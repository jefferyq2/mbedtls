/*
 *  SSL client with certificate authentication
 *
 *  Copyright The Mbed TLS Contributors
 *  SPDX-License-Identifier: Apache-2.0
 *
 *  Licensed under the Apache License, Version 2.0 (the "License"); you may
 *  not use this file except in compliance with the License.
 *  You may obtain a copy of the License at
 *
 *  http://www.apache.org/licenses/LICENSE-2.0
 *
 *  Unless required by applicable law or agreed to in writing, software
 *  distributed under the License is distributed on an "AS IS" BASIS, WITHOUT
 *  WARRANTIES OR CONDITIONS OF ANY KIND, either express or implied.
 *  See the License for the specific language governing permissions and
 *  limitations under the License.
 */

#define MBEDTLS_ALLOW_PRIVATE_ACCESS

#include "ssl_test_lib.h"

#if defined(MBEDTLS_SSL_TEST_IMPOSSIBLE)
int main( void )
{
    mbedtls_printf( MBEDTLS_SSL_TEST_IMPOSSIBLE );
    mbedtls_exit( 0 );
}
#elif !defined(MBEDTLS_SSL_CLI_C)
int main( void )
{
    mbedtls_printf( "MBEDTLS_SSL_CLI_C not defined.\n" );
    mbedtls_exit( 0 );
}
#else /* !MBEDTLS_SSL_TEST_IMPOSSIBLE && MBEDTLS_SSL_CLI_C */

/* Size of memory to be allocated for the heap, when using the library's memory
 * management and MBEDTLS_MEMORY_BUFFER_ALLOC_C is enabled. */
#define MEMORY_HEAP_SIZE      120000

#define MAX_REQUEST_SIZE      20000
#define MAX_REQUEST_SIZE_STR "20000"

#define DFL_SERVER_NAME         "localhost"
#define DFL_SERVER_ADDR         NULL
#define DFL_SERVER_PORT         "4433"
#define DFL_REQUEST_PAGE        "/"
#define DFL_REQUEST_SIZE        -1
#define DFL_DEBUG_LEVEL         0
#define DFL_CONTEXT_CRT_CB      0
#define DFL_NBIO                0
#define DFL_EVENT               0
#define DFL_READ_TIMEOUT        0
#define DFL_MAX_RESEND          0
#define DFL_CA_FILE             ""
#define DFL_CA_PATH             ""
#define DFL_CRT_FILE            ""
#define DFL_KEY_FILE            ""
#define DFL_KEY_OPAQUE          0
#define DFL_KEY_PWD             ""
#define DFL_PSK                 ""
#define DFL_KEY_EXCHANGE_MODES  MBEDTLS_SSL_TLS13_KEY_EXCHANGE_MODE_ALL
#define DFL_EARLY_DATA          MBEDTLS_SSL_EARLY_DATA_DISABLED
#define DFL_PSK_OPAQUE          0
#define DFL_PSK_IDENTITY        "Client_identity"
#define DFL_ECJPAKE_PW          NULL
#define DFL_EC_MAX_OPS          -1
#define DFL_FORCE_CIPHER        0
#define DFL_RENEGOTIATION       MBEDTLS_SSL_RENEGOTIATION_DISABLED
#define DFL_ALLOW_LEGACY        -2
#define DFL_RENEGOTIATE         0
#define DFL_EXCHANGES           1
#define DFL_MIN_VERSION         -1
#define DFL_MAX_VERSION         -1
#define DFL_SHA1                -1
#define DFL_AUTH_MODE           -1
#define DFL_MFL_CODE            MBEDTLS_SSL_MAX_FRAG_LEN_NONE
#define DFL_TRUNC_HMAC          -1
#define DFL_DHMLEN              -1
#define DFL_RECONNECT           0
#define DFL_RECO_DELAY          0
#define DFL_RECO_MODE           1
#define DFL_CID_ENABLED         0
#define DFL_CID_VALUE           ""
#define DFL_CID_ENABLED_RENEGO  -1
#define DFL_CID_VALUE_RENEGO    NULL
#define DFL_RECONNECT_HARD      0
#define DFL_TICKETS             MBEDTLS_SSL_SESSION_TICKETS_ENABLED
#define DFL_ALPN_STRING         NULL
#define DFL_CURVES              NULL
#define DFL_TRANSPORT           MBEDTLS_SSL_TRANSPORT_STREAM
#define DFL_HS_TO_MIN           0
#define DFL_HS_TO_MAX           0
#define DFL_DTLS_MTU            -1
#define DFL_DGRAM_PACKING        1
#define DFL_FALLBACK            -1
#define DFL_EXTENDED_MS         -1
#define DFL_ETM                 -1
#define DFL_SERIALIZE           0
#define DFL_CONTEXT_FILE        ""
#define DFL_EXTENDED_MS_ENFORCE -1
#define DFL_CA_CALLBACK         0
#define DFL_EAP_TLS             0
#define DFL_REPRODUCIBLE        0
#define DFL_NSS_KEYLOG          0
#define DFL_NSS_KEYLOG_FILE     NULL
#define DFL_SKIP_CLOSE_NOTIFY   0
#define DFL_SIG_ALGS            NULL
#define DFL_QUERY_CONFIG_MODE   0
#define DFL_USE_SRTP            0
#define DFL_SRTP_FORCE_PROFILE  0
#define DFL_SRTP_MKI            ""

#define GET_REQUEST "GET %s HTTP/1.0\r\nExtra-header: "
#define GET_REQUEST_END "\r\n\r\n"

#if defined(MBEDTLS_X509_CRT_PARSE_C)
#define USAGE_CONTEXT_CRT_CB \
    "    context_crt_cb=%%d   This determines whether the CRT verification callback is bound\n" \
    "                        to the SSL configuration of the SSL context.\n" \
    "                        Possible values:\n"\
    "                        - 0 (default): Use CRT callback bound to configuration\n" \
    "                        - 1: Use CRT callback bound to SSL context\n"
#else
#define USAGE_CONTEXT_CRT_CB ""
#endif /* MBEDTLS_X509_CRT_PARSE_C */
#if defined(MBEDTLS_X509_CRT_PARSE_C)
#if defined(MBEDTLS_FS_IO)
#define USAGE_IO \
    "    ca_file=%%s          The single file containing the top-level CA(s) you fully trust\n" \
    "                        default: \"\" (pre-loaded)\n" \
    "                        use \"none\" to skip loading any top-level CAs.\n" \
    "    ca_path=%%s          The path containing the top-level CA(s) you fully trust\n" \
    "                        default: \"\" (pre-loaded) (overrides ca_file)\n" \
    "                        use \"none\" to skip loading any top-level CAs.\n" \
    "    crt_file=%%s         Your own cert and chain (in bottom to top order, top may be omitted)\n" \
    "                        default: \"\" (pre-loaded)\n" \
    "    key_file=%%s         default: \"\" (pre-loaded)\n"\
    "    key_pwd=%%s          Password for key specified by key_file argument\n"\
    "                        default: none\n"
#else
#define USAGE_IO \
    "    No file operations available (MBEDTLS_FS_IO not defined)\n"
#endif /* MBEDTLS_FS_IO */
#else /* MBEDTLS_X509_CRT_PARSE_C */
#define USAGE_IO ""
#endif /* MBEDTLS_X509_CRT_PARSE_C */
#if defined(MBEDTLS_USE_PSA_CRYPTO) && defined(MBEDTLS_X509_CRT_PARSE_C)
#define USAGE_KEY_OPAQUE \
    "    key_opaque=%%d       Handle your private key as if it were opaque\n" \
    "                        default: 0 (disabled)\n"
#else
#define USAGE_KEY_OPAQUE ""
#endif

#if defined(MBEDTLS_SSL_DTLS_CONNECTION_ID)
#define USAGE_CID \
    "    cid=%%d             Disable (0) or enable (1) the use of the DTLS Connection ID extension.\n" \
    "                       default: 0 (disabled)\n"     \
    "    cid_renego=%%d      Disable (0) or enable (1) the use of the DTLS Connection ID extension during renegotiation.\n" \
    "                       default: same as 'cid' parameter\n"     \
    "    cid_val=%%s          The CID to use for incoming messages (in hex, without 0x).\n"  \
    "                        default: \"\"\n" \
    "    cid_val_renego=%%s   The CID to use for incoming messages (in hex, without 0x) after renegotiation.\n"  \
    "                        default: same as 'cid_val' parameter\n"
#else /* MBEDTLS_SSL_DTLS_CONNECTION_ID */
#define USAGE_CID ""
#endif /* MBEDTLS_SSL_DTLS_CONNECTION_ID */

#if defined(MBEDTLS_SSL_PROTO_TLS1_3_EXPERIMENTAL)
#define USAGE_KEX_MODES \
    "    key_exchange_modes=%%s   default: all\n"     \
    "                             options: psk, psk_dhe, ecdhe_ecdsa, psk_all, all\n"
#else
#define USAGE_KEX_MODES ""
#endif /* MBEDTLS_SSL_PROTO_TLS1_3_EXPERIMENTAL */

#if defined(MBEDTLS_KEY_EXCHANGE_SOME_PSK_ENABLED)
#define USAGE_PSK_RAW                                               \
    "    psk=%%s                  default: \"\" (disabled)\n"       \
    "                             The PSK values are in hex, without 0x.\n" \
    "    psk_identity=%%s         default: \"Client_identity\"\n"
#if defined(MBEDTLS_USE_PSA_CRYPTO)
#define USAGE_PSK_SLOT                          \
    "    psk_opaque=%%d       default: 0 (don't use opaque static PSK)\n"     \
    "                          Enable this to store the PSK configured through command line\n" \
    "                          parameter `psk` in a PSA-based key slot.\n" \
    "                          Note: Currently only supported in conjunction with\n"                  \
    "                          the use of min_version to force TLS 1.2 and force_ciphersuite \n"      \
    "                          to force a particular PSK-only ciphersuite.\n"                         \
    "                          Note: This is to test integration of PSA-based opaque PSKs with\n"     \
    "                          Mbed TLS only. Production systems are likely to configure Mbed TLS\n"  \
    "                          with prepopulated key slots instead of importing raw key material.\n"
#else
#define USAGE_PSK_SLOT ""
#endif /* MBEDTLS_USE_PSA_CRYPTO */
#define USAGE_PSK USAGE_PSK_RAW USAGE_PSK_SLOT
#else
#define USAGE_PSK ""
#endif /* MBEDTLS_KEY_EXCHANGE_SOME_PSK_ENABLED */

#if defined(MBEDTLS_X509_TRUSTED_CERTIFICATE_CALLBACK)
#define USAGE_CA_CALLBACK                       \
    "   ca_callback=%%d       default: 0 (disabled)\n"      \
    "                         Enable this to use the trusted certificate callback function\n"
#else
#define USAGE_CA_CALLBACK ""
#endif /* MBEDTLS_X509_TRUSTED_CERTIFICATE_CALLBACK */

#if defined(MBEDTLS_SSL_SESSION_TICKETS)
#define USAGE_TICKETS                                       \
    "    tickets=%%d          default: 1 (enabled)\n"
#else
#define USAGE_TICKETS ""
#endif /* MBEDTLS_SSL_SESSION_TICKETS */

#if defined(MBEDTLS_SSL_EXPORT_KEYS)
#if defined(MBEDTLS_SSL_PROTO_TLS1_3_EXPERIMENTAL)
/* Support for EAP-TLS 1.3 has not been implemented yet. */
#define USAGE_EAP_TLS ""
#else
#define USAGE_EAP_TLS                                       \
    "    eap_tls=%%d          default: 0 (disabled)\n"
#endif /* MBEDTLS_SSL_PROTO_TLS1_3_EXPERIMENTAL */
#define USAGE_NSS_KEYLOG                                    \
    "    nss_keylog=%%d          default: 0 (disabled)\n"               \
    "                             This cannot be used with eap_tls=1\n"
#define USAGE_NSS_KEYLOG_FILE                               \
    "    nss_keylog_file=%%s\n"
#if defined(MBEDTLS_SSL_DTLS_SRTP)
#define USAGE_SRTP \
    "    use_srtp=%%d         default: 0 (disabled)\n" \
    "                          This cannot be used with eap_tls=1 or "\
    "                          nss_keylog=1\n"             \
    "    srtp_force_profile=%%d  default: 0 (all enabled)\n"   \
    "                        available profiles:\n"       \
    "                        1 - SRTP_AES128_CM_HMAC_SHA1_80\n"  \
    "                        2 - SRTP_AES128_CM_HMAC_SHA1_32\n"  \
    "                        3 - SRTP_NULL_HMAC_SHA1_80\n"       \
    "                        4 - SRTP_NULL_HMAC_SHA1_32\n"       \
    "    mki=%%s              default: \"\" (in hex, without 0x)\n"
#else /* MBEDTLS_SSL_DTLS_SRTP */
#define USAGE_SRTP ""
#endif
#else /* MBEDTLS_SSL_EXPORT_KEYS */
#define USAGE_EAP_TLS ""
#define USAGE_NSS_KEYLOG ""
#define USAGE_NSS_KEYLOG_FILE ""
#define USAGE_SRTP ""
#endif /* MBEDTLS_SSL_EXPORT_KEYS */

#if defined(MBEDTLS_SSL_MAX_FRAGMENT_LENGTH)
#define USAGE_MAX_FRAG_LEN                                      \
    "    max_frag_len=%%d     default: 16384 (tls default)\n"   \
    "                        options: 512, 1024, 2048, 4096\n"
#else
#define USAGE_MAX_FRAG_LEN ""
#endif /* MBEDTLS_SSL_MAX_FRAGMENT_LENGTH */

#if defined(MBEDTLS_DHM_C)
#define USAGE_DHMLEN \
    "    dhmlen=%%d           default: (library default: 1024 bits)\n"
#else
#define USAGE_DHMLEN
#endif

#if defined(MBEDTLS_SSL_ALPN)
#define USAGE_ALPN \
    "    alpn=%%s             default: \"\" (disabled)\n"   \
    "                        example: spdy/1,http/1.1\n"
#else
#define USAGE_ALPN ""
#endif /* MBEDTLS_SSL_ALPN */

#if defined(MBEDTLS_ECP_C)
#define USAGE_CURVES \
    "    curves=a,b,c,d      default: \"default\" (library default)\n"  \
    "                        example: \"secp521r1,brainpoolP512r1\"\n"  \
    "                        - use \"none\" for empty list\n"           \
    "                        - see mbedtls_ecp_curve_list()\n"          \
    "                          for acceptable curve names\n"
#else
#define USAGE_CURVES ""
#endif

#if defined(MBEDTLS_SSL_PROTO_TLS1_3_EXPERIMENTAL) && defined(MBEDTLS_ECP_C)
#define USAGE_SIG_ALGS \
    "    sig_algs=a,b,c,d      default: \"default\" (library default)\n"  \
    "                          example: \"ecdsa_secp256r1_sha256,ecdsa_secp384r1_sha384\"\n"
#else
#define USAGE_SIG_ALGS ""
#endif

#if defined(MBEDTLS_SSL_PROTO_DTLS)
#define USAGE_DTLS \
    "    dtls=%%d             default: 0 (TLS)\n"                           \
    "    hs_timeout=%%d-%%d    default: (library default: 1000-60000)\n"    \
    "                        range of DTLS handshake timeouts in millisecs\n" \
    "    mtu=%%d              default: (library default: unlimited)\n"  \
    "    dgram_packing=%%d    default: 1 (allowed)\n"                   \
    "                        allow or forbid packing of multiple\n" \
    "                        records within a single datgram.\n"
#else
#define USAGE_DTLS ""
#endif

#if defined(MBEDTLS_SSL_EXTENDED_MASTER_SECRET)
#define USAGE_EMS \
    "    extended_ms=0/1     default: (library default: on)\n"
#else
#define USAGE_EMS ""
#endif

#if defined(MBEDTLS_SSL_ENCRYPT_THEN_MAC)
#define USAGE_ETM \
    "    etm=0/1             default: (library default: on)\n"
#else
#define USAGE_ETM ""
#endif

#define USAGE_REPRODUCIBLE \
    "    reproducible=0/1     default: 0 (disabled)\n"

#if defined(MBEDTLS_SSL_RENEGOTIATION)
#define USAGE_RENEGO \
    "    renegotiation=%%d    default: 0 (disabled)\n"      \
    "    renegotiate=%%d      default: 0 (disabled)\n"
#else
#define USAGE_RENEGO ""
#endif

#if defined(MBEDTLS_KEY_EXCHANGE_ECJPAKE_ENABLED)
#define USAGE_ECJPAKE \
    "    ecjpake_pw=%%s       default: none (disabled)\n"
#else
#define USAGE_ECJPAKE ""
#endif

#if defined(MBEDTLS_ECP_RESTARTABLE)
#define USAGE_ECRESTART \
    "    ec_max_ops=%%s       default: library default (restart disabled)\n"
#else
#define USAGE_ECRESTART ""
#endif

#if defined(MBEDTLS_SSL_CONTEXT_SERIALIZATION)
#define USAGE_SERIALIZATION \
    "    serialize=%%d        default: 0 (do not serialize/deserialize)\n"     \
    "                        options: 1 (serialize)\n"                         \
    "                                 2 (serialize with re-initialization)\n"  \
    "    context_file=%%s     The file path to write a serialized connection\n"\
    "                        in the form of base64 code (serialize option\n"   \
    "                        must be set)\n"                                   \
    "                         default: \"\" (do nothing)\n"                    \
    "                         option: a file path\n"
#else
#define USAGE_SERIALIZATION ""
#endif

#if defined(MBEDTLS_SSL_PROTO_TLS1_3_EXPERIMENTAL)
#define USAGE_FORCE_VERSION \
    "    force_version=%%s    default: \"\" (none)\n"       \
    "                        options: tls1_2, tls1_3, dtls1_2, dtls1_3\n"
#else
#define  USAGE_FORCE_VERSION \
    "    force_version=%%s    default: \"\" (none)\n"       \
    "                        options: tls1_2, dtls1_2\n"
#endif /* MBEDTLS_SSL_PROTO_TLS1_3_EXPERIMENTAL */

#if defined(MBEDTLS_ZERO_RTT) && defined(MBEDTLS_SSL_PROTO_TLS1_3_EXPERIMENTAL)
#define USAGE_EARLY_DATA \
    "    early_data=%%d        default: 0 (disabled)\n"      \
    "                        options: 0 (disabled), 1 (enabled)\n"
#else
#define USAGE_EARLY_DATA ""
#endif /* MBEDTLS_ZERO_RTT && MBEDTLS_SSL_PROTO_TLS1_3_EXPERIMENTAL */

#if defined(MBEDTLS_ECP_C) && defined(MBEDTLS_SSL_PROTO_TLS1_3_EXPERIMENTAL)
#define USAGE_NAMED_GROUP \
    "    named_groups=%%s    default: secp256r1\n"      \
    "                        options: secp256r1, secp384r1, secp521r1, all\n"
#else
#define USAGE_NAMED_GROUP ""
#endif /* MBEDTLS_ECP_C && MBEDTLS_SSL_PROTO_TLS1_3_EXPERIMENTAL */

/* USAGE is arbitrarily split to stay under the portable string literal
 * length limit: 4095 bytes in C99. */
#define USAGE1 \
    "\n usage: ssl_client2 param=<>...\n"                   \
    "\n acceptable parameters:\n"                           \
    "    server_name=%%s      default: localhost\n"         \
    "    server_addr=%%s      default: given by name\n"     \
    "    server_port=%%d      default: 4433\n"              \
    "    request_page=%%s     default: \".\"\n"             \
    "    request_size=%%d     default: about 34 (basic request)\n"           \
    "                        (minimum: 0, max: " MAX_REQUEST_SIZE_STR ")\n"  \
    "                        If 0, in the first exchange only an empty\n"    \
    "                        application data message is sent followed by\n" \
    "                        a second non-empty message before attempting\n" \
    "                        to read a response from the server\n"           \
    "    debug_level=%%d      default: 0 (disabled)\n"             \
    "    nbio=%%d             default: 0 (blocking I/O)\n"         \
    "                        options: 1 (non-blocking), 2 (added delays)\n"   \
    "    event=%%d            default: 0 (loop)\n"                            \
    "                        options: 1 (level-triggered, implies nbio=1),\n" \
    "    read_timeout=%%d     default: 0 ms (no timeout)\n"        \
    "    max_resend=%%d       default: 0 (no resend on timeout)\n" \
    "    skip_close_notify=%%d default: 0 (send close_notify)\n" \
    "\n"                                                    \
    USAGE_DTLS                                              \
    USAGE_CID                                               \
    USAGE_SRTP                                              \
    "\n"
#define USAGE2 \
    "    auth_mode=%%s        default: (library default: none)\n" \
    "                        options: none, optional, required\n" \
    USAGE_IO                                                \
    USAGE_KEY_OPAQUE                                        \
    USAGE_CA_CALLBACK                                       \
    "\n"                                                    \
    USAGE_PSK                                               \
    USAGE_ECJPAKE                                           \
    USAGE_ECRESTART                                         \
    "\n"
#define USAGE3 \
    "    allow_legacy=%%d     default: (library default: no)\n"   \
    USAGE_RENEGO                                            \
    "    exchanges=%%d        default: 1\n"                 \
    "    reconnect=%%d        number of reconnections using session resumption\n" \
    "                        default: 0 (disabled)\n"      \
    "    reco_delay=%%d       default: 0 seconds\n"         \
    "    reco_mode=%%d        0: copy session, 1: serialize session\n" \
    "                        default: 1\n"      \
    "    reconnect_hard=%%d   default: 0 (disabled)\n"      \
    USAGE_TICKETS                                           \
    USAGE_EAP_TLS                                           \
    USAGE_MAX_FRAG_LEN                                      \
    USAGE_CONTEXT_CRT_CB                                    \
    USAGE_ALPN                                              \
    USAGE_EMS                                               \
    USAGE_ETM                                               \
    USAGE_REPRODUCIBLE                                      \
    USAGE_CURVES                                            \
    USAGE_SIG_ALGS                                          \
    USAGE_EARLY_DATA                                        \
    USAGE_KEX_MODES                                         \
    USAGE_NAMED_GROUP                                       \
    USAGE_DHMLEN                                            \
    "\n"

#if defined(MBEDTLS_SSL_PROTO_TLS1_3_EXPERIMENTAL)
#define TLS1_3_VERSION_OPTIONS  ", tls1_3"
#else /* MBEDTLS_SSL_PROTO_TLS1_3_EXPERIMENTAL */
#define TLS1_3_VERSION_OPTIONS  ""
#endif /* !MBEDTLS_SSL_PROTO_TLS1_3_EXPERIMENTAL */

#define USAGE4 \
    "    allow_sha1=%%d       default: 0\n"                             \
    "    min_version=%%s      default: (library default: tls1_2)\n"       \
    "    max_version=%%s      default: (library default: tls1_2)\n"     \
<<<<<<< HEAD
    USAGE_FORCE_VERSION                                             \
    "\n"                                                    \
=======
    "    force_version=%%s    default: \"\" (none)\n"       \
    "                        options: tls1_2, dtls1_2" TLS1_3_VERSION_OPTIONS \
    "\n\n"                                                    \
>>>>>>> b9930e7d
    "    force_ciphersuite=<name>    default: all enabled\n"\
    "    query_config=<name>         return 0 if the specified\n"       \
    "                                configuration macro is defined and 1\n"  \
    "                                otherwise. The expansion of the macro\n" \
    "                                is printed if it is defined\n"     \
    USAGE_SERIALIZATION                                     \
    " acceptable ciphersuite names:\n"


#define ALPN_LIST_SIZE         10
#define CURVE_LIST_SIZE        20
#define SIG_ALG_LIST_SIZE      5
#define NAMED_GROUPS_LIST_SIZE 4

/*
 * global options
 */
struct options
{
    const char *server_name;    /* hostname of the server (client only)     */
    const char *server_addr;    /* address of the server (client only)      */
    const char *server_port;    /* port on which the ssl service runs       */
    int debug_level;            /* level of debugging                       */
    int nbio;                   /* should I/O be blocking?                  */
    int event;                  /* loop or event-driven IO? level or edge triggered? */
    uint32_t read_timeout;      /* timeout on mbedtls_ssl_read() in milliseconds     */
    int max_resend;             /* DTLS times to resend on read timeout     */
    const char *request_page;   /* page on server to request                */
    int request_size;           /* pad request with header to requested size */
    const char *ca_file;        /* the file with the CA certificate(s)      */
    const char *ca_path;        /* the path with the CA certificate(s) reside */
    const char *crt_file;       /* the file with the client certificate     */
    const char *key_file;       /* the file with the client key             */
    int key_opaque;             /* handle private key as if it were opaque  */
#if defined(MBEDTLS_USE_PSA_CRYPTO)
    int psk_opaque;
#endif
#if defined(MBEDTLS_X509_TRUSTED_CERTIFICATE_CALLBACK)
    int ca_callback;            /* Use callback for trusted certificate list */
#endif
    const char *key_pwd;        /* the password for the client key          */
    const char *psk;            /* the pre-shared key                       */
    const char *psk_identity;   /* the pre-shared key identity              */
    const char *ecjpake_pw;     /* the EC J-PAKE password                   */
    int ec_max_ops;             /* EC consecutive operations limit          */
    int force_ciphersuite[2];   /* protocol/ciphersuite to use, or all      */
    int renegotiation;          /* enable / disable renegotiation           */
    int allow_legacy;           /* allow legacy renegotiation               */
    int renegotiate;            /* attempt renegotiation?                   */
    int renego_delay;           /* delay before enforcing renegotiation     */
    int exchanges;              /* number of data exchanges                 */
    int min_version;            /* minimum protocol version accepted        */
    int max_version;            /* maximum protocol version accepted        */
    int allow_sha1;             /* flag for SHA-1 support                   */
    int auth_mode;              /* verify mode for connection               */
    unsigned char mfl_code;     /* code for maximum fragment length         */
    int trunc_hmac;             /* negotiate truncated hmac or not          */
    int recsplit;               /* enable record splitting?                 */
    int dhmlen;                 /* minimum DHM params len in bits           */
    int reconnect;              /* attempt to resume session                */
    int reco_delay;             /* delay in seconds before resuming session */
    int reco_mode;              /* how to keep the session around           */
    int reconnect_hard;         /* unexpectedly reconnect from the same port */
    int tickets;                /* enable / disable session tickets         */
    const char *curves;         /* list of supported elliptic curves        */
    const char *alpn_string;    /* ALPN supported protocols                 */
    int transport;              /* TLS or DTLS?                             */
    uint32_t hs_to_min;         /* Initial value of DTLS handshake timer    */
    uint32_t hs_to_max;         /* Max value of DTLS handshake timer        */
    int dtls_mtu;               /* UDP Maximum tranport unit for DTLS       */
    int fallback;               /* is this a fallback connection?           */
    int dgram_packing;          /* allow/forbid datagram packing            */
    int extended_ms;            /* negotiate extended master secret?        */
    int etm;                    /* negotiate encrypt then mac?              */
    int context_crt_cb;         /* use context-specific CRT verify callback */
    int eap_tls;                /* derive EAP-TLS keying material?          */
    int nss_keylog;             /* export NSS key log material              */
    const char *nss_keylog_file; /* NSS key log file                        */
    int cid_enabled;            /* whether to use the CID extension or not  */
    int cid_enabled_renego;     /* whether to use the CID extension or not
                                 * during renegotiation                     */
    const char *cid_val;        /* the CID to use for incoming messages     */
    int serialize;              /* serialize/deserialize connection         */
    const char *context_file;   /* the file to write a serialized connection
                                 * in the form of base64 code (serialize
                                 * option must be set)                      */
    const char *cid_val_renego; /* the CID to use for incoming messages
                                 * after renegotiation                      */
    int reproducible;           /* make communication reproducible          */
    int skip_close_notify;      /* skip sending the close_notify alert      */
    const char *named_groups_string;           /* list of named groups      */
    const char *key_share_named_groups_string; /* list of named groups      */
    int key_exchange_modes;     /* supported key exchange modes             */
    const char *sig_algs;       /* supported signature algorithms           */
    int early_data;             /* support for early data                   */
    int query_config_mode;      /* whether to read config                   */
    int use_srtp;               /* Support SRTP                             */
    int force_srtp_profile;     /* SRTP protection profile to use or all    */
    const char *mki;            /* The dtls mki value to use                */
} opt;

#include "ssl_test_common_source.c"

#if defined(MBEDTLS_X509_CRT_PARSE_C)
static unsigned char peer_crt_info[1024];

/*
 * Enabled if debug_level > 1 in code below
 */
static int my_verify( void *data, mbedtls_x509_crt *crt,
                      int depth, uint32_t *flags )
{
    char buf[1024];
    ((void) data);

    mbedtls_printf( "\nVerify requested for (Depth %d):\n", depth );

#if !defined(MBEDTLS_X509_REMOVE_INFO)
    mbedtls_x509_crt_info( buf, sizeof( buf ) - 1, "", crt );
    if( depth == 0 )
        memcpy( peer_crt_info, buf, sizeof( buf ) );

    if( opt.debug_level == 0 )
        return( 0 );

    mbedtls_printf( "%s", buf );
#else
    ((void) crt);
    ((void) depth);
#endif

    if ( ( *flags ) == 0 )
        mbedtls_printf( "  This certificate has no flags\n" );
    else
    {
        x509_crt_verify_info( buf, sizeof( buf ), "  ! ", *flags );
        mbedtls_printf( "%s\n", buf );
    }

    return( 0 );
}
#endif /* MBEDTLS_X509_CRT_PARSE_C */

#if defined(MBEDTLS_ECP_C) && defined(MBEDTLS_SSL_PROTO_TLS1_3_EXPERIMENTAL)
static int ssl_tls13_sig_algs_for_test[] = {
#if defined(MBEDTLS_SHA256_C) && defined(MBEDTLS_ECDSA_C) && defined(MBEDTLS_ECP_DP_SECP256R1_ENABLED)
    MBEDTLS_TLS13_SIG_ECDSA_SECP256R1_SHA256,
#endif
#if defined(MBEDTLS_SHA512_C) && defined(MBEDTLS_ECDSA_C) && defined(MBEDTLS_ECP_DP_SECP384R1_ENABLED)
    MBEDTLS_TLS13_SIG_ECDSA_SECP384R1_SHA384,
#endif
#if defined(MBEDTLS_SHA512_C) && defined(MBEDTLS_ECDSA_C) && defined(MBEDTLS_ECP_DP_SECP521R1_ENABLED)
    MBEDTLS_TLS13_SIG_ECDSA_SECP521R1_SHA512,
#endif
#if defined(MBEDTLS_X509_RSASSA_PSS_SUPPORT)
    MBEDTLS_TLS13_SIG_RSA_PSS_RSAE_SHA256,
#endif
    MBEDTLS_TLS13_SIG_NONE
};
#endif /* MBEDTLS_ECP_C && MBEDTLS_SSL_PROTO_TLS1_3_EXPERIMENTAL */

#if defined(MBEDTLS_SSL_DTLS_CONNECTION_ID)
int report_cid_usage( mbedtls_ssl_context *ssl,
                      const char *additional_description )
{
    int ret;
    unsigned char peer_cid[ MBEDTLS_SSL_CID_OUT_LEN_MAX ];
    size_t peer_cid_len;
    int cid_negotiated;

    if( opt.transport != MBEDTLS_SSL_TRANSPORT_DATAGRAM )
        return( 0 );

    /* Check if the use of a CID has been negotiated,
     * but don't ask for the CID value and length.
     *
     * Note: Here and below, we're demonstrating the various ways
     *       in which mbedtls_ssl_get_peer_cid() can be called,
     *       depending on whether or not the length/value of the
     *       peer's CID is needed.
     *
     *       An actual application, however, should use
     *       just one call to mbedtls_ssl_get_peer_cid(). */
    ret = mbedtls_ssl_get_peer_cid( ssl, &cid_negotiated,
                                    NULL, NULL );
    if( ret != 0 )
    {
        mbedtls_printf( " failed\n  ! mbedtls_ssl_get_peer_cid returned -0x%x\n\n",
                        (unsigned int) -ret );
        return( ret );
    }

    if( cid_negotiated == MBEDTLS_SSL_CID_DISABLED )
    {
        if( opt.cid_enabled == MBEDTLS_SSL_CID_ENABLED )
        {
            mbedtls_printf( "(%s) Use of Connection ID was rejected by the server.\n",
                            additional_description );
        }
    }
    else
    {
        size_t idx=0;
        mbedtls_printf( "(%s) Use of Connection ID has been negotiated.\n",
                        additional_description );

        /* Ask for just the length of the peer's CID. */
        ret = mbedtls_ssl_get_peer_cid( ssl, &cid_negotiated,
                                        NULL, &peer_cid_len );
        if( ret != 0 )
        {
            mbedtls_printf( " failed\n  ! mbedtls_ssl_get_peer_cid returned -0x%x\n\n",
                            (unsigned int) -ret );
            return( ret );
        }

        /* Ask for just length + value of the peer's CID. */
        ret = mbedtls_ssl_get_peer_cid( ssl, &cid_negotiated,
                                        peer_cid, &peer_cid_len );
        if( ret != 0 )
        {
            mbedtls_printf( " failed\n  ! mbedtls_ssl_get_peer_cid returned -0x%x\n\n",
                            (unsigned int) -ret );
            return( ret );
        }
        mbedtls_printf( "(%s) Peer CID (length %u Bytes): ",
                        additional_description,
                        (unsigned) peer_cid_len );
        while( idx < peer_cid_len )
        {
            mbedtls_printf( "%02x ", peer_cid[ idx ] );
            idx++;
        }
        mbedtls_printf( "\n" );
    }

    return( 0 );
}
#endif /* MBEDTLS_SSL_DTLS_CONNECTION_ID */

int main( int argc, char *argv[] )
{
    int ret = 0, len, tail_len, i, written, frags, retry_left;
    int query_config_ret = 0;
    mbedtls_net_context server_fd;
    io_ctx_t io_ctx;

    unsigned char buf[MAX_REQUEST_SIZE + 1];

#if defined(MBEDTLS_KEY_EXCHANGE_SOME_PSK_ENABLED)
    unsigned char psk[MBEDTLS_PSK_MAX_LEN];
    size_t psk_len = 0;
#endif

#if defined(MBEDTLS_SSL_DTLS_CONNECTION_ID)
    unsigned char cid[MBEDTLS_SSL_CID_IN_LEN_MAX];
    unsigned char cid_renego[MBEDTLS_SSL_CID_IN_LEN_MAX];
    size_t cid_len = 0;
    size_t cid_renego_len = 0;
#endif

#if defined(MBEDTLS_SSL_ALPN)
    const char *alpn_list[ALPN_LIST_SIZE];
#endif

#if defined(MBEDTLS_MEMORY_BUFFER_ALLOC_C)
    unsigned char alloc_buf[MEMORY_HEAP_SIZE];
#endif

#if defined(MBEDTLS_ECP_C)
    mbedtls_ecp_group_id curve_list[CURVE_LIST_SIZE];
    const mbedtls_ecp_curve_info *curve_cur;
#endif
#if defined(MBEDTLS_SSL_DTLS_SRTP)
    unsigned char mki[MBEDTLS_TLS_SRTP_MAX_MKI_LENGTH];
    size_t mki_len=0;
#endif

    const char *pers = "ssl_client2";

#if defined(MBEDTLS_SSL_PROTO_TLS1_3_EXPERIMENTAL) && defined(MBEDTLS_ECP_C)
    int sig_alg_list[SIG_ALG_LIST_SIZE];
#endif /* MBEDTLS_SSL_PROTO_TLS1_3_EXPERIMENTAL && MBEDTLS_ECP_C */

#if defined(MBEDTLS_USE_PSA_CRYPTO)
    psa_key_id_t slot = 0;
    psa_algorithm_t alg = 0;
    psa_key_attributes_t key_attributes;
    psa_status_t status;
#endif

#if defined(MBEDTLS_X509_CRT_PARSE_C)
    mbedtls_x509_crt_profile crt_profile_for_test = mbedtls_x509_crt_profile_default;
#endif
    rng_context_t rng;
    mbedtls_ssl_context ssl;
    mbedtls_ssl_config conf;

#if defined(MBEDTLS_SSL_PROTO_TLS1_3_EXPERIMENTAL) && \
    defined(MBEDTLS_ECP_C)
    /* list of named groups */
    mbedtls_ecp_group_id named_groups_list[NAMED_GROUPS_LIST_SIZE];
    char *start;
#endif /* MBEDTLS_SSL_PROTO_TLS1_3_EXPERIMENTAL && MBEDTLS_ECP_C */

#if defined(MBEDTLS_ZERO_RTT)
    char early_data[] = "early data test";
#endif /* MBEDTLS_ZERO_RTT */

    mbedtls_ssl_session saved_session;

    unsigned char *session_data = NULL;
    size_t session_data_len = 0;
#if defined(MBEDTLS_TIMING_C)
    mbedtls_timing_delay_context timer;
#endif
#if defined(MBEDTLS_X509_CRT_PARSE_C)
    uint32_t flags;
    mbedtls_x509_crt cacert;
    mbedtls_x509_crt clicert;
    mbedtls_pk_context pkey;
#if defined(MBEDTLS_USE_PSA_CRYPTO)
    psa_key_id_t key_slot = 0; /* invalid key slot */
#endif
#endif  /* MBEDTLS_X509_CRT_PARSE_C */
    char *p, *q;
    const int *list;
#if defined(MBEDTLS_SSL_CONTEXT_SERIALIZATION)
    unsigned char *context_buf = NULL;
    size_t context_buf_len;
#endif
#if defined(MBEDTLS_SSL_EXPORT_KEYS)
#if defined(MBEDTLS_SSL_PROTO_TLS1) || defined(MBEDTLS_SSL_PROTO_TLS1_1) || \
    defined(MBEDTLS_SSL_PROTO_TLS1_2)
    unsigned char eap_tls_keymaterial[16];
    unsigned char eap_tls_iv[8];
    const char* eap_tls_label = "client EAP encryption";
#endif /* MBEDTLS_SSL_PROTO_TLS1 || MBEDTLS_SSL_PROTO_TLS1_1 || \
          MBEDTLS_SSL_PROTO_TLS1_2 */
    eap_tls_keys eap_tls_keying;
#if defined( MBEDTLS_SSL_DTLS_SRTP )
    /*! master keys and master salt for SRTP generated during handshake */
    unsigned char dtls_srtp_key_material[MBEDTLS_TLS_SRTP_MAX_KEY_MATERIAL_LENGTH];
    const char* dtls_srtp_label = "EXTRACTOR-dtls_srtp";
    dtls_srtp_keys dtls_srtp_keying;
    const mbedtls_ssl_srtp_profile default_profiles[] = {
        MBEDTLS_TLS_SRTP_AES128_CM_HMAC_SHA1_80,
        MBEDTLS_TLS_SRTP_AES128_CM_HMAC_SHA1_32,
        MBEDTLS_TLS_SRTP_NULL_HMAC_SHA1_80,
        MBEDTLS_TLS_SRTP_NULL_HMAC_SHA1_32,
        MBEDTLS_TLS_SRTP_UNSET
    };
#endif /* MBEDTLS_SSL_DTLS_SRTP */
#endif /* MBEDTLS_SSL_EXPORT_KEYS */

#if defined(MBEDTLS_MEMORY_BUFFER_ALLOC_C)
    mbedtls_memory_buffer_alloc_init( alloc_buf, sizeof( alloc_buf ) );
#endif

#if defined(MBEDTLS_TEST_HOOKS)
    test_hooks_init( );
#endif /* MBEDTLS_TEST_HOOKS */

    /*
     * Make sure memory references are valid.
     */
    mbedtls_net_init( &server_fd );
    mbedtls_ssl_init( &ssl );
    mbedtls_ssl_config_init( &conf );

#if defined(MBEDTLS_SSL_PROTO_TLS1_3_EXPERIMENTAL)

#if defined(MBEDTLS_ECP_C)
    memset( (void *) named_groups_list, MBEDTLS_ECP_DP_NONE, sizeof( named_groups_list ) );
#endif /* MBEDTLS_ECP_C */

#endif /* MBEDTLS_SSL_PROTO_TLS1_3_EXPERIMENTAL */

    memset( &saved_session, 0, sizeof( mbedtls_ssl_session ) );
    rng_init( &rng );
#if defined(MBEDTLS_X509_CRT_PARSE_C)
    mbedtls_x509_crt_init( &cacert );
    mbedtls_x509_crt_init( &clicert );
    mbedtls_pk_init( &pkey );
#endif
#if defined(MBEDTLS_SSL_ALPN)
    memset( (void * ) alpn_list, 0, sizeof( alpn_list ) );
#endif

#if defined(MBEDTLS_USE_PSA_CRYPTO)
    status = psa_crypto_init();
    if( status != PSA_SUCCESS )
    {
        mbedtls_fprintf( stderr, "Failed to initialize PSA Crypto implementation: %d\n",
                         (int) status );
        ret = MBEDTLS_ERR_SSL_HW_ACCEL_FAILED;
        goto exit;
    }
#endif  /* MBEDTLS_USE_PSA_CRYPTO */
#if defined(MBEDTLS_PSA_CRYPTO_EXTERNAL_RNG)
    mbedtls_test_enable_insecure_external_rng( );
#endif  /* MBEDTLS_PSA_CRYPTO_EXTERNAL_RNG */

    if( argc == 0 )
    {
    usage:
        if( ret == 0 )
            ret = 1;

        mbedtls_printf( USAGE1 );
        mbedtls_printf( USAGE2 );
        mbedtls_printf( USAGE3 );
        mbedtls_printf( USAGE4 );

        list = mbedtls_ssl_list_ciphersuites();
        while( *list )
        {
            mbedtls_printf(" %-42s", mbedtls_ssl_get_ciphersuite_name( *list ) );
            list++;
            if( !*list )
                break;
            mbedtls_printf(" %s\n", mbedtls_ssl_get_ciphersuite_name( *list ) );
            list++;
        }
        mbedtls_printf("\n");
        goto exit;
    }

    opt.server_name         = DFL_SERVER_NAME;
    opt.server_addr         = DFL_SERVER_ADDR;
    opt.server_port         = DFL_SERVER_PORT;
    opt.debug_level         = DFL_DEBUG_LEVEL;
    opt.cid_enabled         = DFL_CID_ENABLED;
    opt.cid_val             = DFL_CID_VALUE;
    opt.cid_enabled_renego  = DFL_CID_ENABLED_RENEGO;
    opt.cid_val_renego      = DFL_CID_VALUE_RENEGO;
    opt.nbio                = DFL_NBIO;
    opt.event               = DFL_EVENT;
    opt.context_crt_cb      = DFL_CONTEXT_CRT_CB;
    opt.read_timeout        = DFL_READ_TIMEOUT;
    opt.max_resend          = DFL_MAX_RESEND;
    opt.request_page        = DFL_REQUEST_PAGE;
    opt.request_size        = DFL_REQUEST_SIZE;
    opt.ca_file             = DFL_CA_FILE;
    opt.ca_path             = DFL_CA_PATH;
    opt.crt_file            = DFL_CRT_FILE;
    opt.key_file            = DFL_KEY_FILE;
    opt.key_opaque          = DFL_KEY_OPAQUE;
    opt.key_pwd             = DFL_KEY_PWD;
    opt.psk                 = DFL_PSK;
    opt.key_exchange_modes  = DFL_KEY_EXCHANGE_MODES;
    opt.sig_algs            = DFL_SIG_ALGS;
    opt.early_data          = DFL_EARLY_DATA;
#if defined(MBEDTLS_USE_PSA_CRYPTO)
    opt.psk_opaque          = DFL_PSK_OPAQUE;
#endif
#if defined(MBEDTLS_X509_TRUSTED_CERTIFICATE_CALLBACK)
    opt.ca_callback         = DFL_CA_CALLBACK;
#endif
    opt.psk_identity        = DFL_PSK_IDENTITY;
    opt.ecjpake_pw          = DFL_ECJPAKE_PW;
    opt.ec_max_ops          = DFL_EC_MAX_OPS;
    opt.force_ciphersuite[0]= DFL_FORCE_CIPHER;
    opt.renegotiation       = DFL_RENEGOTIATION;
    opt.allow_legacy        = DFL_ALLOW_LEGACY;
    opt.renegotiate         = DFL_RENEGOTIATE;
    opt.exchanges           = DFL_EXCHANGES;
    opt.min_version         = DFL_MIN_VERSION;
    opt.max_version         = DFL_MAX_VERSION;
    opt.allow_sha1          = DFL_SHA1;
    opt.auth_mode           = DFL_AUTH_MODE;
    opt.mfl_code            = DFL_MFL_CODE;
    opt.trunc_hmac          = DFL_TRUNC_HMAC;
    opt.dhmlen              = DFL_DHMLEN;
    opt.reconnect           = DFL_RECONNECT;
    opt.reco_delay          = DFL_RECO_DELAY;
    opt.reco_mode           = DFL_RECO_MODE;
    opt.reconnect_hard      = DFL_RECONNECT_HARD;
    opt.tickets             = DFL_TICKETS;
    opt.alpn_string         = DFL_ALPN_STRING;
    opt.curves              = DFL_CURVES;
    opt.transport           = DFL_TRANSPORT;
    opt.hs_to_min           = DFL_HS_TO_MIN;
    opt.hs_to_max           = DFL_HS_TO_MAX;
    opt.dtls_mtu            = DFL_DTLS_MTU;
    opt.fallback            = DFL_FALLBACK;
    opt.extended_ms         = DFL_EXTENDED_MS;
    opt.etm                 = DFL_ETM;
    opt.dgram_packing       = DFL_DGRAM_PACKING;
    opt.serialize           = DFL_SERIALIZE;
    opt.context_file        = DFL_CONTEXT_FILE;
    opt.eap_tls             = DFL_EAP_TLS;
    opt.reproducible        = DFL_REPRODUCIBLE;
    opt.nss_keylog          = DFL_NSS_KEYLOG;
    opt.nss_keylog_file     = DFL_NSS_KEYLOG_FILE;
    opt.skip_close_notify   = DFL_SKIP_CLOSE_NOTIFY;
    opt.query_config_mode   = DFL_QUERY_CONFIG_MODE;
    opt.use_srtp            = DFL_USE_SRTP;
    opt.force_srtp_profile  = DFL_SRTP_FORCE_PROFILE;
    opt.mki                 = DFL_SRTP_MKI;

    for( i = 1; i < argc; i++ )
    {
        p = argv[i];
        if( ( q = strchr( p, '=' ) ) == NULL )
            goto usage;
        *q++ = '\0';

        if( strcmp( p, "server_name" ) == 0 )
            opt.server_name = q;
        else if( strcmp( p, "server_addr" ) == 0 )
            opt.server_addr = q;
        else if( strcmp( p, "server_port" ) == 0 )
            opt.server_port = q;
        else if( strcmp( p, "dtls" ) == 0 )
        {
            int t = atoi( q );
            if( t == 0 )
                opt.transport = MBEDTLS_SSL_TRANSPORT_STREAM;
            else if( t == 1 )
                opt.transport = MBEDTLS_SSL_TRANSPORT_DATAGRAM;
            else
                goto usage;
        }
        else if( strcmp( p, "debug_level" ) == 0 )
        {
            opt.debug_level = atoi( q );
            if( opt.debug_level < 0 || opt.debug_level > 65535 )
                goto usage;
        }
        else if( strcmp( p, "context_crt_cb" ) == 0 )
        {
            opt.context_crt_cb = atoi( q );
            if( opt.context_crt_cb != 0 && opt.context_crt_cb != 1 )
                goto usage;
        }
        else if( strcmp( p, "nbio" ) == 0 )
        {
            opt.nbio = atoi( q );
            if( opt.nbio < 0 || opt.nbio > 2 )
                goto usage;
        }
        else if( strcmp( p, "event" ) == 0 )
        {
            opt.event = atoi( q );
            if( opt.event < 0 || opt.event > 2 )
                goto usage;
        }
        else if( strcmp( p, "read_timeout" ) == 0 )
            opt.read_timeout = atoi( q );
        else if( strcmp( p, "max_resend" ) == 0 )
        {
            opt.max_resend = atoi( q );
            if( opt.max_resend < 0 )
                goto usage;
        }
        else if( strcmp( p, "request_page" ) == 0 )
            opt.request_page = q;
        else if( strcmp( p, "request_size" ) == 0 )
        {
            opt.request_size = atoi( q );
            if( opt.request_size < 0 ||
                opt.request_size > MAX_REQUEST_SIZE )
                goto usage;
        }
        else if( strcmp( p, "ca_file" ) == 0 )
            opt.ca_file = q;
        else if( strcmp( p, "ca_path" ) == 0 )
            opt.ca_path = q;
        else if( strcmp( p, "crt_file" ) == 0 )
            opt.crt_file = q;
        else if( strcmp( p, "key_file" ) == 0 )
            opt.key_file = q;
        else if( strcmp( p, "key_pwd" ) == 0 )
            opt.key_pwd = q;
#if defined(MBEDTLS_USE_PSA_CRYPTO) && defined(MBEDTLS_X509_CRT_PARSE_C)
        else if( strcmp( p, "key_opaque" ) == 0 )
            opt.key_opaque = atoi( q );
#endif
#if defined(MBEDTLS_SSL_DTLS_CONNECTION_ID)
        else if( strcmp( p, "cid" ) == 0 )
        {
            opt.cid_enabled = atoi( q );
            if( opt.cid_enabled != 0 && opt.cid_enabled != 1 )
                goto usage;
        }
        else if( strcmp( p, "cid_renego" ) == 0 )
        {
            opt.cid_enabled_renego = atoi( q );
            if( opt.cid_enabled_renego != 0 && opt.cid_enabled_renego != 1 )
                goto usage;
        }
        else if( strcmp( p, "cid_val" ) == 0 )
        {
            opt.cid_val = q;
        }
        else if( strcmp( p, "cid_val_renego" ) == 0 )
        {
            opt.cid_val_renego = q;
        }
#endif /* MBEDTLS_SSL_DTLS_CONNECTION_ID */
        else if( strcmp( p, "psk" ) == 0 )
            opt.psk = q;
#if defined(MBEDTLS_USE_PSA_CRYPTO)
        else if( strcmp( p, "psk_opaque" ) == 0 )
            opt.psk_opaque = atoi( q );
#endif
#if defined(MBEDTLS_X509_TRUSTED_CERTIFICATE_CALLBACK)
        else if( strcmp( p, "ca_callback" ) == 0)
            opt.ca_callback = atoi( q );
#endif
        else if( strcmp( p, "psk_identity" ) == 0 )
            opt.psk_identity = q;
        else if( strcmp( p, "ecjpake_pw" ) == 0 )
            opt.ecjpake_pw = q;
        else if( strcmp( p, "ec_max_ops" ) == 0 )
            opt.ec_max_ops = atoi( q );
        else if( strcmp( p, "force_ciphersuite" ) == 0 )
        {
            opt.force_ciphersuite[0] = mbedtls_ssl_get_ciphersuite_id( q );

            if( opt.force_ciphersuite[0] == 0 )
            {
                ret = 2;
                goto usage;
            }
            opt.force_ciphersuite[1] = 0;
        }
        else if( strcmp( p, "renegotiation" ) == 0 )
        {
            opt.renegotiation = (atoi( q )) ?
                MBEDTLS_SSL_RENEGOTIATION_ENABLED :
                MBEDTLS_SSL_RENEGOTIATION_DISABLED;
        }
        else if( strcmp( p, "allow_legacy" ) == 0 )
        {
            switch( atoi( q ) )
            {
                case -1:
                    opt.allow_legacy = MBEDTLS_SSL_LEGACY_BREAK_HANDSHAKE;
                    break;
                case 0:
                    opt.allow_legacy = MBEDTLS_SSL_LEGACY_NO_RENEGOTIATION;
                    break;
                case 1:
                    opt.allow_legacy = MBEDTLS_SSL_LEGACY_ALLOW_RENEGOTIATION;
                    break;
                default: goto usage;
            }
        }
        else if( strcmp( p, "renegotiate" ) == 0 )
        {
            opt.renegotiate = atoi( q );
            if( opt.renegotiate < 0 || opt.renegotiate > 1 )
                goto usage;
        }
        else if( strcmp( p, "exchanges" ) == 0 )
        {
            opt.exchanges = atoi( q );
            if( opt.exchanges < 1 )
                goto usage;
        }
        else if( strcmp( p, "reconnect" ) == 0 )
        {
            opt.reconnect = atoi( q );
            if( opt.reconnect < 0 || opt.reconnect > 2 )
                goto usage;
        }
        else if( strcmp( p, "reco_delay" ) == 0 )
        {
            opt.reco_delay = atoi( q );
            if( opt.reco_delay < 0 )
                goto usage;
        }
        else if( strcmp( p, "reco_mode" ) == 0 )
        {
            opt.reco_mode = atoi( q );
            if( opt.reco_mode < 0 )
                goto usage;
        }
        else if( strcmp( p, "reconnect_hard" ) == 0 )
        {
            opt.reconnect_hard = atoi( q );
            if( opt.reconnect_hard < 0 || opt.reconnect_hard > 1 )
                goto usage;
        }
        else if( strcmp( p, "tickets" ) == 0 )
        {
            opt.tickets = atoi( q );
            if( opt.tickets < 0 || opt.tickets > 1 )
                goto usage;
        }
        else if( strcmp( p, "alpn" ) == 0 )
        {
            opt.alpn_string = q;
        }
        else if( strcmp( p, "extended_ms" ) == 0 )
        {
            switch( atoi( q ) )
            {
                case 0:
                    opt.extended_ms = MBEDTLS_SSL_EXTENDED_MS_DISABLED;
                    break;
                case 1:
                    opt.extended_ms = MBEDTLS_SSL_EXTENDED_MS_ENABLED;
                    break;
                default: goto usage;
            }
        }
        else if( strcmp( p, "curves" ) == 0 )
            opt.curves = q;
#if defined(MBEDTLS_SSL_PROTO_TLS1_3_EXPERIMENTAL) && defined(MBEDTLS_ECP_C)
        else if( strcmp( p, "sig_algs" ) == 0 )
            opt.sig_algs = q;
#endif /* MBEDTLS_SSL_PROTO_TLS1_3_EXPERIMENTAL && MBEDTLS_ECP_C */
        else if( strcmp( p, "etm" ) == 0 )
        {
            switch( atoi( q ) )
            {
                case 0: opt.etm = MBEDTLS_SSL_ETM_DISABLED; break;
                case 1: opt.etm = MBEDTLS_SSL_ETM_ENABLED; break;
                default: goto usage;
            }
        }
#if defined(MBEDTLS_SSL_PROTO_TLS1_3_EXPERIMENTAL)

#if defined(MBEDTLS_ZERO_RTT)
        else if( strcmp( p, "early_data" ) == 0 )
        {
            switch( atoi( q ) )
            {
                case 0:
                    opt.early_data = MBEDTLS_SSL_EARLY_DATA_DISABLED;
                    break;
                case 1:
                    opt.early_data = MBEDTLS_SSL_EARLY_DATA_ENABLED;
                    break;
                default: goto usage;
            }
        }
#endif /* MBEDTLS_ZERO_RTT */

#if defined(MBEDTLS_ECP_C)
        else if( strcmp( p, "named_groups" ) == 0 )
            opt.named_groups_string = q;
        else if( strcmp( p, "key_share_named_groups" ) == 0 )
            opt.key_share_named_groups_string = q;
#endif /* MBEDTLS_ECP_C */

        else if( strcmp( p, "key_exchange_modes" ) == 0 )
        {
            if( strcmp( q, "psk" ) == 0 )
                opt.key_exchange_modes = MBEDTLS_SSL_TLS13_KEY_EXCHANGE_MODE_PSK_KE;
            else if( strcmp(q, "psk_dhe" ) == 0 )
                opt.key_exchange_modes = MBEDTLS_SSL_TLS13_KEY_EXCHANGE_MODE_PSK_DHE_KE;
            else if( strcmp(q, "ecdhe_ecdsa" ) == 0 )
                opt.key_exchange_modes = MBEDTLS_SSL_TLS13_KEY_EXCHANGE_MODE_ECDHE_ECDSA;
            else if( strcmp( q, "psk_all" ) == 0 )
                opt.key_exchange_modes = MBEDTLS_SSL_TLS13_KEY_EXCHANGE_MODE_PSK_ALL;
            else if( strcmp( q, "all" ) == 0 )
                opt.key_exchange_modes = MBEDTLS_SSL_TLS13_KEY_EXCHANGE_MODE_ALL;
            else goto usage;
        }
#endif /* MBEDTLS_SSL_PROTO_TLS1_3_EXPERIMENTAL */
        else if( strcmp( p, "min_version" ) == 0 )
        {
            if( strcmp( q, "tls1_2" ) == 0 ||
                     strcmp( q, "dtls1_2" ) == 0 )
                opt.min_version = MBEDTLS_SSL_MINOR_VERSION_3;
#if defined(MBEDTLS_SSL_PROTO_TLS1_3_EXPERIMENTAL)
<<<<<<< HEAD
            else if( strcmp( q, "tls1_3" ) == 0 ||
                     strcmp( q, "dtls1_3" ) == 0 )
                     opt.min_version = MBEDTLS_SSL_MINOR_VERSION_4;
=======
            else if( strcmp( q, "tls1_3" ) == 0 )
                opt.min_version = MBEDTLS_SSL_MINOR_VERSION_4;
>>>>>>> b9930e7d
#endif /* MBEDTLS_SSL_PROTO_TLS1_3_EXPERIMENTAL */
            else
                goto usage;
        }
        else if( strcmp( p, "max_version" ) == 0 )
        {
            if( strcmp( q, "tls1_2" ) == 0 ||
                     strcmp( q, "dtls1_2" ) == 0 )
                opt.max_version = MBEDTLS_SSL_MINOR_VERSION_3;
#if defined(MBEDTLS_SSL_PROTO_TLS1_3_EXPERIMENTAL)
<<<<<<< HEAD
            else if( strcmp( q, "tls1_3" ) == 0 ||
                     strcmp( q, "dtls1_3" ) == 0 )
                opt.min_version = MBEDTLS_SSL_MINOR_VERSION_4;
=======
            else if( strcmp( q, "tls1_3" ) == 0 )
                opt.max_version = MBEDTLS_SSL_MINOR_VERSION_4;
>>>>>>> b9930e7d
#endif /* MBEDTLS_SSL_PROTO_TLS1_3_EXPERIMENTAL */
            else
                goto usage;
        }
        else if( strcmp( p, "allow_sha1" ) == 0 )
        {
            switch( atoi( q ) )
            {
                case 0:     opt.allow_sha1 = 0;   break;
                case 1:     opt.allow_sha1 = 1;    break;
                default:    goto usage;
            }
        }
        else if( strcmp( p, "force_version" ) == 0 )
        {
            if( strcmp( q, "tls1_2" ) == 0 )
            {
                opt.min_version = MBEDTLS_SSL_MINOR_VERSION_3;
                opt.max_version = MBEDTLS_SSL_MINOR_VERSION_3;
            }
#if defined(MBEDTLS_SSL_PROTO_TLS1_3_EXPERIMENTAL)
            else if( strcmp( q, "tls1_3" ) == 0 )
            {
                opt.min_version = MBEDTLS_SSL_MINOR_VERSION_4;
                opt.max_version = MBEDTLS_SSL_MINOR_VERSION_4;
            }
#endif /* MBEDTLS_SSL_PROTO_TLS1_3_EXPERIMENTAL */
            else if( strcmp( q, "dtls1_2" ) == 0 )
            {
                opt.min_version = MBEDTLS_SSL_MINOR_VERSION_3;
                opt.max_version = MBEDTLS_SSL_MINOR_VERSION_3;
                opt.transport = MBEDTLS_SSL_TRANSPORT_DATAGRAM;
            }
#if defined(MBEDTLS_SSL_PROTO_TLS1_3_EXPERIMENTAL)
<<<<<<< HEAD
            else if( strcmp( q, "dtls1_3" ) == 0 )
            {
                opt.min_version = MBEDTLS_SSL_MINOR_VERSION_4;
                opt.max_version = MBEDTLS_SSL_MINOR_VERSION_4;
                opt.transport = MBEDTLS_SSL_TRANSPORT_DATAGRAM;
=======
            else if( strcmp( q, "tls1_3" ) == 0 )
            {
                opt.min_version = MBEDTLS_SSL_MINOR_VERSION_4;
                opt.max_version = MBEDTLS_SSL_MINOR_VERSION_4;
>>>>>>> b9930e7d
            }
#endif /* MBEDTLS_SSL_PROTO_TLS1_3_EXPERIMENTAL */
            else
                goto usage;
        }
        else if( strcmp( p, "auth_mode" ) == 0 )
        {
            if( strcmp( q, "none" ) == 0 )
                opt.auth_mode = MBEDTLS_SSL_VERIFY_NONE;
            else if( strcmp( q, "optional" ) == 0 )
                opt.auth_mode = MBEDTLS_SSL_VERIFY_OPTIONAL;
            else if( strcmp( q, "required" ) == 0 )
                opt.auth_mode = MBEDTLS_SSL_VERIFY_REQUIRED;
            else
                goto usage;
        }
        else if( strcmp( p, "max_frag_len" ) == 0 )
        {
            if( strcmp( q, "512" ) == 0 )
                opt.mfl_code = MBEDTLS_SSL_MAX_FRAG_LEN_512;
            else if( strcmp( q, "1024" ) == 0 )
                opt.mfl_code = MBEDTLS_SSL_MAX_FRAG_LEN_1024;
            else if( strcmp( q, "2048" ) == 0 )
                opt.mfl_code = MBEDTLS_SSL_MAX_FRAG_LEN_2048;
            else if( strcmp( q, "4096" ) == 0 )
                opt.mfl_code = MBEDTLS_SSL_MAX_FRAG_LEN_4096;
            else
                goto usage;
        }
        else if( strcmp( p, "trunc_hmac" ) == 0 )
        {
            switch( atoi( q ) )
            {
                case 0: opt.trunc_hmac = MBEDTLS_SSL_TRUNC_HMAC_DISABLED; break;
                case 1: opt.trunc_hmac = MBEDTLS_SSL_TRUNC_HMAC_ENABLED; break;
                default: goto usage;
            }
        }
        else if( strcmp( p, "hs_timeout" ) == 0 )
        {
            if( ( p = strchr( q, '-' ) ) == NULL )
                goto usage;
            *p++ = '\0';
            opt.hs_to_min = atoi( q );
            opt.hs_to_max = atoi( p );
            if( opt.hs_to_min == 0 || opt.hs_to_max < opt.hs_to_min )
                goto usage;
        }
        else if( strcmp( p, "mtu" ) == 0 )
        {
            opt.dtls_mtu = atoi( q );
            if( opt.dtls_mtu < 0 )
                goto usage;
        }
        else if( strcmp( p, "dgram_packing" ) == 0 )
        {
            opt.dgram_packing = atoi( q );
            if( opt.dgram_packing != 0 &&
                opt.dgram_packing != 1 )
            {
                goto usage;
            }
        }
        else if( strcmp( p, "recsplit" ) == 0 )
        {
            opt.recsplit = atoi( q );
            if( opt.recsplit < 0 || opt.recsplit > 1 )
                goto usage;
        }
        else if( strcmp( p, "dhmlen" ) == 0 )
        {
            opt.dhmlen = atoi( q );
            if( opt.dhmlen < 0 )
                goto usage;
        }
        else if( strcmp( p, "query_config" ) == 0 )
        {
            opt.query_config_mode = 1;
            query_config_ret = query_config( q );
            goto exit;
        }
        else if( strcmp( p, "serialize") == 0 )
        {
            opt.serialize = atoi( q );
            if( opt.serialize < 0 || opt.serialize > 2)
                goto usage;
        }
        else if( strcmp( p, "context_file") == 0 )
        {
            opt.context_file = q;
        }
        else if( strcmp( p, "eap_tls" ) == 0 )
        {
#if defined(MBEDTLS_SSL_PROTO_TLS1_3_EXPERIMENTAL)
            mbedtls_printf( "Error: eap_tls is not supported in TLS 1.3.\n" );
            goto usage;
#else
            opt.eap_tls = atoi( q );
            if( opt.eap_tls < 0 || opt.eap_tls > 1 )
                goto usage;
#endif
        }
        else if( strcmp( p, "reproducible" ) == 0 )
        {
            opt.reproducible = 1;
        }
        else if( strcmp( p, "nss_keylog" ) == 0 )
        {
            opt.nss_keylog = atoi( q );
            if( opt.nss_keylog < 0 || opt.nss_keylog > 1 )
                goto usage;
        }
        else if( strcmp( p, "nss_keylog_file" ) == 0 )
        {
            opt.nss_keylog_file = q;
        }
        else if( strcmp( p, "skip_close_notify" ) == 0 )
        {
            opt.skip_close_notify = atoi( q );
            if( opt.skip_close_notify < 0 || opt.skip_close_notify > 1 )
                goto usage;
        }
        else if( strcmp( p, "use_srtp" ) == 0 )
        {
            opt.use_srtp = atoi ( q );
        }
        else if( strcmp( p, "srtp_force_profile" ) == 0 )
        {
            opt.force_srtp_profile = atoi( q );
        }
        else if( strcmp( p, "mki" ) == 0 )
        {
            opt.mki = q;
        }
        else
            goto usage;
    }

    if( opt.nss_keylog != 0 && opt.eap_tls != 0 )
    {
        mbedtls_printf( "Error: eap_tls and nss_keylog options cannot be used together.\n" );
        goto usage;
    }

    /* Event-driven IO is incompatible with the above custom
     * receive and send functions, as the polling builds on
     * refers to the underlying net_context. */
    if( opt.event == 1 && opt.nbio != 1 )
    {
        mbedtls_printf( "Warning: event-driven IO mandates nbio=1 - overwrite\n" );
        opt.nbio = 1;
    }

#if defined(MBEDTLS_DEBUG_C)
    mbedtls_debug_set_threshold( opt.debug_level );
#endif

#if defined(MBEDTLS_KEY_EXCHANGE_SOME_PSK_ENABLED)
    /*
     * Unhexify the pre-shared key if any is given
     */
    if( strlen( opt.psk ) )
    {
        if( mbedtls_test_unhexify( psk, sizeof( psk ),
                                   opt.psk, &psk_len ) != 0 )
        {
            mbedtls_printf( "pre-shared key not valid\n" );
            goto exit;
        }
    }
#endif /* MBEDTLS_KEY_EXCHANGE_SOME_PSK_ENABLED */

#if defined(MBEDTLS_USE_PSA_CRYPTO)
    if( opt.psk_opaque != 0 )
    {
        if( opt.psk == NULL )
        {
            mbedtls_printf( "psk_opaque set but no psk to be imported specified.\n" );
            ret = 2;
            goto usage;
        }

        if( opt.force_ciphersuite[0] <= 0 )
        {
            mbedtls_printf( "opaque PSKs are only supported in conjunction with forcing TLS 1.2 and a PSK-only ciphersuite through the 'force_ciphersuite' option.\n" );
            ret = 2;
            goto usage;
        }
    }
#endif /* MBEDTLS_USE_PSA_CRYPTO */

    if( opt.force_ciphersuite[0] > 0 )
    {
        const mbedtls_ssl_ciphersuite_t *ciphersuite_info;
        ciphersuite_info =
            mbedtls_ssl_ciphersuite_from_id( opt.force_ciphersuite[0] );

        if( opt.max_version != -1 &&
            ciphersuite_info->min_minor_ver > opt.max_version )
        {
            mbedtls_printf( "forced ciphersuite not allowed with this protocol version\n" );
            ret = 2;
            goto usage;
        }
        if( opt.min_version != -1 &&
            ciphersuite_info->max_minor_ver < opt.min_version )
        {
            mbedtls_printf( "forced ciphersuite not allowed with this protocol version\n" );
            ret = 2;
            goto usage;
        }

        /* If the server selects a version that's not supported by
         * this suite, then there will be no common ciphersuite... */
        if( opt.max_version == -1 ||
            opt.max_version > ciphersuite_info->max_minor_ver )
        {
            opt.max_version = ciphersuite_info->max_minor_ver;
        }
        if( opt.min_version < ciphersuite_info->min_minor_ver )
        {
            opt.min_version = ciphersuite_info->min_minor_ver;
            /* DTLS starts with TLS 1.2 */
            if( opt.transport == MBEDTLS_SSL_TRANSPORT_DATAGRAM &&
                opt.min_version < MBEDTLS_SSL_MINOR_VERSION_3 )
                opt.min_version = MBEDTLS_SSL_MINOR_VERSION_3;
        }

#if defined(MBEDTLS_USE_PSA_CRYPTO)
        if( opt.psk_opaque != 0 )
        {
            /* Ensure that the chosen ciphersuite is PSK-only; we must know
             * the ciphersuite in advance to set the correct policy for the
             * PSK key slot. This limitation might go away in the future. */
            if( ciphersuite_info->key_exchange != MBEDTLS_KEY_EXCHANGE_PSK ||
                opt.min_version != MBEDTLS_SSL_MINOR_VERSION_3 )
            {
                mbedtls_printf( "opaque PSKs are only supported in conjunction with forcing TLS 1.2 and a PSK-only ciphersuite through the 'force_ciphersuite' option.\n" );
                ret = 2;
                goto usage;
            }

            /* Determine KDF algorithm the opaque PSK will be used in. */
#if defined(MBEDTLS_SHA384_C)
            if( ciphersuite_info->mac == MBEDTLS_MD_SHA384 )
                alg = PSA_ALG_TLS12_PSK_TO_MS(PSA_ALG_SHA_384);
            else
#endif /* MBEDTLS_SHA384_C */
                alg = PSA_ALG_TLS12_PSK_TO_MS(PSA_ALG_SHA_256);
        }
#endif /* MBEDTLS_USE_PSA_CRYPTO */
    }

#if defined(MBEDTLS_SSL_DTLS_CONNECTION_ID)
    if( mbedtls_test_unhexify( cid, sizeof( cid ),
                               opt.cid_val, &cid_len ) != 0 )
    {
        mbedtls_printf( "CID not valid\n" );
        goto exit;
    }

    /* Keep CID settings for renegotiation unless
     * specified otherwise. */
    if( opt.cid_enabled_renego == DFL_CID_ENABLED_RENEGO )
        opt.cid_enabled_renego = opt.cid_enabled;
    if( opt.cid_val_renego == DFL_CID_VALUE_RENEGO )
        opt.cid_val_renego = opt.cid_val;

    if( mbedtls_test_unhexify( cid_renego, sizeof( cid_renego ),
                               opt.cid_val_renego, &cid_renego_len ) != 0 )
    {
        mbedtls_printf( "CID not valid\n" );
        goto exit;
    }
#endif /* MBEDTLS_SSL_DTLS_CONNECTION_ID */

#if defined(MBEDTLS_ECP_C)
    if( opt.curves != NULL )
    {
        p = (char *) opt.curves;
        i = 0;

        if( strcmp( p, "none" ) == 0 )
        {
            curve_list[0] = MBEDTLS_ECP_DP_NONE;
        }
        else if( strcmp( p, "default" ) != 0 )
        {
            /* Leave room for a final NULL in curve list */
            while( i < CURVE_LIST_SIZE - 1 && *p != '\0' )
            {
                q = p;

                /* Terminate the current string */
                while( *p != ',' && *p != '\0' )
                    p++;
                if( *p == ',' )
                    *p++ = '\0';

                if( ( curve_cur = mbedtls_ecp_curve_info_from_name( q ) ) != NULL )
                {
                    curve_list[i++] = curve_cur->grp_id;
                }
                else
                {
                    mbedtls_printf( "unknown curve %s\n", q );
                    mbedtls_printf( "supported curves: " );
                    for( curve_cur = mbedtls_ecp_curve_list();
                         curve_cur->grp_id != MBEDTLS_ECP_DP_NONE;
                         curve_cur++ )
                    {
                        mbedtls_printf( "%s ", curve_cur->name );
                    }
                    mbedtls_printf( "\n" );
                    goto exit;
                }
            }

            mbedtls_printf("Number of curves: %d\n", i );

            if( i == CURVE_LIST_SIZE - 1 && *p != '\0' )
            {
                mbedtls_printf( "curves list too long, maximum %d",
                                CURVE_LIST_SIZE - 1 );
                goto exit;
            }

            curve_list[i] = MBEDTLS_ECP_DP_NONE;
        }
    }
#endif /* MBEDTLS_ECP_C */

#if defined(MBEDTLS_SSL_ALPN)
    if( opt.alpn_string != NULL )
    {
        p = (char *) opt.alpn_string;
        i = 0;

        /* Leave room for a final NULL in alpn_list */
        while( i < ALPN_LIST_SIZE - 1 && *p != '\0' )
        {
            alpn_list[i++] = p;

            /* Terminate the current string and move on to next one */
            while( *p != ',' && *p != '\0' )
                p++;
            if( *p == ',' )
                *p++ = '\0';
        }
    }
#endif /* MBEDTLS_SSL_ALPN */

#if defined(MBEDTLS_SSL_PROTO_TLS1_3_EXPERIMENTAL) && defined(MBEDTLS_ECP_C)
    if( opt.named_groups_string != NULL )
    {
        p = (char *)opt.named_groups_string;
        i = 0;
        start = p;

        /* Leave room for a final NULL in named_groups_list */
        while( i < NAMED_GROUPS_LIST_SIZE - 1 && *p != '\0' )
        {
            while( *p != ',' && *p != '\0' )
                p++;

            if( *p == ',' || *p == '\0' )
            {

                if( *p == ',' )
                    *p++ = '\0';

                if( strcmp( start, "secp256r1" ) == 0 )
                    named_groups_list[i++] = MBEDTLS_ECP_DP_SECP256R1;
                else if( strcmp( start, "secp384r1" ) == 0 )
                    named_groups_list[i++] = MBEDTLS_ECP_DP_SECP384R1;
                else if( strcmp( start, "secp521r1" ) == 0 )
                    named_groups_list[i++] = MBEDTLS_ECP_DP_SECP521R1;
                else if( strcmp( start, "all" ) == 0 )
                {
                    named_groups_list[i++] = MBEDTLS_ECP_DP_SECP256R1;
                    named_groups_list[i++] = MBEDTLS_ECP_DP_SECP384R1;
                    named_groups_list[i++] = MBEDTLS_ECP_DP_SECP521R1;
                    break;
                }
                else goto usage;
                start = p;
            }
        }

        if( i == 0 ) goto usage;
    }
#endif /* MBEDTLS_SSL_PROTO_TLS1_3_EXPERIMENTAL && MBEDTLS_ECP_C */

#if defined(MBEDTLS_SSL_PROTO_TLS1_3_EXPERIMENTAL) && defined(MBEDTLS_ECP_C)
     if( opt.sig_algs != NULL )
    {
        p = (char *) opt.sig_algs;
        i = 0;

        /* Leave room for a final NULL in signature algorithm list */
        while( i < SIG_ALG_LIST_SIZE - 1 && *p != '\0' )
        {
            q = p;

            /* Terminate the current string */
            while( *p != ',' && *p != '\0' )
                p++;
            if( *p == ',' )
                *p++ = '\0';

            if( strcmp( q, "ecdsa_secp256r1_sha256" ) == 0 )
            {
                sig_alg_list[i++] = MBEDTLS_TLS13_SIG_ECDSA_SECP256R1_SHA256;
            }
            else if( strcmp( q, "ecdsa_secp384r1_sha384" ) == 0 )
            {
                sig_alg_list[i++] = MBEDTLS_TLS13_SIG_ECDSA_SECP384R1_SHA384;
            }
            else if( strcmp( q, "ecdsa_secp521r1_sha512" ) == 0 )
            {
                sig_alg_list[i++] = MBEDTLS_TLS13_SIG_ECDSA_SECP521R1_SHA512;
            }
            else
            {
                mbedtls_printf( "unknown signature algorithm %s\n", q );
                mbedtls_printf( "supported signature algorithms: " );
#if defined(MBEDTLS_ECDSA_C)
#if defined(MBEDTLS_SHA256_C) && defined(MBEDTLS_ECP_DP_SECP256R1_ENABLED)
                mbedtls_printf( "ecdsa_secp256r1_sha256 " );
#endif /* MBEDTLS_SHA256_C && MBEDTLS_ECP_DP_SECP256R1_ENABLED */
#if defined(MBEDTLS_SHA512_C) && defined(MBEDTLS_ECP_DP_SECP384R1_ENABLED)
                mbedtls_printf( "ecdsa_secp384r1_sha384 " );
#endif /* MBEDTLS_SHA512_C && MBEDTLS_ECP_DP_SECP384R1_ENABLED */
#if defined(MBEDTLS_SHA512_C) && defined(MBEDTLS_SHA512_C)
                mbedtls_printf( "ecdsa_secp521r1_sha512 " );
#endif /* MBEDTLS_SHA512_C && MBEDTLS_SHA512_C */
#endif /* MBEDTLS_ECDSA_C */
                mbedtls_printf( "\n" );
                goto exit;
            }
        }

        if( i == ( SIG_ALG_LIST_SIZE - 1 ) && *p != '\0' )
        {
            mbedtls_printf( "signature algorithm list too long, maximum %d",
                            SIG_ALG_LIST_SIZE - 1 );
            goto exit;
        }

        sig_alg_list[i] = MBEDTLS_TLS13_SIG_NONE;
    }
#endif /* MBEDTLS_SSL_PROTO_TLS1_3_EXPERIMENTAL && MBEDTLS_ECP_C */

    /*
     * 0. Initialize the RNG and the session data
     */
    mbedtls_printf( "\n  . Seeding the random number generator..." );
    fflush( stdout );

    ret = rng_seed( &rng, opt.reproducible, pers );
    if( ret != 0 )
        goto exit;
    mbedtls_printf( " ok\n" );

#if defined(MBEDTLS_X509_CRT_PARSE_C)
    /*
     * 1.1. Load the trusted CA
     */
    mbedtls_printf( "  . Loading the CA root certificate ..." );
    fflush( stdout );

    if( strcmp( opt.ca_path, "none" ) == 0 ||
        strcmp( opt.ca_file, "none" ) == 0 )
    {
        ret = 0;
    }
    else
#if defined(MBEDTLS_FS_IO)
    if( strlen( opt.ca_path ) )
        ret = mbedtls_x509_crt_parse_path( &cacert, opt.ca_path );
    else if( strlen( opt.ca_file ) )
        ret = mbedtls_x509_crt_parse_file( &cacert, opt.ca_file );
    else
#endif
    {
#if defined(MBEDTLS_PEM_PARSE_C)
        for( i = 0; mbedtls_test_cas[i] != NULL; i++ )
        {
            ret = mbedtls_x509_crt_parse( &cacert,
                                  (const unsigned char *) mbedtls_test_cas[i],
                                  mbedtls_test_cas_len[i] );
            if( ret != 0 )
                break;
        }
        if( ret == 0 )
#endif /* MBEDTLS_PEM_PARSE_C */
        for( i = 0; mbedtls_test_cas_der[i] != NULL; i++ )
        {
            ret = mbedtls_x509_crt_parse_der( &cacert,
                         (const unsigned char *) mbedtls_test_cas_der[i],
                         mbedtls_test_cas_der_len[i] );
            if( ret != 0 )
                break;
        }
    }
    if( ret < 0 )
    {
        mbedtls_printf( " failed\n  !  mbedtls_x509_crt_parse returned -0x%x\n\n",
                        (unsigned int) -ret );
        goto exit;
    }

    mbedtls_printf( " ok (%d skipped)\n", ret );

    /*
     * 1.2. Load own certificate and private key
     *
     * (can be skipped if client authentication is not required)
     */
    mbedtls_printf( "  . Loading the client cert. and key..." );
    fflush( stdout );

    if( strcmp( opt.crt_file, "none" ) == 0 )
        ret = 0;
    else
#if defined(MBEDTLS_FS_IO)
    if( strlen( opt.crt_file ) )
        ret = mbedtls_x509_crt_parse_file( &clicert, opt.crt_file );
    else
#endif
        ret = mbedtls_x509_crt_parse( &clicert,
                (const unsigned char *) mbedtls_test_cli_crt,
                mbedtls_test_cli_crt_len );
    if( ret != 0 )
    {
        mbedtls_printf( " failed\n  !  mbedtls_x509_crt_parse returned -0x%x\n\n",
                        (unsigned int) -ret );
        goto exit;
    }

    if( strcmp( opt.key_file, "none" ) == 0 )
        ret = 0;
    else
#if defined(MBEDTLS_FS_IO)
    if( strlen( opt.key_file ) )
        ret = mbedtls_pk_parse_keyfile( &pkey, opt.key_file, opt.key_pwd, rng_get, &rng );
    else
#endif
        ret = mbedtls_pk_parse_key( &pkey,
                (const unsigned char *) mbedtls_test_cli_key,
                mbedtls_test_cli_key_len, NULL, 0, rng_get, &rng );
    if( ret != 0 )
    {
        mbedtls_printf( " failed\n  !  mbedtls_pk_parse_key returned -0x%x\n\n",
                        (unsigned int) -ret );
        goto exit;
    }

#if defined(MBEDTLS_USE_PSA_CRYPTO)
    if( opt.key_opaque != 0 )
    {
        if( ( ret = mbedtls_pk_wrap_as_opaque( &pkey, &key_slot,
                                               PSA_ALG_SHA_256 ) ) != 0 )
        {
            mbedtls_printf( " failed\n  !  "
                            "mbedtls_pk_wrap_as_opaque returned -0x%x\n\n", (unsigned int)  -ret );
            goto exit;
        }
    }
#endif /* MBEDTLS_USE_PSA_CRYPTO */

    mbedtls_printf( " ok (key type: %s)\n", mbedtls_pk_get_name( &pkey ) );
#endif /* MBEDTLS_X509_CRT_PARSE_C */

    /*
     * 2. Setup stuff
     */
    mbedtls_printf( "  . Setting up the SSL/TLS structure..." );
    fflush( stdout );

    if( ( ret = mbedtls_ssl_config_defaults( &conf,
                    MBEDTLS_SSL_IS_CLIENT,
                    opt.transport,
                    MBEDTLS_SSL_PRESET_DEFAULT ) ) != 0 )
    {
        mbedtls_printf( " failed\n  ! mbedtls_ssl_config_defaults returned -0x%x\n\n",
                        (unsigned int) -ret );
        goto exit;
    }

#if defined(MBEDTLS_X509_CRT_PARSE_C)
    /* The default algorithms profile disables SHA-1, but our tests still
       rely on it heavily. */

    if( opt.allow_sha1 > 0 )
    {
        crt_profile_for_test.allowed_mds |= MBEDTLS_X509_ID_FLAG( MBEDTLS_MD_SHA1 );
        mbedtls_ssl_conf_cert_profile( &conf, &crt_profile_for_test );
#if defined(MBEDTLS_SSL_PROTO_TLS1_2)
        mbedtls_ssl_conf_sig_hashes( &conf, ssl_sig_hashes_for_test );
#endif /* MBEDTLS_SSL_PROTO_TLS1_2 */
    }

    if( opt.context_crt_cb == 0 )
        mbedtls_ssl_conf_verify( &conf, my_verify, NULL );

    memset( peer_crt_info, 0, sizeof( peer_crt_info ) );

#endif /* MBEDTLS_X509_CRT_PARSE_C */

#if defined(MBEDTLS_SSL_PROTO_TLS1_3_EXPERIMENTAL) && defined(MBEDTLS_KEY_EXCHANGE_WITH_CERT_ENABLED)
    mbedtls_ssl_conf_signature_algorithms( &conf, ssl_tls13_sig_algs_for_test );
#endif /* MBEDTLS_SSL_PROTO_TLS1_3_EXPERIMENTAL && MBEDTLS_KEY_EXCHANGE_WITH_CERT_ENABLED */

#if defined(MBEDTLS_SSL_DTLS_CONNECTION_ID)
    if( opt.cid_enabled == 1 || opt.cid_enabled_renego == 1 )
    {
        if( opt.cid_enabled == 1        &&
            opt.cid_enabled_renego == 1 &&
            cid_len != cid_renego_len )
        {
            mbedtls_printf( "CID length must not change during renegotiation\n" );
            goto usage;
        }

        if( opt.cid_enabled == 1 )
            ret = mbedtls_ssl_conf_cid( &conf, cid_len,
                                        MBEDTLS_SSL_UNEXPECTED_CID_IGNORE );
        else
            ret = mbedtls_ssl_conf_cid( &conf, cid_renego_len,
                                        MBEDTLS_SSL_UNEXPECTED_CID_IGNORE );

        if( ret != 0 )
        {
            mbedtls_printf( " failed\n  ! mbedtls_ssl_conf_cid_len returned -%#04x\n\n",
                            (unsigned int) -ret );
            goto exit;
        }
    }
#endif /* MBEDTLS_SSL_DTLS_CONNECTION_ID */

    if( opt.auth_mode != DFL_AUTH_MODE )
        mbedtls_ssl_conf_authmode( &conf, opt.auth_mode );

#if defined(MBEDTLS_SSL_PROTO_DTLS)
    if( opt.hs_to_min != DFL_HS_TO_MIN || opt.hs_to_max != DFL_HS_TO_MAX )
        mbedtls_ssl_conf_handshake_timeout( &conf, opt.hs_to_min,
                                            opt.hs_to_max );

    if( opt.dgram_packing != DFL_DGRAM_PACKING )
        mbedtls_ssl_set_datagram_packing( &ssl, opt.dgram_packing );
#endif /* MBEDTLS_SSL_PROTO_DTLS */

#if defined(MBEDTLS_SSL_MAX_FRAGMENT_LENGTH)
    if( ( ret = mbedtls_ssl_conf_max_frag_len( &conf, opt.mfl_code ) ) != 0 )
    {
        mbedtls_printf( " failed\n  ! mbedtls_ssl_conf_max_frag_len returned %d\n\n",
                        ret );
        goto exit;
    }
#endif

#if defined(MBEDTLS_SSL_DTLS_SRTP)
    const mbedtls_ssl_srtp_profile forced_profile[] =
                                { opt.force_srtp_profile, MBEDTLS_TLS_SRTP_UNSET };
    if( opt.use_srtp == 1 )
    {
        if( opt.force_srtp_profile != 0 )
        {
            ret = mbedtls_ssl_conf_dtls_srtp_protection_profiles ( &conf, forced_profile );
        }
        else
        {
            ret = mbedtls_ssl_conf_dtls_srtp_protection_profiles ( &conf, default_profiles );
        }

        if( ret != 0 )
        {
            mbedtls_printf( " failed\n  ! "
                            "mbedtls_ssl_conf_dtls_srtp_protection_profiles returned %d\n\n",
                            ret );
            goto exit;
        }

    }
    else if( opt.force_srtp_profile != 0 )
    {
        mbedtls_printf( " failed\n  ! must enable use_srtp to force srtp profile\n\n" );
        goto exit;
    }
#endif /* MBEDTLS_SSL_DTLS_SRTP */

#if defined(MBEDTLS_SSL_EXTENDED_MASTER_SECRET)
    if( opt.extended_ms != DFL_EXTENDED_MS )
        mbedtls_ssl_conf_extended_master_secret( &conf, opt.extended_ms );
#endif

#if defined(MBEDTLS_SSL_ENCRYPT_THEN_MAC)
    if( opt.etm != DFL_ETM )
        mbedtls_ssl_conf_encrypt_then_mac( &conf, opt.etm );
#endif

#if defined(MBEDTLS_SSL_PROTO_TLS1_3_EXPERIMENTAL)
    mbedtls_ssl_conf_tls13_key_exchange( &conf, opt.key_exchange_modes );
#endif /* MBEDTLS_SSL_PROTO_TLS1_3_EXPERIMENTAL */

#if defined(MBEDTLS_DHM_C)
    if( opt.dhmlen != DFL_DHMLEN )
        mbedtls_ssl_conf_dhm_min_bitlen( &conf, opt.dhmlen );
#endif

#if defined(MBEDTLS_SSL_ALPN)
    if( opt.alpn_string != NULL )
        if( ( ret = mbedtls_ssl_conf_alpn_protocols( &conf, alpn_list ) ) != 0 )
        {
            mbedtls_printf( " failed\n  ! mbedtls_ssl_conf_alpn_protocols returned %d\n\n",
                            ret );
            goto exit;
        }
#endif

    if (opt.reproducible)
    {
#if defined(MBEDTLS_HAVE_TIME)
#if defined(MBEDTLS_PLATFORM_TIME_ALT)
        mbedtls_platform_set_time( dummy_constant_time );
#else
        fprintf( stderr, "Warning: reproducible option used without constant time\n" );
#endif
#endif  /* MBEDTLS_HAVE_TIME */
    }
    mbedtls_ssl_conf_rng( &conf, rng_get, &rng );
    mbedtls_ssl_conf_dbg( &conf, my_debug, stdout );

    mbedtls_ssl_conf_read_timeout( &conf, opt.read_timeout );

#if defined(MBEDTLS_SSL_SESSION_TICKETS)
    mbedtls_ssl_conf_session_tickets( &conf, opt.tickets );
#endif

    if( opt.force_ciphersuite[0] != DFL_FORCE_CIPHER )
        mbedtls_ssl_conf_ciphersuites( &conf, opt.force_ciphersuite );

    if( opt.allow_legacy != DFL_ALLOW_LEGACY )
        mbedtls_ssl_conf_legacy_renegotiation( &conf, opt.allow_legacy );
#if defined(MBEDTLS_SSL_RENEGOTIATION)
    mbedtls_ssl_conf_renegotiation( &conf, opt.renegotiation );
#endif

#if defined(MBEDTLS_X509_CRT_PARSE_C)
    if( strcmp( opt.ca_path, "none" ) != 0 &&
        strcmp( opt.ca_file, "none" ) != 0 )
    {
#if defined(MBEDTLS_X509_TRUSTED_CERTIFICATE_CALLBACK)
        if( opt.ca_callback != 0 )
            mbedtls_ssl_conf_ca_cb( &conf, ca_callback, &cacert );
        else
#endif
            mbedtls_ssl_conf_ca_chain( &conf, &cacert, NULL );
    }
    if( strcmp( opt.crt_file, "none" ) != 0 &&
        strcmp( opt.key_file, "none" ) != 0 )
    {
        if( ( ret = mbedtls_ssl_conf_own_cert( &conf, &clicert, &pkey ) ) != 0 )
        {
            mbedtls_printf( " failed\n  ! mbedtls_ssl_conf_own_cert returned %d\n\n",
                            ret );
            goto exit;
        }
    }
#endif  /* MBEDTLS_X509_CRT_PARSE_C */

#if defined(MBEDTLS_ECP_C)
#if defined(MBEDTLS_SSL_PROTO_TLS1_3_EXPERIMENTAL)
    if( named_groups_list[0] != MBEDTLS_ECP_DP_NONE )
        mbedtls_ssl_conf_curves(&conf, named_groups_list);
#endif /* MBEDTLS_SSL_PROTO_TLS1_3_EXPERIMENTAL */
    if( opt.curves != NULL &&
        strcmp( opt.curves, "default" ) != 0 )
    {
        mbedtls_ssl_conf_curves( &conf, curve_list );
    }
#endif /* MBEDTLS_ECP_C */

#if defined(MBEDTLS_SSL_PROTO_TLS1_3_EXPERIMENTAL) && defined(MBEDTLS_ECP_C)
    if( opt.sig_algs != NULL )
    {
        mbedtls_ssl_conf_signature_algorithms( &conf, sig_alg_list );
    }
#endif /* MBEDTLS_SSL_PROTO_TLS1_3_EXPERIMENTAL && MBEDTLS_ECP_C */

#if defined(MBEDTLS_KEY_EXCHANGE_SOME_PSK_ENABLED)
#if defined(MBEDTLS_USE_PSA_CRYPTO)
    if( opt.psk_opaque != 0 )
    {
        key_attributes = psa_key_attributes_init();
        psa_set_key_usage_flags( &key_attributes, PSA_KEY_USAGE_DERIVE );
        psa_set_key_algorithm( &key_attributes, alg );
        psa_set_key_type( &key_attributes, PSA_KEY_TYPE_DERIVE );

        status = psa_import_key( &key_attributes, psk, psk_len, &slot );
        if( status != PSA_SUCCESS )
        {
            ret = MBEDTLS_ERR_SSL_HW_ACCEL_FAILED;
            goto exit;
        }

        if( ( ret = mbedtls_ssl_conf_psk_opaque( &conf, slot,
                                  (const unsigned char *) opt.psk_identity,
                                  strlen( opt.psk_identity ) ) ) != 0 )
        {
            mbedtls_printf( " failed\n  ! mbedtls_ssl_conf_psk_opaque returned %d\n\n",
                            ret );
            goto exit;
        }
    }
    else
#endif /* MBEDTLS_USE_PSA_CRYPTO */
    if( psk_len > 0 )
    {
        ret = mbedtls_ssl_conf_psk( &conf, psk, psk_len,
                             (const unsigned char *) opt.psk_identity,
                             strlen( opt.psk_identity ) );
        if( ret != 0 )
        {
            mbedtls_printf( " failed\n  ! mbedtls_ssl_conf_psk returned %d\n\n", ret );
            goto exit;
        }
    }
#endif /* MBEDTLS_KEY_EXCHANGE_SOME_PSK_ENABLED */

    if( opt.min_version != DFL_MIN_VERSION )
        mbedtls_ssl_conf_min_version( &conf, MBEDTLS_SSL_MAJOR_VERSION_3,
                                      opt.min_version );

    if( opt.max_version != DFL_MAX_VERSION )
        mbedtls_ssl_conf_max_version( &conf, MBEDTLS_SSL_MAJOR_VERSION_3,
                                      opt.max_version );

#if defined(MBEDTLS_SSL_PROTO_TLS1_3_EXPERIMENTAL) && defined(MBEDTLS_ZERO_RTT)
    mbedtls_ssl_conf_early_data( &conf, opt.early_data, 0, NULL );
    mbedtls_ssl_set_early_data( &ssl, (const unsigned char*) early_data,
                                strlen( early_data ) );
#endif /* MBEDTLS_SSL_PROTO_TLS1_3_EXPERIMENTAL && MBEDTLS_ZERO_RTT */

    if( ( ret = mbedtls_ssl_setup( &ssl, &conf ) ) != 0 )
    {
        mbedtls_printf( " failed\n  ! mbedtls_ssl_setup returned -0x%x\n\n",
                        (unsigned int) -ret );
        goto exit;
    }

#if defined(MBEDTLS_SSL_EXPORT_KEYS)
    if( opt.eap_tls != 0 )
    {
        mbedtls_ssl_set_export_keys_cb( &ssl, eap_tls_key_derivation,
                                        &eap_tls_keying );
    }
    else if( opt.nss_keylog != 0 )
    {
        mbedtls_ssl_set_export_keys_cb( &ssl,
                                        nss_keylog_export,
                                        NULL );
    }
#if defined( MBEDTLS_SSL_DTLS_SRTP )
    else if( opt.use_srtp != 0 )
    {
        mbedtls_ssl_set_export_keys_cb( &ssl, dtls_srtp_key_derivation,
                                        &dtls_srtp_keying );
    }
#endif /* MBEDTLS_SSL_DTLS_SRTP */
#endif /* MBEDTLS_SSL_EXPORT_KEYS */

#if defined(MBEDTLS_X509_CRT_PARSE_C)
    if( ( ret = mbedtls_ssl_set_hostname( &ssl, opt.server_name ) ) != 0 )
    {
        mbedtls_printf( " failed\n  ! mbedtls_ssl_set_hostname returned %d\n\n",
                        ret );
        goto exit;
    }
#endif

#if defined(MBEDTLS_KEY_EXCHANGE_ECJPAKE_ENABLED)
    if( opt.ecjpake_pw != DFL_ECJPAKE_PW )
    {
        if( ( ret = mbedtls_ssl_set_hs_ecjpake_password( &ssl,
                        (const unsigned char *) opt.ecjpake_pw,
                                        strlen( opt.ecjpake_pw ) ) ) != 0 )
        {
            mbedtls_printf( " failed\n  ! mbedtls_ssl_set_hs_ecjpake_password returned %d\n\n",
                            ret );
            goto exit;
        }
    }
#endif

#if defined(MBEDTLS_X509_CRT_PARSE_C)
    if( opt.context_crt_cb == 1 )
        mbedtls_ssl_set_verify( &ssl, my_verify, NULL );
#endif /* MBEDTLS_X509_CRT_PARSE_C */


    io_ctx.ssl = &ssl;
    io_ctx.net = &server_fd;
    mbedtls_ssl_set_bio( &ssl, &io_ctx, send_cb, recv_cb,
                         opt.nbio == 0 ? recv_timeout_cb : NULL );

#if defined(MBEDTLS_SSL_DTLS_CONNECTION_ID)
    if( opt.transport == MBEDTLS_SSL_TRANSPORT_DATAGRAM )
    {
        if( ( ret = mbedtls_ssl_set_cid( &ssl, opt.cid_enabled,
                                         cid, cid_len ) ) != 0 )
        {
            mbedtls_printf( " failed\n  ! mbedtls_ssl_set_cid returned %d\n\n",
                            ret );
            goto exit;
        }
    }
#endif /* MBEDTLS_SSL_DTLS_CONNECTION_ID */

#if defined(MBEDTLS_SSL_PROTO_DTLS)
    if( opt.dtls_mtu != DFL_DTLS_MTU )
        mbedtls_ssl_set_mtu( &ssl, opt.dtls_mtu );
#endif

#if defined(MBEDTLS_TIMING_C)
    mbedtls_ssl_set_timer_cb( &ssl, &timer, mbedtls_timing_set_delay,
                                            mbedtls_timing_get_delay );
#endif

#if defined(MBEDTLS_ECP_RESTARTABLE)
    if( opt.ec_max_ops != DFL_EC_MAX_OPS )
        mbedtls_ecp_set_max_ops( opt.ec_max_ops );
#endif

#if defined(MBEDTLS_SSL_DTLS_SRTP)
    if( opt.use_srtp != 0 && strlen( opt.mki ) != 0 )
    {
        if( mbedtls_test_unhexify( mki, sizeof( mki ),
                                   opt.mki,&mki_len ) != 0 )
        {
            mbedtls_printf( "mki value not valid hex\n" );
            goto exit;
        }

        mbedtls_ssl_conf_srtp_mki_value_supported( &conf, MBEDTLS_SSL_DTLS_SRTP_MKI_SUPPORTED );
        if( ( ret = mbedtls_ssl_dtls_srtp_set_mki_value( &ssl, mki,
                                                         (uint16_t) strlen( opt.mki ) / 2 ) ) != 0 )
        {
            mbedtls_printf( " failed\n  ! mbedtls_ssl_dtls_srtp_set_mki_value returned %d\n\n", ret );
            goto exit;
        }
    }
#endif

    mbedtls_printf( " ok\n" );

    /*
     * 3. Start the connection
     */
    if( opt.server_addr == NULL)
        opt.server_addr = opt.server_name;

    mbedtls_printf( "  . Connecting to %s/%s/%s...",
            opt.transport == MBEDTLS_SSL_TRANSPORT_STREAM ? "tcp" : "udp",
            opt.server_addr, opt.server_port );
    fflush( stdout );

    if( ( ret = mbedtls_net_connect( &server_fd,
                       opt.server_addr, opt.server_port,
                       opt.transport == MBEDTLS_SSL_TRANSPORT_STREAM ?
                       MBEDTLS_NET_PROTO_TCP : MBEDTLS_NET_PROTO_UDP ) ) != 0 )
    {
        mbedtls_printf( " failed\n  ! mbedtls_net_connect returned -0x%x\n\n",
                        (unsigned int) -ret );
        goto exit;
    }

    if( opt.nbio > 0 )
        ret = mbedtls_net_set_nonblock( &server_fd );
    else
        ret = mbedtls_net_set_block( &server_fd );
    if( ret != 0 )
    {
        mbedtls_printf( " failed\n  ! net_set_(non)block() returned -0x%x\n\n",
                        (unsigned int) -ret );
        goto exit;
    }

    mbedtls_printf( " ok\n" );

    /*
     * 4. Handshake
     */
    mbedtls_printf( "  . Performing the SSL/TLS handshake..." );
    fflush( stdout );

    while( ( ret = mbedtls_ssl_handshake( &ssl ) ) != 0 )
    {
        if( ret != MBEDTLS_ERR_SSL_WANT_READ &&
            ret != MBEDTLS_ERR_SSL_WANT_WRITE &&
            ret != MBEDTLS_ERR_SSL_CRYPTO_IN_PROGRESS )
        {
            mbedtls_printf( " failed\n  ! mbedtls_ssl_handshake returned -0x%x\n",
                            (unsigned int) -ret );
            if( ret == MBEDTLS_ERR_X509_CERT_VERIFY_FAILED )
                mbedtls_printf(
                    "    Unable to verify the server's certificate. "
                        "Either it is invalid,\n"
                    "    or you didn't set ca_file or ca_path "
                        "to an appropriate value.\n"
                    "    Alternatively, you may want to use "
                        "auth_mode=optional for testing purposes.\n" );
            mbedtls_printf( "\n" );
            goto exit;
        }

#if defined(MBEDTLS_ECP_RESTARTABLE)
        if( ret == MBEDTLS_ERR_SSL_CRYPTO_IN_PROGRESS )
            continue;
#endif

        /* For event-driven IO, wait for socket to become available */
        if( opt.event == 1 /* level triggered IO */ )
        {
#if defined(MBEDTLS_TIMING_C)
            ret = idle( &server_fd, &timer, ret );
#else
            ret = idle( &server_fd, ret );
#endif
            if( ret != 0 )
                goto exit;
        }
    }

    mbedtls_printf( " ok\n    [ Protocol is %s ]\n    [ Ciphersuite is %s ]\n",
                    mbedtls_ssl_get_version( &ssl ),
                    mbedtls_ssl_get_ciphersuite( &ssl ) );

    if( ( ret = mbedtls_ssl_get_record_expansion( &ssl ) ) >= 0 )
        mbedtls_printf( "    [ Record expansion is %d ]\n", ret );
    else
        mbedtls_printf( "    [ Record expansion is unknown ]\n" );

#if defined(MBEDTLS_SSL_MAX_FRAGMENT_LENGTH)
    mbedtls_printf( "    [ Maximum incoming record payload length is %u ]\n",
                    (unsigned int) mbedtls_ssl_get_max_in_record_payload( &ssl ) );
    mbedtls_printf( "    [ Maximum outgoing record payload length is %u ]\n",
                    (unsigned int) mbedtls_ssl_get_max_out_record_payload( &ssl ) );
#endif

#if defined(MBEDTLS_SSL_ALPN)
    if( opt.alpn_string != NULL )
    {
        const char *alp = mbedtls_ssl_get_alpn_protocol( &ssl );
        mbedtls_printf( "    [ Application Layer Protocol is %s ]\n",
                alp ? alp : "(none)" );
    }
#endif

#if defined(MBEDTLS_SSL_EXPORT_KEYS)
#if defined(MBEDTLS_SSL_PROTO_TLS1) || defined(MBEDTLS_SSL_PROTO_TLS1_1) || \
    defined(MBEDTLS_SSL_PROTO_TLS1_2)
    if( opt.eap_tls != 0 )
    {
        size_t j = 0;

        if( ( ret = mbedtls_ssl_tls_prf( eap_tls_keying.tls_prf_type,
                                         eap_tls_keying.master_secret,
                                         sizeof( eap_tls_keying.master_secret ),
                                         eap_tls_label,
                                         eap_tls_keying.randbytes,
                                         sizeof( eap_tls_keying.randbytes ),
                                         eap_tls_keymaterial,
                                         sizeof( eap_tls_keymaterial ) ) )
                                         != 0 )
        {
            mbedtls_printf( " failed\n  ! mbedtls_ssl_tls_prf returned -0x%x\n\n",
                            (unsigned int) -ret );
            goto exit;
        }

        mbedtls_printf( "    EAP-TLS key material is:" );
        for( j = 0; j < sizeof( eap_tls_keymaterial ); j++ )
        {
            if( j % 8 == 0 )
                mbedtls_printf("\n    ");
            mbedtls_printf("%02x ", eap_tls_keymaterial[j] );
        }
        mbedtls_printf("\n");

        if( ( ret = mbedtls_ssl_tls_prf( eap_tls_keying.tls_prf_type, NULL, 0,
                                         eap_tls_label,
                                         eap_tls_keying.randbytes,
                                         sizeof( eap_tls_keying.randbytes ),
                                         eap_tls_iv,
                                         sizeof( eap_tls_iv ) ) ) != 0 )
         {
             mbedtls_printf( " failed\n  ! mbedtls_ssl_tls_prf returned -0x%x\n\n",
                             (unsigned int) -ret );
             goto exit;
         }

        mbedtls_printf( "    EAP-TLS IV is:" );
        for( j = 0; j < sizeof( eap_tls_iv ); j++ )
        {
            if( j % 8 == 0 )
                mbedtls_printf("\n    ");
            mbedtls_printf("%02x ", eap_tls_iv[j] );
        }
        mbedtls_printf("\n");
    }
#endif /* MBEDTLS_SSL_PROTO_TLS1 || MBEDTLS_SSL_PROTO_TLS1_1 || \
          MBEDTLS_SSL_PROTO_TLS1_2 */

#if defined( MBEDTLS_SSL_DTLS_SRTP )
    else if( opt.use_srtp != 0  )
    {
        size_t j = 0;
        mbedtls_dtls_srtp_info dtls_srtp_negotiation_result;
        mbedtls_ssl_get_dtls_srtp_negotiation_result( &ssl, &dtls_srtp_negotiation_result );

        if( dtls_srtp_negotiation_result.chosen_dtls_srtp_profile
                                == MBEDTLS_TLS_SRTP_UNSET )
        {
            mbedtls_printf( "    Unable to negotiate "
                            "the use of DTLS-SRTP\n" );
        }
        else
        {
            if( ( ret = mbedtls_ssl_tls_prf( dtls_srtp_keying.tls_prf_type,
                                             dtls_srtp_keying.master_secret,
                                             sizeof( dtls_srtp_keying.master_secret ),
                                             dtls_srtp_label,
                                             dtls_srtp_keying.randbytes,
                                             sizeof( dtls_srtp_keying.randbytes ),
                                             dtls_srtp_key_material,
                                             sizeof( dtls_srtp_key_material ) ) )
                                             != 0 )
            {
                mbedtls_printf( " failed\n  ! mbedtls_ssl_tls_prf returned -0x%x\n\n",
                                (unsigned int) -ret );
                goto exit;
            }

            mbedtls_printf( "    DTLS-SRTP key material is:" );
            for( j = 0; j < sizeof( dtls_srtp_key_material ); j++ )
            {
                if( j % 8 == 0 )
                    mbedtls_printf( "\n    " );
                mbedtls_printf( "%02x ", dtls_srtp_key_material[j] );
            }
            mbedtls_printf( "\n" );

            /* produce a less readable output used to perform automatic checks
             * - compare client and server output
             * - interop test with openssl which client produces this kind of output
             */
            mbedtls_printf( "    Keying material: " );
            for( j = 0; j < sizeof( dtls_srtp_key_material ); j++ )
            {
                mbedtls_printf( "%02X", dtls_srtp_key_material[j] );
            }
            mbedtls_printf( "\n" );

            if ( dtls_srtp_negotiation_result.mki_len > 0 )
            {
                mbedtls_printf( "    DTLS-SRTP mki value: " );
                for( j = 0; j < dtls_srtp_negotiation_result.mki_len; j++ )
                {
                    mbedtls_printf( "%02X", dtls_srtp_negotiation_result.mki_value[j] );
                }
            }
            else
            {
                mbedtls_printf( "    DTLS-SRTP no mki value negotiated" );
            }
            mbedtls_printf( "\n" );
        }
    }
#endif /* MBEDTLS_SSL_DTLS_SRTP */
#endif /* MBEDTLS_SSL_EXPORT_KEYS */

#if defined(MBEDTLS_SSL_PROTO_TLS1_3_EXPERIMENTAL) && \
    defined(MBEDTLS_ZERO_RTT) && defined(MBEDTLS_SSL_CLI_C)
    mbedtls_printf( "early data status = %d\n", mbedtls_ssl_get_early_data_status( &ssl ) );
#endif /* MBEDTLS_SSL_PROTO_TLS1_3_EXPERIMENTAL && MBEDTLS_ZERO_RTT && MBEDTLS_SSL_CLI_C */

#if defined(MBEDTLS_X509_CRT_PARSE_C)
    /*
     * 5. Verify the server certificate
     */
    mbedtls_printf( "  . Verifying peer X.509 certificate..." );

    if( ( flags = mbedtls_ssl_get_verify_result( &ssl ) ) != 0 )
    {
        char vrfy_buf[512];
        mbedtls_printf( " failed\n" );

        x509_crt_verify_info( vrfy_buf, sizeof( vrfy_buf ),
                                      "  ! ", flags );

        mbedtls_printf( "%s\n", vrfy_buf );
    }
    else
        mbedtls_printf( " ok\n" );

#if !defined(MBEDTLS_X509_REMOVE_INFO)
    mbedtls_printf( "  . Peer certificate information    ...\n" );
    mbedtls_printf( "%s\n", peer_crt_info );
#endif /* !MBEDTLS_X509_REMOVE_INFO */
#endif /* MBEDTLS_X509_CRT_PARSE_C */

#if defined(MBEDTLS_SSL_DTLS_CONNECTION_ID)
    ret = report_cid_usage( &ssl, "initial handshake" );
    if( ret != 0 )
        goto exit;

    if( opt.transport == MBEDTLS_SSL_TRANSPORT_DATAGRAM )
    {
        if( ( ret = mbedtls_ssl_set_cid( &ssl, opt.cid_enabled_renego,
                                         cid_renego,
                                         cid_renego_len ) ) != 0 )
        {
            mbedtls_printf( " failed\n  ! mbedtls_ssl_set_cid returned %d\n\n",
                            ret );
            goto exit;
        }
    }
#endif /* MBEDTLS_SSL_DTLS_CONNECTION_ID */

#if defined(MBEDTLS_SSL_RENEGOTIATION)
    if( opt.renegotiate )
    {
        /*
         * Perform renegotiation (this must be done when the server is waiting
         * for input from our side).
         */
        mbedtls_printf( "  . Performing renegotiation..." );
        fflush( stdout );
        while( ( ret = mbedtls_ssl_renegotiate( &ssl ) ) != 0 )
        {
            if( ret != MBEDTLS_ERR_SSL_WANT_READ &&
                ret != MBEDTLS_ERR_SSL_WANT_WRITE &&
                ret != MBEDTLS_ERR_SSL_CRYPTO_IN_PROGRESS )
            {
                mbedtls_printf( " failed\n  ! mbedtls_ssl_renegotiate returned %d\n\n",
                                ret );
                goto exit;
            }

#if defined(MBEDTLS_ECP_RESTARTABLE)
            if( ret == MBEDTLS_ERR_SSL_CRYPTO_IN_PROGRESS )
                continue;
#endif

            /* For event-driven IO, wait for socket to become available */
            if( opt.event == 1 /* level triggered IO */ )
            {
#if defined(MBEDTLS_TIMING_C)
                idle( &server_fd, &timer, ret );
#else
                idle( &server_fd, ret );
#endif
            }

        }
        mbedtls_printf( " ok\n" );
    }
#endif /* MBEDTLS_SSL_RENEGOTIATION */

#if defined(MBEDTLS_SSL_DTLS_CONNECTION_ID)
    ret = report_cid_usage( &ssl, "after renegotiation" );
    if( ret != 0 )
        goto exit;
#endif /* MBEDTLS_SSL_DTLS_CONNECTION_ID */

    /*
     * 6. Write the GET request
     */
    retry_left = opt.max_resend;
send_request:
    mbedtls_printf( "  > Write to server:" );
    fflush( stdout );

    len = mbedtls_snprintf( (char *) buf, sizeof( buf ) - 1, GET_REQUEST,
                            opt.request_page );
    tail_len = (int) strlen( GET_REQUEST_END );

    /* Add padding to GET request to reach opt.request_size in length */
    if( opt.request_size != DFL_REQUEST_SIZE &&
        len + tail_len < opt.request_size )
    {
        memset( buf + len, 'A', opt.request_size - len - tail_len );
        len += opt.request_size - len - tail_len;
    }

    strncpy( (char *) buf + len, GET_REQUEST_END, sizeof( buf ) - len - 1 );
    len += tail_len;

    /* Truncate if request size is smaller than the "natural" size */
    if( opt.request_size != DFL_REQUEST_SIZE &&
        len > opt.request_size )
    {
        len = opt.request_size;

        /* Still end with \r\n unless that's really not possible */
        if( len >= 2 ) buf[len - 2] = '\r';
        if( len >= 1 ) buf[len - 1] = '\n';
    }

    if( opt.transport == MBEDTLS_SSL_TRANSPORT_STREAM )
    {
        written = 0;
        frags = 0;

        do
        {
            while( ( ret = mbedtls_ssl_write( &ssl, buf + written,
                                              len - written ) ) < 0 )
            {
                if( ret != MBEDTLS_ERR_SSL_WANT_READ &&
                    ret != MBEDTLS_ERR_SSL_WANT_WRITE &&
                    ret != MBEDTLS_ERR_SSL_CRYPTO_IN_PROGRESS )
                {
                    mbedtls_printf( " failed\n  ! mbedtls_ssl_write returned -0x%x\n\n",
                                    (unsigned int) -ret );
                    goto exit;
                }

                /* For event-driven IO, wait for socket to become available */
                if( opt.event == 1 /* level triggered IO */ )
                {
#if defined(MBEDTLS_TIMING_C)
                    idle( &server_fd, &timer, ret );
#else
                    idle( &server_fd, ret );
#endif
                }
            }

            frags++;
            written += ret;
        }
        while( written < len );

        while( ( ret = mbedtls_ssl_flush_output( &ssl ) ) != 0 )
        {
            if( ret != MBEDTLS_ERR_SSL_WANT_READ &&
                ret != MBEDTLS_ERR_SSL_WANT_WRITE )
            {
                mbedtls_printf( " failed\n  ! mbedtls_ssl_flush_output returned -0x%x\n\n",
                                (unsigned int) -ret );
                goto exit;
            }
        }
    }
    else /* Not stream, so datagram */
    {
        while( 1 )
        {
            ret = mbedtls_ssl_write( &ssl, buf, len );

#if defined(MBEDTLS_ECP_RESTARTABLE)
            if( ret == MBEDTLS_ERR_SSL_CRYPTO_IN_PROGRESS )
                continue;
#endif

            if( ret != MBEDTLS_ERR_SSL_WANT_READ &&
                ret != MBEDTLS_ERR_SSL_WANT_WRITE )
                break;

            /* For event-driven IO, wait for socket to become available */
            if( opt.event == 1 /* level triggered IO */ )
            {
#if defined(MBEDTLS_TIMING_C)
                idle( &server_fd, &timer, ret );
#else
                idle( &server_fd, ret );
#endif
            }
        }

        if( ret < 0 )
        {
            mbedtls_printf( " failed\n  ! mbedtls_ssl_write returned %d\n\n",
                            ret );
            goto exit;
        }

        frags = 1;
        written = ret;

        if( written < len )
        {
            mbedtls_printf( " warning\n  ! request didn't fit into single datagram and "
                            "was truncated to size %u", (unsigned) written );
        }
    }

    buf[written] = '\0';
    mbedtls_printf( " %d bytes written in %d fragments\n\n%s\n",
                    written, frags, (char *) buf );

    /* Send a non-empty request if request_size == 0 */
    if ( len == 0 )
    {
        opt.request_size = DFL_REQUEST_SIZE;
        goto send_request;
    }

    /*
     * 7. Read the HTTP response
     */
    mbedtls_printf( "  < Read from server:" );
    fflush( stdout );

    /*
     * TLS and DTLS need different reading styles (stream vs datagram)
     */
    if( opt.transport == MBEDTLS_SSL_TRANSPORT_STREAM )
    {
        do
        {
            len = sizeof( buf ) - 1;
            memset( buf, 0, sizeof( buf ) );
            ret = mbedtls_ssl_read( &ssl, buf, len );

#if defined(MBEDTLS_ECP_RESTARTABLE)
            if( ret == MBEDTLS_ERR_SSL_CRYPTO_IN_PROGRESS )
                continue;
#endif

            if( ret == MBEDTLS_ERR_SSL_WANT_READ ||
                ret == MBEDTLS_ERR_SSL_WANT_WRITE )
            {
                /* For event-driven IO, wait for socket to become available */
                if( opt.event == 1 /* level triggered IO */ )
                {
#if defined(MBEDTLS_TIMING_C)
                    idle( &server_fd, &timer, ret );
#else
                    idle( &server_fd, ret );
#endif
                }
                continue;
            }

            if( ret <= 0 )
            {
                switch( ret )
                {
                    case MBEDTLS_ERR_SSL_PEER_CLOSE_NOTIFY:
                        mbedtls_printf( " connection was closed gracefully\n" );
                        ret = 0;
                        goto close_notify;

                    case 0:
                    case MBEDTLS_ERR_NET_CONN_RESET:
                        mbedtls_printf( " connection was reset by peer\n" );
                        ret = 0;
                        goto reconnect;
#if defined(MBEDTLS_SSL_PROTO_TLS1_3_EXPERIMENTAL)

                    case MBEDTLS_ERR_SSL_CONN_EOF:
                        mbedtls_printf( " connnection eof \n" );
                        ret = 0;
                        goto close_notify;

#if defined(MBEDTLS_SSL_NEW_SESSION_TICKET)

                    case MBEDTLS_ERR_SSL_RECEIVED_NEW_SESSION_TICKET:
                        /* We were waiting for application data but got a NewSessionTicket instead. */
                        mbedtls_printf( " got ticket.\n" );
                        continue;

#endif /* MBEDTLS_SSL_NEW_SESSION_TICKET */

#endif /* MBEDTLS_SSL_PROTO_TLS1_3_EXPERIMENTAL */
                    default:
                        mbedtls_printf( " mbedtls_ssl_read returned -0x%x\n",
                                        (unsigned int) -ret );
                        goto exit;
                }
            }

            len = ret;
            buf[len] = '\0';
            mbedtls_printf( " %d bytes read\n\n%s", len, (char *) buf );

            /* End of message should be detected according to the syntax of the
             * application protocol (eg HTTP), just use a dummy test here. */
            if( ret > 0 && buf[len-1] == '\n' )
            {
                ret = 0;
                break;
            }
        }
        while( 1 );
    }
    else /* Not stream, so datagram */
    {
        len = sizeof( buf ) - 1;
        memset( buf, 0, sizeof( buf ) );

        while( 1 )
        {
            ret = mbedtls_ssl_read( &ssl, buf, len );

#if defined(MBEDTLS_ECP_RESTARTABLE)
            if( ret == MBEDTLS_ERR_SSL_CRYPTO_IN_PROGRESS )
                continue;
#endif

            if( ret != MBEDTLS_ERR_SSL_WANT_READ &&
                ret != MBEDTLS_ERR_SSL_WANT_WRITE )
                break;

            /* For event-driven IO, wait for socket to become available */
            if( opt.event == 1 /* level triggered IO */ )
            {
#if defined(MBEDTLS_TIMING_C)
                idle( &server_fd, &timer, ret );
#else
                idle( &server_fd, ret );
#endif
            }
        }

        if( ret <= 0 )
        {
            switch( ret )
            {
                case MBEDTLS_ERR_SSL_TIMEOUT:
                    mbedtls_printf( " timeout\n" );
                    if( retry_left-- > 0 )
                        goto send_request;
                    goto exit;

                case MBEDTLS_ERR_SSL_PEER_CLOSE_NOTIFY:
                    mbedtls_printf( " connection was closed gracefully\n" );
                    ret = 0;
                    goto close_notify;

                default:
                    mbedtls_printf( " mbedtls_ssl_read returned -0x%x\n", (unsigned int) -ret );
                    goto exit;
            }
        }

        len = ret;
        buf[len] = '\0';
        mbedtls_printf( " %d bytes read\n\n%s", len, (char *) buf );
        ret = 0;
    }

#if defined(MBEDTLS_SSL_NEW_SESSION_TICKET)
    if( opt.reconnect != 0 )
    {
        mbedtls_printf("  . Saving session for reuse..." );
        fflush( stdout );

        if( opt.reco_mode == 1 )
        {
            mbedtls_ssl_session exported_session;

            /* free any previously saved data */
            if( session_data != NULL )
            {
                mbedtls_platform_zeroize( session_data, session_data_len );
                mbedtls_free( session_data );
                session_data = NULL;
            }

            mbedtls_ssl_session_init( &exported_session );
            ret = mbedtls_ssl_get_session( &ssl, &exported_session );
            if( ret != 0 )
            {
                mbedtls_printf(
                    "failed\n  ! mbedtls_ssl_get_session() returned -%#02x\n",
                    (unsigned) -ret );
                goto exit;
            }

            /* get size of the buffer needed */
            mbedtls_ssl_session_save( &exported_session,
                                      NULL, 0, &session_data_len );
            session_data = mbedtls_calloc( 1, session_data_len );
            if( session_data == NULL )
            {
                mbedtls_printf( " failed\n  ! alloc %u bytes for session data\n",
                                (unsigned) session_data_len );
                ret = MBEDTLS_ERR_SSL_ALLOC_FAILED;
                goto exit;
            }

            /* actually save session data */
            if( ( ret = mbedtls_ssl_session_save( &exported_session,
                                                  session_data, session_data_len,
                                                  &session_data_len ) ) != 0 )
            {
                mbedtls_printf( " failed\n  ! mbedtls_ssl_session_saved returned -0x%04x\n\n",
                                (unsigned int) -ret );
                goto exit;
            }

            mbedtls_ssl_session_free( &exported_session );
        }
        else
        {
            if( ( ret = mbedtls_ssl_get_session( &ssl, &saved_session ) ) != 0 )
            {
                mbedtls_printf( " failed\n  ! mbedtls_ssl_get_session returned -0x%x\n\n",
                                (unsigned int) -ret );
                goto exit;
            }
        }

        mbedtls_printf( " ok\n" );

        if( opt.reco_mode == 1 )
        {
            mbedtls_printf( "    [ Saved %u bytes of session data]\n",
                            (unsigned) session_data_len );
        }
    }
#endif /* MBEDTLS_SSL_NEW_SESSION_TICKET */

    /*
     * 7b. Simulate hard reset and reconnect from same port?
     */
    if( opt.reconnect_hard != 0 )
    {
        opt.reconnect_hard = 0;

        mbedtls_printf( "  . Restarting connection from same port..." );
        fflush( stdout );

#if defined(MBEDTLS_X509_CRT_PARSE_C)
        memset( peer_crt_info, 0, sizeof( peer_crt_info ) );
#endif /* MBEDTLS_X509_CRT_PARSE_C */

        if( ( ret = mbedtls_ssl_session_reset( &ssl ) ) != 0 )
        {
            mbedtls_printf( " failed\n  ! mbedtls_ssl_session_reset returned -0x%x\n\n",
                            (unsigned int) -ret );
            goto exit;
        }

        while( ( ret = mbedtls_ssl_handshake( &ssl ) ) != 0 )
        {
            if( ret != MBEDTLS_ERR_SSL_WANT_READ &&
                ret != MBEDTLS_ERR_SSL_WANT_WRITE &&
                ret != MBEDTLS_ERR_SSL_CRYPTO_IN_PROGRESS )
            {
                mbedtls_printf( " failed\n  ! mbedtls_ssl_handshake returned -0x%x\n\n",
                                (unsigned int) -ret );
                goto exit;
            }

            /* For event-driven IO, wait for socket to become available */
            if( opt.event == 1 /* level triggered IO */ )
            {
#if defined(MBEDTLS_TIMING_C)
                idle( &server_fd, &timer, ret );
#else
                idle( &server_fd, ret );
#endif
            }
        }

        mbedtls_printf( " ok\n" );

        goto send_request;
    }

    /*
     * 7c. Simulate serialize/deserialize and go back to data exchange
     */
#if defined(MBEDTLS_SSL_CONTEXT_SERIALIZATION)
    if( opt.serialize != 0 )
    {
        size_t buf_len;

        mbedtls_printf( "  . Serializing live connection..." );

        ret = mbedtls_ssl_context_save( &ssl, NULL, 0, &buf_len );
        if( ret != MBEDTLS_ERR_SSL_BUFFER_TOO_SMALL )
        {
            mbedtls_printf( " failed\n  ! mbedtls_ssl_context_save returned "
                            "-0x%x\n\n", (unsigned int) -ret );

            goto exit;
        }

        if( ( context_buf = mbedtls_calloc( 1, buf_len ) ) == NULL )
        {
            mbedtls_printf( " failed\n  ! Couldn't allocate buffer for "
                            "serialized context" );

            goto exit;
        }
        context_buf_len = buf_len;

        if( ( ret = mbedtls_ssl_context_save( &ssl, context_buf,
                                              buf_len, &buf_len ) ) != 0 )
        {
            mbedtls_printf( " failed\n  ! mbedtls_ssl_context_save returned "
                            "-0x%x\n\n", (unsigned int) -ret );

            goto exit;
        }

        mbedtls_printf( " ok\n" );

        /* Save serialized context to the 'opt.context_file' as a base64 code */
        if( 0 < strlen( opt.context_file ) )
        {
            FILE *b64_file;
            uint8_t *b64_buf;
            size_t b64_len;

            mbedtls_printf( "  . Save serialized context to a file... " );

            mbedtls_base64_encode( NULL, 0, &b64_len, context_buf, buf_len );

            if( ( b64_buf = mbedtls_calloc( 1, b64_len ) ) == NULL )
            {
                mbedtls_printf( "failed\n  ! Couldn't allocate buffer for "
                                "the base64 code\n" );
                goto exit;
            }

            if( ( ret = mbedtls_base64_encode( b64_buf, b64_len, &b64_len,
                                               context_buf, buf_len ) ) != 0 )
            {
                mbedtls_printf( "failed\n  ! mbedtls_base64_encode returned "
                            "-0x%x\n", (unsigned int) -ret );
                mbedtls_free( b64_buf );
                goto exit;
            }

            if( ( b64_file = fopen( opt.context_file, "w" ) ) == NULL )
            {
                mbedtls_printf( "failed\n  ! Cannot open '%s' for writing.\n",
                                opt.context_file );
                mbedtls_free( b64_buf );
                goto exit;
            }

            if( b64_len != fwrite( b64_buf, 1, b64_len, b64_file ) )
            {
                mbedtls_printf( "failed\n  ! fwrite(%ld bytes) failed\n",
                                (long) b64_len );
                mbedtls_free( b64_buf );
                fclose( b64_file );
                goto exit;
            }

            mbedtls_free( b64_buf );
            fclose( b64_file );

            mbedtls_printf( "ok\n" );
        }

        if( opt.serialize == 1 )
        {
            /* nothing to do here, done by context_save() already */
            mbedtls_printf( "  . Context has been reset... ok\n" );
        }

        if( opt.serialize == 2 )
        {
            mbedtls_printf( "  . Freeing and reinitializing context..." );

            mbedtls_ssl_free( &ssl );

            mbedtls_ssl_init( &ssl );

            if( ( ret = mbedtls_ssl_setup( &ssl, &conf ) ) != 0 )
            {
                mbedtls_printf( " failed\n  ! mbedtls_ssl_setup returned "
                                "-0x%x\n\n", (unsigned int) -ret );
                goto exit;
            }

            if( opt.nbio == 2 )
                mbedtls_ssl_set_bio( &ssl, &server_fd, delayed_send,
                                     delayed_recv, NULL );
            else
                mbedtls_ssl_set_bio( &ssl, &server_fd, mbedtls_net_send,
                            mbedtls_net_recv,
                            opt.nbio == 0 ? mbedtls_net_recv_timeout : NULL );

#if defined(MBEDTLS_TIMING_C)
                mbedtls_ssl_set_timer_cb( &ssl, &timer,
                                          mbedtls_timing_set_delay,
                                          mbedtls_timing_get_delay );
#endif /* MBEDTLS_TIMING_C */

            mbedtls_printf( " ok\n" );
        }

        mbedtls_printf( "  . Deserializing connection..." );

        if( ( ret = mbedtls_ssl_context_load( &ssl, context_buf,
                                              buf_len ) ) != 0 )
        {
            mbedtls_printf( "failed\n  ! mbedtls_ssl_context_load returned "
                            "-0x%x\n\n", (unsigned int) -ret );

            goto exit;
        }

        mbedtls_free( context_buf );
        context_buf = NULL;
        context_buf_len = 0;

        mbedtls_printf( " ok\n" );
    }
#endif /* MBEDTLS_SSL_CONTEXT_SERIALIZATION */

    /*
     * 7d. Continue doing data exchanges?
     */
    if( --opt.exchanges > 0 )
        goto send_request;

    /*
     * 8. Done, cleanly close the connection
     */
close_notify:
    mbedtls_printf( "  . Closing the connection..." );
    fflush( stdout );

    /*
     * Most of the time sending a close_notify before closing is the right
     * thing to do. However, when the server already knows how many messages
     * are expected and closes the connection by itself, this alert becomes
     * redundant. Sometimes with DTLS this redundancy becomes a problem by
     * leading to a race condition where the server might close the connection
     * before seeing the alert, and since UDP is connection-less when the
     * alert arrives it will be seen as a new connection, which will fail as
     * the alert is clearly not a valid ClientHello. This may cause spurious
     * failures in tests that use DTLS and resumption with ssl_server2 in
     * ssl-opt.sh, avoided by enabling skip_close_notify client-side.
     */
    if( opt.skip_close_notify == 0 )
    {
        /* No error checking, the connection might be closed already */
        do ret = mbedtls_ssl_close_notify( &ssl );
        while( ret == MBEDTLS_ERR_SSL_WANT_WRITE );
        ret = 0;
    }

    mbedtls_printf( " done\n" );

    /*
     * 9. Reconnect?
     */
reconnect:
#if defined(MBEDTLS_SSL_NEW_SESSION_TICKET)
    if( opt.reconnect != 0 )
    {
        --opt.reconnect;

        mbedtls_net_free( &server_fd );

#if defined(MBEDTLS_TIMING_C)
        if( opt.reco_delay > 0 )
            mbedtls_net_usleep( 1000000 * opt.reco_delay );
#endif

        mbedtls_printf( "  . Reconnecting with saved session..." );

#if defined(MBEDTLS_X509_CRT_PARSE_C)
        memset( peer_crt_info, 0, sizeof( peer_crt_info ) );
#endif /* MBEDTLS_X509_CRT_PARSE_C */

        if( ( ret = mbedtls_ssl_session_reset( &ssl ) ) != 0 )
        {
            mbedtls_printf( " failed\n  ! mbedtls_ssl_session_reset returned -0x%x\n\n",
                            (unsigned int) -ret );
            goto exit;
        }

        if( opt.reco_mode == 1 )
        {
            if( ( ret = mbedtls_ssl_session_load( &saved_session,
                                                  session_data,
                                                  session_data_len ) ) != 0 )
            {
                mbedtls_printf( " failed\n  ! mbedtls_ssl_session_load returned -0x%x\n\n",
                                (unsigned int) -ret );
                goto exit;
            }
        }

        if( ( ret = mbedtls_ssl_set_session( &ssl, &saved_session ) ) != 0 )
        {
            mbedtls_printf( " failed\n  ! mbedtls_ssl_set_session returned -0x%x\n\n",
                            (unsigned int) -ret );
            goto exit;
        }

#if defined(MBEDTLS_SSL_PROTO_TLS1_3_EXPERIMENTAL)
        // Configure key exchange mode to use PSK-ECDHE
        if( ( ret = mbedtls_ssl_conf_tls13_key_exchange( &conf,
                            MBEDTLS_SSL_TLS13_KEY_EXCHANGE_MODE_PSK_DHE_KE ) )  != 0 )
        {
            mbedtls_printf( " failed\n  ! mbedtls_ssl_conf_tls13_key_exchange returned -0x%x\n\n",
                            (unsigned int) -ret );
            goto exit;
        }
#endif /* MBEDTLS_SSL_PROTO_TLS1_3_EXPERIMENTAL */

#if defined(MBEDTLS_SSL_PROTO_TLS1_3_EXPERIMENTAL) && defined(MBEDTLS_ZERO_RTT)
        mbedtls_ssl_set_early_data( &ssl, (const unsigned char*) early_data,
                                    strlen( early_data ) );
#endif /* MBEDTLS_SSL_PROTO_TLS1_3_EXPERIMENTAL && MBEDTLS_ZERO_RTT */


        if( ( ret = mbedtls_net_connect( &server_fd,
                        opt.server_addr, opt.server_port,
                        opt.transport == MBEDTLS_SSL_TRANSPORT_STREAM ?
                        MBEDTLS_NET_PROTO_TCP : MBEDTLS_NET_PROTO_UDP ) ) != 0 )
        {
            mbedtls_printf( " failed\n  ! mbedtls_net_connect returned -0x%x\n\n",
                            (unsigned int) -ret );
            goto exit;
        }

        if( opt.nbio > 0 )
            ret = mbedtls_net_set_nonblock( &server_fd );
        else
            ret = mbedtls_net_set_block( &server_fd );
        if( ret != 0 )
        {
            mbedtls_printf( " failed\n  ! net_set_(non)block() returned -0x%x\n\n",
                            (unsigned int) -ret );
            goto exit;
        }

        while( ( ret = mbedtls_ssl_handshake( &ssl ) ) != 0 )
        {
            if( ret != MBEDTLS_ERR_SSL_WANT_READ &&
                ret != MBEDTLS_ERR_SSL_WANT_WRITE &&
                ret != MBEDTLS_ERR_SSL_CRYPTO_IN_PROGRESS )
            {
                mbedtls_printf( " failed\n  ! mbedtls_ssl_handshake returned -0x%x\n\n",
                                (unsigned int) -ret );
                goto exit;
            }
        }

        mbedtls_printf( " ok\n" );

#if defined(MBEDTLS_SSL_PROTO_TLS1_3_EXPERIMENTAL) && \
    defined(MBEDTLS_ZERO_RTT) && defined(MBEDTLS_SSL_CLI_C)
        mbedtls_printf( "early data status, reconnect = %d\n",
                        mbedtls_ssl_get_early_data_status( &ssl ) );
#endif /* MBEDTLS_SSL_PROTO_TLS1_3_EXPERIMENTAL && MBEDTLS_ZERO_RTT && MBEDTLS_SSL_CLI_C */

        goto send_request;
    }
#endif /* MBEDTLS_SSL_NEW_SESSION_TICKET */

    /*
     * Cleanup and exit
     */
exit:
#ifdef MBEDTLS_ERROR_C
    if( ret != 0 )
    {
        char error_buf[100];
        mbedtls_strerror( ret, error_buf, 100 );
        mbedtls_printf( "Last error was: -0x%X - %s\n\n", (unsigned int) -ret, error_buf );
    }
#endif

    mbedtls_net_free( &server_fd );

#if defined(MBEDTLS_X509_CRT_PARSE_C)
    mbedtls_x509_crt_free( &clicert );
    mbedtls_x509_crt_free( &cacert );
    mbedtls_pk_free( &pkey );
#if defined(MBEDTLS_USE_PSA_CRYPTO)
    psa_destroy_key( key_slot );
#endif
#endif /* MBEDTLS_X509_CRT_PARSE_C */

#if defined(MBEDTLS_KEY_EXCHANGE_SOME_PSK_ENABLED) && \
    defined(MBEDTLS_USE_PSA_CRYPTO)
    if( opt.psk_opaque != 0 )
    {
        /* This is ok even if the slot hasn't been
         * initialized (we might have jumed here
         * immediately because of bad cmd line params,
         * for example). */
        status = psa_destroy_key( slot );
        if( ( status != PSA_SUCCESS ) &&
            ( opt.query_config_mode == DFL_QUERY_CONFIG_MODE ) )
        {
            mbedtls_printf( "Failed to destroy key slot %u - error was %d",
                            (unsigned) slot, (int) status );
            if( ret == 0 )
                ret = MBEDTLS_ERR_SSL_HW_ACCEL_FAILED;
        }
    }
#endif /* MBEDTLS_KEY_EXCHANGE_SOME_PSK_ENABLED &&
          MBEDTLS_USE_PSA_CRYPTO */

    mbedtls_ssl_session_free( &saved_session );
    mbedtls_ssl_free( &ssl );
    mbedtls_ssl_config_free( &conf );
    rng_free( &rng );
    if( session_data != NULL )
        mbedtls_platform_zeroize( session_data, session_data_len );
    mbedtls_free( session_data );
#if defined(MBEDTLS_SSL_CONTEXT_SERIALIZATION)
    if( context_buf != NULL )
        mbedtls_platform_zeroize( context_buf, context_buf_len );
    mbedtls_free( context_buf );
#endif

#if defined(MBEDTLS_USE_PSA_CRYPTO)
    mbedtls_psa_crypto_free( );
#endif

#if defined(MBEDTLS_TEST_HOOKS)
    if( test_hooks_failure_detected( ) )
    {
        if( ret == 0 )
            ret = 1;
        mbedtls_printf( "Test hooks detected errors.\n" );
    }
    test_hooks_free( );
#endif /* MBEDTLS_TEST_HOOKS */

#if defined(MBEDTLS_MEMORY_BUFFER_ALLOC_C)
#if defined(MBEDTLS_MEMORY_DEBUG)
    mbedtls_memory_buffer_alloc_status();
#endif
    mbedtls_memory_buffer_alloc_free();
#endif  /* MBEDTLS_MEMORY_BUFFER_ALLOC_C */

#if defined(_WIN32)
    if( opt.query_config_mode == DFL_QUERY_CONFIG_MODE )
    {
        mbedtls_printf( "  + Press Enter to exit this program.\n" );
        fflush( stdout ); getchar();
    }
#endif

    // Shell can not handle large exit numbers -> 1 for errors
    if( ret < 0 )
        ret = 1;

    if( opt.query_config_mode == DFL_QUERY_CONFIG_MODE )
        mbedtls_exit( ret );
    else
        mbedtls_exit( query_config_ret );
}
#endif /* !MBEDTLS_SSL_TEST_IMPOSSIBLE && MBEDTLS_SSL_CLI_C */<|MERGE_RESOLUTION|>--- conflicted
+++ resolved
@@ -459,14 +459,8 @@
     "    allow_sha1=%%d       default: 0\n"                             \
     "    min_version=%%s      default: (library default: tls1_2)\n"       \
     "    max_version=%%s      default: (library default: tls1_2)\n"     \
-<<<<<<< HEAD
     USAGE_FORCE_VERSION                                             \
     "\n"                                                    \
-=======
-    "    force_version=%%s    default: \"\" (none)\n"       \
-    "                        options: tls1_2, dtls1_2" TLS1_3_VERSION_OPTIONS \
-    "\n\n"                                                    \
->>>>>>> b9930e7d
     "    force_ciphersuite=<name>    default: all enabled\n"\
     "    query_config=<name>         return 0 if the specified\n"       \
     "                                configuration macro is defined and 1\n"  \
@@ -1237,14 +1231,9 @@
                      strcmp( q, "dtls1_2" ) == 0 )
                 opt.min_version = MBEDTLS_SSL_MINOR_VERSION_3;
 #if defined(MBEDTLS_SSL_PROTO_TLS1_3_EXPERIMENTAL)
-<<<<<<< HEAD
             else if( strcmp( q, "tls1_3" ) == 0 ||
                      strcmp( q, "dtls1_3" ) == 0 )
                      opt.min_version = MBEDTLS_SSL_MINOR_VERSION_4;
-=======
-            else if( strcmp( q, "tls1_3" ) == 0 )
-                opt.min_version = MBEDTLS_SSL_MINOR_VERSION_4;
->>>>>>> b9930e7d
 #endif /* MBEDTLS_SSL_PROTO_TLS1_3_EXPERIMENTAL */
             else
                 goto usage;
@@ -1255,14 +1244,9 @@
                      strcmp( q, "dtls1_2" ) == 0 )
                 opt.max_version = MBEDTLS_SSL_MINOR_VERSION_3;
 #if defined(MBEDTLS_SSL_PROTO_TLS1_3_EXPERIMENTAL)
-<<<<<<< HEAD
             else if( strcmp( q, "tls1_3" ) == 0 ||
                      strcmp( q, "dtls1_3" ) == 0 )
                 opt.min_version = MBEDTLS_SSL_MINOR_VERSION_4;
-=======
-            else if( strcmp( q, "tls1_3" ) == 0 )
-                opt.max_version = MBEDTLS_SSL_MINOR_VERSION_4;
->>>>>>> b9930e7d
 #endif /* MBEDTLS_SSL_PROTO_TLS1_3_EXPERIMENTAL */
             else
                 goto usage;
@@ -1297,18 +1281,16 @@
                 opt.transport = MBEDTLS_SSL_TRANSPORT_DATAGRAM;
             }
 #if defined(MBEDTLS_SSL_PROTO_TLS1_3_EXPERIMENTAL)
-<<<<<<< HEAD
             else if( strcmp( q, "dtls1_3" ) == 0 )
             {
                 opt.min_version = MBEDTLS_SSL_MINOR_VERSION_4;
                 opt.max_version = MBEDTLS_SSL_MINOR_VERSION_4;
                 opt.transport = MBEDTLS_SSL_TRANSPORT_DATAGRAM;
-=======
+            }
             else if( strcmp( q, "tls1_3" ) == 0 )
             {
                 opt.min_version = MBEDTLS_SSL_MINOR_VERSION_4;
                 opt.max_version = MBEDTLS_SSL_MINOR_VERSION_4;
->>>>>>> b9930e7d
             }
 #endif /* MBEDTLS_SSL_PROTO_TLS1_3_EXPERIMENTAL */
             else

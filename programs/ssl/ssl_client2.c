--- conflicted
+++ resolved
@@ -3281,7 +3281,6 @@
             goto exit;
         }
 
-<<<<<<< HEAD
 #if defined(MBEDTLS_SSL_PROTO_TLS1_3)
         // Configure key exchange mode to use PSK-ephemeral
         /* When connection with GnuTLS, if not sent signature algorithm, it reports
@@ -3296,7 +3295,6 @@
                                     strlen( early_data ) );
 #endif /* MBEDTLS_SSL_PROTO_TLS1_3 && MBEDTLS_ZERO_RTT */
 
-=======
 #if defined(MBEDTLS_X509_CRT_PARSE_C)
         if( ( ret = mbedtls_ssl_set_hostname( &ssl,
                                               opt.reco_server_name ) ) != 0 )
@@ -3306,7 +3304,6 @@
             goto exit;
         }
 #endif
->>>>>>> 49e41848
 
         if( ( ret = mbedtls_net_connect( &server_fd,
                         opt.server_addr, opt.server_port,

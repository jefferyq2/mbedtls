--- conflicted
+++ resolved
@@ -1877,13 +1877,7 @@
     {
         crt_profile_for_test.allowed_mds |= MBEDTLS_X509_ID_FLAG( MBEDTLS_MD_SHA1 );
         mbedtls_ssl_conf_cert_profile( &conf, &crt_profile_for_test );
-<<<<<<< HEAD
-#if defined(MBEDTLS_SSL_PROTO_TLS1_2)
-        mbedtls_ssl_conf_sig_hashes( &conf, ssl_sig_hashes_for_test );
-#endif /* MBEDTLS_SSL_PROTO_TLS1_2 */
-=======
         mbedtls_ssl_conf_sig_algs( &conf, ssl_sig_algs_for_test );
->>>>>>> f51b79c2
     }
 
     if( opt.context_crt_cb == 0 )
@@ -1893,9 +1887,9 @@
 
 #endif /* MBEDTLS_X509_CRT_PARSE_C */
 
-#if defined(MBEDTLS_SSL_PROTO_TLS1_3) && defined(MBEDTLS_KEY_EXCHANGE_WITH_CERT_ENABLED)
-    mbedtls_ssl_conf_signature_algorithms( &conf, ssl_tls13_sig_algs_for_test );
-#endif /* MBEDTLS_SSL_PROTO_TLS1_3 && MBEDTLS_KEY_EXCHANGE_WITH_CERT_ENABLED */
+#if defined(MBEDTLS_KEY_EXCHANGE_WITH_CERT_ENABLED)
+    mbedtls_ssl_conf_sig_algs( &conf, ssl_tls13_sig_algs_for_test );
+#endif /* MBEDTLS_KEY_EXCHANGE_WITH_CERT_ENABLED */
 
 #if defined(MBEDTLS_SSL_DTLS_CONNECTION_ID)
     if( opt.cid_enabled == 1 || opt.cid_enabled_renego == 1 )
@@ -2067,12 +2061,12 @@
     }
 #endif /* MBEDTLS_ECP_C */
 
-#if defined(MBEDTLS_SSL_PROTO_TLS1_3) && defined(MBEDTLS_ECP_C)
+#if defined(MBEDTLS_KEY_EXCHANGE_WITH_CERT_ENABLED)
     if( opt.sig_algs != NULL )
     {
-        mbedtls_ssl_conf_signature_algorithms( &conf, sig_alg_list );
-    }
-#endif /* MBEDTLS_SSL_PROTO_TLS1_3 && MBEDTLS_ECP_C */
+        mbedtls_ssl_conf_sig_algs( &conf, sig_alg_list );
+    }
+#endif /* MBEDTLS_KEY_EXCHANGE_WITH_CERT_ENABLED */
 
 #if defined(MBEDTLS_SSL_PROTO_TLS1_3)
     if( opt.sig_algs != NULL )

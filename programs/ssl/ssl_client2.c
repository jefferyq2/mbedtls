/*
 *  SSL client with certificate authentication
 *
 *  Copyright The Mbed TLS Contributors
 *  SPDX-License-Identifier: Apache-2.0
 *
 *  Licensed under the Apache License, Version 2.0 (the "License"); you may
 *  not use this file except in compliance with the License.
 *  You may obtain a copy of the License at
 *
 *  http://www.apache.org/licenses/LICENSE-2.0
 *
 *  Unless required by applicable law or agreed to in writing, software
 *  distributed under the License is distributed on an "AS IS" BASIS, WITHOUT
 *  WARRANTIES OR CONDITIONS OF ANY KIND, either express or implied.
 *  See the License for the specific language governing permissions and
 *  limitations under the License.
 */

#define MBEDTLS_ALLOW_PRIVATE_ACCESS

#include "ssl_test_lib.h"

#if defined(MBEDTLS_USE_PSA_CRYPTO) || defined(MBEDTLS_SSL_PROTO_TLS1_3)
#include "test/psa_crypto_helpers.h"
#endif /* MBEDTLS_USE_PSA_CRYPTO || MBEDTLS_SSL_PROTO_TLS1_3 */

#if defined(MBEDTLS_SSL_TEST_IMPOSSIBLE)
int main( void )
{
    mbedtls_printf( MBEDTLS_SSL_TEST_IMPOSSIBLE );
    mbedtls_exit( 0 );
}
#elif !defined(MBEDTLS_SSL_CLI_C)
int main( void )
{
    mbedtls_printf( "MBEDTLS_SSL_CLI_C not defined.\n" );
    mbedtls_exit( 0 );
}
#else /* !MBEDTLS_SSL_TEST_IMPOSSIBLE && MBEDTLS_SSL_CLI_C */

/* Size of memory to be allocated for the heap, when using the library's memory
 * management and MBEDTLS_MEMORY_BUFFER_ALLOC_C is enabled. */
#define MEMORY_HEAP_SIZE      120000

#define MAX_REQUEST_SIZE      20000
#define MAX_REQUEST_SIZE_STR "20000"

#define DFL_SERVER_NAME         "localhost"
#define DFL_SERVER_ADDR         NULL
#define DFL_SERVER_PORT         "4433"
#define DFL_REQUEST_PAGE        "/"
#define DFL_REQUEST_SIZE        -1
#define DFL_DEBUG_LEVEL         0
#define DFL_CONTEXT_CRT_CB      0
#define DFL_NBIO                0
#define DFL_EVENT               0
#define DFL_READ_TIMEOUT        0
#define DFL_MAX_RESEND          0
#define DFL_CA_FILE             ""
#define DFL_CA_PATH             ""
#define DFL_CRT_FILE            ""
#define DFL_KEY_FILE            ""
#define DFL_KEY_OPAQUE          0
#define DFL_KEY_PWD             ""
#define DFL_PSK                 ""
#define DFL_EARLY_DATA          MBEDTLS_SSL_EARLY_DATA_DISABLED
#define DFL_PSK_OPAQUE          0
#define DFL_PSK_IDENTITY        "Client_identity"
#define DFL_ECJPAKE_PW          NULL
#define DFL_EC_MAX_OPS          -1
#define DFL_FORCE_CIPHER        0
#define DFL_TLS1_3_KEX_MODES    MBEDTLS_SSL_TLS1_3_KEY_EXCHANGE_MODE_ALL
#define DFL_RENEGOTIATION       MBEDTLS_SSL_RENEGOTIATION_DISABLED
#define DFL_ALLOW_LEGACY        -2
#define DFL_RENEGOTIATE         0
#define DFL_EXCHANGES           1
#define DFL_MIN_VERSION         -1
#define DFL_MAX_VERSION         -1
#define DFL_SHA1                -1
#define DFL_AUTH_MODE           -1
#define DFL_MFL_CODE            MBEDTLS_SSL_MAX_FRAG_LEN_NONE
#define DFL_TRUNC_HMAC          -1
#define DFL_DHMLEN              -1
#define DFL_RECONNECT           0
#define DFL_RECO_DELAY          0
#define DFL_RECO_MODE           1
#define DFL_CID_ENABLED         0
#define DFL_CID_VALUE           ""
#define DFL_CID_ENABLED_RENEGO  -1
#define DFL_CID_VALUE_RENEGO    NULL
#define DFL_RECONNECT_HARD      0
#define DFL_TICKETS             MBEDTLS_SSL_SESSION_TICKETS_ENABLED
#define DFL_ALPN_STRING         NULL
#define DFL_CURVES              NULL
#define DFL_SIG_ALGS            NULL
#define DFL_TRANSPORT           MBEDTLS_SSL_TRANSPORT_STREAM
#define DFL_HS_TO_MIN           0
#define DFL_HS_TO_MAX           0
#define DFL_DTLS_MTU            -1
#define DFL_DGRAM_PACKING        1
#define DFL_FALLBACK            -1
#define DFL_EXTENDED_MS         -1
#define DFL_ETM                 -1
#define DFL_SERIALIZE           0
#define DFL_CONTEXT_FILE        ""
#define DFL_EXTENDED_MS_ENFORCE -1
#define DFL_CA_CALLBACK         0
#define DFL_EAP_TLS             0
#define DFL_REPRODUCIBLE        0
#define DFL_NSS_KEYLOG          0
#define DFL_NSS_KEYLOG_FILE     NULL
#define DFL_SKIP_CLOSE_NOTIFY   0
#define DFL_SIG_ALGS            NULL
#define DFL_QUERY_CONFIG_MODE   0
#define DFL_USE_SRTP            0
#define DFL_SRTP_FORCE_PROFILE  0
#define DFL_SRTP_MKI            ""
#define DFL_KEY_OPAQUE_ALG      "none"

#define GET_REQUEST "GET %s HTTP/1.0\r\nExtra-header: "
#define GET_REQUEST_END "\r\n\r\n"

#if defined(MBEDTLS_X509_CRT_PARSE_C)
#define USAGE_CONTEXT_CRT_CB \
    "    context_crt_cb=%%d   This determines whether the CRT verification callback is bound\n" \
    "                        to the SSL configuration of the SSL context.\n" \
    "                        Possible values:\n"\
    "                        - 0 (default): Use CRT callback bound to configuration\n" \
    "                        - 1: Use CRT callback bound to SSL context\n"
#else
#define USAGE_CONTEXT_CRT_CB ""
#endif /* MBEDTLS_X509_CRT_PARSE_C */
#if defined(MBEDTLS_X509_CRT_PARSE_C)
#if defined(MBEDTLS_FS_IO)
#define USAGE_IO \
    "    ca_file=%%s          The single file containing the top-level CA(s) you fully trust\n" \
    "                        default: \"\" (pre-loaded)\n" \
    "                        use \"none\" to skip loading any top-level CAs.\n" \
    "    ca_path=%%s          The path containing the top-level CA(s) you fully trust\n" \
    "                        default: \"\" (pre-loaded) (overrides ca_file)\n" \
    "                        use \"none\" to skip loading any top-level CAs.\n" \
    "    crt_file=%%s         Your own cert and chain (in bottom to top order, top may be omitted)\n" \
    "                        default: \"\" (pre-loaded)\n" \
    "    key_file=%%s         default: \"\" (pre-loaded)\n"\
    "    key_pwd=%%s          Password for key specified by key_file argument\n"\
    "                        default: none\n"
#else
#define USAGE_IO \
    "    No file operations available (MBEDTLS_FS_IO not defined)\n"
#endif /* MBEDTLS_FS_IO */
#else /* MBEDTLS_X509_CRT_PARSE_C */
#define USAGE_IO ""
#endif /* MBEDTLS_X509_CRT_PARSE_C */
#if defined(MBEDTLS_USE_PSA_CRYPTO) && defined(MBEDTLS_X509_CRT_PARSE_C)
#define USAGE_KEY_OPAQUE \
    "    key_opaque=%%d       Handle your private key as if it were opaque\n" \
    "                        default: 0 (disabled)\n"
#else
#define USAGE_KEY_OPAQUE ""
#endif

#if defined(MBEDTLS_SSL_DTLS_CONNECTION_ID)
#define USAGE_CID \
    "    cid=%%d             Disable (0) or enable (1) the use of the DTLS Connection ID extension.\n" \
    "                       default: 0 (disabled)\n"     \
    "    cid_renego=%%d      Disable (0) or enable (1) the use of the DTLS Connection ID extension during renegotiation.\n" \
    "                       default: same as 'cid' parameter\n"     \
    "    cid_val=%%s          The CID to use for incoming messages (in hex, without 0x).\n"  \
    "                        default: \"\"\n" \
    "    cid_val_renego=%%s   The CID to use for incoming messages (in hex, without 0x) after renegotiation.\n"  \
    "                        default: same as 'cid_val' parameter\n"
#else /* MBEDTLS_SSL_DTLS_CONNECTION_ID */
#define USAGE_CID ""
#endif /* MBEDTLS_SSL_DTLS_CONNECTION_ID */

#if defined(MBEDTLS_KEY_EXCHANGE_SOME_PSK_ENABLED)
#define USAGE_PSK_RAW                                               \
    "    psk=%%s              default: \"\" (disabled)\n"     \
    "                          The PSK values are in hex, without 0x.\n" \
    "    psk_identity=%%s     default: \"Client_identity\"\n"
#if defined(MBEDTLS_USE_PSA_CRYPTO)
#define USAGE_PSK_SLOT                          \
    "    psk_opaque=%%d       default: 0 (don't use opaque static PSK)\n"     \
    "                          Enable this to store the PSK configured through command line\n" \
    "                          parameter `psk` in a PSA-based key slot.\n" \
    "                          Note: Currently only supported in conjunction with\n"                  \
    "                          the use of min_version to force TLS 1.2 and force_ciphersuite \n"      \
    "                          to force a particular PSK-only ciphersuite.\n"                         \
    "                          Note: This is to test integration of PSA-based opaque PSKs with\n"     \
    "                          Mbed TLS only. Production systems are likely to configure Mbed TLS\n"  \
    "                          with prepopulated key slots instead of importing raw key material.\n"
#else
#define USAGE_PSK_SLOT ""
#endif /* MBEDTLS_USE_PSA_CRYPTO */
#define USAGE_PSK USAGE_PSK_RAW USAGE_PSK_SLOT
#else
#define USAGE_PSK ""
#endif /* MBEDTLS_KEY_EXCHANGE_SOME_PSK_ENABLED */

#if defined(MBEDTLS_X509_TRUSTED_CERTIFICATE_CALLBACK)
#define USAGE_CA_CALLBACK                       \
    "   ca_callback=%%d       default: 0 (disabled)\n"      \
    "                         Enable this to use the trusted certificate callback function\n"
#else
#define USAGE_CA_CALLBACK ""
#endif /* MBEDTLS_X509_TRUSTED_CERTIFICATE_CALLBACK */

#if defined(MBEDTLS_SSL_SESSION_TICKETS)
#define USAGE_TICKETS                                       \
    "    tickets=%%d          default: 1 (enabled)\n"
#else
#define USAGE_TICKETS ""
#endif /* MBEDTLS_SSL_SESSION_TICKETS */

#define USAGE_EAP_TLS                                       \
    "    eap_tls=%%d          default: 0 (disabled)\n"
#define USAGE_NSS_KEYLOG                                    \
    "    nss_keylog=%%d          default: 0 (disabled)\n"               \
    "                             This cannot be used with eap_tls=1\n"
#define USAGE_NSS_KEYLOG_FILE                               \
    "    nss_keylog_file=%%s\n"
#if defined(MBEDTLS_SSL_DTLS_SRTP)
#define USAGE_SRTP \
    "    use_srtp=%%d         default: 0 (disabled)\n" \
    "                          This cannot be used with eap_tls=1 or "\
    "                          nss_keylog=1\n"             \
    "    srtp_force_profile=%%d  default: 0 (all enabled)\n"   \
    "                        available profiles:\n"       \
    "                        1 - SRTP_AES128_CM_HMAC_SHA1_80\n"  \
    "                        2 - SRTP_AES128_CM_HMAC_SHA1_32\n"  \
    "                        3 - SRTP_NULL_HMAC_SHA1_80\n"       \
    "                        4 - SRTP_NULL_HMAC_SHA1_32\n"       \
    "    mki=%%s              default: \"\" (in hex, without 0x)\n"
#else /* MBEDTLS_SSL_DTLS_SRTP */
#define USAGE_SRTP ""
#endif

#if defined(MBEDTLS_SSL_MAX_FRAGMENT_LENGTH)
#define USAGE_MAX_FRAG_LEN                                      \
    "    max_frag_len=%%d     default: 16384 (tls default)\n"   \
    "                        options: 512, 1024, 2048, 4096\n"
#else
#define USAGE_MAX_FRAG_LEN ""
#endif /* MBEDTLS_SSL_MAX_FRAGMENT_LENGTH */

#if defined(MBEDTLS_DHM_C)
#define USAGE_DHMLEN \
    "    dhmlen=%%d           default: (library default: 1024 bits)\n"
#else
#define USAGE_DHMLEN
#endif

#if defined(MBEDTLS_SSL_ALPN)
#define USAGE_ALPN \
    "    alpn=%%s             default: \"\" (disabled)\n"   \
    "                        example: spdy/1,http/1.1\n"
#else
#define USAGE_ALPN ""
#endif /* MBEDTLS_SSL_ALPN */

#if defined(MBEDTLS_ECP_C)
#define USAGE_CURVES \
    "    curves=a,b,c,d      default: \"default\" (library default)\n"  \
    "                        example: \"secp521r1,brainpoolP512r1\"\n"  \
    "                        - use \"none\" for empty list\n"           \
    "                        - see mbedtls_ecp_curve_list()\n"          \
    "                          for acceptable curve names\n"
#else
#define USAGE_CURVES ""
#endif

#if defined(MBEDTLS_SSL_PROTO_TLS1_3) && \
    defined(MBEDTLS_KEY_EXCHANGE_WITH_CERT_ENABLED)
#define USAGE_SIG_ALGS \
    "    sig_algs=a,b,c,d      default: \"default\" (library default)\n"  \
    "                          example: \"ecdsa_secp256r1_sha256,ecdsa_secp384r1_sha384\"\n"
#else
#define USAGE_SIG_ALGS ""
#endif

#if defined(MBEDTLS_SSL_PROTO_DTLS)
#define USAGE_DTLS \
    "    dtls=%%d             default: 0 (TLS)\n"                           \
    "    hs_timeout=%%d-%%d    default: (library default: 1000-60000)\n"    \
    "                        range of DTLS handshake timeouts in millisecs\n" \
    "    mtu=%%d              default: (library default: unlimited)\n"  \
    "    dgram_packing=%%d    default: 1 (allowed)\n"                   \
    "                        allow or forbid packing of multiple\n" \
    "                        records within a single datgram.\n"
#else
#define USAGE_DTLS ""
#endif

#if defined(MBEDTLS_SSL_EXTENDED_MASTER_SECRET)
#define USAGE_EMS \
    "    extended_ms=0/1     default: (library default: on)\n"
#else
#define USAGE_EMS ""
#endif

#if defined(MBEDTLS_SSL_ENCRYPT_THEN_MAC)
#define USAGE_ETM \
    "    etm=0/1             default: (library default: on)\n"
#else
#define USAGE_ETM ""
#endif

#define USAGE_REPRODUCIBLE \
    "    reproducible=0/1     default: 0 (disabled)\n"

#if defined(MBEDTLS_SSL_RENEGOTIATION)
#define USAGE_RENEGO \
    "    renegotiation=%%d    default: 0 (disabled)\n"      \
    "    renegotiate=%%d      default: 0 (disabled)\n"
#else
#define USAGE_RENEGO ""
#endif

#if defined(MBEDTLS_KEY_EXCHANGE_ECJPAKE_ENABLED)
#define USAGE_ECJPAKE \
    "    ecjpake_pw=%%s       default: none (disabled)\n"
#else
#define USAGE_ECJPAKE ""
#endif

#if defined(MBEDTLS_ECP_RESTARTABLE)
#define USAGE_ECRESTART \
    "    ec_max_ops=%%s       default: library default (restart disabled)\n"
#else
#define USAGE_ECRESTART ""
#endif

#if defined(MBEDTLS_SSL_CONTEXT_SERIALIZATION)
#define USAGE_SERIALIZATION \
    "    serialize=%%d        default: 0 (do not serialize/deserialize)\n"     \
    "                        options: 1 (serialize)\n"                         \
    "                                 2 (serialize with re-initialization)\n"  \
    "    context_file=%%s     The file path to write a serialized connection\n"\
    "                        in the form of base64 code (serialize option\n"   \
    "                        must be set)\n"                                   \
    "                         default: \"\" (do nothing)\n"                    \
    "                         option: a file path\n"
#else
#define USAGE_SERIALIZATION ""
#endif

#if defined(MBEDTLS_ZERO_RTT) && defined(MBEDTLS_SSL_PROTO_TLS1_3)
#define USAGE_EARLY_DATA \
    "    early_data=%%d        default: 0 (disabled)\n"      \
    "                        options: 0 (disabled), 1 (enabled)\n"
#else
#define USAGE_EARLY_DATA ""
#endif /* MBEDTLS_ZERO_RTT && MBEDTLS_SSL_PROTO_TLS1_3 */

#if defined(MBEDTLS_ECP_C) && defined(MBEDTLS_SSL_PROTO_TLS1_3)
#define USAGE_NAMED_GROUP \
    "    named_groups=%%s    default: secp256r1\n"      \
    "                        options: secp256r1, secp384r1, secp521r1, all\n"
#else
#define USAGE_NAMED_GROUP ""
#endif /* MBEDTLS_ECP_C && MBEDTLS_SSL_PROTO_TLS1_3 */

#define USAGE_KEY_OPAQUE_ALGS \
    "    key_opaque_algs=%%s  Allowed opaque key algorithms.\n"                      \
    "                        comma-separated pair of values among the following:\n"   \
    "                        rsa-sign-pkcs1, rsa-sign-pss, rsa-decrypt,\n"           \
    "                        ecdsa-sign, ecdh, none (only acceptable for\n"          \
    "                        the second value).\n"                                   \

#if defined(MBEDTLS_SSL_PROTO_TLS1_3)
#define USAGE_TLS1_3_KEY_EXCHANGE_MODES \
    "    tls13_kex_modes=%%s   default: all\n"     \
    "                          options: psk, psk_ephemeral, ephemeral, ephemeral_all, psk_all, all\n"
#else
#define USAGE_TLS1_3_KEY_EXCHANGE_MODES ""
#endif /* MBEDTLS_SSL_PROTO_TLS1_3 */

/* USAGE is arbitrarily split to stay under the portable string literal
 * length limit: 4095 bytes in C99. */
#define USAGE1 \
    "\n usage: ssl_client2 param=<>...\n"                   \
    "\n acceptable parameters:\n"                           \
    "    server_name=%%s      default: localhost\n"         \
    "    server_addr=%%s      default: given by name\n"     \
    "    server_port=%%d      default: 4433\n"              \
    "    request_page=%%s     default: \".\"\n"             \
    "    request_size=%%d     default: about 34 (basic request)\n"           \
    "                        (minimum: 0, max: " MAX_REQUEST_SIZE_STR ")\n"  \
    "                        If 0, in the first exchange only an empty\n"    \
    "                        application data message is sent followed by\n" \
    "                        a second non-empty message before attempting\n" \
    "                        to read a response from the server\n"           \
    "    debug_level=%%d      default: 0 (disabled)\n"             \
    "    nbio=%%d             default: 0 (blocking I/O)\n"         \
    "                        options: 1 (non-blocking), 2 (added delays)\n"   \
    "    event=%%d            default: 0 (loop)\n"                            \
    "                        options: 1 (level-triggered, implies nbio=1),\n" \
    "    read_timeout=%%d     default: 0 ms (no timeout)\n"        \
    "    max_resend=%%d       default: 0 (no resend on timeout)\n" \
    "    skip_close_notify=%%d default: 0 (send close_notify)\n" \
    "\n"                                                    \
    USAGE_DTLS                                              \
    USAGE_CID                                               \
    USAGE_SRTP                                              \
    "\n"
#define USAGE2 \
    "    auth_mode=%%s        default: (library default: none)\n" \
    "                        options: none, optional, required\n" \
    USAGE_IO                                                \
    USAGE_KEY_OPAQUE                                        \
    USAGE_CA_CALLBACK                                       \
    "\n"                                                    \
    USAGE_PSK                                               \
    USAGE_ECJPAKE                                           \
    USAGE_ECRESTART                                         \
    "\n"
#define USAGE3 \
    "    allow_legacy=%%d     default: (library default: no)\n"   \
    USAGE_RENEGO                                            \
    "    exchanges=%%d        default: 1\n"                 \
    "    reconnect=%%d        number of reconnections using session resumption\n" \
    "                        default: 0 (disabled)\n"      \
    "    reco_delay=%%d       default: 0 seconds\n"         \
    "    reco_mode=%%d        0: copy session, 1: serialize session\n" \
    "                        default: 1\n"      \
    "    reconnect_hard=%%d   default: 0 (disabled)\n"      \
    USAGE_TICKETS                                           \
    USAGE_EAP_TLS                                           \
    USAGE_MAX_FRAG_LEN                                      \
    USAGE_CONTEXT_CRT_CB                                    \
    USAGE_ALPN                                              \
    USAGE_EMS                                               \
    USAGE_ETM                                               \
    USAGE_REPRODUCIBLE                                      \
    USAGE_CURVES                                            \
    USAGE_SIG_ALGS                                          \
    USAGE_EARLY_DATA                                        \
    USAGE_NAMED_GROUP                                       \
    USAGE_DHMLEN                                            \
    USAGE_KEY_OPAQUE_ALGS                                   \
    "\n"

#if defined(MBEDTLS_SSL_PROTO_TLS1_3)
#define TLS1_3_VERSION_OPTIONS  ", tls13, dtls13"
#else
#define TLS1_3_VERSION_OPTIONS  ""
#endif

#define USAGE4 \
    "    allow_sha1=%%d       default: 0\n"                                   \
    "    min_version=%%s      default: (library default: tls12)\n"            \
    "    max_version=%%s      default: (library default: tls12)\n"            \
    "    force_version=%%s    default: \"\" (none)\n"                         \
    "                         options: tls12, dtls12" TLS1_3_VERSION_OPTIONS  \
    "\n\n"                                                                    \
    "    force_ciphersuite=<name>    default: all enabled\n"                  \
    USAGE_TLS1_3_KEY_EXCHANGE_MODES                                           \
    "    query_config=<name>         return 0 if the specified\n"             \
    "                                configuration macro is defined and 1\n"  \
    "                                otherwise. The expansion of the macro\n" \
    "                                is printed if it is defined\n"           \
    USAGE_SERIALIZATION                                                       \
    " acceptable ciphersuite names:\n"

#define ALPN_LIST_SIZE    10
#define CURVE_LIST_SIZE   20
#define SIG_ALG_LIST_SIZE  5
#define NAMED_GROUPS_LIST_SIZE 4

/*
 * global options
 */
struct options
{
    const char *server_name;    /* hostname of the server (client only)     */
    const char *server_addr;    /* address of the server (client only)      */
    const char *server_port;    /* port on which the ssl service runs       */
    int debug_level;            /* level of debugging                       */
    int nbio;                   /* should I/O be blocking?                  */
    int event;                  /* loop or event-driven IO? level or edge triggered? */
    uint32_t read_timeout;      /* timeout on mbedtls_ssl_read() in milliseconds     */
    int max_resend;             /* DTLS times to resend on read timeout     */
    const char *request_page;   /* page on server to request                */
    int request_size;           /* pad request with header to requested size */
    const char *ca_file;        /* the file with the CA certificate(s)      */
    const char *ca_path;        /* the path with the CA certificate(s) reside */
    const char *crt_file;       /* the file with the client certificate     */
    const char *key_file;       /* the file with the client key             */
    int key_opaque;             /* handle private key as if it were opaque  */
#if defined(MBEDTLS_USE_PSA_CRYPTO)
    int psk_opaque;
#endif
#if defined(MBEDTLS_X509_TRUSTED_CERTIFICATE_CALLBACK)
    int ca_callback;            /* Use callback for trusted certificate list */
#endif
    const char *key_pwd;        /* the password for the client key          */
    const char *psk;            /* the pre-shared key                       */
    const char *psk_identity;   /* the pre-shared key identity              */
    const char *ecjpake_pw;     /* the EC J-PAKE password                   */
    int ec_max_ops;             /* EC consecutive operations limit          */
    int force_ciphersuite[2];   /* protocol/ciphersuite to use, or all      */
#if defined(MBEDTLS_SSL_PROTO_TLS1_3)
    int tls13_kex_modes;        /* supported TLS 1.3 key exchange modes     */
#endif /* MBEDTLS_SSL_PROTO_TLS1_3 */
    int renegotiation;          /* enable / disable renegotiation           */
    int allow_legacy;           /* allow legacy renegotiation               */
    int renegotiate;            /* attempt renegotiation?                   */
    int renego_delay;           /* delay before enforcing renegotiation     */
    int exchanges;              /* number of data exchanges                 */
    int min_version;            /* minimum protocol version accepted        */
    int max_version;            /* maximum protocol version accepted        */
    int allow_sha1;             /* flag for SHA-1 support                   */
    int auth_mode;              /* verify mode for connection               */
    unsigned char mfl_code;     /* code for maximum fragment length         */
    int trunc_hmac;             /* negotiate truncated hmac or not          */
    int recsplit;               /* enable record splitting?                 */
    int dhmlen;                 /* minimum DHM params len in bits           */
    int reconnect;              /* attempt to resume session                */
    int reco_delay;             /* delay in seconds before resuming session */
    int reco_mode;              /* how to keep the session around           */
    int reconnect_hard;         /* unexpectedly reconnect from the same port */
    int tickets;                /* enable / disable session tickets         */
    const char *curves;         /* list of supported elliptic curves        */
    const char *sig_algs;       /* supported TLS 1.3 signature algorithms   */
    const char *alpn_string;    /* ALPN supported protocols                 */
    int transport;              /* TLS or DTLS?                             */
    uint32_t hs_to_min;         /* Initial value of DTLS handshake timer    */
    uint32_t hs_to_max;         /* Max value of DTLS handshake timer        */
    int dtls_mtu;               /* UDP Maximum transport unit for DTLS       */
    int fallback;               /* is this a fallback connection?           */
    int dgram_packing;          /* allow/forbid datagram packing            */
    int extended_ms;            /* negotiate extended master secret?        */
    int etm;                    /* negotiate encrypt then mac?              */
    int context_crt_cb;         /* use context-specific CRT verify callback */
    int eap_tls;                /* derive EAP-TLS keying material?          */
    int nss_keylog;             /* export NSS key log material              */
    const char *nss_keylog_file; /* NSS key log file                        */
    int cid_enabled;            /* whether to use the CID extension or not  */
    int cid_enabled_renego;     /* whether to use the CID extension or not
                                 * during renegotiation                     */
    const char *cid_val;        /* the CID to use for incoming messages     */
    int serialize;              /* serialize/deserialize connection         */
    const char *context_file;   /* the file to write a serialized connection
                                 * in the form of base64 code (serialize
                                 * option must be set)                      */
    const char *cid_val_renego; /* the CID to use for incoming messages
                                 * after renegotiation                      */
    int reproducible;           /* make communication reproducible          */
    int skip_close_notify;      /* skip sending the close_notify alert      */
    const char *named_groups_string;           /* list of named groups      */
    const char *key_share_named_groups_string; /* list of named groups      */
    int early_data;             /* support for early data                   */
    int query_config_mode;      /* whether to read config                   */
    int use_srtp;               /* Support SRTP                             */
    int force_srtp_profile;     /* SRTP protection profile to use or all    */
    const char *mki;            /* The dtls mki value to use                */
    const char *key_opaque_alg1; /* Allowed opaque key alg 1                */
    const char *key_opaque_alg2; /* Allowed Opaque key alg 2                */
} opt;

#include "ssl_test_common_source.c"

#if defined(MBEDTLS_X509_CRT_PARSE_C)
static unsigned char peer_crt_info[1024];

/*
 * Enabled if debug_level > 1 in code below
 */
static int my_verify( void *data, mbedtls_x509_crt *crt,
                      int depth, uint32_t *flags )
{
    char buf[1024];
    ((void) data);

    mbedtls_printf( "\nVerify requested for (Depth %d):\n", depth );

#if !defined(MBEDTLS_X509_REMOVE_INFO)
    mbedtls_x509_crt_info( buf, sizeof( buf ) - 1, "", crt );
    if( depth == 0 )
        memcpy( peer_crt_info, buf, sizeof( buf ) );

    if( opt.debug_level == 0 )
        return( 0 );

    mbedtls_printf( "%s", buf );
#else
    ((void) crt);
    ((void) depth);
#endif

    if ( ( *flags ) == 0 )
        mbedtls_printf( "  This certificate has no flags\n" );
    else
    {
        x509_crt_verify_info( buf, sizeof( buf ), "  ! ", *flags );
        mbedtls_printf( "%s\n", buf );
    }

    return( 0 );
}
#endif /* MBEDTLS_X509_CRT_PARSE_C */

#if defined(MBEDTLS_SSL_DTLS_CONNECTION_ID)
int report_cid_usage( mbedtls_ssl_context *ssl,
                      const char *additional_description )
{
    int ret;
    unsigned char peer_cid[ MBEDTLS_SSL_CID_OUT_LEN_MAX ];
    size_t peer_cid_len;
    int cid_negotiated;

    if( opt.transport != MBEDTLS_SSL_TRANSPORT_DATAGRAM )
        return( 0 );

    /* Check if the use of a CID has been negotiated,
     * but don't ask for the CID value and length.
     *
     * Note: Here and below, we're demonstrating the various ways
     *       in which mbedtls_ssl_get_peer_cid() can be called,
     *       depending on whether or not the length/value of the
     *       peer's CID is needed.
     *
     *       An actual application, however, should use
     *       just one call to mbedtls_ssl_get_peer_cid(). */
    ret = mbedtls_ssl_get_peer_cid( ssl, &cid_negotiated,
                                    NULL, NULL );
    if( ret != 0 )
    {
        mbedtls_printf( " failed\n  ! mbedtls_ssl_get_peer_cid returned -0x%x\n\n",
                        (unsigned int) -ret );
        return( ret );
    }

    if( cid_negotiated == MBEDTLS_SSL_CID_DISABLED )
    {
        if( opt.cid_enabled == MBEDTLS_SSL_CID_ENABLED )
        {
            mbedtls_printf( "(%s) Use of Connection ID was rejected by the server.\n",
                            additional_description );
        }
    }
    else
    {
        size_t idx=0;
        mbedtls_printf( "(%s) Use of Connection ID has been negotiated.\n",
                        additional_description );

        /* Ask for just the length of the peer's CID. */
        ret = mbedtls_ssl_get_peer_cid( ssl, &cid_negotiated,
                                        NULL, &peer_cid_len );
        if( ret != 0 )
        {
            mbedtls_printf( " failed\n  ! mbedtls_ssl_get_peer_cid returned -0x%x\n\n",
                            (unsigned int) -ret );
            return( ret );
        }

        /* Ask for just length + value of the peer's CID. */
        ret = mbedtls_ssl_get_peer_cid( ssl, &cid_negotiated,
                                        peer_cid, &peer_cid_len );
        if( ret != 0 )
        {
            mbedtls_printf( " failed\n  ! mbedtls_ssl_get_peer_cid returned -0x%x\n\n",
                            (unsigned int) -ret );
            return( ret );
        }
        mbedtls_printf( "(%s) Peer CID (length %u Bytes): ",
                        additional_description,
                        (unsigned) peer_cid_len );
        while( idx < peer_cid_len )
        {
            mbedtls_printf( "%02x ", peer_cid[ idx ] );
            idx++;
        }
        mbedtls_printf( "\n" );
    }

    return( 0 );
}
#endif /* MBEDTLS_SSL_DTLS_CONNECTION_ID */

static int ssl_save_session_serialize( mbedtls_ssl_context *ssl,
                                       unsigned char **session_data,
                                       size_t *session_data_len )
{
    int ret = MBEDTLS_ERR_ERROR_CORRUPTION_DETECTED;
    mbedtls_ssl_session exported_session;

    /* free any previously saved data */
    if( *session_data != NULL )
    {
        mbedtls_platform_zeroize( *session_data, *session_data_len );
        mbedtls_free( *session_data );
        *session_data = NULL;
        *session_data_len = 0;
    }

    mbedtls_ssl_session_init( &exported_session );
    ret = mbedtls_ssl_get_session( ssl, &exported_session );
    if( ret != 0 )
    {
        mbedtls_printf(
            "failed\n  ! mbedtls_ssl_get_session() returned -%#02x\n",
            (unsigned) -ret );
        goto exit;
    }

    /* get size of the buffer needed */
    mbedtls_ssl_session_save( &exported_session, NULL, 0, session_data_len );
    *session_data = mbedtls_calloc( 1, *session_data_len );
    if( *session_data == NULL )
    {
        mbedtls_printf( " failed\n  ! alloc %u bytes for session data\n",
                        (unsigned) *session_data_len );
        ret = MBEDTLS_ERR_SSL_ALLOC_FAILED;
        goto exit;
    }

    /* actually save session data */
    if( ( ret = mbedtls_ssl_session_save( &exported_session,
                                          *session_data, *session_data_len,
                                          session_data_len ) ) != 0 )
    {
        mbedtls_printf( " failed\n  ! mbedtls_ssl_session_saved returned -0x%04x\n\n",
                        (unsigned int) -ret );
        goto exit;
    }

exit:
    mbedtls_ssl_session_free( &exported_session );
    return( ret );
}

int main( int argc, char *argv[] )
{
    int ret = 0, len, tail_len, i, written, frags, retry_left;
    int query_config_ret = 0;
    mbedtls_net_context server_fd;
    io_ctx_t io_ctx;

#if defined(MBEDTLS_SSL_PROTO_TLS1_3) && \
    defined(MBEDTLS_KEY_EXCHANGE_WITH_CERT_ENABLED)
    uint16_t sig_alg_list[SIG_ALG_LIST_SIZE];
#endif /* MBEDTLS_SSL_PROTO_TLS1_3 && MBEDTLS_KEY_EXCHANGE_WITH_CERT_ENABLED */

    unsigned char buf[MAX_REQUEST_SIZE + 1];

#if defined(MBEDTLS_KEY_EXCHANGE_SOME_PSK_ENABLED)
    unsigned char psk[MBEDTLS_PSK_MAX_LEN];
    size_t psk_len = 0;
#endif

#if defined(MBEDTLS_SSL_DTLS_CONNECTION_ID)
    unsigned char cid[MBEDTLS_SSL_CID_IN_LEN_MAX];
    unsigned char cid_renego[MBEDTLS_SSL_CID_IN_LEN_MAX];
    size_t cid_len = 0;
    size_t cid_renego_len = 0;
#endif

#if defined(MBEDTLS_SSL_ALPN)
    const char *alpn_list[ALPN_LIST_SIZE];
#endif

#if defined(MBEDTLS_MEMORY_BUFFER_ALLOC_C)
    unsigned char alloc_buf[MEMORY_HEAP_SIZE];
#endif

#if defined(MBEDTLS_ECP_C)
    uint16_t group_list[CURVE_LIST_SIZE];
    const mbedtls_ecp_curve_info *curve_cur;
#endif
#if defined(MBEDTLS_SSL_DTLS_SRTP)
    unsigned char mki[MBEDTLS_TLS_SRTP_MAX_MKI_LENGTH];
    size_t mki_len=0;
#endif

    const char *pers = "ssl_client2";

#if defined(MBEDTLS_USE_PSA_CRYPTO)
#if defined(MBEDTLS_KEY_EXCHANGE_SOME_PSK_ENABLED)
    mbedtls_svc_key_id_t slot = MBEDTLS_SVC_KEY_ID_INIT;
    psa_algorithm_t alg = 0;
    psa_key_attributes_t key_attributes;
#endif
    psa_status_t status;
#elif defined(MBEDTLS_SSL_PROTO_TLS1_3)
    psa_status_t status;
#endif

#if defined(MBEDTLS_X509_CRT_PARSE_C)
    mbedtls_x509_crt_profile crt_profile_for_test = mbedtls_x509_crt_profile_default;
#endif
    rng_context_t rng;
    mbedtls_ssl_context ssl;
    mbedtls_ssl_config conf;

#if defined(MBEDTLS_SSL_PROTO_TLS1_3) && defined(MBEDTLS_ECP_C)
    /* list of named groups */
    mbedtls_ecp_group_id named_groups_list[NAMED_GROUPS_LIST_SIZE];
    char *start;
#endif /* MBEDTLS_SSL_PROTO_TLS1_3 && MBEDTLS_ECP_C */

#if defined(MBEDTLS_ZERO_RTT)
    char early_data[] = "early data test";
#endif /* MBEDTLS_ZERO_RTT */

    mbedtls_ssl_session saved_session;

    unsigned char *session_data = NULL;
    size_t session_data_len = 0;
#if defined(MBEDTLS_TIMING_C)
    mbedtls_timing_delay_context timer;
#endif
#if defined(MBEDTLS_X509_CRT_PARSE_C)
    uint32_t flags;
    mbedtls_x509_crt cacert;
    mbedtls_x509_crt clicert;
    mbedtls_pk_context pkey;
#if defined(MBEDTLS_USE_PSA_CRYPTO)
    mbedtls_svc_key_id_t key_slot = MBEDTLS_SVC_KEY_ID_INIT; /* invalid key slot */
#endif
#endif  /* MBEDTLS_X509_CRT_PARSE_C */
    char *p, *q;
    const int *list;
#if defined(MBEDTLS_SSL_CONTEXT_SERIALIZATION)
    unsigned char *context_buf = NULL;
    size_t context_buf_len = 0;
#endif
#if defined(MBEDTLS_SSL_PROTO_TLS1_2)
    unsigned char eap_tls_keymaterial[16];
    unsigned char eap_tls_iv[8];
    const char* eap_tls_label = "client EAP encryption";
#endif /* MBEDTLS_SSL_PROTO_TLS1_2 */
    eap_tls_keys eap_tls_keying;
#if defined( MBEDTLS_SSL_DTLS_SRTP )
    /*! master keys and master salt for SRTP generated during handshake */
    unsigned char dtls_srtp_key_material[MBEDTLS_TLS_SRTP_MAX_KEY_MATERIAL_LENGTH];
    const char* dtls_srtp_label = "EXTRACTOR-dtls_srtp";
    dtls_srtp_keys dtls_srtp_keying;
    const mbedtls_ssl_srtp_profile default_profiles[] = {
        MBEDTLS_TLS_SRTP_AES128_CM_HMAC_SHA1_80,
        MBEDTLS_TLS_SRTP_AES128_CM_HMAC_SHA1_32,
        MBEDTLS_TLS_SRTP_NULL_HMAC_SHA1_80,
        MBEDTLS_TLS_SRTP_NULL_HMAC_SHA1_32,
        MBEDTLS_TLS_SRTP_UNSET
    };
#endif /* MBEDTLS_SSL_DTLS_SRTP */

#if defined(MBEDTLS_MEMORY_BUFFER_ALLOC_C)
    mbedtls_memory_buffer_alloc_init( alloc_buf, sizeof( alloc_buf ) );
#endif

#if defined(MBEDTLS_TEST_HOOKS)
    test_hooks_init( );
#endif /* MBEDTLS_TEST_HOOKS */

    /*
     * Make sure memory references are valid.
     */
    mbedtls_net_init( &server_fd );
    mbedtls_ssl_init( &ssl );
    mbedtls_ssl_config_init( &conf );

#if defined(MBEDTLS_SSL_PROTO_TLS1_3)

#if defined(MBEDTLS_ECP_C)
    memset( (void *) named_groups_list, MBEDTLS_ECP_DP_NONE, sizeof( named_groups_list ) );
#endif /* MBEDTLS_ECP_C */

#endif /* MBEDTLS_SSL_PROTO_TLS1_3 */

    memset( &saved_session, 0, sizeof( mbedtls_ssl_session ) );
    rng_init( &rng );
#if defined(MBEDTLS_X509_CRT_PARSE_C)
    mbedtls_x509_crt_init( &cacert );
    mbedtls_x509_crt_init( &clicert );
    mbedtls_pk_init( &pkey );
#endif
#if defined(MBEDTLS_SSL_ALPN)
    memset( (void * ) alpn_list, 0, sizeof( alpn_list ) );
#endif

#if defined(MBEDTLS_USE_PSA_CRYPTO) || defined(MBEDTLS_SSL_PROTO_TLS1_3)
    status = psa_crypto_init();
    if( status != PSA_SUCCESS )
    {
        mbedtls_fprintf( stderr, "Failed to initialize PSA Crypto implementation: %d\n",
                         (int) status );
        ret = MBEDTLS_ERR_SSL_HW_ACCEL_FAILED;
        goto exit;
    }
#endif  /* MBEDTLS_USE_PSA_CRYPTO || MBEDTLS_SSL_PROTO_TLS1_3 */
#if defined(MBEDTLS_PSA_CRYPTO_EXTERNAL_RNG)
    mbedtls_test_enable_insecure_external_rng( );
#endif  /* MBEDTLS_PSA_CRYPTO_EXTERNAL_RNG */

    if( argc == 0 )
    {
    usage:
        if( ret == 0 )
            ret = 1;

        mbedtls_printf( USAGE1 );
        mbedtls_printf( USAGE2 );
        mbedtls_printf( USAGE3 );
        mbedtls_printf( USAGE4 );

        list = mbedtls_ssl_list_ciphersuites();
        while( *list )
        {
            mbedtls_printf(" %-42s", mbedtls_ssl_get_ciphersuite_name( *list ) );
            list++;
            if( !*list )
                break;
            mbedtls_printf(" %s\n", mbedtls_ssl_get_ciphersuite_name( *list ) );
            list++;
        }
        mbedtls_printf("\n");
        goto exit;
    }

    opt.server_name         = DFL_SERVER_NAME;
    opt.server_addr         = DFL_SERVER_ADDR;
    opt.server_port         = DFL_SERVER_PORT;
    opt.debug_level         = DFL_DEBUG_LEVEL;
    opt.cid_enabled         = DFL_CID_ENABLED;
    opt.cid_val             = DFL_CID_VALUE;
    opt.cid_enabled_renego  = DFL_CID_ENABLED_RENEGO;
    opt.cid_val_renego      = DFL_CID_VALUE_RENEGO;
    opt.nbio                = DFL_NBIO;
    opt.event               = DFL_EVENT;
    opt.context_crt_cb      = DFL_CONTEXT_CRT_CB;
    opt.read_timeout        = DFL_READ_TIMEOUT;
    opt.max_resend          = DFL_MAX_RESEND;
    opt.request_page        = DFL_REQUEST_PAGE;
    opt.request_size        = DFL_REQUEST_SIZE;
    opt.ca_file             = DFL_CA_FILE;
    opt.ca_path             = DFL_CA_PATH;
    opt.crt_file            = DFL_CRT_FILE;
    opt.key_file            = DFL_KEY_FILE;
    opt.key_opaque          = DFL_KEY_OPAQUE;
    opt.key_pwd             = DFL_KEY_PWD;
    opt.psk                 = DFL_PSK;
    opt.sig_algs            = DFL_SIG_ALGS;
    opt.early_data          = DFL_EARLY_DATA;
#if defined(MBEDTLS_USE_PSA_CRYPTO)
    opt.psk_opaque          = DFL_PSK_OPAQUE;
#endif
#if defined(MBEDTLS_X509_TRUSTED_CERTIFICATE_CALLBACK)
    opt.ca_callback         = DFL_CA_CALLBACK;
#endif
    opt.psk_identity        = DFL_PSK_IDENTITY;
    opt.ecjpake_pw          = DFL_ECJPAKE_PW;
    opt.ec_max_ops          = DFL_EC_MAX_OPS;
    opt.force_ciphersuite[0]= DFL_FORCE_CIPHER;
#if defined(MBEDTLS_SSL_PROTO_TLS1_3)
    opt.tls13_kex_modes     = DFL_TLS1_3_KEX_MODES;
#endif /* MBEDTLS_SSL_PROTO_TLS1_3 */
    opt.renegotiation       = DFL_RENEGOTIATION;
    opt.allow_legacy        = DFL_ALLOW_LEGACY;
    opt.renegotiate         = DFL_RENEGOTIATE;
    opt.exchanges           = DFL_EXCHANGES;
    opt.min_version         = DFL_MIN_VERSION;
    opt.max_version         = DFL_MAX_VERSION;
    opt.allow_sha1          = DFL_SHA1;
    opt.auth_mode           = DFL_AUTH_MODE;
    opt.mfl_code            = DFL_MFL_CODE;
    opt.trunc_hmac          = DFL_TRUNC_HMAC;
    opt.dhmlen              = DFL_DHMLEN;
    opt.reconnect           = DFL_RECONNECT;
    opt.reco_delay          = DFL_RECO_DELAY;
    opt.reco_mode           = DFL_RECO_MODE;
    opt.reconnect_hard      = DFL_RECONNECT_HARD;
    opt.tickets             = DFL_TICKETS;
    opt.alpn_string         = DFL_ALPN_STRING;
    opt.curves              = DFL_CURVES;
    opt.sig_algs            = DFL_SIG_ALGS;
    opt.transport           = DFL_TRANSPORT;
    opt.hs_to_min           = DFL_HS_TO_MIN;
    opt.hs_to_max           = DFL_HS_TO_MAX;
    opt.dtls_mtu            = DFL_DTLS_MTU;
    opt.fallback            = DFL_FALLBACK;
    opt.extended_ms         = DFL_EXTENDED_MS;
    opt.etm                 = DFL_ETM;
    opt.dgram_packing       = DFL_DGRAM_PACKING;
    opt.serialize           = DFL_SERIALIZE;
    opt.context_file        = DFL_CONTEXT_FILE;
    opt.eap_tls             = DFL_EAP_TLS;
    opt.reproducible        = DFL_REPRODUCIBLE;
    opt.nss_keylog          = DFL_NSS_KEYLOG;
    opt.nss_keylog_file     = DFL_NSS_KEYLOG_FILE;
    opt.skip_close_notify   = DFL_SKIP_CLOSE_NOTIFY;
    opt.query_config_mode   = DFL_QUERY_CONFIG_MODE;
    opt.use_srtp            = DFL_USE_SRTP;
    opt.force_srtp_profile  = DFL_SRTP_FORCE_PROFILE;
    opt.mki                 = DFL_SRTP_MKI;
    opt.key_opaque_alg1     = DFL_KEY_OPAQUE_ALG;
    opt.key_opaque_alg2     = DFL_KEY_OPAQUE_ALG;

    for( i = 1; i < argc; i++ )
    {
        p = argv[i];
        if( ( q = strchr( p, '=' ) ) == NULL )
            goto usage;
        *q++ = '\0';

        if( strcmp( p, "server_name" ) == 0 )
            opt.server_name = q;
        else if( strcmp( p, "server_addr" ) == 0 )
            opt.server_addr = q;
        else if( strcmp( p, "server_port" ) == 0 )
            opt.server_port = q;
        else if( strcmp( p, "dtls" ) == 0 )
        {
            int t = atoi( q );
            if( t == 0 )
                opt.transport = MBEDTLS_SSL_TRANSPORT_STREAM;
            else if( t == 1 )
                opt.transport = MBEDTLS_SSL_TRANSPORT_DATAGRAM;
            else
                goto usage;
        }
        else if( strcmp( p, "debug_level" ) == 0 )
        {
            opt.debug_level = atoi( q );
            if( opt.debug_level < 0 || opt.debug_level > 65535 )
                goto usage;
        }
        else if( strcmp( p, "context_crt_cb" ) == 0 )
        {
            opt.context_crt_cb = atoi( q );
            if( opt.context_crt_cb != 0 && opt.context_crt_cb != 1 )
                goto usage;
        }
        else if( strcmp( p, "nbio" ) == 0 )
        {
            opt.nbio = atoi( q );
            if( opt.nbio < 0 || opt.nbio > 2 )
                goto usage;
        }
        else if( strcmp( p, "event" ) == 0 )
        {
            opt.event = atoi( q );
            if( opt.event < 0 || opt.event > 2 )
                goto usage;
        }
        else if( strcmp( p, "read_timeout" ) == 0 )
            opt.read_timeout = atoi( q );
        else if( strcmp( p, "max_resend" ) == 0 )
        {
            opt.max_resend = atoi( q );
            if( opt.max_resend < 0 )
                goto usage;
        }
        else if( strcmp( p, "request_page" ) == 0 )
            opt.request_page = q;
        else if( strcmp( p, "request_size" ) == 0 )
        {
            opt.request_size = atoi( q );
            if( opt.request_size < 0 ||
                opt.request_size > MAX_REQUEST_SIZE )
                goto usage;
        }
        else if( strcmp( p, "ca_file" ) == 0 )
            opt.ca_file = q;
        else if( strcmp( p, "ca_path" ) == 0 )
            opt.ca_path = q;
        else if( strcmp( p, "crt_file" ) == 0 )
            opt.crt_file = q;
        else if( strcmp( p, "key_file" ) == 0 )
            opt.key_file = q;
        else if( strcmp( p, "key_pwd" ) == 0 )
            opt.key_pwd = q;
#if defined(MBEDTLS_USE_PSA_CRYPTO) && defined(MBEDTLS_X509_CRT_PARSE_C)
        else if( strcmp( p, "key_opaque" ) == 0 )
            opt.key_opaque = atoi( q );
#endif
#if defined(MBEDTLS_SSL_DTLS_CONNECTION_ID)
        else if( strcmp( p, "cid" ) == 0 )
        {
            opt.cid_enabled = atoi( q );
            if( opt.cid_enabled != 0 && opt.cid_enabled != 1 )
                goto usage;
        }
        else if( strcmp( p, "cid_renego" ) == 0 )
        {
            opt.cid_enabled_renego = atoi( q );
            if( opt.cid_enabled_renego != 0 && opt.cid_enabled_renego != 1 )
                goto usage;
        }
        else if( strcmp( p, "cid_val" ) == 0 )
        {
            opt.cid_val = q;
        }
        else if( strcmp( p, "cid_val_renego" ) == 0 )
        {
            opt.cid_val_renego = q;
        }
#endif /* MBEDTLS_SSL_DTLS_CONNECTION_ID */
        else if( strcmp( p, "psk" ) == 0 )
            opt.psk = q;
#if defined(MBEDTLS_USE_PSA_CRYPTO)
        else if( strcmp( p, "psk_opaque" ) == 0 )
            opt.psk_opaque = atoi( q );
#endif
#if defined(MBEDTLS_X509_TRUSTED_CERTIFICATE_CALLBACK)
        else if( strcmp( p, "ca_callback" ) == 0)
            opt.ca_callback = atoi( q );
#endif
        else if( strcmp( p, "psk_identity" ) == 0 )
            opt.psk_identity = q;
        else if( strcmp( p, "ecjpake_pw" ) == 0 )
            opt.ecjpake_pw = q;
        else if( strcmp( p, "ec_max_ops" ) == 0 )
            opt.ec_max_ops = atoi( q );
        else if( strcmp( p, "force_ciphersuite" ) == 0 )
        {
            opt.force_ciphersuite[0] = mbedtls_ssl_get_ciphersuite_id( q );

            if( opt.force_ciphersuite[0] == 0 )
            {
                ret = 2;
                goto usage;
            }
            opt.force_ciphersuite[1] = 0;
        }
        else if( strcmp( p, "renegotiation" ) == 0 )
        {
            opt.renegotiation = (atoi( q )) ?
                MBEDTLS_SSL_RENEGOTIATION_ENABLED :
                MBEDTLS_SSL_RENEGOTIATION_DISABLED;
        }
        else if( strcmp( p, "allow_legacy" ) == 0 )
        {
            switch( atoi( q ) )
            {
                case -1:
                    opt.allow_legacy = MBEDTLS_SSL_LEGACY_BREAK_HANDSHAKE;
                    break;
                case 0:
                    opt.allow_legacy = MBEDTLS_SSL_LEGACY_NO_RENEGOTIATION;
                    break;
                case 1:
                    opt.allow_legacy = MBEDTLS_SSL_LEGACY_ALLOW_RENEGOTIATION;
                    break;
                default: goto usage;
            }
        }
        else if( strcmp( p, "renegotiate" ) == 0 )
        {
            opt.renegotiate = atoi( q );
            if( opt.renegotiate < 0 || opt.renegotiate > 1 )
                goto usage;
        }
        else if( strcmp( p, "exchanges" ) == 0 )
        {
            opt.exchanges = atoi( q );
            if( opt.exchanges < 1 )
                goto usage;
        }
        else if( strcmp( p, "reconnect" ) == 0 )
        {
            opt.reconnect = atoi( q );
            if( opt.reconnect < 0 || opt.reconnect > 2 )
                goto usage;
        }
        else if( strcmp( p, "reco_delay" ) == 0 )
        {
            opt.reco_delay = atoi( q );
            if( opt.reco_delay < 0 )
                goto usage;
        }
        else if( strcmp( p, "reco_mode" ) == 0 )
        {
            opt.reco_mode = atoi( q );
            if( opt.reco_mode < 0 )
                goto usage;
        }
        else if( strcmp( p, "reconnect_hard" ) == 0 )
        {
            opt.reconnect_hard = atoi( q );
            if( opt.reconnect_hard < 0 || opt.reconnect_hard > 1 )
                goto usage;
        }
        else if( strcmp( p, "tickets" ) == 0 )
        {
            opt.tickets = atoi( q );
<<<<<<< HEAD
            if( opt.tickets < 0 || opt.tickets > 1 )
=======
            if( opt.tickets < 0 )
>>>>>>> 2c282c9b
                goto usage;
        }
        else if( strcmp( p, "alpn" ) == 0 )
        {
            opt.alpn_string = q;
        }
        else if( strcmp( p, "extended_ms" ) == 0 )
        {
            switch( atoi( q ) )
            {
                case 0:
                    opt.extended_ms = MBEDTLS_SSL_EXTENDED_MS_DISABLED;
                    break;
                case 1:
                    opt.extended_ms = MBEDTLS_SSL_EXTENDED_MS_ENABLED;
                    break;
                default: goto usage;
            }
        }
        else if( strcmp( p, "curves" ) == 0 )
            opt.curves = q;
#if defined(MBEDTLS_SSL_PROTO_TLS1_3) && \
    defined(MBEDTLS_KEY_EXCHANGE_WITH_CERT_ENABLED)
        else if( strcmp( p, "sig_algs" ) == 0 )
            opt.sig_algs = q;
#endif /* MBEDTLS_SSL_PROTO_TLS1_3 && MBEDTLS_KEY_EXCHANGE_WITH_CERT_ENABLED */
        else if( strcmp( p, "etm" ) == 0 )
        {
            switch( atoi( q ) )
            {
                case 0: opt.etm = MBEDTLS_SSL_ETM_DISABLED; break;
                case 1: opt.etm = MBEDTLS_SSL_ETM_ENABLED; break;
                default: goto usage;
            }
        }
#if defined(MBEDTLS_SSL_PROTO_TLS1_3)
#if defined(MBEDTLS_ZERO_RTT)
        else if( strcmp( p, "early_data" ) == 0 )
        {
            switch( atoi( q ) )
            {
                case 0:
                    opt.early_data = MBEDTLS_SSL_EARLY_DATA_DISABLED;
                    break;
                case 1:
                    opt.early_data = MBEDTLS_SSL_EARLY_DATA_ENABLED;
                    break;
                default: goto usage;
            }
        }
#endif /* MBEDTLS_ZERO_RTT */

#if defined(MBEDTLS_ECP_C)
        else if( strcmp( p, "named_groups" ) == 0 )
            opt.named_groups_string = q;
        else if( strcmp( p, "key_share_named_groups" ) == 0 )
            opt.key_share_named_groups_string = q;
#endif /* MBEDTLS_ECP_C */
        else if( strcmp( p, "tls13_kex_modes" ) == 0 )
        {
            if( strcmp( q, "psk" ) == 0 )
                opt.tls13_kex_modes = MBEDTLS_SSL_TLS1_3_KEY_EXCHANGE_MODE_PSK;
            else if( strcmp(q, "psk_ephemeral" ) == 0 )
                opt.tls13_kex_modes = MBEDTLS_SSL_TLS1_3_KEY_EXCHANGE_MODE_PSK_EPHEMERAL;
            else if( strcmp(q, "ephemeral" ) == 0 )
                opt.tls13_kex_modes = MBEDTLS_SSL_TLS1_3_KEY_EXCHANGE_MODE_EPHEMERAL;
            else if( strcmp(q, "ephemeral_all" ) == 0 )
                opt.tls13_kex_modes = MBEDTLS_SSL_TLS1_3_KEY_EXCHANGE_MODE_EPHEMERAL_ALL;
            else if( strcmp( q, "psk_all" ) == 0 )
                opt.tls13_kex_modes = MBEDTLS_SSL_TLS1_3_KEY_EXCHANGE_MODE_PSK_ALL;
            else if( strcmp( q, "all" ) == 0 )
                opt.tls13_kex_modes = MBEDTLS_SSL_TLS1_3_KEY_EXCHANGE_MODE_ALL;
            else goto usage;
        }
#endif /* MBEDTLS_SSL_PROTO_TLS1_3 */
        else if( strcmp( p, "min_version" ) == 0 )
        {
            if( strcmp( q, "tls12" ) == 0 ||
                     strcmp( q, "dtls12" ) == 0 )
                opt.min_version = MBEDTLS_SSL_VERSION_TLS1_2;
#if defined(MBEDTLS_SSL_PROTO_TLS1_3)
            else if( strcmp( q, "tls13" ) == 0 ||
                     strcmp( q, "dtls13" ) == 0 )
                opt.min_version = MBEDTLS_SSL_VERSION_TLS1_3;
#endif /* MBEDTLS_SSL_PROTO_TLS1_3 */
            else
                goto usage;
        }
        else if( strcmp( p, "max_version" ) == 0 )
        {
            if( strcmp( q, "tls12" ) == 0 ||
                strcmp( q, "dtls12" ) == 0 )
                opt.max_version = MBEDTLS_SSL_VERSION_TLS1_2;
#if defined(MBEDTLS_SSL_PROTO_TLS1_3)
            else if( strcmp( q, "tls13" ) == 0 ||
                     strcmp( q, "dtls13" ) == 0 )
                opt.max_version = MBEDTLS_SSL_VERSION_TLS1_3;
#endif /* MBEDTLS_SSL_PROTO_TLS1_3 */
            else
                goto usage;
        }
        else if( strcmp( p, "allow_sha1" ) == 0 )
        {
            switch( atoi( q ) )
            {
                case 0:     opt.allow_sha1 = 0;   break;
                case 1:     opt.allow_sha1 = 1;    break;
                default:    goto usage;
            }
        }
        else if( strcmp( p, "force_version" ) == 0 )
        {
            if( strcmp( q, "tls12" ) == 0 )
            {
                opt.min_version = MBEDTLS_SSL_VERSION_TLS1_2;
                opt.max_version = MBEDTLS_SSL_VERSION_TLS1_2;
            }
            else if( strcmp( q, "dtls12" ) == 0 )
            {
                opt.min_version = MBEDTLS_SSL_VERSION_TLS1_2;
                opt.max_version = MBEDTLS_SSL_VERSION_TLS1_2;
                opt.transport = MBEDTLS_SSL_TRANSPORT_DATAGRAM;
            }
#if defined(MBEDTLS_SSL_PROTO_TLS1_3)
            else if( strcmp( q, "tls13" ) == 0 )
            {
                opt.min_version = MBEDTLS_SSL_VERSION_TLS1_3;
                opt.max_version = MBEDTLS_SSL_VERSION_TLS1_3;
            }
            else if( strcmp( q, "dtls13" ) == 0 )
            {
                opt.min_version = MBEDTLS_SSL_MINOR_VERSION_4;
                opt.max_version = MBEDTLS_SSL_MINOR_VERSION_4;
                opt.transport = MBEDTLS_SSL_TRANSPORT_DATAGRAM;
            }
#endif /* MBEDTLS_SSL_PROTO_TLS1_3 */
            else
                goto usage;
        }
        else if( strcmp( p, "auth_mode" ) == 0 )
        {
            if( strcmp( q, "none" ) == 0 )
                opt.auth_mode = MBEDTLS_SSL_VERIFY_NONE;
            else if( strcmp( q, "optional" ) == 0 )
                opt.auth_mode = MBEDTLS_SSL_VERIFY_OPTIONAL;
            else if( strcmp( q, "required" ) == 0 )
                opt.auth_mode = MBEDTLS_SSL_VERIFY_REQUIRED;
            else
                goto usage;
        }
        else if( strcmp( p, "max_frag_len" ) == 0 )
        {
            if( strcmp( q, "512" ) == 0 )
                opt.mfl_code = MBEDTLS_SSL_MAX_FRAG_LEN_512;
            else if( strcmp( q, "1024" ) == 0 )
                opt.mfl_code = MBEDTLS_SSL_MAX_FRAG_LEN_1024;
            else if( strcmp( q, "2048" ) == 0 )
                opt.mfl_code = MBEDTLS_SSL_MAX_FRAG_LEN_2048;
            else if( strcmp( q, "4096" ) == 0 )
                opt.mfl_code = MBEDTLS_SSL_MAX_FRAG_LEN_4096;
            else
                goto usage;
        }
        else if( strcmp( p, "trunc_hmac" ) == 0 )
        {
            switch( atoi( q ) )
            {
                case 0: opt.trunc_hmac = MBEDTLS_SSL_TRUNC_HMAC_DISABLED; break;
                case 1: opt.trunc_hmac = MBEDTLS_SSL_TRUNC_HMAC_ENABLED; break;
                default: goto usage;
            }
        }
        else if( strcmp( p, "hs_timeout" ) == 0 )
        {
            if( ( p = strchr( q, '-' ) ) == NULL )
                goto usage;
            *p++ = '\0';
            opt.hs_to_min = atoi( q );
            opt.hs_to_max = atoi( p );
            if( opt.hs_to_min == 0 || opt.hs_to_max < opt.hs_to_min )
                goto usage;
        }
        else if( strcmp( p, "mtu" ) == 0 )
        {
            opt.dtls_mtu = atoi( q );
            if( opt.dtls_mtu < 0 )
                goto usage;
        }
        else if( strcmp( p, "dgram_packing" ) == 0 )
        {
            opt.dgram_packing = atoi( q );
            if( opt.dgram_packing != 0 &&
                opt.dgram_packing != 1 )
            {
                goto usage;
            }
        }
        else if( strcmp( p, "recsplit" ) == 0 )
        {
            opt.recsplit = atoi( q );
            if( opt.recsplit < 0 || opt.recsplit > 1 )
                goto usage;
        }
        else if( strcmp( p, "dhmlen" ) == 0 )
        {
            opt.dhmlen = atoi( q );
            if( opt.dhmlen < 0 )
                goto usage;
        }
        else if( strcmp( p, "query_config" ) == 0 )
        {
            opt.query_config_mode = 1;
            query_config_ret = query_config( q );
            goto exit;
        }
        else if( strcmp( p, "serialize") == 0 )
        {
            opt.serialize = atoi( q );
            if( opt.serialize < 0 || opt.serialize > 2)
                goto usage;
        }
        else if( strcmp( p, "context_file") == 0 )
        {
            opt.context_file = q;
        }
        else if( strcmp( p, "eap_tls" ) == 0 )
        {
            opt.eap_tls = atoi( q );
            if( opt.eap_tls < 0 || opt.eap_tls > 1 )
                goto usage;
        }
        else if( strcmp( p, "reproducible" ) == 0 )
        {
            opt.reproducible = 1;
        }
        else if( strcmp( p, "nss_keylog" ) == 0 )
        {
            opt.nss_keylog = atoi( q );
            if( opt.nss_keylog < 0 || opt.nss_keylog > 1 )
                goto usage;
        }
        else if( strcmp( p, "nss_keylog_file" ) == 0 )
        {
            opt.nss_keylog_file = q;
        }
        else if( strcmp( p, "skip_close_notify" ) == 0 )
        {
            opt.skip_close_notify = atoi( q );
            if( opt.skip_close_notify < 0 || opt.skip_close_notify > 1 )
                goto usage;
        }
        else if( strcmp( p, "use_srtp" ) == 0 )
        {
            opt.use_srtp = atoi ( q );
        }
        else if( strcmp( p, "srtp_force_profile" ) == 0 )
        {
            opt.force_srtp_profile = atoi( q );
        }
        else if( strcmp( p, "mki" ) == 0 )
        {
            opt.mki = q;
        }
        else if( strcmp( p, "key_opaque_algs" ) == 0 )
        {
            if( key_opaque_alg_parse( q, &opt.key_opaque_alg1,
                                         &opt.key_opaque_alg2 ) != 0 )
                goto usage;
        }
        else
            goto usage;
    }

    if( opt.nss_keylog != 0 && opt.eap_tls != 0 )
    {
        mbedtls_printf( "Error: eap_tls and nss_keylog options cannot be used together.\n" );
        goto usage;
    }

    /* Event-driven IO is incompatible with the above custom
     * receive and send functions, as the polling builds on
     * refers to the underlying net_context. */
    if( opt.event == 1 && opt.nbio != 1 )
    {
        mbedtls_printf( "Warning: event-driven IO mandates nbio=1 - overwrite\n" );
        opt.nbio = 1;
    }

#if defined(MBEDTLS_DEBUG_C)
    mbedtls_debug_set_threshold( opt.debug_level );
#endif

#if defined(MBEDTLS_KEY_EXCHANGE_SOME_PSK_ENABLED)
    /*
     * Unhexify the pre-shared key if any is given
     */
    if( strlen( opt.psk ) )
    {
        if( mbedtls_test_unhexify( psk, sizeof( psk ),
                                   opt.psk, &psk_len ) != 0 )
        {
            mbedtls_printf( "pre-shared key not valid\n" );
            goto exit;
        }
    }
#endif /* MBEDTLS_KEY_EXCHANGE_SOME_PSK_ENABLED */

#if defined(MBEDTLS_USE_PSA_CRYPTO)
    if( opt.psk_opaque != 0 )
    {
        if( opt.psk == NULL )
        {
            mbedtls_printf( "psk_opaque set but no psk to be imported specified.\n" );
            ret = 2;
            goto usage;
        }

        if( opt.force_ciphersuite[0] <= 0 )
        {
            mbedtls_printf( "opaque PSKs are only supported in conjunction with forcing TLS 1.2 and a PSK-only ciphersuite through the 'force_ciphersuite' option.\n" );
            ret = 2;
            goto usage;
        }
    }
#endif /* MBEDTLS_USE_PSA_CRYPTO */

    if( opt.force_ciphersuite[0] > 0 )
    {
        const mbedtls_ssl_ciphersuite_t *ciphersuite_info;
        ciphersuite_info =
            mbedtls_ssl_ciphersuite_from_id( opt.force_ciphersuite[0] );

        if( opt.max_version != -1 &&
            ciphersuite_info->min_tls_version > opt.max_version )
        {
            mbedtls_printf( "forced ciphersuite not allowed with this protocol version\n" );
            ret = 2;
            goto usage;
        }
        if( opt.min_version != -1 &&
            ciphersuite_info->max_tls_version < opt.min_version )
        {
            mbedtls_printf( "forced ciphersuite not allowed with this protocol version\n" );
            ret = 2;
            goto usage;
        }

        /* If the server selects a version that's not supported by
         * this suite, then there will be no common ciphersuite... */
        if( opt.max_version == -1 ||
            opt.max_version > ciphersuite_info->max_tls_version )
        {
            opt.max_version = ciphersuite_info->max_tls_version;
        }
        if( opt.min_version < ciphersuite_info->min_tls_version )
        {
            opt.min_version = ciphersuite_info->min_tls_version;
            /* DTLS starts with TLS 1.2 */
            if( opt.transport == MBEDTLS_SSL_TRANSPORT_DATAGRAM &&
                opt.min_version < MBEDTLS_SSL_VERSION_TLS1_2 )
                opt.min_version = MBEDTLS_SSL_VERSION_TLS1_2;
        }

#if defined(MBEDTLS_USE_PSA_CRYPTO)
#if defined (MBEDTLS_KEY_EXCHANGE_SOME_PSK_ENABLED)
        if( opt.psk_opaque != 0 )
        {
            /* Determine KDF algorithm the opaque PSK will be used in. */
#if defined(MBEDTLS_HAS_ALG_SHA_384_VIA_MD_OR_PSA_BASED_ON_USE_PSA)
            if( ciphersuite_info->mac == MBEDTLS_MD_SHA384 )
                alg = PSA_ALG_TLS12_PSK_TO_MS(PSA_ALG_SHA_384);
            else
#endif /* MBEDTLS_HAS_ALG_SHA_384_VIA_MD_OR_PSA_BASED_ON_USE_PSA */
                alg = PSA_ALG_TLS12_PSK_TO_MS(PSA_ALG_SHA_256);
        }
#endif /* MBEDTLS_KEY_EXCHANGE_SOME_PSK_ENABLED */
#endif /* MBEDTLS_USE_PSA_CRYPTO */
    }

#if defined(MBEDTLS_SSL_DTLS_CONNECTION_ID)
    if( mbedtls_test_unhexify( cid, sizeof( cid ),
                               opt.cid_val, &cid_len ) != 0 )
    {
        mbedtls_printf( "CID not valid\n" );
        goto exit;
    }

    /* Keep CID settings for renegotiation unless
     * specified otherwise. */
    if( opt.cid_enabled_renego == DFL_CID_ENABLED_RENEGO )
        opt.cid_enabled_renego = opt.cid_enabled;
    if( opt.cid_val_renego == DFL_CID_VALUE_RENEGO )
        opt.cid_val_renego = opt.cid_val;

    if( mbedtls_test_unhexify( cid_renego, sizeof( cid_renego ),
                               opt.cid_val_renego, &cid_renego_len ) != 0 )
    {
        mbedtls_printf( "CID not valid\n" );
        goto exit;
    }
#endif /* MBEDTLS_SSL_DTLS_CONNECTION_ID */

#if defined(MBEDTLS_ECP_C)
    if( opt.curves != NULL )
    {
        p = (char *) opt.curves;
        i = 0;

        if( strcmp( p, "none" ) == 0 )
        {
            group_list[0] = 0;
        }
        else if( strcmp( p, "default" ) != 0 )
        {
            /* Leave room for a final NULL in curve list */
            while( i < CURVE_LIST_SIZE - 1 && *p != '\0' )
            {
                q = p;

                /* Terminate the current string */
                while( *p != ',' && *p != '\0' )
                    p++;
                if( *p == ',' )
                    *p++ = '\0';

                if( ( curve_cur = mbedtls_ecp_curve_info_from_name( q ) ) != NULL )
                {
                    group_list[i++] = curve_cur->tls_id;
                }
                else
                {
                    mbedtls_printf( "unknown curve %s\n", q );
                    mbedtls_printf( "supported curves: " );
                    for( curve_cur = mbedtls_ecp_curve_list();
                         curve_cur->grp_id != MBEDTLS_ECP_DP_NONE;
                         curve_cur++ )
                    {
                        mbedtls_printf( "%s ", curve_cur->name );
                    }
                    mbedtls_printf( "\n" );
                    goto exit;
                }
            }

            mbedtls_printf("Number of curves: %d\n", i );

            if( i == CURVE_LIST_SIZE - 1 && *p != '\0' )
            {
                mbedtls_printf( "curves list too long, maximum %d",
                                CURVE_LIST_SIZE - 1 );
                goto exit;
            }

            group_list[i] = 0;
        }
    }
#endif /* MBEDTLS_ECP_C */

#if defined(MBEDTLS_SSL_PROTO_TLS1_3) && \
    defined(MBEDTLS_KEY_EXCHANGE_WITH_CERT_ENABLED)
    if( opt.sig_algs != NULL )
    {
        p = (char *) opt.sig_algs;
        i = 0;

        /* Leave room for a final MBEDTLS_TLS1_3_SIG_NONE in signature algorithm list (sig_alg_list). */
        while( i < SIG_ALG_LIST_SIZE - 1 && *p != '\0' )
        {
            q = p;

            /* Terminate the current string */
            while( *p != ',' && *p != '\0' )
                p++;
            if( *p == ',' )
                *p++ = '\0';

            if( strcmp( q, "rsa_pkcs1_sha256" ) == 0 )
            {
                sig_alg_list[i++] = MBEDTLS_TLS1_3_SIG_RSA_PKCS1_SHA256;
            }
            else if( strcmp( q, "rsa_pkcs1_sha384" ) == 0 )
            {
                sig_alg_list[i++] = MBEDTLS_TLS1_3_SIG_RSA_PKCS1_SHA384;
            }
            else if( strcmp( q, "rsa_pkcs1_sha512" ) == 0 )
            {
                sig_alg_list[i++] = MBEDTLS_TLS1_3_SIG_RSA_PKCS1_SHA512;
            }
            else if( strcmp( q, "ecdsa_secp256r1_sha256" ) == 0 )
            {
                sig_alg_list[i++] = MBEDTLS_TLS1_3_SIG_ECDSA_SECP256R1_SHA256;
            }
            else if( strcmp( q, "ecdsa_secp384r1_sha384" ) == 0 )
            {
                sig_alg_list[i++] = MBEDTLS_TLS1_3_SIG_ECDSA_SECP384R1_SHA384;
            }
            else if( strcmp( q, "ecdsa_secp521r1_sha512" ) == 0 )
            {
                sig_alg_list[i++] = MBEDTLS_TLS1_3_SIG_ECDSA_SECP521R1_SHA512;
            }
            else if( strcmp( q, "rsa_pss_rsae_sha256" ) == 0 )
            {
                sig_alg_list[i++] = MBEDTLS_TLS1_3_SIG_RSA_PSS_RSAE_SHA256;
            }
            else if( strcmp( q, "rsa_pss_rsae_sha384" ) == 0 )
            {
                sig_alg_list[i++] = MBEDTLS_TLS1_3_SIG_RSA_PSS_RSAE_SHA384;
            }
            else if( strcmp( q, "rsa_pss_rsae_sha512" ) == 0 )
            {
                sig_alg_list[i++] = MBEDTLS_TLS1_3_SIG_RSA_PSS_RSAE_SHA512;
            }
            else if( strcmp( q, "ed25519" ) == 0 )
            {
                sig_alg_list[i++] = MBEDTLS_TLS1_3_SIG_ED25519;
            }
            else if( strcmp( q, "ed448" ) == 0 )
            {
                sig_alg_list[i++] = MBEDTLS_TLS1_3_SIG_ED448;
            }
            else if( strcmp( q, "rsa_pss_pss_sha256" ) == 0 )
            {
                sig_alg_list[i++] = MBEDTLS_TLS1_3_SIG_RSA_PSS_PSS_SHA256;
            }
            else if( strcmp( q, "rsa_pss_pss_sha384" ) == 0 )
            {
                sig_alg_list[i++] = MBEDTLS_TLS1_3_SIG_RSA_PSS_PSS_SHA384;
            }
            else if( strcmp( q, "rsa_pss_pss_sha512" ) == 0 )
            {
                sig_alg_list[i++] = MBEDTLS_TLS1_3_SIG_RSA_PSS_PSS_SHA512;
            }
            else if( strcmp( q, "rsa_pkcs1_sha1" ) == 0 )
            {
                sig_alg_list[i++] = MBEDTLS_TLS1_3_SIG_RSA_PKCS1_SHA1;
            }
            else if( strcmp( q, "ecdsa_sha1" ) == 0 )
            {
                sig_alg_list[i++] = MBEDTLS_TLS1_3_SIG_ECDSA_SHA1;
            }
            else
            {
                ret = -1;
                mbedtls_printf( "unknown signature algorithm \"%s\"\n", q );
                mbedtls_print_supported_sig_algs();
                goto exit;
            }
        }

        if( i == ( SIG_ALG_LIST_SIZE - 1 ) && *p != '\0' )
        {
            mbedtls_printf( "signature algorithm list too long, maximum %d",
                            SIG_ALG_LIST_SIZE - 1 );
            goto exit;
        }

        sig_alg_list[i] = MBEDTLS_TLS1_3_SIG_NONE;
    }
#endif /* MBEDTLS_SSL_PROTO_TLS1_3 && MBEDTLS_KEY_EXCHANGE_WITH_CERT_ENABLED */

#if defined(MBEDTLS_SSL_ALPN)
    if( opt.alpn_string != NULL )
    {
        p = (char *) opt.alpn_string;
        i = 0;

        /* Leave room for a final NULL in alpn_list */
        while( i < ALPN_LIST_SIZE - 1 && *p != '\0' )
        {
            alpn_list[i++] = p;

            /* Terminate the current string and move on to next one */
            while( *p != ',' && *p != '\0' )
                p++;
            if( *p == ',' )
                *p++ = '\0';
        }
    }
#endif /* MBEDTLS_SSL_ALPN */

#if defined(MBEDTLS_SSL_PROTO_TLS1_3) && defined(MBEDTLS_ECP_C)
    if( opt.named_groups_string != NULL )
    {
        p = (char *)opt.named_groups_string;
        i = 0;
        start = p;

        /* Leave room for a final NULL in named_groups_list */
        while( i < NAMED_GROUPS_LIST_SIZE - 1 && *p != '\0' )
        {
            while( *p != ',' && *p != '\0' )
                p++;

            if( *p == ',' || *p == '\0' )
            {

                if( *p == ',' )
                    *p++ = '\0';

                if( strcmp( start, "secp256r1" ) == 0 )
                    named_groups_list[i++] = MBEDTLS_ECP_DP_SECP256R1;
                else if( strcmp( start, "secp384r1" ) == 0 )
                    named_groups_list[i++] = MBEDTLS_ECP_DP_SECP384R1;
                else if( strcmp( start, "secp521r1" ) == 0 )
                    named_groups_list[i++] = MBEDTLS_ECP_DP_SECP521R1;
                else if( strcmp( start, "all" ) == 0 )
                {
                    named_groups_list[i++] = MBEDTLS_ECP_DP_SECP256R1;
                    named_groups_list[i++] = MBEDTLS_ECP_DP_SECP384R1;
                    named_groups_list[i++] = MBEDTLS_ECP_DP_SECP521R1;
                    break;
                }
                else goto usage;
                start = p;
            }
        }

        if( i == 0 ) goto usage;
    }
#endif /* MBEDTLS_SSL_PROTO_TLS1_3 && MBEDTLS_ECP_C */

    /*
     * 0. Initialize the RNG and the session data
     */
    mbedtls_printf( "\n  . Seeding the random number generator..." );
    fflush( stdout );

    ret = rng_seed( &rng, opt.reproducible, pers );
    if( ret != 0 )
        goto exit;
    mbedtls_printf( " ok\n" );

#if defined(MBEDTLS_X509_CRT_PARSE_C)
    /*
     * 1.1. Load the trusted CA
     */
    mbedtls_printf( "  . Loading the CA root certificate ..." );
    fflush( stdout );

    if( strcmp( opt.ca_path, "none" ) == 0 ||
        strcmp( opt.ca_file, "none" ) == 0 )
    {
        ret = 0;
    }
    else
#if defined(MBEDTLS_FS_IO)
    if( strlen( opt.ca_path ) )
        ret = mbedtls_x509_crt_parse_path( &cacert, opt.ca_path );
    else if( strlen( opt.ca_file ) )
        ret = mbedtls_x509_crt_parse_file( &cacert, opt.ca_file );
    else
#endif
    {
#if defined(MBEDTLS_PEM_PARSE_C)
        for( i = 0; mbedtls_test_cas[i] != NULL; i++ )
        {
            ret = mbedtls_x509_crt_parse( &cacert,
                                  (const unsigned char *) mbedtls_test_cas[i],
                                  mbedtls_test_cas_len[i] );
            if( ret != 0 )
                break;
        }
        if( ret == 0 )
#endif /* MBEDTLS_PEM_PARSE_C */
        for( i = 0; mbedtls_test_cas_der[i] != NULL; i++ )
        {
            ret = mbedtls_x509_crt_parse_der( &cacert,
                         (const unsigned char *) mbedtls_test_cas_der[i],
                         mbedtls_test_cas_der_len[i] );
            if( ret != 0 )
                break;
        }
    }
    if( ret < 0 )
    {
        mbedtls_printf( " failed\n  !  mbedtls_x509_crt_parse returned -0x%x\n\n",
                        (unsigned int) -ret );
        goto exit;
    }

    mbedtls_printf( " ok (%d skipped)\n", ret );

    /*
     * 1.2. Load own certificate and private key
     *
     * (can be skipped if client authentication is not required)
     */
    mbedtls_printf( "  . Loading the client cert. and key..." );
    fflush( stdout );

    if( strcmp( opt.crt_file, "none" ) == 0 )
        ret = 0;
    else
#if defined(MBEDTLS_FS_IO)
    if( strlen( opt.crt_file ) )
        ret = mbedtls_x509_crt_parse_file( &clicert, opt.crt_file );
    else
#endif
        ret = mbedtls_x509_crt_parse( &clicert,
                (const unsigned char *) mbedtls_test_cli_crt,
                mbedtls_test_cli_crt_len );
    if( ret != 0 )
    {
        mbedtls_printf( " failed\n  !  mbedtls_x509_crt_parse returned -0x%x\n\n",
                        (unsigned int) -ret );
        goto exit;
    }

    if( strcmp( opt.key_file, "none" ) == 0 )
        ret = 0;
    else
#if defined(MBEDTLS_FS_IO)
    if( strlen( opt.key_file ) )
        ret = mbedtls_pk_parse_keyfile( &pkey, opt.key_file, opt.key_pwd, rng_get, &rng );
    else
#endif
        ret = mbedtls_pk_parse_key( &pkey,
                (const unsigned char *) mbedtls_test_cli_key,
                mbedtls_test_cli_key_len, NULL, 0, rng_get, &rng );
    if( ret != 0 )
    {
        mbedtls_printf( " failed\n  !  mbedtls_pk_parse_key returned -0x%x\n\n",
                        (unsigned int) -ret );
        goto exit;
    }

#if defined(MBEDTLS_USE_PSA_CRYPTO)
    if( opt.key_opaque != 0 )
    {
        psa_algorithm_t psa_alg, psa_alg2 = PSA_ALG_NONE;
        psa_key_usage_t usage = 0;

        if( key_opaque_set_alg_usage( opt.key_opaque_alg1,
                                      opt.key_opaque_alg2,
                                      &psa_alg, &psa_alg2,
                                      &usage,
                                      mbedtls_pk_get_type( &pkey ) ) == 0 )
        {
            ret = mbedtls_pk_wrap_as_opaque( &pkey, &key_slot, psa_alg,
                                             usage, psa_alg2 );
            if( ret != 0 )
            {
                mbedtls_printf( " failed\n  !  "
                                "mbedtls_pk_wrap_as_opaque returned -0x%x\n\n",
                                (unsigned int)  -ret );
                goto exit;
            }
        }
    }
#endif /* MBEDTLS_USE_PSA_CRYPTO */

    mbedtls_printf( " ok (key type: %s)\n",
                    strlen( opt.key_file ) ? mbedtls_pk_get_name( &pkey ) : "none" );
#endif /* MBEDTLS_X509_CRT_PARSE_C */

    /*
     * 2. Setup stuff
     */
    mbedtls_printf( "  . Setting up the SSL/TLS structure..." );
    fflush( stdout );

    if( ( ret = mbedtls_ssl_config_defaults( &conf,
                    MBEDTLS_SSL_IS_CLIENT,
                    opt.transport,
                    MBEDTLS_SSL_PRESET_DEFAULT ) ) != 0 )
    {
        mbedtls_printf( " failed\n  ! mbedtls_ssl_config_defaults returned -0x%x\n\n",
                        (unsigned int) -ret );
        goto exit;
    }

#if defined(MBEDTLS_X509_CRT_PARSE_C)
#if defined(MBEDTLS_KEY_EXCHANGE_WITH_CERT_ENABLED)
    /* The default algorithms profile disables SHA-1, but our tests still
       rely on it heavily. */
    if( opt.allow_sha1 > 0 )
    {
        crt_profile_for_test.allowed_mds |= MBEDTLS_X509_ID_FLAG( MBEDTLS_MD_SHA1 );
        mbedtls_ssl_conf_cert_profile( &conf, &crt_profile_for_test );
        mbedtls_ssl_conf_sig_algs( &conf, ssl_sig_algs_for_test );
    }
    if( opt.context_crt_cb == 0 )
        mbedtls_ssl_conf_verify( &conf, my_verify, NULL );

    memset( peer_crt_info, 0, sizeof( peer_crt_info ) );
#endif /* MBEDTLS_KEY_EXCHANGE_WITH_CERT_ENABLED */
#endif /* MBEDTLS_X509_CRT_PARSE_C */

#if defined(MBEDTLS_SSL_DTLS_CONNECTION_ID)
    if( opt.cid_enabled == 1 || opt.cid_enabled_renego == 1 )
    {
        if( opt.cid_enabled == 1        &&
            opt.cid_enabled_renego == 1 &&
            cid_len != cid_renego_len )
        {
            mbedtls_printf( "CID length must not change during renegotiation\n" );
            goto usage;
        }

        if( opt.cid_enabled == 1 )
            ret = mbedtls_ssl_conf_cid( &conf, cid_len,
                                        MBEDTLS_SSL_UNEXPECTED_CID_IGNORE );
        else
            ret = mbedtls_ssl_conf_cid( &conf, cid_renego_len,
                                        MBEDTLS_SSL_UNEXPECTED_CID_IGNORE );

        if( ret != 0 )
        {
            mbedtls_printf( " failed\n  ! mbedtls_ssl_conf_cid_len returned -%#04x\n\n",
                            (unsigned int) -ret );
            goto exit;
        }
    }
#endif /* MBEDTLS_SSL_DTLS_CONNECTION_ID */

    if( opt.auth_mode != DFL_AUTH_MODE )
        mbedtls_ssl_conf_authmode( &conf, opt.auth_mode );

#if defined(MBEDTLS_SSL_PROTO_DTLS)
    if( opt.hs_to_min != DFL_HS_TO_MIN || opt.hs_to_max != DFL_HS_TO_MAX )
        mbedtls_ssl_conf_handshake_timeout( &conf, opt.hs_to_min,
                                            opt.hs_to_max );

    if( opt.dgram_packing != DFL_DGRAM_PACKING )
        mbedtls_ssl_set_datagram_packing( &ssl, opt.dgram_packing );
#endif /* MBEDTLS_SSL_PROTO_DTLS */

#if defined(MBEDTLS_SSL_MAX_FRAGMENT_LENGTH)
    if( ( ret = mbedtls_ssl_conf_max_frag_len( &conf, opt.mfl_code ) ) != 0 )
    {
        mbedtls_printf( " failed\n  ! mbedtls_ssl_conf_max_frag_len returned %d\n\n",
                        ret );
        goto exit;
    }
#endif

#if defined(MBEDTLS_SSL_DTLS_SRTP)
    const mbedtls_ssl_srtp_profile forced_profile[] =
                                { opt.force_srtp_profile, MBEDTLS_TLS_SRTP_UNSET };
    if( opt.use_srtp == 1 )
    {
        if( opt.force_srtp_profile != 0 )
        {
            ret = mbedtls_ssl_conf_dtls_srtp_protection_profiles ( &conf, forced_profile );
        }
        else
        {
            ret = mbedtls_ssl_conf_dtls_srtp_protection_profiles ( &conf, default_profiles );
        }

        if( ret != 0 )
        {
            mbedtls_printf( " failed\n  ! "
                            "mbedtls_ssl_conf_dtls_srtp_protection_profiles returned %d\n\n",
                            ret );
            goto exit;
        }

    }
    else if( opt.force_srtp_profile != 0 )
    {
        mbedtls_printf( " failed\n  ! must enable use_srtp to force srtp profile\n\n" );
        goto exit;
    }
#endif /* MBEDTLS_SSL_DTLS_SRTP */

#if defined(MBEDTLS_SSL_EXTENDED_MASTER_SECRET)
    if( opt.extended_ms != DFL_EXTENDED_MS )
        mbedtls_ssl_conf_extended_master_secret( &conf, opt.extended_ms );
#endif

#if defined(MBEDTLS_SSL_ENCRYPT_THEN_MAC)
    if( opt.etm != DFL_ETM )
        mbedtls_ssl_conf_encrypt_then_mac( &conf, opt.etm );
#endif

#if defined(MBEDTLS_DHM_C)
    if( opt.dhmlen != DFL_DHMLEN )
        mbedtls_ssl_conf_dhm_min_bitlen( &conf, opt.dhmlen );
#endif

#if defined(MBEDTLS_SSL_ALPN)
    if( opt.alpn_string != NULL )
        if( ( ret = mbedtls_ssl_conf_alpn_protocols( &conf, alpn_list ) ) != 0 )
        {
            mbedtls_printf( " failed\n  ! mbedtls_ssl_conf_alpn_protocols returned %d\n\n",
                            ret );
            goto exit;
        }
#endif

    if (opt.reproducible)
    {
#if defined(MBEDTLS_HAVE_TIME)
#if defined(MBEDTLS_PLATFORM_TIME_ALT)
        mbedtls_platform_set_time( dummy_constant_time );
#else
        fprintf( stderr, "Warning: reproducible option used without constant time\n" );
#endif
#endif  /* MBEDTLS_HAVE_TIME */
    }
    mbedtls_ssl_conf_rng( &conf, rng_get, &rng );
    mbedtls_ssl_conf_dbg( &conf, my_debug, stdout );

    mbedtls_ssl_conf_read_timeout( &conf, opt.read_timeout );

#if defined(MBEDTLS_SSL_SESSION_TICKETS)
    mbedtls_ssl_conf_session_tickets( &conf, opt.tickets );
#endif

    if( opt.force_ciphersuite[0] != DFL_FORCE_CIPHER )
        mbedtls_ssl_conf_ciphersuites( &conf, opt.force_ciphersuite );

#if defined(MBEDTLS_SSL_PROTO_TLS1_3)
    mbedtls_ssl_conf_tls13_key_exchange_modes( &conf, opt.tls13_kex_modes );
#endif /* MBEDTLS_SSL_PROTO_TLS1_3 */

    if( opt.allow_legacy != DFL_ALLOW_LEGACY )
        mbedtls_ssl_conf_legacy_renegotiation( &conf, opt.allow_legacy );
#if defined(MBEDTLS_SSL_RENEGOTIATION)
    mbedtls_ssl_conf_renegotiation( &conf, opt.renegotiation );
#endif

#if defined(MBEDTLS_X509_CRT_PARSE_C)
    if( strcmp( opt.ca_path, "none" ) != 0 &&
        strcmp( opt.ca_file, "none" ) != 0 )
    {
#if defined(MBEDTLS_X509_TRUSTED_CERTIFICATE_CALLBACK)
        if( opt.ca_callback != 0 )
            mbedtls_ssl_conf_ca_cb( &conf, ca_callback, &cacert );
        else
#endif
            mbedtls_ssl_conf_ca_chain( &conf, &cacert, NULL );
    }
    if( strcmp( opt.crt_file, "none" ) != 0 &&
        strcmp( opt.key_file, "none" ) != 0 )
    {
        if( ( ret = mbedtls_ssl_conf_own_cert( &conf, &clicert, &pkey ) ) != 0 )
        {
            mbedtls_printf( " failed\n  ! mbedtls_ssl_conf_own_cert returned %d\n\n",
                            ret );
            goto exit;
        }
    }
#endif  /* MBEDTLS_X509_CRT_PARSE_C */

#if defined(MBEDTLS_ECP_C)
#if defined(MBEDTLS_SSL_PROTO_TLS1_3)
    if( named_groups_list[0] != MBEDTLS_ECP_DP_NONE )
        mbedtls_ssl_conf_curves(&conf, named_groups_list);
#endif /* MBEDTLS_SSL_PROTO_TLS1_3 */
    if( opt.curves != NULL &&
        strcmp( opt.curves, "default" ) != 0 )
    {
        mbedtls_ssl_conf_groups( &conf, group_list );
    }
#endif /* MBEDTLS_ECP_C */

#if defined(MBEDTLS_SSL_PROTO_TLS1_3) && \
    defined(MBEDTLS_KEY_EXCHANGE_WITH_CERT_ENABLED)
    if( opt.sig_algs != NULL )
        mbedtls_ssl_conf_sig_algs( &conf, sig_alg_list );
#endif /* MBEDTLS_SSL_PROTO_TLS1_3 */

#if defined(MBEDTLS_KEY_EXCHANGE_SOME_PSK_ENABLED)
#if defined(MBEDTLS_USE_PSA_CRYPTO)
    if( opt.psk_opaque != 0 )
    {
        key_attributes = psa_key_attributes_init();
        psa_set_key_usage_flags( &key_attributes, PSA_KEY_USAGE_DERIVE );
        psa_set_key_algorithm( &key_attributes, alg );
        psa_set_key_type( &key_attributes, PSA_KEY_TYPE_DERIVE );

        status = psa_import_key( &key_attributes, psk, psk_len, &slot );
        if( status != PSA_SUCCESS )
        {
            ret = MBEDTLS_ERR_SSL_HW_ACCEL_FAILED;
            goto exit;
        }

        if( ( ret = mbedtls_ssl_conf_psk_opaque( &conf, slot,
                                  (const unsigned char *) opt.psk_identity,
                                  strlen( opt.psk_identity ) ) ) != 0 )
        {
            mbedtls_printf( " failed\n  ! mbedtls_ssl_conf_psk_opaque returned %d\n\n",
                            ret );
            goto exit;
        }
    }
    else
#endif /* MBEDTLS_USE_PSA_CRYPTO */
    if( psk_len > 0 )
    {
        ret = mbedtls_ssl_conf_psk( &conf, psk, psk_len,
                             (const unsigned char *) opt.psk_identity,
                             strlen( opt.psk_identity ) );
        if( ret != 0 )
        {
            mbedtls_printf( " failed\n  ! mbedtls_ssl_conf_psk returned %d\n\n", ret );
            goto exit;
        }
    }
#endif /* MBEDTLS_KEY_EXCHANGE_SOME_PSK_ENABLED */

    if( opt.min_version != DFL_MIN_VERSION )
        mbedtls_ssl_conf_min_tls_version( &conf, opt.min_version );

    if( opt.max_version != DFL_MAX_VERSION )
        mbedtls_ssl_conf_max_tls_version( &conf, opt.max_version );

#if defined(MBEDTLS_SSL_PROTO_TLS1_3) && defined(MBEDTLS_ZERO_RTT)
    mbedtls_ssl_conf_early_data( &conf, opt.early_data, 0, NULL );
    mbedtls_ssl_set_early_data( &ssl, (const unsigned char*) early_data,
                                strlen( early_data ) );
#endif /* MBEDTLS_SSL_PROTO_TLS1_3 && MBEDTLS_ZERO_RTT */

    if( ( ret = mbedtls_ssl_setup( &ssl, &conf ) ) != 0 )
    {
        mbedtls_printf( " failed\n  ! mbedtls_ssl_setup returned -0x%x\n\n",
                        (unsigned int) -ret );
        goto exit;
    }

    if( opt.eap_tls != 0 )
    {
        mbedtls_ssl_set_export_keys_cb( &ssl, eap_tls_key_derivation,
                                        &eap_tls_keying );
    }
    else if( opt.nss_keylog != 0 )
    {
        mbedtls_ssl_set_export_keys_cb( &ssl,
                                        nss_keylog_export,
                                        NULL );
    }
#if defined( MBEDTLS_SSL_DTLS_SRTP )
    else if( opt.use_srtp != 0 )
    {
        mbedtls_ssl_set_export_keys_cb( &ssl, dtls_srtp_key_derivation,
                                        &dtls_srtp_keying );
    }
#endif /* MBEDTLS_SSL_DTLS_SRTP */

#if defined(MBEDTLS_X509_CRT_PARSE_C)
    if( ( ret = mbedtls_ssl_set_hostname( &ssl, opt.server_name ) ) != 0 )
    {
        mbedtls_printf( " failed\n  ! mbedtls_ssl_set_hostname returned %d\n\n",
                        ret );
        goto exit;
    }
#endif

#if defined(MBEDTLS_KEY_EXCHANGE_ECJPAKE_ENABLED)
    if( opt.ecjpake_pw != DFL_ECJPAKE_PW )
    {
        if( ( ret = mbedtls_ssl_set_hs_ecjpake_password( &ssl,
                        (const unsigned char *) opt.ecjpake_pw,
                                        strlen( opt.ecjpake_pw ) ) ) != 0 )
        {
            mbedtls_printf( " failed\n  ! mbedtls_ssl_set_hs_ecjpake_password returned %d\n\n",
                            ret );
            goto exit;
        }
    }
#endif

#if defined(MBEDTLS_X509_CRT_PARSE_C)
    if( opt.context_crt_cb == 1 )
        mbedtls_ssl_set_verify( &ssl, my_verify, NULL );
#endif /* MBEDTLS_X509_CRT_PARSE_C */

    io_ctx.ssl = &ssl;
    io_ctx.net = &server_fd;
    mbedtls_ssl_set_bio( &ssl, &io_ctx, send_cb, recv_cb,
                         opt.nbio == 0 ? recv_timeout_cb : NULL );

#if defined(MBEDTLS_SSL_DTLS_CONNECTION_ID)
    if( opt.transport == MBEDTLS_SSL_TRANSPORT_DATAGRAM )
    {
        if( ( ret = mbedtls_ssl_set_cid( &ssl, opt.cid_enabled,
                                         cid, cid_len ) ) != 0 )
        {
            mbedtls_printf( " failed\n  ! mbedtls_ssl_set_cid returned %d\n\n",
                            ret );
            goto exit;
        }
    }
#endif /* MBEDTLS_SSL_DTLS_CONNECTION_ID */

#if defined(MBEDTLS_SSL_PROTO_DTLS)
    if( opt.dtls_mtu != DFL_DTLS_MTU )
        mbedtls_ssl_set_mtu( &ssl, opt.dtls_mtu );
#endif

#if defined(MBEDTLS_TIMING_C)
    mbedtls_ssl_set_timer_cb( &ssl, &timer, mbedtls_timing_set_delay,
                                            mbedtls_timing_get_delay );
#endif

#if defined(MBEDTLS_ECP_RESTARTABLE)
    if( opt.ec_max_ops != DFL_EC_MAX_OPS )
        mbedtls_ecp_set_max_ops( opt.ec_max_ops );
#endif

#if defined(MBEDTLS_SSL_DTLS_SRTP)
    if( opt.use_srtp != 0 && strlen( opt.mki ) != 0 )
    {
        if( mbedtls_test_unhexify( mki, sizeof( mki ),
                                   opt.mki,&mki_len ) != 0 )
        {
            mbedtls_printf( "mki value not valid hex\n" );
            goto exit;
        }

        mbedtls_ssl_conf_srtp_mki_value_supported( &conf, MBEDTLS_SSL_DTLS_SRTP_MKI_SUPPORTED );
        if( ( ret = mbedtls_ssl_dtls_srtp_set_mki_value( &ssl, mki,
                                                         (uint16_t) strlen( opt.mki ) / 2 ) ) != 0 )
        {
            mbedtls_printf( " failed\n  ! mbedtls_ssl_dtls_srtp_set_mki_value returned %d\n\n", ret );
            goto exit;
        }
    }
#endif

    mbedtls_printf( " ok\n" );

    /*
     * 3. Start the connection
     */
    if( opt.server_addr == NULL)
        opt.server_addr = opt.server_name;

    mbedtls_printf( "  . Connecting to %s/%s/%s...",
            opt.transport == MBEDTLS_SSL_TRANSPORT_STREAM ? "tcp" : "udp",
            opt.server_addr, opt.server_port );
    fflush( stdout );

    if( ( ret = mbedtls_net_connect( &server_fd,
                       opt.server_addr, opt.server_port,
                       opt.transport == MBEDTLS_SSL_TRANSPORT_STREAM ?
                       MBEDTLS_NET_PROTO_TCP : MBEDTLS_NET_PROTO_UDP ) ) != 0 )
    {
        mbedtls_printf( " failed\n  ! mbedtls_net_connect returned -0x%x\n\n",
                        (unsigned int) -ret );
        goto exit;
    }

    if( opt.nbio > 0 )
        ret = mbedtls_net_set_nonblock( &server_fd );
    else
        ret = mbedtls_net_set_block( &server_fd );
    if( ret != 0 )
    {
        mbedtls_printf( " failed\n  ! net_set_(non)block() returned -0x%x\n\n",
                        (unsigned int) -ret );
        goto exit;
    }

    mbedtls_printf( " ok\n" );

    /*
     * 4. Handshake
     */
    mbedtls_printf( "  . Performing the SSL/TLS handshake..." );
    fflush( stdout );

    while( ( ret = mbedtls_ssl_handshake( &ssl ) ) != 0 )
    {
        if( ret != MBEDTLS_ERR_SSL_WANT_READ &&
            ret != MBEDTLS_ERR_SSL_WANT_WRITE &&
            ret != MBEDTLS_ERR_SSL_CRYPTO_IN_PROGRESS )
        {
            mbedtls_printf( " failed\n  ! mbedtls_ssl_handshake returned -0x%x\n",
                            (unsigned int) -ret );
            if( ret == MBEDTLS_ERR_X509_CERT_VERIFY_FAILED )
                mbedtls_printf(
                    "    Unable to verify the server's certificate. "
                        "Either it is invalid,\n"
                    "    or you didn't set ca_file or ca_path "
                        "to an appropriate value.\n"
                    "    Alternatively, you may want to use "
                        "auth_mode=optional for testing purposes.\n" );
            mbedtls_printf( "\n" );
            goto exit;
        }

#if defined(MBEDTLS_ECP_RESTARTABLE)
        if( ret == MBEDTLS_ERR_SSL_CRYPTO_IN_PROGRESS )
            continue;
#endif

        /* For event-driven IO, wait for socket to become available */
        if( opt.event == 1 /* level triggered IO */ )
        {
#if defined(MBEDTLS_TIMING_C)
            ret = idle( &server_fd, &timer, ret );
#else
            ret = idle( &server_fd, ret );
#endif
            if( ret != 0 )
                goto exit;
        }
    }

    {
        int suite_id = mbedtls_ssl_get_ciphersuite_id_from_ssl( &ssl );
        const mbedtls_ssl_ciphersuite_t *ciphersuite_info;
        ciphersuite_info = mbedtls_ssl_ciphersuite_from_id( suite_id );

        mbedtls_printf( " ok\n    [ Protocol is %s ]\n"
                             "    [ Ciphersuite is %s ]\n"
                             "    [ Key size is %u ]\n",
          mbedtls_ssl_get_version( &ssl ),
          mbedtls_ssl_ciphersuite_get_name( ciphersuite_info ),
          (unsigned int)
            mbedtls_ssl_ciphersuite_get_cipher_key_bitlen( ciphersuite_info ) );
    }

    if( ( ret = mbedtls_ssl_get_record_expansion( &ssl ) ) >= 0 )
        mbedtls_printf( "    [ Record expansion is %d ]\n", ret );
    else
        mbedtls_printf( "    [ Record expansion is unknown ]\n" );

#if defined(MBEDTLS_SSL_MAX_FRAGMENT_LENGTH)
    mbedtls_printf( "    [ Maximum incoming record payload length is %u ]\n",
                    (unsigned int) mbedtls_ssl_get_max_in_record_payload( &ssl ) );
    mbedtls_printf( "    [ Maximum outgoing record payload length is %u ]\n",
                    (unsigned int) mbedtls_ssl_get_max_out_record_payload( &ssl ) );
#endif

#if defined(MBEDTLS_SSL_ALPN)
    if( opt.alpn_string != NULL )
    {
        const char *alp = mbedtls_ssl_get_alpn_protocol( &ssl );
        mbedtls_printf( "    [ Application Layer Protocol is %s ]\n",
                alp ? alp : "(none)" );
    }
#endif

#if defined(MBEDTLS_SSL_PROTO_TLS1_2)
    if( opt.eap_tls != 0 )
    {
        size_t j = 0;

        if( mbedtls_ssl_get_version_number( &ssl ) !=
            MBEDTLS_SSL_VERSION_TLS1_2 )
        {
            mbedtls_printf( "Error: eap_tls is only supported for TLS 1.2.\n" );
            ret = MBEDTLS_ERR_SSL_FEATURE_UNAVAILABLE;
            goto exit;
        }

        if( ( ret = mbedtls_ssl_tls_prf( eap_tls_keying.tls_prf_type,
                                         eap_tls_keying.master_secret,
                                         sizeof( eap_tls_keying.master_secret ),
                                         eap_tls_label,
                                         eap_tls_keying.randbytes,
                                         sizeof( eap_tls_keying.randbytes ),
                                         eap_tls_keymaterial,
                                         sizeof( eap_tls_keymaterial ) ) )
                                         != 0 )
        {
            mbedtls_printf( " failed\n  ! mbedtls_ssl_tls_prf returned -0x%x\n\n",
                            (unsigned int) -ret );
            goto exit;
        }

        mbedtls_printf( "    EAP-TLS key material is:" );
        for( j = 0; j < sizeof( eap_tls_keymaterial ); j++ )
        {
            if( j % 8 == 0 )
                mbedtls_printf("\n    ");
            mbedtls_printf("%02x ", eap_tls_keymaterial[j] );
        }
        mbedtls_printf("\n");

        if( ( ret = mbedtls_ssl_tls_prf( eap_tls_keying.tls_prf_type, NULL, 0,
                                         eap_tls_label,
                                         eap_tls_keying.randbytes,
                                         sizeof( eap_tls_keying.randbytes ),
                                         eap_tls_iv,
                                         sizeof( eap_tls_iv ) ) ) != 0 )
         {
             mbedtls_printf( " failed\n  ! mbedtls_ssl_tls_prf returned -0x%x\n\n",
                             (unsigned int) -ret );
             goto exit;
         }

        mbedtls_printf( "    EAP-TLS IV is:" );
        for( j = 0; j < sizeof( eap_tls_iv ); j++ )
        {
            if( j % 8 == 0 )
                mbedtls_printf("\n    ");
            mbedtls_printf("%02x ", eap_tls_iv[j] );
        }
        mbedtls_printf("\n");
    }
#endif /* MBEDTLS_SSL_PROTO_TLS1_2 */

#if defined( MBEDTLS_SSL_DTLS_SRTP )
    else if( opt.use_srtp != 0  )
    {
        size_t j = 0;
        mbedtls_dtls_srtp_info dtls_srtp_negotiation_result;
        mbedtls_ssl_get_dtls_srtp_negotiation_result( &ssl, &dtls_srtp_negotiation_result );

        if( dtls_srtp_negotiation_result.chosen_dtls_srtp_profile
                                == MBEDTLS_TLS_SRTP_UNSET )
        {
            mbedtls_printf( "    Unable to negotiate "
                            "the use of DTLS-SRTP\n" );
        }
        else
        {
            if( ( ret = mbedtls_ssl_tls_prf( dtls_srtp_keying.tls_prf_type,
                                             dtls_srtp_keying.master_secret,
                                             sizeof( dtls_srtp_keying.master_secret ),
                                             dtls_srtp_label,
                                             dtls_srtp_keying.randbytes,
                                             sizeof( dtls_srtp_keying.randbytes ),
                                             dtls_srtp_key_material,
                                             sizeof( dtls_srtp_key_material ) ) )
                                             != 0 )
            {
                mbedtls_printf( " failed\n  ! mbedtls_ssl_tls_prf returned -0x%x\n\n",
                                (unsigned int) -ret );
                goto exit;
            }

            mbedtls_printf( "    DTLS-SRTP key material is:" );
            for( j = 0; j < sizeof( dtls_srtp_key_material ); j++ )
            {
                if( j % 8 == 0 )
                    mbedtls_printf( "\n    " );
                mbedtls_printf( "%02x ", dtls_srtp_key_material[j] );
            }
            mbedtls_printf( "\n" );

            /* produce a less readable output used to perform automatic checks
             * - compare client and server output
             * - interop test with openssl which client produces this kind of output
             */
            mbedtls_printf( "    Keying material: " );
            for( j = 0; j < sizeof( dtls_srtp_key_material ); j++ )
            {
                mbedtls_printf( "%02X", dtls_srtp_key_material[j] );
            }
            mbedtls_printf( "\n" );

            if ( dtls_srtp_negotiation_result.mki_len > 0 )
            {
                mbedtls_printf( "    DTLS-SRTP mki value: " );
                for( j = 0; j < dtls_srtp_negotiation_result.mki_len; j++ )
                {
                    mbedtls_printf( "%02X", dtls_srtp_negotiation_result.mki_value[j] );
                }
            }
            else
            {
                mbedtls_printf( "    DTLS-SRTP no mki value negotiated" );
            }
            mbedtls_printf( "\n" );
        }
    }
#endif /* MBEDTLS_SSL_DTLS_SRTP */

#if defined(MBEDTLS_SSL_PROTO_TLS1_3) && \
    defined(MBEDTLS_ZERO_RTT) && defined(MBEDTLS_SSL_CLI_C)
    mbedtls_printf( "early data status = %d\n", mbedtls_ssl_get_early_data_status( &ssl ) );
#endif /* MBEDTLS_SSL_PROTO_TLS1_3 && MBEDTLS_ZERO_RTT && MBEDTLS_SSL_CLI_C */

    if( opt.reconnect != 0 && ssl.tls_version != MBEDTLS_SSL_VERSION_TLS1_3 )
    {
        mbedtls_printf("  . Saving session for reuse..." );
        fflush( stdout );

        if( opt.reco_mode == 1 )
        {
            if( ( ret = ssl_save_session_serialize( &ssl,
                            &session_data, &session_data_len ) ) != 0 )
            {
                mbedtls_printf( " failed\n  ! ssl_save_session_serialize returned -0x%04x\n\n",
                                (unsigned int) -ret );
                goto exit;
            }

        }
        else
        {
            if( ( ret = mbedtls_ssl_get_session( &ssl, &saved_session ) ) != 0 )
            {
                mbedtls_printf( " failed\n  ! mbedtls_ssl_get_session returned -0x%x\n\n",
                                (unsigned int) -ret );
                goto exit;
            }
        }

        mbedtls_printf( " ok\n" );

        if( opt.reco_mode == 1 )
        {
            mbedtls_printf( "    [ Saved %u bytes of session data]\n",
                            (unsigned) session_data_len );
        }
    }

#if defined(MBEDTLS_X509_CRT_PARSE_C)
    /*
     * 5. Verify the server certificate
     */
    mbedtls_printf( "  . Verifying peer X.509 certificate..." );

    if( ( flags = mbedtls_ssl_get_verify_result( &ssl ) ) != 0 )
    {
        char vrfy_buf[512];
        mbedtls_printf( " failed\n" );

        x509_crt_verify_info( vrfy_buf, sizeof( vrfy_buf ),
                                      "  ! ", flags );

        mbedtls_printf( "%s\n", vrfy_buf );
    }
    else
        mbedtls_printf( " ok\n" );

#if !defined(MBEDTLS_X509_REMOVE_INFO)
    mbedtls_printf( "  . Peer certificate information    ...\n" );
    mbedtls_printf( "%s\n", peer_crt_info );
#endif /* !MBEDTLS_X509_REMOVE_INFO */
#endif /* MBEDTLS_X509_CRT_PARSE_C */

#if defined(MBEDTLS_SSL_DTLS_CONNECTION_ID)
    ret = report_cid_usage( &ssl, "initial handshake" );
    if( ret != 0 )
        goto exit;

    if( opt.transport == MBEDTLS_SSL_TRANSPORT_DATAGRAM )
    {
        if( ( ret = mbedtls_ssl_set_cid( &ssl, opt.cid_enabled_renego,
                                         cid_renego,
                                         cid_renego_len ) ) != 0 )
        {
            mbedtls_printf( " failed\n  ! mbedtls_ssl_set_cid returned %d\n\n",
                            ret );
            goto exit;
        }
    }
#endif /* MBEDTLS_SSL_DTLS_CONNECTION_ID */

#if defined(MBEDTLS_SSL_RENEGOTIATION)
    if( opt.renegotiate )
    {
        /*
         * Perform renegotiation (this must be done when the server is waiting
         * for input from our side).
         */
        mbedtls_printf( "  . Performing renegotiation..." );
        fflush( stdout );
        while( ( ret = mbedtls_ssl_renegotiate( &ssl ) ) != 0 )
        {
            if( ret != MBEDTLS_ERR_SSL_WANT_READ &&
                ret != MBEDTLS_ERR_SSL_WANT_WRITE &&
                ret != MBEDTLS_ERR_SSL_CRYPTO_IN_PROGRESS )
            {
                mbedtls_printf( " failed\n  ! mbedtls_ssl_renegotiate returned %d\n\n",
                                ret );
                goto exit;
            }

#if defined(MBEDTLS_ECP_RESTARTABLE)
            if( ret == MBEDTLS_ERR_SSL_CRYPTO_IN_PROGRESS )
                continue;
#endif

            /* For event-driven IO, wait for socket to become available */
            if( opt.event == 1 /* level triggered IO */ )
            {
#if defined(MBEDTLS_TIMING_C)
                idle( &server_fd, &timer, ret );
#else
                idle( &server_fd, ret );
#endif
            }

        }
        mbedtls_printf( " ok\n" );
    }
#endif /* MBEDTLS_SSL_RENEGOTIATION */

#if defined(MBEDTLS_SSL_DTLS_CONNECTION_ID)
    ret = report_cid_usage( &ssl, "after renegotiation" );
    if( ret != 0 )
        goto exit;
#endif /* MBEDTLS_SSL_DTLS_CONNECTION_ID */

    /*
     * 6. Write the GET request
     */
    retry_left = opt.max_resend;
send_request:
    mbedtls_printf( "  > Write to server:" );
    fflush( stdout );

    len = mbedtls_snprintf( (char *) buf, sizeof( buf ) - 1, GET_REQUEST,
                            opt.request_page );
    tail_len = (int) strlen( GET_REQUEST_END );

    /* Add padding to GET request to reach opt.request_size in length */
    if( opt.request_size != DFL_REQUEST_SIZE &&
        len + tail_len < opt.request_size )
    {
        memset( buf + len, 'A', opt.request_size - len - tail_len );
        len += opt.request_size - len - tail_len;
    }

    strncpy( (char *) buf + len, GET_REQUEST_END, sizeof( buf ) - len - 1 );
    len += tail_len;

    /* Truncate if request size is smaller than the "natural" size */
    if( opt.request_size != DFL_REQUEST_SIZE &&
        len > opt.request_size )
    {
        len = opt.request_size;

        /* Still end with \r\n unless that's really not possible */
        if( len >= 2 ) buf[len - 2] = '\r';
        if( len >= 1 ) buf[len - 1] = '\n';
    }

    if( opt.transport == MBEDTLS_SSL_TRANSPORT_STREAM )
    {
        written = 0;
        frags = 0;

        do
        {
            while( ( ret = mbedtls_ssl_write( &ssl, buf + written,
                                              len - written ) ) < 0 )
            {
                if( ret != MBEDTLS_ERR_SSL_WANT_READ &&
                    ret != MBEDTLS_ERR_SSL_WANT_WRITE &&
                    ret != MBEDTLS_ERR_SSL_CRYPTO_IN_PROGRESS )
                {
                    mbedtls_printf( " failed\n  ! mbedtls_ssl_write returned -0x%x\n\n",
                                    (unsigned int) -ret );
                    goto exit;
                }

                /* For event-driven IO, wait for socket to become available */
                if( opt.event == 1 /* level triggered IO */ )
                {
#if defined(MBEDTLS_TIMING_C)
                    idle( &server_fd, &timer, ret );
#else
                    idle( &server_fd, ret );
#endif
                }
            }

            frags++;
            written += ret;
        }
        while( written < len );

        while( ( ret = mbedtls_ssl_flush_output( &ssl ) ) != 0 )
        {
            if( ret != MBEDTLS_ERR_SSL_WANT_READ &&
                ret != MBEDTLS_ERR_SSL_WANT_WRITE )
            {
                mbedtls_printf( " failed\n  ! mbedtls_ssl_flush_output returned -0x%x\n\n",
                                (unsigned int) -ret );
                goto exit;
            }
        }
    }
    else /* Not stream, so datagram */
    {
        while( 1 )
        {
            ret = mbedtls_ssl_write( &ssl, buf, len );

#if defined(MBEDTLS_ECP_RESTARTABLE)
            if( ret == MBEDTLS_ERR_SSL_CRYPTO_IN_PROGRESS )
                continue;
#endif

            if( ret != MBEDTLS_ERR_SSL_WANT_READ &&
                ret != MBEDTLS_ERR_SSL_WANT_WRITE )
                break;

            /* For event-driven IO, wait for socket to become available */
            if( opt.event == 1 /* level triggered IO */ )
            {
#if defined(MBEDTLS_TIMING_C)
                idle( &server_fd, &timer, ret );
#else
                idle( &server_fd, ret );
#endif
            }
        }

        if( ret < 0 )
        {
            mbedtls_printf( " failed\n  ! mbedtls_ssl_write returned %d\n\n",
                            ret );
            goto exit;
        }

        frags = 1;
        written = ret;

        if( written < len )
        {
            mbedtls_printf( " warning\n  ! request didn't fit into single datagram and "
                            "was truncated to size %u", (unsigned) written );
        }
    }

    buf[written] = '\0';
    mbedtls_printf( " %d bytes written in %d fragments\n\n%s\n",
                    written, frags, (char *) buf );

    /* Send a non-empty request if request_size == 0 */
    if ( len == 0 )
    {
        opt.request_size = DFL_REQUEST_SIZE;
        goto send_request;
    }

    /*
     * 7. Read the HTTP response
     */

    /*
     * TLS and DTLS need different reading styles (stream vs datagram)
     */
    if( opt.transport == MBEDTLS_SSL_TRANSPORT_STREAM )
    {
#if defined(MBEDTLS_SSL_PROTO_TLS1_3) && defined(MBEDTLS_SSL_SESSION_TICKETS)
        int ticket_id = 0;
#endif
        do
        {
            len = sizeof( buf ) - 1;
            memset( buf, 0, sizeof( buf ) );
            ret = mbedtls_ssl_read( &ssl, buf, len );

#if defined(MBEDTLS_ECP_RESTARTABLE)
            if( ret == MBEDTLS_ERR_SSL_CRYPTO_IN_PROGRESS )
                continue;
#endif

            if( ret == MBEDTLS_ERR_SSL_WANT_READ ||
                ret == MBEDTLS_ERR_SSL_WANT_WRITE )
            {
                /* For event-driven IO, wait for socket to become available */
                if( opt.event == 1 /* level triggered IO */ )
                {
#if defined(MBEDTLS_TIMING_C)
                    idle( &server_fd, &timer, ret );
#else
                    idle( &server_fd, ret );
#endif
                }
                continue;
            }

            if( ret <= 0 )
            {
                switch( ret )
                {
                    case MBEDTLS_ERR_SSL_PEER_CLOSE_NOTIFY:
                        mbedtls_printf( " connection was closed gracefully\n" );
                        ret = 0;
                        goto close_notify;

                    case 0:
                    case MBEDTLS_ERR_NET_CONN_RESET:
                        mbedtls_printf( " connection was reset by peer\n" );
                        ret = 0;
                        goto reconnect;

#if defined(MBEDTLS_SSL_PROTO_TLS1_3)

                    case MBEDTLS_ERR_SSL_CONN_EOF:
                        mbedtls_printf( " connnection eof \n" );
                        ret = 0;
                        goto close_notify;

#if defined(MBEDTLS_SSL_SESSION_TICKETS)
                    case MBEDTLS_ERR_SSL_RECEIVED_NEW_SESSION_TICKET:
                        /* We were waiting for application data but got
                         * a NewSessionTicket instead. */
                        mbedtls_printf( " got new session ticket ( %d ).\n",
                                        ticket_id++ );
                        if( opt.reconnect != 0 )
                        {
                            mbedtls_printf("  . Saving session for reuse..." );
                            fflush( stdout );

                            if( opt.reco_mode == 1 )
                            {
                                if( ( ret = ssl_save_session_serialize( &ssl,
                                                &session_data, &session_data_len ) ) != 0 )
                                {
                                    mbedtls_printf( " failed\n  ! ssl_save_session_serialize returned -0x%04x\n\n",
                                                    (unsigned int) -ret );
                                    goto exit;
                                }
                            }
                            else
                            {
                                if( ( ret = mbedtls_ssl_get_session( &ssl, &saved_session ) ) != 0 )
                                {
                                    mbedtls_printf( " failed\n  ! mbedtls_ssl_get_session returned -0x%x\n\n",
                                                    (unsigned int) -ret );
                                    goto exit;
                                }
                            }

                            mbedtls_printf( " ok\n" );

                            if( opt.reco_mode == 1 )
                            {
                                mbedtls_printf( "    [ Saved %u bytes of session data]\n",
                                                (unsigned) session_data_len );
                            }
                        }
                        continue;
#endif /* MBEDTLS_SSL_SESSION_TICKETS */

#endif /* MBEDTLS_SSL_PROTO_TLS1_3 */

                    default:
                        mbedtls_printf( " mbedtls_ssl_read returned -0x%x\n",
                                        (unsigned int) -ret );
                        goto exit;
                }
            }

            len = ret;
            buf[len] = '\0';
            mbedtls_printf( "  < Read from server: %d bytes read\n\n%s", len, (char *) buf );
            fflush( stdout );
            /* End of message should be detected according to the syntax of the
             * application protocol (eg HTTP), just use a dummy test here. */
            if( ret > 0 && buf[len-1] == '\n' )
            {
                ret = 0;
                break;
            }
        }
        while( 1 );
    }
    else /* Not stream, so datagram */
    {
        len = sizeof( buf ) - 1;
        memset( buf, 0, sizeof( buf ) );

        while( 1 )
        {
            ret = mbedtls_ssl_read( &ssl, buf, len );

#if defined(MBEDTLS_ECP_RESTARTABLE)
            if( ret == MBEDTLS_ERR_SSL_CRYPTO_IN_PROGRESS )
                continue;
#endif

            if( ret != MBEDTLS_ERR_SSL_WANT_READ &&
                ret != MBEDTLS_ERR_SSL_WANT_WRITE )
                break;

            /* For event-driven IO, wait for socket to become available */
            if( opt.event == 1 /* level triggered IO */ )
            {
#if defined(MBEDTLS_TIMING_C)
                idle( &server_fd, &timer, ret );
#else
                idle( &server_fd, ret );
#endif
            }
        }

        if( ret <= 0 )
        {
            switch( ret )
            {
                case MBEDTLS_ERR_SSL_TIMEOUT:
                    mbedtls_printf( " timeout\n" );
                    if( retry_left-- > 0 )
                        goto send_request;
                    goto exit;

                case MBEDTLS_ERR_SSL_PEER_CLOSE_NOTIFY:
                    mbedtls_printf( " connection was closed gracefully\n" );
                    ret = 0;
                    goto close_notify;

                default:
                    mbedtls_printf( " mbedtls_ssl_read returned -0x%x\n", (unsigned int) -ret );
                    goto exit;
            }
        }

        len = ret;
        buf[len] = '\0';
        mbedtls_printf( "  < Read from server: %d bytes read\n\n%s", len, (char *) buf );
        fflush( stdout );
        ret = 0;
    }

    /*
     * 7b. Simulate hard reset and reconnect from same port?
     */
    if( opt.reconnect_hard != 0 )
    {
        opt.reconnect_hard = 0;

        mbedtls_printf( "  . Restarting connection from same port..." );
        fflush( stdout );

#if defined(MBEDTLS_X509_CRT_PARSE_C)
        memset( peer_crt_info, 0, sizeof( peer_crt_info ) );
#endif /* MBEDTLS_X509_CRT_PARSE_C */

        if( ( ret = mbedtls_ssl_session_reset( &ssl ) ) != 0 )
        {
            mbedtls_printf( " failed\n  ! mbedtls_ssl_session_reset returned -0x%x\n\n",
                            (unsigned int) -ret );
            goto exit;
        }

        while( ( ret = mbedtls_ssl_handshake( &ssl ) ) != 0 )
        {
            if( ret != MBEDTLS_ERR_SSL_WANT_READ &&
                ret != MBEDTLS_ERR_SSL_WANT_WRITE &&
                ret != MBEDTLS_ERR_SSL_CRYPTO_IN_PROGRESS )
            {
                mbedtls_printf( " failed\n  ! mbedtls_ssl_handshake returned -0x%x\n\n",
                                (unsigned int) -ret );
                goto exit;
            }

            /* For event-driven IO, wait for socket to become available */
            if( opt.event == 1 /* level triggered IO */ )
            {
#if defined(MBEDTLS_TIMING_C)
                idle( &server_fd, &timer, ret );
#else
                idle( &server_fd, ret );
#endif
            }
        }

        mbedtls_printf( " ok\n" );

        goto send_request;
    }

    /*
     * 7c. Simulate serialize/deserialize and go back to data exchange
     */
#if defined(MBEDTLS_SSL_CONTEXT_SERIALIZATION)
    if( opt.serialize != 0 )
    {
        size_t buf_len;

        mbedtls_printf( "  . Serializing live connection..." );

        ret = mbedtls_ssl_context_save( &ssl, NULL, 0, &buf_len );
        if( ret != MBEDTLS_ERR_SSL_BUFFER_TOO_SMALL )
        {
            mbedtls_printf( " failed\n  ! mbedtls_ssl_context_save returned "
                            "-0x%x\n\n", (unsigned int) -ret );

            goto exit;
        }

        if( ( context_buf = mbedtls_calloc( 1, buf_len ) ) == NULL )
        {
            mbedtls_printf( " failed\n  ! Couldn't allocate buffer for "
                            "serialized context" );

            goto exit;
        }
        context_buf_len = buf_len;

        if( ( ret = mbedtls_ssl_context_save( &ssl, context_buf,
                                              buf_len, &buf_len ) ) != 0 )
        {
            mbedtls_printf( " failed\n  ! mbedtls_ssl_context_save returned "
                            "-0x%x\n\n", (unsigned int) -ret );

            goto exit;
        }

        mbedtls_printf( " ok\n" );

        /* Save serialized context to the 'opt.context_file' as a base64 code */
        if( 0 < strlen( opt.context_file ) )
        {
            FILE *b64_file;
            uint8_t *b64_buf;
            size_t b64_len;

            mbedtls_printf( "  . Save serialized context to a file... " );

            mbedtls_base64_encode( NULL, 0, &b64_len, context_buf, buf_len );

            if( ( b64_buf = mbedtls_calloc( 1, b64_len ) ) == NULL )
            {
                mbedtls_printf( "failed\n  ! Couldn't allocate buffer for "
                                "the base64 code\n" );
                goto exit;
            }

            if( ( ret = mbedtls_base64_encode( b64_buf, b64_len, &b64_len,
                                               context_buf, buf_len ) ) != 0 )
            {
                mbedtls_printf( "failed\n  ! mbedtls_base64_encode returned "
                            "-0x%x\n", (unsigned int) -ret );
                mbedtls_free( b64_buf );
                goto exit;
            }

            if( ( b64_file = fopen( opt.context_file, "w" ) ) == NULL )
            {
                mbedtls_printf( "failed\n  ! Cannot open '%s' for writing.\n",
                                opt.context_file );
                mbedtls_free( b64_buf );
                goto exit;
            }

            if( b64_len != fwrite( b64_buf, 1, b64_len, b64_file ) )
            {
                mbedtls_printf( "failed\n  ! fwrite(%ld bytes) failed\n",
                                (long) b64_len );
                mbedtls_free( b64_buf );
                fclose( b64_file );
                goto exit;
            }

            mbedtls_free( b64_buf );
            fclose( b64_file );

            mbedtls_printf( "ok\n" );
        }

        if( opt.serialize == 1 )
        {
            /* nothing to do here, done by context_save() already */
            mbedtls_printf( "  . Context has been reset... ok\n" );
        }

        if( opt.serialize == 2 )
        {
            mbedtls_printf( "  . Freeing and reinitializing context..." );

            mbedtls_ssl_free( &ssl );

            mbedtls_ssl_init( &ssl );

            if( ( ret = mbedtls_ssl_setup( &ssl, &conf ) ) != 0 )
            {
                mbedtls_printf( " failed\n  ! mbedtls_ssl_setup returned "
                                "-0x%x\n\n", (unsigned int) -ret );
                goto exit;
            }

            if( opt.nbio == 2 )
                mbedtls_ssl_set_bio( &ssl, &server_fd, delayed_send,
                                     delayed_recv, NULL );
            else
                mbedtls_ssl_set_bio( &ssl, &server_fd, mbedtls_net_send,
                            mbedtls_net_recv,
                            opt.nbio == 0 ? mbedtls_net_recv_timeout : NULL );

#if defined(MBEDTLS_TIMING_C)
                mbedtls_ssl_set_timer_cb( &ssl, &timer,
                                          mbedtls_timing_set_delay,
                                          mbedtls_timing_get_delay );
#endif /* MBEDTLS_TIMING_C */

            mbedtls_printf( " ok\n" );
        }

        mbedtls_printf( "  . Deserializing connection..." );

        if( ( ret = mbedtls_ssl_context_load( &ssl, context_buf,
                                              buf_len ) ) != 0 )
        {
            mbedtls_printf( "failed\n  ! mbedtls_ssl_context_load returned "
                            "-0x%x\n\n", (unsigned int) -ret );

            goto exit;
        }

        mbedtls_free( context_buf );
        context_buf = NULL;
        context_buf_len = 0;

        mbedtls_printf( " ok\n" );
    }
#endif /* MBEDTLS_SSL_CONTEXT_SERIALIZATION */

    /*
     * 7d. Continue doing data exchanges?
     */
    if( --opt.exchanges > 0 )
        goto send_request;

    /*
     * 8. Done, cleanly close the connection
     */
close_notify:
    mbedtls_printf( "  . Closing the connection..." );
    fflush( stdout );

    /*
     * Most of the time sending a close_notify before closing is the right
     * thing to do. However, when the server already knows how many messages
     * are expected and closes the connection by itself, this alert becomes
     * redundant. Sometimes with DTLS this redundancy becomes a problem by
     * leading to a race condition where the server might close the connection
     * before seeing the alert, and since UDP is connection-less when the
     * alert arrives it will be seen as a new connection, which will fail as
     * the alert is clearly not a valid ClientHello. This may cause spurious
     * failures in tests that use DTLS and resumption with ssl_server2 in
     * ssl-opt.sh, avoided by enabling skip_close_notify client-side.
     */
    if( opt.skip_close_notify == 0 )
    {
        /* No error checking, the connection might be closed already */
        do ret = mbedtls_ssl_close_notify( &ssl );
        while( ret == MBEDTLS_ERR_SSL_WANT_WRITE );
        ret = 0;
    }

    mbedtls_printf( " done\n" );

    /*
     * 9. Reconnect?
     */
reconnect:
#if defined(MBEDTLS_SSL_NEW_SESSION_TICKET_REMOVED)
    if( opt.reconnect != 0 )
    {
        --opt.reconnect;

        mbedtls_net_free( &server_fd );

#if defined(MBEDTLS_TIMING_C)
        if( opt.reco_delay > 0 )
            mbedtls_net_usleep( 1000000 * opt.reco_delay );
#endif

        mbedtls_printf( "  . Reconnecting with saved session..." );

#if defined(MBEDTLS_X509_CRT_PARSE_C)
        memset( peer_crt_info, 0, sizeof( peer_crt_info ) );
#endif /* MBEDTLS_X509_CRT_PARSE_C */

        if( ( ret = mbedtls_ssl_session_reset( &ssl ) ) != 0 )
        {
            mbedtls_printf( " failed\n  ! mbedtls_ssl_session_reset returned -0x%x\n\n",
                            (unsigned int) -ret );
            goto exit;
        }

        if( opt.reco_mode == 1 )
        {
            if( ( ret = mbedtls_ssl_session_load( &saved_session,
                                                  session_data,
                                                  session_data_len ) ) != 0 )
            {
                mbedtls_printf( " failed\n  ! mbedtls_ssl_session_load returned -0x%x\n\n",
                                (unsigned int) -ret );
                goto exit;
            }
        }

        if( ( ret = mbedtls_ssl_set_session( &ssl, &saved_session ) ) != 0 )
        {
            mbedtls_printf( " failed\n  ! mbedtls_ssl_set_session returned -0x%x\n\n",
                            (unsigned int) -ret );
            goto exit;
        }

#if defined(MBEDTLS_SSL_PROTO_TLS1_3)
        // Configure key exchange mode to use PSK-ephemeral
        /* When connection with GnuTLS, if not sent signature algorithm, it reports
           FAIL. Disable it to workaround it.
           TODO: figure out the rootcause*/
        // mbedtls_ssl_conf_tls13_key_exchange_modes(
        //     &conf, MBEDTLS_SSL_TLS1_3_KEY_EXCHANGE_MODE_PSK_EPHEMERAL );
#endif /* MBEDTLS_SSL_PROTO_TLS1_3 */

#if defined(MBEDTLS_SSL_PROTO_TLS1_3) && defined(MBEDTLS_ZERO_RTT)
        mbedtls_ssl_set_early_data( &ssl, (const unsigned char*) early_data,
                                    strlen( early_data ) );
#endif /* MBEDTLS_SSL_PROTO_TLS1_3 && MBEDTLS_ZERO_RTT */


        if( ( ret = mbedtls_net_connect( &server_fd,
                        opt.server_addr, opt.server_port,
                        opt.transport == MBEDTLS_SSL_TRANSPORT_STREAM ?
                        MBEDTLS_NET_PROTO_TCP : MBEDTLS_NET_PROTO_UDP ) ) != 0 )
        {
            mbedtls_printf( " failed\n  ! mbedtls_net_connect returned -0x%x\n\n",
                            (unsigned int) -ret );
            goto exit;
        }

        if( opt.nbio > 0 )
            ret = mbedtls_net_set_nonblock( &server_fd );
        else
            ret = mbedtls_net_set_block( &server_fd );
        if( ret != 0 )
        {
            mbedtls_printf( " failed\n  ! net_set_(non)block() returned -0x%x\n\n",
                            (unsigned int) -ret );
            goto exit;
        }

        while( ( ret = mbedtls_ssl_handshake( &ssl ) ) != 0 )
        {
            if( ret != MBEDTLS_ERR_SSL_WANT_READ &&
                ret != MBEDTLS_ERR_SSL_WANT_WRITE &&
                ret != MBEDTLS_ERR_SSL_CRYPTO_IN_PROGRESS )
            {
                mbedtls_printf( " failed\n  ! mbedtls_ssl_handshake returned -0x%x\n\n",
                                (unsigned int) -ret );
                goto exit;
            }
        }

        mbedtls_printf( " ok\n" );

#if defined(MBEDTLS_SSL_PROTO_TLS1_3) && \
    defined(MBEDTLS_ZERO_RTT) && defined(MBEDTLS_SSL_CLI_C)
        mbedtls_printf( "early data status, reconnect = %d\n",
                        mbedtls_ssl_get_early_data_status( &ssl ) );
#endif /* MBEDTLS_SSL_PROTO_TLS1_3 && MBEDTLS_ZERO_RTT && MBEDTLS_SSL_CLI_C */

        goto send_request;
    }
#endif /* MBEDTLS_SSL_NEW_SESSION_TICKET_REMOVED */

    /*
     * Cleanup and exit
     */
exit:
#ifdef MBEDTLS_ERROR_C
    if( ret != 0 )
    {
        char error_buf[100];
        mbedtls_strerror( ret, error_buf, 100 );
        mbedtls_printf( "Last error was: -0x%X - %s\n\n", (unsigned int) -ret, error_buf );
    }
#endif

    mbedtls_net_free( &server_fd );

    mbedtls_ssl_free( &ssl );
    mbedtls_ssl_config_free( &conf );
    mbedtls_ssl_session_free( &saved_session );

    if( session_data != NULL )
        mbedtls_platform_zeroize( session_data, session_data_len );
    mbedtls_free( session_data );
#if defined(MBEDTLS_SSL_CONTEXT_SERIALIZATION)
    if( context_buf != NULL )
        mbedtls_platform_zeroize( context_buf, context_buf_len );
    mbedtls_free( context_buf );
#endif

#if defined(MBEDTLS_X509_CRT_PARSE_C)
    mbedtls_x509_crt_free( &clicert );
    mbedtls_x509_crt_free( &cacert );
    mbedtls_pk_free( &pkey );
#if defined(MBEDTLS_USE_PSA_CRYPTO)
    psa_destroy_key( key_slot );
#endif
#endif /* MBEDTLS_X509_CRT_PARSE_C */

#if defined(MBEDTLS_KEY_EXCHANGE_SOME_PSK_ENABLED) && \
    defined(MBEDTLS_USE_PSA_CRYPTO)
    if( opt.psk_opaque != 0 )
    {
        /* This is ok even if the slot hasn't been
         * initialized (we might have jumed here
         * immediately because of bad cmd line params,
         * for example). */
        status = psa_destroy_key( slot );
        if( ( status != PSA_SUCCESS ) &&
            ( opt.query_config_mode == DFL_QUERY_CONFIG_MODE ) )
        {
            mbedtls_printf( "Failed to destroy key slot %u - error was %d",
                            (unsigned) MBEDTLS_SVC_KEY_ID_GET_KEY_ID( slot ),
                            (int) status );
            if( ret == 0 )
                ret = MBEDTLS_ERR_SSL_HW_ACCEL_FAILED;
        }
    }
#endif /* MBEDTLS_KEY_EXCHANGE_SOME_PSK_ENABLED &&
          MBEDTLS_USE_PSA_CRYPTO */

#if defined(MBEDTLS_USE_PSA_CRYPTO) || defined(MBEDTLS_SSL_PROTO_TLS1_3)
    const char* message = mbedtls_test_helper_is_psa_leaking();
    if( message )
    {
        if( ret == 0 )
            ret = 1;
        mbedtls_printf( "PSA memory leak detected: %s\n",  message);
    }
#endif /* MBEDTLS_USE_PSA_CRYPTO || MBEDTLS_SSL_PROTO_TLS1_3 */

    /* For builds with MBEDTLS_TEST_USE_PSA_CRYPTO_RNG psa crypto
     * resources are freed by rng_free(). */
#if (defined(MBEDTLS_USE_PSA_CRYPTO) || defined(MBEDTLS_SSL_PROTO_TLS1_3)) && \
    !defined(MBEDTLS_TEST_USE_PSA_CRYPTO_RNG)
    mbedtls_psa_crypto_free( );
#endif

    rng_free( &rng );

#if defined(MBEDTLS_TEST_HOOKS)
    if( test_hooks_failure_detected( ) )
    {
        if( ret == 0 )
            ret = 1;
        mbedtls_printf( "Test hooks detected errors.\n" );
    }
    test_hooks_free( );
#endif /* MBEDTLS_TEST_HOOKS */

#if defined(MBEDTLS_MEMORY_BUFFER_ALLOC_C)
#if defined(MBEDTLS_MEMORY_DEBUG)
    mbedtls_memory_buffer_alloc_status();
#endif
    mbedtls_memory_buffer_alloc_free();
#endif  /* MBEDTLS_MEMORY_BUFFER_ALLOC_C */

    // Shell can not handle large exit numbers -> 1 for errors
    if( ret < 0 )
        ret = 1;

    if( opt.query_config_mode == DFL_QUERY_CONFIG_MODE )
        mbedtls_exit( ret );
    else
        mbedtls_exit( query_config_ret );
}
#endif /* !MBEDTLS_SSL_TEST_IMPOSSIBLE && MBEDTLS_SSL_CLI_C */<|MERGE_RESOLUTION|>--- conflicted
+++ resolved
@@ -1186,11 +1186,7 @@
         else if( strcmp( p, "tickets" ) == 0 )
         {
             opt.tickets = atoi( q );
-<<<<<<< HEAD
-            if( opt.tickets < 0 || opt.tickets > 1 )
-=======
             if( opt.tickets < 0 )
->>>>>>> 2c282c9b
                 goto usage;
         }
         else if( strcmp( p, "alpn" ) == 0 )

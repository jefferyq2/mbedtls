--- conflicted
+++ resolved
@@ -60,7 +60,6 @@
 #define DFL_KEY_OPAQUE          0
 #define DFL_KEY_PWD             ""
 #define DFL_PSK                 ""
-#define DFL_KEY_EXCHANGE_MODES  MBEDTLS_SSL_TLS13_KEY_EXCHANGE_MODE_ALL
 #define DFL_EARLY_DATA          MBEDTLS_SSL_EARLY_DATA_DISABLED
 #define DFL_PSK_OPAQUE          0
 #define DFL_PSK_IDENTITY        "Client_identity"
@@ -170,14 +169,6 @@
 #define USAGE_CID ""
 #endif /* MBEDTLS_SSL_DTLS_CONNECTION_ID */
 
-#if defined(MBEDTLS_SSL_PROTO_TLS1_3_EXPERIMENTAL)
-#define USAGE_KEX_MODES \
-    "    key_exchange_modes=%%s   default: all\n"     \
-    "                             options: psk, psk_dhe, ecdhe_ecdsa, psk_all, all\n"
-#else
-#define USAGE_KEX_MODES ""
-#endif /* MBEDTLS_SSL_PROTO_TLS1_3_EXPERIMENTAL */
-
 #if defined(MBEDTLS_KEY_EXCHANGE_SOME_PSK_ENABLED)
 #define USAGE_PSK_RAW                                               \
     "    psk=%%s                  default: \"\" (disabled)\n"       \
@@ -362,7 +353,6 @@
 #endif
 
 #if defined(MBEDTLS_SSL_PROTO_TLS1_3_EXPERIMENTAL)
-<<<<<<< HEAD
 #define USAGE_FORCE_VERSION \
     "    force_version=%%s    default: \"\" (none)\n"       \
     "                        options: tls1_2, tls1_3, dtls1_2, dtls1_3\n"
@@ -388,15 +378,14 @@
 #define USAGE_NAMED_GROUP ""
 #endif /* MBEDTLS_ECP_C && MBEDTLS_SSL_PROTO_TLS1_3_EXPERIMENTAL */
 
-=======
-#define USAGE_TLS13_KEY_EXCHANGE_MODES \
+#if defined(MBEDTLS_SSL_PROTO_TLS1_3_EXPERIMENTAL)
+#define USAGE_TLS13_KEX_MODES \
     "    tls13_kex_modes=%%s   default: all\n"     \
     "                          options: psk, psk_ephemeral, ephemeral, ephemeral_all, psk_all, all\n"
 #else
-#define USAGE_TLS13_KEY_EXCHANGE_MODES ""
+#define USAGE_TLS13_KEX_MODES ""
 #endif /* MBEDTLS_SSL_PROTO_TLS1_3_EXPERIMENTAL */
 
->>>>>>> d85a52c5
 /* USAGE is arbitrarily split to stay under the portable string literal
  * length limit: 4095 bytes in C99. */
 #define USAGE1 \
@@ -457,7 +446,6 @@
     USAGE_CURVES                                            \
     USAGE_SIG_ALGS                                          \
     USAGE_EARLY_DATA                                        \
-    USAGE_KEX_MODES                                         \
     USAGE_NAMED_GROUP                                       \
     USAGE_DHMLEN                                            \
     "\n"
@@ -469,25 +457,14 @@
 #endif /* !MBEDTLS_SSL_PROTO_TLS1_3_EXPERIMENTAL */
 
 #define USAGE4 \
-<<<<<<< HEAD
-    "    allow_sha1=%%d       default: 0\n"                             \
-    "    min_version=%%s      default: (library default: tls1_2)\n"       \
-    "    max_version=%%s      default: (library default: tls1_2)\n"     \
-    USAGE_FORCE_VERSION                                             \
-    "\n"                                                    \
-    "    force_ciphersuite=<name>    default: all enabled\n"\
-    "    query_config=<name>         return 0 if the specified\n"       \
-=======
     "    allow_sha1=%%d       default: 0\n"                                   \
     "    min_version=%%s      default: (library default: tls1_2)\n"           \
     "    max_version=%%s      default: (library default: tls1_2)\n"           \
-    "    force_version=%%s    default: \"\" (none)\n"                         \
-    "                        options: tls1_2, dtls1_2" TLS1_3_VERSION_OPTIONS \
-    "\n\n"                                                                    \
+    USAGE_FORCE_VERSION                                                       \
+    "\n"                                                                      \
     "    force_ciphersuite=<name>    default: all enabled\n"                  \
-    USAGE_TLS13_KEY_EXCHANGE_MODES                                            \
+    USAGE_TLS13_KEX_MODES                                                     \
     "    query_config=<name>         return 0 if the specified\n"             \
->>>>>>> d85a52c5
     "                                configuration macro is defined and 1\n"  \
     "                                otherwise. The expansion of the macro\n" \
     "                                is printed if it is defined\n"           \
@@ -581,7 +558,6 @@
     int skip_close_notify;      /* skip sending the close_notify alert      */
     const char *named_groups_string;           /* list of named groups      */
     const char *key_share_named_groups_string; /* list of named groups      */
-    int key_exchange_modes;     /* supported key exchange modes             */
     int early_data;             /* support for early data                   */
     int query_config_mode;      /* whether to read config                   */
     int use_srtp;               /* Support SRTP                             */
@@ -940,7 +916,6 @@
     opt.key_opaque          = DFL_KEY_OPAQUE;
     opt.key_pwd             = DFL_KEY_PWD;
     opt.psk                 = DFL_PSK;
-    opt.key_exchange_modes  = DFL_KEY_EXCHANGE_MODES;
     opt.sig_algs            = DFL_SIG_ALGS;
     opt.early_data          = DFL_EARLY_DATA;
 #if defined(MBEDTLS_USE_PSA_CRYPTO)
@@ -1221,8 +1196,6 @@
             }
         }
 #if defined(MBEDTLS_SSL_PROTO_TLS1_3_EXPERIMENTAL)
-<<<<<<< HEAD
-
 #if defined(MBEDTLS_ZERO_RTT)
         else if( strcmp( p, "early_data" ) == 0 )
         {
@@ -1245,20 +1218,6 @@
         else if( strcmp( p, "key_share_named_groups" ) == 0 )
             opt.key_share_named_groups_string = q;
 #endif /* MBEDTLS_ECP_C */
-
-        else if( strcmp( p, "key_exchange_modes" ) == 0 )
-        {
-            if( strcmp( q, "psk" ) == 0 )
-                opt.key_exchange_modes = MBEDTLS_SSL_TLS13_KEY_EXCHANGE_MODE_PSK_KE;
-            else if( strcmp(q, "psk_dhe" ) == 0 )
-                opt.key_exchange_modes = MBEDTLS_SSL_TLS13_KEY_EXCHANGE_MODE_PSK_DHE_KE;
-            else if( strcmp(q, "ecdhe_ecdsa" ) == 0 )
-                opt.key_exchange_modes = MBEDTLS_SSL_TLS13_KEY_EXCHANGE_MODE_ECDHE_ECDSA;
-            else if( strcmp( q, "psk_all" ) == 0 )
-                opt.key_exchange_modes = MBEDTLS_SSL_TLS13_KEY_EXCHANGE_MODE_PSK_ALL;
-            else if( strcmp( q, "all" ) == 0 )
-                opt.key_exchange_modes = MBEDTLS_SSL_TLS13_KEY_EXCHANGE_MODE_ALL;
-=======
         else if( strcmp( p, "tls13_kex_modes" ) == 0 )
         {
             if( strcmp( q, "psk" ) == 0 )
@@ -1273,7 +1232,6 @@
                 opt.tls13_kex_modes = MBEDTLS_SSL_TLS13_KEY_EXCHANGE_MODE_PSK_ALL;
             else if( strcmp( q, "all" ) == 0 )
                 opt.tls13_kex_modes = MBEDTLS_SSL_TLS13_KEY_EXCHANGE_MODE_ALL;
->>>>>>> d85a52c5
             else goto usage;
         }
 #endif /* MBEDTLS_SSL_PROTO_TLS1_3_EXPERIMENTAL */
@@ -2099,10 +2057,6 @@
         mbedtls_ssl_conf_encrypt_then_mac( &conf, opt.etm );
 #endif
 
-#if defined(MBEDTLS_SSL_PROTO_TLS1_3_EXPERIMENTAL)
-    mbedtls_ssl_conf_tls13_key_exchange( &conf, opt.key_exchange_modes );
-#endif /* MBEDTLS_SSL_PROTO_TLS1_3_EXPERIMENTAL */
-
 #if defined(MBEDTLS_DHM_C)
     if( opt.dhmlen != DFL_DHMLEN )
         mbedtls_ssl_conf_dhm_min_bitlen( &conf, opt.dhmlen );
@@ -3312,14 +3266,9 @@
         }
 
 #if defined(MBEDTLS_SSL_PROTO_TLS1_3_EXPERIMENTAL)
-        // Configure key exchange mode to use PSK-ECDHE
-        if( ( ret = mbedtls_ssl_conf_tls13_key_exchange( &conf,
-                            MBEDTLS_SSL_TLS13_KEY_EXCHANGE_MODE_PSK_DHE_KE ) )  != 0 )
-        {
-            mbedtls_printf( " failed\n  ! mbedtls_ssl_conf_tls13_key_exchange returned -0x%x\n\n",
-                            (unsigned int) -ret );
-            goto exit;
-        }
+        // Configure key exchange mode to use PSK-ephemeral
+        mbedtls_ssl_conf_tls13_key_exchange_modes(
+            &conf, MBEDTLS_SSL_TLS13_KEY_EXCHANGE_MODE_PSK_EPHEMERAL );
 #endif /* MBEDTLS_SSL_PROTO_TLS1_3_EXPERIMENTAL */
 
 #if defined(MBEDTLS_SSL_PROTO_TLS1_3_EXPERIMENTAL) && defined(MBEDTLS_ZERO_RTT)

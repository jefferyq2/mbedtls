/*
 *  SSL client with options
 *
 *  Copyright The Mbed TLS Contributors
 *  SPDX-License-Identifier: Apache-2.0
 *
 *  Licensed under the Apache License, Version 2.0 (the "License"); you may
 *  not use this file except in compliance with the License.
 *  You may obtain a copy of the License at
 *
 *  http://www.apache.org/licenses/LICENSE-2.0
 *
 *  Unless required by applicable law or agreed to in writing, software
 *  distributed under the License is distributed on an "AS IS" BASIS, WITHOUT
 *  WARRANTIES OR CONDITIONS OF ANY KIND, either express or implied.
 *  See the License for the specific language governing permissions and
 *  limitations under the License.
 */

#define MBEDTLS_ALLOW_PRIVATE_ACCESS

#include "ssl_test_lib.h"

#if defined(MBEDTLS_SSL_TEST_IMPOSSIBLE)
int main( void )
{
    mbedtls_printf( MBEDTLS_SSL_TEST_IMPOSSIBLE );
    mbedtls_exit( 0 );
}
#elif !defined(MBEDTLS_SSL_SRV_C)
int main( void )
{
    mbedtls_printf( "MBEDTLS_SSL_SRV_C not defined.\n" );
    mbedtls_exit( 0 );
}
#else /* !MBEDTLS_SSL_TEST_IMPOSSIBLE && MBEDTLS_SSL_SRV_C */

#include <stdint.h>

#if !defined(_MSC_VER)
#include <inttypes.h>
#endif

#if !defined(_WIN32)
#include <signal.h>
#endif

#if defined(MBEDTLS_SSL_CACHE_C)
#include "mbedtls/ssl_cache.h"
#endif

#if defined(MBEDTLS_SSL_SESSION_TICKETS) || defined(MBEDTLS_SSL_NEW_SESSION_TICKET)
#include "mbedtls/ssl_ticket.h"
#endif

#if defined(MBEDTLS_SSL_COOKIE_C)
#include "mbedtls/ssl_cookie.h"
#endif

#if defined(MBEDTLS_SSL_SERVER_NAME_INDICATION) && defined(MBEDTLS_FS_IO)
#define SNI_OPTION
#endif

#if defined(_WIN32)
#include <windows.h>
#endif

/* Size of memory to be allocated for the heap, when using the library's memory
 * management and MBEDTLS_MEMORY_BUFFER_ALLOC_C is enabled. */
#define MEMORY_HEAP_SIZE        120000

#define DFL_SERVER_ADDR         NULL
#define DFL_SERVER_PORT         "4433"
#define DFL_RESPONSE_SIZE       -1
#define DFL_DEBUG_LEVEL         0
#define DFL_NBIO                0
#define DFL_EVENT               0
#define DFL_READ_TIMEOUT        0
#define DFL_CA_FILE             ""
#define DFL_CA_PATH             ""
#define DFL_CRT_FILE            ""
#define DFL_KEY_FILE            ""
#define DFL_KEY_PWD             ""
#define DFL_CRT_FILE2           ""
#define DFL_KEY_FILE2           ""
#define DFL_KEY_PWD2            ""
#define DFL_ASYNC_OPERATIONS    "-"
#define DFL_ASYNC_PRIVATE_DELAY1 ( -1 )
#define DFL_ASYNC_PRIVATE_DELAY2 ( -1 )
#define DFL_ASYNC_PRIVATE_ERROR  ( 0 )
#define DFL_PSK                 ""
#define DFL_PSK_OPAQUE          0
#define DFL_PSK_LIST_OPAQUE     0
#define DFL_PSK_IDENTITY        "Client_identity"
#define DFL_ECJPAKE_PW          NULL
#define DFL_PSK_LIST            NULL
#define DFL_FORCE_CIPHER        0
#define DFL_RENEGOTIATION       MBEDTLS_SSL_RENEGOTIATION_DISABLED
#define DFL_ALLOW_LEGACY        -2
#define DFL_RENEGOTIATE         0
#define DFL_RENEGO_DELAY        -2
#define DFL_RENEGO_PERIOD       ( (uint64_t)-1 )
#define DFL_EXCHANGES           1
#define DFL_MIN_VERSION         -1
#define DFL_MAX_VERSION         -1
#define DFL_SHA1                -1
#define DFL_CID_ENABLED         0
#define DFL_CID_VALUE           ""
#define DFL_CID_ENABLED_RENEGO  -1
#define DFL_CID_VALUE_RENEGO    NULL
#define DFL_AUTH_MODE           -1
#define DFL_CERT_REQ_CA_LIST    MBEDTLS_SSL_CERT_REQ_CA_LIST_ENABLED
#define DFL_MFL_CODE            MBEDTLS_SSL_MAX_FRAG_LEN_NONE
#define DFL_TRUNC_HMAC          -1
#define DFL_TICKETS             MBEDTLS_SSL_SESSION_TICKETS_ENABLED
#define DFL_TICKET_TIMEOUT      86400
#define DFL_CACHE_MAX           -1
#define DFL_CACHE_TIMEOUT       -1
#define DFL_SNI                 NULL
#define DFL_ALPN_STRING         NULL
#define DFL_CURVES              NULL
#define DFL_DHM_FILE            NULL
#define DFL_TRANSPORT           MBEDTLS_SSL_TRANSPORT_STREAM
#define DFL_COOKIES             1
#define DFL_ANTI_REPLAY         -1
#define DFL_HS_TO_MIN           0
#define DFL_HS_TO_MAX           0
#define DFL_DTLS_MTU            -1
#define DFL_BADMAC_LIMIT        -1
#define DFL_DGRAM_PACKING        1
#define DFL_EXTENDED_MS         -1
#define DFL_ETM                 -1
#define DFL_SERIALIZE           0
#define DFL_CONTEXT_FILE        ""
#define DFL_EXTENDED_MS_ENFORCE -1
#define DFL_CA_CALLBACK         0
#define DFL_EAP_TLS             0
#define DFL_REPRODUCIBLE        0
#define DFL_NSS_KEYLOG          0
#define DFL_NSS_KEYLOG_FILE     NULL
#define DFL_SIG_ALGS            NULL

#define DFL_KEY_EXCHANGE_MODES  MBEDTLS_SSL_TLS13_KEY_EXCHANGE_MODE_ALL
#define DFL_EARLY_DATA          MBEDTLS_SSL_EARLY_DATA_DISABLED
#define MAX_NAMED_GROUPS        4
#define DFL_TICKET_FLAGS        7 /* allow everything */
#define DFL_TICKET_LIFETIME     MBEDTLS_SSL_DEFAULT_TICKET_LIFETIME
#define DFL_RETURN_ROUTABILITY  MBEDTLS_SSL_RETURN_ROUTABILITY_DISABLED
#define DFL_QUERY_CONFIG_MODE   0
#define DFL_USE_SRTP            0
#define DFL_SRTP_FORCE_PROFILE  0
#define DFL_SRTP_SUPPORT_MKI    0

#define LONG_RESPONSE "<p>01-blah-blah-blah-blah-blah-blah-blah-blah-blah\r\n" \
    "02-blah-blah-blah-blah-blah-blah-blah-blah-blah-blah-blah-blah-blah\r\n"  \
    "03-blah-blah-blah-blah-blah-blah-blah-blah-blah-blah-blah-blah-blah\r\n"  \
    "04-blah-blah-blah-blah-blah-blah-blah-blah-blah-blah-blah-blah-blah\r\n"  \
    "05-blah-blah-blah-blah-blah-blah-blah-blah-blah-blah-blah-blah-blah\r\n"  \
    "06-blah-blah-blah-blah-blah-blah-blah-blah-blah-blah-blah-blah-blah\r\n"  \
    "07-blah-blah-blah-blah-blah-blah-blah-blah-blah-blah-blah-blah</p>\r\n"

/* Uncomment LONG_RESPONSE at the end of HTTP_RESPONSE to test sending longer
 * packets (for fragmentation purposes) */
#define HTTP_RESPONSE \
    "HTTP/1.0 200 OK\r\nContent-Type: text/html\r\n\r\n" \
    "<h2>mbed TLS Test Server</h2>\r\n" \
    "<p>Successful connection using: %s</p>\r\n" // LONG_RESPONSE

/*
 * Size of the basic I/O buffer. Able to hold our default response.
 *
 * You will need to adapt the mbedtls_ssl_get_bytes_avail() test in ssl-opt.sh
 * if you change this value to something outside the range <= 100 or > 500
 */
#define DFL_IO_BUF_LEN      200

#if defined(MBEDTLS_X509_CRT_PARSE_C)
#if defined(MBEDTLS_FS_IO)
#define USAGE_IO \
    "    ca_file=%%s          The single file containing the top-level CA(s) you fully trust\n" \
    "                        default: \"\" (pre-loaded)\n" \
    "                        use \"none\" to skip loading any top-level CAs.\n" \
    "    ca_path=%%s          The path containing the top-level CA(s) you fully trust\n" \
    "                        default: \"\" (pre-loaded) (overrides ca_file)\n" \
    "                        use \"none\" to skip loading any top-level CAs.\n" \
    "    crt_file=%%s         Your own cert and chain (in bottom to top order, top may be omitted)\n" \
    "                        default: see note after key_file2\n" \
    "    key_file=%%s         default: see note after key_file2\n" \
    "    key_pwd=%%s          Password for key specified by key_file argument\n"\
    "                        default: none\n" \
    "    crt_file2=%%s        Your second cert and chain (in bottom to top order, top may be omitted)\n" \
    "                        default: see note after key_file2\n" \
    "    key_file2=%%s        default: see note below\n" \
    "                        note: if neither crt_file/key_file nor crt_file2/key_file2 are used,\n" \
    "                              preloaded certificate(s) and key(s) are used if available\n" \
    "    key_pwd2=%%s         Password for key specified by key_file2 argument\n"\
    "                        default: none\n" \
    "    dhm_file=%%s        File containing Diffie-Hellman parameters\n" \
    "                       default: preloaded parameters\n"
#else
#define USAGE_IO \
    "\n"                                                    \
    "    No file operations available (MBEDTLS_FS_IO not defined)\n" \
    "\n"
#endif /* MBEDTLS_FS_IO */
#else
#define USAGE_IO ""
#endif /* MBEDTLS_X509_CRT_PARSE_C */

#if defined(MBEDTLS_SSL_ASYNC_PRIVATE)
#define USAGE_SSL_ASYNC \
    "    async_operations=%%c...   d=decrypt, s=sign (default: -=off)\n" \
    "    async_private_delay1=%%d  Asynchronous delay for key_file or preloaded key\n" \
    "    async_private_delay2=%%d  Asynchronous delay for key_file2 and sni\n" \
    "                              default: -1 (not asynchronous)\n" \
    "    async_private_error=%%d   Async callback error injection (default=0=none,\n" \
    "                              1=start, 2=cancel, 3=resume, negative=first time only)"
#else
#define USAGE_SSL_ASYNC ""
#endif /* MBEDTLS_SSL_ASYNC_PRIVATE */

#if defined(MBEDTLS_SSL_DTLS_CONNECTION_ID)
#define USAGE_CID \
    "    cid=%%d             Disable (0) or enable (1) the use of the DTLS Connection ID extension.\n" \
    "                       default: 0 (disabled)\n"     \
    "    cid_renego=%%d      Disable (0) or enable (1) the use of the DTLS Connection ID extension during renegotiation.\n" \
    "                       default: same as 'cid' parameter\n"     \
    "    cid_val=%%s          The CID to use for incoming messages (in hex, without 0x).\n"  \
    "                        default: \"\"\n" \
    "    cid_val_renego=%%s   The CID to use for incoming messages (in hex, without 0x) after renegotiation.\n"  \
    "                        default: same as 'cid_val' parameter\n"
#else /* MBEDTLS_SSL_DTLS_CONNECTION_ID */
#define USAGE_CID ""
#endif /* MBEDTLS_SSL_DTLS_CONNECTION_ID */

#if defined(MBEDTLS_SSL_PROTO_TLS1_3_EXPERIMENTAL)
#define USAGE_KEX_MODES \
    "    key_exchange_modes=%%s   default: all\n"     \
    "                             options: psk, psk_dhe, ecdhe_ecdsa, psk_all, all\n"
#else
#define USAGE_KEX_MODES ""
#endif /* MBEDTLS_SSL_PROTO_TLS1_3_EXPERIMENTAL */

#if defined(MBEDTLS_KEY_EXCHANGE_SOME_PSK_ENABLED)
#define USAGE_PSK_RAW                                               \
    "    psk=%%s                  default: \"\" (disabled)\n"       \
    "                             The PSK values are in hex, without 0x.\n" \
    "    psk_identity=%%s         default: \"Client_identity\"\n"
#if defined(MBEDTLS_USE_PSA_CRYPTO)
#define USAGE_PSK_SLOT                          \
    "    psk_opaque=%%d       default: 0 (don't use opaque static PSK)\n"     \
    "                          Enable this to store the PSK configured through command line\n" \
    "                          parameter `psk` in a PSA-based key slot.\n" \
    "                          Note: Currently only supported in conjunction with\n"                  \
    "                          the use of min_version to force TLS 1.2 and force_ciphersuite \n"      \
    "                          to force a particular PSK-only ciphersuite.\n"                         \
    "                          Note: This is to test integration of PSA-based opaque PSKs with\n"     \
    "                          Mbed TLS only. Production systems are likely to configure Mbed TLS\n"  \
    "                          with prepopulated key slots instead of importing raw key material.\n" \
    "    psk_list_opaque=%%d  default: 0 (don't use opaque dynamic PSKs)\n"     \
    "                          Enable this to store the list of dynamically chosen PSKs configured\n" \
    "                          through the command line parameter `psk_list` in PSA-based key slots.\n" \
    "                          Note: Currently only supported in conjunction with\n" \
    "                          the use of min_version to force TLS 1.2 and force_ciphersuite \n" \
    "                          to force a particular PSK-only ciphersuite.\n" \
    "                          Note: This is to test integration of PSA-based opaque PSKs with\n" \
    "                          Mbed TLS only. Production systems are likely to configure Mbed TLS\n" \
    "                          with prepopulated key slots instead of importing raw key material.\n"
#else
#define USAGE_PSK_SLOT ""
#endif /* MBEDTLS_USE_PSA_CRYPTO */
#define USAGE_PSK USAGE_PSK_RAW USAGE_PSK_SLOT
#else
#define USAGE_PSK ""
#endif /* MBEDTLS_KEY_EXCHANGE_SOME_PSK_ENABLED */
#if defined(MBEDTLS_X509_TRUSTED_CERTIFICATE_CALLBACK)
#define USAGE_CA_CALLBACK                       \
    "   ca_callback=%%d       default: 0 (disabled)\n"      \
    "                         Enable this to use the trusted certificate callback function\n"
#else
#define USAGE_CA_CALLBACK ""
#endif /* MBEDTLS_X509_TRUSTED_CERTIFICATE_CALLBACK */
#if defined(MBEDTLS_SSL_SESSION_TICKETS) || defined(MBEDTLS_SSL_NEW_SESSION_TICKET)
#define USAGE_TICKETS                                       \
    "    tickets=%%d          default: 1 (enabled)\n"       \
    "    ticket_timeout=%%d   default: 86400 (one day)\n"
#else
#define USAGE_TICKETS ""
#endif /* MBEDTLS_SSL_SESSION_TICKETS || MBEDTLS_SSL_NEW_SESSION_TICKET */

#if defined(MBEDTLS_SSL_EXPORT_KEYS)
#if defined(MBEDTLS_SSL_PROTO_TLS1_3_EXPERIMENTAL)
#define USAGE_EAP_TLS ""
#else
#define USAGE_EAP_TLS                                       \
    "    eap_tls=%%d          default: 0 (disabled)\n"
#endif /* MBEDTLS_SSL_PROTO_TLS1_3_EXPERIMENTAL */
#define USAGE_NSS_KEYLOG                                    \
    "    nss_keylog=%%d          default: 0 (disabled)\n"   \
    "                             This cannot be used with eap_tls=1\n"
#define USAGE_NSS_KEYLOG_FILE                               \
    "    nss_keylog_file=%%s\n"
#if defined(MBEDTLS_SSL_DTLS_SRTP)
#define USAGE_SRTP \
    "    use_srtp=%%d         default: 0 (disabled)\n" \
    "    srtp_force_profile=%%d  default: 0 (all enabled)\n"   \
    "                        available profiles:\n"       \
    "                        1 - SRTP_AES128_CM_HMAC_SHA1_80\n"  \
    "                        2 - SRTP_AES128_CM_HMAC_SHA1_32\n"  \
    "                        3 - SRTP_NULL_HMAC_SHA1_80\n"       \
    "                        4 - SRTP_NULL_HMAC_SHA1_32\n"       \
    "    support_mki=%%d     default: 0 (not supported)\n"
#else /* MBEDTLS_SSL_DTLS_SRTP */
#define USAGE_SRTP ""
#endif
#else /* MBEDTLS_SSL_EXPORT_KEYS */
#define USAGE_EAP_TLS ""
#define USAGE_NSS_KEYLOG ""
#define USAGE_NSS_KEYLOG_FILE ""
#define USAGE_SRTP ""
#endif /* MBEDTLS_SSL_EXPORT_KEYS */

#if defined(MBEDTLS_SSL_CACHE_C)
#define USAGE_CACHE                                             \
    "    cache_max=%%d        default: cache default (50)\n"    \
    "    cache_timeout=%%d    default: cache default (1d)\n"
#else
#define USAGE_CACHE ""
#endif /* MBEDTLS_SSL_CACHE_C */

#if defined(SNI_OPTION)
#if defined(MBEDTLS_X509_CRL_PARSE_C)
#define SNI_CRL              ",crl"
#else
#define SNI_CRL              ""
#endif

#define USAGE_SNI                                                           \
    "    sni=%%s              name1,cert1,key1,ca1"SNI_CRL",auth1[,...]\n"  \
    "                        default: disabled\n"
#else
#define USAGE_SNI ""
#endif /* SNI_OPTION */

#if defined(MBEDTLS_SSL_MAX_FRAGMENT_LENGTH)
#define USAGE_MAX_FRAG_LEN                                      \
    "    max_frag_len=%%d     default: 16384 (tls default)\n"   \
    "                        options: 512, 1024, 2048, 4096\n"
#else
#define USAGE_MAX_FRAG_LEN ""
#endif /* MBEDTLS_SSL_MAX_FRAGMENT_LENGTH */

#if defined(MBEDTLS_SSL_ALPN)
#define USAGE_ALPN \
    "    alpn=%%s             default: \"\" (disabled)\n"   \
    "                        example: spdy/1,http/1.1\n"
#else
#define USAGE_ALPN ""
#endif /* MBEDTLS_SSL_ALPN */

#if defined(MBEDTLS_SSL_PROTO_TLS1_3_EXPERIMENTAL)
#if defined(MBEDTLS_SSL_COOKIE_C)
#define USAGE_COOKIES \
    "    cookies=0/1/2/-1      default: 1\n"        \
    "                        0: disabled, 1: enabled, 2: force return-routability check,  -1: library broken\n"
#else
#define USAGE_COOKIES ""
#endif /* MBEDTLS_SSL_COOKIE_C */
#else
#if defined(MBEDTLS_SSL_DTLS_HELLO_VERIFY)
#define USAGE_COOKIES \
    "    cookies=0/1/-1      default: 1 (enabled)\n"        \
    "                        0: disabled, -1: library default (broken)\n"
#else
#define USAGE_COOKIES ""
#endif /* MBEDTLS_SSL_DTLS_HELLO_VERIFY */
#endif /* MBEDTLS_SSL_PROTO_TLS1_3_EXPERIMENTAL */

#if defined(MBEDTLS_SSL_DTLS_ANTI_REPLAY)
#define USAGE_ANTI_REPLAY \
    "    anti_replay=0/1     default: (library default: enabled)\n"
#else
#define USAGE_ANTI_REPLAY ""
#endif

#define USAGE_BADMAC_LIMIT \
    "    badmac_limit=%%d     default: (library default: disabled)\n"

#if defined(MBEDTLS_SSL_PROTO_DTLS)
#define USAGE_DTLS \
    "    dtls=%%d             default: 0 (TLS)\n"                           \
    "    hs_timeout=%%d-%%d    default: (library default: 1000-60000)\n"    \
    "                        range of DTLS handshake timeouts in millisecs\n" \
    "    mtu=%%d              default: (library default: unlimited)\n"  \
    "    dgram_packing=%%d    default: 1 (allowed)\n"                   \
    "                        allow or forbid packing of multiple\n" \
    "                        records within a single datgram.\n"
#else
#define USAGE_DTLS ""
#endif

#if defined(MBEDTLS_SSL_EXTENDED_MASTER_SECRET)
#define USAGE_EMS \
    "    extended_ms=0/1     default: (library default: on)\n"
#else
#define USAGE_EMS ""
#endif

#if defined(MBEDTLS_SSL_ENCRYPT_THEN_MAC)
#define USAGE_ETM \
    "    etm=0/1             default: (library default: on)\n"
#else
#define USAGE_ETM ""
#endif

#define USAGE_REPRODUCIBLE \
    "    reproducible=0/1     default: 0 (disabled)\n"

#if defined(MBEDTLS_SSL_RENEGOTIATION)
#define USAGE_RENEGO \
    "    renegotiation=%%d    default: 0 (disabled)\n"      \
    "    renegotiate=%%d      default: 0 (disabled)\n"      \
    "    renego_delay=%%d     default: -2 (library default)\n" \
    "    renego_period=%%d    default: (2^64 - 1 for TLS, 2^48 - 1 for DTLS)\n"
#else
#define USAGE_RENEGO ""
#endif

#if defined(MBEDTLS_KEY_EXCHANGE_ECJPAKE_ENABLED)
#define USAGE_ECJPAKE \
    "    ecjpake_pw=%%s       default: none (disabled)\n"
#else
#define USAGE_ECJPAKE ""
#endif

#if defined(MBEDTLS_ZERO_RTT)
#define USAGE_EARLY_DATA \
    "    early_data=%%d        default: 0 (disabled)\n"             \
    "                        options: 0     (disabled), "           \
    "                                 -1    (enabled, unlimited), " \
    "                                 n > 0 (enabled, max. number of bytes sent as 0-RTT = n)\n"
#else
#define USAGE_EARLY_DATA ""
#endif /* MBEDTLS_ZERO_RTT */

#if defined(MBEDTLS_ECP_C)
#define USAGE_NAMED_GROUP \
    "    named_groups=%%s    default: secp256r1, secp384r1\n"      \
    "                        options: secp256r1, secp384r1, secp521r1, all\n"
#else
#define USAGE_NAMED_GROUP ""
#endif

#if defined(MBEDTLS_ECP_C)
#define USAGE_CURVES \
    "    curves=a,b,c,d      default: \"default\" (library default)\n"  \
    "                        example: \"secp521r1,brainpoolP512r1\"\n"  \
    "                        - use \"none\" for empty list\n"           \
    "                        - see mbedtls_ecp_curve_list()\n"          \
    "                          for acceptable curve names\n"
#else
#define USAGE_CURVES ""
#endif

#if defined(MBEDTLS_SSL_PROTO_TLS1_3_EXPERIMENTAL) && defined(MBEDTLS_ECP_C)
#define USAGE_SIG_ALGS \
    "    sig_algs=a,b,c,d      default: \"default\" (library default: ecdsa_secp256r1_sha256)\n"  \
    "                        example: \"ecdsa_secp256r1_sha256,ecdsa_secp384r1_sha384\"\n"
#else
#define USAGE_SIG_ALGS ""
#endif

#if defined(MBEDTLS_SSL_CONTEXT_SERIALIZATION)
#define USAGE_SERIALIZATION \
    "    serialize=%%d        default: 0 (do not serialize/deserialize)\n"     \
    "                        options: 1 (serialize)\n"                         \
    "                                 2 (serialize with re-initialization)\n"  \
    "    context_file=%%s     The file path to write a serialized connection\n"\
    "                        in the form of base64 code (serialize option\n"   \
    "                        must be set)\n"                                   \
    "                         default: \"\" (do nothing)\n"                    \
    "                         option: a file path\n"
#else
#define USAGE_SERIALIZATION ""
#endif

/* USAGE is arbitrarily split to stay under the portable string literal
 * length limit: 4095 bytes in C99. */
#define USAGE1 \
    "\n usage: ssl_server2 param=<>...\n"                   \
    "\n acceptable parameters:\n"                           \
    "    server_addr=%%s      default: (all interfaces)\n"  \
    "    server_port=%%d      default: 4433\n"              \
    "    debug_level=%%d      default: 0 (disabled)\n"      \
    "    buffer_size=%%d      default: 200 \n" \
    "                         (minimum: 1)\n" \
    "    response_size=%%d    default: about 152 (basic response)\n" \
    "                          (minimum: 0, max: 16384)\n" \
    "                          increases buffer_size if bigger\n"\
    "    nbio=%%d             default: 0 (blocking I/O)\n"  \
    "                        options: 1 (non-blocking), 2 (added delays)\n" \
    "    event=%%d            default: 0 (loop)\n"                            \
    "                        options: 1 (level-triggered, implies nbio=1),\n" \
    "    read_timeout=%%d     default: 0 ms (no timeout)\n"    \
    "\n"                                                    \
    USAGE_DTLS                                              \
    USAGE_SRTP                                              \
    USAGE_COOKIES                                           \
    USAGE_ANTI_REPLAY                                       \
    USAGE_BADMAC_LIMIT                                      \
    "\n"
#define USAGE2 \
    "    auth_mode=%%s        default: (library default: none)\n"      \
    "                        options: none, optional, required\n" \
    "    cert_req_ca_list=%%d default: 1 (send ca list)\n"  \
    "                        options: 1 (send ca list), 0 (don't send)\n" \
    USAGE_IO                                                \
    "\n"                                                    \
    USAGE_PSK                                               \
    USAGE_CA_CALLBACK                                       \
    USAGE_ECJPAKE                                           \
    "\n"
#define USAGE3 \
    "    allow_legacy=%%d     default: (library default: no)\n"      \
    USAGE_RENEGO                                            \
    "    exchanges=%%d        default: 1\n"                 \
    "\n"                                                    \
    USAGE_TICKETS                                           \
    USAGE_EAP_TLS                                           \
    USAGE_REPRODUCIBLE                                      \
    USAGE_NSS_KEYLOG                                        \
    USAGE_NSS_KEYLOG_FILE                                   \
    USAGE_CACHE                                             \
    USAGE_MAX_FRAG_LEN                                      \
    USAGE_ALPN                                              \
    USAGE_EMS                                               \
    USAGE_ETM                                               \
    USAGE_EARLY_DATA                                        \
    USAGE_KEX_MODES                                         \
    USAGE_NAMED_GROUP                                       \
    USAGE_CURVES                                            \
    USAGE_SIG_ALGS                                          \
    "\n"

#if defined(MBEDTLS_SSL_PROTO_TLS1_3_EXPERIMENTAL)
#define TLS1_3_VERSION_OPTIONS  ", tls1_3"
#else /* MBEDTLS_SSL_PROTO_TLS1_3_EXPERIMENTAL */
#define TLS1_3_VERSION_OPTIONS  ""
#endif /* !MBEDTLS_SSL_PROTO_TLS1_3_EXPERIMENTAL */

#define USAGE4 \
    USAGE_SSL_ASYNC                                         \
    USAGE_SNI                                               \
    "    allow_sha1=%%d       default: 0\n"                             \
    "    min_version=%%s      default: (library default: tls1_2)\n"       \
    "    max_version=%%s      default: (library default: tls1_2)\n"     \
    "    force_version=%%s    default: \"\" (none)\n"       \
    "                        options: tls1_2, dtls1_2" TLS1_3_VERSION_OPTIONS \
    "\n\n"                                                                \
    "    force_ciphersuite=<name>    default: all enabled\n"            \
    "    query_config=<name>         return 0 if the specified\n"       \
    "                                configuration macro is defined and 1\n"  \
    "                                otherwise. The expansion of the macro\n" \
    "                                is printed if it is defined\n"     \
    USAGE_SERIALIZATION                                     \
    " acceptable ciphersuite names:\n"

#define USAGE5 \
    "    arc4=%%d             default: (library default: 0)\n" \
    "    allow_sha1=%%d       default: 0\n"                             \
    "    min_version=%%s      default: (library default: tls1)\n"       \
    "    max_version=%%s      default: (library default: tls1_3)\n"     \
    "    force_version=%%s    default: \"\" (none)\n"       \
    "                        options: ssl3, tls1, tls1_1, tls1_2, tls1_3, dtls1, dtls1_2, dtls1_3\n" \
    "\n"                                                    \
    "    version_suites=a,b,c,d,e      per-version ciphersuites\n"        \
    "                                in order from ssl3 to tls1_3\n"    \
    "                                default: all enabled\n"            \
    "    force_ciphersuite=<name>    default: all enabled\n"            \
    "    query_config=<name>         return 0 if the specified\n"       \
    "                                configuration macro is defined and 1\n"  \
    "                                otherwise. The expansion of the macro\n" \
    "                                is printed if it is defined\n"     \
    USAGE_SERIALIZATION                                     \
    " acceptable ciphersuite names:\n"

#define ALPN_LIST_SIZE  10
#define CURVE_LIST_SIZE 20
#define SIG_ALG_LIST_SIZE 5
#define NAMED_GROUPS_LIST_SIZE 5

#define PUT_UINT64_BE(out_be,in_le,i)                                   \
{                                                                       \
    (out_be)[(i) + 0] = (unsigned char)( ( (in_le) >> 56 ) & 0xFF );    \
    (out_be)[(i) + 1] = (unsigned char)( ( (in_le) >> 48 ) & 0xFF );    \
    (out_be)[(i) + 2] = (unsigned char)( ( (in_le) >> 40 ) & 0xFF );    \
    (out_be)[(i) + 3] = (unsigned char)( ( (in_le) >> 32 ) & 0xFF );    \
    (out_be)[(i) + 4] = (unsigned char)( ( (in_le) >> 24 ) & 0xFF );    \
    (out_be)[(i) + 5] = (unsigned char)( ( (in_le) >> 16 ) & 0xFF );    \
    (out_be)[(i) + 6] = (unsigned char)( ( (in_le) >> 8  ) & 0xFF );    \
    (out_be)[(i) + 7] = (unsigned char)( ( (in_le) >> 0  ) & 0xFF );    \
}

/* This is global so it can be easily accessed by callback functions */
rng_context_t rng;

/*
 * global options
 */
struct options
{
    const char *server_addr;    /* address on which the ssl service runs    */
    const char *server_port;    /* port on which the ssl service runs       */
    int debug_level;            /* level of debugging                       */
    int nbio;                   /* should I/O be blocking?                  */
    int event;                  /* loop or event-driven IO? level or edge triggered? */
    uint32_t read_timeout;      /* timeout on mbedtls_ssl_read() in milliseconds    */
    int response_size;          /* pad response with header to requested size */
    uint16_t buffer_size;       /* IO buffer size */
    const char *ca_file;        /* the file with the CA certificate(s)      */
    const char *ca_path;        /* the path with the CA certificate(s) reside */
    const char *crt_file;       /* the file with the server certificate     */
    const char *key_file;       /* the file with the server key             */
    const char *key_pwd;        /* the password for the server key          */
    const char *crt_file2;      /* the file with the 2nd server certificate */
    const char *key_file2;      /* the file with the 2nd server key         */
    const char *key_pwd2;       /* the password for the 2nd server key      */
    const char *async_operations; /* supported SSL asynchronous operations  */
    int async_private_delay1;   /* number of times f_async_resume needs to be called for key 1, or -1 for no async */
    int async_private_delay2;   /* number of times f_async_resume needs to be called for key 2, or -1 for no async */
    int async_private_error;    /* inject error in async private callback */
#if defined(MBEDTLS_USE_PSA_CRYPTO)
    int psk_opaque;
    int psk_list_opaque;
#endif
#if defined(MBEDTLS_X509_TRUSTED_CERTIFICATE_CALLBACK)
    int ca_callback;            /* Use callback for trusted certificate list */
#endif
    const char *psk;            /* the pre-shared key                       */
    const char *psk_identity;   /* the pre-shared key identity              */
    char *psk_list;             /* list of PSK id/key pairs for callback    */
    const char *ecjpake_pw;     /* the EC J-PAKE password                   */
    int force_ciphersuite[2];   /* protocol/ciphersuite to use, or all      */
    int renegotiation;          /* enable / disable renegotiation           */
    int allow_legacy;           /* allow legacy renegotiation               */
    int renegotiate;            /* attempt renegotiation?                   */
    int renego_delay;           /* delay before enforcing renegotiation     */
    uint64_t renego_period;     /* period for automatic renegotiation       */
    int exchanges;              /* number of data exchanges                 */
    int min_version;            /* minimum protocol version accepted        */
    int max_version;            /* maximum protocol version accepted        */
    int allow_sha1;             /* flag for SHA-1 support                   */
    int auth_mode;              /* verify mode for connection               */
    int cert_req_ca_list;       /* should we send the CA list?              */
    unsigned char mfl_code;     /* code for maximum fragment length         */
    int trunc_hmac;             /* accept truncated hmac?                   */
    int tickets;                /* enable / disable session tickets         */
    int ticket_timeout;         /* session ticket lifetime                  */
#if defined(MBEDTLS_SSL_NEW_SESSION_TICKET)
    mbedtls_ssl_ticket_flags ticket_flags;   /* ticket flags                */
#endif
    int cache_max;              /* max number of session cache entries      */
    int cache_timeout;          /* expiration delay of session cache entries */
    char *sni;                  /* string describing sni information        */
    const char *curves;         /* list of supported elliptic curves        */
    const char *alpn_string;    /* ALPN supported protocols                 */
    const char *dhm_file;       /* the file with the DH parameters          */
    int extended_ms;            /* allow negotiation of extended MS?        */
    int etm;                    /* allow negotiation of encrypt-then-MAC?   */
    int transport;              /* TLS or DTLS?                             */
    int cookies;                /* Use cookies for DTLS? -1 to break them   */
    int anti_replay;            /* Use anti-replay for DTLS? -1 for default */
    uint32_t hs_to_min;         /* Initial value of DTLS handshake timer    */
    uint32_t hs_to_max;         /* Max value of DTLS handshake timer        */
    int dtls_mtu;               /* UDP Maximum tranport unit for DTLS       */
    int dgram_packing;          /* allow/forbid datagram packing            */
    int badmac_limit;           /* Limit of records with bad MAC            */
    int eap_tls;                /* derive EAP-TLS keying material?          */
    int nss_keylog;             /* export NSS key log material              */
    const char *nss_keylog_file; /* NSS key log file                        */
    int cid_enabled;            /* whether to use the CID extension or not  */
    int cid_enabled_renego;     /* whether to use the CID extension or not
                                 * during renegotiation                     */
    const char *cid_val;        /* the CID to use for incoming messages     */
    int serialize;              /* serialize/deserialize connection         */
    const char *context_file;   /* the file to write a serialized connection
                                 * in the form of base64 code (serialize
                                 * option must be set)                      */
    const char *cid_val_renego; /* the CID to use for incoming messages
                                 * after renegotiation                      */
    int reproducible;           /* make communication reproducible          */
    unsigned char key_exchange_modes; /* key exchange modes                 */
    int early_data;                   /* support for early data             */
    int early_data_max;               /* maximum amount of early data       */
    const char *named_groups_string;  /* list of named groups               */
    const char *sig_algs;             /* supported signature algorithms     */
    int query_config_mode;      /* whether to read config                   */
    int use_srtp;               /* Support SRTP                             */
    int force_srtp_profile;     /* SRTP protection profile to use or all    */
    int support_mki;            /* The dtls mki mki support                 */
} opt;

#include "ssl_test_common_source.c"

/*
 * Return authmode from string, or -1 on error
 */
static int get_auth_mode( const char *s )
{
    if( strcmp( s, "none" ) == 0 )
        return( MBEDTLS_SSL_VERIFY_NONE );
    if( strcmp( s, "optional" ) == 0 )
        return( MBEDTLS_SSL_VERIFY_OPTIONAL );
    if( strcmp( s, "required" ) == 0 )
        return( MBEDTLS_SSL_VERIFY_REQUIRED );

    return( -1 );
}

/*
 * Used by sni_parse and psk_parse to handle coma-separated lists
 */
#define GET_ITEM( dst )         \
    do                          \
    {                           \
        (dst) = p;              \
        while( *p != ',' )      \
            if( ++p > end )     \
                goto error;     \
        *p++ = '\0';            \
    } while( 0 )

#if defined(SNI_OPTION)
typedef struct _sni_entry sni_entry;

struct _sni_entry {
    const char *name;
    mbedtls_x509_crt *cert;
    mbedtls_pk_context *key;
    mbedtls_x509_crt* ca;
    mbedtls_x509_crl* crl;
    int authmode;
    sni_entry *next;
};

void sni_free( sni_entry *head )
{
    sni_entry *cur = head, *next;

    while( cur != NULL )
    {
        mbedtls_x509_crt_free( cur->cert );
        mbedtls_free( cur->cert );

        mbedtls_pk_free( cur->key );
        mbedtls_free( cur->key );

        mbedtls_x509_crt_free( cur->ca );
        mbedtls_free( cur->ca );
#if defined(MBEDTLS_X509_CRL_PARSE_C)
        mbedtls_x509_crl_free( cur->crl );
        mbedtls_free( cur->crl );
#endif
        next = cur->next;
        mbedtls_free( cur );
        cur = next;
    }
}

/*
 * Parse a string of sextuples name1,crt1,key1,ca1,crl1,auth1[,...]
 * into a usable sni_entry list. For ca1, crl1, auth1, the special value
 * '-' means unset. If ca1 is unset, then crl1 is ignored too.
 *
 * Modifies the input string! This is not production quality!
 */
sni_entry *sni_parse( char *sni_string )
{
    sni_entry *cur = NULL, *new = NULL;
    char *p = sni_string;
    char *end = p;
    char *crt_file, *key_file, *ca_file, *auth_str;
#if defined(MBEDTLS_X509_CRL_PARSE_C)
    char *crl_file;
#endif

    while( *end != '\0' )
        ++end;
    *end = ',';

    while( p <= end )
    {
        if( ( new = mbedtls_calloc( 1, sizeof( sni_entry ) ) ) == NULL )
        {
            sni_free( cur );
            return( NULL );
        }

        GET_ITEM( new->name );
        GET_ITEM( crt_file );
        GET_ITEM( key_file );
        GET_ITEM( ca_file );
#if defined(MBEDTLS_X509_CRL_PARSE_C)
        GET_ITEM( crl_file );
#endif
        GET_ITEM( auth_str );

        if( ( new->cert = mbedtls_calloc( 1, sizeof( mbedtls_x509_crt ) ) ) == NULL ||
            ( new->key = mbedtls_calloc( 1, sizeof( mbedtls_pk_context ) ) ) == NULL )
            goto error;

        mbedtls_x509_crt_init( new->cert );
        mbedtls_pk_init( new->key );

        if( mbedtls_x509_crt_parse_file( new->cert, crt_file ) != 0 ||
            mbedtls_pk_parse_keyfile( new->key, key_file, "", rng_get, &rng ) != 0 )
            goto error;

        if( strcmp( ca_file, "-" ) != 0 )
        {
            if( ( new->ca = mbedtls_calloc( 1, sizeof( mbedtls_x509_crt ) ) ) == NULL )
                goto error;

            mbedtls_x509_crt_init( new->ca );

            if( mbedtls_x509_crt_parse_file( new->ca, ca_file ) != 0 )
                goto error;
        }

#if defined(MBEDTLS_X509_CRL_PARSE_C)
        if( strcmp( crl_file, "-" ) != 0 )
        {
            if( ( new->crl = mbedtls_calloc( 1, sizeof( mbedtls_x509_crl ) ) ) == NULL )
                goto error;

            mbedtls_x509_crl_init( new->crl );

            if( mbedtls_x509_crl_parse_file( new->crl, crl_file ) != 0 )
                goto error;
        }
#endif

        if( strcmp( auth_str, "-" ) != 0 )
        {
            if( ( new->authmode = get_auth_mode( auth_str ) ) < 0 )
                goto error;
        }
        else
            new->authmode = DFL_AUTH_MODE;

        new->next = cur;
        cur = new;
    }

    return( cur );

error:
    sni_free( new );
    sni_free( cur );
    return( NULL );
}

/*
 * SNI callback.
 */
int sni_callback( void *p_info, mbedtls_ssl_context *ssl,
                  const unsigned char *name, size_t name_len )
{
    const sni_entry *cur = (const sni_entry *) p_info;

    while( cur != NULL )
    {
        if( name_len == strlen( cur->name ) &&
            memcmp( name, cur->name, name_len ) == 0 )
        {
            if( cur->ca != NULL )
                mbedtls_ssl_set_hs_ca_chain( ssl, cur->ca, cur->crl );

            if( cur->authmode != DFL_AUTH_MODE )
                mbedtls_ssl_set_hs_authmode( ssl, cur->authmode );

            return( mbedtls_ssl_set_hs_own_cert( ssl, cur->cert, cur->key ) );
        }

        cur = cur->next;
    }

    return( -1 );
}

#endif /* SNI_OPTION */

#if defined(MBEDTLS_KEY_EXCHANGE_SOME_PSK_ENABLED)

typedef struct _psk_entry psk_entry;

struct _psk_entry
{
    const char *name;
    size_t key_len;
    unsigned char key[MBEDTLS_PSK_MAX_LEN];
#if defined(MBEDTLS_USE_PSA_CRYPTO)
    psa_key_id_t slot;
#endif /* MBEDTLS_USE_PSA_CRYPTO */
    psk_entry *next;
};

/*
 * Free a list of psk_entry's
 */
int psk_free( psk_entry *head )
{
    psk_entry *next;

    while( head != NULL )
    {
#if defined(MBEDTLS_USE_PSA_CRYPTO)
        psa_status_t status;
        psa_key_id_t const slot = head->slot;

        if( slot != 0 )
        {
            status = psa_destroy_key( slot );
            if( status != PSA_SUCCESS )
                return( status );
        }
#endif /* MBEDTLS_USE_PSA_CRYPTO */

        next = head->next;
        mbedtls_free( head );
        head = next;
    }

    return( 0 );
}

/*
 * Parse a string of pairs name1,key1[,name2,key2[,...]]
 * into a usable psk_entry list.
 *
 * Modifies the input string! This is not production quality!
 */
psk_entry *psk_parse( char *psk_string )
{
    psk_entry *cur = NULL, *new = NULL;
    char *p = psk_string;
    char *end = p;
    char *key_hex;

    while( *end != '\0' )
        ++end;
    *end = ',';

    while( p <= end )
    {
        if( ( new = mbedtls_calloc( 1, sizeof( psk_entry ) ) ) == NULL )
            goto error;

        memset( new, 0, sizeof( psk_entry ) );

        GET_ITEM( new->name );
        GET_ITEM( key_hex );

        if( mbedtls_test_unhexify( new->key, MBEDTLS_PSK_MAX_LEN,
                                   key_hex, &new->key_len ) != 0 )
            goto error;

        new->next = cur;
        cur = new;
    }

    return( cur );

error:
    psk_free( new );
    psk_free( cur );
    return( 0 );
}

/*
 * PSK callback
 */
int psk_callback( void *p_info, mbedtls_ssl_context *ssl,
                  const unsigned char *name, size_t name_len )
{
    psk_entry *cur = (psk_entry *) p_info;

    while( cur != NULL )
    {
        if( name_len == strlen( cur->name ) &&
            memcmp( name, cur->name, name_len ) == 0 )
        {
#if defined(MBEDTLS_USE_PSA_CRYPTO)
            if( cur->slot != 0 )
                return( mbedtls_ssl_set_hs_psk_opaque( ssl, cur->slot ) );
            else
#endif
            return( mbedtls_ssl_set_hs_psk( ssl, cur->key, cur->key_len ) );
        }

        cur = cur->next;
    }

    return( -1 );
}
#endif /* MBEDTLS_KEY_EXCHANGE_SOME_PSK_ENABLED */

#if defined(MBEDTLS_ZERO_RTT)
/*
* Early data callback.
*/
int early_data_callback( mbedtls_ssl_context *ssl,
                         const unsigned char *buffer, size_t len )
{
    // In this example we don't need access to the SSL structure
    ((void) ssl);
    char *buffer_to_print;
    if( len > 0 && buffer != NULL )
    {
        buffer_to_print = mbedtls_calloc( 1, len + 1 );
        memcpy( buffer_to_print, buffer, len );
        buffer_to_print[len] = '\0';
        mbedtls_printf( " %zu bytes early data received: %s\n", len, buffer_to_print );
        mbedtls_free( buffer_to_print );
    }
    return( 0 );
}
#endif /* MBEDTLS_ZERO_RTT */

static mbedtls_net_context listen_fd, client_fd;

/* Interruption handler to ensure clean exit (for valgrind testing) */
#if !defined(_WIN32)
static int received_sigterm = 0;
void term_handler( int sig )
{
    ((void) sig);
    received_sigterm = 1;
    mbedtls_net_free( &listen_fd ); /* causes mbedtls_net_accept() to abort */
    mbedtls_net_free( &client_fd ); /* causes net_read() to abort */
}
#endif

#if defined(MBEDTLS_SSL_PROTO_TLS1_2_OR_EARLIER)
#if defined(MBEDTLS_X509_CRT_PARSE_C)
static int ssl_sig_hashes_for_test[] = {
#if defined(MBEDTLS_SHA512_C)
    MBEDTLS_MD_SHA512,
    MBEDTLS_MD_SHA384,
#endif
#if defined(MBEDTLS_SHA256_C)
    MBEDTLS_MD_SHA256,
    MBEDTLS_MD_SHA224,
#endif
#if defined(MBEDTLS_SHA1_C)
    /* Allow SHA-1 as we use it extensively in tests. */
    MBEDTLS_MD_SHA1,
#endif
    MBEDTLS_MD_NONE
};
#endif /* MBEDTLS_X509_CRT_PARSE_C */
#endif /* defined(MBEDTLS_SSL_PROTO_TLS1_2_OR_EARLIER) */

/** Return true if \p ret is a status code indicating that there is an
 * operation in progress on an SSL connection, and false if it indicates
 * success or a fatal error.
 *
 * The possible operations in progress are:
 *
 * - A read, when the SSL input buffer does not contain a full message.
 * - A write, when the SSL output buffer contains some data that has not
 *   been sent over the network yet.
 * - An asynchronous callback that has not completed yet. */
static int mbedtls_status_is_ssl_in_progress( int ret )
{
    return( ret == MBEDTLS_ERR_SSL_WANT_READ ||
            ret == MBEDTLS_ERR_SSL_WANT_WRITE ||
            ret == MBEDTLS_ERR_SSL_ASYNC_IN_PROGRESS );
}

#if defined(MBEDTLS_SSL_ASYNC_PRIVATE)
typedef struct
{
    mbedtls_x509_crt *cert; /*!< Certificate corresponding to the key */
    mbedtls_pk_context *pk; /*!< Private key */
    unsigned delay; /*!< Number of resume steps to go through */
    unsigned pk_owned : 1; /*!< Whether to free the pk object on exit */
} ssl_async_key_slot_t;

typedef enum {
    SSL_ASYNC_INJECT_ERROR_NONE = 0, /*!< Let the callbacks succeed */
    SSL_ASYNC_INJECT_ERROR_START, /*!< Inject error during start */
    SSL_ASYNC_INJECT_ERROR_CANCEL, /*!< Close the connection after async start */
    SSL_ASYNC_INJECT_ERROR_RESUME, /*!< Inject error during resume */
#define SSL_ASYNC_INJECT_ERROR_MAX SSL_ASYNC_INJECT_ERROR_RESUME
} ssl_async_inject_error_t;

typedef struct
{
    ssl_async_key_slot_t slots[4]; /* key, key2, sni1, sni2 */
    size_t slots_used;
    ssl_async_inject_error_t inject_error;
    int (*f_rng)(void *, unsigned char *, size_t);
    void *p_rng;
} ssl_async_key_context_t;

int ssl_async_set_key( ssl_async_key_context_t *ctx,
                       mbedtls_x509_crt *cert,
                       mbedtls_pk_context *pk,
                       int pk_take_ownership,
                       unsigned delay )
{
    if( ctx->slots_used >= sizeof( ctx->slots ) / sizeof( *ctx->slots ) )
        return( -1 );
    ctx->slots[ctx->slots_used].cert = cert;
    ctx->slots[ctx->slots_used].pk = pk;
    ctx->slots[ctx->slots_used].delay = delay;
    ctx->slots[ctx->slots_used].pk_owned = pk_take_ownership;
    ++ctx->slots_used;
    return( 0 );
}

#define SSL_ASYNC_INPUT_MAX_SIZE 512

typedef enum
{
    ASYNC_OP_SIGN,
    ASYNC_OP_DECRYPT,
} ssl_async_operation_type_t;
/* Note that the enum above and the array below need to be kept in sync!
 * `ssl_async_operation_names[op]` is the name of op for each value `op`
 * of type `ssl_async_operation_type_t`. */
static const char *const ssl_async_operation_names[] =
{
    "sign",
    "decrypt",
};

typedef struct
{
    unsigned slot;
    ssl_async_operation_type_t operation_type;
    mbedtls_md_type_t md_alg;
    unsigned char input[SSL_ASYNC_INPUT_MAX_SIZE];
    size_t input_len;
    unsigned remaining_delay;
} ssl_async_operation_context_t;

static int ssl_async_start( mbedtls_ssl_context *ssl,
                            mbedtls_x509_crt *cert,
                            ssl_async_operation_type_t op_type,
                            mbedtls_md_type_t md_alg,
                            const unsigned char *input,
                            size_t input_len )
{
    ssl_async_key_context_t *config_data =
        mbedtls_ssl_conf_get_async_config_data( ssl->conf );
    unsigned slot;
    ssl_async_operation_context_t *ctx = NULL;
    const char *op_name = ssl_async_operation_names[op_type];

    {
        char dn[100];
        if( mbedtls_x509_dn_gets( dn, sizeof( dn ), &cert->subject ) > 0 )
            mbedtls_printf( "Async %s callback: looking for DN=%s\n",
                            op_name, dn );
    }

    /* Look for a private key that matches the public key in cert.
     * Since this test code has the private key inside Mbed TLS,
     * we call mbedtls_pk_check_pair to match a private key with the
     * public key. */
    for( slot = 0; slot < config_data->slots_used; slot++ )
    {
        if( mbedtls_pk_check_pair( &cert->pk,
                                   config_data->slots[slot].pk,
                                   rng_get, &rng ) == 0 )
            break;
    }
    if( slot == config_data->slots_used )
    {
        mbedtls_printf( "Async %s callback: no key matches this certificate.\n",
                        op_name );
        return( MBEDTLS_ERR_SSL_HW_ACCEL_FALLTHROUGH );
    }
    mbedtls_printf( "Async %s callback: using key slot %u, delay=%u.\n",
                    op_name, slot, config_data->slots[slot].delay );

    if( config_data->inject_error == SSL_ASYNC_INJECT_ERROR_START )
    {
        mbedtls_printf( "Async %s callback: injected error\n", op_name );
        return( MBEDTLS_ERR_PK_FEATURE_UNAVAILABLE );
    }

    if( input_len > SSL_ASYNC_INPUT_MAX_SIZE )
        return( MBEDTLS_ERR_SSL_BAD_INPUT_DATA );

    ctx = mbedtls_calloc( 1, sizeof( *ctx ) );
    if( ctx == NULL )
        return( MBEDTLS_ERR_SSL_ALLOC_FAILED );
    ctx->slot = slot;
    ctx->operation_type = op_type;
    ctx->md_alg = md_alg;
    memcpy( ctx->input, input, input_len );
    ctx->input_len = input_len;
    ctx->remaining_delay = config_data->slots[slot].delay;
    mbedtls_ssl_set_async_operation_data( ssl, ctx );

    if( ctx->remaining_delay == 0 )
        return( 0 );
    else
        return( MBEDTLS_ERR_SSL_ASYNC_IN_PROGRESS );
}

static int ssl_async_sign( mbedtls_ssl_context *ssl,
                           mbedtls_x509_crt *cert,
                           mbedtls_md_type_t md_alg,
                           const unsigned char *hash,
                           size_t hash_len )
{
    return( ssl_async_start( ssl, cert,
                             ASYNC_OP_SIGN, md_alg,
                             hash, hash_len ) );
}

static int ssl_async_decrypt( mbedtls_ssl_context *ssl,
                              mbedtls_x509_crt *cert,
                              const unsigned char *input,
                              size_t input_len )
{
    return( ssl_async_start( ssl, cert,
                             ASYNC_OP_DECRYPT, MBEDTLS_MD_NONE,
                             input, input_len ) );
}

static int ssl_async_resume( mbedtls_ssl_context *ssl,
                             unsigned char *output,
                             size_t *output_len,
                             size_t output_size )
{
    ssl_async_operation_context_t *ctx = mbedtls_ssl_get_async_operation_data( ssl );
    ssl_async_key_context_t *config_data =
        mbedtls_ssl_conf_get_async_config_data( ssl->conf );
    ssl_async_key_slot_t *key_slot = &config_data->slots[ctx->slot];
    int ret;
    const char *op_name;

    if( ctx->remaining_delay > 0 )
    {
        --ctx->remaining_delay;
        mbedtls_printf( "Async resume (slot %u): call %u more times.\n",
                        ctx->slot, ctx->remaining_delay );
        return( MBEDTLS_ERR_SSL_ASYNC_IN_PROGRESS );
    }

    switch( ctx->operation_type )
    {
        case ASYNC_OP_DECRYPT:
            ret = mbedtls_pk_decrypt( key_slot->pk,
                                      ctx->input, ctx->input_len,
                                      output, output_len, output_size,
                                      config_data->f_rng, config_data->p_rng );
            break;
        case ASYNC_OP_SIGN:
            ret = mbedtls_pk_sign( key_slot->pk,
                                   ctx->md_alg,
                                   ctx->input, ctx->input_len,
                                   output, output_size, output_len,
                                   config_data->f_rng, config_data->p_rng );
            break;
        default:
            mbedtls_printf( "Async resume (slot %u): unknown operation type %ld. This shouldn't happen.\n",
                            ctx->slot, (long) ctx->operation_type );
            mbedtls_free( ctx );
            return( MBEDTLS_ERR_PK_FEATURE_UNAVAILABLE );
            break;
    }

    op_name = ssl_async_operation_names[ctx->operation_type];

    if( config_data->inject_error == SSL_ASYNC_INJECT_ERROR_RESUME )
    {
        mbedtls_printf( "Async resume callback: %s done but injected error\n",
                        op_name );
        mbedtls_free( ctx );
        return( MBEDTLS_ERR_PK_FEATURE_UNAVAILABLE );
    }

    mbedtls_printf( "Async resume (slot %u): %s done, status=%d.\n",
                    ctx->slot, op_name, ret );
    mbedtls_free( ctx );
    return( ret );
}

static void ssl_async_cancel( mbedtls_ssl_context *ssl )
{
    ssl_async_operation_context_t *ctx = mbedtls_ssl_get_async_operation_data( ssl );
    mbedtls_printf( "Async cancel callback.\n" );
    mbedtls_free( ctx );
}
#endif /* MBEDTLS_SSL_ASYNC_PRIVATE */

#if defined(MBEDTLS_USE_PSA_CRYPTO)
static psa_status_t psa_setup_psk_key_slot( psa_key_id_t *slot,
                                            psa_algorithm_t alg,
                                            unsigned char *psk,
                                            size_t psk_len )
{
    psa_status_t status;
    psa_key_attributes_t key_attributes;

    key_attributes = psa_key_attributes_init();
    psa_set_key_usage_flags( &key_attributes, PSA_KEY_USAGE_DERIVE );
    psa_set_key_algorithm( &key_attributes, alg );
    psa_set_key_type( &key_attributes, PSA_KEY_TYPE_DERIVE );

    status = psa_import_key( &key_attributes, psk, psk_len, slot );
    if( status != PSA_SUCCESS )
    {
        fprintf( stderr, "IMPORT\n" );
        return( status );
    }

    return( PSA_SUCCESS );
}
#endif /* MBEDTLS_USE_PSA_CRYPTO */

#if defined(MBEDTLS_SSL_DTLS_CONNECTION_ID)
int report_cid_usage( mbedtls_ssl_context *ssl,
                      const char *additional_description )
{
    int ret;
    unsigned char peer_cid[ MBEDTLS_SSL_CID_OUT_LEN_MAX ];
    size_t peer_cid_len;
    int cid_negotiated;

    if( opt.transport != MBEDTLS_SSL_TRANSPORT_DATAGRAM )
        return( 0 );

    /* Check if the use of a CID has been negotiated */
    ret = mbedtls_ssl_get_peer_cid( ssl, &cid_negotiated,
                                    peer_cid, &peer_cid_len );
    if( ret != 0 )
    {
        mbedtls_printf( " failed\n  ! mbedtls_ssl_get_peer_cid returned -0x%x\n\n",
                        (unsigned int) -ret );
        return( ret );
    }

    if( cid_negotiated == MBEDTLS_SSL_CID_DISABLED )
    {
        if( opt.cid_enabled == MBEDTLS_SSL_CID_ENABLED )
        {
            mbedtls_printf( "(%s) Use of Connection ID was not offered by client.\n",
                            additional_description );
        }
    }
    else
    {
        size_t idx=0;
        mbedtls_printf( "(%s) Use of Connection ID has been negotiated.\n",
                        additional_description );
        mbedtls_printf( "(%s) Peer CID (length %u Bytes): ",
                        additional_description,
                        (unsigned) peer_cid_len );
        while( idx < peer_cid_len )
        {
            mbedtls_printf( "%02x ", peer_cid[ idx ] );
            idx++;
        }
        mbedtls_printf( "\n" );
    }

    return( 0 );
}
#endif /* MBEDTLS_SSL_DTLS_CONNECTION_ID */

int main( int argc, char *argv[] )
{
    int ret = 0, len, written, frags, exchanges_left;
    int query_config_ret = 0;
    io_ctx_t io_ctx;
    unsigned char* buf = 0;
#if defined(MBEDTLS_KEY_EXCHANGE_SOME_PSK_ENABLED)
#if defined(MBEDTLS_USE_PSA_CRYPTO)
    psa_algorithm_t alg = 0;
    psa_key_id_t psk_slot = 0;
#endif /* MBEDTLS_USE_PSA_CRYPTO */
    unsigned char psk[MBEDTLS_PSK_MAX_LEN];
    size_t psk_len = 0;
    psk_entry *psk_info = NULL;
#endif
    const char *pers = "ssl_server2";
    unsigned char client_ip[16] = { 0 };
    size_t cliip_len;
#if defined(MBEDTLS_SSL_COOKIE_C)
    mbedtls_ssl_cookie_ctx cookie_ctx;
#endif
#if defined(MBEDTLS_SSL_PROTO_TLS1_3_EXPERIMENTAL) && defined(MBEDTLS_ECP_C)
   /* list of named groups */
    mbedtls_ecp_group_id named_groups_list[NAMED_GROUPS_LIST_SIZE];
    /* list of signature algorithms */
    int sig_alg_list[SIG_ALG_LIST_SIZE];
    char *start;
#endif /* MBEDTLS_SSL_PROTO_TLS1_3_EXPERIMENTAL && MBEDTLS_ECP_C */


#if defined(MBEDTLS_X509_CRT_PARSE_C)
    mbedtls_x509_crt_profile crt_profile_for_test = mbedtls_x509_crt_profile_default;
#endif
    mbedtls_ssl_context ssl;
    mbedtls_ssl_config conf;
#if defined(MBEDTLS_TIMING_C)
    mbedtls_timing_delay_context timer;
#endif
#if defined(MBEDTLS_SSL_RENEGOTIATION)
    unsigned char renego_period[8] = { 0 };
#endif
#if defined(MBEDTLS_X509_CRT_PARSE_C)
    uint32_t flags;
    mbedtls_x509_crt cacert;
    mbedtls_x509_crt srvcert;
    mbedtls_pk_context pkey;
    mbedtls_x509_crt srvcert2;
    mbedtls_pk_context pkey2;
    int key_cert_init = 0, key_cert_init2 = 0;
#if defined(MBEDTLS_SSL_ASYNC_PRIVATE)
    ssl_async_key_context_t ssl_async_keys;
#endif /* MBEDTLS_SSL_ASYNC_PRIVATE */
#endif /* MBEDTLS_X509_CRT_PARSE_C */
#if defined(MBEDTLS_DHM_C) && defined(MBEDTLS_FS_IO)
    mbedtls_dhm_context dhm;
#endif
#if defined(MBEDTLS_SSL_CACHE_C)
    mbedtls_ssl_cache_context cache;
#endif
#if defined(MBEDTLS_SSL_SESSION_TICKETS) || defined(MBEDTLS_SSL_NEW_SESSION_TICKET)
    mbedtls_ssl_ticket_context ticket_ctx;
#endif
#if defined(SNI_OPTION)
    sni_entry *sni_info = NULL;
#endif
#if defined(MBEDTLS_ECP_C)
    mbedtls_ecp_group_id curve_list[CURVE_LIST_SIZE];
    const mbedtls_ecp_curve_info * curve_cur;
#endif
#if defined(MBEDTLS_SSL_ALPN)
    const char *alpn_list[ALPN_LIST_SIZE];
#endif
#if defined(MBEDTLS_MEMORY_BUFFER_ALLOC_C)
    unsigned char alloc_buf[MEMORY_HEAP_SIZE];
#endif

#if defined(MBEDTLS_SSL_DTLS_CONNECTION_ID)
    unsigned char cid[MBEDTLS_SSL_CID_IN_LEN_MAX];
    unsigned char cid_renego[MBEDTLS_SSL_CID_IN_LEN_MAX];
    size_t cid_len = 0;
    size_t cid_renego_len = 0;
#endif
#if defined(MBEDTLS_SSL_CONTEXT_SERIALIZATION)
    unsigned char *context_buf = NULL;
    size_t context_buf_len = 0;
#endif

    int i;
    char *p, *q;
    const int *list;
#if defined(MBEDTLS_USE_PSA_CRYPTO)
    psa_status_t status;
#endif
#if defined(MBEDTLS_SSL_EXPORT_KEYS)
#if defined(MBEDTLS_SSL_PROTO_TLS1) || defined(MBEDTLS_SSL_PROTO_TLS1_1) || \
    defined(MBEDTLS_SSL_PROTO_TLS1_2)
    unsigned char eap_tls_keymaterial[16];
    unsigned char eap_tls_iv[8];
    const char* eap_tls_label = "client EAP encryption";
#endif /* MBEDTLS_SSL_PROTO_TLS1 || MBEDTLS_SSL_PROTO_TLS1_1 || \
          MBEDTLS_SSL_PROTO_TLS1_2 */
    eap_tls_keys eap_tls_keying;
#if defined( MBEDTLS_SSL_DTLS_SRTP )
    /*! master keys and master salt for SRTP generated during handshake */
     unsigned char dtls_srtp_key_material[MBEDTLS_TLS_SRTP_MAX_KEY_MATERIAL_LENGTH];
     const char* dtls_srtp_label = "EXTRACTOR-dtls_srtp";
     dtls_srtp_keys dtls_srtp_keying;
     const mbedtls_ssl_srtp_profile default_profiles[] = {
         MBEDTLS_TLS_SRTP_AES128_CM_HMAC_SHA1_80,
         MBEDTLS_TLS_SRTP_AES128_CM_HMAC_SHA1_32,
         MBEDTLS_TLS_SRTP_NULL_HMAC_SHA1_80,
         MBEDTLS_TLS_SRTP_NULL_HMAC_SHA1_32,
         MBEDTLS_TLS_SRTP_UNSET
     };
#endif /* MBEDTLS_SSL_DTLS_SRTP */
#endif /* MBEDTLS_SSL_EXPORT_KEYS */

#if defined(MBEDTLS_MEMORY_BUFFER_ALLOC_C)
    mbedtls_memory_buffer_alloc_init( alloc_buf, sizeof(alloc_buf) );
#if defined(MBEDTLS_MEMORY_DEBUG)
    size_t current_heap_memory, peak_heap_memory, heap_blocks;
#endif  /* MBEDTLS_MEMORY_DEBUG */
#endif  /* MBEDTLS_MEMORY_BUFFER_ALLOC_C */

#if defined(MBEDTLS_TEST_HOOKS)
    test_hooks_init( );
#endif /* MBEDTLS_TEST_HOOKS */

    /*
     * Make sure memory references are valid in case we exit early.
     */
    mbedtls_net_init( &client_fd );
    mbedtls_net_init( &listen_fd );
    mbedtls_ssl_init( &ssl );
    mbedtls_ssl_config_init( &conf );
    rng_init( &rng );
#if defined(MBEDTLS_X509_CRT_PARSE_C)
    mbedtls_x509_crt_init( &cacert );
    mbedtls_x509_crt_init( &srvcert );
    mbedtls_pk_init( &pkey );
    mbedtls_x509_crt_init( &srvcert2 );
    mbedtls_pk_init( &pkey2 );
#if defined(MBEDTLS_SSL_ASYNC_PRIVATE)
    memset( &ssl_async_keys, 0, sizeof( ssl_async_keys ) );
#endif
#endif
#if defined(MBEDTLS_DHM_C) && defined(MBEDTLS_FS_IO)
    mbedtls_dhm_init( &dhm );
#endif
#if defined(MBEDTLS_SSL_CACHE_C)
    mbedtls_ssl_cache_init( &cache );
#endif
#if defined(MBEDTLS_SSL_SESSION_TICKETS) || defined(MBEDTLS_SSL_NEW_SESSION_TICKET)
    mbedtls_ssl_ticket_init( &ticket_ctx );
#endif
#if defined(MBEDTLS_SSL_ALPN)
    memset( (void *) alpn_list, 0, sizeof( alpn_list ) );
#endif
#if defined(MBEDTLS_ECP_C) && defined(MBEDTLS_SSL_PROTO_TLS1_3_EXPERIMENTAL)
    memset((void *)named_groups_list, MBEDTLS_ECP_DP_NONE, sizeof(named_groups_list));
#endif

#if defined(MBEDTLS_SSL_COOKIE_C)
    mbedtls_ssl_cookie_init( &cookie_ctx );
#endif

#if defined(MBEDTLS_USE_PSA_CRYPTO)
    status = psa_crypto_init();
    if( status != PSA_SUCCESS )
    {
        mbedtls_fprintf( stderr, "Failed to initialize PSA Crypto implementation: %d\n",
                         (int) status );
        ret = MBEDTLS_ERR_SSL_HW_ACCEL_FAILED;
        goto exit;
    }
#endif  /* MBEDTLS_USE_PSA_CRYPTO */
#if defined(MBEDTLS_PSA_CRYPTO_EXTERNAL_RNG)
    mbedtls_test_enable_insecure_external_rng( );
#endif  /* MBEDTLS_PSA_CRYPTO_EXTERNAL_RNG */

#if !defined(_WIN32)
    /* Abort cleanly on SIGTERM and SIGINT */
    signal( SIGTERM, term_handler );
    signal( SIGINT, term_handler );
#endif

    if( argc == 0 )
    {
    usage:
        if( ret == 0 )
            ret = 1;

        mbedtls_printf( USAGE1 );
        mbedtls_printf( USAGE2 );
        mbedtls_printf( USAGE3 );
#if defined(MBEDTLS_SSL_PROTO_TLS1_3_EXPERIMENTAL)
        mbedtls_printf( USAGE5 );
#else
        mbedtls_printf( USAGE4 );
#endif /* MBEDTLS_SSL_PROTO_TLS1_3_EXPERIMENTAL */

        list = mbedtls_ssl_list_ciphersuites();
        while( *list )
        {
            mbedtls_printf(" %-42s", mbedtls_ssl_get_ciphersuite_name( *list ) );
            list++;
            if( !*list )
                break;
            mbedtls_printf(" %s\n", mbedtls_ssl_get_ciphersuite_name( *list ) );
            list++;
        }
        mbedtls_printf("\n");
        goto exit;
    }

    opt.buffer_size         = DFL_IO_BUF_LEN;
    opt.server_addr         = DFL_SERVER_ADDR;
    opt.server_port         = DFL_SERVER_PORT;
    opt.debug_level         = DFL_DEBUG_LEVEL;
    opt.event               = DFL_EVENT;
    opt.response_size       = DFL_RESPONSE_SIZE;
    opt.nbio                = DFL_NBIO;
    opt.cid_enabled         = DFL_CID_ENABLED;
    opt.cid_enabled_renego  = DFL_CID_ENABLED_RENEGO;
    opt.cid_val             = DFL_CID_VALUE;
    opt.cid_val_renego      = DFL_CID_VALUE_RENEGO;
    opt.read_timeout        = DFL_READ_TIMEOUT;
    opt.ca_file             = DFL_CA_FILE;
    opt.ca_path             = DFL_CA_PATH;
    opt.crt_file            = DFL_CRT_FILE;
    opt.key_file            = DFL_KEY_FILE;
    opt.key_pwd             = DFL_KEY_PWD;
    opt.crt_file2           = DFL_CRT_FILE2;
    opt.key_file2           = DFL_KEY_FILE2;
    opt.key_pwd2            = DFL_KEY_PWD2;
    opt.async_operations    = DFL_ASYNC_OPERATIONS;
    opt.async_private_delay1 = DFL_ASYNC_PRIVATE_DELAY1;
    opt.async_private_delay2 = DFL_ASYNC_PRIVATE_DELAY2;
    opt.async_private_error = DFL_ASYNC_PRIVATE_ERROR;
    opt.psk                 = DFL_PSK;
    opt.key_exchange_modes = DFL_KEY_EXCHANGE_MODES;
#if defined(MBEDTLS_SSL_NEW_SESSION_TICKET)
    opt.ticket_flags        = DFL_TICKET_FLAGS;
#endif /* MBEDTLS_SSL_NEW_SESSION_TICKET */
    opt.early_data          = DFL_EARLY_DATA;
    opt.sig_algs            = DFL_SIG_ALGS;
#if defined(MBEDTLS_USE_PSA_CRYPTO)
    opt.psk_opaque          = DFL_PSK_OPAQUE;
    opt.psk_list_opaque     = DFL_PSK_LIST_OPAQUE;
#endif
#if defined(MBEDTLS_X509_TRUSTED_CERTIFICATE_CALLBACK)
    opt.ca_callback         = DFL_CA_CALLBACK;
#endif
    opt.psk_identity        = DFL_PSK_IDENTITY;
    opt.psk_list            = DFL_PSK_LIST;
    opt.ecjpake_pw          = DFL_ECJPAKE_PW;
    opt.force_ciphersuite[0]= DFL_FORCE_CIPHER;
    opt.renegotiation       = DFL_RENEGOTIATION;
    opt.allow_legacy        = DFL_ALLOW_LEGACY;
    opt.renegotiate         = DFL_RENEGOTIATE;
    opt.renego_delay        = DFL_RENEGO_DELAY;
    opt.renego_period       = DFL_RENEGO_PERIOD;
    opt.exchanges           = DFL_EXCHANGES;
    opt.min_version         = DFL_MIN_VERSION;
    opt.max_version         = DFL_MAX_VERSION;
    opt.allow_sha1          = DFL_SHA1;
    opt.auth_mode           = DFL_AUTH_MODE;
    opt.cert_req_ca_list    = DFL_CERT_REQ_CA_LIST;
    opt.mfl_code            = DFL_MFL_CODE;
    opt.trunc_hmac          = DFL_TRUNC_HMAC;
    opt.tickets             = DFL_TICKETS;
    opt.ticket_timeout      = DFL_TICKET_TIMEOUT;
    opt.cache_max           = DFL_CACHE_MAX;
    opt.cache_timeout       = DFL_CACHE_TIMEOUT;
    opt.sni                 = DFL_SNI;
    opt.alpn_string         = DFL_ALPN_STRING;
    opt.curves              = DFL_CURVES;
    opt.dhm_file            = DFL_DHM_FILE;
    opt.transport           = DFL_TRANSPORT;
    opt.cookies             = DFL_COOKIES;
    opt.anti_replay         = DFL_ANTI_REPLAY;
    opt.hs_to_min           = DFL_HS_TO_MIN;
    opt.hs_to_max           = DFL_HS_TO_MAX;
    opt.dtls_mtu            = DFL_DTLS_MTU;
    opt.dgram_packing       = DFL_DGRAM_PACKING;
    opt.badmac_limit        = DFL_BADMAC_LIMIT;
    opt.extended_ms         = DFL_EXTENDED_MS;
    opt.etm                 = DFL_ETM;
    opt.serialize           = DFL_SERIALIZE;
    opt.context_file        = DFL_CONTEXT_FILE;
    opt.eap_tls             = DFL_EAP_TLS;
    opt.reproducible        = DFL_REPRODUCIBLE;
    opt.nss_keylog          = DFL_NSS_KEYLOG;
    opt.nss_keylog_file     = DFL_NSS_KEYLOG_FILE;
    opt.query_config_mode   = DFL_QUERY_CONFIG_MODE;
    opt.use_srtp            = DFL_USE_SRTP;
    opt.force_srtp_profile  = DFL_SRTP_FORCE_PROFILE;
    opt.support_mki         = DFL_SRTP_SUPPORT_MKI;

    for( i = 1; i < argc; i++ )
    {
        p = argv[i];
        if( ( q = strchr( p, '=' ) ) == NULL )
            goto usage;
        *q++ = '\0';

        if( strcmp( p, "server_port" ) == 0 )
            opt.server_port = q;
        else if( strcmp( p, "server_addr" ) == 0 )
            opt.server_addr = q;
        else if( strcmp( p, "dtls" ) == 0 )
        {
            int t = atoi( q );
            if( t == 0 )
                opt.transport = MBEDTLS_SSL_TRANSPORT_STREAM;
            else if( t == 1 )
                opt.transport = MBEDTLS_SSL_TRANSPORT_DATAGRAM;
            else
                goto usage;
        }
        else if( strcmp( p, "debug_level" ) == 0 )
        {
            opt.debug_level = atoi( q );
            if( opt.debug_level < 0 || opt.debug_level > 65535 )
                goto usage;
        }
        else if( strcmp( p, "nbio" ) == 0 )
        {
            opt.nbio = atoi( q );
            if( opt.nbio < 0 || opt.nbio > 2 )
                goto usage;
        }
        else if( strcmp( p, "event" ) == 0 )
        {
            opt.event = atoi( q );
            if( opt.event < 0 || opt.event > 2 )
                goto usage;
        }
        else if( strcmp( p, "read_timeout" ) == 0 )
            opt.read_timeout = atoi( q );
        else if( strcmp( p, "buffer_size" ) == 0 )
        {
            opt.buffer_size = atoi( q );
            if( opt.buffer_size < 1 )
                goto usage;
        }
        else if( strcmp( p, "response_size" ) == 0 )
        {
            opt.response_size = atoi( q );
            if( opt.response_size < 0 || opt.response_size > MBEDTLS_SSL_OUT_CONTENT_LEN )
                goto usage;
            if( opt.buffer_size < opt.response_size )
                opt.buffer_size = opt.response_size;
        }
        else if( strcmp( p, "ca_file" ) == 0 )
            opt.ca_file = q;
        else if( strcmp( p, "ca_path" ) == 0 )
            opt.ca_path = q;
        else if( strcmp( p, "crt_file" ) == 0 )
            opt.crt_file = q;
        else if( strcmp( p, "key_file" ) == 0 )
            opt.key_file = q;
        else if( strcmp( p, "key_pwd" ) == 0 )
            opt.key_pwd = q;
        else if( strcmp( p, "crt_file2" ) == 0 )
            opt.crt_file2 = q;
        else if( strcmp( p, "key_file2" ) == 0 )
            opt.key_file2 = q;
        else if( strcmp( p, "key_pwd2" ) == 0 )
            opt.key_pwd2 = q;
        else if( strcmp( p, "dhm_file" ) == 0 )
            opt.dhm_file = q;
#if defined(MBEDTLS_SSL_ASYNC_PRIVATE)
        else if( strcmp( p, "async_operations" ) == 0 )
            opt.async_operations = q;
        else if( strcmp( p, "async_private_delay1" ) == 0 )
            opt.async_private_delay1 = atoi( q );
        else if( strcmp( p, "async_private_delay2" ) == 0 )
            opt.async_private_delay2 = atoi( q );
        else if( strcmp( p, "async_private_error" ) == 0 )
        {
            int n = atoi( q );
            if( n < -SSL_ASYNC_INJECT_ERROR_MAX ||
                n > SSL_ASYNC_INJECT_ERROR_MAX )
            {
                ret = 2;
                goto usage;
            }
            opt.async_private_error = n;
        }
#endif /* MBEDTLS_SSL_ASYNC_PRIVATE */
#if defined(MBEDTLS_SSL_DTLS_CONNECTION_ID)
        else if( strcmp( p, "cid" ) == 0 )
        {
            opt.cid_enabled = atoi( q );
            if( opt.cid_enabled != 0 && opt.cid_enabled != 1 )
                goto usage;
        }
        else if( strcmp( p, "cid_renego" ) == 0 )
        {
            opt.cid_enabled_renego = atoi( q );
            if( opt.cid_enabled_renego != 0 && opt.cid_enabled_renego != 1 )
                goto usage;
        }
        else if( strcmp( p, "cid_val" ) == 0 )
        {
            opt.cid_val = q;
        }
        else if( strcmp( p, "cid_val_renego" ) == 0 )
        {
            opt.cid_val_renego = q;
        }
#endif /* MBEDTLS_SSL_DTLS_CONNECTION_ID */
        else if( strcmp( p, "psk" ) == 0 )
            opt.psk = q;
#if defined(MBEDTLS_USE_PSA_CRYPTO)
        else if( strcmp( p, "psk_opaque" ) == 0 )
            opt.psk_opaque = atoi( q );
        else if( strcmp( p, "psk_list_opaque" ) == 0 )
            opt.psk_list_opaque = atoi( q );
#endif
#if defined(MBEDTLS_X509_TRUSTED_CERTIFICATE_CALLBACK)
        else if( strcmp( p, "ca_callback" ) == 0)
            opt.ca_callback = atoi( q );
#endif
        else if( strcmp( p, "psk_identity" ) == 0 )
            opt.psk_identity = q;
        else if( strcmp( p, "psk_list" ) == 0 )
            opt.psk_list = q;
        else if( strcmp( p, "ecjpake_pw" ) == 0 )
            opt.ecjpake_pw = q;
        else if( strcmp( p, "force_ciphersuite" ) == 0 )
        {
            opt.force_ciphersuite[0] = mbedtls_ssl_get_ciphersuite_id( q );

            if( opt.force_ciphersuite[0] == 0 )
            {
                ret = 2;
                goto usage;
            }
            opt.force_ciphersuite[1] = 0;
        }
        else if( strcmp( p, "curves" ) == 0 )
            opt.curves = q;
        else if( strcmp( p, "renegotiation" ) == 0 )
        {
            opt.renegotiation = (atoi( q )) ?
                MBEDTLS_SSL_RENEGOTIATION_ENABLED :
                MBEDTLS_SSL_RENEGOTIATION_DISABLED;
        }
        else if( strcmp( p, "allow_legacy" ) == 0 )
        {
            switch( atoi( q ) )
            {
                case -1:
                    opt.allow_legacy = MBEDTLS_SSL_LEGACY_BREAK_HANDSHAKE;
                    break;
                case 0:
                    opt.allow_legacy = MBEDTLS_SSL_LEGACY_NO_RENEGOTIATION;
                    break;
                case 1:
                    opt.allow_legacy = MBEDTLS_SSL_LEGACY_ALLOW_RENEGOTIATION;
                    break;
                default: goto usage;
            }
        }
        else if( strcmp( p, "renegotiate" ) == 0 )
        {
            opt.renegotiate = atoi( q );
            if( opt.renegotiate < 0 || opt.renegotiate > 1 )
                goto usage;
        }
        else if( strcmp( p, "renego_delay" ) == 0 )
        {
            opt.renego_delay = atoi( q );
        }
        else if( strcmp( p, "renego_period" ) == 0 )
        {
#if defined(_MSC_VER)
            opt.renego_period = _strtoui64( q, NULL, 10 );
#else
            if( sscanf( q, "%" SCNu64, &opt.renego_period ) != 1 )
                goto usage;
#endif /* _MSC_VER */
            if( opt.renego_period < 2 )
                goto usage;
        }
        else if( strcmp( p, "exchanges" ) == 0 )
        {
            opt.exchanges = atoi( q );
            if( opt.exchanges < 0 )
                goto usage;
        }
#if defined(MBEDTLS_SSL_PROTO_TLS1_3_EXPERIMENTAL)

#if defined(MBEDTLS_ZERO_RTT)
        else if( strcmp( p, "early_data" ) == 0 )
        {
            int early_data_val = atoi( q );
            switch( early_data_val )
            {
                case 0:
                    opt.early_data = MBEDTLS_SSL_EARLY_DATA_DISABLED;
                    break;
                default:
                    opt.early_data = MBEDTLS_SSL_EARLY_DATA_ENABLED;
                    opt.early_data_max = (size_t) early_data_val;
                    break;
            }
        }
#endif /* MBEDTLS_ZERO_RTT */

#if defined(MBEDTLS_ECP_C)
        else if( strcmp( p, "named_groups" ) == 0 )
            opt.named_groups_string = q;
        else if( strcmp( p, "sig_algs" ) == 0 )
            opt.sig_algs = q;
#endif /* MBEDTLS_ECP_C */

        else if( strcmp( p, "key_exchange_modes" ) == 0 )
        {
            if( strcmp( q, "psk" ) == 0 )
                opt.key_exchange_modes = MBEDTLS_SSL_TLS13_KEY_EXCHANGE_MODE_PSK_KE;
            else if( strcmp(q, "psk_dhe" ) == 0 )
                opt.key_exchange_modes = MBEDTLS_SSL_TLS13_KEY_EXCHANGE_MODE_PSK_DHE_KE;
            else if( strcmp(q, "ecdhe_ecdsa" ) == 0 )
                opt.key_exchange_modes = MBEDTLS_SSL_TLS13_KEY_EXCHANGE_MODE_ECDHE_ECDSA;
            else if( strcmp( q, "psk_all" ) == 0 )
                opt.key_exchange_modes = MBEDTLS_SSL_TLS13_KEY_EXCHANGE_MODE_PSK_ALL;
            else if( strcmp( q, "all" ) == 0 )
                opt.key_exchange_modes = MBEDTLS_SSL_TLS13_KEY_EXCHANGE_MODE_ALL;
            else goto usage;
        }
#endif /* MBEDTLS_SSL_PROTO_TLS1_3_EXPERIMENTAL */
        else if( strcmp( p, "min_version" ) == 0 )
        {
            if( strcmp( q, "tls1_2" ) == 0 ||
                     strcmp( q, "dtls1_2" ) == 0 )
                opt.min_version = MBEDTLS_SSL_MINOR_VERSION_3;
#if defined(MBEDTLS_SSL_PROTO_TLS1_3_EXPERIMENTAL)
<<<<<<< HEAD
            else if( strcmp( q, "tls1_3" ) == 0 ||
                     strcmp( q, "dtls1_3" ) == 0 )
=======
            else if( strcmp( q, "tls1_3" ) == 0 )
>>>>>>> b9930e7d
                opt.min_version = MBEDTLS_SSL_MINOR_VERSION_4;
#endif /* MBEDTLS_SSL_PROTO_TLS1_3_EXPERIMENTAL */
            else
                goto usage;
        }
        else if( strcmp( p, "max_version" ) == 0 )
        {
            if( strcmp( q, "tls1_2" ) == 0 ||
                     strcmp( q, "dtls1_2" ) == 0 )
                opt.max_version = MBEDTLS_SSL_MINOR_VERSION_3;
#if defined(MBEDTLS_SSL_PROTO_TLS1_3_EXPERIMENTAL)
<<<<<<< HEAD
            else if( strcmp( q, "tls1_3" ) == 0 ||
                     strcmp( q, "dtls1_3" ) == 0 )
                opt.min_version = MBEDTLS_SSL_MINOR_VERSION_4;
=======
            else if( strcmp( q, "tls1_3" ) == 0 )
                opt.max_version = MBEDTLS_SSL_MINOR_VERSION_4;
>>>>>>> b9930e7d
#endif /* MBEDTLS_SSL_PROTO_TLS1_3_EXPERIMENTAL */
            else
                goto usage;
        }
        else if( strcmp( p, "allow_sha1" ) == 0 )
        {
            switch( atoi( q ) )
            {
                case 0:     opt.allow_sha1 = 0;   break;
                case 1:     opt.allow_sha1 = 1;    break;
                default:    goto usage;
            }
        }
        else if( strcmp( p, "force_version" ) == 0 )
        {
            if( strcmp( q, "tls1_2" ) == 0 )
            {
                opt.min_version = MBEDTLS_SSL_MINOR_VERSION_3;
                opt.max_version = MBEDTLS_SSL_MINOR_VERSION_3;
            }
#if defined(MBEDTLS_SSL_PROTO_TLS1_3_EXPERIMENTAL)
            else if( strcmp( q, "tls1_3" ) == 0 )
            {
                opt.min_version = MBEDTLS_SSL_MINOR_VERSION_4;
                opt.max_version = MBEDTLS_SSL_MINOR_VERSION_4;
            }
#endif /* MBEDTLS_SSL_PROTO_TLS1_3_EXPERIMENTAL */
            else if( strcmp( q, "dtls1_2" ) == 0 )
            {
                opt.min_version = MBEDTLS_SSL_MINOR_VERSION_3;
                opt.max_version = MBEDTLS_SSL_MINOR_VERSION_3;
                opt.transport = MBEDTLS_SSL_TRANSPORT_DATAGRAM;
            }
#if defined(MBEDTLS_SSL_PROTO_TLS1_3_EXPERIMENTAL)
<<<<<<< HEAD
            else if( strcmp( q, "dtls1_3" ) == 0 )
            {
                opt.min_version = MBEDTLS_SSL_MINOR_VERSION_4;
                opt.max_version = MBEDTLS_SSL_MINOR_VERSION_4;
                opt.transport = MBEDTLS_SSL_TRANSPORT_DATAGRAM;
=======
            else if( strcmp( q, "tls1_3" ) == 0 )
            {
                opt.min_version = MBEDTLS_SSL_MINOR_VERSION_4;
                opt.max_version = MBEDTLS_SSL_MINOR_VERSION_4;
>>>>>>> b9930e7d
            }
#endif /* MBEDTLS_SSL_PROTO_TLS1_3_EXPERIMENTAL */
            else
                goto usage;
        }
        else if( strcmp( p, "auth_mode" ) == 0 )
        {
            if( ( opt.auth_mode = get_auth_mode( q ) ) < 0 )
                goto usage;
        }
        else if( strcmp( p, "cert_req_ca_list" ) == 0 )
        {
            opt.cert_req_ca_list = atoi( q );
            if( opt.cert_req_ca_list < 0 || opt.cert_req_ca_list > 1 )
                goto usage;
        }
        else if( strcmp( p, "max_frag_len" ) == 0 )
        {
            if( strcmp( q, "512" ) == 0 )
                opt.mfl_code = MBEDTLS_SSL_MAX_FRAG_LEN_512;
            else if( strcmp( q, "1024" ) == 0 )
                opt.mfl_code = MBEDTLS_SSL_MAX_FRAG_LEN_1024;
            else if( strcmp( q, "2048" ) == 0 )
                opt.mfl_code = MBEDTLS_SSL_MAX_FRAG_LEN_2048;
            else if( strcmp( q, "4096" ) == 0 )
                opt.mfl_code = MBEDTLS_SSL_MAX_FRAG_LEN_4096;
            else
                goto usage;
        }
        else if( strcmp( p, "alpn" ) == 0 )
        {
            opt.alpn_string = q;
        }
        else if( strcmp( p, "trunc_hmac" ) == 0 )
        {
            switch( atoi( q ) )
            {
                case 0: opt.trunc_hmac = MBEDTLS_SSL_TRUNC_HMAC_DISABLED; break;
                case 1: opt.trunc_hmac = MBEDTLS_SSL_TRUNC_HMAC_ENABLED; break;
                default: goto usage;
            }
        }
        else if( strcmp( p, "extended_ms" ) == 0 )
        {
            switch( atoi( q ) )
            {
                case 0:
                    opt.extended_ms = MBEDTLS_SSL_EXTENDED_MS_DISABLED;
                    break;
                case 1:
                    opt.extended_ms = MBEDTLS_SSL_EXTENDED_MS_ENABLED;
                    break;
                default: goto usage;
            }
        }
        else if( strcmp( p, "etm" ) == 0 )
        {
            switch( atoi( q ) )
            {
                case 0: opt.etm = MBEDTLS_SSL_ETM_DISABLED; break;
                case 1: opt.etm = MBEDTLS_SSL_ETM_ENABLED; break;
                default: goto usage;
            }
        }
        else if( strcmp( p, "tickets" ) == 0 )
        {
            opt.tickets = atoi( q );
            if( opt.tickets < 0 || opt.tickets > 1 )
                goto usage;
        }
        else if( strcmp( p, "ticket_timeout" ) == 0 )
        {
            opt.ticket_timeout = atoi( q );
            if( opt.ticket_timeout < 0 )
                goto usage;
        }
#if defined(MBEDTLS_SSL_NEW_SESSION_TICKET)
        else if( strcmp( p, "ticket_flags" ) == 0 )
        {
            mbedtls_ssl_ticket_flags temp = atoi( q );
            if( ( temp & ( mbedtls_ssl_ticket_flags ) allow_early_data ) || ( temp & ( mbedtls_ssl_ticket_flags ) allow_dhe_resumption ) || ( temp & ( mbedtls_ssl_ticket_flags ) allow_psk_resumption ) )
            {
                opt.ticket_flags = temp & ( mbedtls_ssl_ticket_flags ) allow_early_data & ( mbedtls_ssl_ticket_flags ) allow_dhe_resumption & ( mbedtls_ssl_ticket_flags ) allow_psk_resumption;
            } else goto usage;
        }
#endif
        else if( strcmp( p, "cache_max" ) == 0 )
        {
            opt.cache_max = atoi( q );
            if( opt.cache_max < 0 )
                goto usage;
        }
        else if( strcmp( p, "cache_timeout" ) == 0 )
        {
            opt.cache_timeout = atoi( q );
            if( opt.cache_timeout < 0 )
                goto usage;
        }
        else if( strcmp( p, "cookies" ) == 0 )
        {
            opt.cookies = atoi( q );
#if defined(MBEDTLS_SSL_PROTO_TLS1_3_EXPERIMENTAL)
            if( opt.cookies < -1 || opt.cookies > 2 )
                goto usage;
#else
            if( opt.cookies < -1 || opt.cookies > 1 )
                goto usage;
#endif /* MBEDTLS_SSL_PROTO_TLS1_3_EXPERIMENTAL */
        }
        else if( strcmp( p, "anti_replay" ) == 0 )
        {
            opt.anti_replay = atoi( q );
            if( opt.anti_replay < 0 || opt.anti_replay > 1)
                goto usage;
        }
        else if( strcmp( p, "badmac_limit" ) == 0 )
        {
            opt.badmac_limit = atoi( q );
            if( opt.badmac_limit < 0 )
                goto usage;
        }
        else if( strcmp( p, "hs_timeout" ) == 0 )
        {
            if( ( p = strchr( q, '-' ) ) == NULL )
                goto usage;
            *p++ = '\0';
            opt.hs_to_min = atoi( q );
            opt.hs_to_max = atoi( p );
            if( opt.hs_to_min == 0 || opt.hs_to_max < opt.hs_to_min )
                goto usage;
        }
        else if( strcmp( p, "mtu" ) == 0 )
        {
            opt.dtls_mtu = atoi( q );
            if( opt.dtls_mtu < 0 )
                goto usage;
        }
        else if( strcmp( p, "dgram_packing" ) == 0 )
        {
            opt.dgram_packing = atoi( q );
            if( opt.dgram_packing != 0 &&
                opt.dgram_packing != 1 )
            {
                goto usage;
            }
        }
        else if( strcmp( p, "sni" ) == 0 )
        {
            opt.sni = q;
        }
        else if( strcmp( p, "query_config" ) == 0 )
        {
            opt.query_config_mode = 1;
            query_config_ret = query_config( q );
            goto exit;
        }
        else if( strcmp( p, "serialize") == 0 )
        {
            opt.serialize = atoi( q );
            if( opt.serialize < 0 || opt.serialize > 2)
                goto usage;
        }
        else if( strcmp( p, "context_file") == 0 )
        {
            opt.context_file = q;
        }
        else if( strcmp( p, "eap_tls" ) == 0 )
        {
#if defined(MBEDTLS_SSL_PROTO_TLS1_3_EXPERIMENTAL)
            mbedtls_printf( "Error: eap_tls is not supported in TLS 1.3.\n" );
            goto usage;
#else
            opt.eap_tls = atoi( q );
            if( opt.eap_tls < 0 || opt.eap_tls > 1 )
                goto usage;
#endif
        }
        else if( strcmp( p, "reproducible" ) == 0 )
        {
            opt.reproducible = 1;
        }
        else if( strcmp( p, "nss_keylog" ) == 0 )
        {
            opt.nss_keylog = atoi( q );
            if( opt.nss_keylog < 0 || opt.nss_keylog > 1 )
                goto usage;
        }
        else if( strcmp( p, "nss_keylog_file" ) == 0 )
        {
            opt.nss_keylog_file = q;
        }
        else if( strcmp( p, "use_srtp" ) == 0 )
        {
            opt.use_srtp = atoi ( q );
        }
        else if( strcmp( p, "srtp_force_profile" ) == 0 )
        {
            opt.force_srtp_profile = atoi( q );
        }
        else if( strcmp( p, "support_mki" ) == 0 )
        {
            opt.support_mki = atoi( q );
        }
        else
            goto usage;
    }

    if( opt.nss_keylog != 0 && opt.eap_tls != 0 )
    {
        mbedtls_printf( "Error: eap_tls and nss_keylog options cannot be used together.\n" );
        goto usage;
    }

    /* Event-driven IO is incompatible with the above custom
     * receive and send functions, as the polling builds on
     * refers to the underlying net_context. */
    if( opt.event == 1 && opt.nbio != 1 )
    {
        mbedtls_printf( "Warning: event-driven IO mandates nbio=1 - overwrite\n" );
        opt.nbio = 1;
    }

#if defined(MBEDTLS_DEBUG_C)
    mbedtls_debug_set_threshold( opt.debug_level );
#endif
    buf = mbedtls_calloc( 1, opt.buffer_size + 1 );
    if( buf == NULL )
    {
        mbedtls_printf( "Could not allocate %u bytes\n", opt.buffer_size );
        ret = 3;
        goto exit;
    }

#if defined(MBEDTLS_USE_PSA_CRYPTO)
    if( opt.psk_opaque != 0 )
    {
        if( strlen( opt.psk ) == 0 )
        {
            mbedtls_printf( "psk_opaque set but no psk to be imported specified.\n" );
            ret = 2;
            goto usage;
        }

        if( opt.force_ciphersuite[0] <= 0 )
        {
            mbedtls_printf( "opaque PSKs are only supported in conjunction with forcing TLS 1.2 and a PSK-only ciphersuite through the 'force_ciphersuite' option.\n" );
            ret = 2;
            goto usage;
        }
    }

    if( opt.psk_list_opaque != 0 )
    {
        if( opt.psk_list == NULL )
        {
            mbedtls_printf( "psk_slot set but no psk to be imported specified.\n" );
            ret = 2;
            goto usage;
        }

        if( opt.force_ciphersuite[0] <= 0 )
        {
            mbedtls_printf( "opaque PSKs are only supported in conjunction with forcing TLS 1.2 and a PSK-only ciphersuite through the 'force_ciphersuite' option.\n" );
            ret = 2;
            goto usage;
        }
    }
#endif /* MBEDTLS_USE_PSA_CRYPTO */

    if( opt.force_ciphersuite[0] > 0 )
    {
        const mbedtls_ssl_ciphersuite_t *ciphersuite_info;
        ciphersuite_info =
            mbedtls_ssl_ciphersuite_from_id( opt.force_ciphersuite[0] );

        if( opt.max_version != -1 &&
            ciphersuite_info->min_minor_ver > opt.max_version )
        {
            mbedtls_printf( "forced ciphersuite not allowed with this protocol version\n" );
            ret = 2;
            goto usage;
        }
        if( opt.min_version != -1 &&
            ciphersuite_info->max_minor_ver < opt.min_version )
        {
            mbedtls_printf( "forced ciphersuite not allowed with this protocol version\n" );
            ret = 2;
            goto usage;
        }

        /* If we select a version that's not supported by
         * this suite, then there will be no common ciphersuite... */
        if( opt.max_version == -1 ||
            opt.max_version > ciphersuite_info->max_minor_ver )
        {
            opt.max_version = ciphersuite_info->max_minor_ver;
        }
        if( opt.min_version < ciphersuite_info->min_minor_ver )
        {
            opt.min_version = ciphersuite_info->min_minor_ver;
        }

#if defined(MBEDTLS_USE_PSA_CRYPTO)
        if( opt.psk_opaque != 0 || opt.psk_list_opaque != 0 )
        {
            /* Ensure that the chosen ciphersuite is PSK-only; we must know
             * the ciphersuite in advance to set the correct policy for the
             * PSK key slot. This limitation might go away in the future. */
            if( ciphersuite_info->key_exchange != MBEDTLS_KEY_EXCHANGE_PSK ||
                opt.min_version != MBEDTLS_SSL_MINOR_VERSION_3 )
            {
                mbedtls_printf( "opaque PSKs are only supported in conjunction with forcing TLS 1.2 and a PSK-only ciphersuite through the 'force_ciphersuite' option.\n" );
                ret = 2;
                goto usage;
            }

            /* Determine KDF algorithm the opaque PSK will be used in. */
#if defined(MBEDTLS_SHA384_C)
            if( ciphersuite_info->mac == MBEDTLS_MD_SHA384 )
                alg = PSA_ALG_TLS12_PSK_TO_MS(PSA_ALG_SHA_384);
            else
#endif /* MBEDTLS_SHA384_C */
                alg = PSA_ALG_TLS12_PSK_TO_MS(PSA_ALG_SHA_256);
        }
#endif /* MBEDTLS_USE_PSA_CRYPTO */
    }

#if defined(MBEDTLS_SSL_DTLS_CONNECTION_ID)
    if( mbedtls_test_unhexify( cid, sizeof( cid ),
                       opt.cid_val, &cid_len ) != 0 )
    {
        mbedtls_printf( "CID not valid hex\n" );
        goto exit;
    }

    /* Keep CID settings for renegotiation unless
     * specified otherwise. */
    if( opt.cid_enabled_renego == DFL_CID_ENABLED_RENEGO )
        opt.cid_enabled_renego = opt.cid_enabled;
    if( opt.cid_val_renego == DFL_CID_VALUE_RENEGO )
        opt.cid_val_renego = opt.cid_val;

    if( mbedtls_test_unhexify( cid_renego, sizeof( cid_renego ),
                       opt.cid_val_renego, &cid_renego_len ) != 0 )
    {
        mbedtls_printf( "CID not valid hex\n" );
        goto exit;
    }
#endif /* MBEDTLS_SSL_DTLS_CONNECTION_ID */

#if defined(MBEDTLS_KEY_EXCHANGE_SOME_PSK_ENABLED)
    /*
     * Unhexify the pre-shared key and parse the list if any given
     */
    if( mbedtls_test_unhexify( psk, sizeof( psk ),
                       opt.psk, &psk_len ) != 0 )
    {
        mbedtls_printf( "pre-shared key not valid hex\n" );
        goto exit;
    }

    if( opt.psk_list != NULL )
    {
        if( ( psk_info = psk_parse( opt.psk_list ) ) == NULL )
        {
            mbedtls_printf( "psk_list invalid" );
            goto exit;
        }
    }
#endif /* MBEDTLS_KEY_EXCHANGE_SOME_PSK_ENABLED */

#if defined(MBEDTLS_ECP_C)
    if( opt.curves != NULL )
    {
        p = (char *) opt.curves;
        i = 0;

        if( strcmp( p, "none" ) == 0 )
        {
            curve_list[0] = MBEDTLS_ECP_DP_NONE;
        }
        else if( strcmp( p, "default" ) != 0 )
        {
            /* Leave room for a final NULL in curve list */
            while( i < CURVE_LIST_SIZE - 1 && *p != '\0' )
            {
                q = p;

                /* Terminate the current string */
                while( *p != ',' && *p != '\0' )
                    p++;
                if( *p == ',' )
                    *p++ = '\0';

                if( ( curve_cur = mbedtls_ecp_curve_info_from_name( q ) ) != NULL )
                {
                    curve_list[i++] = curve_cur->grp_id;
                }
                else
                {
                    mbedtls_printf( "unknown curve %s\n", q );
                    mbedtls_printf( "supported curves: " );
                    for( curve_cur = mbedtls_ecp_curve_list();
                         curve_cur->grp_id != MBEDTLS_ECP_DP_NONE;
                         curve_cur++ )
                    {
                        mbedtls_printf( "%s ", curve_cur->name );
                    }
                    mbedtls_printf( "\n" );
                    goto exit;
                }
            }

            mbedtls_printf("Number of curves: %d\n", i );

            if( i == CURVE_LIST_SIZE - 1 && *p != '\0' )
            {
                mbedtls_printf( "curves list too long, maximum %d",
                                CURVE_LIST_SIZE - 1  );
                goto exit;
            }

            curve_list[i] = MBEDTLS_ECP_DP_NONE;
        }
    }
#endif /* MBEDTLS_ECP_C */

#if defined(MBEDTLS_SSL_PROTO_TLS1_3_EXPERIMENTAL) && defined(MBEDTLS_ECP_C)
    if( opt.sig_algs != NULL )
    {
        p = (char *) opt.sig_algs;
        i = 0;

        /* Leave room for a final NULL in signature algorithm list */
        while( i < SIG_ALG_LIST_SIZE - 1 && *p != '\0' )
        {
            q = p;

            /* Terminate the current string */
            while( *p != ',' && *p != '\0' )
                p++;
            if( *p == ',' )
                *p++ = '\0';

            if( strcmp( q, "ecdsa_secp256r1_sha256" ) == 0 )
            {
                sig_alg_list[i++] = MBEDTLS_TLS13_SIG_ECDSA_SECP256R1_SHA256;
            }
            else if( strcmp( q, "ecdsa_secp384r1_sha384" ) == 0 )
            {
                sig_alg_list[i++] = MBEDTLS_TLS13_SIG_ECDSA_SECP384R1_SHA384;
            }
            else if( strcmp( q, "ecdsa_secp521r1_sha512" ) == 0 )
            {
                sig_alg_list[i++] = MBEDTLS_TLS13_SIG_ECDSA_SECP521R1_SHA512;
            }
            else
            {
                mbedtls_printf( "unknown signature algorithm %s\n", q );
                mbedtls_printf( "supported signature algorithms: " );
#if defined(MBEDTLS_SHA256_C) && defined(MBEDTLS_ECDSA_C) && defined(MBEDTLS_ECP_DP_SECP256R1_ENABLED)
                mbedtls_printf( "ecdsa_secp256r1_sha256 " );
#endif
#if defined(MBEDTLS_SHA512_C) && defined(MBEDTLS_ECDSA_C) && defined(MBEDTLS_ECP_DP_SECP384R1_ENABLED)
                mbedtls_printf( "ecdsa_secp384r1_sha384 " );
#endif
#if defined(MBEDTLS_SHA512_C) && defined(MBEDTLS_ECDSA_C) && defined(MBEDTLS_ECP_DP_SECP521R1_ENABLED)
                mbedtls_printf( "ecdsa_secp521r1_sha512 " );
#endif
                mbedtls_printf( "\n" );
                goto exit;
            }
        }

        if( i == ( SIG_ALG_LIST_SIZE - 1 ) && *p != '\0' )
        {
            mbedtls_printf( "signature algorithm list too long, maximum %d",
                            SIG_ALG_LIST_SIZE - 1 );
            goto exit;
        }

        sig_alg_list[i] = MBEDTLS_TLS13_SIG_NONE;
    }
    else
    {
        /* Configure default signature algorithm */
        sig_alg_list[0] = MBEDTLS_TLS13_SIG_ECDSA_SECP256R1_SHA256;
        sig_alg_list[1] = MBEDTLS_TLS13_SIG_NONE;
    }
#endif /* MBEDTLS_SSL_PROTO_TLS1_3_EXPERIMENTAL && MBEDTLS_ECP_C */

#if defined(MBEDTLS_SSL_ALPN)
    if( opt.alpn_string != NULL )
    {
        p = (char *) opt.alpn_string;
        i = 0;

        /* Leave room for a final NULL in alpn_list */
        while( i < ALPN_LIST_SIZE - 1 && *p != '\0' )
        {
            alpn_list[i++] = p;

            /* Terminate the current string and move on to next one */
            while( *p != ',' && *p != '\0' )
                p++;
            if( *p == ',' )
                *p++ = '\0';
        }
    }
#endif /* MBEDTLS_SSL_ALPN */

    #if defined(MBEDTLS_SSL_PROTO_TLS1_3_EXPERIMENTAL) && defined(MBEDTLS_ECP_C)
    if( opt.named_groups_string != NULL )
    {
        p = (char *)opt.named_groups_string;
        i = 0;
        start = p;
        /* Leave room for a final NULL in named_groups_list */
        while( i < NAMED_GROUPS_LIST_SIZE - 1 && *p != '\0' )
        {
            q = p;

            /* Terminate the current string */
            while( *p != ',' && *p != '\0' )
                p++;

            if( *p == ',' )
                *p++ = '\0';

            if( *p == ',' || *p == '\0' )
            {

                if( *p == ',' )
                    *p++ = '\0';

                if( strcmp( start, "secp256r1" ) == 0 )
                    named_groups_list[i++] = MBEDTLS_ECP_DP_SECP256R1;
                else if( strcmp( start, "secp384r1" ) == 0 )
                    named_groups_list[i++] = MBEDTLS_ECP_DP_SECP384R1;
                else if( strcmp( start, "secp521r1" ) == 0 )
                    named_groups_list[i++] = MBEDTLS_ECP_DP_SECP521R1;
                else if( strcmp( start, "all" ) == 0 )
                {
                    named_groups_list[i++] = MBEDTLS_ECP_DP_SECP256R1;
                    named_groups_list[i++] = MBEDTLS_ECP_DP_SECP384R1;
                    named_groups_list[i++] = MBEDTLS_ECP_DP_SECP521R1;
                    break;
                }
                else goto usage;
                start = p;
            }
            else goto usage;
        }

        if( i == 0 ) goto usage;
    }
#endif /* MBEDTLS_SSL_PROTO_TLS1_3_EXPERIMENTAL && MBEDTLS_ECP_C */


    /*
     * 0. Initialize the RNG and the session data
     */
    mbedtls_printf( "\n  . Seeding the random number generator..." );
    fflush( stdout );

    ret = rng_seed( &rng, opt.reproducible, pers );
    if( ret != 0 )
        goto exit;
    mbedtls_printf( " ok\n" );

#if defined(MBEDTLS_X509_CRT_PARSE_C)
    /*
     * 1.1. Load the trusted CA
     */
    mbedtls_printf( "  . Loading the CA root certificate ..." );
    fflush( stdout );

    if( strcmp( opt.ca_path, "none" ) == 0 ||
        strcmp( opt.ca_file, "none" ) == 0 )
    {
        ret = 0;
    }
    else
#if defined(MBEDTLS_FS_IO)
    if( strlen( opt.ca_path ) )
        ret = mbedtls_x509_crt_parse_path( &cacert, opt.ca_path );
    else if( strlen( opt.ca_file ) )
        ret = mbedtls_x509_crt_parse_file( &cacert, opt.ca_file );
    else
#endif
    {
#if defined(MBEDTLS_PEM_PARSE_C)
        for( i = 0; mbedtls_test_cas[i] != NULL; i++ )
        {
            ret = mbedtls_x509_crt_parse( &cacert,
                                  (const unsigned char *) mbedtls_test_cas[i],
                                  mbedtls_test_cas_len[i] );
            if( ret != 0 )
                break;
        }
        if( ret == 0 )
#endif /* MBEDTLS_PEM_PARSE_C */
        for( i = 0; mbedtls_test_cas_der[i] != NULL; i++ )
        {
            ret = mbedtls_x509_crt_parse_der( &cacert,
                         (const unsigned char *) mbedtls_test_cas_der[i],
                         mbedtls_test_cas_der_len[i] );
            if( ret != 0 )
                break;
        }
    }
    if( ret < 0 )
    {
        mbedtls_printf( " failed\n  !  mbedtls_x509_crt_parse returned -0x%x\n\n", (unsigned int) -ret );
        goto exit;
    }

    mbedtls_printf( " ok (%d skipped)\n", ret );

    /*
     * 1.2. Load own certificate and private key
     */
    mbedtls_printf( "  . Loading the server cert. and key..." );
    fflush( stdout );

#if defined(MBEDTLS_FS_IO)
    if( strlen( opt.crt_file ) && strcmp( opt.crt_file, "none" ) != 0 )
    {
        key_cert_init++;
        if( ( ret = mbedtls_x509_crt_parse_file( &srvcert, opt.crt_file ) ) != 0 )
        {
            mbedtls_printf( " failed\n  !  mbedtls_x509_crt_parse_file returned -0x%x\n\n",
                    (unsigned int) -ret );
            goto exit;
        }
    }
    if( strlen( opt.key_file ) && strcmp( opt.key_file, "none" ) != 0 )
    {
        key_cert_init++;
        if( ( ret = mbedtls_pk_parse_keyfile( &pkey, opt.key_file,
                                              opt.key_pwd, rng_get, &rng ) ) != 0 )
        {
            mbedtls_printf( " failed\n  !  mbedtls_pk_parse_keyfile returned -0x%x\n\n", (unsigned int) -ret );
            goto exit;
        }
    }
    if( key_cert_init == 1 )
    {
        mbedtls_printf( " failed\n  !  crt_file without key_file or vice-versa\n\n" );
        goto exit;
    }

    if( strlen( opt.crt_file2 ) && strcmp( opt.crt_file2, "none" ) != 0 )
    {
        key_cert_init2++;
        if( ( ret = mbedtls_x509_crt_parse_file( &srvcert2, opt.crt_file2 ) ) != 0 )
        {
            mbedtls_printf( " failed\n  !  mbedtls_x509_crt_parse_file(2) returned -0x%x\n\n",
                    (unsigned int) -ret );
            goto exit;
        }
    }
    if( strlen( opt.key_file2 ) && strcmp( opt.key_file2, "none" ) != 0 )
    {
        key_cert_init2++;
        if( ( ret = mbedtls_pk_parse_keyfile( &pkey2, opt.key_file2,
                                              opt.key_pwd2, rng_get, &rng ) ) != 0 )
        {
            mbedtls_printf( " failed\n  !  mbedtls_pk_parse_keyfile(2) returned -0x%x\n\n",
                            (unsigned int) -ret );
            goto exit;
        }
    }
    if( key_cert_init2 == 1 )
    {
        mbedtls_printf( " failed\n  !  crt_file2 without key_file2 or vice-versa\n\n" );
        goto exit;
    }
#endif
    if( key_cert_init == 0 &&
        strcmp( opt.crt_file, "none" ) != 0 &&
        strcmp( opt.key_file, "none" ) != 0 &&
        key_cert_init2 == 0 &&
        strcmp( opt.crt_file2, "none" ) != 0 &&
        strcmp( opt.key_file2, "none" ) != 0 )
    {
#if defined(MBEDTLS_RSA_C)
        if( ( ret = mbedtls_x509_crt_parse( &srvcert,
                                    (const unsigned char *) mbedtls_test_srv_crt_rsa,
                                    mbedtls_test_srv_crt_rsa_len ) ) != 0 )
        {
            mbedtls_printf( " failed\n  !  mbedtls_x509_crt_parse returned -0x%x\n\n",
                            (unsigned int) -ret );
            goto exit;
        }
        if( ( ret = mbedtls_pk_parse_key( &pkey,
                                  (const unsigned char *) mbedtls_test_srv_key_rsa,
                                  mbedtls_test_srv_key_rsa_len, NULL, 0,
                                  rng_get, &rng ) ) != 0 )
        {
            mbedtls_printf( " failed\n  !  mbedtls_pk_parse_key returned -0x%x\n\n",
                            (unsigned int) -ret );
            goto exit;
        }
        key_cert_init = 2;
#endif /* MBEDTLS_RSA_C */
#if defined(MBEDTLS_ECDSA_C)
        if( ( ret = mbedtls_x509_crt_parse( &srvcert2,
                                    (const unsigned char *) mbedtls_test_srv_crt_ec,
                                    mbedtls_test_srv_crt_ec_len ) ) != 0 )
        {
            mbedtls_printf( " failed\n  !  x509_crt_parse2 returned -0x%x\n\n",
                            (unsigned int) -ret );
            goto exit;
        }
        if( ( ret = mbedtls_pk_parse_key( &pkey2,
                                  (const unsigned char *) mbedtls_test_srv_key_ec,
                                  mbedtls_test_srv_key_ec_len, NULL, 0,
                                  rng_get, &rng ) ) != 0 )
        {
            mbedtls_printf( " failed\n  !  pk_parse_key2 returned -0x%x\n\n",
                            (unsigned int) -ret );
            goto exit;
        }
        key_cert_init2 = 2;
#endif /* MBEDTLS_ECDSA_C */
    }

    mbedtls_printf( " ok\n" );
#endif /* MBEDTLS_X509_CRT_PARSE_C */

#if defined(MBEDTLS_DHM_C) && defined(MBEDTLS_FS_IO)
    if( opt.dhm_file != NULL )
    {
        mbedtls_printf( "  . Loading DHM parameters..." );
        fflush( stdout );

        if( ( ret = mbedtls_dhm_parse_dhmfile( &dhm, opt.dhm_file ) ) != 0 )
        {
            mbedtls_printf( " failed\n  ! mbedtls_dhm_parse_dhmfile returned -0x%04X\n\n",
                     (unsigned int) -ret );
            goto exit;
        }

        mbedtls_printf( " ok\n" );
    }
#endif

#if defined(SNI_OPTION)
    if( opt.sni != NULL )
    {
        mbedtls_printf( "  . Setting up SNI information..." );
        fflush( stdout );

        if( ( sni_info = sni_parse( opt.sni ) ) == NULL )
        {
            mbedtls_printf( " failed\n" );
            goto exit;
        }

        mbedtls_printf( " ok\n" );
    }
#endif /* SNI_OPTION */

    /*
     * 2. Setup stuff
     */
    mbedtls_printf( "  . Setting up the SSL/TLS structure..." );
    fflush( stdout );

    if( ( ret = mbedtls_ssl_config_defaults( &conf,
                    MBEDTLS_SSL_IS_SERVER,
                    opt.transport,
                    MBEDTLS_SSL_PRESET_DEFAULT ) ) != 0 )
    {
        mbedtls_printf( " failed\n  ! mbedtls_ssl_config_defaults returned -0x%x\n\n", (unsigned int) -ret );
        goto exit;
    }

#if defined(MBEDTLS_X509_CRT_PARSE_C)
    /* The default algorithms profile disables SHA-1, but our tests still
       rely on it heavily. Hence we allow it here. A real-world server
       should use the default profile unless there is a good reason not to. */
    if( opt.allow_sha1 > 0 )
    {
        crt_profile_for_test.allowed_mds |= MBEDTLS_X509_ID_FLAG( MBEDTLS_MD_SHA1 );
        mbedtls_ssl_conf_cert_profile( &conf, &crt_profile_for_test );

        /* TODO: Check if/why this guard is needed. */
#if defined(MBEDTLS_SSL_PROTO_TLS1_2_OR_EARLIER)
        mbedtls_ssl_conf_sig_hashes( &conf, ssl_sig_hashes_for_test );
#endif /* defined(MBEDTLS_SSL_PROTO_TLS1_2_OR_EARLIER) */
    }
#endif /* MBEDTLS_X509_CRT_PARSE_C */

    if( opt.auth_mode != DFL_AUTH_MODE )
        mbedtls_ssl_conf_authmode( &conf, opt.auth_mode );

    if( opt.cert_req_ca_list != DFL_CERT_REQ_CA_LIST )
        mbedtls_ssl_conf_cert_req_ca_list( &conf, opt.cert_req_ca_list );

#if defined(MBEDTLS_ZERO_RTT)
    mbedtls_ssl_conf_early_data( &conf, opt.early_data,
                                 opt.early_data_max,
                                 early_data_callback );
#endif /* MBEDTLS_ZERO_RTT */

#if defined(MBEDTLS_SSL_PROTO_DTLS)
    if( opt.hs_to_min != DFL_HS_TO_MIN || opt.hs_to_max != DFL_HS_TO_MAX )
        mbedtls_ssl_conf_handshake_timeout( &conf, opt.hs_to_min, opt.hs_to_max );

    if( opt.dgram_packing != DFL_DGRAM_PACKING )
        mbedtls_ssl_set_datagram_packing( &ssl, opt.dgram_packing );
#endif /* MBEDTLS_SSL_PROTO_DTLS */

#if defined(MBEDTLS_SSL_MAX_FRAGMENT_LENGTH)
    if( ( ret = mbedtls_ssl_conf_max_frag_len( &conf, opt.mfl_code ) ) != 0 )
    {
        mbedtls_printf( " failed\n  ! mbedtls_ssl_conf_max_frag_len returned %d\n\n", ret );
        goto exit;
    }
#endif

#if defined(MBEDTLS_SSL_DTLS_CONNECTION_ID)
    if( opt.cid_enabled == 1 || opt.cid_enabled_renego == 1 )
    {
        if( opt.cid_enabled == 1        &&
            opt.cid_enabled_renego == 1 &&
            cid_len != cid_renego_len )
        {
            mbedtls_printf( "CID length must not change during renegotiation\n" );
            goto usage;
        }

        if( opt.cid_enabled == 1 )
            ret = mbedtls_ssl_conf_cid( &conf, cid_len,
                                        MBEDTLS_SSL_UNEXPECTED_CID_IGNORE );
        else
            ret = mbedtls_ssl_conf_cid( &conf, cid_renego_len,
                                        MBEDTLS_SSL_UNEXPECTED_CID_IGNORE );

        if( ret != 0 )
        {
            mbedtls_printf( " failed\n  ! mbedtls_ssl_conf_cid_len returned -%#04x\n\n",
                            (unsigned int) -ret );
            goto exit;
        }
    }
#endif /* MBEDTLS_SSL_DTLS_CONNECTION_ID */

#if defined(MBEDTLS_SSL_DTLS_SRTP)
    const mbedtls_ssl_srtp_profile forced_profile[] = { opt.force_srtp_profile, MBEDTLS_TLS_SRTP_UNSET };
    if( opt.use_srtp == 1 )
    {
        if( opt.force_srtp_profile != 0 )
        {
            ret = mbedtls_ssl_conf_dtls_srtp_protection_profiles( &conf, forced_profile );
        }
        else
        {
            ret = mbedtls_ssl_conf_dtls_srtp_protection_profiles( &conf, default_profiles );
        }

        if( ret != 0 )
        {
            mbedtls_printf( " failed\n  ! mbedtls_ssl_conf_dtls_srtp_protection_profiles returned %d\n\n", ret );
            goto exit;
        }

        mbedtls_ssl_conf_srtp_mki_value_supported( &conf,
                                                   opt.support_mki ?
                                                   MBEDTLS_SSL_DTLS_SRTP_MKI_SUPPORTED :
                                                   MBEDTLS_SSL_DTLS_SRTP_MKI_UNSUPPORTED );

    }
    else if( opt.force_srtp_profile != 0 )
    {
        mbedtls_printf( " failed\n  ! must enable use_srtp to force srtp profile\n\n" );
        goto exit;
    }
#endif /* MBEDTLS_SSL_DTLS_SRTP */

#if defined(MBEDTLS_SSL_EXTENDED_MASTER_SECRET)
    if( opt.extended_ms != DFL_EXTENDED_MS )
        mbedtls_ssl_conf_extended_master_secret( &conf, opt.extended_ms );
#endif

#if defined(MBEDTLS_SSL_ENCRYPT_THEN_MAC)
    if( opt.etm != DFL_ETM )
        mbedtls_ssl_conf_encrypt_then_mac( &conf, opt.etm );
#endif

#if defined(MBEDTLS_SSL_ALPN)
    if( opt.alpn_string != NULL )
        if( ( ret = mbedtls_ssl_conf_alpn_protocols( &conf, alpn_list ) ) != 0 )
        {
            mbedtls_printf( " failed\n  ! mbedtls_ssl_conf_alpn_protocols returned %d\n\n", ret );
            goto exit;
        }
#endif

#if defined(MBEDTLS_ECP_C) && defined(MBEDTLS_SSL_PROTO_TLS1_3_EXPERIMENTAL)
    if( named_groups_list[0] != MBEDTLS_ECP_DP_NONE )
        mbedtls_ssl_conf_curves( &conf, named_groups_list );
#endif

    if (opt.reproducible)
    {
#if defined(MBEDTLS_HAVE_TIME)
#if defined(MBEDTLS_PLATFORM_TIME_ALT)
        mbedtls_platform_set_time( dummy_constant_time );
#else
        fprintf( stderr, "Warning: reproducible option used without constant time\n" );
#endif
#endif  /* MBEDTLS_HAVE_TIME */
    }
    mbedtls_ssl_conf_rng( &conf, rng_get, &rng );
    mbedtls_ssl_conf_dbg( &conf, my_debug, stdout );

#if defined(MBEDTLS_SSL_CACHE_C)
    if( opt.cache_max != -1 )
        mbedtls_ssl_cache_set_max_entries( &cache, opt.cache_max );

    if( opt.cache_timeout != -1 )
        mbedtls_ssl_cache_set_timeout( &cache, opt.cache_timeout );

    mbedtls_ssl_conf_session_cache( &conf, &cache,
                                   mbedtls_ssl_cache_get,
                                   mbedtls_ssl_cache_set );
#endif
#if defined(MBEDTLS_SSL_SESSION_TICKETS) || defined(MBEDTLS_SSL_NEW_SESSION_TICKET)
    if( opt.tickets == MBEDTLS_SSL_SESSION_TICKETS_ENABLED )
    {
        if( ( ret = mbedtls_ssl_ticket_setup( &ticket_ctx,
                        rng_get, &rng,
                        MBEDTLS_CIPHER_AES_256_GCM,
                        opt.ticket_timeout ) ) != 0 )
        {
            mbedtls_printf( " failed\n  ! mbedtls_ssl_ticket_setup returned %d\n\n", ret );
            goto exit;
        }

        mbedtls_ssl_conf_session_tickets_cb( &conf,
                mbedtls_ssl_ticket_write,
                mbedtls_ssl_ticket_parse,
                &ticket_ctx );

#if defined(MBEDTLS_SSL_NEW_SESSION_TICKET)
        /* Enable use of tickets */
        mbedtls_ssl_conf_session_tickets( &conf, opt.tickets );
#endif /* MBEDTLS_SSL_NEW_SESSION_TICKET */

    }

#endif /* MBEDTLS_SSL_SESSION_TICKETS || MBEDTLS_SSL_NEW_SESSION_TICKET */

#if defined(MBEDTLS_SSL_PROTO_TLS1_3_EXPERIMENTAL)
#if defined(MBEDTLS_SSL_COOKIE_C)
    if( opt.cookies > 0 )
    {
        if( ( ret = mbedtls_ssl_cookie_setup( &cookie_ctx,
                                              rng_get, &rng ) ) != 0 )
        {
            mbedtls_printf( " failed\n  ! mbedtls_ssl_cookie_setup returned %d\n\n", ret );
            goto exit;
        }

        if( opt.cookies == 1 )
        {
            mbedtls_ssl_conf_cookies( &conf, mbedtls_ssl_cookie_write, mbedtls_ssl_cookie_check,
                                      &cookie_ctx, MBEDTLS_SSL_FORCE_RR_CHECK_OFF );
        }

        if( opt.cookies == 2 )
        {
            mbedtls_ssl_conf_cookies( &conf, mbedtls_ssl_cookie_write, mbedtls_ssl_cookie_check,
                                      &cookie_ctx, MBEDTLS_SSL_FORCE_RR_CHECK_ON );
        }
    }
    else if( opt.cookies == 0 ) // cookie support disabled
    {
        mbedtls_ssl_conf_cookies( &conf, NULL, NULL, NULL, MBEDTLS_SSL_FORCE_RR_CHECK_OFF );
    }
    else
#endif /* MBEDTLS_SSL_COOKIE_C */
    {
        ; /* Nothing to do */
    }
#else
#if defined(MBEDTLS_SSL_PROTO_DTLS)
    if( opt.transport == MBEDTLS_SSL_TRANSPORT_DATAGRAM )
    {
#if defined(MBEDTLS_SSL_COOKIE_C)
        if( opt.cookies > 0 )
        {
            if( ( ret = mbedtls_ssl_cookie_setup( &cookie_ctx,
                                                  rng_get, &rng ) ) != 0 )
            {
                mbedtls_printf( " failed\n  ! mbedtls_ssl_cookie_setup returned %d\n\n", ret );
                goto exit;
            }
#if defined(MBEDTLS_SSL_DTLS_HELLO_VERIFY)
            mbedtls_ssl_conf_dtls_cookies( &conf, mbedtls_ssl_cookie_write, mbedtls_ssl_cookie_check,
                                       &cookie_ctx );
#endif /* defined(MBEDTLS_SSL_DTLS_HELLO_VERIFY) */
        }
        else
#endif /* MBEDTLS_SSL_COOKIE_C */
#if defined(MBEDTLS_SSL_DTLS_HELLO_VERIFY)
        if( opt.cookies == 0 )
        {
            mbedtls_ssl_conf_dtls_cookies( &conf, NULL, NULL, NULL );
        }
        else
#endif /* MBEDTLS_SSL_DTLS_HELLO_VERIFY */
        {
            ; /* Nothing to do */
        }

#if defined(MBEDTLS_SSL_DTLS_ANTI_REPLAY)
        if( opt.anti_replay != DFL_ANTI_REPLAY )
            mbedtls_ssl_conf_dtls_anti_replay( &conf, opt.anti_replay );
#endif

        if( opt.badmac_limit != DFL_BADMAC_LIMIT )
            mbedtls_ssl_conf_dtls_badmac_limit( &conf, opt.badmac_limit );
    }
#endif /* MBEDTLS_SSL_PROTO_DTLS */
#endif /* MBEDTLS_SSL_PROTO_TLS1_3_EXPERIMENTAL */

    if( opt.force_ciphersuite[0] != DFL_FORCE_CIPHER )
        mbedtls_ssl_conf_ciphersuites( &conf, opt.force_ciphersuite );

    if( opt.allow_legacy != DFL_ALLOW_LEGACY )
        mbedtls_ssl_conf_legacy_renegotiation( &conf, opt.allow_legacy );
#if defined(MBEDTLS_SSL_RENEGOTIATION)
    mbedtls_ssl_conf_renegotiation( &conf, opt.renegotiation );

    if( opt.renego_delay != DFL_RENEGO_DELAY )
        mbedtls_ssl_conf_renegotiation_enforced( &conf, opt.renego_delay );

    if( opt.renego_period != DFL_RENEGO_PERIOD )
    {
        PUT_UINT64_BE( renego_period, opt.renego_period, 0 );
        mbedtls_ssl_conf_renegotiation_period( &conf, renego_period );
    }
#endif

#if defined(MBEDTLS_X509_CRT_PARSE_C)
    if( strcmp( opt.ca_path, "none" ) != 0 &&
        strcmp( opt.ca_file, "none" ) != 0 )
    {
#if defined(MBEDTLS_X509_TRUSTED_CERTIFICATE_CALLBACK)
        if( opt.ca_callback != 0 )
            mbedtls_ssl_conf_ca_cb( &conf, ca_callback, &cacert);
        else
#endif
            mbedtls_ssl_conf_ca_chain( &conf, &cacert, NULL );
    }
    if( key_cert_init )
    {
        mbedtls_pk_context *pk = &pkey;
#if defined(MBEDTLS_SSL_ASYNC_PRIVATE)
        if( opt.async_private_delay1 >= 0 )
        {
            ret = ssl_async_set_key( &ssl_async_keys, &srvcert, pk, 0,
                                     opt.async_private_delay1 );
            if( ret < 0 )
            {
                mbedtls_printf( "  Test error: ssl_async_set_key failed (%d)\n",
                                ret );
                goto exit;
            }
            pk = NULL;
        }
#endif /* MBEDTLS_SSL_ASYNC_PRIVATE */
        if( ( ret = mbedtls_ssl_conf_own_cert( &conf, &srvcert, pk ) ) != 0 )
        {
            mbedtls_printf( " failed\n  ! mbedtls_ssl_conf_own_cert returned %d\n\n", ret );
            goto exit;
        }
    }
    if( key_cert_init2 )
    {
        mbedtls_pk_context *pk = &pkey2;
#if defined(MBEDTLS_SSL_ASYNC_PRIVATE)
        if( opt.async_private_delay2 >= 0 )
        {
            ret = ssl_async_set_key( &ssl_async_keys, &srvcert2, pk, 0,
                                     opt.async_private_delay2 );
            if( ret < 0 )
            {
                mbedtls_printf( "  Test error: ssl_async_set_key failed (%d)\n",
                                ret );
                goto exit;
            }
            pk = NULL;
        }
#endif /* MBEDTLS_SSL_ASYNC_PRIVATE */
        if( ( ret = mbedtls_ssl_conf_own_cert( &conf, &srvcert2, pk ) ) != 0 )
        {
            mbedtls_printf( " failed\n  ! mbedtls_ssl_conf_own_cert returned %d\n\n", ret );
            goto exit;
        }
    }

#if defined(MBEDTLS_SSL_ASYNC_PRIVATE)
    if( opt.async_operations[0] != '-' )
    {
        mbedtls_ssl_async_sign_t *sign = NULL;
        mbedtls_ssl_async_decrypt_t *decrypt = NULL;
        const char *r;
        for( r = opt.async_operations; *r; r++ )
        {
            switch( *r )
            {
            case 'd':
                decrypt = ssl_async_decrypt;
                break;
            case 's':
                sign = ssl_async_sign;
                break;
            }
        }
        ssl_async_keys.inject_error = ( opt.async_private_error < 0 ?
                                        - opt.async_private_error :
                                        opt.async_private_error );
        ssl_async_keys.f_rng = rng_get;
        ssl_async_keys.p_rng = &rng;
        mbedtls_ssl_conf_async_private_cb( &conf,
                                           sign,
                                           decrypt,
                                           ssl_async_resume,
                                           ssl_async_cancel,
                                           &ssl_async_keys );
    }
#endif /* MBEDTLS_SSL_ASYNC_PRIVATE */
#endif /* MBEDTLS_X509_CRT_PARSE_C */

#if defined(SNI_OPTION)
    if( opt.sni != NULL )
    {
        mbedtls_ssl_conf_sni( &conf, sni_callback, sni_info );
#if defined(MBEDTLS_SSL_ASYNC_PRIVATE)
        if( opt.async_private_delay2 >= 0 )
        {
            sni_entry *cur;
            for( cur = sni_info; cur != NULL; cur = cur->next )
            {
                ret = ssl_async_set_key( &ssl_async_keys,
                                         cur->cert, cur->key, 1,
                                         opt.async_private_delay2 );
                if( ret < 0 )
                {
                    mbedtls_printf( "  Test error: ssl_async_set_key failed (%d)\n",
                                    ret );
                    goto exit;
                }
                cur->key = NULL;
            }
        }
#endif /* MBEDTLS_SSL_ASYNC_PRIVATE */
    }
#endif

#if defined(MBEDTLS_ECP_C)
#if defined(MBEDTLS_SSL_PROTO_TLS1_3_EXPERIMENTAL)
    /* Configure default name groups */
    if (named_groups_list[0] != MBEDTLS_ECP_DP_NONE)
        mbedtls_ssl_conf_curves( &conf, named_groups_list );
#endif /* MBEDTLS_SSL_PROTO_TLS1_3_EXPERIMENTAL */
    /* Configure default curves */
    if( opt.curves != NULL &&
        strcmp( opt.curves, "default" ) != 0 )
    {
        mbedtls_ssl_conf_curves( &conf, curve_list );
    }
#if defined(MBEDTLS_SSL_PROTO_TLS1_3_EXPERIMENTAL)
    /* Configure default signature algorithms */
    if( opt.sig_algs != NULL && strcmp( opt.sig_algs, "default" ) != 0 )
    {
        mbedtls_ssl_conf_signature_algorithms( &conf, sig_alg_list );
    }
#endif /* MBEDTLS_SSL_PROTO_TLS1_3_EXPERIMENTAL */
#endif /* MBEDTLS_ECP_C */

#if defined(MBEDTLS_KEY_EXCHANGE_SOME_PSK_ENABLED)

    if( strlen( opt.psk ) != 0 && strlen( opt.psk_identity ) != 0 )
    {
#if defined(MBEDTLS_USE_PSA_CRYPTO)
        if( opt.psk_opaque != 0 )
        {
            /* The algorithm has already been determined earlier. */
            status = psa_setup_psk_key_slot( &psk_slot, alg, psk, psk_len );
            if( status != PSA_SUCCESS )
            {
                fprintf( stderr, "SETUP FAIL\n" );
                ret = MBEDTLS_ERR_SSL_HW_ACCEL_FAILED;
                goto exit;
            }
            if( ( ret = mbedtls_ssl_conf_psk_opaque( &conf, psk_slot,
                             (const unsigned char *) opt.psk_identity,
                             strlen( opt.psk_identity ) ) ) != 0 )
            {
                mbedtls_printf( " failed\n  ! mbedtls_ssl_conf_psk_opaque returned %d\n\n",
                                ret );
                goto exit;
            }
        }
        else
#endif /* MBEDTLS_USE_PSA_CRYPTO */
        if( psk_len > 0 )
        {
            ret = mbedtls_ssl_conf_psk( &conf, psk, psk_len,
                                     (const unsigned char *) opt.psk_identity,
                                     strlen( opt.psk_identity ) );
            if( ret != 0 )
            {
                mbedtls_printf( "  failed\n  mbedtls_ssl_conf_psk returned -0x%04X\n\n", (unsigned int) -ret );
                goto exit;
            }
        }
    }

    if( opt.psk_list != NULL )
    {
#if defined(MBEDTLS_USE_PSA_CRYPTO)
        if( opt.psk_list_opaque != 0 )
        {
            psk_entry *cur_psk;
            for( cur_psk = psk_info; cur_psk != NULL; cur_psk = cur_psk->next )
            {

                status = psa_setup_psk_key_slot( &cur_psk->slot, alg,
                                                 cur_psk->key,
                                                 cur_psk->key_len );
                if( status != PSA_SUCCESS )
                {
                    ret = MBEDTLS_ERR_SSL_HW_ACCEL_FAILED;
                    goto exit;
                }
            }
        }
#endif /* MBEDTLS_USE_PSA_CRYPTO */

        mbedtls_ssl_conf_psk_cb( &conf, psk_callback, psk_info );
    }
#endif

#if defined(MBEDTLS_SSL_PROTO_TLS1_3_EXPERIMENTAL)
    /* Configure supported TLS 1.3 key exchange modes. */
    mbedtls_ssl_conf_tls13_key_exchange( &conf, opt.key_exchange_modes );
#endif /* MBEDTLS_SSL_PROTO_TLS1_3_EXPERIMENTAL */

#if defined(MBEDTLS_DHM_C)
    /*
     * Use different group than default DHM group
     */
#if defined(MBEDTLS_FS_IO)
    if( opt.dhm_file != NULL )
        ret = mbedtls_ssl_conf_dh_param_ctx( &conf, &dhm );
#endif
    if( ret != 0 )
    {
        mbedtls_printf( "  failed\n  mbedtls_ssl_conf_dh_param returned -0x%04X\n\n", (unsigned int) -ret );
        goto exit;
    }
#endif

    if( opt.min_version != DFL_MIN_VERSION )
        mbedtls_ssl_conf_min_version( &conf, MBEDTLS_SSL_MAJOR_VERSION_3, opt.min_version );

    if( opt.max_version != DFL_MIN_VERSION )
        mbedtls_ssl_conf_max_version( &conf, MBEDTLS_SSL_MAJOR_VERSION_3, opt.max_version );

    if( ( ret = mbedtls_ssl_setup( &ssl, &conf ) ) != 0 )
    {
        mbedtls_printf( " failed\n  ! mbedtls_ssl_setup returned -0x%x\n\n", (unsigned int) -ret );
        goto exit;
    }

#if defined(MBEDTLS_SSL_EXPORT_KEYS)
    if( opt.eap_tls != 0 )
    {
        mbedtls_ssl_set_export_keys_cb( &ssl, eap_tls_key_derivation,
                                        &eap_tls_keying );
    }
    else if( opt.nss_keylog != 0 )
    {
        mbedtls_ssl_set_export_keys_cb( &ssl,
                                        nss_keylog_export,
                                        NULL );
    }
#if defined( MBEDTLS_SSL_DTLS_SRTP )
    else if( opt.use_srtp != 0 )
    {
        mbedtls_ssl_set_export_keys_cb( &ssl, dtls_srtp_key_derivation,
                                        &dtls_srtp_keying );
    }
#endif /* MBEDTLS_SSL_DTLS_SRTP */
#endif /* MBEDTLS_SSL_EXPORT_KEYS */

    io_ctx.ssl = &ssl;
    io_ctx.net = &client_fd;
    mbedtls_ssl_set_bio( &ssl, &io_ctx, send_cb, recv_cb,
                         opt.nbio == 0 ? recv_timeout_cb : NULL );

#if defined(MBEDTLS_SSL_DTLS_CONNECTION_ID)
    if( opt.transport == MBEDTLS_SSL_TRANSPORT_DATAGRAM )
    {
        if( ( ret = mbedtls_ssl_set_cid( &ssl, opt.cid_enabled,
                                         cid, cid_len ) ) != 0 )
        {
            mbedtls_printf( " failed\n  ! mbedtls_ssl_set_cid returned %d\n\n",
                            ret );
            goto exit;
        }
    }
#endif /* MBEDTLS_SSL_DTLS_CONNECTION_ID */

#if defined(MBEDTLS_SSL_PROTO_DTLS)
    if( opt.dtls_mtu != DFL_DTLS_MTU )
        mbedtls_ssl_set_mtu( &ssl, opt.dtls_mtu );
#endif

#if defined(MBEDTLS_TIMING_C)
    mbedtls_ssl_set_timer_cb( &ssl, &timer, mbedtls_timing_set_delay,
                                            mbedtls_timing_get_delay );
#endif

    mbedtls_printf( " ok\n" );

    /*
     * 3. Setup the listening TCP socket
     */
    mbedtls_printf( "  . Bind on %s://%s:%s/ ...",
            opt.transport == MBEDTLS_SSL_TRANSPORT_STREAM ? "tcp" : "udp",
            opt.server_addr ? opt.server_addr : "*",
            opt.server_port );
    fflush( stdout );

    if( ( ret = mbedtls_net_bind( &listen_fd, opt.server_addr, opt.server_port,
                          opt.transport == MBEDTLS_SSL_TRANSPORT_STREAM ?
                          MBEDTLS_NET_PROTO_TCP : MBEDTLS_NET_PROTO_UDP ) ) != 0 )
    {
        mbedtls_printf( " failed\n  ! mbedtls_net_bind returned -0x%x\n\n", (unsigned int) -ret );
        goto exit;
    }
    mbedtls_printf( " ok\n" );

reset:
#if !defined(_WIN32)
    if( received_sigterm )
    {
        mbedtls_printf( " interrupted by SIGTERM (not in net_accept())\n" );
        if( ret == MBEDTLS_ERR_NET_INVALID_CONTEXT )
            ret = 0;

        goto exit;
    }
#endif

    if( ret == MBEDTLS_ERR_SSL_CLIENT_RECONNECT )
    {
        mbedtls_printf( "  ! Client initiated reconnection from same port\n" );
        goto handshake;
    }

#ifdef MBEDTLS_ERROR_C
    if( ret != 0 )
    {
        char error_buf[100];
        mbedtls_strerror( ret, error_buf, 100 );
        mbedtls_printf("Last error was: %d - %s\n\n", ret, error_buf );
    }
#endif

    mbedtls_net_free( &client_fd );

    mbedtls_ssl_session_reset( &ssl );

    /*
     * 3. Wait until a client connects
     */
    mbedtls_printf( "  . Waiting for a remote connection ..." );
    fflush( stdout );

    if( ( ret = mbedtls_net_accept( &listen_fd, &client_fd,
                    client_ip, sizeof( client_ip ), &cliip_len ) ) != 0 )
    {
#if !defined(_WIN32)
        if( received_sigterm )
        {
            mbedtls_printf( " interrupted by SIGTERM (in net_accept())\n" );
            if( ret == MBEDTLS_ERR_NET_ACCEPT_FAILED )
                ret = 0;

            goto exit;
        }
#endif

        mbedtls_printf( " failed\n  ! mbedtls_net_accept returned -0x%x\n\n", (unsigned int) -ret );
        goto exit;
    }

    if( opt.nbio > 0 )
        ret = mbedtls_net_set_nonblock( &client_fd );
    else
        ret = mbedtls_net_set_block( &client_fd );
    if( ret != 0 )
    {
        mbedtls_printf( " failed\n  ! net_set_(non)block() returned -0x%x\n\n", (unsigned int) -ret );
        goto exit;
    }

    mbedtls_ssl_conf_read_timeout( &conf, opt.read_timeout );

#if defined(MBEDTLS_SSL_PROTO_TLS1_3_EXPERIMENTAL)
#if defined(MBEDTLS_SSL_COOKIE_C)
    if( ( ret = mbedtls_ssl_set_client_transport_id( &ssl,
                        client_ip, cliip_len ) ) != 0 )
        {
            mbedtls_printf( " failed\n  ! mbedtls_ssl_set_client_transport_id() returned -0x%x\n\n",
                            (unsigned int) -ret );
            goto exit;
        }
#endif /* MBEDTLS_SSL_COOKIE_C */
#else /* MBEDTLS_SSL_PROTO_TLS1_3_EXPERIMENTAL */
#if defined(MBEDTLS_SSL_DTLS_HELLO_VERIFY)
    if( opt.transport == MBEDTLS_SSL_TRANSPORT_DATAGRAM )
    {
        if( ( ret = mbedtls_ssl_set_client_transport_id( &ssl,
                        client_ip, cliip_len ) ) != 0 )
        {
            mbedtls_printf( " failed\n  ! mbedtls_ssl_set_client_transport_id() returned -0x%x\n\n",
                            (unsigned int) -ret );
            goto exit;
        }
    }
#endif /* MBEDTLS_SSL_DTLS_HELLO_VERIFY */
#endif /* MBEDTLS_SSL_PROTO_TLS1_3_EXPERIMENTAL */

#if defined(MBEDTLS_KEY_EXCHANGE_ECJPAKE_ENABLED)
    if( opt.ecjpake_pw != DFL_ECJPAKE_PW )
    {
        if( ( ret = mbedtls_ssl_set_hs_ecjpake_password( &ssl,
                        (const unsigned char *) opt.ecjpake_pw,
                                        strlen( opt.ecjpake_pw ) ) ) != 0 )
        {
            mbedtls_printf( " failed\n  ! mbedtls_ssl_set_hs_ecjpake_password returned %d\n\n", ret );
            goto exit;
        }
    }
#endif

    mbedtls_printf( " ok\n" );

    /*
     * 4. Handshake
     */
handshake:
    mbedtls_printf( "  . Performing the SSL/TLS handshake..." );
    fflush( stdout );

    while( ( ret = mbedtls_ssl_handshake( &ssl ) ) != 0 )
    {
#if defined(MBEDTLS_SSL_ASYNC_PRIVATE)
        if( ret == MBEDTLS_ERR_SSL_ASYNC_IN_PROGRESS &&
            ssl_async_keys.inject_error == SSL_ASYNC_INJECT_ERROR_CANCEL )
        {
            mbedtls_printf( " cancelling on injected error\n" );
            break;
        }
#endif /* MBEDTLS_SSL_ASYNC_PRIVATE */

        if( ! mbedtls_status_is_ssl_in_progress( ret ) )
            break;

        /* For event-driven IO, wait for socket to become available */
        if( opt.event == 1 /* level triggered IO */ )
        {
#if defined(MBEDTLS_TIMING_C)
            ret = idle( &client_fd, &timer, ret );
#else
            ret = idle( &client_fd, ret );
#endif
            if( ret != 0 )
                goto reset;
        }
    }

    if( ret == MBEDTLS_ERR_SSL_HELLO_VERIFY_REQUIRED )
    {
        mbedtls_printf( " hello verification requested\n" );
        ret = 0;
        goto reset;
    }
    else if( ret != 0 )
    {
        mbedtls_printf( " failed\n  ! mbedtls_ssl_handshake returned -0x%x\n\n", (unsigned int) -ret );

#if defined(MBEDTLS_X509_CRT_PARSE_C)
        if( ret == MBEDTLS_ERR_X509_CERT_VERIFY_FAILED )
        {
            char vrfy_buf[512];
            flags = mbedtls_ssl_get_verify_result( &ssl );

            x509_crt_verify_info( vrfy_buf, sizeof( vrfy_buf ), "  ! ", flags );

            mbedtls_printf( "%s\n", vrfy_buf );
        }
#endif

#if defined(MBEDTLS_SSL_ASYNC_PRIVATE)
        if( opt.async_private_error < 0 )
            /* Injected error only the first time round, to test reset */
            ssl_async_keys.inject_error = SSL_ASYNC_INJECT_ERROR_NONE;
#endif
        goto reset;
    }
    else /* ret == 0 */
    {
        mbedtls_printf( " ok\n    [ Protocol is %s ]\n    [ Ciphersuite is %s ]\n",
                mbedtls_ssl_get_version( &ssl ), mbedtls_ssl_get_ciphersuite( &ssl ) );
    }


    if( ( ret = mbedtls_ssl_get_record_expansion( &ssl ) ) >= 0 )
        mbedtls_printf( "    [ Record expansion is %d ]\n", ret );
    else
        mbedtls_printf( "    [ Record expansion is unknown ]\n" );

#if defined(MBEDTLS_SSL_MAX_FRAGMENT_LENGTH)
    mbedtls_printf( "    [ Maximum incoming record payload length is %u ]\n",
                    (unsigned int) mbedtls_ssl_get_max_in_record_payload( &ssl ) );
    mbedtls_printf( "    [ Maximum outgoing record payload length is %u ]\n",
                    (unsigned int) mbedtls_ssl_get_max_out_record_payload( &ssl ) );
#endif

#if defined(MBEDTLS_SSL_ALPN)
    if( opt.alpn_string != NULL )
    {
        const char *alp = mbedtls_ssl_get_alpn_protocol( &ssl );
        mbedtls_printf( "    [ Application Layer Protocol is %s ]\n",
                alp ? alp : "(none)" );
    }
#endif

#if defined(MBEDTLS_X509_CRT_PARSE_C)
    /*
     * 5. Verify the client certificate
     */
    mbedtls_printf( "  . Verifying peer X.509 certificate..." );

    if( ( flags = mbedtls_ssl_get_verify_result( &ssl ) ) != 0 )
    {
        char vrfy_buf[512];

        mbedtls_printf( " failed\n" );

        x509_crt_verify_info( vrfy_buf, sizeof( vrfy_buf ), "  ! ", flags );
        mbedtls_printf( "%s\n", vrfy_buf );
    }
    else
        mbedtls_printf( " ok\n" );

#if !defined(MBEDTLS_X509_REMOVE_INFO)
    if( mbedtls_ssl_get_peer_cert( &ssl ) != NULL )
    {
        char crt_buf[512];

        mbedtls_printf( "  . Peer certificate information    ...\n" );
        mbedtls_x509_crt_info( crt_buf, sizeof( crt_buf ), "      ",
                       mbedtls_ssl_get_peer_cert( &ssl ) );
        mbedtls_printf( "%s\n", crt_buf );
    }
#endif /* MBEDTLS_X509_REMOVE_INFO */
#endif /* MBEDTLS_X509_CRT_PARSE_C */

#if defined(MBEDTLS_SSL_EXPORT_KEYS)
#if defined(MBEDTLS_SSL_PROTO_TLS1) || defined(MBEDTLS_SSL_PROTO_TLS1_1) || \
    defined(MBEDTLS_SSL_PROTO_TLS1_2)
    if( opt.eap_tls != 0 )
    {
        size_t j = 0;

        if( ( ret = mbedtls_ssl_tls_prf( eap_tls_keying.tls_prf_type,
                                         eap_tls_keying.master_secret,
                                         sizeof( eap_tls_keying.master_secret ),
                                         eap_tls_label,
                                         eap_tls_keying.randbytes,
                                         sizeof( eap_tls_keying.randbytes ),
                                         eap_tls_keymaterial,
                                         sizeof( eap_tls_keymaterial ) ) )
                                         != 0 )
        {
            mbedtls_printf( " failed\n  ! mbedtls_ssl_tls_prf returned -0x%x\n\n",
                            (unsigned int) -ret );
            goto reset;
        }

        mbedtls_printf( "    EAP-TLS key material is:" );
        for( j = 0; j < sizeof( eap_tls_keymaterial ); j++ )
        {
            if( j % 8 == 0 )
                mbedtls_printf("\n    ");
            mbedtls_printf("%02x ", eap_tls_keymaterial[j] );
        }
        mbedtls_printf("\n");

        if( ( ret = mbedtls_ssl_tls_prf( eap_tls_keying.tls_prf_type, NULL, 0,
                                         eap_tls_label,
                                         eap_tls_keying.randbytes,
                                         sizeof( eap_tls_keying.randbytes ),
                                         eap_tls_iv,
                                         sizeof( eap_tls_iv ) ) ) != 0 )
         {
             mbedtls_printf( " failed\n  ! mbedtls_ssl_tls_prf returned -0x%x\n\n",
                             (unsigned int) -ret );
             goto reset;
         }

        mbedtls_printf( "    EAP-TLS IV is:" );
        for( j = 0; j < sizeof( eap_tls_iv ); j++ )
        {
            if( j % 8 == 0 )
                mbedtls_printf("\n    ");
            mbedtls_printf("%02x ", eap_tls_iv[j] );
        }
        mbedtls_printf("\n");
    }
#endif /* MBEDTLS_SSL_PROTO_TLS1 || MBEDTLS_SSL_PROTO_TLS1_1 || \
          MBEDTLS_SSL_PROTO_TLS1_2 */

#if defined( MBEDTLS_SSL_DTLS_SRTP )
    else if( opt.use_srtp != 0  )
    {
        size_t j = 0;
        mbedtls_dtls_srtp_info dtls_srtp_negotiation_result;
        mbedtls_ssl_get_dtls_srtp_negotiation_result( &ssl, &dtls_srtp_negotiation_result );

        if( dtls_srtp_negotiation_result.chosen_dtls_srtp_profile
                                == MBEDTLS_TLS_SRTP_UNSET )
        {
            mbedtls_printf( "    Unable to negotiate "
                            "the use of DTLS-SRTP\n" );
        }
        else
        {
            if( ( ret = mbedtls_ssl_tls_prf( dtls_srtp_keying.tls_prf_type,
                                             dtls_srtp_keying.master_secret,
                                             sizeof( dtls_srtp_keying.master_secret ),
                                             dtls_srtp_label,
                                             dtls_srtp_keying.randbytes,
                                             sizeof( dtls_srtp_keying.randbytes ),
                                             dtls_srtp_key_material,
                                             sizeof( dtls_srtp_key_material ) ) )
                                             != 0 )
            {
                mbedtls_printf( " failed\n  ! mbedtls_ssl_tls_prf returned -0x%x\n\n",
                                (unsigned int) -ret );
                goto exit;
            }

            mbedtls_printf( "    DTLS-SRTP key material is:" );
            for( j = 0; j < sizeof( dtls_srtp_key_material ); j++ )
            {
                if( j % 8 == 0 )
                    mbedtls_printf( "\n    " );
                mbedtls_printf( "%02x ", dtls_srtp_key_material[j] );
            }
            mbedtls_printf( "\n" );

            /* produce a less readable output used to perform automatic checks
             * - compare client and server output
             * - interop test with openssl which client produces this kind of output
             */
            mbedtls_printf( "    Keying material: " );
            for( j = 0; j < sizeof( dtls_srtp_key_material ); j++ )
            {
                mbedtls_printf( "%02X", dtls_srtp_key_material[j] );
            }
            mbedtls_printf( "\n" );

            if ( dtls_srtp_negotiation_result.mki_len > 0 )
            {
                mbedtls_printf( "    DTLS-SRTP mki value: " );
                for( j = 0; j < dtls_srtp_negotiation_result.mki_len; j++ )
                {
                    mbedtls_printf( "%02X", dtls_srtp_negotiation_result.mki_value[j] );
                }
            }
            else
            {
                mbedtls_printf( "    DTLS-SRTP no mki value negotiated" );
            }
            mbedtls_printf( "\n" );

        }
    }
#endif /* MBEDTLS_SSL_DTLS_SRTP */
#endif /* MBEDTLS_SSL_EXPORT_KEYS */

#if defined(MBEDTLS_SSL_DTLS_CONNECTION_ID)
    ret = report_cid_usage( &ssl, "initial handshake" );
    if( ret != 0 )
        goto exit;

    if( opt.transport == MBEDTLS_SSL_TRANSPORT_DATAGRAM )
    {
        if( ( ret = mbedtls_ssl_set_cid( &ssl, opt.cid_enabled_renego,
                                         cid_renego, cid_renego_len ) ) != 0 )
        {
            mbedtls_printf( " failed\n  ! mbedtls_ssl_set_cid returned %d\n\n",
                            ret );
            goto exit;
        }
    }
#endif /* MBEDTLS_SSL_DTLS_CONNECTION_ID */

#if defined(MBEDTLS_MEMORY_DEBUG)
    mbedtls_memory_buffer_alloc_cur_get( &current_heap_memory, &heap_blocks );
    mbedtls_memory_buffer_alloc_max_get( &peak_heap_memory, &heap_blocks );
    mbedtls_printf( "Heap memory usage after handshake: %lu bytes. Peak memory usage was %lu\n",
                    (unsigned long) current_heap_memory, (unsigned long) peak_heap_memory );
#endif  /* MBEDTLS_MEMORY_DEBUG */

    if( opt.exchanges == 0 )
        goto close_notify;

    exchanges_left = opt.exchanges;
data_exchange:
    /*
     * 6. Read the HTTP Request
     */
    mbedtls_printf( "  < Read from client:" );
    fflush( stdout );

    /*
     * TLS and DTLS need different reading styles (stream vs datagram)
     */
    if( opt.transport == MBEDTLS_SSL_TRANSPORT_STREAM )
    {
        do
        {
            int terminated = 0;
            len = opt.buffer_size - 1;
            memset( buf, 0, opt.buffer_size );
            ret = mbedtls_ssl_read( &ssl, buf, len );

            if( mbedtls_status_is_ssl_in_progress( ret ) )
            {
                if( opt.event == 1 /* level triggered IO */ )
                {
#if defined(MBEDTLS_TIMING_C)
                    idle( &client_fd, &timer, ret );
#else
                    idle( &client_fd, ret );
#endif
                }

                continue;
            }

            if( ret <= 0 )
            {
                switch( ret )
                {
                    case MBEDTLS_ERR_SSL_PEER_CLOSE_NOTIFY:
                        mbedtls_printf( " connection was closed gracefully\n" );
                        goto close_notify;

                    case 0:
                    case MBEDTLS_ERR_NET_CONN_RESET:
                        mbedtls_printf( " connection was reset by peer\n" );
                        ret = MBEDTLS_ERR_NET_CONN_RESET;
                        goto reset;

                    default:
                        mbedtls_printf( " mbedtls_ssl_read returned -0x%x\n", (unsigned int) -ret );
                        goto reset;
                }
            }

            if( mbedtls_ssl_get_bytes_avail( &ssl ) == 0 )
            {
                len = ret;
                buf[len] = '\0';
                mbedtls_printf( " %d bytes read\n\n%s\n", len, (char *) buf );

                /* End of message should be detected according to the syntax of the
                 * application protocol (eg HTTP), just use a dummy test here. */
                if( buf[len - 1] == '\n' )
                    terminated = 1;
            }
            else
            {
                int extra_len, ori_len;
                unsigned char *larger_buf;

                ori_len = ret;
                extra_len = (int) mbedtls_ssl_get_bytes_avail( &ssl );

                larger_buf = mbedtls_calloc( 1, ori_len + extra_len + 1 );
                if( larger_buf == NULL )
                {
                    mbedtls_printf( "  ! memory allocation failed\n" );
                    ret = 1;
                    goto reset;
                }

                memset( larger_buf, 0, ori_len + extra_len );
                memcpy( larger_buf, buf, ori_len );

                /* This read should never fail and get the whole cached data */
                ret = mbedtls_ssl_read( &ssl, larger_buf + ori_len, extra_len );
                if( ret != extra_len ||
                    mbedtls_ssl_get_bytes_avail( &ssl ) != 0 )
                {
                    mbedtls_printf( "  ! mbedtls_ssl_read failed on cached data\n" );
                    ret = 1;
                    goto reset;
                }

                larger_buf[ori_len + extra_len] = '\0';
                mbedtls_printf( " %d bytes read (%d + %d)\n\n%s\n",
                        ori_len + extra_len, ori_len, extra_len,
                        (char *) larger_buf );

                /* End of message should be detected according to the syntax of the
                 * application protocol (eg HTTP), just use a dummy test here. */
                if( larger_buf[ori_len + extra_len - 1] == '\n' )
                    terminated = 1;

                mbedtls_free( larger_buf );
            }

            if( terminated )
            {
                ret = 0;
                break;
            }
        }
        while( 1 );
    }
    else /* Not stream, so datagram */
    {
        len = opt.buffer_size - 1;
        memset( buf, 0, opt.buffer_size );

        do
        {
            /* Without the call to `mbedtls_ssl_check_pending`, it might
             * happen that the client sends application data in the same
             * datagram as the Finished message concluding the handshake.
             * In this case, the application data would be ready to be
             * processed while the underlying transport wouldn't signal
             * any further incoming data.
             *
             * See the test 'Event-driven I/O: session-id resume, UDP packing'
             * in tests/ssl-opt.sh.
             */

            /* For event-driven IO, wait for socket to become available */
            if( opt.event == 1 /* level triggered IO */ &&
                mbedtls_ssl_check_pending( &ssl ) == 0 )
            {
#if defined(MBEDTLS_TIMING_C)
                idle( &client_fd, &timer, MBEDTLS_ERR_SSL_WANT_READ );
#else
                idle( &client_fd, MBEDTLS_ERR_SSL_WANT_READ );
#endif
            }

            ret = mbedtls_ssl_read( &ssl, buf, len );

            /* Note that even if `mbedtls_ssl_check_pending` returns true,
             * it can happen that the subsequent call to `mbedtls_ssl_read`
             * returns `MBEDTLS_ERR_SSL_WANT_READ`, because the pending messages
             * might be discarded (e.g. because they are retransmissions). */
        }
        while( mbedtls_status_is_ssl_in_progress( ret ) );

        if( ret <= 0 )
        {
            switch( ret )
            {
                case MBEDTLS_ERR_SSL_PEER_CLOSE_NOTIFY:
                    mbedtls_printf( " connection was closed gracefully\n" );
                    ret = 0;
                    goto close_notify;

                default:
                    mbedtls_printf( " mbedtls_ssl_read returned -0x%x\n", (unsigned int) -ret );
                    goto reset;
            }
        }

        len = ret;
        buf[len] = '\0';
        mbedtls_printf( " %d bytes read\n\n%s", len, (char *) buf );
        ret = 0;
    }

    /*
     * 7a. Request renegotiation while client is waiting for input from us.
     * (only on the first exchange, to be able to test retransmission)
     */
#if defined(MBEDTLS_SSL_RENEGOTIATION)
    if( opt.renegotiate && exchanges_left == opt.exchanges )
    {
        mbedtls_printf( "  . Requestion renegotiation..." );
        fflush( stdout );

        while( ( ret = mbedtls_ssl_renegotiate( &ssl ) ) != 0 )
        {
            if( ! mbedtls_status_is_ssl_in_progress( ret ) )
            {
                mbedtls_printf( " failed\n  ! mbedtls_ssl_renegotiate returned %d\n\n", ret );
                goto reset;
            }

            /* For event-driven IO, wait for socket to become available */
            if( opt.event == 1 /* level triggered IO */ )
            {
#if defined(MBEDTLS_TIMING_C)
                idle( &client_fd, &timer, ret );
#else
                idle( &client_fd, ret );
#endif
            }
        }

        mbedtls_printf( " ok\n" );
    }
#endif /* MBEDTLS_SSL_RENEGOTIATION */

#if defined(MBEDTLS_SSL_DTLS_CONNECTION_ID)
    ret = report_cid_usage( &ssl, "after renegotiation" );
    if( ret != 0 )
        goto exit;
#endif /* MBEDTLS_SSL_DTLS_CONNECTION_ID */

    /*
     * 7. Write the 200 Response
     */
    mbedtls_printf( "  > Write to client:" );
    fflush( stdout );

    len = sprintf( (char *) buf, HTTP_RESPONSE,
                   mbedtls_ssl_get_ciphersuite( &ssl ) );

    /* Add padding to the response to reach opt.response_size in length */
    if( opt.response_size != DFL_RESPONSE_SIZE &&
        len < opt.response_size )
    {
        memset( buf + len, 'B', opt.response_size - len );
        len += opt.response_size - len;
    }

    /* Truncate if response size is smaller than the "natural" size */
    if( opt.response_size != DFL_RESPONSE_SIZE &&
        len > opt.response_size )
    {
        len = opt.response_size;

        /* Still end with \r\n unless that's really not possible */
        if( len >= 2 ) buf[len - 2] = '\r';
        if( len >= 1 ) buf[len - 1] = '\n';
    }

    if( opt.transport == MBEDTLS_SSL_TRANSPORT_STREAM )
    {
        for( written = 0, frags = 0; written < len; written += ret, frags++ )
        {
            while( ( ret = mbedtls_ssl_write( &ssl, buf + written, len - written ) )
                           <= 0 )
            {
                if( ret == MBEDTLS_ERR_NET_CONN_RESET )
                {
                    mbedtls_printf( " failed\n  ! peer closed the connection\n\n" );
                    goto reset;
                }

                if( ! mbedtls_status_is_ssl_in_progress( ret ) )
                {
                    mbedtls_printf( " failed\n  ! mbedtls_ssl_write returned %d\n\n", ret );
                    goto reset;
                }

                /* For event-driven IO, wait for socket to become available */
                if( opt.event == 1 /* level triggered IO */ )
                {
#if defined(MBEDTLS_TIMING_C)
                    idle( &client_fd, &timer, ret );
#else
                    idle( &client_fd, ret );
#endif
                }
            }
        }

        while( ( ret = mbedtls_ssl_flush_output( &ssl ) ) != 0 )
        {
            if( ret != MBEDTLS_ERR_SSL_WANT_READ &&
                ret != MBEDTLS_ERR_SSL_WANT_WRITE )
            {
                mbedtls_printf( " failed\n  ! mbedtls_ssl_flush_output returned -0x%x\n\n",
                                (unsigned int) -ret );
                goto exit;
            }
        }
    }
    else /* Not stream, so datagram */
    {
        while( 1 )
        {
            ret = mbedtls_ssl_write( &ssl, buf, len );

            if( ! mbedtls_status_is_ssl_in_progress( ret ) )
                break;

            /* For event-driven IO, wait for socket to become available */
            if( opt.event == 1 /* level triggered IO */ )
            {
#if defined(MBEDTLS_TIMING_C)
                idle( &client_fd, &timer, ret );
#else
                idle( &client_fd, ret );
#endif
            }
        }

        if( ret < 0 )
        {
            mbedtls_printf( " failed\n  ! mbedtls_ssl_write returned %d\n\n", ret );
            goto reset;
        }

        frags = 1;
        written = ret;
    }

    buf[written] = '\0';
    mbedtls_printf( " %d bytes written in %d fragments\n\n%s\n", written, frags, (char *) buf );
    ret = 0;

    /*
     * 7b. Simulate serialize/deserialize and go back to data exchange
     */
#if defined(MBEDTLS_SSL_CONTEXT_SERIALIZATION)
    if( opt.serialize != 0 )
    {
        size_t buf_len;

        mbedtls_printf( "  . Serializing live connection..." );

        ret = mbedtls_ssl_context_save( &ssl, NULL, 0, &buf_len );
        if( ret != MBEDTLS_ERR_SSL_BUFFER_TOO_SMALL )
        {
            mbedtls_printf( " failed\n  ! mbedtls_ssl_context_save returned "
                            "-0x%x\n\n", (unsigned int) -ret );

            goto exit;
        }

        if( ( context_buf = mbedtls_calloc( 1, buf_len ) ) == NULL )
        {
            mbedtls_printf( " failed\n  ! Couldn't allocate buffer for "
                            "serialized context" );

            goto exit;
        }
        context_buf_len = buf_len;

        if( ( ret = mbedtls_ssl_context_save( &ssl, context_buf,
                                              buf_len, &buf_len ) ) != 0 )
        {
            mbedtls_printf( " failed\n  ! mbedtls_ssl_context_save returned "
                            "-0x%x\n\n", (unsigned int) -ret );

            goto exit;
        }

        mbedtls_printf( " ok\n" );

        /* Save serialized context to the 'opt.context_file' as a base64 code */
        if( 0 < strlen( opt.context_file ) )
        {
            FILE *b64_file;
            uint8_t *b64_buf;
            size_t b64_len;

            mbedtls_printf( "  . Save serialized context to a file... " );

            mbedtls_base64_encode( NULL, 0, &b64_len, context_buf, buf_len );

            if( ( b64_buf = mbedtls_calloc( 1, b64_len ) ) == NULL )
            {
                mbedtls_printf( "failed\n  ! Couldn't allocate buffer for "
                                "the base64 code\n" );
                goto exit;
            }

            if( ( ret = mbedtls_base64_encode( b64_buf, b64_len, &b64_len,
                                               context_buf, buf_len ) ) != 0 )
            {
                mbedtls_printf( "failed\n  ! mbedtls_base64_encode returned "
                            "-0x%x\n", (unsigned int) -ret );
                mbedtls_free( b64_buf );
                goto exit;
            }

            if( ( b64_file = fopen( opt.context_file, "w" ) ) == NULL )
            {
                mbedtls_printf( "failed\n  ! Cannot open '%s' for writing.\n",
                                opt.context_file );
                mbedtls_free( b64_buf );
                goto exit;
            }

            if( b64_len != fwrite( b64_buf, 1, b64_len, b64_file ) )
            {
                mbedtls_printf( "failed\n  ! fwrite(%ld bytes) failed\n",
                                (long) b64_len );
                mbedtls_free( b64_buf );
                fclose( b64_file );
                goto exit;
            }

            mbedtls_free( b64_buf );
            fclose( b64_file );

            mbedtls_printf( "ok\n" );
        }

        /*
         * This simulates a workflow where you have a long-lived server
         * instance, potentially with a pool of ssl_context objects, and you
         * just want to re-use one while the connection is inactive: in that
         * case you can just reset() it, and then it's ready to receive
         * serialized data from another connection (or the same here).
         */
        if( opt.serialize == 1 )
        {
            /* nothing to do here, done by context_save() already */
            mbedtls_printf( "  . Context has been reset... ok\n" );
        }

        /*
         * This simulates a workflow where you have one server instance per
         * connection, and want to release it entire when the connection is
         * inactive, and spawn it again when needed again - this would happen
         * between ssl_free() and ssl_init() below, together with any other
         * teardown/startup code needed - for example, preparing the
         * ssl_config again (see section 3 "setup stuff" in this file).
         */
        if( opt.serialize == 2 )
        {
            mbedtls_printf( "  . Freeing and reinitializing context..." );

            mbedtls_ssl_free( &ssl );

            mbedtls_ssl_init( &ssl );

            if( ( ret = mbedtls_ssl_setup( &ssl, &conf ) ) != 0 )
            {
                mbedtls_printf( " failed\n  ! mbedtls_ssl_setup returned "
                                "-0x%x\n\n", (unsigned int) -ret );
                goto exit;
            }

            /*
             * This illustrates the minimum amount of things you need to set
             * up, however you could set up much more if desired, for example
             * if you want to share your set up code between the case of
             * establishing a new connection and this case.
             */
            if( opt.nbio == 2 )
                mbedtls_ssl_set_bio( &ssl, &client_fd, delayed_send,
                                     delayed_recv, NULL );
            else
                mbedtls_ssl_set_bio( &ssl, &client_fd, mbedtls_net_send,
                            mbedtls_net_recv,
                            opt.nbio == 0 ? mbedtls_net_recv_timeout : NULL );

#if defined(MBEDTLS_TIMING_C)
                mbedtls_ssl_set_timer_cb( &ssl, &timer,
                                          mbedtls_timing_set_delay,
                                          mbedtls_timing_get_delay );
#endif /* MBEDTLS_TIMING_C */

            mbedtls_printf( " ok\n" );
        }

        mbedtls_printf( "  . Deserializing connection..." );

        if( ( ret = mbedtls_ssl_context_load( &ssl, context_buf,
                                              buf_len ) ) != 0 )
        {
            mbedtls_printf( "failed\n  ! mbedtls_ssl_context_load returned "
                            "-0x%x\n\n", (unsigned int) -ret );

            goto exit;
        }

        mbedtls_free( context_buf );
        context_buf = NULL;
        context_buf_len = 0;

        mbedtls_printf( " ok\n" );
    }
#endif /* MBEDTLS_SSL_CONTEXT_SERIALIZATION */

    /*
     * 7c. Continue doing data exchanges?
     */
    if( --exchanges_left > 0 )
        goto data_exchange;

    /*
     * 8. Done, cleanly close the connection
     */
close_notify:
    mbedtls_printf( "  . Closing the connection..." );

    /* No error checking, the connection might be closed already */
    do ret = mbedtls_ssl_close_notify( &ssl );
    while( ret == MBEDTLS_ERR_SSL_WANT_WRITE );
    ret = 0;

    mbedtls_printf( " done\n" );

    goto reset;

    /*
     * Cleanup and exit
     */
exit:
#ifdef MBEDTLS_ERROR_C
    if( ret != 0 )
    {
        char error_buf[100];
        mbedtls_strerror( ret, error_buf, 100 );
        mbedtls_printf("Last error was: -0x%X - %s\n\n", (unsigned int) -ret, error_buf );
    }
#endif

    if( opt.query_config_mode == DFL_QUERY_CONFIG_MODE )
    {
        mbedtls_printf( "  . Cleaning up..." );
        fflush( stdout );
    }

    mbedtls_net_free( &client_fd );
    mbedtls_net_free( &listen_fd );

#if defined(MBEDTLS_DHM_C) && defined(MBEDTLS_FS_IO)
    mbedtls_dhm_free( &dhm );
#endif
#if defined(MBEDTLS_X509_CRT_PARSE_C)
    mbedtls_x509_crt_free( &cacert );
    mbedtls_x509_crt_free( &srvcert );
    mbedtls_pk_free( &pkey );
    mbedtls_x509_crt_free( &srvcert2 );
    mbedtls_pk_free( &pkey2 );
#endif
#if defined(MBEDTLS_SSL_ASYNC_PRIVATE)
    for( i = 0; (size_t) i < ssl_async_keys.slots_used; i++ )
    {
        if( ssl_async_keys.slots[i].pk_owned )
        {
            mbedtls_pk_free( ssl_async_keys.slots[i].pk );
            mbedtls_free( ssl_async_keys.slots[i].pk );
            ssl_async_keys.slots[i].pk = NULL;
        }
    }
#endif
#if defined(SNI_OPTION)
    sni_free( sni_info );
#endif
#if defined(MBEDTLS_KEY_EXCHANGE_SOME_PSK_ENABLED)
    ret = psk_free( psk_info );
    if( ( ret != 0 ) && ( opt.query_config_mode == DFL_QUERY_CONFIG_MODE ) )
        mbedtls_printf( "Failed to list of opaque PSKs - error was %d\n", ret );
#endif
#if defined(MBEDTLS_DHM_C) && defined(MBEDTLS_FS_IO)
    mbedtls_dhm_free( &dhm );
#endif

#if defined(MBEDTLS_KEY_EXCHANGE_SOME_PSK_ENABLED) && \
    defined(MBEDTLS_USE_PSA_CRYPTO)
    if( opt.psk_opaque != 0 )
    {
        /* This is ok even if the slot hasn't been
         * initialized (we might have jumed here
         * immediately because of bad cmd line params,
         * for example). */
        status = psa_destroy_key( psk_slot );
        if( ( status != PSA_SUCCESS ) &&
            ( opt.query_config_mode == DFL_QUERY_CONFIG_MODE ) )
        {
            mbedtls_printf( "Failed to destroy key slot %u - error was %d",
                            (unsigned) psk_slot, (int) status );
        }
    }
#endif /* MBEDTLS_KEY_EXCHANGE_SOME_PSK_ENABLED &&
          MBEDTLS_USE_PSA_CRYPTO */

    mbedtls_ssl_free( &ssl );
    mbedtls_ssl_config_free( &conf );
    rng_free( &rng );

#if defined(MBEDTLS_SSL_CACHE_C)
    mbedtls_ssl_cache_free( &cache );
#endif
#if defined(MBEDTLS_SSL_SESSION_TICKETS) || defined(MBEDTLS_SSL_NEW_SESSION_TICKET)
    mbedtls_ssl_ticket_free( &ticket_ctx );
#endif
#if defined(MBEDTLS_SSL_COOKIE_C)
    mbedtls_ssl_cookie_free( &cookie_ctx );
#endif

    mbedtls_free( buf );

#if defined(MBEDTLS_SSL_CONTEXT_SERIALIZATION)
    if( context_buf != NULL )
        mbedtls_platform_zeroize( context_buf, context_buf_len );
    mbedtls_free( context_buf );
#endif

#if defined(MBEDTLS_USE_PSA_CRYPTO)
    mbedtls_psa_crypto_free( );
#endif

#if defined(MBEDTLS_TEST_HOOKS)
    /* Let test hooks detect errors such as resource leaks.
     * Don't do it in query_config mode, because some test code prints
     * information to stdout and this gets mixed with the regular output. */
    if( opt.query_config_mode == DFL_QUERY_CONFIG_MODE )
    {
        if( test_hooks_failure_detected( ) )
        {
            if( ret == 0 )
                ret = 1;
            mbedtls_printf( "Test hooks detected errors.\n" );
        }
    }
    test_hooks_free( );
#endif /* MBEDTLS_TEST_HOOKS */

#if defined(MBEDTLS_MEMORY_BUFFER_ALLOC_C)
#if defined(MBEDTLS_MEMORY_DEBUG)
    mbedtls_memory_buffer_alloc_status();
#endif
    mbedtls_memory_buffer_alloc_free();
#endif  /* MBEDTLS_MEMORY_BUFFER_ALLOC_C */

    if( opt.query_config_mode == DFL_QUERY_CONFIG_MODE )
    {
        mbedtls_printf( " done.\n" );

#if defined(_WIN32)
        mbedtls_printf( "  + Press Enter to exit this program.\n" );
        fflush( stdout ); getchar();
#endif
    }

    // Shell can not handle large exit numbers -> 1 for errors
    if( ret < 0 )
        ret = 1;

    if( opt.query_config_mode == DFL_QUERY_CONFIG_MODE )
        mbedtls_exit( ret );
    else
        mbedtls_exit( query_config_ret );
}
#endif /* !MBEDTLS_SSL_TEST_IMPOSSIBLE && MBEDTLS_SSL_SRV_C */<|MERGE_RESOLUTION|>--- conflicted
+++ resolved
@@ -1915,12 +1915,8 @@
                      strcmp( q, "dtls1_2" ) == 0 )
                 opt.min_version = MBEDTLS_SSL_MINOR_VERSION_3;
 #if defined(MBEDTLS_SSL_PROTO_TLS1_3_EXPERIMENTAL)
-<<<<<<< HEAD
             else if( strcmp( q, "tls1_3" ) == 0 ||
                      strcmp( q, "dtls1_3" ) == 0 )
-=======
-            else if( strcmp( q, "tls1_3" ) == 0 )
->>>>>>> b9930e7d
                 opt.min_version = MBEDTLS_SSL_MINOR_VERSION_4;
 #endif /* MBEDTLS_SSL_PROTO_TLS1_3_EXPERIMENTAL */
             else
@@ -1932,14 +1928,9 @@
                      strcmp( q, "dtls1_2" ) == 0 )
                 opt.max_version = MBEDTLS_SSL_MINOR_VERSION_3;
 #if defined(MBEDTLS_SSL_PROTO_TLS1_3_EXPERIMENTAL)
-<<<<<<< HEAD
             else if( strcmp( q, "tls1_3" ) == 0 ||
                      strcmp( q, "dtls1_3" ) == 0 )
                 opt.min_version = MBEDTLS_SSL_MINOR_VERSION_4;
-=======
-            else if( strcmp( q, "tls1_3" ) == 0 )
-                opt.max_version = MBEDTLS_SSL_MINOR_VERSION_4;
->>>>>>> b9930e7d
 #endif /* MBEDTLS_SSL_PROTO_TLS1_3_EXPERIMENTAL */
             else
                 goto usage;
@@ -1974,18 +1965,16 @@
                 opt.transport = MBEDTLS_SSL_TRANSPORT_DATAGRAM;
             }
 #if defined(MBEDTLS_SSL_PROTO_TLS1_3_EXPERIMENTAL)
-<<<<<<< HEAD
             else if( strcmp( q, "dtls1_3" ) == 0 )
             {
                 opt.min_version = MBEDTLS_SSL_MINOR_VERSION_4;
                 opt.max_version = MBEDTLS_SSL_MINOR_VERSION_4;
                 opt.transport = MBEDTLS_SSL_TRANSPORT_DATAGRAM;
-=======
+            }
             else if( strcmp( q, "tls1_3" ) == 0 )
             {
                 opt.min_version = MBEDTLS_SSL_MINOR_VERSION_4;
                 opt.max_version = MBEDTLS_SSL_MINOR_VERSION_4;
->>>>>>> b9930e7d
             }
 #endif /* MBEDTLS_SSL_PROTO_TLS1_3_EXPERIMENTAL */
             else

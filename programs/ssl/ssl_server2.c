--- conflicted
+++ resolved
@@ -485,19 +485,11 @@
 #endif
 
 #if defined(MBEDTLS_SSL_PROTO_TLS1_3_EXPERIMENTAL)
-<<<<<<< HEAD
-#define USAGE_TLS13_KEX_MODES \
-    "    tls13_kex_modes=%%s   default: all\n"     \
-    "                          options: psk, psk_ephemeral, ephemeral, ephemeral_all, psk_all, all\n"
-#else
-#define USAGE_TLS13_KEX_MODES ""
-=======
 #define USAGE_TLS1_3_KEY_EXCHANGE_MODES \
     "    tls13_kex_modes=%%s   default: all\n"     \
     "                          options: psk, psk_ephemeral, ephemeral, ephemeral_all, psk_all, all\n"
 #else
 #define USAGE_TLS1_3_KEY_EXCHANGE_MODES ""
->>>>>>> 8b5c3824
 #endif /* MBEDTLS_SSL_PROTO_TLS1_3_EXPERIMENTAL */
 
 
@@ -575,35 +567,12 @@
     "                         options: tls12, dtls12" TLS1_3_VERSION_OPTIONS  \
     "\n\n"                                                                    \
     "    force_ciphersuite=<name>    default: all enabled\n"                  \
-<<<<<<< HEAD
-    USAGE_TLS13_KEX_MODES                                                     \
-=======
     USAGE_TLS1_3_KEY_EXCHANGE_MODES                                           \
->>>>>>> 8b5c3824
     "    query_config=<name>         return 0 if the specified\n"             \
     "                                configuration macro is defined and 1\n"  \
     "                                otherwise. The expansion of the macro\n" \
     "                                is printed if it is defined\n"           \
     USAGE_SERIALIZATION                                                       \
-    " acceptable ciphersuite names:\n"
-
-#define USAGE5 \
-    "    arc4=%%d             default: (library default: 0)\n" \
-    "    allow_sha1=%%d       default: 0\n"                             \
-    "    min_version=%%s      default: (library default: tls1)\n"       \
-    "    max_version=%%s      default: (library default: tls1_3)\n"     \
-    "    force_version=%%s    default: \"\" (none)\n"       \
-    "                        options: ssl3, tls1, tls1_1, tls1_2, tls1_3, dtls1, dtls1_2, dtls1_3\n" \
-    "\n"                                                    \
-    "    version_suites=a,b,c,d,e      per-version ciphersuites\n"        \
-    "                                in order from ssl3 to tls1_3\n"    \
-    "                                default: all enabled\n"            \
-    "    force_ciphersuite=<name>    default: all enabled\n"            \
-    "    query_config=<name>         return 0 if the specified\n"       \
-    "                                configuration macro is defined and 1\n"  \
-    "                                otherwise. The expansion of the macro\n" \
-    "                                is printed if it is defined\n"     \
-    USAGE_SERIALIZATION                                     \
     " acceptable ciphersuite names:\n"
 
 #define ALPN_LIST_SIZE    10
@@ -1600,11 +1569,7 @@
         mbedtls_printf( USAGE1 );
         mbedtls_printf( USAGE2 );
         mbedtls_printf( USAGE3 );
-#if defined(MBEDTLS_SSL_PROTO_TLS1_3_EXPERIMENTAL)
-        mbedtls_printf( USAGE5 );
-#else
         mbedtls_printf( USAGE4 );
-#endif /* MBEDTLS_SSL_PROTO_TLS1_3_EXPERIMENTAL */
 
         list = mbedtls_ssl_list_ciphersuites();
         while( *list )
@@ -1961,12 +1926,8 @@
                      strcmp( q, "dtls12" ) == 0 )
                 opt.min_version = MBEDTLS_SSL_MINOR_VERSION_3;
 #if defined(MBEDTLS_SSL_PROTO_TLS1_3_EXPERIMENTAL)
-<<<<<<< HEAD
-            else if( strcmp( q, "tls1_3" ) == 0 ||
-                     strcmp( q, "dtls1_3" ) == 0 )
-=======
-            else if( strcmp( q, "tls13" ) == 0 )
->>>>>>> 8b5c3824
+            else if( strcmp( q, "tls13" ) == 0 ||
+                     strcmp( q, "dtls13" ) == 0 )
                 opt.min_version = MBEDTLS_SSL_MINOR_VERSION_4;
 #endif /* MBEDTLS_SSL_PROTO_TLS1_3_EXPERIMENTAL */
             else
@@ -1978,14 +1939,9 @@
                      strcmp( q, "dtls12" ) == 0 )
                 opt.max_version = MBEDTLS_SSL_MINOR_VERSION_3;
 #if defined(MBEDTLS_SSL_PROTO_TLS1_3_EXPERIMENTAL)
-<<<<<<< HEAD
-            else if( strcmp( q, "tls1_3" ) == 0 ||
-                     strcmp( q, "dtls1_3" ) == 0 )
+            else if( strcmp( q, "tls13" ) == 0 ||
+                     strcmp( q, "dtls13" ) == 0 )
                 opt.min_version = MBEDTLS_SSL_MINOR_VERSION_4;
-=======
-            else if( strcmp( q, "tls13" ) == 0 )
-                opt.max_version = MBEDTLS_SSL_MINOR_VERSION_4;
->>>>>>> 8b5c3824
 #endif /* MBEDTLS_SSL_PROTO_TLS1_3_EXPERIMENTAL */
             else
                 goto usage;
@@ -2006,38 +1962,23 @@
                 opt.min_version = MBEDTLS_SSL_MINOR_VERSION_3;
                 opt.max_version = MBEDTLS_SSL_MINOR_VERSION_3;
             }
-<<<<<<< HEAD
-#if defined(MBEDTLS_SSL_PROTO_TLS1_3_EXPERIMENTAL)
-            else if( strcmp( q, "tls1_3" ) == 0 )
-            {
-                opt.min_version = MBEDTLS_SSL_MINOR_VERSION_4;
-                opt.max_version = MBEDTLS_SSL_MINOR_VERSION_4;
-            }
-#endif /* MBEDTLS_SSL_PROTO_TLS1_3_EXPERIMENTAL */
-            else if( strcmp( q, "dtls1_2" ) == 0 )
-=======
             else if( strcmp( q, "dtls12" ) == 0 )
->>>>>>> 8b5c3824
             {
                 opt.min_version = MBEDTLS_SSL_MINOR_VERSION_3;
                 opt.max_version = MBEDTLS_SSL_MINOR_VERSION_3;
                 opt.transport = MBEDTLS_SSL_TRANSPORT_DATAGRAM;
             }
 #if defined(MBEDTLS_SSL_PROTO_TLS1_3_EXPERIMENTAL)
-<<<<<<< HEAD
-            else if( strcmp( q, "dtls1_3" ) == 0 )
+            else if( strcmp( q, "tls13" ) == 0 )
+            {
+                opt.min_version = MBEDTLS_SSL_MINOR_VERSION_4;
+                opt.max_version = MBEDTLS_SSL_MINOR_VERSION_4;
+            }
+            else if( strcmp( q, "dtls13" ) == 0 )
             {
                 opt.min_version = MBEDTLS_SSL_MINOR_VERSION_4;
                 opt.max_version = MBEDTLS_SSL_MINOR_VERSION_4;
                 opt.transport = MBEDTLS_SSL_TRANSPORT_DATAGRAM;
-            }
-            else if( strcmp( q, "tls1_3" ) == 0 )
-=======
-            else if( strcmp( q, "tls13" ) == 0 )
->>>>>>> 8b5c3824
-            {
-                opt.min_version = MBEDTLS_SSL_MINOR_VERSION_4;
-                opt.max_version = MBEDTLS_SSL_MINOR_VERSION_4;
             }
 #endif /* MBEDTLS_SSL_PROTO_TLS1_3_EXPERIMENTAL */
             else
@@ -2519,8 +2460,8 @@
     else
     {
         /* Configure default signature algorithm */
-        sig_alg_list[0] = MBEDTLS_TLS13_SIG_ECDSA_SECP256R1_SHA256;
-        sig_alg_list[1] = MBEDTLS_TLS13_SIG_NONE;
+        sig_alg_list[0] = MBEDTLS_TLS1_3_SIG_ECDSA_SECP256R1_SHA256;
+        sig_alg_list[1] = MBEDTLS_TLS1_3_SIG_NONE;
     }
 #endif /* MBEDTLS_SSL_PROTO_TLS1_3_EXPERIMENTAL &&
           MBEDTLS_KEY_EXCHANGE_WITH_CERT_ENABLED */

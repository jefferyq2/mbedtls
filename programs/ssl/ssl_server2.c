/*
 *  SSL client with options
 *
 *  Copyright The Mbed TLS Contributors
 *  SPDX-License-Identifier: Apache-2.0
 *
 *  Licensed under the Apache License, Version 2.0 (the "License"); you may
 *  not use this file except in compliance with the License.
 *  You may obtain a copy of the License at
 *
 *  http://www.apache.org/licenses/LICENSE-2.0
 *
 *  Unless required by applicable law or agreed to in writing, software
 *  distributed under the License is distributed on an "AS IS" BASIS, WITHOUT
 *  WARRANTIES OR CONDITIONS OF ANY KIND, either express or implied.
 *  See the License for the specific language governing permissions and
 *  limitations under the License.
 */

#define MBEDTLS_ALLOW_PRIVATE_ACCESS

#include "ssl_test_lib.h"

#if defined(MBEDTLS_SSL_TEST_IMPOSSIBLE)
int main( void )
{
    mbedtls_printf( MBEDTLS_SSL_TEST_IMPOSSIBLE );
    mbedtls_exit( 0 );
}
#elif !defined(MBEDTLS_SSL_SRV_C)
int main( void )
{
    mbedtls_printf( "MBEDTLS_SSL_SRV_C not defined.\n" );
    mbedtls_exit( 0 );
}
#else /* !MBEDTLS_SSL_TEST_IMPOSSIBLE && MBEDTLS_SSL_SRV_C */

#include <stdint.h>

#if !defined(_MSC_VER)
#include <inttypes.h>
#endif

#if !defined(_WIN32)
#include <signal.h>
#endif

#if defined(MBEDTLS_SSL_CACHE_C)
#include "mbedtls/ssl_cache.h"
#endif

#if defined(MBEDTLS_SSL_SESSION_TICKETS) || defined(MBEDTLS_SSL_NEW_SESSION_TICKET)
#include "mbedtls/ssl_ticket.h"
#endif

#if defined(MBEDTLS_SSL_COOKIE_C)
#include "mbedtls/ssl_cookie.h"
#endif

#if defined(MBEDTLS_SSL_SERVER_NAME_INDICATION) && defined(MBEDTLS_FS_IO)
#define SNI_OPTION
#endif

#if defined(_WIN32)
#include <windows.h>
#endif

#if defined(MBEDTLS_USE_PSA_CRYPTO)
#include "test/psa_crypto_helpers.h"
#endif

/* Size of memory to be allocated for the heap, when using the library's memory
 * management and MBEDTLS_MEMORY_BUFFER_ALLOC_C is enabled. */
#define MEMORY_HEAP_SIZE        120000

#define DFL_SERVER_ADDR         NULL
#define DFL_SERVER_PORT         "4433"
#define DFL_RESPONSE_SIZE       -1
#define DFL_DEBUG_LEVEL         0
#define DFL_NBIO                0
#define DFL_EVENT               0
#define DFL_READ_TIMEOUT        0
#define DFL_CA_FILE             ""
#define DFL_CA_PATH             ""
#define DFL_CRT_FILE            ""
#define DFL_KEY_FILE            ""
#define DFL_KEY_OPAQUE          0
#define DFL_KEY_PWD             ""
#define DFL_CRT_FILE2           ""
#define DFL_KEY_FILE2           ""
#define DFL_KEY_PWD2            ""
#define DFL_ASYNC_OPERATIONS    "-"
#define DFL_ASYNC_PRIVATE_DELAY1 ( -1 )
#define DFL_ASYNC_PRIVATE_DELAY2 ( -1 )
#define DFL_ASYNC_PRIVATE_ERROR  ( 0 )
#define DFL_PSK                 ""
#define DFL_PSK_OPAQUE          0
#define DFL_PSK_LIST_OPAQUE     0
#define DFL_PSK_IDENTITY        "Client_identity"
#define DFL_ECJPAKE_PW          NULL
#define DFL_PSK_LIST            NULL
#define DFL_FORCE_CIPHER        0
#define DFL_TLS13_KEX_MODES     MBEDTLS_SSL_TLS13_KEY_EXCHANGE_MODE_ALL
#define DFL_RENEGOTIATION       MBEDTLS_SSL_RENEGOTIATION_DISABLED
#define DFL_ALLOW_LEGACY        -2
#define DFL_RENEGOTIATE         0
#define DFL_RENEGO_DELAY        -2
#define DFL_RENEGO_PERIOD       ( (uint64_t)-1 )
#define DFL_EXCHANGES           1
#define DFL_MIN_VERSION         -1
#define DFL_MAX_VERSION         -1
#define DFL_SHA1                -1
#define DFL_CID_ENABLED         0
#define DFL_CID_VALUE           ""
#define DFL_CID_ENABLED_RENEGO  -1
#define DFL_CID_VALUE_RENEGO    NULL
#define DFL_AUTH_MODE           -1
#define DFL_CERT_REQ_CA_LIST    MBEDTLS_SSL_CERT_REQ_CA_LIST_ENABLED
#define DFL_MFL_CODE            MBEDTLS_SSL_MAX_FRAG_LEN_NONE
#define DFL_TRUNC_HMAC          -1
#define DFL_TICKETS             MBEDTLS_SSL_SESSION_TICKETS_ENABLED
#define DFL_TICKET_TIMEOUT      86400
#define DFL_CACHE_MAX           -1
#define DFL_CACHE_TIMEOUT       -1
#define DFL_SNI                 NULL
#define DFL_ALPN_STRING         NULL
#define DFL_CURVES              NULL
#define DFL_SIG_ALGS            NULL
#define DFL_DHM_FILE            NULL
#define DFL_TRANSPORT           MBEDTLS_SSL_TRANSPORT_STREAM
#define DFL_COOKIES             1
#define DFL_ANTI_REPLAY         -1
#define DFL_HS_TO_MIN           0
#define DFL_HS_TO_MAX           0
#define DFL_DTLS_MTU            -1
#define DFL_BADMAC_LIMIT        -1
#define DFL_DGRAM_PACKING        1
#define DFL_EXTENDED_MS         -1
#define DFL_ETM                 -1
#define DFL_SERIALIZE           0
#define DFL_CONTEXT_FILE        ""
#define DFL_EXTENDED_MS_ENFORCE -1
#define DFL_CA_CALLBACK         0
#define DFL_EAP_TLS             0
#define DFL_REPRODUCIBLE        0
#define DFL_NSS_KEYLOG          0
#define DFL_NSS_KEYLOG_FILE     NULL
#define DFL_SIG_ALGS            NULL

#define DFL_EARLY_DATA          MBEDTLS_SSL_EARLY_DATA_DISABLED
#define MAX_NAMED_GROUPS        4
#define DFL_TICKET_FLAGS        7 /* allow everything */
#define DFL_TICKET_LIFETIME     MBEDTLS_SSL_DEFAULT_TICKET_LIFETIME
#define DFL_RETURN_ROUTABILITY  MBEDTLS_SSL_RETURN_ROUTABILITY_DISABLED
#define DFL_QUERY_CONFIG_MODE   0
#define DFL_USE_SRTP            0
#define DFL_SRTP_FORCE_PROFILE  0
#define DFL_SRTP_SUPPORT_MKI    0

#define LONG_RESPONSE "<p>01-blah-blah-blah-blah-blah-blah-blah-blah-blah\r\n" \
    "02-blah-blah-blah-blah-blah-blah-blah-blah-blah-blah-blah-blah-blah\r\n"  \
    "03-blah-blah-blah-blah-blah-blah-blah-blah-blah-blah-blah-blah-blah\r\n"  \
    "04-blah-blah-blah-blah-blah-blah-blah-blah-blah-blah-blah-blah-blah\r\n"  \
    "05-blah-blah-blah-blah-blah-blah-blah-blah-blah-blah-blah-blah-blah\r\n"  \
    "06-blah-blah-blah-blah-blah-blah-blah-blah-blah-blah-blah-blah-blah\r\n"  \
    "07-blah-blah-blah-blah-blah-blah-blah-blah-blah-blah-blah-blah</p>\r\n"

/* Uncomment LONG_RESPONSE at the end of HTTP_RESPONSE to test sending longer
 * packets (for fragmentation purposes) */
#define HTTP_RESPONSE \
    "HTTP/1.0 200 OK\r\nContent-Type: text/html\r\n\r\n" \
    "<h2>mbed TLS Test Server</h2>\r\n" \
    "<p>Successful connection using: %s</p>\r\n" // LONG_RESPONSE

/*
 * Size of the basic I/O buffer. Able to hold our default response.
 *
 * You will need to adapt the mbedtls_ssl_get_bytes_avail() test in ssl-opt.sh
 * if you change this value to something outside the range <= 100 or > 500
 */
#define DFL_IO_BUF_LEN      200

#if defined(MBEDTLS_X509_CRT_PARSE_C)
#if defined(MBEDTLS_FS_IO)
#define USAGE_IO \
    "    ca_file=%%s          The single file containing the top-level CA(s) you fully trust\n" \
    "                        default: \"\" (pre-loaded)\n" \
    "                        use \"none\" to skip loading any top-level CAs.\n" \
    "    ca_path=%%s          The path containing the top-level CA(s) you fully trust\n" \
    "                        default: \"\" (pre-loaded) (overrides ca_file)\n" \
    "                        use \"none\" to skip loading any top-level CAs.\n" \
    "    crt_file=%%s         Your own cert and chain (in bottom to top order, top may be omitted)\n" \
    "                        default: see note after key_file2\n" \
    "    key_file=%%s         default: see note after key_file2\n" \
    "    key_pwd=%%s          Password for key specified by key_file argument\n"\
    "                        default: none\n" \
    "    crt_file2=%%s        Your second cert and chain (in bottom to top order, top may be omitted)\n" \
    "                        default: see note after key_file2\n" \
    "    key_file2=%%s        default: see note below\n" \
    "                        note: if neither crt_file/key_file nor crt_file2/key_file2 are used,\n" \
    "                              preloaded certificate(s) and key(s) are used if available\n" \
    "    key_pwd2=%%s         Password for key specified by key_file2 argument\n"\
    "                        default: none\n" \
    "    dhm_file=%%s        File containing Diffie-Hellman parameters\n" \
    "                       default: preloaded parameters\n"
#else
#define USAGE_IO \
    "\n"                                                    \
    "    No file operations available (MBEDTLS_FS_IO not defined)\n" \
    "\n"
#endif /* MBEDTLS_FS_IO */
#else
#define USAGE_IO ""
#endif /* MBEDTLS_X509_CRT_PARSE_C */
#if defined(MBEDTLS_USE_PSA_CRYPTO) && defined(MBEDTLS_X509_CRT_PARSE_C)
#define USAGE_KEY_OPAQUE \
    "    key_opaque=%%d       Handle your private keys as if they were opaque\n" \
    "                        default: 0 (disabled)\n"
#else
#define USAGE_KEY_OPAQUE ""
#endif

#if defined(MBEDTLS_SSL_ASYNC_PRIVATE)
#define USAGE_SSL_ASYNC \
    "    async_operations=%%c...   d=decrypt, s=sign (default: -=off)\n" \
    "    async_private_delay1=%%d  Asynchronous delay for key_file or preloaded key\n" \
    "    async_private_delay2=%%d  Asynchronous delay for key_file2 and sni\n" \
    "                              default: -1 (not asynchronous)\n" \
    "    async_private_error=%%d   Async callback error injection (default=0=none,\n" \
    "                              1=start, 2=cancel, 3=resume, negative=first time only)"
#else
#define USAGE_SSL_ASYNC ""
#endif /* MBEDTLS_SSL_ASYNC_PRIVATE */

#if defined(MBEDTLS_SSL_DTLS_CONNECTION_ID)
#define USAGE_CID \
    "    cid=%%d             Disable (0) or enable (1) the use of the DTLS Connection ID extension.\n" \
    "                       default: 0 (disabled)\n"     \
    "    cid_renego=%%d      Disable (0) or enable (1) the use of the DTLS Connection ID extension during renegotiation.\n" \
    "                       default: same as 'cid' parameter\n"     \
    "    cid_val=%%s          The CID to use for incoming messages (in hex, without 0x).\n"  \
    "                        default: \"\"\n" \
    "    cid_val_renego=%%s   The CID to use for incoming messages (in hex, without 0x) after renegotiation.\n"  \
    "                        default: same as 'cid_val' parameter\n"
#else /* MBEDTLS_SSL_DTLS_CONNECTION_ID */
#define USAGE_CID ""
#endif /* MBEDTLS_SSL_DTLS_CONNECTION_ID */

#if defined(MBEDTLS_KEY_EXCHANGE_SOME_PSK_ENABLED)
#define USAGE_PSK_RAW                                               \
    "    psk=%%s                  default: \"\" (disabled)\n"       \
    "                             The PSK values are in hex, without 0x.\n" \
    "    psk_identity=%%s         default: \"Client_identity\"\n"
#if defined(MBEDTLS_USE_PSA_CRYPTO)
#define USAGE_PSK_SLOT                          \
    "    psk_opaque=%%d       default: 0 (don't use opaque static PSK)\n"     \
    "                          Enable this to store the PSK configured through command line\n" \
    "                          parameter `psk` in a PSA-based key slot.\n" \
    "                          Note: Currently only supported in conjunction with\n"                  \
    "                          the use of min_version to force TLS 1.2 and force_ciphersuite \n"      \
    "                          to force a particular PSK-only ciphersuite.\n"                         \
    "                          Note: This is to test integration of PSA-based opaque PSKs with\n"     \
    "                          Mbed TLS only. Production systems are likely to configure Mbed TLS\n"  \
    "                          with prepopulated key slots instead of importing raw key material.\n" \
    "    psk_list_opaque=%%d  default: 0 (don't use opaque dynamic PSKs)\n"     \
    "                          Enable this to store the list of dynamically chosen PSKs configured\n" \
    "                          through the command line parameter `psk_list` in PSA-based key slots.\n" \
    "                          Note: Currently only supported in conjunction with\n" \
    "                          the use of min_version to force TLS 1.2 and force_ciphersuite \n" \
    "                          to force a particular PSK-only ciphersuite.\n" \
    "                          Note: This is to test integration of PSA-based opaque PSKs with\n" \
    "                          Mbed TLS only. Production systems are likely to configure Mbed TLS\n" \
    "                          with prepopulated key slots instead of importing raw key material.\n"
#else
#define USAGE_PSK_SLOT ""
#endif /* MBEDTLS_USE_PSA_CRYPTO */
#define USAGE_PSK USAGE_PSK_RAW USAGE_PSK_SLOT
#else
#define USAGE_PSK ""
#endif /* MBEDTLS_KEY_EXCHANGE_SOME_PSK_ENABLED */
#if defined(MBEDTLS_X509_TRUSTED_CERTIFICATE_CALLBACK)
#define USAGE_CA_CALLBACK                       \
    "   ca_callback=%%d       default: 0 (disabled)\n"      \
    "                         Enable this to use the trusted certificate callback function\n"
#else
#define USAGE_CA_CALLBACK ""
#endif /* MBEDTLS_X509_TRUSTED_CERTIFICATE_CALLBACK */
#if defined(MBEDTLS_SSL_SESSION_TICKETS) || defined(MBEDTLS_SSL_NEW_SESSION_TICKET)
#define USAGE_TICKETS                                       \
    "    tickets=%%d          default: 1 (enabled)\n"       \
    "    ticket_timeout=%%d   default: 86400 (one day)\n"
#else
#define USAGE_TICKETS ""
#endif /* MBEDTLS_SSL_SESSION_TICKETS || MBEDTLS_SSL_NEW_SESSION_TICKET */

#if defined(MBEDTLS_SSL_PROTO_TLS1_3_EXPERIMENTAL)
#define USAGE_EAP_TLS ""
#else
#define USAGE_EAP_TLS                                       \
    "    eap_tls=%%d          default: 0 (disabled)\n"
#endif /* MBEDTLS_SSL_PROTO_TLS1_3_EXPERIMENTAL */

#define USAGE_NSS_KEYLOG                                    \
    "    nss_keylog=%%d          default: 0 (disabled)\n"   \
    "                             This cannot be used with eap_tls=1\n"
#define USAGE_NSS_KEYLOG_FILE                               \
    "    nss_keylog_file=%%s\n"
#if defined(MBEDTLS_SSL_DTLS_SRTP)
#define USAGE_SRTP \
    "    use_srtp=%%d         default: 0 (disabled)\n" \
    "    srtp_force_profile=%%d  default: 0 (all enabled)\n"   \
    "                        available profiles:\n"       \
    "                        1 - SRTP_AES128_CM_HMAC_SHA1_80\n"  \
    "                        2 - SRTP_AES128_CM_HMAC_SHA1_32\n"  \
    "                        3 - SRTP_NULL_HMAC_SHA1_80\n"       \
    "                        4 - SRTP_NULL_HMAC_SHA1_32\n"       \
    "    support_mki=%%d     default: 0 (not supported)\n"
#else /* MBEDTLS_SSL_DTLS_SRTP */
#define USAGE_SRTP ""
#endif

#if defined(MBEDTLS_SSL_CACHE_C)
#define USAGE_CACHE                                             \
    "    cache_max=%%d        default: cache default (50)\n"    \
    "    cache_timeout=%%d    default: cache default (1d)\n"
#else
#define USAGE_CACHE ""
#endif /* MBEDTLS_SSL_CACHE_C */

#if defined(SNI_OPTION)
#if defined(MBEDTLS_X509_CRL_PARSE_C)
#define SNI_CRL              ",crl"
#else
#define SNI_CRL              ""
#endif

#define USAGE_SNI                                                           \
    "    sni=%%s              name1,cert1,key1,ca1"SNI_CRL",auth1[,...]\n"  \
    "                        default: disabled\n"
#else
#define USAGE_SNI ""
#endif /* SNI_OPTION */

#if defined(MBEDTLS_SSL_MAX_FRAGMENT_LENGTH)
#define USAGE_MAX_FRAG_LEN                                      \
    "    max_frag_len=%%d     default: 16384 (tls default)\n"   \
    "                        options: 512, 1024, 2048, 4096\n"
#else
#define USAGE_MAX_FRAG_LEN ""
#endif /* MBEDTLS_SSL_MAX_FRAGMENT_LENGTH */

#if defined(MBEDTLS_SSL_ALPN)
#define USAGE_ALPN \
    "    alpn=%%s             default: \"\" (disabled)\n"   \
    "                        example: spdy/1,http/1.1\n"
#else
#define USAGE_ALPN ""
#endif /* MBEDTLS_SSL_ALPN */

#if defined(MBEDTLS_SSL_PROTO_TLS1_3_EXPERIMENTAL)
#if defined(MBEDTLS_SSL_COOKIE_C)
#define USAGE_COOKIES \
    "    cookies=0/1/2/-1      default: 1\n"        \
    "                        0: disabled, 1: enabled, 2: force return-routability check,  -1: library broken\n"
#else
#define USAGE_COOKIES ""
#endif /* MBEDTLS_SSL_COOKIE_C */
#else
#if defined(MBEDTLS_SSL_DTLS_HELLO_VERIFY)
#define USAGE_COOKIES \
    "    cookies=0/1/-1      default: 1 (enabled)\n"        \
    "                        0: disabled, -1: library default (broken)\n"
#else
#define USAGE_COOKIES ""
#endif /* MBEDTLS_SSL_DTLS_HELLO_VERIFY */
#endif /* MBEDTLS_SSL_PROTO_TLS1_3_EXPERIMENTAL */

#if defined(MBEDTLS_SSL_DTLS_ANTI_REPLAY)
#define USAGE_ANTI_REPLAY \
    "    anti_replay=0/1     default: (library default: enabled)\n"
#else
#define USAGE_ANTI_REPLAY ""
#endif

#define USAGE_BADMAC_LIMIT \
    "    badmac_limit=%%d     default: (library default: disabled)\n"

#if defined(MBEDTLS_SSL_PROTO_DTLS)
#define USAGE_DTLS \
    "    dtls=%%d             default: 0 (TLS)\n"                           \
    "    hs_timeout=%%d-%%d    default: (library default: 1000-60000)\n"    \
    "                        range of DTLS handshake timeouts in millisecs\n" \
    "    mtu=%%d              default: (library default: unlimited)\n"  \
    "    dgram_packing=%%d    default: 1 (allowed)\n"                   \
    "                        allow or forbid packing of multiple\n" \
    "                        records within a single datgram.\n"
#else
#define USAGE_DTLS ""
#endif

#if defined(MBEDTLS_SSL_EXTENDED_MASTER_SECRET)
#define USAGE_EMS \
    "    extended_ms=0/1     default: (library default: on)\n"
#else
#define USAGE_EMS ""
#endif

#if defined(MBEDTLS_SSL_ENCRYPT_THEN_MAC)
#define USAGE_ETM \
    "    etm=0/1             default: (library default: on)\n"
#else
#define USAGE_ETM ""
#endif

#define USAGE_REPRODUCIBLE \
    "    reproducible=0/1     default: 0 (disabled)\n"

#if defined(MBEDTLS_SSL_RENEGOTIATION)
#define USAGE_RENEGO \
    "    renegotiation=%%d    default: 0 (disabled)\n"      \
    "    renegotiate=%%d      default: 0 (disabled)\n"      \
    "    renego_delay=%%d     default: -2 (library default)\n" \
    "    renego_period=%%d    default: (2^64 - 1 for TLS, 2^48 - 1 for DTLS)\n"
#else
#define USAGE_RENEGO ""
#endif

#if defined(MBEDTLS_KEY_EXCHANGE_ECJPAKE_ENABLED)
#define USAGE_ECJPAKE \
    "    ecjpake_pw=%%s       default: none (disabled)\n"
#else
#define USAGE_ECJPAKE ""
#endif

#if defined(MBEDTLS_ZERO_RTT)
#define USAGE_EARLY_DATA \
    "    early_data=%%d        default: 0 (disabled)\n"             \
    "                        options: 0     (disabled), "           \
    "                                 -1    (enabled, unlimited), " \
    "                                 n > 0 (enabled, max. number of bytes sent as 0-RTT = n)\n"
#else
#define USAGE_EARLY_DATA ""
#endif /* MBEDTLS_ZERO_RTT */

#if defined(MBEDTLS_ECP_C)
#define USAGE_NAMED_GROUP \
    "    named_groups=%%s    default: secp256r1, secp384r1\n"      \
    "                        options: secp256r1, secp384r1, secp521r1, all\n"
#else
#define USAGE_NAMED_GROUP ""
#endif

#if defined(MBEDTLS_ECP_C)
#define USAGE_CURVES \
    "    curves=a,b,c,d      default: \"default\" (library default)\n"  \
    "                        example: \"secp521r1,brainpoolP512r1\"\n"  \
    "                        - use \"none\" for empty list\n"           \
    "                        - see mbedtls_ecp_curve_list()\n"          \
    "                          for acceptable curve names\n"
#else
#define USAGE_CURVES ""
#endif

#if defined(MBEDTLS_SSL_PROTO_TLS1_3_EXPERIMENTAL) && \
    defined(MBEDTLS_KEY_EXCHANGE_WITH_CERT_ENABLED)
#define USAGE_SIG_ALGS \
    "    sig_algs=a,b,c,d      default: \"default\" (library default: ecdsa_secp256r1_sha256)\n"  \
    "                          example: \"ecdsa_secp256r1_sha256,ecdsa_secp384r1_sha384\"\n"
#else
#define USAGE_SIG_ALGS ""
#endif

#if defined(MBEDTLS_SSL_CONTEXT_SERIALIZATION)
#define USAGE_SERIALIZATION \
    "    serialize=%%d        default: 0 (do not serialize/deserialize)\n"     \
    "                        options: 1 (serialize)\n"                         \
    "                                 2 (serialize with re-initialization)\n"  \
    "    context_file=%%s     The file path to write a serialized connection\n"\
    "                        in the form of base64 code (serialize option\n"   \
    "                        must be set)\n"                                   \
    "                         default: \"\" (do nothing)\n"                    \
    "                         option: a file path\n"
#else
#define USAGE_SERIALIZATION ""
#endif

#if defined(MBEDTLS_SSL_PROTO_TLS1_3_EXPERIMENTAL)
#define USAGE_TLS13_KEX_MODES \
    "    tls13_kex_modes=%%s   default: all\n"     \
    "                          options: psk, psk_ephemeral, ephemeral, ephemeral_all, psk_all, all\n"
#else
#define USAGE_TLS13_KEX_MODES ""
#endif /* MBEDTLS_SSL_PROTO_TLS1_3_EXPERIMENTAL */


/* USAGE is arbitrarily split to stay under the portable string literal
 * length limit: 4095 bytes in C99. */
#define USAGE1 \
    "\n usage: ssl_server2 param=<>...\n"                   \
    "\n acceptable parameters:\n"                           \
    "    server_addr=%%s      default: (all interfaces)\n"  \
    "    server_port=%%d      default: 4433\n"              \
    "    debug_level=%%d      default: 0 (disabled)\n"      \
    "    buffer_size=%%d      default: 200 \n" \
    "                         (minimum: 1)\n" \
    "    response_size=%%d    default: about 152 (basic response)\n" \
    "                          (minimum: 0, max: 16384)\n" \
    "                          increases buffer_size if bigger\n"\
    "    nbio=%%d             default: 0 (blocking I/O)\n"  \
    "                        options: 1 (non-blocking), 2 (added delays)\n" \
    "    event=%%d            default: 0 (loop)\n"                            \
    "                        options: 1 (level-triggered, implies nbio=1),\n" \
    "    read_timeout=%%d     default: 0 ms (no timeout)\n"    \
    "\n"                                                    \
    USAGE_DTLS                                              \
    USAGE_SRTP                                              \
    USAGE_COOKIES                                           \
    USAGE_ANTI_REPLAY                                       \
    USAGE_BADMAC_LIMIT                                      \
    "\n"
#define USAGE2 \
    "    auth_mode=%%s        default: (library default: none)\n"      \
    "                        options: none, optional, required\n" \
    "    cert_req_ca_list=%%d default: 1 (send ca list)\n"  \
    "                        options: 1 (send ca list), 0 (don't send)\n" \
    USAGE_IO                                                \
    USAGE_KEY_OPAQUE                                        \
    "\n"                                                    \
    USAGE_PSK                                               \
    USAGE_CA_CALLBACK                                       \
    USAGE_ECJPAKE                                           \
    "\n"
#define USAGE3 \
    "    allow_legacy=%%d     default: (library default: no)\n"      \
    USAGE_RENEGO                                            \
    "    exchanges=%%d        default: 1\n"                 \
    "\n"                                                    \
    USAGE_TICKETS                                           \
    USAGE_EAP_TLS                                           \
    USAGE_REPRODUCIBLE                                      \
    USAGE_NSS_KEYLOG                                        \
    USAGE_NSS_KEYLOG_FILE                                   \
    USAGE_CACHE                                             \
    USAGE_MAX_FRAG_LEN                                      \
    USAGE_ALPN                                              \
    USAGE_EMS                                               \
    USAGE_ETM                                               \
    USAGE_EARLY_DATA                                        \
    USAGE_NAMED_GROUP                                       \
    USAGE_CURVES                                            \
    USAGE_SIG_ALGS                                          \
    "\n"

#if defined(MBEDTLS_SSL_PROTO_TLS1_3_EXPERIMENTAL)
#define TLS1_3_VERSION_OPTIONS  ", tls1_3"
#else /* MBEDTLS_SSL_PROTO_TLS1_3_EXPERIMENTAL */
#define TLS1_3_VERSION_OPTIONS  ""
#endif /* !MBEDTLS_SSL_PROTO_TLS1_3_EXPERIMENTAL */

#define USAGE4 \
    USAGE_SSL_ASYNC                                         \
    USAGE_SNI                                               \
    "    allow_sha1=%%d       default: 0\n"                                   \
    "    min_version=%%s      default: (library default: tls1_2)\n"           \
    "    max_version=%%s      default: (library default: tls1_2)\n"           \
    "    force_version=%%s    default: \"\" (none)\n"                         \
    "                        options: tls1_2, dtls1_2" TLS1_3_VERSION_OPTIONS \
    "\n\n"                                                                    \
    "    force_ciphersuite=<name>    default: all enabled\n"                  \
    USAGE_TLS13_KEX_MODES                                                     \
    "    query_config=<name>         return 0 if the specified\n"             \
    "                                configuration macro is defined and 1\n"  \
    "                                otherwise. The expansion of the macro\n" \
    "                                is printed if it is defined\n"           \
    USAGE_SERIALIZATION                                                       \
    " acceptable ciphersuite names:\n"

#define USAGE5 \
    "    arc4=%%d             default: (library default: 0)\n" \
    "    allow_sha1=%%d       default: 0\n"                             \
    "    min_version=%%s      default: (library default: tls1)\n"       \
    "    max_version=%%s      default: (library default: tls1_3)\n"     \
    "    force_version=%%s    default: \"\" (none)\n"       \
    "                        options: ssl3, tls1, tls1_1, tls1_2, tls1_3, dtls1, dtls1_2, dtls1_3\n" \
    "\n"                                                    \
    "    version_suites=a,b,c,d,e      per-version ciphersuites\n"        \
    "                                in order from ssl3 to tls1_3\n"    \
    "                                default: all enabled\n"            \
    "    force_ciphersuite=<name>    default: all enabled\n"            \
    "    query_config=<name>         return 0 if the specified\n"       \
    "                                configuration macro is defined and 1\n"  \
    "                                otherwise. The expansion of the macro\n" \
    "                                is printed if it is defined\n"     \
    USAGE_SERIALIZATION                                     \
    " acceptable ciphersuite names:\n"

#define ALPN_LIST_SIZE    10
#define CURVE_LIST_SIZE   20
#define SIG_ALG_LIST_SIZE 5
#define NAMED_GROUPS_LIST_SIZE 5

#define PUT_UINT64_BE(out_be,in_le,i)                                   \
{                                                                       \
    (out_be)[(i) + 0] = (unsigned char)( ( (in_le) >> 56 ) & 0xFF );    \
    (out_be)[(i) + 1] = (unsigned char)( ( (in_le) >> 48 ) & 0xFF );    \
    (out_be)[(i) + 2] = (unsigned char)( ( (in_le) >> 40 ) & 0xFF );    \
    (out_be)[(i) + 3] = (unsigned char)( ( (in_le) >> 32 ) & 0xFF );    \
    (out_be)[(i) + 4] = (unsigned char)( ( (in_le) >> 24 ) & 0xFF );    \
    (out_be)[(i) + 5] = (unsigned char)( ( (in_le) >> 16 ) & 0xFF );    \
    (out_be)[(i) + 6] = (unsigned char)( ( (in_le) >> 8  ) & 0xFF );    \
    (out_be)[(i) + 7] = (unsigned char)( ( (in_le) >> 0  ) & 0xFF );    \
}

/* This is global so it can be easily accessed by callback functions */
rng_context_t rng;

/*
 * global options
 */
struct options
{
    const char *server_addr;    /* address on which the ssl service runs    */
    const char *server_port;    /* port on which the ssl service runs       */
    int debug_level;            /* level of debugging                       */
    int nbio;                   /* should I/O be blocking?                  */
    int event;                  /* loop or event-driven IO? level or edge triggered? */
    uint32_t read_timeout;      /* timeout on mbedtls_ssl_read() in milliseconds    */
    int response_size;          /* pad response with header to requested size */
    uint16_t buffer_size;       /* IO buffer size */
    const char *ca_file;        /* the file with the CA certificate(s)      */
    const char *ca_path;        /* the path with the CA certificate(s) reside */
    const char *crt_file;       /* the file with the server certificate     */
    const char *key_file;       /* the file with the server key             */
    int key_opaque;             /* handle private key as if it were opaque  */
    const char *key_pwd;        /* the password for the server key          */
    const char *crt_file2;      /* the file with the 2nd server certificate */
    const char *key_file2;      /* the file with the 2nd server key         */
    const char *key_pwd2;       /* the password for the 2nd server key      */
    const char *async_operations; /* supported SSL asynchronous operations  */
    int async_private_delay1;   /* number of times f_async_resume needs to be called for key 1, or -1 for no async */
    int async_private_delay2;   /* number of times f_async_resume needs to be called for key 2, or -1 for no async */
    int async_private_error;    /* inject error in async private callback */
#if defined(MBEDTLS_USE_PSA_CRYPTO)
    int psk_opaque;
    int psk_list_opaque;
#endif
#if defined(MBEDTLS_X509_TRUSTED_CERTIFICATE_CALLBACK)
    int ca_callback;            /* Use callback for trusted certificate list */
#endif
    const char *psk;            /* the pre-shared key                       */
    const char *psk_identity;   /* the pre-shared key identity              */
    char *psk_list;             /* list of PSK id/key pairs for callback    */
    const char *ecjpake_pw;     /* the EC J-PAKE password                   */
    int force_ciphersuite[2];   /* protocol/ciphersuite to use, or all      */
#if defined(MBEDTLS_SSL_PROTO_TLS1_3_EXPERIMENTAL)
    int tls13_kex_modes;        /* supported TLS 1.3 key exchange modes     */
#endif /* MBEDTLS_SSL_PROTO_TLS1_3_EXPERIMENTAL */
    int renegotiation;          /* enable / disable renegotiation           */
    int allow_legacy;           /* allow legacy renegotiation               */
    int renegotiate;            /* attempt renegotiation?                   */
    int renego_delay;           /* delay before enforcing renegotiation     */
    uint64_t renego_period;     /* period for automatic renegotiation       */
    int exchanges;              /* number of data exchanges                 */
    int min_version;            /* minimum protocol version accepted        */
    int max_version;            /* maximum protocol version accepted        */
    int allow_sha1;             /* flag for SHA-1 support                   */
    int auth_mode;              /* verify mode for connection               */
    int cert_req_ca_list;       /* should we send the CA list?              */
    unsigned char mfl_code;     /* code for maximum fragment length         */
    int trunc_hmac;             /* accept truncated hmac?                   */
    int tickets;                /* enable / disable session tickets         */
    int ticket_timeout;         /* session ticket lifetime                  */
#if defined(MBEDTLS_SSL_NEW_SESSION_TICKET)
    mbedtls_ssl_ticket_flags ticket_flags;   /* ticket flags                */
#endif
    int cache_max;              /* max number of session cache entries      */
    int cache_timeout;          /* expiration delay of session cache entries */
    char *sni;                  /* string describing sni information        */
    const char *curves;         /* list of supported elliptic curves        */
    const char *sig_algs;       /* supported TLS 1.3 signature algorithms   */
    const char *alpn_string;    /* ALPN supported protocols                 */
    const char *dhm_file;       /* the file with the DH parameters          */
    int extended_ms;            /* allow negotiation of extended MS?        */
    int etm;                    /* allow negotiation of encrypt-then-MAC?   */
    int transport;              /* TLS or DTLS?                             */
    int cookies;                /* Use cookies for DTLS? -1 to break them   */
    int anti_replay;            /* Use anti-replay for DTLS? -1 for default */
    uint32_t hs_to_min;         /* Initial value of DTLS handshake timer    */
    uint32_t hs_to_max;         /* Max value of DTLS handshake timer        */
    int dtls_mtu;               /* UDP Maximum tranport unit for DTLS       */
    int dgram_packing;          /* allow/forbid datagram packing            */
    int badmac_limit;           /* Limit of records with bad MAC            */
    int eap_tls;                /* derive EAP-TLS keying material?          */
    int nss_keylog;             /* export NSS key log material              */
    const char *nss_keylog_file; /* NSS key log file                        */
    int cid_enabled;            /* whether to use the CID extension or not  */
    int cid_enabled_renego;     /* whether to use the CID extension or not
                                 * during renegotiation                     */
    const char *cid_val;        /* the CID to use for incoming messages     */
    int serialize;              /* serialize/deserialize connection         */
    const char *context_file;   /* the file to write a serialized connection
                                 * in the form of base64 code (serialize
                                 * option must be set)                      */
    const char *cid_val_renego; /* the CID to use for incoming messages
                                 * after renegotiation                      */
    int reproducible;           /* make communication reproducible          */
    int early_data;                   /* support for early data             */
    int early_data_max;               /* maximum amount of early data       */
    const char *named_groups_string;  /* list of named groups               */
    int query_config_mode;      /* whether to read config                   */
    int use_srtp;               /* Support SRTP                             */
    int force_srtp_profile;     /* SRTP protection profile to use or all    */
    int support_mki;            /* The dtls mki mki support                 */
} opt;

#include "ssl_test_common_source.c"

/*
 * Return authmode from string, or -1 on error
 */
static int get_auth_mode( const char *s )
{
    if( strcmp( s, "none" ) == 0 )
        return( MBEDTLS_SSL_VERIFY_NONE );
    if( strcmp( s, "optional" ) == 0 )
        return( MBEDTLS_SSL_VERIFY_OPTIONAL );
    if( strcmp( s, "required" ) == 0 )
        return( MBEDTLS_SSL_VERIFY_REQUIRED );

    return( -1 );
}

/*
 * Used by sni_parse and psk_parse to handle coma-separated lists
 */
#define GET_ITEM( dst )         \
    do                          \
    {                           \
        (dst) = p;              \
        while( *p != ',' )      \
            if( ++p > end )     \
                goto error;     \
        *p++ = '\0';            \
    } while( 0 )

#if defined(SNI_OPTION)
typedef struct _sni_entry sni_entry;

struct _sni_entry {
    const char *name;
    mbedtls_x509_crt *cert;
    mbedtls_pk_context *key;
    mbedtls_x509_crt* ca;
    mbedtls_x509_crl* crl;
    int authmode;
    sni_entry *next;
};

void sni_free( sni_entry *head )
{
    sni_entry *cur = head, *next;

    while( cur != NULL )
    {
        mbedtls_x509_crt_free( cur->cert );
        mbedtls_free( cur->cert );

        mbedtls_pk_free( cur->key );
        mbedtls_free( cur->key );

        mbedtls_x509_crt_free( cur->ca );
        mbedtls_free( cur->ca );
#if defined(MBEDTLS_X509_CRL_PARSE_C)
        mbedtls_x509_crl_free( cur->crl );
        mbedtls_free( cur->crl );
#endif
        next = cur->next;
        mbedtls_free( cur );
        cur = next;
    }
}

/*
 * Parse a string of sextuples name1,crt1,key1,ca1,crl1,auth1[,...]
 * into a usable sni_entry list. For ca1, crl1, auth1, the special value
 * '-' means unset. If ca1 is unset, then crl1 is ignored too.
 *
 * Modifies the input string! This is not production quality!
 */
sni_entry *sni_parse( char *sni_string )
{
    sni_entry *cur = NULL, *new = NULL;
    char *p = sni_string;
    char *end = p;
    char *crt_file, *key_file, *ca_file, *auth_str;
#if defined(MBEDTLS_X509_CRL_PARSE_C)
    char *crl_file;
#endif

    while( *end != '\0' )
        ++end;
    *end = ',';

    while( p <= end )
    {
        if( ( new = mbedtls_calloc( 1, sizeof( sni_entry ) ) ) == NULL )
        {
            sni_free( cur );
            return( NULL );
        }

        GET_ITEM( new->name );
        GET_ITEM( crt_file );
        GET_ITEM( key_file );
        GET_ITEM( ca_file );
#if defined(MBEDTLS_X509_CRL_PARSE_C)
        GET_ITEM( crl_file );
#endif
        GET_ITEM( auth_str );

        if( ( new->cert = mbedtls_calloc( 1, sizeof( mbedtls_x509_crt ) ) ) == NULL ||
            ( new->key = mbedtls_calloc( 1, sizeof( mbedtls_pk_context ) ) ) == NULL )
            goto error;

        mbedtls_x509_crt_init( new->cert );
        mbedtls_pk_init( new->key );

        if( mbedtls_x509_crt_parse_file( new->cert, crt_file ) != 0 ||
            mbedtls_pk_parse_keyfile( new->key, key_file, "", rng_get, &rng ) != 0 )
            goto error;

        if( strcmp( ca_file, "-" ) != 0 )
        {
            if( ( new->ca = mbedtls_calloc( 1, sizeof( mbedtls_x509_crt ) ) ) == NULL )
                goto error;

            mbedtls_x509_crt_init( new->ca );

            if( mbedtls_x509_crt_parse_file( new->ca, ca_file ) != 0 )
                goto error;
        }

#if defined(MBEDTLS_X509_CRL_PARSE_C)
        if( strcmp( crl_file, "-" ) != 0 )
        {
            if( ( new->crl = mbedtls_calloc( 1, sizeof( mbedtls_x509_crl ) ) ) == NULL )
                goto error;

            mbedtls_x509_crl_init( new->crl );

            if( mbedtls_x509_crl_parse_file( new->crl, crl_file ) != 0 )
                goto error;
        }
#endif

        if( strcmp( auth_str, "-" ) != 0 )
        {
            if( ( new->authmode = get_auth_mode( auth_str ) ) < 0 )
                goto error;
        }
        else
            new->authmode = DFL_AUTH_MODE;

        new->next = cur;
        cur = new;
    }

    return( cur );

error:
    sni_free( new );
    sni_free( cur );
    return( NULL );
}

/*
 * SNI callback.
 */
int sni_callback( void *p_info, mbedtls_ssl_context *ssl,
                  const unsigned char *name, size_t name_len )
{
    const sni_entry *cur = (const sni_entry *) p_info;

    while( cur != NULL )
    {
        if( name_len == strlen( cur->name ) &&
            memcmp( name, cur->name, name_len ) == 0 )
        {
            if( cur->ca != NULL )
                mbedtls_ssl_set_hs_ca_chain( ssl, cur->ca, cur->crl );

            if( cur->authmode != DFL_AUTH_MODE )
                mbedtls_ssl_set_hs_authmode( ssl, cur->authmode );

            return( mbedtls_ssl_set_hs_own_cert( ssl, cur->cert, cur->key ) );
        }

        cur = cur->next;
    }

    return( -1 );
}

#endif /* SNI_OPTION */

#if defined(MBEDTLS_KEY_EXCHANGE_SOME_PSK_ENABLED)

typedef struct _psk_entry psk_entry;

struct _psk_entry
{
    const char *name;
    size_t key_len;
    unsigned char key[MBEDTLS_PSK_MAX_LEN];
#if defined(MBEDTLS_USE_PSA_CRYPTO)
    psa_key_id_t slot;
#endif /* MBEDTLS_USE_PSA_CRYPTO */
    psk_entry *next;
};

/*
 * Free a list of psk_entry's
 */
int psk_free( psk_entry *head )
{
    psk_entry *next;

    while( head != NULL )
    {
#if defined(MBEDTLS_USE_PSA_CRYPTO)
        psa_status_t status;
        psa_key_id_t const slot = head->slot;

        if( slot != 0 )
        {
            status = psa_destroy_key( slot );
            if( status != PSA_SUCCESS )
                return( status );
        }
#endif /* MBEDTLS_USE_PSA_CRYPTO */

        next = head->next;
        mbedtls_free( head );
        head = next;
    }

    return( 0 );
}

/*
 * Parse a string of pairs name1,key1[,name2,key2[,...]]
 * into a usable psk_entry list.
 *
 * Modifies the input string! This is not production quality!
 */
psk_entry *psk_parse( char *psk_string )
{
    psk_entry *cur = NULL, *new = NULL;
    char *p = psk_string;
    char *end = p;
    char *key_hex;

    while( *end != '\0' )
        ++end;
    *end = ',';

    while( p <= end )
    {
        if( ( new = mbedtls_calloc( 1, sizeof( psk_entry ) ) ) == NULL )
            goto error;

        memset( new, 0, sizeof( psk_entry ) );

        GET_ITEM( new->name );
        GET_ITEM( key_hex );

        if( mbedtls_test_unhexify( new->key, MBEDTLS_PSK_MAX_LEN,
                                   key_hex, &new->key_len ) != 0 )
            goto error;

        new->next = cur;
        cur = new;
    }

    return( cur );

error:
    psk_free( new );
    psk_free( cur );
    return( 0 );
}

/*
 * PSK callback
 */
int psk_callback( void *p_info, mbedtls_ssl_context *ssl,
                  const unsigned char *name, size_t name_len )
{
    psk_entry *cur = (psk_entry *) p_info;

    while( cur != NULL )
    {
        if( name_len == strlen( cur->name ) &&
            memcmp( name, cur->name, name_len ) == 0 )
        {
#if defined(MBEDTLS_USE_PSA_CRYPTO)
            if( cur->slot != 0 )
                return( mbedtls_ssl_set_hs_psk_opaque( ssl, cur->slot ) );
            else
#endif
            return( mbedtls_ssl_set_hs_psk( ssl, cur->key, cur->key_len ) );
        }

        cur = cur->next;
    }

    return( -1 );
}
#endif /* MBEDTLS_KEY_EXCHANGE_SOME_PSK_ENABLED */

#if defined(MBEDTLS_ZERO_RTT)
/*
* Early data callback.
*/
int early_data_callback( mbedtls_ssl_context *ssl,
                         const unsigned char *buffer, size_t len )
{
    // In this example we don't need access to the SSL structure
    ((void) ssl);
    char *buffer_to_print;
    if( len > 0 && buffer != NULL )
    {
        buffer_to_print = mbedtls_calloc( 1, len + 1 );
        memcpy( buffer_to_print, buffer, len );
        buffer_to_print[len] = '\0';
        mbedtls_printf( " %zu bytes early data received: %s\n", len, buffer_to_print );
        mbedtls_free( buffer_to_print );
    }
    return( 0 );
}
#endif /* MBEDTLS_ZERO_RTT */

static mbedtls_net_context listen_fd, client_fd;

/* Interruption handler to ensure clean exit (for valgrind testing) */
#if !defined(_WIN32)
static int received_sigterm = 0;
void term_handler( int sig )
{
    ((void) sig);
    received_sigterm = 1;
    mbedtls_net_free( &listen_fd ); /* causes mbedtls_net_accept() to abort */
    mbedtls_net_free( &client_fd ); /* causes net_read() to abort */
}
#endif

#if defined(MBEDTLS_SSL_PROTO_TLS1_2_OR_EARLIER)
#if defined(MBEDTLS_X509_CRT_PARSE_C)
static int ssl_sig_hashes_for_test[] = {
#if defined(MBEDTLS_SHA512_C)
    MBEDTLS_MD_SHA512,
    MBEDTLS_MD_SHA384,
#endif
#if defined(MBEDTLS_SHA256_C)
    MBEDTLS_MD_SHA256,
    MBEDTLS_MD_SHA224,
#endif
#if defined(MBEDTLS_SHA1_C)
    /* Allow SHA-1 as we use it extensively in tests. */
    MBEDTLS_MD_SHA1,
#endif
    MBEDTLS_MD_NONE
};
#endif /* MBEDTLS_X509_CRT_PARSE_C */
#endif /* defined(MBEDTLS_SSL_PROTO_TLS1_2_OR_EARLIER) */

/** Return true if \p ret is a status code indicating that there is an
 * operation in progress on an SSL connection, and false if it indicates
 * success or a fatal error.
 *
 * The possible operations in progress are:
 *
 * - A read, when the SSL input buffer does not contain a full message.
 * - A write, when the SSL output buffer contains some data that has not
 *   been sent over the network yet.
 * - An asynchronous callback that has not completed yet. */
static int mbedtls_status_is_ssl_in_progress( int ret )
{
    return( ret == MBEDTLS_ERR_SSL_WANT_READ ||
            ret == MBEDTLS_ERR_SSL_WANT_WRITE ||
            ret == MBEDTLS_ERR_SSL_ASYNC_IN_PROGRESS );
}

#if defined(MBEDTLS_SSL_ASYNC_PRIVATE)
typedef struct
{
    mbedtls_x509_crt *cert; /*!< Certificate corresponding to the key */
    mbedtls_pk_context *pk; /*!< Private key */
    unsigned delay; /*!< Number of resume steps to go through */
    unsigned pk_owned : 1; /*!< Whether to free the pk object on exit */
} ssl_async_key_slot_t;

typedef enum {
    SSL_ASYNC_INJECT_ERROR_NONE = 0, /*!< Let the callbacks succeed */
    SSL_ASYNC_INJECT_ERROR_START, /*!< Inject error during start */
    SSL_ASYNC_INJECT_ERROR_CANCEL, /*!< Close the connection after async start */
    SSL_ASYNC_INJECT_ERROR_RESUME, /*!< Inject error during resume */
#define SSL_ASYNC_INJECT_ERROR_MAX SSL_ASYNC_INJECT_ERROR_RESUME
} ssl_async_inject_error_t;

typedef struct
{
    ssl_async_key_slot_t slots[4]; /* key, key2, sni1, sni2 */
    size_t slots_used;
    ssl_async_inject_error_t inject_error;
    int (*f_rng)(void *, unsigned char *, size_t);
    void *p_rng;
} ssl_async_key_context_t;

int ssl_async_set_key( ssl_async_key_context_t *ctx,
                       mbedtls_x509_crt *cert,
                       mbedtls_pk_context *pk,
                       int pk_take_ownership,
                       unsigned delay )
{
    if( ctx->slots_used >= sizeof( ctx->slots ) / sizeof( *ctx->slots ) )
        return( -1 );
    ctx->slots[ctx->slots_used].cert = cert;
    ctx->slots[ctx->slots_used].pk = pk;
    ctx->slots[ctx->slots_used].delay = delay;
    ctx->slots[ctx->slots_used].pk_owned = pk_take_ownership;
    ++ctx->slots_used;
    return( 0 );
}

#define SSL_ASYNC_INPUT_MAX_SIZE 512

typedef enum
{
    ASYNC_OP_SIGN,
    ASYNC_OP_DECRYPT,
} ssl_async_operation_type_t;
/* Note that the enum above and the array below need to be kept in sync!
 * `ssl_async_operation_names[op]` is the name of op for each value `op`
 * of type `ssl_async_operation_type_t`. */
static const char *const ssl_async_operation_names[] =
{
    "sign",
    "decrypt",
};

typedef struct
{
    unsigned slot;
    ssl_async_operation_type_t operation_type;
    mbedtls_md_type_t md_alg;
    unsigned char input[SSL_ASYNC_INPUT_MAX_SIZE];
    size_t input_len;
    unsigned remaining_delay;
} ssl_async_operation_context_t;

static int ssl_async_start( mbedtls_ssl_context *ssl,
                            mbedtls_x509_crt *cert,
                            ssl_async_operation_type_t op_type,
                            mbedtls_md_type_t md_alg,
                            const unsigned char *input,
                            size_t input_len )
{
    ssl_async_key_context_t *config_data =
        mbedtls_ssl_conf_get_async_config_data( ssl->conf );
    unsigned slot;
    ssl_async_operation_context_t *ctx = NULL;
    const char *op_name = ssl_async_operation_names[op_type];

    {
        char dn[100];
        if( mbedtls_x509_dn_gets( dn, sizeof( dn ), &cert->subject ) > 0 )
            mbedtls_printf( "Async %s callback: looking for DN=%s\n",
                            op_name, dn );
    }

    /* Look for a private key that matches the public key in cert.
     * Since this test code has the private key inside Mbed TLS,
     * we call mbedtls_pk_check_pair to match a private key with the
     * public key. */
    for( slot = 0; slot < config_data->slots_used; slot++ )
    {
        if( mbedtls_pk_check_pair( &cert->pk,
                                   config_data->slots[slot].pk,
                                   rng_get, &rng ) == 0 )
            break;
    }
    if( slot == config_data->slots_used )
    {
        mbedtls_printf( "Async %s callback: no key matches this certificate.\n",
                        op_name );
        return( MBEDTLS_ERR_SSL_HW_ACCEL_FALLTHROUGH );
    }
    mbedtls_printf( "Async %s callback: using key slot %u, delay=%u.\n",
                    op_name, slot, config_data->slots[slot].delay );

    if( config_data->inject_error == SSL_ASYNC_INJECT_ERROR_START )
    {
        mbedtls_printf( "Async %s callback: injected error\n", op_name );
        return( MBEDTLS_ERR_PK_FEATURE_UNAVAILABLE );
    }

    if( input_len > SSL_ASYNC_INPUT_MAX_SIZE )
        return( MBEDTLS_ERR_SSL_BAD_INPUT_DATA );

    ctx = mbedtls_calloc( 1, sizeof( *ctx ) );
    if( ctx == NULL )
        return( MBEDTLS_ERR_SSL_ALLOC_FAILED );
    ctx->slot = slot;
    ctx->operation_type = op_type;
    ctx->md_alg = md_alg;
    memcpy( ctx->input, input, input_len );
    ctx->input_len = input_len;
    ctx->remaining_delay = config_data->slots[slot].delay;
    mbedtls_ssl_set_async_operation_data( ssl, ctx );

    if( ctx->remaining_delay == 0 )
        return( 0 );
    else
        return( MBEDTLS_ERR_SSL_ASYNC_IN_PROGRESS );
}

static int ssl_async_sign( mbedtls_ssl_context *ssl,
                           mbedtls_x509_crt *cert,
                           mbedtls_md_type_t md_alg,
                           const unsigned char *hash,
                           size_t hash_len )
{
    return( ssl_async_start( ssl, cert,
                             ASYNC_OP_SIGN, md_alg,
                             hash, hash_len ) );
}

static int ssl_async_decrypt( mbedtls_ssl_context *ssl,
                              mbedtls_x509_crt *cert,
                              const unsigned char *input,
                              size_t input_len )
{
    return( ssl_async_start( ssl, cert,
                             ASYNC_OP_DECRYPT, MBEDTLS_MD_NONE,
                             input, input_len ) );
}

static int ssl_async_resume( mbedtls_ssl_context *ssl,
                             unsigned char *output,
                             size_t *output_len,
                             size_t output_size )
{
    ssl_async_operation_context_t *ctx = mbedtls_ssl_get_async_operation_data( ssl );
    ssl_async_key_context_t *config_data =
        mbedtls_ssl_conf_get_async_config_data( ssl->conf );
    ssl_async_key_slot_t *key_slot = &config_data->slots[ctx->slot];
    int ret;
    const char *op_name;

    if( ctx->remaining_delay > 0 )
    {
        --ctx->remaining_delay;
        mbedtls_printf( "Async resume (slot %u): call %u more times.\n",
                        ctx->slot, ctx->remaining_delay );
        return( MBEDTLS_ERR_SSL_ASYNC_IN_PROGRESS );
    }

    switch( ctx->operation_type )
    {
        case ASYNC_OP_DECRYPT:
            ret = mbedtls_pk_decrypt( key_slot->pk,
                                      ctx->input, ctx->input_len,
                                      output, output_len, output_size,
                                      config_data->f_rng, config_data->p_rng );
            break;
        case ASYNC_OP_SIGN:
            ret = mbedtls_pk_sign( key_slot->pk,
                                   ctx->md_alg,
                                   ctx->input, ctx->input_len,
                                   output, output_size, output_len,
                                   config_data->f_rng, config_data->p_rng );
            break;
        default:
            mbedtls_printf( "Async resume (slot %u): unknown operation type %ld. This shouldn't happen.\n",
                            ctx->slot, (long) ctx->operation_type );
            mbedtls_free( ctx );
            return( MBEDTLS_ERR_PK_FEATURE_UNAVAILABLE );
            break;
    }

    op_name = ssl_async_operation_names[ctx->operation_type];

    if( config_data->inject_error == SSL_ASYNC_INJECT_ERROR_RESUME )
    {
        mbedtls_printf( "Async resume callback: %s done but injected error\n",
                        op_name );
        mbedtls_free( ctx );
        return( MBEDTLS_ERR_PK_FEATURE_UNAVAILABLE );
    }

    mbedtls_printf( "Async resume (slot %u): %s done, status=%d.\n",
                    ctx->slot, op_name, ret );
    mbedtls_free( ctx );
    return( ret );
}

static void ssl_async_cancel( mbedtls_ssl_context *ssl )
{
    ssl_async_operation_context_t *ctx = mbedtls_ssl_get_async_operation_data( ssl );
    mbedtls_printf( "Async cancel callback.\n" );
    mbedtls_free( ctx );
}
#endif /* MBEDTLS_SSL_ASYNC_PRIVATE */

#if defined(MBEDTLS_USE_PSA_CRYPTO)
static psa_status_t psa_setup_psk_key_slot( psa_key_id_t *slot,
                                            psa_algorithm_t alg,
                                            unsigned char *psk,
                                            size_t psk_len )
{
    psa_status_t status;
    psa_key_attributes_t key_attributes;

    key_attributes = psa_key_attributes_init();
    psa_set_key_usage_flags( &key_attributes, PSA_KEY_USAGE_DERIVE );
    psa_set_key_algorithm( &key_attributes, alg );
    psa_set_key_type( &key_attributes, PSA_KEY_TYPE_DERIVE );

    status = psa_import_key( &key_attributes, psk, psk_len, slot );
    if( status != PSA_SUCCESS )
    {
        fprintf( stderr, "IMPORT\n" );
        return( status );
    }

    return( PSA_SUCCESS );
}
#endif /* MBEDTLS_USE_PSA_CRYPTO */

#if defined(MBEDTLS_SSL_DTLS_CONNECTION_ID)
int report_cid_usage( mbedtls_ssl_context *ssl,
                      const char *additional_description )
{
    int ret;
    unsigned char peer_cid[ MBEDTLS_SSL_CID_OUT_LEN_MAX ];
    size_t peer_cid_len;
    int cid_negotiated;

    if( opt.transport != MBEDTLS_SSL_TRANSPORT_DATAGRAM )
        return( 0 );

    /* Check if the use of a CID has been negotiated */
    ret = mbedtls_ssl_get_peer_cid( ssl, &cid_negotiated,
                                    peer_cid, &peer_cid_len );
    if( ret != 0 )
    {
        mbedtls_printf( " failed\n  ! mbedtls_ssl_get_peer_cid returned -0x%x\n\n",
                        (unsigned int) -ret );
        return( ret );
    }

    if( cid_negotiated == MBEDTLS_SSL_CID_DISABLED )
    {
        if( opt.cid_enabled == MBEDTLS_SSL_CID_ENABLED )
        {
            mbedtls_printf( "(%s) Use of Connection ID was not offered by client.\n",
                            additional_description );
        }
    }
    else
    {
        size_t idx=0;
        mbedtls_printf( "(%s) Use of Connection ID has been negotiated.\n",
                        additional_description );
        mbedtls_printf( "(%s) Peer CID (length %u Bytes): ",
                        additional_description,
                        (unsigned) peer_cid_len );
        while( idx < peer_cid_len )
        {
            mbedtls_printf( "%02x ", peer_cid[ idx ] );
            idx++;
        }
        mbedtls_printf( "\n" );
    }

    return( 0 );
}
#endif /* MBEDTLS_SSL_DTLS_CONNECTION_ID */

int main( int argc, char *argv[] )
{
    int ret = 0, len, written, frags, exchanges_left;
    int query_config_ret = 0;
    io_ctx_t io_ctx;
    unsigned char* buf = 0;
#if defined(MBEDTLS_KEY_EXCHANGE_SOME_PSK_ENABLED)
#if defined(MBEDTLS_USE_PSA_CRYPTO)
    psa_algorithm_t alg = 0;
    psa_key_id_t psk_slot = 0;
#endif /* MBEDTLS_USE_PSA_CRYPTO */
    unsigned char psk[MBEDTLS_PSK_MAX_LEN];
    size_t psk_len = 0;
    psk_entry *psk_info = NULL;
#endif
    const char *pers = "ssl_server2";
    unsigned char client_ip[16] = { 0 };
    size_t cliip_len;
#if defined(MBEDTLS_SSL_COOKIE_C)
    mbedtls_ssl_cookie_ctx cookie_ctx;
#endif
#if defined(MBEDTLS_SSL_PROTO_TLS1_3_EXPERIMENTAL) && defined(MBEDTLS_ECP_C)
   /* list of named groups */
    mbedtls_ecp_group_id named_groups_list[NAMED_GROUPS_LIST_SIZE];
    /* list of signature algorithms */
    char *start;
#endif /* MBEDTLS_SSL_PROTO_TLS1_3_EXPERIMENTAL && MBEDTLS_ECP_C */


#if defined(MBEDTLS_X509_CRT_PARSE_C)
    mbedtls_x509_crt_profile crt_profile_for_test = mbedtls_x509_crt_profile_default;
#endif
    mbedtls_ssl_context ssl;
    mbedtls_ssl_config conf;
#if defined(MBEDTLS_TIMING_C)
    mbedtls_timing_delay_context timer;
#endif
#if defined(MBEDTLS_SSL_RENEGOTIATION)
    unsigned char renego_period[8] = { 0 };
#endif
#if defined(MBEDTLS_X509_CRT_PARSE_C)
    uint32_t flags;
    mbedtls_x509_crt cacert;
    mbedtls_x509_crt srvcert;
    mbedtls_pk_context pkey;
    mbedtls_x509_crt srvcert2;
    mbedtls_pk_context pkey2;
#if defined(MBEDTLS_USE_PSA_CRYPTO)
    psa_key_id_t key_slot = 0; /* invalid key slot */
    psa_key_id_t key_slot2 = 0; /* invalid key slot */
#endif
    int key_cert_init = 0, key_cert_init2 = 0;
#if defined(MBEDTLS_SSL_ASYNC_PRIVATE)
    ssl_async_key_context_t ssl_async_keys;
#endif /* MBEDTLS_SSL_ASYNC_PRIVATE */
#endif /* MBEDTLS_X509_CRT_PARSE_C */
#if defined(MBEDTLS_DHM_C) && defined(MBEDTLS_FS_IO)
    mbedtls_dhm_context dhm;
#endif
#if defined(MBEDTLS_SSL_CACHE_C)
    mbedtls_ssl_cache_context cache;
#endif
#if defined(MBEDTLS_SSL_SESSION_TICKETS) || defined(MBEDTLS_SSL_NEW_SESSION_TICKET)
    mbedtls_ssl_ticket_context ticket_ctx;
#endif
#if defined(SNI_OPTION)
    sni_entry *sni_info = NULL;
#endif
#if defined(MBEDTLS_ECP_C)
    uint16_t group_list[CURVE_LIST_SIZE];
    const mbedtls_ecp_curve_info * curve_cur;
#endif
#if defined(MBEDTLS_SSL_ALPN)
    const char *alpn_list[ALPN_LIST_SIZE];
#endif
#if defined(MBEDTLS_MEMORY_BUFFER_ALLOC_C)
    unsigned char alloc_buf[MEMORY_HEAP_SIZE];
#endif

#if defined(MBEDTLS_SSL_DTLS_CONNECTION_ID)
    unsigned char cid[MBEDTLS_SSL_CID_IN_LEN_MAX];
    unsigned char cid_renego[MBEDTLS_SSL_CID_IN_LEN_MAX];
    size_t cid_len = 0;
    size_t cid_renego_len = 0;
#endif
#if defined(MBEDTLS_SSL_CONTEXT_SERIALIZATION)
    unsigned char *context_buf = NULL;
    size_t context_buf_len = 0;
#endif

#if defined(MBEDTLS_SSL_PROTO_TLS1_3_EXPERIMENTAL) && \
    defined(MBEDTLS_KEY_EXCHANGE_WITH_CERT_ENABLED)
    uint16_t sig_alg_list[SIG_ALG_LIST_SIZE];
#endif /* MBEDTLS_SSL_PROTO_TLS1_3_EXPERIMENTAL &&
          MBEDTLS_KEY_EXCHANGE_WITH_CERT_ENABLED */

    int i;
    char *p, *q;
    const int *list;
#if defined(MBEDTLS_USE_PSA_CRYPTO)
    psa_status_t status;
#endif
#if defined(MBEDTLS_SSL_PROTO_TLS1_2)
    unsigned char eap_tls_keymaterial[16];
    unsigned char eap_tls_iv[8];
    const char* eap_tls_label = "client EAP encryption";
#endif /* MBEDTLS_SSL_PROTO_TLS1_2 */
    eap_tls_keys eap_tls_keying;
#if defined( MBEDTLS_SSL_DTLS_SRTP )
    /*! master keys and master salt for SRTP generated during handshake */
     unsigned char dtls_srtp_key_material[MBEDTLS_TLS_SRTP_MAX_KEY_MATERIAL_LENGTH];
     const char* dtls_srtp_label = "EXTRACTOR-dtls_srtp";
     dtls_srtp_keys dtls_srtp_keying;
     const mbedtls_ssl_srtp_profile default_profiles[] = {
         MBEDTLS_TLS_SRTP_AES128_CM_HMAC_SHA1_80,
         MBEDTLS_TLS_SRTP_AES128_CM_HMAC_SHA1_32,
         MBEDTLS_TLS_SRTP_NULL_HMAC_SHA1_80,
         MBEDTLS_TLS_SRTP_NULL_HMAC_SHA1_32,
         MBEDTLS_TLS_SRTP_UNSET
     };
#endif /* MBEDTLS_SSL_DTLS_SRTP */

#if defined(MBEDTLS_MEMORY_BUFFER_ALLOC_C)
    mbedtls_memory_buffer_alloc_init( alloc_buf, sizeof(alloc_buf) );
#if defined(MBEDTLS_MEMORY_DEBUG)
    size_t current_heap_memory, peak_heap_memory, heap_blocks;
#endif  /* MBEDTLS_MEMORY_DEBUG */
#endif  /* MBEDTLS_MEMORY_BUFFER_ALLOC_C */

#if defined(MBEDTLS_TEST_HOOKS)
    test_hooks_init( );
#endif /* MBEDTLS_TEST_HOOKS */

    /*
     * Make sure memory references are valid in case we exit early.
     */
    mbedtls_net_init( &client_fd );
    mbedtls_net_init( &listen_fd );
    mbedtls_ssl_init( &ssl );
    mbedtls_ssl_config_init( &conf );
    rng_init( &rng );
#if defined(MBEDTLS_X509_CRT_PARSE_C)
    mbedtls_x509_crt_init( &cacert );
    mbedtls_x509_crt_init( &srvcert );
    mbedtls_pk_init( &pkey );
    mbedtls_x509_crt_init( &srvcert2 );
    mbedtls_pk_init( &pkey2 );
#if defined(MBEDTLS_SSL_ASYNC_PRIVATE)
    memset( &ssl_async_keys, 0, sizeof( ssl_async_keys ) );
#endif
#endif
#if defined(MBEDTLS_DHM_C) && defined(MBEDTLS_FS_IO)
    mbedtls_dhm_init( &dhm );
#endif
#if defined(MBEDTLS_SSL_CACHE_C)
    mbedtls_ssl_cache_init( &cache );
#endif
#if defined(MBEDTLS_SSL_SESSION_TICKETS) || defined(MBEDTLS_SSL_NEW_SESSION_TICKET)
    mbedtls_ssl_ticket_init( &ticket_ctx );
#endif
#if defined(MBEDTLS_SSL_ALPN)
    memset( (void *) alpn_list, 0, sizeof( alpn_list ) );
#endif
#if defined(MBEDTLS_ECP_C) && defined(MBEDTLS_SSL_PROTO_TLS1_3_EXPERIMENTAL)
    memset((void *)named_groups_list, MBEDTLS_ECP_DP_NONE, sizeof(named_groups_list));
#endif

#if defined(MBEDTLS_SSL_COOKIE_C)
    mbedtls_ssl_cookie_init( &cookie_ctx );
#endif

#if defined(MBEDTLS_USE_PSA_CRYPTO)
    status = psa_crypto_init();
    if( status != PSA_SUCCESS )
    {
        mbedtls_fprintf( stderr, "Failed to initialize PSA Crypto implementation: %d\n",
                         (int) status );
        ret = MBEDTLS_ERR_SSL_HW_ACCEL_FAILED;
        goto exit;
    }
#endif  /* MBEDTLS_USE_PSA_CRYPTO */
#if defined(MBEDTLS_PSA_CRYPTO_EXTERNAL_RNG)
    mbedtls_test_enable_insecure_external_rng( );
#endif  /* MBEDTLS_PSA_CRYPTO_EXTERNAL_RNG */

#if !defined(_WIN32)
    /* Abort cleanly on SIGTERM and SIGINT */
    signal( SIGTERM, term_handler );
    signal( SIGINT, term_handler );
#endif

    if( argc == 0 )
    {
    usage:
        if( ret == 0 )
            ret = 1;

        mbedtls_printf( USAGE1 );
        mbedtls_printf( USAGE2 );
        mbedtls_printf( USAGE3 );
#if defined(MBEDTLS_SSL_PROTO_TLS1_3_EXPERIMENTAL)
        mbedtls_printf( USAGE5 );
#else
        mbedtls_printf( USAGE4 );
#endif /* MBEDTLS_SSL_PROTO_TLS1_3_EXPERIMENTAL */

        list = mbedtls_ssl_list_ciphersuites();
        while( *list )
        {
            mbedtls_printf(" %-42s", mbedtls_ssl_get_ciphersuite_name( *list ) );
            list++;
            if( !*list )
                break;
            mbedtls_printf(" %s\n", mbedtls_ssl_get_ciphersuite_name( *list ) );
            list++;
        }
        mbedtls_printf("\n");
        goto exit;
    }

    opt.buffer_size         = DFL_IO_BUF_LEN;
    opt.server_addr         = DFL_SERVER_ADDR;
    opt.server_port         = DFL_SERVER_PORT;
    opt.debug_level         = DFL_DEBUG_LEVEL;
    opt.event               = DFL_EVENT;
    opt.response_size       = DFL_RESPONSE_SIZE;
    opt.nbio                = DFL_NBIO;
    opt.cid_enabled         = DFL_CID_ENABLED;
    opt.cid_enabled_renego  = DFL_CID_ENABLED_RENEGO;
    opt.cid_val             = DFL_CID_VALUE;
    opt.cid_val_renego      = DFL_CID_VALUE_RENEGO;
    opt.read_timeout        = DFL_READ_TIMEOUT;
    opt.ca_file             = DFL_CA_FILE;
    opt.ca_path             = DFL_CA_PATH;
    opt.crt_file            = DFL_CRT_FILE;
    opt.key_file            = DFL_KEY_FILE;
    opt.key_opaque          = DFL_KEY_OPAQUE;
    opt.key_pwd             = DFL_KEY_PWD;
    opt.crt_file2           = DFL_CRT_FILE2;
    opt.key_file2           = DFL_KEY_FILE2;
    opt.key_pwd2            = DFL_KEY_PWD2;
    opt.async_operations    = DFL_ASYNC_OPERATIONS;
    opt.async_private_delay1 = DFL_ASYNC_PRIVATE_DELAY1;
    opt.async_private_delay2 = DFL_ASYNC_PRIVATE_DELAY2;
    opt.async_private_error = DFL_ASYNC_PRIVATE_ERROR;
    opt.psk                 = DFL_PSK;
#if defined(MBEDTLS_SSL_NEW_SESSION_TICKET)
    opt.ticket_flags        = DFL_TICKET_FLAGS;
#endif /* MBEDTLS_SSL_NEW_SESSION_TICKET */
    opt.early_data          = DFL_EARLY_DATA;
    opt.sig_algs            = DFL_SIG_ALGS;
#if defined(MBEDTLS_USE_PSA_CRYPTO)
    opt.psk_opaque          = DFL_PSK_OPAQUE;
    opt.psk_list_opaque     = DFL_PSK_LIST_OPAQUE;
#endif
#if defined(MBEDTLS_X509_TRUSTED_CERTIFICATE_CALLBACK)
    opt.ca_callback         = DFL_CA_CALLBACK;
#endif
    opt.psk_identity        = DFL_PSK_IDENTITY;
    opt.psk_list            = DFL_PSK_LIST;
    opt.ecjpake_pw          = DFL_ECJPAKE_PW;
    opt.force_ciphersuite[0]= DFL_FORCE_CIPHER;
#if defined(MBEDTLS_SSL_PROTO_TLS1_3_EXPERIMENTAL)
    opt.tls13_kex_modes     = DFL_TLS13_KEX_MODES;
#endif /* MBEDTLS_SSL_PROTO_TLS1_3_EXPERIMENTAL */
    opt.renegotiation       = DFL_RENEGOTIATION;
    opt.allow_legacy        = DFL_ALLOW_LEGACY;
    opt.renegotiate         = DFL_RENEGOTIATE;
    opt.renego_delay        = DFL_RENEGO_DELAY;
    opt.renego_period       = DFL_RENEGO_PERIOD;
    opt.exchanges           = DFL_EXCHANGES;
    opt.min_version         = DFL_MIN_VERSION;
    opt.max_version         = DFL_MAX_VERSION;
    opt.allow_sha1          = DFL_SHA1;
    opt.auth_mode           = DFL_AUTH_MODE;
    opt.cert_req_ca_list    = DFL_CERT_REQ_CA_LIST;
    opt.mfl_code            = DFL_MFL_CODE;
    opt.trunc_hmac          = DFL_TRUNC_HMAC;
    opt.tickets             = DFL_TICKETS;
    opt.ticket_timeout      = DFL_TICKET_TIMEOUT;
    opt.cache_max           = DFL_CACHE_MAX;
    opt.cache_timeout       = DFL_CACHE_TIMEOUT;
    opt.sni                 = DFL_SNI;
    opt.alpn_string         = DFL_ALPN_STRING;
    opt.curves              = DFL_CURVES;
    opt.sig_algs            = DFL_SIG_ALGS;
    opt.dhm_file            = DFL_DHM_FILE;
    opt.transport           = DFL_TRANSPORT;
    opt.cookies             = DFL_COOKIES;
    opt.anti_replay         = DFL_ANTI_REPLAY;
    opt.hs_to_min           = DFL_HS_TO_MIN;
    opt.hs_to_max           = DFL_HS_TO_MAX;
    opt.dtls_mtu            = DFL_DTLS_MTU;
    opt.dgram_packing       = DFL_DGRAM_PACKING;
    opt.badmac_limit        = DFL_BADMAC_LIMIT;
    opt.extended_ms         = DFL_EXTENDED_MS;
    opt.etm                 = DFL_ETM;
    opt.serialize           = DFL_SERIALIZE;
    opt.context_file        = DFL_CONTEXT_FILE;
    opt.eap_tls             = DFL_EAP_TLS;
    opt.reproducible        = DFL_REPRODUCIBLE;
    opt.nss_keylog          = DFL_NSS_KEYLOG;
    opt.nss_keylog_file     = DFL_NSS_KEYLOG_FILE;
    opt.query_config_mode   = DFL_QUERY_CONFIG_MODE;
    opt.use_srtp            = DFL_USE_SRTP;
    opt.force_srtp_profile  = DFL_SRTP_FORCE_PROFILE;
    opt.support_mki         = DFL_SRTP_SUPPORT_MKI;

    for( i = 1; i < argc; i++ )
    {
        p = argv[i];
        if( ( q = strchr( p, '=' ) ) == NULL )
            goto usage;
        *q++ = '\0';

        if( strcmp( p, "server_port" ) == 0 )
            opt.server_port = q;
        else if( strcmp( p, "server_addr" ) == 0 )
            opt.server_addr = q;
        else if( strcmp( p, "dtls" ) == 0 )
        {
            int t = atoi( q );
            if( t == 0 )
                opt.transport = MBEDTLS_SSL_TRANSPORT_STREAM;
            else if( t == 1 )
                opt.transport = MBEDTLS_SSL_TRANSPORT_DATAGRAM;
            else
                goto usage;
        }
        else if( strcmp( p, "debug_level" ) == 0 )
        {
            opt.debug_level = atoi( q );
            if( opt.debug_level < 0 || opt.debug_level > 65535 )
                goto usage;
        }
        else if( strcmp( p, "nbio" ) == 0 )
        {
            opt.nbio = atoi( q );
            if( opt.nbio < 0 || opt.nbio > 2 )
                goto usage;
        }
        else if( strcmp( p, "event" ) == 0 )
        {
            opt.event = atoi( q );
            if( opt.event < 0 || opt.event > 2 )
                goto usage;
        }
        else if( strcmp( p, "read_timeout" ) == 0 )
            opt.read_timeout = atoi( q );
        else if( strcmp( p, "buffer_size" ) == 0 )
        {
            opt.buffer_size = atoi( q );
            if( opt.buffer_size < 1 )
                goto usage;
        }
        else if( strcmp( p, "response_size" ) == 0 )
        {
            opt.response_size = atoi( q );
            if( opt.response_size < 0 || opt.response_size > MBEDTLS_SSL_OUT_CONTENT_LEN )
                goto usage;
            if( opt.buffer_size < opt.response_size )
                opt.buffer_size = opt.response_size;
        }
        else if( strcmp( p, "ca_file" ) == 0 )
            opt.ca_file = q;
        else if( strcmp( p, "ca_path" ) == 0 )
            opt.ca_path = q;
        else if( strcmp( p, "crt_file" ) == 0 )
            opt.crt_file = q;
        else if( strcmp( p, "key_file" ) == 0 )
            opt.key_file = q;
        else if( strcmp( p, "key_pwd" ) == 0 )
            opt.key_pwd = q;
#if defined(MBEDTLS_USE_PSA_CRYPTO) && defined(MBEDTLS_X509_CRT_PARSE_C)
        else if( strcmp( p, "key_opaque" ) == 0 )
            opt.key_opaque = atoi( q );
#endif
        else if( strcmp( p, "crt_file2" ) == 0 )
            opt.crt_file2 = q;
        else if( strcmp( p, "key_file2" ) == 0 )
            opt.key_file2 = q;
        else if( strcmp( p, "key_pwd2" ) == 0 )
            opt.key_pwd2 = q;
        else if( strcmp( p, "dhm_file" ) == 0 )
            opt.dhm_file = q;
#if defined(MBEDTLS_SSL_ASYNC_PRIVATE)
        else if( strcmp( p, "async_operations" ) == 0 )
            opt.async_operations = q;
        else if( strcmp( p, "async_private_delay1" ) == 0 )
            opt.async_private_delay1 = atoi( q );
        else if( strcmp( p, "async_private_delay2" ) == 0 )
            opt.async_private_delay2 = atoi( q );
        else if( strcmp( p, "async_private_error" ) == 0 )
        {
            int n = atoi( q );
            if( n < -SSL_ASYNC_INJECT_ERROR_MAX ||
                n > SSL_ASYNC_INJECT_ERROR_MAX )
            {
                ret = 2;
                goto usage;
            }
            opt.async_private_error = n;
        }
#endif /* MBEDTLS_SSL_ASYNC_PRIVATE */
#if defined(MBEDTLS_SSL_DTLS_CONNECTION_ID)
        else if( strcmp( p, "cid" ) == 0 )
        {
            opt.cid_enabled = atoi( q );
            if( opt.cid_enabled != 0 && opt.cid_enabled != 1 )
                goto usage;
        }
        else if( strcmp( p, "cid_renego" ) == 0 )
        {
            opt.cid_enabled_renego = atoi( q );
            if( opt.cid_enabled_renego != 0 && opt.cid_enabled_renego != 1 )
                goto usage;
        }
        else if( strcmp( p, "cid_val" ) == 0 )
        {
            opt.cid_val = q;
        }
        else if( strcmp( p, "cid_val_renego" ) == 0 )
        {
            opt.cid_val_renego = q;
        }
#endif /* MBEDTLS_SSL_DTLS_CONNECTION_ID */
        else if( strcmp( p, "psk" ) == 0 )
            opt.psk = q;
#if defined(MBEDTLS_USE_PSA_CRYPTO)
        else if( strcmp( p, "psk_opaque" ) == 0 )
            opt.psk_opaque = atoi( q );
        else if( strcmp( p, "psk_list_opaque" ) == 0 )
            opt.psk_list_opaque = atoi( q );
#endif
#if defined(MBEDTLS_X509_TRUSTED_CERTIFICATE_CALLBACK)
        else if( strcmp( p, "ca_callback" ) == 0)
            opt.ca_callback = atoi( q );
#endif
        else if( strcmp( p, "psk_identity" ) == 0 )
            opt.psk_identity = q;
        else if( strcmp( p, "psk_list" ) == 0 )
            opt.psk_list = q;
        else if( strcmp( p, "ecjpake_pw" ) == 0 )
            opt.ecjpake_pw = q;
        else if( strcmp( p, "force_ciphersuite" ) == 0 )
        {
            opt.force_ciphersuite[0] = mbedtls_ssl_get_ciphersuite_id( q );

            if( opt.force_ciphersuite[0] == 0 )
            {
                ret = 2;
                goto usage;
            }
            opt.force_ciphersuite[1] = 0;
        }
        else if( strcmp( p, "curves" ) == 0 )
            opt.curves = q;
#if defined(MBEDTLS_SSL_PROTO_TLS1_3_EXPERIMENTAL) && \
    defined(MBEDTLS_KEY_EXCHANGE_WITH_CERT_ENABLED)
        else if( strcmp( p, "sig_algs" ) == 0 )
            opt.sig_algs = q;
#endif /* MBEDTLS_SSL_PROTO_TLS1_3_EXPERIMENTAL && && \
          MBEDTLS_KEY_EXCHANGE_WITH_CERT_ENABLED */
        else if( strcmp( p, "renegotiation" ) == 0 )
        {
            opt.renegotiation = (atoi( q )) ?
                MBEDTLS_SSL_RENEGOTIATION_ENABLED :
                MBEDTLS_SSL_RENEGOTIATION_DISABLED;
        }
        else if( strcmp( p, "allow_legacy" ) == 0 )
        {
            switch( atoi( q ) )
            {
                case -1:
                    opt.allow_legacy = MBEDTLS_SSL_LEGACY_BREAK_HANDSHAKE;
                    break;
                case 0:
                    opt.allow_legacy = MBEDTLS_SSL_LEGACY_NO_RENEGOTIATION;
                    break;
                case 1:
                    opt.allow_legacy = MBEDTLS_SSL_LEGACY_ALLOW_RENEGOTIATION;
                    break;
                default: goto usage;
            }
        }
        else if( strcmp( p, "renegotiate" ) == 0 )
        {
            opt.renegotiate = atoi( q );
            if( opt.renegotiate < 0 || opt.renegotiate > 1 )
                goto usage;
        }
        else if( strcmp( p, "renego_delay" ) == 0 )
        {
            opt.renego_delay = atoi( q );
        }
        else if( strcmp( p, "renego_period" ) == 0 )
        {
#if defined(_MSC_VER)
            opt.renego_period = _strtoui64( q, NULL, 10 );
#else
            if( sscanf( q, "%" SCNu64, &opt.renego_period ) != 1 )
                goto usage;
#endif /* _MSC_VER */
            if( opt.renego_period < 2 )
                goto usage;
        }
        else if( strcmp( p, "exchanges" ) == 0 )
        {
            opt.exchanges = atoi( q );
            if( opt.exchanges < 0 )
                goto usage;
        }
#if defined(MBEDTLS_SSL_PROTO_TLS1_3_EXPERIMENTAL)
#if defined(MBEDTLS_ZERO_RTT)
        else if( strcmp( p, "early_data" ) == 0 )
        {
            int early_data_val = atoi( q );
            switch( early_data_val )
            {
                case 0:
                    opt.early_data = MBEDTLS_SSL_EARLY_DATA_DISABLED;
                    break;
                default:
                    opt.early_data = MBEDTLS_SSL_EARLY_DATA_ENABLED;
                    opt.early_data_max = (size_t) early_data_val;
                    break;
            }
        }
#endif /* MBEDTLS_ZERO_RTT */

#if defined(MBEDTLS_ECP_C)
        else if( strcmp( p, "named_groups" ) == 0 )
            opt.named_groups_string = q;
        else if( strcmp( p, "sig_algs" ) == 0 )
            opt.sig_algs = q;
#endif /* MBEDTLS_ECP_C */

        else if( strcmp( p, "tls13_kex_modes" ) == 0 )
        {
            if( strcmp( q, "psk" ) == 0 )
                opt.tls13_kex_modes = MBEDTLS_SSL_TLS13_KEY_EXCHANGE_MODE_PSK;
            else if( strcmp(q, "psk_ephemeral" ) == 0 )
                opt.tls13_kex_modes = MBEDTLS_SSL_TLS13_KEY_EXCHANGE_MODE_PSK_EPHEMERAL;
            else if( strcmp(q, "ephemeral" ) == 0 )
                opt.tls13_kex_modes = MBEDTLS_SSL_TLS13_KEY_EXCHANGE_MODE_EPHEMERAL;
            else if( strcmp(q, "ephemeral_all" ) == 0 )
                opt.tls13_kex_modes = MBEDTLS_SSL_TLS13_KEY_EXCHANGE_MODE_EPHEMERAL_ALL;
            else if( strcmp( q, "psk_all" ) == 0 )
                opt.tls13_kex_modes = MBEDTLS_SSL_TLS13_KEY_EXCHANGE_MODE_PSK_ALL;
            else if( strcmp( q, "all" ) == 0 )
                opt.tls13_kex_modes = MBEDTLS_SSL_TLS13_KEY_EXCHANGE_MODE_ALL;
            else goto usage;
        }
#endif /* MBEDTLS_SSL_PROTO_TLS1_3_EXPERIMENTAL */

        else if( strcmp( p, "min_version" ) == 0 )
        {
            if( strcmp( q, "tls1_2" ) == 0 ||
                     strcmp( q, "dtls1_2" ) == 0 )
                opt.min_version = MBEDTLS_SSL_MINOR_VERSION_3;
#if defined(MBEDTLS_SSL_PROTO_TLS1_3_EXPERIMENTAL)
            else if( strcmp( q, "tls1_3" ) == 0 ||
                     strcmp( q, "dtls1_3" ) == 0 )
                opt.min_version = MBEDTLS_SSL_MINOR_VERSION_4;
#endif /* MBEDTLS_SSL_PROTO_TLS1_3_EXPERIMENTAL */
            else
                goto usage;
        }
        else if( strcmp( p, "max_version" ) == 0 )
        {
            if( strcmp( q, "tls1_2" ) == 0 ||
                     strcmp( q, "dtls1_2" ) == 0 )
                opt.max_version = MBEDTLS_SSL_MINOR_VERSION_3;
#if defined(MBEDTLS_SSL_PROTO_TLS1_3_EXPERIMENTAL)
            else if( strcmp( q, "tls1_3" ) == 0 ||
                     strcmp( q, "dtls1_3" ) == 0 )
                opt.min_version = MBEDTLS_SSL_MINOR_VERSION_4;
#endif /* MBEDTLS_SSL_PROTO_TLS1_3_EXPERIMENTAL */
            else
                goto usage;
        }
        else if( strcmp( p, "allow_sha1" ) == 0 )
        {
            switch( atoi( q ) )
            {
                case 0:     opt.allow_sha1 = 0;   break;
                case 1:     opt.allow_sha1 = 1;    break;
                default:    goto usage;
            }
        }
        else if( strcmp( p, "force_version" ) == 0 )
        {
            if( strcmp( q, "tls1_2" ) == 0 )
            {
                opt.min_version = MBEDTLS_SSL_MINOR_VERSION_3;
                opt.max_version = MBEDTLS_SSL_MINOR_VERSION_3;
            }
#if defined(MBEDTLS_SSL_PROTO_TLS1_3_EXPERIMENTAL)
            else if( strcmp( q, "tls1_3" ) == 0 )
            {
                opt.min_version = MBEDTLS_SSL_MINOR_VERSION_4;
                opt.max_version = MBEDTLS_SSL_MINOR_VERSION_4;
            }
#endif /* MBEDTLS_SSL_PROTO_TLS1_3_EXPERIMENTAL */
            else if( strcmp( q, "dtls1_2" ) == 0 )
            {
                opt.min_version = MBEDTLS_SSL_MINOR_VERSION_3;
                opt.max_version = MBEDTLS_SSL_MINOR_VERSION_3;
                opt.transport = MBEDTLS_SSL_TRANSPORT_DATAGRAM;
            }
#if defined(MBEDTLS_SSL_PROTO_TLS1_3_EXPERIMENTAL)
            else if( strcmp( q, "dtls1_3" ) == 0 )
            {
                opt.min_version = MBEDTLS_SSL_MINOR_VERSION_4;
                opt.max_version = MBEDTLS_SSL_MINOR_VERSION_4;
                opt.transport = MBEDTLS_SSL_TRANSPORT_DATAGRAM;
            }
            else if( strcmp( q, "tls1_3" ) == 0 )
            {
                opt.min_version = MBEDTLS_SSL_MINOR_VERSION_4;
                opt.max_version = MBEDTLS_SSL_MINOR_VERSION_4;
            }
#endif /* MBEDTLS_SSL_PROTO_TLS1_3_EXPERIMENTAL */
            else
                goto usage;
        }
        else if( strcmp( p, "auth_mode" ) == 0 )
        {
            if( ( opt.auth_mode = get_auth_mode( q ) ) < 0 )
                goto usage;
        }
        else if( strcmp( p, "cert_req_ca_list" ) == 0 )
        {
            opt.cert_req_ca_list = atoi( q );
            if( opt.cert_req_ca_list < 0 || opt.cert_req_ca_list > 1 )
                goto usage;
        }
        else if( strcmp( p, "max_frag_len" ) == 0 )
        {
            if( strcmp( q, "512" ) == 0 )
                opt.mfl_code = MBEDTLS_SSL_MAX_FRAG_LEN_512;
            else if( strcmp( q, "1024" ) == 0 )
                opt.mfl_code = MBEDTLS_SSL_MAX_FRAG_LEN_1024;
            else if( strcmp( q, "2048" ) == 0 )
                opt.mfl_code = MBEDTLS_SSL_MAX_FRAG_LEN_2048;
            else if( strcmp( q, "4096" ) == 0 )
                opt.mfl_code = MBEDTLS_SSL_MAX_FRAG_LEN_4096;
            else
                goto usage;
        }
        else if( strcmp( p, "alpn" ) == 0 )
        {
            opt.alpn_string = q;
        }
        else if( strcmp( p, "trunc_hmac" ) == 0 )
        {
            switch( atoi( q ) )
            {
                case 0: opt.trunc_hmac = MBEDTLS_SSL_TRUNC_HMAC_DISABLED; break;
                case 1: opt.trunc_hmac = MBEDTLS_SSL_TRUNC_HMAC_ENABLED; break;
                default: goto usage;
            }
        }
        else if( strcmp( p, "extended_ms" ) == 0 )
        {
            switch( atoi( q ) )
            {
                case 0:
                    opt.extended_ms = MBEDTLS_SSL_EXTENDED_MS_DISABLED;
                    break;
                case 1:
                    opt.extended_ms = MBEDTLS_SSL_EXTENDED_MS_ENABLED;
                    break;
                default: goto usage;
            }
        }
        else if( strcmp( p, "etm" ) == 0 )
        {
            switch( atoi( q ) )
            {
                case 0: opt.etm = MBEDTLS_SSL_ETM_DISABLED; break;
                case 1: opt.etm = MBEDTLS_SSL_ETM_ENABLED; break;
                default: goto usage;
            }
        }
        else if( strcmp( p, "tickets" ) == 0 )
        {
            opt.tickets = atoi( q );
            if( opt.tickets < 0 || opt.tickets > 1 )
                goto usage;
        }
        else if( strcmp( p, "ticket_timeout" ) == 0 )
        {
            opt.ticket_timeout = atoi( q );
            if( opt.ticket_timeout < 0 )
                goto usage;
        }
#if defined(MBEDTLS_SSL_NEW_SESSION_TICKET)
        else if( strcmp( p, "ticket_flags" ) == 0 )
        {
            mbedtls_ssl_ticket_flags temp = atoi( q );
            if( ( temp & ( mbedtls_ssl_ticket_flags ) allow_early_data ) || ( temp & ( mbedtls_ssl_ticket_flags ) allow_dhe_resumption ) || ( temp & ( mbedtls_ssl_ticket_flags ) allow_psk_resumption ) )
            {
                opt.ticket_flags = temp & ( mbedtls_ssl_ticket_flags ) allow_early_data & ( mbedtls_ssl_ticket_flags ) allow_dhe_resumption & ( mbedtls_ssl_ticket_flags ) allow_psk_resumption;
            } else goto usage;
        }
#endif
        else if( strcmp( p, "cache_max" ) == 0 )
        {
            opt.cache_max = atoi( q );
            if( opt.cache_max < 0 )
                goto usage;
        }
        else if( strcmp( p, "cache_timeout" ) == 0 )
        {
            opt.cache_timeout = atoi( q );
            if( opt.cache_timeout < 0 )
                goto usage;
        }
        else if( strcmp( p, "cookies" ) == 0 )
        {
            opt.cookies = atoi( q );
#if defined(MBEDTLS_SSL_PROTO_TLS1_3_EXPERIMENTAL)
            if( opt.cookies < -1 || opt.cookies > 2 )
                goto usage;
#else
            if( opt.cookies < -1 || opt.cookies > 1 )
                goto usage;
#endif /* MBEDTLS_SSL_PROTO_TLS1_3_EXPERIMENTAL */
        }
        else if( strcmp( p, "anti_replay" ) == 0 )
        {
            opt.anti_replay = atoi( q );
            if( opt.anti_replay < 0 || opt.anti_replay > 1)
                goto usage;
        }
        else if( strcmp( p, "badmac_limit" ) == 0 )
        {
            opt.badmac_limit = atoi( q );
            if( opt.badmac_limit < 0 )
                goto usage;
        }
        else if( strcmp( p, "hs_timeout" ) == 0 )
        {
            if( ( p = strchr( q, '-' ) ) == NULL )
                goto usage;
            *p++ = '\0';
            opt.hs_to_min = atoi( q );
            opt.hs_to_max = atoi( p );
            if( opt.hs_to_min == 0 || opt.hs_to_max < opt.hs_to_min )
                goto usage;
        }
        else if( strcmp( p, "mtu" ) == 0 )
        {
            opt.dtls_mtu = atoi( q );
            if( opt.dtls_mtu < 0 )
                goto usage;
        }
        else if( strcmp( p, "dgram_packing" ) == 0 )
        {
            opt.dgram_packing = atoi( q );
            if( opt.dgram_packing != 0 &&
                opt.dgram_packing != 1 )
            {
                goto usage;
            }
        }
        else if( strcmp( p, "sni" ) == 0 )
        {
            opt.sni = q;
        }
        else if( strcmp( p, "query_config" ) == 0 )
        {
            opt.query_config_mode = 1;
            query_config_ret = query_config( q );
            goto exit;
        }
        else if( strcmp( p, "serialize") == 0 )
        {
            opt.serialize = atoi( q );
            if( opt.serialize < 0 || opt.serialize > 2)
                goto usage;
        }
        else if( strcmp( p, "context_file") == 0 )
        {
            opt.context_file = q;
        }
        else if( strcmp( p, "eap_tls" ) == 0 )
        {
#if defined(MBEDTLS_SSL_PROTO_TLS1_3_EXPERIMENTAL)
            mbedtls_printf( "Error: eap_tls is not supported in TLS 1.3.\n" );
            goto usage;
#else
            opt.eap_tls = atoi( q );
            if( opt.eap_tls < 0 || opt.eap_tls > 1 )
                goto usage;
#endif
        }
        else if( strcmp( p, "reproducible" ) == 0 )
        {
            opt.reproducible = 1;
        }
        else if( strcmp( p, "nss_keylog" ) == 0 )
        {
            opt.nss_keylog = atoi( q );
            if( opt.nss_keylog < 0 || opt.nss_keylog > 1 )
                goto usage;
        }
        else if( strcmp( p, "nss_keylog_file" ) == 0 )
        {
            opt.nss_keylog_file = q;
        }
        else if( strcmp( p, "use_srtp" ) == 0 )
        {
            opt.use_srtp = atoi ( q );
        }
        else if( strcmp( p, "srtp_force_profile" ) == 0 )
        {
            opt.force_srtp_profile = atoi( q );
        }
        else if( strcmp( p, "support_mki" ) == 0 )
        {
            opt.support_mki = atoi( q );
        }
        else
            goto usage;
    }

    if( opt.nss_keylog != 0 && opt.eap_tls != 0 )
    {
        mbedtls_printf( "Error: eap_tls and nss_keylog options cannot be used together.\n" );
        goto usage;
    }

    /* Event-driven IO is incompatible with the above custom
     * receive and send functions, as the polling builds on
     * refers to the underlying net_context. */
    if( opt.event == 1 && opt.nbio != 1 )
    {
        mbedtls_printf( "Warning: event-driven IO mandates nbio=1 - overwrite\n" );
        opt.nbio = 1;
    }

#if defined(MBEDTLS_DEBUG_C)
    mbedtls_debug_set_threshold( opt.debug_level );
#endif
    buf = mbedtls_calloc( 1, opt.buffer_size + 1 );
    if( buf == NULL )
    {
        mbedtls_printf( "Could not allocate %u bytes\n", opt.buffer_size );
        ret = 3;
        goto exit;
    }

#if defined(MBEDTLS_USE_PSA_CRYPTO)
    if( opt.psk_opaque != 0 )
    {
        if( strlen( opt.psk ) == 0 )
        {
            mbedtls_printf( "psk_opaque set but no psk to be imported specified.\n" );
            ret = 2;
            goto usage;
        }

        if( opt.force_ciphersuite[0] <= 0 )
        {
            mbedtls_printf( "opaque PSKs are only supported in conjunction with forcing TLS 1.2 and a PSK-only ciphersuite through the 'force_ciphersuite' option.\n" );
            ret = 2;
            goto usage;
        }
    }

    if( opt.psk_list_opaque != 0 )
    {
        if( opt.psk_list == NULL )
        {
            mbedtls_printf( "psk_slot set but no psk to be imported specified.\n" );
            ret = 2;
            goto usage;
        }

        if( opt.force_ciphersuite[0] <= 0 )
        {
            mbedtls_printf( "opaque PSKs are only supported in conjunction with forcing TLS 1.2 and a PSK-only ciphersuite through the 'force_ciphersuite' option.\n" );
            ret = 2;
            goto usage;
        }
    }
#endif /* MBEDTLS_USE_PSA_CRYPTO */

    if( opt.force_ciphersuite[0] > 0 )
    {
        const mbedtls_ssl_ciphersuite_t *ciphersuite_info;
        ciphersuite_info =
            mbedtls_ssl_ciphersuite_from_id( opt.force_ciphersuite[0] );

        if( opt.max_version != -1 &&
            ciphersuite_info->min_minor_ver > opt.max_version )
        {
            mbedtls_printf( "forced ciphersuite not allowed with this protocol version\n" );
            ret = 2;
            goto usage;
        }
        if( opt.min_version != -1 &&
            ciphersuite_info->max_minor_ver < opt.min_version )
        {
            mbedtls_printf( "forced ciphersuite not allowed with this protocol version\n" );
            ret = 2;
            goto usage;
        }

        /* If we select a version that's not supported by
         * this suite, then there will be no common ciphersuite... */
        if( opt.max_version == -1 ||
            opt.max_version > ciphersuite_info->max_minor_ver )
        {
            opt.max_version = ciphersuite_info->max_minor_ver;
        }
        if( opt.min_version < ciphersuite_info->min_minor_ver )
        {
            opt.min_version = ciphersuite_info->min_minor_ver;
        }

#if defined(MBEDTLS_USE_PSA_CRYPTO)
        if( opt.psk_opaque != 0 || opt.psk_list_opaque != 0 )
        {
            /* Ensure that the chosen ciphersuite is PSK-only; we must know
             * the ciphersuite in advance to set the correct policy for the
             * PSK key slot. This limitation might go away in the future. */
            if( ciphersuite_info->key_exchange != MBEDTLS_KEY_EXCHANGE_PSK ||
                opt.min_version != MBEDTLS_SSL_MINOR_VERSION_3 )
            {
                mbedtls_printf( "opaque PSKs are only supported in conjunction with forcing TLS 1.2 and a PSK-only ciphersuite through the 'force_ciphersuite' option.\n" );
                ret = 2;
                goto usage;
            }

            /* Determine KDF algorithm the opaque PSK will be used in. */
#if defined(MBEDTLS_SHA384_C)
            if( ciphersuite_info->mac == MBEDTLS_MD_SHA384 )
                alg = PSA_ALG_TLS12_PSK_TO_MS(PSA_ALG_SHA_384);
            else
#endif /* MBEDTLS_SHA384_C */
                alg = PSA_ALG_TLS12_PSK_TO_MS(PSA_ALG_SHA_256);
        }
#endif /* MBEDTLS_USE_PSA_CRYPTO */
    }

#if defined(MBEDTLS_SSL_DTLS_CONNECTION_ID)
    if( mbedtls_test_unhexify( cid, sizeof( cid ),
                       opt.cid_val, &cid_len ) != 0 )
    {
        mbedtls_printf( "CID not valid hex\n" );
        goto exit;
    }

    /* Keep CID settings for renegotiation unless
     * specified otherwise. */
    if( opt.cid_enabled_renego == DFL_CID_ENABLED_RENEGO )
        opt.cid_enabled_renego = opt.cid_enabled;
    if( opt.cid_val_renego == DFL_CID_VALUE_RENEGO )
        opt.cid_val_renego = opt.cid_val;

    if( mbedtls_test_unhexify( cid_renego, sizeof( cid_renego ),
                       opt.cid_val_renego, &cid_renego_len ) != 0 )
    {
        mbedtls_printf( "CID not valid hex\n" );
        goto exit;
    }
#endif /* MBEDTLS_SSL_DTLS_CONNECTION_ID */

#if defined(MBEDTLS_KEY_EXCHANGE_SOME_PSK_ENABLED)
    /*
     * Unhexify the pre-shared key and parse the list if any given
     */
    if( mbedtls_test_unhexify( psk, sizeof( psk ),
                       opt.psk, &psk_len ) != 0 )
    {
        mbedtls_printf( "pre-shared key not valid hex\n" );
        goto exit;
    }

    if( opt.psk_list != NULL )
    {
        if( ( psk_info = psk_parse( opt.psk_list ) ) == NULL )
        {
            mbedtls_printf( "psk_list invalid" );
            goto exit;
        }
    }
#endif /* MBEDTLS_KEY_EXCHANGE_SOME_PSK_ENABLED */

#if defined(MBEDTLS_ECP_C)
    if( opt.curves != NULL )
    {
        p = (char *) opt.curves;
        i = 0;

        if( strcmp( p, "none" ) == 0 )
        {
            group_list[0] = 0;
        }
        else if( strcmp( p, "default" ) != 0 )
        {
            /* Leave room for a final NULL in curve list */
            while( i < CURVE_LIST_SIZE - 1 && *p != '\0' )
            {
                q = p;

                /* Terminate the current string */
                while( *p != ',' && *p != '\0' )
                    p++;
                if( *p == ',' )
                    *p++ = '\0';

                if( ( curve_cur = mbedtls_ecp_curve_info_from_name( q ) ) != NULL )
                {
                    group_list[i++] = curve_cur->tls_id;
                }
                else
                {
                    mbedtls_printf( "unknown curve %s\n", q );
                    mbedtls_printf( "supported curves: " );
                    for( curve_cur = mbedtls_ecp_curve_list();
                         curve_cur->grp_id != MBEDTLS_ECP_DP_NONE;
                         curve_cur++ )
                    {
                        mbedtls_printf( "%s ", curve_cur->name );
                    }
                    mbedtls_printf( "\n" );
                    goto exit;
                }
            }

            mbedtls_printf("Number of curves: %d\n", i );

            if( i == CURVE_LIST_SIZE - 1 && *p != '\0' )
            {
                mbedtls_printf( "curves list too long, maximum %d",
                                CURVE_LIST_SIZE - 1  );
                goto exit;
            }

            group_list[i] = 0;
        }
    }
#endif /* MBEDTLS_ECP_C */

#if defined(MBEDTLS_SSL_PROTO_TLS1_3_EXPERIMENTAL) && \
    defined(MBEDTLS_KEY_EXCHANGE_WITH_CERT_ENABLED)
    if( opt.sig_algs != NULL )
    {
        p = (char *) opt.sig_algs;
        i = 0;

        /* Leave room for a final MBEDTLS_TLS13_SIG_NONE in signature algorithm list (sig_alg_list). */
        while( i < SIG_ALG_LIST_SIZE - 1 && *p != '\0' )
        {
            q = p;

            /* Terminate the current string */
            while( *p != ',' && *p != '\0' )
                p++;
            if( *p == ',' )
                *p++ = '\0';

            if( strcmp( q, "ecdsa_secp256r1_sha256" ) == 0 )
            {
                sig_alg_list[i++] = MBEDTLS_TLS13_SIG_ECDSA_SECP256R1_SHA256;
            }
            else if( strcmp( q, "ecdsa_secp384r1_sha384" ) == 0 )
            {
                sig_alg_list[i++] = MBEDTLS_TLS13_SIG_ECDSA_SECP384R1_SHA384;
            }
            else if( strcmp( q, "ecdsa_secp521r1_sha512" ) == 0 )
            {
                sig_alg_list[i++] = MBEDTLS_TLS13_SIG_ECDSA_SECP521R1_SHA512;
            }
            else
            {
                mbedtls_printf( "unknown signature algorithm %s\n", q );
                mbedtls_printf( "supported signature algorithms: " );
                mbedtls_printf( "ecdsa_secp256r1_sha256 " );
                mbedtls_printf( "ecdsa_secp384r1_sha384 " );
                mbedtls_printf( "ecdsa_secp521r1_sha512 " );
                mbedtls_printf( "\n" );
                goto exit;
            }
        }

        if( i == ( SIG_ALG_LIST_SIZE - 1 ) && *p != '\0' )
        {
            mbedtls_printf( "signature algorithm list too long, maximum %d",
                            SIG_ALG_LIST_SIZE - 1 );
            goto exit;
        }

        sig_alg_list[i] = MBEDTLS_TLS13_SIG_NONE;
    }
    else
    {
        /* Configure default signature algorithm */
        sig_alg_list[0] = MBEDTLS_TLS13_SIG_ECDSA_SECP256R1_SHA256;
        sig_alg_list[1] = MBEDTLS_TLS13_SIG_NONE;
    }
#endif /* MBEDTLS_SSL_PROTO_TLS1_3_EXPERIMENTAL &&
          MBEDTLS_KEY_EXCHANGE_WITH_CERT_ENABLED */

#if defined(MBEDTLS_SSL_ALPN)
    if( opt.alpn_string != NULL )
    {
        p = (char *) opt.alpn_string;
        i = 0;

        /* Leave room for a final NULL in alpn_list */
        while( i < ALPN_LIST_SIZE - 1 && *p != '\0' )
        {
            alpn_list[i++] = p;

            /* Terminate the current string and move on to next one */
            while( *p != ',' && *p != '\0' )
                p++;
            if( *p == ',' )
                *p++ = '\0';
        }
    }
#endif /* MBEDTLS_SSL_ALPN */

    #if defined(MBEDTLS_SSL_PROTO_TLS1_3_EXPERIMENTAL) && defined(MBEDTLS_ECP_C)
    if( opt.named_groups_string != NULL )
    {
        p = (char *)opt.named_groups_string;
        i = 0;
        start = p;
        /* Leave room for a final NULL in named_groups_list */
        while( i < NAMED_GROUPS_LIST_SIZE - 1 && *p != '\0' )
        {
            q = p;

            /* Terminate the current string */
            while( *p != ',' && *p != '\0' )
                p++;

            if( *p == ',' )
                *p++ = '\0';

            if( *p == ',' || *p == '\0' )
            {

                if( *p == ',' )
                    *p++ = '\0';

                if( strcmp( start, "secp256r1" ) == 0 )
                    named_groups_list[i++] = MBEDTLS_ECP_DP_SECP256R1;
                else if( strcmp( start, "secp384r1" ) == 0 )
                    named_groups_list[i++] = MBEDTLS_ECP_DP_SECP384R1;
                else if( strcmp( start, "secp521r1" ) == 0 )
                    named_groups_list[i++] = MBEDTLS_ECP_DP_SECP521R1;
                else if( strcmp( start, "all" ) == 0 )
                {
                    named_groups_list[i++] = MBEDTLS_ECP_DP_SECP256R1;
                    named_groups_list[i++] = MBEDTLS_ECP_DP_SECP384R1;
                    named_groups_list[i++] = MBEDTLS_ECP_DP_SECP521R1;
                    break;
                }
                else goto usage;
                start = p;
            }
            else goto usage;
        }

        if( i == 0 ) goto usage;
    }
#endif /* MBEDTLS_SSL_PROTO_TLS1_3_EXPERIMENTAL && MBEDTLS_ECP_C */


    /*
     * 0. Initialize the RNG and the session data
     */
    mbedtls_printf( "\n  . Seeding the random number generator..." );
    fflush( stdout );

    ret = rng_seed( &rng, opt.reproducible, pers );
    if( ret != 0 )
        goto exit;
    mbedtls_printf( " ok\n" );

#if defined(MBEDTLS_X509_CRT_PARSE_C)
    /*
     * 1.1. Load the trusted CA
     */
    mbedtls_printf( "  . Loading the CA root certificate ..." );
    fflush( stdout );

    if( strcmp( opt.ca_path, "none" ) == 0 ||
        strcmp( opt.ca_file, "none" ) == 0 )
    {
        ret = 0;
    }
    else
#if defined(MBEDTLS_FS_IO)
    if( strlen( opt.ca_path ) )
        ret = mbedtls_x509_crt_parse_path( &cacert, opt.ca_path );
    else if( strlen( opt.ca_file ) )
        ret = mbedtls_x509_crt_parse_file( &cacert, opt.ca_file );
    else
#endif
    {
#if defined(MBEDTLS_PEM_PARSE_C)
        for( i = 0; mbedtls_test_cas[i] != NULL; i++ )
        {
            ret = mbedtls_x509_crt_parse( &cacert,
                                  (const unsigned char *) mbedtls_test_cas[i],
                                  mbedtls_test_cas_len[i] );
            if( ret != 0 )
                break;
        }
        if( ret == 0 )
#endif /* MBEDTLS_PEM_PARSE_C */
        for( i = 0; mbedtls_test_cas_der[i] != NULL; i++ )
        {
            ret = mbedtls_x509_crt_parse_der( &cacert,
                         (const unsigned char *) mbedtls_test_cas_der[i],
                         mbedtls_test_cas_der_len[i] );
            if( ret != 0 )
                break;
        }
    }
    if( ret < 0 )
    {
        mbedtls_printf( " failed\n  !  mbedtls_x509_crt_parse returned -0x%x\n\n", (unsigned int) -ret );
        goto exit;
    }

    mbedtls_printf( " ok (%d skipped)\n", ret );

    /*
     * 1.2. Load own certificate and private key
     */
    mbedtls_printf( "  . Loading the server cert. and key..." );
    fflush( stdout );

#if defined(MBEDTLS_FS_IO)
    if( strlen( opt.crt_file ) && strcmp( opt.crt_file, "none" ) != 0 )
    {
        key_cert_init++;
        if( ( ret = mbedtls_x509_crt_parse_file( &srvcert, opt.crt_file ) ) != 0 )
        {
            mbedtls_printf( " failed\n  !  mbedtls_x509_crt_parse_file returned -0x%x\n\n",
                    (unsigned int) -ret );
            goto exit;
        }
    }
    if( strlen( opt.key_file ) && strcmp( opt.key_file, "none" ) != 0 )
    {
        key_cert_init++;
        if( ( ret = mbedtls_pk_parse_keyfile( &pkey, opt.key_file,
                                              opt.key_pwd, rng_get, &rng ) ) != 0 )
        {
            mbedtls_printf( " failed\n  !  mbedtls_pk_parse_keyfile returned -0x%x\n\n", (unsigned int) -ret );
            goto exit;
        }
    }
    if( key_cert_init == 1 )
    {
        mbedtls_printf( " failed\n  !  crt_file without key_file or vice-versa\n\n" );
        goto exit;
    }

    if( strlen( opt.crt_file2 ) && strcmp( opt.crt_file2, "none" ) != 0 )
    {
        key_cert_init2++;
        if( ( ret = mbedtls_x509_crt_parse_file( &srvcert2, opt.crt_file2 ) ) != 0 )
        {
            mbedtls_printf( " failed\n  !  mbedtls_x509_crt_parse_file(2) returned -0x%x\n\n",
                    (unsigned int) -ret );
            goto exit;
        }
    }
    if( strlen( opt.key_file2 ) && strcmp( opt.key_file2, "none" ) != 0 )
    {
        key_cert_init2++;
        if( ( ret = mbedtls_pk_parse_keyfile( &pkey2, opt.key_file2,
                                              opt.key_pwd2, rng_get, &rng ) ) != 0 )
        {
            mbedtls_printf( " failed\n  !  mbedtls_pk_parse_keyfile(2) returned -0x%x\n\n",
                            (unsigned int) -ret );
            goto exit;
        }
    }
    if( key_cert_init2 == 1 )
    {
        mbedtls_printf( " failed\n  !  crt_file2 without key_file2 or vice-versa\n\n" );
        goto exit;
    }
#endif
    if( key_cert_init == 0 &&
        strcmp( opt.crt_file, "none" ) != 0 &&
        strcmp( opt.key_file, "none" ) != 0 &&
        key_cert_init2 == 0 &&
        strcmp( opt.crt_file2, "none" ) != 0 &&
        strcmp( opt.key_file2, "none" ) != 0 )
    {
#if defined(MBEDTLS_RSA_C)
        if( ( ret = mbedtls_x509_crt_parse( &srvcert,
                                    (const unsigned char *) mbedtls_test_srv_crt_rsa,
                                    mbedtls_test_srv_crt_rsa_len ) ) != 0 )
        {
            mbedtls_printf( " failed\n  !  mbedtls_x509_crt_parse returned -0x%x\n\n",
                            (unsigned int) -ret );
            goto exit;
        }
        if( ( ret = mbedtls_pk_parse_key( &pkey,
                                  (const unsigned char *) mbedtls_test_srv_key_rsa,
                                  mbedtls_test_srv_key_rsa_len, NULL, 0,
                                  rng_get, &rng ) ) != 0 )
        {
            mbedtls_printf( " failed\n  !  mbedtls_pk_parse_key returned -0x%x\n\n",
                            (unsigned int) -ret );
            goto exit;
        }
        key_cert_init = 2;
#endif /* MBEDTLS_RSA_C */
#if defined(MBEDTLS_ECDSA_C)
        if( ( ret = mbedtls_x509_crt_parse( &srvcert2,
                                    (const unsigned char *) mbedtls_test_srv_crt_ec,
                                    mbedtls_test_srv_crt_ec_len ) ) != 0 )
        {
            mbedtls_printf( " failed\n  !  x509_crt_parse2 returned -0x%x\n\n",
                            (unsigned int) -ret );
            goto exit;
        }
        if( ( ret = mbedtls_pk_parse_key( &pkey2,
                                  (const unsigned char *) mbedtls_test_srv_key_ec,
                                  mbedtls_test_srv_key_ec_len, NULL, 0,
                                  rng_get, &rng ) ) != 0 )
        {
            mbedtls_printf( " failed\n  !  pk_parse_key2 returned -0x%x\n\n",
                            (unsigned int) -ret );
            goto exit;
        }
        key_cert_init2 = 2;
#endif /* MBEDTLS_ECDSA_C */
    }

#if defined(MBEDTLS_USE_PSA_CRYPTO)
    if( opt.key_opaque != 0 )
    {
        if ( mbedtls_pk_get_type( &pkey ) == MBEDTLS_PK_ECKEY )
        {
            if( ( ret = mbedtls_pk_wrap_as_opaque( &pkey, &key_slot,
                                                PSA_ALG_ANY_HASH ) ) != 0 )
            {
                mbedtls_printf( " failed\n  !  "
                                "mbedtls_pk_wrap_as_opaque returned -0x%x\n\n", (unsigned int)  -ret );
                goto exit;
            }
        }

        if ( mbedtls_pk_get_type( &pkey2 ) == MBEDTLS_PK_ECKEY )
        {
            if( ( ret = mbedtls_pk_wrap_as_opaque( &pkey2, &key_slot2,
                                                PSA_ALG_ANY_HASH ) ) != 0 )
            {
                mbedtls_printf( " failed\n  !  "
                                "mbedtls_pk_wrap_as_opaque returned -0x%x\n\n", (unsigned int)  -ret );
                goto exit;
            }
        }
    }
#endif /* MBEDTLS_USE_PSA_CRYPTO */

    mbedtls_printf( " ok (key types: %s - %s)\n", mbedtls_pk_get_name( &pkey ), mbedtls_pk_get_name( &pkey2 ) );
#endif /* MBEDTLS_X509_CRT_PARSE_C */

#if defined(MBEDTLS_DHM_C) && defined(MBEDTLS_FS_IO)
    if( opt.dhm_file != NULL )
    {
        mbedtls_printf( "  . Loading DHM parameters..." );
        fflush( stdout );

        if( ( ret = mbedtls_dhm_parse_dhmfile( &dhm, opt.dhm_file ) ) != 0 )
        {
            mbedtls_printf( " failed\n  ! mbedtls_dhm_parse_dhmfile returned -0x%04X\n\n",
                     (unsigned int) -ret );
            goto exit;
        }

        mbedtls_printf( " ok\n" );
    }
#endif

#if defined(SNI_OPTION)
    if( opt.sni != NULL )
    {
        mbedtls_printf( "  . Setting up SNI information..." );
        fflush( stdout );

        if( ( sni_info = sni_parse( opt.sni ) ) == NULL )
        {
            mbedtls_printf( " failed\n" );
            goto exit;
        }

        mbedtls_printf( " ok\n" );
    }
#endif /* SNI_OPTION */

    /*
     * 2. Setup stuff
     */
    mbedtls_printf( "  . Setting up the SSL/TLS structure..." );
    fflush( stdout );

    if( ( ret = mbedtls_ssl_config_defaults( &conf,
                    MBEDTLS_SSL_IS_SERVER,
                    opt.transport,
                    MBEDTLS_SSL_PRESET_DEFAULT ) ) != 0 )
    {
        mbedtls_printf( " failed\n  ! mbedtls_ssl_config_defaults returned -0x%x\n\n", (unsigned int) -ret );
        goto exit;
    }

#if defined(MBEDTLS_X509_CRT_PARSE_C)
    /* The default algorithms profile disables SHA-1, but our tests still
       rely on it heavily. Hence we allow it here. A real-world server
       should use the default profile unless there is a good reason not to. */
    if( opt.allow_sha1 > 0 )
    {
        crt_profile_for_test.allowed_mds |= MBEDTLS_X509_ID_FLAG( MBEDTLS_MD_SHA1 );
        mbedtls_ssl_conf_cert_profile( &conf, &crt_profile_for_test );

        /* TODO: Check if/why this guard is needed. */
#if defined(MBEDTLS_SSL_PROTO_TLS1_2_OR_EARLIER)
        mbedtls_ssl_conf_sig_hashes( &conf, ssl_sig_hashes_for_test );
#endif /* defined(MBEDTLS_SSL_PROTO_TLS1_2_OR_EARLIER) */
    }
#endif /* MBEDTLS_X509_CRT_PARSE_C */

    if( opt.auth_mode != DFL_AUTH_MODE )
        mbedtls_ssl_conf_authmode( &conf, opt.auth_mode );

    if( opt.cert_req_ca_list != DFL_CERT_REQ_CA_LIST )
        mbedtls_ssl_conf_cert_req_ca_list( &conf, opt.cert_req_ca_list );

#if defined(MBEDTLS_ZERO_RTT)
    mbedtls_ssl_conf_early_data( &conf, opt.early_data,
                                 opt.early_data_max,
                                 early_data_callback );
#endif /* MBEDTLS_ZERO_RTT */

#if defined(MBEDTLS_SSL_PROTO_DTLS)
    if( opt.hs_to_min != DFL_HS_TO_MIN || opt.hs_to_max != DFL_HS_TO_MAX )
        mbedtls_ssl_conf_handshake_timeout( &conf, opt.hs_to_min, opt.hs_to_max );

    if( opt.dgram_packing != DFL_DGRAM_PACKING )
        mbedtls_ssl_set_datagram_packing( &ssl, opt.dgram_packing );
#endif /* MBEDTLS_SSL_PROTO_DTLS */

#if defined(MBEDTLS_SSL_MAX_FRAGMENT_LENGTH)
    if( ( ret = mbedtls_ssl_conf_max_frag_len( &conf, opt.mfl_code ) ) != 0 )
    {
        mbedtls_printf( " failed\n  ! mbedtls_ssl_conf_max_frag_len returned %d\n\n", ret );
        goto exit;
    }
#endif

#if defined(MBEDTLS_SSL_DTLS_CONNECTION_ID)
    if( opt.cid_enabled == 1 || opt.cid_enabled_renego == 1 )
    {
        if( opt.cid_enabled == 1        &&
            opt.cid_enabled_renego == 1 &&
            cid_len != cid_renego_len )
        {
            mbedtls_printf( "CID length must not change during renegotiation\n" );
            goto usage;
        }

        if( opt.cid_enabled == 1 )
            ret = mbedtls_ssl_conf_cid( &conf, cid_len,
                                        MBEDTLS_SSL_UNEXPECTED_CID_IGNORE );
        else
            ret = mbedtls_ssl_conf_cid( &conf, cid_renego_len,
                                        MBEDTLS_SSL_UNEXPECTED_CID_IGNORE );

        if( ret != 0 )
        {
            mbedtls_printf( " failed\n  ! mbedtls_ssl_conf_cid_len returned -%#04x\n\n",
                            (unsigned int) -ret );
            goto exit;
        }
    }
#endif /* MBEDTLS_SSL_DTLS_CONNECTION_ID */

#if defined(MBEDTLS_SSL_DTLS_SRTP)
    const mbedtls_ssl_srtp_profile forced_profile[] = { opt.force_srtp_profile, MBEDTLS_TLS_SRTP_UNSET };
    if( opt.use_srtp == 1 )
    {
        if( opt.force_srtp_profile != 0 )
        {
            ret = mbedtls_ssl_conf_dtls_srtp_protection_profiles( &conf, forced_profile );
        }
        else
        {
            ret = mbedtls_ssl_conf_dtls_srtp_protection_profiles( &conf, default_profiles );
        }

        if( ret != 0 )
        {
            mbedtls_printf( " failed\n  ! mbedtls_ssl_conf_dtls_srtp_protection_profiles returned %d\n\n", ret );
            goto exit;
        }

        mbedtls_ssl_conf_srtp_mki_value_supported( &conf,
                                                   opt.support_mki ?
                                                   MBEDTLS_SSL_DTLS_SRTP_MKI_SUPPORTED :
                                                   MBEDTLS_SSL_DTLS_SRTP_MKI_UNSUPPORTED );

    }
    else if( opt.force_srtp_profile != 0 )
    {
        mbedtls_printf( " failed\n  ! must enable use_srtp to force srtp profile\n\n" );
        goto exit;
    }
#endif /* MBEDTLS_SSL_DTLS_SRTP */

#if defined(MBEDTLS_SSL_EXTENDED_MASTER_SECRET)
    if( opt.extended_ms != DFL_EXTENDED_MS )
        mbedtls_ssl_conf_extended_master_secret( &conf, opt.extended_ms );
#endif

#if defined(MBEDTLS_SSL_ENCRYPT_THEN_MAC)
    if( opt.etm != DFL_ETM )
        mbedtls_ssl_conf_encrypt_then_mac( &conf, opt.etm );
#endif

#if defined(MBEDTLS_SSL_ALPN)
    if( opt.alpn_string != NULL )
        if( ( ret = mbedtls_ssl_conf_alpn_protocols( &conf, alpn_list ) ) != 0 )
        {
            mbedtls_printf( " failed\n  ! mbedtls_ssl_conf_alpn_protocols returned %d\n\n", ret );
            goto exit;
        }
#endif

#if defined(MBEDTLS_ECP_C) && defined(MBEDTLS_SSL_PROTO_TLS1_3_EXPERIMENTAL)
    if( named_groups_list[0] != MBEDTLS_ECP_DP_NONE )
        mbedtls_ssl_conf_curves( &conf, named_groups_list );
#endif

    if (opt.reproducible)
    {
#if defined(MBEDTLS_HAVE_TIME)
#if defined(MBEDTLS_PLATFORM_TIME_ALT)
        mbedtls_platform_set_time( dummy_constant_time );
#else
        fprintf( stderr, "Warning: reproducible option used without constant time\n" );
#endif
#endif  /* MBEDTLS_HAVE_TIME */
    }
    mbedtls_ssl_conf_rng( &conf, rng_get, &rng );
    mbedtls_ssl_conf_dbg( &conf, my_debug, stdout );

#if defined(MBEDTLS_SSL_CACHE_C)
    if( opt.cache_max != -1 )
        mbedtls_ssl_cache_set_max_entries( &cache, opt.cache_max );

    if( opt.cache_timeout != -1 )
        mbedtls_ssl_cache_set_timeout( &cache, opt.cache_timeout );

    mbedtls_ssl_conf_session_cache( &conf, &cache,
                                   mbedtls_ssl_cache_get,
                                   mbedtls_ssl_cache_set );
#endif
#if defined(MBEDTLS_SSL_SESSION_TICKETS) || defined(MBEDTLS_SSL_NEW_SESSION_TICKET)
    if( opt.tickets == MBEDTLS_SSL_SESSION_TICKETS_ENABLED )
    {
        if( ( ret = mbedtls_ssl_ticket_setup( &ticket_ctx,
                        rng_get, &rng,
                        MBEDTLS_CIPHER_AES_256_GCM,
                        opt.ticket_timeout ) ) != 0 )
        {
            mbedtls_printf( " failed\n  ! mbedtls_ssl_ticket_setup returned %d\n\n", ret );
            goto exit;
        }

        mbedtls_ssl_conf_session_tickets_cb( &conf,
                mbedtls_ssl_ticket_write,
                mbedtls_ssl_ticket_parse,
                &ticket_ctx );

#if defined(MBEDTLS_SSL_NEW_SESSION_TICKET)
        /* Enable use of tickets */
        mbedtls_ssl_conf_session_tickets( &conf, opt.tickets );
#endif /* MBEDTLS_SSL_NEW_SESSION_TICKET */

    }

#endif /* MBEDTLS_SSL_SESSION_TICKETS || MBEDTLS_SSL_NEW_SESSION_TICKET */

#if defined(MBEDTLS_SSL_PROTO_TLS1_3_EXPERIMENTAL)
#if defined(MBEDTLS_SSL_COOKIE_C)
    if( opt.cookies > 0 )
    {
        if( ( ret = mbedtls_ssl_cookie_setup( &cookie_ctx,
                                              rng_get, &rng ) ) != 0 )
        {
            mbedtls_printf( " failed\n  ! mbedtls_ssl_cookie_setup returned %d\n\n", ret );
            goto exit;
        }

        if( opt.cookies == 1 )
        {
            mbedtls_ssl_conf_cookies( &conf, mbedtls_ssl_cookie_write, mbedtls_ssl_cookie_check,
                                      &cookie_ctx, MBEDTLS_SSL_FORCE_RR_CHECK_OFF );
        }

        if( opt.cookies == 2 )
        {
            mbedtls_ssl_conf_cookies( &conf, mbedtls_ssl_cookie_write, mbedtls_ssl_cookie_check,
                                      &cookie_ctx, MBEDTLS_SSL_FORCE_RR_CHECK_ON );
        }
    }
    else if( opt.cookies == 0 ) // cookie support disabled
    {
        mbedtls_ssl_conf_cookies( &conf, NULL, NULL, NULL, MBEDTLS_SSL_FORCE_RR_CHECK_OFF );
    }
    else
#endif /* MBEDTLS_SSL_COOKIE_C */
    {
        ; /* Nothing to do */
    }
#else
#if defined(MBEDTLS_SSL_PROTO_DTLS)
    if( opt.transport == MBEDTLS_SSL_TRANSPORT_DATAGRAM )
    {
#if defined(MBEDTLS_SSL_COOKIE_C)
        if( opt.cookies > 0 )
        {
            if( ( ret = mbedtls_ssl_cookie_setup( &cookie_ctx,
                                                  rng_get, &rng ) ) != 0 )
            {
                mbedtls_printf( " failed\n  ! mbedtls_ssl_cookie_setup returned %d\n\n", ret );
                goto exit;
            }
#if defined(MBEDTLS_SSL_DTLS_HELLO_VERIFY)
            mbedtls_ssl_conf_dtls_cookies( &conf, mbedtls_ssl_cookie_write, mbedtls_ssl_cookie_check,
                                       &cookie_ctx );
#endif /* defined(MBEDTLS_SSL_DTLS_HELLO_VERIFY) */
        }
        else
#endif /* MBEDTLS_SSL_COOKIE_C */
#if defined(MBEDTLS_SSL_DTLS_HELLO_VERIFY)
        if( opt.cookies == 0 )
        {
            mbedtls_ssl_conf_dtls_cookies( &conf, NULL, NULL, NULL );
        }
        else
#endif /* MBEDTLS_SSL_DTLS_HELLO_VERIFY */
        {
            ; /* Nothing to do */
        }

#if defined(MBEDTLS_SSL_DTLS_ANTI_REPLAY)
        if( opt.anti_replay != DFL_ANTI_REPLAY )
            mbedtls_ssl_conf_dtls_anti_replay( &conf, opt.anti_replay );
#endif

        if( opt.badmac_limit != DFL_BADMAC_LIMIT )
            mbedtls_ssl_conf_dtls_badmac_limit( &conf, opt.badmac_limit );
    }
#endif /* MBEDTLS_SSL_PROTO_DTLS */
#endif /* MBEDTLS_SSL_PROTO_TLS1_3_EXPERIMENTAL */

    if( opt.force_ciphersuite[0] != DFL_FORCE_CIPHER )
        mbedtls_ssl_conf_ciphersuites( &conf, opt.force_ciphersuite );

#if defined(MBEDTLS_SSL_PROTO_TLS1_3_EXPERIMENTAL)
    mbedtls_ssl_conf_tls13_key_exchange_modes( &conf, opt.tls13_kex_modes );
#endif /* MBEDTLS_SSL_PROTO_TLS1_3_EXPERIMENTAL */

    if( opt.allow_legacy != DFL_ALLOW_LEGACY )
        mbedtls_ssl_conf_legacy_renegotiation( &conf, opt.allow_legacy );
#if defined(MBEDTLS_SSL_RENEGOTIATION)
    mbedtls_ssl_conf_renegotiation( &conf, opt.renegotiation );

    if( opt.renego_delay != DFL_RENEGO_DELAY )
        mbedtls_ssl_conf_renegotiation_enforced( &conf, opt.renego_delay );

    if( opt.renego_period != DFL_RENEGO_PERIOD )
    {
        PUT_UINT64_BE( renego_period, opt.renego_period, 0 );
        mbedtls_ssl_conf_renegotiation_period( &conf, renego_period );
    }
#endif

#if defined(MBEDTLS_X509_CRT_PARSE_C)
    if( strcmp( opt.ca_path, "none" ) != 0 &&
        strcmp( opt.ca_file, "none" ) != 0 )
    {
#if defined(MBEDTLS_X509_TRUSTED_CERTIFICATE_CALLBACK)
        if( opt.ca_callback != 0 )
            mbedtls_ssl_conf_ca_cb( &conf, ca_callback, &cacert);
        else
#endif
            mbedtls_ssl_conf_ca_chain( &conf, &cacert, NULL );
    }
    if( key_cert_init )
    {
        mbedtls_pk_context *pk = &pkey;
#if defined(MBEDTLS_SSL_ASYNC_PRIVATE)
        if( opt.async_private_delay1 >= 0 )
        {
            ret = ssl_async_set_key( &ssl_async_keys, &srvcert, pk, 0,
                                     opt.async_private_delay1 );
            if( ret < 0 )
            {
                mbedtls_printf( "  Test error: ssl_async_set_key failed (%d)\n",
                                ret );
                goto exit;
            }
            pk = NULL;
        }
#endif /* MBEDTLS_SSL_ASYNC_PRIVATE */
        if( ( ret = mbedtls_ssl_conf_own_cert( &conf, &srvcert, pk ) ) != 0 )
        {
            mbedtls_printf( " failed\n  ! mbedtls_ssl_conf_own_cert returned %d\n\n", ret );
            goto exit;
        }
    }
    if( key_cert_init2 )
    {
        mbedtls_pk_context *pk = &pkey2;
#if defined(MBEDTLS_SSL_ASYNC_PRIVATE)
        if( opt.async_private_delay2 >= 0 )
        {
            ret = ssl_async_set_key( &ssl_async_keys, &srvcert2, pk, 0,
                                     opt.async_private_delay2 );
            if( ret < 0 )
            {
                mbedtls_printf( "  Test error: ssl_async_set_key failed (%d)\n",
                                ret );
                goto exit;
            }
            pk = NULL;
        }
#endif /* MBEDTLS_SSL_ASYNC_PRIVATE */
        if( ( ret = mbedtls_ssl_conf_own_cert( &conf, &srvcert2, pk ) ) != 0 )
        {
            mbedtls_printf( " failed\n  ! mbedtls_ssl_conf_own_cert returned %d\n\n", ret );
            goto exit;
        }
    }

#if defined(MBEDTLS_SSL_ASYNC_PRIVATE)
    if( opt.async_operations[0] != '-' )
    {
        mbedtls_ssl_async_sign_t *sign = NULL;
        mbedtls_ssl_async_decrypt_t *decrypt = NULL;
        const char *r;
        for( r = opt.async_operations; *r; r++ )
        {
            switch( *r )
            {
            case 'd':
                decrypt = ssl_async_decrypt;
                break;
            case 's':
                sign = ssl_async_sign;
                break;
            }
        }
        ssl_async_keys.inject_error = ( opt.async_private_error < 0 ?
                                        - opt.async_private_error :
                                        opt.async_private_error );
        ssl_async_keys.f_rng = rng_get;
        ssl_async_keys.p_rng = &rng;
        mbedtls_ssl_conf_async_private_cb( &conf,
                                           sign,
                                           decrypt,
                                           ssl_async_resume,
                                           ssl_async_cancel,
                                           &ssl_async_keys );
    }
#endif /* MBEDTLS_SSL_ASYNC_PRIVATE */
#endif /* MBEDTLS_X509_CRT_PARSE_C */

#if defined(SNI_OPTION)
    if( opt.sni != NULL )
    {
        mbedtls_ssl_conf_sni( &conf, sni_callback, sni_info );
#if defined(MBEDTLS_SSL_ASYNC_PRIVATE)
        if( opt.async_private_delay2 >= 0 )
        {
            sni_entry *cur;
            for( cur = sni_info; cur != NULL; cur = cur->next )
            {
                ret = ssl_async_set_key( &ssl_async_keys,
                                         cur->cert, cur->key, 1,
                                         opt.async_private_delay2 );
                if( ret < 0 )
                {
                    mbedtls_printf( "  Test error: ssl_async_set_key failed (%d)\n",
                                    ret );
                    goto exit;
                }
                cur->key = NULL;
            }
        }
#endif /* MBEDTLS_SSL_ASYNC_PRIVATE */
    }
#endif

#if defined(MBEDTLS_ECP_C)
#if defined(MBEDTLS_SSL_PROTO_TLS1_3_EXPERIMENTAL)
    /* Configure default name groups */
    if (named_groups_list[0] != MBEDTLS_ECP_DP_NONE)
        mbedtls_ssl_conf_curves( &conf, named_groups_list );
#endif /* MBEDTLS_SSL_PROTO_TLS1_3_EXPERIMENTAL */
    /* Configure default curves */
    if( opt.curves != NULL &&
        strcmp( opt.curves, "default" ) != 0 )
    {
        mbedtls_ssl_conf_groups( &conf, group_list );
    }
#if defined(MBEDTLS_SSL_PROTO_TLS1_3_EXPERIMENTAL)
    /* Configure default signature algorithms */
    if( opt.sig_algs != NULL && strcmp( opt.sig_algs, "default" ) != 0 )
    {
        mbedtls_ssl_conf_signature_algorithms( &conf, sig_alg_list );
    }
#endif /* MBEDTLS_SSL_PROTO_TLS1_3_EXPERIMENTAL */
#endif /* MBEDTLS_ECP_C */

#if defined(MBEDTLS_SSL_PROTO_TLS1_3_EXPERIMENTAL)
    if( opt.sig_algs != NULL )
        mbedtls_ssl_conf_sig_algs( &conf, sig_alg_list );
#endif /* MBEDTLS_SSL_PROTO_TLS1_3_EXPERIMENTAL */

#if defined(MBEDTLS_KEY_EXCHANGE_SOME_PSK_ENABLED)

    if( strlen( opt.psk ) != 0 && strlen( opt.psk_identity ) != 0 )
    {
#if defined(MBEDTLS_USE_PSA_CRYPTO)
        if( opt.psk_opaque != 0 )
        {
            /* The algorithm has already been determined earlier. */
            status = psa_setup_psk_key_slot( &psk_slot, alg, psk, psk_len );
            if( status != PSA_SUCCESS )
            {
                fprintf( stderr, "SETUP FAIL\n" );
                ret = MBEDTLS_ERR_SSL_HW_ACCEL_FAILED;
                goto exit;
            }
            if( ( ret = mbedtls_ssl_conf_psk_opaque( &conf, psk_slot,
                             (const unsigned char *) opt.psk_identity,
                             strlen( opt.psk_identity ) ) ) != 0 )
            {
                mbedtls_printf( " failed\n  ! mbedtls_ssl_conf_psk_opaque returned %d\n\n",
                                ret );
                goto exit;
            }
        }
        else
#endif /* MBEDTLS_USE_PSA_CRYPTO */
        if( psk_len > 0 )
        {
            ret = mbedtls_ssl_conf_psk( &conf, psk, psk_len,
                                     (const unsigned char *) opt.psk_identity,
                                     strlen( opt.psk_identity ) );
            if( ret != 0 )
            {
                mbedtls_printf( "  failed\n  mbedtls_ssl_conf_psk returned -0x%04X\n\n", (unsigned int) -ret );
                goto exit;
            }
        }
    }

    if( opt.psk_list != NULL )
    {
#if defined(MBEDTLS_USE_PSA_CRYPTO)
        if( opt.psk_list_opaque != 0 )
        {
            psk_entry *cur_psk;
            for( cur_psk = psk_info; cur_psk != NULL; cur_psk = cur_psk->next )
            {

                status = psa_setup_psk_key_slot( &cur_psk->slot, alg,
                                                 cur_psk->key,
                                                 cur_psk->key_len );
                if( status != PSA_SUCCESS )
                {
                    ret = MBEDTLS_ERR_SSL_HW_ACCEL_FAILED;
                    goto exit;
                }
            }
        }
#endif /* MBEDTLS_USE_PSA_CRYPTO */

        mbedtls_ssl_conf_psk_cb( &conf, psk_callback, psk_info );
    }
#endif

#if defined(MBEDTLS_DHM_C)
    /*
     * Use different group than default DHM group
     */
#if defined(MBEDTLS_FS_IO)
    if( opt.dhm_file != NULL )
        ret = mbedtls_ssl_conf_dh_param_ctx( &conf, &dhm );
#endif
    if( ret != 0 )
    {
        mbedtls_printf( "  failed\n  mbedtls_ssl_conf_dh_param returned -0x%04X\n\n", (unsigned int) -ret );
        goto exit;
    }
#endif

    if( opt.min_version != DFL_MIN_VERSION )
        mbedtls_ssl_conf_min_version( &conf, MBEDTLS_SSL_MAJOR_VERSION_3, opt.min_version );

    if( opt.max_version != DFL_MIN_VERSION )
        mbedtls_ssl_conf_max_version( &conf, MBEDTLS_SSL_MAJOR_VERSION_3, opt.max_version );

    if( ( ret = mbedtls_ssl_setup( &ssl, &conf ) ) != 0 )
    {
        mbedtls_printf( " failed\n  ! mbedtls_ssl_setup returned -0x%x\n\n", (unsigned int) -ret );
        goto exit;
    }

    if( opt.eap_tls != 0 )
    {
        mbedtls_ssl_set_export_keys_cb( &ssl, eap_tls_key_derivation,
                                        &eap_tls_keying );
    }
    else if( opt.nss_keylog != 0 )
    {
        mbedtls_ssl_set_export_keys_cb( &ssl,
                                        nss_keylog_export,
                                        NULL );
    }
#if defined( MBEDTLS_SSL_DTLS_SRTP )
    else if( opt.use_srtp != 0 )
    {
        mbedtls_ssl_set_export_keys_cb( &ssl, dtls_srtp_key_derivation,
                                        &dtls_srtp_keying );
    }
#endif /* MBEDTLS_SSL_DTLS_SRTP */

    io_ctx.ssl = &ssl;
    io_ctx.net = &client_fd;
    mbedtls_ssl_set_bio( &ssl, &io_ctx, send_cb, recv_cb,
                         opt.nbio == 0 ? recv_timeout_cb : NULL );

#if defined(MBEDTLS_SSL_DTLS_CONNECTION_ID)
    if( opt.transport == MBEDTLS_SSL_TRANSPORT_DATAGRAM )
    {
        if( ( ret = mbedtls_ssl_set_cid( &ssl, opt.cid_enabled,
                                         cid, cid_len ) ) != 0 )
        {
            mbedtls_printf( " failed\n  ! mbedtls_ssl_set_cid returned %d\n\n",
                            ret );
            goto exit;
        }
    }
#endif /* MBEDTLS_SSL_DTLS_CONNECTION_ID */

#if defined(MBEDTLS_SSL_PROTO_DTLS)
    if( opt.dtls_mtu != DFL_DTLS_MTU )
        mbedtls_ssl_set_mtu( &ssl, opt.dtls_mtu );
#endif

#if defined(MBEDTLS_TIMING_C)
    mbedtls_ssl_set_timer_cb( &ssl, &timer, mbedtls_timing_set_delay,
                                            mbedtls_timing_get_delay );
#endif

    mbedtls_printf( " ok\n" );

    /*
     * 3. Setup the listening TCP socket
     */
    mbedtls_printf( "  . Bind on %s://%s:%s/ ...",
            opt.transport == MBEDTLS_SSL_TRANSPORT_STREAM ? "tcp" : "udp",
            opt.server_addr ? opt.server_addr : "*",
            opt.server_port );
    fflush( stdout );

    if( ( ret = mbedtls_net_bind( &listen_fd, opt.server_addr, opt.server_port,
                          opt.transport == MBEDTLS_SSL_TRANSPORT_STREAM ?
                          MBEDTLS_NET_PROTO_TCP : MBEDTLS_NET_PROTO_UDP ) ) != 0 )
    {
        mbedtls_printf( " failed\n  ! mbedtls_net_bind returned -0x%x\n\n", (unsigned int) -ret );
        goto exit;
    }
    mbedtls_printf( " ok\n" );

reset:
#if !defined(_WIN32)
    if( received_sigterm )
    {
        mbedtls_printf( " interrupted by SIGTERM (not in net_accept())\n" );
        if( ret == MBEDTLS_ERR_NET_INVALID_CONTEXT )
            ret = 0;

        goto exit;
    }
#endif

    if( ret == MBEDTLS_ERR_SSL_CLIENT_RECONNECT )
    {
        mbedtls_printf( "  ! Client initiated reconnection from same port\n" );
        goto handshake;
    }

#ifdef MBEDTLS_ERROR_C
    if( ret != 0 )
    {
        char error_buf[100];
        mbedtls_strerror( ret, error_buf, 100 );
        mbedtls_printf("Last error was: %d - %s\n\n", ret, error_buf );
    }
#endif

    mbedtls_net_free( &client_fd );

    mbedtls_ssl_session_reset( &ssl );

    /*
     * 3. Wait until a client connects
     */
    mbedtls_printf( "  . Waiting for a remote connection ..." );
    fflush( stdout );

    if( ( ret = mbedtls_net_accept( &listen_fd, &client_fd,
                    client_ip, sizeof( client_ip ), &cliip_len ) ) != 0 )
    {
#if !defined(_WIN32)
        if( received_sigterm )
        {
            mbedtls_printf( " interrupted by SIGTERM (in net_accept())\n" );
            if( ret == MBEDTLS_ERR_NET_ACCEPT_FAILED )
                ret = 0;

            goto exit;
        }
#endif

        mbedtls_printf( " failed\n  ! mbedtls_net_accept returned -0x%x\n\n", (unsigned int) -ret );
        goto exit;
    }

    if( opt.nbio > 0 )
        ret = mbedtls_net_set_nonblock( &client_fd );
    else
        ret = mbedtls_net_set_block( &client_fd );
    if( ret != 0 )
    {
        mbedtls_printf( " failed\n  ! net_set_(non)block() returned -0x%x\n\n", (unsigned int) -ret );
        goto exit;
    }

    mbedtls_ssl_conf_read_timeout( &conf, opt.read_timeout );

#if defined(MBEDTLS_SSL_PROTO_TLS1_3_EXPERIMENTAL)
#if defined(MBEDTLS_SSL_COOKIE_C)
    if( ( ret = mbedtls_ssl_set_client_transport_id( &ssl,
                        client_ip, cliip_len ) ) != 0 )
        {
            mbedtls_printf( " failed\n  ! mbedtls_ssl_set_client_transport_id() returned -0x%x\n\n",
                            (unsigned int) -ret );
            goto exit;
        }
#endif /* MBEDTLS_SSL_COOKIE_C */
#else /* MBEDTLS_SSL_PROTO_TLS1_3_EXPERIMENTAL */
#if defined(MBEDTLS_SSL_DTLS_HELLO_VERIFY)
    if( opt.transport == MBEDTLS_SSL_TRANSPORT_DATAGRAM )
    {
        if( ( ret = mbedtls_ssl_set_client_transport_id( &ssl,
                        client_ip, cliip_len ) ) != 0 )
        {
            mbedtls_printf( " failed\n  ! mbedtls_ssl_set_client_transport_id() returned -0x%x\n\n",
                            (unsigned int) -ret );
            goto exit;
        }
    }
#endif /* MBEDTLS_SSL_DTLS_HELLO_VERIFY */
#endif /* MBEDTLS_SSL_PROTO_TLS1_3_EXPERIMENTAL */

#if defined(MBEDTLS_KEY_EXCHANGE_ECJPAKE_ENABLED)
    if( opt.ecjpake_pw != DFL_ECJPAKE_PW )
    {
        if( ( ret = mbedtls_ssl_set_hs_ecjpake_password( &ssl,
                        (const unsigned char *) opt.ecjpake_pw,
                                        strlen( opt.ecjpake_pw ) ) ) != 0 )
        {
            mbedtls_printf( " failed\n  ! mbedtls_ssl_set_hs_ecjpake_password returned %d\n\n", ret );
            goto exit;
        }
    }
#endif

    mbedtls_printf( " ok\n" );

    /*
     * 4. Handshake
     */
handshake:
    mbedtls_printf( "  . Performing the SSL/TLS handshake..." );
    fflush( stdout );

    while( ( ret = mbedtls_ssl_handshake( &ssl ) ) != 0 )
    {
#if defined(MBEDTLS_SSL_ASYNC_PRIVATE)
        if( ret == MBEDTLS_ERR_SSL_ASYNC_IN_PROGRESS &&
            ssl_async_keys.inject_error == SSL_ASYNC_INJECT_ERROR_CANCEL )
        {
            mbedtls_printf( " cancelling on injected error\n" );
            break;
        }
#endif /* MBEDTLS_SSL_ASYNC_PRIVATE */

        if( ! mbedtls_status_is_ssl_in_progress( ret ) )
            break;

        /* For event-driven IO, wait for socket to become available */
        if( opt.event == 1 /* level triggered IO */ )
        {
#if defined(MBEDTLS_TIMING_C)
            ret = idle( &client_fd, &timer, ret );
#else
            ret = idle( &client_fd, ret );
#endif
            if( ret != 0 )
                goto reset;
        }
    }

    if( ret == MBEDTLS_ERR_SSL_HELLO_VERIFY_REQUIRED )
    {
        mbedtls_printf( " hello verification requested\n" );
        ret = 0;
        goto reset;
    }
    else if( ret != 0 )
    {
        mbedtls_printf( " failed\n  ! mbedtls_ssl_handshake returned -0x%x\n\n", (unsigned int) -ret );

#if defined(MBEDTLS_X509_CRT_PARSE_C)
        if( ret == MBEDTLS_ERR_X509_CERT_VERIFY_FAILED )
        {
            char vrfy_buf[512];
            flags = mbedtls_ssl_get_verify_result( &ssl );

            x509_crt_verify_info( vrfy_buf, sizeof( vrfy_buf ), "  ! ", flags );

            mbedtls_printf( "%s\n", vrfy_buf );
        }
#endif

#if defined(MBEDTLS_SSL_ASYNC_PRIVATE)
        if( opt.async_private_error < 0 )
            /* Injected error only the first time round, to test reset */
            ssl_async_keys.inject_error = SSL_ASYNC_INJECT_ERROR_NONE;
#endif
        goto reset;
    }
    else /* ret == 0 */
    {
        mbedtls_printf( " ok\n    [ Protocol is %s ]\n    [ Ciphersuite is %s ]\n",
                mbedtls_ssl_get_version( &ssl ), mbedtls_ssl_get_ciphersuite( &ssl ) );
    }


    if( ( ret = mbedtls_ssl_get_record_expansion( &ssl ) ) >= 0 )
        mbedtls_printf( "    [ Record expansion is %d ]\n", ret );
    else
        mbedtls_printf( "    [ Record expansion is unknown ]\n" );

#if defined(MBEDTLS_SSL_MAX_FRAGMENT_LENGTH)
    mbedtls_printf( "    [ Maximum incoming record payload length is %u ]\n",
                    (unsigned int) mbedtls_ssl_get_max_in_record_payload( &ssl ) );
    mbedtls_printf( "    [ Maximum outgoing record payload length is %u ]\n",
                    (unsigned int) mbedtls_ssl_get_max_out_record_payload( &ssl ) );
#endif

#if defined(MBEDTLS_SSL_ALPN)
    if( opt.alpn_string != NULL )
    {
        const char *alp = mbedtls_ssl_get_alpn_protocol( &ssl );
        mbedtls_printf( "    [ Application Layer Protocol is %s ]\n",
                alp ? alp : "(none)" );
    }
#endif

#if defined(MBEDTLS_X509_CRT_PARSE_C)
    /*
     * 5. Verify the client certificate
     */
    mbedtls_printf( "  . Verifying peer X.509 certificate..." );

    if( ( flags = mbedtls_ssl_get_verify_result( &ssl ) ) != 0 )
    {
        char vrfy_buf[512];

        mbedtls_printf( " failed\n" );

        x509_crt_verify_info( vrfy_buf, sizeof( vrfy_buf ), "  ! ", flags );
        mbedtls_printf( "%s\n", vrfy_buf );
    }
    else
        mbedtls_printf( " ok\n" );

#if !defined(MBEDTLS_X509_REMOVE_INFO)
    if( mbedtls_ssl_get_peer_cert( &ssl ) != NULL )
    {
        char crt_buf[512];

        mbedtls_printf( "  . Peer certificate information    ...\n" );
        mbedtls_x509_crt_info( crt_buf, sizeof( crt_buf ), "      ",
                       mbedtls_ssl_get_peer_cert( &ssl ) );
        mbedtls_printf( "%s\n", crt_buf );
    }
#endif /* MBEDTLS_X509_REMOVE_INFO */
#endif /* MBEDTLS_X509_CRT_PARSE_C */

#if defined(MBEDTLS_SSL_PROTO_TLS1_2)
    if( opt.eap_tls != 0 )
    {
        size_t j = 0;

        if( ( ret = mbedtls_ssl_tls_prf( eap_tls_keying.tls_prf_type,
                                         eap_tls_keying.master_secret,
                                         sizeof( eap_tls_keying.master_secret ),
                                         eap_tls_label,
                                         eap_tls_keying.randbytes,
                                         sizeof( eap_tls_keying.randbytes ),
                                         eap_tls_keymaterial,
                                         sizeof( eap_tls_keymaterial ) ) )
                                         != 0 )
        {
            mbedtls_printf( " failed\n  ! mbedtls_ssl_tls_prf returned -0x%x\n\n",
                            (unsigned int) -ret );
            goto reset;
        }

        mbedtls_printf( "    EAP-TLS key material is:" );
        for( j = 0; j < sizeof( eap_tls_keymaterial ); j++ )
        {
            if( j % 8 == 0 )
                mbedtls_printf("\n    ");
            mbedtls_printf("%02x ", eap_tls_keymaterial[j] );
        }
        mbedtls_printf("\n");

        if( ( ret = mbedtls_ssl_tls_prf( eap_tls_keying.tls_prf_type, NULL, 0,
                                         eap_tls_label,
                                         eap_tls_keying.randbytes,
                                         sizeof( eap_tls_keying.randbytes ),
                                         eap_tls_iv,
                                         sizeof( eap_tls_iv ) ) ) != 0 )
         {
             mbedtls_printf( " failed\n  ! mbedtls_ssl_tls_prf returned -0x%x\n\n",
                             (unsigned int) -ret );
             goto reset;
         }

        mbedtls_printf( "    EAP-TLS IV is:" );
        for( j = 0; j < sizeof( eap_tls_iv ); j++ )
        {
            if( j % 8 == 0 )
                mbedtls_printf("\n    ");
            mbedtls_printf("%02x ", eap_tls_iv[j] );
        }
        mbedtls_printf("\n");
    }
#endif /* MBEDTLS_SSL_PROTO_TLS1 || MBEDTLS_SSL_PROTO_TLS1_1 || \
          MBEDTLS_SSL_PROTO_TLS1_2 */

#if defined( MBEDTLS_SSL_DTLS_SRTP )
    else if( opt.use_srtp != 0  )
    {
        size_t j = 0;
        mbedtls_dtls_srtp_info dtls_srtp_negotiation_result;
        mbedtls_ssl_get_dtls_srtp_negotiation_result( &ssl, &dtls_srtp_negotiation_result );

        if( dtls_srtp_negotiation_result.chosen_dtls_srtp_profile
                                == MBEDTLS_TLS_SRTP_UNSET )
        {
            mbedtls_printf( "    Unable to negotiate "
                            "the use of DTLS-SRTP\n" );
        }
        else
        {
            if( ( ret = mbedtls_ssl_tls_prf( dtls_srtp_keying.tls_prf_type,
                                             dtls_srtp_keying.master_secret,
                                             sizeof( dtls_srtp_keying.master_secret ),
                                             dtls_srtp_label,
                                             dtls_srtp_keying.randbytes,
                                             sizeof( dtls_srtp_keying.randbytes ),
                                             dtls_srtp_key_material,
                                             sizeof( dtls_srtp_key_material ) ) )
                                             != 0 )
            {
                mbedtls_printf( " failed\n  ! mbedtls_ssl_tls_prf returned -0x%x\n\n",
                                (unsigned int) -ret );
                goto exit;
            }

            mbedtls_printf( "    DTLS-SRTP key material is:" );
            for( j = 0; j < sizeof( dtls_srtp_key_material ); j++ )
            {
                if( j % 8 == 0 )
                    mbedtls_printf( "\n    " );
                mbedtls_printf( "%02x ", dtls_srtp_key_material[j] );
            }
            mbedtls_printf( "\n" );

            /* produce a less readable output used to perform automatic checks
             * - compare client and server output
             * - interop test with openssl which client produces this kind of output
             */
            mbedtls_printf( "    Keying material: " );
            for( j = 0; j < sizeof( dtls_srtp_key_material ); j++ )
            {
                mbedtls_printf( "%02X", dtls_srtp_key_material[j] );
            }
            mbedtls_printf( "\n" );

            if ( dtls_srtp_negotiation_result.mki_len > 0 )
            {
                mbedtls_printf( "    DTLS-SRTP mki value: " );
                for( j = 0; j < dtls_srtp_negotiation_result.mki_len; j++ )
                {
                    mbedtls_printf( "%02X", dtls_srtp_negotiation_result.mki_value[j] );
                }
            }
            else
            {
                mbedtls_printf( "    DTLS-SRTP no mki value negotiated" );
            }
            mbedtls_printf( "\n" );

        }
    }
#endif /* MBEDTLS_SSL_DTLS_SRTP */

#if defined(MBEDTLS_SSL_DTLS_CONNECTION_ID)
    ret = report_cid_usage( &ssl, "initial handshake" );
    if( ret != 0 )
        goto exit;

    if( opt.transport == MBEDTLS_SSL_TRANSPORT_DATAGRAM )
    {
        if( ( ret = mbedtls_ssl_set_cid( &ssl, opt.cid_enabled_renego,
                                         cid_renego, cid_renego_len ) ) != 0 )
        {
            mbedtls_printf( " failed\n  ! mbedtls_ssl_set_cid returned %d\n\n",
                            ret );
            goto exit;
        }
    }
#endif /* MBEDTLS_SSL_DTLS_CONNECTION_ID */

#if defined(MBEDTLS_MEMORY_DEBUG)
    mbedtls_memory_buffer_alloc_cur_get( &current_heap_memory, &heap_blocks );
    mbedtls_memory_buffer_alloc_max_get( &peak_heap_memory, &heap_blocks );
    mbedtls_printf( "Heap memory usage after handshake: %lu bytes. Peak memory usage was %lu\n",
                    (unsigned long) current_heap_memory, (unsigned long) peak_heap_memory );
#endif  /* MBEDTLS_MEMORY_DEBUG */

    if( opt.exchanges == 0 )
        goto close_notify;

    exchanges_left = opt.exchanges;
data_exchange:
    /*
     * 6. Read the HTTP Request
     */
    mbedtls_printf( "  < Read from client:" );
    fflush( stdout );

    /*
     * TLS and DTLS need different reading styles (stream vs datagram)
     */
    if( opt.transport == MBEDTLS_SSL_TRANSPORT_STREAM )
    {
        do
        {
            int terminated = 0;
            len = opt.buffer_size - 1;
            memset( buf, 0, opt.buffer_size );
            ret = mbedtls_ssl_read( &ssl, buf, len );

            if( mbedtls_status_is_ssl_in_progress( ret ) )
            {
                if( opt.event == 1 /* level triggered IO */ )
                {
#if defined(MBEDTLS_TIMING_C)
                    idle( &client_fd, &timer, ret );
#else
                    idle( &client_fd, ret );
#endif
                }

                continue;
            }

            if( ret <= 0 )
            {
                switch( ret )
                {
                    case MBEDTLS_ERR_SSL_PEER_CLOSE_NOTIFY:
                        mbedtls_printf( " connection was closed gracefully\n" );
                        goto close_notify;

                    case 0:
                    case MBEDTLS_ERR_NET_CONN_RESET:
                        mbedtls_printf( " connection was reset by peer\n" );
                        ret = MBEDTLS_ERR_NET_CONN_RESET;
                        goto reset;

                    default:
                        mbedtls_printf( " mbedtls_ssl_read returned -0x%x\n", (unsigned int) -ret );
                        goto reset;
                }
            }

            if( mbedtls_ssl_get_bytes_avail( &ssl ) == 0 )
            {
                len = ret;
                buf[len] = '\0';
                mbedtls_printf( " %d bytes read\n\n%s\n", len, (char *) buf );

                /* End of message should be detected according to the syntax of the
                 * application protocol (eg HTTP), just use a dummy test here. */
                if( buf[len - 1] == '\n' )
                    terminated = 1;
            }
            else
            {
                int extra_len, ori_len;
                unsigned char *larger_buf;

                ori_len = ret;
                extra_len = (int) mbedtls_ssl_get_bytes_avail( &ssl );

                larger_buf = mbedtls_calloc( 1, ori_len + extra_len + 1 );
                if( larger_buf == NULL )
                {
                    mbedtls_printf( "  ! memory allocation failed\n" );
                    ret = 1;
                    goto reset;
                }

                memset( larger_buf, 0, ori_len + extra_len );
                memcpy( larger_buf, buf, ori_len );

                /* This read should never fail and get the whole cached data */
                ret = mbedtls_ssl_read( &ssl, larger_buf + ori_len, extra_len );
                if( ret != extra_len ||
                    mbedtls_ssl_get_bytes_avail( &ssl ) != 0 )
                {
                    mbedtls_printf( "  ! mbedtls_ssl_read failed on cached data\n" );
                    ret = 1;
                    goto reset;
                }

                larger_buf[ori_len + extra_len] = '\0';
                mbedtls_printf( " %d bytes read (%d + %d)\n\n%s\n",
                        ori_len + extra_len, ori_len, extra_len,
                        (char *) larger_buf );

                /* End of message should be detected according to the syntax of the
                 * application protocol (eg HTTP), just use a dummy test here. */
                if( larger_buf[ori_len + extra_len - 1] == '\n' )
                    terminated = 1;

                mbedtls_free( larger_buf );
            }

            if( terminated )
            {
                ret = 0;
                break;
            }
        }
        while( 1 );
    }
    else /* Not stream, so datagram */
    {
        len = opt.buffer_size - 1;
        memset( buf, 0, opt.buffer_size );

        do
        {
            /* Without the call to `mbedtls_ssl_check_pending`, it might
             * happen that the client sends application data in the same
             * datagram as the Finished message concluding the handshake.
             * In this case, the application data would be ready to be
             * processed while the underlying transport wouldn't signal
             * any further incoming data.
             *
             * See the test 'Event-driven I/O: session-id resume, UDP packing'
             * in tests/ssl-opt.sh.
             */

            /* For event-driven IO, wait for socket to become available */
            if( opt.event == 1 /* level triggered IO */ &&
                mbedtls_ssl_check_pending( &ssl ) == 0 )
            {
#if defined(MBEDTLS_TIMING_C)
                idle( &client_fd, &timer, MBEDTLS_ERR_SSL_WANT_READ );
#else
                idle( &client_fd, MBEDTLS_ERR_SSL_WANT_READ );
#endif
            }

            ret = mbedtls_ssl_read( &ssl, buf, len );

            /* Note that even if `mbedtls_ssl_check_pending` returns true,
             * it can happen that the subsequent call to `mbedtls_ssl_read`
             * returns `MBEDTLS_ERR_SSL_WANT_READ`, because the pending messages
             * might be discarded (e.g. because they are retransmissions). */
        }
        while( mbedtls_status_is_ssl_in_progress( ret ) );

        if( ret <= 0 )
        {
            switch( ret )
            {
                case MBEDTLS_ERR_SSL_PEER_CLOSE_NOTIFY:
                    mbedtls_printf( " connection was closed gracefully\n" );
                    ret = 0;
                    goto close_notify;

                default:
                    mbedtls_printf( " mbedtls_ssl_read returned -0x%x\n", (unsigned int) -ret );
                    goto reset;
            }
        }

        len = ret;
        buf[len] = '\0';
        mbedtls_printf( " %d bytes read\n\n%s", len, (char *) buf );
        ret = 0;
    }

    /*
     * 7a. Request renegotiation while client is waiting for input from us.
     * (only on the first exchange, to be able to test retransmission)
     */
#if defined(MBEDTLS_SSL_RENEGOTIATION)
    if( opt.renegotiate && exchanges_left == opt.exchanges )
    {
        mbedtls_printf( "  . Requestion renegotiation..." );
        fflush( stdout );

        while( ( ret = mbedtls_ssl_renegotiate( &ssl ) ) != 0 )
        {
            if( ! mbedtls_status_is_ssl_in_progress( ret ) )
            {
                mbedtls_printf( " failed\n  ! mbedtls_ssl_renegotiate returned %d\n\n", ret );
                goto reset;
            }

            /* For event-driven IO, wait for socket to become available */
            if( opt.event == 1 /* level triggered IO */ )
            {
#if defined(MBEDTLS_TIMING_C)
                idle( &client_fd, &timer, ret );
#else
                idle( &client_fd, ret );
#endif
            }
        }

        mbedtls_printf( " ok\n" );
    }
#endif /* MBEDTLS_SSL_RENEGOTIATION */

#if defined(MBEDTLS_SSL_DTLS_CONNECTION_ID)
    ret = report_cid_usage( &ssl, "after renegotiation" );
    if( ret != 0 )
        goto exit;
#endif /* MBEDTLS_SSL_DTLS_CONNECTION_ID */

    /*
     * 7. Write the 200 Response
     */
    mbedtls_printf( "  > Write to client:" );
    fflush( stdout );

    len = sprintf( (char *) buf, HTTP_RESPONSE,
                   mbedtls_ssl_get_ciphersuite( &ssl ) );

    /* Add padding to the response to reach opt.response_size in length */
    if( opt.response_size != DFL_RESPONSE_SIZE &&
        len < opt.response_size )
    {
        memset( buf + len, 'B', opt.response_size - len );
        len += opt.response_size - len;
    }

    /* Truncate if response size is smaller than the "natural" size */
    if( opt.response_size != DFL_RESPONSE_SIZE &&
        len > opt.response_size )
    {
        len = opt.response_size;

        /* Still end with \r\n unless that's really not possible */
        if( len >= 2 ) buf[len - 2] = '\r';
        if( len >= 1 ) buf[len - 1] = '\n';
    }

    if( opt.transport == MBEDTLS_SSL_TRANSPORT_STREAM )
    {
        for( written = 0, frags = 0; written < len; written += ret, frags++ )
        {
            while( ( ret = mbedtls_ssl_write( &ssl, buf + written, len - written ) )
                           <= 0 )
            {
                if( ret == MBEDTLS_ERR_NET_CONN_RESET )
                {
                    mbedtls_printf( " failed\n  ! peer closed the connection\n\n" );
                    goto reset;
                }

                if( ! mbedtls_status_is_ssl_in_progress( ret ) )
                {
                    mbedtls_printf( " failed\n  ! mbedtls_ssl_write returned %d\n\n", ret );
                    goto reset;
                }

                /* For event-driven IO, wait for socket to become available */
                if( opt.event == 1 /* level triggered IO */ )
                {
#if defined(MBEDTLS_TIMING_C)
                    idle( &client_fd, &timer, ret );
#else
                    idle( &client_fd, ret );
#endif
                }
            }
        }

        while( ( ret = mbedtls_ssl_flush_output( &ssl ) ) != 0 )
        {
            if( ret != MBEDTLS_ERR_SSL_WANT_READ &&
                ret != MBEDTLS_ERR_SSL_WANT_WRITE )
            {
                mbedtls_printf( " failed\n  ! mbedtls_ssl_flush_output returned -0x%x\n\n",
                                (unsigned int) -ret );
                goto exit;
            }
        }
    }
    else /* Not stream, so datagram */
    {
        while( 1 )
        {
            ret = mbedtls_ssl_write( &ssl, buf, len );

            if( ! mbedtls_status_is_ssl_in_progress( ret ) )
                break;

            /* For event-driven IO, wait for socket to become available */
            if( opt.event == 1 /* level triggered IO */ )
            {
#if defined(MBEDTLS_TIMING_C)
                idle( &client_fd, &timer, ret );
#else
                idle( &client_fd, ret );
#endif
            }
        }

        if( ret < 0 )
        {
            mbedtls_printf( " failed\n  ! mbedtls_ssl_write returned %d\n\n", ret );
            goto reset;
        }

        frags = 1;
        written = ret;
    }

    buf[written] = '\0';
    mbedtls_printf( " %d bytes written in %d fragments\n\n%s\n", written, frags, (char *) buf );
    ret = 0;

    /*
     * 7b. Simulate serialize/deserialize and go back to data exchange
     */
#if defined(MBEDTLS_SSL_CONTEXT_SERIALIZATION)
    if( opt.serialize != 0 )
    {
        size_t buf_len;

        mbedtls_printf( "  . Serializing live connection..." );

        ret = mbedtls_ssl_context_save( &ssl, NULL, 0, &buf_len );
        if( ret != MBEDTLS_ERR_SSL_BUFFER_TOO_SMALL )
        {
            mbedtls_printf( " failed\n  ! mbedtls_ssl_context_save returned "
                            "-0x%x\n\n", (unsigned int) -ret );

            goto exit;
        }

        if( ( context_buf = mbedtls_calloc( 1, buf_len ) ) == NULL )
        {
            mbedtls_printf( " failed\n  ! Couldn't allocate buffer for "
                            "serialized context" );

            goto exit;
        }
        context_buf_len = buf_len;

        if( ( ret = mbedtls_ssl_context_save( &ssl, context_buf,
                                              buf_len, &buf_len ) ) != 0 )
        {
            mbedtls_printf( " failed\n  ! mbedtls_ssl_context_save returned "
                            "-0x%x\n\n", (unsigned int) -ret );

            goto exit;
        }

        mbedtls_printf( " ok\n" );

        /* Save serialized context to the 'opt.context_file' as a base64 code */
        if( 0 < strlen( opt.context_file ) )
        {
            FILE *b64_file;
            uint8_t *b64_buf;
            size_t b64_len;

            mbedtls_printf( "  . Save serialized context to a file... " );

            mbedtls_base64_encode( NULL, 0, &b64_len, context_buf, buf_len );

            if( ( b64_buf = mbedtls_calloc( 1, b64_len ) ) == NULL )
            {
                mbedtls_printf( "failed\n  ! Couldn't allocate buffer for "
                                "the base64 code\n" );
                goto exit;
            }

            if( ( ret = mbedtls_base64_encode( b64_buf, b64_len, &b64_len,
                                               context_buf, buf_len ) ) != 0 )
            {
                mbedtls_printf( "failed\n  ! mbedtls_base64_encode returned "
                            "-0x%x\n", (unsigned int) -ret );
                mbedtls_free( b64_buf );
                goto exit;
            }

            if( ( b64_file = fopen( opt.context_file, "w" ) ) == NULL )
            {
                mbedtls_printf( "failed\n  ! Cannot open '%s' for writing.\n",
                                opt.context_file );
                mbedtls_free( b64_buf );
                goto exit;
            }

            if( b64_len != fwrite( b64_buf, 1, b64_len, b64_file ) )
            {
                mbedtls_printf( "failed\n  ! fwrite(%ld bytes) failed\n",
                                (long) b64_len );
                mbedtls_free( b64_buf );
                fclose( b64_file );
                goto exit;
            }

            mbedtls_free( b64_buf );
            fclose( b64_file );

            mbedtls_printf( "ok\n" );
        }

        /*
         * This simulates a workflow where you have a long-lived server
         * instance, potentially with a pool of ssl_context objects, and you
         * just want to re-use one while the connection is inactive: in that
         * case you can just reset() it, and then it's ready to receive
         * serialized data from another connection (or the same here).
         */
        if( opt.serialize == 1 )
        {
            /* nothing to do here, done by context_save() already */
            mbedtls_printf( "  . Context has been reset... ok\n" );
        }

        /*
         * This simulates a workflow where you have one server instance per
         * connection, and want to release it entire when the connection is
         * inactive, and spawn it again when needed again - this would happen
         * between ssl_free() and ssl_init() below, together with any other
         * teardown/startup code needed - for example, preparing the
         * ssl_config again (see section 3 "setup stuff" in this file).
         */
        if( opt.serialize == 2 )
        {
            mbedtls_printf( "  . Freeing and reinitializing context..." );

            mbedtls_ssl_free( &ssl );

            mbedtls_ssl_init( &ssl );

            if( ( ret = mbedtls_ssl_setup( &ssl, &conf ) ) != 0 )
            {
                mbedtls_printf( " failed\n  ! mbedtls_ssl_setup returned "
                                "-0x%x\n\n", (unsigned int) -ret );
                goto exit;
            }

            /*
             * This illustrates the minimum amount of things you need to set
             * up, however you could set up much more if desired, for example
             * if you want to share your set up code between the case of
             * establishing a new connection and this case.
             */
            if( opt.nbio == 2 )
                mbedtls_ssl_set_bio( &ssl, &client_fd, delayed_send,
                                     delayed_recv, NULL );
            else
                mbedtls_ssl_set_bio( &ssl, &client_fd, mbedtls_net_send,
                            mbedtls_net_recv,
                            opt.nbio == 0 ? mbedtls_net_recv_timeout : NULL );

#if defined(MBEDTLS_TIMING_C)
                mbedtls_ssl_set_timer_cb( &ssl, &timer,
                                          mbedtls_timing_set_delay,
                                          mbedtls_timing_get_delay );
#endif /* MBEDTLS_TIMING_C */

            mbedtls_printf( " ok\n" );
        }

        mbedtls_printf( "  . Deserializing connection..." );

        if( ( ret = mbedtls_ssl_context_load( &ssl, context_buf,
                                              buf_len ) ) != 0 )
        {
            mbedtls_printf( "failed\n  ! mbedtls_ssl_context_load returned "
                            "-0x%x\n\n", (unsigned int) -ret );

            goto exit;
        }

        mbedtls_free( context_buf );
        context_buf = NULL;
        context_buf_len = 0;

        mbedtls_printf( " ok\n" );
    }
#endif /* MBEDTLS_SSL_CONTEXT_SERIALIZATION */

    /*
     * 7c. Continue doing data exchanges?
     */
    if( --exchanges_left > 0 )
        goto data_exchange;

    /*
     * 8. Done, cleanly close the connection
     */
close_notify:
    mbedtls_printf( "  . Closing the connection..." );

    /* No error checking, the connection might be closed already */
    do ret = mbedtls_ssl_close_notify( &ssl );
    while( ret == MBEDTLS_ERR_SSL_WANT_WRITE );
    ret = 0;

    mbedtls_printf( " done\n" );

    goto reset;

    /*
     * Cleanup and exit
     */
exit:
#ifdef MBEDTLS_ERROR_C
    if( ret != 0 )
    {
        char error_buf[100];
        mbedtls_strerror( ret, error_buf, 100 );
        mbedtls_printf("Last error was: -0x%X - %s\n\n", (unsigned int) -ret, error_buf );
    }
#endif

    if( opt.query_config_mode == DFL_QUERY_CONFIG_MODE )
    {
        mbedtls_printf( "  . Cleaning up..." );
        fflush( stdout );
    }

    mbedtls_net_free( &client_fd );
    mbedtls_net_free( &listen_fd );

    mbedtls_ssl_free( &ssl );
    mbedtls_ssl_config_free( &conf );

#if defined(MBEDTLS_SSL_CACHE_C)
    mbedtls_ssl_cache_free( &cache );
#endif
#if defined(MBEDTLS_SSL_SESSION_TICKETS)
    mbedtls_ssl_ticket_free( &ticket_ctx );
#endif
#if defined(MBEDTLS_SSL_COOKIE_C)
    mbedtls_ssl_cookie_free( &cookie_ctx );
#endif

#if defined(MBEDTLS_SSL_CONTEXT_SERIALIZATION)
    if( context_buf != NULL )
        mbedtls_platform_zeroize( context_buf, context_buf_len );
    mbedtls_free( context_buf );
#endif

#if defined(SNI_OPTION)
    sni_free( sni_info );
#endif

#if defined(MBEDTLS_KEY_EXCHANGE_SOME_PSK_ENABLED)
    ret = psk_free( psk_info );
    if( ( ret != 0 ) && ( opt.query_config_mode == DFL_QUERY_CONFIG_MODE ) )
        mbedtls_printf( "Failed to list of opaque PSKs - error was %d\n", ret );
#endif

#if defined(MBEDTLS_X509_CRT_PARSE_C)
    mbedtls_x509_crt_free( &cacert );
    mbedtls_x509_crt_free( &srvcert );
    mbedtls_pk_free( &pkey );
    mbedtls_x509_crt_free( &srvcert2 );
    mbedtls_pk_free( &pkey2 );
#if defined(MBEDTLS_USE_PSA_CRYPTO)
    psa_destroy_key( key_slot );
    psa_destroy_key( key_slot2 );
#endif
#endif

#if defined(MBEDTLS_DHM_C) && defined(MBEDTLS_FS_IO)
    mbedtls_dhm_free( &dhm );
#endif

#if defined(MBEDTLS_SSL_ASYNC_PRIVATE)
    for( i = 0; (size_t) i < ssl_async_keys.slots_used; i++ )
    {
        if( ssl_async_keys.slots[i].pk_owned )
        {
            mbedtls_pk_free( ssl_async_keys.slots[i].pk );
            mbedtls_free( ssl_async_keys.slots[i].pk );
            ssl_async_keys.slots[i].pk = NULL;
        }
    }
#endif

#if defined(MBEDTLS_KEY_EXCHANGE_SOME_PSK_ENABLED) && \
    defined(MBEDTLS_USE_PSA_CRYPTO)
    if( opt.psk_opaque != 0 )
    {
        /* This is ok even if the slot hasn't been
         * initialized (we might have jumed here
         * immediately because of bad cmd line params,
         * for example). */
        status = psa_destroy_key( psk_slot );
        if( ( status != PSA_SUCCESS ) &&
            ( opt.query_config_mode == DFL_QUERY_CONFIG_MODE ) )
        {
            mbedtls_printf( "Failed to destroy key slot %u - error was %d",
                            (unsigned) psk_slot, (int) status );
        }
    }
#endif /* MBEDTLS_KEY_EXCHANGE_SOME_PSK_ENABLED &&
          MBEDTLS_USE_PSA_CRYPTO */

<<<<<<< HEAD
    mbedtls_ssl_free( &ssl );
    mbedtls_ssl_config_free( &conf );
    rng_free( &rng );

#if defined(MBEDTLS_SSL_CACHE_C)
    mbedtls_ssl_cache_free( &cache );
#endif
#if defined(MBEDTLS_SSL_SESSION_TICKETS) || defined(MBEDTLS_SSL_NEW_SESSION_TICKET)
    mbedtls_ssl_ticket_free( &ticket_ctx );
#endif
#if defined(MBEDTLS_SSL_COOKIE_C)
    mbedtls_ssl_cookie_free( &cookie_ctx );
#endif

    mbedtls_free( buf );

#if defined(MBEDTLS_SSL_CONTEXT_SERIALIZATION)
    if( context_buf != NULL )
        mbedtls_platform_zeroize( context_buf, context_buf_len );
    mbedtls_free( context_buf );
=======
#if defined(MBEDTLS_USE_PSA_CRYPTO)
    const char* message = mbedtls_test_helper_is_psa_leaking();
    if( message )
    {
        if( ret == 0 )
            ret = 1;
        mbedtls_printf( "PSA memory leak detected: %s\n",  message);
    }
>>>>>>> 30f55605
#endif

    /* For builds with MBEDTLS_TEST_USE_PSA_CRYPTO_RNG psa crypto
     * resources are freed by rng_free(). */
#if defined(MBEDTLS_USE_PSA_CRYPTO) && \
    !defined(MBEDTLS_TEST_USE_PSA_CRYPTO_RNG)
    mbedtls_psa_crypto_free( );
#endif

    rng_free( &rng );

    mbedtls_free( buf );

#if defined(MBEDTLS_TEST_HOOKS)
    /* Let test hooks detect errors such as resource leaks.
     * Don't do it in query_config mode, because some test code prints
     * information to stdout and this gets mixed with the regular output. */
    if( opt.query_config_mode == DFL_QUERY_CONFIG_MODE )
    {
        if( test_hooks_failure_detected( ) )
        {
            if( ret == 0 )
                ret = 1;
            mbedtls_printf( "Test hooks detected errors.\n" );
        }
    }
    test_hooks_free( );
#endif /* MBEDTLS_TEST_HOOKS */

#if defined(MBEDTLS_MEMORY_BUFFER_ALLOC_C)
#if defined(MBEDTLS_MEMORY_DEBUG)
    mbedtls_memory_buffer_alloc_status();
#endif
    mbedtls_memory_buffer_alloc_free();
#endif  /* MBEDTLS_MEMORY_BUFFER_ALLOC_C */

    if( opt.query_config_mode == DFL_QUERY_CONFIG_MODE )
    {
        mbedtls_printf( " done.\n" );

#if defined(_WIN32)
        mbedtls_printf( "  + Press Enter to exit this program.\n" );
        fflush( stdout ); getchar();
#endif
    }

    // Shell can not handle large exit numbers -> 1 for errors
    if( ret < 0 )
        ret = 1;

    if( opt.query_config_mode == DFL_QUERY_CONFIG_MODE )
        mbedtls_exit( ret );
    else
        mbedtls_exit( query_config_ret );
}
#endif /* !MBEDTLS_SSL_TEST_IMPOSSIBLE && MBEDTLS_SSL_SRV_C */<|MERGE_RESOLUTION|>--- conflicted
+++ resolved
@@ -4365,28 +4365,6 @@
 #endif /* MBEDTLS_KEY_EXCHANGE_SOME_PSK_ENABLED &&
           MBEDTLS_USE_PSA_CRYPTO */
 
-<<<<<<< HEAD
-    mbedtls_ssl_free( &ssl );
-    mbedtls_ssl_config_free( &conf );
-    rng_free( &rng );
-
-#if defined(MBEDTLS_SSL_CACHE_C)
-    mbedtls_ssl_cache_free( &cache );
-#endif
-#if defined(MBEDTLS_SSL_SESSION_TICKETS) || defined(MBEDTLS_SSL_NEW_SESSION_TICKET)
-    mbedtls_ssl_ticket_free( &ticket_ctx );
-#endif
-#if defined(MBEDTLS_SSL_COOKIE_C)
-    mbedtls_ssl_cookie_free( &cookie_ctx );
-#endif
-
-    mbedtls_free( buf );
-
-#if defined(MBEDTLS_SSL_CONTEXT_SERIALIZATION)
-    if( context_buf != NULL )
-        mbedtls_platform_zeroize( context_buf, context_buf_len );
-    mbedtls_free( context_buf );
-=======
 #if defined(MBEDTLS_USE_PSA_CRYPTO)
     const char* message = mbedtls_test_helper_is_psa_leaking();
     if( message )
@@ -4395,7 +4373,6 @@
             ret = 1;
         mbedtls_printf( "PSA memory leak detected: %s\n",  message);
     }
->>>>>>> 30f55605
 #endif
 
     /* For builds with MBEDTLS_TEST_USE_PSA_CRYPTO_RNG psa crypto

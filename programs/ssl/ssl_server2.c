/*
 *  SSL client with options
 *
 *  Copyright The Mbed TLS Contributors
 *  SPDX-License-Identifier: Apache-2.0
 *
 *  Licensed under the Apache License, Version 2.0 (the "License"); you may
 *  not use this file except in compliance with the License.
 *  You may obtain a copy of the License at
 *
 *  http://www.apache.org/licenses/LICENSE-2.0
 *
 *  Unless required by applicable law or agreed to in writing, software
 *  distributed under the License is distributed on an "AS IS" BASIS, WITHOUT
 *  WARRANTIES OR CONDITIONS OF ANY KIND, either express or implied.
 *  See the License for the specific language governing permissions and
 *  limitations under the License.
 */

#define MBEDTLS_ALLOW_PRIVATE_ACCESS

#include "ssl_test_lib.h"

#if defined(MBEDTLS_SSL_TEST_IMPOSSIBLE)
int main( void )
{
    mbedtls_printf( MBEDTLS_SSL_TEST_IMPOSSIBLE );
    mbedtls_exit( 0 );
}
#elif !defined(MBEDTLS_SSL_SRV_C)
int main( void )
{
    mbedtls_printf( "MBEDTLS_SSL_SRV_C not defined.\n" );
    mbedtls_exit( 0 );
}
#else /* !MBEDTLS_SSL_TEST_IMPOSSIBLE && MBEDTLS_SSL_SRV_C */

#include <stdint.h>

#if !defined(_MSC_VER)
#include <inttypes.h>
#endif

#if !defined(_WIN32)
#include <signal.h>
#endif

#if defined(MBEDTLS_SSL_CACHE_C)
#include "mbedtls/ssl_cache.h"
#endif

#if defined(MBEDTLS_SSL_SESSION_TICKETS) || defined(MBEDTLS_SSL_NEW_SESSION_TICKET)
#include "mbedtls/ssl_ticket.h"
#endif

#if defined(MBEDTLS_SSL_COOKIE_C)
#include "mbedtls/ssl_cookie.h"
#endif

#if defined(MBEDTLS_SSL_SERVER_NAME_INDICATION) && defined(MBEDTLS_FS_IO)
#define SNI_OPTION
#endif

#if defined(_WIN32)
#include <windows.h>
#endif

#if defined(MBEDTLS_USE_PSA_CRYPTO)
#include "test/psa_crypto_helpers.h"
#endif

/* Size of memory to be allocated for the heap, when using the library's memory
 * management and MBEDTLS_MEMORY_BUFFER_ALLOC_C is enabled. */
#define MEMORY_HEAP_SIZE        120000

#define DFL_SERVER_ADDR         NULL
#define DFL_SERVER_PORT         "4433"
#define DFL_RESPONSE_SIZE       -1
#define DFL_DEBUG_LEVEL         0
#define DFL_NBIO                0
#define DFL_EVENT               0
#define DFL_READ_TIMEOUT        0
#define DFL_CA_FILE             ""
#define DFL_CA_PATH             ""
#define DFL_CRT_FILE            ""
#define DFL_KEY_FILE            ""
#define DFL_KEY_OPAQUE          0
#define DFL_KEY_PWD             ""
#define DFL_CRT_FILE2           ""
#define DFL_KEY_FILE2           ""
#define DFL_KEY_PWD2            ""
#define DFL_ASYNC_OPERATIONS    "-"
#define DFL_ASYNC_PRIVATE_DELAY1 ( -1 )
#define DFL_ASYNC_PRIVATE_DELAY2 ( -1 )
#define DFL_ASYNC_PRIVATE_ERROR  ( 0 )
#define DFL_PSK                 ""
#define DFL_PSK_OPAQUE          0
#define DFL_PSK_LIST_OPAQUE     0
#define DFL_PSK_IDENTITY        "Client_identity"
#define DFL_ECJPAKE_PW          NULL
#define DFL_PSK_LIST            NULL
#define DFL_FORCE_CIPHER        0
#define DFL_TLS1_3_KEX_MODES    MBEDTLS_SSL_TLS1_3_KEY_EXCHANGE_MODE_ALL
#define DFL_RENEGOTIATION       MBEDTLS_SSL_RENEGOTIATION_DISABLED
#define DFL_ALLOW_LEGACY        -2
#define DFL_RENEGOTIATE         0
#define DFL_RENEGO_DELAY        -2
#define DFL_RENEGO_PERIOD       ( (uint64_t)-1 )
#define DFL_EXCHANGES           1
#define DFL_MIN_VERSION         -1
#define DFL_MAX_VERSION         -1
#define DFL_SHA1                -1
#define DFL_CID_ENABLED         0
#define DFL_CID_VALUE           ""
#define DFL_CID_ENABLED_RENEGO  -1
#define DFL_CID_VALUE_RENEGO    NULL
#define DFL_AUTH_MODE           -1
#define DFL_CERT_REQ_CA_LIST    MBEDTLS_SSL_CERT_REQ_CA_LIST_ENABLED
#define DFL_MFL_CODE            MBEDTLS_SSL_MAX_FRAG_LEN_NONE
#define DFL_TRUNC_HMAC          -1
#define DFL_TICKETS             MBEDTLS_SSL_SESSION_TICKETS_ENABLED
#define DFL_TICKET_TIMEOUT      86400
#define DFL_TICKET_AEAD         MBEDTLS_CIPHER_AES_256_GCM
#define DFL_CACHE_MAX           -1
#define DFL_CACHE_TIMEOUT       -1
#define DFL_SNI                 NULL
#define DFL_ALPN_STRING         NULL
#define DFL_CURVES              NULL
#define DFL_SIG_ALGS            NULL
#define DFL_DHM_FILE            NULL
#define DFL_TRANSPORT           MBEDTLS_SSL_TRANSPORT_STREAM
#define DFL_COOKIES             1
#define DFL_ANTI_REPLAY         -1
#define DFL_HS_TO_MIN           0
#define DFL_HS_TO_MAX           0
#define DFL_DTLS_MTU            -1
#define DFL_BADMAC_LIMIT        -1
#define DFL_DGRAM_PACKING        1
#define DFL_EXTENDED_MS         -1
#define DFL_ETM                 -1
#define DFL_SERIALIZE           0
#define DFL_CONTEXT_FILE        ""
#define DFL_EXTENDED_MS_ENFORCE -1
#define DFL_CA_CALLBACK         0
#define DFL_EAP_TLS             0
#define DFL_REPRODUCIBLE        0
#define DFL_NSS_KEYLOG          0
#define DFL_NSS_KEYLOG_FILE     NULL
#define DFL_SIG_ALGS            NULL

#define DFL_EARLY_DATA          MBEDTLS_SSL_EARLY_DATA_DISABLED
#define MAX_NAMED_GROUPS        4
#define DFL_TICKET_FLAGS        7 /* allow everything */
#define DFL_TICKET_LIFETIME     MBEDTLS_SSL_DEFAULT_TICKET_LIFETIME
#define DFL_RETURN_ROUTABILITY  MBEDTLS_SSL_RETURN_ROUTABILITY_DISABLED
#define DFL_QUERY_CONFIG_MODE   0
#define DFL_USE_SRTP            0
#define DFL_SRTP_FORCE_PROFILE  0
#define DFL_SRTP_SUPPORT_MKI    0

#define LONG_RESPONSE "<p>01-blah-blah-blah-blah-blah-blah-blah-blah-blah\r\n" \
    "02-blah-blah-blah-blah-blah-blah-blah-blah-blah-blah-blah-blah-blah\r\n"  \
    "03-blah-blah-blah-blah-blah-blah-blah-blah-blah-blah-blah-blah-blah\r\n"  \
    "04-blah-blah-blah-blah-blah-blah-blah-blah-blah-blah-blah-blah-blah\r\n"  \
    "05-blah-blah-blah-blah-blah-blah-blah-blah-blah-blah-blah-blah-blah\r\n"  \
    "06-blah-blah-blah-blah-blah-blah-blah-blah-blah-blah-blah-blah-blah\r\n"  \
    "07-blah-blah-blah-blah-blah-blah-blah-blah-blah-blah-blah-blah</p>\r\n"

/* Uncomment LONG_RESPONSE at the end of HTTP_RESPONSE to test sending longer
 * packets (for fragmentation purposes) */
#define HTTP_RESPONSE \
    "HTTP/1.0 200 OK\r\nContent-Type: text/html\r\n\r\n" \
    "<h2>mbed TLS Test Server</h2>\r\n" \
    "<p>Successful connection using: %s</p>\r\n" // LONG_RESPONSE

/*
 * Size of the basic I/O buffer. Able to hold our default response.
 *
 * You will need to adapt the mbedtls_ssl_get_bytes_avail() test in ssl-opt.sh
 * if you change this value to something outside the range <= 100 or > 500
 */
#define DFL_IO_BUF_LEN      200

#if defined(MBEDTLS_X509_CRT_PARSE_C)
#if defined(MBEDTLS_FS_IO)
#define USAGE_IO \
    "    ca_file=%%s          The single file containing the top-level CA(s) you fully trust\n" \
    "                        default: \"\" (pre-loaded)\n" \
    "                        use \"none\" to skip loading any top-level CAs.\n" \
    "    ca_path=%%s          The path containing the top-level CA(s) you fully trust\n" \
    "                        default: \"\" (pre-loaded) (overrides ca_file)\n" \
    "                        use \"none\" to skip loading any top-level CAs.\n" \
    "    crt_file=%%s         Your own cert and chain (in bottom to top order, top may be omitted)\n" \
    "                        default: see note after key_file2\n" \
    "    key_file=%%s         default: see note after key_file2\n" \
    "    key_pwd=%%s          Password for key specified by key_file argument\n"\
    "                        default: none\n" \
    "    crt_file2=%%s        Your second cert and chain (in bottom to top order, top may be omitted)\n" \
    "                        default: see note after key_file2\n" \
    "    key_file2=%%s        default: see note below\n" \
    "                        note: if neither crt_file/key_file nor crt_file2/key_file2 are used,\n" \
    "                              preloaded certificate(s) and key(s) are used if available\n" \
    "    key_pwd2=%%s         Password for key specified by key_file2 argument\n"\
    "                        default: none\n" \
    "    dhm_file=%%s        File containing Diffie-Hellman parameters\n" \
    "                       default: preloaded parameters\n"
#else
#define USAGE_IO \
    "\n"                                                    \
    "    No file operations available (MBEDTLS_FS_IO not defined)\n" \
    "\n"
#endif /* MBEDTLS_FS_IO */
#else
#define USAGE_IO ""
#endif /* MBEDTLS_X509_CRT_PARSE_C */
#if defined(MBEDTLS_USE_PSA_CRYPTO) && defined(MBEDTLS_X509_CRT_PARSE_C)
#define USAGE_KEY_OPAQUE \
    "    key_opaque=%%d       Handle your private keys as if they were opaque\n" \
    "                        default: 0 (disabled)\n"
#else
#define USAGE_KEY_OPAQUE ""
#endif

#if defined(MBEDTLS_SSL_ASYNC_PRIVATE)
#define USAGE_SSL_ASYNC \
    "    async_operations=%%c...   d=decrypt, s=sign (default: -=off)\n" \
    "    async_private_delay1=%%d  Asynchronous delay for key_file or preloaded key\n" \
    "    async_private_delay2=%%d  Asynchronous delay for key_file2 and sni\n" \
    "                              default: -1 (not asynchronous)\n" \
    "    async_private_error=%%d   Async callback error injection (default=0=none,\n" \
    "                              1=start, 2=cancel, 3=resume, negative=first time only)"
#else
#define USAGE_SSL_ASYNC ""
#endif /* MBEDTLS_SSL_ASYNC_PRIVATE */

#if defined(MBEDTLS_SSL_DTLS_CONNECTION_ID)
#define USAGE_CID \
    "    cid=%%d             Disable (0) or enable (1) the use of the DTLS Connection ID extension.\n" \
    "                       default: 0 (disabled)\n"     \
    "    cid_renego=%%d      Disable (0) or enable (1) the use of the DTLS Connection ID extension during renegotiation.\n" \
    "                       default: same as 'cid' parameter\n"     \
    "    cid_val=%%s          The CID to use for incoming messages (in hex, without 0x).\n"  \
    "                        default: \"\"\n" \
    "    cid_val_renego=%%s   The CID to use for incoming messages (in hex, without 0x) after renegotiation.\n"  \
    "                        default: same as 'cid_val' parameter\n"
#else /* MBEDTLS_SSL_DTLS_CONNECTION_ID */
#define USAGE_CID ""
#endif /* MBEDTLS_SSL_DTLS_CONNECTION_ID */

#if defined(MBEDTLS_KEY_EXCHANGE_SOME_PSK_ENABLED)
#define USAGE_PSK_RAW                                               \
    "    psk=%%s                  default: \"\" (disabled)\n"       \
    "                             The PSK values are in hex, without 0x.\n" \
    "    psk_identity=%%s         default: \"Client_identity\"\n"
#if defined(MBEDTLS_USE_PSA_CRYPTO)
#define USAGE_PSK_SLOT                          \
    "    psk_opaque=%%d       default: 0 (don't use opaque static PSK)\n"     \
    "                          Enable this to store the PSK configured through command line\n" \
    "                          parameter `psk` in a PSA-based key slot.\n" \
    "                          Note: Currently only supported in conjunction with\n"                  \
    "                          the use of min_version to force TLS 1.2 and force_ciphersuite \n"      \
    "                          to force a particular PSK-only ciphersuite.\n"                         \
    "                          Note: This is to test integration of PSA-based opaque PSKs with\n"     \
    "                          Mbed TLS only. Production systems are likely to configure Mbed TLS\n"  \
    "                          with prepopulated key slots instead of importing raw key material.\n" \
    "    psk_list_opaque=%%d  default: 0 (don't use opaque dynamic PSKs)\n"     \
    "                          Enable this to store the list of dynamically chosen PSKs configured\n" \
    "                          through the command line parameter `psk_list` in PSA-based key slots.\n" \
    "                          Note: Currently only supported in conjunction with\n" \
    "                          the use of min_version to force TLS 1.2 and force_ciphersuite \n" \
    "                          to force a particular PSK-only ciphersuite.\n" \
    "                          Note: This is to test integration of PSA-based opaque PSKs with\n" \
    "                          Mbed TLS only. Production systems are likely to configure Mbed TLS\n" \
    "                          with prepopulated key slots instead of importing raw key material.\n"
#else
#define USAGE_PSK_SLOT ""
#endif /* MBEDTLS_USE_PSA_CRYPTO */
#define USAGE_PSK USAGE_PSK_RAW USAGE_PSK_SLOT
#else
#define USAGE_PSK ""
#endif /* MBEDTLS_KEY_EXCHANGE_SOME_PSK_ENABLED */
#if defined(MBEDTLS_X509_TRUSTED_CERTIFICATE_CALLBACK)
#define USAGE_CA_CALLBACK                       \
    "   ca_callback=%%d       default: 0 (disabled)\n"      \
    "                         Enable this to use the trusted certificate callback function\n"
#else
#define USAGE_CA_CALLBACK ""
#endif /* MBEDTLS_X509_TRUSTED_CERTIFICATE_CALLBACK */
#if defined(MBEDTLS_SSL_SESSION_TICKETS) || defined(MBEDTLS_SSL_NEW_SESSION_TICKET)
#define USAGE_TICKETS                                       \
    "    tickets=%%d          default: 1 (enabled)\n"       \
    "    ticket_timeout=%%d   default: 86400 (one day)\n"   \
    "    ticket_aead=%%s      default: \"AES-256-GCM\"\n"
#else
#define USAGE_TICKETS ""
#endif /* MBEDTLS_SSL_SESSION_TICKETS || MBEDTLS_SSL_NEW_SESSION_TICKET */

#if defined(MBEDTLS_SSL_PROTO_TLS1_3)
#define USAGE_EAP_TLS ""
#else
#define USAGE_EAP_TLS                                       \
    "    eap_tls=%%d          default: 0 (disabled)\n"
#endif /* MBEDTLS_SSL_PROTO_TLS1_3 */

#define USAGE_NSS_KEYLOG                                    \
    "    nss_keylog=%%d          default: 0 (disabled)\n"   \
    "                             This cannot be used with eap_tls=1\n"
#define USAGE_NSS_KEYLOG_FILE                               \
    "    nss_keylog_file=%%s\n"
#if defined(MBEDTLS_SSL_DTLS_SRTP)
#define USAGE_SRTP \
    "    use_srtp=%%d         default: 0 (disabled)\n" \
    "    srtp_force_profile=%%d  default: 0 (all enabled)\n"   \
    "                        available profiles:\n"       \
    "                        1 - SRTP_AES128_CM_HMAC_SHA1_80\n"  \
    "                        2 - SRTP_AES128_CM_HMAC_SHA1_32\n"  \
    "                        3 - SRTP_NULL_HMAC_SHA1_80\n"       \
    "                        4 - SRTP_NULL_HMAC_SHA1_32\n"       \
    "    support_mki=%%d     default: 0 (not supported)\n"
#else /* MBEDTLS_SSL_DTLS_SRTP */
#define USAGE_SRTP ""
#endif

#if defined(MBEDTLS_SSL_CACHE_C)
#define USAGE_CACHE                                             \
    "    cache_max=%%d        default: cache default (50)\n"    \
    "    cache_timeout=%%d    default: cache default (1d)\n"
#else
#define USAGE_CACHE ""
#endif /* MBEDTLS_SSL_CACHE_C */

#if defined(SNI_OPTION)
#if defined(MBEDTLS_X509_CRL_PARSE_C)
#define SNI_CRL              ",crl"
#else
#define SNI_CRL              ""
#endif

#define USAGE_SNI                                                           \
    "    sni=%%s              name1,cert1,key1,ca1"SNI_CRL",auth1[,...]\n"  \
    "                        default: disabled\n"
#else
#define USAGE_SNI ""
#endif /* SNI_OPTION */

#if defined(MBEDTLS_SSL_MAX_FRAGMENT_LENGTH)
#define USAGE_MAX_FRAG_LEN                                      \
    "    max_frag_len=%%d     default: 16384 (tls default)\n"   \
    "                        options: 512, 1024, 2048, 4096\n"
#else
#define USAGE_MAX_FRAG_LEN ""
#endif /* MBEDTLS_SSL_MAX_FRAGMENT_LENGTH */

#if defined(MBEDTLS_SSL_ALPN)
#define USAGE_ALPN \
    "    alpn=%%s             default: \"\" (disabled)\n"   \
    "                        example: spdy/1,http/1.1\n"
#else
#define USAGE_ALPN ""
#endif /* MBEDTLS_SSL_ALPN */

#if defined(MBEDTLS_SSL_PROTO_TLS1_3)
#if defined(MBEDTLS_SSL_COOKIE_C)
#define USAGE_COOKIES \
    "    cookies=0/1/2/-1      default: 1\n"        \
    "                        0: disabled, 1: enabled, 2: force return-routability check,  -1: library broken\n"
#else
#define USAGE_COOKIES ""
#endif /* MBEDTLS_SSL_COOKIE_C */
#else
#if defined(MBEDTLS_SSL_DTLS_HELLO_VERIFY)
#define USAGE_COOKIES \
    "    cookies=0/1/-1      default: 1 (enabled)\n"        \
    "                        0: disabled, -1: library default (broken)\n"
#else
#define USAGE_COOKIES ""
#endif /* MBEDTLS_SSL_DTLS_HELLO_VERIFY */
#endif /* MBEDTLS_SSL_PROTO_TLS1_3 */

#if defined(MBEDTLS_SSL_DTLS_ANTI_REPLAY)
#define USAGE_ANTI_REPLAY \
    "    anti_replay=0/1     default: (library default: enabled)\n"
#else
#define USAGE_ANTI_REPLAY ""
#endif

#define USAGE_BADMAC_LIMIT \
    "    badmac_limit=%%d     default: (library default: disabled)\n"

#if defined(MBEDTLS_SSL_PROTO_DTLS)
#define USAGE_DTLS \
    "    dtls=%%d             default: 0 (TLS)\n"                           \
    "    hs_timeout=%%d-%%d    default: (library default: 1000-60000)\n"    \
    "                        range of DTLS handshake timeouts in millisecs\n" \
    "    mtu=%%d              default: (library default: unlimited)\n"  \
    "    dgram_packing=%%d    default: 1 (allowed)\n"                   \
    "                        allow or forbid packing of multiple\n" \
    "                        records within a single datgram.\n"
#else
#define USAGE_DTLS ""
#endif

#if defined(MBEDTLS_SSL_EXTENDED_MASTER_SECRET)
#define USAGE_EMS \
    "    extended_ms=0/1     default: (library default: on)\n"
#else
#define USAGE_EMS ""
#endif

#if defined(MBEDTLS_SSL_ENCRYPT_THEN_MAC)
#define USAGE_ETM \
    "    etm=0/1             default: (library default: on)\n"
#else
#define USAGE_ETM ""
#endif

#define USAGE_REPRODUCIBLE \
    "    reproducible=0/1     default: 0 (disabled)\n"

#if defined(MBEDTLS_SSL_RENEGOTIATION)
#define USAGE_RENEGO \
    "    renegotiation=%%d    default: 0 (disabled)\n"      \
    "    renegotiate=%%d      default: 0 (disabled)\n"      \
    "    renego_delay=%%d     default: -2 (library default)\n" \
    "    renego_period=%%d    default: (2^64 - 1 for TLS, 2^48 - 1 for DTLS)\n"
#else
#define USAGE_RENEGO ""
#endif

#if defined(MBEDTLS_KEY_EXCHANGE_ECJPAKE_ENABLED)
#define USAGE_ECJPAKE \
    "    ecjpake_pw=%%s       default: none (disabled)\n"
#else
#define USAGE_ECJPAKE ""
#endif

#if defined(MBEDTLS_ZERO_RTT)
#define USAGE_EARLY_DATA \
    "    early_data=%%d        default: 0 (disabled)\n"             \
    "                        options: 0     (disabled), "           \
    "                                 -1    (enabled, unlimited), " \
    "                                 n > 0 (enabled, max. number of bytes sent as 0-RTT = n)\n"
#else
#define USAGE_EARLY_DATA ""
#endif /* MBEDTLS_ZERO_RTT */

#if defined(MBEDTLS_ECP_C)
#define USAGE_NAMED_GROUP \
    "    named_groups=%%s    default: secp256r1, secp384r1\n"      \
    "                        options: secp256r1, secp384r1, secp521r1, all\n"
#else
#define USAGE_NAMED_GROUP ""
#endif

#if defined(MBEDTLS_ECP_C)
#define USAGE_CURVES \
    "    curves=a,b,c,d      default: \"default\" (library default)\n"  \
    "                        example: \"secp521r1,brainpoolP512r1\"\n"  \
    "                        - use \"none\" for empty list\n"           \
    "                        - see mbedtls_ecp_curve_list()\n"          \
    "                          for acceptable curve names\n"
#else
#define USAGE_CURVES ""
#endif

#if defined(MBEDTLS_SSL_PROTO_TLS1_3) && \
    defined(MBEDTLS_KEY_EXCHANGE_WITH_CERT_ENABLED)
#define USAGE_SIG_ALGS \
    "    sig_algs=a,b,c,d      default: \"default\" (library default: ecdsa_secp256r1_sha256)\n"  \
    "                          example: \"ecdsa_secp256r1_sha256,ecdsa_secp384r1_sha384\"\n"
#else
#define USAGE_SIG_ALGS ""
#endif

#if defined(MBEDTLS_SSL_CONTEXT_SERIALIZATION)
#define USAGE_SERIALIZATION \
    "    serialize=%%d        default: 0 (do not serialize/deserialize)\n"     \
    "                        options: 1 (serialize)\n"                         \
    "                                 2 (serialize with re-initialization)\n"  \
    "    context_file=%%s     The file path to write a serialized connection\n"\
    "                        in the form of base64 code (serialize option\n"   \
    "                        must be set)\n"                                   \
    "                         default: \"\" (do nothing)\n"                    \
    "                         option: a file path\n"
#else
#define USAGE_SERIALIZATION ""
#endif

#if defined(MBEDTLS_SSL_PROTO_TLS1_3)
#define USAGE_TLS1_3_KEY_EXCHANGE_MODES \
    "    tls13_kex_modes=%%s   default: all\n"     \
    "                          options: psk, psk_ephemeral, ephemeral, ephemeral_all, psk_all, all\n"
#else
#define USAGE_TLS1_3_KEY_EXCHANGE_MODES ""
#endif /* MBEDTLS_SSL_PROTO_TLS1_3 */


/* USAGE is arbitrarily split to stay under the portable string literal
 * length limit: 4095 bytes in C99. */
#define USAGE1 \
    "\n usage: ssl_server2 param=<>...\n"                   \
    "\n acceptable parameters:\n"                           \
    "    server_addr=%%s      default: (all interfaces)\n"  \
    "    server_port=%%d      default: 4433\n"              \
    "    debug_level=%%d      default: 0 (disabled)\n"      \
    "    buffer_size=%%d      default: 200 \n" \
    "                         (minimum: 1)\n" \
    "    response_size=%%d    default: about 152 (basic response)\n" \
    "                          (minimum: 0, max: 16384)\n" \
    "                          increases buffer_size if bigger\n"\
    "    nbio=%%d             default: 0 (blocking I/O)\n"  \
    "                        options: 1 (non-blocking), 2 (added delays)\n" \
    "    event=%%d            default: 0 (loop)\n"                            \
    "                        options: 1 (level-triggered, implies nbio=1),\n" \
    "    read_timeout=%%d     default: 0 ms (no timeout)\n"    \
    "\n"                                                    \
    USAGE_DTLS                                              \
    USAGE_SRTP                                              \
    USAGE_COOKIES                                           \
    USAGE_ANTI_REPLAY                                       \
    USAGE_BADMAC_LIMIT                                      \
    "\n"
#define USAGE2 \
    "    auth_mode=%%s        default: (library default: none)\n"      \
    "                        options: none, optional, required\n" \
    "    cert_req_ca_list=%%d default: 1 (send ca list)\n"  \
    "                        options: 1 (send ca list), 0 (don't send)\n" \
    USAGE_IO                                                \
    USAGE_KEY_OPAQUE                                        \
    "\n"                                                    \
    USAGE_PSK                                               \
    USAGE_CA_CALLBACK                                       \
    USAGE_ECJPAKE                                           \
    "\n"
#define USAGE3 \
    "    allow_legacy=%%d     default: (library default: no)\n"      \
    USAGE_RENEGO                                            \
    "    exchanges=%%d        default: 1\n"                 \
    "\n"                                                    \
    USAGE_TICKETS                                           \
    USAGE_EAP_TLS                                           \
    USAGE_REPRODUCIBLE                                      \
    USAGE_NSS_KEYLOG                                        \
    USAGE_NSS_KEYLOG_FILE                                   \
    USAGE_CACHE                                             \
    USAGE_MAX_FRAG_LEN                                      \
    USAGE_ALPN                                              \
    USAGE_EMS                                               \
    USAGE_ETM                                               \
    USAGE_EARLY_DATA                                        \
    USAGE_NAMED_GROUP                                       \
    USAGE_CURVES                                            \
    USAGE_SIG_ALGS                                          \
    "\n"

#if defined(MBEDTLS_SSL_PROTO_TLS1_3)
#define TLS1_3_VERSION_OPTIONS  ", tls13"
#else /* MBEDTLS_SSL_PROTO_TLS1_3 */
#define TLS1_3_VERSION_OPTIONS  ""
#endif /* !MBEDTLS_SSL_PROTO_TLS1_3 */

#define USAGE4 \
    USAGE_SSL_ASYNC                                         \
    USAGE_SNI                                               \
    "    allow_sha1=%%d       default: 0\n"                                   \
    "    min_version=%%s      default: (library default: tls12)\n"            \
    "    max_version=%%s      default: (library default: tls12)\n"            \
    "    force_version=%%s    default: \"\" (none)\n"                         \
    "                         options: tls12, dtls12" TLS1_3_VERSION_OPTIONS  \
    "\n\n"                                                                    \
    "    force_ciphersuite=<name>    default: all enabled\n"                  \
    USAGE_TLS1_3_KEY_EXCHANGE_MODES                                           \
    "    query_config=<name>         return 0 if the specified\n"             \
    "                                configuration macro is defined and 1\n"  \
    "                                otherwise. The expansion of the macro\n" \
    "                                is printed if it is defined\n"           \
    USAGE_SERIALIZATION                                                       \
    " acceptable ciphersuite names:\n"

#define ALPN_LIST_SIZE    10
#define CURVE_LIST_SIZE   20
#define SIG_ALG_LIST_SIZE 5
#define NAMED_GROUPS_LIST_SIZE 5

#define PUT_UINT64_BE(out_be,in_le,i)                                   \
{                                                                       \
    (out_be)[(i) + 0] = (unsigned char)( ( (in_le) >> 56 ) & 0xFF );    \
    (out_be)[(i) + 1] = (unsigned char)( ( (in_le) >> 48 ) & 0xFF );    \
    (out_be)[(i) + 2] = (unsigned char)( ( (in_le) >> 40 ) & 0xFF );    \
    (out_be)[(i) + 3] = (unsigned char)( ( (in_le) >> 32 ) & 0xFF );    \
    (out_be)[(i) + 4] = (unsigned char)( ( (in_le) >> 24 ) & 0xFF );    \
    (out_be)[(i) + 5] = (unsigned char)( ( (in_le) >> 16 ) & 0xFF );    \
    (out_be)[(i) + 6] = (unsigned char)( ( (in_le) >> 8  ) & 0xFF );    \
    (out_be)[(i) + 7] = (unsigned char)( ( (in_le) >> 0  ) & 0xFF );    \
}

/* This is global so it can be easily accessed by callback functions */
rng_context_t rng;

/*
 * global options
 */
struct options
{
    const char *server_addr;    /* address on which the ssl service runs    */
    const char *server_port;    /* port on which the ssl service runs       */
    int debug_level;            /* level of debugging                       */
    int nbio;                   /* should I/O be blocking?                  */
    int event;                  /* loop or event-driven IO? level or edge triggered? */
    uint32_t read_timeout;      /* timeout on mbedtls_ssl_read() in milliseconds    */
    int response_size;          /* pad response with header to requested size */
    uint16_t buffer_size;       /* IO buffer size */
    const char *ca_file;        /* the file with the CA certificate(s)      */
    const char *ca_path;        /* the path with the CA certificate(s) reside */
    const char *crt_file;       /* the file with the server certificate     */
    const char *key_file;       /* the file with the server key             */
    int key_opaque;             /* handle private key as if it were opaque  */
    const char *key_pwd;        /* the password for the server key          */
    const char *crt_file2;      /* the file with the 2nd server certificate */
    const char *key_file2;      /* the file with the 2nd server key         */
    const char *key_pwd2;       /* the password for the 2nd server key      */
    const char *async_operations; /* supported SSL asynchronous operations  */
    int async_private_delay1;   /* number of times f_async_resume needs to be called for key 1, or -1 for no async */
    int async_private_delay2;   /* number of times f_async_resume needs to be called for key 2, or -1 for no async */
    int async_private_error;    /* inject error in async private callback */
#if defined(MBEDTLS_USE_PSA_CRYPTO)
    int psk_opaque;
    int psk_list_opaque;
#endif
#if defined(MBEDTLS_X509_TRUSTED_CERTIFICATE_CALLBACK)
    int ca_callback;            /* Use callback for trusted certificate list */
#endif
    const char *psk;            /* the pre-shared key                       */
    const char *psk_identity;   /* the pre-shared key identity              */
    char *psk_list;             /* list of PSK id/key pairs for callback    */
    const char *ecjpake_pw;     /* the EC J-PAKE password                   */
    int force_ciphersuite[2];   /* protocol/ciphersuite to use, or all      */
#if defined(MBEDTLS_SSL_PROTO_TLS1_3)
    int tls13_kex_modes;        /* supported TLS 1.3 key exchange modes     */
#endif /* MBEDTLS_SSL_PROTO_TLS1_3 */
    int renegotiation;          /* enable / disable renegotiation           */
    int allow_legacy;           /* allow legacy renegotiation               */
    int renegotiate;            /* attempt renegotiation?                   */
    int renego_delay;           /* delay before enforcing renegotiation     */
    uint64_t renego_period;     /* period for automatic renegotiation       */
    int exchanges;              /* number of data exchanges                 */
    int min_version;            /* minimum protocol version accepted        */
    int max_version;            /* maximum protocol version accepted        */
    int allow_sha1;             /* flag for SHA-1 support                   */
    int auth_mode;              /* verify mode for connection               */
    int cert_req_ca_list;       /* should we send the CA list?              */
    unsigned char mfl_code;     /* code for maximum fragment length         */
    int trunc_hmac;             /* accept truncated hmac?                   */
    int tickets;                /* enable / disable session tickets         */
    int ticket_timeout;         /* session ticket lifetime                  */
<<<<<<< HEAD
#if defined(MBEDTLS_SSL_NEW_SESSION_TICKET)
    mbedtls_ssl_ticket_flags ticket_flags;   /* ticket flags                */
#endif
=======
    int ticket_aead;            /* session ticket protection                */
>>>>>>> f51b79c2
    int cache_max;              /* max number of session cache entries      */
    int cache_timeout;          /* expiration delay of session cache entries */
    char *sni;                  /* string describing sni information        */
    const char *curves;         /* list of supported elliptic curves        */
    const char *sig_algs;       /* supported TLS 1.3 signature algorithms   */
    const char *alpn_string;    /* ALPN supported protocols                 */
    const char *dhm_file;       /* the file with the DH parameters          */
    int extended_ms;            /* allow negotiation of extended MS?        */
    int etm;                    /* allow negotiation of encrypt-then-MAC?   */
    int transport;              /* TLS or DTLS?                             */
    int cookies;                /* Use cookies for DTLS? -1 to break them   */
    int anti_replay;            /* Use anti-replay for DTLS? -1 for default */
    uint32_t hs_to_min;         /* Initial value of DTLS handshake timer    */
    uint32_t hs_to_max;         /* Max value of DTLS handshake timer        */
    int dtls_mtu;               /* UDP Maximum tranport unit for DTLS       */
    int dgram_packing;          /* allow/forbid datagram packing            */
    int badmac_limit;           /* Limit of records with bad MAC            */
    int eap_tls;                /* derive EAP-TLS keying material?          */
    int nss_keylog;             /* export NSS key log material              */
    const char *nss_keylog_file; /* NSS key log file                        */
    int cid_enabled;            /* whether to use the CID extension or not  */
    int cid_enabled_renego;     /* whether to use the CID extension or not
                                 * during renegotiation                     */
    const char *cid_val;        /* the CID to use for incoming messages     */
    int serialize;              /* serialize/deserialize connection         */
    const char *context_file;   /* the file to write a serialized connection
                                 * in the form of base64 code (serialize
                                 * option must be set)                      */
    const char *cid_val_renego; /* the CID to use for incoming messages
                                 * after renegotiation                      */
    int reproducible;           /* make communication reproducible          */
    int early_data;                   /* support for early data             */
    int early_data_max;               /* maximum amount of early data       */
    const char *named_groups_string;  /* list of named groups               */
    int query_config_mode;      /* whether to read config                   */
    int use_srtp;               /* Support SRTP                             */
    int force_srtp_profile;     /* SRTP protection profile to use or all    */
    int support_mki;            /* The dtls mki mki support                 */
} opt;

#include "ssl_test_common_source.c"

/*
 * Return authmode from string, or -1 on error
 */
static int get_auth_mode( const char *s )
{
    if( strcmp( s, "none" ) == 0 )
        return( MBEDTLS_SSL_VERIFY_NONE );
    if( strcmp( s, "optional" ) == 0 )
        return( MBEDTLS_SSL_VERIFY_OPTIONAL );
    if( strcmp( s, "required" ) == 0 )
        return( MBEDTLS_SSL_VERIFY_REQUIRED );

    return( -1 );
}

/*
 * Used by sni_parse and psk_parse to handle coma-separated lists
 */
#define GET_ITEM( dst )         \
    do                          \
    {                           \
        (dst) = p;              \
        while( *p != ',' )      \
            if( ++p > end )     \
                goto error;     \
        *p++ = '\0';            \
    } while( 0 )

#if defined(SNI_OPTION)
typedef struct _sni_entry sni_entry;

struct _sni_entry {
    const char *name;
    mbedtls_x509_crt *cert;
    mbedtls_pk_context *key;
    mbedtls_x509_crt* ca;
    mbedtls_x509_crl* crl;
    int authmode;
    sni_entry *next;
};

void sni_free( sni_entry *head )
{
    sni_entry *cur = head, *next;

    while( cur != NULL )
    {
        mbedtls_x509_crt_free( cur->cert );
        mbedtls_free( cur->cert );

        mbedtls_pk_free( cur->key );
        mbedtls_free( cur->key );

        mbedtls_x509_crt_free( cur->ca );
        mbedtls_free( cur->ca );
#if defined(MBEDTLS_X509_CRL_PARSE_C)
        mbedtls_x509_crl_free( cur->crl );
        mbedtls_free( cur->crl );
#endif
        next = cur->next;
        mbedtls_free( cur );
        cur = next;
    }
}

/*
 * Parse a string of sextuples name1,crt1,key1,ca1,crl1,auth1[,...]
 * into a usable sni_entry list. For ca1, crl1, auth1, the special value
 * '-' means unset. If ca1 is unset, then crl1 is ignored too.
 *
 * Modifies the input string! This is not production quality!
 */
sni_entry *sni_parse( char *sni_string )
{
    sni_entry *cur = NULL, *new = NULL;
    char *p = sni_string;
    char *end = p;
    char *crt_file, *key_file, *ca_file, *auth_str;
#if defined(MBEDTLS_X509_CRL_PARSE_C)
    char *crl_file;
#endif

    while( *end != '\0' )
        ++end;
    *end = ',';

    while( p <= end )
    {
        if( ( new = mbedtls_calloc( 1, sizeof( sni_entry ) ) ) == NULL )
        {
            sni_free( cur );
            return( NULL );
        }

        GET_ITEM( new->name );
        GET_ITEM( crt_file );
        GET_ITEM( key_file );
        GET_ITEM( ca_file );
#if defined(MBEDTLS_X509_CRL_PARSE_C)
        GET_ITEM( crl_file );
#endif
        GET_ITEM( auth_str );

        if( ( new->cert = mbedtls_calloc( 1, sizeof( mbedtls_x509_crt ) ) ) == NULL ||
            ( new->key = mbedtls_calloc( 1, sizeof( mbedtls_pk_context ) ) ) == NULL )
            goto error;

        mbedtls_x509_crt_init( new->cert );
        mbedtls_pk_init( new->key );

        if( mbedtls_x509_crt_parse_file( new->cert, crt_file ) != 0 ||
            mbedtls_pk_parse_keyfile( new->key, key_file, "", rng_get, &rng ) != 0 )
            goto error;

        if( strcmp( ca_file, "-" ) != 0 )
        {
            if( ( new->ca = mbedtls_calloc( 1, sizeof( mbedtls_x509_crt ) ) ) == NULL )
                goto error;

            mbedtls_x509_crt_init( new->ca );

            if( mbedtls_x509_crt_parse_file( new->ca, ca_file ) != 0 )
                goto error;
        }

#if defined(MBEDTLS_X509_CRL_PARSE_C)
        if( strcmp( crl_file, "-" ) != 0 )
        {
            if( ( new->crl = mbedtls_calloc( 1, sizeof( mbedtls_x509_crl ) ) ) == NULL )
                goto error;

            mbedtls_x509_crl_init( new->crl );

            if( mbedtls_x509_crl_parse_file( new->crl, crl_file ) != 0 )
                goto error;
        }
#endif

        if( strcmp( auth_str, "-" ) != 0 )
        {
            if( ( new->authmode = get_auth_mode( auth_str ) ) < 0 )
                goto error;
        }
        else
            new->authmode = DFL_AUTH_MODE;

        new->next = cur;
        cur = new;
    }

    return( cur );

error:
    sni_free( new );
    sni_free( cur );
    return( NULL );
}

/*
 * SNI callback.
 */
int sni_callback( void *p_info, mbedtls_ssl_context *ssl,
                  const unsigned char *name, size_t name_len )
{
    const sni_entry *cur = (const sni_entry *) p_info;

    while( cur != NULL )
    {
        if( name_len == strlen( cur->name ) &&
            memcmp( name, cur->name, name_len ) == 0 )
        {
            if( cur->ca != NULL )
                mbedtls_ssl_set_hs_ca_chain( ssl, cur->ca, cur->crl );

            if( cur->authmode != DFL_AUTH_MODE )
                mbedtls_ssl_set_hs_authmode( ssl, cur->authmode );

            return( mbedtls_ssl_set_hs_own_cert( ssl, cur->cert, cur->key ) );
        }

        cur = cur->next;
    }

    return( -1 );
}

#endif /* SNI_OPTION */

#if defined(MBEDTLS_KEY_EXCHANGE_SOME_PSK_ENABLED)

typedef struct _psk_entry psk_entry;

struct _psk_entry
{
    const char *name;
    size_t key_len;
    unsigned char key[MBEDTLS_PSK_MAX_LEN];
#if defined(MBEDTLS_USE_PSA_CRYPTO)
    mbedtls_svc_key_id_t slot;
#endif /* MBEDTLS_USE_PSA_CRYPTO */
    psk_entry *next;
};

/*
 * Free a list of psk_entry's
 */
int psk_free( psk_entry *head )
{
    psk_entry *next;

    while( head != NULL )
    {
#if defined(MBEDTLS_USE_PSA_CRYPTO)
        psa_status_t status;
        mbedtls_svc_key_id_t const slot = head->slot;

        if( MBEDTLS_SVC_KEY_ID_GET_KEY_ID( slot ) != 0 )
        {
            status = psa_destroy_key( slot );
            if( status != PSA_SUCCESS )
                return( status );
        }
#endif /* MBEDTLS_USE_PSA_CRYPTO */

        next = head->next;
        mbedtls_free( head );
        head = next;
    }

    return( 0 );
}

/*
 * Parse a string of pairs name1,key1[,name2,key2[,...]]
 * into a usable psk_entry list.
 *
 * Modifies the input string! This is not production quality!
 */
psk_entry *psk_parse( char *psk_string )
{
    psk_entry *cur = NULL, *new = NULL;
    char *p = psk_string;
    char *end = p;
    char *key_hex;

    while( *end != '\0' )
        ++end;
    *end = ',';

    while( p <= end )
    {
        if( ( new = mbedtls_calloc( 1, sizeof( psk_entry ) ) ) == NULL )
            goto error;

        memset( new, 0, sizeof( psk_entry ) );

        GET_ITEM( new->name );
        GET_ITEM( key_hex );

        if( mbedtls_test_unhexify( new->key, MBEDTLS_PSK_MAX_LEN,
                                   key_hex, &new->key_len ) != 0 )
            goto error;

        new->next = cur;
        cur = new;
    }

    return( cur );

error:
    psk_free( new );
    psk_free( cur );
    return( 0 );
}

/*
 * PSK callback
 */
int psk_callback( void *p_info, mbedtls_ssl_context *ssl,
                  const unsigned char *name, size_t name_len )
{
    psk_entry *cur = (psk_entry *) p_info;

    while( cur != NULL )
    {
        if( name_len == strlen( cur->name ) &&
            memcmp( name, cur->name, name_len ) == 0 )
        {
#if defined(MBEDTLS_USE_PSA_CRYPTO)
            if( MBEDTLS_SVC_KEY_ID_GET_KEY_ID( cur->slot ) != 0 )
                return( mbedtls_ssl_set_hs_psk_opaque( ssl, cur->slot ) );
            else
#endif
            return( mbedtls_ssl_set_hs_psk( ssl, cur->key, cur->key_len ) );
        }

        cur = cur->next;
    }

    return( -1 );
}
#endif /* MBEDTLS_KEY_EXCHANGE_SOME_PSK_ENABLED */

#if defined(MBEDTLS_ZERO_RTT)
/*
* Early data callback.
*/
int early_data_callback( mbedtls_ssl_context *ssl,
                         const unsigned char *buffer, size_t len )
{
    // In this example we don't need access to the SSL structure
    ((void) ssl);
    char *buffer_to_print;
    if( len > 0 && buffer != NULL )
    {
        buffer_to_print = mbedtls_calloc( 1, len + 1 );
        memcpy( buffer_to_print, buffer, len );
        buffer_to_print[len] = '\0';
        mbedtls_printf( " %zu bytes early data received: %s\n", len, buffer_to_print );
        mbedtls_free( buffer_to_print );
    }
    return( 0 );
}
#endif /* MBEDTLS_ZERO_RTT */

static mbedtls_net_context listen_fd, client_fd;

/* Interruption handler to ensure clean exit (for valgrind testing) */
#if !defined(_WIN32)
static int received_sigterm = 0;
void term_handler( int sig )
{
    ((void) sig);
    received_sigterm = 1;
    mbedtls_net_free( &listen_fd ); /* causes mbedtls_net_accept() to abort */
    mbedtls_net_free( &client_fd ); /* causes net_read() to abort */
}
#endif

#if defined(MBEDTLS_SSL_PROTO_TLS1_2_OR_EARLIER)
#if defined(MBEDTLS_X509_CRT_PARSE_C)
static int ssl_sig_hashes_for_test[] = {
#if defined(MBEDTLS_SHA512_C)
    MBEDTLS_MD_SHA512,
    MBEDTLS_MD_SHA384,
#endif
#if defined(MBEDTLS_SHA256_C)
    MBEDTLS_MD_SHA256,
    MBEDTLS_MD_SHA224,
#endif
#if defined(MBEDTLS_SHA1_C)
    /* Allow SHA-1 as we use it extensively in tests. */
    MBEDTLS_MD_SHA1,
#endif
    MBEDTLS_MD_NONE
};
#endif /* MBEDTLS_X509_CRT_PARSE_C */
#endif /* defined(MBEDTLS_SSL_PROTO_TLS1_2_OR_EARLIER) */

/** Return true if \p ret is a status code indicating that there is an
 * operation in progress on an SSL connection, and false if it indicates
 * success or a fatal error.
 *
 * The possible operations in progress are:
 *
 * - A read, when the SSL input buffer does not contain a full message.
 * - A write, when the SSL output buffer contains some data that has not
 *   been sent over the network yet.
 * - An asynchronous callback that has not completed yet. */
static int mbedtls_status_is_ssl_in_progress( int ret )
{
    return( ret == MBEDTLS_ERR_SSL_WANT_READ ||
            ret == MBEDTLS_ERR_SSL_WANT_WRITE ||
            ret == MBEDTLS_ERR_SSL_ASYNC_IN_PROGRESS );
}

#if defined(MBEDTLS_SSL_ASYNC_PRIVATE)
typedef struct
{
    mbedtls_x509_crt *cert; /*!< Certificate corresponding to the key */
    mbedtls_pk_context *pk; /*!< Private key */
    unsigned delay; /*!< Number of resume steps to go through */
    unsigned pk_owned : 1; /*!< Whether to free the pk object on exit */
} ssl_async_key_slot_t;

typedef enum {
    SSL_ASYNC_INJECT_ERROR_NONE = 0, /*!< Let the callbacks succeed */
    SSL_ASYNC_INJECT_ERROR_START, /*!< Inject error during start */
    SSL_ASYNC_INJECT_ERROR_CANCEL, /*!< Close the connection after async start */
    SSL_ASYNC_INJECT_ERROR_RESUME, /*!< Inject error during resume */
#define SSL_ASYNC_INJECT_ERROR_MAX SSL_ASYNC_INJECT_ERROR_RESUME
} ssl_async_inject_error_t;

typedef struct
{
    ssl_async_key_slot_t slots[4]; /* key, key2, sni1, sni2 */
    size_t slots_used;
    ssl_async_inject_error_t inject_error;
    int (*f_rng)(void *, unsigned char *, size_t);
    void *p_rng;
} ssl_async_key_context_t;

int ssl_async_set_key( ssl_async_key_context_t *ctx,
                       mbedtls_x509_crt *cert,
                       mbedtls_pk_context *pk,
                       int pk_take_ownership,
                       unsigned delay )
{
    if( ctx->slots_used >= sizeof( ctx->slots ) / sizeof( *ctx->slots ) )
        return( -1 );
    ctx->slots[ctx->slots_used].cert = cert;
    ctx->slots[ctx->slots_used].pk = pk;
    ctx->slots[ctx->slots_used].delay = delay;
    ctx->slots[ctx->slots_used].pk_owned = pk_take_ownership;
    ++ctx->slots_used;
    return( 0 );
}

#define SSL_ASYNC_INPUT_MAX_SIZE 512

typedef enum
{
    ASYNC_OP_SIGN,
    ASYNC_OP_DECRYPT,
} ssl_async_operation_type_t;
/* Note that the enum above and the array below need to be kept in sync!
 * `ssl_async_operation_names[op]` is the name of op for each value `op`
 * of type `ssl_async_operation_type_t`. */
static const char *const ssl_async_operation_names[] =
{
    "sign",
    "decrypt",
};

typedef struct
{
    unsigned slot;
    ssl_async_operation_type_t operation_type;
    mbedtls_md_type_t md_alg;
    unsigned char input[SSL_ASYNC_INPUT_MAX_SIZE];
    size_t input_len;
    unsigned remaining_delay;
} ssl_async_operation_context_t;

static int ssl_async_start( mbedtls_ssl_context *ssl,
                            mbedtls_x509_crt *cert,
                            ssl_async_operation_type_t op_type,
                            mbedtls_md_type_t md_alg,
                            const unsigned char *input,
                            size_t input_len )
{
    ssl_async_key_context_t *config_data =
        mbedtls_ssl_conf_get_async_config_data( ssl->conf );
    unsigned slot;
    ssl_async_operation_context_t *ctx = NULL;
    const char *op_name = ssl_async_operation_names[op_type];

    {
        char dn[100];
        if( mbedtls_x509_dn_gets( dn, sizeof( dn ), &cert->subject ) > 0 )
            mbedtls_printf( "Async %s callback: looking for DN=%s\n",
                            op_name, dn );
    }

    /* Look for a private key that matches the public key in cert.
     * Since this test code has the private key inside Mbed TLS,
     * we call mbedtls_pk_check_pair to match a private key with the
     * public key. */
    for( slot = 0; slot < config_data->slots_used; slot++ )
    {
        if( mbedtls_pk_check_pair( &cert->pk,
                                   config_data->slots[slot].pk,
                                   rng_get, &rng ) == 0 )
            break;
    }
    if( slot == config_data->slots_used )
    {
        mbedtls_printf( "Async %s callback: no key matches this certificate.\n",
                        op_name );
        return( MBEDTLS_ERR_SSL_HW_ACCEL_FALLTHROUGH );
    }
    mbedtls_printf( "Async %s callback: using key slot %u, delay=%u.\n",
                    op_name, slot, config_data->slots[slot].delay );

    if( config_data->inject_error == SSL_ASYNC_INJECT_ERROR_START )
    {
        mbedtls_printf( "Async %s callback: injected error\n", op_name );
        return( MBEDTLS_ERR_PK_FEATURE_UNAVAILABLE );
    }

    if( input_len > SSL_ASYNC_INPUT_MAX_SIZE )
        return( MBEDTLS_ERR_SSL_BAD_INPUT_DATA );

    ctx = mbedtls_calloc( 1, sizeof( *ctx ) );
    if( ctx == NULL )
        return( MBEDTLS_ERR_SSL_ALLOC_FAILED );
    ctx->slot = slot;
    ctx->operation_type = op_type;
    ctx->md_alg = md_alg;
    memcpy( ctx->input, input, input_len );
    ctx->input_len = input_len;
    ctx->remaining_delay = config_data->slots[slot].delay;
    mbedtls_ssl_set_async_operation_data( ssl, ctx );

    if( ctx->remaining_delay == 0 )
        return( 0 );
    else
        return( MBEDTLS_ERR_SSL_ASYNC_IN_PROGRESS );
}

static int ssl_async_sign( mbedtls_ssl_context *ssl,
                           mbedtls_x509_crt *cert,
                           mbedtls_md_type_t md_alg,
                           const unsigned char *hash,
                           size_t hash_len )
{
    return( ssl_async_start( ssl, cert,
                             ASYNC_OP_SIGN, md_alg,
                             hash, hash_len ) );
}

static int ssl_async_decrypt( mbedtls_ssl_context *ssl,
                              mbedtls_x509_crt *cert,
                              const unsigned char *input,
                              size_t input_len )
{
    return( ssl_async_start( ssl, cert,
                             ASYNC_OP_DECRYPT, MBEDTLS_MD_NONE,
                             input, input_len ) );
}

static int ssl_async_resume( mbedtls_ssl_context *ssl,
                             unsigned char *output,
                             size_t *output_len,
                             size_t output_size )
{
    ssl_async_operation_context_t *ctx = mbedtls_ssl_get_async_operation_data( ssl );
    ssl_async_key_context_t *config_data =
        mbedtls_ssl_conf_get_async_config_data( ssl->conf );
    ssl_async_key_slot_t *key_slot = &config_data->slots[ctx->slot];
    int ret;
    const char *op_name;

    if( ctx->remaining_delay > 0 )
    {
        --ctx->remaining_delay;
        mbedtls_printf( "Async resume (slot %u): call %u more times.\n",
                        ctx->slot, ctx->remaining_delay );
        return( MBEDTLS_ERR_SSL_ASYNC_IN_PROGRESS );
    }

    switch( ctx->operation_type )
    {
        case ASYNC_OP_DECRYPT:
            ret = mbedtls_pk_decrypt( key_slot->pk,
                                      ctx->input, ctx->input_len,
                                      output, output_len, output_size,
                                      config_data->f_rng, config_data->p_rng );
            break;
        case ASYNC_OP_SIGN:
            ret = mbedtls_pk_sign( key_slot->pk,
                                   ctx->md_alg,
                                   ctx->input, ctx->input_len,
                                   output, output_size, output_len,
                                   config_data->f_rng, config_data->p_rng );
            break;
        default:
            mbedtls_printf( "Async resume (slot %u): unknown operation type %ld. This shouldn't happen.\n",
                            ctx->slot, (long) ctx->operation_type );
            mbedtls_free( ctx );
            return( MBEDTLS_ERR_PK_FEATURE_UNAVAILABLE );
            break;
    }

    op_name = ssl_async_operation_names[ctx->operation_type];

    if( config_data->inject_error == SSL_ASYNC_INJECT_ERROR_RESUME )
    {
        mbedtls_printf( "Async resume callback: %s done but injected error\n",
                        op_name );
        mbedtls_free( ctx );
        return( MBEDTLS_ERR_PK_FEATURE_UNAVAILABLE );
    }

    mbedtls_printf( "Async resume (slot %u): %s done, status=%d.\n",
                    ctx->slot, op_name, ret );
    mbedtls_free( ctx );
    return( ret );
}

static void ssl_async_cancel( mbedtls_ssl_context *ssl )
{
    ssl_async_operation_context_t *ctx = mbedtls_ssl_get_async_operation_data( ssl );
    mbedtls_printf( "Async cancel callback.\n" );
    mbedtls_free( ctx );
}
#endif /* MBEDTLS_SSL_ASYNC_PRIVATE */

#if defined(MBEDTLS_USE_PSA_CRYPTO)
static psa_status_t psa_setup_psk_key_slot( mbedtls_svc_key_id_t *slot,
                                            psa_algorithm_t alg,
                                            unsigned char *psk,
                                            size_t psk_len )
{
    psa_status_t status;
    psa_key_attributes_t key_attributes;

    key_attributes = psa_key_attributes_init();
    psa_set_key_usage_flags( &key_attributes, PSA_KEY_USAGE_DERIVE );
    psa_set_key_algorithm( &key_attributes, alg );
    psa_set_key_type( &key_attributes, PSA_KEY_TYPE_DERIVE );

    status = psa_import_key( &key_attributes, psk, psk_len, slot );
    if( status != PSA_SUCCESS )
    {
        fprintf( stderr, "IMPORT\n" );
        return( status );
    }

    return( PSA_SUCCESS );
}
#endif /* MBEDTLS_USE_PSA_CRYPTO */

#if defined(MBEDTLS_SSL_DTLS_CONNECTION_ID)
int report_cid_usage( mbedtls_ssl_context *ssl,
                      const char *additional_description )
{
    int ret;
    unsigned char peer_cid[ MBEDTLS_SSL_CID_OUT_LEN_MAX ];
    size_t peer_cid_len;
    int cid_negotiated;

    if( opt.transport != MBEDTLS_SSL_TRANSPORT_DATAGRAM )
        return( 0 );

    /* Check if the use of a CID has been negotiated */
    ret = mbedtls_ssl_get_peer_cid( ssl, &cid_negotiated,
                                    peer_cid, &peer_cid_len );
    if( ret != 0 )
    {
        mbedtls_printf( " failed\n  ! mbedtls_ssl_get_peer_cid returned -0x%x\n\n",
                        (unsigned int) -ret );
        return( ret );
    }

    if( cid_negotiated == MBEDTLS_SSL_CID_DISABLED )
    {
        if( opt.cid_enabled == MBEDTLS_SSL_CID_ENABLED )
        {
            mbedtls_printf( "(%s) Use of Connection ID was not offered by client.\n",
                            additional_description );
        }
    }
    else
    {
        size_t idx=0;
        mbedtls_printf( "(%s) Use of Connection ID has been negotiated.\n",
                        additional_description );
        mbedtls_printf( "(%s) Peer CID (length %u Bytes): ",
                        additional_description,
                        (unsigned) peer_cid_len );
        while( idx < peer_cid_len )
        {
            mbedtls_printf( "%02x ", peer_cid[ idx ] );
            idx++;
        }
        mbedtls_printf( "\n" );
    }

    return( 0 );
}
#endif /* MBEDTLS_SSL_DTLS_CONNECTION_ID */

int main( int argc, char *argv[] )
{
    int ret = 0, len, written, frags, exchanges_left;
    int query_config_ret = 0;
    io_ctx_t io_ctx;
    unsigned char* buf = 0;
#if defined(MBEDTLS_KEY_EXCHANGE_SOME_PSK_ENABLED)
#if defined(MBEDTLS_USE_PSA_CRYPTO)
    psa_algorithm_t alg = 0;
    mbedtls_svc_key_id_t psk_slot = MBEDTLS_SVC_KEY_ID_INIT;
#endif /* MBEDTLS_USE_PSA_CRYPTO */
    unsigned char psk[MBEDTLS_PSK_MAX_LEN];
    size_t psk_len = 0;
    psk_entry *psk_info = NULL;
#endif
    const char *pers = "ssl_server2";
    unsigned char client_ip[16] = { 0 };
    size_t cliip_len;
#if defined(MBEDTLS_SSL_COOKIE_C)
    mbedtls_ssl_cookie_ctx cookie_ctx;
#endif
#if defined(MBEDTLS_SSL_PROTO_TLS1_3) && defined(MBEDTLS_ECP_C)
   /* list of named groups */
    mbedtls_ecp_group_id named_groups_list[NAMED_GROUPS_LIST_SIZE];
    /* list of signature algorithms */
    char *start;
#endif /* MBEDTLS_SSL_PROTO_TLS1_3 && MBEDTLS_ECP_C */


#if defined(MBEDTLS_X509_CRT_PARSE_C)
    mbedtls_x509_crt_profile crt_profile_for_test = mbedtls_x509_crt_profile_default;
#endif
    mbedtls_ssl_context ssl;
    mbedtls_ssl_config conf;
#if defined(MBEDTLS_TIMING_C)
    mbedtls_timing_delay_context timer;
#endif
#if defined(MBEDTLS_SSL_RENEGOTIATION)
    unsigned char renego_period[8] = { 0 };
#endif
#if defined(MBEDTLS_X509_CRT_PARSE_C)
    uint32_t flags;
    mbedtls_x509_crt cacert;
    mbedtls_x509_crt srvcert;
    mbedtls_pk_context pkey;
    mbedtls_x509_crt srvcert2;
    mbedtls_pk_context pkey2;
#if defined(MBEDTLS_USE_PSA_CRYPTO)
    mbedtls_svc_key_id_t key_slot = MBEDTLS_SVC_KEY_ID_INIT; /* invalid key slot */
    mbedtls_svc_key_id_t key_slot2 = MBEDTLS_SVC_KEY_ID_INIT; /* invalid key slot */
#endif
    int key_cert_init = 0, key_cert_init2 = 0;
#if defined(MBEDTLS_SSL_ASYNC_PRIVATE)
    ssl_async_key_context_t ssl_async_keys;
#endif /* MBEDTLS_SSL_ASYNC_PRIVATE */
#endif /* MBEDTLS_X509_CRT_PARSE_C */
#if defined(MBEDTLS_DHM_C) && defined(MBEDTLS_FS_IO)
    mbedtls_dhm_context dhm;
#endif
#if defined(MBEDTLS_SSL_CACHE_C)
    mbedtls_ssl_cache_context cache;
#endif
#if defined(MBEDTLS_SSL_SESSION_TICKETS) || defined(MBEDTLS_SSL_NEW_SESSION_TICKET)
    mbedtls_ssl_ticket_context ticket_ctx;
#endif
#if defined(SNI_OPTION)
    sni_entry *sni_info = NULL;
#endif
#if defined(MBEDTLS_ECP_C)
    uint16_t group_list[CURVE_LIST_SIZE];
    const mbedtls_ecp_curve_info * curve_cur;
#endif
#if defined(MBEDTLS_SSL_ALPN)
    const char *alpn_list[ALPN_LIST_SIZE];
#endif
#if defined(MBEDTLS_MEMORY_BUFFER_ALLOC_C)
    unsigned char alloc_buf[MEMORY_HEAP_SIZE];
#endif

#if defined(MBEDTLS_SSL_DTLS_CONNECTION_ID)
    unsigned char cid[MBEDTLS_SSL_CID_IN_LEN_MAX];
    unsigned char cid_renego[MBEDTLS_SSL_CID_IN_LEN_MAX];
    size_t cid_len = 0;
    size_t cid_renego_len = 0;
#endif
#if defined(MBEDTLS_SSL_CONTEXT_SERIALIZATION)
    unsigned char *context_buf = NULL;
    size_t context_buf_len = 0;
#endif

#if defined(MBEDTLS_SSL_PROTO_TLS1_3) && \
    defined(MBEDTLS_KEY_EXCHANGE_WITH_CERT_ENABLED)
    uint16_t sig_alg_list[SIG_ALG_LIST_SIZE];
#endif /* MBEDTLS_SSL_PROTO_TLS1_3 && MBEDTLS_KEY_EXCHANGE_WITH_CERT_ENABLED */

    int i;
    char *p, *q;
    const int *list;
#if defined(MBEDTLS_USE_PSA_CRYPTO)
    psa_status_t status;
#endif
#if defined(MBEDTLS_SSL_PROTO_TLS1_2)
    unsigned char eap_tls_keymaterial[16];
    unsigned char eap_tls_iv[8];
    const char* eap_tls_label = "client EAP encryption";
#endif /* MBEDTLS_SSL_PROTO_TLS1_2 */
    eap_tls_keys eap_tls_keying;
#if defined( MBEDTLS_SSL_DTLS_SRTP )
    /*! master keys and master salt for SRTP generated during handshake */
     unsigned char dtls_srtp_key_material[MBEDTLS_TLS_SRTP_MAX_KEY_MATERIAL_LENGTH];
     const char* dtls_srtp_label = "EXTRACTOR-dtls_srtp";
     dtls_srtp_keys dtls_srtp_keying;
     const mbedtls_ssl_srtp_profile default_profiles[] = {
         MBEDTLS_TLS_SRTP_AES128_CM_HMAC_SHA1_80,
         MBEDTLS_TLS_SRTP_AES128_CM_HMAC_SHA1_32,
         MBEDTLS_TLS_SRTP_NULL_HMAC_SHA1_80,
         MBEDTLS_TLS_SRTP_NULL_HMAC_SHA1_32,
         MBEDTLS_TLS_SRTP_UNSET
     };
#endif /* MBEDTLS_SSL_DTLS_SRTP */

#if defined(MBEDTLS_MEMORY_BUFFER_ALLOC_C)
    mbedtls_memory_buffer_alloc_init( alloc_buf, sizeof(alloc_buf) );
#if defined(MBEDTLS_MEMORY_DEBUG)
    size_t current_heap_memory, peak_heap_memory, heap_blocks;
#endif  /* MBEDTLS_MEMORY_DEBUG */
#endif  /* MBEDTLS_MEMORY_BUFFER_ALLOC_C */

#if defined(MBEDTLS_TEST_HOOKS)
    test_hooks_init( );
#endif /* MBEDTLS_TEST_HOOKS */

    /*
     * Make sure memory references are valid in case we exit early.
     */
    mbedtls_net_init( &client_fd );
    mbedtls_net_init( &listen_fd );
    mbedtls_ssl_init( &ssl );
    mbedtls_ssl_config_init( &conf );
    rng_init( &rng );
#if defined(MBEDTLS_X509_CRT_PARSE_C)
    mbedtls_x509_crt_init( &cacert );
    mbedtls_x509_crt_init( &srvcert );
    mbedtls_pk_init( &pkey );
    mbedtls_x509_crt_init( &srvcert2 );
    mbedtls_pk_init( &pkey2 );
#if defined(MBEDTLS_SSL_ASYNC_PRIVATE)
    memset( &ssl_async_keys, 0, sizeof( ssl_async_keys ) );
#endif
#endif
#if defined(MBEDTLS_DHM_C) && defined(MBEDTLS_FS_IO)
    mbedtls_dhm_init( &dhm );
#endif
#if defined(MBEDTLS_SSL_CACHE_C)
    mbedtls_ssl_cache_init( &cache );
#endif
#if defined(MBEDTLS_SSL_SESSION_TICKETS) || defined(MBEDTLS_SSL_NEW_SESSION_TICKET)
    mbedtls_ssl_ticket_init( &ticket_ctx );
#endif
#if defined(MBEDTLS_SSL_ALPN)
    memset( (void *) alpn_list, 0, sizeof( alpn_list ) );
#endif
#if defined(MBEDTLS_ECP_C) && defined(MBEDTLS_SSL_PROTO_TLS1_3)
    memset((void *)named_groups_list, MBEDTLS_ECP_DP_NONE, sizeof(named_groups_list));
#endif

#if defined(MBEDTLS_SSL_COOKIE_C)
    mbedtls_ssl_cookie_init( &cookie_ctx );
#endif

#if defined(MBEDTLS_USE_PSA_CRYPTO)
    status = psa_crypto_init();
    if( status != PSA_SUCCESS )
    {
        mbedtls_fprintf( stderr, "Failed to initialize PSA Crypto implementation: %d\n",
                         (int) status );
        ret = MBEDTLS_ERR_SSL_HW_ACCEL_FAILED;
        goto exit;
    }
#endif  /* MBEDTLS_USE_PSA_CRYPTO */
#if defined(MBEDTLS_PSA_CRYPTO_EXTERNAL_RNG)
    mbedtls_test_enable_insecure_external_rng( );
#endif  /* MBEDTLS_PSA_CRYPTO_EXTERNAL_RNG */

#if !defined(_WIN32)
    /* Abort cleanly on SIGTERM and SIGINT */
    signal( SIGTERM, term_handler );
    signal( SIGINT, term_handler );
#endif

    if( argc == 0 )
    {
    usage:
        if( ret == 0 )
            ret = 1;

        mbedtls_printf( USAGE1 );
        mbedtls_printf( USAGE2 );
        mbedtls_printf( USAGE3 );
        mbedtls_printf( USAGE4 );

        list = mbedtls_ssl_list_ciphersuites();
        while( *list )
        {
            mbedtls_printf(" %-42s", mbedtls_ssl_get_ciphersuite_name( *list ) );
            list++;
            if( !*list )
                break;
            mbedtls_printf(" %s\n", mbedtls_ssl_get_ciphersuite_name( *list ) );
            list++;
        }
        mbedtls_printf("\n");
        goto exit;
    }

    opt.buffer_size         = DFL_IO_BUF_LEN;
    opt.server_addr         = DFL_SERVER_ADDR;
    opt.server_port         = DFL_SERVER_PORT;
    opt.debug_level         = DFL_DEBUG_LEVEL;
    opt.event               = DFL_EVENT;
    opt.response_size       = DFL_RESPONSE_SIZE;
    opt.nbio                = DFL_NBIO;
    opt.cid_enabled         = DFL_CID_ENABLED;
    opt.cid_enabled_renego  = DFL_CID_ENABLED_RENEGO;
    opt.cid_val             = DFL_CID_VALUE;
    opt.cid_val_renego      = DFL_CID_VALUE_RENEGO;
    opt.read_timeout        = DFL_READ_TIMEOUT;
    opt.ca_file             = DFL_CA_FILE;
    opt.ca_path             = DFL_CA_PATH;
    opt.crt_file            = DFL_CRT_FILE;
    opt.key_file            = DFL_KEY_FILE;
    opt.key_opaque          = DFL_KEY_OPAQUE;
    opt.key_pwd             = DFL_KEY_PWD;
    opt.crt_file2           = DFL_CRT_FILE2;
    opt.key_file2           = DFL_KEY_FILE2;
    opt.key_pwd2            = DFL_KEY_PWD2;
    opt.async_operations    = DFL_ASYNC_OPERATIONS;
    opt.async_private_delay1 = DFL_ASYNC_PRIVATE_DELAY1;
    opt.async_private_delay2 = DFL_ASYNC_PRIVATE_DELAY2;
    opt.async_private_error = DFL_ASYNC_PRIVATE_ERROR;
    opt.psk                 = DFL_PSK;
#if defined(MBEDTLS_SSL_NEW_SESSION_TICKET)
    opt.ticket_flags        = DFL_TICKET_FLAGS;
#endif /* MBEDTLS_SSL_NEW_SESSION_TICKET */
    opt.early_data          = DFL_EARLY_DATA;
    opt.sig_algs            = DFL_SIG_ALGS;
#if defined(MBEDTLS_USE_PSA_CRYPTO)
    opt.psk_opaque          = DFL_PSK_OPAQUE;
    opt.psk_list_opaque     = DFL_PSK_LIST_OPAQUE;
#endif
#if defined(MBEDTLS_X509_TRUSTED_CERTIFICATE_CALLBACK)
    opt.ca_callback         = DFL_CA_CALLBACK;
#endif
    opt.psk_identity        = DFL_PSK_IDENTITY;
    opt.psk_list            = DFL_PSK_LIST;
    opt.ecjpake_pw          = DFL_ECJPAKE_PW;
    opt.force_ciphersuite[0]= DFL_FORCE_CIPHER;
#if defined(MBEDTLS_SSL_PROTO_TLS1_3)
    opt.tls13_kex_modes     = DFL_TLS1_3_KEX_MODES;
#endif /* MBEDTLS_SSL_PROTO_TLS1_3 */
    opt.renegotiation       = DFL_RENEGOTIATION;
    opt.allow_legacy        = DFL_ALLOW_LEGACY;
    opt.renegotiate         = DFL_RENEGOTIATE;
    opt.renego_delay        = DFL_RENEGO_DELAY;
    opt.renego_period       = DFL_RENEGO_PERIOD;
    opt.exchanges           = DFL_EXCHANGES;
    opt.min_version         = DFL_MIN_VERSION;
    opt.max_version         = DFL_MAX_VERSION;
    opt.allow_sha1          = DFL_SHA1;
    opt.auth_mode           = DFL_AUTH_MODE;
    opt.cert_req_ca_list    = DFL_CERT_REQ_CA_LIST;
    opt.mfl_code            = DFL_MFL_CODE;
    opt.trunc_hmac          = DFL_TRUNC_HMAC;
    opt.tickets             = DFL_TICKETS;
    opt.ticket_timeout      = DFL_TICKET_TIMEOUT;
    opt.ticket_aead         = DFL_TICKET_AEAD;
    opt.cache_max           = DFL_CACHE_MAX;
    opt.cache_timeout       = DFL_CACHE_TIMEOUT;
    opt.sni                 = DFL_SNI;
    opt.alpn_string         = DFL_ALPN_STRING;
    opt.curves              = DFL_CURVES;
    opt.sig_algs            = DFL_SIG_ALGS;
    opt.dhm_file            = DFL_DHM_FILE;
    opt.transport           = DFL_TRANSPORT;
    opt.cookies             = DFL_COOKIES;
    opt.anti_replay         = DFL_ANTI_REPLAY;
    opt.hs_to_min           = DFL_HS_TO_MIN;
    opt.hs_to_max           = DFL_HS_TO_MAX;
    opt.dtls_mtu            = DFL_DTLS_MTU;
    opt.dgram_packing       = DFL_DGRAM_PACKING;
    opt.badmac_limit        = DFL_BADMAC_LIMIT;
    opt.extended_ms         = DFL_EXTENDED_MS;
    opt.etm                 = DFL_ETM;
    opt.serialize           = DFL_SERIALIZE;
    opt.context_file        = DFL_CONTEXT_FILE;
    opt.eap_tls             = DFL_EAP_TLS;
    opt.reproducible        = DFL_REPRODUCIBLE;
    opt.nss_keylog          = DFL_NSS_KEYLOG;
    opt.nss_keylog_file     = DFL_NSS_KEYLOG_FILE;
    opt.query_config_mode   = DFL_QUERY_CONFIG_MODE;
    opt.use_srtp            = DFL_USE_SRTP;
    opt.force_srtp_profile  = DFL_SRTP_FORCE_PROFILE;
    opt.support_mki         = DFL_SRTP_SUPPORT_MKI;

    for( i = 1; i < argc; i++ )
    {
        p = argv[i];
        if( ( q = strchr( p, '=' ) ) == NULL )
            goto usage;
        *q++ = '\0';

        if( strcmp( p, "server_port" ) == 0 )
            opt.server_port = q;
        else if( strcmp( p, "server_addr" ) == 0 )
            opt.server_addr = q;
        else if( strcmp( p, "dtls" ) == 0 )
        {
            int t = atoi( q );
            if( t == 0 )
                opt.transport = MBEDTLS_SSL_TRANSPORT_STREAM;
            else if( t == 1 )
                opt.transport = MBEDTLS_SSL_TRANSPORT_DATAGRAM;
            else
                goto usage;
        }
        else if( strcmp( p, "debug_level" ) == 0 )
        {
            opt.debug_level = atoi( q );
            if( opt.debug_level < 0 || opt.debug_level > 65535 )
                goto usage;
        }
        else if( strcmp( p, "nbio" ) == 0 )
        {
            opt.nbio = atoi( q );
            if( opt.nbio < 0 || opt.nbio > 2 )
                goto usage;
        }
        else if( strcmp( p, "event" ) == 0 )
        {
            opt.event = atoi( q );
            if( opt.event < 0 || opt.event > 2 )
                goto usage;
        }
        else if( strcmp( p, "read_timeout" ) == 0 )
            opt.read_timeout = atoi( q );
        else if( strcmp( p, "buffer_size" ) == 0 )
        {
            opt.buffer_size = atoi( q );
            if( opt.buffer_size < 1 )
                goto usage;
        }
        else if( strcmp( p, "response_size" ) == 0 )
        {
            opt.response_size = atoi( q );
            if( opt.response_size < 0 || opt.response_size > MBEDTLS_SSL_OUT_CONTENT_LEN )
                goto usage;
            if( opt.buffer_size < opt.response_size )
                opt.buffer_size = opt.response_size;
        }
        else if( strcmp( p, "ca_file" ) == 0 )
            opt.ca_file = q;
        else if( strcmp( p, "ca_path" ) == 0 )
            opt.ca_path = q;
        else if( strcmp( p, "crt_file" ) == 0 )
            opt.crt_file = q;
        else if( strcmp( p, "key_file" ) == 0 )
            opt.key_file = q;
        else if( strcmp( p, "key_pwd" ) == 0 )
            opt.key_pwd = q;
#if defined(MBEDTLS_USE_PSA_CRYPTO) && defined(MBEDTLS_X509_CRT_PARSE_C)
        else if( strcmp( p, "key_opaque" ) == 0 )
            opt.key_opaque = atoi( q );
#endif
        else if( strcmp( p, "crt_file2" ) == 0 )
            opt.crt_file2 = q;
        else if( strcmp( p, "key_file2" ) == 0 )
            opt.key_file2 = q;
        else if( strcmp( p, "key_pwd2" ) == 0 )
            opt.key_pwd2 = q;
        else if( strcmp( p, "dhm_file" ) == 0 )
            opt.dhm_file = q;
#if defined(MBEDTLS_SSL_ASYNC_PRIVATE)
        else if( strcmp( p, "async_operations" ) == 0 )
            opt.async_operations = q;
        else if( strcmp( p, "async_private_delay1" ) == 0 )
            opt.async_private_delay1 = atoi( q );
        else if( strcmp( p, "async_private_delay2" ) == 0 )
            opt.async_private_delay2 = atoi( q );
        else if( strcmp( p, "async_private_error" ) == 0 )
        {
            int n = atoi( q );
            if( n < -SSL_ASYNC_INJECT_ERROR_MAX ||
                n > SSL_ASYNC_INJECT_ERROR_MAX )
            {
                ret = 2;
                goto usage;
            }
            opt.async_private_error = n;
        }
#endif /* MBEDTLS_SSL_ASYNC_PRIVATE */
#if defined(MBEDTLS_SSL_DTLS_CONNECTION_ID)
        else if( strcmp( p, "cid" ) == 0 )
        {
            opt.cid_enabled = atoi( q );
            if( opt.cid_enabled != 0 && opt.cid_enabled != 1 )
                goto usage;
        }
        else if( strcmp( p, "cid_renego" ) == 0 )
        {
            opt.cid_enabled_renego = atoi( q );
            if( opt.cid_enabled_renego != 0 && opt.cid_enabled_renego != 1 )
                goto usage;
        }
        else if( strcmp( p, "cid_val" ) == 0 )
        {
            opt.cid_val = q;
        }
        else if( strcmp( p, "cid_val_renego" ) == 0 )
        {
            opt.cid_val_renego = q;
        }
#endif /* MBEDTLS_SSL_DTLS_CONNECTION_ID */
        else if( strcmp( p, "psk" ) == 0 )
            opt.psk = q;
#if defined(MBEDTLS_USE_PSA_CRYPTO)
        else if( strcmp( p, "psk_opaque" ) == 0 )
            opt.psk_opaque = atoi( q );
        else if( strcmp( p, "psk_list_opaque" ) == 0 )
            opt.psk_list_opaque = atoi( q );
#endif
#if defined(MBEDTLS_X509_TRUSTED_CERTIFICATE_CALLBACK)
        else if( strcmp( p, "ca_callback" ) == 0)
            opt.ca_callback = atoi( q );
#endif
        else if( strcmp( p, "psk_identity" ) == 0 )
            opt.psk_identity = q;
        else if( strcmp( p, "psk_list" ) == 0 )
            opt.psk_list = q;
        else if( strcmp( p, "ecjpake_pw" ) == 0 )
            opt.ecjpake_pw = q;
        else if( strcmp( p, "force_ciphersuite" ) == 0 )
        {
            opt.force_ciphersuite[0] = mbedtls_ssl_get_ciphersuite_id( q );

            if( opt.force_ciphersuite[0] == 0 )
            {
                ret = 2;
                goto usage;
            }
            opt.force_ciphersuite[1] = 0;
        }
        else if( strcmp( p, "curves" ) == 0 )
            opt.curves = q;
#if defined(MBEDTLS_SSL_PROTO_TLS1_3) && \
    defined(MBEDTLS_KEY_EXCHANGE_WITH_CERT_ENABLED)
        else if( strcmp( p, "sig_algs" ) == 0 )
            opt.sig_algs = q;
#endif /* MBEDTLS_SSL_PROTO_TLS1_3 && MBEDTLS_KEY_EXCHANGE_WITH_CERT_ENABLED */
        else if( strcmp( p, "renegotiation" ) == 0 )
        {
            opt.renegotiation = (atoi( q )) ?
                MBEDTLS_SSL_RENEGOTIATION_ENABLED :
                MBEDTLS_SSL_RENEGOTIATION_DISABLED;
        }
        else if( strcmp( p, "allow_legacy" ) == 0 )
        {
            switch( atoi( q ) )
            {
                case -1:
                    opt.allow_legacy = MBEDTLS_SSL_LEGACY_BREAK_HANDSHAKE;
                    break;
                case 0:
                    opt.allow_legacy = MBEDTLS_SSL_LEGACY_NO_RENEGOTIATION;
                    break;
                case 1:
                    opt.allow_legacy = MBEDTLS_SSL_LEGACY_ALLOW_RENEGOTIATION;
                    break;
                default: goto usage;
            }
        }
        else if( strcmp( p, "renegotiate" ) == 0 )
        {
            opt.renegotiate = atoi( q );
            if( opt.renegotiate < 0 || opt.renegotiate > 1 )
                goto usage;
        }
        else if( strcmp( p, "renego_delay" ) == 0 )
        {
            opt.renego_delay = atoi( q );
        }
        else if( strcmp( p, "renego_period" ) == 0 )
        {
#if defined(_MSC_VER)
            opt.renego_period = _strtoui64( q, NULL, 10 );
#else
            if( sscanf( q, "%" SCNu64, &opt.renego_period ) != 1 )
                goto usage;
#endif /* _MSC_VER */
            if( opt.renego_period < 2 )
                goto usage;
        }
        else if( strcmp( p, "exchanges" ) == 0 )
        {
            opt.exchanges = atoi( q );
            if( opt.exchanges < 0 )
                goto usage;
        }
#if defined(MBEDTLS_SSL_PROTO_TLS1_3)
#if defined(MBEDTLS_ZERO_RTT)
        else if( strcmp( p, "early_data" ) == 0 )
        {
            int early_data_val = atoi( q );
            switch( early_data_val )
            {
                case 0:
                    opt.early_data = MBEDTLS_SSL_EARLY_DATA_DISABLED;
                    break;
                default:
                    opt.early_data = MBEDTLS_SSL_EARLY_DATA_ENABLED;
                    opt.early_data_max = (size_t) early_data_val;
                    break;
            }
        }
#endif /* MBEDTLS_ZERO_RTT */

#if defined(MBEDTLS_ECP_C)
        else if( strcmp( p, "named_groups" ) == 0 )
            opt.named_groups_string = q;
        else if( strcmp( p, "sig_algs" ) == 0 )
            opt.sig_algs = q;
#endif /* MBEDTLS_ECP_C */
        else if( strcmp( p, "tls13_kex_modes" ) == 0 )
        {
            if( strcmp( q, "psk" ) == 0 )
                opt.tls13_kex_modes = MBEDTLS_SSL_TLS1_3_KEY_EXCHANGE_MODE_PSK;
            else if( strcmp(q, "psk_ephemeral" ) == 0 )
                opt.tls13_kex_modes = MBEDTLS_SSL_TLS1_3_KEY_EXCHANGE_MODE_PSK_EPHEMERAL;
            else if( strcmp(q, "ephemeral" ) == 0 )
                opt.tls13_kex_modes = MBEDTLS_SSL_TLS1_3_KEY_EXCHANGE_MODE_EPHEMERAL;
            else if( strcmp(q, "ephemeral_all" ) == 0 )
                opt.tls13_kex_modes = MBEDTLS_SSL_TLS1_3_KEY_EXCHANGE_MODE_EPHEMERAL_ALL;
            else if( strcmp( q, "psk_all" ) == 0 )
                opt.tls13_kex_modes = MBEDTLS_SSL_TLS1_3_KEY_EXCHANGE_MODE_PSK_ALL;
            else if( strcmp( q, "all" ) == 0 )
                opt.tls13_kex_modes = MBEDTLS_SSL_TLS1_3_KEY_EXCHANGE_MODE_ALL;
            else goto usage;
        }
#endif /* MBEDTLS_SSL_PROTO_TLS1_3 */

        else if( strcmp( p, "min_version" ) == 0 )
        {
            if( strcmp( q, "tls12" ) == 0 ||
                     strcmp( q, "dtls12" ) == 0 )
                opt.min_version = MBEDTLS_SSL_MINOR_VERSION_3;
#if defined(MBEDTLS_SSL_PROTO_TLS1_3)
            else if( strcmp( q, "tls13" ) == 0 ||
                     strcmp( q, "dtls13" ) == 0 )
                opt.min_version = MBEDTLS_SSL_MINOR_VERSION_4;
#endif /* MBEDTLS_SSL_PROTO_TLS1_3 */
            else
                goto usage;
        }
        else if( strcmp( p, "max_version" ) == 0 )
        {
            if( strcmp( q, "tls12" ) == 0 ||
                     strcmp( q, "dtls12" ) == 0 )
                opt.max_version = MBEDTLS_SSL_MINOR_VERSION_3;
#if defined(MBEDTLS_SSL_PROTO_TLS1_3)
            else if( strcmp( q, "tls13" ) == 0 ||
                     strcmp( q, "dtls13" ) == 0 )
                opt.min_version = MBEDTLS_SSL_MINOR_VERSION_4;
#endif /* MBEDTLS_SSL_PROTO_TLS1_3 */
            else
                goto usage;
        }
        else if( strcmp( p, "allow_sha1" ) == 0 )
        {
            switch( atoi( q ) )
            {
                case 0:     opt.allow_sha1 = 0;   break;
                case 1:     opt.allow_sha1 = 1;    break;
                default:    goto usage;
            }
        }
        else if( strcmp( p, "force_version" ) == 0 )
        {
            if( strcmp( q, "tls12" ) == 0 )
            {
                opt.min_version = MBEDTLS_SSL_MINOR_VERSION_3;
                opt.max_version = MBEDTLS_SSL_MINOR_VERSION_3;
            }
            else if( strcmp( q, "dtls12" ) == 0 )
            {
                opt.min_version = MBEDTLS_SSL_MINOR_VERSION_3;
                opt.max_version = MBEDTLS_SSL_MINOR_VERSION_3;
                opt.transport = MBEDTLS_SSL_TRANSPORT_DATAGRAM;
            }
#if defined(MBEDTLS_SSL_PROTO_TLS1_3)
            else if( strcmp( q, "tls13" ) == 0 )
            {
                opt.min_version = MBEDTLS_SSL_MINOR_VERSION_4;
                opt.max_version = MBEDTLS_SSL_MINOR_VERSION_4;
            }
            else if( strcmp( q, "dtls13" ) == 0 )
            {
                opt.min_version = MBEDTLS_SSL_MINOR_VERSION_4;
                opt.max_version = MBEDTLS_SSL_MINOR_VERSION_4;
                opt.transport = MBEDTLS_SSL_TRANSPORT_DATAGRAM;
            }
#endif /* MBEDTLS_SSL_PROTO_TLS1_3 */
            else
                goto usage;
        }
        else if( strcmp( p, "auth_mode" ) == 0 )
        {
            if( ( opt.auth_mode = get_auth_mode( q ) ) < 0 )
                goto usage;
        }
        else if( strcmp( p, "cert_req_ca_list" ) == 0 )
        {
            opt.cert_req_ca_list = atoi( q );
            if( opt.cert_req_ca_list < 0 || opt.cert_req_ca_list > 1 )
                goto usage;
        }
        else if( strcmp( p, "max_frag_len" ) == 0 )
        {
            if( strcmp( q, "512" ) == 0 )
                opt.mfl_code = MBEDTLS_SSL_MAX_FRAG_LEN_512;
            else if( strcmp( q, "1024" ) == 0 )
                opt.mfl_code = MBEDTLS_SSL_MAX_FRAG_LEN_1024;
            else if( strcmp( q, "2048" ) == 0 )
                opt.mfl_code = MBEDTLS_SSL_MAX_FRAG_LEN_2048;
            else if( strcmp( q, "4096" ) == 0 )
                opt.mfl_code = MBEDTLS_SSL_MAX_FRAG_LEN_4096;
            else
                goto usage;
        }
        else if( strcmp( p, "alpn" ) == 0 )
        {
            opt.alpn_string = q;
        }
        else if( strcmp( p, "trunc_hmac" ) == 0 )
        {
            switch( atoi( q ) )
            {
                case 0: opt.trunc_hmac = MBEDTLS_SSL_TRUNC_HMAC_DISABLED; break;
                case 1: opt.trunc_hmac = MBEDTLS_SSL_TRUNC_HMAC_ENABLED; break;
                default: goto usage;
            }
        }
        else if( strcmp( p, "extended_ms" ) == 0 )
        {
            switch( atoi( q ) )
            {
                case 0:
                    opt.extended_ms = MBEDTLS_SSL_EXTENDED_MS_DISABLED;
                    break;
                case 1:
                    opt.extended_ms = MBEDTLS_SSL_EXTENDED_MS_ENABLED;
                    break;
                default: goto usage;
            }
        }
        else if( strcmp( p, "etm" ) == 0 )
        {
            switch( atoi( q ) )
            {
                case 0: opt.etm = MBEDTLS_SSL_ETM_DISABLED; break;
                case 1: opt.etm = MBEDTLS_SSL_ETM_ENABLED; break;
                default: goto usage;
            }
        }
        else if( strcmp( p, "tickets" ) == 0 )
        {
            opt.tickets = atoi( q );
            if( opt.tickets < 0 || opt.tickets > 1 )
                goto usage;
        }
        else if( strcmp( p, "ticket_timeout" ) == 0 )
        {
            opt.ticket_timeout = atoi( q );
            if( opt.ticket_timeout < 0 )
                goto usage;
        }
<<<<<<< HEAD
#if defined(MBEDTLS_SSL_NEW_SESSION_TICKET)
        else if( strcmp( p, "ticket_flags" ) == 0 )
        {
            mbedtls_ssl_ticket_flags temp = atoi( q );
            if( ( temp & ( mbedtls_ssl_ticket_flags ) allow_early_data ) || ( temp & ( mbedtls_ssl_ticket_flags ) allow_dhe_resumption ) || ( temp & ( mbedtls_ssl_ticket_flags ) allow_psk_resumption ) )
            {
                opt.ticket_flags = temp & ( mbedtls_ssl_ticket_flags ) allow_early_data & ( mbedtls_ssl_ticket_flags ) allow_dhe_resumption & ( mbedtls_ssl_ticket_flags ) allow_psk_resumption;
            } else goto usage;
        }
#endif
=======
        else if( strcmp( p, "ticket_aead" ) == 0 )
        {
            const mbedtls_cipher_info_t *ci = mbedtls_cipher_info_from_string( q );

            if( ci == NULL )
                goto usage;
            opt.ticket_aead = mbedtls_cipher_info_get_type( ci );
        }
>>>>>>> f51b79c2
        else if( strcmp( p, "cache_max" ) == 0 )
        {
            opt.cache_max = atoi( q );
            if( opt.cache_max < 0 )
                goto usage;
        }
        else if( strcmp( p, "cache_timeout" ) == 0 )
        {
            opt.cache_timeout = atoi( q );
            if( opt.cache_timeout < 0 )
                goto usage;
        }
        else if( strcmp( p, "cookies" ) == 0 )
        {
            opt.cookies = atoi( q );
#if defined(MBEDTLS_SSL_PROTO_TLS1_3)
            if( opt.cookies < -1 || opt.cookies > 2 )
                goto usage;
#else
            if( opt.cookies < -1 || opt.cookies > 1 )
                goto usage;
#endif /* MBEDTLS_SSL_PROTO_TLS1_3 */
        }
        else if( strcmp( p, "anti_replay" ) == 0 )
        {
            opt.anti_replay = atoi( q );
            if( opt.anti_replay < 0 || opt.anti_replay > 1)
                goto usage;
        }
        else if( strcmp( p, "badmac_limit" ) == 0 )
        {
            opt.badmac_limit = atoi( q );
            if( opt.badmac_limit < 0 )
                goto usage;
        }
        else if( strcmp( p, "hs_timeout" ) == 0 )
        {
            if( ( p = strchr( q, '-' ) ) == NULL )
                goto usage;
            *p++ = '\0';
            opt.hs_to_min = atoi( q );
            opt.hs_to_max = atoi( p );
            if( opt.hs_to_min == 0 || opt.hs_to_max < opt.hs_to_min )
                goto usage;
        }
        else if( strcmp( p, "mtu" ) == 0 )
        {
            opt.dtls_mtu = atoi( q );
            if( opt.dtls_mtu < 0 )
                goto usage;
        }
        else if( strcmp( p, "dgram_packing" ) == 0 )
        {
            opt.dgram_packing = atoi( q );
            if( opt.dgram_packing != 0 &&
                opt.dgram_packing != 1 )
            {
                goto usage;
            }
        }
        else if( strcmp( p, "sni" ) == 0 )
        {
            opt.sni = q;
        }
        else if( strcmp( p, "query_config" ) == 0 )
        {
            opt.query_config_mode = 1;
            query_config_ret = query_config( q );
            goto exit;
        }
        else if( strcmp( p, "serialize") == 0 )
        {
            opt.serialize = atoi( q );
            if( opt.serialize < 0 || opt.serialize > 2)
                goto usage;
        }
        else if( strcmp( p, "context_file") == 0 )
        {
            opt.context_file = q;
        }
        else if( strcmp( p, "eap_tls" ) == 0 )
        {
#if defined(MBEDTLS_SSL_PROTO_TLS1_3)
            mbedtls_printf( "Error: eap_tls is not supported in TLS 1.3.\n" );
            goto usage;
#else
            opt.eap_tls = atoi( q );
            if( opt.eap_tls < 0 || opt.eap_tls > 1 )
                goto usage;
#endif
        }
        else if( strcmp( p, "reproducible" ) == 0 )
        {
            opt.reproducible = 1;
        }
        else if( strcmp( p, "nss_keylog" ) == 0 )
        {
            opt.nss_keylog = atoi( q );
            if( opt.nss_keylog < 0 || opt.nss_keylog > 1 )
                goto usage;
        }
        else if( strcmp( p, "nss_keylog_file" ) == 0 )
        {
            opt.nss_keylog_file = q;
        }
        else if( strcmp( p, "use_srtp" ) == 0 )
        {
            opt.use_srtp = atoi ( q );
        }
        else if( strcmp( p, "srtp_force_profile" ) == 0 )
        {
            opt.force_srtp_profile = atoi( q );
        }
        else if( strcmp( p, "support_mki" ) == 0 )
        {
            opt.support_mki = atoi( q );
        }
        else
            goto usage;
    }

    if( opt.nss_keylog != 0 && opt.eap_tls != 0 )
    {
        mbedtls_printf( "Error: eap_tls and nss_keylog options cannot be used together.\n" );
        goto usage;
    }

    /* Event-driven IO is incompatible with the above custom
     * receive and send functions, as the polling builds on
     * refers to the underlying net_context. */
    if( opt.event == 1 && opt.nbio != 1 )
    {
        mbedtls_printf( "Warning: event-driven IO mandates nbio=1 - overwrite\n" );
        opt.nbio = 1;
    }

#if defined(MBEDTLS_DEBUG_C)
    mbedtls_debug_set_threshold( opt.debug_level );
#endif
    buf = mbedtls_calloc( 1, opt.buffer_size + 1 );
    if( buf == NULL )
    {
        mbedtls_printf( "Could not allocate %u bytes\n", opt.buffer_size );
        ret = 3;
        goto exit;
    }

#if defined(MBEDTLS_USE_PSA_CRYPTO)
    if( opt.psk_opaque != 0 )
    {
        if( strlen( opt.psk ) == 0 )
        {
            mbedtls_printf( "psk_opaque set but no psk to be imported specified.\n" );
            ret = 2;
            goto usage;
        }

        if( opt.force_ciphersuite[0] <= 0 )
        {
            mbedtls_printf( "opaque PSKs are only supported in conjunction with forcing TLS 1.2 and a PSK-only ciphersuite through the 'force_ciphersuite' option.\n" );
            ret = 2;
            goto usage;
        }
    }

    if( opt.psk_list_opaque != 0 )
    {
        if( opt.psk_list == NULL )
        {
            mbedtls_printf( "psk_slot set but no psk to be imported specified.\n" );
            ret = 2;
            goto usage;
        }

        if( opt.force_ciphersuite[0] <= 0 )
        {
            mbedtls_printf( "opaque PSKs are only supported in conjunction with forcing TLS 1.2 and a PSK-only ciphersuite through the 'force_ciphersuite' option.\n" );
            ret = 2;
            goto usage;
        }
    }
#endif /* MBEDTLS_USE_PSA_CRYPTO */

    if( opt.force_ciphersuite[0] > 0 )
    {
        const mbedtls_ssl_ciphersuite_t *ciphersuite_info;
        ciphersuite_info =
            mbedtls_ssl_ciphersuite_from_id( opt.force_ciphersuite[0] );

        if( opt.max_version != -1 &&
            ciphersuite_info->min_minor_ver > opt.max_version )
        {
            mbedtls_printf( "forced ciphersuite not allowed with this protocol version\n" );
            ret = 2;
            goto usage;
        }
        if( opt.min_version != -1 &&
            ciphersuite_info->max_minor_ver < opt.min_version )
        {
            mbedtls_printf( "forced ciphersuite not allowed with this protocol version\n" );
            ret = 2;
            goto usage;
        }

        /* If we select a version that's not supported by
         * this suite, then there will be no common ciphersuite... */
        if( opt.max_version == -1 ||
            opt.max_version > ciphersuite_info->max_minor_ver )
        {
            opt.max_version = ciphersuite_info->max_minor_ver;
        }
        if( opt.min_version < ciphersuite_info->min_minor_ver )
        {
            opt.min_version = ciphersuite_info->min_minor_ver;
        }

#if defined(MBEDTLS_USE_PSA_CRYPTO)
        if( opt.psk_opaque != 0 || opt.psk_list_opaque != 0 )
        {
            /* Ensure that the chosen ciphersuite is PSK-only; we must know
             * the ciphersuite in advance to set the correct policy for the
             * PSK key slot. This limitation might go away in the future. */
            if( ciphersuite_info->key_exchange != MBEDTLS_KEY_EXCHANGE_PSK ||
                opt.min_version != MBEDTLS_SSL_MINOR_VERSION_3 )
            {
                mbedtls_printf( "opaque PSKs are only supported in conjunction with forcing TLS 1.2 and a PSK-only ciphersuite through the 'force_ciphersuite' option.\n" );
                ret = 2;
                goto usage;
            }

            /* Determine KDF algorithm the opaque PSK will be used in. */
#if defined(MBEDTLS_SHA384_C)
            if( ciphersuite_info->mac == MBEDTLS_MD_SHA384 )
                alg = PSA_ALG_TLS12_PSK_TO_MS(PSA_ALG_SHA_384);
            else
#endif /* MBEDTLS_SHA384_C */
                alg = PSA_ALG_TLS12_PSK_TO_MS(PSA_ALG_SHA_256);
        }
#endif /* MBEDTLS_USE_PSA_CRYPTO */
    }

#if defined(MBEDTLS_SSL_DTLS_CONNECTION_ID)
    if( mbedtls_test_unhexify( cid, sizeof( cid ),
                       opt.cid_val, &cid_len ) != 0 )
    {
        mbedtls_printf( "CID not valid hex\n" );
        goto exit;
    }

    /* Keep CID settings for renegotiation unless
     * specified otherwise. */
    if( opt.cid_enabled_renego == DFL_CID_ENABLED_RENEGO )
        opt.cid_enabled_renego = opt.cid_enabled;
    if( opt.cid_val_renego == DFL_CID_VALUE_RENEGO )
        opt.cid_val_renego = opt.cid_val;

    if( mbedtls_test_unhexify( cid_renego, sizeof( cid_renego ),
                       opt.cid_val_renego, &cid_renego_len ) != 0 )
    {
        mbedtls_printf( "CID not valid hex\n" );
        goto exit;
    }
#endif /* MBEDTLS_SSL_DTLS_CONNECTION_ID */

#if defined(MBEDTLS_KEY_EXCHANGE_SOME_PSK_ENABLED)
    /*
     * Unhexify the pre-shared key and parse the list if any given
     */
    if( mbedtls_test_unhexify( psk, sizeof( psk ),
                       opt.psk, &psk_len ) != 0 )
    {
        mbedtls_printf( "pre-shared key not valid hex\n" );
        goto exit;
    }

    if( opt.psk_list != NULL )
    {
        if( ( psk_info = psk_parse( opt.psk_list ) ) == NULL )
        {
            mbedtls_printf( "psk_list invalid" );
            goto exit;
        }
    }
#endif /* MBEDTLS_KEY_EXCHANGE_SOME_PSK_ENABLED */

#if defined(MBEDTLS_ECP_C)
    if( opt.curves != NULL )
    {
        p = (char *) opt.curves;
        i = 0;

        if( strcmp( p, "none" ) == 0 )
        {
            group_list[0] = 0;
        }
        else if( strcmp( p, "default" ) != 0 )
        {
            /* Leave room for a final NULL in curve list */
            while( i < CURVE_LIST_SIZE - 1 && *p != '\0' )
            {
                q = p;

                /* Terminate the current string */
                while( *p != ',' && *p != '\0' )
                    p++;
                if( *p == ',' )
                    *p++ = '\0';

                if( ( curve_cur = mbedtls_ecp_curve_info_from_name( q ) ) != NULL )
                {
                    group_list[i++] = curve_cur->tls_id;
                }
                else
                {
                    mbedtls_printf( "unknown curve %s\n", q );
                    mbedtls_printf( "supported curves: " );
                    for( curve_cur = mbedtls_ecp_curve_list();
                         curve_cur->grp_id != MBEDTLS_ECP_DP_NONE;
                         curve_cur++ )
                    {
                        mbedtls_printf( "%s ", curve_cur->name );
                    }
                    mbedtls_printf( "\n" );
                    goto exit;
                }
            }

            mbedtls_printf("Number of curves: %d\n", i );

            if( i == CURVE_LIST_SIZE - 1 && *p != '\0' )
            {
                mbedtls_printf( "curves list too long, maximum %d",
                                CURVE_LIST_SIZE - 1  );
                goto exit;
            }

            group_list[i] = 0;
        }
    }
#endif /* MBEDTLS_ECP_C */

#if defined(MBEDTLS_SSL_PROTO_TLS1_3) && \
    defined(MBEDTLS_KEY_EXCHANGE_WITH_CERT_ENABLED)
    if( opt.sig_algs != NULL )
    {
        p = (char *) opt.sig_algs;
        i = 0;

        /* Leave room for a final MBEDTLS_TLS1_3_SIG_NONE in signature algorithm list (sig_alg_list). */
        while( i < SIG_ALG_LIST_SIZE - 1 && *p != '\0' )
        {
            q = p;

            /* Terminate the current string */
            while( *p != ',' && *p != '\0' )
                p++;
            if( *p == ',' )
                *p++ = '\0';

            if( strcmp( q, "ecdsa_secp256r1_sha256" ) == 0 )
            {
                sig_alg_list[i++] = MBEDTLS_TLS1_3_SIG_ECDSA_SECP256R1_SHA256;
            }
            else if( strcmp( q, "ecdsa_secp384r1_sha384" ) == 0 )
            {
                sig_alg_list[i++] = MBEDTLS_TLS1_3_SIG_ECDSA_SECP384R1_SHA384;
            }
            else if( strcmp( q, "ecdsa_secp521r1_sha512" ) == 0 )
            {
                sig_alg_list[i++] = MBEDTLS_TLS1_3_SIG_ECDSA_SECP521R1_SHA512;
            }
            else
            {
                mbedtls_printf( "unknown signature algorithm %s\n", q );
                mbedtls_printf( "supported signature algorithms: " );
                mbedtls_printf( "ecdsa_secp256r1_sha256 " );
                mbedtls_printf( "ecdsa_secp384r1_sha384 " );
                mbedtls_printf( "ecdsa_secp521r1_sha512 " );
                mbedtls_printf( "\n" );
                goto exit;
            }
        }

        if( i == ( SIG_ALG_LIST_SIZE - 1 ) && *p != '\0' )
        {
            mbedtls_printf( "signature algorithm list too long, maximum %d",
                            SIG_ALG_LIST_SIZE - 1 );
            goto exit;
        }

        sig_alg_list[i] = MBEDTLS_TLS1_3_SIG_NONE;
    }
    else
    {
        /* Configure default signature algorithm */
        sig_alg_list[0] = MBEDTLS_TLS1_3_SIG_ECDSA_SECP256R1_SHA256;
        sig_alg_list[1] = MBEDTLS_TLS1_3_SIG_NONE;
    }
#endif /* MBEDTLS_SSL_PROTO_TLS1_3 && MBEDTLS_KEY_EXCHANGE_WITH_CERT_ENABLED */

#if defined(MBEDTLS_SSL_ALPN)
    if( opt.alpn_string != NULL )
    {
        p = (char *) opt.alpn_string;
        i = 0;

        /* Leave room for a final NULL in alpn_list */
        while( i < ALPN_LIST_SIZE - 1 && *p != '\0' )
        {
            alpn_list[i++] = p;

            /* Terminate the current string and move on to next one */
            while( *p != ',' && *p != '\0' )
                p++;
            if( *p == ',' )
                *p++ = '\0';
        }
    }
#endif /* MBEDTLS_SSL_ALPN */

    #if defined(MBEDTLS_SSL_PROTO_TLS1_3) && defined(MBEDTLS_ECP_C)
    if( opt.named_groups_string != NULL )
    {
        p = (char *)opt.named_groups_string;
        i = 0;
        start = p;
        /* Leave room for a final NULL in named_groups_list */
        while( i < NAMED_GROUPS_LIST_SIZE - 1 && *p != '\0' )
        {
            q = p;

            /* Terminate the current string */
            while( *p != ',' && *p != '\0' )
                p++;

            if( *p == ',' )
                *p++ = '\0';

            if( *p == ',' || *p == '\0' )
            {

                if( *p == ',' )
                    *p++ = '\0';

                if( strcmp( start, "secp256r1" ) == 0 )
                    named_groups_list[i++] = MBEDTLS_ECP_DP_SECP256R1;
                else if( strcmp( start, "secp384r1" ) == 0 )
                    named_groups_list[i++] = MBEDTLS_ECP_DP_SECP384R1;
                else if( strcmp( start, "secp521r1" ) == 0 )
                    named_groups_list[i++] = MBEDTLS_ECP_DP_SECP521R1;
                else if( strcmp( start, "all" ) == 0 )
                {
                    named_groups_list[i++] = MBEDTLS_ECP_DP_SECP256R1;
                    named_groups_list[i++] = MBEDTLS_ECP_DP_SECP384R1;
                    named_groups_list[i++] = MBEDTLS_ECP_DP_SECP521R1;
                    break;
                }
                else goto usage;
                start = p;
            }
            else goto usage;
        }

        if( i == 0 ) goto usage;
    }
#endif /* MBEDTLS_SSL_PROTO_TLS1_3 && MBEDTLS_ECP_C */


    /*
     * 0. Initialize the RNG and the session data
     */
    mbedtls_printf( "\n  . Seeding the random number generator..." );
    fflush( stdout );

    ret = rng_seed( &rng, opt.reproducible, pers );
    if( ret != 0 )
        goto exit;
    mbedtls_printf( " ok\n" );

#if defined(MBEDTLS_X509_CRT_PARSE_C)
    /*
     * 1.1. Load the trusted CA
     */
    mbedtls_printf( "  . Loading the CA root certificate ..." );
    fflush( stdout );

    if( strcmp( opt.ca_path, "none" ) == 0 ||
        strcmp( opt.ca_file, "none" ) == 0 )
    {
        ret = 0;
    }
    else
#if defined(MBEDTLS_FS_IO)
    if( strlen( opt.ca_path ) )
        ret = mbedtls_x509_crt_parse_path( &cacert, opt.ca_path );
    else if( strlen( opt.ca_file ) )
        ret = mbedtls_x509_crt_parse_file( &cacert, opt.ca_file );
    else
#endif
    {
#if defined(MBEDTLS_PEM_PARSE_C)
        for( i = 0; mbedtls_test_cas[i] != NULL; i++ )
        {
            ret = mbedtls_x509_crt_parse( &cacert,
                                  (const unsigned char *) mbedtls_test_cas[i],
                                  mbedtls_test_cas_len[i] );
            if( ret != 0 )
                break;
        }
        if( ret == 0 )
#endif /* MBEDTLS_PEM_PARSE_C */
        for( i = 0; mbedtls_test_cas_der[i] != NULL; i++ )
        {
            ret = mbedtls_x509_crt_parse_der( &cacert,
                         (const unsigned char *) mbedtls_test_cas_der[i],
                         mbedtls_test_cas_der_len[i] );
            if( ret != 0 )
                break;
        }
    }
    if( ret < 0 )
    {
        mbedtls_printf( " failed\n  !  mbedtls_x509_crt_parse returned -0x%x\n\n", (unsigned int) -ret );
        goto exit;
    }

    mbedtls_printf( " ok (%d skipped)\n", ret );

    /*
     * 1.2. Load own certificate and private key
     */
    mbedtls_printf( "  . Loading the server cert. and key..." );
    fflush( stdout );

#if defined(MBEDTLS_FS_IO)
    if( strlen( opt.crt_file ) && strcmp( opt.crt_file, "none" ) != 0 )
    {
        key_cert_init++;
        if( ( ret = mbedtls_x509_crt_parse_file( &srvcert, opt.crt_file ) ) != 0 )
        {
            mbedtls_printf( " failed\n  !  mbedtls_x509_crt_parse_file returned -0x%x\n\n",
                    (unsigned int) -ret );
            goto exit;
        }
    }
    if( strlen( opt.key_file ) && strcmp( opt.key_file, "none" ) != 0 )
    {
        key_cert_init++;
        if( ( ret = mbedtls_pk_parse_keyfile( &pkey, opt.key_file,
                                              opt.key_pwd, rng_get, &rng ) ) != 0 )
        {
            mbedtls_printf( " failed\n  !  mbedtls_pk_parse_keyfile returned -0x%x\n\n", (unsigned int) -ret );
            goto exit;
        }
    }
    if( key_cert_init == 1 )
    {
        mbedtls_printf( " failed\n  !  crt_file without key_file or vice-versa\n\n" );
        goto exit;
    }

    if( strlen( opt.crt_file2 ) && strcmp( opt.crt_file2, "none" ) != 0 )
    {
        key_cert_init2++;
        if( ( ret = mbedtls_x509_crt_parse_file( &srvcert2, opt.crt_file2 ) ) != 0 )
        {
            mbedtls_printf( " failed\n  !  mbedtls_x509_crt_parse_file(2) returned -0x%x\n\n",
                    (unsigned int) -ret );
            goto exit;
        }
    }
    if( strlen( opt.key_file2 ) && strcmp( opt.key_file2, "none" ) != 0 )
    {
        key_cert_init2++;
        if( ( ret = mbedtls_pk_parse_keyfile( &pkey2, opt.key_file2,
                                              opt.key_pwd2, rng_get, &rng ) ) != 0 )
        {
            mbedtls_printf( " failed\n  !  mbedtls_pk_parse_keyfile(2) returned -0x%x\n\n",
                            (unsigned int) -ret );
            goto exit;
        }
    }
    if( key_cert_init2 == 1 )
    {
        mbedtls_printf( " failed\n  !  crt_file2 without key_file2 or vice-versa\n\n" );
        goto exit;
    }
#endif
    if( key_cert_init == 0 &&
        strcmp( opt.crt_file, "none" ) != 0 &&
        strcmp( opt.key_file, "none" ) != 0 &&
        key_cert_init2 == 0 &&
        strcmp( opt.crt_file2, "none" ) != 0 &&
        strcmp( opt.key_file2, "none" ) != 0 )
    {
#if defined(MBEDTLS_RSA_C)
        if( ( ret = mbedtls_x509_crt_parse( &srvcert,
                                    (const unsigned char *) mbedtls_test_srv_crt_rsa,
                                    mbedtls_test_srv_crt_rsa_len ) ) != 0 )
        {
            mbedtls_printf( " failed\n  !  mbedtls_x509_crt_parse returned -0x%x\n\n",
                            (unsigned int) -ret );
            goto exit;
        }
        if( ( ret = mbedtls_pk_parse_key( &pkey,
                                  (const unsigned char *) mbedtls_test_srv_key_rsa,
                                  mbedtls_test_srv_key_rsa_len, NULL, 0,
                                  rng_get, &rng ) ) != 0 )
        {
            mbedtls_printf( " failed\n  !  mbedtls_pk_parse_key returned -0x%x\n\n",
                            (unsigned int) -ret );
            goto exit;
        }
        key_cert_init = 2;
#endif /* MBEDTLS_RSA_C */
#if defined(MBEDTLS_ECDSA_C)
        if( ( ret = mbedtls_x509_crt_parse( &srvcert2,
                                    (const unsigned char *) mbedtls_test_srv_crt_ec,
                                    mbedtls_test_srv_crt_ec_len ) ) != 0 )
        {
            mbedtls_printf( " failed\n  !  x509_crt_parse2 returned -0x%x\n\n",
                            (unsigned int) -ret );
            goto exit;
        }
        if( ( ret = mbedtls_pk_parse_key( &pkey2,
                                  (const unsigned char *) mbedtls_test_srv_key_ec,
                                  mbedtls_test_srv_key_ec_len, NULL, 0,
                                  rng_get, &rng ) ) != 0 )
        {
            mbedtls_printf( " failed\n  !  pk_parse_key2 returned -0x%x\n\n",
                            (unsigned int) -ret );
            goto exit;
        }
        key_cert_init2 = 2;
#endif /* MBEDTLS_ECDSA_C */
    }

#if defined(MBEDTLS_USE_PSA_CRYPTO)
    if( opt.key_opaque != 0 )
    {
        if ( mbedtls_pk_get_type( &pkey ) == MBEDTLS_PK_ECKEY )
        {
            if( ( ret = mbedtls_pk_wrap_as_opaque( &pkey, &key_slot,
                                                PSA_ALG_ANY_HASH ) ) != 0 )
            {
                mbedtls_printf( " failed\n  !  "
                                "mbedtls_pk_wrap_as_opaque returned -0x%x\n\n", (unsigned int)  -ret );
                goto exit;
            }
        }

        if ( mbedtls_pk_get_type( &pkey2 ) == MBEDTLS_PK_ECKEY )
        {
            if( ( ret = mbedtls_pk_wrap_as_opaque( &pkey2, &key_slot2,
                                                PSA_ALG_ANY_HASH ) ) != 0 )
            {
                mbedtls_printf( " failed\n  !  "
                                "mbedtls_pk_wrap_as_opaque returned -0x%x\n\n", (unsigned int)  -ret );
                goto exit;
            }
        }
    }
#endif /* MBEDTLS_USE_PSA_CRYPTO */

    mbedtls_printf( " ok (key types: %s - %s)\n", mbedtls_pk_get_name( &pkey ), mbedtls_pk_get_name( &pkey2 ) );
#endif /* MBEDTLS_X509_CRT_PARSE_C */

#if defined(MBEDTLS_DHM_C) && defined(MBEDTLS_FS_IO)
    if( opt.dhm_file != NULL )
    {
        mbedtls_printf( "  . Loading DHM parameters..." );
        fflush( stdout );

        if( ( ret = mbedtls_dhm_parse_dhmfile( &dhm, opt.dhm_file ) ) != 0 )
        {
            mbedtls_printf( " failed\n  ! mbedtls_dhm_parse_dhmfile returned -0x%04X\n\n",
                     (unsigned int) -ret );
            goto exit;
        }

        mbedtls_printf( " ok\n" );
    }
#endif

#if defined(SNI_OPTION)
    if( opt.sni != NULL )
    {
        mbedtls_printf( "  . Setting up SNI information..." );
        fflush( stdout );

        if( ( sni_info = sni_parse( opt.sni ) ) == NULL )
        {
            mbedtls_printf( " failed\n" );
            goto exit;
        }

        mbedtls_printf( " ok\n" );
    }
#endif /* SNI_OPTION */

    /*
     * 2. Setup stuff
     */
    mbedtls_printf( "  . Setting up the SSL/TLS structure..." );
    fflush( stdout );

    if( ( ret = mbedtls_ssl_config_defaults( &conf,
                    MBEDTLS_SSL_IS_SERVER,
                    opt.transport,
                    MBEDTLS_SSL_PRESET_DEFAULT ) ) != 0 )
    {
        mbedtls_printf( " failed\n  ! mbedtls_ssl_config_defaults returned -0x%x\n\n", (unsigned int) -ret );
        goto exit;
    }

#if defined(MBEDTLS_X509_CRT_PARSE_C)
    /* The default algorithms profile disables SHA-1, but our tests still
       rely on it heavily. Hence we allow it here. A real-world server
       should use the default profile unless there is a good reason not to. */
    if( opt.allow_sha1 > 0 )
    {
        crt_profile_for_test.allowed_mds |= MBEDTLS_X509_ID_FLAG( MBEDTLS_MD_SHA1 );
        mbedtls_ssl_conf_cert_profile( &conf, &crt_profile_for_test );
<<<<<<< HEAD

        /* TODO: Check if/why this guard is needed. */
#if defined(MBEDTLS_SSL_PROTO_TLS1_2_OR_EARLIER)
        mbedtls_ssl_conf_sig_hashes( &conf, ssl_sig_hashes_for_test );
#endif /* defined(MBEDTLS_SSL_PROTO_TLS1_2_OR_EARLIER) */
=======
        mbedtls_ssl_conf_sig_algs( &conf, ssl_sig_algs_for_test );
>>>>>>> f51b79c2
    }
#endif /* MBEDTLS_X509_CRT_PARSE_C */

    if( opt.auth_mode != DFL_AUTH_MODE )
        mbedtls_ssl_conf_authmode( &conf, opt.auth_mode );

    if( opt.cert_req_ca_list != DFL_CERT_REQ_CA_LIST )
        mbedtls_ssl_conf_cert_req_ca_list( &conf, opt.cert_req_ca_list );

#if defined(MBEDTLS_ZERO_RTT)
    mbedtls_ssl_conf_early_data( &conf, opt.early_data,
                                 opt.early_data_max,
                                 early_data_callback );
#endif /* MBEDTLS_ZERO_RTT */

#if defined(MBEDTLS_SSL_PROTO_DTLS)
    if( opt.hs_to_min != DFL_HS_TO_MIN || opt.hs_to_max != DFL_HS_TO_MAX )
        mbedtls_ssl_conf_handshake_timeout( &conf, opt.hs_to_min, opt.hs_to_max );

    if( opt.dgram_packing != DFL_DGRAM_PACKING )
        mbedtls_ssl_set_datagram_packing( &ssl, opt.dgram_packing );
#endif /* MBEDTLS_SSL_PROTO_DTLS */

#if defined(MBEDTLS_SSL_MAX_FRAGMENT_LENGTH)
    if( ( ret = mbedtls_ssl_conf_max_frag_len( &conf, opt.mfl_code ) ) != 0 )
    {
        mbedtls_printf( " failed\n  ! mbedtls_ssl_conf_max_frag_len returned %d\n\n", ret );
        goto exit;
    }
#endif

#if defined(MBEDTLS_SSL_DTLS_CONNECTION_ID)
    if( opt.cid_enabled == 1 || opt.cid_enabled_renego == 1 )
    {
        if( opt.cid_enabled == 1        &&
            opt.cid_enabled_renego == 1 &&
            cid_len != cid_renego_len )
        {
            mbedtls_printf( "CID length must not change during renegotiation\n" );
            goto usage;
        }

        if( opt.cid_enabled == 1 )
            ret = mbedtls_ssl_conf_cid( &conf, cid_len,
                                        MBEDTLS_SSL_UNEXPECTED_CID_IGNORE );
        else
            ret = mbedtls_ssl_conf_cid( &conf, cid_renego_len,
                                        MBEDTLS_SSL_UNEXPECTED_CID_IGNORE );

        if( ret != 0 )
        {
            mbedtls_printf( " failed\n  ! mbedtls_ssl_conf_cid_len returned -%#04x\n\n",
                            (unsigned int) -ret );
            goto exit;
        }
    }
#endif /* MBEDTLS_SSL_DTLS_CONNECTION_ID */

#if defined(MBEDTLS_SSL_DTLS_SRTP)
    const mbedtls_ssl_srtp_profile forced_profile[] = { opt.force_srtp_profile, MBEDTLS_TLS_SRTP_UNSET };
    if( opt.use_srtp == 1 )
    {
        if( opt.force_srtp_profile != 0 )
        {
            ret = mbedtls_ssl_conf_dtls_srtp_protection_profiles( &conf, forced_profile );
        }
        else
        {
            ret = mbedtls_ssl_conf_dtls_srtp_protection_profiles( &conf, default_profiles );
        }

        if( ret != 0 )
        {
            mbedtls_printf( " failed\n  ! mbedtls_ssl_conf_dtls_srtp_protection_profiles returned %d\n\n", ret );
            goto exit;
        }

        mbedtls_ssl_conf_srtp_mki_value_supported( &conf,
                                                   opt.support_mki ?
                                                   MBEDTLS_SSL_DTLS_SRTP_MKI_SUPPORTED :
                                                   MBEDTLS_SSL_DTLS_SRTP_MKI_UNSUPPORTED );

    }
    else if( opt.force_srtp_profile != 0 )
    {
        mbedtls_printf( " failed\n  ! must enable use_srtp to force srtp profile\n\n" );
        goto exit;
    }
#endif /* MBEDTLS_SSL_DTLS_SRTP */

#if defined(MBEDTLS_SSL_EXTENDED_MASTER_SECRET)
    if( opt.extended_ms != DFL_EXTENDED_MS )
        mbedtls_ssl_conf_extended_master_secret( &conf, opt.extended_ms );
#endif

#if defined(MBEDTLS_SSL_ENCRYPT_THEN_MAC)
    if( opt.etm != DFL_ETM )
        mbedtls_ssl_conf_encrypt_then_mac( &conf, opt.etm );
#endif

#if defined(MBEDTLS_SSL_ALPN)
    if( opt.alpn_string != NULL )
        if( ( ret = mbedtls_ssl_conf_alpn_protocols( &conf, alpn_list ) ) != 0 )
        {
            mbedtls_printf( " failed\n  ! mbedtls_ssl_conf_alpn_protocols returned %d\n\n", ret );
            goto exit;
        }
#endif

#if defined(MBEDTLS_ECP_C) && defined(MBEDTLS_SSL_PROTO_TLS1_3)
    if( named_groups_list[0] != MBEDTLS_ECP_DP_NONE )
        mbedtls_ssl_conf_curves( &conf, named_groups_list );
#endif

    if (opt.reproducible)
    {
#if defined(MBEDTLS_HAVE_TIME)
#if defined(MBEDTLS_PLATFORM_TIME_ALT)
        mbedtls_platform_set_time( dummy_constant_time );
#else
        fprintf( stderr, "Warning: reproducible option used without constant time\n" );
#endif
#endif  /* MBEDTLS_HAVE_TIME */
    }
    mbedtls_ssl_conf_rng( &conf, rng_get, &rng );
    mbedtls_ssl_conf_dbg( &conf, my_debug, stdout );

#if defined(MBEDTLS_SSL_CACHE_C)
    if( opt.cache_max != -1 )
        mbedtls_ssl_cache_set_max_entries( &cache, opt.cache_max );

    if( opt.cache_timeout != -1 )
        mbedtls_ssl_cache_set_timeout( &cache, opt.cache_timeout );

    mbedtls_ssl_conf_session_cache( &conf, &cache,
                                   mbedtls_ssl_cache_get,
                                   mbedtls_ssl_cache_set );
#endif
#if defined(MBEDTLS_SSL_SESSION_TICKETS) || defined(MBEDTLS_SSL_NEW_SESSION_TICKET)
    if( opt.tickets == MBEDTLS_SSL_SESSION_TICKETS_ENABLED )
    {
        if( ( ret = mbedtls_ssl_ticket_setup( &ticket_ctx,
                        rng_get, &rng,
                        opt.ticket_aead,
                        opt.ticket_timeout ) ) != 0 )
        {
            mbedtls_printf( " failed\n  ! mbedtls_ssl_ticket_setup returned %d\n\n", ret );
            goto exit;
        }

        mbedtls_ssl_conf_session_tickets_cb( &conf,
                mbedtls_ssl_ticket_write,
                mbedtls_ssl_ticket_parse,
                &ticket_ctx );

#if defined(MBEDTLS_SSL_NEW_SESSION_TICKET)
        /* Enable use of tickets */
        mbedtls_ssl_conf_session_tickets( &conf, opt.tickets );
#endif /* MBEDTLS_SSL_NEW_SESSION_TICKET */

    }

#endif /* MBEDTLS_SSL_SESSION_TICKETS || MBEDTLS_SSL_NEW_SESSION_TICKET */

#if defined(MBEDTLS_SSL_PROTO_TLS1_3)
#if defined(MBEDTLS_SSL_COOKIE_C)
    if( opt.cookies > 0 )
    {
        if( ( ret = mbedtls_ssl_cookie_setup( &cookie_ctx,
                                              rng_get, &rng ) ) != 0 )
        {
            mbedtls_printf( " failed\n  ! mbedtls_ssl_cookie_setup returned %d\n\n", ret );
            goto exit;
        }

        if( opt.cookies == 1 )
        {
            mbedtls_ssl_conf_cookies( &conf, mbedtls_ssl_cookie_write, mbedtls_ssl_cookie_check,
                                      &cookie_ctx, MBEDTLS_SSL_FORCE_RR_CHECK_OFF );
        }

        if( opt.cookies == 2 )
        {
            mbedtls_ssl_conf_cookies( &conf, mbedtls_ssl_cookie_write, mbedtls_ssl_cookie_check,
                                      &cookie_ctx, MBEDTLS_SSL_FORCE_RR_CHECK_ON );
        }
    }
    else if( opt.cookies == 0 ) // cookie support disabled
    {
        mbedtls_ssl_conf_cookies( &conf, NULL, NULL, NULL, MBEDTLS_SSL_FORCE_RR_CHECK_OFF );
    }
    else
#endif /* MBEDTLS_SSL_COOKIE_C */
    {
        ; /* Nothing to do */
    }
#else
#if defined(MBEDTLS_SSL_PROTO_DTLS)
    if( opt.transport == MBEDTLS_SSL_TRANSPORT_DATAGRAM )
    {
#if defined(MBEDTLS_SSL_COOKIE_C)
        if( opt.cookies > 0 )
        {
            if( ( ret = mbedtls_ssl_cookie_setup( &cookie_ctx,
                                                  rng_get, &rng ) ) != 0 )
            {
                mbedtls_printf( " failed\n  ! mbedtls_ssl_cookie_setup returned %d\n\n", ret );
                goto exit;
            }
#if defined(MBEDTLS_SSL_DTLS_HELLO_VERIFY)
            mbedtls_ssl_conf_dtls_cookies( &conf, mbedtls_ssl_cookie_write, mbedtls_ssl_cookie_check,
                                       &cookie_ctx );
#endif /* defined(MBEDTLS_SSL_DTLS_HELLO_VERIFY) */
        }
        else
#endif /* MBEDTLS_SSL_COOKIE_C */
#if defined(MBEDTLS_SSL_DTLS_HELLO_VERIFY)
        if( opt.cookies == 0 )
        {
            mbedtls_ssl_conf_dtls_cookies( &conf, NULL, NULL, NULL );
        }
        else
#endif /* MBEDTLS_SSL_DTLS_HELLO_VERIFY */
        {
            ; /* Nothing to do */
        }

#if defined(MBEDTLS_SSL_DTLS_ANTI_REPLAY)
        if( opt.anti_replay != DFL_ANTI_REPLAY )
            mbedtls_ssl_conf_dtls_anti_replay( &conf, opt.anti_replay );
#endif

        if( opt.badmac_limit != DFL_BADMAC_LIMIT )
            mbedtls_ssl_conf_dtls_badmac_limit( &conf, opt.badmac_limit );
    }
#endif /* MBEDTLS_SSL_PROTO_DTLS */
#endif /* MBEDTLS_SSL_PROTO_TLS1_3 */

    if( opt.force_ciphersuite[0] != DFL_FORCE_CIPHER )
        mbedtls_ssl_conf_ciphersuites( &conf, opt.force_ciphersuite );

#if defined(MBEDTLS_SSL_PROTO_TLS1_3)
    mbedtls_ssl_conf_tls13_key_exchange_modes( &conf, opt.tls13_kex_modes );
#endif /* MBEDTLS_SSL_PROTO_TLS1_3 */

    if( opt.allow_legacy != DFL_ALLOW_LEGACY )
        mbedtls_ssl_conf_legacy_renegotiation( &conf, opt.allow_legacy );
#if defined(MBEDTLS_SSL_RENEGOTIATION)
    mbedtls_ssl_conf_renegotiation( &conf, opt.renegotiation );

    if( opt.renego_delay != DFL_RENEGO_DELAY )
        mbedtls_ssl_conf_renegotiation_enforced( &conf, opt.renego_delay );

    if( opt.renego_period != DFL_RENEGO_PERIOD )
    {
        PUT_UINT64_BE( renego_period, opt.renego_period, 0 );
        mbedtls_ssl_conf_renegotiation_period( &conf, renego_period );
    }
#endif

#if defined(MBEDTLS_X509_CRT_PARSE_C)
    if( strcmp( opt.ca_path, "none" ) != 0 &&
        strcmp( opt.ca_file, "none" ) != 0 )
    {
#if defined(MBEDTLS_X509_TRUSTED_CERTIFICATE_CALLBACK)
        if( opt.ca_callback != 0 )
            mbedtls_ssl_conf_ca_cb( &conf, ca_callback, &cacert);
        else
#endif
            mbedtls_ssl_conf_ca_chain( &conf, &cacert, NULL );
    }
    if( key_cert_init )
    {
        mbedtls_pk_context *pk = &pkey;
#if defined(MBEDTLS_SSL_ASYNC_PRIVATE)
        if( opt.async_private_delay1 >= 0 )
        {
            ret = ssl_async_set_key( &ssl_async_keys, &srvcert, pk, 0,
                                     opt.async_private_delay1 );
            if( ret < 0 )
            {
                mbedtls_printf( "  Test error: ssl_async_set_key failed (%d)\n",
                                ret );
                goto exit;
            }
            pk = NULL;
        }
#endif /* MBEDTLS_SSL_ASYNC_PRIVATE */
        if( ( ret = mbedtls_ssl_conf_own_cert( &conf, &srvcert, pk ) ) != 0 )
        {
            mbedtls_printf( " failed\n  ! mbedtls_ssl_conf_own_cert returned %d\n\n", ret );
            goto exit;
        }
    }
    if( key_cert_init2 )
    {
        mbedtls_pk_context *pk = &pkey2;
#if defined(MBEDTLS_SSL_ASYNC_PRIVATE)
        if( opt.async_private_delay2 >= 0 )
        {
            ret = ssl_async_set_key( &ssl_async_keys, &srvcert2, pk, 0,
                                     opt.async_private_delay2 );
            if( ret < 0 )
            {
                mbedtls_printf( "  Test error: ssl_async_set_key failed (%d)\n",
                                ret );
                goto exit;
            }
            pk = NULL;
        }
#endif /* MBEDTLS_SSL_ASYNC_PRIVATE */
        if( ( ret = mbedtls_ssl_conf_own_cert( &conf, &srvcert2, pk ) ) != 0 )
        {
            mbedtls_printf( " failed\n  ! mbedtls_ssl_conf_own_cert returned %d\n\n", ret );
            goto exit;
        }
    }

#if defined(MBEDTLS_SSL_ASYNC_PRIVATE)
    if( opt.async_operations[0] != '-' )
    {
        mbedtls_ssl_async_sign_t *sign = NULL;
        mbedtls_ssl_async_decrypt_t *decrypt = NULL;
        const char *r;
        for( r = opt.async_operations; *r; r++ )
        {
            switch( *r )
            {
            case 'd':
                decrypt = ssl_async_decrypt;
                break;
            case 's':
                sign = ssl_async_sign;
                break;
            }
        }
        ssl_async_keys.inject_error = ( opt.async_private_error < 0 ?
                                        - opt.async_private_error :
                                        opt.async_private_error );
        ssl_async_keys.f_rng = rng_get;
        ssl_async_keys.p_rng = &rng;
        mbedtls_ssl_conf_async_private_cb( &conf,
                                           sign,
                                           decrypt,
                                           ssl_async_resume,
                                           ssl_async_cancel,
                                           &ssl_async_keys );
    }
#endif /* MBEDTLS_SSL_ASYNC_PRIVATE */
#endif /* MBEDTLS_X509_CRT_PARSE_C */

#if defined(SNI_OPTION)
    if( opt.sni != NULL )
    {
        mbedtls_ssl_conf_sni( &conf, sni_callback, sni_info );
#if defined(MBEDTLS_SSL_ASYNC_PRIVATE)
        if( opt.async_private_delay2 >= 0 )
        {
            sni_entry *cur;
            for( cur = sni_info; cur != NULL; cur = cur->next )
            {
                ret = ssl_async_set_key( &ssl_async_keys,
                                         cur->cert, cur->key, 1,
                                         opt.async_private_delay2 );
                if( ret < 0 )
                {
                    mbedtls_printf( "  Test error: ssl_async_set_key failed (%d)\n",
                                    ret );
                    goto exit;
                }
                cur->key = NULL;
            }
        }
#endif /* MBEDTLS_SSL_ASYNC_PRIVATE */
    }
#endif

#if defined(MBEDTLS_ECP_C)
#if defined(MBEDTLS_SSL_PROTO_TLS1_3)
    /* Configure default name groups */
    if (named_groups_list[0] != MBEDTLS_ECP_DP_NONE)
        mbedtls_ssl_conf_curves( &conf, named_groups_list );
#endif /* MBEDTLS_SSL_PROTO_TLS1_3 */
    /* Configure default curves */
    if( opt.curves != NULL &&
        strcmp( opt.curves, "default" ) != 0 )
    {
        mbedtls_ssl_conf_groups( &conf, group_list );
    }
#if defined(MBEDTLS_SSL_PROTO_TLS1_3)
    /* Configure default signature algorithms */
    if( opt.sig_algs != NULL && strcmp( opt.sig_algs, "default" ) != 0 )
    {
        mbedtls_ssl_conf_signature_algorithms( &conf, sig_alg_list );
    }
#endif /* MBEDTLS_SSL_PROTO_TLS1_3 */
#endif /* MBEDTLS_ECP_C */

#if defined(MBEDTLS_SSL_PROTO_TLS1_3)
    if( opt.sig_algs != NULL )
        mbedtls_ssl_conf_sig_algs( &conf, sig_alg_list );
#endif /* MBEDTLS_SSL_PROTO_TLS1_3 */

#if defined(MBEDTLS_KEY_EXCHANGE_SOME_PSK_ENABLED)

    if( strlen( opt.psk ) != 0 && strlen( opt.psk_identity ) != 0 )
    {
#if defined(MBEDTLS_USE_PSA_CRYPTO)
        if( opt.psk_opaque != 0 )
        {
            /* The algorithm has already been determined earlier. */
            status = psa_setup_psk_key_slot( &psk_slot, alg, psk, psk_len );
            if( status != PSA_SUCCESS )
            {
                fprintf( stderr, "SETUP FAIL\n" );
                ret = MBEDTLS_ERR_SSL_HW_ACCEL_FAILED;
                goto exit;
            }
            if( ( ret = mbedtls_ssl_conf_psk_opaque( &conf, psk_slot,
                             (const unsigned char *) opt.psk_identity,
                             strlen( opt.psk_identity ) ) ) != 0 )
            {
                mbedtls_printf( " failed\n  ! mbedtls_ssl_conf_psk_opaque returned %d\n\n",
                                ret );
                goto exit;
            }
        }
        else
#endif /* MBEDTLS_USE_PSA_CRYPTO */
        if( psk_len > 0 )
        {
            ret = mbedtls_ssl_conf_psk( &conf, psk, psk_len,
                                     (const unsigned char *) opt.psk_identity,
                                     strlen( opt.psk_identity ) );
            if( ret != 0 )
            {
                mbedtls_printf( "  failed\n  mbedtls_ssl_conf_psk returned -0x%04X\n\n", (unsigned int) -ret );
                goto exit;
            }
        }
    }

    if( opt.psk_list != NULL )
    {
#if defined(MBEDTLS_USE_PSA_CRYPTO)
        if( opt.psk_list_opaque != 0 )
        {
            psk_entry *cur_psk;
            for( cur_psk = psk_info; cur_psk != NULL; cur_psk = cur_psk->next )
            {

                status = psa_setup_psk_key_slot( &cur_psk->slot, alg,
                                                 cur_psk->key,
                                                 cur_psk->key_len );
                if( status != PSA_SUCCESS )
                {
                    ret = MBEDTLS_ERR_SSL_HW_ACCEL_FAILED;
                    goto exit;
                }
            }
        }
#endif /* MBEDTLS_USE_PSA_CRYPTO */

        mbedtls_ssl_conf_psk_cb( &conf, psk_callback, psk_info );
    }
#endif

#if defined(MBEDTLS_DHM_C)
    /*
     * Use different group than default DHM group
     */
#if defined(MBEDTLS_FS_IO)
    if( opt.dhm_file != NULL )
        ret = mbedtls_ssl_conf_dh_param_ctx( &conf, &dhm );
#endif
    if( ret != 0 )
    {
        mbedtls_printf( "  failed\n  mbedtls_ssl_conf_dh_param returned -0x%04X\n\n", (unsigned int) -ret );
        goto exit;
    }
#endif

    if( opt.min_version != DFL_MIN_VERSION )
        mbedtls_ssl_conf_min_version( &conf, MBEDTLS_SSL_MAJOR_VERSION_3, opt.min_version );

    if( opt.max_version != DFL_MIN_VERSION )
        mbedtls_ssl_conf_max_version( &conf, MBEDTLS_SSL_MAJOR_VERSION_3, opt.max_version );

    if( ( ret = mbedtls_ssl_setup( &ssl, &conf ) ) != 0 )
    {
        mbedtls_printf( " failed\n  ! mbedtls_ssl_setup returned -0x%x\n\n", (unsigned int) -ret );
        goto exit;
    }

    if( opt.eap_tls != 0 )
    {
        mbedtls_ssl_set_export_keys_cb( &ssl, eap_tls_key_derivation,
                                        &eap_tls_keying );
    }
    else if( opt.nss_keylog != 0 )
    {
        mbedtls_ssl_set_export_keys_cb( &ssl,
                                        nss_keylog_export,
                                        NULL );
    }
#if defined( MBEDTLS_SSL_DTLS_SRTP )
    else if( opt.use_srtp != 0 )
    {
        mbedtls_ssl_set_export_keys_cb( &ssl, dtls_srtp_key_derivation,
                                        &dtls_srtp_keying );
    }
#endif /* MBEDTLS_SSL_DTLS_SRTP */

    io_ctx.ssl = &ssl;
    io_ctx.net = &client_fd;
    mbedtls_ssl_set_bio( &ssl, &io_ctx, send_cb, recv_cb,
                         opt.nbio == 0 ? recv_timeout_cb : NULL );

#if defined(MBEDTLS_SSL_DTLS_CONNECTION_ID)
    if( opt.transport == MBEDTLS_SSL_TRANSPORT_DATAGRAM )
    {
        if( ( ret = mbedtls_ssl_set_cid( &ssl, opt.cid_enabled,
                                         cid, cid_len ) ) != 0 )
        {
            mbedtls_printf( " failed\n  ! mbedtls_ssl_set_cid returned %d\n\n",
                            ret );
            goto exit;
        }
    }
#endif /* MBEDTLS_SSL_DTLS_CONNECTION_ID */

#if defined(MBEDTLS_SSL_PROTO_DTLS)
    if( opt.dtls_mtu != DFL_DTLS_MTU )
        mbedtls_ssl_set_mtu( &ssl, opt.dtls_mtu );
#endif

#if defined(MBEDTLS_TIMING_C)
    mbedtls_ssl_set_timer_cb( &ssl, &timer, mbedtls_timing_set_delay,
                                            mbedtls_timing_get_delay );
#endif

    mbedtls_printf( " ok\n" );

    /*
     * 3. Setup the listening TCP socket
     */
    mbedtls_printf( "  . Bind on %s://%s:%s/ ...",
            opt.transport == MBEDTLS_SSL_TRANSPORT_STREAM ? "tcp" : "udp",
            opt.server_addr ? opt.server_addr : "*",
            opt.server_port );
    fflush( stdout );

    if( ( ret = mbedtls_net_bind( &listen_fd, opt.server_addr, opt.server_port,
                          opt.transport == MBEDTLS_SSL_TRANSPORT_STREAM ?
                          MBEDTLS_NET_PROTO_TCP : MBEDTLS_NET_PROTO_UDP ) ) != 0 )
    {
        mbedtls_printf( " failed\n  ! mbedtls_net_bind returned -0x%x\n\n", (unsigned int) -ret );
        goto exit;
    }
    mbedtls_printf( " ok\n" );

reset:
#if !defined(_WIN32)
    if( received_sigterm )
    {
        mbedtls_printf( " interrupted by SIGTERM (not in net_accept())\n" );
        if( ret == MBEDTLS_ERR_NET_INVALID_CONTEXT )
            ret = 0;

        goto exit;
    }
#endif

    if( ret == MBEDTLS_ERR_SSL_CLIENT_RECONNECT )
    {
        mbedtls_printf( "  ! Client initiated reconnection from same port\n" );
        goto handshake;
    }

#ifdef MBEDTLS_ERROR_C
    if( ret != 0 )
    {
        char error_buf[100];
        mbedtls_strerror( ret, error_buf, 100 );
        mbedtls_printf("Last error was: %d - %s\n\n", ret, error_buf );
    }
#endif

    mbedtls_net_free( &client_fd );

    mbedtls_ssl_session_reset( &ssl );

    /*
     * 3. Wait until a client connects
     */
    mbedtls_printf( "  . Waiting for a remote connection ..." );
    fflush( stdout );

    if( ( ret = mbedtls_net_accept( &listen_fd, &client_fd,
                    client_ip, sizeof( client_ip ), &cliip_len ) ) != 0 )
    {
#if !defined(_WIN32)
        if( received_sigterm )
        {
            mbedtls_printf( " interrupted by SIGTERM (in net_accept())\n" );
            if( ret == MBEDTLS_ERR_NET_ACCEPT_FAILED )
                ret = 0;

            goto exit;
        }
#endif

        mbedtls_printf( " failed\n  ! mbedtls_net_accept returned -0x%x\n\n", (unsigned int) -ret );
        goto exit;
    }

    if( opt.nbio > 0 )
        ret = mbedtls_net_set_nonblock( &client_fd );
    else
        ret = mbedtls_net_set_block( &client_fd );
    if( ret != 0 )
    {
        mbedtls_printf( " failed\n  ! net_set_(non)block() returned -0x%x\n\n", (unsigned int) -ret );
        goto exit;
    }

    mbedtls_ssl_conf_read_timeout( &conf, opt.read_timeout );

#if defined(MBEDTLS_SSL_PROTO_TLS1_3)
#if defined(MBEDTLS_SSL_COOKIE_C)
    if( ( ret = mbedtls_ssl_set_client_transport_id( &ssl,
                        client_ip, cliip_len ) ) != 0 )
        {
            mbedtls_printf( " failed\n  ! mbedtls_ssl_set_client_transport_id() returned -0x%x\n\n",
                            (unsigned int) -ret );
            goto exit;
        }
#endif /* MBEDTLS_SSL_COOKIE_C */
#else /* MBEDTLS_SSL_PROTO_TLS1_3 */
#if defined(MBEDTLS_SSL_DTLS_HELLO_VERIFY)
    if( opt.transport == MBEDTLS_SSL_TRANSPORT_DATAGRAM )
    {
        if( ( ret = mbedtls_ssl_set_client_transport_id( &ssl,
                        client_ip, cliip_len ) ) != 0 )
        {
            mbedtls_printf( " failed\n  ! mbedtls_ssl_set_client_transport_id() returned -0x%x\n\n",
                            (unsigned int) -ret );
            goto exit;
        }
    }
#endif /* MBEDTLS_SSL_DTLS_HELLO_VERIFY */
#endif /* MBEDTLS_SSL_PROTO_TLS1_3 */

#if defined(MBEDTLS_KEY_EXCHANGE_ECJPAKE_ENABLED)
    if( opt.ecjpake_pw != DFL_ECJPAKE_PW )
    {
        if( ( ret = mbedtls_ssl_set_hs_ecjpake_password( &ssl,
                        (const unsigned char *) opt.ecjpake_pw,
                                        strlen( opt.ecjpake_pw ) ) ) != 0 )
        {
            mbedtls_printf( " failed\n  ! mbedtls_ssl_set_hs_ecjpake_password returned %d\n\n", ret );
            goto exit;
        }
    }
#endif

    mbedtls_printf( " ok\n" );

    /*
     * 4. Handshake
     */
handshake:
    mbedtls_printf( "  . Performing the SSL/TLS handshake..." );
    fflush( stdout );

    while( ( ret = mbedtls_ssl_handshake( &ssl ) ) != 0 )
    {
#if defined(MBEDTLS_SSL_ASYNC_PRIVATE)
        if( ret == MBEDTLS_ERR_SSL_ASYNC_IN_PROGRESS &&
            ssl_async_keys.inject_error == SSL_ASYNC_INJECT_ERROR_CANCEL )
        {
            mbedtls_printf( " cancelling on injected error\n" );
            break;
        }
#endif /* MBEDTLS_SSL_ASYNC_PRIVATE */

        if( ! mbedtls_status_is_ssl_in_progress( ret ) )
            break;

        /* For event-driven IO, wait for socket to become available */
        if( opt.event == 1 /* level triggered IO */ )
        {
#if defined(MBEDTLS_TIMING_C)
            ret = idle( &client_fd, &timer, ret );
#else
            ret = idle( &client_fd, ret );
#endif
            if( ret != 0 )
                goto reset;
        }
    }

    if( ret == MBEDTLS_ERR_SSL_HELLO_VERIFY_REQUIRED )
    {
        mbedtls_printf( " hello verification requested\n" );
        ret = 0;
        goto reset;
    }
    else if( ret != 0 )
    {
        mbedtls_printf( " failed\n  ! mbedtls_ssl_handshake returned -0x%x\n\n", (unsigned int) -ret );

#if defined(MBEDTLS_X509_CRT_PARSE_C)
        if( ret == MBEDTLS_ERR_X509_CERT_VERIFY_FAILED )
        {
            char vrfy_buf[512];
            flags = mbedtls_ssl_get_verify_result( &ssl );

            x509_crt_verify_info( vrfy_buf, sizeof( vrfy_buf ), "  ! ", flags );

            mbedtls_printf( "%s\n", vrfy_buf );
        }
#endif

#if defined(MBEDTLS_SSL_ASYNC_PRIVATE)
        if( opt.async_private_error < 0 )
            /* Injected error only the first time round, to test reset */
            ssl_async_keys.inject_error = SSL_ASYNC_INJECT_ERROR_NONE;
#endif
        goto reset;
    }
    else /* ret == 0 */
    {
        int suite_id = mbedtls_ssl_get_ciphersuite_id_from_ssl( &ssl );
        const mbedtls_ssl_ciphersuite_t *ciphersuite_info;
        ciphersuite_info = mbedtls_ssl_ciphersuite_from_id( suite_id );

        mbedtls_printf( " ok\n    [ Protocol is %s ]\n"
                             "    [ Ciphersuite is %s ]\n"
                             "    [ Key size is %u ]\n",
          mbedtls_ssl_get_version( &ssl ),
          mbedtls_ssl_ciphersuite_get_name( ciphersuite_info ),
          (unsigned int)
            mbedtls_ssl_ciphersuite_get_cipher_key_bitlen( ciphersuite_info ) );
    }


    if( ( ret = mbedtls_ssl_get_record_expansion( &ssl ) ) >= 0 )
        mbedtls_printf( "    [ Record expansion is %d ]\n", ret );
    else
        mbedtls_printf( "    [ Record expansion is unknown ]\n" );

#if defined(MBEDTLS_SSL_MAX_FRAGMENT_LENGTH)
    mbedtls_printf( "    [ Maximum incoming record payload length is %u ]\n",
                    (unsigned int) mbedtls_ssl_get_max_in_record_payload( &ssl ) );
    mbedtls_printf( "    [ Maximum outgoing record payload length is %u ]\n",
                    (unsigned int) mbedtls_ssl_get_max_out_record_payload( &ssl ) );
#endif

#if defined(MBEDTLS_SSL_ALPN)
    if( opt.alpn_string != NULL )
    {
        const char *alp = mbedtls_ssl_get_alpn_protocol( &ssl );
        mbedtls_printf( "    [ Application Layer Protocol is %s ]\n",
                alp ? alp : "(none)" );
    }
#endif

#if defined(MBEDTLS_X509_CRT_PARSE_C)
    /*
     * 5. Verify the client certificate
     */
    mbedtls_printf( "  . Verifying peer X.509 certificate..." );

    if( ( flags = mbedtls_ssl_get_verify_result( &ssl ) ) != 0 )
    {
        char vrfy_buf[512];

        mbedtls_printf( " failed\n" );

        x509_crt_verify_info( vrfy_buf, sizeof( vrfy_buf ), "  ! ", flags );
        mbedtls_printf( "%s\n", vrfy_buf );
    }
    else
        mbedtls_printf( " ok\n" );

#if !defined(MBEDTLS_X509_REMOVE_INFO)
    if( mbedtls_ssl_get_peer_cert( &ssl ) != NULL )
    {
        char crt_buf[512];

        mbedtls_printf( "  . Peer certificate information    ...\n" );
        mbedtls_x509_crt_info( crt_buf, sizeof( crt_buf ), "      ",
                       mbedtls_ssl_get_peer_cert( &ssl ) );
        mbedtls_printf( "%s\n", crt_buf );
    }
#endif /* MBEDTLS_X509_REMOVE_INFO */
#endif /* MBEDTLS_X509_CRT_PARSE_C */

#if defined(MBEDTLS_SSL_PROTO_TLS1_2)
    if( opt.eap_tls != 0 )
    {
        size_t j = 0;

        if( ( ret = mbedtls_ssl_tls_prf( eap_tls_keying.tls_prf_type,
                                         eap_tls_keying.master_secret,
                                         sizeof( eap_tls_keying.master_secret ),
                                         eap_tls_label,
                                         eap_tls_keying.randbytes,
                                         sizeof( eap_tls_keying.randbytes ),
                                         eap_tls_keymaterial,
                                         sizeof( eap_tls_keymaterial ) ) )
                                         != 0 )
        {
            mbedtls_printf( " failed\n  ! mbedtls_ssl_tls_prf returned -0x%x\n\n",
                            (unsigned int) -ret );
            goto reset;
        }

        mbedtls_printf( "    EAP-TLS key material is:" );
        for( j = 0; j < sizeof( eap_tls_keymaterial ); j++ )
        {
            if( j % 8 == 0 )
                mbedtls_printf("\n    ");
            mbedtls_printf("%02x ", eap_tls_keymaterial[j] );
        }
        mbedtls_printf("\n");

        if( ( ret = mbedtls_ssl_tls_prf( eap_tls_keying.tls_prf_type, NULL, 0,
                                         eap_tls_label,
                                         eap_tls_keying.randbytes,
                                         sizeof( eap_tls_keying.randbytes ),
                                         eap_tls_iv,
                                         sizeof( eap_tls_iv ) ) ) != 0 )
         {
             mbedtls_printf( " failed\n  ! mbedtls_ssl_tls_prf returned -0x%x\n\n",
                             (unsigned int) -ret );
             goto reset;
         }

        mbedtls_printf( "    EAP-TLS IV is:" );
        for( j = 0; j < sizeof( eap_tls_iv ); j++ )
        {
            if( j % 8 == 0 )
                mbedtls_printf("\n    ");
            mbedtls_printf("%02x ", eap_tls_iv[j] );
        }
        mbedtls_printf("\n");
    }
#endif /* MBEDTLS_SSL_PROTO_TLS1 || MBEDTLS_SSL_PROTO_TLS1_1 || \
          MBEDTLS_SSL_PROTO_TLS1_2 */

#if defined( MBEDTLS_SSL_DTLS_SRTP )
    else if( opt.use_srtp != 0  )
    {
        size_t j = 0;
        mbedtls_dtls_srtp_info dtls_srtp_negotiation_result;
        mbedtls_ssl_get_dtls_srtp_negotiation_result( &ssl, &dtls_srtp_negotiation_result );

        if( dtls_srtp_negotiation_result.chosen_dtls_srtp_profile
                                == MBEDTLS_TLS_SRTP_UNSET )
        {
            mbedtls_printf( "    Unable to negotiate "
                            "the use of DTLS-SRTP\n" );
        }
        else
        {
            if( ( ret = mbedtls_ssl_tls_prf( dtls_srtp_keying.tls_prf_type,
                                             dtls_srtp_keying.master_secret,
                                             sizeof( dtls_srtp_keying.master_secret ),
                                             dtls_srtp_label,
                                             dtls_srtp_keying.randbytes,
                                             sizeof( dtls_srtp_keying.randbytes ),
                                             dtls_srtp_key_material,
                                             sizeof( dtls_srtp_key_material ) ) )
                                             != 0 )
            {
                mbedtls_printf( " failed\n  ! mbedtls_ssl_tls_prf returned -0x%x\n\n",
                                (unsigned int) -ret );
                goto exit;
            }

            mbedtls_printf( "    DTLS-SRTP key material is:" );
            for( j = 0; j < sizeof( dtls_srtp_key_material ); j++ )
            {
                if( j % 8 == 0 )
                    mbedtls_printf( "\n    " );
                mbedtls_printf( "%02x ", dtls_srtp_key_material[j] );
            }
            mbedtls_printf( "\n" );

            /* produce a less readable output used to perform automatic checks
             * - compare client and server output
             * - interop test with openssl which client produces this kind of output
             */
            mbedtls_printf( "    Keying material: " );
            for( j = 0; j < sizeof( dtls_srtp_key_material ); j++ )
            {
                mbedtls_printf( "%02X", dtls_srtp_key_material[j] );
            }
            mbedtls_printf( "\n" );

            if ( dtls_srtp_negotiation_result.mki_len > 0 )
            {
                mbedtls_printf( "    DTLS-SRTP mki value: " );
                for( j = 0; j < dtls_srtp_negotiation_result.mki_len; j++ )
                {
                    mbedtls_printf( "%02X", dtls_srtp_negotiation_result.mki_value[j] );
                }
            }
            else
            {
                mbedtls_printf( "    DTLS-SRTP no mki value negotiated" );
            }
            mbedtls_printf( "\n" );

        }
    }
#endif /* MBEDTLS_SSL_DTLS_SRTP */

#if defined(MBEDTLS_SSL_DTLS_CONNECTION_ID)
    ret = report_cid_usage( &ssl, "initial handshake" );
    if( ret != 0 )
        goto exit;

    if( opt.transport == MBEDTLS_SSL_TRANSPORT_DATAGRAM )
    {
        if( ( ret = mbedtls_ssl_set_cid( &ssl, opt.cid_enabled_renego,
                                         cid_renego, cid_renego_len ) ) != 0 )
        {
            mbedtls_printf( " failed\n  ! mbedtls_ssl_set_cid returned %d\n\n",
                            ret );
            goto exit;
        }
    }
#endif /* MBEDTLS_SSL_DTLS_CONNECTION_ID */

#if defined(MBEDTLS_MEMORY_DEBUG)
    mbedtls_memory_buffer_alloc_cur_get( &current_heap_memory, &heap_blocks );
    mbedtls_memory_buffer_alloc_max_get( &peak_heap_memory, &heap_blocks );
    mbedtls_printf( "Heap memory usage after handshake: %lu bytes. Peak memory usage was %lu\n",
                    (unsigned long) current_heap_memory, (unsigned long) peak_heap_memory );
#endif  /* MBEDTLS_MEMORY_DEBUG */

    if( opt.exchanges == 0 )
        goto close_notify;

    exchanges_left = opt.exchanges;
data_exchange:
    /*
     * 6. Read the HTTP Request
     */
    mbedtls_printf( "  < Read from client:" );
    fflush( stdout );

    /*
     * TLS and DTLS need different reading styles (stream vs datagram)
     */
    if( opt.transport == MBEDTLS_SSL_TRANSPORT_STREAM )
    {
        do
        {
            int terminated = 0;
            len = opt.buffer_size - 1;
            memset( buf, 0, opt.buffer_size );
            ret = mbedtls_ssl_read( &ssl, buf, len );

            if( mbedtls_status_is_ssl_in_progress( ret ) )
            {
                if( opt.event == 1 /* level triggered IO */ )
                {
#if defined(MBEDTLS_TIMING_C)
                    idle( &client_fd, &timer, ret );
#else
                    idle( &client_fd, ret );
#endif
                }

                continue;
            }

            if( ret <= 0 )
            {
                switch( ret )
                {
                    case MBEDTLS_ERR_SSL_PEER_CLOSE_NOTIFY:
                        mbedtls_printf( " connection was closed gracefully\n" );
                        goto close_notify;

                    case 0:
                    case MBEDTLS_ERR_NET_CONN_RESET:
                        mbedtls_printf( " connection was reset by peer\n" );
                        ret = MBEDTLS_ERR_NET_CONN_RESET;
                        goto reset;

                    default:
                        mbedtls_printf( " mbedtls_ssl_read returned -0x%x\n", (unsigned int) -ret );
                        goto reset;
                }
            }

            if( mbedtls_ssl_get_bytes_avail( &ssl ) == 0 )
            {
                len = ret;
                buf[len] = '\0';
                mbedtls_printf( " %d bytes read\n\n%s\n", len, (char *) buf );

                /* End of message should be detected according to the syntax of the
                 * application protocol (eg HTTP), just use a dummy test here. */
                if( buf[len - 1] == '\n' )
                    terminated = 1;
            }
            else
            {
                int extra_len, ori_len;
                unsigned char *larger_buf;

                ori_len = ret;
                extra_len = (int) mbedtls_ssl_get_bytes_avail( &ssl );

                larger_buf = mbedtls_calloc( 1, ori_len + extra_len + 1 );
                if( larger_buf == NULL )
                {
                    mbedtls_printf( "  ! memory allocation failed\n" );
                    ret = 1;
                    goto reset;
                }

                memset( larger_buf, 0, ori_len + extra_len );
                memcpy( larger_buf, buf, ori_len );

                /* This read should never fail and get the whole cached data */
                ret = mbedtls_ssl_read( &ssl, larger_buf + ori_len, extra_len );
                if( ret != extra_len ||
                    mbedtls_ssl_get_bytes_avail( &ssl ) != 0 )
                {
                    mbedtls_printf( "  ! mbedtls_ssl_read failed on cached data\n" );
                    ret = 1;
                    goto reset;
                }

                larger_buf[ori_len + extra_len] = '\0';
                mbedtls_printf( " %d bytes read (%d + %d)\n\n%s\n",
                        ori_len + extra_len, ori_len, extra_len,
                        (char *) larger_buf );

                /* End of message should be detected according to the syntax of the
                 * application protocol (eg HTTP), just use a dummy test here. */
                if( larger_buf[ori_len + extra_len - 1] == '\n' )
                    terminated = 1;

                mbedtls_free( larger_buf );
            }

            if( terminated )
            {
                ret = 0;
                break;
            }
        }
        while( 1 );
    }
    else /* Not stream, so datagram */
    {
        len = opt.buffer_size - 1;
        memset( buf, 0, opt.buffer_size );

        do
        {
            /* Without the call to `mbedtls_ssl_check_pending`, it might
             * happen that the client sends application data in the same
             * datagram as the Finished message concluding the handshake.
             * In this case, the application data would be ready to be
             * processed while the underlying transport wouldn't signal
             * any further incoming data.
             *
             * See the test 'Event-driven I/O: session-id resume, UDP packing'
             * in tests/ssl-opt.sh.
             */

            /* For event-driven IO, wait for socket to become available */
            if( opt.event == 1 /* level triggered IO */ &&
                mbedtls_ssl_check_pending( &ssl ) == 0 )
            {
#if defined(MBEDTLS_TIMING_C)
                idle( &client_fd, &timer, MBEDTLS_ERR_SSL_WANT_READ );
#else
                idle( &client_fd, MBEDTLS_ERR_SSL_WANT_READ );
#endif
            }

            ret = mbedtls_ssl_read( &ssl, buf, len );

            /* Note that even if `mbedtls_ssl_check_pending` returns true,
             * it can happen that the subsequent call to `mbedtls_ssl_read`
             * returns `MBEDTLS_ERR_SSL_WANT_READ`, because the pending messages
             * might be discarded (e.g. because they are retransmissions). */
        }
        while( mbedtls_status_is_ssl_in_progress( ret ) );

        if( ret <= 0 )
        {
            switch( ret )
            {
                case MBEDTLS_ERR_SSL_PEER_CLOSE_NOTIFY:
                    mbedtls_printf( " connection was closed gracefully\n" );
                    ret = 0;
                    goto close_notify;

                default:
                    mbedtls_printf( " mbedtls_ssl_read returned -0x%x\n", (unsigned int) -ret );
                    goto reset;
            }
        }

        len = ret;
        buf[len] = '\0';
        mbedtls_printf( " %d bytes read\n\n%s", len, (char *) buf );
        ret = 0;
    }

    /*
     * 7a. Request renegotiation while client is waiting for input from us.
     * (only on the first exchange, to be able to test retransmission)
     */
#if defined(MBEDTLS_SSL_RENEGOTIATION)
    if( opt.renegotiate && exchanges_left == opt.exchanges )
    {
        mbedtls_printf( "  . Requestion renegotiation..." );
        fflush( stdout );

        while( ( ret = mbedtls_ssl_renegotiate( &ssl ) ) != 0 )
        {
            if( ! mbedtls_status_is_ssl_in_progress( ret ) )
            {
                mbedtls_printf( " failed\n  ! mbedtls_ssl_renegotiate returned %d\n\n", ret );
                goto reset;
            }

            /* For event-driven IO, wait for socket to become available */
            if( opt.event == 1 /* level triggered IO */ )
            {
#if defined(MBEDTLS_TIMING_C)
                idle( &client_fd, &timer, ret );
#else
                idle( &client_fd, ret );
#endif
            }
        }

        mbedtls_printf( " ok\n" );
    }
#endif /* MBEDTLS_SSL_RENEGOTIATION */

#if defined(MBEDTLS_SSL_DTLS_CONNECTION_ID)
    ret = report_cid_usage( &ssl, "after renegotiation" );
    if( ret != 0 )
        goto exit;
#endif /* MBEDTLS_SSL_DTLS_CONNECTION_ID */

    /*
     * 7. Write the 200 Response
     */
    mbedtls_printf( "  > Write to client:" );
    fflush( stdout );

    len = sprintf( (char *) buf, HTTP_RESPONSE,
                   mbedtls_ssl_get_ciphersuite( &ssl ) );

    /* Add padding to the response to reach opt.response_size in length */
    if( opt.response_size != DFL_RESPONSE_SIZE &&
        len < opt.response_size )
    {
        memset( buf + len, 'B', opt.response_size - len );
        len += opt.response_size - len;
    }

    /* Truncate if response size is smaller than the "natural" size */
    if( opt.response_size != DFL_RESPONSE_SIZE &&
        len > opt.response_size )
    {
        len = opt.response_size;

        /* Still end with \r\n unless that's really not possible */
        if( len >= 2 ) buf[len - 2] = '\r';
        if( len >= 1 ) buf[len - 1] = '\n';
    }

    if( opt.transport == MBEDTLS_SSL_TRANSPORT_STREAM )
    {
        for( written = 0, frags = 0; written < len; written += ret, frags++ )
        {
            while( ( ret = mbedtls_ssl_write( &ssl, buf + written, len - written ) )
                           <= 0 )
            {
                if( ret == MBEDTLS_ERR_NET_CONN_RESET )
                {
                    mbedtls_printf( " failed\n  ! peer closed the connection\n\n" );
                    goto reset;
                }

                if( ! mbedtls_status_is_ssl_in_progress( ret ) )
                {
                    mbedtls_printf( " failed\n  ! mbedtls_ssl_write returned %d\n\n", ret );
                    goto reset;
                }

                /* For event-driven IO, wait for socket to become available */
                if( opt.event == 1 /* level triggered IO */ )
                {
#if defined(MBEDTLS_TIMING_C)
                    idle( &client_fd, &timer, ret );
#else
                    idle( &client_fd, ret );
#endif
                }
            }
        }

        while( ( ret = mbedtls_ssl_flush_output( &ssl ) ) != 0 )
        {
            if( ret != MBEDTLS_ERR_SSL_WANT_READ &&
                ret != MBEDTLS_ERR_SSL_WANT_WRITE )
            {
                mbedtls_printf( " failed\n  ! mbedtls_ssl_flush_output returned -0x%x\n\n",
                                (unsigned int) -ret );
                goto exit;
            }
        }
    }
    else /* Not stream, so datagram */
    {
        while( 1 )
        {
            ret = mbedtls_ssl_write( &ssl, buf, len );

            if( ! mbedtls_status_is_ssl_in_progress( ret ) )
                break;

            /* For event-driven IO, wait for socket to become available */
            if( opt.event == 1 /* level triggered IO */ )
            {
#if defined(MBEDTLS_TIMING_C)
                idle( &client_fd, &timer, ret );
#else
                idle( &client_fd, ret );
#endif
            }
        }

        if( ret < 0 )
        {
            mbedtls_printf( " failed\n  ! mbedtls_ssl_write returned %d\n\n", ret );
            goto reset;
        }

        frags = 1;
        written = ret;
    }

    buf[written] = '\0';
    mbedtls_printf( " %d bytes written in %d fragments\n\n%s\n", written, frags, (char *) buf );
    ret = 0;

    /*
     * 7b. Simulate serialize/deserialize and go back to data exchange
     */
#if defined(MBEDTLS_SSL_CONTEXT_SERIALIZATION)
    if( opt.serialize != 0 )
    {
        size_t buf_len;

        mbedtls_printf( "  . Serializing live connection..." );

        ret = mbedtls_ssl_context_save( &ssl, NULL, 0, &buf_len );
        if( ret != MBEDTLS_ERR_SSL_BUFFER_TOO_SMALL )
        {
            mbedtls_printf( " failed\n  ! mbedtls_ssl_context_save returned "
                            "-0x%x\n\n", (unsigned int) -ret );

            goto exit;
        }

        if( ( context_buf = mbedtls_calloc( 1, buf_len ) ) == NULL )
        {
            mbedtls_printf( " failed\n  ! Couldn't allocate buffer for "
                            "serialized context" );

            goto exit;
        }
        context_buf_len = buf_len;

        if( ( ret = mbedtls_ssl_context_save( &ssl, context_buf,
                                              buf_len, &buf_len ) ) != 0 )
        {
            mbedtls_printf( " failed\n  ! mbedtls_ssl_context_save returned "
                            "-0x%x\n\n", (unsigned int) -ret );

            goto exit;
        }

        mbedtls_printf( " ok\n" );

        /* Save serialized context to the 'opt.context_file' as a base64 code */
        if( 0 < strlen( opt.context_file ) )
        {
            FILE *b64_file;
            uint8_t *b64_buf;
            size_t b64_len;

            mbedtls_printf( "  . Save serialized context to a file... " );

            mbedtls_base64_encode( NULL, 0, &b64_len, context_buf, buf_len );

            if( ( b64_buf = mbedtls_calloc( 1, b64_len ) ) == NULL )
            {
                mbedtls_printf( "failed\n  ! Couldn't allocate buffer for "
                                "the base64 code\n" );
                goto exit;
            }

            if( ( ret = mbedtls_base64_encode( b64_buf, b64_len, &b64_len,
                                               context_buf, buf_len ) ) != 0 )
            {
                mbedtls_printf( "failed\n  ! mbedtls_base64_encode returned "
                            "-0x%x\n", (unsigned int) -ret );
                mbedtls_free( b64_buf );
                goto exit;
            }

            if( ( b64_file = fopen( opt.context_file, "w" ) ) == NULL )
            {
                mbedtls_printf( "failed\n  ! Cannot open '%s' for writing.\n",
                                opt.context_file );
                mbedtls_free( b64_buf );
                goto exit;
            }

            if( b64_len != fwrite( b64_buf, 1, b64_len, b64_file ) )
            {
                mbedtls_printf( "failed\n  ! fwrite(%ld bytes) failed\n",
                                (long) b64_len );
                mbedtls_free( b64_buf );
                fclose( b64_file );
                goto exit;
            }

            mbedtls_free( b64_buf );
            fclose( b64_file );

            mbedtls_printf( "ok\n" );
        }

        /*
         * This simulates a workflow where you have a long-lived server
         * instance, potentially with a pool of ssl_context objects, and you
         * just want to re-use one while the connection is inactive: in that
         * case you can just reset() it, and then it's ready to receive
         * serialized data from another connection (or the same here).
         */
        if( opt.serialize == 1 )
        {
            /* nothing to do here, done by context_save() already */
            mbedtls_printf( "  . Context has been reset... ok\n" );
        }

        /*
         * This simulates a workflow where you have one server instance per
         * connection, and want to release it entire when the connection is
         * inactive, and spawn it again when needed again - this would happen
         * between ssl_free() and ssl_init() below, together with any other
         * teardown/startup code needed - for example, preparing the
         * ssl_config again (see section 3 "setup stuff" in this file).
         */
        if( opt.serialize == 2 )
        {
            mbedtls_printf( "  . Freeing and reinitializing context..." );

            mbedtls_ssl_free( &ssl );

            mbedtls_ssl_init( &ssl );

            if( ( ret = mbedtls_ssl_setup( &ssl, &conf ) ) != 0 )
            {
                mbedtls_printf( " failed\n  ! mbedtls_ssl_setup returned "
                                "-0x%x\n\n", (unsigned int) -ret );
                goto exit;
            }

            /*
             * This illustrates the minimum amount of things you need to set
             * up, however you could set up much more if desired, for example
             * if you want to share your set up code between the case of
             * establishing a new connection and this case.
             */
            if( opt.nbio == 2 )
                mbedtls_ssl_set_bio( &ssl, &client_fd, delayed_send,
                                     delayed_recv, NULL );
            else
                mbedtls_ssl_set_bio( &ssl, &client_fd, mbedtls_net_send,
                            mbedtls_net_recv,
                            opt.nbio == 0 ? mbedtls_net_recv_timeout : NULL );

#if defined(MBEDTLS_TIMING_C)
                mbedtls_ssl_set_timer_cb( &ssl, &timer,
                                          mbedtls_timing_set_delay,
                                          mbedtls_timing_get_delay );
#endif /* MBEDTLS_TIMING_C */

            mbedtls_printf( " ok\n" );
        }

        mbedtls_printf( "  . Deserializing connection..." );

        if( ( ret = mbedtls_ssl_context_load( &ssl, context_buf,
                                              buf_len ) ) != 0 )
        {
            mbedtls_printf( "failed\n  ! mbedtls_ssl_context_load returned "
                            "-0x%x\n\n", (unsigned int) -ret );

            goto exit;
        }

        mbedtls_free( context_buf );
        context_buf = NULL;
        context_buf_len = 0;

        mbedtls_printf( " ok\n" );
    }
#endif /* MBEDTLS_SSL_CONTEXT_SERIALIZATION */

    /*
     * 7c. Continue doing data exchanges?
     */
    if( --exchanges_left > 0 )
        goto data_exchange;

    /*
     * 8. Done, cleanly close the connection
     */
close_notify:
    mbedtls_printf( "  . Closing the connection..." );

    /* No error checking, the connection might be closed already */
    do ret = mbedtls_ssl_close_notify( &ssl );
    while( ret == MBEDTLS_ERR_SSL_WANT_WRITE );
    ret = 0;

    mbedtls_printf( " done\n" );

    goto reset;

    /*
     * Cleanup and exit
     */
exit:
#ifdef MBEDTLS_ERROR_C
    if( ret != 0 )
    {
        char error_buf[100];
        mbedtls_strerror( ret, error_buf, 100 );
        mbedtls_printf("Last error was: -0x%X - %s\n\n", (unsigned int) -ret, error_buf );
    }
#endif

    if( opt.query_config_mode == DFL_QUERY_CONFIG_MODE )
    {
        mbedtls_printf( "  . Cleaning up..." );
        fflush( stdout );
    }

    mbedtls_net_free( &client_fd );
    mbedtls_net_free( &listen_fd );

    mbedtls_ssl_free( &ssl );
    mbedtls_ssl_config_free( &conf );

#if defined(MBEDTLS_SSL_CACHE_C)
    mbedtls_ssl_cache_free( &cache );
#endif
#if defined(MBEDTLS_SSL_SESSION_TICKETS)
    mbedtls_ssl_ticket_free( &ticket_ctx );
#endif
#if defined(MBEDTLS_SSL_COOKIE_C)
    mbedtls_ssl_cookie_free( &cookie_ctx );
#endif

#if defined(MBEDTLS_SSL_CONTEXT_SERIALIZATION)
    if( context_buf != NULL )
        mbedtls_platform_zeroize( context_buf, context_buf_len );
    mbedtls_free( context_buf );
#endif

#if defined(SNI_OPTION)
    sni_free( sni_info );
#endif

#if defined(MBEDTLS_KEY_EXCHANGE_SOME_PSK_ENABLED)
    ret = psk_free( psk_info );
    if( ( ret != 0 ) && ( opt.query_config_mode == DFL_QUERY_CONFIG_MODE ) )
        mbedtls_printf( "Failed to list of opaque PSKs - error was %d\n", ret );
#endif

#if defined(MBEDTLS_X509_CRT_PARSE_C)
    mbedtls_x509_crt_free( &cacert );
    mbedtls_x509_crt_free( &srvcert );
    mbedtls_pk_free( &pkey );
    mbedtls_x509_crt_free( &srvcert2 );
    mbedtls_pk_free( &pkey2 );
#if defined(MBEDTLS_USE_PSA_CRYPTO)
    psa_destroy_key( key_slot );
    psa_destroy_key( key_slot2 );
#endif
#endif

#if defined(MBEDTLS_DHM_C) && defined(MBEDTLS_FS_IO)
    mbedtls_dhm_free( &dhm );
#endif

#if defined(MBEDTLS_SSL_ASYNC_PRIVATE)
    for( i = 0; (size_t) i < ssl_async_keys.slots_used; i++ )
    {
        if( ssl_async_keys.slots[i].pk_owned )
        {
            mbedtls_pk_free( ssl_async_keys.slots[i].pk );
            mbedtls_free( ssl_async_keys.slots[i].pk );
            ssl_async_keys.slots[i].pk = NULL;
        }
    }
#endif

#if defined(MBEDTLS_KEY_EXCHANGE_SOME_PSK_ENABLED) && \
    defined(MBEDTLS_USE_PSA_CRYPTO)
    if( opt.psk_opaque != 0 )
    {
        /* This is ok even if the slot hasn't been
         * initialized (we might have jumed here
         * immediately because of bad cmd line params,
         * for example). */
        status = psa_destroy_key( psk_slot );
        if( ( status != PSA_SUCCESS ) &&
            ( opt.query_config_mode == DFL_QUERY_CONFIG_MODE ) )
        {
            mbedtls_printf( "Failed to destroy key slot %u - error was %d",
                            (unsigned) MBEDTLS_SVC_KEY_ID_GET_KEY_ID( psk_slot ),
                            (int) status );
        }
    }
#endif /* MBEDTLS_KEY_EXCHANGE_SOME_PSK_ENABLED &&
          MBEDTLS_USE_PSA_CRYPTO */

#if defined(MBEDTLS_USE_PSA_CRYPTO)
    const char* message = mbedtls_test_helper_is_psa_leaking();
    if( message )
    {
        if( ret == 0 )
            ret = 1;
        mbedtls_printf( "PSA memory leak detected: %s\n",  message);
    }
#endif

    /* For builds with MBEDTLS_TEST_USE_PSA_CRYPTO_RNG psa crypto
     * resources are freed by rng_free(). */
#if defined(MBEDTLS_USE_PSA_CRYPTO) && \
    !defined(MBEDTLS_TEST_USE_PSA_CRYPTO_RNG)
    mbedtls_psa_crypto_free( );
#endif

    rng_free( &rng );

    mbedtls_free( buf );

#if defined(MBEDTLS_TEST_HOOKS)
    /* Let test hooks detect errors such as resource leaks.
     * Don't do it in query_config mode, because some test code prints
     * information to stdout and this gets mixed with the regular output. */
    if( opt.query_config_mode == DFL_QUERY_CONFIG_MODE )
    {
        if( test_hooks_failure_detected( ) )
        {
            if( ret == 0 )
                ret = 1;
            mbedtls_printf( "Test hooks detected errors.\n" );
        }
    }
    test_hooks_free( );
#endif /* MBEDTLS_TEST_HOOKS */

#if defined(MBEDTLS_MEMORY_BUFFER_ALLOC_C)
#if defined(MBEDTLS_MEMORY_DEBUG)
    mbedtls_memory_buffer_alloc_status();
#endif
    mbedtls_memory_buffer_alloc_free();
#endif  /* MBEDTLS_MEMORY_BUFFER_ALLOC_C */

    if( opt.query_config_mode == DFL_QUERY_CONFIG_MODE )
    {
        mbedtls_printf( " done.\n" );

#if defined(_WIN32)
        mbedtls_printf( "  + Press Enter to exit this program.\n" );
        fflush( stdout ); getchar();
#endif
    }

    // Shell can not handle large exit numbers -> 1 for errors
    if( ret < 0 )
        ret = 1;

    if( opt.query_config_mode == DFL_QUERY_CONFIG_MODE )
        mbedtls_exit( ret );
    else
        mbedtls_exit( query_config_ret );
}
#endif /* !MBEDTLS_SSL_TEST_IMPOSSIBLE && MBEDTLS_SSL_SRV_C */<|MERGE_RESOLUTION|>--- conflicted
+++ resolved
@@ -653,13 +653,10 @@
     int trunc_hmac;             /* accept truncated hmac?                   */
     int tickets;                /* enable / disable session tickets         */
     int ticket_timeout;         /* session ticket lifetime                  */
-<<<<<<< HEAD
 #if defined(MBEDTLS_SSL_NEW_SESSION_TICKET)
     mbedtls_ssl_ticket_flags ticket_flags;   /* ticket flags                */
 #endif
-=======
     int ticket_aead;            /* session ticket protection                */
->>>>>>> f51b79c2
     int cache_max;              /* max number of session cache entries      */
     int cache_timeout;          /* expiration delay of session cache entries */
     char *sni;                  /* string describing sni information        */
@@ -2059,7 +2056,6 @@
             if( opt.ticket_timeout < 0 )
                 goto usage;
         }
-<<<<<<< HEAD
 #if defined(MBEDTLS_SSL_NEW_SESSION_TICKET)
         else if( strcmp( p, "ticket_flags" ) == 0 )
         {
@@ -2070,7 +2066,6 @@
             } else goto usage;
         }
 #endif
-=======
         else if( strcmp( p, "ticket_aead" ) == 0 )
         {
             const mbedtls_cipher_info_t *ci = mbedtls_cipher_info_from_string( q );
@@ -2079,7 +2074,6 @@
                 goto usage;
             opt.ticket_aead = mbedtls_cipher_info_get_type( ci );
         }
->>>>>>> f51b79c2
         else if( strcmp( p, "cache_max" ) == 0 )
         {
             opt.cache_max = atoi( q );
@@ -2803,15 +2797,7 @@
     {
         crt_profile_for_test.allowed_mds |= MBEDTLS_X509_ID_FLAG( MBEDTLS_MD_SHA1 );
         mbedtls_ssl_conf_cert_profile( &conf, &crt_profile_for_test );
-<<<<<<< HEAD
-
-        /* TODO: Check if/why this guard is needed. */
-#if defined(MBEDTLS_SSL_PROTO_TLS1_2_OR_EARLIER)
-        mbedtls_ssl_conf_sig_hashes( &conf, ssl_sig_hashes_for_test );
-#endif /* defined(MBEDTLS_SSL_PROTO_TLS1_2_OR_EARLIER) */
-=======
         mbedtls_ssl_conf_sig_algs( &conf, ssl_sig_algs_for_test );
->>>>>>> f51b79c2
     }
 #endif /* MBEDTLS_X509_CRT_PARSE_C */
 
@@ -3201,14 +3187,15 @@
     {
         mbedtls_ssl_conf_groups( &conf, group_list );
     }
-#if defined(MBEDTLS_SSL_PROTO_TLS1_3)
+#endif /* MBEDTLS_ECP_C */
+
+#if defined(MBEDTLS_KEY_EXCHANGE_WITH_CERT_ENABLED)
     /* Configure default signature algorithms */
     if( opt.sig_algs != NULL && strcmp( opt.sig_algs, "default" ) != 0 )
     {
-        mbedtls_ssl_conf_signature_algorithms( &conf, sig_alg_list );
-    }
-#endif /* MBEDTLS_SSL_PROTO_TLS1_3 */
-#endif /* MBEDTLS_ECP_C */
+        mbedtls_ssl_conf_sig_algs( &conf, sig_alg_list );
+    }
+#endif /* MBEDTLS_KEY_EXCHANGE_WITH_CERT_ENABLED */
 
 #if defined(MBEDTLS_SSL_PROTO_TLS1_3)
     if( opt.sig_algs != NULL )

/*
 *  SSL client with options
 *
 *  Copyright The Mbed TLS Contributors
 *  SPDX-License-Identifier: Apache-2.0
 *
 *  Licensed under the Apache License, Version 2.0 (the "License"); you may
 *  not use this file except in compliance with the License.
 *  You may obtain a copy of the License at
 *
 *  http://www.apache.org/licenses/LICENSE-2.0
 *
 *  Unless required by applicable law or agreed to in writing, software
 *  distributed under the License is distributed on an "AS IS" BASIS, WITHOUT
 *  WARRANTIES OR CONDITIONS OF ANY KIND, either express or implied.
 *  See the License for the specific language governing permissions and
 *  limitations under the License.
 */

#define MBEDTLS_ALLOW_PRIVATE_ACCESS

#include "ssl_test_lib.h"

#if defined(MBEDTLS_SSL_TEST_IMPOSSIBLE)
int main( void )
{
    mbedtls_printf( MBEDTLS_SSL_TEST_IMPOSSIBLE );
    mbedtls_exit( 0 );
}
#elif !defined(MBEDTLS_SSL_SRV_C)
int main( void )
{
    mbedtls_printf( "MBEDTLS_SSL_SRV_C not defined.\n" );
    mbedtls_exit( 0 );
}
#else /* !MBEDTLS_SSL_TEST_IMPOSSIBLE && MBEDTLS_SSL_SRV_C */

#include <stdint.h>

#if !defined(_MSC_VER)
#include <inttypes.h>
#endif

#if !defined(_WIN32)
#include <signal.h>
#endif

#if defined(MBEDTLS_SSL_CACHE_C)
#include "mbedtls/ssl_cache.h"
#endif

#if defined(MBEDTLS_SSL_SESSION_TICKETS) || defined(MBEDTLS_SSL_NEW_SESSION_TICKET)
#include "mbedtls/ssl_ticket.h"
#endif

#if defined(MBEDTLS_SSL_COOKIE_C)
#include "mbedtls/ssl_cookie.h"
#endif

#if defined(MBEDTLS_SSL_SERVER_NAME_INDICATION) && defined(MBEDTLS_FS_IO)
#define SNI_OPTION
#endif

#if defined(_WIN32)
#include <windows.h>
#endif

#if defined(MBEDTLS_USE_PSA_CRYPTO) || defined(MBEDTLS_SSL_PROTO_TLS1_3)
#include "test/psa_crypto_helpers.h"
#endif

/* Size of memory to be allocated for the heap, when using the library's memory
 * management and MBEDTLS_MEMORY_BUFFER_ALLOC_C is enabled. */
#define MEMORY_HEAP_SIZE        120000

#define DFL_SERVER_ADDR         NULL
#define DFL_SERVER_PORT         "4433"
#define DFL_RESPONSE_SIZE       -1
#define DFL_DEBUG_LEVEL         0
#define DFL_NBIO                0
#define DFL_EVENT               0
#define DFL_READ_TIMEOUT        0
#define DFL_CA_FILE             ""
#define DFL_CA_PATH             ""
#define DFL_CRT_FILE            ""
#define DFL_KEY_FILE            ""
#define DFL_KEY_OPAQUE          0
#define DFL_KEY_PWD             ""
#define DFL_CRT_FILE2           ""
#define DFL_KEY_FILE2           ""
#define DFL_KEY_PWD2            ""
#define DFL_ASYNC_OPERATIONS    "-"
#define DFL_ASYNC_PRIVATE_DELAY1 ( -1 )
#define DFL_ASYNC_PRIVATE_DELAY2 ( -1 )
#define DFL_ASYNC_PRIVATE_ERROR  ( 0 )
#define DFL_PSK                 ""
#define DFL_PSK_OPAQUE          0
#define DFL_PSK_LIST_OPAQUE     0
#define DFL_PSK_IDENTITY        "Client_identity"
#define DFL_ECJPAKE_PW          NULL
#define DFL_PSK_LIST            NULL
#define DFL_FORCE_CIPHER        0
#define DFL_TLS1_3_KEX_MODES    MBEDTLS_SSL_TLS1_3_KEY_EXCHANGE_MODE_ALL
#define DFL_RENEGOTIATION       MBEDTLS_SSL_RENEGOTIATION_DISABLED
#define DFL_ALLOW_LEGACY        -2
#define DFL_RENEGOTIATE         0
#define DFL_RENEGO_DELAY        -2
#define DFL_RENEGO_PERIOD       ( (uint64_t)-1 )
#define DFL_EXCHANGES           1
#define DFL_MIN_VERSION         -1
#define DFL_MAX_VERSION         -1
#define DFL_SHA1                -1
#define DFL_CID_ENABLED         0
#define DFL_CID_VALUE           ""
#define DFL_CID_ENABLED_RENEGO  -1
#define DFL_CID_VALUE_RENEGO    NULL
#define DFL_AUTH_MODE           -1
#define DFL_CERT_REQ_CA_LIST    MBEDTLS_SSL_CERT_REQ_CA_LIST_ENABLED
#define DFL_MFL_CODE            MBEDTLS_SSL_MAX_FRAG_LEN_NONE
#define DFL_TRUNC_HMAC          -1
#define DFL_TICKETS             MBEDTLS_SSL_SESSION_TICKETS_ENABLED
#define DFL_TICKET_ROTATE       0
#define DFL_TICKET_TIMEOUT      86400
#define DFL_TICKET_AEAD         MBEDTLS_CIPHER_AES_256_GCM
#define DFL_CACHE_MAX           -1
#define DFL_CACHE_TIMEOUT       -1
#define DFL_SNI                 NULL
#define DFL_ALPN_STRING         NULL
#define DFL_CURVES              NULL
#define DFL_SIG_ALGS            NULL
#define DFL_DHM_FILE            NULL
#define DFL_TRANSPORT           MBEDTLS_SSL_TRANSPORT_STREAM
#define DFL_COOKIES             1
#define DFL_ANTI_REPLAY         -1
#define DFL_HS_TO_MIN           0
#define DFL_HS_TO_MAX           0
#define DFL_DTLS_MTU            -1
#define DFL_BADMAC_LIMIT        -1
#define DFL_DGRAM_PACKING        1
#define DFL_EXTENDED_MS         -1
#define DFL_ETM                 -1
#define DFL_SERIALIZE           0
#define DFL_CONTEXT_FILE        ""
#define DFL_EXTENDED_MS_ENFORCE -1
#define DFL_CA_CALLBACK         0
#define DFL_EAP_TLS             0
#define DFL_REPRODUCIBLE        0
#define DFL_NSS_KEYLOG          0
#define DFL_NSS_KEYLOG_FILE     NULL
#define DFL_SIG_ALGS            NULL

#define DFL_EARLY_DATA          MBEDTLS_SSL_EARLY_DATA_DISABLED
#define MAX_NAMED_GROUPS        4
#define DFL_TICKET_FLAGS        7 /* allow everything */
#define DFL_TICKET_LIFETIME     MBEDTLS_SSL_DEFAULT_TICKET_LIFETIME
#define DFL_RETURN_ROUTABILITY  MBEDTLS_SSL_RETURN_ROUTABILITY_DISABLED
#define DFL_QUERY_CONFIG_MODE   0
#define DFL_USE_SRTP            0
#define DFL_SRTP_FORCE_PROFILE  0
#define DFL_SRTP_SUPPORT_MKI    0

#define LONG_RESPONSE "<p>01-blah-blah-blah-blah-blah-blah-blah-blah-blah\r\n" \
    "02-blah-blah-blah-blah-blah-blah-blah-blah-blah-blah-blah-blah-blah\r\n"  \
    "03-blah-blah-blah-blah-blah-blah-blah-blah-blah-blah-blah-blah-blah\r\n"  \
    "04-blah-blah-blah-blah-blah-blah-blah-blah-blah-blah-blah-blah-blah\r\n"  \
    "05-blah-blah-blah-blah-blah-blah-blah-blah-blah-blah-blah-blah-blah\r\n"  \
    "06-blah-blah-blah-blah-blah-blah-blah-blah-blah-blah-blah-blah-blah\r\n"  \
    "07-blah-blah-blah-blah-blah-blah-blah-blah-blah-blah-blah-blah</p>\r\n"

/* Uncomment LONG_RESPONSE at the end of HTTP_RESPONSE to test sending longer
 * packets (for fragmentation purposes) */
#define HTTP_RESPONSE \
    "HTTP/1.0 200 OK\r\nContent-Type: text/html\r\n\r\n" \
    "<h2>mbed TLS Test Server</h2>\r\n" \
    "<p>Successful connection using: %s</p>\r\n" // LONG_RESPONSE

/*
 * Size of the basic I/O buffer. Able to hold our default response.
 *
 * You will need to adapt the mbedtls_ssl_get_bytes_avail() test in ssl-opt.sh
 * if you change this value to something outside the range <= 100 or > 500
 */
#define DFL_IO_BUF_LEN      200

#if defined(MBEDTLS_X509_CRT_PARSE_C)
#if defined(MBEDTLS_FS_IO)
#define USAGE_IO \
    "    ca_file=%%s          The single file containing the top-level CA(s) you fully trust\n" \
    "                        default: \"\" (pre-loaded)\n" \
    "                        use \"none\" to skip loading any top-level CAs.\n" \
    "    ca_path=%%s          The path containing the top-level CA(s) you fully trust\n" \
    "                        default: \"\" (pre-loaded) (overrides ca_file)\n" \
    "                        use \"none\" to skip loading any top-level CAs.\n" \
    "    crt_file=%%s         Your own cert and chain (in bottom to top order, top may be omitted)\n" \
    "                        default: see note after key_file2\n" \
    "    key_file=%%s         default: see note after key_file2\n" \
    "    key_pwd=%%s          Password for key specified by key_file argument\n"\
    "                        default: none\n" \
    "    crt_file2=%%s        Your second cert and chain (in bottom to top order, top may be omitted)\n" \
    "                        default: see note after key_file2\n" \
    "    key_file2=%%s        default: see note below\n" \
    "                        note: if neither crt_file/key_file nor crt_file2/key_file2 are used,\n" \
    "                              preloaded certificate(s) and key(s) are used if available\n" \
    "    key_pwd2=%%s         Password for key specified by key_file2 argument\n"\
    "                        default: none\n" \
    "    dhm_file=%%s        File containing Diffie-Hellman parameters\n" \
    "                       default: preloaded parameters\n"
#else
#define USAGE_IO \
    "\n"                                                    \
    "    No file operations available (MBEDTLS_FS_IO not defined)\n" \
    "\n"
#endif /* MBEDTLS_FS_IO */
#else
#define USAGE_IO ""
#endif /* MBEDTLS_X509_CRT_PARSE_C */
#if defined(MBEDTLS_USE_PSA_CRYPTO) && defined(MBEDTLS_X509_CRT_PARSE_C)
#define USAGE_KEY_OPAQUE \
    "    key_opaque=%%d       Handle your private keys as if they were opaque\n" \
    "                        default: 0 (disabled)\n"
#else
#define USAGE_KEY_OPAQUE ""
#endif

#if defined(MBEDTLS_SSL_ASYNC_PRIVATE)
#define USAGE_SSL_ASYNC \
    "    async_operations=%%c...   d=decrypt, s=sign (default: -=off)\n" \
    "    async_private_delay1=%%d  Asynchronous delay for key_file or preloaded key\n" \
    "    async_private_delay2=%%d  Asynchronous delay for key_file2 and sni\n" \
    "                              default: -1 (not asynchronous)\n" \
    "    async_private_error=%%d   Async callback error injection (default=0=none,\n" \
    "                              1=start, 2=cancel, 3=resume, negative=first time only)"
#else
#define USAGE_SSL_ASYNC ""
#endif /* MBEDTLS_SSL_ASYNC_PRIVATE */

#if defined(MBEDTLS_SSL_DTLS_CONNECTION_ID)
#define USAGE_CID \
    "    cid=%%d             Disable (0) or enable (1) the use of the DTLS Connection ID extension.\n" \
    "                       default: 0 (disabled)\n"     \
    "    cid_renego=%%d      Disable (0) or enable (1) the use of the DTLS Connection ID extension during renegotiation.\n" \
    "                       default: same as 'cid' parameter\n"     \
    "    cid_val=%%s          The CID to use for incoming messages (in hex, without 0x).\n"  \
    "                        default: \"\"\n" \
    "    cid_val_renego=%%s   The CID to use for incoming messages (in hex, without 0x) after renegotiation.\n"  \
    "                        default: same as 'cid_val' parameter\n"
#else /* MBEDTLS_SSL_DTLS_CONNECTION_ID */
#define USAGE_CID ""
#endif /* MBEDTLS_SSL_DTLS_CONNECTION_ID */

#if defined(MBEDTLS_KEY_EXCHANGE_SOME_PSK_ENABLED)
#define USAGE_PSK_RAW                                               \
    "    psk=%%s                  default: \"\" (disabled)\n"       \
    "                             The PSK values are in hex, without 0x.\n" \
    "    psk_identity=%%s         default: \"Client_identity\"\n"
#if defined(MBEDTLS_USE_PSA_CRYPTO)
#define USAGE_PSK_SLOT                          \
    "    psk_opaque=%%d       default: 0 (don't use opaque static PSK)\n"     \
    "                          Enable this to store the PSK configured through command line\n" \
    "                          parameter `psk` in a PSA-based key slot.\n" \
    "                          Note: Currently only supported in conjunction with\n"                  \
    "                          the use of min_version to force TLS 1.2 and force_ciphersuite \n"      \
    "                          to force a particular PSK-only ciphersuite.\n"                         \
    "                          Note: This is to test integration of PSA-based opaque PSKs with\n"     \
    "                          Mbed TLS only. Production systems are likely to configure Mbed TLS\n"  \
    "                          with prepopulated key slots instead of importing raw key material.\n" \
    "    psk_list_opaque=%%d  default: 0 (don't use opaque dynamic PSKs)\n"     \
    "                          Enable this to store the list of dynamically chosen PSKs configured\n" \
    "                          through the command line parameter `psk_list` in PSA-based key slots.\n" \
    "                          Note: Currently only supported in conjunction with\n" \
    "                          the use of min_version to force TLS 1.2 and force_ciphersuite \n" \
    "                          to force a particular PSK-only ciphersuite.\n" \
    "                          Note: This is to test integration of PSA-based opaque PSKs with\n" \
    "                          Mbed TLS only. Production systems are likely to configure Mbed TLS\n" \
    "                          with prepopulated key slots instead of importing raw key material.\n"
#else
#define USAGE_PSK_SLOT ""
#endif /* MBEDTLS_USE_PSA_CRYPTO */
#define USAGE_PSK USAGE_PSK_RAW USAGE_PSK_SLOT
#else
#define USAGE_PSK ""
#endif /* MBEDTLS_KEY_EXCHANGE_SOME_PSK_ENABLED */
#if defined(MBEDTLS_X509_TRUSTED_CERTIFICATE_CALLBACK)
#define USAGE_CA_CALLBACK                       \
    "   ca_callback=%%d       default: 0 (disabled)\n"      \
    "                         Enable this to use the trusted certificate callback function\n"
#else
#define USAGE_CA_CALLBACK ""
#endif /* MBEDTLS_X509_TRUSTED_CERTIFICATE_CALLBACK */
#if defined(MBEDTLS_SSL_SESSION_TICKETS) || defined(MBEDTLS_SSL_NEW_SESSION_TICKET)
#define USAGE_TICKETS                                       \
    "    tickets=%%d          default: 1 (enabled)\n"       \
    "    ticket_rotate=%%d    default: 0 (disabled)\n"      \
    "    ticket_timeout=%%d   default: 86400 (one day)\n"   \
    "    ticket_aead=%%s      default: \"AES-256-GCM\"\n"
#else
#define USAGE_TICKETS ""
#endif /* MBEDTLS_SSL_SESSION_TICKETS || MBEDTLS_SSL_NEW_SESSION_TICKET */

#if defined(MBEDTLS_SSL_PROTO_TLS1_3)
#define USAGE_EAP_TLS ""
#else
#define USAGE_EAP_TLS                                       \
    "    eap_tls=%%d          default: 0 (disabled)\n"
#endif /* MBEDTLS_SSL_PROTO_TLS1_3 */

#define USAGE_NSS_KEYLOG                                    \
    "    nss_keylog=%%d          default: 0 (disabled)\n"   \
    "                             This cannot be used with eap_tls=1\n"
#define USAGE_NSS_KEYLOG_FILE                               \
    "    nss_keylog_file=%%s\n"
#if defined(MBEDTLS_SSL_DTLS_SRTP)
#define USAGE_SRTP \
    "    use_srtp=%%d         default: 0 (disabled)\n" \
    "    srtp_force_profile=%%d  default: 0 (all enabled)\n"   \
    "                        available profiles:\n"       \
    "                        1 - SRTP_AES128_CM_HMAC_SHA1_80\n"  \
    "                        2 - SRTP_AES128_CM_HMAC_SHA1_32\n"  \
    "                        3 - SRTP_NULL_HMAC_SHA1_80\n"       \
    "                        4 - SRTP_NULL_HMAC_SHA1_32\n"       \
    "    support_mki=%%d     default: 0 (not supported)\n"
#else /* MBEDTLS_SSL_DTLS_SRTP */
#define USAGE_SRTP ""
#endif

#if defined(MBEDTLS_SSL_CACHE_C)
#define USAGE_CACHE                                             \
    "    cache_max=%%d        default: cache default (50)\n"
#if defined(MBEDTLS_HAVE_TIME)
#define USAGE_CACHE_TIME \
    "    cache_timeout=%%d    default: cache default (1d)\n"
#else
#define USAGE_CACHE_TIME ""
#endif
#else
#define USAGE_CACHE ""
#define USAGE_CACHE_TIME ""
#endif /* MBEDTLS_SSL_CACHE_C */

#if defined(SNI_OPTION)
#if defined(MBEDTLS_X509_CRL_PARSE_C)
#define SNI_CRL              ",crl"
#else
#define SNI_CRL              ""
#endif

#define USAGE_SNI                                                           \
    "    sni=%%s              name1,cert1,key1,ca1"SNI_CRL",auth1[,...]\n"  \
    "                        default: disabled\n"
#else
#define USAGE_SNI ""
#endif /* SNI_OPTION */

#if defined(MBEDTLS_SSL_MAX_FRAGMENT_LENGTH)
#define USAGE_MAX_FRAG_LEN                                      \
    "    max_frag_len=%%d     default: 16384 (tls default)\n"   \
    "                        options: 512, 1024, 2048, 4096\n"
#else
#define USAGE_MAX_FRAG_LEN ""
#endif /* MBEDTLS_SSL_MAX_FRAGMENT_LENGTH */

#if defined(MBEDTLS_SSL_ALPN)
#define USAGE_ALPN \
    "    alpn=%%s             default: \"\" (disabled)\n"   \
    "                        example: spdy/1,http/1.1\n"
#else
#define USAGE_ALPN ""
#endif /* MBEDTLS_SSL_ALPN */

#if defined(MBEDTLS_SSL_PROTO_TLS1_3)
#if defined(MBEDTLS_SSL_COOKIE_C)
#define USAGE_COOKIES \
    "    cookies=0/1/2/-1      default: 1\n"        \
    "                        0: disabled, 1: enabled, 2: force return-routability check,  -1: library broken\n"
#else
#define USAGE_COOKIES ""
#endif /* MBEDTLS_SSL_COOKIE_C */
#else
#if defined(MBEDTLS_SSL_DTLS_HELLO_VERIFY)
#define USAGE_COOKIES \
    "    cookies=0/1/-1      default: 1 (enabled)\n"        \
    "                        0: disabled, -1: library default (broken)\n"
#else
#define USAGE_COOKIES ""
#endif /* MBEDTLS_SSL_DTLS_HELLO_VERIFY */
#endif /* MBEDTLS_SSL_PROTO_TLS1_3 */

#if defined(MBEDTLS_SSL_DTLS_ANTI_REPLAY)
#define USAGE_ANTI_REPLAY \
    "    anti_replay=0/1     default: (library default: enabled)\n"
#else
#define USAGE_ANTI_REPLAY ""
#endif

#define USAGE_BADMAC_LIMIT \
    "    badmac_limit=%%d     default: (library default: disabled)\n"

#if defined(MBEDTLS_SSL_PROTO_DTLS)
#define USAGE_DTLS \
    "    dtls=%%d             default: 0 (TLS)\n"                           \
    "    hs_timeout=%%d-%%d    default: (library default: 1000-60000)\n"    \
    "                        range of DTLS handshake timeouts in millisecs\n" \
    "    mtu=%%d              default: (library default: unlimited)\n"  \
    "    dgram_packing=%%d    default: 1 (allowed)\n"                   \
    "                        allow or forbid packing of multiple\n" \
    "                        records within a single datgram.\n"
#else
#define USAGE_DTLS ""
#endif

#if defined(MBEDTLS_SSL_EXTENDED_MASTER_SECRET)
#define USAGE_EMS \
    "    extended_ms=0/1     default: (library default: on)\n"
#else
#define USAGE_EMS ""
#endif

#if defined(MBEDTLS_SSL_ENCRYPT_THEN_MAC)
#define USAGE_ETM \
    "    etm=0/1             default: (library default: on)\n"
#else
#define USAGE_ETM ""
#endif

#define USAGE_REPRODUCIBLE \
    "    reproducible=0/1     default: 0 (disabled)\n"

#if defined(MBEDTLS_SSL_RENEGOTIATION)
#define USAGE_RENEGO \
    "    renegotiation=%%d    default: 0 (disabled)\n"      \
    "    renegotiate=%%d      default: 0 (disabled)\n"      \
    "    renego_delay=%%d     default: -2 (library default)\n" \
    "    renego_period=%%d    default: (2^64 - 1 for TLS, 2^48 - 1 for DTLS)\n"
#else
#define USAGE_RENEGO ""
#endif

#if defined(MBEDTLS_KEY_EXCHANGE_ECJPAKE_ENABLED)
#define USAGE_ECJPAKE \
    "    ecjpake_pw=%%s       default: none (disabled)\n"
#else
#define USAGE_ECJPAKE ""
#endif

#if defined(MBEDTLS_ZERO_RTT)
#define USAGE_EARLY_DATA \
    "    early_data=%%d        default: 0 (disabled)\n"             \
    "                        options: 0     (disabled), "           \
    "                                 -1    (enabled, unlimited), " \
    "                                 n > 0 (enabled, max. number of bytes sent as 0-RTT = n)\n"
#else
#define USAGE_EARLY_DATA ""
#endif /* MBEDTLS_ZERO_RTT */

#if defined(MBEDTLS_ECP_C)
#define USAGE_NAMED_GROUP \
    "    named_groups=%%s    default: secp256r1, secp384r1\n"      \
    "                        options: secp256r1, secp384r1, secp521r1, all\n"
#else
#define USAGE_NAMED_GROUP ""
#endif

#if defined(MBEDTLS_ECP_C)
#define USAGE_CURVES \
    "    curves=a,b,c,d      default: \"default\" (library default)\n"  \
    "                        example: \"secp521r1,brainpoolP512r1\"\n"  \
    "                        - use \"none\" for empty list\n"           \
    "                        - see mbedtls_ecp_curve_list()\n"          \
    "                          for acceptable curve names\n"
#else
#define USAGE_CURVES ""
#endif

#if defined(MBEDTLS_SSL_PROTO_TLS1_3) && \
    defined(MBEDTLS_KEY_EXCHANGE_WITH_CERT_ENABLED)
#define USAGE_SIG_ALGS \
    "    sig_algs=a,b,c,d      default: \"default\" (library default: ecdsa_secp256r1_sha256)\n"  \
    "                          example: \"ecdsa_secp256r1_sha256,ecdsa_secp384r1_sha384\"\n"
#else
#define USAGE_SIG_ALGS ""
#endif

#if defined(MBEDTLS_SSL_CONTEXT_SERIALIZATION)
#define USAGE_SERIALIZATION \
    "    serialize=%%d        default: 0 (do not serialize/deserialize)\n"     \
    "                        options: 1 (serialize)\n"                         \
    "                                 2 (serialize with re-initialization)\n"  \
    "    context_file=%%s     The file path to write a serialized connection\n"\
    "                        in the form of base64 code (serialize option\n"   \
    "                        must be set)\n"                                   \
    "                         default: \"\" (do nothing)\n"                    \
    "                         option: a file path\n"
#else
#define USAGE_SERIALIZATION ""
#endif

#if defined(MBEDTLS_SSL_PROTO_TLS1_3)
#define USAGE_TLS1_3_KEY_EXCHANGE_MODES \
    "    tls13_kex_modes=%%s   default: all\n"     \
    "                          options: psk, psk_ephemeral, ephemeral, ephemeral_all, psk_all, all\n"
#else
#define USAGE_TLS1_3_KEY_EXCHANGE_MODES ""
#endif /* MBEDTLS_SSL_PROTO_TLS1_3 */


/* USAGE is arbitrarily split to stay under the portable string literal
 * length limit: 4095 bytes in C99. */
#define USAGE1 \
    "\n usage: ssl_server2 param=<>...\n"                   \
    "\n acceptable parameters:\n"                           \
    "    server_addr=%%s      default: (all interfaces)\n"  \
    "    server_port=%%d      default: 4433\n"              \
    "    debug_level=%%d      default: 0 (disabled)\n"      \
    "    buffer_size=%%d      default: 200 \n" \
    "                         (minimum: 1)\n" \
    "    response_size=%%d    default: about 152 (basic response)\n" \
    "                          (minimum: 0, max: 16384)\n" \
    "                          increases buffer_size if bigger\n"\
    "    nbio=%%d             default: 0 (blocking I/O)\n"  \
    "                        options: 1 (non-blocking), 2 (added delays)\n" \
    "    event=%%d            default: 0 (loop)\n"                            \
    "                        options: 1 (level-triggered, implies nbio=1),\n" \
    "    read_timeout=%%d     default: 0 ms (no timeout)\n"    \
    "\n"                                                    \
    USAGE_DTLS                                              \
    USAGE_SRTP                                              \
    USAGE_COOKIES                                           \
    USAGE_ANTI_REPLAY                                       \
    USAGE_BADMAC_LIMIT                                      \
    "\n"
#define USAGE2 \
    "    auth_mode=%%s        default: (library default: none)\n"      \
    "                        options: none, optional, required\n" \
    "    cert_req_ca_list=%%d default: 1 (send ca list)\n"  \
    "                        options: 1 (send ca list), 0 (don't send)\n" \
    USAGE_IO                                                \
    USAGE_KEY_OPAQUE                                        \
    "\n"                                                    \
    USAGE_PSK                                               \
    USAGE_CA_CALLBACK                                       \
    USAGE_ECJPAKE                                           \
    "\n"
#define USAGE3 \
    "    allow_legacy=%%d     default: (library default: no)\n"      \
    USAGE_RENEGO                                            \
    "    exchanges=%%d        default: 1\n"                 \
    "\n"                                                    \
    USAGE_TICKETS                                           \
    USAGE_EAP_TLS                                           \
    USAGE_REPRODUCIBLE                                      \
    USAGE_NSS_KEYLOG                                        \
    USAGE_NSS_KEYLOG_FILE                                   \
    USAGE_CACHE                                             \
    USAGE_CACHE_TIME                                        \
    USAGE_MAX_FRAG_LEN                                      \
    USAGE_ALPN                                              \
    USAGE_EMS                                               \
    USAGE_ETM                                               \
    USAGE_EARLY_DATA                                        \
    USAGE_NAMED_GROUP                                       \
    USAGE_CURVES                                            \
    USAGE_SIG_ALGS                                          \
    "\n"

#if defined(MBEDTLS_SSL_PROTO_TLS1_3)
#define TLS1_3_VERSION_OPTIONS  ", tls13"
#else /* MBEDTLS_SSL_PROTO_TLS1_3 */
#define TLS1_3_VERSION_OPTIONS  ""
#endif /* !MBEDTLS_SSL_PROTO_TLS1_3 */

#define USAGE4 \
    USAGE_SSL_ASYNC                                         \
    USAGE_SNI                                               \
    "    allow_sha1=%%d       default: 0\n"                                   \
    "    min_version=%%s      default: (library default: tls12)\n"            \
    "    max_version=%%s      default: (library default: tls12)\n"            \
    "    force_version=%%s    default: \"\" (none)\n"                         \
    "                         options: tls12, dtls12" TLS1_3_VERSION_OPTIONS  \
    "\n\n"                                                                    \
    "    force_ciphersuite=<name>    default: all enabled\n"                  \
    USAGE_TLS1_3_KEY_EXCHANGE_MODES                                           \
    "    query_config=<name>         return 0 if the specified\n"             \
    "                                configuration macro is defined and 1\n"  \
    "                                otherwise. The expansion of the macro\n" \
    "                                is printed if it is defined\n"           \
    USAGE_SERIALIZATION                                                       \
    " acceptable ciphersuite names:\n"

#define ALPN_LIST_SIZE    10
#define CURVE_LIST_SIZE   20
#define SIG_ALG_LIST_SIZE 5
#define NAMED_GROUPS_LIST_SIZE 5

#define PUT_UINT64_BE(out_be,in_le,i)                                   \
{                                                                       \
    (out_be)[(i) + 0] = (unsigned char)( ( (in_le) >> 56 ) & 0xFF );    \
    (out_be)[(i) + 1] = (unsigned char)( ( (in_le) >> 48 ) & 0xFF );    \
    (out_be)[(i) + 2] = (unsigned char)( ( (in_le) >> 40 ) & 0xFF );    \
    (out_be)[(i) + 3] = (unsigned char)( ( (in_le) >> 32 ) & 0xFF );    \
    (out_be)[(i) + 4] = (unsigned char)( ( (in_le) >> 24 ) & 0xFF );    \
    (out_be)[(i) + 5] = (unsigned char)( ( (in_le) >> 16 ) & 0xFF );    \
    (out_be)[(i) + 6] = (unsigned char)( ( (in_le) >> 8  ) & 0xFF );    \
    (out_be)[(i) + 7] = (unsigned char)( ( (in_le) >> 0  ) & 0xFF );    \
}

/* This is global so it can be easily accessed by callback functions */
rng_context_t rng;

/*
 * global options
 */
struct options
{
    const char *server_addr;    /* address on which the ssl service runs    */
    const char *server_port;    /* port on which the ssl service runs       */
    int debug_level;            /* level of debugging                       */
    int nbio;                   /* should I/O be blocking?                  */
    int event;                  /* loop or event-driven IO? level or edge triggered? */
    uint32_t read_timeout;      /* timeout on mbedtls_ssl_read() in milliseconds    */
    int response_size;          /* pad response with header to requested size */
    uint16_t buffer_size;       /* IO buffer size */
    const char *ca_file;        /* the file with the CA certificate(s)      */
    const char *ca_path;        /* the path with the CA certificate(s) reside */
    const char *crt_file;       /* the file with the server certificate     */
    const char *key_file;       /* the file with the server key             */
    int key_opaque;             /* handle private key as if it were opaque  */
    const char *key_pwd;        /* the password for the server key          */
    const char *crt_file2;      /* the file with the 2nd server certificate */
    const char *key_file2;      /* the file with the 2nd server key         */
    const char *key_pwd2;       /* the password for the 2nd server key      */
    const char *async_operations; /* supported SSL asynchronous operations  */
    int async_private_delay1;   /* number of times f_async_resume needs to be called for key 1, or -1 for no async */
    int async_private_delay2;   /* number of times f_async_resume needs to be called for key 2, or -1 for no async */
    int async_private_error;    /* inject error in async private callback */
#if defined(MBEDTLS_USE_PSA_CRYPTO)
    int psk_opaque;
    int psk_list_opaque;
#endif
#if defined(MBEDTLS_X509_TRUSTED_CERTIFICATE_CALLBACK)
    int ca_callback;            /* Use callback for trusted certificate list */
#endif
    const char *psk;            /* the pre-shared key                       */
    const char *psk_identity;   /* the pre-shared key identity              */
    char *psk_list;             /* list of PSK id/key pairs for callback    */
    const char *ecjpake_pw;     /* the EC J-PAKE password                   */
    int force_ciphersuite[2];   /* protocol/ciphersuite to use, or all      */
#if defined(MBEDTLS_SSL_PROTO_TLS1_3)
    int tls13_kex_modes;        /* supported TLS 1.3 key exchange modes     */
#endif /* MBEDTLS_SSL_PROTO_TLS1_3 */
    int renegotiation;          /* enable / disable renegotiation           */
    int allow_legacy;           /* allow legacy renegotiation               */
    int renegotiate;            /* attempt renegotiation?                   */
    int renego_delay;           /* delay before enforcing renegotiation     */
    uint64_t renego_period;     /* period for automatic renegotiation       */
    int exchanges;              /* number of data exchanges                 */
    int min_version;            /* minimum protocol version accepted        */
    int max_version;            /* maximum protocol version accepted        */
    int allow_sha1;             /* flag for SHA-1 support                   */
    int auth_mode;              /* verify mode for connection               */
    int cert_req_ca_list;       /* should we send the CA list?              */
    unsigned char mfl_code;     /* code for maximum fragment length         */
    int trunc_hmac;             /* accept truncated hmac?                   */
    int tickets;                /* enable / disable session tickets         */
    int ticket_rotate;          /* session ticket rotate (code coverage)    */
    int ticket_timeout;         /* session ticket lifetime                  */
#if defined(MBEDTLS_SSL_NEW_SESSION_TICKET)
    mbedtls_ssl_ticket_flags ticket_flags;   /* ticket flags                */
#endif
    int ticket_aead;            /* session ticket protection                */
    int cache_max;              /* max number of session cache entries      */
#if defined(MBEDTLS_HAVE_TIME)
    int cache_timeout;          /* expiration delay of session cache entries*/
#endif
    char *sni;                  /* string describing sni information        */
    const char *curves;         /* list of supported elliptic curves        */
    const char *sig_algs;       /* supported TLS 1.3 signature algorithms   */
    const char *alpn_string;    /* ALPN supported protocols                 */
    const char *dhm_file;       /* the file with the DH parameters          */
    int extended_ms;            /* allow negotiation of extended MS?        */
    int etm;                    /* allow negotiation of encrypt-then-MAC?   */
    int transport;              /* TLS or DTLS?                             */
    int cookies;                /* Use cookies for DTLS? -1 to break them   */
    int anti_replay;            /* Use anti-replay for DTLS? -1 for default */
    uint32_t hs_to_min;         /* Initial value of DTLS handshake timer    */
    uint32_t hs_to_max;         /* Max value of DTLS handshake timer        */
    int dtls_mtu;               /* UDP Maximum tranport unit for DTLS       */
    int dgram_packing;          /* allow/forbid datagram packing            */
    int badmac_limit;           /* Limit of records with bad MAC            */
    int eap_tls;                /* derive EAP-TLS keying material?          */
    int nss_keylog;             /* export NSS key log material              */
    const char *nss_keylog_file; /* NSS key log file                        */
    int cid_enabled;            /* whether to use the CID extension or not  */
    int cid_enabled_renego;     /* whether to use the CID extension or not
                                 * during renegotiation                     */
    const char *cid_val;        /* the CID to use for incoming messages     */
    int serialize;              /* serialize/deserialize connection         */
    const char *context_file;   /* the file to write a serialized connection
                                 * in the form of base64 code (serialize
                                 * option must be set)                      */
    const char *cid_val_renego; /* the CID to use for incoming messages
                                 * after renegotiation                      */
    int reproducible;           /* make communication reproducible          */
    int early_data;                   /* support for early data             */
    int early_data_max;               /* maximum amount of early data       */
    const char *named_groups_string;  /* list of named groups               */
    int query_config_mode;      /* whether to read config                   */
    int use_srtp;               /* Support SRTP                             */
    int force_srtp_profile;     /* SRTP protection profile to use or all    */
    int support_mki;            /* The dtls mki mki support                 */
} opt;

#include "ssl_test_common_source.c"

/*
 * Return authmode from string, or -1 on error
 */
static int get_auth_mode( const char *s )
{
    if( strcmp( s, "none" ) == 0 )
        return( MBEDTLS_SSL_VERIFY_NONE );
    if( strcmp( s, "optional" ) == 0 )
        return( MBEDTLS_SSL_VERIFY_OPTIONAL );
    if( strcmp( s, "required" ) == 0 )
        return( MBEDTLS_SSL_VERIFY_REQUIRED );

    return( -1 );
}

/*
 * Used by sni_parse and psk_parse to handle coma-separated lists
 */
#define GET_ITEM( dst )         \
    do                          \
    {                           \
        (dst) = p;              \
        while( *p != ',' )      \
            if( ++p > end )     \
                goto error;     \
        *p++ = '\0';            \
    } while( 0 )

#if defined(SNI_OPTION)
typedef struct _sni_entry sni_entry;

struct _sni_entry {
    const char *name;
    mbedtls_x509_crt *cert;
    mbedtls_pk_context *key;
    mbedtls_x509_crt* ca;
    mbedtls_x509_crl* crl;
    int authmode;
    sni_entry *next;
};

void sni_free( sni_entry *head )
{
    sni_entry *cur = head, *next;

    while( cur != NULL )
    {
        mbedtls_x509_crt_free( cur->cert );
        mbedtls_free( cur->cert );

        mbedtls_pk_free( cur->key );
        mbedtls_free( cur->key );

        mbedtls_x509_crt_free( cur->ca );
        mbedtls_free( cur->ca );
#if defined(MBEDTLS_X509_CRL_PARSE_C)
        mbedtls_x509_crl_free( cur->crl );
        mbedtls_free( cur->crl );
#endif
        next = cur->next;
        mbedtls_free( cur );
        cur = next;
    }
}

/*
 * Parse a string of sextuples name1,crt1,key1,ca1,crl1,auth1[,...]
 * into a usable sni_entry list. For ca1, crl1, auth1, the special value
 * '-' means unset. If ca1 is unset, then crl1 is ignored too.
 *
 * Modifies the input string! This is not production quality!
 */
sni_entry *sni_parse( char *sni_string )
{
    sni_entry *cur = NULL, *new = NULL;
    char *p = sni_string;
    char *end = p;
    char *crt_file, *key_file, *ca_file, *auth_str;
#if defined(MBEDTLS_X509_CRL_PARSE_C)
    char *crl_file;
#endif

    while( *end != '\0' )
        ++end;
    *end = ',';

    while( p <= end )
    {
        if( ( new = mbedtls_calloc( 1, sizeof( sni_entry ) ) ) == NULL )
        {
            sni_free( cur );
            return( NULL );
        }

        GET_ITEM( new->name );
        GET_ITEM( crt_file );
        GET_ITEM( key_file );
        GET_ITEM( ca_file );
#if defined(MBEDTLS_X509_CRL_PARSE_C)
        GET_ITEM( crl_file );
#endif
        GET_ITEM( auth_str );

        if( ( new->cert = mbedtls_calloc( 1, sizeof( mbedtls_x509_crt ) ) ) == NULL ||
            ( new->key = mbedtls_calloc( 1, sizeof( mbedtls_pk_context ) ) ) == NULL )
            goto error;

        mbedtls_x509_crt_init( new->cert );
        mbedtls_pk_init( new->key );

        if( mbedtls_x509_crt_parse_file( new->cert, crt_file ) != 0 ||
            mbedtls_pk_parse_keyfile( new->key, key_file, "", rng_get, &rng ) != 0 )
            goto error;

        if( strcmp( ca_file, "-" ) != 0 )
        {
            if( ( new->ca = mbedtls_calloc( 1, sizeof( mbedtls_x509_crt ) ) ) == NULL )
                goto error;

            mbedtls_x509_crt_init( new->ca );

            if( mbedtls_x509_crt_parse_file( new->ca, ca_file ) != 0 )
                goto error;
        }

#if defined(MBEDTLS_X509_CRL_PARSE_C)
        if( strcmp( crl_file, "-" ) != 0 )
        {
            if( ( new->crl = mbedtls_calloc( 1, sizeof( mbedtls_x509_crl ) ) ) == NULL )
                goto error;

            mbedtls_x509_crl_init( new->crl );

            if( mbedtls_x509_crl_parse_file( new->crl, crl_file ) != 0 )
                goto error;
        }
#endif

        if( strcmp( auth_str, "-" ) != 0 )
        {
            if( ( new->authmode = get_auth_mode( auth_str ) ) < 0 )
                goto error;
        }
        else
            new->authmode = DFL_AUTH_MODE;

        new->next = cur;
        cur = new;
    }

    return( cur );

error:
    sni_free( new );
    sni_free( cur );
    return( NULL );
}

/*
 * SNI callback.
 */
int sni_callback( void *p_info, mbedtls_ssl_context *ssl,
                  const unsigned char *name, size_t name_len )
{
    const sni_entry *cur = (const sni_entry *) p_info;

    /* preserve behavior which checks for SNI match in sni_callback() for
     * the benefits of tests using sni_callback(), even though the actual
     * certificate assignment has moved to certificate selection callback
     * in this application.  This exercises sni_callback and cert_callback
     * even though real applications might choose to do this differently.
     * Application might choose to save name and name_len in user_data for
     * later use in certificate selection callback.
     */
    while( cur != NULL )
    {
        if( name_len == strlen( cur->name ) &&
            memcmp( name, cur->name, name_len ) == 0 )
        {
            void *p;
            *(const void **)&p = cur;
            mbedtls_ssl_set_user_data_p( ssl, p );
            return( 0 );
        }

        cur = cur->next;
    }

    return( -1 );
}

/*
 * server certificate selection callback.
 */
int cert_callback( mbedtls_ssl_context *ssl )
{
    const sni_entry *cur = (sni_entry *) mbedtls_ssl_get_user_data_p( ssl );
    if( cur != NULL )
    {
        /*(exercise mbedtls_ssl_get_hs_sni(); not otherwise used here)*/
        size_t name_len;
        const unsigned char *name = mbedtls_ssl_get_hs_sni( ssl, &name_len );
        if( strlen( cur->name ) != name_len ||
            memcmp( cur->name, name, name_len ) != 0 )
            return( MBEDTLS_ERR_SSL_DECODE_ERROR );

        if( cur->ca != NULL )
            mbedtls_ssl_set_hs_ca_chain( ssl, cur->ca, cur->crl );

        if( cur->authmode != DFL_AUTH_MODE )
            mbedtls_ssl_set_hs_authmode( ssl, cur->authmode );

        return( mbedtls_ssl_set_hs_own_cert( ssl, cur->cert, cur->key ) );
    }

    return( 0 );
}

#endif /* SNI_OPTION */

#if defined(MBEDTLS_KEY_EXCHANGE_SOME_PSK_ENABLED)

typedef struct _psk_entry psk_entry;

struct _psk_entry
{
    const char *name;
    size_t key_len;
    unsigned char key[MBEDTLS_PSK_MAX_LEN];
#if defined(MBEDTLS_USE_PSA_CRYPTO)
    mbedtls_svc_key_id_t slot;
#endif /* MBEDTLS_USE_PSA_CRYPTO */
    psk_entry *next;
};

/*
 * Free a list of psk_entry's
 */
int psk_free( psk_entry *head )
{
    psk_entry *next;

    while( head != NULL )
    {
#if defined(MBEDTLS_USE_PSA_CRYPTO)
        psa_status_t status;
        mbedtls_svc_key_id_t const slot = head->slot;

        if( MBEDTLS_SVC_KEY_ID_GET_KEY_ID( slot ) != 0 )
        {
            status = psa_destroy_key( slot );
            if( status != PSA_SUCCESS )
                return( status );
        }
#endif /* MBEDTLS_USE_PSA_CRYPTO */

        next = head->next;
        mbedtls_free( head );
        head = next;
    }

    return( 0 );
}

/*
 * Parse a string of pairs name1,key1[,name2,key2[,...]]
 * into a usable psk_entry list.
 *
 * Modifies the input string! This is not production quality!
 */
psk_entry *psk_parse( char *psk_string )
{
    psk_entry *cur = NULL, *new = NULL;
    char *p = psk_string;
    char *end = p;
    char *key_hex;

    while( *end != '\0' )
        ++end;
    *end = ',';

    while( p <= end )
    {
        if( ( new = mbedtls_calloc( 1, sizeof( psk_entry ) ) ) == NULL )
            goto error;

        memset( new, 0, sizeof( psk_entry ) );

        GET_ITEM( new->name );
        GET_ITEM( key_hex );

        if( mbedtls_test_unhexify( new->key, MBEDTLS_PSK_MAX_LEN,
                                   key_hex, &new->key_len ) != 0 )
            goto error;

        new->next = cur;
        cur = new;
    }

    return( cur );

error:
    psk_free( new );
    psk_free( cur );
    return( 0 );
}

/*
 * PSK callback
 */
int psk_callback( void *p_info, mbedtls_ssl_context *ssl,
                  const unsigned char *name, size_t name_len )
{
    psk_entry *cur = (psk_entry *) p_info;

    while( cur != NULL )
    {
        if( name_len == strlen( cur->name ) &&
            memcmp( name, cur->name, name_len ) == 0 )
        {
#if defined(MBEDTLS_USE_PSA_CRYPTO)
            if( MBEDTLS_SVC_KEY_ID_GET_KEY_ID( cur->slot ) != 0 )
                return( mbedtls_ssl_set_hs_psk_opaque( ssl, cur->slot ) );
            else
#endif
            return( mbedtls_ssl_set_hs_psk( ssl, cur->key, cur->key_len ) );
        }

        cur = cur->next;
    }

    return( -1 );
}
#endif /* MBEDTLS_KEY_EXCHANGE_SOME_PSK_ENABLED */

#if defined(MBEDTLS_ZERO_RTT)
/*
* Early data callback.
*/
int early_data_callback( mbedtls_ssl_context *ssl,
                         const unsigned char *buffer, size_t len )
{
    // In this example we don't need access to the SSL structure
    ((void) ssl);
    char *buffer_to_print;
    if( len > 0 && buffer != NULL )
    {
        buffer_to_print = mbedtls_calloc( 1, len + 1 );
        memcpy( buffer_to_print, buffer, len );
        buffer_to_print[len] = '\0';
        mbedtls_printf( " %zu bytes early data received: %s\n", len, buffer_to_print );
        mbedtls_free( buffer_to_print );
    }
    return( 0 );
}
#endif /* MBEDTLS_ZERO_RTT */

static mbedtls_net_context listen_fd, client_fd;

/* Interruption handler to ensure clean exit (for valgrind testing) */
#if !defined(_WIN32)
static int received_sigterm = 0;
void term_handler( int sig )
{
    ((void) sig);
    received_sigterm = 1;
    mbedtls_net_free( &listen_fd ); /* causes mbedtls_net_accept() to abort */
    mbedtls_net_free( &client_fd ); /* causes net_read() to abort */
}
#endif

/** Return true if \p ret is a status code indicating that there is an
 * operation in progress on an SSL connection, and false if it indicates
 * success or a fatal error.
 *
 * The possible operations in progress are:
 *
 * - A read, when the SSL input buffer does not contain a full message.
 * - A write, when the SSL output buffer contains some data that has not
 *   been sent over the network yet.
 * - An asynchronous callback that has not completed yet. */
static int mbedtls_status_is_ssl_in_progress( int ret )
{
    return( ret == MBEDTLS_ERR_SSL_WANT_READ ||
            ret == MBEDTLS_ERR_SSL_WANT_WRITE ||
            ret == MBEDTLS_ERR_SSL_ASYNC_IN_PROGRESS );
}

#if defined(MBEDTLS_SSL_ASYNC_PRIVATE)
typedef struct
{
    mbedtls_x509_crt *cert; /*!< Certificate corresponding to the key */
    mbedtls_pk_context *pk; /*!< Private key */
    unsigned delay; /*!< Number of resume steps to go through */
    unsigned pk_owned : 1; /*!< Whether to free the pk object on exit */
} ssl_async_key_slot_t;

typedef enum {
    SSL_ASYNC_INJECT_ERROR_NONE = 0, /*!< Let the callbacks succeed */
    SSL_ASYNC_INJECT_ERROR_START, /*!< Inject error during start */
    SSL_ASYNC_INJECT_ERROR_CANCEL, /*!< Close the connection after async start */
    SSL_ASYNC_INJECT_ERROR_RESUME, /*!< Inject error during resume */
#define SSL_ASYNC_INJECT_ERROR_MAX SSL_ASYNC_INJECT_ERROR_RESUME
} ssl_async_inject_error_t;

typedef struct
{
    ssl_async_key_slot_t slots[4]; /* key, key2, sni1, sni2 */
    size_t slots_used;
    ssl_async_inject_error_t inject_error;
    int (*f_rng)(void *, unsigned char *, size_t);
    void *p_rng;
} ssl_async_key_context_t;

int ssl_async_set_key( ssl_async_key_context_t *ctx,
                       mbedtls_x509_crt *cert,
                       mbedtls_pk_context *pk,
                       int pk_take_ownership,
                       unsigned delay )
{
    if( ctx->slots_used >= sizeof( ctx->slots ) / sizeof( *ctx->slots ) )
        return( -1 );
    ctx->slots[ctx->slots_used].cert = cert;
    ctx->slots[ctx->slots_used].pk = pk;
    ctx->slots[ctx->slots_used].delay = delay;
    ctx->slots[ctx->slots_used].pk_owned = pk_take_ownership;
    ++ctx->slots_used;
    return( 0 );
}

#define SSL_ASYNC_INPUT_MAX_SIZE 512

typedef enum
{
    ASYNC_OP_SIGN,
    ASYNC_OP_DECRYPT,
} ssl_async_operation_type_t;
/* Note that the enum above and the array below need to be kept in sync!
 * `ssl_async_operation_names[op]` is the name of op for each value `op`
 * of type `ssl_async_operation_type_t`. */
static const char *const ssl_async_operation_names[] =
{
    "sign",
    "decrypt",
};

typedef struct
{
    unsigned slot;
    ssl_async_operation_type_t operation_type;
    mbedtls_md_type_t md_alg;
    unsigned char input[SSL_ASYNC_INPUT_MAX_SIZE];
    size_t input_len;
    unsigned remaining_delay;
} ssl_async_operation_context_t;

static int ssl_async_start( mbedtls_ssl_context *ssl,
                            mbedtls_x509_crt *cert,
                            ssl_async_operation_type_t op_type,
                            mbedtls_md_type_t md_alg,
                            const unsigned char *input,
                            size_t input_len )
{
    ssl_async_key_context_t *config_data =
        mbedtls_ssl_conf_get_async_config_data( ssl->conf );
    unsigned slot;
    ssl_async_operation_context_t *ctx = NULL;
    const char *op_name = ssl_async_operation_names[op_type];

    {
        char dn[100];
        if( mbedtls_x509_dn_gets( dn, sizeof( dn ), &cert->subject ) > 0 )
            mbedtls_printf( "Async %s callback: looking for DN=%s\n",
                            op_name, dn );
    }

    /* Look for a private key that matches the public key in cert.
     * Since this test code has the private key inside Mbed TLS,
     * we call mbedtls_pk_check_pair to match a private key with the
     * public key. */
    for( slot = 0; slot < config_data->slots_used; slot++ )
    {
        if( mbedtls_pk_check_pair( &cert->pk,
                                   config_data->slots[slot].pk,
                                   rng_get, &rng ) == 0 )
            break;
    }
    if( slot == config_data->slots_used )
    {
        mbedtls_printf( "Async %s callback: no key matches this certificate.\n",
                        op_name );
        return( MBEDTLS_ERR_SSL_HW_ACCEL_FALLTHROUGH );
    }
    mbedtls_printf( "Async %s callback: using key slot %u, delay=%u.\n",
                    op_name, slot, config_data->slots[slot].delay );

    if( config_data->inject_error == SSL_ASYNC_INJECT_ERROR_START )
    {
        mbedtls_printf( "Async %s callback: injected error\n", op_name );
        return( MBEDTLS_ERR_PK_FEATURE_UNAVAILABLE );
    }

    if( input_len > SSL_ASYNC_INPUT_MAX_SIZE )
        return( MBEDTLS_ERR_SSL_BAD_INPUT_DATA );

    ctx = mbedtls_calloc( 1, sizeof( *ctx ) );
    if( ctx == NULL )
        return( MBEDTLS_ERR_SSL_ALLOC_FAILED );
    ctx->slot = slot;
    ctx->operation_type = op_type;
    ctx->md_alg = md_alg;
    memcpy( ctx->input, input, input_len );
    ctx->input_len = input_len;
    ctx->remaining_delay = config_data->slots[slot].delay;
    mbedtls_ssl_set_async_operation_data( ssl, ctx );

    if( ctx->remaining_delay == 0 )
        return( 0 );
    else
        return( MBEDTLS_ERR_SSL_ASYNC_IN_PROGRESS );
}

static int ssl_async_sign( mbedtls_ssl_context *ssl,
                           mbedtls_x509_crt *cert,
                           mbedtls_md_type_t md_alg,
                           const unsigned char *hash,
                           size_t hash_len )
{
    return( ssl_async_start( ssl, cert,
                             ASYNC_OP_SIGN, md_alg,
                             hash, hash_len ) );
}

static int ssl_async_decrypt( mbedtls_ssl_context *ssl,
                              mbedtls_x509_crt *cert,
                              const unsigned char *input,
                              size_t input_len )
{
    return( ssl_async_start( ssl, cert,
                             ASYNC_OP_DECRYPT, MBEDTLS_MD_NONE,
                             input, input_len ) );
}

static int ssl_async_resume( mbedtls_ssl_context *ssl,
                             unsigned char *output,
                             size_t *output_len,
                             size_t output_size )
{
    ssl_async_operation_context_t *ctx = mbedtls_ssl_get_async_operation_data( ssl );
    ssl_async_key_context_t *config_data =
        mbedtls_ssl_conf_get_async_config_data( ssl->conf );
    ssl_async_key_slot_t *key_slot = &config_data->slots[ctx->slot];
    int ret;
    const char *op_name;

    if( ctx->remaining_delay > 0 )
    {
        --ctx->remaining_delay;
        mbedtls_printf( "Async resume (slot %u): call %u more times.\n",
                        ctx->slot, ctx->remaining_delay );
        return( MBEDTLS_ERR_SSL_ASYNC_IN_PROGRESS );
    }

    switch( ctx->operation_type )
    {
        case ASYNC_OP_DECRYPT:
            ret = mbedtls_pk_decrypt( key_slot->pk,
                                      ctx->input, ctx->input_len,
                                      output, output_len, output_size,
                                      config_data->f_rng, config_data->p_rng );
            break;
        case ASYNC_OP_SIGN:
            ret = mbedtls_pk_sign( key_slot->pk,
                                   ctx->md_alg,
                                   ctx->input, ctx->input_len,
                                   output, output_size, output_len,
                                   config_data->f_rng, config_data->p_rng );
            break;
        default:
            mbedtls_printf( "Async resume (slot %u): unknown operation type %ld. This shouldn't happen.\n",
                            ctx->slot, (long) ctx->operation_type );
            mbedtls_free( ctx );
            return( MBEDTLS_ERR_PK_FEATURE_UNAVAILABLE );
            break;
    }

    op_name = ssl_async_operation_names[ctx->operation_type];

    if( config_data->inject_error == SSL_ASYNC_INJECT_ERROR_RESUME )
    {
        mbedtls_printf( "Async resume callback: %s done but injected error\n",
                        op_name );
        mbedtls_free( ctx );
        return( MBEDTLS_ERR_PK_FEATURE_UNAVAILABLE );
    }

    mbedtls_printf( "Async resume (slot %u): %s done, status=%d.\n",
                    ctx->slot, op_name, ret );
    mbedtls_free( ctx );
    return( ret );
}

static void ssl_async_cancel( mbedtls_ssl_context *ssl )
{
    ssl_async_operation_context_t *ctx = mbedtls_ssl_get_async_operation_data( ssl );
    mbedtls_printf( "Async cancel callback.\n" );
    mbedtls_free( ctx );
}
#endif /* MBEDTLS_SSL_ASYNC_PRIVATE */

#if defined(MBEDTLS_USE_PSA_CRYPTO)
#if defined(MBEDTLS_KEY_EXCHANGE_SOME_PSK_ENABLED)
static psa_status_t psa_setup_psk_key_slot( mbedtls_svc_key_id_t *slot,
                                            psa_algorithm_t alg,
                                            unsigned char *psk,
                                            size_t psk_len )
{
    psa_status_t status;
    psa_key_attributes_t key_attributes;

    key_attributes = psa_key_attributes_init();
    psa_set_key_usage_flags( &key_attributes, PSA_KEY_USAGE_DERIVE );
    psa_set_key_algorithm( &key_attributes, alg );
    psa_set_key_type( &key_attributes, PSA_KEY_TYPE_DERIVE );

    status = psa_import_key( &key_attributes, psk, psk_len, slot );
    if( status != PSA_SUCCESS )
    {
        fprintf( stderr, "IMPORT\n" );
        return( status );
    }

    return( PSA_SUCCESS );
}
#endif /* MBEDTLS_KEY_EXCHANGE_SOME_PSK_ENABLED */
#endif /* MBEDTLS_USE_PSA_CRYPTO */

#if defined(MBEDTLS_SSL_DTLS_CONNECTION_ID)
int report_cid_usage( mbedtls_ssl_context *ssl,
                      const char *additional_description )
{
    int ret;
    unsigned char peer_cid[ MBEDTLS_SSL_CID_OUT_LEN_MAX ];
    size_t peer_cid_len;
    int cid_negotiated;

    if( opt.transport != MBEDTLS_SSL_TRANSPORT_DATAGRAM )
        return( 0 );

    /* Check if the use of a CID has been negotiated */
    ret = mbedtls_ssl_get_peer_cid( ssl, &cid_negotiated,
                                    peer_cid, &peer_cid_len );
    if( ret != 0 )
    {
        mbedtls_printf( " failed\n  ! mbedtls_ssl_get_peer_cid returned -0x%x\n\n",
                        (unsigned int) -ret );
        return( ret );
    }

    if( cid_negotiated == MBEDTLS_SSL_CID_DISABLED )
    {
        if( opt.cid_enabled == MBEDTLS_SSL_CID_ENABLED )
        {
            mbedtls_printf( "(%s) Use of Connection ID was not offered by client.\n",
                            additional_description );
        }
    }
    else
    {
        size_t idx=0;
        mbedtls_printf( "(%s) Use of Connection ID has been negotiated.\n",
                        additional_description );
        mbedtls_printf( "(%s) Peer CID (length %u Bytes): ",
                        additional_description,
                        (unsigned) peer_cid_len );
        while( idx < peer_cid_len )
        {
            mbedtls_printf( "%02x ", peer_cid[ idx ] );
            idx++;
        }
        mbedtls_printf( "\n" );
    }

    return( 0 );
}
#endif /* MBEDTLS_SSL_DTLS_CONNECTION_ID */

int main( int argc, char *argv[] )
{
    int ret = 0, len, written, frags, exchanges_left;
    int query_config_ret = 0;
    io_ctx_t io_ctx;
    unsigned char* buf = 0;
#if defined(MBEDTLS_KEY_EXCHANGE_SOME_PSK_ENABLED)
#if defined(MBEDTLS_USE_PSA_CRYPTO)
    psa_algorithm_t alg = 0;
    mbedtls_svc_key_id_t psk_slot = MBEDTLS_SVC_KEY_ID_INIT;
#endif /* MBEDTLS_USE_PSA_CRYPTO */
    unsigned char psk[MBEDTLS_PSK_MAX_LEN];
    size_t psk_len = 0;
    psk_entry *psk_info = NULL;
#endif
    const char *pers = "ssl_server2";
    unsigned char client_ip[16] = { 0 };
    size_t cliip_len;
#if defined(MBEDTLS_SSL_COOKIE_C)
    mbedtls_ssl_cookie_ctx cookie_ctx;
#endif
#if defined(MBEDTLS_SSL_PROTO_TLS1_3) && defined(MBEDTLS_ECP_C)
   /* list of named groups */
    mbedtls_ecp_group_id named_groups_list[NAMED_GROUPS_LIST_SIZE];
    /* list of signature algorithms */
    char *start;
#endif /* MBEDTLS_SSL_PROTO_TLS1_3 && MBEDTLS_ECP_C */


#if defined(MBEDTLS_X509_CRT_PARSE_C)
    mbedtls_x509_crt_profile crt_profile_for_test = mbedtls_x509_crt_profile_default;
#endif
    mbedtls_ssl_context ssl;
    mbedtls_ssl_config conf;
#if defined(MBEDTLS_TIMING_C)
    mbedtls_timing_delay_context timer;
#endif
#if defined(MBEDTLS_SSL_RENEGOTIATION)
    unsigned char renego_period[8] = { 0 };
#endif
#if defined(MBEDTLS_X509_CRT_PARSE_C)
    uint32_t flags;
    mbedtls_x509_crt cacert;
    mbedtls_x509_crt srvcert;
    mbedtls_pk_context pkey;
    mbedtls_x509_crt srvcert2;
    mbedtls_pk_context pkey2;
#if defined(MBEDTLS_USE_PSA_CRYPTO)
    mbedtls_svc_key_id_t key_slot = MBEDTLS_SVC_KEY_ID_INIT; /* invalid key slot */
    mbedtls_svc_key_id_t key_slot2 = MBEDTLS_SVC_KEY_ID_INIT; /* invalid key slot */
#endif
    int key_cert_init = 0, key_cert_init2 = 0;
#if defined(MBEDTLS_SSL_ASYNC_PRIVATE)
    ssl_async_key_context_t ssl_async_keys;
#endif /* MBEDTLS_SSL_ASYNC_PRIVATE */
#endif /* MBEDTLS_X509_CRT_PARSE_C */
#if defined(MBEDTLS_DHM_C) && defined(MBEDTLS_FS_IO)
    mbedtls_dhm_context dhm;
#endif
#if defined(MBEDTLS_SSL_CACHE_C)
    mbedtls_ssl_cache_context cache;
#endif
#if defined(MBEDTLS_SSL_SESSION_TICKETS) || defined(MBEDTLS_SSL_NEW_SESSION_TICKET)
    mbedtls_ssl_ticket_context ticket_ctx;
#endif
#if defined(SNI_OPTION)
    sni_entry *sni_info = NULL;
#endif
#if defined(MBEDTLS_ECP_C)
    uint16_t group_list[CURVE_LIST_SIZE];
    const mbedtls_ecp_curve_info * curve_cur;
#endif
#if defined(MBEDTLS_SSL_ALPN)
    const char *alpn_list[ALPN_LIST_SIZE];
#endif
#if defined(MBEDTLS_MEMORY_BUFFER_ALLOC_C)
    unsigned char alloc_buf[MEMORY_HEAP_SIZE];
#endif

#if defined(MBEDTLS_SSL_DTLS_CONNECTION_ID)
    unsigned char cid[MBEDTLS_SSL_CID_IN_LEN_MAX];
    unsigned char cid_renego[MBEDTLS_SSL_CID_IN_LEN_MAX];
    size_t cid_len = 0;
    size_t cid_renego_len = 0;
#endif
#if defined(MBEDTLS_SSL_CONTEXT_SERIALIZATION)
    unsigned char *context_buf = NULL;
    size_t context_buf_len = 0;
#endif

#if defined(MBEDTLS_SSL_PROTO_TLS1_3) && \
    defined(MBEDTLS_KEY_EXCHANGE_WITH_CERT_ENABLED)
    uint16_t sig_alg_list[SIG_ALG_LIST_SIZE];
#endif /* MBEDTLS_SSL_PROTO_TLS1_3 && MBEDTLS_KEY_EXCHANGE_WITH_CERT_ENABLED */

    int i;
    char *p, *q;
    const int *list;
#if defined(MBEDTLS_USE_PSA_CRYPTO) || defined(MBEDTLS_SSL_PROTO_TLS1_3)
    psa_status_t status;
#endif
#if defined(MBEDTLS_SSL_PROTO_TLS1_2)
    unsigned char eap_tls_keymaterial[16];
    unsigned char eap_tls_iv[8];
    const char* eap_tls_label = "client EAP encryption";
#endif /* MBEDTLS_SSL_PROTO_TLS1_2 */
    eap_tls_keys eap_tls_keying;
#if defined( MBEDTLS_SSL_DTLS_SRTP )
    /*! master keys and master salt for SRTP generated during handshake */
     unsigned char dtls_srtp_key_material[MBEDTLS_TLS_SRTP_MAX_KEY_MATERIAL_LENGTH];
     const char* dtls_srtp_label = "EXTRACTOR-dtls_srtp";
     dtls_srtp_keys dtls_srtp_keying;
     const mbedtls_ssl_srtp_profile default_profiles[] = {
         MBEDTLS_TLS_SRTP_AES128_CM_HMAC_SHA1_80,
         MBEDTLS_TLS_SRTP_AES128_CM_HMAC_SHA1_32,
         MBEDTLS_TLS_SRTP_NULL_HMAC_SHA1_80,
         MBEDTLS_TLS_SRTP_NULL_HMAC_SHA1_32,
         MBEDTLS_TLS_SRTP_UNSET
     };
#endif /* MBEDTLS_SSL_DTLS_SRTP */

#if defined(MBEDTLS_MEMORY_BUFFER_ALLOC_C)
    mbedtls_memory_buffer_alloc_init( alloc_buf, sizeof(alloc_buf) );
#if defined(MBEDTLS_MEMORY_DEBUG)
    size_t current_heap_memory, peak_heap_memory, heap_blocks;
#endif  /* MBEDTLS_MEMORY_DEBUG */
#endif  /* MBEDTLS_MEMORY_BUFFER_ALLOC_C */

#if defined(MBEDTLS_TEST_HOOKS)
    test_hooks_init( );
#endif /* MBEDTLS_TEST_HOOKS */

    /*
     * Make sure memory references are valid in case we exit early.
     */
    mbedtls_net_init( &client_fd );
    mbedtls_net_init( &listen_fd );
    mbedtls_ssl_init( &ssl );
    mbedtls_ssl_config_init( &conf );
    rng_init( &rng );
#if defined(MBEDTLS_X509_CRT_PARSE_C)
    mbedtls_x509_crt_init( &cacert );
    mbedtls_x509_crt_init( &srvcert );
    mbedtls_pk_init( &pkey );
    mbedtls_x509_crt_init( &srvcert2 );
    mbedtls_pk_init( &pkey2 );
#if defined(MBEDTLS_SSL_ASYNC_PRIVATE)
    memset( &ssl_async_keys, 0, sizeof( ssl_async_keys ) );
#endif
#endif
#if defined(MBEDTLS_DHM_C) && defined(MBEDTLS_FS_IO)
    mbedtls_dhm_init( &dhm );
#endif
#if defined(MBEDTLS_SSL_CACHE_C)
    mbedtls_ssl_cache_init( &cache );
#endif
#if defined(MBEDTLS_SSL_SESSION_TICKETS) || defined(MBEDTLS_SSL_NEW_SESSION_TICKET)
    mbedtls_ssl_ticket_init( &ticket_ctx );
#endif
#if defined(MBEDTLS_SSL_ALPN)
    memset( (void *) alpn_list, 0, sizeof( alpn_list ) );
#endif
#if defined(MBEDTLS_ECP_C) && defined(MBEDTLS_SSL_PROTO_TLS1_3)
    memset((void *)named_groups_list, MBEDTLS_ECP_DP_NONE, sizeof(named_groups_list));
#endif

#if defined(MBEDTLS_SSL_COOKIE_C)
    mbedtls_ssl_cookie_init( &cookie_ctx );
#endif

#if defined(MBEDTLS_USE_PSA_CRYPTO) || defined(MBEDTLS_SSL_PROTO_TLS1_3)
    status = psa_crypto_init();
    if( status != PSA_SUCCESS )
    {
        mbedtls_fprintf( stderr, "Failed to initialize PSA Crypto implementation: %d\n",
                         (int) status );
        ret = MBEDTLS_ERR_SSL_HW_ACCEL_FAILED;
        goto exit;
    }
#endif  /* MBEDTLS_USE_PSA_CRYPTO || MBEDTLS_SSL_PROTO_TLS1_3 */
#if defined(MBEDTLS_PSA_CRYPTO_EXTERNAL_RNG)
    mbedtls_test_enable_insecure_external_rng( );
#endif  /* MBEDTLS_PSA_CRYPTO_EXTERNAL_RNG */

#if !defined(_WIN32)
    /* Abort cleanly on SIGTERM and SIGINT */
    signal( SIGTERM, term_handler );
    signal( SIGINT, term_handler );
#endif

    if( argc == 0 )
    {
    usage:
        if( ret == 0 )
            ret = 1;

        mbedtls_printf( USAGE1 );
        mbedtls_printf( USAGE2 );
        mbedtls_printf( USAGE3 );
        mbedtls_printf( USAGE4 );

        list = mbedtls_ssl_list_ciphersuites();
        while( *list )
        {
            mbedtls_printf(" %-42s", mbedtls_ssl_get_ciphersuite_name( *list ) );
            list++;
            if( !*list )
                break;
            mbedtls_printf(" %s\n", mbedtls_ssl_get_ciphersuite_name( *list ) );
            list++;
        }
        mbedtls_printf("\n");
        goto exit;
    }

    opt.buffer_size         = DFL_IO_BUF_LEN;
    opt.server_addr         = DFL_SERVER_ADDR;
    opt.server_port         = DFL_SERVER_PORT;
    opt.debug_level         = DFL_DEBUG_LEVEL;
    opt.event               = DFL_EVENT;
    opt.response_size       = DFL_RESPONSE_SIZE;
    opt.nbio                = DFL_NBIO;
    opt.cid_enabled         = DFL_CID_ENABLED;
    opt.cid_enabled_renego  = DFL_CID_ENABLED_RENEGO;
    opt.cid_val             = DFL_CID_VALUE;
    opt.cid_val_renego      = DFL_CID_VALUE_RENEGO;
    opt.read_timeout        = DFL_READ_TIMEOUT;
    opt.ca_file             = DFL_CA_FILE;
    opt.ca_path             = DFL_CA_PATH;
    opt.crt_file            = DFL_CRT_FILE;
    opt.key_file            = DFL_KEY_FILE;
    opt.key_opaque          = DFL_KEY_OPAQUE;
    opt.key_pwd             = DFL_KEY_PWD;
    opt.crt_file2           = DFL_CRT_FILE2;
    opt.key_file2           = DFL_KEY_FILE2;
    opt.key_pwd2            = DFL_KEY_PWD2;
    opt.async_operations    = DFL_ASYNC_OPERATIONS;
    opt.async_private_delay1 = DFL_ASYNC_PRIVATE_DELAY1;
    opt.async_private_delay2 = DFL_ASYNC_PRIVATE_DELAY2;
    opt.async_private_error = DFL_ASYNC_PRIVATE_ERROR;
    opt.psk                 = DFL_PSK;
#if defined(MBEDTLS_SSL_NEW_SESSION_TICKET)
    opt.ticket_flags        = DFL_TICKET_FLAGS;
#endif /* MBEDTLS_SSL_NEW_SESSION_TICKET */
    opt.early_data          = DFL_EARLY_DATA;
    opt.sig_algs            = DFL_SIG_ALGS;
#if defined(MBEDTLS_USE_PSA_CRYPTO)
    opt.psk_opaque          = DFL_PSK_OPAQUE;
    opt.psk_list_opaque     = DFL_PSK_LIST_OPAQUE;
#endif
#if defined(MBEDTLS_X509_TRUSTED_CERTIFICATE_CALLBACK)
    opt.ca_callback         = DFL_CA_CALLBACK;
#endif
    opt.psk_identity        = DFL_PSK_IDENTITY;
    opt.psk_list            = DFL_PSK_LIST;
    opt.ecjpake_pw          = DFL_ECJPAKE_PW;
    opt.force_ciphersuite[0]= DFL_FORCE_CIPHER;
#if defined(MBEDTLS_SSL_PROTO_TLS1_3)
    opt.tls13_kex_modes     = DFL_TLS1_3_KEX_MODES;
#endif /* MBEDTLS_SSL_PROTO_TLS1_3 */
    opt.renegotiation       = DFL_RENEGOTIATION;
    opt.allow_legacy        = DFL_ALLOW_LEGACY;
    opt.renegotiate         = DFL_RENEGOTIATE;
    opt.renego_delay        = DFL_RENEGO_DELAY;
    opt.renego_period       = DFL_RENEGO_PERIOD;
    opt.exchanges           = DFL_EXCHANGES;
    opt.min_version         = DFL_MIN_VERSION;
    opt.max_version         = DFL_MAX_VERSION;
    opt.allow_sha1          = DFL_SHA1;
    opt.auth_mode           = DFL_AUTH_MODE;
    opt.cert_req_ca_list    = DFL_CERT_REQ_CA_LIST;
    opt.mfl_code            = DFL_MFL_CODE;
    opt.trunc_hmac          = DFL_TRUNC_HMAC;
    opt.tickets             = DFL_TICKETS;
    opt.ticket_rotate       = DFL_TICKET_ROTATE;
    opt.ticket_timeout      = DFL_TICKET_TIMEOUT;
    opt.ticket_aead         = DFL_TICKET_AEAD;
    opt.cache_max           = DFL_CACHE_MAX;
#if defined(MBEDTLS_HAVE_TIME)
    opt.cache_timeout       = DFL_CACHE_TIMEOUT;
#endif
    opt.sni                 = DFL_SNI;
    opt.alpn_string         = DFL_ALPN_STRING;
    opt.curves              = DFL_CURVES;
    opt.sig_algs            = DFL_SIG_ALGS;
    opt.dhm_file            = DFL_DHM_FILE;
    opt.transport           = DFL_TRANSPORT;
    opt.cookies             = DFL_COOKIES;
    opt.anti_replay         = DFL_ANTI_REPLAY;
    opt.hs_to_min           = DFL_HS_TO_MIN;
    opt.hs_to_max           = DFL_HS_TO_MAX;
    opt.dtls_mtu            = DFL_DTLS_MTU;
    opt.dgram_packing       = DFL_DGRAM_PACKING;
    opt.badmac_limit        = DFL_BADMAC_LIMIT;
    opt.extended_ms         = DFL_EXTENDED_MS;
    opt.etm                 = DFL_ETM;
    opt.serialize           = DFL_SERIALIZE;
    opt.context_file        = DFL_CONTEXT_FILE;
    opt.eap_tls             = DFL_EAP_TLS;
    opt.reproducible        = DFL_REPRODUCIBLE;
    opt.nss_keylog          = DFL_NSS_KEYLOG;
    opt.nss_keylog_file     = DFL_NSS_KEYLOG_FILE;
    opt.query_config_mode   = DFL_QUERY_CONFIG_MODE;
    opt.use_srtp            = DFL_USE_SRTP;
    opt.force_srtp_profile  = DFL_SRTP_FORCE_PROFILE;
    opt.support_mki         = DFL_SRTP_SUPPORT_MKI;

    for( i = 1; i < argc; i++ )
    {
        p = argv[i];
        if( ( q = strchr( p, '=' ) ) == NULL )
            goto usage;
        *q++ = '\0';

        if( strcmp( p, "server_port" ) == 0 )
            opt.server_port = q;
        else if( strcmp( p, "server_addr" ) == 0 )
            opt.server_addr = q;
        else if( strcmp( p, "dtls" ) == 0 )
        {
            int t = atoi( q );
            if( t == 0 )
                opt.transport = MBEDTLS_SSL_TRANSPORT_STREAM;
            else if( t == 1 )
                opt.transport = MBEDTLS_SSL_TRANSPORT_DATAGRAM;
            else
                goto usage;
        }
        else if( strcmp( p, "debug_level" ) == 0 )
        {
            opt.debug_level = atoi( q );
            if( opt.debug_level < 0 || opt.debug_level > 65535 )
                goto usage;
        }
        else if( strcmp( p, "nbio" ) == 0 )
        {
            opt.nbio = atoi( q );
            if( opt.nbio < 0 || opt.nbio > 2 )
                goto usage;
        }
        else if( strcmp( p, "event" ) == 0 )
        {
            opt.event = atoi( q );
            if( opt.event < 0 || opt.event > 2 )
                goto usage;
        }
        else if( strcmp( p, "read_timeout" ) == 0 )
            opt.read_timeout = atoi( q );
        else if( strcmp( p, "buffer_size" ) == 0 )
        {
            opt.buffer_size = atoi( q );
            if( opt.buffer_size < 1 )
                goto usage;
        }
        else if( strcmp( p, "response_size" ) == 0 )
        {
            opt.response_size = atoi( q );
            if( opt.response_size < 0 || opt.response_size > MBEDTLS_SSL_OUT_CONTENT_LEN )
                goto usage;
            if( opt.buffer_size < opt.response_size )
                opt.buffer_size = opt.response_size;
        }
        else if( strcmp( p, "ca_file" ) == 0 )
            opt.ca_file = q;
        else if( strcmp( p, "ca_path" ) == 0 )
            opt.ca_path = q;
        else if( strcmp( p, "crt_file" ) == 0 )
            opt.crt_file = q;
        else if( strcmp( p, "key_file" ) == 0 )
            opt.key_file = q;
        else if( strcmp( p, "key_pwd" ) == 0 )
            opt.key_pwd = q;
#if defined(MBEDTLS_USE_PSA_CRYPTO) && defined(MBEDTLS_X509_CRT_PARSE_C)
        else if( strcmp( p, "key_opaque" ) == 0 )
            opt.key_opaque = atoi( q );
#endif
        else if( strcmp( p, "crt_file2" ) == 0 )
            opt.crt_file2 = q;
        else if( strcmp( p, "key_file2" ) == 0 )
            opt.key_file2 = q;
        else if( strcmp( p, "key_pwd2" ) == 0 )
            opt.key_pwd2 = q;
        else if( strcmp( p, "dhm_file" ) == 0 )
            opt.dhm_file = q;
#if defined(MBEDTLS_SSL_ASYNC_PRIVATE)
        else if( strcmp( p, "async_operations" ) == 0 )
            opt.async_operations = q;
        else if( strcmp( p, "async_private_delay1" ) == 0 )
            opt.async_private_delay1 = atoi( q );
        else if( strcmp( p, "async_private_delay2" ) == 0 )
            opt.async_private_delay2 = atoi( q );
        else if( strcmp( p, "async_private_error" ) == 0 )
        {
            int n = atoi( q );
            if( n < -SSL_ASYNC_INJECT_ERROR_MAX ||
                n > SSL_ASYNC_INJECT_ERROR_MAX )
            {
                ret = 2;
                goto usage;
            }
            opt.async_private_error = n;
        }
#endif /* MBEDTLS_SSL_ASYNC_PRIVATE */
#if defined(MBEDTLS_SSL_DTLS_CONNECTION_ID)
        else if( strcmp( p, "cid" ) == 0 )
        {
            opt.cid_enabled = atoi( q );
            if( opt.cid_enabled != 0 && opt.cid_enabled != 1 )
                goto usage;
        }
        else if( strcmp( p, "cid_renego" ) == 0 )
        {
            opt.cid_enabled_renego = atoi( q );
            if( opt.cid_enabled_renego != 0 && opt.cid_enabled_renego != 1 )
                goto usage;
        }
        else if( strcmp( p, "cid_val" ) == 0 )
        {
            opt.cid_val = q;
        }
        else if( strcmp( p, "cid_val_renego" ) == 0 )
        {
            opt.cid_val_renego = q;
        }
#endif /* MBEDTLS_SSL_DTLS_CONNECTION_ID */
        else if( strcmp( p, "psk" ) == 0 )
            opt.psk = q;
#if defined(MBEDTLS_USE_PSA_CRYPTO)
        else if( strcmp( p, "psk_opaque" ) == 0 )
            opt.psk_opaque = atoi( q );
        else if( strcmp( p, "psk_list_opaque" ) == 0 )
            opt.psk_list_opaque = atoi( q );
#endif
#if defined(MBEDTLS_X509_TRUSTED_CERTIFICATE_CALLBACK)
        else if( strcmp( p, "ca_callback" ) == 0)
            opt.ca_callback = atoi( q );
#endif
        else if( strcmp( p, "psk_identity" ) == 0 )
            opt.psk_identity = q;
        else if( strcmp( p, "psk_list" ) == 0 )
            opt.psk_list = q;
        else if( strcmp( p, "ecjpake_pw" ) == 0 )
            opt.ecjpake_pw = q;
        else if( strcmp( p, "force_ciphersuite" ) == 0 )
        {
            opt.force_ciphersuite[0] = mbedtls_ssl_get_ciphersuite_id( q );

            if( opt.force_ciphersuite[0] == 0 )
            {
                ret = 2;
                goto usage;
            }
            opt.force_ciphersuite[1] = 0;
        }
        else if( strcmp( p, "curves" ) == 0 )
            opt.curves = q;
#if defined(MBEDTLS_SSL_PROTO_TLS1_3) && \
    defined(MBEDTLS_KEY_EXCHANGE_WITH_CERT_ENABLED)
        else if( strcmp( p, "sig_algs" ) == 0 )
            opt.sig_algs = q;
#endif /* MBEDTLS_SSL_PROTO_TLS1_3 && MBEDTLS_KEY_EXCHANGE_WITH_CERT_ENABLED */
        else if( strcmp( p, "renegotiation" ) == 0 )
        {
            opt.renegotiation = (atoi( q )) ?
                MBEDTLS_SSL_RENEGOTIATION_ENABLED :
                MBEDTLS_SSL_RENEGOTIATION_DISABLED;
        }
        else if( strcmp( p, "allow_legacy" ) == 0 )
        {
            switch( atoi( q ) )
            {
                case -1:
                    opt.allow_legacy = MBEDTLS_SSL_LEGACY_BREAK_HANDSHAKE;
                    break;
                case 0:
                    opt.allow_legacy = MBEDTLS_SSL_LEGACY_NO_RENEGOTIATION;
                    break;
                case 1:
                    opt.allow_legacy = MBEDTLS_SSL_LEGACY_ALLOW_RENEGOTIATION;
                    break;
                default: goto usage;
            }
        }
        else if( strcmp( p, "renegotiate" ) == 0 )
        {
            opt.renegotiate = atoi( q );
            if( opt.renegotiate < 0 || opt.renegotiate > 1 )
                goto usage;
        }
        else if( strcmp( p, "renego_delay" ) == 0 )
        {
            opt.renego_delay = atoi( q );
        }
        else if( strcmp( p, "renego_period" ) == 0 )
        {
#if defined(_MSC_VER)
            opt.renego_period = _strtoui64( q, NULL, 10 );
#else
            if( sscanf( q, "%" SCNu64, &opt.renego_period ) != 1 )
                goto usage;
#endif /* _MSC_VER */
            if( opt.renego_period < 2 )
                goto usage;
        }
        else if( strcmp( p, "exchanges" ) == 0 )
        {
            opt.exchanges = atoi( q );
            if( opt.exchanges < 0 )
                goto usage;
        }
#if defined(MBEDTLS_SSL_PROTO_TLS1_3)
#if defined(MBEDTLS_ZERO_RTT)
        else if( strcmp( p, "early_data" ) == 0 )
        {
            int early_data_val = atoi( q );
            switch( early_data_val )
            {
                case 0:
                    opt.early_data = MBEDTLS_SSL_EARLY_DATA_DISABLED;
                    break;
                default:
                    opt.early_data = MBEDTLS_SSL_EARLY_DATA_ENABLED;
                    opt.early_data_max = (size_t) early_data_val;
                    break;
            }
        }
#endif /* MBEDTLS_ZERO_RTT */

#if defined(MBEDTLS_ECP_C)
        else if( strcmp( p, "named_groups" ) == 0 )
            opt.named_groups_string = q;
        else if( strcmp( p, "sig_algs" ) == 0 )
            opt.sig_algs = q;
#endif /* MBEDTLS_ECP_C */
        else if( strcmp( p, "tls13_kex_modes" ) == 0 )
        {
            if( strcmp( q, "psk" ) == 0 )
                opt.tls13_kex_modes = MBEDTLS_SSL_TLS1_3_KEY_EXCHANGE_MODE_PSK;
            else if( strcmp(q, "psk_ephemeral" ) == 0 )
                opt.tls13_kex_modes = MBEDTLS_SSL_TLS1_3_KEY_EXCHANGE_MODE_PSK_EPHEMERAL;
            else if( strcmp(q, "ephemeral" ) == 0 )
                opt.tls13_kex_modes = MBEDTLS_SSL_TLS1_3_KEY_EXCHANGE_MODE_EPHEMERAL;
            else if( strcmp(q, "ephemeral_all" ) == 0 )
                opt.tls13_kex_modes = MBEDTLS_SSL_TLS1_3_KEY_EXCHANGE_MODE_EPHEMERAL_ALL;
            else if( strcmp( q, "psk_all" ) == 0 )
                opt.tls13_kex_modes = MBEDTLS_SSL_TLS1_3_KEY_EXCHANGE_MODE_PSK_ALL;
            else if( strcmp( q, "all" ) == 0 )
                opt.tls13_kex_modes = MBEDTLS_SSL_TLS1_3_KEY_EXCHANGE_MODE_ALL;
            else goto usage;
        }
#endif /* MBEDTLS_SSL_PROTO_TLS1_3 */

        else if( strcmp( p, "min_version" ) == 0 )
        {
            if( strcmp( q, "tls12" ) == 0 ||
                     strcmp( q, "dtls12" ) == 0 )
                opt.min_version = MBEDTLS_SSL_VERSION_TLS1_2;
#if defined(MBEDTLS_SSL_PROTO_TLS1_3)
<<<<<<< HEAD
            else if( strcmp( q, "tls13" ) == 0 ||
                     strcmp( q, "dtls13" ) == 0 )
                opt.min_version = MBEDTLS_SSL_MINOR_VERSION_4;
=======
            else if( strcmp( q, "tls13" ) == 0 )
                opt.min_version = MBEDTLS_SSL_VERSION_TLS1_3;
>>>>>>> 771e42a2
#endif /* MBEDTLS_SSL_PROTO_TLS1_3 */
            else
                goto usage;
        }
        else if( strcmp( p, "max_version" ) == 0 )
        {
            if( strcmp( q, "tls12" ) == 0 ||
                     strcmp( q, "dtls12" ) == 0 )
                opt.max_version = MBEDTLS_SSL_VERSION_TLS1_2;
#if defined(MBEDTLS_SSL_PROTO_TLS1_3)
<<<<<<< HEAD
            else if( strcmp( q, "tls13" ) == 0 ||
                     strcmp( q, "dtls13" ) == 0 )
                opt.min_version = MBEDTLS_SSL_MINOR_VERSION_4;
=======
            else if( strcmp( q, "tls13" ) == 0 )
                opt.max_version = MBEDTLS_SSL_VERSION_TLS1_3;
>>>>>>> 771e42a2
#endif /* MBEDTLS_SSL_PROTO_TLS1_3 */
            else
                goto usage;
        }
        else if( strcmp( p, "allow_sha1" ) == 0 )
        {
            switch( atoi( q ) )
            {
                case 0:     opt.allow_sha1 = 0;   break;
                case 1:     opt.allow_sha1 = 1;    break;
                default:    goto usage;
            }
        }
        else if( strcmp( p, "force_version" ) == 0 )
        {
            if( strcmp( q, "tls12" ) == 0 )
            {
                opt.min_version = MBEDTLS_SSL_VERSION_TLS1_2;
                opt.max_version = MBEDTLS_SSL_VERSION_TLS1_2;
            }
            else if( strcmp( q, "dtls12" ) == 0 )
            {
                opt.min_version = MBEDTLS_SSL_VERSION_TLS1_2;
                opt.max_version = MBEDTLS_SSL_VERSION_TLS1_2;
                opt.transport = MBEDTLS_SSL_TRANSPORT_DATAGRAM;
            }
#if defined(MBEDTLS_SSL_PROTO_TLS1_3)
            else if( strcmp( q, "tls13" ) == 0 )
            {
                opt.min_version = MBEDTLS_SSL_VERSION_TLS1_3;
                opt.max_version = MBEDTLS_SSL_VERSION_TLS1_3;
            }
            else if( strcmp( q, "dtls13" ) == 0 )
            {
                opt.min_version = MBEDTLS_SSL_MINOR_VERSION_4;
                opt.max_version = MBEDTLS_SSL_MINOR_VERSION_4;
                opt.transport = MBEDTLS_SSL_TRANSPORT_DATAGRAM;
            }
#endif /* MBEDTLS_SSL_PROTO_TLS1_3 */
            else
                goto usage;
        }
        else if( strcmp( p, "auth_mode" ) == 0 )
        {
            if( ( opt.auth_mode = get_auth_mode( q ) ) < 0 )
                goto usage;
        }
        else if( strcmp( p, "cert_req_ca_list" ) == 0 )
        {
            opt.cert_req_ca_list = atoi( q );
            if( opt.cert_req_ca_list < 0 || opt.cert_req_ca_list > 1 )
                goto usage;
        }
        else if( strcmp( p, "max_frag_len" ) == 0 )
        {
            if( strcmp( q, "512" ) == 0 )
                opt.mfl_code = MBEDTLS_SSL_MAX_FRAG_LEN_512;
            else if( strcmp( q, "1024" ) == 0 )
                opt.mfl_code = MBEDTLS_SSL_MAX_FRAG_LEN_1024;
            else if( strcmp( q, "2048" ) == 0 )
                opt.mfl_code = MBEDTLS_SSL_MAX_FRAG_LEN_2048;
            else if( strcmp( q, "4096" ) == 0 )
                opt.mfl_code = MBEDTLS_SSL_MAX_FRAG_LEN_4096;
            else
                goto usage;
        }
        else if( strcmp( p, "alpn" ) == 0 )
        {
            opt.alpn_string = q;
        }
        else if( strcmp( p, "trunc_hmac" ) == 0 )
        {
            switch( atoi( q ) )
            {
                case 0: opt.trunc_hmac = MBEDTLS_SSL_TRUNC_HMAC_DISABLED; break;
                case 1: opt.trunc_hmac = MBEDTLS_SSL_TRUNC_HMAC_ENABLED; break;
                default: goto usage;
            }
        }
        else if( strcmp( p, "extended_ms" ) == 0 )
        {
            switch( atoi( q ) )
            {
                case 0:
                    opt.extended_ms = MBEDTLS_SSL_EXTENDED_MS_DISABLED;
                    break;
                case 1:
                    opt.extended_ms = MBEDTLS_SSL_EXTENDED_MS_ENABLED;
                    break;
                default: goto usage;
            }
        }
        else if( strcmp( p, "etm" ) == 0 )
        {
            switch( atoi( q ) )
            {
                case 0: opt.etm = MBEDTLS_SSL_ETM_DISABLED; break;
                case 1: opt.etm = MBEDTLS_SSL_ETM_ENABLED; break;
                default: goto usage;
            }
        }
        else if( strcmp( p, "tickets" ) == 0 )
        {
            opt.tickets = atoi( q );
            if( opt.tickets < 0 || opt.tickets > 1 )
                goto usage;
        }
        else if( strcmp( p, "ticket_rotate" ) == 0 )
        {
            opt.ticket_rotate = atoi( q );
            if( opt.ticket_rotate < 0 || opt.ticket_rotate > 1 )
                goto usage;
        }
        else if( strcmp( p, "ticket_timeout" ) == 0 )
        {
            opt.ticket_timeout = atoi( q );
            if( opt.ticket_timeout < 0 )
                goto usage;
        }
#if defined(MBEDTLS_SSL_NEW_SESSION_TICKET)
        else if( strcmp( p, "ticket_flags" ) == 0 )
        {
            mbedtls_ssl_ticket_flags temp = atoi( q );
            if( ( temp & ( mbedtls_ssl_ticket_flags ) allow_early_data ) || ( temp & ( mbedtls_ssl_ticket_flags ) allow_dhe_resumption ) || ( temp & ( mbedtls_ssl_ticket_flags ) allow_psk_resumption ) )
            {
                opt.ticket_flags = temp & ( mbedtls_ssl_ticket_flags ) allow_early_data & ( mbedtls_ssl_ticket_flags ) allow_dhe_resumption & ( mbedtls_ssl_ticket_flags ) allow_psk_resumption;
            } else goto usage;
        }
#endif
        else if( strcmp( p, "ticket_aead" ) == 0 )
        {
            const mbedtls_cipher_info_t *ci = mbedtls_cipher_info_from_string( q );

            if( ci == NULL )
                goto usage;
            opt.ticket_aead = mbedtls_cipher_info_get_type( ci );
        }
        else if( strcmp( p, "cache_max" ) == 0 )
        {
            opt.cache_max = atoi( q );
            if( opt.cache_max < 0 )
                goto usage;
        }
#if defined(MBEDTLS_HAVE_TIME)
        else if( strcmp( p, "cache_timeout" ) == 0 )
        {
            opt.cache_timeout = atoi( q );
            if( opt.cache_timeout < 0 )
                goto usage;
        }
#endif
        else if( strcmp( p, "cookies" ) == 0 )
        {
            opt.cookies = atoi( q );
#if defined(MBEDTLS_SSL_PROTO_TLS1_3)
            if( opt.cookies < -1 || opt.cookies > 2 )
                goto usage;
#else
            if( opt.cookies < -1 || opt.cookies > 1 )
                goto usage;
#endif /* MBEDTLS_SSL_PROTO_TLS1_3 */
        }
        else if( strcmp( p, "anti_replay" ) == 0 )
        {
            opt.anti_replay = atoi( q );
            if( opt.anti_replay < 0 || opt.anti_replay > 1)
                goto usage;
        }
        else if( strcmp( p, "badmac_limit" ) == 0 )
        {
            opt.badmac_limit = atoi( q );
            if( opt.badmac_limit < 0 )
                goto usage;
        }
        else if( strcmp( p, "hs_timeout" ) == 0 )
        {
            if( ( p = strchr( q, '-' ) ) == NULL )
                goto usage;
            *p++ = '\0';
            opt.hs_to_min = atoi( q );
            opt.hs_to_max = atoi( p );
            if( opt.hs_to_min == 0 || opt.hs_to_max < opt.hs_to_min )
                goto usage;
        }
        else if( strcmp( p, "mtu" ) == 0 )
        {
            opt.dtls_mtu = atoi( q );
            if( opt.dtls_mtu < 0 )
                goto usage;
        }
        else if( strcmp( p, "dgram_packing" ) == 0 )
        {
            opt.dgram_packing = atoi( q );
            if( opt.dgram_packing != 0 &&
                opt.dgram_packing != 1 )
            {
                goto usage;
            }
        }
        else if( strcmp( p, "sni" ) == 0 )
        {
            opt.sni = q;
        }
        else if( strcmp( p, "query_config" ) == 0 )
        {
            opt.query_config_mode = 1;
            query_config_ret = query_config( q );
            goto exit;
        }
        else if( strcmp( p, "serialize") == 0 )
        {
            opt.serialize = atoi( q );
            if( opt.serialize < 0 || opt.serialize > 2)
                goto usage;
        }
        else if( strcmp( p, "context_file") == 0 )
        {
            opt.context_file = q;
        }
        else if( strcmp( p, "eap_tls" ) == 0 )
        {
#if defined(MBEDTLS_SSL_PROTO_TLS1_3)
            mbedtls_printf( "Error: eap_tls is not supported in TLS 1.3.\n" );
            goto usage;
#else
            opt.eap_tls = atoi( q );
            if( opt.eap_tls < 0 || opt.eap_tls > 1 )
                goto usage;
#endif
        }
        else if( strcmp( p, "reproducible" ) == 0 )
        {
            opt.reproducible = 1;
        }
        else if( strcmp( p, "nss_keylog" ) == 0 )
        {
            opt.nss_keylog = atoi( q );
            if( opt.nss_keylog < 0 || opt.nss_keylog > 1 )
                goto usage;
        }
        else if( strcmp( p, "nss_keylog_file" ) == 0 )
        {
            opt.nss_keylog_file = q;
        }
        else if( strcmp( p, "use_srtp" ) == 0 )
        {
            opt.use_srtp = atoi ( q );
        }
        else if( strcmp( p, "srtp_force_profile" ) == 0 )
        {
            opt.force_srtp_profile = atoi( q );
        }
        else if( strcmp( p, "support_mki" ) == 0 )
        {
            opt.support_mki = atoi( q );
        }
        else
            goto usage;
    }

    if( opt.nss_keylog != 0 && opt.eap_tls != 0 )
    {
        mbedtls_printf( "Error: eap_tls and nss_keylog options cannot be used together.\n" );
        goto usage;
    }

    /* Event-driven IO is incompatible with the above custom
     * receive and send functions, as the polling builds on
     * refers to the underlying net_context. */
    if( opt.event == 1 && opt.nbio != 1 )
    {
        mbedtls_printf( "Warning: event-driven IO mandates nbio=1 - overwrite\n" );
        opt.nbio = 1;
    }

#if defined(MBEDTLS_DEBUG_C)
    mbedtls_debug_set_threshold( opt.debug_level );
#endif
    buf = mbedtls_calloc( 1, opt.buffer_size + 1 );
    if( buf == NULL )
    {
        mbedtls_printf( "Could not allocate %u bytes\n", opt.buffer_size );
        ret = 3;
        goto exit;
    }

#if defined(MBEDTLS_USE_PSA_CRYPTO)
    if( opt.psk_opaque != 0 )
    {
        if( strlen( opt.psk ) == 0 )
        {
            mbedtls_printf( "psk_opaque set but no psk to be imported specified.\n" );
            ret = 2;
            goto usage;
        }

        if( opt.force_ciphersuite[0] <= 0 )
        {
            mbedtls_printf( "opaque PSKs are only supported in conjunction with forcing TLS 1.2 and a PSK-only ciphersuite through the 'force_ciphersuite' option.\n" );
            ret = 2;
            goto usage;
        }
    }

    if( opt.psk_list_opaque != 0 )
    {
        if( opt.psk_list == NULL )
        {
            mbedtls_printf( "psk_slot set but no psk to be imported specified.\n" );
            ret = 2;
            goto usage;
        }

        if( opt.force_ciphersuite[0] <= 0 )
        {
            mbedtls_printf( "opaque PSKs are only supported in conjunction with forcing TLS 1.2 and a PSK-only ciphersuite through the 'force_ciphersuite' option.\n" );
            ret = 2;
            goto usage;
        }
    }
#endif /* MBEDTLS_USE_PSA_CRYPTO */

    if( opt.force_ciphersuite[0] > 0 )
    {
        const mbedtls_ssl_ciphersuite_t *ciphersuite_info;
        ciphersuite_info =
            mbedtls_ssl_ciphersuite_from_id( opt.force_ciphersuite[0] );

        if( opt.max_version != -1 &&
            ciphersuite_info->min_tls_version > opt.max_version )
        {
            mbedtls_printf( "forced ciphersuite not allowed with this protocol version\n" );
            ret = 2;
            goto usage;
        }
        if( opt.min_version != -1 &&
            ciphersuite_info->max_tls_version < opt.min_version )
        {
            mbedtls_printf( "forced ciphersuite not allowed with this protocol version\n" );
            ret = 2;
            goto usage;
        }

        /* If we select a version that's not supported by
         * this suite, then there will be no common ciphersuite... */
        if( opt.max_version == -1 ||
            opt.max_version > ciphersuite_info->max_tls_version )
        {
            opt.max_version = ciphersuite_info->max_tls_version;
        }
        if( opt.min_version < ciphersuite_info->min_tls_version )
        {
            opt.min_version = ciphersuite_info->min_tls_version;
        }

#if defined(MBEDTLS_USE_PSA_CRYPTO)
#if defined(MBEDTLS_KEY_EXCHANGE_SOME_PSK_ENABLED)
        if( opt.psk_opaque != 0 || opt.psk_list_opaque != 0 )
        {
            /* Ensure that the chosen ciphersuite is PSK-only; we must know
             * the ciphersuite in advance to set the correct policy for the
             * PSK key slot. This limitation might go away in the future. */
            if( ciphersuite_info->key_exchange != MBEDTLS_KEY_EXCHANGE_PSK ||
                opt.min_version != MBEDTLS_SSL_VERSION_TLS1_2 )
            {
                mbedtls_printf( "opaque PSKs are only supported in conjunction with forcing TLS 1.2 and a PSK-only ciphersuite through the 'force_ciphersuite' option.\n" );
                ret = 2;
                goto usage;
            }

            /* Determine KDF algorithm the opaque PSK will be used in. */
#if defined(MBEDTLS_SHA384_C)
            if( ciphersuite_info->mac == MBEDTLS_MD_SHA384 )
                alg = PSA_ALG_TLS12_PSK_TO_MS(PSA_ALG_SHA_384);
            else
#endif /* MBEDTLS_SHA384_C */
                alg = PSA_ALG_TLS12_PSK_TO_MS(PSA_ALG_SHA_256);
        }
#endif /* MBEDTLS_KEY_EXCHANGE_SOME_PSK_ENABLED */
#endif /* MBEDTLS_USE_PSA_CRYPTO */
    }

#if defined(MBEDTLS_SSL_DTLS_CONNECTION_ID)
    if( mbedtls_test_unhexify( cid, sizeof( cid ),
                       opt.cid_val, &cid_len ) != 0 )
    {
        mbedtls_printf( "CID not valid hex\n" );
        goto exit;
    }

    /* Keep CID settings for renegotiation unless
     * specified otherwise. */
    if( opt.cid_enabled_renego == DFL_CID_ENABLED_RENEGO )
        opt.cid_enabled_renego = opt.cid_enabled;
    if( opt.cid_val_renego == DFL_CID_VALUE_RENEGO )
        opt.cid_val_renego = opt.cid_val;

    if( mbedtls_test_unhexify( cid_renego, sizeof( cid_renego ),
                       opt.cid_val_renego, &cid_renego_len ) != 0 )
    {
        mbedtls_printf( "CID not valid hex\n" );
        goto exit;
    }
#endif /* MBEDTLS_SSL_DTLS_CONNECTION_ID */

#if defined(MBEDTLS_KEY_EXCHANGE_SOME_PSK_ENABLED)
    /*
     * Unhexify the pre-shared key and parse the list if any given
     */
    if( mbedtls_test_unhexify( psk, sizeof( psk ),
                       opt.psk, &psk_len ) != 0 )
    {
        mbedtls_printf( "pre-shared key not valid hex\n" );
        goto exit;
    }

    if( opt.psk_list != NULL )
    {
        if( ( psk_info = psk_parse( opt.psk_list ) ) == NULL )
        {
            mbedtls_printf( "psk_list invalid" );
            goto exit;
        }
    }
#endif /* MBEDTLS_KEY_EXCHANGE_SOME_PSK_ENABLED */

#if defined(MBEDTLS_ECP_C)
    if( opt.curves != NULL )
    {
        p = (char *) opt.curves;
        i = 0;

        if( strcmp( p, "none" ) == 0 )
        {
            group_list[0] = 0;
        }
        else if( strcmp( p, "default" ) != 0 )
        {
            /* Leave room for a final NULL in curve list */
            while( i < CURVE_LIST_SIZE - 1 && *p != '\0' )
            {
                q = p;

                /* Terminate the current string */
                while( *p != ',' && *p != '\0' )
                    p++;
                if( *p == ',' )
                    *p++ = '\0';

                if( ( curve_cur = mbedtls_ecp_curve_info_from_name( q ) ) != NULL )
                {
                    group_list[i++] = curve_cur->tls_id;
                }
                else
                {
                    mbedtls_printf( "unknown curve %s\n", q );
                    mbedtls_printf( "supported curves: " );
                    for( curve_cur = mbedtls_ecp_curve_list();
                         curve_cur->grp_id != MBEDTLS_ECP_DP_NONE;
                         curve_cur++ )
                    {
                        mbedtls_printf( "%s ", curve_cur->name );
                    }
                    mbedtls_printf( "\n" );
                    goto exit;
                }
            }

            mbedtls_printf("Number of curves: %d\n", i );

            if( i == CURVE_LIST_SIZE - 1 && *p != '\0' )
            {
                mbedtls_printf( "curves list too long, maximum %d",
                                CURVE_LIST_SIZE - 1  );
                goto exit;
            }

            group_list[i] = 0;
        }
    }
#endif /* MBEDTLS_ECP_C */

#if defined(MBEDTLS_SSL_PROTO_TLS1_3) && \
    defined(MBEDTLS_KEY_EXCHANGE_WITH_CERT_ENABLED)
    if( opt.sig_algs != NULL )
    {
        p = (char *) opt.sig_algs;
        i = 0;

        /* Leave room for a final MBEDTLS_TLS1_3_SIG_NONE in signature algorithm list (sig_alg_list). */
        while( i < SIG_ALG_LIST_SIZE - 1 && *p != '\0' )
        {
            q = p;

            /* Terminate the current string */
            while( *p != ',' && *p != '\0' )
                p++;
            if( *p == ',' )
                *p++ = '\0';

            if( strcmp( q, "ecdsa_secp256r1_sha256" ) == 0 )
            {
                sig_alg_list[i++] = MBEDTLS_TLS1_3_SIG_ECDSA_SECP256R1_SHA256;
            }
            else if( strcmp( q, "ecdsa_secp384r1_sha384" ) == 0 )
            {
                sig_alg_list[i++] = MBEDTLS_TLS1_3_SIG_ECDSA_SECP384R1_SHA384;
            }
            else if( strcmp( q, "ecdsa_secp521r1_sha512" ) == 0 )
            {
                sig_alg_list[i++] = MBEDTLS_TLS1_3_SIG_ECDSA_SECP521R1_SHA512;
            }
            else
            {
                mbedtls_printf( "unknown signature algorithm %s\n", q );
                mbedtls_printf( "supported signature algorithms: " );
                mbedtls_printf( "ecdsa_secp256r1_sha256 " );
                mbedtls_printf( "ecdsa_secp384r1_sha384 " );
                mbedtls_printf( "ecdsa_secp521r1_sha512 " );
                mbedtls_printf( "\n" );
                goto exit;
            }
        }

        if( i == ( SIG_ALG_LIST_SIZE - 1 ) && *p != '\0' )
        {
            mbedtls_printf( "signature algorithm list too long, maximum %d",
                            SIG_ALG_LIST_SIZE - 1 );
            goto exit;
        }

        sig_alg_list[i] = MBEDTLS_TLS1_3_SIG_NONE;
    }
    else
    {
        /* Configure default signature algorithm */
        sig_alg_list[0] = MBEDTLS_TLS1_3_SIG_ECDSA_SECP256R1_SHA256;
        sig_alg_list[1] = MBEDTLS_TLS1_3_SIG_NONE;
    }
#endif /* MBEDTLS_SSL_PROTO_TLS1_3 && MBEDTLS_KEY_EXCHANGE_WITH_CERT_ENABLED */

#if defined(MBEDTLS_SSL_ALPN)
    if( opt.alpn_string != NULL )
    {
        p = (char *) opt.alpn_string;
        i = 0;

        /* Leave room for a final NULL in alpn_list */
        while( i < ALPN_LIST_SIZE - 1 && *p != '\0' )
        {
            alpn_list[i++] = p;

            /* Terminate the current string and move on to next one */
            while( *p != ',' && *p != '\0' )
                p++;
            if( *p == ',' )
                *p++ = '\0';
        }
    }
#endif /* MBEDTLS_SSL_ALPN */

    #if defined(MBEDTLS_SSL_PROTO_TLS1_3) && defined(MBEDTLS_ECP_C)
    if( opt.named_groups_string != NULL )
    {
        p = (char *)opt.named_groups_string;
        i = 0;
        start = p;
        /* Leave room for a final NULL in named_groups_list */
        while( i < NAMED_GROUPS_LIST_SIZE - 1 && *p != '\0' )
        {
            q = p;

            /* Terminate the current string */
            while( *p != ',' && *p != '\0' )
                p++;

            if( *p == ',' )
                *p++ = '\0';

            if( *p == ',' || *p == '\0' )
            {

                if( *p == ',' )
                    *p++ = '\0';

                if( strcmp( start, "secp256r1" ) == 0 )
                    named_groups_list[i++] = MBEDTLS_ECP_DP_SECP256R1;
                else if( strcmp( start, "secp384r1" ) == 0 )
                    named_groups_list[i++] = MBEDTLS_ECP_DP_SECP384R1;
                else if( strcmp( start, "secp521r1" ) == 0 )
                    named_groups_list[i++] = MBEDTLS_ECP_DP_SECP521R1;
                else if( strcmp( start, "all" ) == 0 )
                {
                    named_groups_list[i++] = MBEDTLS_ECP_DP_SECP256R1;
                    named_groups_list[i++] = MBEDTLS_ECP_DP_SECP384R1;
                    named_groups_list[i++] = MBEDTLS_ECP_DP_SECP521R1;
                    break;
                }
                else goto usage;
                start = p;
            }
            else goto usage;
        }

        if( i == 0 ) goto usage;
    }
#endif /* MBEDTLS_SSL_PROTO_TLS1_3 && MBEDTLS_ECP_C */


    /*
     * 0. Initialize the RNG and the session data
     */
    mbedtls_printf( "\n  . Seeding the random number generator..." );
    fflush( stdout );

    ret = rng_seed( &rng, opt.reproducible, pers );
    if( ret != 0 )
        goto exit;
    mbedtls_printf( " ok\n" );

#if defined(MBEDTLS_X509_CRT_PARSE_C)
    /*
     * 1.1. Load the trusted CA
     */
    mbedtls_printf( "  . Loading the CA root certificate ..." );
    fflush( stdout );

    if( strcmp( opt.ca_path, "none" ) == 0 ||
        strcmp( opt.ca_file, "none" ) == 0 )
    {
        ret = 0;
    }
    else
#if defined(MBEDTLS_FS_IO)
    if( strlen( opt.ca_path ) )
        ret = mbedtls_x509_crt_parse_path( &cacert, opt.ca_path );
    else if( strlen( opt.ca_file ) )
        ret = mbedtls_x509_crt_parse_file( &cacert, opt.ca_file );
    else
#endif
    {
#if defined(MBEDTLS_PEM_PARSE_C)
        for( i = 0; mbedtls_test_cas[i] != NULL; i++ )
        {
            ret = mbedtls_x509_crt_parse( &cacert,
                                  (const unsigned char *) mbedtls_test_cas[i],
                                  mbedtls_test_cas_len[i] );
            if( ret != 0 )
                break;
        }
        if( ret == 0 )
#endif /* MBEDTLS_PEM_PARSE_C */
        for( i = 0; mbedtls_test_cas_der[i] != NULL; i++ )
        {
            ret = mbedtls_x509_crt_parse_der( &cacert,
                         (const unsigned char *) mbedtls_test_cas_der[i],
                         mbedtls_test_cas_der_len[i] );
            if( ret != 0 )
                break;
        }
    }
    if( ret < 0 )
    {
        mbedtls_printf( " failed\n  !  mbedtls_x509_crt_parse returned -0x%x\n\n", (unsigned int) -ret );
        goto exit;
    }

    mbedtls_printf( " ok (%d skipped)\n", ret );

    /*
     * 1.2. Load own certificate and private key
     */
    mbedtls_printf( "  . Loading the server cert. and key..." );
    fflush( stdout );

#if defined(MBEDTLS_FS_IO)
    if( strlen( opt.crt_file ) && strcmp( opt.crt_file, "none" ) != 0 )
    {
        key_cert_init++;
        if( ( ret = mbedtls_x509_crt_parse_file( &srvcert, opt.crt_file ) ) != 0 )
        {
            mbedtls_printf( " failed\n  !  mbedtls_x509_crt_parse_file returned -0x%x\n\n",
                    (unsigned int) -ret );
            goto exit;
        }
    }
    if( strlen( opt.key_file ) && strcmp( opt.key_file, "none" ) != 0 )
    {
        key_cert_init++;
        if( ( ret = mbedtls_pk_parse_keyfile( &pkey, opt.key_file,
                                              opt.key_pwd, rng_get, &rng ) ) != 0 )
        {
            mbedtls_printf( " failed\n  !  mbedtls_pk_parse_keyfile returned -0x%x\n\n", (unsigned int) -ret );
            goto exit;
        }
    }
    if( key_cert_init == 1 )
    {
        mbedtls_printf( " failed\n  !  crt_file without key_file or vice-versa\n\n" );
        goto exit;
    }

    if( strlen( opt.crt_file2 ) && strcmp( opt.crt_file2, "none" ) != 0 )
    {
        key_cert_init2++;
        if( ( ret = mbedtls_x509_crt_parse_file( &srvcert2, opt.crt_file2 ) ) != 0 )
        {
            mbedtls_printf( " failed\n  !  mbedtls_x509_crt_parse_file(2) returned -0x%x\n\n",
                    (unsigned int) -ret );
            goto exit;
        }
    }
    if( strlen( opt.key_file2 ) && strcmp( opt.key_file2, "none" ) != 0 )
    {
        key_cert_init2++;
        if( ( ret = mbedtls_pk_parse_keyfile( &pkey2, opt.key_file2,
                                              opt.key_pwd2, rng_get, &rng ) ) != 0 )
        {
            mbedtls_printf( " failed\n  !  mbedtls_pk_parse_keyfile(2) returned -0x%x\n\n",
                            (unsigned int) -ret );
            goto exit;
        }
    }
    if( key_cert_init2 == 1 )
    {
        mbedtls_printf( " failed\n  !  crt_file2 without key_file2 or vice-versa\n\n" );
        goto exit;
    }
#endif
    if( key_cert_init == 0 &&
        strcmp( opt.crt_file, "none" ) != 0 &&
        strcmp( opt.key_file, "none" ) != 0 &&
        key_cert_init2 == 0 &&
        strcmp( opt.crt_file2, "none" ) != 0 &&
        strcmp( opt.key_file2, "none" ) != 0 )
    {
#if defined(MBEDTLS_RSA_C)
        if( ( ret = mbedtls_x509_crt_parse( &srvcert,
                                    (const unsigned char *) mbedtls_test_srv_crt_rsa,
                                    mbedtls_test_srv_crt_rsa_len ) ) != 0 )
        {
            mbedtls_printf( " failed\n  !  mbedtls_x509_crt_parse returned -0x%x\n\n",
                            (unsigned int) -ret );
            goto exit;
        }
        if( ( ret = mbedtls_pk_parse_key( &pkey,
                                  (const unsigned char *) mbedtls_test_srv_key_rsa,
                                  mbedtls_test_srv_key_rsa_len, NULL, 0,
                                  rng_get, &rng ) ) != 0 )
        {
            mbedtls_printf( " failed\n  !  mbedtls_pk_parse_key returned -0x%x\n\n",
                            (unsigned int) -ret );
            goto exit;
        }
        key_cert_init = 2;
#endif /* MBEDTLS_RSA_C */
#if defined(MBEDTLS_ECDSA_C)
        if( ( ret = mbedtls_x509_crt_parse( &srvcert2,
                                    (const unsigned char *) mbedtls_test_srv_crt_ec,
                                    mbedtls_test_srv_crt_ec_len ) ) != 0 )
        {
            mbedtls_printf( " failed\n  !  x509_crt_parse2 returned -0x%x\n\n",
                            (unsigned int) -ret );
            goto exit;
        }
        if( ( ret = mbedtls_pk_parse_key( &pkey2,
                                  (const unsigned char *) mbedtls_test_srv_key_ec,
                                  mbedtls_test_srv_key_ec_len, NULL, 0,
                                  rng_get, &rng ) ) != 0 )
        {
            mbedtls_printf( " failed\n  !  pk_parse_key2 returned -0x%x\n\n",
                            (unsigned int) -ret );
            goto exit;
        }
        key_cert_init2 = 2;
#endif /* MBEDTLS_ECDSA_C */
    }

#if defined(MBEDTLS_USE_PSA_CRYPTO)
    if( opt.key_opaque != 0 )
    {
        if ( mbedtls_pk_get_type( &pkey ) == MBEDTLS_PK_ECKEY )
        {
            if( ( ret = mbedtls_pk_wrap_as_opaque( &pkey, &key_slot,
                                                PSA_ALG_ANY_HASH ) ) != 0 )
            {
                mbedtls_printf( " failed\n  !  "
                                "mbedtls_pk_wrap_as_opaque returned -0x%x\n\n", (unsigned int)  -ret );
                goto exit;
            }
        }

        if ( mbedtls_pk_get_type( &pkey2 ) == MBEDTLS_PK_ECKEY )
        {
            if( ( ret = mbedtls_pk_wrap_as_opaque( &pkey2, &key_slot2,
                                                PSA_ALG_ANY_HASH ) ) != 0 )
            {
                mbedtls_printf( " failed\n  !  "
                                "mbedtls_pk_wrap_as_opaque returned -0x%x\n\n", (unsigned int)  -ret );
                goto exit;
            }
        }
    }
#endif /* MBEDTLS_USE_PSA_CRYPTO */

    mbedtls_printf( " ok (key types: %s, %s)\n",
                    key_cert_init ? mbedtls_pk_get_name( &pkey ) : "none",
                    key_cert_init2 ? mbedtls_pk_get_name( &pkey2 ) : "none" );
#endif /* MBEDTLS_X509_CRT_PARSE_C */

#if defined(MBEDTLS_DHM_C) && defined(MBEDTLS_FS_IO)
    if( opt.dhm_file != NULL )
    {
        mbedtls_printf( "  . Loading DHM parameters..." );
        fflush( stdout );

        if( ( ret = mbedtls_dhm_parse_dhmfile( &dhm, opt.dhm_file ) ) != 0 )
        {
            mbedtls_printf( " failed\n  ! mbedtls_dhm_parse_dhmfile returned -0x%04X\n\n",
                     (unsigned int) -ret );
            goto exit;
        }

        mbedtls_printf( " ok\n" );
    }
#endif

#if defined(SNI_OPTION)
    if( opt.sni != NULL )
    {
        mbedtls_printf( "  . Setting up SNI information..." );
        fflush( stdout );

        if( ( sni_info = sni_parse( opt.sni ) ) == NULL )
        {
            mbedtls_printf( " failed\n" );
            goto exit;
        }

        mbedtls_printf( " ok\n" );
    }
#endif /* SNI_OPTION */

    /*
     * 2. Setup stuff
     */
    mbedtls_printf( "  . Setting up the SSL/TLS structure..." );
    fflush( stdout );

    if( ( ret = mbedtls_ssl_config_defaults( &conf,
                    MBEDTLS_SSL_IS_SERVER,
                    opt.transport,
                    MBEDTLS_SSL_PRESET_DEFAULT ) ) != 0 )
    {
        mbedtls_printf( " failed\n  ! mbedtls_ssl_config_defaults returned -0x%x\n\n", (unsigned int) -ret );
        goto exit;
    }

#if defined(MBEDTLS_X509_CRT_PARSE_C)
    /* The default algorithms profile disables SHA-1, but our tests still
       rely on it heavily. Hence we allow it here. A real-world server
       should use the default profile unless there is a good reason not to. */
    if( opt.allow_sha1 > 0 )
    {
        crt_profile_for_test.allowed_mds |= MBEDTLS_X509_ID_FLAG( MBEDTLS_MD_SHA1 );
        mbedtls_ssl_conf_cert_profile( &conf, &crt_profile_for_test );
        mbedtls_ssl_conf_sig_algs( &conf, ssl_sig_algs_for_test );
    }
#endif /* MBEDTLS_X509_CRT_PARSE_C */

    if( opt.auth_mode != DFL_AUTH_MODE )
        mbedtls_ssl_conf_authmode( &conf, opt.auth_mode );

    if( opt.cert_req_ca_list != DFL_CERT_REQ_CA_LIST )
        mbedtls_ssl_conf_cert_req_ca_list( &conf, opt.cert_req_ca_list );

#if defined(MBEDTLS_ZERO_RTT)
    mbedtls_ssl_conf_early_data( &conf, opt.early_data,
                                 opt.early_data_max,
                                 early_data_callback );
#endif /* MBEDTLS_ZERO_RTT */

#if defined(MBEDTLS_SSL_PROTO_DTLS)
    if( opt.hs_to_min != DFL_HS_TO_MIN || opt.hs_to_max != DFL_HS_TO_MAX )
        mbedtls_ssl_conf_handshake_timeout( &conf, opt.hs_to_min, opt.hs_to_max );

    if( opt.dgram_packing != DFL_DGRAM_PACKING )
        mbedtls_ssl_set_datagram_packing( &ssl, opt.dgram_packing );
#endif /* MBEDTLS_SSL_PROTO_DTLS */

#if defined(MBEDTLS_SSL_MAX_FRAGMENT_LENGTH)
    if( ( ret = mbedtls_ssl_conf_max_frag_len( &conf, opt.mfl_code ) ) != 0 )
    {
        mbedtls_printf( " failed\n  ! mbedtls_ssl_conf_max_frag_len returned %d\n\n", ret );
        goto exit;
    }
#endif

#if defined(MBEDTLS_SSL_DTLS_CONNECTION_ID)
    if( opt.cid_enabled == 1 || opt.cid_enabled_renego == 1 )
    {
        if( opt.cid_enabled == 1        &&
            opt.cid_enabled_renego == 1 &&
            cid_len != cid_renego_len )
        {
            mbedtls_printf( "CID length must not change during renegotiation\n" );
            goto usage;
        }

        if( opt.cid_enabled == 1 )
            ret = mbedtls_ssl_conf_cid( &conf, cid_len,
                                        MBEDTLS_SSL_UNEXPECTED_CID_IGNORE );
        else
            ret = mbedtls_ssl_conf_cid( &conf, cid_renego_len,
                                        MBEDTLS_SSL_UNEXPECTED_CID_IGNORE );

        if( ret != 0 )
        {
            mbedtls_printf( " failed\n  ! mbedtls_ssl_conf_cid_len returned -%#04x\n\n",
                            (unsigned int) -ret );
            goto exit;
        }
    }
#endif /* MBEDTLS_SSL_DTLS_CONNECTION_ID */

#if defined(MBEDTLS_SSL_DTLS_SRTP)
    const mbedtls_ssl_srtp_profile forced_profile[] = { opt.force_srtp_profile, MBEDTLS_TLS_SRTP_UNSET };
    if( opt.use_srtp == 1 )
    {
        if( opt.force_srtp_profile != 0 )
        {
            ret = mbedtls_ssl_conf_dtls_srtp_protection_profiles( &conf, forced_profile );
        }
        else
        {
            ret = mbedtls_ssl_conf_dtls_srtp_protection_profiles( &conf, default_profiles );
        }

        if( ret != 0 )
        {
            mbedtls_printf( " failed\n  ! mbedtls_ssl_conf_dtls_srtp_protection_profiles returned %d\n\n", ret );
            goto exit;
        }

        mbedtls_ssl_conf_srtp_mki_value_supported( &conf,
                                                   opt.support_mki ?
                                                   MBEDTLS_SSL_DTLS_SRTP_MKI_SUPPORTED :
                                                   MBEDTLS_SSL_DTLS_SRTP_MKI_UNSUPPORTED );

    }
    else if( opt.force_srtp_profile != 0 )
    {
        mbedtls_printf( " failed\n  ! must enable use_srtp to force srtp profile\n\n" );
        goto exit;
    }
#endif /* MBEDTLS_SSL_DTLS_SRTP */

#if defined(MBEDTLS_SSL_EXTENDED_MASTER_SECRET)
    if( opt.extended_ms != DFL_EXTENDED_MS )
        mbedtls_ssl_conf_extended_master_secret( &conf, opt.extended_ms );
#endif

#if defined(MBEDTLS_SSL_ENCRYPT_THEN_MAC)
    if( opt.etm != DFL_ETM )
        mbedtls_ssl_conf_encrypt_then_mac( &conf, opt.etm );
#endif

#if defined(MBEDTLS_SSL_ALPN)
    if( opt.alpn_string != NULL )
        if( ( ret = mbedtls_ssl_conf_alpn_protocols( &conf, alpn_list ) ) != 0 )
        {
            mbedtls_printf( " failed\n  ! mbedtls_ssl_conf_alpn_protocols returned %d\n\n", ret );
            goto exit;
        }
#endif

#if defined(MBEDTLS_ECP_C) && defined(MBEDTLS_SSL_PROTO_TLS1_3)
    if( named_groups_list[0] != MBEDTLS_ECP_DP_NONE )
        mbedtls_ssl_conf_curves( &conf, named_groups_list );
#endif

    if (opt.reproducible)
    {
#if defined(MBEDTLS_HAVE_TIME)
#if defined(MBEDTLS_PLATFORM_TIME_ALT)
        mbedtls_platform_set_time( dummy_constant_time );
#else
        fprintf( stderr, "Warning: reproducible option used without constant time\n" );
#endif
#endif  /* MBEDTLS_HAVE_TIME */
    }
    mbedtls_ssl_conf_rng( &conf, rng_get, &rng );
    mbedtls_ssl_conf_dbg( &conf, my_debug, stdout );

#if defined(MBEDTLS_SSL_CACHE_C)
    if( opt.cache_max != -1 )
        mbedtls_ssl_cache_set_max_entries( &cache, opt.cache_max );

#if defined(MBEDTLS_HAVE_TIME)
    if( opt.cache_timeout != -1 )
        mbedtls_ssl_cache_set_timeout( &cache, opt.cache_timeout );
#endif

    mbedtls_ssl_conf_session_cache( &conf, &cache,
                                   mbedtls_ssl_cache_get,
                                   mbedtls_ssl_cache_set );
#endif
#if defined(MBEDTLS_SSL_SESSION_TICKETS) || defined(MBEDTLS_SSL_NEW_SESSION_TICKET)
    if( opt.tickets == MBEDTLS_SSL_SESSION_TICKETS_ENABLED )
    {
        if( ( ret = mbedtls_ssl_ticket_setup( &ticket_ctx,
                        rng_get, &rng,
                        opt.ticket_aead,
                        opt.ticket_timeout ) ) != 0 )
        {
            mbedtls_printf( " failed\n  ! mbedtls_ssl_ticket_setup returned %d\n\n", ret );
            goto exit;
        }

        mbedtls_ssl_conf_session_tickets_cb( &conf,
                mbedtls_ssl_ticket_write,
                mbedtls_ssl_ticket_parse,
                &ticket_ctx );

#if defined(MBEDTLS_SSL_NEW_SESSION_TICKET)
        /* Enable use of tickets */
        mbedtls_ssl_conf_session_tickets( &conf, opt.tickets );
#endif /* MBEDTLS_SSL_NEW_SESSION_TICKET */

        /* exercise manual ticket rotation (not required for typical use)
         * (used for external synchronization of session ticket encryption keys)
         */
        if( opt.ticket_rotate ) {
            unsigned char kbuf[MBEDTLS_SSL_TICKET_MAX_KEY_BYTES];
            unsigned char name[MBEDTLS_SSL_TICKET_KEY_NAME_BYTES];
            if( ( ret = rng_get( &rng, name, sizeof( name ) ) ) != 0 ||
                ( ret = rng_get( &rng, kbuf, sizeof( kbuf ) ) ) != 0 ||
                ( ret = mbedtls_ssl_ticket_rotate( &ticket_ctx,
                        name, sizeof(name), kbuf, sizeof(kbuf),
                        opt.ticket_timeout ) ) != 0 )
            {
                mbedtls_printf( " failed\n  ! mbedtls_ssl_ticket_rotate returned %d\n\n", ret );
                goto exit;
            }
        }
    }

#endif /* MBEDTLS_SSL_SESSION_TICKETS || MBEDTLS_SSL_NEW_SESSION_TICKET */

#if defined(MBEDTLS_SSL_PROTO_TLS1_3)
#if defined(MBEDTLS_SSL_COOKIE_C)
    if( opt.cookies > 0 )
    {
        if( ( ret = mbedtls_ssl_cookie_setup( &cookie_ctx,
                                              rng_get, &rng ) ) != 0 )
        {
            mbedtls_printf( " failed\n  ! mbedtls_ssl_cookie_setup returned %d\n\n", ret );
            goto exit;
        }

        if( opt.cookies == 1 )
        {
            mbedtls_ssl_conf_cookies( &conf, mbedtls_ssl_cookie_write, mbedtls_ssl_cookie_check,
                                      &cookie_ctx, MBEDTLS_SSL_FORCE_RR_CHECK_OFF );
        }

        if( opt.cookies == 2 )
        {
            mbedtls_ssl_conf_cookies( &conf, mbedtls_ssl_cookie_write, mbedtls_ssl_cookie_check,
                                      &cookie_ctx, MBEDTLS_SSL_FORCE_RR_CHECK_ON );
        }
    }
    else if( opt.cookies == 0 ) // cookie support disabled
    {
        mbedtls_ssl_conf_cookies( &conf, NULL, NULL, NULL, MBEDTLS_SSL_FORCE_RR_CHECK_OFF );
    }
    else
#endif /* MBEDTLS_SSL_COOKIE_C */
    {
        ; /* Nothing to do */
    }
#else
#if defined(MBEDTLS_SSL_PROTO_DTLS)
    if( opt.transport == MBEDTLS_SSL_TRANSPORT_DATAGRAM )
    {
#if defined(MBEDTLS_SSL_COOKIE_C)
        if( opt.cookies > 0 )
        {
            if( ( ret = mbedtls_ssl_cookie_setup( &cookie_ctx,
                                                  rng_get, &rng ) ) != 0 )
            {
                mbedtls_printf( " failed\n  ! mbedtls_ssl_cookie_setup returned %d\n\n", ret );
                goto exit;
            }
#if defined(MBEDTLS_SSL_DTLS_HELLO_VERIFY)
            mbedtls_ssl_conf_dtls_cookies( &conf, mbedtls_ssl_cookie_write, mbedtls_ssl_cookie_check,
                                       &cookie_ctx );
#endif /* defined(MBEDTLS_SSL_DTLS_HELLO_VERIFY) */
        }
        else
#endif /* MBEDTLS_SSL_COOKIE_C */
#if defined(MBEDTLS_SSL_DTLS_HELLO_VERIFY)
        if( opt.cookies == 0 )
        {
            mbedtls_ssl_conf_dtls_cookies( &conf, NULL, NULL, NULL );
        }
        else
#endif /* MBEDTLS_SSL_DTLS_HELLO_VERIFY */
        {
            ; /* Nothing to do */
        }

#if defined(MBEDTLS_SSL_DTLS_ANTI_REPLAY)
        if( opt.anti_replay != DFL_ANTI_REPLAY )
            mbedtls_ssl_conf_dtls_anti_replay( &conf, opt.anti_replay );
#endif

        if( opt.badmac_limit != DFL_BADMAC_LIMIT )
            mbedtls_ssl_conf_dtls_badmac_limit( &conf, opt.badmac_limit );
    }
#endif /* MBEDTLS_SSL_PROTO_DTLS */
#endif /* MBEDTLS_SSL_PROTO_TLS1_3 */

    if( opt.force_ciphersuite[0] != DFL_FORCE_CIPHER )
        mbedtls_ssl_conf_ciphersuites( &conf, opt.force_ciphersuite );

#if defined(MBEDTLS_SSL_PROTO_TLS1_3)
    mbedtls_ssl_conf_tls13_key_exchange_modes( &conf, opt.tls13_kex_modes );
#endif /* MBEDTLS_SSL_PROTO_TLS1_3 */

    if( opt.allow_legacy != DFL_ALLOW_LEGACY )
        mbedtls_ssl_conf_legacy_renegotiation( &conf, opt.allow_legacy );
#if defined(MBEDTLS_SSL_RENEGOTIATION)
    mbedtls_ssl_conf_renegotiation( &conf, opt.renegotiation );

    if( opt.renego_delay != DFL_RENEGO_DELAY )
        mbedtls_ssl_conf_renegotiation_enforced( &conf, opt.renego_delay );

    if( opt.renego_period != DFL_RENEGO_PERIOD )
    {
        PUT_UINT64_BE( renego_period, opt.renego_period, 0 );
        mbedtls_ssl_conf_renegotiation_period( &conf, renego_period );
    }
#endif

#if defined(MBEDTLS_X509_CRT_PARSE_C)
    if( strcmp( opt.ca_path, "none" ) != 0 &&
        strcmp( opt.ca_file, "none" ) != 0 )
    {
#if defined(MBEDTLS_X509_TRUSTED_CERTIFICATE_CALLBACK)
        if( opt.ca_callback != 0 )
            mbedtls_ssl_conf_ca_cb( &conf, ca_callback, &cacert);
        else
#endif
            mbedtls_ssl_conf_ca_chain( &conf, &cacert, NULL );
    }
    if( key_cert_init )
    {
        mbedtls_pk_context *pk = &pkey;
#if defined(MBEDTLS_SSL_ASYNC_PRIVATE)
        if( opt.async_private_delay1 >= 0 )
        {
            ret = ssl_async_set_key( &ssl_async_keys, &srvcert, pk, 0,
                                     opt.async_private_delay1 );
            if( ret < 0 )
            {
                mbedtls_printf( "  Test error: ssl_async_set_key failed (%d)\n",
                                ret );
                goto exit;
            }
            pk = NULL;
        }
#endif /* MBEDTLS_SSL_ASYNC_PRIVATE */
        if( ( ret = mbedtls_ssl_conf_own_cert( &conf, &srvcert, pk ) ) != 0 )
        {
            mbedtls_printf( " failed\n  ! mbedtls_ssl_conf_own_cert returned %d\n\n", ret );
            goto exit;
        }
    }
    if( key_cert_init2 )
    {
        mbedtls_pk_context *pk = &pkey2;
#if defined(MBEDTLS_SSL_ASYNC_PRIVATE)
        if( opt.async_private_delay2 >= 0 )
        {
            ret = ssl_async_set_key( &ssl_async_keys, &srvcert2, pk, 0,
                                     opt.async_private_delay2 );
            if( ret < 0 )
            {
                mbedtls_printf( "  Test error: ssl_async_set_key failed (%d)\n",
                                ret );
                goto exit;
            }
            pk = NULL;
        }
#endif /* MBEDTLS_SSL_ASYNC_PRIVATE */
        if( ( ret = mbedtls_ssl_conf_own_cert( &conf, &srvcert2, pk ) ) != 0 )
        {
            mbedtls_printf( " failed\n  ! mbedtls_ssl_conf_own_cert returned %d\n\n", ret );
            goto exit;
        }
    }

#if defined(MBEDTLS_SSL_ASYNC_PRIVATE)
    if( opt.async_operations[0] != '-' )
    {
        mbedtls_ssl_async_sign_t *sign = NULL;
        mbedtls_ssl_async_decrypt_t *decrypt = NULL;
        const char *r;
        for( r = opt.async_operations; *r; r++ )
        {
            switch( *r )
            {
            case 'd':
                decrypt = ssl_async_decrypt;
                break;
            case 's':
                sign = ssl_async_sign;
                break;
            }
        }
        ssl_async_keys.inject_error = ( opt.async_private_error < 0 ?
                                        - opt.async_private_error :
                                        opt.async_private_error );
        ssl_async_keys.f_rng = rng_get;
        ssl_async_keys.p_rng = &rng;
        mbedtls_ssl_conf_async_private_cb( &conf,
                                           sign,
                                           decrypt,
                                           ssl_async_resume,
                                           ssl_async_cancel,
                                           &ssl_async_keys );
    }
#endif /* MBEDTLS_SSL_ASYNC_PRIVATE */
#endif /* MBEDTLS_X509_CRT_PARSE_C */

#if defined(SNI_OPTION)
    if( opt.sni != NULL )
    {
        mbedtls_ssl_conf_sni( &conf, sni_callback, sni_info );
        mbedtls_ssl_conf_cert_cb( &conf, cert_callback );
#if defined(MBEDTLS_SSL_ASYNC_PRIVATE)
        if( opt.async_private_delay2 >= 0 )
        {
            sni_entry *cur;
            for( cur = sni_info; cur != NULL; cur = cur->next )
            {
                ret = ssl_async_set_key( &ssl_async_keys,
                                         cur->cert, cur->key, 1,
                                         opt.async_private_delay2 );
                if( ret < 0 )
                {
                    mbedtls_printf( "  Test error: ssl_async_set_key failed (%d)\n",
                                    ret );
                    goto exit;
                }
                cur->key = NULL;
            }
        }
#endif /* MBEDTLS_SSL_ASYNC_PRIVATE */
    }
#endif

#if defined(MBEDTLS_ECP_C)
#if defined(MBEDTLS_SSL_PROTO_TLS1_3)
    /* Configure default name groups */
    if (named_groups_list[0] != MBEDTLS_ECP_DP_NONE)
        mbedtls_ssl_conf_curves( &conf, named_groups_list );
#endif /* MBEDTLS_SSL_PROTO_TLS1_3 */
    /* Configure default curves */
    if( opt.curves != NULL &&
        strcmp( opt.curves, "default" ) != 0 )
    {
        mbedtls_ssl_conf_groups( &conf, group_list );
    }
#endif /* MBEDTLS_ECP_C */

#if defined(MBEDTLS_SSL_PROTO_TLS1_3) && \
    defined(MBEDTLS_KEY_EXCHANGE_WITH_CERT_ENABLED)
    if( opt.sig_algs != NULL )
        mbedtls_ssl_conf_sig_algs( &conf, sig_alg_list );
#endif

#if defined(MBEDTLS_KEY_EXCHANGE_SOME_PSK_ENABLED)

    if( strlen( opt.psk ) != 0 && strlen( opt.psk_identity ) != 0 )
    {
#if defined(MBEDTLS_USE_PSA_CRYPTO)
        if( opt.psk_opaque != 0 )
        {
            /* The algorithm has already been determined earlier. */
            status = psa_setup_psk_key_slot( &psk_slot, alg, psk, psk_len );
            if( status != PSA_SUCCESS )
            {
                fprintf( stderr, "SETUP FAIL\n" );
                ret = MBEDTLS_ERR_SSL_HW_ACCEL_FAILED;
                goto exit;
            }
            if( ( ret = mbedtls_ssl_conf_psk_opaque( &conf, psk_slot,
                             (const unsigned char *) opt.psk_identity,
                             strlen( opt.psk_identity ) ) ) != 0 )
            {
                mbedtls_printf( " failed\n  ! mbedtls_ssl_conf_psk_opaque returned %d\n\n",
                                ret );
                goto exit;
            }
        }
        else
#endif /* MBEDTLS_USE_PSA_CRYPTO */
        if( psk_len > 0 )
        {
            ret = mbedtls_ssl_conf_psk( &conf, psk, psk_len,
                                     (const unsigned char *) opt.psk_identity,
                                     strlen( opt.psk_identity ) );
            if( ret != 0 )
            {
                mbedtls_printf( "  failed\n  mbedtls_ssl_conf_psk returned -0x%04X\n\n", (unsigned int) -ret );
                goto exit;
            }
        }
    }

    if( opt.psk_list != NULL )
    {
#if defined(MBEDTLS_USE_PSA_CRYPTO)
        if( opt.psk_list_opaque != 0 )
        {
            psk_entry *cur_psk;
            for( cur_psk = psk_info; cur_psk != NULL; cur_psk = cur_psk->next )
            {

                status = psa_setup_psk_key_slot( &cur_psk->slot, alg,
                                                 cur_psk->key,
                                                 cur_psk->key_len );
                if( status != PSA_SUCCESS )
                {
                    ret = MBEDTLS_ERR_SSL_HW_ACCEL_FAILED;
                    goto exit;
                }
            }
        }
#endif /* MBEDTLS_USE_PSA_CRYPTO */

        mbedtls_ssl_conf_psk_cb( &conf, psk_callback, psk_info );
    }
#endif

#if defined(MBEDTLS_DHM_C)
    /*
     * Use different group than default DHM group
     */
#if defined(MBEDTLS_FS_IO)
    if( opt.dhm_file != NULL )
        ret = mbedtls_ssl_conf_dh_param_ctx( &conf, &dhm );
#endif
    if( ret != 0 )
    {
        mbedtls_printf( "  failed\n  mbedtls_ssl_conf_dh_param returned -0x%04X\n\n", (unsigned int) -ret );
        goto exit;
    }
#endif

    if( opt.min_version != DFL_MIN_VERSION )
        mbedtls_ssl_conf_min_tls_version( &conf, opt.min_version );

    if( opt.max_version != DFL_MIN_VERSION )
        mbedtls_ssl_conf_max_tls_version( &conf, opt.max_version );

    if( ( ret = mbedtls_ssl_setup( &ssl, &conf ) ) != 0 )
    {
        mbedtls_printf( " failed\n  ! mbedtls_ssl_setup returned -0x%x\n\n", (unsigned int) -ret );
        goto exit;
    }

    if( opt.eap_tls != 0 )
    {
        mbedtls_ssl_set_export_keys_cb( &ssl, eap_tls_key_derivation,
                                        &eap_tls_keying );
    }
    else if( opt.nss_keylog != 0 )
    {
        mbedtls_ssl_set_export_keys_cb( &ssl,
                                        nss_keylog_export,
                                        NULL );
    }
#if defined( MBEDTLS_SSL_DTLS_SRTP )
    else if( opt.use_srtp != 0 )
    {
        mbedtls_ssl_set_export_keys_cb( &ssl, dtls_srtp_key_derivation,
                                        &dtls_srtp_keying );
    }
#endif /* MBEDTLS_SSL_DTLS_SRTP */

    io_ctx.ssl = &ssl;
    io_ctx.net = &client_fd;
    mbedtls_ssl_set_bio( &ssl, &io_ctx, send_cb, recv_cb,
                         opt.nbio == 0 ? recv_timeout_cb : NULL );

#if defined(MBEDTLS_SSL_DTLS_CONNECTION_ID)
    if( opt.transport == MBEDTLS_SSL_TRANSPORT_DATAGRAM )
    {
        if( ( ret = mbedtls_ssl_set_cid( &ssl, opt.cid_enabled,
                                         cid, cid_len ) ) != 0 )
        {
            mbedtls_printf( " failed\n  ! mbedtls_ssl_set_cid returned %d\n\n",
                            ret );
            goto exit;
        }
    }
#endif /* MBEDTLS_SSL_DTLS_CONNECTION_ID */

#if defined(MBEDTLS_SSL_PROTO_DTLS)
    if( opt.dtls_mtu != DFL_DTLS_MTU )
        mbedtls_ssl_set_mtu( &ssl, opt.dtls_mtu );
#endif

#if defined(MBEDTLS_TIMING_C)
    mbedtls_ssl_set_timer_cb( &ssl, &timer, mbedtls_timing_set_delay,
                                            mbedtls_timing_get_delay );
#endif

    mbedtls_printf( " ok\n" );

    /*
     * 3. Setup the listening TCP socket
     */
    mbedtls_printf( "  . Bind on %s://%s:%s/ ...",
            opt.transport == MBEDTLS_SSL_TRANSPORT_STREAM ? "tcp" : "udp",
            opt.server_addr ? opt.server_addr : "*",
            opt.server_port );
    fflush( stdout );

    if( ( ret = mbedtls_net_bind( &listen_fd, opt.server_addr, opt.server_port,
                          opt.transport == MBEDTLS_SSL_TRANSPORT_STREAM ?
                          MBEDTLS_NET_PROTO_TCP : MBEDTLS_NET_PROTO_UDP ) ) != 0 )
    {
        mbedtls_printf( " failed\n  ! mbedtls_net_bind returned -0x%x\n\n", (unsigned int) -ret );
        goto exit;
    }
    mbedtls_printf( " ok\n" );

reset:
#if !defined(_WIN32)
    if( received_sigterm )
    {
        mbedtls_printf( " interrupted by SIGTERM (not in net_accept())\n" );
        if( ret == MBEDTLS_ERR_NET_INVALID_CONTEXT )
            ret = 0;

        goto exit;
    }
#endif

    if( ret == MBEDTLS_ERR_SSL_CLIENT_RECONNECT )
    {
        mbedtls_printf( "  ! Client initiated reconnection from same port\n" );
        goto handshake;
    }

#ifdef MBEDTLS_ERROR_C
    if( ret != 0 )
    {
        char error_buf[100];
        mbedtls_strerror( ret, error_buf, 100 );
        mbedtls_printf("Last error was: %d - %s\n\n", ret, error_buf );
    }
#endif

    mbedtls_net_free( &client_fd );

    mbedtls_ssl_session_reset( &ssl );

    /*
     * 3. Wait until a client connects
     */
    mbedtls_printf( "  . Waiting for a remote connection ..." );
    fflush( stdout );

    if( ( ret = mbedtls_net_accept( &listen_fd, &client_fd,
                    client_ip, sizeof( client_ip ), &cliip_len ) ) != 0 )
    {
#if !defined(_WIN32)
        if( received_sigterm )
        {
            mbedtls_printf( " interrupted by SIGTERM (in net_accept())\n" );
            if( ret == MBEDTLS_ERR_NET_ACCEPT_FAILED )
                ret = 0;

            goto exit;
        }
#endif

        mbedtls_printf( " failed\n  ! mbedtls_net_accept returned -0x%x\n\n", (unsigned int) -ret );
        goto exit;
    }

    if( opt.nbio > 0 )
        ret = mbedtls_net_set_nonblock( &client_fd );
    else
        ret = mbedtls_net_set_block( &client_fd );
    if( ret != 0 )
    {
        mbedtls_printf( " failed\n  ! net_set_(non)block() returned -0x%x\n\n", (unsigned int) -ret );
        goto exit;
    }

    mbedtls_ssl_conf_read_timeout( &conf, opt.read_timeout );

#if defined(MBEDTLS_SSL_PROTO_TLS1_3)
#if defined(MBEDTLS_SSL_COOKIE_C)
    if( ( ret = mbedtls_ssl_set_client_transport_id( &ssl,
                        client_ip, cliip_len ) ) != 0 )
        {
            mbedtls_printf( " failed\n  ! mbedtls_ssl_set_client_transport_id() returned -0x%x\n\n",
                            (unsigned int) -ret );
            goto exit;
        }
#endif /* MBEDTLS_SSL_COOKIE_C */
#else /* MBEDTLS_SSL_PROTO_TLS1_3 */
#if defined(MBEDTLS_SSL_DTLS_HELLO_VERIFY)
    if( opt.transport == MBEDTLS_SSL_TRANSPORT_DATAGRAM )
    {
        if( ( ret = mbedtls_ssl_set_client_transport_id( &ssl,
                        client_ip, cliip_len ) ) != 0 )
        {
            mbedtls_printf( " failed\n  ! mbedtls_ssl_set_client_transport_id() returned -0x%x\n\n",
                            (unsigned int) -ret );
            goto exit;
        }
    }
#endif /* MBEDTLS_SSL_DTLS_HELLO_VERIFY */
#endif /* MBEDTLS_SSL_PROTO_TLS1_3 */

#if defined(MBEDTLS_KEY_EXCHANGE_ECJPAKE_ENABLED)
    if( opt.ecjpake_pw != DFL_ECJPAKE_PW )
    {
        if( ( ret = mbedtls_ssl_set_hs_ecjpake_password( &ssl,
                        (const unsigned char *) opt.ecjpake_pw,
                                        strlen( opt.ecjpake_pw ) ) ) != 0 )
        {
            mbedtls_printf( " failed\n  ! mbedtls_ssl_set_hs_ecjpake_password returned %d\n\n", ret );
            goto exit;
        }
    }
#endif

    mbedtls_printf( " ok\n" );

    /*
     * 4. Handshake
     */
handshake:
    mbedtls_printf( "  . Performing the SSL/TLS handshake..." );
    fflush( stdout );

    while( ( ret = mbedtls_ssl_handshake( &ssl ) ) != 0 )
    {
#if defined(MBEDTLS_SSL_ASYNC_PRIVATE)
        if( ret == MBEDTLS_ERR_SSL_ASYNC_IN_PROGRESS &&
            ssl_async_keys.inject_error == SSL_ASYNC_INJECT_ERROR_CANCEL )
        {
            mbedtls_printf( " cancelling on injected error\n" );
            break;
        }
#endif /* MBEDTLS_SSL_ASYNC_PRIVATE */

        if( ! mbedtls_status_is_ssl_in_progress( ret ) )
            break;

        /* For event-driven IO, wait for socket to become available */
        if( opt.event == 1 /* level triggered IO */ )
        {
#if defined(MBEDTLS_TIMING_C)
            ret = idle( &client_fd, &timer, ret );
#else
            ret = idle( &client_fd, ret );
#endif
            if( ret != 0 )
                goto reset;
        }
    }

    if( ret == MBEDTLS_ERR_SSL_HELLO_VERIFY_REQUIRED )
    {
        mbedtls_printf( " hello verification requested\n" );
        ret = 0;
        goto reset;
    }
    else if( ret != 0 )
    {
        mbedtls_printf( " failed\n  ! mbedtls_ssl_handshake returned -0x%x\n\n", (unsigned int) -ret );

#if defined(MBEDTLS_X509_CRT_PARSE_C)
        if( ret == MBEDTLS_ERR_X509_CERT_VERIFY_FAILED )
        {
            char vrfy_buf[512];
            flags = mbedtls_ssl_get_verify_result( &ssl );

            x509_crt_verify_info( vrfy_buf, sizeof( vrfy_buf ), "  ! ", flags );

            mbedtls_printf( "%s\n", vrfy_buf );
        }
#endif

#if defined(MBEDTLS_SSL_ASYNC_PRIVATE)
        if( opt.async_private_error < 0 )
            /* Injected error only the first time round, to test reset */
            ssl_async_keys.inject_error = SSL_ASYNC_INJECT_ERROR_NONE;
#endif
        goto reset;
    }
    else /* ret == 0 */
    {
        int suite_id = mbedtls_ssl_get_ciphersuite_id_from_ssl( &ssl );
        const mbedtls_ssl_ciphersuite_t *ciphersuite_info;
        ciphersuite_info = mbedtls_ssl_ciphersuite_from_id( suite_id );

        mbedtls_printf( " ok\n    [ Protocol is %s ]\n"
                             "    [ Ciphersuite is %s ]\n"
                             "    [ Key size is %u ]\n",
          mbedtls_ssl_get_version( &ssl ),
          mbedtls_ssl_ciphersuite_get_name( ciphersuite_info ),
          (unsigned int)
            mbedtls_ssl_ciphersuite_get_cipher_key_bitlen( ciphersuite_info ) );
    }


    if( ( ret = mbedtls_ssl_get_record_expansion( &ssl ) ) >= 0 )
        mbedtls_printf( "    [ Record expansion is %d ]\n", ret );
    else
        mbedtls_printf( "    [ Record expansion is unknown ]\n" );

#if defined(MBEDTLS_SSL_MAX_FRAGMENT_LENGTH)
    mbedtls_printf( "    [ Maximum incoming record payload length is %u ]\n",
                    (unsigned int) mbedtls_ssl_get_max_in_record_payload( &ssl ) );
    mbedtls_printf( "    [ Maximum outgoing record payload length is %u ]\n",
                    (unsigned int) mbedtls_ssl_get_max_out_record_payload( &ssl ) );
#endif

#if defined(MBEDTLS_SSL_ALPN)
    if( opt.alpn_string != NULL )
    {
        const char *alp = mbedtls_ssl_get_alpn_protocol( &ssl );
        mbedtls_printf( "    [ Application Layer Protocol is %s ]\n",
                alp ? alp : "(none)" );
    }
#endif

#if defined(MBEDTLS_X509_CRT_PARSE_C)
    /*
     * 5. Verify the client certificate
     */
    mbedtls_printf( "  . Verifying peer X.509 certificate..." );

    if( ( flags = mbedtls_ssl_get_verify_result( &ssl ) ) != 0 )
    {
        char vrfy_buf[512];

        mbedtls_printf( " failed\n" );

        x509_crt_verify_info( vrfy_buf, sizeof( vrfy_buf ), "  ! ", flags );
        mbedtls_printf( "%s\n", vrfy_buf );
    }
    else
        mbedtls_printf( " ok\n" );

#if !defined(MBEDTLS_X509_REMOVE_INFO)
    if( mbedtls_ssl_get_peer_cert( &ssl ) != NULL )
    {
        char crt_buf[512];

        mbedtls_printf( "  . Peer certificate information    ...\n" );
        mbedtls_x509_crt_info( crt_buf, sizeof( crt_buf ), "      ",
                       mbedtls_ssl_get_peer_cert( &ssl ) );
        mbedtls_printf( "%s\n", crt_buf );
    }
#endif /* MBEDTLS_X509_REMOVE_INFO */
#endif /* MBEDTLS_X509_CRT_PARSE_C */

#if defined(MBEDTLS_SSL_PROTO_TLS1_2)
    if( opt.eap_tls != 0 )
    {
        size_t j = 0;

        if( ( ret = mbedtls_ssl_tls_prf( eap_tls_keying.tls_prf_type,
                                         eap_tls_keying.master_secret,
                                         sizeof( eap_tls_keying.master_secret ),
                                         eap_tls_label,
                                         eap_tls_keying.randbytes,
                                         sizeof( eap_tls_keying.randbytes ),
                                         eap_tls_keymaterial,
                                         sizeof( eap_tls_keymaterial ) ) )
                                         != 0 )
        {
            mbedtls_printf( " failed\n  ! mbedtls_ssl_tls_prf returned -0x%x\n\n",
                            (unsigned int) -ret );
            goto reset;
        }

        mbedtls_printf( "    EAP-TLS key material is:" );
        for( j = 0; j < sizeof( eap_tls_keymaterial ); j++ )
        {
            if( j % 8 == 0 )
                mbedtls_printf("\n    ");
            mbedtls_printf("%02x ", eap_tls_keymaterial[j] );
        }
        mbedtls_printf("\n");

        if( ( ret = mbedtls_ssl_tls_prf( eap_tls_keying.tls_prf_type, NULL, 0,
                                         eap_tls_label,
                                         eap_tls_keying.randbytes,
                                         sizeof( eap_tls_keying.randbytes ),
                                         eap_tls_iv,
                                         sizeof( eap_tls_iv ) ) ) != 0 )
         {
             mbedtls_printf( " failed\n  ! mbedtls_ssl_tls_prf returned -0x%x\n\n",
                             (unsigned int) -ret );
             goto reset;
         }

        mbedtls_printf( "    EAP-TLS IV is:" );
        for( j = 0; j < sizeof( eap_tls_iv ); j++ )
        {
            if( j % 8 == 0 )
                mbedtls_printf("\n    ");
            mbedtls_printf("%02x ", eap_tls_iv[j] );
        }
        mbedtls_printf("\n");
    }
#endif /* MBEDTLS_SSL_PROTO_TLS1 || MBEDTLS_SSL_PROTO_TLS1_1 || \
          MBEDTLS_SSL_PROTO_TLS1_2 */

#if defined( MBEDTLS_SSL_DTLS_SRTP )
    else if( opt.use_srtp != 0  )
    {
        size_t j = 0;
        mbedtls_dtls_srtp_info dtls_srtp_negotiation_result;
        mbedtls_ssl_get_dtls_srtp_negotiation_result( &ssl, &dtls_srtp_negotiation_result );

        if( dtls_srtp_negotiation_result.chosen_dtls_srtp_profile
                                == MBEDTLS_TLS_SRTP_UNSET )
        {
            mbedtls_printf( "    Unable to negotiate "
                            "the use of DTLS-SRTP\n" );
        }
        else
        {
            if( ( ret = mbedtls_ssl_tls_prf( dtls_srtp_keying.tls_prf_type,
                                             dtls_srtp_keying.master_secret,
                                             sizeof( dtls_srtp_keying.master_secret ),
                                             dtls_srtp_label,
                                             dtls_srtp_keying.randbytes,
                                             sizeof( dtls_srtp_keying.randbytes ),
                                             dtls_srtp_key_material,
                                             sizeof( dtls_srtp_key_material ) ) )
                                             != 0 )
            {
                mbedtls_printf( " failed\n  ! mbedtls_ssl_tls_prf returned -0x%x\n\n",
                                (unsigned int) -ret );
                goto exit;
            }

            mbedtls_printf( "    DTLS-SRTP key material is:" );
            for( j = 0; j < sizeof( dtls_srtp_key_material ); j++ )
            {
                if( j % 8 == 0 )
                    mbedtls_printf( "\n    " );
                mbedtls_printf( "%02x ", dtls_srtp_key_material[j] );
            }
            mbedtls_printf( "\n" );

            /* produce a less readable output used to perform automatic checks
             * - compare client and server output
             * - interop test with openssl which client produces this kind of output
             */
            mbedtls_printf( "    Keying material: " );
            for( j = 0; j < sizeof( dtls_srtp_key_material ); j++ )
            {
                mbedtls_printf( "%02X", dtls_srtp_key_material[j] );
            }
            mbedtls_printf( "\n" );

            if ( dtls_srtp_negotiation_result.mki_len > 0 )
            {
                mbedtls_printf( "    DTLS-SRTP mki value: " );
                for( j = 0; j < dtls_srtp_negotiation_result.mki_len; j++ )
                {
                    mbedtls_printf( "%02X", dtls_srtp_negotiation_result.mki_value[j] );
                }
            }
            else
            {
                mbedtls_printf( "    DTLS-SRTP no mki value negotiated" );
            }
            mbedtls_printf( "\n" );

        }
    }
#endif /* MBEDTLS_SSL_DTLS_SRTP */

#if defined(MBEDTLS_SSL_DTLS_CONNECTION_ID)
    ret = report_cid_usage( &ssl, "initial handshake" );
    if( ret != 0 )
        goto exit;

    if( opt.transport == MBEDTLS_SSL_TRANSPORT_DATAGRAM )
    {
        if( ( ret = mbedtls_ssl_set_cid( &ssl, opt.cid_enabled_renego,
                                         cid_renego, cid_renego_len ) ) != 0 )
        {
            mbedtls_printf( " failed\n  ! mbedtls_ssl_set_cid returned %d\n\n",
                            ret );
            goto exit;
        }
    }
#endif /* MBEDTLS_SSL_DTLS_CONNECTION_ID */

#if defined(MBEDTLS_MEMORY_DEBUG)
    mbedtls_memory_buffer_alloc_cur_get( &current_heap_memory, &heap_blocks );
    mbedtls_memory_buffer_alloc_max_get( &peak_heap_memory, &heap_blocks );
    mbedtls_printf( "Heap memory usage after handshake: %lu bytes. Peak memory usage was %lu\n",
                    (unsigned long) current_heap_memory, (unsigned long) peak_heap_memory );
#endif  /* MBEDTLS_MEMORY_DEBUG */

    if( opt.exchanges == 0 )
        goto close_notify;

    exchanges_left = opt.exchanges;
data_exchange:
    /*
     * 6. Read the HTTP Request
     */
    mbedtls_printf( "  < Read from client:" );
    fflush( stdout );

    /*
     * TLS and DTLS need different reading styles (stream vs datagram)
     */
    if( opt.transport == MBEDTLS_SSL_TRANSPORT_STREAM )
    {
        do
        {
            int terminated = 0;
            len = opt.buffer_size - 1;
            memset( buf, 0, opt.buffer_size );
            ret = mbedtls_ssl_read( &ssl, buf, len );

            if( mbedtls_status_is_ssl_in_progress( ret ) )
            {
                if( opt.event == 1 /* level triggered IO */ )
                {
#if defined(MBEDTLS_TIMING_C)
                    idle( &client_fd, &timer, ret );
#else
                    idle( &client_fd, ret );
#endif
                }

                continue;
            }

            if( ret <= 0 )
            {
                switch( ret )
                {
                    case MBEDTLS_ERR_SSL_PEER_CLOSE_NOTIFY:
                        mbedtls_printf( " connection was closed gracefully\n" );
                        goto close_notify;

                    case 0:
                    case MBEDTLS_ERR_NET_CONN_RESET:
                        mbedtls_printf( " connection was reset by peer\n" );
                        ret = MBEDTLS_ERR_NET_CONN_RESET;
                        goto reset;

                    default:
                        mbedtls_printf( " mbedtls_ssl_read returned -0x%x\n", (unsigned int) -ret );
                        goto reset;
                }
            }

            if( mbedtls_ssl_get_bytes_avail( &ssl ) == 0 )
            {
                len = ret;
                buf[len] = '\0';
                mbedtls_printf( " %d bytes read\n\n%s\n", len, (char *) buf );

                /* End of message should be detected according to the syntax of the
                 * application protocol (eg HTTP), just use a dummy test here. */
                if( buf[len - 1] == '\n' )
                    terminated = 1;
            }
            else
            {
                int extra_len, ori_len;
                unsigned char *larger_buf;

                ori_len = ret;
                extra_len = (int) mbedtls_ssl_get_bytes_avail( &ssl );

                larger_buf = mbedtls_calloc( 1, ori_len + extra_len + 1 );
                if( larger_buf == NULL )
                {
                    mbedtls_printf( "  ! memory allocation failed\n" );
                    ret = 1;
                    goto reset;
                }

                memset( larger_buf, 0, ori_len + extra_len );
                memcpy( larger_buf, buf, ori_len );

                /* This read should never fail and get the whole cached data */
                ret = mbedtls_ssl_read( &ssl, larger_buf + ori_len, extra_len );
                if( ret != extra_len ||
                    mbedtls_ssl_get_bytes_avail( &ssl ) != 0 )
                {
                    mbedtls_printf( "  ! mbedtls_ssl_read failed on cached data\n" );
                    ret = 1;
                    goto reset;
                }

                larger_buf[ori_len + extra_len] = '\0';
                mbedtls_printf( " %d bytes read (%d + %d)\n\n%s\n",
                        ori_len + extra_len, ori_len, extra_len,
                        (char *) larger_buf );

                /* End of message should be detected according to the syntax of the
                 * application protocol (eg HTTP), just use a dummy test here. */
                if( larger_buf[ori_len + extra_len - 1] == '\n' )
                    terminated = 1;

                mbedtls_free( larger_buf );
            }

            if( terminated )
            {
                ret = 0;
                break;
            }
        }
        while( 1 );
    }
    else /* Not stream, so datagram */
    {
        len = opt.buffer_size - 1;
        memset( buf, 0, opt.buffer_size );

        do
        {
            /* Without the call to `mbedtls_ssl_check_pending`, it might
             * happen that the client sends application data in the same
             * datagram as the Finished message concluding the handshake.
             * In this case, the application data would be ready to be
             * processed while the underlying transport wouldn't signal
             * any further incoming data.
             *
             * See the test 'Event-driven I/O: session-id resume, UDP packing'
             * in tests/ssl-opt.sh.
             */

            /* For event-driven IO, wait for socket to become available */
            if( opt.event == 1 /* level triggered IO */ &&
                mbedtls_ssl_check_pending( &ssl ) == 0 )
            {
#if defined(MBEDTLS_TIMING_C)
                idle( &client_fd, &timer, MBEDTLS_ERR_SSL_WANT_READ );
#else
                idle( &client_fd, MBEDTLS_ERR_SSL_WANT_READ );
#endif
            }

            ret = mbedtls_ssl_read( &ssl, buf, len );

            /* Note that even if `mbedtls_ssl_check_pending` returns true,
             * it can happen that the subsequent call to `mbedtls_ssl_read`
             * returns `MBEDTLS_ERR_SSL_WANT_READ`, because the pending messages
             * might be discarded (e.g. because they are retransmissions). */
        }
        while( mbedtls_status_is_ssl_in_progress( ret ) );

        if( ret <= 0 )
        {
            switch( ret )
            {
                case MBEDTLS_ERR_SSL_PEER_CLOSE_NOTIFY:
                    mbedtls_printf( " connection was closed gracefully\n" );
                    ret = 0;
                    goto close_notify;

                default:
                    mbedtls_printf( " mbedtls_ssl_read returned -0x%x\n", (unsigned int) -ret );
                    goto reset;
            }
        }

        len = ret;
        buf[len] = '\0';
        mbedtls_printf( " %d bytes read\n\n%s", len, (char *) buf );
        ret = 0;
    }

    /*
     * 7a. Request renegotiation while client is waiting for input from us.
     * (only on the first exchange, to be able to test retransmission)
     */
#if defined(MBEDTLS_SSL_RENEGOTIATION)
    if( opt.renegotiate && exchanges_left == opt.exchanges )
    {
        mbedtls_printf( "  . Requestion renegotiation..." );
        fflush( stdout );

        while( ( ret = mbedtls_ssl_renegotiate( &ssl ) ) != 0 )
        {
            if( ! mbedtls_status_is_ssl_in_progress( ret ) )
            {
                mbedtls_printf( " failed\n  ! mbedtls_ssl_renegotiate returned %d\n\n", ret );
                goto reset;
            }

            /* For event-driven IO, wait for socket to become available */
            if( opt.event == 1 /* level triggered IO */ )
            {
#if defined(MBEDTLS_TIMING_C)
                idle( &client_fd, &timer, ret );
#else
                idle( &client_fd, ret );
#endif
            }
        }

        mbedtls_printf( " ok\n" );
    }
#endif /* MBEDTLS_SSL_RENEGOTIATION */

#if defined(MBEDTLS_SSL_DTLS_CONNECTION_ID)
    ret = report_cid_usage( &ssl, "after renegotiation" );
    if( ret != 0 )
        goto exit;
#endif /* MBEDTLS_SSL_DTLS_CONNECTION_ID */

    /*
     * 7. Write the 200 Response
     */
    mbedtls_printf( "  > Write to client:" );
    fflush( stdout );

    len = sprintf( (char *) buf, HTTP_RESPONSE,
                   mbedtls_ssl_get_ciphersuite( &ssl ) );

    /* Add padding to the response to reach opt.response_size in length */
    if( opt.response_size != DFL_RESPONSE_SIZE &&
        len < opt.response_size )
    {
        memset( buf + len, 'B', opt.response_size - len );
        len += opt.response_size - len;
    }

    /* Truncate if response size is smaller than the "natural" size */
    if( opt.response_size != DFL_RESPONSE_SIZE &&
        len > opt.response_size )
    {
        len = opt.response_size;

        /* Still end with \r\n unless that's really not possible */
        if( len >= 2 ) buf[len - 2] = '\r';
        if( len >= 1 ) buf[len - 1] = '\n';
    }

    if( opt.transport == MBEDTLS_SSL_TRANSPORT_STREAM )
    {
        for( written = 0, frags = 0; written < len; written += ret, frags++ )
        {
            while( ( ret = mbedtls_ssl_write( &ssl, buf + written, len - written ) )
                           <= 0 )
            {
                if( ret == MBEDTLS_ERR_NET_CONN_RESET )
                {
                    mbedtls_printf( " failed\n  ! peer closed the connection\n\n" );
                    goto reset;
                }

                if( ! mbedtls_status_is_ssl_in_progress( ret ) )
                {
                    mbedtls_printf( " failed\n  ! mbedtls_ssl_write returned %d\n\n", ret );
                    goto reset;
                }

                /* For event-driven IO, wait for socket to become available */
                if( opt.event == 1 /* level triggered IO */ )
                {
#if defined(MBEDTLS_TIMING_C)
                    idle( &client_fd, &timer, ret );
#else
                    idle( &client_fd, ret );
#endif
                }
            }
        }

        while( ( ret = mbedtls_ssl_flush_output( &ssl ) ) != 0 )
        {
            if( ret != MBEDTLS_ERR_SSL_WANT_READ &&
                ret != MBEDTLS_ERR_SSL_WANT_WRITE )
            {
                mbedtls_printf( " failed\n  ! mbedtls_ssl_flush_output returned -0x%x\n\n",
                                (unsigned int) -ret );
                goto exit;
            }
        }
    }
    else /* Not stream, so datagram */
    {
        while( 1 )
        {
            ret = mbedtls_ssl_write( &ssl, buf, len );

            if( ! mbedtls_status_is_ssl_in_progress( ret ) )
                break;

            /* For event-driven IO, wait for socket to become available */
            if( opt.event == 1 /* level triggered IO */ )
            {
#if defined(MBEDTLS_TIMING_C)
                idle( &client_fd, &timer, ret );
#else
                idle( &client_fd, ret );
#endif
            }
        }

        if( ret < 0 )
        {
            mbedtls_printf( " failed\n  ! mbedtls_ssl_write returned %d\n\n", ret );
            goto reset;
        }

        frags = 1;
        written = ret;
    }

    buf[written] = '\0';
    mbedtls_printf( " %d bytes written in %d fragments\n\n%s\n", written, frags, (char *) buf );
    ret = 0;

    /*
     * 7b. Simulate serialize/deserialize and go back to data exchange
     */
#if defined(MBEDTLS_SSL_CONTEXT_SERIALIZATION)
    if( opt.serialize != 0 )
    {
        size_t buf_len;

        mbedtls_printf( "  . Serializing live connection..." );

        ret = mbedtls_ssl_context_save( &ssl, NULL, 0, &buf_len );
        if( ret != MBEDTLS_ERR_SSL_BUFFER_TOO_SMALL )
        {
            mbedtls_printf( " failed\n  ! mbedtls_ssl_context_save returned "
                            "-0x%x\n\n", (unsigned int) -ret );

            goto exit;
        }

        if( ( context_buf = mbedtls_calloc( 1, buf_len ) ) == NULL )
        {
            mbedtls_printf( " failed\n  ! Couldn't allocate buffer for "
                            "serialized context" );

            goto exit;
        }
        context_buf_len = buf_len;

        if( ( ret = mbedtls_ssl_context_save( &ssl, context_buf,
                                              buf_len, &buf_len ) ) != 0 )
        {
            mbedtls_printf( " failed\n  ! mbedtls_ssl_context_save returned "
                            "-0x%x\n\n", (unsigned int) -ret );

            goto exit;
        }

        mbedtls_printf( " ok\n" );

        /* Save serialized context to the 'opt.context_file' as a base64 code */
        if( 0 < strlen( opt.context_file ) )
        {
            FILE *b64_file;
            uint8_t *b64_buf;
            size_t b64_len;

            mbedtls_printf( "  . Save serialized context to a file... " );

            mbedtls_base64_encode( NULL, 0, &b64_len, context_buf, buf_len );

            if( ( b64_buf = mbedtls_calloc( 1, b64_len ) ) == NULL )
            {
                mbedtls_printf( "failed\n  ! Couldn't allocate buffer for "
                                "the base64 code\n" );
                goto exit;
            }

            if( ( ret = mbedtls_base64_encode( b64_buf, b64_len, &b64_len,
                                               context_buf, buf_len ) ) != 0 )
            {
                mbedtls_printf( "failed\n  ! mbedtls_base64_encode returned "
                            "-0x%x\n", (unsigned int) -ret );
                mbedtls_free( b64_buf );
                goto exit;
            }

            if( ( b64_file = fopen( opt.context_file, "w" ) ) == NULL )
            {
                mbedtls_printf( "failed\n  ! Cannot open '%s' for writing.\n",
                                opt.context_file );
                mbedtls_free( b64_buf );
                goto exit;
            }

            if( b64_len != fwrite( b64_buf, 1, b64_len, b64_file ) )
            {
                mbedtls_printf( "failed\n  ! fwrite(%ld bytes) failed\n",
                                (long) b64_len );
                mbedtls_free( b64_buf );
                fclose( b64_file );
                goto exit;
            }

            mbedtls_free( b64_buf );
            fclose( b64_file );

            mbedtls_printf( "ok\n" );
        }

        /*
         * This simulates a workflow where you have a long-lived server
         * instance, potentially with a pool of ssl_context objects, and you
         * just want to re-use one while the connection is inactive: in that
         * case you can just reset() it, and then it's ready to receive
         * serialized data from another connection (or the same here).
         */
        if( opt.serialize == 1 )
        {
            /* nothing to do here, done by context_save() already */
            mbedtls_printf( "  . Context has been reset... ok\n" );
        }

        /*
         * This simulates a workflow where you have one server instance per
         * connection, and want to release it entire when the connection is
         * inactive, and spawn it again when needed again - this would happen
         * between ssl_free() and ssl_init() below, together with any other
         * teardown/startup code needed - for example, preparing the
         * ssl_config again (see section 3 "setup stuff" in this file).
         */
        if( opt.serialize == 2 )
        {
            mbedtls_printf( "  . Freeing and reinitializing context..." );

            mbedtls_ssl_free( &ssl );

            mbedtls_ssl_init( &ssl );

            if( ( ret = mbedtls_ssl_setup( &ssl, &conf ) ) != 0 )
            {
                mbedtls_printf( " failed\n  ! mbedtls_ssl_setup returned "
                                "-0x%x\n\n", (unsigned int) -ret );
                goto exit;
            }

            /*
             * This illustrates the minimum amount of things you need to set
             * up, however you could set up much more if desired, for example
             * if you want to share your set up code between the case of
             * establishing a new connection and this case.
             */
            if( opt.nbio == 2 )
                mbedtls_ssl_set_bio( &ssl, &client_fd, delayed_send,
                                     delayed_recv, NULL );
            else
                mbedtls_ssl_set_bio( &ssl, &client_fd, mbedtls_net_send,
                            mbedtls_net_recv,
                            opt.nbio == 0 ? mbedtls_net_recv_timeout : NULL );

#if defined(MBEDTLS_TIMING_C)
                mbedtls_ssl_set_timer_cb( &ssl, &timer,
                                          mbedtls_timing_set_delay,
                                          mbedtls_timing_get_delay );
#endif /* MBEDTLS_TIMING_C */

            mbedtls_printf( " ok\n" );
        }

        mbedtls_printf( "  . Deserializing connection..." );

        if( ( ret = mbedtls_ssl_context_load( &ssl, context_buf,
                                              buf_len ) ) != 0 )
        {
            mbedtls_printf( "failed\n  ! mbedtls_ssl_context_load returned "
                            "-0x%x\n\n", (unsigned int) -ret );

            goto exit;
        }

        mbedtls_free( context_buf );
        context_buf = NULL;
        context_buf_len = 0;

        mbedtls_printf( " ok\n" );
    }
#endif /* MBEDTLS_SSL_CONTEXT_SERIALIZATION */

    /*
     * 7c. Continue doing data exchanges?
     */
    if( --exchanges_left > 0 )
        goto data_exchange;

    /*
     * 8. Done, cleanly close the connection
     */
close_notify:
    mbedtls_printf( "  . Closing the connection..." );

    /* No error checking, the connection might be closed already */
    do ret = mbedtls_ssl_close_notify( &ssl );
    while( ret == MBEDTLS_ERR_SSL_WANT_WRITE );
    ret = 0;

    mbedtls_printf( " done\n" );

    goto reset;

    /*
     * Cleanup and exit
     */
exit:
#ifdef MBEDTLS_ERROR_C
    if( ret != 0 )
    {
        char error_buf[100];
        mbedtls_strerror( ret, error_buf, 100 );
        mbedtls_printf("Last error was: -0x%X - %s\n\n", (unsigned int) -ret, error_buf );
    }
#endif

    if( opt.query_config_mode == DFL_QUERY_CONFIG_MODE )
    {
        mbedtls_printf( "  . Cleaning up..." );
        fflush( stdout );
    }

    mbedtls_net_free( &client_fd );
    mbedtls_net_free( &listen_fd );

    mbedtls_ssl_free( &ssl );
    mbedtls_ssl_config_free( &conf );

#if defined(MBEDTLS_SSL_CACHE_C)
    mbedtls_ssl_cache_free( &cache );
#endif
#if defined(MBEDTLS_SSL_SESSION_TICKETS) || defined(MBEDTLS_SSL_NEW_SESSION_TICKET)
    mbedtls_ssl_ticket_free( &ticket_ctx );
#endif
#if defined(MBEDTLS_SSL_COOKIE_C)
    mbedtls_ssl_cookie_free( &cookie_ctx );
#endif

#if defined(MBEDTLS_SSL_CONTEXT_SERIALIZATION)
    if( context_buf != NULL )
        mbedtls_platform_zeroize( context_buf, context_buf_len );
    mbedtls_free( context_buf );
#endif

#if defined(SNI_OPTION)
    sni_free( sni_info );
#endif

#if defined(MBEDTLS_KEY_EXCHANGE_SOME_PSK_ENABLED)
    ret = psk_free( psk_info );
    if( ( ret != 0 ) && ( opt.query_config_mode == DFL_QUERY_CONFIG_MODE ) )
        mbedtls_printf( "Failed to list of opaque PSKs - error was %d\n", ret );
#endif

#if defined(MBEDTLS_X509_CRT_PARSE_C)
    mbedtls_x509_crt_free( &cacert );
    mbedtls_x509_crt_free( &srvcert );
    mbedtls_pk_free( &pkey );
    mbedtls_x509_crt_free( &srvcert2 );
    mbedtls_pk_free( &pkey2 );
#if defined(MBEDTLS_USE_PSA_CRYPTO)
    psa_destroy_key( key_slot );
    psa_destroy_key( key_slot2 );
#endif
#endif

#if defined(MBEDTLS_DHM_C) && defined(MBEDTLS_FS_IO)
    mbedtls_dhm_free( &dhm );
#endif

#if defined(MBEDTLS_SSL_ASYNC_PRIVATE)
    for( i = 0; (size_t) i < ssl_async_keys.slots_used; i++ )
    {
        if( ssl_async_keys.slots[i].pk_owned )
        {
            mbedtls_pk_free( ssl_async_keys.slots[i].pk );
            mbedtls_free( ssl_async_keys.slots[i].pk );
            ssl_async_keys.slots[i].pk = NULL;
        }
    }
#endif

#if defined(MBEDTLS_KEY_EXCHANGE_SOME_PSK_ENABLED) && \
    defined(MBEDTLS_USE_PSA_CRYPTO)
    if( opt.psk_opaque != 0 )
    {
        /* This is ok even if the slot hasn't been
         * initialized (we might have jumed here
         * immediately because of bad cmd line params,
         * for example). */
        status = psa_destroy_key( psk_slot );
        if( ( status != PSA_SUCCESS ) &&
            ( opt.query_config_mode == DFL_QUERY_CONFIG_MODE ) )
        {
            mbedtls_printf( "Failed to destroy key slot %u - error was %d",
                            (unsigned) MBEDTLS_SVC_KEY_ID_GET_KEY_ID( psk_slot ),
                            (int) status );
        }
    }
#endif /* MBEDTLS_KEY_EXCHANGE_SOME_PSK_ENABLED &&
          MBEDTLS_USE_PSA_CRYPTO */

#if defined(MBEDTLS_USE_PSA_CRYPTO)
    const char* message = mbedtls_test_helper_is_psa_leaking();
    if( message )
    {
        if( ret == 0 )
            ret = 1;
        mbedtls_printf( "PSA memory leak detected: %s\n",  message);
    }
#endif

    /* For builds with MBEDTLS_TEST_USE_PSA_CRYPTO_RNG psa crypto
     * resources are freed by rng_free(). */
#if defined(MBEDTLS_USE_PSA_CRYPTO) && \
    !defined(MBEDTLS_TEST_USE_PSA_CRYPTO_RNG)
    mbedtls_psa_crypto_free( );
#endif

    rng_free( &rng );

    mbedtls_free( buf );

#if defined(MBEDTLS_TEST_HOOKS)
    /* Let test hooks detect errors such as resource leaks.
     * Don't do it in query_config mode, because some test code prints
     * information to stdout and this gets mixed with the regular output. */
    if( opt.query_config_mode == DFL_QUERY_CONFIG_MODE )
    {
        if( test_hooks_failure_detected( ) )
        {
            if( ret == 0 )
                ret = 1;
            mbedtls_printf( "Test hooks detected errors.\n" );
        }
    }
    test_hooks_free( );
#endif /* MBEDTLS_TEST_HOOKS */

#if defined(MBEDTLS_MEMORY_BUFFER_ALLOC_C)
#if defined(MBEDTLS_MEMORY_DEBUG)
    mbedtls_memory_buffer_alloc_status();
#endif
    mbedtls_memory_buffer_alloc_free();
#endif  /* MBEDTLS_MEMORY_BUFFER_ALLOC_C */

    if( opt.query_config_mode == DFL_QUERY_CONFIG_MODE )
    {
        mbedtls_printf( " done.\n" );

#if defined(_WIN32)
        mbedtls_printf( "  + Press Enter to exit this program.\n" );
        fflush( stdout ); getchar();
#endif
    }

    // Shell can not handle large exit numbers -> 1 for errors
    if( ret < 0 )
        ret = 1;

    if( opt.query_config_mode == DFL_QUERY_CONFIG_MODE )
        mbedtls_exit( ret );
    else
        mbedtls_exit( query_config_ret );
}
#endif /* !MBEDTLS_SSL_TEST_IMPOSSIBLE && MBEDTLS_SSL_SRV_C */<|MERGE_RESOLUTION|>--- conflicted
+++ resolved
@@ -1956,14 +1956,9 @@
                      strcmp( q, "dtls12" ) == 0 )
                 opt.min_version = MBEDTLS_SSL_VERSION_TLS1_2;
 #if defined(MBEDTLS_SSL_PROTO_TLS1_3)
-<<<<<<< HEAD
             else if( strcmp( q, "tls13" ) == 0 ||
                      strcmp( q, "dtls13" ) == 0 )
-                opt.min_version = MBEDTLS_SSL_MINOR_VERSION_4;
-=======
-            else if( strcmp( q, "tls13" ) == 0 )
                 opt.min_version = MBEDTLS_SSL_VERSION_TLS1_3;
->>>>>>> 771e42a2
 #endif /* MBEDTLS_SSL_PROTO_TLS1_3 */
             else
                 goto usage;
@@ -1974,14 +1969,9 @@
                      strcmp( q, "dtls12" ) == 0 )
                 opt.max_version = MBEDTLS_SSL_VERSION_TLS1_2;
 #if defined(MBEDTLS_SSL_PROTO_TLS1_3)
-<<<<<<< HEAD
             else if( strcmp( q, "tls13" ) == 0 ||
                      strcmp( q, "dtls13" ) == 0 )
-                opt.min_version = MBEDTLS_SSL_MINOR_VERSION_4;
-=======
-            else if( strcmp( q, "tls13" ) == 0 )
-                opt.max_version = MBEDTLS_SSL_VERSION_TLS1_3;
->>>>>>> 771e42a2
+                opt.min_version = MBEDTLS_SSL_VERSION_TLS1_3;
 #endif /* MBEDTLS_SSL_PROTO_TLS1_3 */
             else
                 goto usage;

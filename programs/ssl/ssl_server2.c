/*
 *  SSL client with options
 *
 *  Copyright The Mbed TLS Contributors
 *  SPDX-License-Identifier: Apache-2.0
 *
 *  Licensed under the Apache License, Version 2.0 (the "License"); you may
 *  not use this file except in compliance with the License.
 *  You may obtain a copy of the License at
 *
 *  http://www.apache.org/licenses/LICENSE-2.0
 *
 *  Unless required by applicable law or agreed to in writing, software
 *  distributed under the License is distributed on an "AS IS" BASIS, WITHOUT
 *  WARRANTIES OR CONDITIONS OF ANY KIND, either express or implied.
 *  See the License for the specific language governing permissions and
 *  limitations under the License.
 */

#define MBEDTLS_ALLOW_PRIVATE_ACCESS

#include "ssl_test_lib.h"

#if defined(MBEDTLS_SSL_TEST_IMPOSSIBLE)
int main( void )
{
    mbedtls_printf( MBEDTLS_SSL_TEST_IMPOSSIBLE );
    mbedtls_exit( 0 );
}
#elif !defined(MBEDTLS_SSL_SRV_C)
int main( void )
{
    mbedtls_printf( "MBEDTLS_SSL_SRV_C not defined.\n" );
    mbedtls_exit( 0 );
}
#else /* !MBEDTLS_SSL_TEST_IMPOSSIBLE && MBEDTLS_SSL_SRV_C */

#include <stdint.h>

#if !defined(_MSC_VER)
#include <inttypes.h>
#endif

#if !defined(_WIN32)
#include <signal.h>
#endif

#if defined(MBEDTLS_SSL_CACHE_C)
#include "mbedtls/ssl_cache.h"
#endif

#if defined(MBEDTLS_SSL_SESSION_TICKETS) || defined(MBEDTLS_SSL_NEW_SESSION_TICKET)
#include "mbedtls/ssl_ticket.h"
#endif

#if defined(MBEDTLS_SSL_COOKIE_C)
#include "mbedtls/ssl_cookie.h"
#endif

#if defined(MBEDTLS_SSL_SERVER_NAME_INDICATION) && defined(MBEDTLS_FS_IO)
#define SNI_OPTION
#endif

#if defined(_WIN32)
#include <windows.h>
#endif

#if defined(MBEDTLS_USE_PSA_CRYPTO)
#include "test/psa_crypto_helpers.h"
#endif

/* Size of memory to be allocated for the heap, when using the library's memory
 * management and MBEDTLS_MEMORY_BUFFER_ALLOC_C is enabled. */
#define MEMORY_HEAP_SIZE        120000

#define DFL_SERVER_ADDR         NULL
#define DFL_SERVER_PORT         "4433"
#define DFL_RESPONSE_SIZE       -1
#define DFL_DEBUG_LEVEL         0
#define DFL_NBIO                0
#define DFL_EVENT               0
#define DFL_READ_TIMEOUT        0
#define DFL_CA_FILE             ""
#define DFL_CA_PATH             ""
#define DFL_CRT_FILE            ""
#define DFL_KEY_FILE            ""
#define DFL_KEY_OPAQUE          0
#define DFL_KEY_PWD             ""
#define DFL_CRT_FILE2           ""
#define DFL_KEY_FILE2           ""
#define DFL_KEY_PWD2            ""
#define DFL_ASYNC_OPERATIONS    "-"
#define DFL_ASYNC_PRIVATE_DELAY1 ( -1 )
#define DFL_ASYNC_PRIVATE_DELAY2 ( -1 )
#define DFL_ASYNC_PRIVATE_ERROR  ( 0 )
#define DFL_PSK                 ""
#define DFL_PSK_OPAQUE          0
#define DFL_PSK_LIST_OPAQUE     0
#define DFL_PSK_IDENTITY        "Client_identity"
#define DFL_ECJPAKE_PW          NULL
#define DFL_PSK_LIST            NULL
#define DFL_FORCE_CIPHER        0
#define DFL_TLS1_3_KEX_MODES    MBEDTLS_SSL_TLS1_3_KEY_EXCHANGE_MODE_ALL
#define DFL_RENEGOTIATION       MBEDTLS_SSL_RENEGOTIATION_DISABLED
#define DFL_ALLOW_LEGACY        -2
#define DFL_RENEGOTIATE         0
#define DFL_RENEGO_DELAY        -2
#define DFL_RENEGO_PERIOD       ( (uint64_t)-1 )
#define DFL_EXCHANGES           1
#define DFL_MIN_VERSION         -1
#define DFL_MAX_VERSION         -1
#define DFL_SHA1                -1
#define DFL_CID_ENABLED         0
#define DFL_CID_VALUE           ""
#define DFL_CID_ENABLED_RENEGO  -1
#define DFL_CID_VALUE_RENEGO    NULL
#define DFL_AUTH_MODE           -1
#define DFL_CERT_REQ_CA_LIST    MBEDTLS_SSL_CERT_REQ_CA_LIST_ENABLED
#define DFL_MFL_CODE            MBEDTLS_SSL_MAX_FRAG_LEN_NONE
#define DFL_TRUNC_HMAC          -1
#define DFL_TICKETS             MBEDTLS_SSL_SESSION_TICKETS_ENABLED
#define DFL_TICKET_ROTATE       0
#define DFL_TICKET_TIMEOUT      86400
#define DFL_TICKET_AEAD         MBEDTLS_CIPHER_AES_256_GCM
#define DFL_CACHE_MAX           -1
#define DFL_CACHE_TIMEOUT       -1
#define DFL_SNI                 NULL
#define DFL_ALPN_STRING         NULL
#define DFL_CURVES              NULL
#define DFL_SIG_ALGS            NULL
#define DFL_DHM_FILE            NULL
#define DFL_TRANSPORT           MBEDTLS_SSL_TRANSPORT_STREAM
#define DFL_COOKIES             1
#define DFL_ANTI_REPLAY         -1
#define DFL_HS_TO_MIN           0
#define DFL_HS_TO_MAX           0
#define DFL_DTLS_MTU            -1
#define DFL_BADMAC_LIMIT        -1
#define DFL_DGRAM_PACKING        1
#define DFL_EXTENDED_MS         -1
#define DFL_ETM                 -1
#define DFL_SERIALIZE           0
#define DFL_CONTEXT_FILE        ""
#define DFL_EXTENDED_MS_ENFORCE -1
#define DFL_CA_CALLBACK         0
#define DFL_EAP_TLS             0
#define DFL_REPRODUCIBLE        0
#define DFL_NSS_KEYLOG          0
#define DFL_NSS_KEYLOG_FILE     NULL
#define DFL_SIG_ALGS            NULL

#define DFL_EARLY_DATA          MBEDTLS_SSL_EARLY_DATA_DISABLED
#define MAX_NAMED_GROUPS        4
#define DFL_TICKET_FLAGS        7 /* allow everything */
#define DFL_TICKET_LIFETIME     MBEDTLS_SSL_DEFAULT_TICKET_LIFETIME
#define DFL_RETURN_ROUTABILITY  MBEDTLS_SSL_RETURN_ROUTABILITY_DISABLED
#define DFL_QUERY_CONFIG_MODE   0
#define DFL_USE_SRTP            0
#define DFL_SRTP_FORCE_PROFILE  0
#define DFL_SRTP_SUPPORT_MKI    0

#define LONG_RESPONSE "<p>01-blah-blah-blah-blah-blah-blah-blah-blah-blah\r\n" \
    "02-blah-blah-blah-blah-blah-blah-blah-blah-blah-blah-blah-blah-blah\r\n"  \
    "03-blah-blah-blah-blah-blah-blah-blah-blah-blah-blah-blah-blah-blah\r\n"  \
    "04-blah-blah-blah-blah-blah-blah-blah-blah-blah-blah-blah-blah-blah\r\n"  \
    "05-blah-blah-blah-blah-blah-blah-blah-blah-blah-blah-blah-blah-blah\r\n"  \
    "06-blah-blah-blah-blah-blah-blah-blah-blah-blah-blah-blah-blah-blah\r\n"  \
    "07-blah-blah-blah-blah-blah-blah-blah-blah-blah-blah-blah-blah</p>\r\n"

/* Uncomment LONG_RESPONSE at the end of HTTP_RESPONSE to test sending longer
 * packets (for fragmentation purposes) */
#define HTTP_RESPONSE \
    "HTTP/1.0 200 OK\r\nContent-Type: text/html\r\n\r\n" \
    "<h2>mbed TLS Test Server</h2>\r\n" \
    "<p>Successful connection using: %s</p>\r\n" // LONG_RESPONSE

/*
 * Size of the basic I/O buffer. Able to hold our default response.
 *
 * You will need to adapt the mbedtls_ssl_get_bytes_avail() test in ssl-opt.sh
 * if you change this value to something outside the range <= 100 or > 500
 */
#define DFL_IO_BUF_LEN      200

#if defined(MBEDTLS_X509_CRT_PARSE_C)
#if defined(MBEDTLS_FS_IO)
#define USAGE_IO \
    "    ca_file=%%s          The single file containing the top-level CA(s) you fully trust\n" \
    "                        default: \"\" (pre-loaded)\n" \
    "                        use \"none\" to skip loading any top-level CAs.\n" \
    "    ca_path=%%s          The path containing the top-level CA(s) you fully trust\n" \
    "                        default: \"\" (pre-loaded) (overrides ca_file)\n" \
    "                        use \"none\" to skip loading any top-level CAs.\n" \
    "    crt_file=%%s         Your own cert and chain (in bottom to top order, top may be omitted)\n" \
    "                        default: see note after key_file2\n" \
    "    key_file=%%s         default: see note after key_file2\n" \
    "    key_pwd=%%s          Password for key specified by key_file argument\n"\
    "                        default: none\n" \
    "    crt_file2=%%s        Your second cert and chain (in bottom to top order, top may be omitted)\n" \
    "                        default: see note after key_file2\n" \
    "    key_file2=%%s        default: see note below\n" \
    "                        note: if neither crt_file/key_file nor crt_file2/key_file2 are used,\n" \
    "                              preloaded certificate(s) and key(s) are used if available\n" \
    "    key_pwd2=%%s         Password for key specified by key_file2 argument\n"\
    "                        default: none\n" \
    "    dhm_file=%%s        File containing Diffie-Hellman parameters\n" \
    "                       default: preloaded parameters\n"
#else
#define USAGE_IO \
    "\n"                                                    \
    "    No file operations available (MBEDTLS_FS_IO not defined)\n" \
    "\n"
#endif /* MBEDTLS_FS_IO */
#else
#define USAGE_IO ""
#endif /* MBEDTLS_X509_CRT_PARSE_C */
#if defined(MBEDTLS_USE_PSA_CRYPTO) && defined(MBEDTLS_X509_CRT_PARSE_C)
#define USAGE_KEY_OPAQUE \
    "    key_opaque=%%d       Handle your private keys as if they were opaque\n" \
    "                        default: 0 (disabled)\n"
#else
#define USAGE_KEY_OPAQUE ""
#endif

#if defined(MBEDTLS_SSL_ASYNC_PRIVATE)
#define USAGE_SSL_ASYNC \
    "    async_operations=%%c...   d=decrypt, s=sign (default: -=off)\n" \
    "    async_private_delay1=%%d  Asynchronous delay for key_file or preloaded key\n" \
    "    async_private_delay2=%%d  Asynchronous delay for key_file2 and sni\n" \
    "                              default: -1 (not asynchronous)\n" \
    "    async_private_error=%%d   Async callback error injection (default=0=none,\n" \
    "                              1=start, 2=cancel, 3=resume, negative=first time only)"
#else
#define USAGE_SSL_ASYNC ""
#endif /* MBEDTLS_SSL_ASYNC_PRIVATE */

#if defined(MBEDTLS_SSL_DTLS_CONNECTION_ID)
#define USAGE_CID \
    "    cid=%%d             Disable (0) or enable (1) the use of the DTLS Connection ID extension.\n" \
    "                       default: 0 (disabled)\n"     \
    "    cid_renego=%%d      Disable (0) or enable (1) the use of the DTLS Connection ID extension during renegotiation.\n" \
    "                       default: same as 'cid' parameter\n"     \
    "    cid_val=%%s          The CID to use for incoming messages (in hex, without 0x).\n"  \
    "                        default: \"\"\n" \
    "    cid_val_renego=%%s   The CID to use for incoming messages (in hex, without 0x) after renegotiation.\n"  \
    "                        default: same as 'cid_val' parameter\n"
#else /* MBEDTLS_SSL_DTLS_CONNECTION_ID */
#define USAGE_CID ""
#endif /* MBEDTLS_SSL_DTLS_CONNECTION_ID */

#if defined(MBEDTLS_KEY_EXCHANGE_SOME_PSK_ENABLED)
#define USAGE_PSK_RAW                                               \
    "    psk=%%s                  default: \"\" (disabled)\n"       \
    "                             The PSK values are in hex, without 0x.\n" \
    "    psk_identity=%%s         default: \"Client_identity\"\n"
#if defined(MBEDTLS_USE_PSA_CRYPTO)
#define USAGE_PSK_SLOT                          \
    "    psk_opaque=%%d       default: 0 (don't use opaque static PSK)\n"     \
    "                          Enable this to store the PSK configured through command line\n" \
    "                          parameter `psk` in a PSA-based key slot.\n" \
    "                          Note: Currently only supported in conjunction with\n"                  \
    "                          the use of min_version to force TLS 1.2 and force_ciphersuite \n"      \
    "                          to force a particular PSK-only ciphersuite.\n"                         \
    "                          Note: This is to test integration of PSA-based opaque PSKs with\n"     \
    "                          Mbed TLS only. Production systems are likely to configure Mbed TLS\n"  \
    "                          with prepopulated key slots instead of importing raw key material.\n" \
    "    psk_list_opaque=%%d  default: 0 (don't use opaque dynamic PSKs)\n"     \
    "                          Enable this to store the list of dynamically chosen PSKs configured\n" \
    "                          through the command line parameter `psk_list` in PSA-based key slots.\n" \
    "                          Note: Currently only supported in conjunction with\n" \
    "                          the use of min_version to force TLS 1.2 and force_ciphersuite \n" \
    "                          to force a particular PSK-only ciphersuite.\n" \
    "                          Note: This is to test integration of PSA-based opaque PSKs with\n" \
    "                          Mbed TLS only. Production systems are likely to configure Mbed TLS\n" \
    "                          with prepopulated key slots instead of importing raw key material.\n"
#else
#define USAGE_PSK_SLOT ""
#endif /* MBEDTLS_USE_PSA_CRYPTO */
#define USAGE_PSK USAGE_PSK_RAW USAGE_PSK_SLOT
#else
#define USAGE_PSK ""
#endif /* MBEDTLS_KEY_EXCHANGE_SOME_PSK_ENABLED */
#if defined(MBEDTLS_X509_TRUSTED_CERTIFICATE_CALLBACK)
#define USAGE_CA_CALLBACK                       \
    "   ca_callback=%%d       default: 0 (disabled)\n"      \
    "                         Enable this to use the trusted certificate callback function\n"
#else
#define USAGE_CA_CALLBACK ""
#endif /* MBEDTLS_X509_TRUSTED_CERTIFICATE_CALLBACK */
#if defined(MBEDTLS_SSL_SESSION_TICKETS) || defined(MBEDTLS_SSL_NEW_SESSION_TICKET)
#define USAGE_TICKETS                                       \
    "    tickets=%%d          default: 1 (enabled)\n"       \
    "    ticket_rotate=%%d    default: 0 (disabled)\n"      \
    "    ticket_timeout=%%d   default: 86400 (one day)\n"   \
    "    ticket_aead=%%s      default: \"AES-256-GCM\"\n"
#else
#define USAGE_TICKETS ""
#endif /* MBEDTLS_SSL_SESSION_TICKETS || MBEDTLS_SSL_NEW_SESSION_TICKET */

#if defined(MBEDTLS_SSL_PROTO_TLS1_3)
#define USAGE_EAP_TLS ""
#else
#define USAGE_EAP_TLS                                       \
    "    eap_tls=%%d          default: 0 (disabled)\n"
#endif /* MBEDTLS_SSL_PROTO_TLS1_3 */

#define USAGE_NSS_KEYLOG                                    \
    "    nss_keylog=%%d          default: 0 (disabled)\n"   \
    "                             This cannot be used with eap_tls=1\n"
#define USAGE_NSS_KEYLOG_FILE                               \
    "    nss_keylog_file=%%s\n"
#if defined(MBEDTLS_SSL_DTLS_SRTP)
#define USAGE_SRTP \
    "    use_srtp=%%d         default: 0 (disabled)\n" \
    "    srtp_force_profile=%%d  default: 0 (all enabled)\n"   \
    "                        available profiles:\n"       \
    "                        1 - SRTP_AES128_CM_HMAC_SHA1_80\n"  \
    "                        2 - SRTP_AES128_CM_HMAC_SHA1_32\n"  \
    "                        3 - SRTP_NULL_HMAC_SHA1_80\n"       \
    "                        4 - SRTP_NULL_HMAC_SHA1_32\n"       \
    "    support_mki=%%d     default: 0 (not supported)\n"
#else /* MBEDTLS_SSL_DTLS_SRTP */
#define USAGE_SRTP ""
#endif

#if defined(MBEDTLS_SSL_CACHE_C)
#define USAGE_CACHE                                             \
    "    cache_max=%%d        default: cache default (50)\n"    \
    "    cache_timeout=%%d    default: cache default (1d)\n"
#else
#define USAGE_CACHE ""
#endif /* MBEDTLS_SSL_CACHE_C */

#if defined(SNI_OPTION)
#if defined(MBEDTLS_X509_CRL_PARSE_C)
#define SNI_CRL              ",crl"
#else
#define SNI_CRL              ""
#endif

#define USAGE_SNI                                                           \
    "    sni=%%s              name1,cert1,key1,ca1"SNI_CRL",auth1[,...]\n"  \
    "                        default: disabled\n"
#else
#define USAGE_SNI ""
#endif /* SNI_OPTION */

#if defined(MBEDTLS_SSL_MAX_FRAGMENT_LENGTH)
#define USAGE_MAX_FRAG_LEN                                      \
    "    max_frag_len=%%d     default: 16384 (tls default)\n"   \
    "                        options: 512, 1024, 2048, 4096\n"
#else
#define USAGE_MAX_FRAG_LEN ""
#endif /* MBEDTLS_SSL_MAX_FRAGMENT_LENGTH */

#if defined(MBEDTLS_SSL_ALPN)
#define USAGE_ALPN \
    "    alpn=%%s             default: \"\" (disabled)\n"   \
    "                        example: spdy/1,http/1.1\n"
#else
#define USAGE_ALPN ""
#endif /* MBEDTLS_SSL_ALPN */

#if defined(MBEDTLS_SSL_PROTO_TLS1_3)
#if defined(MBEDTLS_SSL_COOKIE_C)
#define USAGE_COOKIES \
    "    cookies=0/1/2/-1      default: 1\n"        \
    "                        0: disabled, 1: enabled, 2: force return-routability check,  -1: library broken\n"
#else
#define USAGE_COOKIES ""
#endif /* MBEDTLS_SSL_COOKIE_C */
#else
#if defined(MBEDTLS_SSL_DTLS_HELLO_VERIFY)
#define USAGE_COOKIES \
    "    cookies=0/1/-1      default: 1 (enabled)\n"        \
    "                        0: disabled, -1: library default (broken)\n"
#else
#define USAGE_COOKIES ""
#endif /* MBEDTLS_SSL_DTLS_HELLO_VERIFY */
#endif /* MBEDTLS_SSL_PROTO_TLS1_3 */

#if defined(MBEDTLS_SSL_DTLS_ANTI_REPLAY)
#define USAGE_ANTI_REPLAY \
    "    anti_replay=0/1     default: (library default: enabled)\n"
#else
#define USAGE_ANTI_REPLAY ""
#endif

#define USAGE_BADMAC_LIMIT \
    "    badmac_limit=%%d     default: (library default: disabled)\n"

#if defined(MBEDTLS_SSL_PROTO_DTLS)
#define USAGE_DTLS \
    "    dtls=%%d             default: 0 (TLS)\n"                           \
    "    hs_timeout=%%d-%%d    default: (library default: 1000-60000)\n"    \
    "                        range of DTLS handshake timeouts in millisecs\n" \
    "    mtu=%%d              default: (library default: unlimited)\n"  \
    "    dgram_packing=%%d    default: 1 (allowed)\n"                   \
    "                        allow or forbid packing of multiple\n" \
    "                        records within a single datgram.\n"
#else
#define USAGE_DTLS ""
#endif

#if defined(MBEDTLS_SSL_EXTENDED_MASTER_SECRET)
#define USAGE_EMS \
    "    extended_ms=0/1     default: (library default: on)\n"
#else
#define USAGE_EMS ""
#endif

#if defined(MBEDTLS_SSL_ENCRYPT_THEN_MAC)
#define USAGE_ETM \
    "    etm=0/1             default: (library default: on)\n"
#else
#define USAGE_ETM ""
#endif

#define USAGE_REPRODUCIBLE \
    "    reproducible=0/1     default: 0 (disabled)\n"

#if defined(MBEDTLS_SSL_RENEGOTIATION)
#define USAGE_RENEGO \
    "    renegotiation=%%d    default: 0 (disabled)\n"      \
    "    renegotiate=%%d      default: 0 (disabled)\n"      \
    "    renego_delay=%%d     default: -2 (library default)\n" \
    "    renego_period=%%d    default: (2^64 - 1 for TLS, 2^48 - 1 for DTLS)\n"
#else
#define USAGE_RENEGO ""
#endif

#if defined(MBEDTLS_KEY_EXCHANGE_ECJPAKE_ENABLED)
#define USAGE_ECJPAKE \
    "    ecjpake_pw=%%s       default: none (disabled)\n"
#else
#define USAGE_ECJPAKE ""
#endif

#if defined(MBEDTLS_ZERO_RTT)
#define USAGE_EARLY_DATA \
    "    early_data=%%d        default: 0 (disabled)\n"             \
    "                        options: 0     (disabled), "           \
    "                                 -1    (enabled, unlimited), " \
    "                                 n > 0 (enabled, max. number of bytes sent as 0-RTT = n)\n"
#else
#define USAGE_EARLY_DATA ""
#endif /* MBEDTLS_ZERO_RTT */

#if defined(MBEDTLS_ECP_C)
#define USAGE_NAMED_GROUP \
    "    named_groups=%%s    default: secp256r1, secp384r1\n"      \
    "                        options: secp256r1, secp384r1, secp521r1, all\n"
#else
#define USAGE_NAMED_GROUP ""
#endif

#if defined(MBEDTLS_ECP_C)
#define USAGE_CURVES \
    "    curves=a,b,c,d      default: \"default\" (library default)\n"  \
    "                        example: \"secp521r1,brainpoolP512r1\"\n"  \
    "                        - use \"none\" for empty list\n"           \
    "                        - see mbedtls_ecp_curve_list()\n"          \
    "                          for acceptable curve names\n"
#else
#define USAGE_CURVES ""
#endif

#if defined(MBEDTLS_SSL_PROTO_TLS1_3) && \
    defined(MBEDTLS_KEY_EXCHANGE_WITH_CERT_ENABLED)
#define USAGE_SIG_ALGS \
    "    sig_algs=a,b,c,d      default: \"default\" (library default: ecdsa_secp256r1_sha256)\n"  \
    "                          example: \"ecdsa_secp256r1_sha256,ecdsa_secp384r1_sha384\"\n"
#else
#define USAGE_SIG_ALGS ""
#endif

#if defined(MBEDTLS_SSL_CONTEXT_SERIALIZATION)
#define USAGE_SERIALIZATION \
    "    serialize=%%d        default: 0 (do not serialize/deserialize)\n"     \
    "                        options: 1 (serialize)\n"                         \
    "                                 2 (serialize with re-initialization)\n"  \
    "    context_file=%%s     The file path to write a serialized connection\n"\
    "                        in the form of base64 code (serialize option\n"   \
    "                        must be set)\n"                                   \
    "                         default: \"\" (do nothing)\n"                    \
    "                         option: a file path\n"
#else
#define USAGE_SERIALIZATION ""
#endif

#if defined(MBEDTLS_SSL_PROTO_TLS1_3)
#define USAGE_TLS1_3_KEY_EXCHANGE_MODES \
    "    tls13_kex_modes=%%s   default: all\n"     \
    "                          options: psk, psk_ephemeral, ephemeral, ephemeral_all, psk_all, all\n"
#else
#define USAGE_TLS1_3_KEY_EXCHANGE_MODES ""
#endif /* MBEDTLS_SSL_PROTO_TLS1_3 */


/* USAGE is arbitrarily split to stay under the portable string literal
 * length limit: 4095 bytes in C99. */
#define USAGE1 \
    "\n usage: ssl_server2 param=<>...\n"                   \
    "\n acceptable parameters:\n"                           \
    "    server_addr=%%s      default: (all interfaces)\n"  \
    "    server_port=%%d      default: 4433\n"              \
    "    debug_level=%%d      default: 0 (disabled)\n"      \
    "    buffer_size=%%d      default: 200 \n" \
    "                         (minimum: 1)\n" \
    "    response_size=%%d    default: about 152 (basic response)\n" \
    "                          (minimum: 0, max: 16384)\n" \
    "                          increases buffer_size if bigger\n"\
    "    nbio=%%d             default: 0 (blocking I/O)\n"  \
    "                        options: 1 (non-blocking), 2 (added delays)\n" \
    "    event=%%d            default: 0 (loop)\n"                            \
    "                        options: 1 (level-triggered, implies nbio=1),\n" \
    "    read_timeout=%%d     default: 0 ms (no timeout)\n"    \
    "\n"                                                    \
    USAGE_DTLS                                              \
    USAGE_SRTP                                              \
    USAGE_COOKIES                                           \
    USAGE_ANTI_REPLAY                                       \
    USAGE_BADMAC_LIMIT                                      \
    "\n"
#define USAGE2 \
    "    auth_mode=%%s        default: (library default: none)\n"      \
    "                        options: none, optional, required\n" \
    "    cert_req_ca_list=%%d default: 1 (send ca list)\n"  \
    "                        options: 1 (send ca list), 0 (don't send)\n" \
    USAGE_IO                                                \
    USAGE_KEY_OPAQUE                                        \
    "\n"                                                    \
    USAGE_PSK                                               \
    USAGE_CA_CALLBACK                                       \
    USAGE_ECJPAKE                                           \
    "\n"
#define USAGE3 \
    "    allow_legacy=%%d     default: (library default: no)\n"      \
    USAGE_RENEGO                                            \
    "    exchanges=%%d        default: 1\n"                 \
    "\n"                                                    \
    USAGE_TICKETS                                           \
    USAGE_EAP_TLS                                           \
    USAGE_REPRODUCIBLE                                      \
    USAGE_NSS_KEYLOG                                        \
    USAGE_NSS_KEYLOG_FILE                                   \
    USAGE_CACHE                                             \
    USAGE_MAX_FRAG_LEN                                      \
    USAGE_ALPN                                              \
    USAGE_EMS                                               \
    USAGE_ETM                                               \
    USAGE_EARLY_DATA                                        \
    USAGE_NAMED_GROUP                                       \
    USAGE_CURVES                                            \
    USAGE_SIG_ALGS                                          \
    "\n"

#if defined(MBEDTLS_SSL_PROTO_TLS1_3)
#define TLS1_3_VERSION_OPTIONS  ", tls13"
#else /* MBEDTLS_SSL_PROTO_TLS1_3 */
#define TLS1_3_VERSION_OPTIONS  ""
#endif /* !MBEDTLS_SSL_PROTO_TLS1_3 */

#define USAGE4 \
    USAGE_SSL_ASYNC                                         \
    USAGE_SNI                                               \
    "    allow_sha1=%%d       default: 0\n"                                   \
    "    min_version=%%s      default: (library default: tls12)\n"            \
    "    max_version=%%s      default: (library default: tls12)\n"            \
    "    force_version=%%s    default: \"\" (none)\n"                         \
    "                         options: tls12, dtls12" TLS1_3_VERSION_OPTIONS  \
    "\n\n"                                                                    \
    "    force_ciphersuite=<name>    default: all enabled\n"                  \
    USAGE_TLS1_3_KEY_EXCHANGE_MODES                                           \
    "    query_config=<name>         return 0 if the specified\n"             \
    "                                configuration macro is defined and 1\n"  \
    "                                otherwise. The expansion of the macro\n" \
    "                                is printed if it is defined\n"           \
    USAGE_SERIALIZATION                                                       \
    " acceptable ciphersuite names:\n"

#define ALPN_LIST_SIZE    10
#define CURVE_LIST_SIZE   20
#define SIG_ALG_LIST_SIZE 5
#define NAMED_GROUPS_LIST_SIZE 5

#define PUT_UINT64_BE(out_be,in_le,i)                                   \
{                                                                       \
    (out_be)[(i) + 0] = (unsigned char)( ( (in_le) >> 56 ) & 0xFF );    \
    (out_be)[(i) + 1] = (unsigned char)( ( (in_le) >> 48 ) & 0xFF );    \
    (out_be)[(i) + 2] = (unsigned char)( ( (in_le) >> 40 ) & 0xFF );    \
    (out_be)[(i) + 3] = (unsigned char)( ( (in_le) >> 32 ) & 0xFF );    \
    (out_be)[(i) + 4] = (unsigned char)( ( (in_le) >> 24 ) & 0xFF );    \
    (out_be)[(i) + 5] = (unsigned char)( ( (in_le) >> 16 ) & 0xFF );    \
    (out_be)[(i) + 6] = (unsigned char)( ( (in_le) >> 8  ) & 0xFF );    \
    (out_be)[(i) + 7] = (unsigned char)( ( (in_le) >> 0  ) & 0xFF );    \
}

/* This is global so it can be easily accessed by callback functions */
rng_context_t rng;

/*
 * global options
 */
struct options
{
    const char *server_addr;    /* address on which the ssl service runs    */
    const char *server_port;    /* port on which the ssl service runs       */
    int debug_level;            /* level of debugging                       */
    int nbio;                   /* should I/O be blocking?                  */
    int event;                  /* loop or event-driven IO? level or edge triggered? */
    uint32_t read_timeout;      /* timeout on mbedtls_ssl_read() in milliseconds    */
    int response_size;          /* pad response with header to requested size */
    uint16_t buffer_size;       /* IO buffer size */
    const char *ca_file;        /* the file with the CA certificate(s)      */
    const char *ca_path;        /* the path with the CA certificate(s) reside */
    const char *crt_file;       /* the file with the server certificate     */
    const char *key_file;       /* the file with the server key             */
    int key_opaque;             /* handle private key as if it were opaque  */
    const char *key_pwd;        /* the password for the server key          */
    const char *crt_file2;      /* the file with the 2nd server certificate */
    const char *key_file2;      /* the file with the 2nd server key         */
    const char *key_pwd2;       /* the password for the 2nd server key      */
    const char *async_operations; /* supported SSL asynchronous operations  */
    int async_private_delay1;   /* number of times f_async_resume needs to be called for key 1, or -1 for no async */
    int async_private_delay2;   /* number of times f_async_resume needs to be called for key 2, or -1 for no async */
    int async_private_error;    /* inject error in async private callback */
#if defined(MBEDTLS_USE_PSA_CRYPTO)
    int psk_opaque;
    int psk_list_opaque;
#endif
#if defined(MBEDTLS_X509_TRUSTED_CERTIFICATE_CALLBACK)
    int ca_callback;            /* Use callback for trusted certificate list */
#endif
    const char *psk;            /* the pre-shared key                       */
    const char *psk_identity;   /* the pre-shared key identity              */
    char *psk_list;             /* list of PSK id/key pairs for callback    */
    const char *ecjpake_pw;     /* the EC J-PAKE password                   */
    int force_ciphersuite[2];   /* protocol/ciphersuite to use, or all      */
#if defined(MBEDTLS_SSL_PROTO_TLS1_3)
    int tls13_kex_modes;        /* supported TLS 1.3 key exchange modes     */
#endif /* MBEDTLS_SSL_PROTO_TLS1_3 */
    int renegotiation;          /* enable / disable renegotiation           */
    int allow_legacy;           /* allow legacy renegotiation               */
    int renegotiate;            /* attempt renegotiation?                   */
    int renego_delay;           /* delay before enforcing renegotiation     */
    uint64_t renego_period;     /* period for automatic renegotiation       */
    int exchanges;              /* number of data exchanges                 */
    int min_version;            /* minimum protocol version accepted        */
    int max_version;            /* maximum protocol version accepted        */
    int allow_sha1;             /* flag for SHA-1 support                   */
    int auth_mode;              /* verify mode for connection               */
    int cert_req_ca_list;       /* should we send the CA list?              */
    unsigned char mfl_code;     /* code for maximum fragment length         */
    int trunc_hmac;             /* accept truncated hmac?                   */
    int tickets;                /* enable / disable session tickets         */
    int ticket_rotate;          /* session ticket rotate (code coverage)    */
    int ticket_timeout;         /* session ticket lifetime                  */
#if defined(MBEDTLS_SSL_NEW_SESSION_TICKET)
    mbedtls_ssl_ticket_flags ticket_flags;   /* ticket flags                */
#endif
    int ticket_aead;            /* session ticket protection                */
    int cache_max;              /* max number of session cache entries      */
    int cache_timeout;          /* expiration delay of session cache entries */
    char *sni;                  /* string describing sni information        */
    const char *curves;         /* list of supported elliptic curves        */
    const char *sig_algs;       /* supported TLS 1.3 signature algorithms   */
    const char *alpn_string;    /* ALPN supported protocols                 */
    const char *dhm_file;       /* the file with the DH parameters          */
    int extended_ms;            /* allow negotiation of extended MS?        */
    int etm;                    /* allow negotiation of encrypt-then-MAC?   */
    int transport;              /* TLS or DTLS?                             */
    int cookies;                /* Use cookies for DTLS? -1 to break them   */
    int anti_replay;            /* Use anti-replay for DTLS? -1 for default */
    uint32_t hs_to_min;         /* Initial value of DTLS handshake timer    */
    uint32_t hs_to_max;         /* Max value of DTLS handshake timer        */
    int dtls_mtu;               /* UDP Maximum tranport unit for DTLS       */
    int dgram_packing;          /* allow/forbid datagram packing            */
    int badmac_limit;           /* Limit of records with bad MAC            */
    int eap_tls;                /* derive EAP-TLS keying material?          */
    int nss_keylog;             /* export NSS key log material              */
    const char *nss_keylog_file; /* NSS key log file                        */
    int cid_enabled;            /* whether to use the CID extension or not  */
    int cid_enabled_renego;     /* whether to use the CID extension or not
                                 * during renegotiation                     */
    const char *cid_val;        /* the CID to use for incoming messages     */
    int serialize;              /* serialize/deserialize connection         */
    const char *context_file;   /* the file to write a serialized connection
                                 * in the form of base64 code (serialize
                                 * option must be set)                      */
    const char *cid_val_renego; /* the CID to use for incoming messages
                                 * after renegotiation                      */
    int reproducible;           /* make communication reproducible          */
    int early_data;                   /* support for early data             */
    int early_data_max;               /* maximum amount of early data       */
    const char *named_groups_string;  /* list of named groups               */
    int query_config_mode;      /* whether to read config                   */
    int use_srtp;               /* Support SRTP                             */
    int force_srtp_profile;     /* SRTP protection profile to use or all    */
    int support_mki;            /* The dtls mki mki support                 */
} opt;

#include "ssl_test_common_source.c"

/*
 * Return authmode from string, or -1 on error
 */
static int get_auth_mode( const char *s )
{
    if( strcmp( s, "none" ) == 0 )
        return( MBEDTLS_SSL_VERIFY_NONE );
    if( strcmp( s, "optional" ) == 0 )
        return( MBEDTLS_SSL_VERIFY_OPTIONAL );
    if( strcmp( s, "required" ) == 0 )
        return( MBEDTLS_SSL_VERIFY_REQUIRED );

    return( -1 );
}

/*
 * Used by sni_parse and psk_parse to handle coma-separated lists
 */
#define GET_ITEM( dst )         \
    do                          \
    {                           \
        (dst) = p;              \
        while( *p != ',' )      \
            if( ++p > end )     \
                goto error;     \
        *p++ = '\0';            \
    } while( 0 )

#if defined(SNI_OPTION)
typedef struct _sni_entry sni_entry;

struct _sni_entry {
    const char *name;
    mbedtls_x509_crt *cert;
    mbedtls_pk_context *key;
    mbedtls_x509_crt* ca;
    mbedtls_x509_crl* crl;
    int authmode;
    sni_entry *next;
};

void sni_free( sni_entry *head )
{
    sni_entry *cur = head, *next;

    while( cur != NULL )
    {
        mbedtls_x509_crt_free( cur->cert );
        mbedtls_free( cur->cert );

        mbedtls_pk_free( cur->key );
        mbedtls_free( cur->key );

        mbedtls_x509_crt_free( cur->ca );
        mbedtls_free( cur->ca );
#if defined(MBEDTLS_X509_CRL_PARSE_C)
        mbedtls_x509_crl_free( cur->crl );
        mbedtls_free( cur->crl );
#endif
        next = cur->next;
        mbedtls_free( cur );
        cur = next;
    }
}

/*
 * Parse a string of sextuples name1,crt1,key1,ca1,crl1,auth1[,...]
 * into a usable sni_entry list. For ca1, crl1, auth1, the special value
 * '-' means unset. If ca1 is unset, then crl1 is ignored too.
 *
 * Modifies the input string! This is not production quality!
 */
sni_entry *sni_parse( char *sni_string )
{
    sni_entry *cur = NULL, *new = NULL;
    char *p = sni_string;
    char *end = p;
    char *crt_file, *key_file, *ca_file, *auth_str;
#if defined(MBEDTLS_X509_CRL_PARSE_C)
    char *crl_file;
#endif

    while( *end != '\0' )
        ++end;
    *end = ',';

    while( p <= end )
    {
        if( ( new = mbedtls_calloc( 1, sizeof( sni_entry ) ) ) == NULL )
        {
            sni_free( cur );
            return( NULL );
        }

        GET_ITEM( new->name );
        GET_ITEM( crt_file );
        GET_ITEM( key_file );
        GET_ITEM( ca_file );
#if defined(MBEDTLS_X509_CRL_PARSE_C)
        GET_ITEM( crl_file );
#endif
        GET_ITEM( auth_str );

        if( ( new->cert = mbedtls_calloc( 1, sizeof( mbedtls_x509_crt ) ) ) == NULL ||
            ( new->key = mbedtls_calloc( 1, sizeof( mbedtls_pk_context ) ) ) == NULL )
            goto error;

        mbedtls_x509_crt_init( new->cert );
        mbedtls_pk_init( new->key );

        if( mbedtls_x509_crt_parse_file( new->cert, crt_file ) != 0 ||
            mbedtls_pk_parse_keyfile( new->key, key_file, "", rng_get, &rng ) != 0 )
            goto error;

        if( strcmp( ca_file, "-" ) != 0 )
        {
            if( ( new->ca = mbedtls_calloc( 1, sizeof( mbedtls_x509_crt ) ) ) == NULL )
                goto error;

            mbedtls_x509_crt_init( new->ca );

            if( mbedtls_x509_crt_parse_file( new->ca, ca_file ) != 0 )
                goto error;
        }

#if defined(MBEDTLS_X509_CRL_PARSE_C)
        if( strcmp( crl_file, "-" ) != 0 )
        {
            if( ( new->crl = mbedtls_calloc( 1, sizeof( mbedtls_x509_crl ) ) ) == NULL )
                goto error;

            mbedtls_x509_crl_init( new->crl );

            if( mbedtls_x509_crl_parse_file( new->crl, crl_file ) != 0 )
                goto error;
        }
#endif

        if( strcmp( auth_str, "-" ) != 0 )
        {
            if( ( new->authmode = get_auth_mode( auth_str ) ) < 0 )
                goto error;
        }
        else
            new->authmode = DFL_AUTH_MODE;

        new->next = cur;
        cur = new;
    }

    return( cur );

error:
    sni_free( new );
    sni_free( cur );
    return( NULL );
}

/*
 * SNI callback.
 */
int sni_callback( void *p_info, mbedtls_ssl_context *ssl,
                  const unsigned char *name, size_t name_len )
{
    const sni_entry *cur = (const sni_entry *) p_info;

    while( cur != NULL )
    {
        if( name_len == strlen( cur->name ) &&
            memcmp( name, cur->name, name_len ) == 0 )
        {
            if( cur->ca != NULL )
                mbedtls_ssl_set_hs_ca_chain( ssl, cur->ca, cur->crl );

            if( cur->authmode != DFL_AUTH_MODE )
                mbedtls_ssl_set_hs_authmode( ssl, cur->authmode );

            return( mbedtls_ssl_set_hs_own_cert( ssl, cur->cert, cur->key ) );
        }

        cur = cur->next;
    }

    return( -1 );
}

#endif /* SNI_OPTION */

#if defined(MBEDTLS_KEY_EXCHANGE_SOME_PSK_ENABLED)

typedef struct _psk_entry psk_entry;

struct _psk_entry
{
    const char *name;
    size_t key_len;
    unsigned char key[MBEDTLS_PSK_MAX_LEN];
#if defined(MBEDTLS_USE_PSA_CRYPTO)
    mbedtls_svc_key_id_t slot;
#endif /* MBEDTLS_USE_PSA_CRYPTO */
    psk_entry *next;
};

/*
 * Free a list of psk_entry's
 */
int psk_free( psk_entry *head )
{
    psk_entry *next;

    while( head != NULL )
    {
#if defined(MBEDTLS_USE_PSA_CRYPTO)
        psa_status_t status;
        mbedtls_svc_key_id_t const slot = head->slot;

        if( MBEDTLS_SVC_KEY_ID_GET_KEY_ID( slot ) != 0 )
        {
            status = psa_destroy_key( slot );
            if( status != PSA_SUCCESS )
                return( status );
        }
#endif /* MBEDTLS_USE_PSA_CRYPTO */

        next = head->next;
        mbedtls_free( head );
        head = next;
    }

    return( 0 );
}

/*
 * Parse a string of pairs name1,key1[,name2,key2[,...]]
 * into a usable psk_entry list.
 *
 * Modifies the input string! This is not production quality!
 */
psk_entry *psk_parse( char *psk_string )
{
    psk_entry *cur = NULL, *new = NULL;
    char *p = psk_string;
    char *end = p;
    char *key_hex;

    while( *end != '\0' )
        ++end;
    *end = ',';

    while( p <= end )
    {
        if( ( new = mbedtls_calloc( 1, sizeof( psk_entry ) ) ) == NULL )
            goto error;

        memset( new, 0, sizeof( psk_entry ) );

        GET_ITEM( new->name );
        GET_ITEM( key_hex );

        if( mbedtls_test_unhexify( new->key, MBEDTLS_PSK_MAX_LEN,
                                   key_hex, &new->key_len ) != 0 )
            goto error;

        new->next = cur;
        cur = new;
    }

    return( cur );

error:
    psk_free( new );
    psk_free( cur );
    return( 0 );
}

/*
 * PSK callback
 */
int psk_callback( void *p_info, mbedtls_ssl_context *ssl,
                  const unsigned char *name, size_t name_len )
{
    psk_entry *cur = (psk_entry *) p_info;

    while( cur != NULL )
    {
        if( name_len == strlen( cur->name ) &&
            memcmp( name, cur->name, name_len ) == 0 )
        {
#if defined(MBEDTLS_USE_PSA_CRYPTO)
            if( MBEDTLS_SVC_KEY_ID_GET_KEY_ID( cur->slot ) != 0 )
                return( mbedtls_ssl_set_hs_psk_opaque( ssl, cur->slot ) );
            else
#endif
            return( mbedtls_ssl_set_hs_psk( ssl, cur->key, cur->key_len ) );
        }

        cur = cur->next;
    }

    return( -1 );
}
#endif /* MBEDTLS_KEY_EXCHANGE_SOME_PSK_ENABLED */

#if defined(MBEDTLS_ZERO_RTT)
/*
* Early data callback.
*/
int early_data_callback( mbedtls_ssl_context *ssl,
                         const unsigned char *buffer, size_t len )
{
    // In this example we don't need access to the SSL structure
    ((void) ssl);
    char *buffer_to_print;
    if( len > 0 && buffer != NULL )
    {
        buffer_to_print = mbedtls_calloc( 1, len + 1 );
        memcpy( buffer_to_print, buffer, len );
        buffer_to_print[len] = '\0';
        mbedtls_printf( " %zu bytes early data received: %s\n", len, buffer_to_print );
        mbedtls_free( buffer_to_print );
    }
    return( 0 );
}
#endif /* MBEDTLS_ZERO_RTT */

static mbedtls_net_context listen_fd, client_fd;

/* Interruption handler to ensure clean exit (for valgrind testing) */
#if !defined(_WIN32)
static int received_sigterm = 0;
void term_handler( int sig )
{
    ((void) sig);
    received_sigterm = 1;
    mbedtls_net_free( &listen_fd ); /* causes mbedtls_net_accept() to abort */
    mbedtls_net_free( &client_fd ); /* causes net_read() to abort */
}
#endif

#if defined(MBEDTLS_SSL_PROTO_TLS1_2_OR_EARLIER)
#if defined(MBEDTLS_X509_CRT_PARSE_C)
static int ssl_sig_hashes_for_test[] = {
#if defined(MBEDTLS_SHA512_C)
    MBEDTLS_MD_SHA512,
    MBEDTLS_MD_SHA384,
#endif
#if defined(MBEDTLS_SHA256_C)
    MBEDTLS_MD_SHA256,
    MBEDTLS_MD_SHA224,
#endif
#if defined(MBEDTLS_SHA1_C)
    /* Allow SHA-1 as we use it extensively in tests. */
    MBEDTLS_MD_SHA1,
#endif
    MBEDTLS_MD_NONE
};
#endif /* MBEDTLS_X509_CRT_PARSE_C */
#endif /* defined(MBEDTLS_SSL_PROTO_TLS1_2_OR_EARLIER) */

/** Return true if \p ret is a status code indicating that there is an
 * operation in progress on an SSL connection, and false if it indicates
 * success or a fatal error.
 *
 * The possible operations in progress are:
 *
 * - A read, when the SSL input buffer does not contain a full message.
 * - A write, when the SSL output buffer contains some data that has not
 *   been sent over the network yet.
 * - An asynchronous callback that has not completed yet. */
static int mbedtls_status_is_ssl_in_progress( int ret )
{
    return( ret == MBEDTLS_ERR_SSL_WANT_READ ||
            ret == MBEDTLS_ERR_SSL_WANT_WRITE ||
            ret == MBEDTLS_ERR_SSL_ASYNC_IN_PROGRESS );
}

#if defined(MBEDTLS_SSL_ASYNC_PRIVATE)
typedef struct
{
    mbedtls_x509_crt *cert; /*!< Certificate corresponding to the key */
    mbedtls_pk_context *pk; /*!< Private key */
    unsigned delay; /*!< Number of resume steps to go through */
    unsigned pk_owned : 1; /*!< Whether to free the pk object on exit */
} ssl_async_key_slot_t;

typedef enum {
    SSL_ASYNC_INJECT_ERROR_NONE = 0, /*!< Let the callbacks succeed */
    SSL_ASYNC_INJECT_ERROR_START, /*!< Inject error during start */
    SSL_ASYNC_INJECT_ERROR_CANCEL, /*!< Close the connection after async start */
    SSL_ASYNC_INJECT_ERROR_RESUME, /*!< Inject error during resume */
#define SSL_ASYNC_INJECT_ERROR_MAX SSL_ASYNC_INJECT_ERROR_RESUME
} ssl_async_inject_error_t;

typedef struct
{
    ssl_async_key_slot_t slots[4]; /* key, key2, sni1, sni2 */
    size_t slots_used;
    ssl_async_inject_error_t inject_error;
    int (*f_rng)(void *, unsigned char *, size_t);
    void *p_rng;
} ssl_async_key_context_t;

int ssl_async_set_key( ssl_async_key_context_t *ctx,
                       mbedtls_x509_crt *cert,
                       mbedtls_pk_context *pk,
                       int pk_take_ownership,
                       unsigned delay )
{
    if( ctx->slots_used >= sizeof( ctx->slots ) / sizeof( *ctx->slots ) )
        return( -1 );
    ctx->slots[ctx->slots_used].cert = cert;
    ctx->slots[ctx->slots_used].pk = pk;
    ctx->slots[ctx->slots_used].delay = delay;
    ctx->slots[ctx->slots_used].pk_owned = pk_take_ownership;
    ++ctx->slots_used;
    return( 0 );
}

#define SSL_ASYNC_INPUT_MAX_SIZE 512

typedef enum
{
    ASYNC_OP_SIGN,
    ASYNC_OP_DECRYPT,
} ssl_async_operation_type_t;
/* Note that the enum above and the array below need to be kept in sync!
 * `ssl_async_operation_names[op]` is the name of op for each value `op`
 * of type `ssl_async_operation_type_t`. */
static const char *const ssl_async_operation_names[] =
{
    "sign",
    "decrypt",
};

typedef struct
{
    unsigned slot;
    ssl_async_operation_type_t operation_type;
    mbedtls_md_type_t md_alg;
    unsigned char input[SSL_ASYNC_INPUT_MAX_SIZE];
    size_t input_len;
    unsigned remaining_delay;
} ssl_async_operation_context_t;

static int ssl_async_start( mbedtls_ssl_context *ssl,
                            mbedtls_x509_crt *cert,
                            ssl_async_operation_type_t op_type,
                            mbedtls_md_type_t md_alg,
                            const unsigned char *input,
                            size_t input_len )
{
    ssl_async_key_context_t *config_data =
        mbedtls_ssl_conf_get_async_config_data( ssl->conf );
    unsigned slot;
    ssl_async_operation_context_t *ctx = NULL;
    const char *op_name = ssl_async_operation_names[op_type];

    {
        char dn[100];
        if( mbedtls_x509_dn_gets( dn, sizeof( dn ), &cert->subject ) > 0 )
            mbedtls_printf( "Async %s callback: looking for DN=%s\n",
                            op_name, dn );
    }

    /* Look for a private key that matches the public key in cert.
     * Since this test code has the private key inside Mbed TLS,
     * we call mbedtls_pk_check_pair to match a private key with the
     * public key. */
    for( slot = 0; slot < config_data->slots_used; slot++ )
    {
        if( mbedtls_pk_check_pair( &cert->pk,
                                   config_data->slots[slot].pk,
                                   rng_get, &rng ) == 0 )
            break;
    }
    if( slot == config_data->slots_used )
    {
        mbedtls_printf( "Async %s callback: no key matches this certificate.\n",
                        op_name );
        return( MBEDTLS_ERR_SSL_HW_ACCEL_FALLTHROUGH );
    }
    mbedtls_printf( "Async %s callback: using key slot %u, delay=%u.\n",
                    op_name, slot, config_data->slots[slot].delay );

    if( config_data->inject_error == SSL_ASYNC_INJECT_ERROR_START )
    {
        mbedtls_printf( "Async %s callback: injected error\n", op_name );
        return( MBEDTLS_ERR_PK_FEATURE_UNAVAILABLE );
    }

    if( input_len > SSL_ASYNC_INPUT_MAX_SIZE )
        return( MBEDTLS_ERR_SSL_BAD_INPUT_DATA );

    ctx = mbedtls_calloc( 1, sizeof( *ctx ) );
    if( ctx == NULL )
        return( MBEDTLS_ERR_SSL_ALLOC_FAILED );
    ctx->slot = slot;
    ctx->operation_type = op_type;
    ctx->md_alg = md_alg;
    memcpy( ctx->input, input, input_len );
    ctx->input_len = input_len;
    ctx->remaining_delay = config_data->slots[slot].delay;
    mbedtls_ssl_set_async_operation_data( ssl, ctx );

    if( ctx->remaining_delay == 0 )
        return( 0 );
    else
        return( MBEDTLS_ERR_SSL_ASYNC_IN_PROGRESS );
}

static int ssl_async_sign( mbedtls_ssl_context *ssl,
                           mbedtls_x509_crt *cert,
                           mbedtls_md_type_t md_alg,
                           const unsigned char *hash,
                           size_t hash_len )
{
    return( ssl_async_start( ssl, cert,
                             ASYNC_OP_SIGN, md_alg,
                             hash, hash_len ) );
}

static int ssl_async_decrypt( mbedtls_ssl_context *ssl,
                              mbedtls_x509_crt *cert,
                              const unsigned char *input,
                              size_t input_len )
{
    return( ssl_async_start( ssl, cert,
                             ASYNC_OP_DECRYPT, MBEDTLS_MD_NONE,
                             input, input_len ) );
}

static int ssl_async_resume( mbedtls_ssl_context *ssl,
                             unsigned char *output,
                             size_t *output_len,
                             size_t output_size )
{
    ssl_async_operation_context_t *ctx = mbedtls_ssl_get_async_operation_data( ssl );
    ssl_async_key_context_t *config_data =
        mbedtls_ssl_conf_get_async_config_data( ssl->conf );
    ssl_async_key_slot_t *key_slot = &config_data->slots[ctx->slot];
    int ret;
    const char *op_name;

    if( ctx->remaining_delay > 0 )
    {
        --ctx->remaining_delay;
        mbedtls_printf( "Async resume (slot %u): call %u more times.\n",
                        ctx->slot, ctx->remaining_delay );
        return( MBEDTLS_ERR_SSL_ASYNC_IN_PROGRESS );
    }

    switch( ctx->operation_type )
    {
        case ASYNC_OP_DECRYPT:
            ret = mbedtls_pk_decrypt( key_slot->pk,
                                      ctx->input, ctx->input_len,
                                      output, output_len, output_size,
                                      config_data->f_rng, config_data->p_rng );
            break;
        case ASYNC_OP_SIGN:
            ret = mbedtls_pk_sign( key_slot->pk,
                                   ctx->md_alg,
                                   ctx->input, ctx->input_len,
                                   output, output_size, output_len,
                                   config_data->f_rng, config_data->p_rng );
            break;
        default:
            mbedtls_printf( "Async resume (slot %u): unknown operation type %ld. This shouldn't happen.\n",
                            ctx->slot, (long) ctx->operation_type );
            mbedtls_free( ctx );
            return( MBEDTLS_ERR_PK_FEATURE_UNAVAILABLE );
            break;
    }

    op_name = ssl_async_operation_names[ctx->operation_type];

    if( config_data->inject_error == SSL_ASYNC_INJECT_ERROR_RESUME )
    {
        mbedtls_printf( "Async resume callback: %s done but injected error\n",
                        op_name );
        mbedtls_free( ctx );
        return( MBEDTLS_ERR_PK_FEATURE_UNAVAILABLE );
    }

    mbedtls_printf( "Async resume (slot %u): %s done, status=%d.\n",
                    ctx->slot, op_name, ret );
    mbedtls_free( ctx );
    return( ret );
}

static void ssl_async_cancel( mbedtls_ssl_context *ssl )
{
    ssl_async_operation_context_t *ctx = mbedtls_ssl_get_async_operation_data( ssl );
    mbedtls_printf( "Async cancel callback.\n" );
    mbedtls_free( ctx );
}
#endif /* MBEDTLS_SSL_ASYNC_PRIVATE */

#if defined(MBEDTLS_USE_PSA_CRYPTO)
#if defined(MBEDTLS_KEY_EXCHANGE_SOME_PSK_ENABLED)
static psa_status_t psa_setup_psk_key_slot( mbedtls_svc_key_id_t *slot,
                                            psa_algorithm_t alg,
                                            unsigned char *psk,
                                            size_t psk_len )
{
    psa_status_t status;
    psa_key_attributes_t key_attributes;

    key_attributes = psa_key_attributes_init();
    psa_set_key_usage_flags( &key_attributes, PSA_KEY_USAGE_DERIVE );
    psa_set_key_algorithm( &key_attributes, alg );
    psa_set_key_type( &key_attributes, PSA_KEY_TYPE_DERIVE );

    status = psa_import_key( &key_attributes, psk, psk_len, slot );
    if( status != PSA_SUCCESS )
    {
        fprintf( stderr, "IMPORT\n" );
        return( status );
    }

    return( PSA_SUCCESS );
}
#endif /* MBEDTLS_KEY_EXCHANGE_SOME_PSK_ENABLED */
#endif /* MBEDTLS_USE_PSA_CRYPTO */

#if defined(MBEDTLS_SSL_DTLS_CONNECTION_ID)
int report_cid_usage( mbedtls_ssl_context *ssl,
                      const char *additional_description )
{
    int ret;
    unsigned char peer_cid[ MBEDTLS_SSL_CID_OUT_LEN_MAX ];
    size_t peer_cid_len;
    int cid_negotiated;

    if( opt.transport != MBEDTLS_SSL_TRANSPORT_DATAGRAM )
        return( 0 );

    /* Check if the use of a CID has been negotiated */
    ret = mbedtls_ssl_get_peer_cid( ssl, &cid_negotiated,
                                    peer_cid, &peer_cid_len );
    if( ret != 0 )
    {
        mbedtls_printf( " failed\n  ! mbedtls_ssl_get_peer_cid returned -0x%x\n\n",
                        (unsigned int) -ret );
        return( ret );
    }

    if( cid_negotiated == MBEDTLS_SSL_CID_DISABLED )
    {
        if( opt.cid_enabled == MBEDTLS_SSL_CID_ENABLED )
        {
            mbedtls_printf( "(%s) Use of Connection ID was not offered by client.\n",
                            additional_description );
        }
    }
    else
    {
        size_t idx=0;
        mbedtls_printf( "(%s) Use of Connection ID has been negotiated.\n",
                        additional_description );
        mbedtls_printf( "(%s) Peer CID (length %u Bytes): ",
                        additional_description,
                        (unsigned) peer_cid_len );
        while( idx < peer_cid_len )
        {
            mbedtls_printf( "%02x ", peer_cid[ idx ] );
            idx++;
        }
        mbedtls_printf( "\n" );
    }

    return( 0 );
}
#endif /* MBEDTLS_SSL_DTLS_CONNECTION_ID */

int main( int argc, char *argv[] )
{
    int ret = 0, len, written, frags, exchanges_left;
    int query_config_ret = 0;
    io_ctx_t io_ctx;
    unsigned char* buf = 0;
#if defined(MBEDTLS_KEY_EXCHANGE_SOME_PSK_ENABLED)
#if defined(MBEDTLS_USE_PSA_CRYPTO)
    psa_algorithm_t alg = 0;
    mbedtls_svc_key_id_t psk_slot = MBEDTLS_SVC_KEY_ID_INIT;
#endif /* MBEDTLS_USE_PSA_CRYPTO */
    unsigned char psk[MBEDTLS_PSK_MAX_LEN];
    size_t psk_len = 0;
    psk_entry *psk_info = NULL;
#endif
    const char *pers = "ssl_server2";
    unsigned char client_ip[16] = { 0 };
    size_t cliip_len;
#if defined(MBEDTLS_SSL_COOKIE_C)
    mbedtls_ssl_cookie_ctx cookie_ctx;
#endif
#if defined(MBEDTLS_SSL_PROTO_TLS1_3) && defined(MBEDTLS_ECP_C)
   /* list of named groups */
    mbedtls_ecp_group_id named_groups_list[NAMED_GROUPS_LIST_SIZE];
    /* list of signature algorithms */
    char *start;
#endif /* MBEDTLS_SSL_PROTO_TLS1_3 && MBEDTLS_ECP_C */


#if defined(MBEDTLS_X509_CRT_PARSE_C)
    mbedtls_x509_crt_profile crt_profile_for_test = mbedtls_x509_crt_profile_default;
#endif
    mbedtls_ssl_context ssl;
    mbedtls_ssl_config conf;
#if defined(MBEDTLS_TIMING_C)
    mbedtls_timing_delay_context timer;
#endif
#if defined(MBEDTLS_SSL_RENEGOTIATION)
    unsigned char renego_period[8] = { 0 };
#endif
#if defined(MBEDTLS_X509_CRT_PARSE_C)
    uint32_t flags;
    mbedtls_x509_crt cacert;
    mbedtls_x509_crt srvcert;
    mbedtls_pk_context pkey;
    mbedtls_x509_crt srvcert2;
    mbedtls_pk_context pkey2;
#if defined(MBEDTLS_USE_PSA_CRYPTO)
    mbedtls_svc_key_id_t key_slot = MBEDTLS_SVC_KEY_ID_INIT; /* invalid key slot */
    mbedtls_svc_key_id_t key_slot2 = MBEDTLS_SVC_KEY_ID_INIT; /* invalid key slot */
#endif
    int key_cert_init = 0, key_cert_init2 = 0;
#if defined(MBEDTLS_SSL_ASYNC_PRIVATE)
    ssl_async_key_context_t ssl_async_keys;
#endif /* MBEDTLS_SSL_ASYNC_PRIVATE */
#endif /* MBEDTLS_X509_CRT_PARSE_C */
#if defined(MBEDTLS_DHM_C) && defined(MBEDTLS_FS_IO)
    mbedtls_dhm_context dhm;
#endif
#if defined(MBEDTLS_SSL_CACHE_C)
    mbedtls_ssl_cache_context cache;
#endif
#if defined(MBEDTLS_SSL_SESSION_TICKETS) || defined(MBEDTLS_SSL_NEW_SESSION_TICKET)
    mbedtls_ssl_ticket_context ticket_ctx;
#endif
#if defined(SNI_OPTION)
    sni_entry *sni_info = NULL;
#endif
#if defined(MBEDTLS_ECP_C)
    uint16_t group_list[CURVE_LIST_SIZE];
    const mbedtls_ecp_curve_info * curve_cur;
#endif
#if defined(MBEDTLS_SSL_ALPN)
    const char *alpn_list[ALPN_LIST_SIZE];
#endif
#if defined(MBEDTLS_MEMORY_BUFFER_ALLOC_C)
    unsigned char alloc_buf[MEMORY_HEAP_SIZE];
#endif

#if defined(MBEDTLS_SSL_DTLS_CONNECTION_ID)
    unsigned char cid[MBEDTLS_SSL_CID_IN_LEN_MAX];
    unsigned char cid_renego[MBEDTLS_SSL_CID_IN_LEN_MAX];
    size_t cid_len = 0;
    size_t cid_renego_len = 0;
#endif
#if defined(MBEDTLS_SSL_CONTEXT_SERIALIZATION)
    unsigned char *context_buf = NULL;
    size_t context_buf_len = 0;
#endif

#if defined(MBEDTLS_SSL_PROTO_TLS1_3) && \
    defined(MBEDTLS_KEY_EXCHANGE_WITH_CERT_ENABLED)
    uint16_t sig_alg_list[SIG_ALG_LIST_SIZE];
#endif /* MBEDTLS_SSL_PROTO_TLS1_3 && MBEDTLS_KEY_EXCHANGE_WITH_CERT_ENABLED */

    int i;
    char *p, *q;
    const int *list;
#if defined(MBEDTLS_USE_PSA_CRYPTO)
    psa_status_t status;
#endif
#if defined(MBEDTLS_SSL_PROTO_TLS1_2)
    unsigned char eap_tls_keymaterial[16];
    unsigned char eap_tls_iv[8];
    const char* eap_tls_label = "client EAP encryption";
#endif /* MBEDTLS_SSL_PROTO_TLS1_2 */
    eap_tls_keys eap_tls_keying;
#if defined( MBEDTLS_SSL_DTLS_SRTP )
    /*! master keys and master salt for SRTP generated during handshake */
     unsigned char dtls_srtp_key_material[MBEDTLS_TLS_SRTP_MAX_KEY_MATERIAL_LENGTH];
     const char* dtls_srtp_label = "EXTRACTOR-dtls_srtp";
     dtls_srtp_keys dtls_srtp_keying;
     const mbedtls_ssl_srtp_profile default_profiles[] = {
         MBEDTLS_TLS_SRTP_AES128_CM_HMAC_SHA1_80,
         MBEDTLS_TLS_SRTP_AES128_CM_HMAC_SHA1_32,
         MBEDTLS_TLS_SRTP_NULL_HMAC_SHA1_80,
         MBEDTLS_TLS_SRTP_NULL_HMAC_SHA1_32,
         MBEDTLS_TLS_SRTP_UNSET
     };
#endif /* MBEDTLS_SSL_DTLS_SRTP */

#if defined(MBEDTLS_MEMORY_BUFFER_ALLOC_C)
    mbedtls_memory_buffer_alloc_init( alloc_buf, sizeof(alloc_buf) );
#if defined(MBEDTLS_MEMORY_DEBUG)
    size_t current_heap_memory, peak_heap_memory, heap_blocks;
#endif  /* MBEDTLS_MEMORY_DEBUG */
#endif  /* MBEDTLS_MEMORY_BUFFER_ALLOC_C */

#if defined(MBEDTLS_TEST_HOOKS)
    test_hooks_init( );
#endif /* MBEDTLS_TEST_HOOKS */

    /*
     * Make sure memory references are valid in case we exit early.
     */
    mbedtls_net_init( &client_fd );
    mbedtls_net_init( &listen_fd );
    mbedtls_ssl_init( &ssl );
    mbedtls_ssl_config_init( &conf );
    rng_init( &rng );
#if defined(MBEDTLS_X509_CRT_PARSE_C)
    mbedtls_x509_crt_init( &cacert );
    mbedtls_x509_crt_init( &srvcert );
    mbedtls_pk_init( &pkey );
    mbedtls_x509_crt_init( &srvcert2 );
    mbedtls_pk_init( &pkey2 );
#if defined(MBEDTLS_SSL_ASYNC_PRIVATE)
    memset( &ssl_async_keys, 0, sizeof( ssl_async_keys ) );
#endif
#endif
#if defined(MBEDTLS_DHM_C) && defined(MBEDTLS_FS_IO)
    mbedtls_dhm_init( &dhm );
#endif
#if defined(MBEDTLS_SSL_CACHE_C)
    mbedtls_ssl_cache_init( &cache );
#endif
#if defined(MBEDTLS_SSL_SESSION_TICKETS) || defined(MBEDTLS_SSL_NEW_SESSION_TICKET)
    mbedtls_ssl_ticket_init( &ticket_ctx );
#endif
#if defined(MBEDTLS_SSL_ALPN)
    memset( (void *) alpn_list, 0, sizeof( alpn_list ) );
#endif
#if defined(MBEDTLS_ECP_C) && defined(MBEDTLS_SSL_PROTO_TLS1_3)
    memset((void *)named_groups_list, MBEDTLS_ECP_DP_NONE, sizeof(named_groups_list));
#endif

#if defined(MBEDTLS_SSL_COOKIE_C)
    mbedtls_ssl_cookie_init( &cookie_ctx );
#endif

#if defined(MBEDTLS_USE_PSA_CRYPTO)
    status = psa_crypto_init();
    if( status != PSA_SUCCESS )
    {
        mbedtls_fprintf( stderr, "Failed to initialize PSA Crypto implementation: %d\n",
                         (int) status );
        ret = MBEDTLS_ERR_SSL_HW_ACCEL_FAILED;
        goto exit;
    }
#endif  /* MBEDTLS_USE_PSA_CRYPTO */
#if defined(MBEDTLS_PSA_CRYPTO_EXTERNAL_RNG)
    mbedtls_test_enable_insecure_external_rng( );
#endif  /* MBEDTLS_PSA_CRYPTO_EXTERNAL_RNG */

#if !defined(_WIN32)
    /* Abort cleanly on SIGTERM and SIGINT */
    signal( SIGTERM, term_handler );
    signal( SIGINT, term_handler );
#endif

    if( argc == 0 )
    {
    usage:
        if( ret == 0 )
            ret = 1;

        mbedtls_printf( USAGE1 );
        mbedtls_printf( USAGE2 );
        mbedtls_printf( USAGE3 );
        mbedtls_printf( USAGE4 );

        list = mbedtls_ssl_list_ciphersuites();
        while( *list )
        {
            mbedtls_printf(" %-42s", mbedtls_ssl_get_ciphersuite_name( *list ) );
            list++;
            if( !*list )
                break;
            mbedtls_printf(" %s\n", mbedtls_ssl_get_ciphersuite_name( *list ) );
            list++;
        }
        mbedtls_printf("\n");
        goto exit;
    }

    opt.buffer_size         = DFL_IO_BUF_LEN;
    opt.server_addr         = DFL_SERVER_ADDR;
    opt.server_port         = DFL_SERVER_PORT;
    opt.debug_level         = DFL_DEBUG_LEVEL;
    opt.event               = DFL_EVENT;
    opt.response_size       = DFL_RESPONSE_SIZE;
    opt.nbio                = DFL_NBIO;
    opt.cid_enabled         = DFL_CID_ENABLED;
    opt.cid_enabled_renego  = DFL_CID_ENABLED_RENEGO;
    opt.cid_val             = DFL_CID_VALUE;
    opt.cid_val_renego      = DFL_CID_VALUE_RENEGO;
    opt.read_timeout        = DFL_READ_TIMEOUT;
    opt.ca_file             = DFL_CA_FILE;
    opt.ca_path             = DFL_CA_PATH;
    opt.crt_file            = DFL_CRT_FILE;
    opt.key_file            = DFL_KEY_FILE;
    opt.key_opaque          = DFL_KEY_OPAQUE;
    opt.key_pwd             = DFL_KEY_PWD;
    opt.crt_file2           = DFL_CRT_FILE2;
    opt.key_file2           = DFL_KEY_FILE2;
    opt.key_pwd2            = DFL_KEY_PWD2;
    opt.async_operations    = DFL_ASYNC_OPERATIONS;
    opt.async_private_delay1 = DFL_ASYNC_PRIVATE_DELAY1;
    opt.async_private_delay2 = DFL_ASYNC_PRIVATE_DELAY2;
    opt.async_private_error = DFL_ASYNC_PRIVATE_ERROR;
    opt.psk                 = DFL_PSK;
#if defined(MBEDTLS_SSL_NEW_SESSION_TICKET)
    opt.ticket_flags        = DFL_TICKET_FLAGS;
#endif /* MBEDTLS_SSL_NEW_SESSION_TICKET */
    opt.early_data          = DFL_EARLY_DATA;
    opt.sig_algs            = DFL_SIG_ALGS;
#if defined(MBEDTLS_USE_PSA_CRYPTO)
    opt.psk_opaque          = DFL_PSK_OPAQUE;
    opt.psk_list_opaque     = DFL_PSK_LIST_OPAQUE;
#endif
#if defined(MBEDTLS_X509_TRUSTED_CERTIFICATE_CALLBACK)
    opt.ca_callback         = DFL_CA_CALLBACK;
#endif
    opt.psk_identity        = DFL_PSK_IDENTITY;
    opt.psk_list            = DFL_PSK_LIST;
    opt.ecjpake_pw          = DFL_ECJPAKE_PW;
    opt.force_ciphersuite[0]= DFL_FORCE_CIPHER;
#if defined(MBEDTLS_SSL_PROTO_TLS1_3)
    opt.tls13_kex_modes     = DFL_TLS1_3_KEX_MODES;
#endif /* MBEDTLS_SSL_PROTO_TLS1_3 */
    opt.renegotiation       = DFL_RENEGOTIATION;
    opt.allow_legacy        = DFL_ALLOW_LEGACY;
    opt.renegotiate         = DFL_RENEGOTIATE;
    opt.renego_delay        = DFL_RENEGO_DELAY;
    opt.renego_period       = DFL_RENEGO_PERIOD;
    opt.exchanges           = DFL_EXCHANGES;
    opt.min_version         = DFL_MIN_VERSION;
    opt.max_version         = DFL_MAX_VERSION;
    opt.allow_sha1          = DFL_SHA1;
    opt.auth_mode           = DFL_AUTH_MODE;
    opt.cert_req_ca_list    = DFL_CERT_REQ_CA_LIST;
    opt.mfl_code            = DFL_MFL_CODE;
    opt.trunc_hmac          = DFL_TRUNC_HMAC;
    opt.tickets             = DFL_TICKETS;
    opt.ticket_rotate       = DFL_TICKET_ROTATE;
    opt.ticket_timeout      = DFL_TICKET_TIMEOUT;
    opt.ticket_aead         = DFL_TICKET_AEAD;
    opt.cache_max           = DFL_CACHE_MAX;
    opt.cache_timeout       = DFL_CACHE_TIMEOUT;
    opt.sni                 = DFL_SNI;
    opt.alpn_string         = DFL_ALPN_STRING;
    opt.curves              = DFL_CURVES;
    opt.sig_algs            = DFL_SIG_ALGS;
    opt.dhm_file            = DFL_DHM_FILE;
    opt.transport           = DFL_TRANSPORT;
    opt.cookies             = DFL_COOKIES;
    opt.anti_replay         = DFL_ANTI_REPLAY;
    opt.hs_to_min           = DFL_HS_TO_MIN;
    opt.hs_to_max           = DFL_HS_TO_MAX;
    opt.dtls_mtu            = DFL_DTLS_MTU;
    opt.dgram_packing       = DFL_DGRAM_PACKING;
    opt.badmac_limit        = DFL_BADMAC_LIMIT;
    opt.extended_ms         = DFL_EXTENDED_MS;
    opt.etm                 = DFL_ETM;
    opt.serialize           = DFL_SERIALIZE;
    opt.context_file        = DFL_CONTEXT_FILE;
    opt.eap_tls             = DFL_EAP_TLS;
    opt.reproducible        = DFL_REPRODUCIBLE;
    opt.nss_keylog          = DFL_NSS_KEYLOG;
    opt.nss_keylog_file     = DFL_NSS_KEYLOG_FILE;
    opt.query_config_mode   = DFL_QUERY_CONFIG_MODE;
    opt.use_srtp            = DFL_USE_SRTP;
    opt.force_srtp_profile  = DFL_SRTP_FORCE_PROFILE;
    opt.support_mki         = DFL_SRTP_SUPPORT_MKI;

    for( i = 1; i < argc; i++ )
    {
        p = argv[i];
        if( ( q = strchr( p, '=' ) ) == NULL )
            goto usage;
        *q++ = '\0';

        if( strcmp( p, "server_port" ) == 0 )
            opt.server_port = q;
        else if( strcmp( p, "server_addr" ) == 0 )
            opt.server_addr = q;
        else if( strcmp( p, "dtls" ) == 0 )
        {
            int t = atoi( q );
            if( t == 0 )
                opt.transport = MBEDTLS_SSL_TRANSPORT_STREAM;
            else if( t == 1 )
                opt.transport = MBEDTLS_SSL_TRANSPORT_DATAGRAM;
            else
                goto usage;
        }
        else if( strcmp( p, "debug_level" ) == 0 )
        {
            opt.debug_level = atoi( q );
            if( opt.debug_level < 0 || opt.debug_level > 65535 )
                goto usage;
        }
        else if( strcmp( p, "nbio" ) == 0 )
        {
            opt.nbio = atoi( q );
            if( opt.nbio < 0 || opt.nbio > 2 )
                goto usage;
        }
        else if( strcmp( p, "event" ) == 0 )
        {
            opt.event = atoi( q );
            if( opt.event < 0 || opt.event > 2 )
                goto usage;
        }
        else if( strcmp( p, "read_timeout" ) == 0 )
            opt.read_timeout = atoi( q );
        else if( strcmp( p, "buffer_size" ) == 0 )
        {
            opt.buffer_size = atoi( q );
            if( opt.buffer_size < 1 )
                goto usage;
        }
        else if( strcmp( p, "response_size" ) == 0 )
        {
            opt.response_size = atoi( q );
            if( opt.response_size < 0 || opt.response_size > MBEDTLS_SSL_OUT_CONTENT_LEN )
                goto usage;
            if( opt.buffer_size < opt.response_size )
                opt.buffer_size = opt.response_size;
        }
        else if( strcmp( p, "ca_file" ) == 0 )
            opt.ca_file = q;
        else if( strcmp( p, "ca_path" ) == 0 )
            opt.ca_path = q;
        else if( strcmp( p, "crt_file" ) == 0 )
            opt.crt_file = q;
        else if( strcmp( p, "key_file" ) == 0 )
            opt.key_file = q;
        else if( strcmp( p, "key_pwd" ) == 0 )
            opt.key_pwd = q;
#if defined(MBEDTLS_USE_PSA_CRYPTO) && defined(MBEDTLS_X509_CRT_PARSE_C)
        else if( strcmp( p, "key_opaque" ) == 0 )
            opt.key_opaque = atoi( q );
#endif
        else if( strcmp( p, "crt_file2" ) == 0 )
            opt.crt_file2 = q;
        else if( strcmp( p, "key_file2" ) == 0 )
            opt.key_file2 = q;
        else if( strcmp( p, "key_pwd2" ) == 0 )
            opt.key_pwd2 = q;
        else if( strcmp( p, "dhm_file" ) == 0 )
            opt.dhm_file = q;
#if defined(MBEDTLS_SSL_ASYNC_PRIVATE)
        else if( strcmp( p, "async_operations" ) == 0 )
            opt.async_operations = q;
        else if( strcmp( p, "async_private_delay1" ) == 0 )
            opt.async_private_delay1 = atoi( q );
        else if( strcmp( p, "async_private_delay2" ) == 0 )
            opt.async_private_delay2 = atoi( q );
        else if( strcmp( p, "async_private_error" ) == 0 )
        {
            int n = atoi( q );
            if( n < -SSL_ASYNC_INJECT_ERROR_MAX ||
                n > SSL_ASYNC_INJECT_ERROR_MAX )
            {
                ret = 2;
                goto usage;
            }
            opt.async_private_error = n;
        }
#endif /* MBEDTLS_SSL_ASYNC_PRIVATE */
#if defined(MBEDTLS_SSL_DTLS_CONNECTION_ID)
        else if( strcmp( p, "cid" ) == 0 )
        {
            opt.cid_enabled = atoi( q );
            if( opt.cid_enabled != 0 && opt.cid_enabled != 1 )
                goto usage;
        }
        else if( strcmp( p, "cid_renego" ) == 0 )
        {
            opt.cid_enabled_renego = atoi( q );
            if( opt.cid_enabled_renego != 0 && opt.cid_enabled_renego != 1 )
                goto usage;
        }
        else if( strcmp( p, "cid_val" ) == 0 )
        {
            opt.cid_val = q;
        }
        else if( strcmp( p, "cid_val_renego" ) == 0 )
        {
            opt.cid_val_renego = q;
        }
#endif /* MBEDTLS_SSL_DTLS_CONNECTION_ID */
        else if( strcmp( p, "psk" ) == 0 )
            opt.psk = q;
#if defined(MBEDTLS_USE_PSA_CRYPTO)
        else if( strcmp( p, "psk_opaque" ) == 0 )
            opt.psk_opaque = atoi( q );
        else if( strcmp( p, "psk_list_opaque" ) == 0 )
            opt.psk_list_opaque = atoi( q );
#endif
#if defined(MBEDTLS_X509_TRUSTED_CERTIFICATE_CALLBACK)
        else if( strcmp( p, "ca_callback" ) == 0)
            opt.ca_callback = atoi( q );
#endif
        else if( strcmp( p, "psk_identity" ) == 0 )
            opt.psk_identity = q;
        else if( strcmp( p, "psk_list" ) == 0 )
            opt.psk_list = q;
        else if( strcmp( p, "ecjpake_pw" ) == 0 )
            opt.ecjpake_pw = q;
        else if( strcmp( p, "force_ciphersuite" ) == 0 )
        {
            opt.force_ciphersuite[0] = mbedtls_ssl_get_ciphersuite_id( q );

            if( opt.force_ciphersuite[0] == 0 )
            {
                ret = 2;
                goto usage;
            }
            opt.force_ciphersuite[1] = 0;
        }
        else if( strcmp( p, "curves" ) == 0 )
            opt.curves = q;
#if defined(MBEDTLS_SSL_PROTO_TLS1_3) && \
    defined(MBEDTLS_KEY_EXCHANGE_WITH_CERT_ENABLED)
        else if( strcmp( p, "sig_algs" ) == 0 )
            opt.sig_algs = q;
#endif /* MBEDTLS_SSL_PROTO_TLS1_3 && MBEDTLS_KEY_EXCHANGE_WITH_CERT_ENABLED */
        else if( strcmp( p, "renegotiation" ) == 0 )
        {
            opt.renegotiation = (atoi( q )) ?
                MBEDTLS_SSL_RENEGOTIATION_ENABLED :
                MBEDTLS_SSL_RENEGOTIATION_DISABLED;
        }
        else if( strcmp( p, "allow_legacy" ) == 0 )
        {
            switch( atoi( q ) )
            {
                case -1:
                    opt.allow_legacy = MBEDTLS_SSL_LEGACY_BREAK_HANDSHAKE;
                    break;
                case 0:
                    opt.allow_legacy = MBEDTLS_SSL_LEGACY_NO_RENEGOTIATION;
                    break;
                case 1:
                    opt.allow_legacy = MBEDTLS_SSL_LEGACY_ALLOW_RENEGOTIATION;
                    break;
                default: goto usage;
            }
        }
        else if( strcmp( p, "renegotiate" ) == 0 )
        {
            opt.renegotiate = atoi( q );
            if( opt.renegotiate < 0 || opt.renegotiate > 1 )
                goto usage;
        }
        else if( strcmp( p, "renego_delay" ) == 0 )
        {
            opt.renego_delay = atoi( q );
        }
        else if( strcmp( p, "renego_period" ) == 0 )
        {
#if defined(_MSC_VER)
            opt.renego_period = _strtoui64( q, NULL, 10 );
#else
            if( sscanf( q, "%" SCNu64, &opt.renego_period ) != 1 )
                goto usage;
#endif /* _MSC_VER */
            if( opt.renego_period < 2 )
                goto usage;
        }
        else if( strcmp( p, "exchanges" ) == 0 )
        {
            opt.exchanges = atoi( q );
            if( opt.exchanges < 0 )
                goto usage;
        }
#if defined(MBEDTLS_SSL_PROTO_TLS1_3)
#if defined(MBEDTLS_ZERO_RTT)
        else if( strcmp( p, "early_data" ) == 0 )
        {
            int early_data_val = atoi( q );
            switch( early_data_val )
            {
                case 0:
                    opt.early_data = MBEDTLS_SSL_EARLY_DATA_DISABLED;
                    break;
                default:
                    opt.early_data = MBEDTLS_SSL_EARLY_DATA_ENABLED;
                    opt.early_data_max = (size_t) early_data_val;
                    break;
            }
        }
#endif /* MBEDTLS_ZERO_RTT */

#if defined(MBEDTLS_ECP_C)
        else if( strcmp( p, "named_groups" ) == 0 )
            opt.named_groups_string = q;
        else if( strcmp( p, "sig_algs" ) == 0 )
            opt.sig_algs = q;
#endif /* MBEDTLS_ECP_C */
        else if( strcmp( p, "tls13_kex_modes" ) == 0 )
        {
            if( strcmp( q, "psk" ) == 0 )
                opt.tls13_kex_modes = MBEDTLS_SSL_TLS1_3_KEY_EXCHANGE_MODE_PSK;
            else if( strcmp(q, "psk_ephemeral" ) == 0 )
                opt.tls13_kex_modes = MBEDTLS_SSL_TLS1_3_KEY_EXCHANGE_MODE_PSK_EPHEMERAL;
            else if( strcmp(q, "ephemeral" ) == 0 )
                opt.tls13_kex_modes = MBEDTLS_SSL_TLS1_3_KEY_EXCHANGE_MODE_EPHEMERAL;
            else if( strcmp(q, "ephemeral_all" ) == 0 )
                opt.tls13_kex_modes = MBEDTLS_SSL_TLS1_3_KEY_EXCHANGE_MODE_EPHEMERAL_ALL;
            else if( strcmp( q, "psk_all" ) == 0 )
                opt.tls13_kex_modes = MBEDTLS_SSL_TLS1_3_KEY_EXCHANGE_MODE_PSK_ALL;
            else if( strcmp( q, "all" ) == 0 )
                opt.tls13_kex_modes = MBEDTLS_SSL_TLS1_3_KEY_EXCHANGE_MODE_ALL;
            else goto usage;
        }
#endif /* MBEDTLS_SSL_PROTO_TLS1_3 */

        else if( strcmp( p, "min_version" ) == 0 )
        {
            if( strcmp( q, "tls12" ) == 0 ||
                     strcmp( q, "dtls12" ) == 0 )
                opt.min_version = MBEDTLS_SSL_MINOR_VERSION_3;
#if defined(MBEDTLS_SSL_PROTO_TLS1_3)
            else if( strcmp( q, "tls13" ) == 0 ||
                     strcmp( q, "dtls13" ) == 0 )
                opt.min_version = MBEDTLS_SSL_MINOR_VERSION_4;
#endif /* MBEDTLS_SSL_PROTO_TLS1_3 */
            else
                goto usage;
        }
        else if( strcmp( p, "max_version" ) == 0 )
        {
            if( strcmp( q, "tls12" ) == 0 ||
                     strcmp( q, "dtls12" ) == 0 )
                opt.max_version = MBEDTLS_SSL_MINOR_VERSION_3;
#if defined(MBEDTLS_SSL_PROTO_TLS1_3)
            else if( strcmp( q, "tls13" ) == 0 ||
                     strcmp( q, "dtls13" ) == 0 )
                opt.min_version = MBEDTLS_SSL_MINOR_VERSION_4;
#endif /* MBEDTLS_SSL_PROTO_TLS1_3 */
            else
                goto usage;
        }
        else if( strcmp( p, "allow_sha1" ) == 0 )
        {
            switch( atoi( q ) )
            {
                case 0:     opt.allow_sha1 = 0;   break;
                case 1:     opt.allow_sha1 = 1;    break;
                default:    goto usage;
            }
        }
        else if( strcmp( p, "force_version" ) == 0 )
        {
            if( strcmp( q, "tls12" ) == 0 )
            {
                opt.min_version = MBEDTLS_SSL_MINOR_VERSION_3;
                opt.max_version = MBEDTLS_SSL_MINOR_VERSION_3;
            }
            else if( strcmp( q, "dtls12" ) == 0 )
            {
                opt.min_version = MBEDTLS_SSL_MINOR_VERSION_3;
                opt.max_version = MBEDTLS_SSL_MINOR_VERSION_3;
                opt.transport = MBEDTLS_SSL_TRANSPORT_DATAGRAM;
            }
#if defined(MBEDTLS_SSL_PROTO_TLS1_3)
            else if( strcmp( q, "tls13" ) == 0 )
            {
                opt.min_version = MBEDTLS_SSL_MINOR_VERSION_4;
                opt.max_version = MBEDTLS_SSL_MINOR_VERSION_4;
            }
            else if( strcmp( q, "dtls13" ) == 0 )
            {
                opt.min_version = MBEDTLS_SSL_MINOR_VERSION_4;
                opt.max_version = MBEDTLS_SSL_MINOR_VERSION_4;
                opt.transport = MBEDTLS_SSL_TRANSPORT_DATAGRAM;
            }
#endif /* MBEDTLS_SSL_PROTO_TLS1_3 */
            else
                goto usage;
        }
        else if( strcmp( p, "auth_mode" ) == 0 )
        {
            if( ( opt.auth_mode = get_auth_mode( q ) ) < 0 )
                goto usage;
        }
        else if( strcmp( p, "cert_req_ca_list" ) == 0 )
        {
            opt.cert_req_ca_list = atoi( q );
            if( opt.cert_req_ca_list < 0 || opt.cert_req_ca_list > 1 )
                goto usage;
        }
        else if( strcmp( p, "max_frag_len" ) == 0 )
        {
            if( strcmp( q, "512" ) == 0 )
                opt.mfl_code = MBEDTLS_SSL_MAX_FRAG_LEN_512;
            else if( strcmp( q, "1024" ) == 0 )
                opt.mfl_code = MBEDTLS_SSL_MAX_FRAG_LEN_1024;
            else if( strcmp( q, "2048" ) == 0 )
                opt.mfl_code = MBEDTLS_SSL_MAX_FRAG_LEN_2048;
            else if( strcmp( q, "4096" ) == 0 )
                opt.mfl_code = MBEDTLS_SSL_MAX_FRAG_LEN_4096;
            else
                goto usage;
        }
        else if( strcmp( p, "alpn" ) == 0 )
        {
            opt.alpn_string = q;
        }
        else if( strcmp( p, "trunc_hmac" ) == 0 )
        {
            switch( atoi( q ) )
            {
                case 0: opt.trunc_hmac = MBEDTLS_SSL_TRUNC_HMAC_DISABLED; break;
                case 1: opt.trunc_hmac = MBEDTLS_SSL_TRUNC_HMAC_ENABLED; break;
                default: goto usage;
            }
        }
        else if( strcmp( p, "extended_ms" ) == 0 )
        {
            switch( atoi( q ) )
            {
                case 0:
                    opt.extended_ms = MBEDTLS_SSL_EXTENDED_MS_DISABLED;
                    break;
                case 1:
                    opt.extended_ms = MBEDTLS_SSL_EXTENDED_MS_ENABLED;
                    break;
                default: goto usage;
            }
        }
        else if( strcmp( p, "etm" ) == 0 )
        {
            switch( atoi( q ) )
            {
                case 0: opt.etm = MBEDTLS_SSL_ETM_DISABLED; break;
                case 1: opt.etm = MBEDTLS_SSL_ETM_ENABLED; break;
                default: goto usage;
            }
        }
        else if( strcmp( p, "tickets" ) == 0 )
        {
            opt.tickets = atoi( q );
            if( opt.tickets < 0 || opt.tickets > 1 )
                goto usage;
        }
        else if( strcmp( p, "ticket_rotate" ) == 0 )
        {
            opt.ticket_rotate = atoi( q );
            if( opt.ticket_rotate < 0 || opt.ticket_rotate > 1 )
                goto usage;
        }
        else if( strcmp( p, "ticket_timeout" ) == 0 )
        {
            opt.ticket_timeout = atoi( q );
            if( opt.ticket_timeout < 0 )
                goto usage;
        }
#if defined(MBEDTLS_SSL_NEW_SESSION_TICKET)
        else if( strcmp( p, "ticket_flags" ) == 0 )
        {
            mbedtls_ssl_ticket_flags temp = atoi( q );
            if( ( temp & ( mbedtls_ssl_ticket_flags ) allow_early_data ) || ( temp & ( mbedtls_ssl_ticket_flags ) allow_dhe_resumption ) || ( temp & ( mbedtls_ssl_ticket_flags ) allow_psk_resumption ) )
            {
                opt.ticket_flags = temp & ( mbedtls_ssl_ticket_flags ) allow_early_data & ( mbedtls_ssl_ticket_flags ) allow_dhe_resumption & ( mbedtls_ssl_ticket_flags ) allow_psk_resumption;
            } else goto usage;
        }
#endif
        else if( strcmp( p, "ticket_aead" ) == 0 )
        {
            const mbedtls_cipher_info_t *ci = mbedtls_cipher_info_from_string( q );

            if( ci == NULL )
                goto usage;
            opt.ticket_aead = mbedtls_cipher_info_get_type( ci );
        }
        else if( strcmp( p, "cache_max" ) == 0 )
        {
            opt.cache_max = atoi( q );
            if( opt.cache_max < 0 )
                goto usage;
        }
        else if( strcmp( p, "cache_timeout" ) == 0 )
        {
            opt.cache_timeout = atoi( q );
            if( opt.cache_timeout < 0 )
                goto usage;
        }
        else if( strcmp( p, "cookies" ) == 0 )
        {
            opt.cookies = atoi( q );
#if defined(MBEDTLS_SSL_PROTO_TLS1_3)
            if( opt.cookies < -1 || opt.cookies > 2 )
                goto usage;
#else
            if( opt.cookies < -1 || opt.cookies > 1 )
                goto usage;
#endif /* MBEDTLS_SSL_PROTO_TLS1_3 */
        }
        else if( strcmp( p, "anti_replay" ) == 0 )
        {
            opt.anti_replay = atoi( q );
            if( opt.anti_replay < 0 || opt.anti_replay > 1)
                goto usage;
        }
        else if( strcmp( p, "badmac_limit" ) == 0 )
        {
            opt.badmac_limit = atoi( q );
            if( opt.badmac_limit < 0 )
                goto usage;
        }
        else if( strcmp( p, "hs_timeout" ) == 0 )
        {
            if( ( p = strchr( q, '-' ) ) == NULL )
                goto usage;
            *p++ = '\0';
            opt.hs_to_min = atoi( q );
            opt.hs_to_max = atoi( p );
            if( opt.hs_to_min == 0 || opt.hs_to_max < opt.hs_to_min )
                goto usage;
        }
        else if( strcmp( p, "mtu" ) == 0 )
        {
            opt.dtls_mtu = atoi( q );
            if( opt.dtls_mtu < 0 )
                goto usage;
        }
        else if( strcmp( p, "dgram_packing" ) == 0 )
        {
            opt.dgram_packing = atoi( q );
            if( opt.dgram_packing != 0 &&
                opt.dgram_packing != 1 )
            {
                goto usage;
            }
        }
        else if( strcmp( p, "sni" ) == 0 )
        {
            opt.sni = q;
        }
        else if( strcmp( p, "query_config" ) == 0 )
        {
            opt.query_config_mode = 1;
            query_config_ret = query_config( q );
            goto exit;
        }
        else if( strcmp( p, "serialize") == 0 )
        {
            opt.serialize = atoi( q );
            if( opt.serialize < 0 || opt.serialize > 2)
                goto usage;
        }
        else if( strcmp( p, "context_file") == 0 )
        {
            opt.context_file = q;
        }
        else if( strcmp( p, "eap_tls" ) == 0 )
        {
#if defined(MBEDTLS_SSL_PROTO_TLS1_3)
            mbedtls_printf( "Error: eap_tls is not supported in TLS 1.3.\n" );
            goto usage;
#else
            opt.eap_tls = atoi( q );
            if( opt.eap_tls < 0 || opt.eap_tls > 1 )
                goto usage;
#endif
        }
        else if( strcmp( p, "reproducible" ) == 0 )
        {
            opt.reproducible = 1;
        }
        else if( strcmp( p, "nss_keylog" ) == 0 )
        {
            opt.nss_keylog = atoi( q );
            if( opt.nss_keylog < 0 || opt.nss_keylog > 1 )
                goto usage;
        }
        else if( strcmp( p, "nss_keylog_file" ) == 0 )
        {
            opt.nss_keylog_file = q;
        }
        else if( strcmp( p, "use_srtp" ) == 0 )
        {
            opt.use_srtp = atoi ( q );
        }
        else if( strcmp( p, "srtp_force_profile" ) == 0 )
        {
            opt.force_srtp_profile = atoi( q );
        }
        else if( strcmp( p, "support_mki" ) == 0 )
        {
            opt.support_mki = atoi( q );
        }
        else
            goto usage;
    }

    if( opt.nss_keylog != 0 && opt.eap_tls != 0 )
    {
        mbedtls_printf( "Error: eap_tls and nss_keylog options cannot be used together.\n" );
        goto usage;
    }

    /* Event-driven IO is incompatible with the above custom
     * receive and send functions, as the polling builds on
     * refers to the underlying net_context. */
    if( opt.event == 1 && opt.nbio != 1 )
    {
        mbedtls_printf( "Warning: event-driven IO mandates nbio=1 - overwrite\n" );
        opt.nbio = 1;
    }

#if defined(MBEDTLS_DEBUG_C)
    mbedtls_debug_set_threshold( opt.debug_level );
#endif
    buf = mbedtls_calloc( 1, opt.buffer_size + 1 );
    if( buf == NULL )
    {
        mbedtls_printf( "Could not allocate %u bytes\n", opt.buffer_size );
        ret = 3;
        goto exit;
    }

#if defined(MBEDTLS_USE_PSA_CRYPTO)
    if( opt.psk_opaque != 0 )
    {
        if( strlen( opt.psk ) == 0 )
        {
            mbedtls_printf( "psk_opaque set but no psk to be imported specified.\n" );
            ret = 2;
            goto usage;
        }

        if( opt.force_ciphersuite[0] <= 0 )
        {
            mbedtls_printf( "opaque PSKs are only supported in conjunction with forcing TLS 1.2 and a PSK-only ciphersuite through the 'force_ciphersuite' option.\n" );
            ret = 2;
            goto usage;
        }
    }

    if( opt.psk_list_opaque != 0 )
    {
        if( opt.psk_list == NULL )
        {
            mbedtls_printf( "psk_slot set but no psk to be imported specified.\n" );
            ret = 2;
            goto usage;
        }

        if( opt.force_ciphersuite[0] <= 0 )
        {
            mbedtls_printf( "opaque PSKs are only supported in conjunction with forcing TLS 1.2 and a PSK-only ciphersuite through the 'force_ciphersuite' option.\n" );
            ret = 2;
            goto usage;
        }
    }
#endif /* MBEDTLS_USE_PSA_CRYPTO */

    if( opt.force_ciphersuite[0] > 0 )
    {
        const mbedtls_ssl_ciphersuite_t *ciphersuite_info;
        ciphersuite_info =
            mbedtls_ssl_ciphersuite_from_id( opt.force_ciphersuite[0] );

        if( opt.max_version != -1 &&
            ciphersuite_info->min_minor_ver > opt.max_version )
        {
            mbedtls_printf( "forced ciphersuite not allowed with this protocol version\n" );
            ret = 2;
            goto usage;
        }
        if( opt.min_version != -1 &&
            ciphersuite_info->max_minor_ver < opt.min_version )
        {
            mbedtls_printf( "forced ciphersuite not allowed with this protocol version\n" );
            ret = 2;
            goto usage;
        }

        /* If we select a version that's not supported by
         * this suite, then there will be no common ciphersuite... */
        if( opt.max_version == -1 ||
            opt.max_version > ciphersuite_info->max_minor_ver )
        {
            opt.max_version = ciphersuite_info->max_minor_ver;
        }
        if( opt.min_version < ciphersuite_info->min_minor_ver )
        {
            opt.min_version = ciphersuite_info->min_minor_ver;
        }

#if defined(MBEDTLS_USE_PSA_CRYPTO)
#if defined(MBEDTLS_KEY_EXCHANGE_SOME_PSK_ENABLED)
        if( opt.psk_opaque != 0 || opt.psk_list_opaque != 0 )
        {
            /* Ensure that the chosen ciphersuite is PSK-only; we must know
             * the ciphersuite in advance to set the correct policy for the
             * PSK key slot. This limitation might go away in the future. */
            if( ciphersuite_info->key_exchange != MBEDTLS_KEY_EXCHANGE_PSK ||
                opt.min_version != MBEDTLS_SSL_MINOR_VERSION_3 )
            {
                mbedtls_printf( "opaque PSKs are only supported in conjunction with forcing TLS 1.2 and a PSK-only ciphersuite through the 'force_ciphersuite' option.\n" );
                ret = 2;
                goto usage;
            }

            /* Determine KDF algorithm the opaque PSK will be used in. */
#if defined(MBEDTLS_SHA384_C)
            if( ciphersuite_info->mac == MBEDTLS_MD_SHA384 )
                alg = PSA_ALG_TLS12_PSK_TO_MS(PSA_ALG_SHA_384);
            else
#endif /* MBEDTLS_SHA384_C */
                alg = PSA_ALG_TLS12_PSK_TO_MS(PSA_ALG_SHA_256);
        }
#endif /* MBEDTLS_KEY_EXCHANGE_SOME_PSK_ENABLED */
#endif /* MBEDTLS_USE_PSA_CRYPTO */
    }

#if defined(MBEDTLS_SSL_DTLS_CONNECTION_ID)
    if( mbedtls_test_unhexify( cid, sizeof( cid ),
                       opt.cid_val, &cid_len ) != 0 )
    {
        mbedtls_printf( "CID not valid hex\n" );
        goto exit;
    }

    /* Keep CID settings for renegotiation unless
     * specified otherwise. */
    if( opt.cid_enabled_renego == DFL_CID_ENABLED_RENEGO )
        opt.cid_enabled_renego = opt.cid_enabled;
    if( opt.cid_val_renego == DFL_CID_VALUE_RENEGO )
        opt.cid_val_renego = opt.cid_val;

    if( mbedtls_test_unhexify( cid_renego, sizeof( cid_renego ),
                       opt.cid_val_renego, &cid_renego_len ) != 0 )
    {
        mbedtls_printf( "CID not valid hex\n" );
        goto exit;
    }
#endif /* MBEDTLS_SSL_DTLS_CONNECTION_ID */

#if defined(MBEDTLS_KEY_EXCHANGE_SOME_PSK_ENABLED)
    /*
     * Unhexify the pre-shared key and parse the list if any given
     */
    if( mbedtls_test_unhexify( psk, sizeof( psk ),
                       opt.psk, &psk_len ) != 0 )
    {
        mbedtls_printf( "pre-shared key not valid hex\n" );
        goto exit;
    }

    if( opt.psk_list != NULL )
    {
        if( ( psk_info = psk_parse( opt.psk_list ) ) == NULL )
        {
            mbedtls_printf( "psk_list invalid" );
            goto exit;
        }
    }
#endif /* MBEDTLS_KEY_EXCHANGE_SOME_PSK_ENABLED */

#if defined(MBEDTLS_ECP_C)
    if( opt.curves != NULL )
    {
        p = (char *) opt.curves;
        i = 0;

        if( strcmp( p, "none" ) == 0 )
        {
            group_list[0] = 0;
        }
        else if( strcmp( p, "default" ) != 0 )
        {
            /* Leave room for a final NULL in curve list */
            while( i < CURVE_LIST_SIZE - 1 && *p != '\0' )
            {
                q = p;

                /* Terminate the current string */
                while( *p != ',' && *p != '\0' )
                    p++;
                if( *p == ',' )
                    *p++ = '\0';

                if( ( curve_cur = mbedtls_ecp_curve_info_from_name( q ) ) != NULL )
                {
                    group_list[i++] = curve_cur->tls_id;
                }
                else
                {
                    mbedtls_printf( "unknown curve %s\n", q );
                    mbedtls_printf( "supported curves: " );
                    for( curve_cur = mbedtls_ecp_curve_list();
                         curve_cur->grp_id != MBEDTLS_ECP_DP_NONE;
                         curve_cur++ )
                    {
                        mbedtls_printf( "%s ", curve_cur->name );
                    }
                    mbedtls_printf( "\n" );
                    goto exit;
                }
            }

            mbedtls_printf("Number of curves: %d\n", i );

            if( i == CURVE_LIST_SIZE - 1 && *p != '\0' )
            {
                mbedtls_printf( "curves list too long, maximum %d",
                                CURVE_LIST_SIZE - 1  );
                goto exit;
            }

            group_list[i] = 0;
        }
    }
#endif /* MBEDTLS_ECP_C */

#if defined(MBEDTLS_SSL_PROTO_TLS1_3) && \
    defined(MBEDTLS_KEY_EXCHANGE_WITH_CERT_ENABLED)
    if( opt.sig_algs != NULL )
    {
        p = (char *) opt.sig_algs;
        i = 0;

        /* Leave room for a final MBEDTLS_TLS1_3_SIG_NONE in signature algorithm list (sig_alg_list). */
        while( i < SIG_ALG_LIST_SIZE - 1 && *p != '\0' )
        {
            q = p;

            /* Terminate the current string */
            while( *p != ',' && *p != '\0' )
                p++;
            if( *p == ',' )
                *p++ = '\0';

            if( strcmp( q, "ecdsa_secp256r1_sha256" ) == 0 )
            {
                sig_alg_list[i++] = MBEDTLS_TLS1_3_SIG_ECDSA_SECP256R1_SHA256;
            }
            else if( strcmp( q, "ecdsa_secp384r1_sha384" ) == 0 )
            {
                sig_alg_list[i++] = MBEDTLS_TLS1_3_SIG_ECDSA_SECP384R1_SHA384;
            }
            else if( strcmp( q, "ecdsa_secp521r1_sha512" ) == 0 )
            {
                sig_alg_list[i++] = MBEDTLS_TLS1_3_SIG_ECDSA_SECP521R1_SHA512;
            }
            else
            {
                mbedtls_printf( "unknown signature algorithm %s\n", q );
                mbedtls_printf( "supported signature algorithms: " );
                mbedtls_printf( "ecdsa_secp256r1_sha256 " );
                mbedtls_printf( "ecdsa_secp384r1_sha384 " );
                mbedtls_printf( "ecdsa_secp521r1_sha512 " );
                mbedtls_printf( "\n" );
                goto exit;
            }
        }

        if( i == ( SIG_ALG_LIST_SIZE - 1 ) && *p != '\0' )
        {
            mbedtls_printf( "signature algorithm list too long, maximum %d",
                            SIG_ALG_LIST_SIZE - 1 );
            goto exit;
        }

        sig_alg_list[i] = MBEDTLS_TLS1_3_SIG_NONE;
    }
    else
    {
        /* Configure default signature algorithm */
        sig_alg_list[0] = MBEDTLS_TLS1_3_SIG_ECDSA_SECP256R1_SHA256;
        sig_alg_list[1] = MBEDTLS_TLS1_3_SIG_NONE;
    }
#endif /* MBEDTLS_SSL_PROTO_TLS1_3 && MBEDTLS_KEY_EXCHANGE_WITH_CERT_ENABLED */

#if defined(MBEDTLS_SSL_ALPN)
    if( opt.alpn_string != NULL )
    {
        p = (char *) opt.alpn_string;
        i = 0;

        /* Leave room for a final NULL in alpn_list */
        while( i < ALPN_LIST_SIZE - 1 && *p != '\0' )
        {
            alpn_list[i++] = p;

            /* Terminate the current string and move on to next one */
            while( *p != ',' && *p != '\0' )
                p++;
            if( *p == ',' )
                *p++ = '\0';
        }
    }
#endif /* MBEDTLS_SSL_ALPN */

    #if defined(MBEDTLS_SSL_PROTO_TLS1_3) && defined(MBEDTLS_ECP_C)
    if( opt.named_groups_string != NULL )
    {
        p = (char *)opt.named_groups_string;
        i = 0;
        start = p;
        /* Leave room for a final NULL in named_groups_list */
        while( i < NAMED_GROUPS_LIST_SIZE - 1 && *p != '\0' )
        {
            q = p;

            /* Terminate the current string */
            while( *p != ',' && *p != '\0' )
                p++;

            if( *p == ',' )
                *p++ = '\0';

            if( *p == ',' || *p == '\0' )
            {

                if( *p == ',' )
                    *p++ = '\0';

                if( strcmp( start, "secp256r1" ) == 0 )
                    named_groups_list[i++] = MBEDTLS_ECP_DP_SECP256R1;
                else if( strcmp( start, "secp384r1" ) == 0 )
                    named_groups_list[i++] = MBEDTLS_ECP_DP_SECP384R1;
                else if( strcmp( start, "secp521r1" ) == 0 )
                    named_groups_list[i++] = MBEDTLS_ECP_DP_SECP521R1;
                else if( strcmp( start, "all" ) == 0 )
                {
                    named_groups_list[i++] = MBEDTLS_ECP_DP_SECP256R1;
                    named_groups_list[i++] = MBEDTLS_ECP_DP_SECP384R1;
                    named_groups_list[i++] = MBEDTLS_ECP_DP_SECP521R1;
                    break;
                }
                else goto usage;
                start = p;
            }
            else goto usage;
        }

        if( i == 0 ) goto usage;
    }
#endif /* MBEDTLS_SSL_PROTO_TLS1_3 && MBEDTLS_ECP_C */


    /*
     * 0. Initialize the RNG and the session data
     */
    mbedtls_printf( "\n  . Seeding the random number generator..." );
    fflush( stdout );

    ret = rng_seed( &rng, opt.reproducible, pers );
    if( ret != 0 )
        goto exit;
    mbedtls_printf( " ok\n" );

#if defined(MBEDTLS_X509_CRT_PARSE_C)
    /*
     * 1.1. Load the trusted CA
     */
    mbedtls_printf( "  . Loading the CA root certificate ..." );
    fflush( stdout );

    if( strcmp( opt.ca_path, "none" ) == 0 ||
        strcmp( opt.ca_file, "none" ) == 0 )
    {
        ret = 0;
    }
    else
#if defined(MBEDTLS_FS_IO)
    if( strlen( opt.ca_path ) )
        ret = mbedtls_x509_crt_parse_path( &cacert, opt.ca_path );
    else if( strlen( opt.ca_file ) )
        ret = mbedtls_x509_crt_parse_file( &cacert, opt.ca_file );
    else
#endif
    {
#if defined(MBEDTLS_PEM_PARSE_C)
        for( i = 0; mbedtls_test_cas[i] != NULL; i++ )
        {
            ret = mbedtls_x509_crt_parse( &cacert,
                                  (const unsigned char *) mbedtls_test_cas[i],
                                  mbedtls_test_cas_len[i] );
            if( ret != 0 )
                break;
        }
        if( ret == 0 )
#endif /* MBEDTLS_PEM_PARSE_C */
        for( i = 0; mbedtls_test_cas_der[i] != NULL; i++ )
        {
            ret = mbedtls_x509_crt_parse_der( &cacert,
                         (const unsigned char *) mbedtls_test_cas_der[i],
                         mbedtls_test_cas_der_len[i] );
            if( ret != 0 )
                break;
        }
    }
    if( ret < 0 )
    {
        mbedtls_printf( " failed\n  !  mbedtls_x509_crt_parse returned -0x%x\n\n", (unsigned int) -ret );
        goto exit;
    }

    mbedtls_printf( " ok (%d skipped)\n", ret );

    /*
     * 1.2. Load own certificate and private key
     */
    mbedtls_printf( "  . Loading the server cert. and key..." );
    fflush( stdout );

#if defined(MBEDTLS_FS_IO)
    if( strlen( opt.crt_file ) && strcmp( opt.crt_file, "none" ) != 0 )
    {
        key_cert_init++;
        if( ( ret = mbedtls_x509_crt_parse_file( &srvcert, opt.crt_file ) ) != 0 )
        {
            mbedtls_printf( " failed\n  !  mbedtls_x509_crt_parse_file returned -0x%x\n\n",
                    (unsigned int) -ret );
            goto exit;
        }
    }
    if( strlen( opt.key_file ) && strcmp( opt.key_file, "none" ) != 0 )
    {
        key_cert_init++;
        if( ( ret = mbedtls_pk_parse_keyfile( &pkey, opt.key_file,
                                              opt.key_pwd, rng_get, &rng ) ) != 0 )
        {
            mbedtls_printf( " failed\n  !  mbedtls_pk_parse_keyfile returned -0x%x\n\n", (unsigned int) -ret );
            goto exit;
        }
    }
    if( key_cert_init == 1 )
    {
        mbedtls_printf( " failed\n  !  crt_file without key_file or vice-versa\n\n" );
        goto exit;
    }

    if( strlen( opt.crt_file2 ) && strcmp( opt.crt_file2, "none" ) != 0 )
    {
        key_cert_init2++;
        if( ( ret = mbedtls_x509_crt_parse_file( &srvcert2, opt.crt_file2 ) ) != 0 )
        {
            mbedtls_printf( " failed\n  !  mbedtls_x509_crt_parse_file(2) returned -0x%x\n\n",
                    (unsigned int) -ret );
            goto exit;
        }
    }
    if( strlen( opt.key_file2 ) && strcmp( opt.key_file2, "none" ) != 0 )
    {
        key_cert_init2++;
        if( ( ret = mbedtls_pk_parse_keyfile( &pkey2, opt.key_file2,
                                              opt.key_pwd2, rng_get, &rng ) ) != 0 )
        {
            mbedtls_printf( " failed\n  !  mbedtls_pk_parse_keyfile(2) returned -0x%x\n\n",
                            (unsigned int) -ret );
            goto exit;
        }
    }
    if( key_cert_init2 == 1 )
    {
        mbedtls_printf( " failed\n  !  crt_file2 without key_file2 or vice-versa\n\n" );
        goto exit;
    }
#endif
    if( key_cert_init == 0 &&
        strcmp( opt.crt_file, "none" ) != 0 &&
        strcmp( opt.key_file, "none" ) != 0 &&
        key_cert_init2 == 0 &&
        strcmp( opt.crt_file2, "none" ) != 0 &&
        strcmp( opt.key_file2, "none" ) != 0 )
    {
#if defined(MBEDTLS_RSA_C)
        if( ( ret = mbedtls_x509_crt_parse( &srvcert,
                                    (const unsigned char *) mbedtls_test_srv_crt_rsa,
                                    mbedtls_test_srv_crt_rsa_len ) ) != 0 )
        {
            mbedtls_printf( " failed\n  !  mbedtls_x509_crt_parse returned -0x%x\n\n",
                            (unsigned int) -ret );
            goto exit;
        }
        if( ( ret = mbedtls_pk_parse_key( &pkey,
                                  (const unsigned char *) mbedtls_test_srv_key_rsa,
                                  mbedtls_test_srv_key_rsa_len, NULL, 0,
                                  rng_get, &rng ) ) != 0 )
        {
            mbedtls_printf( " failed\n  !  mbedtls_pk_parse_key returned -0x%x\n\n",
                            (unsigned int) -ret );
            goto exit;
        }
        key_cert_init = 2;
#endif /* MBEDTLS_RSA_C */
#if defined(MBEDTLS_ECDSA_C)
        if( ( ret = mbedtls_x509_crt_parse( &srvcert2,
                                    (const unsigned char *) mbedtls_test_srv_crt_ec,
                                    mbedtls_test_srv_crt_ec_len ) ) != 0 )
        {
            mbedtls_printf( " failed\n  !  x509_crt_parse2 returned -0x%x\n\n",
                            (unsigned int) -ret );
            goto exit;
        }
        if( ( ret = mbedtls_pk_parse_key( &pkey2,
                                  (const unsigned char *) mbedtls_test_srv_key_ec,
                                  mbedtls_test_srv_key_ec_len, NULL, 0,
                                  rng_get, &rng ) ) != 0 )
        {
            mbedtls_printf( " failed\n  !  pk_parse_key2 returned -0x%x\n\n",
                            (unsigned int) -ret );
            goto exit;
        }
        key_cert_init2 = 2;
#endif /* MBEDTLS_ECDSA_C */
    }

#if defined(MBEDTLS_USE_PSA_CRYPTO)
    if( opt.key_opaque != 0 )
    {
        if ( mbedtls_pk_get_type( &pkey ) == MBEDTLS_PK_ECKEY )
        {
            if( ( ret = mbedtls_pk_wrap_as_opaque( &pkey, &key_slot,
                                                PSA_ALG_ANY_HASH ) ) != 0 )
            {
                mbedtls_printf( " failed\n  !  "
                                "mbedtls_pk_wrap_as_opaque returned -0x%x\n\n", (unsigned int)  -ret );
                goto exit;
            }
        }

        if ( mbedtls_pk_get_type( &pkey2 ) == MBEDTLS_PK_ECKEY )
        {
            if( ( ret = mbedtls_pk_wrap_as_opaque( &pkey2, &key_slot2,
                                                PSA_ALG_ANY_HASH ) ) != 0 )
            {
                mbedtls_printf( " failed\n  !  "
                                "mbedtls_pk_wrap_as_opaque returned -0x%x\n\n", (unsigned int)  -ret );
                goto exit;
            }
        }
    }
#endif /* MBEDTLS_USE_PSA_CRYPTO */

    mbedtls_printf( " ok (key types: %s, %s)\n",
                    key_cert_init ? mbedtls_pk_get_name( &pkey ) : "none",
                    key_cert_init2 ? mbedtls_pk_get_name( &pkey2 ) : "none" );
#endif /* MBEDTLS_X509_CRT_PARSE_C */

#if defined(MBEDTLS_DHM_C) && defined(MBEDTLS_FS_IO)
    if( opt.dhm_file != NULL )
    {
        mbedtls_printf( "  . Loading DHM parameters..." );
        fflush( stdout );

        if( ( ret = mbedtls_dhm_parse_dhmfile( &dhm, opt.dhm_file ) ) != 0 )
        {
            mbedtls_printf( " failed\n  ! mbedtls_dhm_parse_dhmfile returned -0x%04X\n\n",
                     (unsigned int) -ret );
            goto exit;
        }

        mbedtls_printf( " ok\n" );
    }
#endif

#if defined(SNI_OPTION)
    if( opt.sni != NULL )
    {
        mbedtls_printf( "  . Setting up SNI information..." );
        fflush( stdout );

        if( ( sni_info = sni_parse( opt.sni ) ) == NULL )
        {
            mbedtls_printf( " failed\n" );
            goto exit;
        }

        mbedtls_printf( " ok\n" );
    }
#endif /* SNI_OPTION */

    /*
     * 2. Setup stuff
     */
    mbedtls_printf( "  . Setting up the SSL/TLS structure..." );
    fflush( stdout );

    if( ( ret = mbedtls_ssl_config_defaults( &conf,
                    MBEDTLS_SSL_IS_SERVER,
                    opt.transport,
                    MBEDTLS_SSL_PRESET_DEFAULT ) ) != 0 )
    {
        mbedtls_printf( " failed\n  ! mbedtls_ssl_config_defaults returned -0x%x\n\n", (unsigned int) -ret );
        goto exit;
    }

#if defined(MBEDTLS_X509_CRT_PARSE_C)
    /* The default algorithms profile disables SHA-1, but our tests still
       rely on it heavily. Hence we allow it here. A real-world server
       should use the default profile unless there is a good reason not to. */
    if( opt.allow_sha1 > 0 )
    {
        crt_profile_for_test.allowed_mds |= MBEDTLS_X509_ID_FLAG( MBEDTLS_MD_SHA1 );
        mbedtls_ssl_conf_cert_profile( &conf, &crt_profile_for_test );
        mbedtls_ssl_conf_sig_algs( &conf, ssl_sig_algs_for_test );
    }
#endif /* MBEDTLS_X509_CRT_PARSE_C */

    if( opt.auth_mode != DFL_AUTH_MODE )
        mbedtls_ssl_conf_authmode( &conf, opt.auth_mode );

    if( opt.cert_req_ca_list != DFL_CERT_REQ_CA_LIST )
        mbedtls_ssl_conf_cert_req_ca_list( &conf, opt.cert_req_ca_list );

#if defined(MBEDTLS_ZERO_RTT)
    mbedtls_ssl_conf_early_data( &conf, opt.early_data,
                                 opt.early_data_max,
                                 early_data_callback );
#endif /* MBEDTLS_ZERO_RTT */

#if defined(MBEDTLS_SSL_PROTO_DTLS)
    if( opt.hs_to_min != DFL_HS_TO_MIN || opt.hs_to_max != DFL_HS_TO_MAX )
        mbedtls_ssl_conf_handshake_timeout( &conf, opt.hs_to_min, opt.hs_to_max );

    if( opt.dgram_packing != DFL_DGRAM_PACKING )
        mbedtls_ssl_set_datagram_packing( &ssl, opt.dgram_packing );
#endif /* MBEDTLS_SSL_PROTO_DTLS */

#if defined(MBEDTLS_SSL_MAX_FRAGMENT_LENGTH)
    if( ( ret = mbedtls_ssl_conf_max_frag_len( &conf, opt.mfl_code ) ) != 0 )
    {
        mbedtls_printf( " failed\n  ! mbedtls_ssl_conf_max_frag_len returned %d\n\n", ret );
        goto exit;
    }
#endif

#if defined(MBEDTLS_SSL_DTLS_CONNECTION_ID)
    if( opt.cid_enabled == 1 || opt.cid_enabled_renego == 1 )
    {
        if( opt.cid_enabled == 1        &&
            opt.cid_enabled_renego == 1 &&
            cid_len != cid_renego_len )
        {
            mbedtls_printf( "CID length must not change during renegotiation\n" );
            goto usage;
        }

        if( opt.cid_enabled == 1 )
            ret = mbedtls_ssl_conf_cid( &conf, cid_len,
                                        MBEDTLS_SSL_UNEXPECTED_CID_IGNORE );
        else
            ret = mbedtls_ssl_conf_cid( &conf, cid_renego_len,
                                        MBEDTLS_SSL_UNEXPECTED_CID_IGNORE );

        if( ret != 0 )
        {
            mbedtls_printf( " failed\n  ! mbedtls_ssl_conf_cid_len returned -%#04x\n\n",
                            (unsigned int) -ret );
            goto exit;
        }
    }
#endif /* MBEDTLS_SSL_DTLS_CONNECTION_ID */

#if defined(MBEDTLS_SSL_DTLS_SRTP)
    const mbedtls_ssl_srtp_profile forced_profile[] = { opt.force_srtp_profile, MBEDTLS_TLS_SRTP_UNSET };
    if( opt.use_srtp == 1 )
    {
        if( opt.force_srtp_profile != 0 )
        {
            ret = mbedtls_ssl_conf_dtls_srtp_protection_profiles( &conf, forced_profile );
        }
        else
        {
            ret = mbedtls_ssl_conf_dtls_srtp_protection_profiles( &conf, default_profiles );
        }

        if( ret != 0 )
        {
            mbedtls_printf( " failed\n  ! mbedtls_ssl_conf_dtls_srtp_protection_profiles returned %d\n\n", ret );
            goto exit;
        }

        mbedtls_ssl_conf_srtp_mki_value_supported( &conf,
                                                   opt.support_mki ?
                                                   MBEDTLS_SSL_DTLS_SRTP_MKI_SUPPORTED :
                                                   MBEDTLS_SSL_DTLS_SRTP_MKI_UNSUPPORTED );

    }
    else if( opt.force_srtp_profile != 0 )
    {
        mbedtls_printf( " failed\n  ! must enable use_srtp to force srtp profile\n\n" );
        goto exit;
    }
#endif /* MBEDTLS_SSL_DTLS_SRTP */

#if defined(MBEDTLS_SSL_EXTENDED_MASTER_SECRET)
    if( opt.extended_ms != DFL_EXTENDED_MS )
        mbedtls_ssl_conf_extended_master_secret( &conf, opt.extended_ms );
#endif

#if defined(MBEDTLS_SSL_ENCRYPT_THEN_MAC)
    if( opt.etm != DFL_ETM )
        mbedtls_ssl_conf_encrypt_then_mac( &conf, opt.etm );
#endif

#if defined(MBEDTLS_SSL_ALPN)
    if( opt.alpn_string != NULL )
        if( ( ret = mbedtls_ssl_conf_alpn_protocols( &conf, alpn_list ) ) != 0 )
        {
            mbedtls_printf( " failed\n  ! mbedtls_ssl_conf_alpn_protocols returned %d\n\n", ret );
            goto exit;
        }
#endif

#if defined(MBEDTLS_ECP_C) && defined(MBEDTLS_SSL_PROTO_TLS1_3)
    if( named_groups_list[0] != MBEDTLS_ECP_DP_NONE )
        mbedtls_ssl_conf_curves( &conf, named_groups_list );
#endif

    if (opt.reproducible)
    {
#if defined(MBEDTLS_HAVE_TIME)
#if defined(MBEDTLS_PLATFORM_TIME_ALT)
        mbedtls_platform_set_time( dummy_constant_time );
#else
        fprintf( stderr, "Warning: reproducible option used without constant time\n" );
#endif
#endif  /* MBEDTLS_HAVE_TIME */
    }
    mbedtls_ssl_conf_rng( &conf, rng_get, &rng );
    mbedtls_ssl_conf_dbg( &conf, my_debug, stdout );

#if defined(MBEDTLS_SSL_CACHE_C)
    if( opt.cache_max != -1 )
        mbedtls_ssl_cache_set_max_entries( &cache, opt.cache_max );

    if( opt.cache_timeout != -1 )
        mbedtls_ssl_cache_set_timeout( &cache, opt.cache_timeout );

    mbedtls_ssl_conf_session_cache( &conf, &cache,
                                   mbedtls_ssl_cache_get,
                                   mbedtls_ssl_cache_set );
#endif
#if defined(MBEDTLS_SSL_SESSION_TICKETS) || defined(MBEDTLS_SSL_NEW_SESSION_TICKET)
    if( opt.tickets == MBEDTLS_SSL_SESSION_TICKETS_ENABLED )
    {
        if( ( ret = mbedtls_ssl_ticket_setup( &ticket_ctx,
                        rng_get, &rng,
                        opt.ticket_aead,
                        opt.ticket_timeout ) ) != 0 )
        {
            mbedtls_printf( " failed\n  ! mbedtls_ssl_ticket_setup returned %d\n\n", ret );
            goto exit;
        }

        mbedtls_ssl_conf_session_tickets_cb( &conf,
                mbedtls_ssl_ticket_write,
                mbedtls_ssl_ticket_parse,
                &ticket_ctx );

<<<<<<< HEAD
#if defined(MBEDTLS_SSL_NEW_SESSION_TICKET)
        /* Enable use of tickets */
        mbedtls_ssl_conf_session_tickets( &conf, opt.tickets );
#endif /* MBEDTLS_SSL_NEW_SESSION_TICKET */

=======
        /* exercise manual ticket rotation (not required for typical use)
         * (used for external synchronization of session ticket encryption keys)
         */
        if( opt.ticket_rotate ) {
            unsigned char kbuf[MBEDTLS_SSL_TICKET_MAX_KEY_BYTES];
            unsigned char name[MBEDTLS_SSL_TICKET_KEY_NAME_BYTES];
            if( ( ret = rng_get( &rng, name, sizeof( name ) ) ) != 0 ||
                ( ret = rng_get( &rng, kbuf, sizeof( kbuf ) ) ) != 0 ||
                ( ret = mbedtls_ssl_ticket_rotate( &ticket_ctx,
                        name, sizeof(name), kbuf, sizeof(kbuf),
                        opt.ticket_timeout ) ) != 0 )
            {
                mbedtls_printf( " failed\n  ! mbedtls_ssl_ticket_rotate returned %d\n\n", ret );
                goto exit;
            }
        }
>>>>>>> 3d1f8b9c
    }

#endif /* MBEDTLS_SSL_SESSION_TICKETS || MBEDTLS_SSL_NEW_SESSION_TICKET */

#if defined(MBEDTLS_SSL_PROTO_TLS1_3)
#if defined(MBEDTLS_SSL_COOKIE_C)
    if( opt.cookies > 0 )
    {
        if( ( ret = mbedtls_ssl_cookie_setup( &cookie_ctx,
                                              rng_get, &rng ) ) != 0 )
        {
            mbedtls_printf( " failed\n  ! mbedtls_ssl_cookie_setup returned %d\n\n", ret );
            goto exit;
        }

        if( opt.cookies == 1 )
        {
            mbedtls_ssl_conf_cookies( &conf, mbedtls_ssl_cookie_write, mbedtls_ssl_cookie_check,
                                      &cookie_ctx, MBEDTLS_SSL_FORCE_RR_CHECK_OFF );
        }

        if( opt.cookies == 2 )
        {
            mbedtls_ssl_conf_cookies( &conf, mbedtls_ssl_cookie_write, mbedtls_ssl_cookie_check,
                                      &cookie_ctx, MBEDTLS_SSL_FORCE_RR_CHECK_ON );
        }
    }
    else if( opt.cookies == 0 ) // cookie support disabled
    {
        mbedtls_ssl_conf_cookies( &conf, NULL, NULL, NULL, MBEDTLS_SSL_FORCE_RR_CHECK_OFF );
    }
    else
#endif /* MBEDTLS_SSL_COOKIE_C */
    {
        ; /* Nothing to do */
    }
#else
#if defined(MBEDTLS_SSL_PROTO_DTLS)
    if( opt.transport == MBEDTLS_SSL_TRANSPORT_DATAGRAM )
    {
#if defined(MBEDTLS_SSL_COOKIE_C)
        if( opt.cookies > 0 )
        {
            if( ( ret = mbedtls_ssl_cookie_setup( &cookie_ctx,
                                                  rng_get, &rng ) ) != 0 )
            {
                mbedtls_printf( " failed\n  ! mbedtls_ssl_cookie_setup returned %d\n\n", ret );
                goto exit;
            }
#if defined(MBEDTLS_SSL_DTLS_HELLO_VERIFY)
            mbedtls_ssl_conf_dtls_cookies( &conf, mbedtls_ssl_cookie_write, mbedtls_ssl_cookie_check,
                                       &cookie_ctx );
#endif /* defined(MBEDTLS_SSL_DTLS_HELLO_VERIFY) */
        }
        else
#endif /* MBEDTLS_SSL_COOKIE_C */
#if defined(MBEDTLS_SSL_DTLS_HELLO_VERIFY)
        if( opt.cookies == 0 )
        {
            mbedtls_ssl_conf_dtls_cookies( &conf, NULL, NULL, NULL );
        }
        else
#endif /* MBEDTLS_SSL_DTLS_HELLO_VERIFY */
        {
            ; /* Nothing to do */
        }

#if defined(MBEDTLS_SSL_DTLS_ANTI_REPLAY)
        if( opt.anti_replay != DFL_ANTI_REPLAY )
            mbedtls_ssl_conf_dtls_anti_replay( &conf, opt.anti_replay );
#endif

        if( opt.badmac_limit != DFL_BADMAC_LIMIT )
            mbedtls_ssl_conf_dtls_badmac_limit( &conf, opt.badmac_limit );
    }
#endif /* MBEDTLS_SSL_PROTO_DTLS */
#endif /* MBEDTLS_SSL_PROTO_TLS1_3 */

    if( opt.force_ciphersuite[0] != DFL_FORCE_CIPHER )
        mbedtls_ssl_conf_ciphersuites( &conf, opt.force_ciphersuite );

#if defined(MBEDTLS_SSL_PROTO_TLS1_3)
    mbedtls_ssl_conf_tls13_key_exchange_modes( &conf, opt.tls13_kex_modes );
#endif /* MBEDTLS_SSL_PROTO_TLS1_3 */

    if( opt.allow_legacy != DFL_ALLOW_LEGACY )
        mbedtls_ssl_conf_legacy_renegotiation( &conf, opt.allow_legacy );
#if defined(MBEDTLS_SSL_RENEGOTIATION)
    mbedtls_ssl_conf_renegotiation( &conf, opt.renegotiation );

    if( opt.renego_delay != DFL_RENEGO_DELAY )
        mbedtls_ssl_conf_renegotiation_enforced( &conf, opt.renego_delay );

    if( opt.renego_period != DFL_RENEGO_PERIOD )
    {
        PUT_UINT64_BE( renego_period, opt.renego_period, 0 );
        mbedtls_ssl_conf_renegotiation_period( &conf, renego_period );
    }
#endif

#if defined(MBEDTLS_X509_CRT_PARSE_C)
    if( strcmp( opt.ca_path, "none" ) != 0 &&
        strcmp( opt.ca_file, "none" ) != 0 )
    {
#if defined(MBEDTLS_X509_TRUSTED_CERTIFICATE_CALLBACK)
        if( opt.ca_callback != 0 )
            mbedtls_ssl_conf_ca_cb( &conf, ca_callback, &cacert);
        else
#endif
            mbedtls_ssl_conf_ca_chain( &conf, &cacert, NULL );
    }
    if( key_cert_init )
    {
        mbedtls_pk_context *pk = &pkey;
#if defined(MBEDTLS_SSL_ASYNC_PRIVATE)
        if( opt.async_private_delay1 >= 0 )
        {
            ret = ssl_async_set_key( &ssl_async_keys, &srvcert, pk, 0,
                                     opt.async_private_delay1 );
            if( ret < 0 )
            {
                mbedtls_printf( "  Test error: ssl_async_set_key failed (%d)\n",
                                ret );
                goto exit;
            }
            pk = NULL;
        }
#endif /* MBEDTLS_SSL_ASYNC_PRIVATE */
        if( ( ret = mbedtls_ssl_conf_own_cert( &conf, &srvcert, pk ) ) != 0 )
        {
            mbedtls_printf( " failed\n  ! mbedtls_ssl_conf_own_cert returned %d\n\n", ret );
            goto exit;
        }
    }
    if( key_cert_init2 )
    {
        mbedtls_pk_context *pk = &pkey2;
#if defined(MBEDTLS_SSL_ASYNC_PRIVATE)
        if( opt.async_private_delay2 >= 0 )
        {
            ret = ssl_async_set_key( &ssl_async_keys, &srvcert2, pk, 0,
                                     opt.async_private_delay2 );
            if( ret < 0 )
            {
                mbedtls_printf( "  Test error: ssl_async_set_key failed (%d)\n",
                                ret );
                goto exit;
            }
            pk = NULL;
        }
#endif /* MBEDTLS_SSL_ASYNC_PRIVATE */
        if( ( ret = mbedtls_ssl_conf_own_cert( &conf, &srvcert2, pk ) ) != 0 )
        {
            mbedtls_printf( " failed\n  ! mbedtls_ssl_conf_own_cert returned %d\n\n", ret );
            goto exit;
        }
    }

#if defined(MBEDTLS_SSL_ASYNC_PRIVATE)
    if( opt.async_operations[0] != '-' )
    {
        mbedtls_ssl_async_sign_t *sign = NULL;
        mbedtls_ssl_async_decrypt_t *decrypt = NULL;
        const char *r;
        for( r = opt.async_operations; *r; r++ )
        {
            switch( *r )
            {
            case 'd':
                decrypt = ssl_async_decrypt;
                break;
            case 's':
                sign = ssl_async_sign;
                break;
            }
        }
        ssl_async_keys.inject_error = ( opt.async_private_error < 0 ?
                                        - opt.async_private_error :
                                        opt.async_private_error );
        ssl_async_keys.f_rng = rng_get;
        ssl_async_keys.p_rng = &rng;
        mbedtls_ssl_conf_async_private_cb( &conf,
                                           sign,
                                           decrypt,
                                           ssl_async_resume,
                                           ssl_async_cancel,
                                           &ssl_async_keys );
    }
#endif /* MBEDTLS_SSL_ASYNC_PRIVATE */
#endif /* MBEDTLS_X509_CRT_PARSE_C */

#if defined(SNI_OPTION)
    if( opt.sni != NULL )
    {
        mbedtls_ssl_conf_sni( &conf, sni_callback, sni_info );
#if defined(MBEDTLS_SSL_ASYNC_PRIVATE)
        if( opt.async_private_delay2 >= 0 )
        {
            sni_entry *cur;
            for( cur = sni_info; cur != NULL; cur = cur->next )
            {
                ret = ssl_async_set_key( &ssl_async_keys,
                                         cur->cert, cur->key, 1,
                                         opt.async_private_delay2 );
                if( ret < 0 )
                {
                    mbedtls_printf( "  Test error: ssl_async_set_key failed (%d)\n",
                                    ret );
                    goto exit;
                }
                cur->key = NULL;
            }
        }
#endif /* MBEDTLS_SSL_ASYNC_PRIVATE */
    }
#endif

#if defined(MBEDTLS_ECP_C)
#if defined(MBEDTLS_SSL_PROTO_TLS1_3)
    /* Configure default name groups */
    if (named_groups_list[0] != MBEDTLS_ECP_DP_NONE)
        mbedtls_ssl_conf_curves( &conf, named_groups_list );
#endif /* MBEDTLS_SSL_PROTO_TLS1_3 */
    /* Configure default curves */
    if( opt.curves != NULL &&
        strcmp( opt.curves, "default" ) != 0 )
    {
        mbedtls_ssl_conf_groups( &conf, group_list );
    }
#endif /* MBEDTLS_ECP_C */

#if defined(MBEDTLS_KEY_EXCHANGE_WITH_CERT_ENABLED)
    /* Configure default signature algorithms */
    if( opt.sig_algs != NULL && strcmp( opt.sig_algs, "default" ) != 0 )
    {
        mbedtls_ssl_conf_sig_algs( &conf, sig_alg_list );
    }
#endif /* MBEDTLS_KEY_EXCHANGE_WITH_CERT_ENABLED */

#if defined(MBEDTLS_SSL_PROTO_TLS1_3)
    if( opt.sig_algs != NULL )
        mbedtls_ssl_conf_sig_algs( &conf, sig_alg_list );
#endif /* MBEDTLS_SSL_PROTO_TLS1_3 */

#if defined(MBEDTLS_KEY_EXCHANGE_SOME_PSK_ENABLED)

    if( strlen( opt.psk ) != 0 && strlen( opt.psk_identity ) != 0 )
    {
#if defined(MBEDTLS_USE_PSA_CRYPTO)
        if( opt.psk_opaque != 0 )
        {
            /* The algorithm has already been determined earlier. */
            status = psa_setup_psk_key_slot( &psk_slot, alg, psk, psk_len );
            if( status != PSA_SUCCESS )
            {
                fprintf( stderr, "SETUP FAIL\n" );
                ret = MBEDTLS_ERR_SSL_HW_ACCEL_FAILED;
                goto exit;
            }
            if( ( ret = mbedtls_ssl_conf_psk_opaque( &conf, psk_slot,
                             (const unsigned char *) opt.psk_identity,
                             strlen( opt.psk_identity ) ) ) != 0 )
            {
                mbedtls_printf( " failed\n  ! mbedtls_ssl_conf_psk_opaque returned %d\n\n",
                                ret );
                goto exit;
            }
        }
        else
#endif /* MBEDTLS_USE_PSA_CRYPTO */
        if( psk_len > 0 )
        {
            ret = mbedtls_ssl_conf_psk( &conf, psk, psk_len,
                                     (const unsigned char *) opt.psk_identity,
                                     strlen( opt.psk_identity ) );
            if( ret != 0 )
            {
                mbedtls_printf( "  failed\n  mbedtls_ssl_conf_psk returned -0x%04X\n\n", (unsigned int) -ret );
                goto exit;
            }
        }
    }

    if( opt.psk_list != NULL )
    {
#if defined(MBEDTLS_USE_PSA_CRYPTO)
        if( opt.psk_list_opaque != 0 )
        {
            psk_entry *cur_psk;
            for( cur_psk = psk_info; cur_psk != NULL; cur_psk = cur_psk->next )
            {

                status = psa_setup_psk_key_slot( &cur_psk->slot, alg,
                                                 cur_psk->key,
                                                 cur_psk->key_len );
                if( status != PSA_SUCCESS )
                {
                    ret = MBEDTLS_ERR_SSL_HW_ACCEL_FAILED;
                    goto exit;
                }
            }
        }
#endif /* MBEDTLS_USE_PSA_CRYPTO */

        mbedtls_ssl_conf_psk_cb( &conf, psk_callback, psk_info );
    }
#endif

#if defined(MBEDTLS_DHM_C)
    /*
     * Use different group than default DHM group
     */
#if defined(MBEDTLS_FS_IO)
    if( opt.dhm_file != NULL )
        ret = mbedtls_ssl_conf_dh_param_ctx( &conf, &dhm );
#endif
    if( ret != 0 )
    {
        mbedtls_printf( "  failed\n  mbedtls_ssl_conf_dh_param returned -0x%04X\n\n", (unsigned int) -ret );
        goto exit;
    }
#endif

    if( opt.min_version != DFL_MIN_VERSION )
        mbedtls_ssl_conf_min_version( &conf, MBEDTLS_SSL_MAJOR_VERSION_3, opt.min_version );

    if( opt.max_version != DFL_MIN_VERSION )
        mbedtls_ssl_conf_max_version( &conf, MBEDTLS_SSL_MAJOR_VERSION_3, opt.max_version );

    if( ( ret = mbedtls_ssl_setup( &ssl, &conf ) ) != 0 )
    {
        mbedtls_printf( " failed\n  ! mbedtls_ssl_setup returned -0x%x\n\n", (unsigned int) -ret );
        goto exit;
    }

    if( opt.eap_tls != 0 )
    {
        mbedtls_ssl_set_export_keys_cb( &ssl, eap_tls_key_derivation,
                                        &eap_tls_keying );
    }
    else if( opt.nss_keylog != 0 )
    {
        mbedtls_ssl_set_export_keys_cb( &ssl,
                                        nss_keylog_export,
                                        NULL );
    }
#if defined( MBEDTLS_SSL_DTLS_SRTP )
    else if( opt.use_srtp != 0 )
    {
        mbedtls_ssl_set_export_keys_cb( &ssl, dtls_srtp_key_derivation,
                                        &dtls_srtp_keying );
    }
#endif /* MBEDTLS_SSL_DTLS_SRTP */

    io_ctx.ssl = &ssl;
    io_ctx.net = &client_fd;
    mbedtls_ssl_set_bio( &ssl, &io_ctx, send_cb, recv_cb,
                         opt.nbio == 0 ? recv_timeout_cb : NULL );

#if defined(MBEDTLS_SSL_DTLS_CONNECTION_ID)
    if( opt.transport == MBEDTLS_SSL_TRANSPORT_DATAGRAM )
    {
        if( ( ret = mbedtls_ssl_set_cid( &ssl, opt.cid_enabled,
                                         cid, cid_len ) ) != 0 )
        {
            mbedtls_printf( " failed\n  ! mbedtls_ssl_set_cid returned %d\n\n",
                            ret );
            goto exit;
        }
    }
#endif /* MBEDTLS_SSL_DTLS_CONNECTION_ID */

#if defined(MBEDTLS_SSL_PROTO_DTLS)
    if( opt.dtls_mtu != DFL_DTLS_MTU )
        mbedtls_ssl_set_mtu( &ssl, opt.dtls_mtu );
#endif

#if defined(MBEDTLS_TIMING_C)
    mbedtls_ssl_set_timer_cb( &ssl, &timer, mbedtls_timing_set_delay,
                                            mbedtls_timing_get_delay );
#endif

    mbedtls_printf( " ok\n" );

    /*
     * 3. Setup the listening TCP socket
     */
    mbedtls_printf( "  . Bind on %s://%s:%s/ ...",
            opt.transport == MBEDTLS_SSL_TRANSPORT_STREAM ? "tcp" : "udp",
            opt.server_addr ? opt.server_addr : "*",
            opt.server_port );
    fflush( stdout );

    if( ( ret = mbedtls_net_bind( &listen_fd, opt.server_addr, opt.server_port,
                          opt.transport == MBEDTLS_SSL_TRANSPORT_STREAM ?
                          MBEDTLS_NET_PROTO_TCP : MBEDTLS_NET_PROTO_UDP ) ) != 0 )
    {
        mbedtls_printf( " failed\n  ! mbedtls_net_bind returned -0x%x\n\n", (unsigned int) -ret );
        goto exit;
    }
    mbedtls_printf( " ok\n" );

reset:
#if !defined(_WIN32)
    if( received_sigterm )
    {
        mbedtls_printf( " interrupted by SIGTERM (not in net_accept())\n" );
        if( ret == MBEDTLS_ERR_NET_INVALID_CONTEXT )
            ret = 0;

        goto exit;
    }
#endif

    if( ret == MBEDTLS_ERR_SSL_CLIENT_RECONNECT )
    {
        mbedtls_printf( "  ! Client initiated reconnection from same port\n" );
        goto handshake;
    }

#ifdef MBEDTLS_ERROR_C
    if( ret != 0 )
    {
        char error_buf[100];
        mbedtls_strerror( ret, error_buf, 100 );
        mbedtls_printf("Last error was: %d - %s\n\n", ret, error_buf );
    }
#endif

    mbedtls_net_free( &client_fd );

    mbedtls_ssl_session_reset( &ssl );

    /*
     * 3. Wait until a client connects
     */
    mbedtls_printf( "  . Waiting for a remote connection ..." );
    fflush( stdout );

    if( ( ret = mbedtls_net_accept( &listen_fd, &client_fd,
                    client_ip, sizeof( client_ip ), &cliip_len ) ) != 0 )
    {
#if !defined(_WIN32)
        if( received_sigterm )
        {
            mbedtls_printf( " interrupted by SIGTERM (in net_accept())\n" );
            if( ret == MBEDTLS_ERR_NET_ACCEPT_FAILED )
                ret = 0;

            goto exit;
        }
#endif

        mbedtls_printf( " failed\n  ! mbedtls_net_accept returned -0x%x\n\n", (unsigned int) -ret );
        goto exit;
    }

    if( opt.nbio > 0 )
        ret = mbedtls_net_set_nonblock( &client_fd );
    else
        ret = mbedtls_net_set_block( &client_fd );
    if( ret != 0 )
    {
        mbedtls_printf( " failed\n  ! net_set_(non)block() returned -0x%x\n\n", (unsigned int) -ret );
        goto exit;
    }

    mbedtls_ssl_conf_read_timeout( &conf, opt.read_timeout );

#if defined(MBEDTLS_SSL_PROTO_TLS1_3)
#if defined(MBEDTLS_SSL_COOKIE_C)
    if( ( ret = mbedtls_ssl_set_client_transport_id( &ssl,
                        client_ip, cliip_len ) ) != 0 )
        {
            mbedtls_printf( " failed\n  ! mbedtls_ssl_set_client_transport_id() returned -0x%x\n\n",
                            (unsigned int) -ret );
            goto exit;
        }
#endif /* MBEDTLS_SSL_COOKIE_C */
#else /* MBEDTLS_SSL_PROTO_TLS1_3 */
#if defined(MBEDTLS_SSL_DTLS_HELLO_VERIFY)
    if( opt.transport == MBEDTLS_SSL_TRANSPORT_DATAGRAM )
    {
        if( ( ret = mbedtls_ssl_set_client_transport_id( &ssl,
                        client_ip, cliip_len ) ) != 0 )
        {
            mbedtls_printf( " failed\n  ! mbedtls_ssl_set_client_transport_id() returned -0x%x\n\n",
                            (unsigned int) -ret );
            goto exit;
        }
    }
#endif /* MBEDTLS_SSL_DTLS_HELLO_VERIFY */
#endif /* MBEDTLS_SSL_PROTO_TLS1_3 */

#if defined(MBEDTLS_KEY_EXCHANGE_ECJPAKE_ENABLED)
    if( opt.ecjpake_pw != DFL_ECJPAKE_PW )
    {
        if( ( ret = mbedtls_ssl_set_hs_ecjpake_password( &ssl,
                        (const unsigned char *) opt.ecjpake_pw,
                                        strlen( opt.ecjpake_pw ) ) ) != 0 )
        {
            mbedtls_printf( " failed\n  ! mbedtls_ssl_set_hs_ecjpake_password returned %d\n\n", ret );
            goto exit;
        }
    }
#endif

    mbedtls_printf( " ok\n" );

    /*
     * 4. Handshake
     */
handshake:
    mbedtls_printf( "  . Performing the SSL/TLS handshake..." );
    fflush( stdout );

    while( ( ret = mbedtls_ssl_handshake( &ssl ) ) != 0 )
    {
#if defined(MBEDTLS_SSL_ASYNC_PRIVATE)
        if( ret == MBEDTLS_ERR_SSL_ASYNC_IN_PROGRESS &&
            ssl_async_keys.inject_error == SSL_ASYNC_INJECT_ERROR_CANCEL )
        {
            mbedtls_printf( " cancelling on injected error\n" );
            break;
        }
#endif /* MBEDTLS_SSL_ASYNC_PRIVATE */

        if( ! mbedtls_status_is_ssl_in_progress( ret ) )
            break;

        /* For event-driven IO, wait for socket to become available */
        if( opt.event == 1 /* level triggered IO */ )
        {
#if defined(MBEDTLS_TIMING_C)
            ret = idle( &client_fd, &timer, ret );
#else
            ret = idle( &client_fd, ret );
#endif
            if( ret != 0 )
                goto reset;
        }
    }

    if( ret == MBEDTLS_ERR_SSL_HELLO_VERIFY_REQUIRED )
    {
        mbedtls_printf( " hello verification requested\n" );
        ret = 0;
        goto reset;
    }
    else if( ret != 0 )
    {
        mbedtls_printf( " failed\n  ! mbedtls_ssl_handshake returned -0x%x\n\n", (unsigned int) -ret );

#if defined(MBEDTLS_X509_CRT_PARSE_C)
        if( ret == MBEDTLS_ERR_X509_CERT_VERIFY_FAILED )
        {
            char vrfy_buf[512];
            flags = mbedtls_ssl_get_verify_result( &ssl );

            x509_crt_verify_info( vrfy_buf, sizeof( vrfy_buf ), "  ! ", flags );

            mbedtls_printf( "%s\n", vrfy_buf );
        }
#endif

#if defined(MBEDTLS_SSL_ASYNC_PRIVATE)
        if( opt.async_private_error < 0 )
            /* Injected error only the first time round, to test reset */
            ssl_async_keys.inject_error = SSL_ASYNC_INJECT_ERROR_NONE;
#endif
        goto reset;
    }
    else /* ret == 0 */
    {
        int suite_id = mbedtls_ssl_get_ciphersuite_id_from_ssl( &ssl );
        const mbedtls_ssl_ciphersuite_t *ciphersuite_info;
        ciphersuite_info = mbedtls_ssl_ciphersuite_from_id( suite_id );

        mbedtls_printf( " ok\n    [ Protocol is %s ]\n"
                             "    [ Ciphersuite is %s ]\n"
                             "    [ Key size is %u ]\n",
          mbedtls_ssl_get_version( &ssl ),
          mbedtls_ssl_ciphersuite_get_name( ciphersuite_info ),
          (unsigned int)
            mbedtls_ssl_ciphersuite_get_cipher_key_bitlen( ciphersuite_info ) );
    }


    if( ( ret = mbedtls_ssl_get_record_expansion( &ssl ) ) >= 0 )
        mbedtls_printf( "    [ Record expansion is %d ]\n", ret );
    else
        mbedtls_printf( "    [ Record expansion is unknown ]\n" );

#if defined(MBEDTLS_SSL_MAX_FRAGMENT_LENGTH)
    mbedtls_printf( "    [ Maximum incoming record payload length is %u ]\n",
                    (unsigned int) mbedtls_ssl_get_max_in_record_payload( &ssl ) );
    mbedtls_printf( "    [ Maximum outgoing record payload length is %u ]\n",
                    (unsigned int) mbedtls_ssl_get_max_out_record_payload( &ssl ) );
#endif

#if defined(MBEDTLS_SSL_ALPN)
    if( opt.alpn_string != NULL )
    {
        const char *alp = mbedtls_ssl_get_alpn_protocol( &ssl );
        mbedtls_printf( "    [ Application Layer Protocol is %s ]\n",
                alp ? alp : "(none)" );
    }
#endif

#if defined(MBEDTLS_X509_CRT_PARSE_C)
    /*
     * 5. Verify the client certificate
     */
    mbedtls_printf( "  . Verifying peer X.509 certificate..." );

    if( ( flags = mbedtls_ssl_get_verify_result( &ssl ) ) != 0 )
    {
        char vrfy_buf[512];

        mbedtls_printf( " failed\n" );

        x509_crt_verify_info( vrfy_buf, sizeof( vrfy_buf ), "  ! ", flags );
        mbedtls_printf( "%s\n", vrfy_buf );
    }
    else
        mbedtls_printf( " ok\n" );

#if !defined(MBEDTLS_X509_REMOVE_INFO)
    if( mbedtls_ssl_get_peer_cert( &ssl ) != NULL )
    {
        char crt_buf[512];

        mbedtls_printf( "  . Peer certificate information    ...\n" );
        mbedtls_x509_crt_info( crt_buf, sizeof( crt_buf ), "      ",
                       mbedtls_ssl_get_peer_cert( &ssl ) );
        mbedtls_printf( "%s\n", crt_buf );
    }
#endif /* MBEDTLS_X509_REMOVE_INFO */
#endif /* MBEDTLS_X509_CRT_PARSE_C */

#if defined(MBEDTLS_SSL_PROTO_TLS1_2)
    if( opt.eap_tls != 0 )
    {
        size_t j = 0;

        if( ( ret = mbedtls_ssl_tls_prf( eap_tls_keying.tls_prf_type,
                                         eap_tls_keying.master_secret,
                                         sizeof( eap_tls_keying.master_secret ),
                                         eap_tls_label,
                                         eap_tls_keying.randbytes,
                                         sizeof( eap_tls_keying.randbytes ),
                                         eap_tls_keymaterial,
                                         sizeof( eap_tls_keymaterial ) ) )
                                         != 0 )
        {
            mbedtls_printf( " failed\n  ! mbedtls_ssl_tls_prf returned -0x%x\n\n",
                            (unsigned int) -ret );
            goto reset;
        }

        mbedtls_printf( "    EAP-TLS key material is:" );
        for( j = 0; j < sizeof( eap_tls_keymaterial ); j++ )
        {
            if( j % 8 == 0 )
                mbedtls_printf("\n    ");
            mbedtls_printf("%02x ", eap_tls_keymaterial[j] );
        }
        mbedtls_printf("\n");

        if( ( ret = mbedtls_ssl_tls_prf( eap_tls_keying.tls_prf_type, NULL, 0,
                                         eap_tls_label,
                                         eap_tls_keying.randbytes,
                                         sizeof( eap_tls_keying.randbytes ),
                                         eap_tls_iv,
                                         sizeof( eap_tls_iv ) ) ) != 0 )
         {
             mbedtls_printf( " failed\n  ! mbedtls_ssl_tls_prf returned -0x%x\n\n",
                             (unsigned int) -ret );
             goto reset;
         }

        mbedtls_printf( "    EAP-TLS IV is:" );
        for( j = 0; j < sizeof( eap_tls_iv ); j++ )
        {
            if( j % 8 == 0 )
                mbedtls_printf("\n    ");
            mbedtls_printf("%02x ", eap_tls_iv[j] );
        }
        mbedtls_printf("\n");
    }
#endif /* MBEDTLS_SSL_PROTO_TLS1 || MBEDTLS_SSL_PROTO_TLS1_1 || \
          MBEDTLS_SSL_PROTO_TLS1_2 */

#if defined( MBEDTLS_SSL_DTLS_SRTP )
    else if( opt.use_srtp != 0  )
    {
        size_t j = 0;
        mbedtls_dtls_srtp_info dtls_srtp_negotiation_result;
        mbedtls_ssl_get_dtls_srtp_negotiation_result( &ssl, &dtls_srtp_negotiation_result );

        if( dtls_srtp_negotiation_result.chosen_dtls_srtp_profile
                                == MBEDTLS_TLS_SRTP_UNSET )
        {
            mbedtls_printf( "    Unable to negotiate "
                            "the use of DTLS-SRTP\n" );
        }
        else
        {
            if( ( ret = mbedtls_ssl_tls_prf( dtls_srtp_keying.tls_prf_type,
                                             dtls_srtp_keying.master_secret,
                                             sizeof( dtls_srtp_keying.master_secret ),
                                             dtls_srtp_label,
                                             dtls_srtp_keying.randbytes,
                                             sizeof( dtls_srtp_keying.randbytes ),
                                             dtls_srtp_key_material,
                                             sizeof( dtls_srtp_key_material ) ) )
                                             != 0 )
            {
                mbedtls_printf( " failed\n  ! mbedtls_ssl_tls_prf returned -0x%x\n\n",
                                (unsigned int) -ret );
                goto exit;
            }

            mbedtls_printf( "    DTLS-SRTP key material is:" );
            for( j = 0; j < sizeof( dtls_srtp_key_material ); j++ )
            {
                if( j % 8 == 0 )
                    mbedtls_printf( "\n    " );
                mbedtls_printf( "%02x ", dtls_srtp_key_material[j] );
            }
            mbedtls_printf( "\n" );

            /* produce a less readable output used to perform automatic checks
             * - compare client and server output
             * - interop test with openssl which client produces this kind of output
             */
            mbedtls_printf( "    Keying material: " );
            for( j = 0; j < sizeof( dtls_srtp_key_material ); j++ )
            {
                mbedtls_printf( "%02X", dtls_srtp_key_material[j] );
            }
            mbedtls_printf( "\n" );

            if ( dtls_srtp_negotiation_result.mki_len > 0 )
            {
                mbedtls_printf( "    DTLS-SRTP mki value: " );
                for( j = 0; j < dtls_srtp_negotiation_result.mki_len; j++ )
                {
                    mbedtls_printf( "%02X", dtls_srtp_negotiation_result.mki_value[j] );
                }
            }
            else
            {
                mbedtls_printf( "    DTLS-SRTP no mki value negotiated" );
            }
            mbedtls_printf( "\n" );

        }
    }
#endif /* MBEDTLS_SSL_DTLS_SRTP */

#if defined(MBEDTLS_SSL_DTLS_CONNECTION_ID)
    ret = report_cid_usage( &ssl, "initial handshake" );
    if( ret != 0 )
        goto exit;

    if( opt.transport == MBEDTLS_SSL_TRANSPORT_DATAGRAM )
    {
        if( ( ret = mbedtls_ssl_set_cid( &ssl, opt.cid_enabled_renego,
                                         cid_renego, cid_renego_len ) ) != 0 )
        {
            mbedtls_printf( " failed\n  ! mbedtls_ssl_set_cid returned %d\n\n",
                            ret );
            goto exit;
        }
    }
#endif /* MBEDTLS_SSL_DTLS_CONNECTION_ID */

#if defined(MBEDTLS_MEMORY_DEBUG)
    mbedtls_memory_buffer_alloc_cur_get( &current_heap_memory, &heap_blocks );
    mbedtls_memory_buffer_alloc_max_get( &peak_heap_memory, &heap_blocks );
    mbedtls_printf( "Heap memory usage after handshake: %lu bytes. Peak memory usage was %lu\n",
                    (unsigned long) current_heap_memory, (unsigned long) peak_heap_memory );
#endif  /* MBEDTLS_MEMORY_DEBUG */

    if( opt.exchanges == 0 )
        goto close_notify;

    exchanges_left = opt.exchanges;
data_exchange:
    /*
     * 6. Read the HTTP Request
     */
    mbedtls_printf( "  < Read from client:" );
    fflush( stdout );

    /*
     * TLS and DTLS need different reading styles (stream vs datagram)
     */
    if( opt.transport == MBEDTLS_SSL_TRANSPORT_STREAM )
    {
        do
        {
            int terminated = 0;
            len = opt.buffer_size - 1;
            memset( buf, 0, opt.buffer_size );
            ret = mbedtls_ssl_read( &ssl, buf, len );

            if( mbedtls_status_is_ssl_in_progress( ret ) )
            {
                if( opt.event == 1 /* level triggered IO */ )
                {
#if defined(MBEDTLS_TIMING_C)
                    idle( &client_fd, &timer, ret );
#else
                    idle( &client_fd, ret );
#endif
                }

                continue;
            }

            if( ret <= 0 )
            {
                switch( ret )
                {
                    case MBEDTLS_ERR_SSL_PEER_CLOSE_NOTIFY:
                        mbedtls_printf( " connection was closed gracefully\n" );
                        goto close_notify;

                    case 0:
                    case MBEDTLS_ERR_NET_CONN_RESET:
                        mbedtls_printf( " connection was reset by peer\n" );
                        ret = MBEDTLS_ERR_NET_CONN_RESET;
                        goto reset;

                    default:
                        mbedtls_printf( " mbedtls_ssl_read returned -0x%x\n", (unsigned int) -ret );
                        goto reset;
                }
            }

            if( mbedtls_ssl_get_bytes_avail( &ssl ) == 0 )
            {
                len = ret;
                buf[len] = '\0';
                mbedtls_printf( " %d bytes read\n\n%s\n", len, (char *) buf );

                /* End of message should be detected according to the syntax of the
                 * application protocol (eg HTTP), just use a dummy test here. */
                if( buf[len - 1] == '\n' )
                    terminated = 1;
            }
            else
            {
                int extra_len, ori_len;
                unsigned char *larger_buf;

                ori_len = ret;
                extra_len = (int) mbedtls_ssl_get_bytes_avail( &ssl );

                larger_buf = mbedtls_calloc( 1, ori_len + extra_len + 1 );
                if( larger_buf == NULL )
                {
                    mbedtls_printf( "  ! memory allocation failed\n" );
                    ret = 1;
                    goto reset;
                }

                memset( larger_buf, 0, ori_len + extra_len );
                memcpy( larger_buf, buf, ori_len );

                /* This read should never fail and get the whole cached data */
                ret = mbedtls_ssl_read( &ssl, larger_buf + ori_len, extra_len );
                if( ret != extra_len ||
                    mbedtls_ssl_get_bytes_avail( &ssl ) != 0 )
                {
                    mbedtls_printf( "  ! mbedtls_ssl_read failed on cached data\n" );
                    ret = 1;
                    goto reset;
                }

                larger_buf[ori_len + extra_len] = '\0';
                mbedtls_printf( " %d bytes read (%d + %d)\n\n%s\n",
                        ori_len + extra_len, ori_len, extra_len,
                        (char *) larger_buf );

                /* End of message should be detected according to the syntax of the
                 * application protocol (eg HTTP), just use a dummy test here. */
                if( larger_buf[ori_len + extra_len - 1] == '\n' )
                    terminated = 1;

                mbedtls_free( larger_buf );
            }

            if( terminated )
            {
                ret = 0;
                break;
            }
        }
        while( 1 );
    }
    else /* Not stream, so datagram */
    {
        len = opt.buffer_size - 1;
        memset( buf, 0, opt.buffer_size );

        do
        {
            /* Without the call to `mbedtls_ssl_check_pending`, it might
             * happen that the client sends application data in the same
             * datagram as the Finished message concluding the handshake.
             * In this case, the application data would be ready to be
             * processed while the underlying transport wouldn't signal
             * any further incoming data.
             *
             * See the test 'Event-driven I/O: session-id resume, UDP packing'
             * in tests/ssl-opt.sh.
             */

            /* For event-driven IO, wait for socket to become available */
            if( opt.event == 1 /* level triggered IO */ &&
                mbedtls_ssl_check_pending( &ssl ) == 0 )
            {
#if defined(MBEDTLS_TIMING_C)
                idle( &client_fd, &timer, MBEDTLS_ERR_SSL_WANT_READ );
#else
                idle( &client_fd, MBEDTLS_ERR_SSL_WANT_READ );
#endif
            }

            ret = mbedtls_ssl_read( &ssl, buf, len );

            /* Note that even if `mbedtls_ssl_check_pending` returns true,
             * it can happen that the subsequent call to `mbedtls_ssl_read`
             * returns `MBEDTLS_ERR_SSL_WANT_READ`, because the pending messages
             * might be discarded (e.g. because they are retransmissions). */
        }
        while( mbedtls_status_is_ssl_in_progress( ret ) );

        if( ret <= 0 )
        {
            switch( ret )
            {
                case MBEDTLS_ERR_SSL_PEER_CLOSE_NOTIFY:
                    mbedtls_printf( " connection was closed gracefully\n" );
                    ret = 0;
                    goto close_notify;

                default:
                    mbedtls_printf( " mbedtls_ssl_read returned -0x%x\n", (unsigned int) -ret );
                    goto reset;
            }
        }

        len = ret;
        buf[len] = '\0';
        mbedtls_printf( " %d bytes read\n\n%s", len, (char *) buf );
        ret = 0;
    }

    /*
     * 7a. Request renegotiation while client is waiting for input from us.
     * (only on the first exchange, to be able to test retransmission)
     */
#if defined(MBEDTLS_SSL_RENEGOTIATION)
    if( opt.renegotiate && exchanges_left == opt.exchanges )
    {
        mbedtls_printf( "  . Requestion renegotiation..." );
        fflush( stdout );

        while( ( ret = mbedtls_ssl_renegotiate( &ssl ) ) != 0 )
        {
            if( ! mbedtls_status_is_ssl_in_progress( ret ) )
            {
                mbedtls_printf( " failed\n  ! mbedtls_ssl_renegotiate returned %d\n\n", ret );
                goto reset;
            }

            /* For event-driven IO, wait for socket to become available */
            if( opt.event == 1 /* level triggered IO */ )
            {
#if defined(MBEDTLS_TIMING_C)
                idle( &client_fd, &timer, ret );
#else
                idle( &client_fd, ret );
#endif
            }
        }

        mbedtls_printf( " ok\n" );
    }
#endif /* MBEDTLS_SSL_RENEGOTIATION */

#if defined(MBEDTLS_SSL_DTLS_CONNECTION_ID)
    ret = report_cid_usage( &ssl, "after renegotiation" );
    if( ret != 0 )
        goto exit;
#endif /* MBEDTLS_SSL_DTLS_CONNECTION_ID */

    /*
     * 7. Write the 200 Response
     */
    mbedtls_printf( "  > Write to client:" );
    fflush( stdout );

    len = sprintf( (char *) buf, HTTP_RESPONSE,
                   mbedtls_ssl_get_ciphersuite( &ssl ) );

    /* Add padding to the response to reach opt.response_size in length */
    if( opt.response_size != DFL_RESPONSE_SIZE &&
        len < opt.response_size )
    {
        memset( buf + len, 'B', opt.response_size - len );
        len += opt.response_size - len;
    }

    /* Truncate if response size is smaller than the "natural" size */
    if( opt.response_size != DFL_RESPONSE_SIZE &&
        len > opt.response_size )
    {
        len = opt.response_size;

        /* Still end with \r\n unless that's really not possible */
        if( len >= 2 ) buf[len - 2] = '\r';
        if( len >= 1 ) buf[len - 1] = '\n';
    }

    if( opt.transport == MBEDTLS_SSL_TRANSPORT_STREAM )
    {
        for( written = 0, frags = 0; written < len; written += ret, frags++ )
        {
            while( ( ret = mbedtls_ssl_write( &ssl, buf + written, len - written ) )
                           <= 0 )
            {
                if( ret == MBEDTLS_ERR_NET_CONN_RESET )
                {
                    mbedtls_printf( " failed\n  ! peer closed the connection\n\n" );
                    goto reset;
                }

                if( ! mbedtls_status_is_ssl_in_progress( ret ) )
                {
                    mbedtls_printf( " failed\n  ! mbedtls_ssl_write returned %d\n\n", ret );
                    goto reset;
                }

                /* For event-driven IO, wait for socket to become available */
                if( opt.event == 1 /* level triggered IO */ )
                {
#if defined(MBEDTLS_TIMING_C)
                    idle( &client_fd, &timer, ret );
#else
                    idle( &client_fd, ret );
#endif
                }
            }
        }

        while( ( ret = mbedtls_ssl_flush_output( &ssl ) ) != 0 )
        {
            if( ret != MBEDTLS_ERR_SSL_WANT_READ &&
                ret != MBEDTLS_ERR_SSL_WANT_WRITE )
            {
                mbedtls_printf( " failed\n  ! mbedtls_ssl_flush_output returned -0x%x\n\n",
                                (unsigned int) -ret );
                goto exit;
            }
        }
    }
    else /* Not stream, so datagram */
    {
        while( 1 )
        {
            ret = mbedtls_ssl_write( &ssl, buf, len );

            if( ! mbedtls_status_is_ssl_in_progress( ret ) )
                break;

            /* For event-driven IO, wait for socket to become available */
            if( opt.event == 1 /* level triggered IO */ )
            {
#if defined(MBEDTLS_TIMING_C)
                idle( &client_fd, &timer, ret );
#else
                idle( &client_fd, ret );
#endif
            }
        }

        if( ret < 0 )
        {
            mbedtls_printf( " failed\n  ! mbedtls_ssl_write returned %d\n\n", ret );
            goto reset;
        }

        frags = 1;
        written = ret;
    }

    buf[written] = '\0';
    mbedtls_printf( " %d bytes written in %d fragments\n\n%s\n", written, frags, (char *) buf );
    ret = 0;

    /*
     * 7b. Simulate serialize/deserialize and go back to data exchange
     */
#if defined(MBEDTLS_SSL_CONTEXT_SERIALIZATION)
    if( opt.serialize != 0 )
    {
        size_t buf_len;

        mbedtls_printf( "  . Serializing live connection..." );

        ret = mbedtls_ssl_context_save( &ssl, NULL, 0, &buf_len );
        if( ret != MBEDTLS_ERR_SSL_BUFFER_TOO_SMALL )
        {
            mbedtls_printf( " failed\n  ! mbedtls_ssl_context_save returned "
                            "-0x%x\n\n", (unsigned int) -ret );

            goto exit;
        }

        if( ( context_buf = mbedtls_calloc( 1, buf_len ) ) == NULL )
        {
            mbedtls_printf( " failed\n  ! Couldn't allocate buffer for "
                            "serialized context" );

            goto exit;
        }
        context_buf_len = buf_len;

        if( ( ret = mbedtls_ssl_context_save( &ssl, context_buf,
                                              buf_len, &buf_len ) ) != 0 )
        {
            mbedtls_printf( " failed\n  ! mbedtls_ssl_context_save returned "
                            "-0x%x\n\n", (unsigned int) -ret );

            goto exit;
        }

        mbedtls_printf( " ok\n" );

        /* Save serialized context to the 'opt.context_file' as a base64 code */
        if( 0 < strlen( opt.context_file ) )
        {
            FILE *b64_file;
            uint8_t *b64_buf;
            size_t b64_len;

            mbedtls_printf( "  . Save serialized context to a file... " );

            mbedtls_base64_encode( NULL, 0, &b64_len, context_buf, buf_len );

            if( ( b64_buf = mbedtls_calloc( 1, b64_len ) ) == NULL )
            {
                mbedtls_printf( "failed\n  ! Couldn't allocate buffer for "
                                "the base64 code\n" );
                goto exit;
            }

            if( ( ret = mbedtls_base64_encode( b64_buf, b64_len, &b64_len,
                                               context_buf, buf_len ) ) != 0 )
            {
                mbedtls_printf( "failed\n  ! mbedtls_base64_encode returned "
                            "-0x%x\n", (unsigned int) -ret );
                mbedtls_free( b64_buf );
                goto exit;
            }

            if( ( b64_file = fopen( opt.context_file, "w" ) ) == NULL )
            {
                mbedtls_printf( "failed\n  ! Cannot open '%s' for writing.\n",
                                opt.context_file );
                mbedtls_free( b64_buf );
                goto exit;
            }

            if( b64_len != fwrite( b64_buf, 1, b64_len, b64_file ) )
            {
                mbedtls_printf( "failed\n  ! fwrite(%ld bytes) failed\n",
                                (long) b64_len );
                mbedtls_free( b64_buf );
                fclose( b64_file );
                goto exit;
            }

            mbedtls_free( b64_buf );
            fclose( b64_file );

            mbedtls_printf( "ok\n" );
        }

        /*
         * This simulates a workflow where you have a long-lived server
         * instance, potentially with a pool of ssl_context objects, and you
         * just want to re-use one while the connection is inactive: in that
         * case you can just reset() it, and then it's ready to receive
         * serialized data from another connection (or the same here).
         */
        if( opt.serialize == 1 )
        {
            /* nothing to do here, done by context_save() already */
            mbedtls_printf( "  . Context has been reset... ok\n" );
        }

        /*
         * This simulates a workflow where you have one server instance per
         * connection, and want to release it entire when the connection is
         * inactive, and spawn it again when needed again - this would happen
         * between ssl_free() and ssl_init() below, together with any other
         * teardown/startup code needed - for example, preparing the
         * ssl_config again (see section 3 "setup stuff" in this file).
         */
        if( opt.serialize == 2 )
        {
            mbedtls_printf( "  . Freeing and reinitializing context..." );

            mbedtls_ssl_free( &ssl );

            mbedtls_ssl_init( &ssl );

            if( ( ret = mbedtls_ssl_setup( &ssl, &conf ) ) != 0 )
            {
                mbedtls_printf( " failed\n  ! mbedtls_ssl_setup returned "
                                "-0x%x\n\n", (unsigned int) -ret );
                goto exit;
            }

            /*
             * This illustrates the minimum amount of things you need to set
             * up, however you could set up much more if desired, for example
             * if you want to share your set up code between the case of
             * establishing a new connection and this case.
             */
            if( opt.nbio == 2 )
                mbedtls_ssl_set_bio( &ssl, &client_fd, delayed_send,
                                     delayed_recv, NULL );
            else
                mbedtls_ssl_set_bio( &ssl, &client_fd, mbedtls_net_send,
                            mbedtls_net_recv,
                            opt.nbio == 0 ? mbedtls_net_recv_timeout : NULL );

#if defined(MBEDTLS_TIMING_C)
                mbedtls_ssl_set_timer_cb( &ssl, &timer,
                                          mbedtls_timing_set_delay,
                                          mbedtls_timing_get_delay );
#endif /* MBEDTLS_TIMING_C */

            mbedtls_printf( " ok\n" );
        }

        mbedtls_printf( "  . Deserializing connection..." );

        if( ( ret = mbedtls_ssl_context_load( &ssl, context_buf,
                                              buf_len ) ) != 0 )
        {
            mbedtls_printf( "failed\n  ! mbedtls_ssl_context_load returned "
                            "-0x%x\n\n", (unsigned int) -ret );

            goto exit;
        }

        mbedtls_free( context_buf );
        context_buf = NULL;
        context_buf_len = 0;

        mbedtls_printf( " ok\n" );
    }
#endif /* MBEDTLS_SSL_CONTEXT_SERIALIZATION */

    /*
     * 7c. Continue doing data exchanges?
     */
    if( --exchanges_left > 0 )
        goto data_exchange;

    /*
     * 8. Done, cleanly close the connection
     */
close_notify:
    mbedtls_printf( "  . Closing the connection..." );

    /* No error checking, the connection might be closed already */
    do ret = mbedtls_ssl_close_notify( &ssl );
    while( ret == MBEDTLS_ERR_SSL_WANT_WRITE );
    ret = 0;

    mbedtls_printf( " done\n" );

    goto reset;

    /*
     * Cleanup and exit
     */
exit:
#ifdef MBEDTLS_ERROR_C
    if( ret != 0 )
    {
        char error_buf[100];
        mbedtls_strerror( ret, error_buf, 100 );
        mbedtls_printf("Last error was: -0x%X - %s\n\n", (unsigned int) -ret, error_buf );
    }
#endif

    if( opt.query_config_mode == DFL_QUERY_CONFIG_MODE )
    {
        mbedtls_printf( "  . Cleaning up..." );
        fflush( stdout );
    }

    mbedtls_net_free( &client_fd );
    mbedtls_net_free( &listen_fd );

    mbedtls_ssl_free( &ssl );
    mbedtls_ssl_config_free( &conf );

#if defined(MBEDTLS_SSL_CACHE_C)
    mbedtls_ssl_cache_free( &cache );
#endif
#if defined(MBEDTLS_SSL_SESSION_TICKETS)
    mbedtls_ssl_ticket_free( &ticket_ctx );
#endif
#if defined(MBEDTLS_SSL_COOKIE_C)
    mbedtls_ssl_cookie_free( &cookie_ctx );
#endif

#if defined(MBEDTLS_SSL_CONTEXT_SERIALIZATION)
    if( context_buf != NULL )
        mbedtls_platform_zeroize( context_buf, context_buf_len );
    mbedtls_free( context_buf );
#endif

#if defined(SNI_OPTION)
    sni_free( sni_info );
#endif

#if defined(MBEDTLS_KEY_EXCHANGE_SOME_PSK_ENABLED)
    ret = psk_free( psk_info );
    if( ( ret != 0 ) && ( opt.query_config_mode == DFL_QUERY_CONFIG_MODE ) )
        mbedtls_printf( "Failed to list of opaque PSKs - error was %d\n", ret );
#endif

#if defined(MBEDTLS_X509_CRT_PARSE_C)
    mbedtls_x509_crt_free( &cacert );
    mbedtls_x509_crt_free( &srvcert );
    mbedtls_pk_free( &pkey );
    mbedtls_x509_crt_free( &srvcert2 );
    mbedtls_pk_free( &pkey2 );
#if defined(MBEDTLS_USE_PSA_CRYPTO)
    psa_destroy_key( key_slot );
    psa_destroy_key( key_slot2 );
#endif
#endif

#if defined(MBEDTLS_DHM_C) && defined(MBEDTLS_FS_IO)
    mbedtls_dhm_free( &dhm );
#endif

#if defined(MBEDTLS_SSL_ASYNC_PRIVATE)
    for( i = 0; (size_t) i < ssl_async_keys.slots_used; i++ )
    {
        if( ssl_async_keys.slots[i].pk_owned )
        {
            mbedtls_pk_free( ssl_async_keys.slots[i].pk );
            mbedtls_free( ssl_async_keys.slots[i].pk );
            ssl_async_keys.slots[i].pk = NULL;
        }
    }
#endif

#if defined(MBEDTLS_KEY_EXCHANGE_SOME_PSK_ENABLED) && \
    defined(MBEDTLS_USE_PSA_CRYPTO)
    if( opt.psk_opaque != 0 )
    {
        /* This is ok even if the slot hasn't been
         * initialized (we might have jumed here
         * immediately because of bad cmd line params,
         * for example). */
        status = psa_destroy_key( psk_slot );
        if( ( status != PSA_SUCCESS ) &&
            ( opt.query_config_mode == DFL_QUERY_CONFIG_MODE ) )
        {
            mbedtls_printf( "Failed to destroy key slot %u - error was %d",
                            (unsigned) MBEDTLS_SVC_KEY_ID_GET_KEY_ID( psk_slot ),
                            (int) status );
        }
    }
#endif /* MBEDTLS_KEY_EXCHANGE_SOME_PSK_ENABLED &&
          MBEDTLS_USE_PSA_CRYPTO */

#if defined(MBEDTLS_USE_PSA_CRYPTO)
    const char* message = mbedtls_test_helper_is_psa_leaking();
    if( message )
    {
        if( ret == 0 )
            ret = 1;
        mbedtls_printf( "PSA memory leak detected: %s\n",  message);
    }
#endif

    /* For builds with MBEDTLS_TEST_USE_PSA_CRYPTO_RNG psa crypto
     * resources are freed by rng_free(). */
#if defined(MBEDTLS_USE_PSA_CRYPTO) && \
    !defined(MBEDTLS_TEST_USE_PSA_CRYPTO_RNG)
    mbedtls_psa_crypto_free( );
#endif

    rng_free( &rng );

    mbedtls_free( buf );

#if defined(MBEDTLS_TEST_HOOKS)
    /* Let test hooks detect errors such as resource leaks.
     * Don't do it in query_config mode, because some test code prints
     * information to stdout and this gets mixed with the regular output. */
    if( opt.query_config_mode == DFL_QUERY_CONFIG_MODE )
    {
        if( test_hooks_failure_detected( ) )
        {
            if( ret == 0 )
                ret = 1;
            mbedtls_printf( "Test hooks detected errors.\n" );
        }
    }
    test_hooks_free( );
#endif /* MBEDTLS_TEST_HOOKS */

#if defined(MBEDTLS_MEMORY_BUFFER_ALLOC_C)
#if defined(MBEDTLS_MEMORY_DEBUG)
    mbedtls_memory_buffer_alloc_status();
#endif
    mbedtls_memory_buffer_alloc_free();
#endif  /* MBEDTLS_MEMORY_BUFFER_ALLOC_C */

    if( opt.query_config_mode == DFL_QUERY_CONFIG_MODE )
    {
        mbedtls_printf( " done.\n" );

#if defined(_WIN32)
        mbedtls_printf( "  + Press Enter to exit this program.\n" );
        fflush( stdout ); getchar();
#endif
    }

    // Shell can not handle large exit numbers -> 1 for errors
    if( ret < 0 )
        ret = 1;

    if( opt.query_config_mode == DFL_QUERY_CONFIG_MODE )
        mbedtls_exit( ret );
    else
        mbedtls_exit( query_config_ret );
}
#endif /* !MBEDTLS_SSL_TEST_IMPOSSIBLE && MBEDTLS_SSL_SRV_C */<|MERGE_RESOLUTION|>--- conflicted
+++ resolved
@@ -2969,13 +2969,11 @@
                 mbedtls_ssl_ticket_parse,
                 &ticket_ctx );
 
-<<<<<<< HEAD
 #if defined(MBEDTLS_SSL_NEW_SESSION_TICKET)
         /* Enable use of tickets */
         mbedtls_ssl_conf_session_tickets( &conf, opt.tickets );
 #endif /* MBEDTLS_SSL_NEW_SESSION_TICKET */
 
-=======
         /* exercise manual ticket rotation (not required for typical use)
          * (used for external synchronization of session ticket encryption keys)
          */
@@ -2992,7 +2990,6 @@
                 goto exit;
             }
         }
->>>>>>> 3d1f8b9c
     }
 
 #endif /* MBEDTLS_SSL_SESSION_TICKETS || MBEDTLS_SSL_NEW_SESSION_TICKET */

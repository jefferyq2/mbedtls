/**
 * \file mbedtls_config.h
 *
 * \brief Configuration options (set of defines)
 *
 *  This set of compile-time options may be used to enable
 *  or disable features selectively, and reduce the global
 *  memory footprint.
 */
/*
 *  Copyright The Mbed TLS Contributors
 *  SPDX-License-Identifier: Apache-2.0
 *
 *  Licensed under the Apache License, Version 2.0 (the "License"); you may
 *  not use this file except in compliance with the License.
 *  You may obtain a copy of the License at
 *
 *  http://www.apache.org/licenses/LICENSE-2.0
 *
 *  Unless required by applicable law or agreed to in writing, software
 *  distributed under the License is distributed on an "AS IS" BASIS, WITHOUT
 *  WARRANTIES OR CONDITIONS OF ANY KIND, either express or implied.
 *  See the License for the specific language governing permissions and
 *  limitations under the License.
 */

/**
 * This is an optional version symbol that enables comatibility handling of
 * config files.
 *
 * It is equal to the #MBEDTLS_VERSION_NUMBER of the Mbed TLS version that
 * introduced the config format we want to be compatible with.
 */
//#define MBEDTLS_CONFIG_VERSION 0x03000000

/**
 * \name SECTION: System support
 *
 * This section sets system specific settings.
 * \{
 */

/**
 * \def MBEDTLS_HAVE_ASM
 *
 * The compiler has support for asm().
 *
 * Requires support for asm() in compiler.
 *
 * Used in:
 *      library/aria.c
 *      library/bn_mul.h
 *
 * Required by:
 *      MBEDTLS_AESNI_C
 *      MBEDTLS_PADLOCK_C
 *
 * Comment to disable the use of assembly code.
 */
#define MBEDTLS_HAVE_ASM

/**
 * \def MBEDTLS_NO_UDBL_DIVISION
 *
 * The platform lacks support for double-width integer division (64-bit
 * division on a 32-bit platform, 128-bit division on a 64-bit platform).
 *
 * Used in:
 *      include/mbedtls/bignum.h
 *      library/bignum.c
 *
 * The bignum code uses double-width division to speed up some operations.
 * Double-width division is often implemented in software that needs to
 * be linked with the program. The presence of a double-width integer
 * type is usually detected automatically through preprocessor macros,
 * but the automatic detection cannot know whether the code needs to
 * and can be linked with an implementation of division for that type.
 * By default division is assumed to be usable if the type is present.
 * Uncomment this option to prevent the use of double-width division.
 *
 * Note that division for the native integer type is always required.
 * Furthermore, a 64-bit type is always required even on a 32-bit
 * platform, but it need not support multiplication or division. In some
 * cases it is also desirable to disable some double-width operations. For
 * example, if double-width division is implemented in software, disabling
 * it can reduce code size in some embedded targets.
 */
//#define MBEDTLS_NO_UDBL_DIVISION

/**
 * \def MBEDTLS_NO_64BIT_MULTIPLICATION
 *
 * The platform lacks support for 32x32 -> 64-bit multiplication.
 *
 * Used in:
 *      library/poly1305.c
 *
 * Some parts of the library may use multiplication of two unsigned 32-bit
 * operands with a 64-bit result in order to speed up computations. On some
 * platforms, this is not available in hardware and has to be implemented in
 * software, usually in a library provided by the toolchain.
 *
 * Sometimes it is not desirable to have to link to that library. This option
 * removes the dependency of that library on platforms that lack a hardware
 * 64-bit multiplier by embedding a software implementation in Mbed TLS.
 *
 * Note that depending on the compiler, this may decrease performance compared
 * to using the library function provided by the toolchain.
 */
//#define MBEDTLS_NO_64BIT_MULTIPLICATION

/**
 * \def MBEDTLS_HAVE_SSE2
 *
 * CPU supports SSE2 instruction set.
 *
 * Uncomment if the CPU supports SSE2 (IA-32 specific).
 */
//#define MBEDTLS_HAVE_SSE2

/**
 * \def MBEDTLS_HAVE_TIME
 *
 * System has time.h and time().
 * The time does not need to be correct, only time differences are used,
 * by contrast with MBEDTLS_HAVE_TIME_DATE
 *
 * Defining MBEDTLS_HAVE_TIME allows you to specify MBEDTLS_PLATFORM_TIME_ALT,
 * MBEDTLS_PLATFORM_TIME_MACRO, MBEDTLS_PLATFORM_TIME_TYPE_MACRO and
 * MBEDTLS_PLATFORM_STD_TIME.
 *
 * Comment if your system does not support time functions
 */
#define MBEDTLS_HAVE_TIME

/**
 * \def MBEDTLS_HAVE_TIME_DATE
 *
 * System has time.h, time(), and an implementation for
 * mbedtls_platform_gmtime_r() (see below).
 * The time needs to be correct (not necessarily very accurate, but at least
 * the date should be correct). This is used to verify the validity period of
 * X.509 certificates.
 *
 * Comment if your system does not have a correct clock.
 *
 * \note mbedtls_platform_gmtime_r() is an abstraction in platform_util.h that
 * behaves similarly to the gmtime_r() function from the C standard. Refer to
 * the documentation for mbedtls_platform_gmtime_r() for more information.
 *
 * \note It is possible to configure an implementation for
 * mbedtls_platform_gmtime_r() at compile-time by using the macro
 * MBEDTLS_PLATFORM_GMTIME_R_ALT.
 */
#define MBEDTLS_HAVE_TIME_DATE

/**
 * \def MBEDTLS_PLATFORM_MEMORY
 *
 * Enable the memory allocation layer.
 *
 * By default mbed TLS uses the system-provided calloc() and free().
 * This allows different allocators (self-implemented or provided) to be
 * provided to the platform abstraction layer.
 *
 * Enabling MBEDTLS_PLATFORM_MEMORY without the
 * MBEDTLS_PLATFORM_{FREE,CALLOC}_MACROs will provide
 * "mbedtls_platform_set_calloc_free()" allowing you to set an alternative calloc() and
 * free() function pointer at runtime.
 *
 * Enabling MBEDTLS_PLATFORM_MEMORY and specifying
 * MBEDTLS_PLATFORM_{CALLOC,FREE}_MACROs will allow you to specify the
 * alternate function at compile time.
 *
 * Requires: MBEDTLS_PLATFORM_C
 *
 * Enable this layer to allow use of alternative memory allocators.
 */
//#define MBEDTLS_PLATFORM_MEMORY

/**
 * \def MBEDTLS_PLATFORM_NO_STD_FUNCTIONS
 *
 * Do not assign standard functions in the platform layer (e.g. calloc() to
 * MBEDTLS_PLATFORM_STD_CALLOC and printf() to MBEDTLS_PLATFORM_STD_PRINTF)
 *
 * This makes sure there are no linking errors on platforms that do not support
 * these functions. You will HAVE to provide alternatives, either at runtime
 * via the platform_set_xxx() functions or at compile time by setting
 * the MBEDTLS_PLATFORM_STD_XXX defines, or enabling a
 * MBEDTLS_PLATFORM_XXX_MACRO.
 *
 * Requires: MBEDTLS_PLATFORM_C
 *
 * Uncomment to prevent default assignment of standard functions in the
 * platform layer.
 */
//#define MBEDTLS_PLATFORM_NO_STD_FUNCTIONS

/**
 * \def MBEDTLS_PLATFORM_EXIT_ALT
 *
 * MBEDTLS_PLATFORM_XXX_ALT: Uncomment a macro to let mbed TLS support the
 * function in the platform abstraction layer.
 *
 * Example: In case you uncomment MBEDTLS_PLATFORM_PRINTF_ALT, mbed TLS will
 * provide a function "mbedtls_platform_set_printf()" that allows you to set an
 * alternative printf function pointer.
 *
 * All these define require MBEDTLS_PLATFORM_C to be defined!
 *
 * \note MBEDTLS_PLATFORM_SNPRINTF_ALT is required on Windows;
 * it will be enabled automatically by check_config.h
 *
 * \warning MBEDTLS_PLATFORM_XXX_ALT cannot be defined at the same time as
 * MBEDTLS_PLATFORM_XXX_MACRO!
 *
 * Requires: MBEDTLS_PLATFORM_TIME_ALT requires MBEDTLS_HAVE_TIME
 *
 * Uncomment a macro to enable alternate implementation of specific base
 * platform function
 */
//#define MBEDTLS_PLATFORM_EXIT_ALT
//#define MBEDTLS_PLATFORM_TIME_ALT
//#define MBEDTLS_PLATFORM_FPRINTF_ALT
//#define MBEDTLS_PLATFORM_PRINTF_ALT
//#define MBEDTLS_PLATFORM_SNPRINTF_ALT
//#define MBEDTLS_PLATFORM_VSNPRINTF_ALT
//#define MBEDTLS_PLATFORM_NV_SEED_ALT
//#define MBEDTLS_PLATFORM_SETUP_TEARDOWN_ALT

/**
 * \def MBEDTLS_DEPRECATED_WARNING
 *
 * Mark deprecated functions and features so that they generate a warning if
 * used. Functionality deprecated in one version will usually be removed in the
 * next version. You can enable this to help you prepare the transition to a
 * new major version by making sure your code is not using this functionality.
 *
 * This only works with GCC and Clang. With other compilers, you may want to
 * use MBEDTLS_DEPRECATED_REMOVED
 *
 * Uncomment to get warnings on using deprecated functions and features.
 */
//#define MBEDTLS_DEPRECATED_WARNING

/**
 * \def MBEDTLS_DEPRECATED_REMOVED
 *
 * Remove deprecated functions and features so that they generate an error if
 * used. Functionality deprecated in one version will usually be removed in the
 * next version. You can enable this to help you prepare the transition to a
 * new major version by making sure your code is not using this functionality.
 *
 * Uncomment to get errors on using deprecated functions and features.
 */
//#define MBEDTLS_DEPRECATED_REMOVED

/* \} name SECTION: System support */

/**
 * \name SECTION: mbed TLS feature support
 *
 * This section sets support for features that are or are not needed
 * within the modules that are enabled.
 * \{
 */

/**
 * \def MBEDTLS_TIMING_ALT
 *
 * Uncomment to provide your own alternate implementation for
 * mbedtls_timing_get_timer(), mbedtls_set_alarm(), mbedtls_set/get_delay()
 *
 * Only works if you have MBEDTLS_TIMING_C enabled.
 *
 * You will need to provide a header "timing_alt.h" and an implementation at
 * compile time.
 */
//#define MBEDTLS_TIMING_ALT

/**
 * \def MBEDTLS_AES_ALT
 *
 * MBEDTLS__MODULE_NAME__ALT: Uncomment a macro to let mbed TLS use your
 * alternate core implementation of a symmetric crypto, an arithmetic or hash
 * module (e.g. platform specific assembly optimized implementations). Keep
 * in mind that the function prototypes should remain the same.
 *
 * This replaces the whole module. If you only want to replace one of the
 * functions, use one of the MBEDTLS__FUNCTION_NAME__ALT flags.
 *
 * Example: In case you uncomment MBEDTLS_AES_ALT, mbed TLS will no longer
 * provide the "struct mbedtls_aes_context" definition and omit the base
 * function declarations and implementations. "aes_alt.h" will be included from
 * "aes.h" to include the new function definitions.
 *
 * Uncomment a macro to enable alternate implementation of the corresponding
 * module.
 *
 * \warning   MD5, DES and SHA-1 are considered weak and their
 *            use constitutes a security risk. If possible, we recommend
 *            avoiding dependencies on them, and considering stronger message
 *            digests and ciphers instead.
 *
 */
//#define MBEDTLS_AES_ALT
//#define MBEDTLS_ARIA_ALT
//#define MBEDTLS_CAMELLIA_ALT
//#define MBEDTLS_CCM_ALT
//#define MBEDTLS_CHACHA20_ALT
//#define MBEDTLS_CHACHAPOLY_ALT
//#define MBEDTLS_CMAC_ALT
//#define MBEDTLS_DES_ALT
//#define MBEDTLS_DHM_ALT
//#define MBEDTLS_ECJPAKE_ALT
//#define MBEDTLS_GCM_ALT
//#define MBEDTLS_NIST_KW_ALT
//#define MBEDTLS_MD5_ALT
//#define MBEDTLS_POLY1305_ALT
//#define MBEDTLS_RIPEMD160_ALT
//#define MBEDTLS_RSA_ALT
//#define MBEDTLS_SHA1_ALT
//#define MBEDTLS_SHA256_ALT
//#define MBEDTLS_SHA512_ALT

/*
 * When replacing the elliptic curve module, pleace consider, that it is
 * implemented with two .c files:
 *      - ecp.c
 *      - ecp_curves.c
 * You can replace them very much like all the other MBEDTLS__MODULE_NAME__ALT
 * macros as described above. The only difference is that you have to make sure
 * that you provide functionality for both .c files.
 */
//#define MBEDTLS_ECP_ALT

/**
 * \def MBEDTLS_SHA256_PROCESS_ALT
 *
 * MBEDTLS__FUNCTION_NAME__ALT: Uncomment a macro to let mbed TLS use you
 * alternate core implementation of symmetric crypto or hash function. Keep in
 * mind that function prototypes should remain the same.
 *
 * This replaces only one function. The header file from mbed TLS is still
 * used, in contrast to the MBEDTLS__MODULE_NAME__ALT flags.
 *
 * Example: In case you uncomment MBEDTLS_SHA256_PROCESS_ALT, mbed TLS will
 * no longer provide the mbedtls_sha1_process() function, but it will still provide
 * the other function (using your mbedtls_sha1_process() function) and the definition
 * of mbedtls_sha1_context, so your implementation of mbedtls_sha1_process must be compatible
 * with this definition.
 *
 * \note If you use the AES_xxx_ALT macros, then it is recommended to also set
 *       MBEDTLS_AES_ROM_TABLES in order to help the linker garbage-collect the AES
 *       tables.
 *
 * Uncomment a macro to enable alternate implementation of the corresponding
 * function.
 *
 * \warning   MD5, DES and SHA-1 are considered weak and their use
 *            constitutes a security risk. If possible, we recommend avoiding
 *            dependencies on them, and considering stronger message digests
 *            and ciphers instead.
 *
 * \warning   If both MBEDTLS_ECDSA_SIGN_ALT and MBEDTLS_ECDSA_DETERMINISTIC are
 *            enabled, then the deterministic ECDH signature functions pass the
 *            the static HMAC-DRBG as RNG to mbedtls_ecdsa_sign(). Therefore
 *            alternative implementations should use the RNG only for generating
 *            the ephemeral key and nothing else. If this is not possible, then
 *            MBEDTLS_ECDSA_DETERMINISTIC should be disabled and an alternative
 *            implementation should be provided for mbedtls_ecdsa_sign_det_ext().
 *
 */
//#define MBEDTLS_MD5_PROCESS_ALT
//#define MBEDTLS_RIPEMD160_PROCESS_ALT
//#define MBEDTLS_SHA1_PROCESS_ALT
//#define MBEDTLS_SHA256_PROCESS_ALT
//#define MBEDTLS_SHA512_PROCESS_ALT
//#define MBEDTLS_DES_SETKEY_ALT
//#define MBEDTLS_DES_CRYPT_ECB_ALT
//#define MBEDTLS_DES3_CRYPT_ECB_ALT
//#define MBEDTLS_AES_SETKEY_ENC_ALT
//#define MBEDTLS_AES_SETKEY_DEC_ALT
//#define MBEDTLS_AES_ENCRYPT_ALT
//#define MBEDTLS_AES_DECRYPT_ALT
//#define MBEDTLS_ECDH_GEN_PUBLIC_ALT
//#define MBEDTLS_ECDH_COMPUTE_SHARED_ALT
//#define MBEDTLS_ECDSA_VERIFY_ALT
//#define MBEDTLS_ECDSA_SIGN_ALT
//#define MBEDTLS_ECDSA_GENKEY_ALT

/**
 * \def MBEDTLS_ECP_INTERNAL_ALT
 *
 * Expose a part of the internal interface of the Elliptic Curve Point module.
 *
 * MBEDTLS_ECP__FUNCTION_NAME__ALT: Uncomment a macro to let mbed TLS use your
 * alternative core implementation of elliptic curve arithmetic. Keep in mind
 * that function prototypes should remain the same.
 *
 * This partially replaces one function. The header file from mbed TLS is still
 * used, in contrast to the MBEDTLS_ECP_ALT flag. The original implementation
 * is still present and it is used for group structures not supported by the
 * alternative.
 *
 * The original implementation can in addition be removed by setting the
 * MBEDTLS_ECP_NO_FALLBACK option, in which case any function for which the
 * corresponding MBEDTLS_ECP__FUNCTION_NAME__ALT macro is defined will not be
 * able to fallback to curves not supported by the alternative implementation.
 *
 * Any of these options become available by defining MBEDTLS_ECP_INTERNAL_ALT
 * and implementing the following functions:
 *      unsigned char mbedtls_internal_ecp_grp_capable(
 *          const mbedtls_ecp_group *grp )
 *      int  mbedtls_internal_ecp_init( const mbedtls_ecp_group *grp )
 *      void mbedtls_internal_ecp_free( const mbedtls_ecp_group *grp )
 * The mbedtls_internal_ecp_grp_capable function should return 1 if the
 * replacement functions implement arithmetic for the given group and 0
 * otherwise.
 * The functions mbedtls_internal_ecp_init and mbedtls_internal_ecp_free are
 * called before and after each point operation and provide an opportunity to
 * implement optimized set up and tear down instructions.
 *
 * Example: In case you set MBEDTLS_ECP_INTERNAL_ALT and
 * MBEDTLS_ECP_DOUBLE_JAC_ALT, mbed TLS will still provide the ecp_double_jac()
 * function, but will use your mbedtls_internal_ecp_double_jac() if the group
 * for the operation is supported by your implementation (i.e. your
 * mbedtls_internal_ecp_grp_capable() function returns 1 for this group). If the
 * group is not supported by your implementation, then the original mbed TLS
 * implementation of ecp_double_jac() is used instead, unless this fallback
 * behaviour is disabled by setting MBEDTLS_ECP_NO_FALLBACK (in which case
 * ecp_double_jac() will return MBEDTLS_ERR_ECP_FEATURE_UNAVAILABLE).
 *
 * The function prototypes and the definition of mbedtls_ecp_group and
 * mbedtls_ecp_point will not change based on MBEDTLS_ECP_INTERNAL_ALT, so your
 * implementation of mbedtls_internal_ecp__function_name__ must be compatible
 * with their definitions.
 *
 * Uncomment a macro to enable alternate implementation of the corresponding
 * function.
 */
/* Required for all the functions in this section */
//#define MBEDTLS_ECP_INTERNAL_ALT
/* Turn off software fallback for curves not supported in hardware */
//#define MBEDTLS_ECP_NO_FALLBACK
/* Support for Weierstrass curves with Jacobi representation */
//#define MBEDTLS_ECP_RANDOMIZE_JAC_ALT
//#define MBEDTLS_ECP_ADD_MIXED_ALT
//#define MBEDTLS_ECP_DOUBLE_JAC_ALT
//#define MBEDTLS_ECP_NORMALIZE_JAC_MANY_ALT
//#define MBEDTLS_ECP_NORMALIZE_JAC_ALT
/* Support for curves with Montgomery arithmetic */
//#define MBEDTLS_ECP_DOUBLE_ADD_MXZ_ALT
//#define MBEDTLS_ECP_RANDOMIZE_MXZ_ALT
//#define MBEDTLS_ECP_NORMALIZE_MXZ_ALT

/**
 * \def MBEDTLS_ENTROPY_HARDWARE_ALT
 *
 * Uncomment this macro to let mbed TLS use your own implementation of a
 * hardware entropy collector.
 *
 * Your function must be called \c mbedtls_hardware_poll(), have the same
 * prototype as declared in library/entropy_poll.h, and accept NULL as first
 * argument.
 *
 * Uncomment to use your own hardware entropy collector.
 */
//#define MBEDTLS_ENTROPY_HARDWARE_ALT

/**
 * \def MBEDTLS_AES_ROM_TABLES
 *
 * Use precomputed AES tables stored in ROM.
 *
 * Uncomment this macro to use precomputed AES tables stored in ROM.
 * Comment this macro to generate AES tables in RAM at runtime.
 *
 * Tradeoff: Using precomputed ROM tables reduces RAM usage by ~8kb
 * (or ~2kb if \c MBEDTLS_AES_FEWER_TABLES is used) and reduces the
 * initialization time before the first AES operation can be performed.
 * It comes at the cost of additional ~8kb ROM use (resp. ~2kb if \c
 * MBEDTLS_AES_FEWER_TABLES below is used), and potentially degraded
 * performance if ROM access is slower than RAM access.
 *
 * This option is independent of \c MBEDTLS_AES_FEWER_TABLES.
 *
 */
//#define MBEDTLS_AES_ROM_TABLES

/**
 * \def MBEDTLS_AES_FEWER_TABLES
 *
 * Use less ROM/RAM for AES tables.
 *
 * Uncommenting this macro omits 75% of the AES tables from
 * ROM / RAM (depending on the value of \c MBEDTLS_AES_ROM_TABLES)
 * by computing their values on the fly during operations
 * (the tables are entry-wise rotations of one another).
 *
 * Tradeoff: Uncommenting this reduces the RAM / ROM footprint
 * by ~6kb but at the cost of more arithmetic operations during
 * runtime. Specifically, one has to compare 4 accesses within
 * different tables to 4 accesses with additional arithmetic
 * operations within the same table. The performance gain/loss
 * depends on the system and memory details.
 *
 * This option is independent of \c MBEDTLS_AES_ROM_TABLES.
 *
 */
//#define MBEDTLS_AES_FEWER_TABLES

/**
 * \def MBEDTLS_CAMELLIA_SMALL_MEMORY
 *
 * Use less ROM for the Camellia implementation (saves about 768 bytes).
 *
 * Uncomment this macro to use less memory for Camellia.
 */
//#define MBEDTLS_CAMELLIA_SMALL_MEMORY

/**
 * \def MBEDTLS_CHECK_RETURN_WARNING
 *
 * If this macro is defined, emit a compile-time warning if application code
 * calls a function without checking its return value, but the return value
 * should generally be checked in portable applications.
 *
 * This is only supported on platforms where #MBEDTLS_CHECK_RETURN is
 * implemented. Otherwise this option has no effect.
 *
 * Uncomment to get warnings on using fallible functions without checking
 * their return value.
 *
 * \note  This feature is a work in progress.
 *        Warnings will be added to more functions in the future.
 *
 * \note  A few functions are considered critical, and ignoring the return
 *        value of these functions will trigger a warning even if this
 *        macro is not defined. To completely disable return value check
 *        warnings, define #MBEDTLS_CHECK_RETURN with an empty expansion.
 */
//#define MBEDTLS_CHECK_RETURN_WARNING

/**
 * \def MBEDTLS_CIPHER_MODE_CBC
 *
 * Enable Cipher Block Chaining mode (CBC) for symmetric ciphers.
 */
#define MBEDTLS_CIPHER_MODE_CBC

/**
 * \def MBEDTLS_CIPHER_MODE_CFB
 *
 * Enable Cipher Feedback mode (CFB) for symmetric ciphers.
 */
#define MBEDTLS_CIPHER_MODE_CFB

/**
 * \def MBEDTLS_CIPHER_MODE_CTR
 *
 * Enable Counter Block Cipher mode (CTR) for symmetric ciphers.
 */
#define MBEDTLS_CIPHER_MODE_CTR

/**
 * \def MBEDTLS_CIPHER_MODE_OFB
 *
 * Enable Output Feedback mode (OFB) for symmetric ciphers.
 */
#define MBEDTLS_CIPHER_MODE_OFB

/**
 * \def MBEDTLS_CIPHER_MODE_XTS
 *
 * Enable Xor-encrypt-xor with ciphertext stealing mode (XTS) for AES.
 */
#define MBEDTLS_CIPHER_MODE_XTS

/**
 * \def MBEDTLS_CIPHER_NULL_CIPHER
 *
 * Enable NULL cipher.
 * Warning: Only do so when you know what you are doing. This allows for
 * encryption or channels without any security!
 *
 * To enable the following ciphersuites:
 *      MBEDTLS_TLS_ECDH_ECDSA_WITH_NULL_SHA
 *      MBEDTLS_TLS_ECDH_RSA_WITH_NULL_SHA
 *      MBEDTLS_TLS_ECDHE_ECDSA_WITH_NULL_SHA
 *      MBEDTLS_TLS_ECDHE_RSA_WITH_NULL_SHA
 *      MBEDTLS_TLS_ECDHE_PSK_WITH_NULL_SHA384
 *      MBEDTLS_TLS_ECDHE_PSK_WITH_NULL_SHA256
 *      MBEDTLS_TLS_ECDHE_PSK_WITH_NULL_SHA
 *      MBEDTLS_TLS_DHE_PSK_WITH_NULL_SHA384
 *      MBEDTLS_TLS_DHE_PSK_WITH_NULL_SHA256
 *      MBEDTLS_TLS_DHE_PSK_WITH_NULL_SHA
 *      MBEDTLS_TLS_RSA_WITH_NULL_SHA256
 *      MBEDTLS_TLS_RSA_WITH_NULL_SHA
 *      MBEDTLS_TLS_RSA_WITH_NULL_MD5
 *      MBEDTLS_TLS_RSA_PSK_WITH_NULL_SHA384
 *      MBEDTLS_TLS_RSA_PSK_WITH_NULL_SHA256
 *      MBEDTLS_TLS_RSA_PSK_WITH_NULL_SHA
 *      MBEDTLS_TLS_PSK_WITH_NULL_SHA384
 *      MBEDTLS_TLS_PSK_WITH_NULL_SHA256
 *      MBEDTLS_TLS_PSK_WITH_NULL_SHA
 *
 * Uncomment this macro to enable the NULL cipher and ciphersuites
 */
//#define MBEDTLS_CIPHER_NULL_CIPHER

/**
 * \def MBEDTLS_CIPHER_PADDING_PKCS7
 *
 * MBEDTLS_CIPHER_PADDING_XXX: Uncomment or comment macros to add support for
 * specific padding modes in the cipher layer with cipher modes that support
 * padding (e.g. CBC)
 *
 * If you disable all padding modes, only full blocks can be used with CBC.
 *
 * Enable padding modes in the cipher layer.
 */
#define MBEDTLS_CIPHER_PADDING_PKCS7
#define MBEDTLS_CIPHER_PADDING_ONE_AND_ZEROS
#define MBEDTLS_CIPHER_PADDING_ZEROS_AND_LEN
#define MBEDTLS_CIPHER_PADDING_ZEROS

/** \def MBEDTLS_CTR_DRBG_USE_128_BIT_KEY
 *
 * Uncomment this macro to use a 128-bit key in the CTR_DRBG module.
 * By default, CTR_DRBG uses a 256-bit key.
 */
//#define MBEDTLS_CTR_DRBG_USE_128_BIT_KEY

/**
 * \def MBEDTLS_ECP_DP_SECP192R1_ENABLED
 *
 * MBEDTLS_ECP_XXXX_ENABLED: Enables specific curves within the Elliptic Curve
 * module.  By default all supported curves are enabled.
 *
 * Comment macros to disable the curve and functions for it
 */
/* Short Weierstrass curves (supporting ECP, ECDH, ECDSA) */
#define MBEDTLS_ECP_DP_SECP192R1_ENABLED
#define MBEDTLS_ECP_DP_SECP224R1_ENABLED
#define MBEDTLS_ECP_DP_SECP256R1_ENABLED
#define MBEDTLS_ECP_DP_SECP384R1_ENABLED
#define MBEDTLS_ECP_DP_SECP521R1_ENABLED
#define MBEDTLS_ECP_DP_SECP192K1_ENABLED
#define MBEDTLS_ECP_DP_SECP224K1_ENABLED
#define MBEDTLS_ECP_DP_SECP256K1_ENABLED
#define MBEDTLS_ECP_DP_BP256R1_ENABLED
#define MBEDTLS_ECP_DP_BP384R1_ENABLED
#define MBEDTLS_ECP_DP_BP512R1_ENABLED
/* Montgomery curves (supporting ECP) */
#define MBEDTLS_ECP_DP_CURVE25519_ENABLED
#define MBEDTLS_ECP_DP_CURVE448_ENABLED

/**
 * \def MBEDTLS_ECP_NIST_OPTIM
 *
 * Enable specific 'modulo p' routines for each NIST prime.
 * Depending on the prime and architecture, makes operations 4 to 8 times
 * faster on the corresponding curve.
 *
 * Comment this macro to disable NIST curves optimisation.
 */
#define MBEDTLS_ECP_NIST_OPTIM

/**
 * \def MBEDTLS_ECP_RESTARTABLE
 *
 * Enable "non-blocking" ECC operations that can return early and be resumed.
 *
 * This allows various functions to pause by returning
 * #MBEDTLS_ERR_ECP_IN_PROGRESS (or, for functions in the SSL module,
 * #MBEDTLS_ERR_SSL_CRYPTO_IN_PROGRESS) and then be called later again in
 * order to further progress and eventually complete their operation. This is
 * controlled through mbedtls_ecp_set_max_ops() which limits the maximum
 * number of ECC operations a function may perform before pausing; see
 * mbedtls_ecp_set_max_ops() for more information.
 *
 * This is useful in non-threaded environments if you want to avoid blocking
 * for too long on ECC (and, hence, X.509 or SSL/TLS) operations.
 *
 * Uncomment this macro to enable restartable ECC computations.
 *
 * \note  This option only works with the default software implementation of
 *        elliptic curve functionality. It is incompatible with
 *        MBEDTLS_ECP_ALT, MBEDTLS_ECDH_XXX_ALT, MBEDTLS_ECDSA_XXX_ALT.
 */
//#define MBEDTLS_ECP_RESTARTABLE

/**
 * \def MBEDTLS_ECDSA_DETERMINISTIC
 *
 * Enable deterministic ECDSA (RFC 6979).
 * Standard ECDSA is "fragile" in the sense that lack of entropy when signing
 * may result in a compromise of the long-term signing key. This is avoided by
 * the deterministic variant.
 *
 * Requires: MBEDTLS_HMAC_DRBG_C, MBEDTLS_ECDSA_C
 *
 * Comment this macro to disable deterministic ECDSA.
 */
#define MBEDTLS_ECDSA_DETERMINISTIC

/**
 * \def MBEDTLS_KEY_EXCHANGE_PSK_ENABLED
 *
 * Enable the PSK based ciphersuite modes in SSL / TLS.
 *
 * This enables the following ciphersuites (if other requisites are
 * enabled as well):
 *      MBEDTLS_TLS_PSK_WITH_AES_256_GCM_SHA384
 *      MBEDTLS_TLS_PSK_WITH_AES_256_CBC_SHA384
 *      MBEDTLS_TLS_PSK_WITH_AES_256_CBC_SHA
 *      MBEDTLS_TLS_PSK_WITH_CAMELLIA_256_GCM_SHA384
 *      MBEDTLS_TLS_PSK_WITH_CAMELLIA_256_CBC_SHA384
 *      MBEDTLS_TLS_PSK_WITH_AES_128_GCM_SHA256
 *      MBEDTLS_TLS_PSK_WITH_AES_128_CBC_SHA256
 *      MBEDTLS_TLS_PSK_WITH_AES_128_CBC_SHA
 *      MBEDTLS_TLS_PSK_WITH_CAMELLIA_128_GCM_SHA256
 *      MBEDTLS_TLS_PSK_WITH_CAMELLIA_128_CBC_SHA256
 */
#define MBEDTLS_KEY_EXCHANGE_PSK_ENABLED

/**
 * \def MBEDTLS_KEY_EXCHANGE_DHE_PSK_ENABLED
 *
 * Enable the DHE-PSK based ciphersuite modes in SSL / TLS.
 *
 * Requires: MBEDTLS_DHM_C
 *
 * This enables the following ciphersuites (if other requisites are
 * enabled as well):
 *      MBEDTLS_TLS_DHE_PSK_WITH_AES_256_GCM_SHA384
 *      MBEDTLS_TLS_DHE_PSK_WITH_AES_256_CBC_SHA384
 *      MBEDTLS_TLS_DHE_PSK_WITH_AES_256_CBC_SHA
 *      MBEDTLS_TLS_DHE_PSK_WITH_CAMELLIA_256_GCM_SHA384
 *      MBEDTLS_TLS_DHE_PSK_WITH_CAMELLIA_256_CBC_SHA384
 *      MBEDTLS_TLS_DHE_PSK_WITH_AES_128_GCM_SHA256
 *      MBEDTLS_TLS_DHE_PSK_WITH_AES_128_CBC_SHA256
 *      MBEDTLS_TLS_DHE_PSK_WITH_AES_128_CBC_SHA
 *      MBEDTLS_TLS_DHE_PSK_WITH_CAMELLIA_128_GCM_SHA256
 *      MBEDTLS_TLS_DHE_PSK_WITH_CAMELLIA_128_CBC_SHA256
 *
 * \warning    Using DHE constitutes a security risk as it
 *             is not possible to validate custom DH parameters.
 *             If possible, it is recommended users should consider
 *             preferring other methods of key exchange.
 *             See dhm.h for more details.
 *
 */
#define MBEDTLS_KEY_EXCHANGE_DHE_PSK_ENABLED

/**
 * \def MBEDTLS_KEY_EXCHANGE_ECDHE_PSK_ENABLED
 *
 * Enable the ECDHE-PSK based ciphersuite modes in SSL / TLS.
 *
 * Requires: MBEDTLS_ECDH_C
 *
 * This enables the following ciphersuites (if other requisites are
 * enabled as well):
 *      MBEDTLS_TLS_ECDHE_PSK_WITH_AES_256_CBC_SHA384
 *      MBEDTLS_TLS_ECDHE_PSK_WITH_AES_256_CBC_SHA
 *      MBEDTLS_TLS_ECDHE_PSK_WITH_CAMELLIA_256_CBC_SHA384
 *      MBEDTLS_TLS_ECDHE_PSK_WITH_AES_128_CBC_SHA256
 *      MBEDTLS_TLS_ECDHE_PSK_WITH_AES_128_CBC_SHA
 *      MBEDTLS_TLS_ECDHE_PSK_WITH_CAMELLIA_128_CBC_SHA256
 */
#define MBEDTLS_KEY_EXCHANGE_ECDHE_PSK_ENABLED

/**
 * \def MBEDTLS_KEY_EXCHANGE_RSA_PSK_ENABLED
 *
 * Enable the RSA-PSK based ciphersuite modes in SSL / TLS.
 *
 * Requires: MBEDTLS_RSA_C, MBEDTLS_PKCS1_V15,
 *           MBEDTLS_X509_CRT_PARSE_C
 *
 * This enables the following ciphersuites (if other requisites are
 * enabled as well):
 *      MBEDTLS_TLS_RSA_PSK_WITH_AES_256_GCM_SHA384
 *      MBEDTLS_TLS_RSA_PSK_WITH_AES_256_CBC_SHA384
 *      MBEDTLS_TLS_RSA_PSK_WITH_AES_256_CBC_SHA
 *      MBEDTLS_TLS_RSA_PSK_WITH_CAMELLIA_256_GCM_SHA384
 *      MBEDTLS_TLS_RSA_PSK_WITH_CAMELLIA_256_CBC_SHA384
 *      MBEDTLS_TLS_RSA_PSK_WITH_AES_128_GCM_SHA256
 *      MBEDTLS_TLS_RSA_PSK_WITH_AES_128_CBC_SHA256
 *      MBEDTLS_TLS_RSA_PSK_WITH_AES_128_CBC_SHA
 *      MBEDTLS_TLS_RSA_PSK_WITH_CAMELLIA_128_GCM_SHA256
 *      MBEDTLS_TLS_RSA_PSK_WITH_CAMELLIA_128_CBC_SHA256
 */
//#define MBEDTLS_KEY_EXCHANGE_RSA_PSK_ENABLED

/**
 * \def MBEDTLS_KEY_EXCHANGE_RSA_ENABLED
 *
 * Enable the RSA-only based ciphersuite modes in SSL / TLS.
 *
 * Requires: MBEDTLS_RSA_C, MBEDTLS_PKCS1_V15,
 *           MBEDTLS_X509_CRT_PARSE_C
 *
 * This enables the following ciphersuites (if other requisites are
 * enabled as well):
 *      MBEDTLS_TLS_RSA_WITH_AES_256_GCM_SHA384
 *      MBEDTLS_TLS_RSA_WITH_AES_256_CBC_SHA256
 *      MBEDTLS_TLS_RSA_WITH_AES_256_CBC_SHA
 *      MBEDTLS_TLS_RSA_WITH_CAMELLIA_256_GCM_SHA384
 *      MBEDTLS_TLS_RSA_WITH_CAMELLIA_256_CBC_SHA256
 *      MBEDTLS_TLS_RSA_WITH_CAMELLIA_256_CBC_SHA
 *      MBEDTLS_TLS_RSA_WITH_AES_128_GCM_SHA256
 *      MBEDTLS_TLS_RSA_WITH_AES_128_CBC_SHA256
 *      MBEDTLS_TLS_RSA_WITH_AES_128_CBC_SHA
 *      MBEDTLS_TLS_RSA_WITH_CAMELLIA_128_GCM_SHA256
 *      MBEDTLS_TLS_RSA_WITH_CAMELLIA_128_CBC_SHA256
 *      MBEDTLS_TLS_RSA_WITH_CAMELLIA_128_CBC_SHA
 */
//#define MBEDTLS_KEY_EXCHANGE_RSA_ENABLED

/**
 * \def MBEDTLS_KEY_EXCHANGE_DHE_RSA_ENABLED
 *
 * Enable the DHE-RSA based ciphersuite modes in SSL / TLS.
 *
 * Requires: MBEDTLS_DHM_C, MBEDTLS_RSA_C, MBEDTLS_PKCS1_V15,
 *           MBEDTLS_X509_CRT_PARSE_C
 *
 * This enables the following ciphersuites (if other requisites are
 * enabled as well):
 *      MBEDTLS_TLS_DHE_RSA_WITH_AES_256_GCM_SHA384
 *      MBEDTLS_TLS_DHE_RSA_WITH_AES_256_CBC_SHA256
 *      MBEDTLS_TLS_DHE_RSA_WITH_AES_256_CBC_SHA
 *      MBEDTLS_TLS_DHE_RSA_WITH_CAMELLIA_256_GCM_SHA384
 *      MBEDTLS_TLS_DHE_RSA_WITH_CAMELLIA_256_CBC_SHA256
 *      MBEDTLS_TLS_DHE_RSA_WITH_CAMELLIA_256_CBC_SHA
 *      MBEDTLS_TLS_DHE_RSA_WITH_AES_128_GCM_SHA256
 *      MBEDTLS_TLS_DHE_RSA_WITH_AES_128_CBC_SHA256
 *      MBEDTLS_TLS_DHE_RSA_WITH_AES_128_CBC_SHA
 *      MBEDTLS_TLS_DHE_RSA_WITH_CAMELLIA_128_GCM_SHA256
 *      MBEDTLS_TLS_DHE_RSA_WITH_CAMELLIA_128_CBC_SHA256
 *      MBEDTLS_TLS_DHE_RSA_WITH_CAMELLIA_128_CBC_SHA
 *
 * \warning    Using DHE constitutes a security risk as it
 *             is not possible to validate custom DH parameters.
 *             If possible, it is recommended users should consider
 *             preferring other methods of key exchange.
 *             See dhm.h for more details.
 *
 */
//#define MBEDTLS_KEY_EXCHANGE_DHE_RSA_ENABLED

/**
 * \def MBEDTLS_KEY_EXCHANGE_ECDHE_RSA_ENABLED
 *
 * Enable the ECDHE-RSA based ciphersuite modes in SSL / TLS.
 *
 * Requires: MBEDTLS_ECDH_C, MBEDTLS_RSA_C, MBEDTLS_PKCS1_V15,
 *           MBEDTLS_X509_CRT_PARSE_C
 *
 * This enables the following ciphersuites (if other requisites are
 * enabled as well):
 *      MBEDTLS_TLS_ECDHE_RSA_WITH_AES_256_GCM_SHA384
 *      MBEDTLS_TLS_ECDHE_RSA_WITH_AES_256_CBC_SHA384
 *      MBEDTLS_TLS_ECDHE_RSA_WITH_AES_256_CBC_SHA
 *      MBEDTLS_TLS_ECDHE_RSA_WITH_CAMELLIA_256_GCM_SHA384
 *      MBEDTLS_TLS_ECDHE_RSA_WITH_CAMELLIA_256_CBC_SHA384
 *      MBEDTLS_TLS_ECDHE_RSA_WITH_AES_128_GCM_SHA256
 *      MBEDTLS_TLS_ECDHE_RSA_WITH_AES_128_CBC_SHA256
 *      MBEDTLS_TLS_ECDHE_RSA_WITH_AES_128_CBC_SHA
 *      MBEDTLS_TLS_ECDHE_RSA_WITH_CAMELLIA_128_GCM_SHA256
 *      MBEDTLS_TLS_ECDHE_RSA_WITH_CAMELLIA_128_CBC_SHA256
 */
//#define MBEDTLS_KEY_EXCHANGE_ECDHE_RSA_ENABLED

/**
 * \def MBEDTLS_KEY_EXCHANGE_ECDHE_ECDSA_ENABLED
 *
 * Enable the ECDHE-ECDSA based ciphersuite modes in SSL / TLS.
 *
 * Requires: MBEDTLS_ECDH_C, MBEDTLS_ECDSA_C, MBEDTLS_X509_CRT_PARSE_C,
 *
 * This enables the following ciphersuites (if other requisites are
 * enabled as well):
 *      MBEDTLS_TLS_ECDHE_ECDSA_WITH_AES_256_GCM_SHA384
 *      MBEDTLS_TLS_ECDHE_ECDSA_WITH_AES_256_CBC_SHA384
 *      MBEDTLS_TLS_ECDHE_ECDSA_WITH_AES_256_CBC_SHA
 *      MBEDTLS_TLS_ECDHE_ECDSA_WITH_CAMELLIA_256_GCM_SHA384
 *      MBEDTLS_TLS_ECDHE_ECDSA_WITH_CAMELLIA_256_CBC_SHA384
 *      MBEDTLS_TLS_ECDHE_ECDSA_WITH_AES_128_GCM_SHA256
 *      MBEDTLS_TLS_ECDHE_ECDSA_WITH_AES_128_CBC_SHA256
 *      MBEDTLS_TLS_ECDHE_ECDSA_WITH_AES_128_CBC_SHA
 *      MBEDTLS_TLS_ECDHE_ECDSA_WITH_CAMELLIA_128_GCM_SHA256
 *      MBEDTLS_TLS_ECDHE_ECDSA_WITH_CAMELLIA_128_CBC_SHA256
 */
#define MBEDTLS_KEY_EXCHANGE_ECDHE_ECDSA_ENABLED

/**
 * \def MBEDTLS_KEY_EXCHANGE_ECDH_ECDSA_ENABLED
 *
 * Enable the ECDH-ECDSA based ciphersuite modes in SSL / TLS.
 *
 * Requires: MBEDTLS_ECDH_C, MBEDTLS_ECDSA_C, MBEDTLS_X509_CRT_PARSE_C
 *
 * This enables the following ciphersuites (if other requisites are
 * enabled as well):
 *      MBEDTLS_TLS_ECDH_ECDSA_WITH_AES_128_CBC_SHA
 *      MBEDTLS_TLS_ECDH_ECDSA_WITH_AES_256_CBC_SHA
 *      MBEDTLS_TLS_ECDH_ECDSA_WITH_AES_128_CBC_SHA256
 *      MBEDTLS_TLS_ECDH_ECDSA_WITH_AES_256_CBC_SHA384
 *      MBEDTLS_TLS_ECDH_ECDSA_WITH_AES_128_GCM_SHA256
 *      MBEDTLS_TLS_ECDH_ECDSA_WITH_AES_256_GCM_SHA384
 *      MBEDTLS_TLS_ECDH_ECDSA_WITH_CAMELLIA_128_CBC_SHA256
 *      MBEDTLS_TLS_ECDH_ECDSA_WITH_CAMELLIA_256_CBC_SHA384
 *      MBEDTLS_TLS_ECDH_ECDSA_WITH_CAMELLIA_128_GCM_SHA256
 *      MBEDTLS_TLS_ECDH_ECDSA_WITH_CAMELLIA_256_GCM_SHA384
 */
//#define MBEDTLS_KEY_EXCHANGE_ECDH_ECDSA_ENABLED

/**
 * \def MBEDTLS_KEY_EXCHANGE_ECDH_RSA_ENABLED
 *
 * Enable the ECDH-RSA based ciphersuite modes in SSL / TLS.
 *
 * Requires: MBEDTLS_ECDH_C, MBEDTLS_RSA_C, MBEDTLS_X509_CRT_PARSE_C
 *
 * This enables the following ciphersuites (if other requisites are
 * enabled as well):
 *      MBEDTLS_TLS_ECDH_RSA_WITH_AES_128_CBC_SHA
 *      MBEDTLS_TLS_ECDH_RSA_WITH_AES_256_CBC_SHA
 *      MBEDTLS_TLS_ECDH_RSA_WITH_AES_128_CBC_SHA256
 *      MBEDTLS_TLS_ECDH_RSA_WITH_AES_256_CBC_SHA384
 *      MBEDTLS_TLS_ECDH_RSA_WITH_AES_128_GCM_SHA256
 *      MBEDTLS_TLS_ECDH_RSA_WITH_AES_256_GCM_SHA384
 *      MBEDTLS_TLS_ECDH_RSA_WITH_CAMELLIA_128_CBC_SHA256
 *      MBEDTLS_TLS_ECDH_RSA_WITH_CAMELLIA_256_CBC_SHA384
 *      MBEDTLS_TLS_ECDH_RSA_WITH_CAMELLIA_128_GCM_SHA256
 *      MBEDTLS_TLS_ECDH_RSA_WITH_CAMELLIA_256_GCM_SHA384
 */
//#define MBEDTLS_KEY_EXCHANGE_ECDH_RSA_ENABLED

/**
 * \def MBEDTLS_KEY_EXCHANGE_ECJPAKE_ENABLED
 *
 * Enable the ECJPAKE based ciphersuite modes in SSL / TLS.
 *
 * \warning This is currently experimental. EC J-PAKE support is based on the
 * Thread v1.0.0 specification; incompatible changes to the specification
 * might still happen. For this reason, this is disabled by default.
 *
 * Requires: MBEDTLS_ECJPAKE_C
 *           MBEDTLS_SHA256_C
 *           MBEDTLS_ECP_DP_SECP256R1_ENABLED
 *
 * This enables the following ciphersuites (if other requisites are
 * enabled as well):
 *      MBEDTLS_TLS_ECJPAKE_WITH_AES_128_CCM_8
 */
//#define MBEDTLS_KEY_EXCHANGE_ECJPAKE_ENABLED

/**
 * \def MBEDTLS_PK_PARSE_EC_EXTENDED
 *
 * Enhance support for reading EC keys using variants of SEC1 not allowed by
 * RFC 5915 and RFC 5480.
 *
 * Currently this means parsing the SpecifiedECDomain choice of EC
 * parameters (only known groups are supported, not arbitrary domains, to
 * avoid validation issues).
 *
 * Disable if you only need to support RFC 5915 + 5480 key formats.
 */
#define MBEDTLS_PK_PARSE_EC_EXTENDED

/**
 * \def MBEDTLS_ERROR_STRERROR_DUMMY
 *
 * Enable a dummy error function to make use of mbedtls_strerror() in
 * third party libraries easier when MBEDTLS_ERROR_C is disabled
 * (no effect when MBEDTLS_ERROR_C is enabled).
 *
 * You can safely disable this if MBEDTLS_ERROR_C is enabled, or if you're
 * not using mbedtls_strerror() or error_strerror() in your application.
 *
 * Disable if you run into name conflicts and want to really remove the
 * mbedtls_strerror()
 */
#define MBEDTLS_ERROR_STRERROR_DUMMY

/**
 * \def MBEDTLS_GENPRIME
 *
 * Enable the prime-number generation code.
 *
 * Requires: MBEDTLS_BIGNUM_C
 */
#define MBEDTLS_GENPRIME

/**
 * \def MBEDTLS_FS_IO
 *
 * Enable functions that use the filesystem.
 */
#define MBEDTLS_FS_IO

/**
 * \def MBEDTLS_NO_DEFAULT_ENTROPY_SOURCES
 *
 * Do not add default entropy sources in mbedtls_entropy_init().
 *
 * This is useful to have more control over the added entropy sources in an
 * application.
 *
 * Uncomment this macro to prevent loading of default entropy functions.
 */
//#define MBEDTLS_NO_DEFAULT_ENTROPY_SOURCES

/**
 * \def MBEDTLS_NO_PLATFORM_ENTROPY
 *
 * Do not use built-in platform entropy functions.
 * This is useful if your platform does not support
 * standards like the /dev/urandom or Windows CryptoAPI.
 *
 * Uncomment this macro to disable the built-in platform entropy functions.
 */
//#define MBEDTLS_NO_PLATFORM_ENTROPY

/**
 * \def MBEDTLS_ENTROPY_FORCE_SHA256
 *
 * Force the entropy accumulator to use a SHA-256 accumulator instead of the
 * default SHA-512 based one (if both are available).
 *
 * Requires: MBEDTLS_SHA256_C
 *
 * On 32-bit systems SHA-256 can be much faster than SHA-512. Use this option
 * if you have performance concerns.
 *
 * This option is only useful if both MBEDTLS_SHA256_C and
 * MBEDTLS_SHA512_C are defined. Otherwise the available hash module is used.
 */
//#define MBEDTLS_ENTROPY_FORCE_SHA256

/**
 * \def MBEDTLS_ENTROPY_NV_SEED
 *
 * Enable the non-volatile (NV) seed file-based entropy source.
 * (Also enables the NV seed read/write functions in the platform layer)
 *
 * This is crucial (if not required) on systems that do not have a
 * cryptographic entropy source (in hardware or kernel) available.
 *
 * Requires: MBEDTLS_ENTROPY_C, MBEDTLS_PLATFORM_C
 *
 * \note The read/write functions that are used by the entropy source are
 *       determined in the platform layer, and can be modified at runtime and/or
 *       compile-time depending on the flags (MBEDTLS_PLATFORM_NV_SEED_*) used.
 *
 * \note If you use the default implementation functions that read a seedfile
 *       with regular fopen(), please make sure you make a seedfile with the
 *       proper name (defined in MBEDTLS_PLATFORM_STD_NV_SEED_FILE) and at
 *       least MBEDTLS_ENTROPY_BLOCK_SIZE bytes in size that can be read from
 *       and written to or you will get an entropy source error! The default
 *       implementation will only use the first MBEDTLS_ENTROPY_BLOCK_SIZE
 *       bytes from the file.
 *
 * \note The entropy collector will write to the seed file before entropy is
 *       given to an external source, to update it.
 */
//#define MBEDTLS_ENTROPY_NV_SEED

/* MBEDTLS_PSA_CRYPTO_KEY_ID_ENCODES_OWNER
 *
 * Enable key identifiers that encode a key owner identifier.
 *
 * The owner of a key is identified by a value of type ::mbedtls_key_owner_id_t
 * which is currently hard-coded to be int32_t.
 *
 * Note that this option is meant for internal use only and may be removed
 * without notice. It is incompatible with MBEDTLS_USE_PSA_CRYPTO.
 */
//#define MBEDTLS_PSA_CRYPTO_KEY_ID_ENCODES_OWNER

/**
 * \def MBEDTLS_MEMORY_DEBUG
 *
 * Enable debugging of buffer allocator memory issues. Automatically prints
 * (to stderr) all (fatal) messages on memory allocation issues. Enables
 * function for 'debug output' of allocated memory.
 *
 * Requires: MBEDTLS_MEMORY_BUFFER_ALLOC_C
 *
 * Uncomment this macro to let the buffer allocator print out error messages.
 */
//#define MBEDTLS_MEMORY_DEBUG

/**
 * \def MBEDTLS_MEMORY_BACKTRACE
 *
 * Include backtrace information with each allocated block.
 *
 * Requires: MBEDTLS_MEMORY_BUFFER_ALLOC_C
 *           GLIBC-compatible backtrace() an backtrace_symbols() support
 *
 * Uncomment this macro to include backtrace information
 */
//#define MBEDTLS_MEMORY_BACKTRACE

/**
 * \def MBEDTLS_PK_RSA_ALT_SUPPORT
 *
 * Support external private RSA keys (eg from a HSM) in the PK layer.
 *
 * Comment this macro to disable support for external private RSA keys.
 */
#define MBEDTLS_PK_RSA_ALT_SUPPORT

/**
 * \def MBEDTLS_PKCS1_V15
 *
 * Enable support for PKCS#1 v1.5 encoding.
 *
 * Requires: MBEDTLS_RSA_C
 *
 * This enables support for PKCS#1 v1.5 operations.
 */
#define MBEDTLS_PKCS1_V15

/**
 * \def MBEDTLS_PKCS1_V21
 *
 * Enable support for PKCS#1 v2.1 encoding.
 *
 * Requires: MBEDTLS_MD_C, MBEDTLS_RSA_C
 *
 * This enables support for RSAES-OAEP and RSASSA-PSS operations.
 */
#define MBEDTLS_PKCS1_V21

/** \def MBEDTLS_PSA_CRYPTO_BUILTIN_KEYS
 *
 * Enable support for platform built-in keys. If you enable this feature,
 * you must implement the function mbedtls_psa_platform_get_builtin_key().
 * See the documentation of that function for more information.
 *
 * Built-in keys are typically derived from a hardware unique key or
 * stored in a secure element.
 *
 * Requires: MBEDTLS_PSA_CRYPTO_C.
 *
 * \warning This interface is experimental and may change or be removed
 * without notice.
 */
//#define MBEDTLS_PSA_CRYPTO_BUILTIN_KEYS

/** \def MBEDTLS_PSA_CRYPTO_CLIENT
 *
 * Enable support for PSA crypto client.
 *
 * \note This option allows to include the code necessary for a PSA
 *       crypto client when the PSA crypto implementation is not included in
 *       the library (MBEDTLS_PSA_CRYPTO_C disabled). The code included is the
 *       code to set and get PSA key attributes.
 *       The development of PSA drivers partially relying on the library to
 *       fulfill the hardware gaps is another possible usage of this option.
 *
 * \warning This interface is experimental and may change or be removed
 * without notice.
 */
//#define MBEDTLS_PSA_CRYPTO_CLIENT

/** \def MBEDTLS_PSA_CRYPTO_DRIVERS
 *
 * Enable support for the experimental PSA crypto driver interface.
 *
 * Requires: MBEDTLS_PSA_CRYPTO_C
 *
 * \warning This interface is experimental and may change or be removed
 * without notice.
 */
//#define MBEDTLS_PSA_CRYPTO_DRIVERS

/** \def MBEDTLS_PSA_CRYPTO_EXTERNAL_RNG
 *
 * Make the PSA Crypto module use an external random generator provided
 * by a driver, instead of Mbed TLS's entropy and DRBG modules.
 *
 * \note This random generator must deliver random numbers with cryptographic
 *       quality and high performance. It must supply unpredictable numbers
 *       with a uniform distribution. The implementation of this function
 *       is responsible for ensuring that the random generator is seeded
 *       with sufficient entropy. If you have a hardware TRNG which is slow
 *       or delivers non-uniform output, declare it as an entropy source
 *       with mbedtls_entropy_add_source() instead of enabling this option.
 *
 * If you enable this option, you must configure the type
 * ::mbedtls_psa_external_random_context_t in psa/crypto_platform.h
 * and define a function called mbedtls_psa_external_get_random()
 * with the following prototype:
 * ```
 * psa_status_t mbedtls_psa_external_get_random(
 *     mbedtls_psa_external_random_context_t *context,
 *     uint8_t *output, size_t output_size, size_t *output_length);
 * );
 * ```
 * The \c context value is initialized to 0 before the first call.
 * The function must fill the \c output buffer with \p output_size bytes
 * of random data and set \c *output_length to \p output_size.
 *
 * Requires: MBEDTLS_PSA_CRYPTO_C
 *
 * \warning If you enable this option, code that uses the PSA cryptography
 *          interface will not use any of the entropy sources set up for
 *          the entropy module, nor the NV seed that MBEDTLS_ENTROPY_NV_SEED
 *          enables.
 *
 * \note This option is experimental and may be removed without notice.
 */
//#define MBEDTLS_PSA_CRYPTO_EXTERNAL_RNG

/**
 * \def MBEDTLS_PSA_CRYPTO_SPM
 *
 * When MBEDTLS_PSA_CRYPTO_SPM is defined, the code is built for SPM (Secure
 * Partition Manager) integration which separates the code into two parts: a
 * NSPE (Non-Secure Process Environment) and an SPE (Secure Process
 * Environment).
 *
 * Module:  library/psa_crypto.c
 * Requires: MBEDTLS_PSA_CRYPTO_C
 *
 */
//#define MBEDTLS_PSA_CRYPTO_SPM

/**
 * \def MBEDTLS_PSA_INJECT_ENTROPY
 *
 * Enable support for entropy injection at first boot. This feature is
 * required on systems that do not have a built-in entropy source (TRNG).
 * This feature is currently not supported on systems that have a built-in
 * entropy source.
 *
 * Requires: MBEDTLS_PSA_CRYPTO_STORAGE_C, MBEDTLS_ENTROPY_NV_SEED
 *
 */
//#define MBEDTLS_PSA_INJECT_ENTROPY

/**
 * \def MBEDTLS_RSA_NO_CRT
 *
 * Do not use the Chinese Remainder Theorem
 * for the RSA private operation.
 *
 * Uncomment this macro to disable the use of CRT in RSA.
 *
 */
//#define MBEDTLS_RSA_NO_CRT

/**
 * \def MBEDTLS_SELF_TEST
 *
 * Enable the checkup functions (*_self_test).
 */
#define MBEDTLS_SELF_TEST

/**
 * \def MBEDTLS_SHA256_SMALLER
 *
 * Enable an implementation of SHA-256 that has lower ROM footprint but also
 * lower performance.
 *
 * The default implementation is meant to be a reasonnable compromise between
 * performance and size. This version optimizes more aggressively for size at
 * the expense of performance. Eg on Cortex-M4 it reduces the size of
 * mbedtls_sha256_process() from ~2KB to ~0.5KB for a performance hit of about
 * 30%.
 *
 * Uncomment to enable the smaller implementation of SHA256.
 */
//#define MBEDTLS_SHA256_SMALLER

/**
 * \def MBEDTLS_SHA512_SMALLER
 *
 * Enable an implementation of SHA-512 that has lower ROM footprint but also
 * lower performance.
 *
 * Uncomment to enable the smaller implementation of SHA512.
 */
//#define MBEDTLS_SHA512_SMALLER

/**
 * \def MBEDTLS_SSL_ALL_ALERT_MESSAGES
 *
 * Enable sending of alert messages in case of encountered errors as per RFC.
 * If you choose not to send the alert messages, mbed TLS can still communicate
 * with other servers, only debugging of failures is harder.
 *
 * The advantage of not sending alert messages, is that no information is given
 * about reasons for failures thus preventing adversaries of gaining intel.
 *
 * Enable sending of all alert messages
 */
#define MBEDTLS_SSL_ALL_ALERT_MESSAGES

/**
 * \def MBEDTLS_SSL_USE_MPS
 *
 * TODO: Document
 */
#define MBEDTLS_SSL_USE_MPS

/**
 * \def MBEDTLS_SSL_DTLS_CONNECTION_ID
 *
 * Enable support for the DTLS Connection ID extension
 * (version draft-ietf-tls-dtls-connection-id-05,
 * https://tools.ietf.org/html/draft-ietf-tls-dtls-connection-id-05)
 * which allows to identify DTLS connections across changes
 * in the underlying transport.
 *
 * Setting this option enables the SSL APIs `mbedtls_ssl_set_cid()`,
 * `mbedtls_ssl_get_peer_cid()` and `mbedtls_ssl_conf_cid()`.
 * See the corresponding documentation for more information.
 *
 * \warning The Connection ID extension is still in draft state.
 *          We make no stability promises for the availability
 *          or the shape of the API controlled by this option.
 *
 * The maximum lengths of outgoing and incoming CIDs can be configured
 * through the options
 * - MBEDTLS_SSL_CID_OUT_LEN_MAX
 * - MBEDTLS_SSL_CID_IN_LEN_MAX.
 *
 * Requires: MBEDTLS_SSL_PROTO_DTLS
 *
 * Uncomment to enable the Connection ID extension.
 */
//#define MBEDTLS_SSL_DTLS_CONNECTION_ID

/**
 * \def MBEDTLS_SSL_ASYNC_PRIVATE
 *
 * Enable asynchronous external private key operations in SSL. This allows
 * you to configure an SSL connection to call an external cryptographic
 * module to perform private key operations instead of performing the
 * operation inside the library.
 *
 */
//#define MBEDTLS_SSL_ASYNC_PRIVATE

/**
 * \def MBEDTLS_SSL_CONTEXT_SERIALIZATION
 *
 * Enable serialization of the TLS context structures, through use of the
 * functions mbedtls_ssl_context_save() and mbedtls_ssl_context_load().
 *
 * This pair of functions allows one side of a connection to serialize the
 * context associated with the connection, then free or re-use that context
 * while the serialized state is persisted elsewhere, and finally deserialize
 * that state to a live context for resuming read/write operations on the
 * connection. From a protocol perspective, the state of the connection is
 * unaffected, in particular this is entirely transparent to the peer.
 *
 * Note: this is distinct from TLS session resumption, which is part of the
 * protocol and fully visible by the peer. TLS session resumption enables
 * establishing new connections associated to a saved session with shorter,
 * lighter handshakes, while context serialization is a local optimization in
 * handling a single, potentially long-lived connection.
 *
 * Enabling these APIs makes some SSL structures larger, as 64 extra bytes are
 * saved after the handshake to allow for more efficient serialization, so if
 * you don't need this feature you'll save RAM by disabling it.
 *
 * Comment to disable the context serialization APIs.
 */
//#define MBEDTLS_SSL_CONTEXT_SERIALIZATION

/**
 * \def MBEDTLS_SSL_DEBUG_ALL
 *
 * Enable the debug messages in SSL module for all issues.
 * Debug messages have been disabled in some places to prevent timing
 * attacks due to (unbalanced) debugging function calls.
 *
 * If you need all error reporting you should enable this during debugging,
 * but remove this for production servers that should log as well.
 *
 * Uncomment this macro to report all debug messages on errors introducing
 * a timing side-channel.
 *
 */
//#define MBEDTLS_SSL_DEBUG_ALL

/** \def MBEDTLS_SSL_ENCRYPT_THEN_MAC
 *
 * Enable support for Encrypt-then-MAC, RFC 7366.
 *
 * This allows peers that both support it to use a more robust protection for
 * ciphersuites using CBC, providing deep resistance against timing attacks
 * on the padding or underlying cipher.
 *
 * This only affects CBC ciphersuites, and is useless if none is defined.
 *
 * Requires: MBEDTLS_SSL_PROTO_TLS1_2
 *
 * Comment this macro to disable support for Encrypt-then-MAC
 */
//#define MBEDTLS_SSL_ENCRYPT_THEN_MAC

/** \def MBEDTLS_SSL_EXTENDED_MASTER_SECRET
 *
 * Enable support for RFC 7627: Session Hash and Extended Master Secret
 * Extension.
 *
 * This was introduced as "the proper fix" to the Triple Handshake familiy of
 * attacks, but it is recommended to always use it (even if you disable
 * renegotiation), since it actually fixes a more fundamental issue in the
 * original SSL/TLS design, and has implications beyond Triple Handshake.
 *
 * Requires: MBEDTLS_SSL_PROTO_TLS1_2
 *
 * Comment this macro to disable support for Extended Master Secret.
 */
//#define MBEDTLS_SSL_EXTENDED_MASTER_SECRET

/**
 * \def MBEDTLS_SSL_KEEP_PEER_CERTIFICATE
 *
 * This option controls the availability of the API mbedtls_ssl_get_peer_cert()
 * giving access to the peer's certificate after completion of the handshake.
 *
 * Unless you need mbedtls_ssl_peer_cert() in your application, it is
 * recommended to disable this option for reduced RAM usage.
 *
 * \note If this option is disabled, mbedtls_ssl_get_peer_cert() is still
 *       defined, but always returns \c NULL.
 *
 * \note This option has no influence on the protection against the
 *       triple handshake attack. Even if it is disabled, Mbed TLS will
 *       still ensure that certificates do not change during renegotiation,
 *       for exaple by keeping a hash of the peer's certificate.
 *
 * Comment this macro to disable storing the peer's certificate
 * after the handshake.
 */
#define MBEDTLS_SSL_KEEP_PEER_CERTIFICATE

/**
 * \def MBEDTLS_SSL_RENEGOTIATION
 *
 * Enable support for TLS renegotiation.
 *
 * The two main uses of renegotiation are (1) refresh keys on long-lived
 * connections and (2) client authentication after the initial handshake.
 * If you don't need renegotiation, it's probably better to disable it, since
 * it has been associated with security issues in the past and is easy to
 * misuse/misunderstand.
 *
 * Comment this to disable support for renegotiation.
 *
 * \note   Even if this option is disabled, both client and server are aware
 *         of the Renegotiation Indication Extension (RFC 5746) used to
 *         prevent the SSL renegotiation attack (see RFC 5746 Sect. 1).
 *         (See \c mbedtls_ssl_conf_legacy_renegotiation for the
 *          configuration of this extension).
 *
 */
//#define MBEDTLS_SSL_RENEGOTIATION

/**
 * \def MBEDTLS_SSL_MAX_FRAGMENT_LENGTH
 *
 * Enable support for RFC 6066 max_fragment_length extension in SSL.
 *
 * Comment this macro to disable support for the max_fragment_length extension
 */
//#define MBEDTLS_SSL_MAX_FRAGMENT_LENGTH

/**
 * \def MBEDTLS_SSL_PROTO_TLS1_2
 *
 * Enable support for TLS 1.2 (and DTLS 1.2 if DTLS is enabled).
 *
 * Requires: MBEDTLS_SHA1_C or MBEDTLS_SHA256_C or MBEDTLS_SHA512_C
 *           (Depends on ciphersuites)
 *
 * Comment this macro to disable support for TLS 1.2 / DTLS 1.2
 */
//#define MBEDTLS_SSL_PROTO_TLS1_2

/**
 * \def MBEDTLS_SSL_PROTO_TLS1_3
 *
 * Enable support for TLS 1.3.
 *
 * \note The support for TLS 1.3 is not comprehensive yet, in particular
 *       pre-shared keys are not supported.
 *       See docs/architecture/tls13-support.md for a description of the TLS
 *       1.3 support that this option enables.
 *
 * Uncomment this macro to enable the support for TLS 1.3.
 *
 */
//#define MBEDTLS_SSL_PROTO_TLS1_3

/**
 * \def MBEDTLS_SSL_TLS1_3_COMPATIBILITY_MODE
 *
 * Enable TLS 1.3 middlebox compatibility mode.
 *
 * As specified in Section D.4 of RFC 8446, TLS 1.3 offers a compatibility
 * mode to make a TLS 1.3 connection more likely to pass through middle boxes
 * expecting TLS 1.2 traffic.
 *
 * Turning on the compatibility mode comes at the cost of a few added bytes
 * on the wire, but it doesn't affect compatibility with TLS 1.3 implementations
 * that don't use it. Therefore, unless transmission bandwidth is critical and
 * you know that middlebox compatibility issues won't occur, it is therefore
 * recommended to set this option.
 *
 * Comment to disable compatibility mode for TLS 1.3. If
 * MBEDTLS_SSL_PROTO_TLS1_3 is not enabled, this option does not have any
 * effect on the build.
 *
 */
<<<<<<< HEAD
#define MBEDTLS_SSL_PROTO_TLS1_3_EXPERIMENTAL

/**
 * \def MBEDTLS_SSL_TLS1_3_COMPATIBILITY_MODE
 *
 * Enable TLS 1.3 middlebox compatibility mode.
 *
 * As specified in Section D.4 of RFC 8446, TLS 1.3 offers a compatibility
 * mode to make a TLS 1.3 connection more likely to pass through middle boxes
 * expecting TLS 1.2 traffic.
 *
 * Turning on the compatibility mode comes at the cost of a few added bytes
 * on the wire, but it doesn't affect compatibility with TLS 1.3 implementations
 * that don't use it. Therefore, unless transmission bandwidth is critical and
 * you know that middlebox compatibility issues won't occur, it is therefore
 * recommended to set this option.
 *
 * Comment to disable compatibility mode for TLS 1.3. If
 * MBEDTLS_SSL_PROTO_TLS1_3_EXPERIMENTAL is not enabled, this option does not
 * have any effect on the build.
 *
 */
//#define MBEDTLS_SSL_TLS1_3_COMPATIBILITY_MODE

/**
*  \def MBEDTLS_SSL_EARLY_DATA_MAX_DELAY
*
* Tolerance window for ticket age value.
* Outside this tolerance window, 0-RTT mode will be disabled.
*
*/

#define MBEDTLS_SSL_EARLY_DATA_MAX_DELAY 10000

/**
* \def MBEDTLS_ZERO_RTT
*
* Allows to add functionality for TLS/DTLS 1.3 Zero-RTT.
*
*/
#define MBEDTLS_ZERO_RTT

/**
* \def MBEDTLS_SSL_DEBUG_HANDSHAKE_HASHES
*
* Enables debug output for handshake hashes
*
* Requires:
*
* Uncomment this macro to print handshake hash information
*/
//#define MBEDTLS_SSL_DEBUG_HANDSHAKE_HASHES

/*
* \def MBEDTLS_SSL_TICKET_NONCE_LENGTH
*
* Allows adjusting the length of the nonce field in the ticket.
*
* The default value is 32 bytes.
*/
#define MBEDTLS_SSL_TICKET_NONCE_LENGTH 32

/*
* \def MBEDTLS_SSL_NEW_SESSION_TICKET
*
* Enable support for TLS 1.3 session tickets.
* Client-side, provides full support for session tickets (maintainance of a
* session store remains the responsibility of the application, though).
* Server-side, you also need to provide callbacks for writing and parsing
* tickets, including authenticated encryption and key management. Example
* callbacks are provided by MBEDTLS_SSL_TICKET_C.
*
* Comment this macro to
*  - be able to issue tickets by TLS 1.3 servers, and
*  - use them in TLS 1.3 clients.
*/
#define MBEDTLS_SSL_NEW_SESSION_TICKET
=======
//#define MBEDTLS_SSL_TLS1_3_COMPATIBILITY_MODE
>>>>>>> 64bff9f2

/**
 * \def MBEDTLS_SSL_PROTO_DTLS
 *
 * Enable support for DTLS (all available versions).
 *
 * Enable this and MBEDTLS_SSL_PROTO_TLS1_2 to enable DTLS 1.2.
 *
 * Requires: MBEDTLS_SSL_PROTO_TLS1_2
 *
 * Comment this macro to disable support for DTLS
 */
//#define MBEDTLS_SSL_PROTO_DTLS

/**
 * \def MBEDTLS_SSL_ALPN
 *
 * Enable support for RFC 7301 Application Layer Protocol Negotiation.
 *
 * Comment this macro to disable support for ALPN.
 */
//#define MBEDTLS_SSL_ALPN

/**
 * \def MBEDTLS_SSL_DTLS_ANTI_REPLAY
 *
 * Enable support for the anti-replay mechanism in DTLS.
 *
 * Requires: MBEDTLS_SSL_TLS_C
 *           MBEDTLS_SSL_PROTO_DTLS
 *
 * \warning Disabling this is often a security risk!
 * See mbedtls_ssl_conf_dtls_anti_replay() for details.
 *
 * Comment this to disable anti-replay in DTLS.
 */
//#define MBEDTLS_SSL_DTLS_ANTI_REPLAY

/**
 * \def MBEDTLS_SSL_DTLS_HELLO_VERIFY
 *
 * Enable support for HelloVerifyRequest on DTLS servers.
 *
 * This feature is highly recommended to prevent DTLS servers being used as
 * amplifiers in DoS attacks against other hosts. It should always be enabled
 * unless you know for sure amplification cannot be a problem in the
 * environment in which your server operates.
 *
 * \warning Disabling this can ba a security risk! (see above)
 *
 * Requires: MBEDTLS_SSL_PROTO_DTLS
 *
 * Comment this to disable support for HelloVerifyRequest.
 */
//#define MBEDTLS_SSL_DTLS_HELLO_VERIFY

/**
 * \def MBEDTLS_SSL_DTLS_SRTP
 *
 * Enable support for negotiation of DTLS-SRTP (RFC 5764)
 * through the use_srtp extension.
 *
 * \note This feature provides the minimum functionality required
 * to negotiate the use of DTLS-SRTP and to allow the derivation of
 * the associated SRTP packet protection key material.
 * In particular, the SRTP packet protection itself, as well as the
 * demultiplexing of RTP and DTLS packets at the datagram layer
 * (see Section 5 of RFC 5764), are not handled by this feature.
 * Instead, after successful completion of a handshake negotiating
 * the use of DTLS-SRTP, the extended key exporter API
 * mbedtls_ssl_conf_export_keys_cb() should be used to implement
 * the key exporter described in Section 4.2 of RFC 5764 and RFC 5705
 * (this is implemented in the SSL example programs).
 * The resulting key should then be passed to an SRTP stack.
 *
 * Setting this option enables the runtime API
 * mbedtls_ssl_conf_dtls_srtp_protection_profiles()
 * through which the supported DTLS-SRTP protection
 * profiles can be configured. You must call this API at
 * runtime if you wish to negotiate the use of DTLS-SRTP.
 *
 * Requires: MBEDTLS_SSL_PROTO_DTLS
 *
 * Uncomment this to enable support for use_srtp extension.
 */
//#define MBEDTLS_SSL_DTLS_SRTP

/**
 * \def MBEDTLS_SSL_DTLS_CLIENT_PORT_REUSE
 *
 * Enable server-side support for clients that reconnect from the same port.
 *
 * Some clients unexpectedly close the connection and try to reconnect using the
 * same source port. This needs special support from the server to handle the
 * new connection securely, as described in section 4.2.8 of RFC 6347. This
 * flag enables that support.
 *
 * Requires: MBEDTLS_SSL_DTLS_HELLO_VERIFY
 *
 * Comment this to disable support for clients reusing the source port.
 */
//#define MBEDTLS_SSL_DTLS_CLIENT_PORT_REUSE

/**
 * \def MBEDTLS_SSL_SESSION_TICKETS
 *
 * Enable support for RFC 5077 session tickets in SSL.
 * Client-side, provides full support for session tickets (maintenance of a
 * session store remains the responsibility of the application, though).
 * Server-side, you also need to provide callbacks for writing and parsing
 * tickets, including authenticated encryption and key management. Example
 * callbacks are provided by MBEDTLS_SSL_TICKET_C.
 *
 * Comment this macro to disable support for SSL session tickets
 */
//#define MBEDTLS_SSL_SESSION_TICKETS

/**
 * \def MBEDTLS_SSL_SERVER_NAME_INDICATION
 *
 * Enable support for RFC 6066 server name indication (SNI) in SSL.
 *
 * Requires: MBEDTLS_X509_CRT_PARSE_C
 *
 * Comment this macro to disable support for server name indication in SSL
 */
#define MBEDTLS_SSL_SERVER_NAME_INDICATION

/**
 * \def MBEDTLS_SSL_VARIABLE_BUFFER_LENGTH
 *
 * When this option is enabled, the SSL buffer will be resized automatically
 * based on the negotiated maximum fragment length in each direction.
 *
 * Requires: MBEDTLS_SSL_MAX_FRAGMENT_LENGTH
 */
//#define MBEDTLS_SSL_VARIABLE_BUFFER_LENGTH

/**
 * \def MBEDTLS_TEST_CONSTANT_FLOW_MEMSAN
 *
 * Enable testing of the constant-flow nature of some sensitive functions with
 * clang's MemorySanitizer. This causes some existing tests to also test
 * this non-functional property of the code under test.
 *
 * This setting requires compiling with clang -fsanitize=memory. The test
 * suites can then be run normally.
 *
 * \warning This macro is only used for extended testing; it is not considered
 * part of the library's API, so it may change or disappear at any time.
 *
 * Uncomment to enable testing of the constant-flow nature of selected code.
 */
//#define MBEDTLS_TEST_CONSTANT_FLOW_MEMSAN

/**
 * \def MBEDTLS_TEST_CONSTANT_FLOW_VALGRIND
 *
 * Enable testing of the constant-flow nature of some sensitive functions with
 * valgrind's memcheck tool. This causes some existing tests to also test
 * this non-functional property of the code under test.
 *
 * This setting requires valgrind headers for building, and is only useful for
 * testing if the tests suites are run with valgrind's memcheck. This can be
 * done for an individual test suite with 'valgrind ./test_suite_xxx', or when
 * using CMake, this can be done for all test suites with 'make memcheck'.
 *
 * \warning This macro is only used for extended testing; it is not considered
 * part of the library's API, so it may change or disappear at any time.
 *
 * Uncomment to enable testing of the constant-flow nature of selected code.
 */
//#define MBEDTLS_TEST_CONSTANT_FLOW_VALGRIND

/**
 * \def MBEDTLS_TEST_HOOKS
 *
 * Enable features for invasive testing such as introspection functions and
 * hooks for fault injection. This enables additional unit tests.
 *
 * Merely enabling this feature should not change the behavior of the product.
 * It only adds new code, and new branching points where the default behavior
 * is the same as when this feature is disabled.
 * However, this feature increases the attack surface: there is an added
 * risk of vulnerabilities, and more gadgets that can make exploits easier.
 * Therefore this feature must never be enabled in production.
 *
 * See `docs/architecture/testing/mbed-crypto-invasive-testing.md` for more
 * information.
 *
 * Uncomment to enable invasive tests.
 */
//#define MBEDTLS_TEST_HOOKS

/**
 * \def MBEDTLS_THREADING_ALT
 *
 * Provide your own alternate threading implementation.
 *
 * Requires: MBEDTLS_THREADING_C
 *
 * Uncomment this to allow your own alternate threading implementation.
 */
//#define MBEDTLS_THREADING_ALT

/**
 * \def MBEDTLS_THREADING_PTHREAD
 *
 * Enable the pthread wrapper layer for the threading layer.
 *
 * Requires: MBEDTLS_THREADING_C
 *
 * Uncomment this to enable pthread mutexes.
 */
//#define MBEDTLS_THREADING_PTHREAD

/**
 * \def MBEDTLS_USE_PSA_CRYPTO
 *
 * Make the X.509 and TLS library use PSA for cryptographic operations, and
 * enable new APIs for using keys handled by PSA Crypto.
 *
 * \note Development of this option is currently in progress, and parts of Mbed
 * TLS's X.509 and TLS modules are not ported to PSA yet. However, these parts
 * will still continue to work as usual, so enabling this option should not
 * break backwards compatibility.
 *
 * \note See docs/use-psa-crypto.md for a complete description of what this
 * option currently does, and of parts that are not affected by it so far.
 *
 * \warning This option enables new Mbed TLS APIs which are currently
 * considered experimental and may change in incompatible ways at any time.
 * That is, the APIs enabled by this option are not covered by the usual
 * promises of API stability.
 *
 * Requires: MBEDTLS_PSA_CRYPTO_C.
 *
 * Uncomment this to enable internal use of PSA Crypto and new associated APIs.
 */
//#define MBEDTLS_USE_PSA_CRYPTO

/**
 * \def MBEDTLS_PSA_CRYPTO_CONFIG
 *
 * This setting allows support for cryptographic mechanisms through the PSA
 * API to be configured separately from support through the mbedtls API.
 *
 * Uncomment this to enable use of PSA Crypto configuration settings which
 * can be found in include/psa/crypto_config.h.
 *
 * This feature is still experimental and is not ready for production since
 * it is not completed.
 */
//#define MBEDTLS_PSA_CRYPTO_CONFIG

/**
 * \def MBEDTLS_VERSION_FEATURES
 *
 * Allow run-time checking of compile-time enabled features. Thus allowing users
 * to check at run-time if the library is for instance compiled with threading
 * support via mbedtls_version_check_feature().
 *
 * Requires: MBEDTLS_VERSION_C
 *
 * Comment this to disable run-time checking and save ROM space
 */
#define MBEDTLS_VERSION_FEATURES

/**
 * \def MBEDTLS_X509_TRUSTED_CERTIFICATE_CALLBACK
 *
 * If set, this enables the X.509 API `mbedtls_x509_crt_verify_with_ca_cb()`
 * and the SSL API `mbedtls_ssl_conf_ca_cb()` which allow users to configure
 * the set of trusted certificates through a callback instead of a linked
 * list.
 *
 * This is useful for example in environments where a large number of trusted
 * certificates is present and storing them in a linked list isn't efficient
 * enough, or when the set of trusted certificates changes frequently.
 *
 * See the documentation of `mbedtls_x509_crt_verify_with_ca_cb()` and
 * `mbedtls_ssl_conf_ca_cb()` for more information.
 *
 * Uncomment to enable trusted certificate callbacks.
 */
//#define MBEDTLS_X509_TRUSTED_CERTIFICATE_CALLBACK

/**
 * \def MBEDTLS_X509_REMOVE_INFO
 *
 * Disable mbedtls_x509_*_info() and related APIs.
 *
 * Uncomment to omit mbedtls_x509_*_info(), as well as mbedtls_debug_print_crt()
 * and other functions/constants only used by these functions, thus reducing
 * the code footprint by several KB.
 */
//#define MBEDTLS_X509_REMOVE_INFO

/**
 * \def MBEDTLS_X509_RSASSA_PSS_SUPPORT
 *
 * Enable parsing and verification of X.509 certificates, CRLs and CSRS
 * signed with RSASSA-PSS (aka PKCS#1 v2.1).
 *
 * Comment this macro to disallow using RSASSA-PSS in certificates.
 */
//#define MBEDTLS_X509_RSASSA_PSS_SUPPORT
/* \} name SECTION: mbed TLS feature support */

/**
 * \name SECTION: mbed TLS modules
 *
 * This section enables or disables entire modules in mbed TLS
 * \{
 */

/**
 * \def MBEDTLS_AESNI_C
 *
 * Enable AES-NI support on x86-64.
 *
 * Module:  library/aesni.c
 * Caller:  library/aes.c
 *
 * Requires: MBEDTLS_HAVE_ASM
 *
 * This modules adds support for the AES-NI instructions on x86-64
 */
#define MBEDTLS_AESNI_C

/**
 * \def MBEDTLS_AES_C
 *
 * Enable the AES block cipher.
 *
 * Module:  library/aes.c
 * Caller:  library/cipher.c
 *          library/pem.c
 *          library/ctr_drbg.c
 *
 * This module enables the following ciphersuites (if other requisites are
 * enabled as well):
 *      MBEDTLS_TLS_ECDH_ECDSA_WITH_AES_128_CBC_SHA
 *      MBEDTLS_TLS_ECDH_ECDSA_WITH_AES_256_CBC_SHA
 *      MBEDTLS_TLS_ECDH_RSA_WITH_AES_128_CBC_SHA
 *      MBEDTLS_TLS_ECDH_RSA_WITH_AES_256_CBC_SHA
 *      MBEDTLS_TLS_ECDH_ECDSA_WITH_AES_128_CBC_SHA256
 *      MBEDTLS_TLS_ECDH_ECDSA_WITH_AES_256_CBC_SHA384
 *      MBEDTLS_TLS_ECDH_RSA_WITH_AES_128_CBC_SHA256
 *      MBEDTLS_TLS_ECDH_RSA_WITH_AES_256_CBC_SHA384
 *      MBEDTLS_TLS_ECDH_ECDSA_WITH_AES_128_GCM_SHA256
 *      MBEDTLS_TLS_ECDH_ECDSA_WITH_AES_256_GCM_SHA384
 *      MBEDTLS_TLS_ECDH_RSA_WITH_AES_128_GCM_SHA256
 *      MBEDTLS_TLS_ECDH_RSA_WITH_AES_256_GCM_SHA384
 *      MBEDTLS_TLS_ECDHE_ECDSA_WITH_AES_256_GCM_SHA384
 *      MBEDTLS_TLS_ECDHE_RSA_WITH_AES_256_GCM_SHA384
 *      MBEDTLS_TLS_DHE_RSA_WITH_AES_256_GCM_SHA384
 *      MBEDTLS_TLS_ECDHE_ECDSA_WITH_AES_256_CBC_SHA384
 *      MBEDTLS_TLS_ECDHE_RSA_WITH_AES_256_CBC_SHA384
 *      MBEDTLS_TLS_DHE_RSA_WITH_AES_256_CBC_SHA256
 *      MBEDTLS_TLS_ECDHE_ECDSA_WITH_AES_256_CBC_SHA
 *      MBEDTLS_TLS_ECDHE_RSA_WITH_AES_256_CBC_SHA
 *      MBEDTLS_TLS_DHE_RSA_WITH_AES_256_CBC_SHA
 *      MBEDTLS_TLS_ECDHE_ECDSA_WITH_AES_128_GCM_SHA256
 *      MBEDTLS_TLS_ECDHE_RSA_WITH_AES_128_GCM_SHA256
 *      MBEDTLS_TLS_DHE_RSA_WITH_AES_128_GCM_SHA256
 *      MBEDTLS_TLS_ECDHE_ECDSA_WITH_AES_128_CBC_SHA256
 *      MBEDTLS_TLS_ECDHE_RSA_WITH_AES_128_CBC_SHA256
 *      MBEDTLS_TLS_DHE_RSA_WITH_AES_128_CBC_SHA256
 *      MBEDTLS_TLS_ECDHE_ECDSA_WITH_AES_128_CBC_SHA
 *      MBEDTLS_TLS_ECDHE_RSA_WITH_AES_128_CBC_SHA
 *      MBEDTLS_TLS_DHE_RSA_WITH_AES_128_CBC_SHA
 *      MBEDTLS_TLS_DHE_PSK_WITH_AES_256_GCM_SHA384
 *      MBEDTLS_TLS_ECDHE_PSK_WITH_AES_256_CBC_SHA384
 *      MBEDTLS_TLS_DHE_PSK_WITH_AES_256_CBC_SHA384
 *      MBEDTLS_TLS_ECDHE_PSK_WITH_AES_256_CBC_SHA
 *      MBEDTLS_TLS_DHE_PSK_WITH_AES_256_CBC_SHA
 *      MBEDTLS_TLS_DHE_PSK_WITH_AES_128_GCM_SHA256
 *      MBEDTLS_TLS_ECDHE_PSK_WITH_AES_128_CBC_SHA256
 *      MBEDTLS_TLS_DHE_PSK_WITH_AES_128_CBC_SHA256
 *      MBEDTLS_TLS_ECDHE_PSK_WITH_AES_128_CBC_SHA
 *      MBEDTLS_TLS_DHE_PSK_WITH_AES_128_CBC_SHA
 *      MBEDTLS_TLS_RSA_WITH_AES_256_GCM_SHA384
 *      MBEDTLS_TLS_RSA_WITH_AES_256_CBC_SHA256
 *      MBEDTLS_TLS_RSA_WITH_AES_256_CBC_SHA
 *      MBEDTLS_TLS_RSA_WITH_AES_128_GCM_SHA256
 *      MBEDTLS_TLS_RSA_WITH_AES_128_CBC_SHA256
 *      MBEDTLS_TLS_RSA_WITH_AES_128_CBC_SHA
 *      MBEDTLS_TLS_RSA_PSK_WITH_AES_256_GCM_SHA384
 *      MBEDTLS_TLS_RSA_PSK_WITH_AES_256_CBC_SHA384
 *      MBEDTLS_TLS_RSA_PSK_WITH_AES_256_CBC_SHA
 *      MBEDTLS_TLS_RSA_PSK_WITH_AES_128_GCM_SHA256
 *      MBEDTLS_TLS_RSA_PSK_WITH_AES_128_CBC_SHA256
 *      MBEDTLS_TLS_RSA_PSK_WITH_AES_128_CBC_SHA
 *      MBEDTLS_TLS_PSK_WITH_AES_256_GCM_SHA384
 *      MBEDTLS_TLS_PSK_WITH_AES_256_CBC_SHA384
 *      MBEDTLS_TLS_PSK_WITH_AES_256_CBC_SHA
 *      MBEDTLS_TLS_PSK_WITH_AES_128_GCM_SHA256
 *      MBEDTLS_TLS_PSK_WITH_AES_128_CBC_SHA256
 *      MBEDTLS_TLS_PSK_WITH_AES_128_CBC_SHA
 *
 * PEM_PARSE uses AES for decrypting encrypted keys.
 */
#define MBEDTLS_AES_C

/**
 * \def MBEDTLS_ASN1_PARSE_C
 *
 * Enable the generic ASN1 parser.
 *
 * Module:  library/asn1.c
 * Caller:  library/x509.c
 *          library/dhm.c
 *          library/pkcs12.c
 *          library/pkcs5.c
 *          library/pkparse.c
 */
#define MBEDTLS_ASN1_PARSE_C

/**
 * \def MBEDTLS_ASN1_WRITE_C
 *
 * Enable the generic ASN1 writer.
 *
 * Module:  library/asn1write.c
 * Caller:  library/ecdsa.c
 *          library/pkwrite.c
 *          library/x509_create.c
 *          library/x509write_crt.c
 *          library/x509write_csr.c
 */
#define MBEDTLS_ASN1_WRITE_C

/**
 * \def MBEDTLS_BASE64_C
 *
 * Enable the Base64 module.
 *
 * Module:  library/base64.c
 * Caller:  library/pem.c
 *
 * This module is required for PEM support (required by X.509).
 */
#define MBEDTLS_BASE64_C

/**
 * \def MBEDTLS_BIGNUM_C
 *
 * Enable the multi-precision integer library.
 *
 * Module:  library/bignum.c
 * Caller:  library/dhm.c
 *          library/ecp.c
 *          library/ecdsa.c
 *          library/rsa.c
 *          library/rsa_alt_helpers.c
 *          library/ssl_tls.c
 *
 * This module is required for RSA, DHM and ECC (ECDH, ECDSA) support.
 */
#define MBEDTLS_BIGNUM_C

/**
 * \def MBEDTLS_CAMELLIA_C
 *
 * Enable the Camellia block cipher.
 *
 * Module:  library/camellia.c
 * Caller:  library/cipher.c
 *
 * This module enables the following ciphersuites (if other requisites are
 * enabled as well):
 *      MBEDTLS_TLS_ECDH_ECDSA_WITH_CAMELLIA_128_CBC_SHA256
 *      MBEDTLS_TLS_ECDH_ECDSA_WITH_CAMELLIA_256_CBC_SHA384
 *      MBEDTLS_TLS_ECDH_RSA_WITH_CAMELLIA_128_CBC_SHA256
 *      MBEDTLS_TLS_ECDH_RSA_WITH_CAMELLIA_256_CBC_SHA384
 *      MBEDTLS_TLS_ECDH_ECDSA_WITH_CAMELLIA_128_GCM_SHA256
 *      MBEDTLS_TLS_ECDH_ECDSA_WITH_CAMELLIA_256_GCM_SHA384
 *      MBEDTLS_TLS_ECDH_RSA_WITH_CAMELLIA_128_GCM_SHA256
 *      MBEDTLS_TLS_ECDH_RSA_WITH_CAMELLIA_256_GCM_SHA384
 *      MBEDTLS_TLS_ECDHE_ECDSA_WITH_CAMELLIA_256_GCM_SHA384
 *      MBEDTLS_TLS_ECDHE_RSA_WITH_CAMELLIA_256_GCM_SHA384
 *      MBEDTLS_TLS_DHE_RSA_WITH_CAMELLIA_256_GCM_SHA384
 *      MBEDTLS_TLS_ECDHE_ECDSA_WITH_CAMELLIA_256_CBC_SHA384
 *      MBEDTLS_TLS_ECDHE_RSA_WITH_CAMELLIA_256_CBC_SHA384
 *      MBEDTLS_TLS_DHE_RSA_WITH_CAMELLIA_256_CBC_SHA256
 *      MBEDTLS_TLS_DHE_RSA_WITH_CAMELLIA_256_CBC_SHA
 *      MBEDTLS_TLS_ECDHE_ECDSA_WITH_CAMELLIA_128_GCM_SHA256
 *      MBEDTLS_TLS_ECDHE_RSA_WITH_CAMELLIA_128_GCM_SHA256
 *      MBEDTLS_TLS_DHE_RSA_WITH_CAMELLIA_128_GCM_SHA256
 *      MBEDTLS_TLS_ECDHE_ECDSA_WITH_CAMELLIA_128_CBC_SHA256
 *      MBEDTLS_TLS_ECDHE_RSA_WITH_CAMELLIA_128_CBC_SHA256
 *      MBEDTLS_TLS_DHE_RSA_WITH_CAMELLIA_128_CBC_SHA256
 *      MBEDTLS_TLS_DHE_RSA_WITH_CAMELLIA_128_CBC_SHA
 *      MBEDTLS_TLS_DHE_PSK_WITH_CAMELLIA_256_GCM_SHA384
 *      MBEDTLS_TLS_ECDHE_PSK_WITH_CAMELLIA_256_CBC_SHA384
 *      MBEDTLS_TLS_DHE_PSK_WITH_CAMELLIA_256_CBC_SHA384
 *      MBEDTLS_TLS_DHE_PSK_WITH_CAMELLIA_128_GCM_SHA256
 *      MBEDTLS_TLS_DHE_PSK_WITH_CAMELLIA_128_CBC_SHA256
 *      MBEDTLS_TLS_ECDHE_PSK_WITH_CAMELLIA_128_CBC_SHA256
 *      MBEDTLS_TLS_RSA_WITH_CAMELLIA_256_GCM_SHA384
 *      MBEDTLS_TLS_RSA_WITH_CAMELLIA_256_CBC_SHA256
 *      MBEDTLS_TLS_RSA_WITH_CAMELLIA_256_CBC_SHA
 *      MBEDTLS_TLS_RSA_WITH_CAMELLIA_128_GCM_SHA256
 *      MBEDTLS_TLS_RSA_WITH_CAMELLIA_128_CBC_SHA256
 *      MBEDTLS_TLS_RSA_WITH_CAMELLIA_128_CBC_SHA
 *      MBEDTLS_TLS_RSA_PSK_WITH_CAMELLIA_256_GCM_SHA384
 *      MBEDTLS_TLS_RSA_PSK_WITH_CAMELLIA_256_CBC_SHA384
 *      MBEDTLS_TLS_RSA_PSK_WITH_CAMELLIA_128_GCM_SHA256
 *      MBEDTLS_TLS_RSA_PSK_WITH_CAMELLIA_128_CBC_SHA256
 *      MBEDTLS_TLS_PSK_WITH_CAMELLIA_256_GCM_SHA384
 *      MBEDTLS_TLS_PSK_WITH_CAMELLIA_256_CBC_SHA384
 *      MBEDTLS_TLS_PSK_WITH_CAMELLIA_128_GCM_SHA256
 *      MBEDTLS_TLS_PSK_WITH_CAMELLIA_128_CBC_SHA256
 */
#define MBEDTLS_CAMELLIA_C

/**
 * \def MBEDTLS_ARIA_C
 *
 * Enable the ARIA block cipher.
 *
 * Module:  library/aria.c
 * Caller:  library/cipher.c
 *
 * This module enables the following ciphersuites (if other requisites are
 * enabled as well):
 *
 *      MBEDTLS_TLS_RSA_WITH_ARIA_128_CBC_SHA256
 *      MBEDTLS_TLS_RSA_WITH_ARIA_256_CBC_SHA384
 *      MBEDTLS_TLS_DHE_RSA_WITH_ARIA_128_CBC_SHA256
 *      MBEDTLS_TLS_DHE_RSA_WITH_ARIA_256_CBC_SHA384
 *      MBEDTLS_TLS_ECDHE_ECDSA_WITH_ARIA_128_CBC_SHA256
 *      MBEDTLS_TLS_ECDHE_ECDSA_WITH_ARIA_256_CBC_SHA384
 *      MBEDTLS_TLS_ECDH_ECDSA_WITH_ARIA_128_CBC_SHA256
 *      MBEDTLS_TLS_ECDH_ECDSA_WITH_ARIA_256_CBC_SHA384
 *      MBEDTLS_TLS_ECDHE_RSA_WITH_ARIA_128_CBC_SHA256
 *      MBEDTLS_TLS_ECDHE_RSA_WITH_ARIA_256_CBC_SHA384
 *      MBEDTLS_TLS_ECDH_RSA_WITH_ARIA_128_CBC_SHA256
 *      MBEDTLS_TLS_ECDH_RSA_WITH_ARIA_256_CBC_SHA384
 *      MBEDTLS_TLS_RSA_WITH_ARIA_128_GCM_SHA256
 *      MBEDTLS_TLS_RSA_WITH_ARIA_256_GCM_SHA384
 *      MBEDTLS_TLS_DHE_RSA_WITH_ARIA_128_GCM_SHA256
 *      MBEDTLS_TLS_DHE_RSA_WITH_ARIA_256_GCM_SHA384
 *      MBEDTLS_TLS_ECDHE_ECDSA_WITH_ARIA_128_GCM_SHA256
 *      MBEDTLS_TLS_ECDHE_ECDSA_WITH_ARIA_256_GCM_SHA384
 *      MBEDTLS_TLS_ECDH_ECDSA_WITH_ARIA_128_GCM_SHA256
 *      MBEDTLS_TLS_ECDH_ECDSA_WITH_ARIA_256_GCM_SHA384
 *      MBEDTLS_TLS_ECDHE_RSA_WITH_ARIA_128_GCM_SHA256
 *      MBEDTLS_TLS_ECDHE_RSA_WITH_ARIA_256_GCM_SHA384
 *      MBEDTLS_TLS_ECDH_RSA_WITH_ARIA_128_GCM_SHA256
 *      MBEDTLS_TLS_ECDH_RSA_WITH_ARIA_256_GCM_SHA384
 *      MBEDTLS_TLS_PSK_WITH_ARIA_128_CBC_SHA256
 *      MBEDTLS_TLS_PSK_WITH_ARIA_256_CBC_SHA384
 *      MBEDTLS_TLS_DHE_PSK_WITH_ARIA_128_CBC_SHA256
 *      MBEDTLS_TLS_DHE_PSK_WITH_ARIA_256_CBC_SHA384
 *      MBEDTLS_TLS_RSA_PSK_WITH_ARIA_128_CBC_SHA256
 *      MBEDTLS_TLS_RSA_PSK_WITH_ARIA_256_CBC_SHA384
 *      MBEDTLS_TLS_PSK_WITH_ARIA_128_GCM_SHA256
 *      MBEDTLS_TLS_PSK_WITH_ARIA_256_GCM_SHA384
 *      MBEDTLS_TLS_DHE_PSK_WITH_ARIA_128_GCM_SHA256
 *      MBEDTLS_TLS_DHE_PSK_WITH_ARIA_256_GCM_SHA384
 *      MBEDTLS_TLS_RSA_PSK_WITH_ARIA_128_GCM_SHA256
 *      MBEDTLS_TLS_RSA_PSK_WITH_ARIA_256_GCM_SHA384
 *      MBEDTLS_TLS_ECDHE_PSK_WITH_ARIA_128_CBC_SHA256
 *      MBEDTLS_TLS_ECDHE_PSK_WITH_ARIA_256_CBC_SHA384
 */
#define MBEDTLS_ARIA_C

/**
 * \def MBEDTLS_CCM_C
 *
 * Enable the Counter with CBC-MAC (CCM) mode for 128-bit block cipher.
 *
 * Module:  library/ccm.c
 *
 * Requires: MBEDTLS_AES_C or MBEDTLS_CAMELLIA_C
 *
 * This module enables the AES-CCM ciphersuites, if other requisites are
 * enabled as well.
 */
#define MBEDTLS_CCM_C

/**
 * \def MBEDTLS_CHACHA20_C
 *
 * Enable the ChaCha20 stream cipher.
 *
 * Module:  library/chacha20.c
 */
#define MBEDTLS_CHACHA20_C

/**
 * \def MBEDTLS_CHACHAPOLY_C
 *
 * Enable the ChaCha20-Poly1305 AEAD algorithm.
 *
 * Module:  library/chachapoly.c
 *
 * This module requires: MBEDTLS_CHACHA20_C, MBEDTLS_POLY1305_C
 */
#define MBEDTLS_CHACHAPOLY_C

/**
 * \def MBEDTLS_CIPHER_C
 *
 * Enable the generic cipher layer.
 *
 * Module:  library/cipher.c
 * Caller:  library/ssl_tls.c
 *
 * Uncomment to enable generic cipher wrappers.
 */
#define MBEDTLS_CIPHER_C

/**
 * \def MBEDTLS_CMAC_C
 *
 * Enable the CMAC (Cipher-based Message Authentication Code) mode for block
 * ciphers.
 *
 * \note When #MBEDTLS_CMAC_ALT is active, meaning that the underlying
 *       implementation of the CMAC algorithm is provided by an alternate
 *       implementation, that alternate implementation may opt to not support
 *       AES-192 or 3DES as underlying block ciphers for the CMAC operation.
 *
 * Module:  library/cmac.c
 *
 * Requires: MBEDTLS_AES_C or MBEDTLS_DES_C
 *
 */
#define MBEDTLS_CMAC_C

/**
 * \def MBEDTLS_CTR_DRBG_C
 *
 * Enable the CTR_DRBG AES-based random generator.
 * The CTR_DRBG generator uses AES-256 by default.
 * To use AES-128 instead, enable \c MBEDTLS_CTR_DRBG_USE_128_BIT_KEY above.
 *
 * \note To achieve a 256-bit security strength with CTR_DRBG,
 *       you must use AES-256 *and* use sufficient entropy.
 *       See ctr_drbg.h for more details.
 *
 * Module:  library/ctr_drbg.c
 * Caller:
 *
 * Requires: MBEDTLS_AES_C
 *
 * This module provides the CTR_DRBG AES random number generator.
 */
#define MBEDTLS_CTR_DRBG_C

/**
 * \def MBEDTLS_DEBUG_C
 *
 * Enable the debug functions.
 *
 * Module:  library/debug.c
 * Caller:  library/ssl_cli.c
 *          library/ssl_srv.c
 *          library/ssl_tls.c
 *
 * This module provides debugging functions.
 */
#define MBEDTLS_DEBUG_C

/**
 * \def MBEDTLS_DES_C
 *
 * Enable the DES block cipher.
 *
 * Module:  library/des.c
 * Caller:  library/pem.c
 *          library/cipher.c
 *
 * PEM_PARSE uses DES/3DES for decrypting encrypted keys.
 *
 * \warning   DES is considered a weak cipher and its use constitutes a
 *            security risk. We recommend considering stronger ciphers instead.
 */
#define MBEDTLS_DES_C

/**
 * \def MBEDTLS_DHM_C
 *
 * Enable the Diffie-Hellman-Merkle module.
 *
 * Module:  library/dhm.c
 * Caller:  library/ssl_cli.c
 *          library/ssl_srv.c
 *
 * This module is used by the following key exchanges:
 *      DHE-RSA, DHE-PSK
 *
 * \warning    Using DHE constitutes a security risk as it
 *             is not possible to validate custom DH parameters.
 *             If possible, it is recommended users should consider
 *             preferring other methods of key exchange.
 *             See dhm.h for more details.
 *
 */
#define MBEDTLS_DHM_C

/**
 * \def MBEDTLS_ECDH_C
 *
 * Enable the elliptic curve Diffie-Hellman library.
 *
 * Module:  library/ecdh.c
 * Caller:  library/ssl_cli.c
 *          library/ssl_srv.c
 *
 * This module is used by the following key exchanges:
 *      ECDHE-ECDSA, ECDHE-RSA, DHE-PSK
 *
 * Requires: MBEDTLS_ECP_C
 */
#define MBEDTLS_ECDH_C

/**
 * \def MBEDTLS_ECDSA_C
 *
 * Enable the elliptic curve DSA library.
 *
 * Module:  library/ecdsa.c
 * Caller:
 *
 * This module is used by the following key exchanges:
 *      ECDHE-ECDSA
 *
 * Requires: MBEDTLS_ECP_C, MBEDTLS_ASN1_WRITE_C, MBEDTLS_ASN1_PARSE_C,
 *           and at least one MBEDTLS_ECP_DP_XXX_ENABLED for a
 *           short Weierstrass curve.
 */
#define MBEDTLS_ECDSA_C

/**
 * \def MBEDTLS_ECJPAKE_C
 *
 * Enable the elliptic curve J-PAKE library.
 *
 * \note EC J-PAKE support is based on the Thread v1.0.0 specification.
 *       It has not been reviewed for compliance with newer standards such as
 *       Thread v1.1 or RFC 8236.
 *
 * Module:  library/ecjpake.c
 * Caller:
 *
 * This module is used by the following key exchanges:
 *      ECJPAKE
 *
 * Requires: MBEDTLS_ECP_C, MBEDTLS_MD_C
 */
//#define MBEDTLS_ECJPAKE_C

/**
 * \def MBEDTLS_ECP_C
 *
 * Enable the elliptic curve over GF(p) library.
 *
 * Module:  library/ecp.c
 * Caller:  library/ecdh.c
 *          library/ecdsa.c
 *          library/ecjpake.c
 *
 * Requires: MBEDTLS_BIGNUM_C and at least one MBEDTLS_ECP_DP_XXX_ENABLED
 */
#define MBEDTLS_ECP_C

/**
 * \def MBEDTLS_ENTROPY_C
 *
 * Enable the platform-specific entropy code.
 *
 * Module:  library/entropy.c
 * Caller:
 *
 * Requires: MBEDTLS_SHA512_C or MBEDTLS_SHA256_C
 *
 * This module provides a generic entropy pool
 */
#define MBEDTLS_ENTROPY_C

/**
 * \def MBEDTLS_ERROR_C
 *
 * Enable error code to error string conversion.
 *
 * Module:  library/error.c
 * Caller:
 *
 * This module enables mbedtls_strerror().
 */
#define MBEDTLS_ERROR_C

/**
 * \def MBEDTLS_GCM_C
 *
 * Enable the Galois/Counter Mode (GCM).
 *
 * Module:  library/gcm.c
 *
 * Requires: MBEDTLS_AES_C or MBEDTLS_CAMELLIA_C or MBEDTLS_ARIA_C
 *
 * This module enables the AES-GCM and CAMELLIA-GCM ciphersuites, if other
 * requisites are enabled as well.
 */
#define MBEDTLS_GCM_C

/**
 * \def MBEDTLS_HKDF_C
 *
 * Enable the HKDF algorithm (RFC 5869).
 *
 * Module:  library/hkdf.c
 * Caller:
 *
 * Requires: MBEDTLS_MD_C
 *
 * This module adds support for the Hashed Message Authentication Code
 * (HMAC)-based key derivation function (HKDF).
 */
#define MBEDTLS_HKDF_C

/**
 * \def MBEDTLS_HMAC_DRBG_C
 *
 * Enable the HMAC_DRBG random generator.
 *
 * Module:  library/hmac_drbg.c
 * Caller:
 *
 * Requires: MBEDTLS_MD_C
 *
 * Uncomment to enable the HMAC_DRBG random number geerator.
 */
#define MBEDTLS_HMAC_DRBG_C

/**
 * \def MBEDTLS_NIST_KW_C
 *
 * Enable the Key Wrapping mode for 128-bit block ciphers,
 * as defined in NIST SP 800-38F. Only KW and KWP modes
 * are supported. At the moment, only AES is approved by NIST.
 *
 * Module:  library/nist_kw.c
 *
 * Requires: MBEDTLS_AES_C and MBEDTLS_CIPHER_C
 */
#define MBEDTLS_NIST_KW_C

/**
 * \def MBEDTLS_MD_C
 *
 * Enable the generic message digest layer.
 *
 * Module:  library/md.c
 * Caller:
 *
 * Uncomment to enable generic message digest wrappers.
 */
#define MBEDTLS_MD_C

/**
 * \def MBEDTLS_MD5_C
 *
 * Enable the MD5 hash algorithm.
 *
 * Module:  library/md5.c
 * Caller:  library/md.c
 *          library/pem.c
 *          library/ssl_tls.c
 *
 * This module is required for TLS 1.2 depending on the handshake parameters.
 * Further, it is used for checking MD5-signed certificates, and for PBKDF1
 * when decrypting PEM-encoded encrypted keys.
 *
 * \warning   MD5 is considered a weak message digest and its use constitutes a
 *            security risk. If possible, we recommend avoiding dependencies on
 *            it, and considering stronger message digests instead.
 *
 */
#define MBEDTLS_MD5_C

/**
 * \def MBEDTLS_MEMORY_BUFFER_ALLOC_C
 *
 * Enable the buffer allocator implementation that makes use of a (stack)
 * based buffer to 'allocate' dynamic memory. (replaces calloc() and free()
 * calls)
 *
 * Module:  library/memory_buffer_alloc.c
 *
 * Requires: MBEDTLS_PLATFORM_C
 *           MBEDTLS_PLATFORM_MEMORY (to use it within mbed TLS)
 *
 * Enable this module to enable the buffer memory allocator.
 */
//#define MBEDTLS_MEMORY_BUFFER_ALLOC_C

/**
 * \def MBEDTLS_NET_C
 *
 * Enable the TCP and UDP over IPv6/IPv4 networking routines.
 *
 * \note This module only works on POSIX/Unix (including Linux, BSD and OS X)
 * and Windows. For other platforms, you'll want to disable it, and write your
 * own networking callbacks to be passed to \c mbedtls_ssl_set_bio().
 *
 * \note See also our Knowledge Base article about porting to a new
 * environment:
 * https://tls.mbed.org/kb/how-to/how-do-i-port-mbed-tls-to-a-new-environment-OS
 *
 * Module:  library/net_sockets.c
 *
 * This module provides networking routines.
 */
#define MBEDTLS_NET_C

/**
 * \def MBEDTLS_OID_C
 *
 * Enable the OID database.
 *
 * Module:  library/oid.c
 * Caller:  library/asn1write.c
 *          library/pkcs5.c
 *          library/pkparse.c
 *          library/pkwrite.c
 *          library/rsa.c
 *          library/x509.c
 *          library/x509_create.c
 *          library/x509_crl.c
 *          library/x509_crt.c
 *          library/x509_csr.c
 *          library/x509write_crt.c
 *          library/x509write_csr.c
 *
 * This modules translates between OIDs and internal values.
 */
#define MBEDTLS_OID_C

/**
 * \def MBEDTLS_PADLOCK_C
 *
 * Enable VIA Padlock support on x86.
 *
 * Module:  library/padlock.c
 * Caller:  library/aes.c
 *
 * Requires: MBEDTLS_HAVE_ASM
 *
 * This modules adds support for the VIA PadLock on x86.
 */
#define MBEDTLS_PADLOCK_C

/**
 * \def MBEDTLS_PEM_PARSE_C
 *
 * Enable PEM decoding / parsing.
 *
 * Module:  library/pem.c
 * Caller:  library/dhm.c
 *          library/pkparse.c
 *          library/x509_crl.c
 *          library/x509_crt.c
 *          library/x509_csr.c
 *
 * Requires: MBEDTLS_BASE64_C
 *
 * This modules adds support for decoding / parsing PEM files.
 */
#define MBEDTLS_PEM_PARSE_C

/**
 * \def MBEDTLS_PEM_WRITE_C
 *
 * Enable PEM encoding / writing.
 *
 * Module:  library/pem.c
 * Caller:  library/pkwrite.c
 *          library/x509write_crt.c
 *          library/x509write_csr.c
 *
 * Requires: MBEDTLS_BASE64_C
 *
 * This modules adds support for encoding / writing PEM files.
 */
#define MBEDTLS_PEM_WRITE_C

/**
 * \def MBEDTLS_PK_C
 *
 * Enable the generic public (asymetric) key layer.
 *
 * Module:  library/pk.c
 * Caller:  library/ssl_tls.c
 *          library/ssl_cli.c
 *          library/ssl_srv.c
 *
 * Requires: MBEDTLS_RSA_C or MBEDTLS_ECP_C
 *
 * Uncomment to enable generic public key wrappers.
 */
#define MBEDTLS_PK_C

/**
 * \def MBEDTLS_PK_PARSE_C
 *
 * Enable the generic public (asymetric) key parser.
 *
 * Module:  library/pkparse.c
 * Caller:  library/x509_crt.c
 *          library/x509_csr.c
 *
 * Requires: MBEDTLS_PK_C
 *
 * Uncomment to enable generic public key parse functions.
 */
#define MBEDTLS_PK_PARSE_C

/**
 * \def MBEDTLS_PK_WRITE_C
 *
 * Enable the generic public (asymetric) key writer.
 *
 * Module:  library/pkwrite.c
 * Caller:  library/x509write.c
 *
 * Requires: MBEDTLS_PK_C
 *
 * Uncomment to enable generic public key write functions.
 */
#define MBEDTLS_PK_WRITE_C

/**
 * \def MBEDTLS_PKCS5_C
 *
 * Enable PKCS#5 functions.
 *
 * Module:  library/pkcs5.c
 *
 * Requires: MBEDTLS_MD_C
 *
 * This module adds support for the PKCS#5 functions.
 */
#define MBEDTLS_PKCS5_C

/**
 * \def MBEDTLS_PKCS12_C
 *
 * Enable PKCS#12 PBE functions.
 * Adds algorithms for parsing PKCS#8 encrypted private keys
 *
 * Module:  library/pkcs12.c
 * Caller:  library/pkparse.c
 *
 * Requires: MBEDTLS_ASN1_PARSE_C, MBEDTLS_CIPHER_C, MBEDTLS_MD_C
 *
 * This module enables PKCS#12 functions.
 */
#define MBEDTLS_PKCS12_C

/**
 * \def MBEDTLS_PLATFORM_C
 *
 * Enable the platform abstraction layer that allows you to re-assign
 * functions like calloc(), free(), snprintf(), printf(), fprintf(), exit().
 *
 * Enabling MBEDTLS_PLATFORM_C enables to use of MBEDTLS_PLATFORM_XXX_ALT
 * or MBEDTLS_PLATFORM_XXX_MACRO directives, allowing the functions mentioned
 * above to be specified at runtime or compile time respectively.
 *
 * \note This abstraction layer must be enabled on Windows (including MSYS2)
 * as other module rely on it for a fixed snprintf implementation.
 *
 * Module:  library/platform.c
 * Caller:  Most other .c files
 *
 * This module enables abstraction of common (libc) functions.
 */
#define MBEDTLS_PLATFORM_C

/**
 * \def MBEDTLS_POLY1305_C
 *
 * Enable the Poly1305 MAC algorithm.
 *
 * Module:  library/poly1305.c
 * Caller:  library/chachapoly.c
 */
#define MBEDTLS_POLY1305_C

/**
 * \def MBEDTLS_PSA_CRYPTO_C
 *
 * Enable the Platform Security Architecture cryptography API.
 *
 * Module:  library/psa_crypto.c
 *
 * Requires: either MBEDTLS_CTR_DRBG_C and MBEDTLS_ENTROPY_C,
 *           or MBEDTLS_HMAC_DRBG_C and MBEDTLS_ENTROPY_C,
 *           or MBEDTLS_PSA_CRYPTO_EXTERNAL_RNG.
 *
 */
#define MBEDTLS_PSA_CRYPTO_C

/**
 * \def MBEDTLS_PSA_CRYPTO_SE_C
 *
 * Enable secure element support in the Platform Security Architecture
 * cryptography API.
 *
 * \warning This feature is not yet suitable for production. It is provided
 *          for API evaluation and testing purposes only.
 *
 * Module:  library/psa_crypto_se.c
 *
 * Requires: MBEDTLS_PSA_CRYPTO_C, MBEDTLS_PSA_CRYPTO_STORAGE_C
 *
 */
//#define MBEDTLS_PSA_CRYPTO_SE_C

/**
 * \def MBEDTLS_PSA_CRYPTO_STORAGE_C
 *
 * Enable the Platform Security Architecture persistent key storage.
 *
 * Module:  library/psa_crypto_storage.c
 *
 * Requires: MBEDTLS_PSA_CRYPTO_C,
 *           either MBEDTLS_PSA_ITS_FILE_C or a native implementation of
 *           the PSA ITS interface
 */
#define MBEDTLS_PSA_CRYPTO_STORAGE_C

/**
 * \def MBEDTLS_PSA_ITS_FILE_C
 *
 * Enable the emulation of the Platform Security Architecture
 * Internal Trusted Storage (PSA ITS) over files.
 *
 * Module:  library/psa_its_file.c
 *
 * Requires: MBEDTLS_FS_IO
 */
#define MBEDTLS_PSA_ITS_FILE_C

/**
 * \def MBEDTLS_RIPEMD160_C
 *
 * Enable the RIPEMD-160 hash algorithm.
 *
 * Module:  library/ripemd160.c
 * Caller:  library/md.c
 *
 */
#define MBEDTLS_RIPEMD160_C

/**
 * \def MBEDTLS_RSA_C
 *
 * Enable the RSA public-key cryptosystem.
 *
 * Module:  library/rsa.c
 *          library/rsa_alt_helpers.c
 * Caller:  library/ssl_cli.c
 *          library/ssl_srv.c
 *          library/ssl_tls.c
 *          library/x509.c
 *
 * This module is used by the following key exchanges:
 *      RSA, DHE-RSA, ECDHE-RSA, RSA-PSK
 *
 * Requires: MBEDTLS_BIGNUM_C, MBEDTLS_OID_C
 */
//#define MBEDTLS_RSA_C

/**
 * \def MBEDTLS_SHA1_C
 *
 * Enable the SHA1 cryptographic hash algorithm.
 *
 * Module:  library/sha1.c
 * Caller:  library/md.c
 *          library/ssl_cli.c
 *          library/ssl_srv.c
 *          library/ssl_tls.c
 *          library/x509write_crt.c
 *
 * This module is required for TLS 1.2 depending on the handshake parameters,
 * and for SHA1-signed certificates.
 *
 * \warning   SHA-1 is considered a weak message digest and its use constitutes
 *            a security risk. If possible, we recommend avoiding dependencies
 *            on it, and considering stronger message digests instead.
 *
 */
#define MBEDTLS_SHA1_C

/**
 * \def MBEDTLS_SHA224_C
 *
 * Enable the SHA-224 cryptographic hash algorithm.
 *
 * Requires: MBEDTLS_SHA256_C. The library does not currently support enabling
 *           SHA-224 without SHA-256.
 *
 * Module:  library/sha256.c
 * Caller:  library/md.c
 *          library/ssl_cookie.c
 *
 * This module adds support for SHA-224.
 */
#define MBEDTLS_SHA224_C

/**
 * \def MBEDTLS_SHA256_C
 *
 * Enable the SHA-256 cryptographic hash algorithm.
 *
 * Requires: MBEDTLS_SHA224_C. The library does not currently support enabling
 *           SHA-256 without SHA-224.
 *
 * Module:  library/sha256.c
 * Caller:  library/entropy.c
 *          library/md.c
 *          library/ssl_cli.c
 *          library/ssl_srv.c
 *          library/ssl_tls.c
 *
 * This module adds support for SHA-256.
 * This module is required for the SSL/TLS 1.2 PRF function.
 */
#define MBEDTLS_SHA256_C

/**
 * \def MBEDTLS_SHA384_C
 *
 * Enable the SHA-384 cryptographic hash algorithm.
 *
 * Requires: MBEDTLS_SHA512_C
 *
 * Module:  library/sha512.c
 * Caller:  library/md.c
 *          library/ssl_cli.c
 *          library/ssl_srv.c
 *
 * Comment to disable SHA-384
 */
#define MBEDTLS_SHA384_C

/**
 * \def MBEDTLS_SHA512_C
 *
 * Enable SHA-512 cryptographic hash algorithms.
 *
 * Module:  library/sha512.c
 * Caller:  library/entropy.c
 *          library/md.c
 *          library/ssl_tls.c
 *          library/ssl_cookie.c
 *
 * This module adds support for SHA-512.
 */
#define MBEDTLS_SHA512_C

/**
 * \def MBEDTLS_SSL_CACHE_C
 *
 * Enable simple SSL cache implementation.
 *
 * Module:  library/ssl_cache.c
 * Caller:
 *
 * Requires: MBEDTLS_SSL_CACHE_C
 */
//#define MBEDTLS_SSL_CACHE_C

/**
 * \def MBEDTLS_SSL_COOKIE_C
 *
 * Enable basic implementation of DTLS cookies for hello verification.
 *
 * Module:  library/ssl_cookie.c
 * Caller:
 */
#define MBEDTLS_SSL_COOKIE_C

/**
 * \def MBEDTLS_SSL_TICKET_C
 *
 * Enable an implementation of TLS server-side callbacks for session tickets.
 *
 * Module:  library/ssl_ticket.c
 * Caller:
 *
 * Requires: MBEDTLS_CIPHER_C
 */
#define MBEDTLS_SSL_TICKET_C

/**
 * \def MBEDTLS_SSL_CLI_C
 *
 * Enable the SSL/TLS client code.
 *
 * Module:  library/ssl_cli.c
 * Caller:
 *
 * Requires: MBEDTLS_SSL_TLS_C
 *
 * This module is required for SSL/TLS client support.
 */
#define MBEDTLS_SSL_CLI_C

/**
 * \def MBEDTLS_SSL_SRV_C
 *
 * Enable the SSL/TLS server code.
 *
 * Module:  library/ssl_srv.c
 * Caller:
 *
 * Requires: MBEDTLS_SSL_TLS_C
 *
 * This module is required for SSL/TLS server support.
 */
#define MBEDTLS_SSL_SRV_C

/**
 * \def MBEDTLS_SSL_TLS_C
 *
 * Enable the generic SSL/TLS code.
 *
 * Module:  library/ssl_tls.c
 * Caller:  library/ssl_cli.c
 *          library/ssl_srv.c
 *
 * Requires: MBEDTLS_CIPHER_C, MBEDTLS_MD_C
 *           and at least one of the MBEDTLS_SSL_PROTO_XXX defines
 *
 * This module is required for SSL/TLS.
 */
#define MBEDTLS_SSL_TLS_C

/**
 * \def MBEDTLS_THREADING_C
 *
 * Enable the threading abstraction layer.
 * By default mbed TLS assumes it is used in a non-threaded environment or that
 * contexts are not shared between threads. If you do intend to use contexts
 * between threads, you will need to enable this layer to prevent race
 * conditions. See also our Knowledge Base article about threading:
 * https://tls.mbed.org/kb/development/thread-safety-and-multi-threading
 *
 * Module:  library/threading.c
 *
 * This allows different threading implementations (self-implemented or
 * provided).
 *
 * You will have to enable either MBEDTLS_THREADING_ALT or
 * MBEDTLS_THREADING_PTHREAD.
 *
 * Enable this layer to allow use of mutexes within mbed TLS
 */
//#define MBEDTLS_THREADING_C

/**
 * \def MBEDTLS_TIMING_C
 *
 * Enable the semi-portable timing interface.
 *
 * \note The provided implementation only works on POSIX/Unix (including Linux,
 * BSD and OS X) and Windows. On other platforms, you can either disable that
 * module and provide your own implementations of the callbacks needed by
 * \c mbedtls_ssl_set_timer_cb() for DTLS, or leave it enabled and provide
 * your own implementation of the whole module by setting
 * \c MBEDTLS_TIMING_ALT in the current file.
 *
 * \note See also our Knowledge Base article about porting to a new
 * environment:
 * https://tls.mbed.org/kb/how-to/how-do-i-port-mbed-tls-to-a-new-environment-OS
 *
 * Module:  library/timing.c
 */
#define MBEDTLS_TIMING_C

/**
 * \def MBEDTLS_VERSION_C
 *
 * Enable run-time version information.
 *
 * Module:  library/version.c
 *
 * This module provides run-time version information.
 */
#define MBEDTLS_VERSION_C

/**
 * \def MBEDTLS_X509_USE_C
 *
 * Enable X.509 core for using certificates.
 *
 * Module:  library/x509.c
 * Caller:  library/x509_crl.c
 *          library/x509_crt.c
 *          library/x509_csr.c
 *
 * Requires: MBEDTLS_ASN1_PARSE_C, MBEDTLS_BIGNUM_C, MBEDTLS_OID_C,
 *           MBEDTLS_PK_PARSE_C
 *
 * This module is required for the X.509 parsing modules.
 */
#define MBEDTLS_X509_USE_C

/**
 * \def MBEDTLS_X509_CRT_PARSE_C
 *
 * Enable X.509 certificate parsing.
 *
 * Module:  library/x509_crt.c
 * Caller:  library/ssl_cli.c
 *          library/ssl_srv.c
 *          library/ssl_tls.c
 *
 * Requires: MBEDTLS_X509_USE_C
 *
 * This module is required for X.509 certificate parsing.
 */
#define MBEDTLS_X509_CRT_PARSE_C

/**
 * \def MBEDTLS_X509_CRL_PARSE_C
 *
 * Enable X.509 CRL parsing.
 *
 * Module:  library/x509_crl.c
 * Caller:  library/x509_crt.c
 *
 * Requires: MBEDTLS_X509_USE_C
 *
 * This module is required for X.509 CRL parsing.
 */
#define MBEDTLS_X509_CRL_PARSE_C

/**
 * \def MBEDTLS_X509_CSR_PARSE_C
 *
 * Enable X.509 Certificate Signing Request (CSR) parsing.
 *
 * Module:  library/x509_csr.c
 * Caller:  library/x509_crt_write.c
 *
 * Requires: MBEDTLS_X509_USE_C
 *
 * This module is used for reading X.509 certificate request.
 */
#define MBEDTLS_X509_CSR_PARSE_C

/**
 * \def MBEDTLS_X509_CREATE_C
 *
 * Enable X.509 core for creating certificates.
 *
 * Module:  library/x509_create.c
 *
 * Requires: MBEDTLS_BIGNUM_C, MBEDTLS_OID_C, MBEDTLS_PK_WRITE_C
 *
 * This module is the basis for creating X.509 certificates and CSRs.
 */
#define MBEDTLS_X509_CREATE_C

/**
 * \def MBEDTLS_X509_CRT_WRITE_C
 *
 * Enable creating X.509 certificates.
 *
 * Module:  library/x509_crt_write.c
 *
 * Requires: MBEDTLS_X509_CREATE_C
 *
 * This module is required for X.509 certificate creation.
 */
#define MBEDTLS_X509_CRT_WRITE_C

/**
 * \def MBEDTLS_X509_CSR_WRITE_C
 *
 * Enable creating X.509 Certificate Signing Requests (CSR).
 *
 * Module:  library/x509_csr_write.c
 *
 * Requires: MBEDTLS_X509_CREATE_C
 *
 * This module is required for X.509 certificate request writing.
 */
#define MBEDTLS_X509_CSR_WRITE_C

/* \} name SECTION: mbed TLS modules */

/**
 * \name SECTION: Module configuration options
 *
 * This section allows for the setting of module specific sizes and
 * configuration options. The default values are already present in the
 * relevant header files and should suffice for the regular use cases.
 *
 * Our advice is to enable options and change their values here
 * only if you have a good reason and know the consequences.
 *
 * Please check the respective header file for documentation on these
 * parameters (to prevent duplicate documentation).
 * \{
 */

/* MPI / BIGNUM options */
//#define MBEDTLS_MPI_WINDOW_SIZE            6 /**< Maximum window size used. */
//#define MBEDTLS_MPI_MAX_SIZE            1024 /**< Maximum number of bytes for usable MPIs. */

/* CTR_DRBG options */
//#define MBEDTLS_CTR_DRBG_ENTROPY_LEN               48 /**< Amount of entropy used per seed by default (48 with SHA-512, 32 with SHA-256) */
//#define MBEDTLS_CTR_DRBG_RESEED_INTERVAL        10000 /**< Interval before reseed is performed by default */
//#define MBEDTLS_CTR_DRBG_MAX_INPUT                256 /**< Maximum number of additional input bytes */
//#define MBEDTLS_CTR_DRBG_MAX_REQUEST             1024 /**< Maximum number of requested bytes per call */
//#define MBEDTLS_CTR_DRBG_MAX_SEED_INPUT           384 /**< Maximum size of (re)seed buffer */

/* HMAC_DRBG options */
//#define MBEDTLS_HMAC_DRBG_RESEED_INTERVAL   10000 /**< Interval before reseed is performed by default */
//#define MBEDTLS_HMAC_DRBG_MAX_INPUT           256 /**< Maximum number of additional input bytes */
//#define MBEDTLS_HMAC_DRBG_MAX_REQUEST        1024 /**< Maximum number of requested bytes per call */
//#define MBEDTLS_HMAC_DRBG_MAX_SEED_INPUT      384 /**< Maximum size of (re)seed buffer */

/* ECP options */
//#define MBEDTLS_ECP_WINDOW_SIZE            4 /**< Maximum window size used */
//#define MBEDTLS_ECP_FIXED_POINT_OPTIM      1 /**< Enable fixed-point speed-up */

/* Entropy options */
//#define MBEDTLS_ENTROPY_MAX_SOURCES                20 /**< Maximum number of sources supported */
//#define MBEDTLS_ENTROPY_MAX_GATHER                128 /**< Maximum amount requested from entropy sources */
//#define MBEDTLS_ENTROPY_MIN_HARDWARE               32 /**< Default minimum number of bytes required for the hardware entropy source mbedtls_hardware_poll() before entropy is released */

/* Memory buffer allocator options */
//#define MBEDTLS_MEMORY_ALIGN_MULTIPLE      4 /**< Align on multiples of this value */

/* Platform options */
//#define MBEDTLS_PLATFORM_STD_MEM_HDR   <stdlib.h> /**< Header to include if MBEDTLS_PLATFORM_NO_STD_FUNCTIONS is defined. Don't define if no header is needed. */
//#define MBEDTLS_PLATFORM_STD_CALLOC        calloc /**< Default allocator to use, can be undefined */
//#define MBEDTLS_PLATFORM_STD_FREE            free /**< Default free to use, can be undefined */
//#define MBEDTLS_PLATFORM_STD_EXIT            exit /**< Default exit to use, can be undefined */
//#define MBEDTLS_PLATFORM_STD_TIME            time /**< Default time to use, can be undefined. MBEDTLS_HAVE_TIME must be enabled */
//#define MBEDTLS_PLATFORM_STD_FPRINTF      fprintf /**< Default fprintf to use, can be undefined */
//#define MBEDTLS_PLATFORM_STD_PRINTF        printf /**< Default printf to use, can be undefined */
/* Note: your snprintf must correctly zero-terminate the buffer! */
//#define MBEDTLS_PLATFORM_STD_SNPRINTF    snprintf /**< Default snprintf to use, can be undefined */
//#define MBEDTLS_PLATFORM_STD_EXIT_SUCCESS       0 /**< Default exit value to use, can be undefined */
//#define MBEDTLS_PLATFORM_STD_EXIT_FAILURE       1 /**< Default exit value to use, can be undefined */
//#define MBEDTLS_PLATFORM_STD_NV_SEED_READ   mbedtls_platform_std_nv_seed_read /**< Default nv_seed_read function to use, can be undefined */
//#define MBEDTLS_PLATFORM_STD_NV_SEED_WRITE  mbedtls_platform_std_nv_seed_write /**< Default nv_seed_write function to use, can be undefined */
//#define MBEDTLS_PLATFORM_STD_NV_SEED_FILE  "seedfile" /**< Seed file to read/write with default implementation */

/* To Use Function Macros MBEDTLS_PLATFORM_C must be enabled */
/* MBEDTLS_PLATFORM_XXX_MACRO and MBEDTLS_PLATFORM_XXX_ALT cannot both be defined */
//#define MBEDTLS_PLATFORM_CALLOC_MACRO        calloc /**< Default allocator macro to use, can be undefined */
//#define MBEDTLS_PLATFORM_FREE_MACRO            free /**< Default free macro to use, can be undefined */
//#define MBEDTLS_PLATFORM_EXIT_MACRO            exit /**< Default exit macro to use, can be undefined */
//#define MBEDTLS_PLATFORM_TIME_MACRO            time /**< Default time macro to use, can be undefined. MBEDTLS_HAVE_TIME must be enabled */
//#define MBEDTLS_PLATFORM_TIME_TYPE_MACRO       time_t /**< Default time macro to use, can be undefined. MBEDTLS_HAVE_TIME must be enabled */
//#define MBEDTLS_PLATFORM_FPRINTF_MACRO      fprintf /**< Default fprintf macro to use, can be undefined */
//#define MBEDTLS_PLATFORM_PRINTF_MACRO        printf /**< Default printf macro to use, can be undefined */
/* Note: your snprintf must correctly zero-terminate the buffer! */
//#define MBEDTLS_PLATFORM_SNPRINTF_MACRO    snprintf /**< Default snprintf macro to use, can be undefined */
//#define MBEDTLS_PLATFORM_VSNPRINTF_MACRO    vsnprintf /**< Default vsnprintf macro to use, can be undefined */
//#define MBEDTLS_PLATFORM_NV_SEED_READ_MACRO   mbedtls_platform_std_nv_seed_read /**< Default nv_seed_read function to use, can be undefined */
//#define MBEDTLS_PLATFORM_NV_SEED_WRITE_MACRO  mbedtls_platform_std_nv_seed_write /**< Default nv_seed_write function to use, can be undefined */

/** \def MBEDTLS_CHECK_RETURN
 *
 * This macro is used at the beginning of the declaration of a function
 * to indicate that its return value should be checked. It should
 * instruct the compiler to emit a warning or an error if the function
 * is called without checking its return value.
 *
 * There is a default implementation for popular compilers in platform_util.h.
 * You can override the default implementation by defining your own here.
 *
 * If the implementation here is empty, this will effectively disable the
 * checking of functions' return values.
 */
//#define MBEDTLS_CHECK_RETURN __attribute__((__warn_unused_result__))

/** \def MBEDTLS_IGNORE_RETURN
 *
 * This macro requires one argument, which should be a C function call.
 * If that function call would cause a #MBEDTLS_CHECK_RETURN warning, this
 * warning is suppressed.
 */
//#define MBEDTLS_IGNORE_RETURN( result ) ((void) !(result))

/* PSA options */
/**
 * Use HMAC_DRBG with the specified hash algorithm for HMAC_DRBG for the
 * PSA crypto subsystem.
 *
 * If this option is unset:
 * - If CTR_DRBG is available, the PSA subsystem uses it rather than HMAC_DRBG.
 * - Otherwise, the PSA subsystem uses HMAC_DRBG with either
 *   #MBEDTLS_MD_SHA512 or #MBEDTLS_MD_SHA256 based on availability and
 *   on unspecified heuristics.
 */
//#define MBEDTLS_PSA_HMAC_DRBG_MD_TYPE MBEDTLS_MD_SHA256

/** \def MBEDTLS_PSA_KEY_SLOT_COUNT
 * Restrict the PSA library to supporting a maximum amount of simultaneously
 * loaded keys. A loaded key is a key stored by the PSA Crypto core as a
 * volatile key, or a persistent key which is loaded temporarily by the
 * library as part of a crypto operation in flight.
 *
 * If this option is unset, the library will fall back to a default value of
 * 32 keys.
 */
//#define MBEDTLS_PSA_KEY_SLOT_COUNT 32

/* SSL Cache options */
//#define MBEDTLS_SSL_CACHE_DEFAULT_TIMEOUT       86400 /**< 1 day  */
//#define MBEDTLS_SSL_CACHE_DEFAULT_MAX_ENTRIES      50 /**< Maximum entries in cache */

/* SSL options */

/** \def MBEDTLS_SSL_IN_CONTENT_LEN
 *
 * Maximum length (in bytes) of incoming plaintext fragments.
 *
 * This determines the size of the incoming TLS I/O buffer in such a way
 * that it is capable of holding the specified amount of plaintext data,
 * regardless of the protection mechanism used.
 *
 * \note When using a value less than the default of 16KB on the client, it is
 *       recommended to use the Maximum Fragment Length (MFL) extension to
 *       inform the server about this limitation. On the server, there
 *       is no supported, standardized way of informing the client about
 *       restriction on the maximum size of incoming messages, and unless
 *       the limitation has been communicated by other means, it is recommended
 *       to only change the outgoing buffer size #MBEDTLS_SSL_OUT_CONTENT_LEN
 *       while keeping the default value of 16KB for the incoming buffer.
 *
 * Uncomment to set the maximum plaintext size of the incoming I/O buffer.
 */
//#define MBEDTLS_SSL_IN_CONTENT_LEN              16384

/** \def MBEDTLS_SSL_CID_IN_LEN_MAX
 *
 * The maximum length of CIDs used for incoming DTLS messages.
 *
 */
//#define MBEDTLS_SSL_CID_IN_LEN_MAX 32

/** \def MBEDTLS_SSL_CID_OUT_LEN_MAX
 *
 * The maximum length of CIDs used for outgoing DTLS messages.
 *
 */
//#define MBEDTLS_SSL_CID_OUT_LEN_MAX 32

/** \def MBEDTLS_SSL_CID_TLS1_3_PADDING_GRANULARITY
 *
 * This option controls the use of record plaintext padding
 * in TLS 1.3 and when using the Connection ID extension in DTLS 1.2.
 *
 * The padding will always be chosen so that the length of the
 * padded plaintext is a multiple of the value of this option.
 *
 * Note: A value of \c 1 means that no padding will be used
 *       for outgoing records.
 *
 * Note: On systems lacking division instructions,
 *       a power of two should be preferred.
 */
//#define MBEDTLS_SSL_CID_TLS1_3_PADDING_GRANULARITY 16

/** \def MBEDTLS_SSL_OUT_CONTENT_LEN
 *
 * Maximum length (in bytes) of outgoing plaintext fragments.
 *
 * This determines the size of the outgoing TLS I/O buffer in such a way
 * that it is capable of holding the specified amount of plaintext data,
 * regardless of the protection mechanism used.
 *
 * It is possible to save RAM by setting a smaller outward buffer, while keeping
 * the default inward 16384 byte buffer to conform to the TLS specification.
 *
 * The minimum required outward buffer size is determined by the handshake
 * protocol's usage. Handshaking will fail if the outward buffer is too small.
 * The specific size requirement depends on the configured ciphers and any
 * certificate data which is sent during the handshake.
 *
 * Uncomment to set the maximum plaintext size of the outgoing I/O buffer.
 */
//#define MBEDTLS_SSL_OUT_CONTENT_LEN             16384

/** \def MBEDTLS_SSL_DTLS_MAX_BUFFERING
 *
 * Maximum number of heap-allocated bytes for the purpose of
 * DTLS handshake message reassembly and future message buffering.
 *
 * This should be at least 9/8 * MBEDTLS_SSL_IN_CONTENT_LEN
 * to account for a reassembled handshake message of maximum size,
 * together with its reassembly bitmap.
 *
 * A value of 2 * MBEDTLS_SSL_IN_CONTENT_LEN (32768 by default)
 * should be sufficient for all practical situations as it allows
 * to reassembly a large handshake message (such as a certificate)
 * while buffering multiple smaller handshake messages.
 *
 */
//#define MBEDTLS_SSL_DTLS_MAX_BUFFERING             32768

/* TODO: This deviates from the default in TLS 1.2 -- it's 48 Bytes here because
 *       TLS 1.3 PSKs obtained via SHA-384 have that length. */
#define MBEDTLS_PSK_MAX_LEN               48

//#define MBEDTLS_SSL_COOKIE_TIMEOUT        60 /**< Default expiration delay of DTLS cookies, in seconds if HAVE_TIME, or in number of cookies issued */

#define MBEDTLS_SSL_TICKET_AGE_TOLERANCE 6000 /**< Tolerance window for ticket lifetime */

/** \def MBEDTLS_TLS_EXT_CID
 *
 * At the time of writing, the CID extension has not been assigned its
 * final value. Set this configuration option to make Mbed TLS use a
 * different value.
 *
 * A future minor revision of Mbed TLS may change the default value of
 * this option to match evolving standards and usage.
 */
//#define MBEDTLS_TLS_EXT_CID                        254

/**
 * Complete list of ciphersuites to use, in order of preference.
 *
 * \warning No dependency checking is done on that field! This option can only
 * be used to restrict the set of available ciphersuites. It is your
 * responsibility to make sure the needed modules are active.
 *
 * Use this to save a few hundred bytes of ROM (default ordering of all
 * available ciphersuites) and a few to a few hundred bytes of RAM.
 *
 * The value below is only an example, not the default.
 */
//#define MBEDTLS_SSL_CIPHERSUITES MBEDTLS_TLS_ECDHE_ECDSA_WITH_AES_256_GCM_SHA384,MBEDTLS_TLS_ECDHE_ECDSA_WITH_AES_128_GCM_SHA256

/* X509 options */
//#define MBEDTLS_X509_MAX_INTERMEDIATE_CA   8   /**< Maximum number of intermediate CAs in a verification chain. */
//#define MBEDTLS_X509_MAX_FILE_PATH_LEN     512 /**< Maximum length of a path/filename string in bytes including the null terminator character ('\0'). */

/**
 * Uncomment the macro to let mbed TLS use your alternate implementation of
 * mbedtls_platform_zeroize(). This replaces the default implementation in
 * platform_util.c.
 *
 * mbedtls_platform_zeroize() is a widely used function across the library to
 * zero a block of memory. The implementation is expected to be secure in the
 * sense that it has been written to prevent the compiler from removing calls
 * to mbedtls_platform_zeroize() as part of redundant code elimination
 * optimizations. However, it is difficult to guarantee that calls to
 * mbedtls_platform_zeroize() will not be optimized by the compiler as older
 * versions of the C language standards do not provide a secure implementation
 * of memset(). Therefore, MBEDTLS_PLATFORM_ZEROIZE_ALT enables users to
 * configure their own implementation of mbedtls_platform_zeroize(), for
 * example by using directives specific to their compiler, features from newer
 * C standards (e.g using memset_s() in C11) or calling a secure memset() from
 * their system (e.g explicit_bzero() in BSD).
 */
//#define MBEDTLS_PLATFORM_ZEROIZE_ALT

/**
 * Uncomment the macro to let Mbed TLS use your alternate implementation of
 * mbedtls_platform_gmtime_r(). This replaces the default implementation in
 * platform_util.c.
 *
 * gmtime() is not a thread-safe function as defined in the C standard. The
 * library will try to use safer implementations of this function, such as
 * gmtime_r() when available. However, if Mbed TLS cannot identify the target
 * system, the implementation of mbedtls_platform_gmtime_r() will default to
 * using the standard gmtime(). In this case, calls from the library to
 * gmtime() will be guarded by the global mutex mbedtls_threading_gmtime_mutex
 * if MBEDTLS_THREADING_C is enabled. We recommend that calls from outside the
 * library are also guarded with this mutex to avoid race conditions. However,
 * if the macro MBEDTLS_PLATFORM_GMTIME_R_ALT is defined, Mbed TLS will
 * unconditionally use the implementation for mbedtls_platform_gmtime_r()
 * supplied at compile time.
 */
//#define MBEDTLS_PLATFORM_GMTIME_R_ALT

/**
 * Enable the verified implementations of ECDH primitives from Project Everest
 * (currently only Curve25519). This feature changes the layout of ECDH
 * contexts and therefore is a compatibility break for applications that access
 * fields of a mbedtls_ecdh_context structure directly. See also
 * MBEDTLS_ECDH_LEGACY_CONTEXT in include/mbedtls/ecdh.h.
 */
//#define MBEDTLS_ECDH_VARIANT_EVEREST_ENABLED

/**
 * Enable the libOQS Post-Quantum Cryptography library
 *
 * If this is enabled, libOQS will be built in 3rdparty/liboqs
 * and made available to Mbed TLS compilation units.
 */
//#define MBEDTLS_LIBOQS_ENABLE

/* \} name SECTION: Customisation configuration options */<|MERGE_RESOLUTION|>--- conflicted
+++ resolved
@@ -1506,7 +1506,7 @@
  * Uncomment this macro to enable the support for TLS 1.3.
  *
  */
-//#define MBEDTLS_SSL_PROTO_TLS1_3
+#define MBEDTLS_SSL_PROTO_TLS1_3
 
 /**
  * \def MBEDTLS_SSL_TLS1_3_COMPATIBILITY_MODE
@@ -1528,30 +1528,7 @@
  * effect on the build.
  *
  */
-<<<<<<< HEAD
-#define MBEDTLS_SSL_PROTO_TLS1_3_EXPERIMENTAL
-
-/**
- * \def MBEDTLS_SSL_TLS1_3_COMPATIBILITY_MODE
- *
- * Enable TLS 1.3 middlebox compatibility mode.
- *
- * As specified in Section D.4 of RFC 8446, TLS 1.3 offers a compatibility
- * mode to make a TLS 1.3 connection more likely to pass through middle boxes
- * expecting TLS 1.2 traffic.
- *
- * Turning on the compatibility mode comes at the cost of a few added bytes
- * on the wire, but it doesn't affect compatibility with TLS 1.3 implementations
- * that don't use it. Therefore, unless transmission bandwidth is critical and
- * you know that middlebox compatibility issues won't occur, it is therefore
- * recommended to set this option.
- *
- * Comment to disable compatibility mode for TLS 1.3. If
- * MBEDTLS_SSL_PROTO_TLS1_3_EXPERIMENTAL is not enabled, this option does not
- * have any effect on the build.
- *
- */
-//#define MBEDTLS_SSL_TLS1_3_COMPATIBILITY_MODE
+#define MBEDTLS_SSL_TLS1_3_COMPATIBILITY_MODE
 
 /**
 *  \def MBEDTLS_SSL_EARLY_DATA_MAX_DELAY
@@ -1606,9 +1583,6 @@
 *  - use them in TLS 1.3 clients.
 */
 #define MBEDTLS_SSL_NEW_SESSION_TICKET
-=======
-//#define MBEDTLS_SSL_TLS1_3_COMPATIBILITY_MODE
->>>>>>> 64bff9f2
 
 /**
  * \def MBEDTLS_SSL_PROTO_DTLS

/**
 * \file mbedtls_config.h
 *
 * \brief Configuration options (set of defines)
 *
 *  This set of compile-time options may be used to enable
 *  or disable features selectively, and reduce the global
 *  memory footprint.
 */
/*
 *  Copyright The Mbed TLS Contributors
 *  SPDX-License-Identifier: Apache-2.0
 *
 *  Licensed under the Apache License, Version 2.0 (the "License"); you may
 *  not use this file except in compliance with the License.
 *  You may obtain a copy of the License at
 *
 *  http://www.apache.org/licenses/LICENSE-2.0
 *
 *  Unless required by applicable law or agreed to in writing, software
 *  distributed under the License is distributed on an "AS IS" BASIS, WITHOUT
 *  WARRANTIES OR CONDITIONS OF ANY KIND, either express or implied.
 *  See the License for the specific language governing permissions and
 *  limitations under the License.
 */

/**
 * This is an optional version symbol that enables compatibility handling of
 * config files.
 *
 * It is equal to the #MBEDTLS_VERSION_NUMBER of the Mbed TLS version that
 * introduced the config format we want to be compatible with.
 */
//#define MBEDTLS_CONFIG_VERSION 0x03000000

/**
 * \name SECTION: System support
 *
 * This section sets system specific settings.
 * \{
 */

/**
 * \def MBEDTLS_HAVE_ASM
 *
 * The compiler has support for asm().
 *
 * Requires support for asm() in compiler.
 *
 * Used in:
 *      library/aria.c
 *      library/bn_mul.h
 *
 * Required by:
 *      MBEDTLS_AESNI_C
 *      MBEDTLS_PADLOCK_C
 *
 * Comment to disable the use of assembly code.
 */
#define MBEDTLS_HAVE_ASM

/**
 * \def MBEDTLS_NO_UDBL_DIVISION
 *
 * The platform lacks support for double-width integer division (64-bit
 * division on a 32-bit platform, 128-bit division on a 64-bit platform).
 *
 * Used in:
 *      include/mbedtls/bignum.h
 *      library/bignum.c
 *
 * The bignum code uses double-width division to speed up some operations.
 * Double-width division is often implemented in software that needs to
 * be linked with the program. The presence of a double-width integer
 * type is usually detected automatically through preprocessor macros,
 * but the automatic detection cannot know whether the code needs to
 * and can be linked with an implementation of division for that type.
 * By default division is assumed to be usable if the type is present.
 * Uncomment this option to prevent the use of double-width division.
 *
 * Note that division for the native integer type is always required.
 * Furthermore, a 64-bit type is always required even on a 32-bit
 * platform, but it need not support multiplication or division. In some
 * cases it is also desirable to disable some double-width operations. For
 * example, if double-width division is implemented in software, disabling
 * it can reduce code size in some embedded targets.
 */
//#define MBEDTLS_NO_UDBL_DIVISION

/**
 * \def MBEDTLS_NO_64BIT_MULTIPLICATION
 *
 * The platform lacks support for 32x32 -> 64-bit multiplication.
 *
 * Used in:
 *      library/poly1305.c
 *
 * Some parts of the library may use multiplication of two unsigned 32-bit
 * operands with a 64-bit result in order to speed up computations. On some
 * platforms, this is not available in hardware and has to be implemented in
 * software, usually in a library provided by the toolchain.
 *
 * Sometimes it is not desirable to have to link to that library. This option
 * removes the dependency of that library on platforms that lack a hardware
 * 64-bit multiplier by embedding a software implementation in Mbed TLS.
 *
 * Note that depending on the compiler, this may decrease performance compared
 * to using the library function provided by the toolchain.
 */
//#define MBEDTLS_NO_64BIT_MULTIPLICATION

/**
 * \def MBEDTLS_HAVE_SSE2
 *
 * CPU supports SSE2 instruction set.
 *
 * Uncomment if the CPU supports SSE2 (IA-32 specific).
 */
//#define MBEDTLS_HAVE_SSE2

/**
 * \def MBEDTLS_HAVE_TIME
 *
 * System has time.h and time().
 * The time does not need to be correct, only time differences are used,
 * by contrast with MBEDTLS_HAVE_TIME_DATE
 *
 * Defining MBEDTLS_HAVE_TIME allows you to specify MBEDTLS_PLATFORM_TIME_ALT,
 * MBEDTLS_PLATFORM_TIME_MACRO, MBEDTLS_PLATFORM_TIME_TYPE_MACRO and
 * MBEDTLS_PLATFORM_STD_TIME.
 *
 * Comment if your system does not support time functions.
 *
 * \note If MBEDTLS_TIMING_C is set - to enable the semi-portable timing
 *       interface - timing.c will include time.h on suitable platforms
 *       regardless of the setting of MBEDTLS_HAVE_TIME, unless
 *       MBEDTLS_TIMING_ALT is used. See timing.c for more information.
 */
#define MBEDTLS_HAVE_TIME

/**
 * \def MBEDTLS_HAVE_TIME_DATE
 *
 * System has time.h, time(), and an implementation for
 * mbedtls_platform_gmtime_r() (see below).
 * The time needs to be correct (not necessarily very accurate, but at least
 * the date should be correct). This is used to verify the validity period of
 * X.509 certificates.
 *
 * Comment if your system does not have a correct clock.
 *
 * \note mbedtls_platform_gmtime_r() is an abstraction in platform_util.h that
 * behaves similarly to the gmtime_r() function from the C standard. Refer to
 * the documentation for mbedtls_platform_gmtime_r() for more information.
 *
 * \note It is possible to configure an implementation for
 * mbedtls_platform_gmtime_r() at compile-time by using the macro
 * MBEDTLS_PLATFORM_GMTIME_R_ALT.
 */
#define MBEDTLS_HAVE_TIME_DATE

/**
 * \def MBEDTLS_PLATFORM_MEMORY
 *
 * Enable the memory allocation layer.
 *
 * By default mbed TLS uses the system-provided calloc() and free().
 * This allows different allocators (self-implemented or provided) to be
 * provided to the platform abstraction layer.
 *
 * Enabling MBEDTLS_PLATFORM_MEMORY without the
 * MBEDTLS_PLATFORM_{FREE,CALLOC}_MACROs will provide
 * "mbedtls_platform_set_calloc_free()" allowing you to set an alternative calloc() and
 * free() function pointer at runtime.
 *
 * Enabling MBEDTLS_PLATFORM_MEMORY and specifying
 * MBEDTLS_PLATFORM_{CALLOC,FREE}_MACROs will allow you to specify the
 * alternate function at compile time.
 *
 * Requires: MBEDTLS_PLATFORM_C
 *
 * Enable this layer to allow use of alternative memory allocators.
 */
//#define MBEDTLS_PLATFORM_MEMORY

/**
 * \def MBEDTLS_PLATFORM_NO_STD_FUNCTIONS
 *
 * Do not assign standard functions in the platform layer (e.g. calloc() to
 * MBEDTLS_PLATFORM_STD_CALLOC and printf() to MBEDTLS_PLATFORM_STD_PRINTF)
 *
 * This makes sure there are no linking errors on platforms that do not support
 * these functions. You will HAVE to provide alternatives, either at runtime
 * via the platform_set_xxx() functions or at compile time by setting
 * the MBEDTLS_PLATFORM_STD_XXX defines, or enabling a
 * MBEDTLS_PLATFORM_XXX_MACRO.
 *
 * Requires: MBEDTLS_PLATFORM_C
 *
 * Uncomment to prevent default assignment of standard functions in the
 * platform layer.
 */
//#define MBEDTLS_PLATFORM_NO_STD_FUNCTIONS

/**
 * \def MBEDTLS_PLATFORM_EXIT_ALT
 *
 * MBEDTLS_PLATFORM_XXX_ALT: Uncomment a macro to let mbed TLS support the
 * function in the platform abstraction layer.
 *
 * Example: In case you uncomment MBEDTLS_PLATFORM_PRINTF_ALT, mbed TLS will
 * provide a function "mbedtls_platform_set_printf()" that allows you to set an
 * alternative printf function pointer.
 *
 * All these define require MBEDTLS_PLATFORM_C to be defined!
 *
 * \note MBEDTLS_PLATFORM_SNPRINTF_ALT is required on Windows;
 * it will be enabled automatically by check_config.h
 *
 * \warning MBEDTLS_PLATFORM_XXX_ALT cannot be defined at the same time as
 * MBEDTLS_PLATFORM_XXX_MACRO!
 *
 * Requires: MBEDTLS_PLATFORM_TIME_ALT requires MBEDTLS_HAVE_TIME
 *
 * Uncomment a macro to enable alternate implementation of specific base
 * platform function
 */
//#define MBEDTLS_PLATFORM_SETBUF_ALT
//#define MBEDTLS_PLATFORM_EXIT_ALT
//#define MBEDTLS_PLATFORM_TIME_ALT
//#define MBEDTLS_PLATFORM_FPRINTF_ALT
//#define MBEDTLS_PLATFORM_PRINTF_ALT
//#define MBEDTLS_PLATFORM_SNPRINTF_ALT
//#define MBEDTLS_PLATFORM_VSNPRINTF_ALT
//#define MBEDTLS_PLATFORM_NV_SEED_ALT
//#define MBEDTLS_PLATFORM_SETUP_TEARDOWN_ALT

/**
 * \def MBEDTLS_DEPRECATED_WARNING
 *
 * Mark deprecated functions and features so that they generate a warning if
 * used. Functionality deprecated in one version will usually be removed in the
 * next version. You can enable this to help you prepare the transition to a
 * new major version by making sure your code is not using this functionality.
 *
 * This only works with GCC and Clang. With other compilers, you may want to
 * use MBEDTLS_DEPRECATED_REMOVED
 *
 * Uncomment to get warnings on using deprecated functions and features.
 */
//#define MBEDTLS_DEPRECATED_WARNING

/**
 * \def MBEDTLS_DEPRECATED_REMOVED
 *
 * Remove deprecated functions and features so that they generate an error if
 * used. Functionality deprecated in one version will usually be removed in the
 * next version. You can enable this to help you prepare the transition to a
 * new major version by making sure your code is not using this functionality.
 *
 * Uncomment to get errors on using deprecated functions and features.
 */
//#define MBEDTLS_DEPRECATED_REMOVED

/** \} name SECTION: System support */

/**
 * \name SECTION: mbed TLS feature support
 *
 * This section sets support for features that are or are not needed
 * within the modules that are enabled.
 * \{
 */

/**
 * \def MBEDTLS_TIMING_ALT
 *
 * Uncomment to provide your own alternate implementation for
 * mbedtls_timing_get_timer(), mbedtls_set_alarm(), mbedtls_set/get_delay()
 *
 * Only works if you have MBEDTLS_TIMING_C enabled.
 *
 * You will need to provide a header "timing_alt.h" and an implementation at
 * compile time.
 */
//#define MBEDTLS_TIMING_ALT

/**
 * \def MBEDTLS_AES_ALT
 *
 * MBEDTLS__MODULE_NAME__ALT: Uncomment a macro to let mbed TLS use your
 * alternate core implementation of a symmetric crypto, an arithmetic or hash
 * module (e.g. platform specific assembly optimized implementations). Keep
 * in mind that the function prototypes should remain the same.
 *
 * This replaces the whole module. If you only want to replace one of the
 * functions, use one of the MBEDTLS__FUNCTION_NAME__ALT flags.
 *
 * Example: In case you uncomment MBEDTLS_AES_ALT, mbed TLS will no longer
 * provide the "struct mbedtls_aes_context" definition and omit the base
 * function declarations and implementations. "aes_alt.h" will be included from
 * "aes.h" to include the new function definitions.
 *
 * Uncomment a macro to enable alternate implementation of the corresponding
 * module.
 *
 * \warning   MD5, DES and SHA-1 are considered weak and their
 *            use constitutes a security risk. If possible, we recommend
 *            avoiding dependencies on them, and considering stronger message
 *            digests and ciphers instead.
 *
 */
//#define MBEDTLS_AES_ALT
//#define MBEDTLS_ARIA_ALT
//#define MBEDTLS_CAMELLIA_ALT
//#define MBEDTLS_CCM_ALT
//#define MBEDTLS_CHACHA20_ALT
//#define MBEDTLS_CHACHAPOLY_ALT
//#define MBEDTLS_CMAC_ALT
//#define MBEDTLS_DES_ALT
//#define MBEDTLS_DHM_ALT
//#define MBEDTLS_ECJPAKE_ALT
//#define MBEDTLS_GCM_ALT
//#define MBEDTLS_NIST_KW_ALT
//#define MBEDTLS_MD5_ALT
//#define MBEDTLS_POLY1305_ALT
//#define MBEDTLS_RIPEMD160_ALT
//#define MBEDTLS_RSA_ALT
//#define MBEDTLS_SHA1_ALT
//#define MBEDTLS_SHA256_ALT
//#define MBEDTLS_SHA512_ALT

/*
 * When replacing the elliptic curve module, please consider, that it is
 * implemented with two .c files:
 *      - ecp.c
 *      - ecp_curves.c
 * You can replace them very much like all the other MBEDTLS__MODULE_NAME__ALT
 * macros as described above. The only difference is that you have to make sure
 * that you provide functionality for both .c files.
 */
//#define MBEDTLS_ECP_ALT

/**
 * \def MBEDTLS_SHA256_PROCESS_ALT
 *
 * MBEDTLS__FUNCTION_NAME__ALT: Uncomment a macro to let mbed TLS use you
 * alternate core implementation of symmetric crypto or hash function. Keep in
 * mind that function prototypes should remain the same.
 *
 * This replaces only one function. The header file from mbed TLS is still
 * used, in contrast to the MBEDTLS__MODULE_NAME__ALT flags.
 *
 * Example: In case you uncomment MBEDTLS_SHA256_PROCESS_ALT, mbed TLS will
 * no longer provide the mbedtls_sha1_process() function, but it will still provide
 * the other function (using your mbedtls_sha1_process() function) and the definition
 * of mbedtls_sha1_context, so your implementation of mbedtls_sha1_process must be compatible
 * with this definition.
 *
 * \note If you use the AES_xxx_ALT macros, then it is recommended to also set
 *       MBEDTLS_AES_ROM_TABLES in order to help the linker garbage-collect the AES
 *       tables.
 *
 * Uncomment a macro to enable alternate implementation of the corresponding
 * function.
 *
 * \warning   MD5, DES and SHA-1 are considered weak and their use
 *            constitutes a security risk. If possible, we recommend avoiding
 *            dependencies on them, and considering stronger message digests
 *            and ciphers instead.
 *
 * \warning   If both MBEDTLS_ECDSA_SIGN_ALT and MBEDTLS_ECDSA_DETERMINISTIC are
 *            enabled, then the deterministic ECDH signature functions pass the
 *            the static HMAC-DRBG as RNG to mbedtls_ecdsa_sign(). Therefore
 *            alternative implementations should use the RNG only for generating
 *            the ephemeral key and nothing else. If this is not possible, then
 *            MBEDTLS_ECDSA_DETERMINISTIC should be disabled and an alternative
 *            implementation should be provided for mbedtls_ecdsa_sign_det_ext().
 *
 */
//#define MBEDTLS_MD5_PROCESS_ALT
//#define MBEDTLS_RIPEMD160_PROCESS_ALT
//#define MBEDTLS_SHA1_PROCESS_ALT
//#define MBEDTLS_SHA256_PROCESS_ALT
//#define MBEDTLS_SHA512_PROCESS_ALT
//#define MBEDTLS_DES_SETKEY_ALT
//#define MBEDTLS_DES_CRYPT_ECB_ALT
//#define MBEDTLS_DES3_CRYPT_ECB_ALT
//#define MBEDTLS_AES_SETKEY_ENC_ALT
//#define MBEDTLS_AES_SETKEY_DEC_ALT
//#define MBEDTLS_AES_ENCRYPT_ALT
//#define MBEDTLS_AES_DECRYPT_ALT
//#define MBEDTLS_ECDH_GEN_PUBLIC_ALT
//#define MBEDTLS_ECDH_COMPUTE_SHARED_ALT
//#define MBEDTLS_ECDSA_VERIFY_ALT
//#define MBEDTLS_ECDSA_SIGN_ALT
//#define MBEDTLS_ECDSA_GENKEY_ALT

/**
 * \def MBEDTLS_ECP_INTERNAL_ALT
 *
 * Expose a part of the internal interface of the Elliptic Curve Point module.
 *
 * MBEDTLS_ECP__FUNCTION_NAME__ALT: Uncomment a macro to let mbed TLS use your
 * alternative core implementation of elliptic curve arithmetic. Keep in mind
 * that function prototypes should remain the same.
 *
 * This partially replaces one function. The header file from mbed TLS is still
 * used, in contrast to the MBEDTLS_ECP_ALT flag. The original implementation
 * is still present and it is used for group structures not supported by the
 * alternative.
 *
 * The original implementation can in addition be removed by setting the
 * MBEDTLS_ECP_NO_FALLBACK option, in which case any function for which the
 * corresponding MBEDTLS_ECP__FUNCTION_NAME__ALT macro is defined will not be
 * able to fallback to curves not supported by the alternative implementation.
 *
 * Any of these options become available by defining MBEDTLS_ECP_INTERNAL_ALT
 * and implementing the following functions:
 *      unsigned char mbedtls_internal_ecp_grp_capable(
 *          const mbedtls_ecp_group *grp )
 *      int  mbedtls_internal_ecp_init( const mbedtls_ecp_group *grp )
 *      void mbedtls_internal_ecp_free( const mbedtls_ecp_group *grp )
 * The mbedtls_internal_ecp_grp_capable function should return 1 if the
 * replacement functions implement arithmetic for the given group and 0
 * otherwise.
 * The functions mbedtls_internal_ecp_init and mbedtls_internal_ecp_free are
 * called before and after each point operation and provide an opportunity to
 * implement optimized set up and tear down instructions.
 *
 * Example: In case you set MBEDTLS_ECP_INTERNAL_ALT and
 * MBEDTLS_ECP_DOUBLE_JAC_ALT, mbed TLS will still provide the ecp_double_jac()
 * function, but will use your mbedtls_internal_ecp_double_jac() if the group
 * for the operation is supported by your implementation (i.e. your
 * mbedtls_internal_ecp_grp_capable() function returns 1 for this group). If the
 * group is not supported by your implementation, then the original mbed TLS
 * implementation of ecp_double_jac() is used instead, unless this fallback
 * behaviour is disabled by setting MBEDTLS_ECP_NO_FALLBACK (in which case
 * ecp_double_jac() will return MBEDTLS_ERR_ECP_FEATURE_UNAVAILABLE).
 *
 * The function prototypes and the definition of mbedtls_ecp_group and
 * mbedtls_ecp_point will not change based on MBEDTLS_ECP_INTERNAL_ALT, so your
 * implementation of mbedtls_internal_ecp__function_name__ must be compatible
 * with their definitions.
 *
 * Uncomment a macro to enable alternate implementation of the corresponding
 * function.
 */
/* Required for all the functions in this section */
//#define MBEDTLS_ECP_INTERNAL_ALT
/* Turn off software fallback for curves not supported in hardware */
//#define MBEDTLS_ECP_NO_FALLBACK
/* Support for Weierstrass curves with Jacobi representation */
//#define MBEDTLS_ECP_RANDOMIZE_JAC_ALT
//#define MBEDTLS_ECP_ADD_MIXED_ALT
//#define MBEDTLS_ECP_DOUBLE_JAC_ALT
//#define MBEDTLS_ECP_NORMALIZE_JAC_MANY_ALT
//#define MBEDTLS_ECP_NORMALIZE_JAC_ALT
/* Support for curves with Montgomery arithmetic */
//#define MBEDTLS_ECP_DOUBLE_ADD_MXZ_ALT
//#define MBEDTLS_ECP_RANDOMIZE_MXZ_ALT
//#define MBEDTLS_ECP_NORMALIZE_MXZ_ALT

/**
 * \def MBEDTLS_ENTROPY_HARDWARE_ALT
 *
 * Uncomment this macro to let mbed TLS use your own implementation of a
 * hardware entropy collector.
 *
 * Your function must be called \c mbedtls_hardware_poll(), have the same
 * prototype as declared in library/entropy_poll.h, and accept NULL as first
 * argument.
 *
 * Uncomment to use your own hardware entropy collector.
 */
//#define MBEDTLS_ENTROPY_HARDWARE_ALT

/**
 * \def MBEDTLS_AES_ROM_TABLES
 *
 * Use precomputed AES tables stored in ROM.
 *
 * Uncomment this macro to use precomputed AES tables stored in ROM.
 * Comment this macro to generate AES tables in RAM at runtime.
 *
 * Tradeoff: Using precomputed ROM tables reduces RAM usage by ~8kb
 * (or ~2kb if \c MBEDTLS_AES_FEWER_TABLES is used) and reduces the
 * initialization time before the first AES operation can be performed.
 * It comes at the cost of additional ~8kb ROM use (resp. ~2kb if \c
 * MBEDTLS_AES_FEWER_TABLES below is used), and potentially degraded
 * performance if ROM access is slower than RAM access.
 *
 * This option is independent of \c MBEDTLS_AES_FEWER_TABLES.
 *
 */
//#define MBEDTLS_AES_ROM_TABLES

/**
 * \def MBEDTLS_AES_FEWER_TABLES
 *
 * Use less ROM/RAM for AES tables.
 *
 * Uncommenting this macro omits 75% of the AES tables from
 * ROM / RAM (depending on the value of \c MBEDTLS_AES_ROM_TABLES)
 * by computing their values on the fly during operations
 * (the tables are entry-wise rotations of one another).
 *
 * Tradeoff: Uncommenting this reduces the RAM / ROM footprint
 * by ~6kb but at the cost of more arithmetic operations during
 * runtime. Specifically, one has to compare 4 accesses within
 * different tables to 4 accesses with additional arithmetic
 * operations within the same table. The performance gain/loss
 * depends on the system and memory details.
 *
 * This option is independent of \c MBEDTLS_AES_ROM_TABLES.
 *
 */
//#define MBEDTLS_AES_FEWER_TABLES

/**
 * \def MBEDTLS_CAMELLIA_SMALL_MEMORY
 *
 * Use less ROM for the Camellia implementation (saves about 768 bytes).
 *
 * Uncomment this macro to use less memory for Camellia.
 */
//#define MBEDTLS_CAMELLIA_SMALL_MEMORY

/**
 * \def MBEDTLS_CHECK_RETURN_WARNING
 *
 * If this macro is defined, emit a compile-time warning if application code
 * calls a function without checking its return value, but the return value
 * should generally be checked in portable applications.
 *
 * This is only supported on platforms where #MBEDTLS_CHECK_RETURN is
 * implemented. Otherwise this option has no effect.
 *
 * Uncomment to get warnings on using fallible functions without checking
 * their return value.
 *
 * \note  This feature is a work in progress.
 *        Warnings will be added to more functions in the future.
 *
 * \note  A few functions are considered critical, and ignoring the return
 *        value of these functions will trigger a warning even if this
 *        macro is not defined. To completely disable return value check
 *        warnings, define #MBEDTLS_CHECK_RETURN with an empty expansion.
 */
//#define MBEDTLS_CHECK_RETURN_WARNING

/**
 * \def MBEDTLS_CIPHER_MODE_CBC
 *
 * Enable Cipher Block Chaining mode (CBC) for symmetric ciphers.
 */
#define MBEDTLS_CIPHER_MODE_CBC

/**
 * \def MBEDTLS_CIPHER_MODE_CFB
 *
 * Enable Cipher Feedback mode (CFB) for symmetric ciphers.
 */
#define MBEDTLS_CIPHER_MODE_CFB

/**
 * \def MBEDTLS_CIPHER_MODE_CTR
 *
 * Enable Counter Block Cipher mode (CTR) for symmetric ciphers.
 */
#define MBEDTLS_CIPHER_MODE_CTR

/**
 * \def MBEDTLS_CIPHER_MODE_OFB
 *
 * Enable Output Feedback mode (OFB) for symmetric ciphers.
 */
#define MBEDTLS_CIPHER_MODE_OFB

/**
 * \def MBEDTLS_CIPHER_MODE_XTS
 *
 * Enable Xor-encrypt-xor with ciphertext stealing mode (XTS) for AES.
 */
#define MBEDTLS_CIPHER_MODE_XTS

/**
 * \def MBEDTLS_CIPHER_NULL_CIPHER
 *
 * Enable NULL cipher.
 * Warning: Only do so when you know what you are doing. This allows for
 * encryption or channels without any security!
 *
 * To enable the following ciphersuites:
 *      MBEDTLS_TLS_ECDH_ECDSA_WITH_NULL_SHA
 *      MBEDTLS_TLS_ECDH_RSA_WITH_NULL_SHA
 *      MBEDTLS_TLS_ECDHE_ECDSA_WITH_NULL_SHA
 *      MBEDTLS_TLS_ECDHE_RSA_WITH_NULL_SHA
 *      MBEDTLS_TLS_ECDHE_PSK_WITH_NULL_SHA384
 *      MBEDTLS_TLS_ECDHE_PSK_WITH_NULL_SHA256
 *      MBEDTLS_TLS_ECDHE_PSK_WITH_NULL_SHA
 *      MBEDTLS_TLS_DHE_PSK_WITH_NULL_SHA384
 *      MBEDTLS_TLS_DHE_PSK_WITH_NULL_SHA256
 *      MBEDTLS_TLS_DHE_PSK_WITH_NULL_SHA
 *      MBEDTLS_TLS_RSA_WITH_NULL_SHA256
 *      MBEDTLS_TLS_RSA_WITH_NULL_SHA
 *      MBEDTLS_TLS_RSA_WITH_NULL_MD5
 *      MBEDTLS_TLS_RSA_PSK_WITH_NULL_SHA384
 *      MBEDTLS_TLS_RSA_PSK_WITH_NULL_SHA256
 *      MBEDTLS_TLS_RSA_PSK_WITH_NULL_SHA
 *      MBEDTLS_TLS_PSK_WITH_NULL_SHA384
 *      MBEDTLS_TLS_PSK_WITH_NULL_SHA256
 *      MBEDTLS_TLS_PSK_WITH_NULL_SHA
 *
 * Uncomment this macro to enable the NULL cipher and ciphersuites
 */
//#define MBEDTLS_CIPHER_NULL_CIPHER

/**
 * \def MBEDTLS_CIPHER_PADDING_PKCS7
 *
 * MBEDTLS_CIPHER_PADDING_XXX: Uncomment or comment macros to add support for
 * specific padding modes in the cipher layer with cipher modes that support
 * padding (e.g. CBC)
 *
 * If you disable all padding modes, only full blocks can be used with CBC.
 *
 * Enable padding modes in the cipher layer.
 */
#define MBEDTLS_CIPHER_PADDING_PKCS7
#define MBEDTLS_CIPHER_PADDING_ONE_AND_ZEROS
#define MBEDTLS_CIPHER_PADDING_ZEROS_AND_LEN
#define MBEDTLS_CIPHER_PADDING_ZEROS

/** \def MBEDTLS_CTR_DRBG_USE_128_BIT_KEY
 *
 * Uncomment this macro to use a 128-bit key in the CTR_DRBG module.
 * By default, CTR_DRBG uses a 256-bit key.
 */
//#define MBEDTLS_CTR_DRBG_USE_128_BIT_KEY

/**
 * \def MBEDTLS_ECP_DP_SECP192R1_ENABLED
 *
 * MBEDTLS_ECP_XXXX_ENABLED: Enables specific curves within the Elliptic Curve
 * module.  By default all supported curves are enabled.
 *
 * Comment macros to disable the curve and functions for it
 */
/* Short Weierstrass curves (supporting ECP, ECDH, ECDSA) */
#define MBEDTLS_ECP_DP_SECP192R1_ENABLED
#define MBEDTLS_ECP_DP_SECP224R1_ENABLED
#define MBEDTLS_ECP_DP_SECP256R1_ENABLED
#define MBEDTLS_ECP_DP_SECP384R1_ENABLED
#define MBEDTLS_ECP_DP_SECP521R1_ENABLED
#define MBEDTLS_ECP_DP_SECP192K1_ENABLED
#define MBEDTLS_ECP_DP_SECP224K1_ENABLED
#define MBEDTLS_ECP_DP_SECP256K1_ENABLED
#define MBEDTLS_ECP_DP_BP256R1_ENABLED
#define MBEDTLS_ECP_DP_BP384R1_ENABLED
#define MBEDTLS_ECP_DP_BP512R1_ENABLED
/* Montgomery curves (supporting ECP) */
#define MBEDTLS_ECP_DP_CURVE25519_ENABLED
#define MBEDTLS_ECP_DP_CURVE448_ENABLED

/**
 * \def MBEDTLS_ECP_NIST_OPTIM
 *
 * Enable specific 'modulo p' routines for each NIST prime.
 * Depending on the prime and architecture, makes operations 4 to 8 times
 * faster on the corresponding curve.
 *
 * Comment this macro to disable NIST curves optimisation.
 */
#define MBEDTLS_ECP_NIST_OPTIM

/**
 * \def MBEDTLS_ECP_RESTARTABLE
 *
 * Enable "non-blocking" ECC operations that can return early and be resumed.
 *
 * This allows various functions to pause by returning
 * #MBEDTLS_ERR_ECP_IN_PROGRESS (or, for functions in the SSL module,
 * #MBEDTLS_ERR_SSL_CRYPTO_IN_PROGRESS) and then be called later again in
 * order to further progress and eventually complete their operation. This is
 * controlled through mbedtls_ecp_set_max_ops() which limits the maximum
 * number of ECC operations a function may perform before pausing; see
 * mbedtls_ecp_set_max_ops() for more information.
 *
 * This is useful in non-threaded environments if you want to avoid blocking
 * for too long on ECC (and, hence, X.509 or SSL/TLS) operations.
 *
 * Uncomment this macro to enable restartable ECC computations.
 *
 * \note  This option only works with the default software implementation of
 *        elliptic curve functionality. It is incompatible with
 *        MBEDTLS_ECP_ALT, MBEDTLS_ECDH_XXX_ALT, MBEDTLS_ECDSA_XXX_ALT.
 */
//#define MBEDTLS_ECP_RESTARTABLE

/**
 * \def MBEDTLS_ECDSA_DETERMINISTIC
 *
 * Enable deterministic ECDSA (RFC 6979).
 * Standard ECDSA is "fragile" in the sense that lack of entropy when signing
 * may result in a compromise of the long-term signing key. This is avoided by
 * the deterministic variant.
 *
 * Requires: MBEDTLS_HMAC_DRBG_C, MBEDTLS_ECDSA_C
 *
 * Comment this macro to disable deterministic ECDSA.
 */
#define MBEDTLS_ECDSA_DETERMINISTIC

/**
 * \def MBEDTLS_KEY_EXCHANGE_PSK_ENABLED
 *
 * Enable the PSK based ciphersuite modes in SSL / TLS.
 *
 * This enables the following ciphersuites (if other requisites are
 * enabled as well):
 *      MBEDTLS_TLS_PSK_WITH_AES_256_GCM_SHA384
 *      MBEDTLS_TLS_PSK_WITH_AES_256_CBC_SHA384
 *      MBEDTLS_TLS_PSK_WITH_AES_256_CBC_SHA
 *      MBEDTLS_TLS_PSK_WITH_CAMELLIA_256_GCM_SHA384
 *      MBEDTLS_TLS_PSK_WITH_CAMELLIA_256_CBC_SHA384
 *      MBEDTLS_TLS_PSK_WITH_AES_128_GCM_SHA256
 *      MBEDTLS_TLS_PSK_WITH_AES_128_CBC_SHA256
 *      MBEDTLS_TLS_PSK_WITH_AES_128_CBC_SHA
 *      MBEDTLS_TLS_PSK_WITH_CAMELLIA_128_GCM_SHA256
 *      MBEDTLS_TLS_PSK_WITH_CAMELLIA_128_CBC_SHA256
 */
#define MBEDTLS_KEY_EXCHANGE_PSK_ENABLED

/**
 * \def MBEDTLS_KEY_EXCHANGE_DHE_PSK_ENABLED
 *
 * Enable the DHE-PSK based ciphersuite modes in SSL / TLS.
 *
 * Requires: MBEDTLS_DHM_C
 *
 * This enables the following ciphersuites (if other requisites are
 * enabled as well):
 *      MBEDTLS_TLS_DHE_PSK_WITH_AES_256_GCM_SHA384
 *      MBEDTLS_TLS_DHE_PSK_WITH_AES_256_CBC_SHA384
 *      MBEDTLS_TLS_DHE_PSK_WITH_AES_256_CBC_SHA
 *      MBEDTLS_TLS_DHE_PSK_WITH_CAMELLIA_256_GCM_SHA384
 *      MBEDTLS_TLS_DHE_PSK_WITH_CAMELLIA_256_CBC_SHA384
 *      MBEDTLS_TLS_DHE_PSK_WITH_AES_128_GCM_SHA256
 *      MBEDTLS_TLS_DHE_PSK_WITH_AES_128_CBC_SHA256
 *      MBEDTLS_TLS_DHE_PSK_WITH_AES_128_CBC_SHA
 *      MBEDTLS_TLS_DHE_PSK_WITH_CAMELLIA_128_GCM_SHA256
 *      MBEDTLS_TLS_DHE_PSK_WITH_CAMELLIA_128_CBC_SHA256
 *
 * \warning    Using DHE constitutes a security risk as it
 *             is not possible to validate custom DH parameters.
 *             If possible, it is recommended users should consider
 *             preferring other methods of key exchange.
 *             See dhm.h for more details.
 *
 */
#define MBEDTLS_KEY_EXCHANGE_DHE_PSK_ENABLED

/**
 * \def MBEDTLS_KEY_EXCHANGE_ECDHE_PSK_ENABLED
 *
 * Enable the ECDHE-PSK based ciphersuite modes in SSL / TLS.
 *
 * Requires: MBEDTLS_ECDH_C
 *
 * This enables the following ciphersuites (if other requisites are
 * enabled as well):
 *      MBEDTLS_TLS_ECDHE_PSK_WITH_AES_256_CBC_SHA384
 *      MBEDTLS_TLS_ECDHE_PSK_WITH_AES_256_CBC_SHA
 *      MBEDTLS_TLS_ECDHE_PSK_WITH_CAMELLIA_256_CBC_SHA384
 *      MBEDTLS_TLS_ECDHE_PSK_WITH_AES_128_CBC_SHA256
 *      MBEDTLS_TLS_ECDHE_PSK_WITH_AES_128_CBC_SHA
 *      MBEDTLS_TLS_ECDHE_PSK_WITH_CAMELLIA_128_CBC_SHA256
 */
#define MBEDTLS_KEY_EXCHANGE_ECDHE_PSK_ENABLED

/**
 * \def MBEDTLS_KEY_EXCHANGE_RSA_PSK_ENABLED
 *
 * Enable the RSA-PSK based ciphersuite modes in SSL / TLS.
 *
 * Requires: MBEDTLS_RSA_C, MBEDTLS_PKCS1_V15,
 *           MBEDTLS_X509_CRT_PARSE_C
 *
 * This enables the following ciphersuites (if other requisites are
 * enabled as well):
 *      MBEDTLS_TLS_RSA_PSK_WITH_AES_256_GCM_SHA384
 *      MBEDTLS_TLS_RSA_PSK_WITH_AES_256_CBC_SHA384
 *      MBEDTLS_TLS_RSA_PSK_WITH_AES_256_CBC_SHA
 *      MBEDTLS_TLS_RSA_PSK_WITH_CAMELLIA_256_GCM_SHA384
 *      MBEDTLS_TLS_RSA_PSK_WITH_CAMELLIA_256_CBC_SHA384
 *      MBEDTLS_TLS_RSA_PSK_WITH_AES_128_GCM_SHA256
 *      MBEDTLS_TLS_RSA_PSK_WITH_AES_128_CBC_SHA256
 *      MBEDTLS_TLS_RSA_PSK_WITH_AES_128_CBC_SHA
 *      MBEDTLS_TLS_RSA_PSK_WITH_CAMELLIA_128_GCM_SHA256
 *      MBEDTLS_TLS_RSA_PSK_WITH_CAMELLIA_128_CBC_SHA256
 */
#define MBEDTLS_KEY_EXCHANGE_RSA_PSK_ENABLED

/**
 * \def MBEDTLS_KEY_EXCHANGE_RSA_ENABLED
 *
 * Enable the RSA-only based ciphersuite modes in SSL / TLS.
 *
 * Requires: MBEDTLS_RSA_C, MBEDTLS_PKCS1_V15,
 *           MBEDTLS_X509_CRT_PARSE_C
 *
 * This enables the following ciphersuites (if other requisites are
 * enabled as well):
 *      MBEDTLS_TLS_RSA_WITH_AES_256_GCM_SHA384
 *      MBEDTLS_TLS_RSA_WITH_AES_256_CBC_SHA256
 *      MBEDTLS_TLS_RSA_WITH_AES_256_CBC_SHA
 *      MBEDTLS_TLS_RSA_WITH_CAMELLIA_256_GCM_SHA384
 *      MBEDTLS_TLS_RSA_WITH_CAMELLIA_256_CBC_SHA256
 *      MBEDTLS_TLS_RSA_WITH_CAMELLIA_256_CBC_SHA
 *      MBEDTLS_TLS_RSA_WITH_AES_128_GCM_SHA256
 *      MBEDTLS_TLS_RSA_WITH_AES_128_CBC_SHA256
 *      MBEDTLS_TLS_RSA_WITH_AES_128_CBC_SHA
 *      MBEDTLS_TLS_RSA_WITH_CAMELLIA_128_GCM_SHA256
 *      MBEDTLS_TLS_RSA_WITH_CAMELLIA_128_CBC_SHA256
 *      MBEDTLS_TLS_RSA_WITH_CAMELLIA_128_CBC_SHA
 */
#define MBEDTLS_KEY_EXCHANGE_RSA_ENABLED

/**
 * \def MBEDTLS_KEY_EXCHANGE_DHE_RSA_ENABLED
 *
 * Enable the DHE-RSA based ciphersuite modes in SSL / TLS.
 *
 * Requires: MBEDTLS_DHM_C, MBEDTLS_RSA_C, MBEDTLS_PKCS1_V15,
 *           MBEDTLS_X509_CRT_PARSE_C
 *
 * This enables the following ciphersuites (if other requisites are
 * enabled as well):
 *      MBEDTLS_TLS_DHE_RSA_WITH_AES_256_GCM_SHA384
 *      MBEDTLS_TLS_DHE_RSA_WITH_AES_256_CBC_SHA256
 *      MBEDTLS_TLS_DHE_RSA_WITH_AES_256_CBC_SHA
 *      MBEDTLS_TLS_DHE_RSA_WITH_CAMELLIA_256_GCM_SHA384
 *      MBEDTLS_TLS_DHE_RSA_WITH_CAMELLIA_256_CBC_SHA256
 *      MBEDTLS_TLS_DHE_RSA_WITH_CAMELLIA_256_CBC_SHA
 *      MBEDTLS_TLS_DHE_RSA_WITH_AES_128_GCM_SHA256
 *      MBEDTLS_TLS_DHE_RSA_WITH_AES_128_CBC_SHA256
 *      MBEDTLS_TLS_DHE_RSA_WITH_AES_128_CBC_SHA
 *      MBEDTLS_TLS_DHE_RSA_WITH_CAMELLIA_128_GCM_SHA256
 *      MBEDTLS_TLS_DHE_RSA_WITH_CAMELLIA_128_CBC_SHA256
 *      MBEDTLS_TLS_DHE_RSA_WITH_CAMELLIA_128_CBC_SHA
 *
 * \warning    Using DHE constitutes a security risk as it
 *             is not possible to validate custom DH parameters.
 *             If possible, it is recommended users should consider
 *             preferring other methods of key exchange.
 *             See dhm.h for more details.
 *
 */
#define MBEDTLS_KEY_EXCHANGE_DHE_RSA_ENABLED

/**
 * \def MBEDTLS_KEY_EXCHANGE_ECDHE_RSA_ENABLED
 *
 * Enable the ECDHE-RSA based ciphersuite modes in SSL / TLS.
 *
 * Requires: MBEDTLS_ECDH_C, MBEDTLS_RSA_C, MBEDTLS_PKCS1_V15,
 *           MBEDTLS_X509_CRT_PARSE_C
 *
 * This enables the following ciphersuites (if other requisites are
 * enabled as well):
 *      MBEDTLS_TLS_ECDHE_RSA_WITH_AES_256_GCM_SHA384
 *      MBEDTLS_TLS_ECDHE_RSA_WITH_AES_256_CBC_SHA384
 *      MBEDTLS_TLS_ECDHE_RSA_WITH_AES_256_CBC_SHA
 *      MBEDTLS_TLS_ECDHE_RSA_WITH_CAMELLIA_256_GCM_SHA384
 *      MBEDTLS_TLS_ECDHE_RSA_WITH_CAMELLIA_256_CBC_SHA384
 *      MBEDTLS_TLS_ECDHE_RSA_WITH_AES_128_GCM_SHA256
 *      MBEDTLS_TLS_ECDHE_RSA_WITH_AES_128_CBC_SHA256
 *      MBEDTLS_TLS_ECDHE_RSA_WITH_AES_128_CBC_SHA
 *      MBEDTLS_TLS_ECDHE_RSA_WITH_CAMELLIA_128_GCM_SHA256
 *      MBEDTLS_TLS_ECDHE_RSA_WITH_CAMELLIA_128_CBC_SHA256
 */
#define MBEDTLS_KEY_EXCHANGE_ECDHE_RSA_ENABLED

/**
 * \def MBEDTLS_KEY_EXCHANGE_ECDHE_ECDSA_ENABLED
 *
 * Enable the ECDHE-ECDSA based ciphersuite modes in SSL / TLS.
 *
 * Requires: MBEDTLS_ECDH_C, MBEDTLS_ECDSA_C, MBEDTLS_X509_CRT_PARSE_C,
 *
 * This enables the following ciphersuites (if other requisites are
 * enabled as well):
 *      MBEDTLS_TLS_ECDHE_ECDSA_WITH_AES_256_GCM_SHA384
 *      MBEDTLS_TLS_ECDHE_ECDSA_WITH_AES_256_CBC_SHA384
 *      MBEDTLS_TLS_ECDHE_ECDSA_WITH_AES_256_CBC_SHA
 *      MBEDTLS_TLS_ECDHE_ECDSA_WITH_CAMELLIA_256_GCM_SHA384
 *      MBEDTLS_TLS_ECDHE_ECDSA_WITH_CAMELLIA_256_CBC_SHA384
 *      MBEDTLS_TLS_ECDHE_ECDSA_WITH_AES_128_GCM_SHA256
 *      MBEDTLS_TLS_ECDHE_ECDSA_WITH_AES_128_CBC_SHA256
 *      MBEDTLS_TLS_ECDHE_ECDSA_WITH_AES_128_CBC_SHA
 *      MBEDTLS_TLS_ECDHE_ECDSA_WITH_CAMELLIA_128_GCM_SHA256
 *      MBEDTLS_TLS_ECDHE_ECDSA_WITH_CAMELLIA_128_CBC_SHA256
 */
#define MBEDTLS_KEY_EXCHANGE_ECDHE_ECDSA_ENABLED

/**
 * \def MBEDTLS_KEY_EXCHANGE_ECDH_ECDSA_ENABLED
 *
 * Enable the ECDH-ECDSA based ciphersuite modes in SSL / TLS.
 *
 * Requires: MBEDTLS_ECDH_C, MBEDTLS_ECDSA_C, MBEDTLS_X509_CRT_PARSE_C
 *
 * This enables the following ciphersuites (if other requisites are
 * enabled as well):
 *      MBEDTLS_TLS_ECDH_ECDSA_WITH_AES_128_CBC_SHA
 *      MBEDTLS_TLS_ECDH_ECDSA_WITH_AES_256_CBC_SHA
 *      MBEDTLS_TLS_ECDH_ECDSA_WITH_AES_128_CBC_SHA256
 *      MBEDTLS_TLS_ECDH_ECDSA_WITH_AES_256_CBC_SHA384
 *      MBEDTLS_TLS_ECDH_ECDSA_WITH_AES_128_GCM_SHA256
 *      MBEDTLS_TLS_ECDH_ECDSA_WITH_AES_256_GCM_SHA384
 *      MBEDTLS_TLS_ECDH_ECDSA_WITH_CAMELLIA_128_CBC_SHA256
 *      MBEDTLS_TLS_ECDH_ECDSA_WITH_CAMELLIA_256_CBC_SHA384
 *      MBEDTLS_TLS_ECDH_ECDSA_WITH_CAMELLIA_128_GCM_SHA256
 *      MBEDTLS_TLS_ECDH_ECDSA_WITH_CAMELLIA_256_GCM_SHA384
 */
#define MBEDTLS_KEY_EXCHANGE_ECDH_ECDSA_ENABLED

/**
 * \def MBEDTLS_KEY_EXCHANGE_ECDH_RSA_ENABLED
 *
 * Enable the ECDH-RSA based ciphersuite modes in SSL / TLS.
 *
 * Requires: MBEDTLS_ECDH_C, MBEDTLS_RSA_C, MBEDTLS_X509_CRT_PARSE_C
 *
 * This enables the following ciphersuites (if other requisites are
 * enabled as well):
 *      MBEDTLS_TLS_ECDH_RSA_WITH_AES_128_CBC_SHA
 *      MBEDTLS_TLS_ECDH_RSA_WITH_AES_256_CBC_SHA
 *      MBEDTLS_TLS_ECDH_RSA_WITH_AES_128_CBC_SHA256
 *      MBEDTLS_TLS_ECDH_RSA_WITH_AES_256_CBC_SHA384
 *      MBEDTLS_TLS_ECDH_RSA_WITH_AES_128_GCM_SHA256
 *      MBEDTLS_TLS_ECDH_RSA_WITH_AES_256_GCM_SHA384
 *      MBEDTLS_TLS_ECDH_RSA_WITH_CAMELLIA_128_CBC_SHA256
 *      MBEDTLS_TLS_ECDH_RSA_WITH_CAMELLIA_256_CBC_SHA384
 *      MBEDTLS_TLS_ECDH_RSA_WITH_CAMELLIA_128_GCM_SHA256
 *      MBEDTLS_TLS_ECDH_RSA_WITH_CAMELLIA_256_GCM_SHA384
 */
#define MBEDTLS_KEY_EXCHANGE_ECDH_RSA_ENABLED

/**
 * \def MBEDTLS_KEY_EXCHANGE_ECJPAKE_ENABLED
 *
 * Enable the ECJPAKE based ciphersuite modes in SSL / TLS.
 *
 * \warning This is currently experimental. EC J-PAKE support is based on the
 * Thread v1.0.0 specification; incompatible changes to the specification
 * might still happen. For this reason, this is disabled by default.
 *
 * Requires: MBEDTLS_ECJPAKE_C
 *           MBEDTLS_SHA256_C
 *           MBEDTLS_ECP_DP_SECP256R1_ENABLED
 *
 * This enables the following ciphersuites (if other requisites are
 * enabled as well):
 *      MBEDTLS_TLS_ECJPAKE_WITH_AES_128_CCM_8
 */
//#define MBEDTLS_KEY_EXCHANGE_ECJPAKE_ENABLED

/**
 * \def MBEDTLS_PK_PARSE_EC_EXTENDED
 *
 * Enhance support for reading EC keys using variants of SEC1 not allowed by
 * RFC 5915 and RFC 5480.
 *
 * Currently this means parsing the SpecifiedECDomain choice of EC
 * parameters (only known groups are supported, not arbitrary domains, to
 * avoid validation issues).
 *
 * Disable if you only need to support RFC 5915 + 5480 key formats.
 */
#define MBEDTLS_PK_PARSE_EC_EXTENDED

/**
 * \def MBEDTLS_ERROR_STRERROR_DUMMY
 *
 * Enable a dummy error function to make use of mbedtls_strerror() in
 * third party libraries easier when MBEDTLS_ERROR_C is disabled
 * (no effect when MBEDTLS_ERROR_C is enabled).
 *
 * You can safely disable this if MBEDTLS_ERROR_C is enabled, or if you're
 * not using mbedtls_strerror() or error_strerror() in your application.
 *
 * Disable if you run into name conflicts and want to really remove the
 * mbedtls_strerror()
 */
#define MBEDTLS_ERROR_STRERROR_DUMMY

/**
 * \def MBEDTLS_GENPRIME
 *
 * Enable the prime-number generation code.
 *
 * Requires: MBEDTLS_BIGNUM_C
 */
#define MBEDTLS_GENPRIME

/**
 * \def MBEDTLS_FS_IO
 *
 * Enable functions that use the filesystem.
 */
#define MBEDTLS_FS_IO

/**
 * \def MBEDTLS_NO_DEFAULT_ENTROPY_SOURCES
 *
 * Do not add default entropy sources in mbedtls_entropy_init().
 *
 * This is useful to have more control over the added entropy sources in an
 * application.
 *
 * Uncomment this macro to prevent loading of default entropy functions.
 */
//#define MBEDTLS_NO_DEFAULT_ENTROPY_SOURCES

/**
 * \def MBEDTLS_NO_PLATFORM_ENTROPY
 *
 * Do not use built-in platform entropy functions.
 * This is useful if your platform does not support
 * standards like the /dev/urandom or Windows CryptoAPI.
 *
 * Uncomment this macro to disable the built-in platform entropy functions.
 */
//#define MBEDTLS_NO_PLATFORM_ENTROPY

/**
 * \def MBEDTLS_ENTROPY_FORCE_SHA256
 *
 * Force the entropy accumulator to use a SHA-256 accumulator instead of the
 * default SHA-512 based one (if both are available).
 *
 * Requires: MBEDTLS_SHA256_C
 *
 * On 32-bit systems SHA-256 can be much faster than SHA-512. Use this option
 * if you have performance concerns.
 *
 * This option is only useful if both MBEDTLS_SHA256_C and
 * MBEDTLS_SHA512_C are defined. Otherwise the available hash module is used.
 */
//#define MBEDTLS_ENTROPY_FORCE_SHA256

/**
 * \def MBEDTLS_ENTROPY_NV_SEED
 *
 * Enable the non-volatile (NV) seed file-based entropy source.
 * (Also enables the NV seed read/write functions in the platform layer)
 *
 * This is crucial (if not required) on systems that do not have a
 * cryptographic entropy source (in hardware or kernel) available.
 *
 * Requires: MBEDTLS_ENTROPY_C, MBEDTLS_PLATFORM_C
 *
 * \note The read/write functions that are used by the entropy source are
 *       determined in the platform layer, and can be modified at runtime and/or
 *       compile-time depending on the flags (MBEDTLS_PLATFORM_NV_SEED_*) used.
 *
 * \note If you use the default implementation functions that read a seedfile
 *       with regular fopen(), please make sure you make a seedfile with the
 *       proper name (defined in MBEDTLS_PLATFORM_STD_NV_SEED_FILE) and at
 *       least MBEDTLS_ENTROPY_BLOCK_SIZE bytes in size that can be read from
 *       and written to or you will get an entropy source error! The default
 *       implementation will only use the first MBEDTLS_ENTROPY_BLOCK_SIZE
 *       bytes from the file.
 *
 * \note The entropy collector will write to the seed file before entropy is
 *       given to an external source, to update it.
 */
//#define MBEDTLS_ENTROPY_NV_SEED

/* MBEDTLS_PSA_CRYPTO_KEY_ID_ENCODES_OWNER
 *
 * Enable key identifiers that encode a key owner identifier.
 *
 * The owner of a key is identified by a value of type ::mbedtls_key_owner_id_t
 * which is currently hard-coded to be int32_t.
 *
 * Note that this option is meant for internal use only and may be removed
 * without notice.
 */
//#define MBEDTLS_PSA_CRYPTO_KEY_ID_ENCODES_OWNER

/**
 * \def MBEDTLS_MEMORY_DEBUG
 *
 * Enable debugging of buffer allocator memory issues. Automatically prints
 * (to stderr) all (fatal) messages on memory allocation issues. Enables
 * function for 'debug output' of allocated memory.
 *
 * Requires: MBEDTLS_MEMORY_BUFFER_ALLOC_C
 *
 * Uncomment this macro to let the buffer allocator print out error messages.
 */
//#define MBEDTLS_MEMORY_DEBUG

/**
 * \def MBEDTLS_MEMORY_BACKTRACE
 *
 * Include backtrace information with each allocated block.
 *
 * Requires: MBEDTLS_MEMORY_BUFFER_ALLOC_C
 *           GLIBC-compatible backtrace() and backtrace_symbols() support
 *
 * Uncomment this macro to include backtrace information
 */
//#define MBEDTLS_MEMORY_BACKTRACE

/**
 * \def MBEDTLS_PK_RSA_ALT_SUPPORT
 *
 * Support external private RSA keys (eg from a HSM) in the PK layer.
 *
 * Comment this macro to disable support for external private RSA keys.
 */
#define MBEDTLS_PK_RSA_ALT_SUPPORT

/**
 * \def MBEDTLS_PKCS1_V15
 *
 * Enable support for PKCS#1 v1.5 encoding.
 *
 * Requires: MBEDTLS_MD_C, MBEDTLS_RSA_C
 *
 * This enables support for PKCS#1 v1.5 operations.
 */
#define MBEDTLS_PKCS1_V15

/**
 * \def MBEDTLS_PKCS1_V21
 *
 * Enable support for PKCS#1 v2.1 encoding.
 *
 * Requires: MBEDTLS_RSA_C and (MBEDTLS_MD_C or MBEDTLS_PSA_CRYPTO_C).
 *
 * \warning If building without MBEDTLS_MD_C, you must call psa_crypto_init()
 * before doing any PKCS#1 v2.1 operation.
 *
 * This enables support for RSAES-OAEP and RSASSA-PSS operations.
 */
#define MBEDTLS_PKCS1_V21

/** \def MBEDTLS_PSA_CRYPTO_BUILTIN_KEYS
 *
 * Enable support for platform built-in keys. If you enable this feature,
 * you must implement the function mbedtls_psa_platform_get_builtin_key().
 * See the documentation of that function for more information.
 *
 * Built-in keys are typically derived from a hardware unique key or
 * stored in a secure element.
 *
 * Requires: MBEDTLS_PSA_CRYPTO_C.
 *
 * \warning This interface is experimental and may change or be removed
 * without notice.
 */
//#define MBEDTLS_PSA_CRYPTO_BUILTIN_KEYS

/** \def MBEDTLS_PSA_CRYPTO_CLIENT
 *
 * Enable support for PSA crypto client.
 *
 * \note This option allows to include the code necessary for a PSA
 *       crypto client when the PSA crypto implementation is not included in
 *       the library (MBEDTLS_PSA_CRYPTO_C disabled). The code included is the
 *       code to set and get PSA key attributes.
 *       The development of PSA drivers partially relying on the library to
 *       fulfill the hardware gaps is another possible usage of this option.
 *
 * \warning This interface is experimental and may change or be removed
 * without notice.
 */
//#define MBEDTLS_PSA_CRYPTO_CLIENT

/** \def MBEDTLS_PSA_CRYPTO_DRIVERS
 *
 * Enable support for the experimental PSA crypto driver interface.
 *
 * Requires: MBEDTLS_PSA_CRYPTO_C
 *
 * \warning This interface is experimental. We intend to maintain backward
 *          compatibility with application code that relies on drivers,
 *          but the driver interfaces may change without notice.
 */
//#define MBEDTLS_PSA_CRYPTO_DRIVERS

/** \def MBEDTLS_PSA_CRYPTO_EXTERNAL_RNG
 *
 * Make the PSA Crypto module use an external random generator provided
 * by a driver, instead of Mbed TLS's entropy and DRBG modules.
 *
 * \note This random generator must deliver random numbers with cryptographic
 *       quality and high performance. It must supply unpredictable numbers
 *       with a uniform distribution. The implementation of this function
 *       is responsible for ensuring that the random generator is seeded
 *       with sufficient entropy. If you have a hardware TRNG which is slow
 *       or delivers non-uniform output, declare it as an entropy source
 *       with mbedtls_entropy_add_source() instead of enabling this option.
 *
 * If you enable this option, you must configure the type
 * ::mbedtls_psa_external_random_context_t in psa/crypto_platform.h
 * and define a function called mbedtls_psa_external_get_random()
 * with the following prototype:
 * ```
 * psa_status_t mbedtls_psa_external_get_random(
 *     mbedtls_psa_external_random_context_t *context,
 *     uint8_t *output, size_t output_size, size_t *output_length);
 * );
 * ```
 * The \c context value is initialized to 0 before the first call.
 * The function must fill the \c output buffer with \p output_size bytes
 * of random data and set \c *output_length to \p output_size.
 *
 * Requires: MBEDTLS_PSA_CRYPTO_C
 *
 * \warning If you enable this option, code that uses the PSA cryptography
 *          interface will not use any of the entropy sources set up for
 *          the entropy module, nor the NV seed that MBEDTLS_ENTROPY_NV_SEED
 *          enables.
 *
 * \note This option is experimental and may be removed without notice.
 */
//#define MBEDTLS_PSA_CRYPTO_EXTERNAL_RNG

/**
 * \def MBEDTLS_PSA_CRYPTO_SPM
 *
 * When MBEDTLS_PSA_CRYPTO_SPM is defined, the code is built for SPM (Secure
 * Partition Manager) integration which separates the code into two parts: a
 * NSPE (Non-Secure Process Environment) and an SPE (Secure Process
 * Environment).
 *
 * Module:  library/psa_crypto.c
 * Requires: MBEDTLS_PSA_CRYPTO_C
 *
 */
//#define MBEDTLS_PSA_CRYPTO_SPM

/**
 * \def MBEDTLS_PSA_INJECT_ENTROPY
 *
 * Enable support for entropy injection at first boot. This feature is
 * required on systems that do not have a built-in entropy source (TRNG).
 * This feature is currently not supported on systems that have a built-in
 * entropy source.
 *
 * Requires: MBEDTLS_PSA_CRYPTO_STORAGE_C, MBEDTLS_ENTROPY_NV_SEED
 *
 */
//#define MBEDTLS_PSA_INJECT_ENTROPY

/**
 * \def MBEDTLS_RSA_NO_CRT
 *
 * Do not use the Chinese Remainder Theorem
 * for the RSA private operation.
 *
 * Uncomment this macro to disable the use of CRT in RSA.
 *
 */
//#define MBEDTLS_RSA_NO_CRT

/**
 * \def MBEDTLS_SELF_TEST
 *
 * Enable the checkup functions (*_self_test).
 */
#define MBEDTLS_SELF_TEST

/**
 * \def MBEDTLS_SHA256_SMALLER
 *
 * Enable an implementation of SHA-256 that has lower ROM footprint but also
 * lower performance.
 *
 * The default implementation is meant to be a reasonable compromise between
 * performance and size. This version optimizes more aggressively for size at
 * the expense of performance. Eg on Cortex-M4 it reduces the size of
 * mbedtls_sha256_process() from ~2KB to ~0.5KB for a performance hit of about
 * 30%.
 *
 * Uncomment to enable the smaller implementation of SHA256.
 */
//#define MBEDTLS_SHA256_SMALLER

/**
 * \def MBEDTLS_SHA512_SMALLER
 *
 * Enable an implementation of SHA-512 that has lower ROM footprint but also
 * lower performance.
 *
 * Uncomment to enable the smaller implementation of SHA512.
 */
//#define MBEDTLS_SHA512_SMALLER

/**
 * \def MBEDTLS_SSL_ALL_ALERT_MESSAGES
 *
 * Enable sending of alert messages in case of encountered errors as per RFC.
 * If you choose not to send the alert messages, mbed TLS can still communicate
 * with other servers, only debugging of failures is harder.
 *
 * The advantage of not sending alert messages, is that no information is given
 * about reasons for failures thus preventing adversaries of gaining intel.
 *
 * Enable sending of all alert messages
 */
#define MBEDTLS_SSL_ALL_ALERT_MESSAGES

/**
 * \def MBEDTLS_SSL_USE_MPS
 *
 * TODO: Document
 */
//#define MBEDTLS_SSL_USE_MPS

/**
 * \def MBEDTLS_SSL_DTLS_CONNECTION_ID
 *
 * Enable support for the DTLS Connection ID extension
 * (version draft-ietf-tls-dtls-connection-id-05,
 * https://tools.ietf.org/html/draft-ietf-tls-dtls-connection-id-05)
 * which allows to identify DTLS connections across changes
 * in the underlying transport.
 *
 * Setting this option enables the SSL APIs `mbedtls_ssl_set_cid()`,
 * mbedtls_ssl_get_own_cid()`, `mbedtls_ssl_get_peer_cid()` and
 * `mbedtls_ssl_conf_cid()`. See the corresponding documentation for
 * more information.
 *
 * \warning The Connection ID extension is still in draft state.
 *          We make no stability promises for the availability
 *          or the shape of the API controlled by this option.
 *
 * The maximum lengths of outgoing and incoming CIDs can be configured
 * through the options
 * - MBEDTLS_SSL_CID_OUT_LEN_MAX
 * - MBEDTLS_SSL_CID_IN_LEN_MAX.
 *
 * Requires: MBEDTLS_SSL_PROTO_DTLS
 *
 * Uncomment to enable the Connection ID extension.
 */
//#define MBEDTLS_SSL_DTLS_CONNECTION_ID

/**
 * \def MBEDTLS_SSL_ASYNC_PRIVATE
 *
 * Enable asynchronous external private key operations in SSL. This allows
 * you to configure an SSL connection to call an external cryptographic
 * module to perform private key operations instead of performing the
 * operation inside the library.
 *
 */
//#define MBEDTLS_SSL_ASYNC_PRIVATE

/**
 * \def MBEDTLS_SSL_CONTEXT_SERIALIZATION
 *
 * Enable serialization of the TLS context structures, through use of the
 * functions mbedtls_ssl_context_save() and mbedtls_ssl_context_load().
 *
 * This pair of functions allows one side of a connection to serialize the
 * context associated with the connection, then free or re-use that context
 * while the serialized state is persisted elsewhere, and finally deserialize
 * that state to a live context for resuming read/write operations on the
 * connection. From a protocol perspective, the state of the connection is
 * unaffected, in particular this is entirely transparent to the peer.
 *
 * Note: this is distinct from TLS session resumption, which is part of the
 * protocol and fully visible by the peer. TLS session resumption enables
 * establishing new connections associated to a saved session with shorter,
 * lighter handshakes, while context serialization is a local optimization in
 * handling a single, potentially long-lived connection.
 *
 * Enabling these APIs makes some SSL structures larger, as 64 extra bytes are
 * saved after the handshake to allow for more efficient serialization, so if
 * you don't need this feature you'll save RAM by disabling it.
 *
 * Comment to disable the context serialization APIs.
 */
#define MBEDTLS_SSL_CONTEXT_SERIALIZATION

/**
 * \def MBEDTLS_SSL_DEBUG_ALL
 *
 * Enable the debug messages in SSL module for all issues.
 * Debug messages have been disabled in some places to prevent timing
 * attacks due to (unbalanced) debugging function calls.
 *
 * If you need all error reporting you should enable this during debugging,
 * but remove this for production servers that should log as well.
 *
 * Uncomment this macro to report all debug messages on errors introducing
 * a timing side-channel.
 *
 */
//#define MBEDTLS_SSL_DEBUG_ALL

/** \def MBEDTLS_SSL_ENCRYPT_THEN_MAC
 *
 * Enable support for Encrypt-then-MAC, RFC 7366.
 *
 * This allows peers that both support it to use a more robust protection for
 * ciphersuites using CBC, providing deep resistance against timing attacks
 * on the padding or underlying cipher.
 *
 * This only affects CBC ciphersuites, and is useless if none is defined.
 *
 * Requires: MBEDTLS_SSL_PROTO_TLS1_2
 *
 * Comment this macro to disable support for Encrypt-then-MAC
 */
#define MBEDTLS_SSL_ENCRYPT_THEN_MAC

/** \def MBEDTLS_SSL_EXTENDED_MASTER_SECRET
 *
 * Enable support for RFC 7627: Session Hash and Extended Master Secret
 * Extension.
 *
 * This was introduced as "the proper fix" to the Triple Handshake family of
 * attacks, but it is recommended to always use it (even if you disable
 * renegotiation), since it actually fixes a more fundamental issue in the
 * original SSL/TLS design, and has implications beyond Triple Handshake.
 *
 * Requires: MBEDTLS_SSL_PROTO_TLS1_2
 *
 * Comment this macro to disable support for Extended Master Secret.
 */
#define MBEDTLS_SSL_EXTENDED_MASTER_SECRET

/**
 * \def MBEDTLS_SSL_KEEP_PEER_CERTIFICATE
 *
 * This option controls the availability of the API mbedtls_ssl_get_peer_cert()
 * giving access to the peer's certificate after completion of the handshake.
 *
 * Unless you need mbedtls_ssl_peer_cert() in your application, it is
 * recommended to disable this option for reduced RAM usage.
 *
 * \note If this option is disabled, mbedtls_ssl_get_peer_cert() is still
 *       defined, but always returns \c NULL.
 *
 * \note This option has no influence on the protection against the
 *       triple handshake attack. Even if it is disabled, Mbed TLS will
 *       still ensure that certificates do not change during renegotiation,
 *       for example by keeping a hash of the peer's certificate.
 *
 * \note This option is required if MBEDTLS_SSL_PROTO_TLS1_3 is set.
 *
 * Comment this macro to disable storing the peer's certificate
 * after the handshake.
 */
#define MBEDTLS_SSL_KEEP_PEER_CERTIFICATE

/**
 * \def MBEDTLS_SSL_RENEGOTIATION
 *
 * Enable support for TLS renegotiation.
 *
 * The two main uses of renegotiation are (1) refresh keys on long-lived
 * connections and (2) client authentication after the initial handshake.
 * If you don't need renegotiation, it's probably better to disable it, since
 * it has been associated with security issues in the past and is easy to
 * misuse/misunderstand.
 *
 * Comment this to disable support for renegotiation.
 *
 * \note   Even if this option is disabled, both client and server are aware
 *         of the Renegotiation Indication Extension (RFC 5746) used to
 *         prevent the SSL renegotiation attack (see RFC 5746 Sect. 1).
 *         (See \c mbedtls_ssl_conf_legacy_renegotiation for the
 *          configuration of this extension).
 *
 */
#define MBEDTLS_SSL_RENEGOTIATION

/**
 * \def MBEDTLS_SSL_MAX_FRAGMENT_LENGTH
 *
 * Enable support for RFC 6066 max_fragment_length extension in SSL.
 *
 * Comment this macro to disable support for the max_fragment_length extension
 */
#define MBEDTLS_SSL_MAX_FRAGMENT_LENGTH

/**
 * \def MBEDTLS_SSL_PROTO_TLS1_2
 *
 * Enable support for TLS 1.2 (and DTLS 1.2 if DTLS is enabled).
 *
 * Requires: MBEDTLS_SHA1_C or MBEDTLS_SHA256_C or MBEDTLS_SHA512_C
 *           (Depends on ciphersuites) when MBEDTLS_USE_PSA_CRYPTO
 *           is not defined, PSA_WANT_ALG_SHA_1 or PSA_WANT_ALG_SHA_256 or
 *           PSA_WANT_ALG_SHA_512 when MBEDTLS_USE_PSA_CRYPTO is defined.
 *
 * \warning If building without MBEDTLS_MD_C, you must call psa_crypto_init()
 * before doing any TLS operation.
 *
 * Comment this macro to disable support for TLS 1.2 / DTLS 1.2
 */
#define MBEDTLS_SSL_PROTO_TLS1_2

/**
 * \def MBEDTLS_SSL_PROTO_TLS1_3
 *
 * Enable support for TLS 1.3.
 *
 * \note The support for TLS 1.3 is not comprehensive yet, in particular
 *       pre-shared keys are not supported.
 *       See docs/architecture/tls13-support.md for a description of the TLS
 *       1.3 support that this option enables.
 *
 * Requires: MBEDTLS_SSL_KEEP_PEER_CERTIFICATE
 * Requires: MBEDTLS_PSA_CRYPTO_C
 *
 * Note: even though TLS 1.3 depends on PSA Crypto, if you want it to only use
 * PSA for all crypto operations, you need to also enable
 * MBEDTLS_USE_PSA_CRYPTO; otherwise X.509 operations, and functions that are
 * common with TLS 1.2 (record protection, running handshake hash) will still
 * use non-PSA crypto.
 *
 * Uncomment this macro to enable the support for TLS 1.3.
 */
//#define MBEDTLS_SSL_PROTO_TLS1_3

/**
 * \def MBEDTLS_SSL_TLS1_3_COMPATIBILITY_MODE
 *
 * Enable TLS 1.3 middlebox compatibility mode.
 *
 * As specified in Section D.4 of RFC 8446, TLS 1.3 offers a compatibility
 * mode to make a TLS 1.3 connection more likely to pass through middle boxes
 * expecting TLS 1.2 traffic.
 *
 * Turning on the compatibility mode comes at the cost of a few added bytes
 * on the wire, but it doesn't affect compatibility with TLS 1.3 implementations
 * that don't use it. Therefore, unless transmission bandwidth is critical and
 * you know that middlebox compatibility issues won't occur, it is therefore
 * recommended to set this option.
 *
 * Comment to disable compatibility mode for TLS 1.3. If
 * MBEDTLS_SSL_PROTO_TLS1_3 is not enabled, this option does not have any
 * effect on the build.
 *
 */
//#define MBEDTLS_SSL_TLS1_3_COMPATIBILITY_MODE

/**
<<<<<<< HEAD
*  \def MBEDTLS_SSL_EARLY_DATA_MAX_DELAY
*
* Tolerance window for ticket age value.
* Outside this tolerance window, 0-RTT mode will be disabled.
*
*/
#define MBEDTLS_SSL_EARLY_DATA_MAX_DELAY 10000

/**
* \def MBEDTLS_ZERO_RTT
*
* Allows to add functionality for TLS/DTLS 1.3 Zero-RTT.
*
*/
//#define MBEDTLS_ZERO_RTT

/*
* \def MBEDTLS_SSL_NEW_SESSION_TICKET_REMOVED
*
* Enable support for TLS 1.3 session tickets.
* Client-side, provides full support for session tickets (maintainance of a
* session store remains the responsibility of the application, though).
* Server-side, you also need to provide callbacks for writing and parsing
* tickets, including authenticated encryption and key management. Example
* callbacks are provided by MBEDTLS_SSL_TICKET_C.
*
* Comment this macro to
*  - be able to issue tickets by TLS 1.3 servers, and
*  - use them in TLS 1.3 clients.
*/
//#define MBEDTLS_SSL_NEW_SESSION_TICKET_REMOVED
=======
 * \def MBEDTLS_SSL_TLS1_3_TICKET_AGE_TOLERANCE
 *
 * Maximum time difference in milliseconds tolerated between the age of a
 * ticket from the server and client point of view.
 * From the client point of view, the age of a ticket is the time difference
 * between the time when the client proposes to the server to use the ticket
 * (time of writing of the Pre-Shared Key Extension including the ticket) and
 * the time the client received the ticket from the server.
 * From the server point of view, the age of a ticket is the time difference
 * between the time when the server receives a proposition from the client
 * to use the ticket and the time when the ticket was created by the server.
 * The server age is expected to be always greater than the client one and
 * MBEDTLS_SSL_TLS1_3_TICKET_AGE_TOLERANCE defines the
 * maximum difference tolerated for the server to accept the ticket.
 * This is not used in TLS 1.2.
 *
 */
#define MBEDTLS_SSL_TLS1_3_TICKET_AGE_TOLERANCE 6000
>>>>>>> be0224ae

/**
 * \def MBEDTLS_SSL_TLS1_3_TICKET_NONCE_LENGTH
 *
 * Size in bytes of a ticket nonce. This is not used in TLS 1.2.
 *
 * This must be less than 256.
 */
#define MBEDTLS_SSL_TLS1_3_TICKET_NONCE_LENGTH 32

/**
 * \def MBEDTLS_SSL_PROTO_DTLS
 *
 * Enable support for DTLS (all available versions).
 *
 * Enable this and MBEDTLS_SSL_PROTO_TLS1_2 to enable DTLS 1.2.
 *
 * Requires: MBEDTLS_SSL_PROTO_TLS1_2
 *
 * Comment this macro to disable support for DTLS
 */
#define MBEDTLS_SSL_PROTO_DTLS

/**
 * \def MBEDTLS_SSL_ALPN
 *
 * Enable support for RFC 7301 Application Layer Protocol Negotiation.
 *
 * Comment this macro to disable support for ALPN.
 */
#define MBEDTLS_SSL_ALPN

/**
 * \def MBEDTLS_SSL_DTLS_ANTI_REPLAY
 *
 * Enable support for the anti-replay mechanism in DTLS.
 *
 * Requires: MBEDTLS_SSL_TLS_C
 *           MBEDTLS_SSL_PROTO_DTLS
 *
 * \warning Disabling this is often a security risk!
 * See mbedtls_ssl_conf_dtls_anti_replay() for details.
 *
 * Comment this to disable anti-replay in DTLS.
 */
#define MBEDTLS_SSL_DTLS_ANTI_REPLAY

/**
 * \def MBEDTLS_SSL_DTLS_HELLO_VERIFY
 *
 * Enable support for HelloVerifyRequest on DTLS servers.
 *
 * This feature is highly recommended to prevent DTLS servers being used as
 * amplifiers in DoS attacks against other hosts. It should always be enabled
 * unless you know for sure amplification cannot be a problem in the
 * environment in which your server operates.
 *
 * \warning Disabling this can be a security risk! (see above)
 *
 * Requires: MBEDTLS_SSL_PROTO_DTLS
 *
 * Comment this to disable support for HelloVerifyRequest.
 */
#define MBEDTLS_SSL_DTLS_HELLO_VERIFY

/**
 * \def MBEDTLS_SSL_DTLS_SRTP
 *
 * Enable support for negotiation of DTLS-SRTP (RFC 5764)
 * through the use_srtp extension.
 *
 * \note This feature provides the minimum functionality required
 * to negotiate the use of DTLS-SRTP and to allow the derivation of
 * the associated SRTP packet protection key material.
 * In particular, the SRTP packet protection itself, as well as the
 * demultiplexing of RTP and DTLS packets at the datagram layer
 * (see Section 5 of RFC 5764), are not handled by this feature.
 * Instead, after successful completion of a handshake negotiating
 * the use of DTLS-SRTP, the extended key exporter API
 * mbedtls_ssl_conf_export_keys_cb() should be used to implement
 * the key exporter described in Section 4.2 of RFC 5764 and RFC 5705
 * (this is implemented in the SSL example programs).
 * The resulting key should then be passed to an SRTP stack.
 *
 * Setting this option enables the runtime API
 * mbedtls_ssl_conf_dtls_srtp_protection_profiles()
 * through which the supported DTLS-SRTP protection
 * profiles can be configured. You must call this API at
 * runtime if you wish to negotiate the use of DTLS-SRTP.
 *
 * Requires: MBEDTLS_SSL_PROTO_DTLS
 *
 * Uncomment this to enable support for use_srtp extension.
 */
//#define MBEDTLS_SSL_DTLS_SRTP

/**
 * \def MBEDTLS_SSL_DTLS_CLIENT_PORT_REUSE
 *
 * Enable server-side support for clients that reconnect from the same port.
 *
 * Some clients unexpectedly close the connection and try to reconnect using the
 * same source port. This needs special support from the server to handle the
 * new connection securely, as described in section 4.2.8 of RFC 6347. This
 * flag enables that support.
 *
 * Requires: MBEDTLS_SSL_DTLS_HELLO_VERIFY
 *
 * Comment this to disable support for clients reusing the source port.
 */
#define MBEDTLS_SSL_DTLS_CLIENT_PORT_REUSE

/**
 * \def MBEDTLS_SSL_SESSION_TICKETS
 *
 * Enable support for RFC 5077 session tickets in SSL.
 * Client-side, provides full support for session tickets (maintenance of a
 * session store remains the responsibility of the application, though).
 * Server-side, you also need to provide callbacks for writing and parsing
 * tickets, including authenticated encryption and key management. Example
 * callbacks are provided by MBEDTLS_SSL_TICKET_C.
 *
 * Comment this macro to disable support for SSL session tickets
 */
#define MBEDTLS_SSL_SESSION_TICKETS

/**
 * \def MBEDTLS_SSL_SERVER_NAME_INDICATION
 *
 * Enable support for RFC 6066 server name indication (SNI) in SSL.
 *
 * Requires: MBEDTLS_X509_CRT_PARSE_C
 *
 * Comment this macro to disable support for server name indication in SSL
 */
#define MBEDTLS_SSL_SERVER_NAME_INDICATION

/**
 * \def MBEDTLS_SSL_VARIABLE_BUFFER_LENGTH
 *
 * When this option is enabled, the SSL buffer will be resized automatically
 * based on the negotiated maximum fragment length in each direction.
 *
 * Requires: MBEDTLS_SSL_MAX_FRAGMENT_LENGTH
 */
//#define MBEDTLS_SSL_VARIABLE_BUFFER_LENGTH

/**
 * \def MBEDTLS_TEST_CONSTANT_FLOW_MEMSAN
 *
 * Enable testing of the constant-flow nature of some sensitive functions with
 * clang's MemorySanitizer. This causes some existing tests to also test
 * this non-functional property of the code under test.
 *
 * This setting requires compiling with clang -fsanitize=memory. The test
 * suites can then be run normally.
 *
 * \warning This macro is only used for extended testing; it is not considered
 * part of the library's API, so it may change or disappear at any time.
 *
 * Uncomment to enable testing of the constant-flow nature of selected code.
 */
//#define MBEDTLS_TEST_CONSTANT_FLOW_MEMSAN

/**
 * \def MBEDTLS_TEST_CONSTANT_FLOW_VALGRIND
 *
 * Enable testing of the constant-flow nature of some sensitive functions with
 * valgrind's memcheck tool. This causes some existing tests to also test
 * this non-functional property of the code under test.
 *
 * This setting requires valgrind headers for building, and is only useful for
 * testing if the tests suites are run with valgrind's memcheck. This can be
 * done for an individual test suite with 'valgrind ./test_suite_xxx', or when
 * using CMake, this can be done for all test suites with 'make memcheck'.
 *
 * \warning This macro is only used for extended testing; it is not considered
 * part of the library's API, so it may change or disappear at any time.
 *
 * Uncomment to enable testing of the constant-flow nature of selected code.
 */
//#define MBEDTLS_TEST_CONSTANT_FLOW_VALGRIND

/**
 * \def MBEDTLS_TEST_HOOKS
 *
 * Enable features for invasive testing such as introspection functions and
 * hooks for fault injection. This enables additional unit tests.
 *
 * Merely enabling this feature should not change the behavior of the product.
 * It only adds new code, and new branching points where the default behavior
 * is the same as when this feature is disabled.
 * However, this feature increases the attack surface: there is an added
 * risk of vulnerabilities, and more gadgets that can make exploits easier.
 * Therefore this feature must never be enabled in production.
 *
 * See `docs/architecture/testing/mbed-crypto-invasive-testing.md` for more
 * information.
 *
 * Uncomment to enable invasive tests.
 */
//#define MBEDTLS_TEST_HOOKS

/**
 * \def MBEDTLS_THREADING_ALT
 *
 * Provide your own alternate threading implementation.
 *
 * Requires: MBEDTLS_THREADING_C
 *
 * Uncomment this to allow your own alternate threading implementation.
 */
//#define MBEDTLS_THREADING_ALT

/**
 * \def MBEDTLS_THREADING_PTHREAD
 *
 * Enable the pthread wrapper layer for the threading layer.
 *
 * Requires: MBEDTLS_THREADING_C
 *
 * Uncomment this to enable pthread mutexes.
 */
//#define MBEDTLS_THREADING_PTHREAD

/**
 * \def MBEDTLS_USE_PSA_CRYPTO
 *
 * Make the X.509 and TLS library use PSA for cryptographic operations, and
 * enable new APIs for using keys handled by PSA Crypto.
 *
 * \note Development of this option is currently in progress, and parts of Mbed
 * TLS's X.509 and TLS modules are not ported to PSA yet. However, these parts
 * will still continue to work as usual, so enabling this option should not
 * break backwards compatibility.
 *
 * \note See docs/use-psa-crypto.md for a complete description of what this
 * option currently does, and of parts that are not affected by it so far.
 *
 * \warning If you enable this option, you need to call `psa_crypto_init()`
 * before calling any function from the SSL/TLS, X.509 or PK modules.
 *
 * Requires: MBEDTLS_PSA_CRYPTO_C.
 * Conflicts with: MBEDTLS_ECP_RESTARTABLE
 *
 * Uncomment this to enable internal use of PSA Crypto and new associated APIs.
 */
//#define MBEDTLS_USE_PSA_CRYPTO

/**
 * \def MBEDTLS_PSA_CRYPTO_CONFIG
 *
 * This setting allows support for cryptographic mechanisms through the PSA
 * API to be configured separately from support through the mbedtls API.
 *
 * When this option is disabled, the PSA API exposes the cryptographic
 * mechanisms that can be implemented on top of the `mbedtls_xxx` API
 * configured with `MBEDTLS_XXX` symbols.
 *
 * When this option is enabled, the PSA API exposes the cryptographic
 * mechanisms requested by the `PSA_WANT_XXX` symbols defined in
 * include/psa/crypto_config.h. The corresponding `MBEDTLS_XXX` settings are
 * automatically enabled if required (i.e. if no PSA driver provides the
 * mechanism). You may still freely enable additional `MBEDTLS_XXX` symbols
 * in mbedtls_config.h.
 *
 * If the symbol #MBEDTLS_PSA_CRYPTO_CONFIG_FILE is defined, it specifies
 * an alternative header to include instead of include/psa/crypto_config.h.
 *
 * This feature is still experimental and is not ready for production since
 * it is not completed.
 */
//#define MBEDTLS_PSA_CRYPTO_CONFIG

/**
 * \def MBEDTLS_VERSION_FEATURES
 *
 * Allow run-time checking of compile-time enabled features. Thus allowing users
 * to check at run-time if the library is for instance compiled with threading
 * support via mbedtls_version_check_feature().
 *
 * Requires: MBEDTLS_VERSION_C
 *
 * Comment this to disable run-time checking and save ROM space
 */
#define MBEDTLS_VERSION_FEATURES

/**
 * \def MBEDTLS_X509_TRUSTED_CERTIFICATE_CALLBACK
 *
 * If set, this enables the X.509 API `mbedtls_x509_crt_verify_with_ca_cb()`
 * and the SSL API `mbedtls_ssl_conf_ca_cb()` which allow users to configure
 * the set of trusted certificates through a callback instead of a linked
 * list.
 *
 * This is useful for example in environments where a large number of trusted
 * certificates is present and storing them in a linked list isn't efficient
 * enough, or when the set of trusted certificates changes frequently.
 *
 * See the documentation of `mbedtls_x509_crt_verify_with_ca_cb()` and
 * `mbedtls_ssl_conf_ca_cb()` for more information.
 *
 * Uncomment to enable trusted certificate callbacks.
 */
//#define MBEDTLS_X509_TRUSTED_CERTIFICATE_CALLBACK

/**
 * \def MBEDTLS_X509_REMOVE_INFO
 *
 * Disable mbedtls_x509_*_info() and related APIs.
 *
 * Uncomment to omit mbedtls_x509_*_info(), as well as mbedtls_debug_print_crt()
 * and other functions/constants only used by these functions, thus reducing
 * the code footprint by several KB.
 */
//#define MBEDTLS_X509_REMOVE_INFO

/**
 * \def MBEDTLS_X509_RSASSA_PSS_SUPPORT
 *
 * Enable parsing and verification of X.509 certificates, CRLs and CSRS
 * signed with RSASSA-PSS (aka PKCS#1 v2.1).
 *
 * Comment this macro to disallow using RSASSA-PSS in certificates.
 */
#define MBEDTLS_X509_RSASSA_PSS_SUPPORT
/** \} name SECTION: mbed TLS feature support */

/**
 * \name SECTION: mbed TLS modules
 *
 * This section enables or disables entire modules in mbed TLS
 * \{
 */

/**
 * \def MBEDTLS_AESNI_C
 *
 * Enable AES-NI support on x86-64.
 *
 * Module:  library/aesni.c
 * Caller:  library/aes.c
 *
 * Requires: MBEDTLS_HAVE_ASM
 *
 * This modules adds support for the AES-NI instructions on x86-64
 */
#define MBEDTLS_AESNI_C

/**
 * \def MBEDTLS_AES_C
 *
 * Enable the AES block cipher.
 *
 * Module:  library/aes.c
 * Caller:  library/cipher.c
 *          library/pem.c
 *          library/ctr_drbg.c
 *
 * This module enables the following ciphersuites (if other requisites are
 * enabled as well):
 *      MBEDTLS_TLS_ECDH_ECDSA_WITH_AES_128_CBC_SHA
 *      MBEDTLS_TLS_ECDH_ECDSA_WITH_AES_256_CBC_SHA
 *      MBEDTLS_TLS_ECDH_RSA_WITH_AES_128_CBC_SHA
 *      MBEDTLS_TLS_ECDH_RSA_WITH_AES_256_CBC_SHA
 *      MBEDTLS_TLS_ECDH_ECDSA_WITH_AES_128_CBC_SHA256
 *      MBEDTLS_TLS_ECDH_ECDSA_WITH_AES_256_CBC_SHA384
 *      MBEDTLS_TLS_ECDH_RSA_WITH_AES_128_CBC_SHA256
 *      MBEDTLS_TLS_ECDH_RSA_WITH_AES_256_CBC_SHA384
 *      MBEDTLS_TLS_ECDH_ECDSA_WITH_AES_128_GCM_SHA256
 *      MBEDTLS_TLS_ECDH_ECDSA_WITH_AES_256_GCM_SHA384
 *      MBEDTLS_TLS_ECDH_RSA_WITH_AES_128_GCM_SHA256
 *      MBEDTLS_TLS_ECDH_RSA_WITH_AES_256_GCM_SHA384
 *      MBEDTLS_TLS_ECDHE_ECDSA_WITH_AES_256_GCM_SHA384
 *      MBEDTLS_TLS_ECDHE_RSA_WITH_AES_256_GCM_SHA384
 *      MBEDTLS_TLS_DHE_RSA_WITH_AES_256_GCM_SHA384
 *      MBEDTLS_TLS_ECDHE_ECDSA_WITH_AES_256_CBC_SHA384
 *      MBEDTLS_TLS_ECDHE_RSA_WITH_AES_256_CBC_SHA384
 *      MBEDTLS_TLS_DHE_RSA_WITH_AES_256_CBC_SHA256
 *      MBEDTLS_TLS_ECDHE_ECDSA_WITH_AES_256_CBC_SHA
 *      MBEDTLS_TLS_ECDHE_RSA_WITH_AES_256_CBC_SHA
 *      MBEDTLS_TLS_DHE_RSA_WITH_AES_256_CBC_SHA
 *      MBEDTLS_TLS_ECDHE_ECDSA_WITH_AES_128_GCM_SHA256
 *      MBEDTLS_TLS_ECDHE_RSA_WITH_AES_128_GCM_SHA256
 *      MBEDTLS_TLS_DHE_RSA_WITH_AES_128_GCM_SHA256
 *      MBEDTLS_TLS_ECDHE_ECDSA_WITH_AES_128_CBC_SHA256
 *      MBEDTLS_TLS_ECDHE_RSA_WITH_AES_128_CBC_SHA256
 *      MBEDTLS_TLS_DHE_RSA_WITH_AES_128_CBC_SHA256
 *      MBEDTLS_TLS_ECDHE_ECDSA_WITH_AES_128_CBC_SHA
 *      MBEDTLS_TLS_ECDHE_RSA_WITH_AES_128_CBC_SHA
 *      MBEDTLS_TLS_DHE_RSA_WITH_AES_128_CBC_SHA
 *      MBEDTLS_TLS_DHE_PSK_WITH_AES_256_GCM_SHA384
 *      MBEDTLS_TLS_ECDHE_PSK_WITH_AES_256_CBC_SHA384
 *      MBEDTLS_TLS_DHE_PSK_WITH_AES_256_CBC_SHA384
 *      MBEDTLS_TLS_ECDHE_PSK_WITH_AES_256_CBC_SHA
 *      MBEDTLS_TLS_DHE_PSK_WITH_AES_256_CBC_SHA
 *      MBEDTLS_TLS_DHE_PSK_WITH_AES_128_GCM_SHA256
 *      MBEDTLS_TLS_ECDHE_PSK_WITH_AES_128_CBC_SHA256
 *      MBEDTLS_TLS_DHE_PSK_WITH_AES_128_CBC_SHA256
 *      MBEDTLS_TLS_ECDHE_PSK_WITH_AES_128_CBC_SHA
 *      MBEDTLS_TLS_DHE_PSK_WITH_AES_128_CBC_SHA
 *      MBEDTLS_TLS_RSA_WITH_AES_256_GCM_SHA384
 *      MBEDTLS_TLS_RSA_WITH_AES_256_CBC_SHA256
 *      MBEDTLS_TLS_RSA_WITH_AES_256_CBC_SHA
 *      MBEDTLS_TLS_RSA_WITH_AES_128_GCM_SHA256
 *      MBEDTLS_TLS_RSA_WITH_AES_128_CBC_SHA256
 *      MBEDTLS_TLS_RSA_WITH_AES_128_CBC_SHA
 *      MBEDTLS_TLS_RSA_PSK_WITH_AES_256_GCM_SHA384
 *      MBEDTLS_TLS_RSA_PSK_WITH_AES_256_CBC_SHA384
 *      MBEDTLS_TLS_RSA_PSK_WITH_AES_256_CBC_SHA
 *      MBEDTLS_TLS_RSA_PSK_WITH_AES_128_GCM_SHA256
 *      MBEDTLS_TLS_RSA_PSK_WITH_AES_128_CBC_SHA256
 *      MBEDTLS_TLS_RSA_PSK_WITH_AES_128_CBC_SHA
 *      MBEDTLS_TLS_PSK_WITH_AES_256_GCM_SHA384
 *      MBEDTLS_TLS_PSK_WITH_AES_256_CBC_SHA384
 *      MBEDTLS_TLS_PSK_WITH_AES_256_CBC_SHA
 *      MBEDTLS_TLS_PSK_WITH_AES_128_GCM_SHA256
 *      MBEDTLS_TLS_PSK_WITH_AES_128_CBC_SHA256
 *      MBEDTLS_TLS_PSK_WITH_AES_128_CBC_SHA
 *
 * PEM_PARSE uses AES for decrypting encrypted keys.
 */
#define MBEDTLS_AES_C

/**
 * \def MBEDTLS_ASN1_PARSE_C
 *
 * Enable the generic ASN1 parser.
 *
 * Module:  library/asn1.c
 * Caller:  library/x509.c
 *          library/dhm.c
 *          library/pkcs12.c
 *          library/pkcs5.c
 *          library/pkparse.c
 */
#define MBEDTLS_ASN1_PARSE_C

/**
 * \def MBEDTLS_ASN1_WRITE_C
 *
 * Enable the generic ASN1 writer.
 *
 * Module:  library/asn1write.c
 * Caller:  library/ecdsa.c
 *          library/pkwrite.c
 *          library/x509_create.c
 *          library/x509write_crt.c
 *          library/x509write_csr.c
 */
#define MBEDTLS_ASN1_WRITE_C

/**
 * \def MBEDTLS_BASE64_C
 *
 * Enable the Base64 module.
 *
 * Module:  library/base64.c
 * Caller:  library/pem.c
 *
 * This module is required for PEM support (required by X.509).
 */
#define MBEDTLS_BASE64_C

/**
 * \def MBEDTLS_BIGNUM_C
 *
 * Enable the multi-precision integer library.
 *
 * Module:  library/bignum.c
 *          library/bignum_core.c
 *          library/bignum_mod.c
 *          library/bignum_mod_raw.c
 * Caller:  library/dhm.c
 *          library/ecp.c
 *          library/ecdsa.c
 *          library/rsa.c
 *          library/rsa_alt_helpers.c
 *          library/ssl_tls.c
 *
 * This module is required for RSA, DHM and ECC (ECDH, ECDSA) support.
 */
#define MBEDTLS_BIGNUM_C

/**
 * \def MBEDTLS_CAMELLIA_C
 *
 * Enable the Camellia block cipher.
 *
 * Module:  library/camellia.c
 * Caller:  library/cipher.c
 *
 * This module enables the following ciphersuites (if other requisites are
 * enabled as well):
 *      MBEDTLS_TLS_ECDH_ECDSA_WITH_CAMELLIA_128_CBC_SHA256
 *      MBEDTLS_TLS_ECDH_ECDSA_WITH_CAMELLIA_256_CBC_SHA384
 *      MBEDTLS_TLS_ECDH_RSA_WITH_CAMELLIA_128_CBC_SHA256
 *      MBEDTLS_TLS_ECDH_RSA_WITH_CAMELLIA_256_CBC_SHA384
 *      MBEDTLS_TLS_ECDH_ECDSA_WITH_CAMELLIA_128_GCM_SHA256
 *      MBEDTLS_TLS_ECDH_ECDSA_WITH_CAMELLIA_256_GCM_SHA384
 *      MBEDTLS_TLS_ECDH_RSA_WITH_CAMELLIA_128_GCM_SHA256
 *      MBEDTLS_TLS_ECDH_RSA_WITH_CAMELLIA_256_GCM_SHA384
 *      MBEDTLS_TLS_ECDHE_ECDSA_WITH_CAMELLIA_256_GCM_SHA384
 *      MBEDTLS_TLS_ECDHE_RSA_WITH_CAMELLIA_256_GCM_SHA384
 *      MBEDTLS_TLS_DHE_RSA_WITH_CAMELLIA_256_GCM_SHA384
 *      MBEDTLS_TLS_ECDHE_ECDSA_WITH_CAMELLIA_256_CBC_SHA384
 *      MBEDTLS_TLS_ECDHE_RSA_WITH_CAMELLIA_256_CBC_SHA384
 *      MBEDTLS_TLS_DHE_RSA_WITH_CAMELLIA_256_CBC_SHA256
 *      MBEDTLS_TLS_DHE_RSA_WITH_CAMELLIA_256_CBC_SHA
 *      MBEDTLS_TLS_ECDHE_ECDSA_WITH_CAMELLIA_128_GCM_SHA256
 *      MBEDTLS_TLS_ECDHE_RSA_WITH_CAMELLIA_128_GCM_SHA256
 *      MBEDTLS_TLS_DHE_RSA_WITH_CAMELLIA_128_GCM_SHA256
 *      MBEDTLS_TLS_ECDHE_ECDSA_WITH_CAMELLIA_128_CBC_SHA256
 *      MBEDTLS_TLS_ECDHE_RSA_WITH_CAMELLIA_128_CBC_SHA256
 *      MBEDTLS_TLS_DHE_RSA_WITH_CAMELLIA_128_CBC_SHA256
 *      MBEDTLS_TLS_DHE_RSA_WITH_CAMELLIA_128_CBC_SHA
 *      MBEDTLS_TLS_DHE_PSK_WITH_CAMELLIA_256_GCM_SHA384
 *      MBEDTLS_TLS_ECDHE_PSK_WITH_CAMELLIA_256_CBC_SHA384
 *      MBEDTLS_TLS_DHE_PSK_WITH_CAMELLIA_256_CBC_SHA384
 *      MBEDTLS_TLS_DHE_PSK_WITH_CAMELLIA_128_GCM_SHA256
 *      MBEDTLS_TLS_DHE_PSK_WITH_CAMELLIA_128_CBC_SHA256
 *      MBEDTLS_TLS_ECDHE_PSK_WITH_CAMELLIA_128_CBC_SHA256
 *      MBEDTLS_TLS_RSA_WITH_CAMELLIA_256_GCM_SHA384
 *      MBEDTLS_TLS_RSA_WITH_CAMELLIA_256_CBC_SHA256
 *      MBEDTLS_TLS_RSA_WITH_CAMELLIA_256_CBC_SHA
 *      MBEDTLS_TLS_RSA_WITH_CAMELLIA_128_GCM_SHA256
 *      MBEDTLS_TLS_RSA_WITH_CAMELLIA_128_CBC_SHA256
 *      MBEDTLS_TLS_RSA_WITH_CAMELLIA_128_CBC_SHA
 *      MBEDTLS_TLS_RSA_PSK_WITH_CAMELLIA_256_GCM_SHA384
 *      MBEDTLS_TLS_RSA_PSK_WITH_CAMELLIA_256_CBC_SHA384
 *      MBEDTLS_TLS_RSA_PSK_WITH_CAMELLIA_128_GCM_SHA256
 *      MBEDTLS_TLS_RSA_PSK_WITH_CAMELLIA_128_CBC_SHA256
 *      MBEDTLS_TLS_PSK_WITH_CAMELLIA_256_GCM_SHA384
 *      MBEDTLS_TLS_PSK_WITH_CAMELLIA_256_CBC_SHA384
 *      MBEDTLS_TLS_PSK_WITH_CAMELLIA_128_GCM_SHA256
 *      MBEDTLS_TLS_PSK_WITH_CAMELLIA_128_CBC_SHA256
 */
#define MBEDTLS_CAMELLIA_C

/**
 * \def MBEDTLS_ARIA_C
 *
 * Enable the ARIA block cipher.
 *
 * Module:  library/aria.c
 * Caller:  library/cipher.c
 *
 * This module enables the following ciphersuites (if other requisites are
 * enabled as well):
 *
 *      MBEDTLS_TLS_RSA_WITH_ARIA_128_CBC_SHA256
 *      MBEDTLS_TLS_RSA_WITH_ARIA_256_CBC_SHA384
 *      MBEDTLS_TLS_DHE_RSA_WITH_ARIA_128_CBC_SHA256
 *      MBEDTLS_TLS_DHE_RSA_WITH_ARIA_256_CBC_SHA384
 *      MBEDTLS_TLS_ECDHE_ECDSA_WITH_ARIA_128_CBC_SHA256
 *      MBEDTLS_TLS_ECDHE_ECDSA_WITH_ARIA_256_CBC_SHA384
 *      MBEDTLS_TLS_ECDH_ECDSA_WITH_ARIA_128_CBC_SHA256
 *      MBEDTLS_TLS_ECDH_ECDSA_WITH_ARIA_256_CBC_SHA384
 *      MBEDTLS_TLS_ECDHE_RSA_WITH_ARIA_128_CBC_SHA256
 *      MBEDTLS_TLS_ECDHE_RSA_WITH_ARIA_256_CBC_SHA384
 *      MBEDTLS_TLS_ECDH_RSA_WITH_ARIA_128_CBC_SHA256
 *      MBEDTLS_TLS_ECDH_RSA_WITH_ARIA_256_CBC_SHA384
 *      MBEDTLS_TLS_RSA_WITH_ARIA_128_GCM_SHA256
 *      MBEDTLS_TLS_RSA_WITH_ARIA_256_GCM_SHA384
 *      MBEDTLS_TLS_DHE_RSA_WITH_ARIA_128_GCM_SHA256
 *      MBEDTLS_TLS_DHE_RSA_WITH_ARIA_256_GCM_SHA384
 *      MBEDTLS_TLS_ECDHE_ECDSA_WITH_ARIA_128_GCM_SHA256
 *      MBEDTLS_TLS_ECDHE_ECDSA_WITH_ARIA_256_GCM_SHA384
 *      MBEDTLS_TLS_ECDH_ECDSA_WITH_ARIA_128_GCM_SHA256
 *      MBEDTLS_TLS_ECDH_ECDSA_WITH_ARIA_256_GCM_SHA384
 *      MBEDTLS_TLS_ECDHE_RSA_WITH_ARIA_128_GCM_SHA256
 *      MBEDTLS_TLS_ECDHE_RSA_WITH_ARIA_256_GCM_SHA384
 *      MBEDTLS_TLS_ECDH_RSA_WITH_ARIA_128_GCM_SHA256
 *      MBEDTLS_TLS_ECDH_RSA_WITH_ARIA_256_GCM_SHA384
 *      MBEDTLS_TLS_PSK_WITH_ARIA_128_CBC_SHA256
 *      MBEDTLS_TLS_PSK_WITH_ARIA_256_CBC_SHA384
 *      MBEDTLS_TLS_DHE_PSK_WITH_ARIA_128_CBC_SHA256
 *      MBEDTLS_TLS_DHE_PSK_WITH_ARIA_256_CBC_SHA384
 *      MBEDTLS_TLS_RSA_PSK_WITH_ARIA_128_CBC_SHA256
 *      MBEDTLS_TLS_RSA_PSK_WITH_ARIA_256_CBC_SHA384
 *      MBEDTLS_TLS_PSK_WITH_ARIA_128_GCM_SHA256
 *      MBEDTLS_TLS_PSK_WITH_ARIA_256_GCM_SHA384
 *      MBEDTLS_TLS_DHE_PSK_WITH_ARIA_128_GCM_SHA256
 *      MBEDTLS_TLS_DHE_PSK_WITH_ARIA_256_GCM_SHA384
 *      MBEDTLS_TLS_RSA_PSK_WITH_ARIA_128_GCM_SHA256
 *      MBEDTLS_TLS_RSA_PSK_WITH_ARIA_256_GCM_SHA384
 *      MBEDTLS_TLS_ECDHE_PSK_WITH_ARIA_128_CBC_SHA256
 *      MBEDTLS_TLS_ECDHE_PSK_WITH_ARIA_256_CBC_SHA384
 */
#define MBEDTLS_ARIA_C

/**
 * \def MBEDTLS_CCM_C
 *
 * Enable the Counter with CBC-MAC (CCM) mode for 128-bit block cipher.
 *
 * Module:  library/ccm.c
 *
 * Requires: MBEDTLS_CIPHER_C, MBEDTLS_AES_C or MBEDTLS_CAMELLIA_C or
 *                             MBEDTLS_ARIA_C
 *
 * This module enables the AES-CCM ciphersuites, if other requisites are
 * enabled as well.
 */
#define MBEDTLS_CCM_C

/**
 * \def MBEDTLS_CHACHA20_C
 *
 * Enable the ChaCha20 stream cipher.
 *
 * Module:  library/chacha20.c
 */
#define MBEDTLS_CHACHA20_C

/**
 * \def MBEDTLS_CHACHAPOLY_C
 *
 * Enable the ChaCha20-Poly1305 AEAD algorithm.
 *
 * Module:  library/chachapoly.c
 *
 * This module requires: MBEDTLS_CHACHA20_C, MBEDTLS_POLY1305_C
 */
#define MBEDTLS_CHACHAPOLY_C

/**
 * \def MBEDTLS_CIPHER_C
 *
 * Enable the generic cipher layer.
 *
 * Module:  library/cipher.c
 * Caller:  library/ccm.c
 *          library/cmac.c
 *          library/gcm.c
 *          library/nist_kw.c
 *          library/pkcs12.c
 *          library/pkcs5.c
 *          library/psa_crypto_aead.c
 *          library/psa_crypto_mac.c
 *          library/ssl_ciphersuites.c
 *          library/ssl_msg.c
 *          library/ssl_ticket.c (unless MBEDTLS_USE_PSA_CRYPTO is enabled)
 *
 * Uncomment to enable generic cipher wrappers.
 */
#define MBEDTLS_CIPHER_C

/**
 * \def MBEDTLS_CMAC_C
 *
 * Enable the CMAC (Cipher-based Message Authentication Code) mode for block
 * ciphers.
 *
 * \note When #MBEDTLS_CMAC_ALT is active, meaning that the underlying
 *       implementation of the CMAC algorithm is provided by an alternate
 *       implementation, that alternate implementation may opt to not support
 *       AES-192 or 3DES as underlying block ciphers for the CMAC operation.
 *
 * Module:  library/cmac.c
 *
 * Requires: MBEDTLS_CIPHER_C, MBEDTLS_AES_C or MBEDTLS_DES_C
 *
 */
#define MBEDTLS_CMAC_C

/**
 * \def MBEDTLS_CTR_DRBG_C
 *
 * Enable the CTR_DRBG AES-based random generator.
 * The CTR_DRBG generator uses AES-256 by default.
 * To use AES-128 instead, enable \c MBEDTLS_CTR_DRBG_USE_128_BIT_KEY above.
 *
 * \note To achieve a 256-bit security strength with CTR_DRBG,
 *       you must use AES-256 *and* use sufficient entropy.
 *       See ctr_drbg.h for more details.
 *
 * Module:  library/ctr_drbg.c
 * Caller:
 *
 * Requires: MBEDTLS_AES_C
 *
 * This module provides the CTR_DRBG AES random number generator.
 */
#define MBEDTLS_CTR_DRBG_C

/**
 * \def MBEDTLS_DEBUG_C
 *
 * Enable the debug functions.
 *
 * Module:  library/debug.c
 * Caller:  library/ssl_msg.c
 *          library/ssl_tls.c
 *          library/ssl_tls12_*.c
 *          library/ssl_tls13_*.c
 *
 * This module provides debugging functions.
 */
#define MBEDTLS_DEBUG_C

/**
 * \def MBEDTLS_DES_C
 *
 * Enable the DES block cipher.
 *
 * Module:  library/des.c
 * Caller:  library/pem.c
 *          library/cipher.c
 *
 * PEM_PARSE uses DES/3DES for decrypting encrypted keys.
 *
 * \warning   DES is considered a weak cipher and its use constitutes a
 *            security risk. We recommend considering stronger ciphers instead.
 */
#define MBEDTLS_DES_C

/**
 * \def MBEDTLS_DHM_C
 *
 * Enable the Diffie-Hellman-Merkle module.
 *
 * Module:  library/dhm.c
 * Caller:  library/ssl_tls.c
 *          library/ssl*_client.c
 *          library/ssl*_server.c
 *
 * This module is used by the following key exchanges:
 *      DHE-RSA, DHE-PSK
 *
 * \warning    Using DHE constitutes a security risk as it
 *             is not possible to validate custom DH parameters.
 *             If possible, it is recommended users should consider
 *             preferring other methods of key exchange.
 *             See dhm.h for more details.
 *
 */
#define MBEDTLS_DHM_C

/**
 * \def MBEDTLS_ECDH_C
 *
 * Enable the elliptic curve Diffie-Hellman library.
 *
 * Module:  library/ecdh.c
 * Caller:  library/psa_crypto.c
 *          library/ssl_tls.c
 *          library/ssl*_client.c
 *          library/ssl*_server.c
 *
 * This module is used by the following key exchanges:
 *      ECDHE-ECDSA, ECDHE-RSA, DHE-PSK
 *
 * Requires: MBEDTLS_ECP_C
 */
#define MBEDTLS_ECDH_C

/**
 * \def MBEDTLS_ECDSA_C
 *
 * Enable the elliptic curve DSA library.
 *
 * Module:  library/ecdsa.c
 * Caller:
 *
 * This module is used by the following key exchanges:
 *      ECDHE-ECDSA
 *
 * Requires: MBEDTLS_ECP_C, MBEDTLS_ASN1_WRITE_C, MBEDTLS_ASN1_PARSE_C,
 *           and at least one MBEDTLS_ECP_DP_XXX_ENABLED for a
 *           short Weierstrass curve.
 */
#define MBEDTLS_ECDSA_C

/**
 * \def MBEDTLS_ECJPAKE_C
 *
 * Enable the elliptic curve J-PAKE library.
 *
 * \note EC J-PAKE support is based on the Thread v1.0.0 specification.
 *       It has not been reviewed for compliance with newer standards such as
 *       Thread v1.1 or RFC 8236.
 *
 * Module:  library/ecjpake.c
 * Caller:
 *
 * This module is used by the following key exchanges:
 *      ECJPAKE
 *
 * Requires: MBEDTLS_ECP_C, MBEDTLS_MD_C
 *
 * \warning If building without MBEDTLS_MD_C, you must call psa_crypto_init()
 * before doing any EC J-PAKE operations.
 */
#define MBEDTLS_ECJPAKE_C

/**
 * \def MBEDTLS_ECP_C
 *
 * Enable the elliptic curve over GF(p) library.
 *
 * Module:  library/ecp.c
 * Caller:  library/ecdh.c
 *          library/ecdsa.c
 *          library/ecjpake.c
 *
 * Requires: MBEDTLS_BIGNUM_C and at least one MBEDTLS_ECP_DP_XXX_ENABLED
 */
#define MBEDTLS_ECP_C

/**
 * \def MBEDTLS_ENTROPY_C
 *
 * Enable the platform-specific entropy code.
 *
 * Module:  library/entropy.c
 * Caller:
 *
 * Requires: MBEDTLS_SHA512_C or MBEDTLS_SHA256_C
 *
 * This module provides a generic entropy pool
 */
#define MBEDTLS_ENTROPY_C

/**
 * \def MBEDTLS_ERROR_C
 *
 * Enable error code to error string conversion.
 *
 * Module:  library/error.c
 * Caller:
 *
 * This module enables mbedtls_strerror().
 */
#define MBEDTLS_ERROR_C

/**
 * \def MBEDTLS_GCM_C
 *
 * Enable the Galois/Counter Mode (GCM).
 *
 * Module:  library/gcm.c
 *
 * Requires: MBEDTLS_CIPHER_C, MBEDTLS_AES_C or MBEDTLS_CAMELLIA_C or
 *                             MBEDTLS_ARIA_C
 *
 * This module enables the AES-GCM and CAMELLIA-GCM ciphersuites, if other
 * requisites are enabled as well.
 */
#define MBEDTLS_GCM_C

/**
 * \def MBEDTLS_HKDF_C
 *
 * Enable the HKDF algorithm (RFC 5869).
 *
 * Module:  library/hkdf.c
 * Caller:
 *
 * Requires: MBEDTLS_MD_C
 *
 * This module adds support for the Hashed Message Authentication Code
 * (HMAC)-based key derivation function (HKDF).
 */
#define MBEDTLS_HKDF_C

/**
 * \def MBEDTLS_HMAC_DRBG_C
 *
 * Enable the HMAC_DRBG random generator.
 *
 * Module:  library/hmac_drbg.c
 * Caller:
 *
 * Requires: MBEDTLS_MD_C
 *
 * Uncomment to enable the HMAC_DRBG random number generator.
 */
#define MBEDTLS_HMAC_DRBG_C

/**
 * \def MBEDTLS_NIST_KW_C
 *
 * Enable the Key Wrapping mode for 128-bit block ciphers,
 * as defined in NIST SP 800-38F. Only KW and KWP modes
 * are supported. At the moment, only AES is approved by NIST.
 *
 * Module:  library/nist_kw.c
 *
 * Requires: MBEDTLS_AES_C and MBEDTLS_CIPHER_C
 */
#define MBEDTLS_NIST_KW_C

/**
 * \def MBEDTLS_MD_C
 *
 * Enable the generic message digest layer.
 *
 * Requires: one of: MBEDTLS_MD5_C, MBEDTLS_RIPEMD160_C, MBEDTLS_SHA1_C,
 *                   MBEDTLS_SHA224_C, MBEDTLS_SHA256_C, MBEDTLS_SHA384_C,
 *                   MBEDTLS_SHA512_C.
 * Module:  library/md.c
 * Caller:  library/constant_time.c
 *          library/ecdsa.c
 *          library/ecjpake.c
 *          library/hkdf.c
 *          library/hmac_drbg.c
 *          library/pk.c
 *          library/pkcs5.c
 *          library/pkcs12.c
 *          library/psa_crypto_ecp.c
 *          library/psa_crypto_rsa.c
 *          library/rsa.c
 *          library/ssl_cookie.c
 *          library/ssl_msg.c
 *          library/ssl_tls.c
 *          library/x509.c
 *          library/x509_crt.c
 *          library/x509write_crt.c
 *          library/x509write_csr.c
 *
 * Uncomment to enable generic message digest wrappers.
 */
#define MBEDTLS_MD_C

/**
 * \def MBEDTLS_MD5_C
 *
 * Enable the MD5 hash algorithm.
 *
 * Module:  library/md5.c
 * Caller:  library/md.c
 *          library/pem.c
 *          library/ssl_tls.c
 *
 * This module is required for TLS 1.2 depending on the handshake parameters.
 * Further, it is used for checking MD5-signed certificates, and for PBKDF1
 * when decrypting PEM-encoded encrypted keys.
 *
 * \warning   MD5 is considered a weak message digest and its use constitutes a
 *            security risk. If possible, we recommend avoiding dependencies on
 *            it, and considering stronger message digests instead.
 *
 */
#define MBEDTLS_MD5_C

/**
 * \def MBEDTLS_MEMORY_BUFFER_ALLOC_C
 *
 * Enable the buffer allocator implementation that makes use of a (stack)
 * based buffer to 'allocate' dynamic memory. (replaces calloc() and free()
 * calls)
 *
 * Module:  library/memory_buffer_alloc.c
 *
 * Requires: MBEDTLS_PLATFORM_C
 *           MBEDTLS_PLATFORM_MEMORY (to use it within mbed TLS)
 *
 * Enable this module to enable the buffer memory allocator.
 */
//#define MBEDTLS_MEMORY_BUFFER_ALLOC_C

/**
 * \def MBEDTLS_NET_C
 *
 * Enable the TCP and UDP over IPv6/IPv4 networking routines.
 *
 * \note This module only works on POSIX/Unix (including Linux, BSD and OS X)
 * and Windows. For other platforms, you'll want to disable it, and write your
 * own networking callbacks to be passed to \c mbedtls_ssl_set_bio().
 *
 * \note See also our Knowledge Base article about porting to a new
 * environment:
 * https://tls.mbed.org/kb/how-to/how-do-i-port-mbed-tls-to-a-new-environment-OS
 *
 * Module:  library/net_sockets.c
 *
 * This module provides networking routines.
 */
#define MBEDTLS_NET_C

/**
 * \def MBEDTLS_OID_C
 *
 * Enable the OID database.
 *
 * Module:  library/oid.c
 * Caller:  library/asn1write.c
 *          library/pkcs5.c
 *          library/pkparse.c
 *          library/pkwrite.c
 *          library/rsa.c
 *          library/x509.c
 *          library/x509_create.c
 *          library/x509_crl.c
 *          library/x509_crt.c
 *          library/x509_csr.c
 *          library/x509write_crt.c
 *          library/x509write_csr.c
 *
 * This modules translates between OIDs and internal values.
 */
#define MBEDTLS_OID_C

/**
 * \def MBEDTLS_PADLOCK_C
 *
 * Enable VIA Padlock support on x86.
 *
 * Module:  library/padlock.c
 * Caller:  library/aes.c
 *
 * Requires: MBEDTLS_HAVE_ASM
 *
 * This modules adds support for the VIA PadLock on x86.
 */
#define MBEDTLS_PADLOCK_C

/**
 * \def MBEDTLS_PEM_PARSE_C
 *
 * Enable PEM decoding / parsing.
 *
 * Module:  library/pem.c
 * Caller:  library/dhm.c
 *          library/pkparse.c
 *          library/x509_crl.c
 *          library/x509_crt.c
 *          library/x509_csr.c
 *
 * Requires: MBEDTLS_BASE64_C
 *
 * This modules adds support for decoding / parsing PEM files.
 */
#define MBEDTLS_PEM_PARSE_C

/**
 * \def MBEDTLS_PEM_WRITE_C
 *
 * Enable PEM encoding / writing.
 *
 * Module:  library/pem.c
 * Caller:  library/pkwrite.c
 *          library/x509write_crt.c
 *          library/x509write_csr.c
 *
 * Requires: MBEDTLS_BASE64_C
 *
 * This modules adds support for encoding / writing PEM files.
 */
#define MBEDTLS_PEM_WRITE_C

/**
 * \def MBEDTLS_PK_C
 *
 * Enable the generic public (asymmetric) key layer.
 *
 * Module:  library/pk.c
 * Caller:  library/psa_crypto_rsa.c
 *          library/ssl_tls.c
 *          library/ssl*_client.c
 *          library/ssl*_server.c
 *          library/x509.c
 *
 * Requires: MBEDTLS_MD_C, MBEDTLS_RSA_C or MBEDTLS_ECP_C
 *
 * Uncomment to enable generic public key wrappers.
 */
#define MBEDTLS_PK_C

/**
 * \def MBEDTLS_PK_PARSE_C
 *
 * Enable the generic public (asymmetric) key parser.
 *
 * Module:  library/pkparse.c
 * Caller:  library/x509_crt.c
 *          library/x509_csr.c
 *
 * Requires: MBEDTLS_PK_C
 *
 * Uncomment to enable generic public key parse functions.
 */
#define MBEDTLS_PK_PARSE_C

/**
 * \def MBEDTLS_PK_WRITE_C
 *
 * Enable the generic public (asymmetric) key writer.
 *
 * Module:  library/pkwrite.c
 * Caller:  library/x509write.c
 *
 * Requires: MBEDTLS_PK_C
 *
 * Uncomment to enable generic public key write functions.
 */
#define MBEDTLS_PK_WRITE_C

/**
 * \def MBEDTLS_PKCS5_C
 *
 * Enable PKCS#5 functions.
 *
 * Module:  library/pkcs5.c
 *
 * Requires: MBEDTLS_CIPHER_C, MBEDTLS_MD_C
 *
 * This module adds support for the PKCS#5 functions.
 */
#define MBEDTLS_PKCS5_C

/**
 * \def MBEDTLS_PKCS12_C
 *
 * Enable PKCS#12 PBE functions.
 * Adds algorithms for parsing PKCS#8 encrypted private keys
 *
 * Module:  library/pkcs12.c
 * Caller:  library/pkparse.c
 *
 * Requires: MBEDTLS_ASN1_PARSE_C, MBEDTLS_CIPHER_C and either
 * MBEDTLS_MD_C or MBEDTLS_PSA_CRYPTO_C.
 *
 * \warning If building without MBEDTLS_MD_C, you must call psa_crypto_init()
 * before doing any PKCS12 operation.
 *
 * This module enables PKCS#12 functions.
 */
#define MBEDTLS_PKCS12_C

/**
 * \def MBEDTLS_PLATFORM_C
 *
 * Enable the platform abstraction layer that allows you to re-assign
 * functions like calloc(), free(), snprintf(), printf(), fprintf(), exit().
 *
 * Enabling MBEDTLS_PLATFORM_C enables to use of MBEDTLS_PLATFORM_XXX_ALT
 * or MBEDTLS_PLATFORM_XXX_MACRO directives, allowing the functions mentioned
 * above to be specified at runtime or compile time respectively.
 *
 * \note This abstraction layer must be enabled on Windows (including MSYS2)
 * as other modules rely on it for a fixed snprintf implementation.
 *
 * Module:  library/platform.c
 * Caller:  Most other .c files
 *
 * This module enables abstraction of common (libc) functions.
 */
#define MBEDTLS_PLATFORM_C

/**
 * \def MBEDTLS_POLY1305_C
 *
 * Enable the Poly1305 MAC algorithm.
 *
 * Module:  library/poly1305.c
 * Caller:  library/chachapoly.c
 */
#define MBEDTLS_POLY1305_C

/**
 * \def MBEDTLS_PSA_CRYPTO_C
 *
 * Enable the Platform Security Architecture cryptography API.
 *
 * Module:  library/psa_crypto.c
 *
 * Requires: MBEDTLS_CIPHER_C,
 *           either MBEDTLS_CTR_DRBG_C and MBEDTLS_ENTROPY_C,
 *           or MBEDTLS_HMAC_DRBG_C and MBEDTLS_ENTROPY_C,
 *           or MBEDTLS_PSA_CRYPTO_EXTERNAL_RNG.
 *
 */
#define MBEDTLS_PSA_CRYPTO_C

/**
 * \def MBEDTLS_PSA_CRYPTO_SE_C
 *
 * Enable dynamic secure element support in the Platform Security Architecture
 * cryptography API.
 *
 * \deprecated This feature is deprecated. Please switch to the driver
 *             interface enabled by #MBEDTLS_PSA_CRYPTO_DRIVERS.
 *
 * Module:  library/psa_crypto_se.c
 *
 * Requires: MBEDTLS_PSA_CRYPTO_C, MBEDTLS_PSA_CRYPTO_STORAGE_C
 *
 */
//#define MBEDTLS_PSA_CRYPTO_SE_C

/**
 * \def MBEDTLS_PSA_CRYPTO_STORAGE_C
 *
 * Enable the Platform Security Architecture persistent key storage.
 *
 * Module:  library/psa_crypto_storage.c
 *
 * Requires: MBEDTLS_PSA_CRYPTO_C,
 *           either MBEDTLS_PSA_ITS_FILE_C or a native implementation of
 *           the PSA ITS interface
 */
#define MBEDTLS_PSA_CRYPTO_STORAGE_C

/**
 * \def MBEDTLS_PSA_ITS_FILE_C
 *
 * Enable the emulation of the Platform Security Architecture
 * Internal Trusted Storage (PSA ITS) over files.
 *
 * Module:  library/psa_its_file.c
 *
 * Requires: MBEDTLS_FS_IO
 */
#define MBEDTLS_PSA_ITS_FILE_C

/**
 * \def MBEDTLS_RIPEMD160_C
 *
 * Enable the RIPEMD-160 hash algorithm.
 *
 * Module:  library/ripemd160.c
 * Caller:  library/md.c
 *
 */
#define MBEDTLS_RIPEMD160_C

/**
 * \def MBEDTLS_RSA_C
 *
 * Enable the RSA public-key cryptosystem.
 *
 * Module:  library/rsa.c
 *          library/rsa_alt_helpers.c
 * Caller:  library/pk.c
 *          library/psa_crypto.c
 *          library/ssl_tls.c
 *          library/ssl*_client.c
 *          library/ssl*_server.c
 *
 * This module is used by the following key exchanges:
 *      RSA, DHE-RSA, ECDHE-RSA, RSA-PSK
 *
 * Requires: MBEDTLS_BIGNUM_C, MBEDTLS_OID_C
 */
#define MBEDTLS_RSA_C

/**
 * \def MBEDTLS_SHA1_C
 *
 * Enable the SHA1 cryptographic hash algorithm.
 *
 * Module:  library/sha1.c
 * Caller:  library/md.c
 *          library/psa_crypto_hash.c
 *
 * This module is required for TLS 1.2 depending on the handshake parameters,
 * and for SHA1-signed certificates.
 *
 * \warning   SHA-1 is considered a weak message digest and its use constitutes
 *            a security risk. If possible, we recommend avoiding dependencies
 *            on it, and considering stronger message digests instead.
 *
 */
#define MBEDTLS_SHA1_C

/**
 * \def MBEDTLS_SHA224_C
 *
 * Enable the SHA-224 cryptographic hash algorithm.
 *
 * Requires: MBEDTLS_SHA256_C. The library does not currently support enabling
 *           SHA-224 without SHA-256.
 *
 * Module:  library/sha256.c
 * Caller:  library/md.c
 *          library/ssl_cookie.c
 *
 * This module adds support for SHA-224.
 */
#define MBEDTLS_SHA224_C

/**
 * \def MBEDTLS_SHA256_C
 *
 * Enable the SHA-256 cryptographic hash algorithm.
 *
 * Requires: MBEDTLS_SHA224_C. The library does not currently support enabling
 *           SHA-256 without SHA-224.
 *
 * Module:  library/sha256.c
 * Caller:  library/entropy.c
 *          library/md.c
 *          library/ssl_tls.c
 *          library/ssl*_client.c
 *          library/ssl*_server.c
 *
 * This module adds support for SHA-256.
 * This module is required for the SSL/TLS 1.2 PRF function.
 */
#define MBEDTLS_SHA256_C

/**
 * \def MBEDTLS_SHA256_USE_A64_CRYPTO_IF_PRESENT
 *
 * Enable acceleration of the SHA-256 and SHA-224 cryptographic hash algorithms
 * with the ARMv8 cryptographic extensions if they are available at runtime.
 * If not, the library will fall back to the C implementation.
 *
 * \note If MBEDTLS_SHA256_USE_A64_CRYPTO_IF_PRESENT is defined when building
 * for a non-Aarch64 build it will be silently ignored.
 *
 * \note The code uses Neon intrinsics, so \c CFLAGS must be set to a minimum
 * of \c -march=armv8-a+crypto.
 *
 * \warning MBEDTLS_SHA256_USE_A64_CRYPTO_IF_PRESENT cannot be defined at the
 * same time as MBEDTLS_SHA256_USE_A64_CRYPTO_ONLY.
 *
 * Requires: MBEDTLS_SHA256_C.
 *
 * Module:  library/sha256.c
 *
 * Uncomment to have the library check for the A64 SHA-256 crypto extensions
 * and use them if available.
 */
//#define MBEDTLS_SHA256_USE_A64_CRYPTO_IF_PRESENT

/**
 * \def MBEDTLS_SHA256_USE_A64_CRYPTO_ONLY
 *
 * Enable acceleration of the SHA-256 and SHA-224 cryptographic hash algorithms
 * with the ARMv8 cryptographic extensions, which must be available at runtime
 * or else an illegal instruction fault will occur.
 *
 * \note This allows builds with a smaller code size than with
 * MBEDTLS_SHA256_USE_A64_CRYPTO_IF_PRESENT
 *
 * \note The code uses Neon intrinsics, so \c CFLAGS must be set to a minimum
 * of \c -march=armv8-a+crypto.
 *
 * \warning MBEDTLS_SHA256_USE_A64_CRYPTO_ONLY cannot be defined at the same
 * time as MBEDTLS_SHA256_USE_A64_CRYPTO_IF_PRESENT.
 *
 * Requires: MBEDTLS_SHA256_C.
 *
 * Module:  library/sha256.c
 *
 * Uncomment to have the library use the A64 SHA-256 crypto extensions
 * unconditionally.
 */
//#define MBEDTLS_SHA256_USE_A64_CRYPTO_ONLY

/**
 * \def MBEDTLS_SHA384_C
 *
 * Enable the SHA-384 cryptographic hash algorithm.
 *
 * Requires: MBEDTLS_SHA512_C
 *
 * Module:  library/sha512.c
 * Caller:  library/md.c
 *          library/psa_crypto_hash.c
 *          library/ssl_tls.c
 *          library/ssl*_client.c
 *          library/ssl*_server.c
 *
 * Comment to disable SHA-384
 */
#define MBEDTLS_SHA384_C

/**
 * \def MBEDTLS_SHA512_C
 *
 * Enable SHA-512 cryptographic hash algorithms.
 *
 * Module:  library/sha512.c
 * Caller:  library/entropy.c
 *          library/md.c
 *          library/ssl_tls.c
 *          library/ssl_cookie.c
 *
 * This module adds support for SHA-512.
 */
#define MBEDTLS_SHA512_C

/**
 * \def MBEDTLS_SHA512_USE_A64_CRYPTO_IF_PRESENT
 *
 * Enable acceleration of the SHA-512 and SHA-384 cryptographic hash algorithms
 * with the ARMv8 cryptographic extensions if they are available at runtime.
 * If not, the library will fall back to the C implementation.
 *
 * \note If MBEDTLS_SHA512_USE_A64_CRYPTO_IF_PRESENT is defined when building
 * for a non-Aarch64 build it will be silently ignored.
 *
 * \note The code uses the SHA-512 Neon intrinsics, so requires GCC >= 8 or
 * Clang >= 7, and \c CFLAGS must be set to a minimum of
 * \c -march=armv8.2-a+sha3. An optimisation level of \c -O3 generates the
 * fastest code.
 *
 * \warning MBEDTLS_SHA512_USE_A64_CRYPTO_IF_PRESENT cannot be defined at the
 * same time as MBEDTLS_SHA512_USE_A64_CRYPTO_ONLY.
 *
 * Requires: MBEDTLS_SHA512_C.
 *
 * Module:  library/sha512.c
 *
 * Uncomment to have the library check for the A64 SHA-512 crypto extensions
 * and use them if available.
 */
//#define MBEDTLS_SHA512_USE_A64_CRYPTO_IF_PRESENT

/**
 * \def MBEDTLS_SHA512_USE_A64_CRYPTO_ONLY
 *
 * Enable acceleration of the SHA-512 and SHA-384 cryptographic hash algorithms
 * with the ARMv8 cryptographic extensions, which must be available at runtime
 * or else an illegal instruction fault will occur.
 *
 * \note This allows builds with a smaller code size than with
 * MBEDTLS_SHA512_USE_A64_CRYPTO_IF_PRESENT
 *
 * \note The code uses the SHA-512 Neon intrinsics, so requires GCC >= 8 or
 * Clang >= 7, and \c CFLAGS must be set to a minimum of
 * \c -march=armv8.2-a+sha3. An optimisation level of \c -O3 generates the
 * fastest code.
 *
 * \warning MBEDTLS_SHA512_USE_A64_CRYPTO_ONLY cannot be defined at the same
 * time as MBEDTLS_SHA512_USE_A64_CRYPTO_IF_PRESENT.
 *
 * Requires: MBEDTLS_SHA512_C.
 *
 * Module:  library/sha512.c
 *
 * Uncomment to have the library use the A64 SHA-512 crypto extensions
 * unconditionally.
 */
//#define MBEDTLS_SHA512_USE_A64_CRYPTO_ONLY

/**
 * \def MBEDTLS_SSL_CACHE_C
 *
 * Enable simple SSL cache implementation.
 *
 * Module:  library/ssl_cache.c
 * Caller:
 *
 * Requires: MBEDTLS_SSL_CACHE_C
 */
#define MBEDTLS_SSL_CACHE_C

/**
 * \def MBEDTLS_SSL_COOKIE_C
 *
 * Enable basic implementation of DTLS cookies for hello verification.
 *
 * Module:  library/ssl_cookie.c
 * Caller:
 */
#define MBEDTLS_SSL_COOKIE_C

/**
 * \def MBEDTLS_SSL_TICKET_C
 *
 * Enable an implementation of TLS server-side callbacks for session tickets.
 *
 * Module:  library/ssl_ticket.c
 * Caller:
 *
 * Requires: MBEDTLS_CIPHER_C || MBEDTLS_USE_PSA_CRYPTO
 */
#define MBEDTLS_SSL_TICKET_C

/**
 * \def MBEDTLS_SSL_CLI_C
 *
 * Enable the SSL/TLS client code.
 *
 * Module:  library/ssl*_client.c
 * Caller:
 *
 * Requires: MBEDTLS_SSL_TLS_C
 *
 * This module is required for SSL/TLS client support.
 */
#define MBEDTLS_SSL_CLI_C

/**
 * \def MBEDTLS_SSL_SRV_C
 *
 * Enable the SSL/TLS server code.
 *
 * Module:  library/ssl*_server.c
 * Caller:
 *
 * Requires: MBEDTLS_SSL_TLS_C
 *
 * This module is required for SSL/TLS server support.
 */
#define MBEDTLS_SSL_SRV_C

/**
 * \def MBEDTLS_SSL_TLS_C
 *
 * Enable the generic SSL/TLS code.
 *
 * Module:  library/ssl_tls.c
 * Caller:  library/ssl*_client.c
 *          library/ssl*_server.c
 *
 * Requires: MBEDTLS_CIPHER_C, MBEDTLS_MD_C
 *           and at least one of the MBEDTLS_SSL_PROTO_XXX defines
 *
 * This module is required for SSL/TLS.
 */
#define MBEDTLS_SSL_TLS_C

/**
 * \def MBEDTLS_THREADING_C
 *
 * Enable the threading abstraction layer.
 * By default mbed TLS assumes it is used in a non-threaded environment or that
 * contexts are not shared between threads. If you do intend to use contexts
 * between threads, you will need to enable this layer to prevent race
 * conditions. See also our Knowledge Base article about threading:
 * https://tls.mbed.org/kb/development/thread-safety-and-multi-threading
 *
 * Module:  library/threading.c
 *
 * This allows different threading implementations (self-implemented or
 * provided).
 *
 * You will have to enable either MBEDTLS_THREADING_ALT or
 * MBEDTLS_THREADING_PTHREAD.
 *
 * Enable this layer to allow use of mutexes within mbed TLS
 */
//#define MBEDTLS_THREADING_C

/**
 * \def MBEDTLS_TIMING_C
 *
 * Enable the semi-portable timing interface.
 *
 * \note The provided implementation only works on POSIX/Unix (including Linux,
 * BSD and OS X) and Windows. On other platforms, you can either disable that
 * module and provide your own implementations of the callbacks needed by
 * \c mbedtls_ssl_set_timer_cb() for DTLS, or leave it enabled and provide
 * your own implementation of the whole module by setting
 * \c MBEDTLS_TIMING_ALT in the current file.
 *
 * \note The timing module will include time.h on suitable platforms
 *       regardless of the setting of MBEDTLS_HAVE_TIME, unless
 *       MBEDTLS_TIMING_ALT is used. See timing.c for more information.
 *
 * \note See also our Knowledge Base article about porting to a new
 * environment:
 * https://tls.mbed.org/kb/how-to/how-do-i-port-mbed-tls-to-a-new-environment-OS
 *
 * Module:  library/timing.c
 */
#define MBEDTLS_TIMING_C

/**
 * \def MBEDTLS_VERSION_C
 *
 * Enable run-time version information.
 *
 * Module:  library/version.c
 *
 * This module provides run-time version information.
 */
#define MBEDTLS_VERSION_C

/**
 * \def MBEDTLS_X509_USE_C
 *
 * Enable X.509 core for using certificates.
 *
 * Module:  library/x509.c
 * Caller:  library/x509_crl.c
 *          library/x509_crt.c
 *          library/x509_csr.c
 *
 * Requires: MBEDTLS_ASN1_PARSE_C, MBEDTLS_BIGNUM_C, MBEDTLS_OID_C, MBEDTLS_PK_PARSE_C,
 *           (MBEDTLS_MD_C or MBEDTLS_USE_PSA_CRYPTO)
 *
 * \warning If building without MBEDTLS_MD_C, you must call psa_crypto_init()
 * before doing any X.509 operation.
 *
 * This module is required for the X.509 parsing modules.
 */
#define MBEDTLS_X509_USE_C

/**
 * \def MBEDTLS_X509_CRT_PARSE_C
 *
 * Enable X.509 certificate parsing.
 *
 * Module:  library/x509_crt.c
 * Caller:  library/ssl_tls.c
 *          library/ssl*_client.c
 *          library/ssl*_server.c
 *
 * Requires: MBEDTLS_X509_USE_C
 *
 * This module is required for X.509 certificate parsing.
 */
#define MBEDTLS_X509_CRT_PARSE_C

/**
 * \def MBEDTLS_X509_CRL_PARSE_C
 *
 * Enable X.509 CRL parsing.
 *
 * Module:  library/x509_crl.c
 * Caller:  library/x509_crt.c
 *
 * Requires: MBEDTLS_X509_USE_C
 *
 * This module is required for X.509 CRL parsing.
 */
#define MBEDTLS_X509_CRL_PARSE_C

/**
 * \def MBEDTLS_X509_CSR_PARSE_C
 *
 * Enable X.509 Certificate Signing Request (CSR) parsing.
 *
 * Module:  library/x509_csr.c
 * Caller:  library/x509_crt_write.c
 *
 * Requires: MBEDTLS_X509_USE_C
 *
 * This module is used for reading X.509 certificate request.
 */
#define MBEDTLS_X509_CSR_PARSE_C

/**
 * \def MBEDTLS_X509_CREATE_C
 *
 * Enable X.509 core for creating certificates.
 *
 * Module:  library/x509_create.c
 *
 * Requires: MBEDTLS_BIGNUM_C, MBEDTLS_OID_C, MBEDTLS_PK_PARSE_C,
 *           (MBEDTLS_MD_C or MBEDTLS_USE_PSA_CRYPTO)
 *
 * \warning If building without MBEDTLS_MD_C, you must call psa_crypto_init()
 * before doing any X.509 create operation.
 *
 * This module is the basis for creating X.509 certificates and CSRs.
 */
#define MBEDTLS_X509_CREATE_C

/**
 * \def MBEDTLS_X509_CRT_WRITE_C
 *
 * Enable creating X.509 certificates.
 *
 * Module:  library/x509_crt_write.c
 *
 * Requires: MBEDTLS_X509_CREATE_C
 *
 * This module is required for X.509 certificate creation.
 */
#define MBEDTLS_X509_CRT_WRITE_C

/**
 * \def MBEDTLS_X509_CSR_WRITE_C
 *
 * Enable creating X.509 Certificate Signing Requests (CSR).
 *
 * Module:  library/x509_csr_write.c
 *
 * Requires: MBEDTLS_X509_CREATE_C
 *
 * This module is required for X.509 certificate request writing.
 */
#define MBEDTLS_X509_CSR_WRITE_C

/** \} name SECTION: mbed TLS modules */

/**
 * \name SECTION: General configuration options
 *
 * This section contains Mbed TLS build settings that are not associated
 * with a particular module.
 *
 * \{
 */

/**
 * \def MBEDTLS_CONFIG_FILE
 *
 * If defined, this is a header which will be included instead of
 * `"mbedtls/mbedtls_config.h"`.
 * This header file specifies the compile-time configuration of Mbed TLS.
 * Unlike other configuration options, this one must be defined on the
 * compiler command line: a definition in `mbedtls_config.h` would have
 * no effect.
 *
 * This macro is expanded after an <tt>\#include</tt> directive. This is a popular but
 * non-standard feature of the C language, so this feature is only available
 * with compilers that perform macro expansion on an <tt>\#include</tt> line.
 *
 * The value of this symbol is typically a path in double quotes, either
 * absolute or relative to a directory on the include search path.
 */
//#define MBEDTLS_CONFIG_FILE "mbedtls/mbedtls_config.h"

/**
 * \def MBEDTLS_USER_CONFIG_FILE
 *
 * If defined, this is a header which will be included after
 * `"mbedtls/mbedtls_config.h"` or #MBEDTLS_CONFIG_FILE.
 * This allows you to modify the default configuration, including the ability
 * to undefine options that are enabled by default.
 *
 * This macro is expanded after an <tt>\#include</tt> directive. This is a popular but
 * non-standard feature of the C language, so this feature is only available
 * with compilers that perform macro expansion on an <tt>\#include</tt> line.
 *
 * The value of this symbol is typically a path in double quotes, either
 * absolute or relative to a directory on the include search path.
 */
//#define MBEDTLS_USER_CONFIG_FILE "/dev/null"

/**
 * \def MBEDTLS_PSA_CRYPTO_CONFIG_FILE
 *
 * If defined, this is a header which will be included instead of
 * `"psa/crypto_config.h"`.
 * This header file specifies which cryptographic mechanisms are available
 * through the PSA API when #MBEDTLS_PSA_CRYPTO_CONFIG is enabled, and
 * is not used when #MBEDTLS_PSA_CRYPTO_CONFIG is disabled.
 *
 * This macro is expanded after an <tt>\#include</tt> directive. This is a popular but
 * non-standard feature of the C language, so this feature is only available
 * with compilers that perform macro expansion on an <tt>\#include</tt> line.
 *
 * The value of this symbol is typically a path in double quotes, either
 * absolute or relative to a directory on the include search path.
 */
//#define MBEDTLS_PSA_CRYPTO_CONFIG_FILE "psa/crypto_config.h"

/**
 * \def MBEDTLS_PSA_CRYPTO_USER_CONFIG_FILE
 *
 * If defined, this is a header which will be included after
 * `"psa/crypto_config.h"` or #MBEDTLS_PSA_CRYPTO_CONFIG_FILE.
 * This allows you to modify the default configuration, including the ability
 * to undefine options that are enabled by default.
 *
 * This macro is expanded after an <tt>\#include</tt> directive. This is a popular but
 * non-standard feature of the C language, so this feature is only available
 * with compilers that perform macro expansion on an <tt>\#include</tt> line.
 *
 * The value of this symbol is typically a path in double quotes, either
 * absolute or relative to a directory on the include search path.
 */
//#define MBEDTLS_PSA_CRYPTO_USER_CONFIG_FILE "/dev/null"

/** \} name SECTION: General configuration options */

/**
 * \name SECTION: Module configuration options
 *
 * This section allows for the setting of module specific sizes and
 * configuration options. The default values are already present in the
 * relevant header files and should suffice for the regular use cases.
 *
 * Our advice is to enable options and change their values here
 * only if you have a good reason and know the consequences.
 * \{
 */
/* The Doxygen documentation here is used when a user comments out a
 * setting and runs doxygen themselves. On the other hand, when we typeset
 * the full documentation including disabled settings, the documentation
 * in specific modules' header files is used if present. When editing this
 * file, make sure that each option is documented in exactly one place,
 * plus optionally a same-line Doxygen comment here if there is a Doxygen
 * comment in the specific module. */

/* MPI / BIGNUM options */
//#define MBEDTLS_MPI_WINDOW_SIZE            6 /**< Maximum window size used. */
//#define MBEDTLS_MPI_MAX_SIZE            1024 /**< Maximum number of bytes for usable MPIs. */

/* CTR_DRBG options */
//#define MBEDTLS_CTR_DRBG_ENTROPY_LEN               48 /**< Amount of entropy used per seed by default (48 with SHA-512, 32 with SHA-256) */
//#define MBEDTLS_CTR_DRBG_RESEED_INTERVAL        10000 /**< Interval before reseed is performed by default */
//#define MBEDTLS_CTR_DRBG_MAX_INPUT                256 /**< Maximum number of additional input bytes */
//#define MBEDTLS_CTR_DRBG_MAX_REQUEST             1024 /**< Maximum number of requested bytes per call */
//#define MBEDTLS_CTR_DRBG_MAX_SEED_INPUT           384 /**< Maximum size of (re)seed buffer */

/* HMAC_DRBG options */
//#define MBEDTLS_HMAC_DRBG_RESEED_INTERVAL   10000 /**< Interval before reseed is performed by default */
//#define MBEDTLS_HMAC_DRBG_MAX_INPUT           256 /**< Maximum number of additional input bytes */
//#define MBEDTLS_HMAC_DRBG_MAX_REQUEST        1024 /**< Maximum number of requested bytes per call */
//#define MBEDTLS_HMAC_DRBG_MAX_SEED_INPUT      384 /**< Maximum size of (re)seed buffer */

/* ECP options */
//#define MBEDTLS_ECP_WINDOW_SIZE            4 /**< Maximum window size used */
//#define MBEDTLS_ECP_FIXED_POINT_OPTIM      1 /**< Enable fixed-point speed-up */

/* Entropy options */
//#define MBEDTLS_ENTROPY_MAX_SOURCES                20 /**< Maximum number of sources supported */
//#define MBEDTLS_ENTROPY_MAX_GATHER                128 /**< Maximum amount requested from entropy sources */
//#define MBEDTLS_ENTROPY_MIN_HARDWARE               32 /**< Default minimum number of bytes required for the hardware entropy source mbedtls_hardware_poll() before entropy is released */

/* Memory buffer allocator options */
//#define MBEDTLS_MEMORY_ALIGN_MULTIPLE      4 /**< Align on multiples of this value */

/* Platform options */
//#define MBEDTLS_PLATFORM_STD_MEM_HDR   <stdlib.h> /**< Header to include if MBEDTLS_PLATFORM_NO_STD_FUNCTIONS is defined. Don't define if no header is needed. */
//#define MBEDTLS_PLATFORM_STD_CALLOC        calloc /**< Default allocator to use, can be undefined */
//#define MBEDTLS_PLATFORM_STD_FREE            free /**< Default free to use, can be undefined */
//#define MBEDTLS_PLATFORM_STD_SETBUF      setbuf /**< Default setbuf to use, can be undefined */
//#define MBEDTLS_PLATFORM_STD_EXIT            exit /**< Default exit to use, can be undefined */
//#define MBEDTLS_PLATFORM_STD_TIME            time /**< Default time to use, can be undefined. MBEDTLS_HAVE_TIME must be enabled */
//#define MBEDTLS_PLATFORM_STD_FPRINTF      fprintf /**< Default fprintf to use, can be undefined */
//#define MBEDTLS_PLATFORM_STD_PRINTF        printf /**< Default printf to use, can be undefined */
/* Note: your snprintf must correctly zero-terminate the buffer! */
//#define MBEDTLS_PLATFORM_STD_SNPRINTF    snprintf /**< Default snprintf to use, can be undefined */
//#define MBEDTLS_PLATFORM_STD_EXIT_SUCCESS       0 /**< Default exit value to use, can be undefined */
//#define MBEDTLS_PLATFORM_STD_EXIT_FAILURE       1 /**< Default exit value to use, can be undefined */
//#define MBEDTLS_PLATFORM_STD_NV_SEED_READ   mbedtls_platform_std_nv_seed_read /**< Default nv_seed_read function to use, can be undefined */
//#define MBEDTLS_PLATFORM_STD_NV_SEED_WRITE  mbedtls_platform_std_nv_seed_write /**< Default nv_seed_write function to use, can be undefined */
//#define MBEDTLS_PLATFORM_STD_NV_SEED_FILE  "seedfile" /**< Seed file to read/write with default implementation */

/* To Use Function Macros MBEDTLS_PLATFORM_C must be enabled */
/* MBEDTLS_PLATFORM_XXX_MACRO and MBEDTLS_PLATFORM_XXX_ALT cannot both be defined */
//#define MBEDTLS_PLATFORM_CALLOC_MACRO        calloc /**< Default allocator macro to use, can be undefined */
//#define MBEDTLS_PLATFORM_FREE_MACRO            free /**< Default free macro to use, can be undefined */
//#define MBEDTLS_PLATFORM_EXIT_MACRO            exit /**< Default exit macro to use, can be undefined */
//#define MBEDTLS_PLATFORM_SETBUF_MACRO      setbuf /**< Default setbuf macro to use, can be undefined */
//#define MBEDTLS_PLATFORM_TIME_MACRO            time /**< Default time macro to use, can be undefined. MBEDTLS_HAVE_TIME must be enabled */
//#define MBEDTLS_PLATFORM_TIME_TYPE_MACRO       time_t /**< Default time macro to use, can be undefined. MBEDTLS_HAVE_TIME must be enabled */
//#define MBEDTLS_PLATFORM_FPRINTF_MACRO      fprintf /**< Default fprintf macro to use, can be undefined */
//#define MBEDTLS_PLATFORM_PRINTF_MACRO        printf /**< Default printf macro to use, can be undefined */
/* Note: your snprintf must correctly zero-terminate the buffer! */
//#define MBEDTLS_PLATFORM_SNPRINTF_MACRO    snprintf /**< Default snprintf macro to use, can be undefined */
//#define MBEDTLS_PLATFORM_VSNPRINTF_MACRO    vsnprintf /**< Default vsnprintf macro to use, can be undefined */
//#define MBEDTLS_PLATFORM_NV_SEED_READ_MACRO   mbedtls_platform_std_nv_seed_read /**< Default nv_seed_read function to use, can be undefined */
//#define MBEDTLS_PLATFORM_NV_SEED_WRITE_MACRO  mbedtls_platform_std_nv_seed_write /**< Default nv_seed_write function to use, can be undefined */

/** \def MBEDTLS_CHECK_RETURN
 *
 * This macro is used at the beginning of the declaration of a function
 * to indicate that its return value should be checked. It should
 * instruct the compiler to emit a warning or an error if the function
 * is called without checking its return value.
 *
 * There is a default implementation for popular compilers in platform_util.h.
 * You can override the default implementation by defining your own here.
 *
 * If the implementation here is empty, this will effectively disable the
 * checking of functions' return values.
 */
//#define MBEDTLS_CHECK_RETURN __attribute__((__warn_unused_result__))

/** \def MBEDTLS_IGNORE_RETURN
 *
 * This macro requires one argument, which should be a C function call.
 * If that function call would cause a #MBEDTLS_CHECK_RETURN warning, this
 * warning is suppressed.
 */
//#define MBEDTLS_IGNORE_RETURN( result ) ((void) !(result))

/* PSA options */
/**
 * Use HMAC_DRBG with the specified hash algorithm for HMAC_DRBG for the
 * PSA crypto subsystem.
 *
 * If this option is unset:
 * - If CTR_DRBG is available, the PSA subsystem uses it rather than HMAC_DRBG.
 * - Otherwise, the PSA subsystem uses HMAC_DRBG with either
 *   #MBEDTLS_MD_SHA512 or #MBEDTLS_MD_SHA256 based on availability and
 *   on unspecified heuristics.
 */
//#define MBEDTLS_PSA_HMAC_DRBG_MD_TYPE MBEDTLS_MD_SHA256

/** \def MBEDTLS_PSA_KEY_SLOT_COUNT
 * Restrict the PSA library to supporting a maximum amount of simultaneously
 * loaded keys. A loaded key is a key stored by the PSA Crypto core as a
 * volatile key, or a persistent key which is loaded temporarily by the
 * library as part of a crypto operation in flight.
 *
 * If this option is unset, the library will fall back to a default value of
 * 32 keys.
 */
//#define MBEDTLS_PSA_KEY_SLOT_COUNT 32

/* SSL Cache options */
//#define MBEDTLS_SSL_CACHE_DEFAULT_TIMEOUT       86400 /**< 1 day  */
//#define MBEDTLS_SSL_CACHE_DEFAULT_MAX_ENTRIES      50 /**< Maximum entries in cache */

/* SSL options */

/** \def MBEDTLS_SSL_IN_CONTENT_LEN
 *
 * Maximum length (in bytes) of incoming plaintext fragments.
 *
 * This determines the size of the incoming TLS I/O buffer in such a way
 * that it is capable of holding the specified amount of plaintext data,
 * regardless of the protection mechanism used.
 *
 * \note When using a value less than the default of 16KB on the client, it is
 *       recommended to use the Maximum Fragment Length (MFL) extension to
 *       inform the server about this limitation. On the server, there
 *       is no supported, standardized way of informing the client about
 *       restriction on the maximum size of incoming messages, and unless
 *       the limitation has been communicated by other means, it is recommended
 *       to only change the outgoing buffer size #MBEDTLS_SSL_OUT_CONTENT_LEN
 *       while keeping the default value of 16KB for the incoming buffer.
 *
 * Uncomment to set the maximum plaintext size of the incoming I/O buffer.
 */
//#define MBEDTLS_SSL_IN_CONTENT_LEN              16384

/** \def MBEDTLS_SSL_CID_IN_LEN_MAX
 *
 * The maximum length of CIDs used for incoming DTLS messages.
 *
 */
//#define MBEDTLS_SSL_CID_IN_LEN_MAX 32

/** \def MBEDTLS_SSL_CID_OUT_LEN_MAX
 *
 * The maximum length of CIDs used for outgoing DTLS messages.
 *
 */
//#define MBEDTLS_SSL_CID_OUT_LEN_MAX 32

/** \def MBEDTLS_SSL_CID_TLS1_3_PADDING_GRANULARITY
 *
 * This option controls the use of record plaintext padding
 * in TLS 1.3 and when using the Connection ID extension in DTLS 1.2.
 *
 * The padding will always be chosen so that the length of the
 * padded plaintext is a multiple of the value of this option.
 *
 * Note: A value of \c 1 means that no padding will be used
 *       for outgoing records.
 *
 * Note: On systems lacking division instructions,
 *       a power of two should be preferred.
 */
//#define MBEDTLS_SSL_CID_TLS1_3_PADDING_GRANULARITY 16

/** \def MBEDTLS_SSL_OUT_CONTENT_LEN
 *
 * Maximum length (in bytes) of outgoing plaintext fragments.
 *
 * This determines the size of the outgoing TLS I/O buffer in such a way
 * that it is capable of holding the specified amount of plaintext data,
 * regardless of the protection mechanism used.
 *
 * It is possible to save RAM by setting a smaller outward buffer, while keeping
 * the default inward 16384 byte buffer to conform to the TLS specification.
 *
 * The minimum required outward buffer size is determined by the handshake
 * protocol's usage. Handshaking will fail if the outward buffer is too small.
 * The specific size requirement depends on the configured ciphers and any
 * certificate data which is sent during the handshake.
 *
 * Uncomment to set the maximum plaintext size of the outgoing I/O buffer.
 */
//#define MBEDTLS_SSL_OUT_CONTENT_LEN             16384

/** \def MBEDTLS_SSL_DTLS_MAX_BUFFERING
 *
 * Maximum number of heap-allocated bytes for the purpose of
 * DTLS handshake message reassembly and future message buffering.
 *
 * This should be at least 9/8 * MBEDTLS_SSL_IN_CONTENT_LEN
 * to account for a reassembled handshake message of maximum size,
 * together with its reassembly bitmap.
 *
 * A value of 2 * MBEDTLS_SSL_IN_CONTENT_LEN (32768 by default)
 * should be sufficient for all practical situations as it allows
 * to reassembly a large handshake message (such as a certificate)
 * while buffering multiple smaller handshake messages.
 *
 */
//#define MBEDTLS_SSL_DTLS_MAX_BUFFERING             32768

/* TODO: This deviates from the default in TLS 1.2 -- it's 48 Bytes here because
 *       TLS 1.3 PSKs obtained via SHA-384 have that length. */
#define MBEDTLS_PSK_MAX_LEN               48

//#define MBEDTLS_SSL_COOKIE_TIMEOUT        60 /**< Default expiration delay of DTLS cookies, in seconds if HAVE_TIME, or in number of cookies issued */

#define MBEDTLS_SSL_TICKET_AGE_TOLERANCE 6000 /**< Tolerance window for ticket lifetime */

/** \def MBEDTLS_TLS_EXT_CID
 *
 * At the time of writing, the CID extension has not been assigned its
 * final value. Set this configuration option to make Mbed TLS use a
 * different value.
 *
 * A future minor revision of Mbed TLS may change the default value of
 * this option to match evolving standards and usage.
 */
//#define MBEDTLS_TLS_EXT_CID                        254

/**
 * Complete list of ciphersuites to use, in order of preference.
 *
 * \warning No dependency checking is done on that field! This option can only
 * be used to restrict the set of available ciphersuites. It is your
 * responsibility to make sure the needed modules are active.
 *
 * Use this to save a few hundred bytes of ROM (default ordering of all
 * available ciphersuites) and a few to a few hundred bytes of RAM.
 *
 * The value below is only an example, not the default.
 */
//#define MBEDTLS_SSL_CIPHERSUITES MBEDTLS_TLS_ECDHE_ECDSA_WITH_AES_256_GCM_SHA384,MBEDTLS_TLS_ECDHE_ECDSA_WITH_AES_128_GCM_SHA256

/* X509 options */
//#define MBEDTLS_X509_MAX_INTERMEDIATE_CA   8   /**< Maximum number of intermediate CAs in a verification chain. */
//#define MBEDTLS_X509_MAX_FILE_PATH_LEN     512 /**< Maximum length of a path/filename string in bytes including the null terminator character ('\0'). */

/**
 * Uncomment the macro to let mbed TLS use your alternate implementation of
 * mbedtls_platform_zeroize(). This replaces the default implementation in
 * platform_util.c.
 *
 * mbedtls_platform_zeroize() is a widely used function across the library to
 * zero a block of memory. The implementation is expected to be secure in the
 * sense that it has been written to prevent the compiler from removing calls
 * to mbedtls_platform_zeroize() as part of redundant code elimination
 * optimizations. However, it is difficult to guarantee that calls to
 * mbedtls_platform_zeroize() will not be optimized by the compiler as older
 * versions of the C language standards do not provide a secure implementation
 * of memset(). Therefore, MBEDTLS_PLATFORM_ZEROIZE_ALT enables users to
 * configure their own implementation of mbedtls_platform_zeroize(), for
 * example by using directives specific to their compiler, features from newer
 * C standards (e.g using memset_s() in C11) or calling a secure memset() from
 * their system (e.g explicit_bzero() in BSD).
 */
//#define MBEDTLS_PLATFORM_ZEROIZE_ALT

/**
 * Uncomment the macro to let Mbed TLS use your alternate implementation of
 * mbedtls_platform_gmtime_r(). This replaces the default implementation in
 * platform_util.c.
 *
 * gmtime() is not a thread-safe function as defined in the C standard. The
 * library will try to use safer implementations of this function, such as
 * gmtime_r() when available. However, if Mbed TLS cannot identify the target
 * system, the implementation of mbedtls_platform_gmtime_r() will default to
 * using the standard gmtime(). In this case, calls from the library to
 * gmtime() will be guarded by the global mutex mbedtls_threading_gmtime_mutex
 * if MBEDTLS_THREADING_C is enabled. We recommend that calls from outside the
 * library are also guarded with this mutex to avoid race conditions. However,
 * if the macro MBEDTLS_PLATFORM_GMTIME_R_ALT is defined, Mbed TLS will
 * unconditionally use the implementation for mbedtls_platform_gmtime_r()
 * supplied at compile time.
 */
//#define MBEDTLS_PLATFORM_GMTIME_R_ALT

/**
 * Enable the verified implementations of ECDH primitives from Project Everest
 * (currently only Curve25519). This feature changes the layout of ECDH
 * contexts and therefore is a compatibility break for applications that access
 * fields of a mbedtls_ecdh_context structure directly. See also
 * MBEDTLS_ECDH_LEGACY_CONTEXT in include/mbedtls/ecdh.h.
 */
//#define MBEDTLS_ECDH_VARIANT_EVEREST_ENABLED

/**
 * Enable the libOQS Post-Quantum Cryptography library
 *
 * If this is enabled, libOQS will be built in 3rdparty/liboqs
 * and made available to Mbed TLS compilation units.
 */
//#define MBEDTLS_LIBOQS_ENABLE

/** \} name SECTION: Module configuration options */<|MERGE_RESOLUTION|>--- conflicted
+++ resolved
@@ -1557,7 +1557,6 @@
 //#define MBEDTLS_SSL_TLS1_3_COMPATIBILITY_MODE
 
 /**
-<<<<<<< HEAD
 *  \def MBEDTLS_SSL_EARLY_DATA_MAX_DELAY
 *
 * Tolerance window for ticket age value.
@@ -1589,7 +1588,8 @@
 *  - use them in TLS 1.3 clients.
 */
 //#define MBEDTLS_SSL_NEW_SESSION_TICKET_REMOVED
-=======
+
+/**
  * \def MBEDTLS_SSL_TLS1_3_TICKET_AGE_TOLERANCE
  *
  * Maximum time difference in milliseconds tolerated between the age of a
@@ -1608,7 +1608,6 @@
  *
  */
 #define MBEDTLS_SSL_TLS1_3_TICKET_AGE_TOLERANCE 6000
->>>>>>> be0224ae
 
 /**
  * \def MBEDTLS_SSL_TLS1_3_TICKET_NONCE_LENGTH

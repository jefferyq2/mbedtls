/**
 * \file md.h
 *
 * \brief   This file contains the generic functions for message-digest
 *          (hashing) and HMAC.
 *
 * \author Adriaan de Jong <dejong@fox-it.com>
 */
/*
 *  Copyright The Mbed TLS Contributors
 *  SPDX-License-Identifier: Apache-2.0
 *
 *  Licensed under the Apache License, Version 2.0 (the "License"); you may
 *  not use this file except in compliance with the License.
 *  You may obtain a copy of the License at
 *
 *  http://www.apache.org/licenses/LICENSE-2.0
 *
 *  Unless required by applicable law or agreed to in writing, software
 *  distributed under the License is distributed on an "AS IS" BASIS, WITHOUT
 *  WARRANTIES OR CONDITIONS OF ANY KIND, either express or implied.
 *  See the License for the specific language governing permissions and
 *  limitations under the License.
 */

#ifndef MBEDTLS_MD_H
#define MBEDTLS_MD_H
#include "mbedtls/private_access.h"

#include <stddef.h>

#include "mbedtls/build_info.h"
#include "mbedtls/platform_util.h"

#if defined(MBEDTLS_MD_LIGHT)

/*
 * - MBEDTLS_MD_CAN_xxx is defined if the md module can perform xxx.
 * - MBEDTLS_MD_xxx_VIA_PSA is defined if the md module may perform xxx via PSA
 *   (see below).
 * - MBEDTLS_MD_SOME_PSA is defined if at least one algorithm may be performed
 *   via PSA (see below).
 * - MBEDTLS_MD_SOME_LEGACY is defined if at least one algorithm may be performed
 *   via a direct legacy call (see below).
 *
 * The md module performs an algorithm via PSA if there is a PSA hash
 * accelerator and the PSA driver subsytem is initialized at the time the
 * operation is started, and makes a direct legacy call otherwise.
 */

/* PSA accelerated implementations */
#if defined(MBEDTLS_PSA_CRYPTO_C)
#if defined(MBEDTLS_PSA_ACCEL_ALG_MD5)
#define MBEDTLS_MD_CAN_MD5
#define MBEDTLS_MD_MD5_VIA_PSA
#define MBEDTLS_MD_SOME_PSA
#endif
#if defined(MBEDTLS_PSA_ACCEL_ALG_SHA_1)
#define MBEDTLS_MD_CAN_SHA1
#define MBEDTLS_MD_SHA1_VIA_PSA
#define MBEDTLS_MD_SOME_PSA
#endif
#if defined(MBEDTLS_PSA_ACCEL_ALG_SHA_224)
#define MBEDTLS_MD_CAN_SHA224
#define MBEDTLS_MD_SHA224_VIA_PSA
#define MBEDTLS_MD_SOME_PSA
#endif
#if defined(MBEDTLS_PSA_ACCEL_ALG_SHA_256)
#define MBEDTLS_MD_CAN_SHA256
#define MBEDTLS_MD_SHA256_VIA_PSA
#define MBEDTLS_MD_SOME_PSA
#endif
#if defined(MBEDTLS_PSA_ACCEL_ALG_SHA_384)
#define MBEDTLS_MD_CAN_SHA384
#define MBEDTLS_MD_SHA384_VIA_PSA
#define MBEDTLS_MD_SOME_PSA
#endif
#if defined(MBEDTLS_PSA_ACCEL_ALG_SHA_512)
#define MBEDTLS_MD_CAN_SHA512
#define MBEDTLS_MD_SHA512_VIA_PSA
#define MBEDTLS_MD_SOME_PSA
#endif
#if defined(MBEDTLS_PSA_ACCEL_ALG_RIPEMD160)
#define MBEDTLS_MD_CAN_RIPEMD160
#define MBEDTLS_MD_RIPEMD160_VIA_PSA
#define MBEDTLS_MD_SOME_PSA
#endif
#endif /* MBEDTLS_PSA_CRYPTO_C */

/* Built-in implementations */
#if defined(MBEDTLS_MD5_C)
#define MBEDTLS_MD_CAN_MD5
#define MBEDTLS_MD_SOME_LEGACY
#endif
#if defined(MBEDTLS_SHA1_C)
#define MBEDTLS_MD_CAN_SHA1
#define MBEDTLS_MD_SOME_LEGACY
#endif
#if defined(MBEDTLS_SHA224_C)
#define MBEDTLS_MD_CAN_SHA224
#define MBEDTLS_MD_SOME_LEGACY
#endif
#if defined(MBEDTLS_SHA256_C)
#define MBEDTLS_MD_CAN_SHA256
#define MBEDTLS_MD_SOME_LEGACY
#endif
#if defined(MBEDTLS_SHA384_C)
#define MBEDTLS_MD_CAN_SHA384
#define MBEDTLS_MD_SOME_LEGACY
#endif
#if defined(MBEDTLS_SHA512_C)
#define MBEDTLS_MD_CAN_SHA512
#define MBEDTLS_MD_SOME_LEGACY
#endif
#if defined(MBEDTLS_RIPEMD160_C)
#define MBEDTLS_MD_CAN_RIPEMD160
#define MBEDTLS_MD_SOME_LEGACY
#endif

#endif /* MBEDTLS_MD_LIGHT */

/** The selected feature is not available. */
#define MBEDTLS_ERR_MD_FEATURE_UNAVAILABLE                -0x5080
/** Bad input parameters to function. */
#define MBEDTLS_ERR_MD_BAD_INPUT_DATA                     -0x5100
/** Failed to allocate memory. */
#define MBEDTLS_ERR_MD_ALLOC_FAILED                       -0x5180
/** Opening or reading of file failed. */
#define MBEDTLS_ERR_MD_FILE_IO_ERROR                      -0x5200

#ifdef __cplusplus
extern "C" {
#endif

/**
 * \brief     Supported message digests.
 *
 * \warning   MD5 and SHA-1 are considered weak message digests and
 *            their use constitutes a security risk. We recommend considering
 *            stronger message digests instead.
 *
 */
typedef enum {
    MBEDTLS_MD_NONE=0,    /**< None. */
    MBEDTLS_MD_MD5,       /**< The MD5 message digest. */
    MBEDTLS_MD_SHA1,      /**< The SHA-1 message digest. */
    MBEDTLS_MD_SHA224,    /**< The SHA-224 message digest. */
    MBEDTLS_MD_SHA256,    /**< The SHA-256 message digest. */
    MBEDTLS_MD_SHA384,    /**< The SHA-384 message digest. */
    MBEDTLS_MD_SHA512,    /**< The SHA-512 message digest. */
    MBEDTLS_MD_RIPEMD160, /**< The RIPEMD-160 message digest. */
    MBEDTLS_MD_SHA3_224,    /**< The SHA3-224 message digest. */
    MBEDTLS_MD_SHA3_256,    /**< The SHA3-256 message digest. */
    MBEDTLS_MD_SHA3_384,    /**< The SHA3-384 message digest. */
    MBEDTLS_MD_SHA3_512,    /**< The SHA3-512 message digest. */
} mbedtls_md_type_t;

<<<<<<< HEAD
#if defined(MBEDTLS_SHA512_C) || defined(MBEDTLS_SHA3_C)
=======
#if defined(MBEDTLS_MD_CAN_SHA512)
>>>>>>> 417c4c8b
#define MBEDTLS_MD_MAX_SIZE         64  /* longest known is SHA512 */
#elif defined(MBEDTLS_MD_CAN_SHA384)
#define MBEDTLS_MD_MAX_SIZE         48  /* longest known is SHA384 */
#elif defined(MBEDTLS_MD_CAN_SHA256)
#define MBEDTLS_MD_MAX_SIZE         32  /* longest known is SHA256 */
#elif defined(MBEDTLS_MD_CAN_SHA224)
#define MBEDTLS_MD_MAX_SIZE         28  /* longest known is SHA224 */
#else
#define MBEDTLS_MD_MAX_SIZE         20  /* longest known is SHA1 or RIPE MD-160
                                           or smaller (MD5 and earlier) */
#endif

<<<<<<< HEAD
#if defined(MBEDTLS_SHA3_C)
#define MBEDTLS_MD_MAX_BLOCK_SIZE         144 /* the longest known is SHA3-224 */
#elif defined(MBEDTLS_SHA512_C)
=======
#if defined(MBEDTLS_MD_CAN_SHA512)
>>>>>>> 417c4c8b
#define MBEDTLS_MD_MAX_BLOCK_SIZE         128
#else
#define MBEDTLS_MD_MAX_BLOCK_SIZE         64
#endif

/**
 * Opaque struct.
 *
 * Constructed using either #mbedtls_md_info_from_string or
 * #mbedtls_md_info_from_type.
 *
 * Fields can be accessed with #mbedtls_md_get_size,
 * #mbedtls_md_get_type and #mbedtls_md_get_name.
 */
/* Defined internally in library/md_wrap.h. */
typedef struct mbedtls_md_info_t mbedtls_md_info_t;

/**
 * Used internally to indicate whether a context uses legacy or PSA.
 *
 * Internal use only.
 */
typedef enum {
    MBEDTLS_MD_ENGINE_LEGACY = 0,
    MBEDTLS_MD_ENGINE_PSA,
} mbedtls_md_engine_t;

/**
 * The generic message-digest context.
 */
typedef struct mbedtls_md_context_t {
    /** Information about the associated message digest. */
    const mbedtls_md_info_t *MBEDTLS_PRIVATE(md_info);

#if defined(MBEDTLS_MD_SOME_PSA)
    /** Are hash operations dispatched to PSA or legacy? */
    mbedtls_md_engine_t MBEDTLS_PRIVATE(engine);
#endif

    /** The digest-specific context (legacy) or the PSA operation. */
    void *MBEDTLS_PRIVATE(md_ctx);

#if defined(MBEDTLS_MD_C)
    /** The HMAC part of the context. */
    void *MBEDTLS_PRIVATE(hmac_ctx);
#endif
} mbedtls_md_context_t;

/**
 * \brief           This function returns the message-digest information
 *                  associated with the given digest type.
 *
 * \param md_type   The type of digest to search for.
 *
 * \return          The message-digest information associated with \p md_type.
 * \return          NULL if the associated message-digest information is not found.
 */
const mbedtls_md_info_t *mbedtls_md_info_from_type(mbedtls_md_type_t md_type);

/**
 * \brief           This function initializes a message-digest context without
 *                  binding it to a particular message-digest algorithm.
 *
 *                  This function should always be called first. It prepares the
 *                  context for mbedtls_md_setup() for binding it to a
 *                  message-digest algorithm.
 */
void mbedtls_md_init(mbedtls_md_context_t *ctx);

/**
 * \brief           This function clears the internal structure of \p ctx and
 *                  frees any embedded internal structure, but does not free
 *                  \p ctx itself.
 *
 *                  If you have called mbedtls_md_setup() on \p ctx, you must
 *                  call mbedtls_md_free() when you are no longer using the
 *                  context.
 *                  Calling this function if you have previously
 *                  called mbedtls_md_init() and nothing else is optional.
 *                  You must not call this function if you have not called
 *                  mbedtls_md_init().
 */
void mbedtls_md_free(mbedtls_md_context_t *ctx);


/**
 * \brief           This function selects the message digest algorithm to use,
 *                  and allocates internal structures.
 *
 *                  It should be called after mbedtls_md_init() or
 *                  mbedtls_md_free(). Makes it necessary to call
 *                  mbedtls_md_free() later.
 *
 * \param ctx       The context to set up.
 * \param md_info   The information structure of the message-digest algorithm
 *                  to use.
 * \param hmac      Defines if HMAC is used. 0: HMAC is not used (saves some memory),
 *                  or non-zero: HMAC is used with this context.
 *
 * \return          \c 0 on success.
 * \return          #MBEDTLS_ERR_MD_BAD_INPUT_DATA on parameter-verification
 *                  failure.
 * \return          #MBEDTLS_ERR_MD_ALLOC_FAILED on memory-allocation failure.
 */
MBEDTLS_CHECK_RETURN_TYPICAL
int mbedtls_md_setup(mbedtls_md_context_t *ctx, const mbedtls_md_info_t *md_info, int hmac);

/**
 * \brief           This function clones the state of a message-digest
 *                  context.
 *
 * \note            You must call mbedtls_md_setup() on \c dst before calling
 *                  this function.
 *
 * \note            The two contexts must have the same type,
 *                  for example, both are SHA-256.
 *
 * \warning         This function clones the message-digest state, not the
 *                  HMAC state.
 *
 * \param dst       The destination context.
 * \param src       The context to be cloned.
 *
 * \return          \c 0 on success.
 * \return          #MBEDTLS_ERR_MD_BAD_INPUT_DATA on parameter-verification failure.
 * \return          #MBEDTLS_ERR_MD_FEATURE_UNAVAILABLE if both contexts are
 *                  not using the same engine. This can be avoided by moving
 *                  the call to psa_crypto_init() before the first call to
 *                  mbedtls_md_setup().
 */
MBEDTLS_CHECK_RETURN_TYPICAL
int mbedtls_md_clone(mbedtls_md_context_t *dst,
                     const mbedtls_md_context_t *src);

/**
 * \brief           This function extracts the message-digest size from the
 *                  message-digest information structure.
 *
 * \param md_info   The information structure of the message-digest algorithm
 *                  to use.
 *
 * \return          The size of the message-digest output in Bytes.
 */
unsigned char mbedtls_md_get_size(const mbedtls_md_info_t *md_info);

/**
 * \brief           This function extracts the message-digest type from the
 *                  message-digest information structure.
 *
 * \param md_info   The information structure of the message-digest algorithm
 *                  to use.
 *
 * \return          The type of the message digest.
 */
mbedtls_md_type_t mbedtls_md_get_type(const mbedtls_md_info_t *md_info);

/**
 * \brief           This function starts a message-digest computation.
 *
 *                  You must call this function after setting up the context
 *                  with mbedtls_md_setup(), and before passing data with
 *                  mbedtls_md_update().
 *
 * \param ctx       The generic message-digest context.
 *
 * \return          \c 0 on success.
 * \return          #MBEDTLS_ERR_MD_BAD_INPUT_DATA on parameter-verification
 *                  failure.
 */
MBEDTLS_CHECK_RETURN_TYPICAL
int mbedtls_md_starts(mbedtls_md_context_t *ctx);

/**
 * \brief           This function feeds an input buffer into an ongoing
 *                  message-digest computation.
 *
 *                  You must call mbedtls_md_starts() before calling this
 *                  function. You may call this function multiple times.
 *                  Afterwards, call mbedtls_md_finish().
 *
 * \param ctx       The generic message-digest context.
 * \param input     The buffer holding the input data.
 * \param ilen      The length of the input data.
 *
 * \return          \c 0 on success.
 * \return          #MBEDTLS_ERR_MD_BAD_INPUT_DATA on parameter-verification
 *                  failure.
 */
MBEDTLS_CHECK_RETURN_TYPICAL
int mbedtls_md_update(mbedtls_md_context_t *ctx, const unsigned char *input, size_t ilen);

/**
 * \brief           This function finishes the digest operation,
 *                  and writes the result to the output buffer.
 *
 *                  Call this function after a call to mbedtls_md_starts(),
 *                  followed by any number of calls to mbedtls_md_update().
 *                  Afterwards, you may either clear the context with
 *                  mbedtls_md_free(), or call mbedtls_md_starts() to reuse
 *                  the context for another digest operation with the same
 *                  algorithm.
 *
 * \param ctx       The generic message-digest context.
 * \param output    The buffer for the generic message-digest checksum result.
 *
 * \return          \c 0 on success.
 * \return          #MBEDTLS_ERR_MD_BAD_INPUT_DATA on parameter-verification
 *                  failure.
 */
MBEDTLS_CHECK_RETURN_TYPICAL
int mbedtls_md_finish(mbedtls_md_context_t *ctx, unsigned char *output);

/**
 * \brief          This function calculates the message-digest of a buffer,
 *                 with respect to a configurable message-digest algorithm
 *                 in a single call.
 *
 *                 The result is calculated as
 *                 Output = message_digest(input buffer).
 *
 * \param md_info  The information structure of the message-digest algorithm
 *                 to use.
 * \param input    The buffer holding the data.
 * \param ilen     The length of the input data.
 * \param output   The generic message-digest checksum result.
 *
 * \return         \c 0 on success.
 * \return         #MBEDTLS_ERR_MD_BAD_INPUT_DATA on parameter-verification
 *                 failure.
 */
MBEDTLS_CHECK_RETURN_TYPICAL
int mbedtls_md(const mbedtls_md_info_t *md_info, const unsigned char *input, size_t ilen,
               unsigned char *output);

/**
 * \brief           This function returns the list of digests supported by the
 *                  generic digest module.
 *
 * \note            The list starts with the strongest available hashes.
 *
 * \return          A statically allocated array of digests. Each element
 *                  in the returned list is an integer belonging to the
 *                  message-digest enumeration #mbedtls_md_type_t.
 *                  The last entry is 0.
 */
const int *mbedtls_md_list(void);

/**
 * \brief           This function returns the message-digest information
 *                  associated with the given digest name.
 *
 * \param md_name   The name of the digest to search for.
 *
 * \return          The message-digest information associated with \p md_name.
 * \return          NULL if the associated message-digest information is not found.
 */
const mbedtls_md_info_t *mbedtls_md_info_from_string(const char *md_name);

/**
 * \brief           This function extracts the message-digest name from the
 *                  message-digest information structure.
 *
 * \param md_info   The information structure of the message-digest algorithm
 *                  to use.
 *
 * \return          The name of the message digest.
 */
const char *mbedtls_md_get_name(const mbedtls_md_info_t *md_info);

/**
 * \brief           This function returns the message-digest information
 *                  from the given context.
 *
 * \param ctx       The context from which to extract the information.
 *                  This must be initialized (or \c NULL).
 *
 * \return          The message-digest information associated with \p ctx.
 * \return          \c NULL if \p ctx is \c NULL.
 */
const mbedtls_md_info_t *mbedtls_md_info_from_ctx(
    const mbedtls_md_context_t *ctx);

#if defined(MBEDTLS_FS_IO)
/**
 * \brief          This function calculates the message-digest checksum
 *                 result of the contents of the provided file.
 *
 *                 The result is calculated as
 *                 Output = message_digest(file contents).
 *
 * \param md_info  The information structure of the message-digest algorithm
 *                 to use.
 * \param path     The input file name.
 * \param output   The generic message-digest checksum result.
 *
 * \return         \c 0 on success.
 * \return         #MBEDTLS_ERR_MD_FILE_IO_ERROR on an I/O error accessing
 *                 the file pointed by \p path.
 * \return         #MBEDTLS_ERR_MD_BAD_INPUT_DATA if \p md_info was NULL.
 */
MBEDTLS_CHECK_RETURN_TYPICAL
int mbedtls_md_file(const mbedtls_md_info_t *md_info, const char *path,
                    unsigned char *output);
#endif /* MBEDTLS_FS_IO */

/**
 * \brief           This function sets the HMAC key and prepares to
 *                  authenticate a new message.
 *
 *                  Call this function after mbedtls_md_setup(), to use
 *                  the MD context for an HMAC calculation, then call
 *                  mbedtls_md_hmac_update() to provide the input data, and
 *                  mbedtls_md_hmac_finish() to get the HMAC value.
 *
 * \param ctx       The message digest context containing an embedded HMAC
 *                  context.
 * \param key       The HMAC secret key.
 * \param keylen    The length of the HMAC key in Bytes.
 *
 * \return          \c 0 on success.
 * \return          #MBEDTLS_ERR_MD_BAD_INPUT_DATA on parameter-verification
 *                  failure.
 */
MBEDTLS_CHECK_RETURN_TYPICAL
int mbedtls_md_hmac_starts(mbedtls_md_context_t *ctx, const unsigned char *key,
                           size_t keylen);

/**
 * \brief           This function feeds an input buffer into an ongoing HMAC
 *                  computation.
 *
 *                  Call mbedtls_md_hmac_starts() or mbedtls_md_hmac_reset()
 *                  before calling this function.
 *                  You may call this function multiple times to pass the
 *                  input piecewise.
 *                  Afterwards, call mbedtls_md_hmac_finish().
 *
 * \param ctx       The message digest context containing an embedded HMAC
 *                  context.
 * \param input     The buffer holding the input data.
 * \param ilen      The length of the input data.
 *
 * \return          \c 0 on success.
 * \return          #MBEDTLS_ERR_MD_BAD_INPUT_DATA on parameter-verification
 *                  failure.
 */
MBEDTLS_CHECK_RETURN_TYPICAL
int mbedtls_md_hmac_update(mbedtls_md_context_t *ctx, const unsigned char *input,
                           size_t ilen);

/**
 * \brief           This function finishes the HMAC operation, and writes
 *                  the result to the output buffer.
 *
 *                  Call this function after mbedtls_md_hmac_starts() and
 *                  mbedtls_md_hmac_update() to get the HMAC value. Afterwards
 *                  you may either call mbedtls_md_free() to clear the context,
 *                  or call mbedtls_md_hmac_reset() to reuse the context with
 *                  the same HMAC key.
 *
 * \param ctx       The message digest context containing an embedded HMAC
 *                  context.
 * \param output    The generic HMAC checksum result.
 *
 * \return          \c 0 on success.
 * \return          #MBEDTLS_ERR_MD_BAD_INPUT_DATA on parameter-verification
 *                  failure.
 */
MBEDTLS_CHECK_RETURN_TYPICAL
int mbedtls_md_hmac_finish(mbedtls_md_context_t *ctx, unsigned char *output);

/**
 * \brief           This function prepares to authenticate a new message with
 *                  the same key as the previous HMAC operation.
 *
 *                  You may call this function after mbedtls_md_hmac_finish().
 *                  Afterwards call mbedtls_md_hmac_update() to pass the new
 *                  input.
 *
 * \param ctx       The message digest context containing an embedded HMAC
 *                  context.
 *
 * \return          \c 0 on success.
 * \return          #MBEDTLS_ERR_MD_BAD_INPUT_DATA on parameter-verification
 *                  failure.
 */
MBEDTLS_CHECK_RETURN_TYPICAL
int mbedtls_md_hmac_reset(mbedtls_md_context_t *ctx);

/**
 * \brief          This function calculates the full generic HMAC
 *                 on the input buffer with the provided key.
 *
 *                 The function allocates the context, performs the
 *                 calculation, and frees the context.
 *
 *                 The HMAC result is calculated as
 *                 output = generic HMAC(hmac key, input buffer).
 *
 * \param md_info  The information structure of the message-digest algorithm
 *                 to use.
 * \param key      The HMAC secret key.
 * \param keylen   The length of the HMAC secret key in Bytes.
 * \param input    The buffer holding the input data.
 * \param ilen     The length of the input data.
 * \param output   The generic HMAC result.
 *
 * \return         \c 0 on success.
 * \return         #MBEDTLS_ERR_MD_BAD_INPUT_DATA on parameter-verification
 *                 failure.
 */
MBEDTLS_CHECK_RETURN_TYPICAL
int mbedtls_md_hmac(const mbedtls_md_info_t *md_info, const unsigned char *key, size_t keylen,
                    const unsigned char *input, size_t ilen,
                    unsigned char *output);

#ifdef __cplusplus
}
#endif

#endif /* MBEDTLS_MD_H */<|MERGE_RESOLUTION|>--- conflicted
+++ resolved
@@ -155,11 +155,7 @@
     MBEDTLS_MD_SHA3_512,    /**< The SHA3-512 message digest. */
 } mbedtls_md_type_t;
 
-<<<<<<< HEAD
-#if defined(MBEDTLS_SHA512_C) || defined(MBEDTLS_SHA3_C)
-=======
-#if defined(MBEDTLS_MD_CAN_SHA512)
->>>>>>> 417c4c8b
+#if defined(MBEDTLS_MD_CAN_SHA512) || defined(MBEDTLS_SHA3_C)
 #define MBEDTLS_MD_MAX_SIZE         64  /* longest known is SHA512 */
 #elif defined(MBEDTLS_MD_CAN_SHA384)
 #define MBEDTLS_MD_MAX_SIZE         48  /* longest known is SHA384 */
@@ -172,13 +168,9 @@
                                            or smaller (MD5 and earlier) */
 #endif
 
-<<<<<<< HEAD
 #if defined(MBEDTLS_SHA3_C)
 #define MBEDTLS_MD_MAX_BLOCK_SIZE         144 /* the longest known is SHA3-224 */
-#elif defined(MBEDTLS_SHA512_C)
-=======
-#if defined(MBEDTLS_MD_CAN_SHA512)
->>>>>>> 417c4c8b
+#elif defined(MBEDTLS_MD_CAN_SHA512)
 #define MBEDTLS_MD_MAX_BLOCK_SIZE         128
 #else
 #define MBEDTLS_MD_MAX_BLOCK_SIZE         64

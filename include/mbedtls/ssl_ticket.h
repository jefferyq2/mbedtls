--- conflicted
+++ resolved
@@ -45,7 +45,7 @@
 /**
  * \brief   Information for session ticket protection
  */
-typedef struct 
+typedef struct
 {
     unsigned char MBEDTLS_PRIVATE(name)[4];          /*!< random key identifier              */
     uint32_t MBEDTLS_PRIVATE(generation_time);       /*!< key generation timestamp (seconds) */
@@ -56,20 +56,16 @@
 /**
  * \brief   Context for session ticket handling functions
  */
-typedef struct 
+typedef struct
 {
     mbedtls_ssl_ticket_key MBEDTLS_PRIVATE(keys)[2]; /*!< ticket protection keys             */
     unsigned char MBEDTLS_PRIVATE(active);           /*!< index of the currently active key  */
 
-<<<<<<< HEAD
-    uint32_t ticket_lifetime;       /*!< lifetime of tickets in seconds     */
+    uint32_t MBEDTLS_PRIVATE(ticket_lifetime);       /*!< lifetime of tickets in seconds     */
 #if defined(MBEDTLS_SSL_NEW_SESSION_TICKET) && defined(MBEDTLS_SSL_PROTO_TLS1_3_EXPERIMENTAL)
-    mbedtls_ssl_ticket_flags flags; /*!< ticket flags                       */
+    mbedtls_ssl_ticket_flags MBEDTLS_PRIVATE(flags); /*!< ticket flags                       */
 #endif /* MBEDTLS_SSL_NEW_SESSION_TICKET && MBEDTLS_SSL_PROTO_TLS1_3_EXPERIMENTAL  */
-=======
-    uint32_t MBEDTLS_PRIVATE(ticket_lifetime);       /*!< lifetime of tickets in seconds     */
 
->>>>>>> b637150d
     /** Callback for getting (pseudo-)random numbers                        */
     int  (*MBEDTLS_PRIVATE(f_rng))(void *, unsigned char *, size_t);
     void *MBEDTLS_PRIVATE(p_rng);                    /*!< context for the RNG function       */

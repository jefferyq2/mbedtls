/**
 * \file ssl_ciphersuites.h
 *
 * \brief SSL Ciphersuites for mbed TLS
 */
/*
 *  Copyright The Mbed TLS Contributors
 *  SPDX-License-Identifier: Apache-2.0
 *
 *  Licensed under the Apache License, Version 2.0 (the "License"); you may
 *  not use this file except in compliance with the License.
 *  You may obtain a copy of the License at
 *
 *  http://www.apache.org/licenses/LICENSE-2.0
 *
 *  Unless required by applicable law or agreed to in writing, software
 *  distributed under the License is distributed on an "AS IS" BASIS, WITHOUT
 *  WARRANTIES OR CONDITIONS OF ANY KIND, either express or implied.
 *  See the License for the specific language governing permissions and
 *  limitations under the License.
 */
#ifndef MBEDTLS_SSL_CIPHERSUITES_H
#define MBEDTLS_SSL_CIPHERSUITES_H
#include "mbedtls/private_access.h"

#include "mbedtls/build_info.h"

#include "mbedtls/pk.h"
#include "mbedtls/cipher.h"
#include "mbedtls/md.h"

#ifdef __cplusplus
extern "C" {
#endif

/*
 * Supported ciphersuites (Official IANA names)
 */
#define MBEDTLS_TLS_RSA_WITH_NULL_MD5                    0x01   /**< Weak! */
#define MBEDTLS_TLS_RSA_WITH_NULL_SHA                    0x02   /**< Weak! */

#define MBEDTLS_TLS_PSK_WITH_NULL_SHA                    0x2C   /**< Weak! */
#define MBEDTLS_TLS_DHE_PSK_WITH_NULL_SHA                0x2D   /**< Weak! */
#define MBEDTLS_TLS_RSA_PSK_WITH_NULL_SHA                0x2E   /**< Weak! */
#define MBEDTLS_TLS_RSA_WITH_AES_128_CBC_SHA             0x2F

#define MBEDTLS_TLS_DHE_RSA_WITH_AES_128_CBC_SHA         0x33
#define MBEDTLS_TLS_RSA_WITH_AES_256_CBC_SHA             0x35
#define MBEDTLS_TLS_DHE_RSA_WITH_AES_256_CBC_SHA         0x39

#define MBEDTLS_TLS_RSA_WITH_NULL_SHA256                 0x3B   /**< Weak! */
#define MBEDTLS_TLS_RSA_WITH_AES_128_CBC_SHA256          0x3C   /**< TLS 1.2 */
#define MBEDTLS_TLS_RSA_WITH_AES_256_CBC_SHA256          0x3D   /**< TLS 1.2 */

#define MBEDTLS_TLS_RSA_WITH_CAMELLIA_128_CBC_SHA        0x41
#define MBEDTLS_TLS_DHE_RSA_WITH_CAMELLIA_128_CBC_SHA    0x45

#define MBEDTLS_TLS_DHE_RSA_WITH_AES_128_CBC_SHA256      0x67   /**< TLS 1.2 */
#define MBEDTLS_TLS_DHE_RSA_WITH_AES_256_CBC_SHA256      0x6B   /**< TLS 1.2 */

#define MBEDTLS_TLS_RSA_WITH_CAMELLIA_256_CBC_SHA        0x84
#define MBEDTLS_TLS_DHE_RSA_WITH_CAMELLIA_256_CBC_SHA    0x88

#define MBEDTLS_TLS_PSK_WITH_AES_128_CBC_SHA             0x8C
#define MBEDTLS_TLS_PSK_WITH_AES_256_CBC_SHA             0x8D

#define MBEDTLS_TLS_DHE_PSK_WITH_AES_128_CBC_SHA         0x90
#define MBEDTLS_TLS_DHE_PSK_WITH_AES_256_CBC_SHA         0x91

#define MBEDTLS_TLS_RSA_PSK_WITH_AES_128_CBC_SHA         0x94
#define MBEDTLS_TLS_RSA_PSK_WITH_AES_256_CBC_SHA         0x95

#define MBEDTLS_TLS_RSA_WITH_AES_128_GCM_SHA256          0x9C   /**< TLS 1.2 */
#define MBEDTLS_TLS_RSA_WITH_AES_256_GCM_SHA384          0x9D   /**< TLS 1.2 */
#define MBEDTLS_TLS_DHE_RSA_WITH_AES_128_GCM_SHA256      0x9E   /**< TLS 1.2 */
#define MBEDTLS_TLS_DHE_RSA_WITH_AES_256_GCM_SHA384      0x9F   /**< TLS 1.2 */

#define MBEDTLS_TLS_PSK_WITH_AES_128_GCM_SHA256          0xA8   /**< TLS 1.2 */
#define MBEDTLS_TLS_PSK_WITH_AES_256_GCM_SHA384          0xA9   /**< TLS 1.2 */
#define MBEDTLS_TLS_DHE_PSK_WITH_AES_128_GCM_SHA256      0xAA   /**< TLS 1.2 */
#define MBEDTLS_TLS_DHE_PSK_WITH_AES_256_GCM_SHA384      0xAB   /**< TLS 1.2 */
#define MBEDTLS_TLS_RSA_PSK_WITH_AES_128_GCM_SHA256      0xAC   /**< TLS 1.2 */
#define MBEDTLS_TLS_RSA_PSK_WITH_AES_256_GCM_SHA384      0xAD   /**< TLS 1.2 */

#define MBEDTLS_TLS_PSK_WITH_AES_128_CBC_SHA256          0xAE
#define MBEDTLS_TLS_PSK_WITH_AES_256_CBC_SHA384          0xAF
#define MBEDTLS_TLS_PSK_WITH_NULL_SHA256                 0xB0   /**< Weak! */
#define MBEDTLS_TLS_PSK_WITH_NULL_SHA384                 0xB1   /**< Weak! */

#define MBEDTLS_TLS_DHE_PSK_WITH_AES_128_CBC_SHA256      0xB2
#define MBEDTLS_TLS_DHE_PSK_WITH_AES_256_CBC_SHA384      0xB3
#define MBEDTLS_TLS_DHE_PSK_WITH_NULL_SHA256             0xB4   /**< Weak! */
#define MBEDTLS_TLS_DHE_PSK_WITH_NULL_SHA384             0xB5   /**< Weak! */

#define MBEDTLS_TLS_RSA_PSK_WITH_AES_128_CBC_SHA256      0xB6
#define MBEDTLS_TLS_RSA_PSK_WITH_AES_256_CBC_SHA384      0xB7
#define MBEDTLS_TLS_RSA_PSK_WITH_NULL_SHA256             0xB8   /**< Weak! */
#define MBEDTLS_TLS_RSA_PSK_WITH_NULL_SHA384             0xB9   /**< Weak! */

#define MBEDTLS_TLS_RSA_WITH_CAMELLIA_128_CBC_SHA256     0xBA   /**< TLS 1.2 */
#define MBEDTLS_TLS_DHE_RSA_WITH_CAMELLIA_128_CBC_SHA256 0xBE   /**< TLS 1.2 */

#define MBEDTLS_TLS_RSA_WITH_CAMELLIA_256_CBC_SHA256     0xC0   /**< TLS 1.2 */
#define MBEDTLS_TLS_DHE_RSA_WITH_CAMELLIA_256_CBC_SHA256 0xC4   /**< TLS 1.2 */

#define MBEDTLS_TLS_ECDH_ECDSA_WITH_NULL_SHA             0xC001 /**< Weak! */
#define MBEDTLS_TLS_ECDH_ECDSA_WITH_AES_128_CBC_SHA      0xC004
#define MBEDTLS_TLS_ECDH_ECDSA_WITH_AES_256_CBC_SHA      0xC005

#define MBEDTLS_TLS_ECDHE_ECDSA_WITH_NULL_SHA            0xC006 /**< Weak! */
#define MBEDTLS_TLS_ECDHE_ECDSA_WITH_AES_128_CBC_SHA     0xC009
#define MBEDTLS_TLS_ECDHE_ECDSA_WITH_AES_256_CBC_SHA     0xC00A

#define MBEDTLS_TLS_ECDH_RSA_WITH_NULL_SHA               0xC00B /**< Weak! */
#define MBEDTLS_TLS_ECDH_RSA_WITH_AES_128_CBC_SHA        0xC00E
#define MBEDTLS_TLS_ECDH_RSA_WITH_AES_256_CBC_SHA        0xC00F

#define MBEDTLS_TLS_ECDHE_RSA_WITH_NULL_SHA              0xC010 /**< Weak! */
#define MBEDTLS_TLS_ECDHE_RSA_WITH_AES_128_CBC_SHA       0xC013
#define MBEDTLS_TLS_ECDHE_RSA_WITH_AES_256_CBC_SHA       0xC014

#define MBEDTLS_TLS_ECDHE_ECDSA_WITH_AES_128_CBC_SHA256  0xC023 /**< TLS 1.2 */
#define MBEDTLS_TLS_ECDHE_ECDSA_WITH_AES_256_CBC_SHA384  0xC024 /**< TLS 1.2 */
#define MBEDTLS_TLS_ECDH_ECDSA_WITH_AES_128_CBC_SHA256   0xC025 /**< TLS 1.2 */
#define MBEDTLS_TLS_ECDH_ECDSA_WITH_AES_256_CBC_SHA384   0xC026 /**< TLS 1.2 */
#define MBEDTLS_TLS_ECDHE_RSA_WITH_AES_128_CBC_SHA256    0xC027 /**< TLS 1.2 */
#define MBEDTLS_TLS_ECDHE_RSA_WITH_AES_256_CBC_SHA384    0xC028 /**< TLS 1.2 */
#define MBEDTLS_TLS_ECDH_RSA_WITH_AES_128_CBC_SHA256     0xC029 /**< TLS 1.2 */
#define MBEDTLS_TLS_ECDH_RSA_WITH_AES_256_CBC_SHA384     0xC02A /**< TLS 1.2 */

#define MBEDTLS_TLS_ECDHE_ECDSA_WITH_AES_128_GCM_SHA256  0xC02B /**< TLS 1.2 */
#define MBEDTLS_TLS_ECDHE_ECDSA_WITH_AES_256_GCM_SHA384  0xC02C /**< TLS 1.2 */
#define MBEDTLS_TLS_ECDH_ECDSA_WITH_AES_128_GCM_SHA256   0xC02D /**< TLS 1.2 */
#define MBEDTLS_TLS_ECDH_ECDSA_WITH_AES_256_GCM_SHA384   0xC02E /**< TLS 1.2 */
#define MBEDTLS_TLS_ECDHE_RSA_WITH_AES_128_GCM_SHA256    0xC02F /**< TLS 1.2 */
#define MBEDTLS_TLS_ECDHE_RSA_WITH_AES_256_GCM_SHA384    0xC030 /**< TLS 1.2 */
#define MBEDTLS_TLS_ECDH_RSA_WITH_AES_128_GCM_SHA256     0xC031 /**< TLS 1.2 */
#define MBEDTLS_TLS_ECDH_RSA_WITH_AES_256_GCM_SHA384     0xC032 /**< TLS 1.2 */

#define MBEDTLS_TLS_ECDHE_PSK_WITH_AES_128_CBC_SHA       0xC035
#define MBEDTLS_TLS_ECDHE_PSK_WITH_AES_256_CBC_SHA       0xC036
#define MBEDTLS_TLS_ECDHE_PSK_WITH_AES_128_CBC_SHA256    0xC037
#define MBEDTLS_TLS_ECDHE_PSK_WITH_AES_256_CBC_SHA384    0xC038
#define MBEDTLS_TLS_ECDHE_PSK_WITH_NULL_SHA              0xC039
#define MBEDTLS_TLS_ECDHE_PSK_WITH_NULL_SHA256           0xC03A
#define MBEDTLS_TLS_ECDHE_PSK_WITH_NULL_SHA384           0xC03B

#define MBEDTLS_TLS_RSA_WITH_ARIA_128_CBC_SHA256         0xC03C /**< TLS 1.2 */
#define MBEDTLS_TLS_RSA_WITH_ARIA_256_CBC_SHA384         0xC03D /**< TLS 1.2 */
#define MBEDTLS_TLS_DHE_RSA_WITH_ARIA_128_CBC_SHA256     0xC044 /**< TLS 1.2 */
#define MBEDTLS_TLS_DHE_RSA_WITH_ARIA_256_CBC_SHA384     0xC045 /**< TLS 1.2 */
#define MBEDTLS_TLS_ECDHE_ECDSA_WITH_ARIA_128_CBC_SHA256 0xC048 /**< TLS 1.2 */
#define MBEDTLS_TLS_ECDHE_ECDSA_WITH_ARIA_256_CBC_SHA384 0xC049 /**< TLS 1.2 */
#define MBEDTLS_TLS_ECDH_ECDSA_WITH_ARIA_128_CBC_SHA256  0xC04A /**< TLS 1.2 */
#define MBEDTLS_TLS_ECDH_ECDSA_WITH_ARIA_256_CBC_SHA384  0xC04B /**< TLS 1.2 */
#define MBEDTLS_TLS_ECDHE_RSA_WITH_ARIA_128_CBC_SHA256   0xC04C /**< TLS 1.2 */
#define MBEDTLS_TLS_ECDHE_RSA_WITH_ARIA_256_CBC_SHA384   0xC04D /**< TLS 1.2 */
#define MBEDTLS_TLS_ECDH_RSA_WITH_ARIA_128_CBC_SHA256    0xC04E /**< TLS 1.2 */
#define MBEDTLS_TLS_ECDH_RSA_WITH_ARIA_256_CBC_SHA384    0xC04F /**< TLS 1.2 */
#define MBEDTLS_TLS_RSA_WITH_ARIA_128_GCM_SHA256         0xC050 /**< TLS 1.2 */
#define MBEDTLS_TLS_RSA_WITH_ARIA_256_GCM_SHA384         0xC051 /**< TLS 1.2 */
#define MBEDTLS_TLS_DHE_RSA_WITH_ARIA_128_GCM_SHA256     0xC052 /**< TLS 1.2 */
#define MBEDTLS_TLS_DHE_RSA_WITH_ARIA_256_GCM_SHA384     0xC053 /**< TLS 1.2 */
#define MBEDTLS_TLS_ECDHE_ECDSA_WITH_ARIA_128_GCM_SHA256 0xC05C /**< TLS 1.2 */
#define MBEDTLS_TLS_ECDHE_ECDSA_WITH_ARIA_256_GCM_SHA384 0xC05D /**< TLS 1.2 */
#define MBEDTLS_TLS_ECDH_ECDSA_WITH_ARIA_128_GCM_SHA256  0xC05E /**< TLS 1.2 */
#define MBEDTLS_TLS_ECDH_ECDSA_WITH_ARIA_256_GCM_SHA384  0xC05F /**< TLS 1.2 */
#define MBEDTLS_TLS_ECDHE_RSA_WITH_ARIA_128_GCM_SHA256   0xC060 /**< TLS 1.2 */
#define MBEDTLS_TLS_ECDHE_RSA_WITH_ARIA_256_GCM_SHA384   0xC061 /**< TLS 1.2 */
#define MBEDTLS_TLS_ECDH_RSA_WITH_ARIA_128_GCM_SHA256    0xC062 /**< TLS 1.2 */
#define MBEDTLS_TLS_ECDH_RSA_WITH_ARIA_256_GCM_SHA384    0xC063 /**< TLS 1.2 */
#define MBEDTLS_TLS_PSK_WITH_ARIA_128_CBC_SHA256         0xC064 /**< TLS 1.2 */
#define MBEDTLS_TLS_PSK_WITH_ARIA_256_CBC_SHA384         0xC065 /**< TLS 1.2 */
#define MBEDTLS_TLS_DHE_PSK_WITH_ARIA_128_CBC_SHA256     0xC066 /**< TLS 1.2 */
#define MBEDTLS_TLS_DHE_PSK_WITH_ARIA_256_CBC_SHA384     0xC067 /**< TLS 1.2 */
#define MBEDTLS_TLS_RSA_PSK_WITH_ARIA_128_CBC_SHA256     0xC068 /**< TLS 1.2 */
#define MBEDTLS_TLS_RSA_PSK_WITH_ARIA_256_CBC_SHA384     0xC069 /**< TLS 1.2 */
#define MBEDTLS_TLS_PSK_WITH_ARIA_128_GCM_SHA256         0xC06A /**< TLS 1.2 */
#define MBEDTLS_TLS_PSK_WITH_ARIA_256_GCM_SHA384         0xC06B /**< TLS 1.2 */
#define MBEDTLS_TLS_DHE_PSK_WITH_ARIA_128_GCM_SHA256     0xC06C /**< TLS 1.2 */
#define MBEDTLS_TLS_DHE_PSK_WITH_ARIA_256_GCM_SHA384     0xC06D /**< TLS 1.2 */
#define MBEDTLS_TLS_RSA_PSK_WITH_ARIA_128_GCM_SHA256     0xC06E /**< TLS 1.2 */
#define MBEDTLS_TLS_RSA_PSK_WITH_ARIA_256_GCM_SHA384     0xC06F /**< TLS 1.2 */
#define MBEDTLS_TLS_ECDHE_PSK_WITH_ARIA_128_CBC_SHA256   0xC070 /**< TLS 1.2 */
#define MBEDTLS_TLS_ECDHE_PSK_WITH_ARIA_256_CBC_SHA384   0xC071 /**< TLS 1.2 */

#define MBEDTLS_TLS_ECDHE_ECDSA_WITH_CAMELLIA_128_CBC_SHA256 0xC072
#define MBEDTLS_TLS_ECDHE_ECDSA_WITH_CAMELLIA_256_CBC_SHA384 0xC073
#define MBEDTLS_TLS_ECDH_ECDSA_WITH_CAMELLIA_128_CBC_SHA256  0xC074
#define MBEDTLS_TLS_ECDH_ECDSA_WITH_CAMELLIA_256_CBC_SHA384  0xC075
#define MBEDTLS_TLS_ECDHE_RSA_WITH_CAMELLIA_128_CBC_SHA256   0xC076
#define MBEDTLS_TLS_ECDHE_RSA_WITH_CAMELLIA_256_CBC_SHA384   0xC077
#define MBEDTLS_TLS_ECDH_RSA_WITH_CAMELLIA_128_CBC_SHA256    0xC078
#define MBEDTLS_TLS_ECDH_RSA_WITH_CAMELLIA_256_CBC_SHA384    0xC079

#define MBEDTLS_TLS_RSA_WITH_CAMELLIA_128_GCM_SHA256         0xC07A /**< TLS 1.2 */
#define MBEDTLS_TLS_RSA_WITH_CAMELLIA_256_GCM_SHA384         0xC07B /**< TLS 1.2 */
#define MBEDTLS_TLS_DHE_RSA_WITH_CAMELLIA_128_GCM_SHA256     0xC07C /**< TLS 1.2 */
#define MBEDTLS_TLS_DHE_RSA_WITH_CAMELLIA_256_GCM_SHA384     0xC07D /**< TLS 1.2 */
#define MBEDTLS_TLS_ECDHE_ECDSA_WITH_CAMELLIA_128_GCM_SHA256 0xC086 /**< TLS 1.2 */
#define MBEDTLS_TLS_ECDHE_ECDSA_WITH_CAMELLIA_256_GCM_SHA384 0xC087 /**< TLS 1.2 */
#define MBEDTLS_TLS_ECDH_ECDSA_WITH_CAMELLIA_128_GCM_SHA256  0xC088 /**< TLS 1.2 */
#define MBEDTLS_TLS_ECDH_ECDSA_WITH_CAMELLIA_256_GCM_SHA384  0xC089 /**< TLS 1.2 */
#define MBEDTLS_TLS_ECDHE_RSA_WITH_CAMELLIA_128_GCM_SHA256   0xC08A /**< TLS 1.2 */
#define MBEDTLS_TLS_ECDHE_RSA_WITH_CAMELLIA_256_GCM_SHA384   0xC08B /**< TLS 1.2 */
#define MBEDTLS_TLS_ECDH_RSA_WITH_CAMELLIA_128_GCM_SHA256    0xC08C /**< TLS 1.2 */
#define MBEDTLS_TLS_ECDH_RSA_WITH_CAMELLIA_256_GCM_SHA384    0xC08D /**< TLS 1.2 */

#define MBEDTLS_TLS_PSK_WITH_CAMELLIA_128_GCM_SHA256       0xC08E /**< TLS 1.2 */
#define MBEDTLS_TLS_PSK_WITH_CAMELLIA_256_GCM_SHA384       0xC08F /**< TLS 1.2 */
#define MBEDTLS_TLS_DHE_PSK_WITH_CAMELLIA_128_GCM_SHA256   0xC090 /**< TLS 1.2 */
#define MBEDTLS_TLS_DHE_PSK_WITH_CAMELLIA_256_GCM_SHA384   0xC091 /**< TLS 1.2 */
#define MBEDTLS_TLS_RSA_PSK_WITH_CAMELLIA_128_GCM_SHA256   0xC092 /**< TLS 1.2 */
#define MBEDTLS_TLS_RSA_PSK_WITH_CAMELLIA_256_GCM_SHA384   0xC093 /**< TLS 1.2 */

#define MBEDTLS_TLS_PSK_WITH_CAMELLIA_128_CBC_SHA256       0xC094
#define MBEDTLS_TLS_PSK_WITH_CAMELLIA_256_CBC_SHA384       0xC095
#define MBEDTLS_TLS_DHE_PSK_WITH_CAMELLIA_128_CBC_SHA256   0xC096
#define MBEDTLS_TLS_DHE_PSK_WITH_CAMELLIA_256_CBC_SHA384   0xC097
#define MBEDTLS_TLS_RSA_PSK_WITH_CAMELLIA_128_CBC_SHA256   0xC098
#define MBEDTLS_TLS_RSA_PSK_WITH_CAMELLIA_256_CBC_SHA384   0xC099
#define MBEDTLS_TLS_ECDHE_PSK_WITH_CAMELLIA_128_CBC_SHA256 0xC09A
#define MBEDTLS_TLS_ECDHE_PSK_WITH_CAMELLIA_256_CBC_SHA384 0xC09B

#define MBEDTLS_TLS_RSA_WITH_AES_128_CCM                0xC09C  /**< TLS 1.2 */
#define MBEDTLS_TLS_RSA_WITH_AES_256_CCM                0xC09D  /**< TLS 1.2 */
#define MBEDTLS_TLS_DHE_RSA_WITH_AES_128_CCM            0xC09E  /**< TLS 1.2 */
#define MBEDTLS_TLS_DHE_RSA_WITH_AES_256_CCM            0xC09F  /**< TLS 1.2 */
#define MBEDTLS_TLS_RSA_WITH_AES_128_CCM_8              0xC0A0  /**< TLS 1.2 */
#define MBEDTLS_TLS_RSA_WITH_AES_256_CCM_8              0xC0A1  /**< TLS 1.2 */
#define MBEDTLS_TLS_DHE_RSA_WITH_AES_128_CCM_8          0xC0A2  /**< TLS 1.2 */
#define MBEDTLS_TLS_DHE_RSA_WITH_AES_256_CCM_8          0xC0A3  /**< TLS 1.2 */
#define MBEDTLS_TLS_PSK_WITH_AES_128_CCM                0xC0A4  /**< TLS 1.2 */
#define MBEDTLS_TLS_PSK_WITH_AES_256_CCM                0xC0A5  /**< TLS 1.2 */
#define MBEDTLS_TLS_DHE_PSK_WITH_AES_128_CCM            0xC0A6  /**< TLS 1.2 */
#define MBEDTLS_TLS_DHE_PSK_WITH_AES_256_CCM            0xC0A7  /**< TLS 1.2 */
#define MBEDTLS_TLS_PSK_WITH_AES_128_CCM_8              0xC0A8  /**< TLS 1.2 */
#define MBEDTLS_TLS_PSK_WITH_AES_256_CCM_8              0xC0A9  /**< TLS 1.2 */
#define MBEDTLS_TLS_DHE_PSK_WITH_AES_128_CCM_8          0xC0AA  /**< TLS 1.2 */
#define MBEDTLS_TLS_DHE_PSK_WITH_AES_256_CCM_8          0xC0AB  /**< TLS 1.2 */
/* The last two are named with PSK_DHE in the RFC, which looks like a typo */

#define MBEDTLS_TLS_ECDHE_ECDSA_WITH_AES_128_CCM        0xC0AC  /**< TLS 1.2 */
#define MBEDTLS_TLS_ECDHE_ECDSA_WITH_AES_256_CCM        0xC0AD  /**< TLS 1.2 */
#define MBEDTLS_TLS_ECDHE_ECDSA_WITH_AES_128_CCM_8      0xC0AE  /**< TLS 1.2 */
#define MBEDTLS_TLS_ECDHE_ECDSA_WITH_AES_256_CCM_8      0xC0AF  /**< TLS 1.2 */

#define MBEDTLS_TLS_ECJPAKE_WITH_AES_128_CCM_8          0xC0FF  /**< experimental */

/* RFC 7905 */
#define MBEDTLS_TLS_ECDHE_RSA_WITH_CHACHA20_POLY1305_SHA256   0xCCA8 /**< TLS 1.2 */
#define MBEDTLS_TLS_ECDHE_ECDSA_WITH_CHACHA20_POLY1305_SHA256 0xCCA9 /**< TLS 1.2 */
#define MBEDTLS_TLS_DHE_RSA_WITH_CHACHA20_POLY1305_SHA256     0xCCAA /**< TLS 1.2 */
#define MBEDTLS_TLS_PSK_WITH_CHACHA20_POLY1305_SHA256         0xCCAB /**< TLS 1.2 */
#define MBEDTLS_TLS_ECDHE_PSK_WITH_CHACHA20_POLY1305_SHA256   0xCCAC /**< TLS 1.2 */
#define MBEDTLS_TLS_DHE_PSK_WITH_CHACHA20_POLY1305_SHA256     0xCCAD /**< TLS 1.2 */
#define MBEDTLS_TLS_RSA_PSK_WITH_CHACHA20_POLY1305_SHA256     0xCCAE /**< TLS 1.2 */

/*
 * Supported ciphersuites (Official IANA names) for TLS / DTLS 1.3
 */
#if defined(MBEDTLS_SSL_PROTO_TLS1_3_EXPERIMENTAL)
#define MBEDTLS_TLS1_3_AES_128_GCM_SHA256                                0x1301
#define MBEDTLS_TLS1_3_AES_256_GCM_SHA384                                0x1302
#define MBEDTLS_TLS1_3_CHACHA20_POLY1305_SHA256                          0x1303
#define MBEDTLS_TLS1_3_AES_128_CCM_SHA256                                0x1304
#define MBEDTLS_TLS1_3_AES_128_CCM_8_SHA256                              0x1305
#endif /* MBEDTLS_SSL_PROTO_TLS1_3_EXPERIMENTAL */

/* Key Exchange Types in TLS 1.3
 *
 * Note: When adding a new key exchange algorithm a
 *       new value needs to be added to the enum list
 *       below and also the mbedtls_ssl_premaster_secret
 *       needs to be updated.
 */
/* Reminder: update mbedtls_ssl_premaster_secret when adding a new key exchange.
 * Reminder: update MBEDTLS_KEY_EXCHANGE__xxx below
 */
typedef enum {
    MBEDTLS_KEY_EXCHANGE_NONE = 0,
    MBEDTLS_KEY_EXCHANGE_RSA,
    MBEDTLS_KEY_EXCHANGE_DHE_RSA,
    MBEDTLS_KEY_EXCHANGE_ECDHE_RSA,
    MBEDTLS_KEY_EXCHANGE_ECDHE_ECDSA,
    MBEDTLS_KEY_EXCHANGE_PSK,        // available in TLS/DTLS 1.3
    MBEDTLS_KEY_EXCHANGE_DHE_PSK,
    MBEDTLS_KEY_EXCHANGE_RSA_PSK,
    MBEDTLS_KEY_EXCHANGE_ECDHE_PSK,  // available in TLS/DTLS 1.3
    MBEDTLS_KEY_EXCHANGE_ECDH_RSA,
    MBEDTLS_KEY_EXCHANGE_ECDH_ECDSA, // available in TLS/DTLS 1.3
    MBEDTLS_KEY_EXCHANGE_ECJPAKE,
} mbedtls_key_exchange_type_t;

/* Key exchanges using a certificate */
#if defined(MBEDTLS_KEY_EXCHANGE_RSA_ENABLED)           || \
    defined(MBEDTLS_KEY_EXCHANGE_DHE_RSA_ENABLED)       || \
    defined(MBEDTLS_KEY_EXCHANGE_ECDHE_RSA_ENABLED)     || \
    defined(MBEDTLS_KEY_EXCHANGE_ECDHE_ECDSA_ENABLED)   || \
    defined(MBEDTLS_KEY_EXCHANGE_RSA_PSK_ENABLED)       || \
    defined(MBEDTLS_KEY_EXCHANGE_ECDH_RSA_ENABLED)      || \
    defined(MBEDTLS_KEY_EXCHANGE_ECDH_ECDSA_ENABLED)
#define MBEDTLS_KEY_EXCHANGE_WITH_CERT_ENABLED
#endif

/* Key exchanges allowing client certificate requests */
#if defined(MBEDTLS_KEY_EXCHANGE_RSA_ENABLED)           ||       \
    defined(MBEDTLS_KEY_EXCHANGE_DHE_RSA_ENABLED)       ||       \
    defined(MBEDTLS_KEY_EXCHANGE_ECDH_RSA_ENABLED)      ||       \
    defined(MBEDTLS_KEY_EXCHANGE_ECDHE_RSA_ENABLED)     ||       \
    defined(MBEDTLS_KEY_EXCHANGE_ECDH_ECDSA_ENABLED)    ||       \
    defined(MBEDTLS_KEY_EXCHANGE_ECDHE_ECDSA_ENABLED)
#define MBEDTLS_KEY_EXCHANGE_CERT_REQ_ALLOWED_ENABLED
#endif

/* Key exchanges involving server signature in ServerKeyExchange */
#if defined(MBEDTLS_KEY_EXCHANGE_DHE_RSA_ENABLED)       || \
    defined(MBEDTLS_KEY_EXCHANGE_ECDHE_RSA_ENABLED)     || \
    defined(MBEDTLS_KEY_EXCHANGE_ECDHE_ECDSA_ENABLED)
#define MBEDTLS_KEY_EXCHANGE_WITH_SERVER_SIGNATURE_ENABLED
#endif

/* Key exchanges using ECDH */
#if defined(MBEDTLS_KEY_EXCHANGE_ECDH_RSA_ENABLED)      || \
    defined(MBEDTLS_KEY_EXCHANGE_ECDH_ECDSA_ENABLED)
#define MBEDTLS_KEY_EXCHANGE_SOME_ECDH_ENABLED
#endif

/* Key exchanges that don't involve ephemeral keys */
#if defined(MBEDTLS_KEY_EXCHANGE_RSA_ENABLED)           || \
    defined(MBEDTLS_KEY_EXCHANGE_PSK_ENABLED)           || \
    defined(MBEDTLS_KEY_EXCHANGE_RSA_PSK_ENABLED)       || \
    defined(MBEDTLS_KEY_EXCHANGE_SOME_ECDH_ENABLED)
#define MBEDTLS_KEY_EXCHANGE_SOME_NON_PFS_ENABLED
#endif

/* Key exchanges that involve ephemeral keys */
#if defined(MBEDTLS_KEY_EXCHANGE_DHE_RSA_ENABLED)       || \
    defined(MBEDTLS_KEY_EXCHANGE_DHE_PSK_ENABLED)       || \
    defined(MBEDTLS_KEY_EXCHANGE_ECDHE_RSA_ENABLED)     || \
    defined(MBEDTLS_KEY_EXCHANGE_ECDHE_PSK_ENABLED)     || \
    defined(MBEDTLS_KEY_EXCHANGE_ECDHE_ECDSA_ENABLED)   || \
    defined(MBEDTLS_KEY_EXCHANGE_ECJPAKE_ENABLED)
#define MBEDTLS_KEY_EXCHANGE_SOME_PFS_ENABLED
#endif

/* Key exchanges using a PSK */
#if defined(MBEDTLS_KEY_EXCHANGE_PSK_ENABLED)           || \
    defined(MBEDTLS_KEY_EXCHANGE_RSA_PSK_ENABLED)       || \
    defined(MBEDTLS_KEY_EXCHANGE_DHE_PSK_ENABLED)       || \
    defined(MBEDTLS_KEY_EXCHANGE_ECDHE_PSK_ENABLED)
#define MBEDTLS_KEY_EXCHANGE_SOME_PSK_ENABLED
#endif

/* Key exchanges using DHE */
#if defined(MBEDTLS_KEY_EXCHANGE_DHE_RSA_ENABLED)       || \
    defined(MBEDTLS_KEY_EXCHANGE_DHE_PSK_ENABLED)
#define MBEDTLS_KEY_EXCHANGE_SOME_DHE_ENABLED
#endif

/* Key exchanges using ECDHE */
#if defined(MBEDTLS_KEY_EXCHANGE_ECDHE_RSA_ENABLED)     || \
    defined(MBEDTLS_KEY_EXCHANGE_ECDHE_ECDSA_ENABLED)   || \
    defined(MBEDTLS_KEY_EXCHANGE_ECDHE_PSK_ENABLED)
#define MBEDTLS_KEY_EXCHANGE_SOME_ECDHE_ENABLED
#endif

typedef struct mbedtls_ssl_ciphersuite_t mbedtls_ssl_ciphersuite_t;

#define MBEDTLS_CIPHERSUITE_WEAK       0x01    /**< Weak ciphersuite flag  */
#define MBEDTLS_CIPHERSUITE_SHORT_TAG  0x02    /**< Short authentication tag,
                                                     eg for CCM_8 */
#define MBEDTLS_CIPHERSUITE_NODTLS     0x04    /**< Can't be used with DTLS */

/**
 * \brief   This structure is used for storing ciphersuite information
 *          For alignment, all versions of TLS/DTLS use the same structure.
 */
struct mbedtls_ssl_ciphersuite_t
{
    int MBEDTLS_PRIVATE(id);
    const char * MBEDTLS_PRIVATE(name);

<<<<<<< HEAD
    mbedtls_cipher_type_t cipher;
    /* For TLS 1.3 we use this field to populate it with the hash function
     * (instead of a MAC).
     */
    mbedtls_md_type_t mac;
    /* In TLS 1.3 we do not make use of this key_exchange field. */
    mbedtls_key_exchange_type_t key_exchange;
=======
    mbedtls_cipher_type_t MBEDTLS_PRIVATE(cipher);
    mbedtls_md_type_t MBEDTLS_PRIVATE(mac);
    mbedtls_key_exchange_type_t MBEDTLS_PRIVATE(key_exchange);
>>>>>>> b637150d

    int MBEDTLS_PRIVATE(min_major_ver);
    int MBEDTLS_PRIVATE(min_minor_ver);
    int MBEDTLS_PRIVATE(max_major_ver);
    int MBEDTLS_PRIVATE(max_minor_ver);

    unsigned char MBEDTLS_PRIVATE(flags);
};

const int *mbedtls_ssl_list_ciphersuites( void );

const mbedtls_ssl_ciphersuite_t *mbedtls_ssl_ciphersuite_from_string( const char *ciphersuite_name );
const mbedtls_ssl_ciphersuite_t *mbedtls_ssl_ciphersuite_from_id( int ciphersuite_id );

#if defined(MBEDTLS_SSL_PROTO_TLS1_3_EXPERIMENTAL)
/**
* \brief           Returns the size of the hash function output given the ciphersuite
*
* \param ciphersuite   mbedtls_ssl_ciphersuite_t
*
* \return          Size of output in bytes, -1 in case of error
*/
unsigned int mbedtls_hash_size_for_ciphersuite(const mbedtls_ssl_ciphersuite_t* ciphersuite);
#endif /* MBEDTLS_SSL_PROTO_TLS1_3_EXPERIMENTAL */

#if defined(MBEDTLS_PK_C)
mbedtls_pk_type_t mbedtls_ssl_get_ciphersuite_sig_pk_alg( const mbedtls_ssl_ciphersuite_t *info );
mbedtls_pk_type_t mbedtls_ssl_get_ciphersuite_sig_alg( const mbedtls_ssl_ciphersuite_t *info );
#endif

int mbedtls_ssl_ciphersuite_uses_ec( const mbedtls_ssl_ciphersuite_t *info );
int mbedtls_ssl_ciphersuite_uses_psk( const mbedtls_ssl_ciphersuite_t *info );

#if defined(MBEDTLS_KEY_EXCHANGE_SOME_PFS_ENABLED)
static inline int mbedtls_ssl_ciphersuite_has_pfs( const mbedtls_ssl_ciphersuite_t *info )
{
    switch( info->MBEDTLS_PRIVATE(key_exchange) )
    {
        case MBEDTLS_KEY_EXCHANGE_DHE_RSA:
        case MBEDTLS_KEY_EXCHANGE_DHE_PSK:
        case MBEDTLS_KEY_EXCHANGE_ECDHE_RSA:
        case MBEDTLS_KEY_EXCHANGE_ECDHE_PSK:
        case MBEDTLS_KEY_EXCHANGE_ECDHE_ECDSA:
        case MBEDTLS_KEY_EXCHANGE_ECJPAKE:
            return( 1 );

        default:
            return( 0 );
    }
}
#endif /* MBEDTLS_KEY_EXCHANGE_SOME_PFS_ENABLED */

#if defined(MBEDTLS_KEY_EXCHANGE_SOME_NON_PFS_ENABLED)
static inline int mbedtls_ssl_ciphersuite_no_pfs( const mbedtls_ssl_ciphersuite_t *info )
{
    switch( info->MBEDTLS_PRIVATE(key_exchange) )
    {
        case MBEDTLS_KEY_EXCHANGE_ECDH_RSA:
        case MBEDTLS_KEY_EXCHANGE_ECDH_ECDSA:
        case MBEDTLS_KEY_EXCHANGE_RSA:
        case MBEDTLS_KEY_EXCHANGE_PSK:
        case MBEDTLS_KEY_EXCHANGE_RSA_PSK:
            return( 1 );

        default:
            return( 0 );
    }
}
#endif /* MBEDTLS_KEY_EXCHANGE_SOME_NON_PFS_ENABLED */

#if defined(MBEDTLS_KEY_EXCHANGE_SOME_ECDH_ENABLED)
static inline int mbedtls_ssl_ciphersuite_uses_ecdh( const mbedtls_ssl_ciphersuite_t *info )
{
    switch( info->MBEDTLS_PRIVATE(key_exchange) )
    {
        case MBEDTLS_KEY_EXCHANGE_ECDH_RSA:
        case MBEDTLS_KEY_EXCHANGE_ECDH_ECDSA:
            return( 1 );

        default:
            return( 0 );
    }
}
#endif /* MBEDTLS_KEY_EXCHANGE_SOME_ECDH_ENABLED */

static inline int mbedtls_ssl_ciphersuite_cert_req_allowed( const mbedtls_ssl_ciphersuite_t *info )
{
    switch( info->MBEDTLS_PRIVATE(key_exchange) )
    {
        case MBEDTLS_KEY_EXCHANGE_RSA:
        case MBEDTLS_KEY_EXCHANGE_DHE_RSA:
        case MBEDTLS_KEY_EXCHANGE_ECDH_RSA:
        case MBEDTLS_KEY_EXCHANGE_ECDHE_RSA:
        case MBEDTLS_KEY_EXCHANGE_ECDH_ECDSA:
        case MBEDTLS_KEY_EXCHANGE_ECDHE_ECDSA:
            return( 1 );

        default:
            return( 0 );
    }
}

static inline int mbedtls_ssl_ciphersuite_uses_srv_cert( const mbedtls_ssl_ciphersuite_t *info )
{
    switch( info->MBEDTLS_PRIVATE(key_exchange) )
    {
        case MBEDTLS_KEY_EXCHANGE_RSA:
        case MBEDTLS_KEY_EXCHANGE_RSA_PSK:
        case MBEDTLS_KEY_EXCHANGE_DHE_RSA:
        case MBEDTLS_KEY_EXCHANGE_ECDH_RSA:
        case MBEDTLS_KEY_EXCHANGE_ECDHE_RSA:
        case MBEDTLS_KEY_EXCHANGE_ECDH_ECDSA:
        case MBEDTLS_KEY_EXCHANGE_ECDHE_ECDSA:
            return( 1 );

        default:
            return( 0 );
    }
}

#if defined(MBEDTLS_KEY_EXCHANGE_SOME_DHE_ENABLED)
static inline int mbedtls_ssl_ciphersuite_uses_dhe( const mbedtls_ssl_ciphersuite_t *info )
{
    switch( info->MBEDTLS_PRIVATE(key_exchange) )
    {
        case MBEDTLS_KEY_EXCHANGE_DHE_RSA:
        case MBEDTLS_KEY_EXCHANGE_DHE_PSK:
            return( 1 );

        default:
            return( 0 );
    }
}
#endif /* MBEDTLS_KEY_EXCHANGE_SOME_DHE_ENABLED) */

#if defined(MBEDTLS_KEY_EXCHANGE_SOME_ECDHE_ENABLED)
static inline int mbedtls_ssl_ciphersuite_uses_ecdhe( const mbedtls_ssl_ciphersuite_t *info )
{
    switch( info->MBEDTLS_PRIVATE(key_exchange) )
    {
        case MBEDTLS_KEY_EXCHANGE_ECDHE_ECDSA:
        case MBEDTLS_KEY_EXCHANGE_ECDHE_RSA:
        case MBEDTLS_KEY_EXCHANGE_ECDHE_PSK:
            return( 1 );

        default:
            return( 0 );
    }
}
#endif /* MBEDTLS_KEY_EXCHANGE_SOME_ECDHE_ENABLED) */

#if defined(MBEDTLS_KEY_EXCHANGE_WITH_SERVER_SIGNATURE_ENABLED)
static inline int mbedtls_ssl_ciphersuite_uses_server_signature( const mbedtls_ssl_ciphersuite_t *info )
{
    switch( info->MBEDTLS_PRIVATE(key_exchange) )
    {
        case MBEDTLS_KEY_EXCHANGE_DHE_RSA:
        case MBEDTLS_KEY_EXCHANGE_ECDHE_RSA:
        case MBEDTLS_KEY_EXCHANGE_ECDHE_ECDSA:
            return( 1 );

        default:
            return( 0 );
    }
}
#endif /* MBEDTLS_KEY_EXCHANGE_WITH_SERVER_SIGNATURE_ENABLED */

#ifdef __cplusplus
}
#endif

#endif /* ssl_ciphersuites.h */<|MERGE_RESOLUTION|>--- conflicted
+++ resolved
@@ -381,19 +381,10 @@
     int MBEDTLS_PRIVATE(id);
     const char * MBEDTLS_PRIVATE(name);
 
-<<<<<<< HEAD
-    mbedtls_cipher_type_t cipher;
-    /* For TLS 1.3 we use this field to populate it with the hash function
-     * (instead of a MAC).
-     */
-    mbedtls_md_type_t mac;
-    /* In TLS 1.3 we do not make use of this key_exchange field. */
-    mbedtls_key_exchange_type_t key_exchange;
-=======
     mbedtls_cipher_type_t MBEDTLS_PRIVATE(cipher);
     mbedtls_md_type_t MBEDTLS_PRIVATE(mac);
+    /* In TLS 1.3 we do not make use of this key_exchange field. */
     mbedtls_key_exchange_type_t MBEDTLS_PRIVATE(key_exchange);
->>>>>>> b637150d
 
     int MBEDTLS_PRIVATE(min_major_ver);
     int MBEDTLS_PRIVATE(min_minor_ver);

/**
 * \file ssl.h
 *
 * \brief SSL/TLS functions.
 */
/*
 *  Copyright The Mbed TLS Contributors
 *  SPDX-License-Identifier: Apache-2.0
 *
 *  Licensed under the Apache License, Version 2.0 (the "License"); you may
 *  not use this file except in compliance with the License.
 *  You may obtain a copy of the License at
 *
 *  http://www.apache.org/licenses/LICENSE-2.0
 *
 *  Unless required by applicable law or agreed to in writing, software
 *  distributed under the License is distributed on an "AS IS" BASIS, WITHOUT
 *  WARRANTIES OR CONDITIONS OF ANY KIND, either express or implied.
 *  See the License for the specific language governing permissions and
 *  limitations under the License.
 */
#ifndef MBEDTLS_SSL_H
#define MBEDTLS_SSL_H
#include "mbedtls/platform_util.h"
#include "mbedtls/private_access.h"

#include "mbedtls/build_info.h"

#include "mbedtls/bignum.h"
#include "mbedtls/ecp.h"

#include "mbedtls/ssl_ciphersuites.h"

#if defined(MBEDTLS_X509_CRT_PARSE_C)
#include "mbedtls/x509_crt.h"
#include "mbedtls/x509_crl.h"
#endif

#if defined(MBEDTLS_DHM_C)
#include "mbedtls/dhm.h"
#endif

/* Adding guard for MBEDTLS_ECDSA_C to ensure no compile errors due
 * to guards also being in ssl_srv.c and ssl_cli.c. There is a gap
 * in functionality that access to ecdh_ctx structure is needed for
 * MBEDTLS_ECDSA_C which does not seem correct.
 */
#if defined(MBEDTLS_ECDH_C) || defined(MBEDTLS_ECDSA_C)
#include "mbedtls/ecdh.h"
#endif

#if defined(MBEDTLS_HAVE_TIME)
#include "mbedtls/platform_time.h"
#endif

#if defined(MBEDTLS_USE_PSA_CRYPTO)
#include "psa/crypto.h"
#endif /* MBEDTLS_USE_PSA_CRYPTO */

/*
 * SSL Error codes
 */
/** A cryptographic operation is in progress. Try again later. */
#define MBEDTLS_ERR_SSL_CRYPTO_IN_PROGRESS                -0x7000
/** The requested feature is not available. */
#define MBEDTLS_ERR_SSL_FEATURE_UNAVAILABLE               -0x7080
/** Bad input parameters to function. */
#define MBEDTLS_ERR_SSL_BAD_INPUT_DATA                    -0x7100
/** Verification of the message MAC failed. */
#define MBEDTLS_ERR_SSL_INVALID_MAC                       -0x7180
/** An invalid SSL record was received. */
#define MBEDTLS_ERR_SSL_INVALID_RECORD                    -0x7200
/** The connection indicated an EOF. */
#define MBEDTLS_ERR_SSL_CONN_EOF                          -0x7280
/** A message could not be parsed due to a syntactic error. */
#define MBEDTLS_ERR_SSL_DECODE_ERROR                      -0x7300
/* Error space gap */
/** No RNG was provided to the SSL module. */
#define MBEDTLS_ERR_SSL_NO_RNG                            -0x7400
/** No client certification received from the client, but required by the authentication mode. */
#define MBEDTLS_ERR_SSL_NO_CLIENT_CERTIFICATE             -0x7480
/** Client received an extended server hello containing an unsupported extension */
#define MBEDTLS_ERR_SSL_UNSUPPORTED_EXTENSION             -0x7500
/** No ALPN protocols supported that the client advertises */
#define MBEDTLS_ERR_SSL_NO_APPLICATION_PROTOCOL           -0x7580
/** The own private key or pre-shared key is not set, but needed. */
#define MBEDTLS_ERR_SSL_PRIVATE_KEY_REQUIRED              -0x7600
/** No CA Chain is set, but required to operate. */
#define MBEDTLS_ERR_SSL_CA_CHAIN_REQUIRED                 -0x7680
/** An unexpected message was received from our peer. */
#define MBEDTLS_ERR_SSL_UNEXPECTED_MESSAGE                -0x7700
/** A fatal alert message was received from our peer. */
#define MBEDTLS_ERR_SSL_FATAL_ALERT_MESSAGE               -0x7780
/** No server could be identified matching the client's SNI. */
#define MBEDTLS_ERR_SSL_UNRECOGNIZED_NAME                 -0x7800
/** The peer notified us that the connection is going to be closed. */
#define MBEDTLS_ERR_SSL_PEER_CLOSE_NOTIFY                 -0x7880
/* Error space gap */
/* Error space gap */
#define MBEDTLS_ERR_SSL_BAD_CERTIFICATE                   -0x7A00  /**< Processing of the Certificate handshake message failed. */
/** Server needs to send a HelloRetryRequest */
#define MBEDTLS_ERR_SSL_HRR_REQUIRED                      -0x7A80
/** Received NewSessionTicket Post Handshake Message */
#define MBEDTLS_ERR_SSL_RECEIVED_NEW_SESSION_TICKET       -0x7B00
/* Error space gap */
/* Error space gap */
/* Error space gap */
/* Error space gap */
/* Error space gap */
/* Error space gap */
/* Error space gap */
/** Memory allocation failed */
#define MBEDTLS_ERR_SSL_ALLOC_FAILED                      -0x7F00
/** Hardware acceleration function returned with error */
#define MBEDTLS_ERR_SSL_HW_ACCEL_FAILED                   -0x7F80
/** Hardware acceleration function skipped / left alone data */
#define MBEDTLS_ERR_SSL_HW_ACCEL_FALLTHROUGH              -0x6F80
/** Handshake protocol not within min/max boundaries */
#define MBEDTLS_ERR_SSL_BAD_PROTOCOL_VERSION              -0x6E80
/** The handshake negotiation failed. */
#define MBEDTLS_ERR_SSL_HANDSHAKE_FAILURE                 -0x6E00
/** Session ticket has expired. */
#define MBEDTLS_ERR_SSL_SESSION_TICKET_EXPIRED            -0x6D80
/** Public key type mismatch (eg, asked for RSA key exchange and presented EC key) */
#define MBEDTLS_ERR_SSL_PK_TYPE_MISMATCH                  -0x6D00
/** Unknown identity received (eg, PSK identity) */
#define MBEDTLS_ERR_SSL_UNKNOWN_IDENTITY                  -0x6C80
/** Internal error (eg, unexpected failure in lower-level module) */
#define MBEDTLS_ERR_SSL_INTERNAL_ERROR                    -0x6C00
/** A counter would wrap (eg, too many messages exchanged). */
#define MBEDTLS_ERR_SSL_COUNTER_WRAPPING                  -0x6B80
/** Unexpected message at ServerHello in renegotiation. */
#define MBEDTLS_ERR_SSL_WAITING_SERVER_HELLO_RENEGO       -0x6B00
/** DTLS client must retry for hello verification */
#define MBEDTLS_ERR_SSL_HELLO_VERIFY_REQUIRED             -0x6A80
/** A buffer is too small to receive or write a message */
#define MBEDTLS_ERR_SSL_BUFFER_TOO_SMALL                  -0x6A00
/* Error space gap */
/** No data of requested type currently available on underlying transport. */
#define MBEDTLS_ERR_SSL_WANT_READ                         -0x6900
/** Connection requires a write call. */
#define MBEDTLS_ERR_SSL_WANT_WRITE                        -0x6880
/** The operation timed out. */
#define MBEDTLS_ERR_SSL_TIMEOUT                           -0x6800
/** The client initiated a reconnect from the same port. */
#define MBEDTLS_ERR_SSL_CLIENT_RECONNECT                  -0x6780
/** Record header looks valid but is not expected. */
#define MBEDTLS_ERR_SSL_UNEXPECTED_RECORD                 -0x6700
/** The alert message received indicates a non-fatal error. */
#define MBEDTLS_ERR_SSL_NON_FATAL                         -0x6680
/** A field in a message was incorrect or inconsistent with other fields. */
#define MBEDTLS_ERR_SSL_ILLEGAL_PARAMETER                 -0x6600
/** Internal-only message signaling that further message-processing should be done */
#define MBEDTLS_ERR_SSL_CONTINUE_PROCESSING               -0x6580
/** The asynchronous operation is not completed yet. */
#define MBEDTLS_ERR_SSL_ASYNC_IN_PROGRESS                 -0x6500
/** Internal-only message signaling that a message arrived early. */
#define MBEDTLS_ERR_SSL_EARLY_MESSAGE                     -0x6480
/* Error space gap */
/* Error space gap */
/* Error space gap */
/* Error space gap */
/* Error space gap */
/* Error space gap */
/* Error space gap */
/* Error space gap */
/** An encrypted DTLS-frame with an unexpected CID was received. */
#define MBEDTLS_ERR_SSL_UNEXPECTED_CID                    -0x6000
/** An operation failed due to an unexpected version or configuration. */
#define MBEDTLS_ERR_SSL_VERSION_MISMATCH                  -0x5F00
/** Invalid value in SSL config */
#define MBEDTLS_ERR_SSL_BAD_CONFIG                        -0x5E80

#define MBEDTLS_ERR_LAST 0x7F80 /**< This definition points to the last error code to have a correct parsing in error.c */

/*
 * TLS 1.3 NamedGroup values
 */
#define MBEDTLS_SSL_TLS13_NAMED_GROUP_SEC256R1  0x0017
#define MBEDTLS_SSL_TLS13_NAMED_GROUP_SEC384R1  0x0018
#define MBEDTLS_SSL_TLS13_NAMED_GROUP_SEC521R1  0x0019
#define MBEDTLS_SSL_TLS13_NAMED_GROUP_X25519    0x001D
#define MBEDTLS_SSL_TLS13_NAMED_GROUP_X448      0x001E

/*
 * Constants from RFC 8446 for TLS 1.3 PSK modes
 *
 * Those are used in the Pre-Shared Key Exchange Modes extension.
 * See Section 4.2.9 in RFC 8446.
 */
#define MBEDTLS_SSL_TLS13_PSK_MODE_PURE  0 /* Pure PSK-based exchange  */
#define MBEDTLS_SSL_TLS13_PSK_MODE_ECDHE 1 /* PSK+ECDHE-based exchange */

/*
 * TLS 1.3 NamedGroup values
 *
 * From RF 8446
 *    enum {
 *         // Elliptic Curve Groups (ECDHE)
 *         secp256r1(0x0017), secp384r1(0x0018), secp521r1(0x0019),
 *         x25519(0x001D), x448(0x001E),
 *         // Finite Field Groups (DHE)
 *         ffdhe2048(0x0100), ffdhe3072(0x0101), ffdhe4096(0x0102),
 *         ffdhe6144(0x0103), ffdhe8192(0x0104),
 *         // Reserved Code Points
 *         ffdhe_private_use(0x01FC..0x01FF),
 *         ecdhe_private_use(0xFE00..0xFEFF),
 *         (0xFFFF)
 *     } NamedGroup;
 *
 */

/* Elliptic Curve Groups (ECDHE) */
#define MBEDTLS_SSL_IANA_TLS_GROUP_NONE               0
#define MBEDTLS_SSL_IANA_TLS_GROUP_SECP192K1     0x0012
#define MBEDTLS_SSL_IANA_TLS_GROUP_SECP192R1     0x0013
#define MBEDTLS_SSL_IANA_TLS_GROUP_SECP224K1     0x0014
#define MBEDTLS_SSL_IANA_TLS_GROUP_SECP224R1     0x0015
#define MBEDTLS_SSL_IANA_TLS_GROUP_SECP256K1     0x0016
#define MBEDTLS_SSL_IANA_TLS_GROUP_SECP256R1     0x0017
#define MBEDTLS_SSL_IANA_TLS_GROUP_SECP384R1     0x0018
#define MBEDTLS_SSL_IANA_TLS_GROUP_SECP521R1     0x0019
#define MBEDTLS_SSL_IANA_TLS_GROUP_BP256R1       0x001A
#define MBEDTLS_SSL_IANA_TLS_GROUP_BP384R1       0x001B
#define MBEDTLS_SSL_IANA_TLS_GROUP_BP512R1       0x001C
#define MBEDTLS_SSL_IANA_TLS_GROUP_X25519        0x001D
#define MBEDTLS_SSL_IANA_TLS_GROUP_X448          0x001E
/* Finite Field Groups (DHE) */
#define MBEDTLS_SSL_IANA_TLS_GROUP_FFDHE2048     0x0100
#define MBEDTLS_SSL_IANA_TLS_GROUP_FFDHE3072     0x0101
#define MBEDTLS_SSL_IANA_TLS_GROUP_FFDHE4096     0x0102
#define MBEDTLS_SSL_IANA_TLS_GROUP_FFDHE6144     0x0103
#define MBEDTLS_SSL_IANA_TLS_GROUP_FFDHE8192     0x0104

/*
 * TLS 1.3 Key Exchange Modes
 *
 * Mbed TLS internal identifiers for use with the SSL configuration API
 * mbedtls_ssl_conf_tls13_key_exchange_modes().
 */

#define MBEDTLS_SSL_TLS13_KEY_EXCHANGE_MODE_NONE                   0
#define MBEDTLS_SSL_TLS13_KEY_EXCHANGE_MODE_PSK            ( 1u << 0 ) /*!< Pure-PSK TLS 1.3 key exchange,
                                                                        *   encompassing both externally agreed PSKs
                                                                        *   as well as resumption PSKs. */
#define MBEDTLS_SSL_TLS13_KEY_EXCHANGE_MODE_EPHEMERAL      ( 1u << 1 ) /*!< Pure-Ephemeral TLS 1.3 key exchanges,
                                                                        *   including for example ECDHE and DHE
                                                                        *   key exchanges. */
#define MBEDTLS_SSL_TLS13_KEY_EXCHANGE_MODE_PSK_EPHEMERAL  ( 1u << 2 ) /*!< PSK-Ephemeral TLS 1.3 key exchanges,
                                                                        *   using both a PSK and an ephemeral
                                                                        *   key exchange. */

/* Convenience macros for sets of key exchanges. */
#define MBEDTLS_SSL_TLS13_KEY_EXCHANGE_MODE_ALL                         \
    ( MBEDTLS_SSL_TLS13_KEY_EXCHANGE_MODE_PSK              |            \
      MBEDTLS_SSL_TLS13_KEY_EXCHANGE_MODE_PSK_EPHEMERAL    |            \
      MBEDTLS_SSL_TLS13_KEY_EXCHANGE_MODE_EPHEMERAL )        /*!< All TLS 1.3 key exchanges           */
#define MBEDTLS_SSL_TLS13_KEY_EXCHANGE_MODE_PSK_ALL                     \
    ( MBEDTLS_SSL_TLS13_KEY_EXCHANGE_MODE_PSK              |            \
      MBEDTLS_SSL_TLS13_KEY_EXCHANGE_MODE_PSK_EPHEMERAL    ) /*!< All PSK-based TLS 1.3 key exchanges */
#define MBEDTLS_SSL_TLS13_KEY_EXCHANGE_MODE_EPHEMERAL_ALL               \
    ( MBEDTLS_SSL_TLS13_KEY_EXCHANGE_MODE_EPHEMERAL        |            \
      MBEDTLS_SSL_TLS13_KEY_EXCHANGE_MODE_PSK_EPHEMERAL    ) /*!< All ephemeral TLS 1.3 key exchanges */

/*
 * Various constants
 */

/* These are the high an low bytes of ProtocolVersion as defined by:
 * - RFC 5246: ProtocolVersion version = { 3, 3 };     // TLS v1.2
 * - RFC 8446: see section 4.2.1
 */
#define MBEDTLS_SSL_MAJOR_VERSION_3             3
#define MBEDTLS_SSL_MINOR_VERSION_3             3   /*!< TLS v1.2 */
#define MBEDTLS_SSL_MINOR_VERSION_4             4   /*!< TLS v1.3 (experimental) */

#define MBEDTLS_SSL_TRANSPORT_STREAM            0   /*!< TLS      */
#define MBEDTLS_SSL_TRANSPORT_DATAGRAM          1   /*!< DTLS     */

#define MBEDTLS_SSL_MAX_HOST_NAME_LEN           255 /*!< Maximum host name defined in RFC 1035 */
#define MBEDTLS_SSL_MAX_ALPN_NAME_LEN           255 /*!< Maximum size in bytes of a protocol name in alpn ext., RFC 7301 */

#define MBEDTLS_SSL_MAX_ALPN_LIST_LEN           65535 /*!< Maximum size in bytes of list in alpn ext., RFC 7301          */

/* RFC 6066 section 4, see also mfl_code_to_length in ssl_tls.c
 * NONE must be zero so that memset()ing structure to zero works */
#define MBEDTLS_SSL_MAX_FRAG_LEN_NONE           0   /*!< don't use this extension   */
#define MBEDTLS_SSL_MAX_FRAG_LEN_512            1   /*!< MaxFragmentLength 2^9      */
#define MBEDTLS_SSL_MAX_FRAG_LEN_1024           2   /*!< MaxFragmentLength 2^10     */
#define MBEDTLS_SSL_MAX_FRAG_LEN_2048           3   /*!< MaxFragmentLength 2^11     */
#define MBEDTLS_SSL_MAX_FRAG_LEN_4096           4   /*!< MaxFragmentLength 2^12     */
#define MBEDTLS_SSL_MAX_FRAG_LEN_INVALID        5   /*!< first invalid value        */

#define MBEDTLS_SSL_IS_CLIENT                   0
#define MBEDTLS_SSL_IS_SERVER                   1

#define MBEDTLS_SSL_EXTENDED_MS_DISABLED        0
#define MBEDTLS_SSL_EXTENDED_MS_ENABLED         1

#define MBEDTLS_SSL_CID_DISABLED                0
#define MBEDTLS_SSL_CID_ENABLED                 1

#define MBEDTLS_SSL_ETM_DISABLED                0
#define MBEDTLS_SSL_ETM_ENABLED                 1

#define MBEDTLS_SSL_COMPRESS_NULL               0

#define MBEDTLS_SSL_VERIFY_NONE                 0
#define MBEDTLS_SSL_VERIFY_OPTIONAL             1
#define MBEDTLS_SSL_VERIFY_REQUIRED             2
#define MBEDTLS_SSL_VERIFY_UNSET                3 /* Used only for sni_authmode */

#define MBEDTLS_SSL_LEGACY_RENEGOTIATION        0
#define MBEDTLS_SSL_SECURE_RENEGOTIATION        1

#define MBEDTLS_SSL_RENEGOTIATION_DISABLED      0
#define MBEDTLS_SSL_RENEGOTIATION_ENABLED       1

#define MBEDTLS_SSL_ANTI_REPLAY_DISABLED        0
#define MBEDTLS_SSL_ANTI_REPLAY_ENABLED         1

#define MBEDTLS_SSL_RENEGOTIATION_NOT_ENFORCED  -1
#define MBEDTLS_SSL_RENEGO_MAX_RECORDS_DEFAULT  16

#define MBEDTLS_SSL_LEGACY_NO_RENEGOTIATION     0
#define MBEDTLS_SSL_LEGACY_ALLOW_RENEGOTIATION  1
#define MBEDTLS_SSL_LEGACY_BREAK_HANDSHAKE      2

#define MBEDTLS_SSL_TRUNC_HMAC_DISABLED         0
#define MBEDTLS_SSL_TRUNC_HMAC_ENABLED          1
#define MBEDTLS_SSL_TRUNCATED_HMAC_LEN          10  /* 80 bits, rfc 6066 section 7 */

#define MBEDTLS_SSL_SESSION_TICKETS_DISABLED     0
#define MBEDTLS_SSL_SESSION_TICKETS_ENABLED      1

#define MBEDTLS_SSL_PRESET_DEFAULT              0
#define MBEDTLS_SSL_PRESET_SUITEB               2

#define MBEDTLS_SSL_CERT_REQ_CA_LIST_ENABLED       1
#define MBEDTLS_SSL_CERT_REQ_CA_LIST_DISABLED      0

#define MBEDTLS_SSL_EARLY_DATA_DISABLED        0
#define MBEDTLS_SSL_EARLY_DATA_ENABLED         1

#define MBEDTLS_SSL_EARLY_DATA_OFF        0
#define MBEDTLS_SSL_EARLY_DATA_ON         1

#define MBEDTLS_SSL_FORCE_RR_CHECK_OFF      0
#define MBEDTLS_SSL_FORCE_RR_CHECK_ON       1

// Flags for DTLS 1.3 unified header format
#define MBEDTLS_SSL_UNIFIED_HDR_PREAMBLE_1   1
#define MBEDTLS_SSL_UNIFIED_HDR_PREAMBLE_2   2
#define MBEDTLS_SSL_UNIFIED_HDR_PREAMBLE_3   4
#define MBEDTLS_SSL_UNIFIED_HDR_CID          8
#define MBEDTLS_SSL_UNIFIED_HDR_SNR         16
#define MBEDTLS_SSL_UNIFIED_HDR_LEN         32
#define MBEDTLS_SSL_UNIFIED_HDR_EPOCH_1     64
#define MBEDTLS_SSL_UNIFIED_HDR_EPOCH_2    128

/* These two constants are used with the mbedtls_ssl_hdr_len() function. */

#define  MBEDTLS_SSL_DIRECTION_IN 0
#define  MBEDTLS_SSL_DIRECTION_OUT 1
#define MBEDTLS_SSL_DTLS_SRTP_MKI_UNSUPPORTED    0
#define MBEDTLS_SSL_DTLS_SRTP_MKI_SUPPORTED      1

#define MBEDTLS_SSL_SRV_CIPHERSUITE_ORDER_CLIENT  1
#define MBEDTLS_SSL_SRV_CIPHERSUITE_ORDER_SERVER  0

/*
 * Default range for DTLS retransmission timer value, in milliseconds.
 * RFC 6347 4.2.4.1 says from 1 second to 60 seconds.
 */
#define MBEDTLS_SSL_DTLS_TIMEOUT_DFL_MIN    1000
#define MBEDTLS_SSL_DTLS_TIMEOUT_DFL_MAX   60000

/**
 * \name SECTION: Module settings
 *
 * The configuration options you can set for this module are in this section.
 * Either change them in mbedtls_config.h or define them on the compiler command line.
 * \{
 */

/*
 * Maximum fragment length in bytes,
 * determines the size of each of the two internal I/O buffers.
 *
 * Note: the RFC defines the default size of SSL / TLS messages. If you
 * change the value here, other clients / servers may not be able to
 * communicate with you anymore. Only change this value if you control
 * both sides of the connection and have it reduced at both sides, or
 * if you're using the Max Fragment Length extension and you know all your
 * peers are using it too!
 */
#if !defined(MBEDTLS_SSL_IN_CONTENT_LEN)
#define MBEDTLS_SSL_IN_CONTENT_LEN 16384
#endif

#if !defined(MBEDTLS_SSL_OUT_CONTENT_LEN)
#define MBEDTLS_SSL_OUT_CONTENT_LEN 16384
#endif

/*
 * Maximum number of heap-allocated bytes for the purpose of
 * DTLS handshake message reassembly and future message buffering.
 */
#if !defined(MBEDTLS_SSL_DTLS_MAX_BUFFERING)
#define MBEDTLS_SSL_DTLS_MAX_BUFFERING 32768
#endif

/*
 * Maximum length of CIDs for incoming and outgoing messages.
 */
#if !defined(MBEDTLS_SSL_CID_IN_LEN_MAX)
#define MBEDTLS_SSL_CID_IN_LEN_MAX          32
#endif

#if !defined(MBEDTLS_SSL_CID_OUT_LEN_MAX)
#define MBEDTLS_SSL_CID_OUT_LEN_MAX         32
#endif

#if !defined(MBEDTLS_SSL_CID_TLS1_3_PADDING_GRANULARITY)
#define MBEDTLS_SSL_CID_TLS1_3_PADDING_GRANULARITY 16
#endif

/* \} name SECTION: Module settings */

/*
 * Length of the verify data for secure renegotiation
 */
#define MBEDTLS_SSL_VERIFY_DATA_MAX_LEN 12

/*
 * Signaling ciphersuite values (SCSV)
 */
#define MBEDTLS_SSL_EMPTY_RENEGOTIATION_INFO    0xFF   /**< renegotiation info ext */

/*
 * Supported Signature and Hash algorithms (For TLS 1.2)
 * RFC 5246 section 7.4.1.4.1
 */
#define MBEDTLS_SSL_HASH_NONE                0
#define MBEDTLS_SSL_HASH_MD5                 1
#define MBEDTLS_SSL_HASH_SHA1                2
#define MBEDTLS_SSL_HASH_SHA224              3
#define MBEDTLS_SSL_HASH_SHA256              4
#define MBEDTLS_SSL_HASH_SHA384              5
#define MBEDTLS_SSL_HASH_SHA512              6

#define MBEDTLS_SSL_SIG_ANON                 0
#define MBEDTLS_SSL_SIG_RSA                  1
#define MBEDTLS_SSL_SIG_ECDSA                3

 /*
 * TLS 1.3 signature algorithms
 * RFC 8446, Section 4.2.2
 */

/* RSASSA-PKCS1-v1_5 algorithms */
#define MBEDTLS_TLS13_SIG_RSA_PKCS1_SHA256 0x0401
#define MBEDTLS_TLS13_SIG_RSA_PKCS1_SHA384 0x0501
#define MBEDTLS_TLS13_SIG_RSA_PKCS1_SHA512 0x0601

/* ECDSA algorithms */
#define MBEDTLS_TLS13_SIG_ECDSA_SECP256R1_SHA256 0x0403
#define MBEDTLS_TLS13_SIG_ECDSA_SECP384R1_SHA384 0x0503
#define MBEDTLS_TLS13_SIG_ECDSA_SECP521R1_SHA512 0x0603

/* RSASSA-PSS algorithms with public key OID rsaEncryption */
#define MBEDTLS_TLS13_SIG_RSA_PSS_RSAE_SHA256 0x0804
#define MBEDTLS_TLS13_SIG_RSA_PSS_RSAE_SHA384 0x0805
#define MBEDTLS_TLS13_SIG_RSA_PSS_RSAE_SHA512 0x0806

/* EdDSA algorithms */
#define MBEDTLS_TLS13_SIG_ED25519 0x0807
#define MBEDTLS_TLS13_SIG_ED448 0x0808

/* RSASSA-PSS algorithms with public key OID RSASSA-PSS  */
#define MBEDTLS_TLS13_SIG_RSA_PSS_PSS_SHA256 0x0809
#define MBEDTLS_TLS13_SIG_RSA_PSS_PSS_SHA384 0x080A
#define MBEDTLS_TLS13_SIG_RSA_PSS_PSS_SHA512 0x080B

/* LEGACY ALGORITHMS */
#define MBEDTLS_TLS13_SIG_RSA_PKCS1_SHA1 0x0201
#define MBEDTLS_TLS13_SIG_ECDSA_SHA1     0x0203

#define MBEDTLS_TLS13_SIG_NONE 0x0

/*
 * TLS 1.3 signature algorithms
 * RFC 8446, Section 4.2.2
 */

/* RSASSA-PKCS1-v1_5 algorithms */
#define MBEDTLS_TLS13_SIG_RSA_PKCS1_SHA256 0x0401
#define MBEDTLS_TLS13_SIG_RSA_PKCS1_SHA384 0x0501
#define MBEDTLS_TLS13_SIG_RSA_PKCS1_SHA512 0x0601

/* ECDSA algorithms */
#define MBEDTLS_TLS13_SIG_ECDSA_SECP256R1_SHA256 0x0403
#define MBEDTLS_TLS13_SIG_ECDSA_SECP384R1_SHA384 0x0503
#define MBEDTLS_TLS13_SIG_ECDSA_SECP521R1_SHA512 0x0603

/* RSASSA-PSS algorithms with public key OID rsaEncryption */
#define MBEDTLS_TLS13_SIG_RSA_PSS_RSAE_SHA256 0x0804
#define MBEDTLS_TLS13_SIG_RSA_PSS_RSAE_SHA384 0x0805
#define MBEDTLS_TLS13_SIG_RSA_PSS_RSAE_SHA512 0x0806

/* EdDSA algorithms */
#define MBEDTLS_TLS13_SIG_ED25519 0x0807
#define MBEDTLS_TLS13_SIG_ED448 0x0808

/* RSASSA-PSS algorithms with public key OID RSASSA-PSS  */
#define MBEDTLS_TLS13_SIG_RSA_PSS_PSS_SHA256 0x0809
#define MBEDTLS_TLS13_SIG_RSA_PSS_PSS_SHA384 0x080A
#define MBEDTLS_TLS13_SIG_RSA_PSS_PSS_SHA512 0x080B

/* LEGACY ALGORITHMS */
#define MBEDTLS_TLS13_SIG_RSA_PKCS1_SHA1 0x0201
#define MBEDTLS_TLS13_SIG_ECDSA_SHA1     0x0203

#define MBEDTLS_TLS13_SIG_NONE 0x0

/*
 * Client Certificate Types
 * RFC 5246 section 7.4.4 plus RFC 4492 section 5.5
 */
#define MBEDTLS_SSL_CERT_TYPE_RSA_SIGN       1
#define MBEDTLS_SSL_CERT_TYPE_ECDSA_SIGN    64

/*
 * Message, alert and handshake types
 */
#define MBEDTLS_SSL_MSG_CHANGE_CIPHER_SPEC     20
#define MBEDTLS_SSL_MSG_ALERT                  21
#define MBEDTLS_SSL_MSG_HANDSHAKE              22
#define MBEDTLS_SSL_MSG_APPLICATION_DATA       23
#define MBEDTLS_SSL_MSG_CID                    25
#define MBEDTLS_SSL_MSG_ACK                    26
#define MBEDTLS_SSL_MSG_TLS_CID                25 // OLD CID Implementation

#define MBEDTLS_SSL_ALERT_LEVEL_WARNING         1
#define MBEDTLS_SSL_ALERT_LEVEL_FATAL           2

#define MBEDTLS_SSL_ALERT_MSG_CLOSE_NOTIFY                 0  /* 0x00 */
#define MBEDTLS_SSL_ALERT_MSG_UNEXPECTED_MESSAGE          10  /* 0x0A */
#define MBEDTLS_SSL_ALERT_MSG_BAD_RECORD_MAC              20  /* 0x14 */
#define MBEDTLS_SSL_ALERT_MSG_DECRYPTION_FAILED           21  /* 0x15 */
#define MBEDTLS_SSL_ALERT_MSG_RECORD_OVERFLOW             22  /* 0x16 */
#define MBEDTLS_SSL_ALERT_MSG_DECOMPRESSION_FAILURE       30  /* 0x1E */
#define MBEDTLS_SSL_ALERT_MSG_HANDSHAKE_FAILURE           40  /* 0x28 */
#define MBEDTLS_SSL_ALERT_MSG_NO_CERT                     41  /* 0x29 */
#define MBEDTLS_SSL_ALERT_MSG_BAD_CERT                    42  /* 0x2A */
#define MBEDTLS_SSL_ALERT_MSG_UNSUPPORTED_CERT            43  /* 0x2B */
#define MBEDTLS_SSL_ALERT_MSG_CERT_REVOKED                44  /* 0x2C */
#define MBEDTLS_SSL_ALERT_MSG_CERT_EXPIRED                45  /* 0x2D */
#define MBEDTLS_SSL_ALERT_MSG_CERT_UNKNOWN                46  /* 0x2E */
#define MBEDTLS_SSL_ALERT_MSG_ILLEGAL_PARAMETER           47  /* 0x2F */
#define MBEDTLS_SSL_ALERT_MSG_UNKNOWN_CA                  48  /* 0x30 */
#define MBEDTLS_SSL_ALERT_MSG_ACCESS_DENIED               49  /* 0x31 */
#define MBEDTLS_SSL_ALERT_MSG_DECODE_ERROR                50  /* 0x32 */
#define MBEDTLS_SSL_ALERT_MSG_DECRYPT_ERROR               51  /* 0x33 */
#define MBEDTLS_SSL_ALERT_MSG_EXPORT_RESTRICTION          60  /* 0x3C */
#define MBEDTLS_SSL_ALERT_MSG_PROTOCOL_VERSION            70  /* 0x46 */
#define MBEDTLS_SSL_ALERT_MSG_INSUFFICIENT_SECURITY       71  /* 0x47 */
#define MBEDTLS_SSL_ALERT_MSG_INTERNAL_ERROR              80  /* 0x50 */
#define MBEDTLS_SSL_ALERT_MSG_INAPROPRIATE_FALLBACK       86  /* 0x56 */
#define MBEDTLS_SSL_ALERT_MSG_USER_CANCELED               90  /* 0x5A */
#define MBEDTLS_SSL_ALERT_MSG_NO_RENEGOTIATION           100  /* 0x64 */
#define MBEDTLS_SSL_ALERT_MSG_MISSING_EXTENSION          109  /* 0x6d -- new in TLS 1.3 */
#define MBEDTLS_SSL_ALERT_MSG_UNSUPPORTED_EXT            110  /* 0x6E */
#define MBEDTLS_SSL_ALERT_MSG_CERT_UNOBTAINABLE          111  /* 0x6f -- new in TLS 1.3 */
#define MBEDTLS_SSL_ALERT_MSG_UNRECOGNIZED_NAME          112  /* 0x70 */
#define MBEDTLS_SSL_ALERT_MSG_BAD_CERT_STATUS_RESPONSE   113  /* 0x71 -- new in TLS 1.3 */
#define MBEDTLS_SSL_ALERT_MSG_BAD_CERT_HASH_VALUE        114  /* 0x72 -- new in TLS 1.3 */
#define MBEDTLS_SSL_ALERT_MSG_UNKNOWN_PSK_IDENTITY       115  /* 0x73 */
#define MBEDTLS_SSL_ALERT_MSG_CERT_REQUIRED              116 /* 0x74 -- new in TLS 1.3*/
#define MBEDTLS_SSL_ALERT_MSG_NO_APPLICATION_PROTOCOL    120 /* 0x78 */

#define MBEDTLS_SSL_HS_HELLO_REQUEST            0
#define MBEDTLS_SSL_HS_CLIENT_HELLO             1
#define MBEDTLS_SSL_HS_SERVER_HELLO             2
#define MBEDTLS_SSL_HS_HELLO_VERIFY_REQUEST     3
#define MBEDTLS_SSL_HS_NEW_SESSION_TICKET       4
#define MBEDTLS_SSL_HS_END_OF_EARLY_DATA        5 // NEW IN TLS 1.3
#define MBEDTLS_SSL_HS_HELLO_RETRY_REQUEST      6 // NEW IN TLS 1.3 (RESERVED)
#define MBEDTLS_SSL_HS_ENCRYPTED_EXTENSION      8 // NEW IN TLS 1.3
#define MBEDTLS_SSL_HS_CERTIFICATE             11
#define MBEDTLS_SSL_HS_SERVER_KEY_EXCHANGE     12
#define MBEDTLS_SSL_HS_CERTIFICATE_REQUEST     13
#define MBEDTLS_SSL_HS_SERVER_HELLO_DONE       14
#define MBEDTLS_SSL_HS_CERTIFICATE_VERIFY      15
#define MBEDTLS_SSL_HS_CLIENT_KEY_EXCHANGE     16
#define MBEDTLS_SSL_HS_FINISHED                20
#define MBEDTLS_SSL_HS_KEY_UPDATE              24 // NEW in TLS // NOT USED IN DTLS 1.3
#define MBEDTLS_SSL_HS_ACK                    253 // NEW IN DTLS 1.3
#define MBEDTLS_SSL_HS_MESSAGE_HASH           254 // NEW IN TLS 1.3

/*
 * TLS extensions
 */
#define MBEDTLS_TLS_EXT_SERVERNAME                   0
#define MBEDTLS_TLS_EXT_SERVERNAME_HOSTNAME          0

#define MBEDTLS_TLS_EXT_MAX_FRAGMENT_LENGTH          1

#define MBEDTLS_TLS_EXT_TRUNCATED_HMAC               4
#define MBEDTLS_TLS_EXT_STATUS_REQUEST               5 /* RFC 6066 TLS 1.2 and 1.3 */

#define MBEDTLS_TLS_EXT_SUPPORTED_ELLIPTIC_CURVES   10
#define MBEDTLS_TLS_EXT_SUPPORTED_GROUPS            10 /* RFC 8422,7919 TLS 1.2 and 1.3 */
#define MBEDTLS_TLS_EXT_SUPPORTED_POINT_FORMATS     11

#define MBEDTLS_TLS_EXT_SIG_ALG                     13 /* RFC 8446 TLS 1.3 */
#define MBEDTLS_TLS_EXT_USE_SRTP                    14
#define MBEDTLS_TLS_EXT_HEARTBEAT                   15 /* RFC 6520 TLS 1.2 and 1.3 */
#define MBEDTLS_TLS_EXT_ALPN                        16

#define MBEDTLS_TLS_EXT_SCT                         18 /* RFC 6962 TLS 1.2 and 1.3 */
#define MBEDTLS_TLS_EXT_CLI_CERT_TYPE               19 /* RFC 7250 TLS 1.2 and 1.3 */
#define MBEDTLS_TLS_EXT_SERV_CERT_TYPE              20 /* RFC 7250 TLS 1.2 and 1.3 */
#define MBEDTLS_TLS_EXT_PADDING                     21 /* RFC 7685 TLS 1.2 and 1.3 */
#define MBEDTLS_TLS_EXT_ENCRYPT_THEN_MAC            22 /* 0x16 */
#define MBEDTLS_TLS_EXT_EXTENDED_MASTER_SECRET  0x0017 /* 23 */

#define MBEDTLS_TLS_EXT_SESSION_TICKET              35

#define MBEDTLS_TLS_EXT_PRE_SHARED_KEY              41 /* RFC 8446 TLS 1.3 */
#define MBEDTLS_TLS_EXT_EARLY_DATA                  42 /* RFC 8446 TLS 1.3 */
#define MBEDTLS_TLS_EXT_SUPPORTED_VERSIONS          43 /* RFC 8446 TLS 1.3 */
#define MBEDTLS_TLS_EXT_COOKIE                      44 /* RFC 8446 TLS 1.3 */
#define MBEDTLS_TLS_EXT_PSK_KEY_EXCHANGE_MODES      45 /* RFC 8446 TLS 1.3 */

#define MBEDTLS_TLS_EXT_CERT_AUTH                   47 /* RFC 8446 TLS 1.3 */
#define MBEDTLS_TLS_EXT_OID_FILTERS                 48 /* RFC 8446 TLS 1.3 */
#define MBEDTLS_TLS_EXT_POST_HANDSHAKE_AUTH         49 /* RFC 8446 TLS 1.3 */
#define MBEDTLS_TLS_EXT_SIG_ALG_CERT                50 /* RFC 8446 TLS 1.3 */
#define MBEDTLS_TLS_EXT_KEY_SHARE                   51 /* RFC 8446 TLS 1.3 */

/* The value of the CID extension is still TBD as of
 * draft-ietf-tls-dtls-connection-id-05
 * (https://tools.ietf.org/html/draft-ietf-tls-dtls-connection-id-05).
 *
 * A future minor revision of Mbed TLS may change the default value of
 * this option to match evolving standards and usage.
 */
#if !defined(MBEDTLS_TLS_EXT_CID)
#define MBEDTLS_TLS_EXT_CID                        254 /* TBD */
#endif

#define MBEDTLS_TLS_EXT_ECJPAKE_KKPP               256 /* experimental */

#define MBEDTLS_TLS_EXT_RENEGOTIATION_INFO      0xFF01

/*
 * Size defines
 */
#if !defined(MBEDTLS_PSK_MAX_LEN)
#define MBEDTLS_PSK_MAX_LEN            32 /* 256 bits */
#endif

/* Dummy type used only for its size */
union mbedtls_ssl_premaster_secret
{
#if defined(MBEDTLS_KEY_EXCHANGE_RSA_ENABLED)
    unsigned char _pms_rsa[48];                         /* RFC 5246 8.1.1 */
#endif
#if defined(MBEDTLS_KEY_EXCHANGE_DHE_RSA_ENABLED)
    unsigned char _pms_dhm[MBEDTLS_MPI_MAX_SIZE];      /* RFC 5246 8.1.2 */
#endif
#if defined(MBEDTLS_KEY_EXCHANGE_ECDHE_RSA_ENABLED)    || \
    defined(MBEDTLS_KEY_EXCHANGE_ECDHE_ECDSA_ENABLED)  || \
    defined(MBEDTLS_KEY_EXCHANGE_ECDH_RSA_ENABLED)     || \
    defined(MBEDTLS_KEY_EXCHANGE_ECDH_ECDSA_ENABLED)
    unsigned char _pms_ecdh[MBEDTLS_ECP_MAX_BYTES];    /* RFC 4492 5.10 */
#endif
#if defined(MBEDTLS_KEY_EXCHANGE_PSK_ENABLED)
    unsigned char _pms_psk[4 + 2 * MBEDTLS_PSK_MAX_LEN];       /* RFC 4279 2 */
#endif
#if defined(MBEDTLS_KEY_EXCHANGE_DHE_PSK_ENABLED)
    unsigned char _pms_dhe_psk[4 + MBEDTLS_MPI_MAX_SIZE
                                 + MBEDTLS_PSK_MAX_LEN];       /* RFC 4279 3 */
#endif
#if defined(MBEDTLS_KEY_EXCHANGE_RSA_PSK_ENABLED)
    unsigned char _pms_rsa_psk[52 + MBEDTLS_PSK_MAX_LEN];      /* RFC 4279 4 */
#endif
#if defined(MBEDTLS_KEY_EXCHANGE_ECDHE_PSK_ENABLED)
    unsigned char _pms_ecdhe_psk[4 + MBEDTLS_ECP_MAX_BYTES
                                   + MBEDTLS_PSK_MAX_LEN];     /* RFC 5489 2 */
#endif
#if defined(MBEDTLS_KEY_EXCHANGE_ECJPAKE_ENABLED)
    unsigned char _pms_ecjpake[32];     /* Thread spec: SHA-256 output */
#endif
};

#define MBEDTLS_PREMASTER_SIZE     sizeof( union mbedtls_ssl_premaster_secret )

#define MBEDTLS_TLS1_3_MD_MAX_SIZE         MBEDTLS_MD_MAX_SIZE

/* Length in number of bytes of the TLS sequence number */
#define MBEDTLS_SSL_SEQUENCE_NUMBER_LEN 8

#ifdef __cplusplus
extern "C" {
#endif


/*
 * SSL state machine
 */
typedef enum
{
    MBEDTLS_SSL_HELLO_REQUEST,
    MBEDTLS_SSL_CLIENT_HELLO,
    MBEDTLS_SSL_SERVER_HELLO,
    MBEDTLS_SSL_SERVER_CERTIFICATE,
    MBEDTLS_SSL_SERVER_KEY_EXCHANGE,
    MBEDTLS_SSL_CERTIFICATE_REQUEST,
    MBEDTLS_SSL_SERVER_HELLO_DONE,
    MBEDTLS_SSL_CLIENT_CERTIFICATE,
    MBEDTLS_SSL_CLIENT_KEY_EXCHANGE,
    MBEDTLS_SSL_CERTIFICATE_VERIFY,
    MBEDTLS_SSL_CLIENT_CHANGE_CIPHER_SPEC,
    MBEDTLS_SSL_CLIENT_FINISHED,
    MBEDTLS_SSL_SERVER_CHANGE_CIPHER_SPEC,
    MBEDTLS_SSL_SERVER_FINISHED,
    MBEDTLS_SSL_FLUSH_BUFFERS,
    MBEDTLS_SSL_HANDSHAKE_WRAPUP,
    MBEDTLS_SSL_HANDSHAKE_OVER,
    MBEDTLS_SSL_SERVER_NEW_SESSION_TICKET,
    MBEDTLS_SSL_SERVER_NEW_SESSION_TICKET_FLUSH,
    MBEDTLS_SSL_SERVER_HELLO_VERIFY_REQUEST_SENT,
#if defined(MBEDTLS_SSL_PROTO_TLS1_3_EXPERIMENTAL)
    MBEDTLS_SSL_HELLO_RETRY_REQUEST,
    MBEDTLS_SSL_SECOND_CLIENT_HELLO,
    MBEDTLS_SSL_SECOND_SERVER_HELLO,
    MBEDTLS_SSL_EARLY_DATA,
    MBEDTLS_SSL_END_OF_EARLY_DATA,
    MBEDTLS_SSL_CLIENT_CERTIFICATE_VERIFY,
    MBEDTLS_SSL_ENCRYPTED_EXTENSIONS,
    MBEDTLS_SSL_HANDSHAKE_FINISH_ACK,
    MBEDTLS_SSL_CLIENT_NEW_SESSION_TICKET,
#if defined(MBEDTLS_SSL_TLS13_COMPATIBILITY_MODE)
    MBEDTLS_SSL_CLIENT_CCS_BEFORE_2ND_CLIENT_HELLO,
    MBEDTLS_SSL_CLIENT_CCS_AFTER_SERVER_FINISHED,
    MBEDTLS_SSL_CLIENT_CCS_AFTER_CLIENT_HELLO,
    MBEDTLS_SSL_SERVER_CCS_AFTER_SERVER_HELLO,
    MBEDTLS_SSL_SERVER_CCS_AFTER_HRR,
#endif /* MBEDTLS_SSL_TLS13_COMPATIBILITY_MODE */
    MBEDTLS_SSL_EARLY_APP_DATA
#endif /* MBEDTLS_SSL_PROTO_TLS1_3_EXPERIMENTAL */
}
mbedtls_ssl_states;

/**
 * \brief          Callback type: send data on the network.
 *
 * \note           That callback may be either blocking or non-blocking.
 *
 * \param ctx      Context for the send callback (typically a file descriptor)
 * \param buf      Buffer holding the data to send
 * \param len      Length of the data to send
 *
 * \return         The callback must return the number of bytes sent if any,
 *                 or a non-zero error code.
 *                 If performing non-blocking I/O, \c MBEDTLS_ERR_SSL_WANT_WRITE
 *                 must be returned when the operation would block.
 *
 * \note           The callback is allowed to send fewer bytes than requested.
 *                 It must always return the number of bytes actually sent.
 */
typedef int mbedtls_ssl_send_t( void *ctx,
                                const unsigned char *buf,
                                size_t len );

/**
 * \brief          Callback type: receive data from the network.
 *
 * \note           That callback may be either blocking or non-blocking.
 *
 * \param ctx      Context for the receive callback (typically a file
 *                 descriptor)
 * \param buf      Buffer to write the received data to
 * \param len      Length of the receive buffer
 *
 * \returns        If data has been received, the positive number of bytes received.
 * \returns        \c 0 if the connection has been closed.
 * \returns        If performing non-blocking I/O, \c MBEDTLS_ERR_SSL_WANT_READ
 *                 must be returned when the operation would block.
 * \returns        Another negative error code on other kinds of failures.
 *
 * \note           The callback may receive fewer bytes than the length of the
 *                 buffer. It must always return the number of bytes actually
 *                 received and written to the buffer.
 */
typedef int mbedtls_ssl_recv_t( void *ctx,
                                unsigned char *buf,
                                size_t len );

/**
 * \brief          Callback type: receive data from the network, with timeout
 *
 * \note           That callback must block until data is received, or the
 *                 timeout delay expires, or the operation is interrupted by a
 *                 signal.
 *
 * \param ctx      Context for the receive callback (typically a file descriptor)
 * \param buf      Buffer to write the received data to
 * \param len      Length of the receive buffer
 * \param timeout  Maximum number of milliseconds to wait for data
 *                 0 means no timeout (potentially waiting forever)
 *
 * \return         The callback must return the number of bytes received,
 *                 or a non-zero error code:
 *                 \c MBEDTLS_ERR_SSL_TIMEOUT if the operation timed out,
 *                 \c MBEDTLS_ERR_SSL_WANT_READ if interrupted by a signal.
 *
 * \note           The callback may receive fewer bytes than the length of the
 *                 buffer. It must always return the number of bytes actually
 *                 received and written to the buffer.
 */
typedef int mbedtls_ssl_recv_timeout_t( void *ctx,
                                        unsigned char *buf,
                                        size_t len,
                                        uint32_t timeout );
/**
 * \brief          Callback type: set a pair of timers/delays to watch
 *
 * \param ctx      Context pointer
 * \param int_ms   Intermediate delay in milliseconds
 * \param fin_ms   Final delay in milliseconds
 *                 0 cancels the current timer.
 *
 * \note           This callback must at least store the necessary information
 *                 for the associated \c mbedtls_ssl_get_timer_t callback to
 *                 return correct information.
 *
 * \note           If using a event-driven style of programming, an event must
 *                 be generated when the final delay is passed. The event must
 *                 cause a call to \c mbedtls_ssl_handshake() with the proper
 *                 SSL context to be scheduled. Care must be taken to ensure
 *                 that at most one such call happens at a time.
 *
 * \note           Only one timer at a time must be running. Calling this
 *                 function while a timer is running must cancel it. Cancelled
 *                 timers must not generate any event.
 */
typedef void mbedtls_ssl_set_timer_t( void * ctx,
                                      uint32_t int_ms,
                                      uint32_t fin_ms );

/**
 * \brief          Callback type: get status of timers/delays
 *
 * \param ctx      Context pointer
 *
 * \return         This callback must return:
 *                 -1 if cancelled (fin_ms == 0),
 *                  0 if none of the delays have passed,
 *                  1 if only the intermediate delay has passed,
 *                  2 if the final delay has passed.
 */
typedef int mbedtls_ssl_get_timer_t( void * ctx );

/* Defined below */
typedef struct mbedtls_ssl_session mbedtls_ssl_session;
typedef struct mbedtls_ssl_context mbedtls_ssl_context;
typedef struct mbedtls_ssl_config  mbedtls_ssl_config;

/* Defined in library/ssl_misc.h */
typedef struct mbedtls_ssl_transform mbedtls_ssl_transform;
typedef struct mbedtls_ssl_handshake_params mbedtls_ssl_handshake_params;
typedef struct mbedtls_ssl_sig_hash_set_t mbedtls_ssl_sig_hash_set_t;
#if defined(MBEDTLS_X509_CRT_PARSE_C)
typedef struct mbedtls_ssl_key_cert mbedtls_ssl_key_cert;
#endif
#if defined(MBEDTLS_SSL_PROTO_DTLS)
typedef struct mbedtls_ssl_flight_item mbedtls_ssl_flight_item;
#endif

#if defined(MBEDTLS_SSL_PROTO_TLS1_3_EXPERIMENTAL) && \
    defined(MBEDTLS_ZERO_RTT) && defined(MBEDTLS_SSL_CLI_C)
#define MBEDTLS_SSL_EARLY_DATA_NOT_SENT       0
#define MBEDTLS_SSL_EARLY_DATA_REJECTED       1
#define MBEDTLS_SSL_EARLY_DATA_ACCEPTED       2

/**
 * \brief Get information about the use of 0-RTT in a TLS 1.3 handshake
 *
 * \param ssl      The SSL context to query.
 *
 * \returns        #MBEDTLS_ERR_SSL_BAD_INPUT_DATA if this function is called
 *                 from the server-side.
 * \returns        #MBEDTLS_ERR_SSL_BAD_INPUT_DATA if this function is called
 *                 prior to completion of the handshake.
 * \returns        #MBEDTLS_SSL_EARLY_DATA_NOT_SENT if the client has not indicated
 *                 the use of 0-RTT.
 * \returns        #MBEDTLS_SSL_EARLY_DATA_REJECTED if the client has indicated the use
 *                 of 0-RTT but the server has not accepted it.
 *                 In this situation, the client may want to re-send the 0-RTT data
 *                 as ordinary post-handshake application data via mbedtls_ssl_write().
 * \returns        #MBEDTLS_SSL_EARLY_DATA_ACCEPTED if the client has indicated the use
 *                 of 0-RTT and the server has accepted it.
 */
int mbedtls_ssl_get_early_data_status( mbedtls_ssl_context *ssl );
#endif /* MBEDTLS_SSL_PROTO_TLS1_3_EXPERIMENTAL && MBEDTLS_ZERO_RTT && MBEDTLS_SSL_CLI_C */

#if defined(MBEDTLS_SSL_PROTO_TLS1_3_EXPERIMENTAL) && defined(MBEDTLS_SSL_NEW_SESSION_TICKET)

typedef enum
{
    allow_early_data = 1,
    allow_dhe_resumption = 2,
    allow_psk_resumption = 4,
} mbedtls_ssl_ticket_flags;

#endif /* MBEDTLS_SSL_PROTO_TLS1_3_EXPERIMENTAL && MBEDTLS_SSL_NEW_SESSION_TICKET */

/**
 * \brief          Callback type: server-side session cache getter
 *
 *                 The session cache is logically a key value store, with
 *                 keys being session IDs and values being instances of
 *                 mbedtls_ssl_session.
 *
 *                 This callback retrieves an entry in this key-value store.
 *
 * \param data            The address of the session cache structure to query.
 * \param session_id      The buffer holding the session ID to query.
 * \param session_id_len  The length of \p session_id in Bytes.
 * \param session         The address of the session structure to populate.
 *                        It is initialized with mbdtls_ssl_session_init(),
 *                        and the callback must always leave it in a state
 *                        where it can safely be freed via
 *                        mbedtls_ssl_session_free() independent of the
 *                        return code of this function.
 *
 * \return                \c 0 on success
 * \return                A non-zero return value on failure.
 *
 */
typedef int mbedtls_ssl_cache_get_t( void *data,
                                     unsigned char const *session_id,
                                     size_t session_id_len,
                                     mbedtls_ssl_session *session );
/**
 * \brief          Callback type: server-side session cache setter
 *
 *                 The session cache is logically a key value store, with
 *                 keys being session IDs and values being instances of
 *                 mbedtls_ssl_session.
 *
 *                 This callback sets an entry in this key-value store.
 *
 * \param data            The address of the session cache structure to modify.
 * \param session_id      The buffer holding the session ID to query.
 * \param session_id_len  The length of \p session_id in Bytes.
 * \param session         The address of the session to be stored in the
 *                        session cache.
 *
 * \return                \c 0 on success
 * \return                A non-zero return value on failure.
 */
typedef int mbedtls_ssl_cache_set_t( void *data,
                                     unsigned char const *session_id,
                                     size_t session_id_len,
                                     const mbedtls_ssl_session *session );

#if defined(MBEDTLS_SSL_ASYNC_PRIVATE)
#if defined(MBEDTLS_X509_CRT_PARSE_C)
/**
 * \brief           Callback type: start external signature operation.
 *
 *                  This callback is called during an SSL handshake to start
 *                  a signature decryption operation using an
 *                  external processor. The parameter \p cert contains
 *                  the public key; it is up to the callback function to
 *                  determine how to access the associated private key.
 *
 *                  This function typically sends or enqueues a request, and
 *                  does not wait for the operation to complete. This allows
 *                  the handshake step to be non-blocking.
 *
 *                  The parameters \p ssl and \p cert are guaranteed to remain
 *                  valid throughout the handshake. On the other hand, this
 *                  function must save the contents of \p hash if the value
 *                  is needed for later processing, because the \p hash buffer
 *                  is no longer valid after this function returns.
 *
 *                  This function may call mbedtls_ssl_set_async_operation_data()
 *                  to store an operation context for later retrieval
 *                  by the resume or cancel callback.
 *
 * \note            For RSA signatures, this function must produce output
 *                  that is consistent with PKCS#1 v1.5 in the same way as
 *                  mbedtls_rsa_pkcs1_sign(). Before the private key operation,
 *                  apply the padding steps described in RFC 8017, section 9.2
 *                  "EMSA-PKCS1-v1_5" as follows.
 *                  - If \p md_alg is #MBEDTLS_MD_NONE, apply the PKCS#1 v1.5
 *                    encoding, treating \p hash as the DigestInfo to be
 *                    padded. In other words, apply EMSA-PKCS1-v1_5 starting
 *                    from step 3, with `T = hash` and `tLen = hash_len`.
 *                  - If `md_alg != MBEDTLS_MD_NONE`, apply the PKCS#1 v1.5
 *                    encoding, treating \p hash as the hash to be encoded and
 *                    padded. In other words, apply EMSA-PKCS1-v1_5 starting
 *                    from step 2, with `digestAlgorithm` obtained by calling
 *                    mbedtls_oid_get_oid_by_md() on \p md_alg.
 *
 * \note            For ECDSA signatures, the output format is the DER encoding
 *                  `Ecdsa-Sig-Value` defined in
 *                  [RFC 4492 section 5.4](https://tools.ietf.org/html/rfc4492#section-5.4).
 *
 * \param ssl             The SSL connection instance. It should not be
 *                        modified other than via
 *                        mbedtls_ssl_set_async_operation_data().
 * \param cert            Certificate containing the public key.
 *                        In simple cases, this is one of the pointers passed to
 *                        mbedtls_ssl_conf_own_cert() when configuring the SSL
 *                        connection. However, if other callbacks are used, this
 *                        property may not hold. For example, if an SNI callback
 *                        is registered with mbedtls_ssl_conf_sni(), then
 *                        this callback determines what certificate is used.
 * \param md_alg          Hash algorithm.
 * \param hash            Buffer containing the hash. This buffer is
 *                        no longer valid when the function returns.
 * \param hash_len        Size of the \c hash buffer in bytes.
 *
 * \return          0 if the operation was started successfully and the SSL
 *                  stack should call the resume callback immediately.
 * \return          #MBEDTLS_ERR_SSL_ASYNC_IN_PROGRESS if the operation
 *                  was started successfully and the SSL stack should return
 *                  immediately without calling the resume callback yet.
 * \return          #MBEDTLS_ERR_SSL_HW_ACCEL_FALLTHROUGH if the external
 *                  processor does not support this key. The SSL stack will
 *                  use the private key object instead.
 * \return          Any other error indicates a fatal failure and is
 *                  propagated up the call chain. The callback should
 *                  use \c MBEDTLS_ERR_PK_xxx error codes, and <b>must not</b>
 *                  use \c MBEDTLS_ERR_SSL_xxx error codes except as
 *                  directed in the documentation of this callback.
 */
typedef int mbedtls_ssl_async_sign_t( mbedtls_ssl_context *ssl,
                                      mbedtls_x509_crt *cert,
                                      mbedtls_md_type_t md_alg,
                                      const unsigned char *hash,
                                      size_t hash_len );

/**
 * \brief           Callback type: start external decryption operation.
 *
 *                  This callback is called during an SSL handshake to start
 *                  an RSA decryption operation using an
 *                  external processor. The parameter \p cert contains
 *                  the public key; it is up to the callback function to
 *                  determine how to access the associated private key.
 *
 *                  This function typically sends or enqueues a request, and
 *                  does not wait for the operation to complete. This allows
 *                  the handshake step to be non-blocking.
 *
 *                  The parameters \p ssl and \p cert are guaranteed to remain
 *                  valid throughout the handshake. On the other hand, this
 *                  function must save the contents of \p input if the value
 *                  is needed for later processing, because the \p input buffer
 *                  is no longer valid after this function returns.
 *
 *                  This function may call mbedtls_ssl_set_async_operation_data()
 *                  to store an operation context for later retrieval
 *                  by the resume or cancel callback.
 *
 * \warning         RSA decryption as used in TLS is subject to a potential
 *                  timing side channel attack first discovered by Bleichenbacher
 *                  in 1998. This attack can be remotely exploitable
 *                  in practice. To avoid this attack, you must ensure that
 *                  if the callback performs an RSA decryption, the time it
 *                  takes to execute and return the result does not depend
 *                  on whether the RSA decryption succeeded or reported
 *                  invalid padding.
 *
 * \param ssl             The SSL connection instance. It should not be
 *                        modified other than via
 *                        mbedtls_ssl_set_async_operation_data().
 * \param cert            Certificate containing the public key.
 *                        In simple cases, this is one of the pointers passed to
 *                        mbedtls_ssl_conf_own_cert() when configuring the SSL
 *                        connection. However, if other callbacks are used, this
 *                        property may not hold. For example, if an SNI callback
 *                        is registered with mbedtls_ssl_conf_sni(), then
 *                        this callback determines what certificate is used.
 * \param input           Buffer containing the input ciphertext. This buffer
 *                        is no longer valid when the function returns.
 * \param input_len       Size of the \p input buffer in bytes.
 *
 * \return          0 if the operation was started successfully and the SSL
 *                  stack should call the resume callback immediately.
 * \return          #MBEDTLS_ERR_SSL_ASYNC_IN_PROGRESS if the operation
 *                  was started successfully and the SSL stack should return
 *                  immediately without calling the resume callback yet.
 * \return          #MBEDTLS_ERR_SSL_HW_ACCEL_FALLTHROUGH if the external
 *                  processor does not support this key. The SSL stack will
 *                  use the private key object instead.
 * \return          Any other error indicates a fatal failure and is
 *                  propagated up the call chain. The callback should
 *                  use \c MBEDTLS_ERR_PK_xxx error codes, and <b>must not</b>
 *                  use \c MBEDTLS_ERR_SSL_xxx error codes except as
 *                  directed in the documentation of this callback.
 */
typedef int mbedtls_ssl_async_decrypt_t( mbedtls_ssl_context *ssl,
                                         mbedtls_x509_crt *cert,
                                         const unsigned char *input,
                                         size_t input_len );
#endif /* MBEDTLS_X509_CRT_PARSE_C */

/**
 * \brief           Callback type: resume external operation.
 *
 *                  This callback is called during an SSL handshake to resume
 *                  an external operation started by the
 *                  ::mbedtls_ssl_async_sign_t or
 *                  ::mbedtls_ssl_async_decrypt_t callback.
 *
 *                  This function typically checks the status of a pending
 *                  request or causes the request queue to make progress, and
 *                  does not wait for the operation to complete. This allows
 *                  the handshake step to be non-blocking.
 *
 *                  This function may call mbedtls_ssl_get_async_operation_data()
 *                  to retrieve an operation context set by the start callback.
 *                  It may call mbedtls_ssl_set_async_operation_data() to modify
 *                  this context.
 *
 *                  Note that when this function returns a status other than
 *                  #MBEDTLS_ERR_SSL_ASYNC_IN_PROGRESS, it must free any
 *                  resources associated with the operation.
 *
 * \param ssl             The SSL connection instance. It should not be
 *                        modified other than via
 *                        mbedtls_ssl_set_async_operation_data().
 * \param output          Buffer containing the output (signature or decrypted
 *                        data) on success.
 * \param output_len      On success, number of bytes written to \p output.
 * \param output_size     Size of the \p output buffer in bytes.
 *
 * \return          0 if output of the operation is available in the
 *                  \p output buffer.
 * \return          #MBEDTLS_ERR_SSL_ASYNC_IN_PROGRESS if the operation
 *                  is still in progress. Subsequent requests for progress
 *                  on the SSL connection will call the resume callback
 *                  again.
 * \return          Any other error means that the operation is aborted.
 *                  The SSL handshake is aborted. The callback should
 *                  use \c MBEDTLS_ERR_PK_xxx error codes, and <b>must not</b>
 *                  use \c MBEDTLS_ERR_SSL_xxx error codes except as
 *                  directed in the documentation of this callback.
 */
typedef int mbedtls_ssl_async_resume_t( mbedtls_ssl_context *ssl,
                                        unsigned char *output,
                                        size_t *output_len,
                                        size_t output_size );

/**
 * \brief           Callback type: cancel external operation.
 *
 *                  This callback is called if an SSL connection is closed
 *                  while an asynchronous operation is in progress. Note that
 *                  this callback is not called if the
 *                  ::mbedtls_ssl_async_resume_t callback has run and has
 *                  returned a value other than
 *                  #MBEDTLS_ERR_SSL_ASYNC_IN_PROGRESS, since in that case
 *                  the asynchronous operation has already completed.
 *
 *                  This function may call mbedtls_ssl_get_async_operation_data()
 *                  to retrieve an operation context set by the start callback.
 *
 * \param ssl             The SSL connection instance. It should not be
 *                        modified.
 */
typedef void mbedtls_ssl_async_cancel_t( mbedtls_ssl_context *ssl );
#endif /* MBEDTLS_SSL_ASYNC_PRIVATE */

#if defined(MBEDTLS_KEY_EXCHANGE_WITH_CERT_ENABLED) &&        \
    !defined(MBEDTLS_SSL_KEEP_PEER_CERTIFICATE)
#define MBEDTLS_SSL_PEER_CERT_DIGEST_MAX_LEN  48
#if defined(MBEDTLS_SHA256_C)
#define MBEDTLS_SSL_PEER_CERT_DIGEST_DFL_TYPE MBEDTLS_MD_SHA256
#define MBEDTLS_SSL_PEER_CERT_DIGEST_DFL_LEN  32
#elif defined(MBEDTLS_SHA384_C)
#define MBEDTLS_SSL_PEER_CERT_DIGEST_DFL_TYPE MBEDTLS_MD_SHA384
#define MBEDTLS_SSL_PEER_CERT_DIGEST_DFL_LEN  48
#elif defined(MBEDTLS_SHA1_C)
#define MBEDTLS_SSL_PEER_CERT_DIGEST_DFL_TYPE MBEDTLS_MD_SHA1
#define MBEDTLS_SSL_PEER_CERT_DIGEST_DFL_LEN  20
#else
/* This is already checked in check_config.h, but be sure. */
#error "Bad configuration - need SHA-1, SHA-256 or SHA-512 enabled to compute digest of peer CRT."
#endif
#endif /* MBEDTLS_KEY_EXCHANGE_WITH_CERT_ENABLED &&
          !MBEDTLS_SSL_KEEP_PEER_CERTIFICATE */

typedef struct
{
<<<<<<< HEAD
    unsigned char client_application_traffic_secret_N[ MBEDTLS_MD_MAX_SIZE ];
    unsigned char server_application_traffic_secret_N[ MBEDTLS_MD_MAX_SIZE ];
    unsigned char exporter_master_secret             [ MBEDTLS_MD_MAX_SIZE ];
#if defined(MBEDTLS_SSL_NEW_SESSION_TICKET)
    unsigned char resumption_master_secret           [ MBEDTLS_MD_MAX_SIZE ];
#endif /* MBEDTLS_SSL_NEW_SESSION_TICKET */
} mbedtls_ssl_tls1_3_application_secrets;
=======
    unsigned char client_application_traffic_secret_N[ MBEDTLS_TLS1_3_MD_MAX_SIZE ];
    unsigned char server_application_traffic_secret_N[ MBEDTLS_TLS1_3_MD_MAX_SIZE ];
    unsigned char exporter_master_secret             [ MBEDTLS_TLS1_3_MD_MAX_SIZE ];
    unsigned char resumption_master_secret           [ MBEDTLS_TLS1_3_MD_MAX_SIZE ];
} mbedtls_ssl_tls1_3_application_secrets;

>>>>>>> a4c99f2c
#if defined(MBEDTLS_SSL_DTLS_SRTP)

#define MBEDTLS_TLS_SRTP_MAX_MKI_LENGTH             255
#define MBEDTLS_TLS_SRTP_MAX_PROFILE_LIST_LENGTH    4
/*
 * For code readability use a typedef for DTLS-SRTP profiles
 *
 * Use_srtp extension protection profiles values as defined in
 * http://www.iana.org/assignments/srtp-protection/srtp-protection.xhtml
 *
 * Reminder: if this list is expanded mbedtls_ssl_check_srtp_profile_value
 * must be updated too.
 */
#define MBEDTLS_TLS_SRTP_AES128_CM_HMAC_SHA1_80     ( (uint16_t) 0x0001)
#define MBEDTLS_TLS_SRTP_AES128_CM_HMAC_SHA1_32     ( (uint16_t) 0x0002)
#define MBEDTLS_TLS_SRTP_NULL_HMAC_SHA1_80          ( (uint16_t) 0x0005)
#define MBEDTLS_TLS_SRTP_NULL_HMAC_SHA1_32          ( (uint16_t) 0x0006)
/* This one is not iana defined, but for code readability. */
#define MBEDTLS_TLS_SRTP_UNSET                      ( (uint16_t) 0x0000)

typedef uint16_t mbedtls_ssl_srtp_profile;

typedef struct mbedtls_dtls_srtp_info_t
{
    /*! The SRTP profile that was negotiated. */
    mbedtls_ssl_srtp_profile MBEDTLS_PRIVATE(chosen_dtls_srtp_profile);
    /*! The length of mki_value. */
    uint16_t MBEDTLS_PRIVATE(mki_len);
    /*! The mki_value used, with max size of 256 bytes. */
    unsigned char MBEDTLS_PRIVATE(mki_value)[MBEDTLS_TLS_SRTP_MAX_MKI_LENGTH];
}
mbedtls_dtls_srtp_info;

#endif /* MBEDTLS_SSL_DTLS_SRTP */

/*
 * This structure is used for storing current session data.
 *
 * Note: when changing this definition, we need to check and update:
 *  - in tests/suites/test_suite_ssl.function:
 *      ssl_populate_session() and ssl_serialize_session_save_load()
 *  - in library/ssl_tls.c:
 *      mbedtls_ssl_session_init() and mbedtls_ssl_session_free()
 *      mbedtls_ssl_session_save() and ssl_session_load()
 *      ssl_session_copy()
 */
struct mbedtls_ssl_session
{
#if defined(MBEDTLS_HAVE_TIME)
    mbedtls_time_t MBEDTLS_PRIVATE(start);       /*!< starting time      */
#endif /* MBEDTLS_HAVE_TIME */
    int MBEDTLS_PRIVATE(ciphersuite);            /*!< chosen ciphersuite */
    int MBEDTLS_PRIVATE(compression);            /*!< chosen compression */
    size_t MBEDTLS_PRIVATE(id_len);              /*!< session id length  */
    unsigned char MBEDTLS_PRIVATE(id)[32];       /*!< session identifier */
    unsigned char MBEDTLS_PRIVATE(master)[48];   /*!< the master secret  */

    unsigned char MBEDTLS_PRIVATE(exported);

    /* This field is temporarily duplicated with mbedtls_ssl_context.minor_ver.
     * Once runtime negotiation of TLS 1.2 and TLS 1.3 is implemented, it needs
     * to be studied whether one of them can be removed. */
    unsigned char MBEDTLS_PRIVATE(minor_ver);    /*!< The TLS version used in the session. */

    mbedtls_ssl_tls1_3_application_secrets MBEDTLS_PRIVATE(app_secrets);

#if defined(MBEDTLS_X509_CRT_PARSE_C)
#if defined(MBEDTLS_SSL_KEEP_PEER_CERTIFICATE)
    mbedtls_x509_crt *MBEDTLS_PRIVATE(peer_cert);       /*!< peer X.509 cert chain */
#else /* MBEDTLS_SSL_KEEP_PEER_CERTIFICATE */
    /*! The digest of the peer's end-CRT. This must be kept to detect CRT
     *  changes during renegotiation, mitigating the triple handshake attack. */
    unsigned char *MBEDTLS_PRIVATE(peer_cert_digest);
    size_t MBEDTLS_PRIVATE(peer_cert_digest_len);
    mbedtls_md_type_t MBEDTLS_PRIVATE(peer_cert_digest_type);
#endif /* !MBEDTLS_SSL_KEEP_PEER_CERTIFICATE */
#endif /* MBEDTLS_X509_CRT_PARSE_C */
    uint32_t MBEDTLS_PRIVATE(verify_result);          /*!<  verification result     */

#if ( defined(MBEDTLS_SSL_SESSION_TICKETS) && defined(MBEDTLS_SSL_CLI_C) ) || defined(MBEDTLS_SSL_NEW_SESSION_TICKET)
    unsigned char *MBEDTLS_PRIVATE(ticket);      /*!< RFC 5077 session ticket */
    size_t MBEDTLS_PRIVATE(ticket_len);          /*!< session ticket length   */
    uint32_t MBEDTLS_PRIVATE(ticket_lifetime);   /*!< ticket lifetime hint    */
#endif /* ( MBEDTLS_SSL_SESSION_TICKETS && MBEDTLS_SSL_CLI_C ) || MBEDTLS_SSL_NEW_SESSION_TICKET */

#if defined(MBEDTLS_SSL_PROTO_TLS1_3_EXPERIMENTAL) && defined(MBEDTLS_SSL_NEW_SESSION_TICKET)
    unsigned int MBEDTLS_PRIVATE(endpoint) : 1;             /*!< 0: client, 1: server */
    mbedtls_ssl_ticket_flags MBEDTLS_PRIVATE(ticket_flags); /*!< Ticket flags */
    uint32_t MBEDTLS_PRIVATE(ticket_age_add);               /*!< Randomly generated value used to obscure the age of the ticket */
    uint8_t MBEDTLS_PRIVATE(key_len);                       /*!< PSK key length */

#if defined(MBEDTLS_SHA256_C) && !defined(MBEDTLS_SHA512_C)
    unsigned char MBEDTLS_PRIVATE(key)[32];                 /*!< key (32 byte) */
#else /* MBEDTLS_SHA512_C */
    unsigned char MBEDTLS_PRIVATE(key)[48];                 /*!< key (48 byte) */
#endif /* MBEDTLS_SHA256_C && !MBEDTLS_SHA512_C */

#if defined(MBEDTLS_HAVE_TIME) && defined(MBEDTLS_SSL_CLI_C)
    time_t MBEDTLS_PRIVATE(ticket_received);         /*!< time ticket was received */
#endif /* MBEDTLS_HAVE_TIME && MBEDTLS_SSL_CLI_C */
    uint32_t MBEDTLS_PRIVATE(max_early_data_size);   /*!< max data allowed */
#endif /*  MBEDTLS_SSL_PROTO_TLS1_3_EXPERIMENTAL && MBEDTLS_SSL_NEW_SESSION_TICKET */

#if defined(MBEDTLS_SSL_MAX_FRAGMENT_LENGTH)
    unsigned char MBEDTLS_PRIVATE(mfl_code);     /*!< MaxFragmentLength negotiated by peer */
#endif /* MBEDTLS_SSL_MAX_FRAGMENT_LENGTH */

#if defined(MBEDTLS_SSL_ENCRYPT_THEN_MAC)
    int MBEDTLS_PRIVATE(encrypt_then_mac);       /*!< flag for EtM activation                */
<<<<<<< HEAD
#endif /* MBEDTLS_SSL_ENCRYPT_THEN_MAC */

#if defined(MBEDTLS_SSL_PROTO_TLS1_3_EXPERIMENTAL)
#if defined(MBEDTLS_ZERO_RTT) && defined(MBEDTLS_SSL_SRV_C)
/*!< Early data indication:
 *    0  -- MBEDTLS_SSL_EARLY_DATA_DISABLED (for no early data), and
 *    1  -- MBEDTLS_SSL_EARLY_DATA_ENABLED (for use early data)
 */
    int MBEDTLS_PRIVATE(process_early_data); /*!< Indication about using early data or not on the server side */
#endif /* MBEDTLS_ZERO_RTT && MBEDTLS_SSL_SRV_C */
#endif /* MBEDTLS_SSL_PROTO_TLS1_3_EXPERIMENTAL */
=======
#endif

#if defined(MBEDTLS_SSL_PROTO_TLS1_3_EXPERIMENTAL)
    mbedtls_ssl_tls1_3_application_secrets MBEDTLS_PRIVATE(app_secrets);
#endif
>>>>>>> a4c99f2c
};

/*
 * Identifiers for PRFs used in various versions of TLS.
 */
typedef enum
{
   MBEDTLS_SSL_TLS_PRF_NONE,
   MBEDTLS_SSL_TLS_PRF_SHA384,
   MBEDTLS_SSL_TLS_PRF_SHA256,
   MBEDTLS_SSL_HKDF_EXPAND_SHA384,
   MBEDTLS_SSL_HKDF_EXPAND_SHA256
}
mbedtls_tls_prf_types;

typedef enum
{
    MBEDTLS_SSL_KEY_EXPORT_TLS12_MASTER_SECRET = 0,
#if defined(MBEDTLS_SSL_PROTO_TLS1_3_EXPERIMENTAL)
    MBEDTLS_SSL_KEY_EXPORT_TLS13_CLIENT_EARLY_SECRET,
    MBEDTLS_SSL_KEY_EXPORT_TLS13_EARLY_EXPORTER_SECRET,
    MBEDTLS_SSL_KEY_EXPORT_TLS13_CLIENT_HANDSHAKE_TRAFFIC_SECRET,
    MBEDTLS_SSL_KEY_EXPORT_TLS13_SERVER_HANDSHAKE_TRAFFIC_SECRET,
    MBEDTLS_SSL_KEY_EXPORT_TLS13_CLIENT_APPLICATION_TRAFFIC_SECRET,
    MBEDTLS_SSL_KEY_EXPORT_TLS13_SERVER_APPLICATION_TRAFFIC_SECRET,
#endif /* MBEDTLS_SSL_PROTO_TLS1_3_EXPERIMENTAL */
} mbedtls_ssl_key_export_type;

/**
 * \brief           Callback type: Export key alongside random values for
 *                                 session identification, and PRF for
 *                                 implementation of TLS key exporters.
 *
 * \param p_expkey   Context for the callback.
 * \param type       The type of the key that is being exported.
 * \param secret     The address of the buffer holding the secret
 *                   that's being exporterd.
 * \param secret_len The length of \p secret in bytes.
 * \param client_random The client random bytes.
 * \param server_random The server random bytes.
 * \param tls_prf_type The identifier for the PRF used in the handshake
 *                     to which the key belongs.
 */
typedef void mbedtls_ssl_export_keys_t( void *p_expkey,
                                        mbedtls_ssl_key_export_type type,
                                        const unsigned char *secret,
                                        size_t secret_len,
                                        const unsigned char client_random[32],
                                        const unsigned char server_random[32],
                                        mbedtls_tls_prf_types tls_prf_type );

#if defined(MBEDTLS_SSL_USE_MPS)
struct mbedtls_ssl_mps;
typedef struct mbedtls_ssl_mps mbedtls_ssl_mps;
#endif /* MBEDTLS_SSL_USE_MPS */

/**
 * SSL/TLS configuration to be shared between mbedtls_ssl_context structures.
 */
struct mbedtls_ssl_config
{
    /* Group items by size (largest first) to minimize padding overhead */

    /*
     * Pointers
     */

    /** Allowed ciphersuites for (D)TLS 1.2 (0-terminated)                  */
    const int *MBEDTLS_PRIVATE(ciphersuite_list);

#if defined(MBEDTLS_SSL_PROTO_TLS1_3_EXPERIMENTAL)
    /** Allowed TLS 1.3 key exchange modes.                                 */
    int MBEDTLS_PRIVATE(tls13_kex_modes);
#endif /* MBEDTLS_SSL_PROTO_TLS1_3_EXPERIMENTAL */

    /** Callback for printing debug output                                  */
    void (*MBEDTLS_PRIVATE(f_dbg))(void *, int, const char *, int, const char *);
    void *MBEDTLS_PRIVATE(p_dbg);                    /*!< context for the debug function     */

    /** Callback for getting (pseudo-)random numbers                        */
    int  (*MBEDTLS_PRIVATE(f_rng))(void *, unsigned char *, size_t);
    void *MBEDTLS_PRIVATE(p_rng);                    /*!< context for the RNG function       */

    /** Callback to retrieve a session from the cache                       */
    mbedtls_ssl_cache_get_t *MBEDTLS_PRIVATE(f_get_cache);
    /** Callback to store a session into the cache                          */
    mbedtls_ssl_cache_set_t *MBEDTLS_PRIVATE(f_set_cache);
    void *MBEDTLS_PRIVATE(p_cache);                  /*!< context for cache callbacks        */

#if defined(MBEDTLS_SSL_SERVER_NAME_INDICATION)
    /** Callback for setting cert according to SNI extension                */
    int (*MBEDTLS_PRIVATE(f_sni))(void *, mbedtls_ssl_context *, const unsigned char *, size_t);
    void *MBEDTLS_PRIVATE(p_sni);                    /*!< context for SNI callback           */
#endif

#if defined(MBEDTLS_X509_CRT_PARSE_C)
    /** Callback to customize X.509 certificate chain verification          */
    int (*MBEDTLS_PRIVATE(f_vrfy))(void *, mbedtls_x509_crt *, int, uint32_t *);
    void *MBEDTLS_PRIVATE(p_vrfy);                   /*!< context for X.509 verify calllback */
#endif

#if defined(MBEDTLS_KEY_EXCHANGE_SOME_PSK_ENABLED)
    /** Callback to retrieve PSK key from identity                          */
    int (*MBEDTLS_PRIVATE(f_psk))(void *, mbedtls_ssl_context *, const unsigned char *, size_t);
    void *MBEDTLS_PRIVATE(p_psk);                    /*!< context for PSK callback           */
#endif

#if (defined(MBEDTLS_SSL_DTLS_HELLO_VERIFY) || (defined(MBEDTLS_SSL_COOKIE_C) && defined(MBEDTLS_SSL_PROTO_TLS1_3_EXPERIMENTAL))) && defined(MBEDTLS_SSL_SRV_C)
    /** Callback to create & write a cookie for ClientHello veirifcation    */
    int (*MBEDTLS_PRIVATE(f_cookie_write))( void *, unsigned char **, unsigned char *,
                           const unsigned char *, size_t );
    /** Callback to verify validity of a ClientHello cookie                 */
    int (*MBEDTLS_PRIVATE(f_cookie_check))( void *, const unsigned char *, size_t,
                           const unsigned char *, size_t );
    void *MBEDTLS_PRIVATE(p_cookie);                 /*!< context for the cookie callbacks   */
#endif

#if ((defined(MBEDTLS_SSL_SESSION_TICKETS) || (defined(MBEDTLS_SSL_NEW_SESSION_TICKET) && defined(MBEDTLS_SSL_PROTO_TLS1_3_EXPERIMENTAL)) ) && defined(MBEDTLS_SSL_SRV_C))
    /** Callback to create & write a session ticket                         */
    int (*MBEDTLS_PRIVATE(f_ticket_write))( void *, const mbedtls_ssl_session *,
            unsigned char *, const unsigned char *, size_t *, uint32_t * );
    /** Callback to parse a session ticket into a session structure         */
    int (*MBEDTLS_PRIVATE(f_ticket_parse))( void *, mbedtls_ssl_session *, unsigned char *, size_t);
    void *MBEDTLS_PRIVATE(p_ticket);                 /*!< context for the ticket callbacks   */
#endif

#if defined(MBEDTLS_SSL_PROTO_TLS1_3_EXPERIMENTAL)
    unsigned int MBEDTLS_PRIVATE(rr_config);
#endif /* MBEDTLS_SSL_PROTO_TLS1_3_EXPERIMENTAL */

#if defined(MBEDTLS_SSL_DTLS_CONNECTION_ID)
    size_t MBEDTLS_PRIVATE(cid_len); /*!< The length of CIDs for incoming DTLS records.      */
#endif /* MBEDTLS_SSL_DTLS_CONNECTION_ID */

#if defined(MBEDTLS_X509_CRT_PARSE_C)
    const mbedtls_x509_crt_profile *MBEDTLS_PRIVATE(cert_profile); /*!< verification profile */
    mbedtls_ssl_key_cert *MBEDTLS_PRIVATE(key_cert); /*!< own certificate/key pair(s)        */
    mbedtls_x509_crt *MBEDTLS_PRIVATE(ca_chain);     /*!< trusted CAs                        */
    mbedtls_x509_crl *MBEDTLS_PRIVATE(ca_crl);       /*!< trusted CAs CRLs                   */
#if defined(MBEDTLS_X509_TRUSTED_CERTIFICATE_CALLBACK)
    mbedtls_x509_crt_ca_cb_t MBEDTLS_PRIVATE(f_ca_cb);
    void *MBEDTLS_PRIVATE(p_ca_cb);
#endif /* MBEDTLS_X509_TRUSTED_CERTIFICATE_CALLBACK */
#endif /* MBEDTLS_X509_CRT_PARSE_C */

#if defined(MBEDTLS_SSL_ASYNC_PRIVATE)
#if defined(MBEDTLS_X509_CRT_PARSE_C)
    mbedtls_ssl_async_sign_t *MBEDTLS_PRIVATE(f_async_sign_start); /*!< start asynchronous signature operation */
    mbedtls_ssl_async_decrypt_t *MBEDTLS_PRIVATE(f_async_decrypt_start); /*!< start asynchronous decryption operation */
#endif /* MBEDTLS_X509_CRT_PARSE_C */
    mbedtls_ssl_async_resume_t *MBEDTLS_PRIVATE(f_async_resume); /*!< resume asynchronous operation */
    mbedtls_ssl_async_cancel_t *MBEDTLS_PRIVATE(f_async_cancel); /*!< cancel asynchronous operation */
    void *MBEDTLS_PRIVATE(p_async_config_data); /*!< Configuration data set by mbedtls_ssl_conf_async_private_cb(). */
#endif /* MBEDTLS_SSL_ASYNC_PRIVATE */

#if defined(MBEDTLS_KEY_EXCHANGE_WITH_CERT_ENABLED)
    const int *MBEDTLS_PRIVATE(sig_hashes);          /*!< allowed signature hashes           */

#if defined(MBEDTLS_SSL_PROTO_TLS1_3_EXPERIMENTAL)
    const uint16_t *MBEDTLS_PRIVATE(tls13_sig_algs); /*!< allowed signature algorithms for TLS 1.3 */
#endif /* MBEDTLS_SSL_PROTO_TLS1_3_EXPERIMENTAL */
#endif

#if defined(MBEDTLS_ECP_C) && !defined(MBEDTLS_DEPRECATED_REMOVED)
    const mbedtls_ecp_group_id *MBEDTLS_PRIVATE(curve_list); /*!< allowed curves             */
#endif

    const uint16_t *MBEDTLS_PRIVATE(group_list);     /*!< allowed IANA NamedGroups */

#if defined(MBEDTLS_DHM_C)
    mbedtls_mpi MBEDTLS_PRIVATE(dhm_P);              /*!< prime modulus for DHM              */
    mbedtls_mpi MBEDTLS_PRIVATE(dhm_G);              /*!< generator for DHM                  */
#endif

#if defined(MBEDTLS_KEY_EXCHANGE_SOME_PSK_ENABLED)

#if defined(MBEDTLS_USE_PSA_CRYPTO)
    psa_key_id_t MBEDTLS_PRIVATE(psk_opaque); /*!< PSA key slot holding opaque PSK. This field
                              *   should only be set via
                              *   mbedtls_ssl_conf_psk_opaque().
                              *   If either no PSK or a raw PSK have been
                              *   configured, this has value \c 0.
                              */
#endif /* MBEDTLS_USE_PSA_CRYPTO */

    unsigned char *MBEDTLS_PRIVATE(psk);      /*!< The raw pre-shared key. This field should
                              *   only be set via mbedtls_ssl_conf_psk().
                              *   If either no PSK or an opaque PSK
                              *   have been configured, this has value NULL. */
    size_t         MBEDTLS_PRIVATE(psk_len);  /*!< The length of the raw pre-shared key.
                              *   This field should only be set via
                              *   mbedtls_ssl_conf_psk().
                              *   Its value is non-zero if and only if
                              *   \c psk is not \c NULL. */

    unsigned char *MBEDTLS_PRIVATE(psk_identity);    /*!< The PSK identity for PSK negotiation.
                                     *   This field should only be set via
                                     *   mbedtls_ssl_conf_psk().
                                     *   This is set if and only if either
                                     *   \c psk or \c psk_opaque are set. */
    size_t         MBEDTLS_PRIVATE(psk_identity_len);/*!< The length of PSK identity.
                                     *   This field should only be set via
                                     *   mbedtls_ssl_conf_psk().
                                     *   Its value is non-zero if and only if
                                     *   \c psk is not \c NULL or \c psk_opaque
                                     *   is not \c 0. */

#if defined(MBEDTLS_ZERO_RTT)
     /*!< Early data indication:
      *   - MBEDTLS_SSL_EARLY_DATA_DISABLED,
      *   - MBEDTLS_SSL_EARLY_DATA_ENABLED
      */
    int early_data_enabled;
#if defined(MBEDTLS_SSL_SRV_C)
    /* Max number of bytes of early data acceptable by the server. */
    size_t max_early_data;
    /* Callback function for early data processing (server only). */
    int(*early_data_callback)(mbedtls_ssl_context*, const unsigned char*, size_t);
#endif /* MBEDTLS_SSL_SRV_C */
#endif /* MBEDTLS_ZERO_RTT */
#endif /* MBEDTLS_KEY_EXCHANGE_SOME_PSK_ENABLED */

#if defined(MBEDTLS_SSL_ALPN)
    const char **MBEDTLS_PRIVATE(alpn_list);         /*!< ordered list of protocols          */
#endif

#if defined(MBEDTLS_SSL_DTLS_SRTP)
    /*! ordered list of supported srtp profile */
    const mbedtls_ssl_srtp_profile *MBEDTLS_PRIVATE(dtls_srtp_profile_list);
    /*! number of supported profiles */
    size_t MBEDTLS_PRIVATE(dtls_srtp_profile_list_len);
#endif /* MBEDTLS_SSL_DTLS_SRTP */

    /*
     * Numerical settings (int then char)
     */

    uint32_t MBEDTLS_PRIVATE(read_timeout);          /*!< timeout for mbedtls_ssl_read (ms)  */

#if defined(MBEDTLS_SSL_PROTO_DTLS)
    uint32_t MBEDTLS_PRIVATE(hs_timeout_min);        /*!< initial value of the handshake
                                         retransmission timeout (ms)        */
    uint32_t MBEDTLS_PRIVATE(hs_timeout_max);        /*!< maximum value of the handshake
                                         retransmission timeout (ms)        */
#endif /* MBEDTLS_SSL_PROTO_DTLS */

#if defined(MBEDTLS_SSL_RENEGOTIATION)
    int MBEDTLS_PRIVATE(renego_max_records);         /*!< grace period for renegotiation     */
    unsigned char MBEDTLS_PRIVATE(renego_period)[8]; /*!< value of the record counters
                                         that triggers renegotiation        */
#endif /* MBEDTLS_SSL_RENEGOTIATION */

    unsigned int MBEDTLS_PRIVATE(badmac_limit);      /*!< limit of records with a bad MAC    */

#if defined(MBEDTLS_DHM_C) && defined(MBEDTLS_SSL_CLI_C)
    unsigned int MBEDTLS_PRIVATE(dhm_min_bitlen);    /*!< min. bit length of the DHM prime   */
#endif

    unsigned char MBEDTLS_PRIVATE(max_major_ver);    /*!< max. major version used            */
    unsigned char MBEDTLS_PRIVATE(max_minor_ver);    /*!< max. minor version used            */
    unsigned char MBEDTLS_PRIVATE(min_major_ver);    /*!< min. major version used            */
    unsigned char MBEDTLS_PRIVATE(min_minor_ver);    /*!< min. minor version used            */

    /*
     * Flags (bitfields)
     */

    unsigned int MBEDTLS_PRIVATE(endpoint) : 1;      /*!< 0: client, 1: server               */
    unsigned int MBEDTLS_PRIVATE(transport) : 1;     /*!< stream (TLS) or datagram (DTLS)    */
    unsigned int MBEDTLS_PRIVATE(authmode) : 2;      /*!< MBEDTLS_SSL_VERIFY_XXX             */
    /* needed even with renego disabled for LEGACY_BREAK_HANDSHAKE          */
    unsigned int MBEDTLS_PRIVATE(allow_legacy_renegotiation) : 2 ; /*!< MBEDTLS_LEGACY_XXX   */
#if defined(MBEDTLS_SSL_MAX_FRAGMENT_LENGTH)
    unsigned int MBEDTLS_PRIVATE(mfl_code) : 3;      /*!< desired fragment length            */
#endif
#if defined(MBEDTLS_SSL_ENCRYPT_THEN_MAC)
    unsigned int MBEDTLS_PRIVATE(encrypt_then_mac) : 1 ; /*!< negotiate encrypt-then-mac?    */
#endif
#if defined(MBEDTLS_SSL_EXTENDED_MASTER_SECRET)
    unsigned int MBEDTLS_PRIVATE(extended_ms) : 1;   /*!< negotiate extended master secret?  */
#endif
#if defined(MBEDTLS_SSL_DTLS_ANTI_REPLAY)
    unsigned int MBEDTLS_PRIVATE(anti_replay) : 1;   /*!< detect and prevent replay?         */
#endif
#if defined(MBEDTLS_SSL_RENEGOTIATION)
    unsigned int MBEDTLS_PRIVATE(disable_renegotiation) : 1; /*!< disable renegotiation?     */
#endif
#if ( ( defined(MBEDTLS_SSL_SESSION_TICKETS) && defined(MBEDTLS_SSL_CLI_C) ) || \
      ( defined(MBEDTLS_SSL_NEW_SESSION_TICKET) ) )
    unsigned int MBEDTLS_PRIVATE(session_tickets) : 1;   /*!< use session tickets?           */
#endif

#if defined(MBEDTLS_SSL_SRV_C)
    unsigned int MBEDTLS_PRIVATE(cert_req_ca_list) : 1;  /*!< enable sending CA list in
                                          Certificate Request messages?     */
    unsigned int MBEDTLS_PRIVATE(respect_cli_pref) : 1;  /*!< pick the ciphersuite according to
                                          the client's preferences rather
                                          than ours                         */
#endif

#if defined(MBEDTLS_SSL_DTLS_CONNECTION_ID)
    unsigned int MBEDTLS_PRIVATE(ignore_unexpected_cid) : 1; /*!< Determines whether DTLS
                                             *   record with unexpected CID
                                             *   should lead to failure.    */
#endif /* MBEDTLS_SSL_DTLS_CONNECTION_ID */
#if defined(MBEDTLS_SSL_DTLS_SRTP)
    unsigned int MBEDTLS_PRIVATE(dtls_srtp_mki_support) : 1; /* support having mki_value
                                               in the use_srtp extension     */
#endif
};

struct mbedtls_ssl_context
{
    const mbedtls_ssl_config *MBEDTLS_PRIVATE(conf); /*!< configuration information          */

    /*
     * Miscellaneous
     */
    int MBEDTLS_PRIVATE(state);                  /*!< SSL handshake: current state     */
#if defined(MBEDTLS_SSL_RENEGOTIATION)
    int MBEDTLS_PRIVATE(renego_status);          /*!< Initial, in progress, pending?   */
    int MBEDTLS_PRIVATE(renego_records_seen);    /*!< Records since renego request, or with DTLS,
                                  number of retransmissions of request if
                                  renego_max_records is < 0           */
#endif /* MBEDTLS_SSL_RENEGOTIATION */

    int MBEDTLS_PRIVATE(major_ver);              /*!< equal to  MBEDTLS_SSL_MAJOR_VERSION_3    */

    /* This field is temporarily duplicated with mbedtls_ssl_context.minor_ver.
     * Once runtime negotiation of TLS 1.2 and TLS 1.3 is implemented, it needs
     * to be studied whether one of them can be removed. */
    int MBEDTLS_PRIVATE(minor_ver);              /*!< one of MBEDTLS_SSL_MINOR_VERSION_x macros */
    unsigned MBEDTLS_PRIVATE(badmac_seen);       /*!< records with a bad MAC received    */

#if defined(MBEDTLS_X509_CRT_PARSE_C)
    /** Callback to customize X.509 certificate chain verification          */
    int (*MBEDTLS_PRIVATE(f_vrfy))(void *, mbedtls_x509_crt *, int, uint32_t *);
    void *MBEDTLS_PRIVATE(p_vrfy);                   /*!< context for X.509 verify callback */
#endif

    mbedtls_ssl_send_t *MBEDTLS_PRIVATE(f_send); /*!< Callback for network send */
    mbedtls_ssl_recv_t *MBEDTLS_PRIVATE(f_recv); /*!< Callback for network receive */
    mbedtls_ssl_recv_timeout_t *MBEDTLS_PRIVATE(f_recv_timeout);
                                /*!< Callback for network receive with timeout */

    void *MBEDTLS_PRIVATE(p_bio);                /*!< context for I/O operations   */

    /*
     * Session layer
     */
    mbedtls_ssl_session *MBEDTLS_PRIVATE(session_in);            /*!<  current session data (in)   */
    mbedtls_ssl_session *MBEDTLS_PRIVATE(session_out);           /*!<  current session data (out)  */
    mbedtls_ssl_session *MBEDTLS_PRIVATE(session);               /*!<  negotiated session data     */
    mbedtls_ssl_session *MBEDTLS_PRIVATE(session_negotiate);     /*!<  session data in negotiation */

    mbedtls_ssl_handshake_params *MBEDTLS_PRIVATE(handshake);    /*!<  params required only during
                                              the handshake process        */

    /*
     * Record layer transformations
     */
    mbedtls_ssl_transform *MBEDTLS_PRIVATE(transform_in);        /*!<  current transform params (in)
                                                                  *    This is always a reference,
                                                                  *    never an owning pointer.        */
    mbedtls_ssl_transform *MBEDTLS_PRIVATE(transform_out);       /*!<  current transform params (out)
                                                                  *    This is always a reference,
                                                                  *    never an owning pointer.        */
    mbedtls_ssl_transform *MBEDTLS_PRIVATE(transform);           /*!<  negotiated transform params
                                                                  *    This pointer owns the transform
                                                                  *    it references.                  */
    mbedtls_ssl_transform *MBEDTLS_PRIVATE(transform_negotiate); /*!<  transform params in negotiation
                                                                  *    This pointer owns the transform
                                                                  *    it references.                  */

#if defined(MBEDTLS_SSL_PROTO_TLS1_3_EXPERIMENTAL)
    /*! The application data transform in TLS 1.3.
     *  This pointer owns the transform it references. */
    mbedtls_ssl_transform *MBEDTLS_PRIVATE(transform_application);

#if defined(MBEDTLS_SSL_USE_MPS)
    /* With MPS, we only remember opaque epoch IDs from the handshake
     * layer. The transform themselves are managed by MPS. */
    int MBEDTLS_PRIVATE(epoch_application);

    mbedtls_ssl_mps *mps;
#endif /* MBEDTLS_SSL_USE_MPS */
#endif /* MBEDTLS_SSL_PROTO_TLS1_3_EXPERIMENTAL */

    /*
     * Timers
     */
    void *MBEDTLS_PRIVATE(p_timer);              /*!< context for the timer callbacks */

    mbedtls_ssl_set_timer_t *MBEDTLS_PRIVATE(f_set_timer);       /*!< set timer callback */
    mbedtls_ssl_get_timer_t *MBEDTLS_PRIVATE(f_get_timer);       /*!< get timer callback */

#if !defined(MBEDTLS_SSL_USE_MPS)
    /*
     * Record layer (incoming data)
     */
    unsigned char *MBEDTLS_PRIVATE(in_buf);      /*!< input buffer                     */
    unsigned char *MBEDTLS_PRIVATE(in_ctr);      /*!< 64-bit incoming message counter
                                     TLS: maintained by us
                                     DTLS: read from peer             */
    unsigned char *MBEDTLS_PRIVATE(in_hdr);      /*!< start of record header           */
#if defined(MBEDTLS_SSL_DTLS_CONNECTION_ID)
    unsigned char *MBEDTLS_PRIVATE(in_cid);      /*!< The start of the CID;
                                 *   (the end is marked by in_len).   */
#endif /* MBEDTLS_SSL_DTLS_CONNECTION_ID */

    unsigned char *MBEDTLS_PRIVATE(in_len);      /*!< two-bytes message length field   */
    unsigned char *MBEDTLS_PRIVATE(in_iv);       /*!< ivlen-byte IV                    */
    unsigned char *MBEDTLS_PRIVATE(in_msg);      /*!< message contents (in_iv+ivlen)   */
    unsigned char *MBEDTLS_PRIVATE(in_offt);     /*!< read offset in application data  */

    int MBEDTLS_PRIVATE(in_msgtype);             /*!< record header: message type      */
    size_t MBEDTLS_PRIVATE(in_msglen);           /*!< record header: message length    */
    size_t MBEDTLS_PRIVATE(in_left);             /*!< amount of data read so far       */
#if defined(MBEDTLS_SSL_VARIABLE_BUFFER_LENGTH)
    size_t MBEDTLS_PRIVATE(in_buf_len);          /*!< length of input buffer           */
#endif
#if defined(MBEDTLS_SSL_PROTO_DTLS)
    uint16_t MBEDTLS_PRIVATE(in_epoch);          /*!< DTLS epoch for incoming records  */

#if defined(MBEDTLS_SSL_PROTO_TLS1_3_EXPERIMENTAL)
    uint16_t MBEDTLS_PRIVATE(rec_epoch);         /*!< DTLS epoch received */
    uint16_t MBEDTLS_PRIVATE(out_epoch);          /*!< DTLS epoch for outgoing records  */
#endif /* MBEDTLS_SSL_PROTO_TLS1_3_EXPERIMENTAL */

    size_t MBEDTLS_PRIVATE(next_record_offset);  /*!< offset of the next record in datagram
                                     (equal to in_left if none)       */
#endif /* MBEDTLS_SSL_PROTO_DTLS */
#if defined(MBEDTLS_SSL_DTLS_ANTI_REPLAY)
    uint64_t MBEDTLS_PRIVATE(in_window_top);     /*!< last validated record seq_num    */
    uint64_t MBEDTLS_PRIVATE(in_window);         /*!< bitmask for replay detection     */
#endif /* MBEDTLS_SSL_DTLS_ANTI_REPLAY */

    size_t MBEDTLS_PRIVATE(in_hslen);            /*!< current handshake message length,
                                     including the handshake header   */

    int MBEDTLS_PRIVATE(nb_zero);                /*!< # of 0-length encrypted messages */
#endif /* !MBEDTLS_SSL_USE_MPS */

    int MBEDTLS_PRIVATE(keep_current_message);   /*!< drop or reuse current message
                                     on next call to record layer? */

    /* The following three variables indicate if and, if yes,
     * what kind of alert is pending to be sent.
     */
    unsigned char MBEDTLS_PRIVATE(send_alert);   /*!< Determines if a fatal alert
                                                should be sent. Values:
                                                - \c 0 , no alert is to be sent.
                                                - \c 1 , alert is to be sent. */
    unsigned char MBEDTLS_PRIVATE(alert_type);   /*!< Type of alert if send_alert
                                                 != 0 */
    int MBEDTLS_PRIVATE(alert_reason);           /*!< The error code to be returned
                                                 to the user once the fatal alert
                                                 has been sent. */

#if defined(MBEDTLS_SSL_PROTO_DTLS)
    uint8_t MBEDTLS_PRIVATE(disable_datagram_packing);  /*!< Disable packing multiple records
                                        *   within a single datagram.  */
#endif /* MBEDTLS_SSL_PROTO_DTLS */

#if !defined(MBEDTLS_SSL_USE_MPS)
    /*
     * Record layer (outgoing data)
     */
    unsigned char *MBEDTLS_PRIVATE(out_buf);     /*!< output buffer                    */
    unsigned char *MBEDTLS_PRIVATE(out_ctr);     /*!< 64-bit outgoing message counter  */
    unsigned char *MBEDTLS_PRIVATE(out_hdr);     /*!< start of record header           */
#if defined(MBEDTLS_SSL_DTLS_CONNECTION_ID)
    unsigned char *MBEDTLS_PRIVATE(out_cid);     /*!< The start of the CID;
                                 *   (the end is marked by in_len).   */
#endif /* MBEDTLS_SSL_DTLS_CONNECTION_ID */
    unsigned char *MBEDTLS_PRIVATE(out_len);     /*!< two-bytes message length field   */
    unsigned char *MBEDTLS_PRIVATE(out_iv);      /*!< ivlen-byte IV                    */
    unsigned char *MBEDTLS_PRIVATE(out_msg);     /*!< message contents (out_iv+ivlen)  */

    int MBEDTLS_PRIVATE(out_msgtype);            /*!< record header: message type      */
    size_t MBEDTLS_PRIVATE(out_msglen);          /*!< record header: message length    */
    size_t MBEDTLS_PRIVATE(out_left);            /*!< amount of data not yet written   */
#if defined(MBEDTLS_SSL_VARIABLE_BUFFER_LENGTH)
    size_t MBEDTLS_PRIVATE(out_buf_len);         /*!< length of output buffer          */
#endif

    unsigned char MBEDTLS_PRIVATE(cur_out_ctr)[MBEDTLS_SSL_SEQUENCE_NUMBER_LEN]; /*!<  Outgoing record sequence  number. */

#endif /* !MBEDTLS_SSL_USE_MPS */

#if defined(MBEDTLS_SSL_PROTO_DTLS)
    uint16_t MBEDTLS_PRIVATE(mtu);               /*!< path mtu, used to fragment outgoing messages */
#endif /* MBEDTLS_SSL_PROTO_DTLS */

    /*
     * PKI layer
     */
    int MBEDTLS_PRIVATE(client_auth);                    /*!<  flag for client auth.   */

    /*
     * User settings
     */
#if defined(MBEDTLS_X509_CRT_PARSE_C)
    char *MBEDTLS_PRIVATE(hostname);             /*!< expected peer CN for verification
                                     (and SNI if available)                 */
#endif /* MBEDTLS_X509_CRT_PARSE_C */

#if defined(MBEDTLS_SSL_ALPN)
    const char *MBEDTLS_PRIVATE(alpn_chosen);    /*!<  negotiated protocol                   */
#endif /* MBEDTLS_SSL_ALPN */

#if defined(MBEDTLS_SSL_PROTO_TLS1_3_EXPERIMENTAL) && defined(MBEDTLS_SSL_PROTO_DTLS)
    uint8_t record_numbers_sent[8];     /*<! Record number list for sent acks */
    uint8_t record_numbers_received[8];     /*<! Record number list for received acks */
#endif /* MBEDTLS_SSL_PROTO_TLS1_3_EXPERIMENTAL && MBEDTLS_SSL_PROTO_DTLS */
#if defined(MBEDTLS_SSL_DTLS_SRTP)
    /*
     * use_srtp extension
     */
    mbedtls_dtls_srtp_info MBEDTLS_PRIVATE(dtls_srtp_info);
#endif /* MBEDTLS_SSL_DTLS_SRTP */

    /*
     * Information for DTLS hello verify
     */
#if ( defined(MBEDTLS_SSL_DTLS_HELLO_VERIFY) ||                         \
      ( defined(MBEDTLS_SSL_PROTO_TLS1_3_EXPERIMENTAL) &&               \
        defined(MBEDTLS_SSL_COOKIE_C) ) )                               \
    && defined(MBEDTLS_SSL_SRV_C)
    unsigned char  *MBEDTLS_PRIVATE(cli_id);         /*!<  transport-level ID of the client  */
    size_t          MBEDTLS_PRIVATE(cli_id_len);     /*!<  length of cli_id                  */
#endif

    /*
     * Secure renegotiation
     */
    /* needed to know when to send extension on server */
    int MBEDTLS_PRIVATE(secure_renegotiation);           /*!<  does peer support legacy or
                                              secure renegotiation           */
#if defined(MBEDTLS_SSL_RENEGOTIATION)
    size_t MBEDTLS_PRIVATE(verify_data_len);             /*!<  length of verify data stored   */
    char MBEDTLS_PRIVATE(own_verify_data)[MBEDTLS_SSL_VERIFY_DATA_MAX_LEN]; /*!<  previous handshake verify data */
    char MBEDTLS_PRIVATE(peer_verify_data)[MBEDTLS_SSL_VERIFY_DATA_MAX_LEN]; /*!<  previous handshake verify data */
#endif /* MBEDTLS_SSL_RENEGOTIATION */

#if defined(MBEDTLS_SSL_DTLS_CONNECTION_ID)
    /* CID configuration to use in subsequent handshakes. */

    /*! The next incoming CID, chosen by the user and applying to
     *  all subsequent handshakes. This may be different from the
     *  CID currently used in case the user has re-configured the CID
     *  after an initial handshake. */
    unsigned char MBEDTLS_PRIVATE(own_cid)[ MBEDTLS_SSL_CID_IN_LEN_MAX ];
    uint8_t MBEDTLS_PRIVATE(own_cid_len);   /*!< The length of \c own_cid. */
    uint8_t MBEDTLS_PRIVATE(negotiate_cid); /*!< This indicates whether the CID extension should
                            *   be negotiated in the next handshake or not.
                            *   Possible values are #MBEDTLS_SSL_CID_ENABLED
                            *   and #MBEDTLS_SSL_CID_DISABLED. */
#endif /* MBEDTLS_SSL_DTLS_CONNECTION_ID */

#if defined(MBEDTLS_ZERO_RTT)

#if defined(MBEDTLS_SSL_SRV_C)
    /* Early data buffer allocated by the server. */
    unsigned char* MBEDTLS_PRIVATE(early_data_server_buf);
    size_t MBEDTLS_PRIVATE(early_data_server_buf_len);
#endif /* MBEDTLS_SSL_SRV_C */

#if defined(MBEDTLS_SSL_CLI_C)
    /* Pointer to early data buffer to send. */
    const unsigned char* MBEDTLS_PRIVATE(early_data_buf);
    /* Length of early data to send. */
    size_t MBEDTLS_PRIVATE(early_data_len);
#endif /* MBEDTLS_SSL_CLI_C */
#endif /* MBEDTLS_ZERO_RTT */

#if defined(MBEDTLS_SSL_PROTO_TLS1_3_EXPERIMENTAL) && \
    defined(MBEDTLS_ZERO_RTT) && defined(MBEDTLS_SSL_CLI_C)
    /*
     * early data request state
     */
    int MBEDTLS_PRIVATE(early_data_status);
#endif /* MBEDTLS_SSL_PROTO_TLS1_3_EXPERIMENTAL && MBEDTLS_ZERO_RTT && MBEDTLS_SSL_CLI_C */

    /** Callback to export key block and master secret                      */
    mbedtls_ssl_export_keys_t *MBEDTLS_PRIVATE(f_export_keys);
    void *MBEDTLS_PRIVATE(p_export_keys);            /*!< context for key export callback    */
};

/**
 * \brief               Return the name of the ciphersuite associated with the
 *                      given ID
 *
 * \param ciphersuite_id SSL ciphersuite ID
 *
 * \return              a string containing the ciphersuite name
 */
const char *mbedtls_ssl_get_ciphersuite_name( const int ciphersuite_id );

/**
 * \brief               Return the ID of the ciphersuite associated with the
 *                      given name
 *
 * \param ciphersuite_name SSL ciphersuite name
 *
 * \return              the ID with the ciphersuite or 0 if not found
 */
int mbedtls_ssl_get_ciphersuite_id( const char *ciphersuite_name );

/**
 * \brief          Initialize an SSL context
 *                 Just makes the context ready for mbedtls_ssl_setup() or
 *                 mbedtls_ssl_free()
 *
 * \param ssl      SSL context
 */
void mbedtls_ssl_init( mbedtls_ssl_context *ssl );

/**
 * \brief          Set up an SSL context for use
 *
 * \note           No copy of the configuration context is made, it can be
 *                 shared by many mbedtls_ssl_context structures.
 *
 * \warning        The conf structure will be accessed during the session.
 *                 It must not be modified or freed as long as the session
 *                 is active.
 *
 * \warning        This function must be called exactly once per context.
 *                 Calling mbedtls_ssl_setup again is not supported, even
 *                 if no session is active.
 *
 * \param ssl      SSL context
 * \param conf     SSL configuration to use
 *
 * \return         0 if successful, or MBEDTLS_ERR_SSL_ALLOC_FAILED if
 *                 memory allocation failed
 */
int mbedtls_ssl_setup( mbedtls_ssl_context *ssl,
                       const mbedtls_ssl_config *conf );

/**
 * \brief          Reset an already initialized SSL context for re-use
 *                 while retaining application-set variables, function
 *                 pointers and data.
 *
 * \param ssl      SSL context
 * \return         0 if successful, or MBEDTLS_ERR_SSL_ALLOC_FAILED or
                   MBEDTLS_ERR_SSL_HW_ACCEL_FAILED
 */
int mbedtls_ssl_session_reset( mbedtls_ssl_context *ssl );

/**
 * \brief          Set the current endpoint type
 *
 * \param conf     SSL configuration
 * \param endpoint must be MBEDTLS_SSL_IS_CLIENT or MBEDTLS_SSL_IS_SERVER
 */
void mbedtls_ssl_conf_endpoint( mbedtls_ssl_config *conf, int endpoint );

/**
 * \brief           Set the transport type (TLS or DTLS).
 *                  Default: TLS
 *
 * \note            For DTLS, you must either provide a recv callback that
 *                  doesn't block, or one that handles timeouts, see
 *                  \c mbedtls_ssl_set_bio(). You also need to provide timer
 *                  callbacks with \c mbedtls_ssl_set_timer_cb().
 *
 * \param conf      SSL configuration
 * \param transport transport type:
 *                  MBEDTLS_SSL_TRANSPORT_STREAM for TLS,
 *                  MBEDTLS_SSL_TRANSPORT_DATAGRAM for DTLS.
 */
void mbedtls_ssl_conf_transport( mbedtls_ssl_config *conf, int transport );

/**
 * \brief          Set the certificate verification mode
 *                 Default: NONE on server, REQUIRED on client
 *
 * \param conf     SSL configuration
 * \param authmode can be:
 *
 *  MBEDTLS_SSL_VERIFY_NONE:      peer certificate is not checked
 *                        (default on server)
 *                        (insecure on client)
 *
 *  MBEDTLS_SSL_VERIFY_OPTIONAL:  peer certificate is checked, however the
 *                        handshake continues even if verification failed;
 *                        mbedtls_ssl_get_verify_result() can be called after the
 *                        handshake is complete.
 *
 *  MBEDTLS_SSL_VERIFY_REQUIRED:  peer *must* present a valid certificate,
 *                        handshake is aborted if verification failed.
 *                        (default on client)
 *
 * \note On client, MBEDTLS_SSL_VERIFY_REQUIRED is the recommended mode.
 * With MBEDTLS_SSL_VERIFY_OPTIONAL, the user needs to call mbedtls_ssl_get_verify_result() at
 * the right time(s), which may not be obvious, while REQUIRED always perform
 * the verification as soon as possible. For example, REQUIRED was protecting
 * against the "triple handshake" attack even before it was found.
 *
 * \note In any mode, the signatures of the certificates in CertificateVerify
 * messages are always verified.
 */
void mbedtls_ssl_conf_authmode( mbedtls_ssl_config *conf, int authmode );

/**
* \brief          Set the early_data mode
*                 Default: disabled on server and client
*
* \param ssl     SSL context
* \param early_data can be:
*
*  MBEDTLS_SSL_EARLY_DATA_DISABLED:  early data functionality will not be used
*                        (default on server)
*                        (default on client)
*
*  MBEDTLS_SSL_EARLY_DATA_ENABLED:  early data functionality is enabled and
*                        may be negotiated in the handshake. Application using
*                        early data functionality needs to be aware of the
*                        lack of replay protection of the early data application
*                        payloads.
*
* \param max_early_data  Max number of bytes allowed for early data (server only).
* \param early_data_callback Callback function when early data is received (server
*                            only).
*/
#if defined(MBEDTLS_SSL_PROTO_TLS1_3_EXPERIMENTAL) && defined(MBEDTLS_ZERO_RTT)
void mbedtls_ssl_conf_early_data( mbedtls_ssl_config* conf, int early_data,
                                  size_t max_early_data,
                                  int(*early_data_callback)( mbedtls_ssl_context*,
                                                             const unsigned char*,
                                                             size_t ) );

#if defined(MBEDTLS_SSL_CLI_C)
int mbedtls_ssl_set_early_data( mbedtls_ssl_context* ssl, const unsigned char* buffer,
                                size_t len );
#endif /* MBEDTLS_SSL_CLI_C */
#endif /* MBEDTLS_SSL_PROTO_TLS1_3_EXPERIMENTAL && MBEDTLS_ZERO_RTT */

#if defined(MBEDTLS_X509_CRT_PARSE_C)
/**
 * \brief          Set the verification callback (Optional).
 *
 *                 If set, the provided verify callback is called for each
 *                 certificate in the peer's CRT chain, including the trusted
 *                 root. For more information, please see the documentation of
 *                 \c mbedtls_x509_crt_verify().
 *
 * \note           For per context callbacks and contexts, please use
 *                 mbedtls_ssl_set_verify() instead.
 *
 * \param conf     The SSL configuration to use.
 * \param f_vrfy   The verification callback to use during CRT verification.
 * \param p_vrfy   The opaque context to be passed to the callback.
 */
void mbedtls_ssl_conf_verify( mbedtls_ssl_config *conf,
                     int (*f_vrfy)(void *, mbedtls_x509_crt *, int, uint32_t *),
                     void *p_vrfy );
#endif /* MBEDTLS_X509_CRT_PARSE_C */

#if defined(MBEDTLS_SSL_PROTO_TLS1_3_EXPERIMENTAL) && defined(MBEDTLS_KEY_EXCHANGE_WITH_CERT_ENABLED)
/**
 * \brief          Configure signature algorithms (Optional).
 *
 *                 If set, the signature algorithms will be advertised in
 *                 the signature_algorithms extension in the ClientHello of
 *                 TLS/DTLS 1.3.
 *
 *
 * \param conf     The SSL configuration to use.
 * \param sig_algs A list of signature algorithms with the most preferred algorithm listed first.
 *
 *                 Note: sig_algs must be terminated with SIGNATURE_NONE.
 */
void mbedtls_ssl_conf_signature_algorithms( mbedtls_ssl_config *conf,
                     const uint16_t *sig_algs );
#endif /* MBEDTLS_SSL_PROTO_TLS1_3_EXPERIMENTAL && MBEDTLS_KEY_EXCHANGE_WITH_CERT_ENABLED */

/**
 * \brief          Set the random number generator callback
 *
 * \param conf     SSL configuration
 * \param f_rng    RNG function (mandatory)
 * \param p_rng    RNG parameter
 */
void mbedtls_ssl_conf_rng( mbedtls_ssl_config *conf,
                  int (*f_rng)(void *, unsigned char *, size_t),
                  void *p_rng );

/**
 * \brief          Set the debug callback
 *
 *                 The callback has the following argument:
 *                 void *           opaque context for the callback
 *                 int              debug level
 *                 const char *     file name
 *                 int              line number
 *                 const char *     message
 *
 * \param conf     SSL configuration
 * \param f_dbg    debug function
 * \param p_dbg    debug parameter
 */
void mbedtls_ssl_conf_dbg( mbedtls_ssl_config *conf,
                  void (*f_dbg)(void *, int, const char *, int, const char *),
                  void  *p_dbg );

/**
 * \brief          Set the underlying BIO callbacks for write, read and
 *                 read-with-timeout.
 *
 * \param ssl      SSL context
 * \param p_bio    parameter (context) shared by BIO callbacks
 * \param f_send   write callback
 * \param f_recv   read callback
 * \param f_recv_timeout blocking read callback with timeout.
 *
 * \note           One of f_recv or f_recv_timeout can be NULL, in which case
 *                 the other is used. If both are non-NULL, f_recv_timeout is
 *                 used and f_recv is ignored (as if it were NULL).
 *
 * \note           The two most common use cases are:
 *                 - non-blocking I/O, f_recv != NULL, f_recv_timeout == NULL
 *                 - blocking I/O, f_recv == NULL, f_recv_timout != NULL
 *
 * \note           For DTLS, you need to provide either a non-NULL
 *                 f_recv_timeout callback, or a f_recv that doesn't block.
 *
 * \note           See the documentations of \c mbedtls_ssl_send_t,
 *                 \c mbedtls_ssl_recv_t and \c mbedtls_ssl_recv_timeout_t for
 *                 the conventions those callbacks must follow.
 *
 * \note           On some platforms, net_sockets.c provides
 *                 \c mbedtls_net_send(), \c mbedtls_net_recv() and
 *                 \c mbedtls_net_recv_timeout() that are suitable to be used
 *                 here.
 */
void mbedtls_ssl_set_bio( mbedtls_ssl_context *ssl,
                          void *p_bio,
                          mbedtls_ssl_send_t *f_send,
                          mbedtls_ssl_recv_t *f_recv,
                          mbedtls_ssl_recv_timeout_t *f_recv_timeout );

#if defined(MBEDTLS_SSL_PROTO_DTLS)

#if defined(MBEDTLS_SSL_DTLS_CONNECTION_ID)


/**
 * \brief             Configure the use of the Connection ID (CID)
 *                    extension in the next handshake.
 *
 *                    Reference: draft-ietf-tls-dtls-connection-id-05
 *                    https://tools.ietf.org/html/draft-ietf-tls-dtls-connection-id-05
 *
 *                    The DTLS CID extension allows the reliable association of
 *                    DTLS records to DTLS connections across changes in the
 *                    underlying transport (changed IP and Port metadata) by
 *                    adding explicit connection identifiers (CIDs) to the
 *                    headers of encrypted DTLS records. The desired CIDs are
 *                    configured by the application layer and are exchanged in
 *                    new `ClientHello` / `ServerHello` extensions during the
 *                    handshake, where each side indicates the CID it wants the
 *                    peer to use when writing encrypted messages. The CIDs are
 *                    put to use once records get encrypted: the stack discards
 *                    any incoming records that don't include the configured CID
 *                    in their header, and adds the peer's requested CID to the
 *                    headers of outgoing messages.
 *
 *                    This API enables or disables the use of the CID extension
 *                    in the next handshake and sets the value of the CID to
 *                    be used for incoming messages.
 *
 * \param ssl         The SSL context to configure. This must be initialized.
 * \param enable      This value determines whether the CID extension should
 *                    be used or not. Possible values are:
 *                    - MBEDTLS_SSL_CID_ENABLED to enable the use of the CID.
 *                    - MBEDTLS_SSL_CID_DISABLED (default) to disable the use
 *                      of the CID.
 * \param own_cid     The address of the readable buffer holding the CID we want
 *                    the peer to use when sending encrypted messages to us.
 *                    This may be \c NULL if \p own_cid_len is \c 0.
 *                    This parameter is unused if \p enabled is set to
 *                    MBEDTLS_SSL_CID_DISABLED.
 * \param own_cid_len The length of \p own_cid.
 *                    This parameter is unused if \p enabled is set to
 *                    MBEDTLS_SSL_CID_DISABLED.
 *
 * \note              The value of \p own_cid_len must match the value of the
 *                    \c len parameter passed to mbedtls_ssl_conf_cid()
 *                    when configuring the ::mbedtls_ssl_config that \p ssl
 *                    is bound to.
 *
 * \note              This CID configuration applies to subsequent handshakes
 *                    performed on the SSL context \p ssl, but does not trigger
 *                    one. You still have to call `mbedtls_ssl_handshake()`
 *                    (for the initial handshake) or `mbedtls_ssl_renegotiate()`
 *                    (for a renegotiation handshake) explicitly after a
 *                    successful call to this function to run the handshake.
 *
 * \note              This call cannot guarantee that the use of the CID
 *                    will be successfully negotiated in the next handshake,
 *                    because the peer might not support it. Specifically:
 *                    - On the Client, enabling the use of the CID through
 *                      this call implies that the `ClientHello` in the next
 *                      handshake will include the CID extension, thereby
 *                      offering the use of the CID to the server. Only if
 *                      the `ServerHello` contains the CID extension, too,
 *                      the CID extension will actually be put to use.
 *                    - On the Server, enabling the use of the CID through
 *                      this call implies that that the server will look for
 *                      the CID extension in a `ClientHello` from the client,
 *                      and, if present, reply with a CID extension in its
 *                      `ServerHello`.
 *
 * \note              To check whether the use of the CID was negotiated
 *                    after the subsequent handshake has completed, please
 *                    use the API mbedtls_ssl_get_peer_cid().
 *
 * \warning           If the use of the CID extension is enabled in this call
 *                    and the subsequent handshake negotiates its use, Mbed TLS
 *                    will silently drop every packet whose CID does not match
 *                    the CID configured in \p own_cid. It is the responsibility
 *                    of the user to adapt the underlying transport to take care
 *                    of CID-based demultiplexing before handing datagrams to
 *                    Mbed TLS.
 *
 * \return            \c 0 on success. In this case, the CID configuration
 *                    applies to the next handshake.
 * \return            A negative error code on failure.
 */
int mbedtls_ssl_set_cid( mbedtls_ssl_context *ssl,
                         int enable,
                         unsigned char const *own_cid,
                         size_t own_cid_len );

/**
 * \brief              Get information about the use of the CID extension
 *                     in the current connection.
 *
 * \param ssl          The SSL context to query.
 * \param enabled      The address at which to store whether the CID extension
 *                     is currently in use or not. If the CID is in use,
 *                     `*enabled` is set to MBEDTLS_SSL_CID_ENABLED;
 *                     otherwise, it is set to MBEDTLS_SSL_CID_DISABLED.
 * \param peer_cid     The address of the buffer in which to store the CID
 *                     chosen by the peer (if the CID extension is used).
 *                     This may be \c NULL in case the value of peer CID
 *                     isn't needed. If it is not \c NULL, \p peer_cid_len
 *                     must not be \c NULL.
 * \param peer_cid_len The address at which to store the size of the CID
 *                     chosen by the peer (if the CID extension is used).
 *                     This is also the number of Bytes in \p peer_cid that
 *                     have been written.
 *                     This may be \c NULL in case the length of the peer CID
 *                     isn't needed. If it is \c NULL, \p peer_cid must be
 *                     \c NULL, too.
 *
 * \note               This applies to the state of the CID negotiated in
 *                     the last complete handshake. If a handshake is in
 *                     progress, this function will attempt to complete
 *                     the handshake first.
 *
 * \note               If CID extensions have been exchanged but both client
 *                     and server chose to use an empty CID, this function
 *                     sets `*enabled` to #MBEDTLS_SSL_CID_DISABLED
 *                     (the rationale for this is that the resulting
 *                     communication is the same as if the CID extensions
 *                     hadn't been used).
 *
 * \return            \c 0 on success.
 * \return            A negative error code on failure.
 */
int mbedtls_ssl_get_peer_cid( mbedtls_ssl_context *ssl,
                     int *enabled,
                     unsigned char peer_cid[ MBEDTLS_SSL_CID_OUT_LEN_MAX ],
                     size_t *peer_cid_len );

#endif /* MBEDTLS_SSL_DTLS_CONNECTION_ID */

/**
 * \brief          Set the Maximum Tranport Unit (MTU).
 *                 Special value: 0 means unset (no limit).
 *                 This represents the maximum size of a datagram payload
 *                 handled by the transport layer (usually UDP) as determined
 *                 by the network link and stack. In practice, this controls
 *                 the maximum size datagram the DTLS layer will pass to the
 *                 \c f_send() callback set using \c mbedtls_ssl_set_bio().
 *
 * \note           The limit on datagram size is converted to a limit on
 *                 record payload by subtracting the current overhead of
 *                 encapsulation and encryption/authentication if any.
 *
 * \note           This can be called at any point during the connection, for
 *                 example when a Path Maximum Transfer Unit (PMTU)
 *                 estimate becomes available from other sources,
 *                 such as lower (or higher) protocol layers.
 *
 * \note           This setting only controls the size of the packets we send,
 *                 and does not restrict the size of the datagrams we're
 *                 willing to receive. Client-side, you can request the
 *                 server to use smaller records with \c
 *                 mbedtls_ssl_conf_max_frag_len().
 *
 * \note           If both a MTU and a maximum fragment length have been
 *                 configured (or negotiated with the peer), the resulting
 *                 lower limit on record payload (see first note) is used.
 *
 * \note           This can only be used to decrease the maximum size
 *                 of datagrams (hence records, see first note) sent. It
 *                 cannot be used to increase the maximum size of records over
 *                 the limit set by #MBEDTLS_SSL_OUT_CONTENT_LEN.
 *
 * \note           Values lower than the current record layer expansion will
 *                 result in an error when trying to send data.
 *
 * \param ssl      SSL context
 * \param mtu      Value of the path MTU in bytes
 */
void mbedtls_ssl_set_mtu( mbedtls_ssl_context *ssl, uint16_t mtu );
#endif /* MBEDTLS_SSL_PROTO_DTLS */

#if defined(MBEDTLS_X509_CRT_PARSE_C)
/**
 * \brief          Set a connection-specific verification callback (optional).
 *
 *                 If set, the provided verify callback is called for each
 *                 certificate in the peer's CRT chain, including the trusted
 *                 root. For more information, please see the documentation of
 *                 \c mbedtls_x509_crt_verify().
 *
 * \note           This call is analogous to mbedtls_ssl_conf_verify() but
 *                 binds the verification callback and context to an SSL context
 *                 as opposed to an SSL configuration.
 *                 If mbedtls_ssl_conf_verify() and mbedtls_ssl_set_verify()
 *                 are both used, mbedtls_ssl_set_verify() takes precedence.
 *
 * \param ssl      The SSL context to use.
 * \param f_vrfy   The verification callback to use during CRT verification.
 * \param p_vrfy   The opaque context to be passed to the callback.
 */
void mbedtls_ssl_set_verify( mbedtls_ssl_context *ssl,
                     int (*f_vrfy)(void *, mbedtls_x509_crt *, int, uint32_t *),
                     void *p_vrfy );
#endif /* MBEDTLS_X509_CRT_PARSE_C */

/**
 * \brief          Set the timeout period for mbedtls_ssl_read()
 *                 (Default: no timeout.)
 *
 * \param conf     SSL configuration context
 * \param timeout  Timeout value in milliseconds.
 *                 Use 0 for no timeout (default).
 *
 * \note           With blocking I/O, this will only work if a non-NULL
 *                 \c f_recv_timeout was set with \c mbedtls_ssl_set_bio().
 *                 With non-blocking I/O, this will only work if timer
 *                 callbacks were set with \c mbedtls_ssl_set_timer_cb().
 *
 * \note           With non-blocking I/O, you may also skip this function
 *                 altogether and handle timeouts at the application layer.
 */
void mbedtls_ssl_conf_read_timeout( mbedtls_ssl_config *conf, uint32_t timeout );

/**
 * \brief          Check whether a buffer contains a valid and authentic record
 *                 that has not been seen before. (DTLS only).
 *
 *                 This function does not change the user-visible state
 *                 of the SSL context. Its sole purpose is to provide
 *                 an indication of the legitimacy of an incoming record.
 *
 *                 This can be useful e.g. in distributed server environments
 *                 using the DTLS Connection ID feature, in which connections
 *                 might need to be passed between service instances on a change
 *                 of peer address, but where such disruptive operations should
 *                 only happen after the validity of incoming records has been
 *                 confirmed.
 *
 * \param ssl      The SSL context to use.
 * \param buf      The address of the buffer holding the record to be checked.
 *                 This must be a read/write buffer of length \p buflen Bytes.
 * \param buflen   The length of \p buf in Bytes.
 *
 * \note           This routine only checks whether the provided buffer begins
 *                 with a valid and authentic record that has not been seen
 *                 before, but does not check potential data following the
 *                 initial record. In particular, it is possible to pass DTLS
 *                 datagrams containing multiple records, in which case only
 *                 the first record is checked.
 *
 * \note           This function modifies the input buffer \p buf. If you need
 *                 to preserve the original record, you have to maintain a copy.
 *
 * \return         \c 0 if the record is valid and authentic and has not been
 *                 seen before.
 * \return         MBEDTLS_ERR_SSL_INVALID_MAC if the check completed
 *                 successfully but the record was found to be not authentic.
 * \return         MBEDTLS_ERR_SSL_INVALID_RECORD if the check completed
 *                 successfully but the record was found to be invalid for
 *                 a reason different from authenticity checking.
 * \return         MBEDTLS_ERR_SSL_UNEXPECTED_RECORD if the check completed
 *                 successfully but the record was found to be unexpected
 *                 in the state of the SSL context, including replayed records.
 * \return         Another negative error code on different kinds of failure.
 *                 In this case, the SSL context becomes unusable and needs
 *                 to be freed or reset before reuse.
 */
int mbedtls_ssl_check_record( mbedtls_ssl_context const *ssl,
                              unsigned char *buf,
                              size_t buflen );

/**
 * \brief          Set the timer callbacks (Mandatory for DTLS.)
 *
 * \param ssl      SSL context
 * \param p_timer  parameter (context) shared by timer callbacks
 * \param f_set_timer   set timer callback
 * \param f_get_timer   get timer callback. Must return:
 *
 * \note           See the documentation of \c mbedtls_ssl_set_timer_t and
 *                 \c mbedtls_ssl_get_timer_t for the conventions this pair of
 *                 callbacks must follow.
 *
 * \note           On some platforms, timing.c provides
 *                 \c mbedtls_timing_set_delay() and
 *                 \c mbedtls_timing_get_delay() that are suitable for using
 *                 here, except if using an event-driven style.
 *
 * \note           See also the "DTLS tutorial" article in our knowledge base.
 *                 https://tls.mbed.org/kb/how-to/dtls-tutorial
 */
void mbedtls_ssl_set_timer_cb( mbedtls_ssl_context *ssl,
                               void *p_timer,
                               mbedtls_ssl_set_timer_t *f_set_timer,
                               mbedtls_ssl_get_timer_t *f_get_timer );

/**
 * \brief           Callback type: generate and write session ticket
 *
 * \note            This describes what a callback implementation should do.
 *                  This callback should generate an encrypted and
 *                  authenticated ticket for the session and write it to the
 *                  output buffer. Here, ticket means the opaque ticket part
 *                  of the NewSessionTicket structure of RFC 5077 or of a
 *                  TLS 1.3 ticket.
 *
 * \param p_ticket  Context for the callback
 * \param session   SSL session to be written in the ticket
 * \param start     Start of the output buffer
 * \param end       End of the output buffer
 * \param tlen      On exit, holds the length written
 * \param lifetime  On exit, holds the lifetime of the ticket in seconds
 *
 * \return          0 if successful, or
 *                  a specific MBEDTLS_ERR_XXX code.
 */
typedef int mbedtls_ssl_ticket_write_t( void *p_ticket,
                                        const mbedtls_ssl_session *session,
                                        unsigned char *start,
                                        const unsigned char *end,
                                        size_t *tlen,
                                        uint32_t *lifetime );

/**
 * \brief           Callback type: parse and load session ticket
 *
 * \note            This describes what a callback implementation should do.
 *                  This callback should parse a session ticket as generated
 *                  by the corresponding mbedtls_ssl_ticket_write_t function,
 *                  and, if the ticket is authentic and valid, load the
 *                  session.
 *
 * \note            The implementation is allowed to modify the first len
 *                  bytes of the input buffer, eg to use it as a temporary
 *                  area for the decrypted ticket contents.
 *
 * \param p_ticket  Context for the callback
 * \param session   SSL session to be loaded
 * \param buf       Start of the buffer containing the ticket
 * \param len       Length of the ticket.
 *
 * \return          0 if successful, or
 *                  MBEDTLS_ERR_SSL_INVALID_MAC if not authentic, or
 *                  MBEDTLS_ERR_SSL_SESSION_TICKET_EXPIRED if expired, or
 *                  any other non-zero code for other failures.
 */
typedef int mbedtls_ssl_ticket_parse_t( void *p_ticket,
                                        mbedtls_ssl_session *session,
                                        unsigned char *buf,
                                        size_t len );

#if (defined(MBEDTLS_SSL_SESSION_TICKETS) || defined(MBEDTLS_SSL_NEW_SESSION_TICKET)) && defined(MBEDTLS_SSL_SRV_C)
/**
 * \brief           Configure SSL session ticket callbacks (server only).
 *                  (Default: none.)
 *
 * \note            On server, session tickets are enabled by providing
 *                  non-NULL callbacks.
 *
 * \note            On client, use \c mbedtls_ssl_conf_session_tickets().
 *
 * \param conf      SSL configuration context
 * \param f_ticket_write    Callback for writing a ticket
 * \param f_ticket_parse    Callback for parsing a ticket
 * \param p_ticket          Context shared by the two callbacks
 */
void mbedtls_ssl_conf_session_tickets_cb( mbedtls_ssl_config *conf,
        mbedtls_ssl_ticket_write_t *f_ticket_write,
        mbedtls_ssl_ticket_parse_t *f_ticket_parse,
        void *p_ticket );
#endif /* ( MBEDTLS_SSL_SESSION_TICKETS || MBEDTLS_SSL_NEW_SESSION_TICKET ) && MBEDTLS_SSL_SRV_C */

/**
 * \brief   Configure a key export callback.
 *          (Default: none.)
 *
 *          This API can be used for two purposes:
 *          - Debugging: Use this API to e.g. generate an NSSKeylog
 *            file and use it to inspect encrypted traffic in tools
 *            such as Wireshark.
 *          - Application-specific export: Use this API to implement
 *            key exporters, e.g. for EAP-TLS or DTLS-SRTP.
 *
 *
 * \param ssl            The SSL context to which the export
 *                       callback should be attached.
 * \param f_export_keys  The callback for the key export.
 * \param p_export_keys  The opaque context pointer to be passed to the
 *                       callback \p f_export_keys.
 */
void mbedtls_ssl_set_export_keys_cb( mbedtls_ssl_context *ssl,
                                     mbedtls_ssl_export_keys_t *f_export_keys,
                                     void *p_export_keys );

#if defined(MBEDTLS_SSL_ASYNC_PRIVATE)
/**
 * \brief           Configure asynchronous private key operation callbacks.
 *
 * \param conf              SSL configuration context
 * \param f_async_sign      Callback to start a signature operation. See
 *                          the description of ::mbedtls_ssl_async_sign_t
 *                          for more information. This may be \c NULL if the
 *                          external processor does not support any signature
 *                          operation; in this case the private key object
 *                          associated with the certificate will be used.
 * \param f_async_decrypt   Callback to start a decryption operation. See
 *                          the description of ::mbedtls_ssl_async_decrypt_t
 *                          for more information. This may be \c NULL if the
 *                          external processor does not support any decryption
 *                          operation; in this case the private key object
 *                          associated with the certificate will be used.
 * \param f_async_resume    Callback to resume an asynchronous operation. See
 *                          the description of ::mbedtls_ssl_async_resume_t
 *                          for more information. This may not be \c NULL unless
 *                          \p f_async_sign and \p f_async_decrypt are both
 *                          \c NULL.
 * \param f_async_cancel    Callback to cancel an asynchronous operation. See
 *                          the description of ::mbedtls_ssl_async_cancel_t
 *                          for more information. This may be \c NULL if
 *                          no cleanup is needed.
 * \param config_data       A pointer to configuration data which can be
 *                          retrieved with
 *                          mbedtls_ssl_conf_get_async_config_data(). The
 *                          library stores this value without dereferencing it.
 */
void mbedtls_ssl_conf_async_private_cb( mbedtls_ssl_config *conf,
                                        mbedtls_ssl_async_sign_t *f_async_sign,
                                        mbedtls_ssl_async_decrypt_t *f_async_decrypt,
                                        mbedtls_ssl_async_resume_t *f_async_resume,
                                        mbedtls_ssl_async_cancel_t *f_async_cancel,
                                        void *config_data );

/**
 * \brief           Retrieve the configuration data set by
 *                  mbedtls_ssl_conf_async_private_cb().
 *
 * \param conf      SSL configuration context
 * \return          The configuration data set by
 *                  mbedtls_ssl_conf_async_private_cb().
 */
void *mbedtls_ssl_conf_get_async_config_data( const mbedtls_ssl_config *conf );

/**
 * \brief           Retrieve the asynchronous operation user context.
 *
 * \note            This function may only be called while a handshake
 *                  is in progress.
 *
 * \param ssl       The SSL context to access.
 *
 * \return          The asynchronous operation user context that was last
 *                  set during the current handshake. If
 *                  mbedtls_ssl_set_async_operation_data() has not yet been
 *                  called during the current handshake, this function returns
 *                  \c NULL.
 */
void *mbedtls_ssl_get_async_operation_data( const mbedtls_ssl_context *ssl );

/**
 * \brief           Retrieve the asynchronous operation user context.
 *
 * \note            This function may only be called while a handshake
 *                  is in progress.
 *
 * \param ssl       The SSL context to access.
 * \param ctx       The new value of the asynchronous operation user context.
 *                  Call mbedtls_ssl_get_async_operation_data() later during the
 *                  same handshake to retrieve this value.
 */
void mbedtls_ssl_set_async_operation_data( mbedtls_ssl_context *ssl,
                                 void *ctx );
#endif /* MBEDTLS_SSL_ASYNC_PRIVATE */

/**
 * \brief          Callback type: generate a cookie
 *
 * \param ctx      Context for the callback
 * \param p        Buffer to write to,
 *                 must be updated to point right after the cookie
 * \param end      Pointer to one past the end of the output buffer
 * \param info     Client ID info that was passed to
 *                 \c mbedtls_ssl_set_client_transport_id()
 * \param ilen     Length of info in bytes
 *
 * \return         The callback must return 0 on success,
 *                 or a negative error code.
 */
typedef int mbedtls_ssl_cookie_write_t( void *ctx,
                                unsigned char **p, unsigned char *end,
                                const unsigned char *info, size_t ilen );

/**
 * \brief          Callback type: verify a cookie
 *
 * \param ctx      Context for the callback
 * \param cookie   Cookie to verify
 * \param clen     Length of cookie
 * \param info     Client ID info that was passed to
 *                 \c mbedtls_ssl_set_client_transport_id()
 * \param ilen     Length of info in bytes
 *
 * \return         The callback must return 0 if cookie is valid,
 *                 or a negative error code.
 */
typedef int mbedtls_ssl_cookie_check_t( void *ctx,
                                const unsigned char *cookie, size_t clen,
                                const unsigned char *info, size_t ilen );

#if (defined(MBEDTLS_SSL_DTLS_HELLO_VERIFY) || (defined(MBEDTLS_SSL_COOKIE_C) && defined(MBEDTLS_SSL_PROTO_TLS1_3_EXPERIMENTAL))) && defined(MBEDTLS_SSL_SRV_C)


#if defined(MBEDTLS_SSL_PROTO_TLS1_3_EXPERIMENTAL)
/**
 * \brief           Configures cookie handling
 *                  (Server only.)
 *
 *                  Default: dummy callbacks that fail, in order to force you to
 *                  register working callbacks (and initialize their context).
 *
 * \warning         Disabling return-routability check using cookies allows a
 *                  server to be used for amplification attacks against other hosts.
 *                  Only disable if you known this can't happen in your
 *                  particular environment.
 *
 * \param conf              SSL configuration
 * \param f_cookie_write    Cookie write callback
 * \param f_cookie_check    Cookie check callback
 * \param p_cookie          Context for both callbacks
 * \param rr_conf           Determines whether a return-routability check is enforced
 */
void mbedtls_ssl_conf_cookies(mbedtls_ssl_config* conf,
    mbedtls_ssl_cookie_write_t* f_cookie_write,
    mbedtls_ssl_cookie_check_t* f_cookie_check,
    void* p_cookie,
    unsigned int rr_conf);
#endif /* MBEDTLS_SSL_PROTO_TLS1_3_EXPERIMENTAL */

#if defined(MBEDTLS_SSL_DTLS_HELLO_VERIFY)
/**
 * \brief           Register callbacks for DTLS cookies
 *                  (Server only. DTLS only.)
 *
 *                  Default: dummy callbacks that fail, in order to force you to
 *                  register working callbacks (and initialize their context).
 *
 *                  To disable HelloVerifyRequest, register NULL callbacks.
 *
 * \warning         Disabling hello verification allows your server to be used
 *                  for amplification in DoS attacks against other hosts.
 *                  Only disable if you known this can't happen in your
 *                  particular environment.
 *
 * \note            See comments on \c mbedtls_ssl_handshake() about handling
 *                  the MBEDTLS_ERR_SSL_HELLO_VERIFY_REQUIRED that is expected
 *                  on the first handshake attempt when this is enabled.
 *
 * \note            This is also necessary to handle client reconnection from
 *                  the same port as described in RFC 6347 section 4.2.8 (only
 *                  the variant with cookies is supported currently). See
 *                  comments on \c mbedtls_ssl_read() for details.
 *
 * \param conf              SSL configuration
 * \param f_cookie_write    Cookie write callback
 * \param f_cookie_check    Cookie check callback
 * \param p_cookie          Context for both callbacks
 */
void mbedtls_ssl_conf_dtls_cookies( mbedtls_ssl_config *conf,
                           mbedtls_ssl_cookie_write_t *f_cookie_write,
                           mbedtls_ssl_cookie_check_t *f_cookie_check,
                           void *p_cookie );
#endif /* defined(MBEDTLS_SSL_DTLS_HELLO_VERIFY) */

/**
 * \brief          Set client's transport-level identification info.
 *                 (Server only. DTLS only.)
 *
 *                 This is usually the IP address (and port), but could be
 *                 anything identify the client depending on the underlying
 *                 network stack. Used for HelloVerifyRequest with DTLS.
 *                 This is *not* used to route the actual packets.
 *
 * \param ssl      SSL context
 * \param info     Transport-level info identifying the client (eg IP + port)
 * \param ilen     Length of info in bytes
 *
 * \note           An internal copy is made, so the info buffer can be reused.
 *
 * \return         0 on success,
 *                 MBEDTLS_ERR_SSL_BAD_INPUT_DATA if used on client,
 *                 MBEDTLS_ERR_SSL_ALLOC_FAILED if out of memory.
 */
int mbedtls_ssl_set_client_transport_id( mbedtls_ssl_context *ssl,
                                 const unsigned char *info,
                                 size_t ilen );

#endif /* ( MBEDTLS_SSL_DTLS_HELLO_VERIFY || (MBEDTLS_SSL_COOKIE_C && MBEDTLS_SSL_PROTO_TLS1_3_EXPERIMENTAL) ) && MBEDTLS_SSL_SRV_C */

#if defined(MBEDTLS_SSL_DTLS_ANTI_REPLAY)
/**
 * \brief          Enable or disable anti-replay protection for DTLS.
 *                 (DTLS only, no effect on TLS.)
 *                 Default: enabled.
 *
 * \param conf     SSL configuration
 * \param mode     MBEDTLS_SSL_ANTI_REPLAY_ENABLED or MBEDTLS_SSL_ANTI_REPLAY_DISABLED.
 *
 * \warning        Disabling this is a security risk unless the application
 *                 protocol handles duplicated packets in a safe way. You
 *                 should not disable this without careful consideration.
 *                 However, if your application already detects duplicated
 *                 packets and needs information about them to adjust its
 *                 transmission strategy, then you'll want to disable this.
 */
void mbedtls_ssl_conf_dtls_anti_replay( mbedtls_ssl_config *conf, char mode );
#endif /* MBEDTLS_SSL_DTLS_ANTI_REPLAY */

/**
 * \brief          Set a limit on the number of records with a bad MAC
 *                 before terminating the connection.
 *                 (DTLS only, no effect on TLS.)
 *                 Default: 0 (disabled).
 *
 * \param conf     SSL configuration
 * \param limit    Limit, or 0 to disable.
 *
 * \note           If the limit is N, then the connection is terminated when
 *                 the Nth non-authentic record is seen.
 *
 * \note           Records with an invalid header are not counted, only the
 *                 ones going through the authentication-decryption phase.
 *
 * \note           This is a security trade-off related to the fact that it's
 *                 often relatively easy for an active attacker ot inject UDP
 *                 datagrams. On one hand, setting a low limit here makes it
 *                 easier for such an attacker to forcibly terminated a
 *                 connection. On the other hand, a high limit or no limit
 *                 might make us waste resources checking authentication on
 *                 many bogus packets.
 */
void mbedtls_ssl_conf_dtls_badmac_limit( mbedtls_ssl_config *conf, unsigned limit );

#if defined(MBEDTLS_SSL_PROTO_DTLS)

/**
 * \brief          Allow or disallow packing of multiple handshake records
 *                 within a single datagram.
 *
 * \param ssl           The SSL context to configure.
 * \param allow_packing This determines whether datagram packing may
 *                      be used or not. A value of \c 0 means that every
 *                      record will be sent in a separate datagram; a
 *                      value of \c 1 means that, if space permits,
 *                      multiple handshake messages (including CCS) belonging to
 *                      a single flight may be packed within a single datagram.
 *
 * \note           This is enabled by default and should only be disabled
 *                 for test purposes, or if datagram packing causes
 *                 interoperability issues with peers that don't support it.
 *
 * \note           Allowing datagram packing reduces the network load since
 *                 there's less overhead if multiple messages share the same
 *                 datagram. Also, it increases the handshake efficiency
 *                 since messages belonging to a single datagram will not
 *                 be reordered in transit, and so future message buffering
 *                 or flight retransmission (if no buffering is used) as
 *                 means to deal with reordering are needed less frequently.
 *
 * \note           Application records are not affected by this option and
 *                 are currently always sent in separate datagrams.
 *
 */
void mbedtls_ssl_set_datagram_packing( mbedtls_ssl_context *ssl,
                                       unsigned allow_packing );

/**
 * \brief          Set retransmit timeout values for the DTLS handshake.
 *                 (DTLS only, no effect on TLS.)
 *
 * \param conf     SSL configuration
 * \param min      Initial timeout value in milliseconds.
 *                 Default: 1000 (1 second).
 * \param max      Maximum timeout value in milliseconds.
 *                 Default: 60000 (60 seconds).
 *
 * \note           Default values are from RFC 6347 section 4.2.4.1.
 *
 * \note           The 'min' value should typically be slightly above the
 *                 expected round-trip time to your peer, plus whatever time
 *                 it takes for the peer to process the message. For example,
 *                 if your RTT is about 600ms and you peer needs up to 1s to
 *                 do the cryptographic operations in the handshake, then you
 *                 should set 'min' slightly above 1600. Lower values of 'min'
 *                 might cause spurious resends which waste network resources,
 *                 while larger value of 'min' will increase overall latency
 *                 on unreliable network links.
 *
 * \note           The more unreliable your network connection is, the larger
 *                 your max / min ratio needs to be in order to achieve
 *                 reliable handshakes.
 *
 * \note           Messages are retransmitted up to log2(ceil(max/min)) times.
 *                 For example, if min = 1s and max = 5s, the retransmit plan
 *                 goes: send ... 1s -> resend ... 2s -> resend ... 4s ->
 *                 resend ... 5s -> give up and return a timeout error.
 */
void mbedtls_ssl_conf_handshake_timeout( mbedtls_ssl_config *conf, uint32_t min, uint32_t max );
#endif /* MBEDTLS_SSL_PROTO_DTLS */

#if defined(MBEDTLS_SSL_SRV_C)
/**
 * \brief          Set the session cache callbacks (server-side only)
 *                 If not set, no session resuming is done (except if session
 *                 tickets are enabled too).
 *
 *                 The session cache has the responsibility to check for stale
 *                 entries based on timeout. See RFC 5246 for recommendations.
 *
 *                 Warning: session.peer_cert is cleared by the SSL/TLS layer on
 *                 connection shutdown, so do not cache the pointer! Either set
 *                 it to NULL or make a full copy of the certificate.
 *
 *                 The get callback is called once during the initial handshake
 *                 to enable session resuming. The get function has the
 *                 following parameters: (void *parameter, mbedtls_ssl_session *session)
 *                 If a valid entry is found, it should fill the master of
 *                 the session object with the cached values and return 0,
 *                 return 1 otherwise. Optionally peer_cert can be set as well
 *                 if it is properly present in cache entry.
 *
 *                 The set callback is called once during the initial handshake
 *                 to enable session resuming after the entire handshake has
 *                 been finished. The set function has the following parameters:
 *                 (void *parameter, const mbedtls_ssl_session *session). The function
 *                 should create a cache entry for future retrieval based on
 *                 the data in the session structure and should keep in mind
 *                 that the mbedtls_ssl_session object presented (and all its referenced
 *                 data) is cleared by the SSL/TLS layer when the connection is
 *                 terminated. It is recommended to add metadata to determine if
 *                 an entry is still valid in the future. Return 0 if
 *                 successfully cached, return 1 otherwise.
 *
 * \param conf           SSL configuration
 * \param p_cache        parmater (context) for both callbacks
 * \param f_get_cache    session get callback
 * \param f_set_cache    session set callback
 */
void mbedtls_ssl_conf_session_cache( mbedtls_ssl_config *conf,
                                     void *p_cache,
                                     mbedtls_ssl_cache_get_t *f_get_cache,
                                     mbedtls_ssl_cache_set_t *f_set_cache );
#endif /* MBEDTLS_SSL_SRV_C */

#if defined(MBEDTLS_SSL_CLI_C)
/**
 * \brief          Load a session for session resumption.
 *
 *                 Sessions loaded through this call will be considered
 *                 for session resumption in the next handshake.
 *
 * \note           Even if this call succeeds, it is not guaranteed that
 *                 the next handshake will indeed be shortened through the
 *                 use of session resumption: The server is always free
 *                 to reject any attempt for resumption and fall back to
 *                 a full handshake.
 *
 * \note           This function can handle a variety of mechanisms for session
 *                 resumption: For TLS 1.2, both session ID-based resumption and
 *                 ticket-based resumption will be considered. For TLS 1.3,
 *                 once implemented, sessions equate to tickets, and loading
 *                 one or more sessions via this call will lead to their
 *                 corresponding tickets being advertised as resumption PSKs
 *                 by the client.
 *
 * \note           Calling this function multiple times will only be useful
 *                 once TLS 1.3 is supported. For TLS 1.2 connections, this
 *                 function should be called at most once.
 *
 * \param ssl      The SSL context representing the connection which should
 *                 be attempted to be setup using session resumption. This
 *                 must be initialized via mbedtls_ssl_init() and bound to
 *                 an SSL configuration via mbedtls_ssl_setup(), but
 *                 the handshake must not yet have been started.
 * \param session  The session to be considered for session resumption.
 *                 This must be a session previously exported via
 *                 mbedtls_ssl_get_session(), and potentially serialized and
 *                 deserialized through mbedtls_ssl_session_save() and
 *                 mbedtls_ssl_session_load() in the meantime.
 *
 * \return         \c 0 if successful.
 * \return         \c MBEDTLS_ERR_SSL_FEATURE_UNAVAILABLE if the session
 *                 could not be loaded because of an implementation limitation.
 *                 This error is non-fatal, and has no observable effect on
 *                 the SSL context or the session that was attempted to be loaded.
 * \return         Another negative error code on other kinds of failure.
 *
 * \sa             mbedtls_ssl_get_session()
 * \sa             mbedtls_ssl_session_load()
 */
int mbedtls_ssl_set_session( mbedtls_ssl_context *ssl, const mbedtls_ssl_session *session );
#endif /* MBEDTLS_SSL_CLI_C */

/**
 * \brief          Load serialized session data into a session structure.
 *                 On client, this can be used for loading saved sessions
 *                 before resuming them with mbedstls_ssl_set_session().
 *                 On server, this can be used for alternative implementations
 *                 of session cache or session tickets.
 *
 * \warning        If a peer certificate chain is associated with the session,
 *                 the serialized state will only contain the peer's
 *                 end-entity certificate and the result of the chain
 *                 verification (unless verification was disabled), but not
 *                 the rest of the chain.
 *
 * \see            mbedtls_ssl_session_save()
 * \see            mbedtls_ssl_set_session()
 *
 * \param session  The session structure to be populated. It must have been
 *                 initialised with mbedtls_ssl_session_init() but not
 *                 populated yet.
 * \param buf      The buffer holding the serialized session data. It must be a
 *                 readable buffer of at least \p len bytes.
 * \param len      The size of the serialized data in bytes.
 *
 * \return         \c 0 if successful.
 * \return         #MBEDTLS_ERR_SSL_ALLOC_FAILED if memory allocation failed.
 * \return         #MBEDTLS_ERR_SSL_BAD_INPUT_DATA if input data is invalid.
 * \return         #MBEDTLS_ERR_SSL_VERSION_MISMATCH if the serialized data
 *                 was generated in a different version or configuration of
 *                 Mbed TLS.
 * \return         Another negative value for other kinds of errors (for
 *                 example, unsupported features in the embedded certificate).
 */
int mbedtls_ssl_session_load( mbedtls_ssl_session *session,
                              const unsigned char *buf,
                              size_t len );

/**
 * \brief          Save session structure as serialized data in a buffer.
 *                 On client, this can be used for saving session data,
 *                 potentially in non-volatile storage, for resuming later.
 *                 On server, this can be used for alternative implementations
 *                 of session cache or session tickets.
 *
 * \see            mbedtls_ssl_session_load()
 *
 * \param session  The session structure to be saved.
 * \param buf      The buffer to write the serialized data to. It must be a
 *                 writeable buffer of at least \p len bytes, or may be \c
 *                 NULL if \p len is \c 0.
 * \param buf_len  The number of bytes available for writing in \p buf.
 * \param olen     The size in bytes of the data that has been or would have
 *                 been written. It must point to a valid \c size_t.
 *
 * \note           \p olen is updated to the correct value regardless of
 *                 whether \p buf_len was large enough. This makes it possible
 *                 to determine the necessary size by calling this function
 *                 with \p buf set to \c NULL and \p buf_len to \c 0.
 *
 * \return         \c 0 if successful.
 * \return         #MBEDTLS_ERR_SSL_BUFFER_TOO_SMALL if \p buf is too small.
 * \return         #MBEDTLS_ERR_SSL_INTERNAL_ERROR if session is NULL.
 */
int mbedtls_ssl_session_save( const mbedtls_ssl_session *session,
                              unsigned char *buf,
                              size_t buf_len,
                              size_t *olen );

/**
 * \brief               Set the list of allowed ciphersuites and the preference
 *                      order. First in the list has the highest preference.
 *
 *                      For TLS 1.2, the notion of ciphersuite determines both
 *                      the key exchange mechanism and the suite of symmetric
 *                      algorithms to be used during and after the handshake.
 *
 *                      For TLS 1.3 (in development), the notion of ciphersuite
 *                      only determines the suite of symmetric algorithms to be
 *                      used during and after the handshake, while key exchange
 *                      mechanisms are configured separately.
 *
 *                      In Mbed TLS, ciphersuites for both TLS 1.2 and TLS 1.3
 *                      are configured via this function. For users of TLS 1.3,
 *                      there will be separate API for the configuration of key
 *                      exchange mechanisms.
 *
 *                      The list of ciphersuites passed to this function may
 *                      contain a mixture of TLS 1.2 and TLS 1.3 ciphersuite
 *                      identifiers. This is useful if negotiation of TLS 1.3
 *                      should be attempted, but a fallback to TLS 1.2 would
 *                      be tolerated.
 *
 * \note                By default, the server chooses its preferred
 *                      ciphersuite among those that the client supports. If
 *                      mbedtls_ssl_conf_preference_order() is called to prefer
 *                      the client's preferences, the server instead chooses
 *                      the client's preferred ciphersuite among those that
 *                      the server supports.
 *
 * \warning             The ciphersuites array \p ciphersuites is not copied.
 *                      It must remain valid for the lifetime of the SSL
 *                      configuration \p conf.
 *
 * \param conf          The SSL configuration to modify.
 * \param ciphersuites  A 0-terminated list of IANA identifiers of supported
 *                      ciphersuites, accessible through \c MBEDTLS_TLS_XXX
 *                      and \c MBEDTLS_TLS1_3_XXX macros defined in
 *                      ssl_ciphersuites.h.
 */
void mbedtls_ssl_conf_ciphersuites( mbedtls_ssl_config *conf,
                                    const int *ciphersuites );

#if defined(MBEDTLS_SSL_PROTO_TLS1_3_EXPERIMENTAL)
/**
 * \brief Set the supported key exchange modes for TLS 1.3 connections.
 *
 *        In contrast to TLS 1.2, the ciphersuite concept in TLS 1.3 does not
 *        include the choice of key exchange mechanism. It is therefore not
 *        covered by the API mbedtls_ssl_conf_ciphersuites(). See the
 *        documentation of mbedtls_ssl_conf_ciphersuites() for more
 *        information on the ciphersuite concept in TLS 1.2 and TLS 1.3.
 *
 *        The present function is specific to TLS 1.3 and allows users to
 *        configure the set of supported key exchange mechanisms in TLS 1.3.
 *
 * \param conf       The SSL configuration the change should apply to.
 * \param kex_modes  A bitwise combination of one or more of the following:
 *                   - MBEDTLS_SSL_TLS13_KEY_EXCHANGE_MODE_PSK
 *                     This flag enables pure-PSK key exchanges.
 *                   - MBEDTLS_SSL_TLS13_KEY_EXCHANGE_MODE_PSK_EPHEMERAL
 *                     This flag enables combined PSK-ephemeral key exchanges.
 *                   - MBEDTLS_SSL_TLS13_KEY_EXCHANGE_MODE_EPHEMERAL
 *                     This flag enables pure-ephemeral key exchanges.
 *                   For convenience, the following pre-defined macros are
 *                   available for combinations of the above:
 *                   - MBEDTLS_SSL_TLS13_KEY_EXCHANGE_MODE_ALL
 *                     Includes all of pure-PSK, PSK-ephemeral and pure-ephemeral.
 *                   - MBEDTLS_SSL_TLS13_KEY_EXCHANGE_MODE_PSK_ALL
 *                     Includes both pure-PSK and combined PSK-ephemeral
 *                     key exchanges, but excludes pure-ephemeral key exchanges.
 *                   - MBEDTLS_SSL_TLS13_KEY_EXCHANGE_MODE_EPHEMERAL_ALL
 *                     Includes both pure-ephemeral and combined PSK-ephemeral
 *                     key exchanges.
 *
 * \note  If a PSK-based key exchange mode shall be supported, applications
 *        must also use the APIs mbedtls_ssl_conf_psk() or
 *        mbedtls_ssl_conf_psk_cb() or mbedtls_ssl_conf_psk_opaque()
 *        to configure the PSKs to be used.
 *
 * \note  If a pure-ephemeral key exchange mode shall be supported,
 *        server-side applications must also provide a certificate via
 *        mbedtls_ssl_conf_own_cert().
 *
 */

void mbedtls_ssl_conf_tls13_key_exchange_modes( mbedtls_ssl_config* conf,
                                                const int kex_modes );
#endif /* MBEDTLS_SSL_PROTO_TLS1_3_EXPERIMENTAL */

#if defined(MBEDTLS_SSL_DTLS_CONNECTION_ID)
#define MBEDTLS_SSL_UNEXPECTED_CID_IGNORE 0
#define MBEDTLS_SSL_UNEXPECTED_CID_FAIL   1
/**
 * \brief               Specify the length of Connection IDs for incoming
 *                      encrypted DTLS records, as well as the behaviour
 *                      on unexpected CIDs.
 *
 *                      By default, the CID length is set to \c 0,
 *                      and unexpected CIDs are silently ignored.
 *
 * \param conf          The SSL configuration to modify.
 * \param len           The length in Bytes of the CID fields in encrypted
 *                      DTLS records using the CID mechanism. This must
 *                      not be larger than #MBEDTLS_SSL_CID_OUT_LEN_MAX.
 * \param ignore_other_cids This determines the stack's behaviour when
 *                          receiving a record with an unexpected CID.
 *                          Possible values are:
 *                          - #MBEDTLS_SSL_UNEXPECTED_CID_IGNORE
 *                            In this case, the record is silently ignored.
 *                          - #MBEDTLS_SSL_UNEXPECTED_CID_FAIL
 *                            In this case, the stack fails with the specific
 *                            error code #MBEDTLS_ERR_SSL_UNEXPECTED_CID.
 *
 * \note                The CID specification allows implementations to either
 *                      use a common length for all incoming connection IDs or
 *                      allow variable-length incoming IDs. Mbed TLS currently
 *                      requires a common length for all connections sharing the
 *                      same SSL configuration; this allows simpler parsing of
 *                      record headers.
 *
 * \return              \c 0 on success.
 * \return              #MBEDTLS_ERR_SSL_BAD_INPUT_DATA if \p own_cid_len
 *                      is too large.
 */
int mbedtls_ssl_conf_cid( mbedtls_ssl_config *conf, size_t len,
                          int ignore_other_cids );
#endif /* MBEDTLS_SSL_DTLS_CONNECTION_ID */

#if defined(MBEDTLS_X509_CRT_PARSE_C)
/**
 * \brief          Set the X.509 security profile used for verification
 *
 * \note           The restrictions are enforced for all certificates in the
 *                 chain. However, signatures in the handshake are not covered
 *                 by this setting but by \b mbedtls_ssl_conf_sig_hashes().
 *
 * \param conf     SSL configuration
 * \param profile  Profile to use
 */
void mbedtls_ssl_conf_cert_profile( mbedtls_ssl_config *conf,
                                    const mbedtls_x509_crt_profile *profile );

/**
 * \brief          Set the data required to verify peer certificate
 *
 * \note           See \c mbedtls_x509_crt_verify() for notes regarding the
 *                 parameters ca_chain (maps to trust_ca for that function)
 *                 and ca_crl.
 *
 * \param conf     SSL configuration
 * \param ca_chain trusted CA chain (meaning all fully trusted top-level CAs)
 * \param ca_crl   trusted CA CRLs
 */
void mbedtls_ssl_conf_ca_chain( mbedtls_ssl_config *conf,
                               mbedtls_x509_crt *ca_chain,
                               mbedtls_x509_crl *ca_crl );

#if defined(MBEDTLS_X509_TRUSTED_CERTIFICATE_CALLBACK)
/**
 * \brief          Set the trusted certificate callback.
 *
 *                 This API allows to register the set of trusted certificates
 *                 through a callback, instead of a linked list as configured
 *                 by mbedtls_ssl_conf_ca_chain().
 *
 *                 This is useful for example in contexts where a large number
 *                 of CAs are used, and the inefficiency of maintaining them
 *                 in a linked list cannot be tolerated. It is also useful when
 *                 the set of trusted CAs needs to be modified frequently.
 *
 *                 See the documentation of `mbedtls_x509_crt_ca_cb_t` for
 *                 more information.
 *
 * \param conf     The SSL configuration to register the callback with.
 * \param f_ca_cb  The trusted certificate callback to use when verifying
 *                 certificate chains.
 * \param p_ca_cb  The context to be passed to \p f_ca_cb (for example,
 *                 a reference to a trusted CA database).
 *
 * \note           This API is incompatible with mbedtls_ssl_conf_ca_chain():
 *                 Any call to this function overwrites the values set through
 *                 earlier calls to mbedtls_ssl_conf_ca_chain() or
 *                 mbedtls_ssl_conf_ca_cb().
 *
 * \note           This API is incompatible with CA indication in
 *                 CertificateRequest messages: A server-side SSL context which
 *                 is bound to an SSL configuration that uses a CA callback
 *                 configured via mbedtls_ssl_conf_ca_cb(), and which requires
 *                 client authentication, will send an empty CA list in the
 *                 corresponding CertificateRequest message.
 *
 * \note           This API is incompatible with mbedtls_ssl_set_hs_ca_chain():
 *                 If an SSL context is bound to an SSL configuration which uses
 *                 CA callbacks configured via mbedtls_ssl_conf_ca_cb(), then
 *                 calls to mbedtls_ssl_set_hs_ca_chain() have no effect.
 *
 * \note           The use of this API disables the use of restartable ECC
 *                 during X.509 CRT signature verification (but doesn't affect
 *                 other uses).
 *
 * \warning        This API is incompatible with the use of CRLs. Any call to
 *                 mbedtls_ssl_conf_ca_cb() unsets CRLs configured through
 *                 earlier calls to mbedtls_ssl_conf_ca_chain().
 *
 * \warning        In multi-threaded environments, the callback \p f_ca_cb
 *                 must be thread-safe, and it is the user's responsibility
 *                 to guarantee this (for example through a mutex
 *                 contained in the callback context pointed to by \p p_ca_cb).
 */
void mbedtls_ssl_conf_ca_cb( mbedtls_ssl_config *conf,
                             mbedtls_x509_crt_ca_cb_t f_ca_cb,
                             void *p_ca_cb );
#endif /* MBEDTLS_X509_TRUSTED_CERTIFICATE_CALLBACK */

/**
 * \brief          Set own certificate chain and private key
 *
 * \note           own_cert should contain in order from the bottom up your
 *                 certificate chain. The top certificate (self-signed)
 *                 can be omitted.
 *
 * \note           On server, this function can be called multiple times to
 *                 provision more than one cert/key pair (eg one ECDSA, one
 *                 RSA with SHA-256, one RSA with SHA-1). An adequate
 *                 certificate will be selected according to the client's
 *                 advertised capabilities. In case multiple certificates are
 *                 adequate, preference is given to the one set by the first
 *                 call to this function, then second, etc.
 *
 * \note           On client, only the first call has any effect. That is,
 *                 only one client certificate can be provisioned. The
 *                 server's preferences in its CertficateRequest message will
 *                 be ignored and our only cert will be sent regardless of
 *                 whether it matches those preferences - the server can then
 *                 decide what it wants to do with it.
 *
 * \note           The provided \p pk_key needs to match the public key in the
 *                 first certificate in \p own_cert, or all handshakes using
 *                 that certificate will fail. It is your responsibility
 *                 to ensure that; this function will not perform any check.
 *                 You may use mbedtls_pk_check_pair() in order to perform
 *                 this check yourself, but be aware that this function can
 *                 be computationally expensive on some key types.
 *
 * \param conf     SSL configuration
 * \param own_cert own public certificate chain
 * \param pk_key   own private key
 *
 * \return         0 on success or MBEDTLS_ERR_SSL_ALLOC_FAILED
 */
int mbedtls_ssl_conf_own_cert( mbedtls_ssl_config *conf,
                              mbedtls_x509_crt *own_cert,
                              mbedtls_pk_context *pk_key );
#endif /* MBEDTLS_X509_CRT_PARSE_C */

#if defined(MBEDTLS_SSL_PROTO_TLS1_3_EXPERIMENTAL)
/**
 * \brief Set the supported key exchange modes for TLS 1.3 connections.
 *
 * In (D)TLS 1.2 and earlier, there is a single concept of 'ciphersuite'
 * which specifies two separate things simultaneously:
 * - The method of key establishment, defining how both parties
 *   in the communication arrive at a shared secret during the
 *   initial handshake phase of the protocol.
 * - The method of symmetric encryption, defining the set of algorithms
 *   which, using the keying material established in the handshake,
 *   provide traffic protection.
 *
 * Users can specify which ciphersuites to support in (D)TLS versions 1.2
 * and earlier via mbedtls_ssl_conf_ciphersuites(), and should refer to the
 * corresponding documentation for more information.
 *
 * In (D)TLS 1.3, the former ciphersuite concept has been modified to allow
 * separate negotiation of key establishment mode and symmetric encryption mode.
 *
 * In the lingo of (D)TLS 1.3, it is only the latter that is called
 * 'ciphersuite', and its configuration continues to be done through
 * mbedtls_ssl_conf_ciphersuites().
 * To configure the supported key exchange modes in (D)TLS 1.3, in turn,
 * this function should be used.
 *
 * \param conf
 *      The SSL configuration the change should apply to.
 * \param key_exchange_mode
 *      A bitwise combination of one or more of the following:
 *      - MBEDTLS_SSL_TLS13_KEY_EXCHANGE_MODE_PSK
 *        This flag enables pure-PSK key exchanges.
 *      - MBEDTLS_SSL_TLS13_KEY_EXCHANGE_MODE_PSK_EPHEMERAL
 *        This flag enables combined PSK-ephemeral key exchanges.
 *      - MBEDTLS_SSL_TLS13_KEY_EXCHANGE_MODE_EPHEMERAL
 *        This flag enables pure-ephemeral key exchanges.
 *
 * \note For convenience, the following pre-defined macros are available
 *       for all combinations of the above:
 *       - MBEDTLS_SSL_TLS13_KEY_EXCHANGE_MODE_ALL
 *         Includes all of pure-PSK, PSK-ephemeral and pure-ephemeral.
 *       - MBEDTLS_SSL_TLS13_KEY_EXCHANGE_MODE_PSK_ALL
 *         Includes both pure-PSK and combined PSK-ephemeral key exchanges,
 *         but excludes pure-ephemeral key exchanges.
 *       - MBEDTLS_SSL_TLS13_KEY_EXCHANGE_MODE_EPHEMERAL_ALL
 *         Includes both pure-ephemeral and combined PSK-ephemeral key exchanges,
 *
 * \note If a PSK-based key exchange mode shall be supported, applications
 *       must also use the APIs mbedtls_ssl_conf_psk() or
 *       mbedtls_ssl_conf_psk_cb() or mbedtls_ssl_conf_psk_opaque()
 *       to configure the PSKs to be used.
 *
 * \note If an ECDHE-based key exchange mode shall be supported, server-side
 *       applications must also provide a certificate via
 *       mbedtls_ssl_conf_own_cert().
 *
 * \returns \c 0 on success.
 * \returns A negative error code on failure.
 */

int mbedtls_ssl_conf_tls13_key_exchange( mbedtls_ssl_config* conf,
                         const int key_exchange_mode );
#endif /* MBEDTLS_SSL_PROTO_TLS1_3_EXPERIMENTAL */

#if defined(MBEDTLS_SSL_PROTO_TLS1_3_EXPERIMENTAL)

/**
* \brief Set meta-data for server-provided tickets.
*
* \note This function is used in context of tickets since the
*       \p ticket_age_add value is provided by the server-side.
*       Furthermore, we also need to record the time the ticket
*       was obtained.
*
* \param conf             The SSL configuration to use.
* \param ticket_age_add   The ticket age add value.
* \param ticket_received  The time when the ticket was received.
*
*/

#if defined(MBEDTLS_HAVE_TIME)
int mbedtls_ssl_conf_ticket_meta(mbedtls_ssl_config* conf,
    const uint32_t ticket_age_add,
    const time_t ticket_received);
#else
int mbedtls_ssl_conf_ticket_meta(mbedtls_ssl_config* conf,
    const uint32_t ticket_age_add);
#endif /* MBEDTLS_HAVE_TIME */
#endif /* MBEDTLS_SSL_PROTO_TLS1_3_EXPERIMENTAL */

#if defined(MBEDTLS_KEY_EXCHANGE_SOME_PSK_ENABLED)
/**
 * \brief          Configure pre-shared keys (PSKs) and their
 *                 identities to be used in PSK-based ciphersuites.
 *
 *                 Only one PSK can be registered, through either
 *                 mbedtls_ssl_conf_psk() or mbedtls_ssl_conf_psk_opaque().
 *                 If you attempt to register more than one PSK, this function
 *                 fails, though this may change in future versions, which
 *                 may add support for multiple PSKs.
 *
 * \note           This is mainly useful for clients. Servers will usually
 *                 want to use \c mbedtls_ssl_conf_psk_cb() instead.
 *
 * \note           A PSK set by \c mbedtls_ssl_set_hs_psk() in the PSK callback
 *                 takes precedence over a PSK configured by this function.
 *
 * \param conf     The SSL configuration to register the PSK with.
 * \param psk      The pointer to the pre-shared key to use.
 * \param psk_len  The length of the pre-shared key in bytes.
 * \param psk_identity      The pointer to the pre-shared key identity.
 * \param psk_identity_len  The length of the pre-shared key identity
 *                          in bytes.
 *
 * \note           The PSK and its identity are copied internally and
 *                 hence need not be preserved by the caller for the lifetime
 *                 of the SSL configuration.
 *
 * \return         \c 0 if successful.
 * \return         #MBEDTLS_ERR_SSL_FEATURE_UNAVAILABLE if no more PSKs
 *                 can be configured. In this case, the old PSK(s) remain intact.
 * \return         Another negative error code on other kinds of failure.
 */
int mbedtls_ssl_conf_psk( mbedtls_ssl_config *conf,
                const unsigned char *psk, size_t psk_len,
                const unsigned char *psk_identity, size_t psk_identity_len );

#if defined(MBEDTLS_USE_PSA_CRYPTO)
/**
 * \brief          Configure one or more opaque pre-shared keys (PSKs) and
 *                 their identities to be used in PSK-based ciphersuites.
 *
 *                 Only one PSK can be registered, through either
 *                 mbedtls_ssl_conf_psk() or mbedtls_ssl_conf_psk_opaque().
 *                 If you attempt to register more than one PSK, this function
 *                 fails, though this may change in future versions, which
 *                 may add support for multiple PSKs.
 *
 * \note           This is mainly useful for clients. Servers will usually
 *                 want to use \c mbedtls_ssl_conf_psk_cb() instead.
 *
 * \note           An opaque PSK set by \c mbedtls_ssl_set_hs_psk_opaque() in
 *                 the PSK callback takes precedence over an opaque PSK
 *                 configured by this function.
 *
 * \param conf     The SSL configuration to register the PSK with.
 * \param psk      The identifier of the key slot holding the PSK.
 *                 Until \p conf is destroyed or this function is successfully
 *                 called again, the key slot \p psk must be populated with a
 *                 key of type PSA_ALG_CATEGORY_KEY_DERIVATION whose policy
 *                 allows its use for the key derivation algorithm applied
 *                 in the handshake.
 * \param psk_identity      The pointer to the pre-shared key identity.
 * \param psk_identity_len  The length of the pre-shared key identity
 *                          in bytes.
 *
 * \note           The PSK identity hint is copied internally and hence need
 *                 not be preserved by the caller for the lifetime of the
 *                 SSL configuration.
 *
 * \return         \c 0 if successful.
 * \return         #MBEDTLS_ERR_SSL_FEATURE_UNAVAILABLE if no more PSKs
 *                 can be configured. In this case, the old PSK(s) remain intact.
 * \return         Another negative error code on other kinds of failure.
 */
int mbedtls_ssl_conf_psk_opaque( mbedtls_ssl_config *conf,
                                 psa_key_id_t psk,
                                 const unsigned char *psk_identity,
                                 size_t psk_identity_len );
#endif /* MBEDTLS_USE_PSA_CRYPTO */

/**
 * \brief          Set the pre-shared Key (PSK) for the current handshake.
 *
 * \note           This should only be called inside the PSK callback,
 *                 i.e. the function passed to \c mbedtls_ssl_conf_psk_cb().
 *
 * \note           A PSK set by this function takes precedence over a PSK
 *                 configured by \c mbedtls_ssl_conf_psk().
 *
 * \param ssl      The SSL context to configure a PSK for.
 * \param psk      The pointer to the pre-shared key.
 * \param psk_len  The length of the pre-shared key in bytes.
 *
 * \return         \c 0 if successful.
 * \return         An \c MBEDTLS_ERR_SSL_XXX error code on failure.
 */
int mbedtls_ssl_set_hs_psk( mbedtls_ssl_context *ssl,
                            const unsigned char *psk, size_t psk_len );

#if defined(MBEDTLS_USE_PSA_CRYPTO)
/**
 * \brief          Set an opaque pre-shared Key (PSK) for the current handshake.
 *
 * \note           This should only be called inside the PSK callback,
 *                 i.e. the function passed to \c mbedtls_ssl_conf_psk_cb().
 *
 * \note           An opaque PSK set by this function takes precedence over an
 *                 opaque PSK configured by \c mbedtls_ssl_conf_psk_opaque().
 *
 * \param ssl      The SSL context to configure a PSK for.
 * \param psk      The identifier of the key slot holding the PSK.
 *                 For the duration of the current handshake, the key slot
 *                 must be populated with a key of type
 *                 PSA_ALG_CATEGORY_KEY_DERIVATION whose policy allows its
 *                 use for the key derivation algorithm
 *                 applied in the handshake.
  *
 * \return         \c 0 if successful.
 * \return         An \c MBEDTLS_ERR_SSL_XXX error code on failure.
 */
int mbedtls_ssl_set_hs_psk_opaque( mbedtls_ssl_context *ssl,
                                   psa_key_id_t psk );
#endif /* MBEDTLS_USE_PSA_CRYPTO */

/**
 * \brief          Set the PSK callback (server-side only).
 *
 *                 If set, the PSK callback is called for each
 *                 handshake where a PSK-based ciphersuite was negotiated.
 *                 The caller provides the identity received and wants to
 *                 receive the actual PSK data and length.
 *
 *                 The callback has the following parameters:
 *                 - \c void*: The opaque pointer \p p_psk.
 *                 - \c mbedtls_ssl_context*: The SSL context to which
 *                                            the operation applies.
 *                 - \c const unsigned char*: The PSK identity
 *                                            selected by the client.
 *                 - \c size_t: The length of the PSK identity
 *                              selected by the client.
 *
 *                 If a valid PSK identity is found, the callback should use
 *                 \c mbedtls_ssl_set_hs_psk() or
 *                 \c mbedtls_ssl_set_hs_psk_opaque()
 *                 on the SSL context to set the correct PSK and return \c 0.
 *                 Any other return value will result in a denied PSK identity.
 *
 * \note           A dynamic PSK (i.e. set by the PSK callback) takes
 *                 precedence over a static PSK (i.e. set by
 *                 \c mbedtls_ssl_conf_psk() or
 *                 \c mbedtls_ssl_conf_psk_opaque()).
 *                 This means that if you set a PSK callback using this
 *                 function, you don't need to set a PSK using
 *                 \c mbedtls_ssl_conf_psk() or
 *                 \c mbedtls_ssl_conf_psk_opaque()).
 *
 * \param conf     The SSL configuration to register the callback with.
 * \param f_psk    The callback for selecting and setting the PSK based
 *                 in the PSK identity chosen by the client.
 * \param p_psk    A pointer to an opaque structure to be passed to
 *                 the callback, for example a PSK store.
 */
void mbedtls_ssl_conf_psk_cb( mbedtls_ssl_config *conf,
                     int (*f_psk)(void *, mbedtls_ssl_context *, const unsigned char *,
                                  size_t),
                     void *p_psk );
#endif /* MBEDTLS_KEY_EXCHANGE_SOME_PSK_ENABLED */

#if defined(MBEDTLS_DHM_C) && defined(MBEDTLS_SSL_SRV_C)
/**
 * \brief          Set the Diffie-Hellman public P and G values
 *                 from big-endian binary presentations.
 *                 (Default values: MBEDTLS_DHM_RFC3526_MODP_2048_[PG]_BIN)
 *
 * \param conf     SSL configuration
 * \param dhm_P    Diffie-Hellman-Merkle modulus in big-endian binary form
 * \param P_len    Length of DHM modulus
 * \param dhm_G    Diffie-Hellman-Merkle generator in big-endian binary form
 * \param G_len    Length of DHM generator
 *
 * \return         0 if successful
 */
int mbedtls_ssl_conf_dh_param_bin( mbedtls_ssl_config *conf,
                                   const unsigned char *dhm_P, size_t P_len,
                                   const unsigned char *dhm_G,  size_t G_len );

/**
 * \brief          Set the Diffie-Hellman public P and G values,
 *                 read from existing context (server-side only)
 *
 * \param conf     SSL configuration
 * \param dhm_ctx  Diffie-Hellman-Merkle context
 *
 * \return         0 if successful
 */
int mbedtls_ssl_conf_dh_param_ctx( mbedtls_ssl_config *conf, mbedtls_dhm_context *dhm_ctx );
#endif /* MBEDTLS_DHM_C && defined(MBEDTLS_SSL_SRV_C) */

#if defined(MBEDTLS_DHM_C) && defined(MBEDTLS_SSL_CLI_C)
/**
 * \brief          Set the minimum length for Diffie-Hellman parameters.
 *                 (Client-side only.)
 *                 (Default: 1024 bits.)
 *
 * \param conf     SSL configuration
 * \param bitlen   Minimum bit length of the DHM prime
 */
void mbedtls_ssl_conf_dhm_min_bitlen( mbedtls_ssl_config *conf,
                                      unsigned int bitlen );
#endif /* MBEDTLS_DHM_C && MBEDTLS_SSL_CLI_C */

#if defined(MBEDTLS_ECP_C)
#if !defined(MBEDTLS_DEPRECATED_REMOVED)
/**
 * \brief          Set the allowed curves in order of preference.
 *
 *                 On server: this only affects selection of the ECDHE curve;
 *                 the curves used for ECDH and ECDSA are determined by the
 *                 list of available certificates instead.
 *
 *                 On client: this affects the list of curves offered for any
 *                 use. The server can override our preference order.
 *
 *                 Both sides: limits the set of curves accepted for use in
 *                 ECDHE and in the peer's end-entity certificate.
 *
 * \deprecated     Superseeded by mbedtls_ssl_conf_groups().
 *
 * \note           This has no influence on which curves are allowed inside the
 *                 certificate chains, see \c mbedtls_ssl_conf_cert_profile()
 *                 for that. For the end-entity certificate however, the key
 *                 will be accepted only if it is allowed both by this list
 *                 and by the cert profile.
 *
 * \note           This list should be ordered by decreasing preference
 *                 (preferred curve first).
 *
 * \note           The default list is the same set of curves that
 *                 #mbedtls_x509_crt_profile_default allows, plus
 *                 ECDHE-only curves selected according to the same criteria.
 *                 The order favors curves with the lowest resource usage.
 *
 * \note           New minor versions of Mbed TLS may extend this list,
 *                 for example if new curves are added to the library.
 *                 New minor versions of Mbed TLS will not remove items
 *                 from this list unless serious security concerns require it.
 *                 New minor versions of Mbed TLS may change the order in
 *                 keeping with the general principle of favoring the lowest
 *                 resource usage.
 *
 * \param conf     SSL configuration
 * \param curves   Ordered list of allowed curves,
 *                 terminated by MBEDTLS_ECP_DP_NONE.
 */
void MBEDTLS_DEPRECATED mbedtls_ssl_conf_curves( mbedtls_ssl_config *conf,
                                                 const mbedtls_ecp_group_id *curves );
#endif /* MBEDTLS_DEPRECATED_REMOVED */
#endif /* MBEDTLS_ECP_C */

/**
 * \brief          Set the allowed groups in order of preference.
 *
 *                 On server: This only affects the choice of key agreement mechanism
 *
 *                 On client: this affects the list of groups offered for any
 *                 use. The server can override our preference order.
 *
 *                 Both sides: limits the set of groups accepted for use in
 *                 key sharing.
 *
 * \note           This function replaces the deprecated mbedtls_ssl_conf_curves(),
 *                 which only allows ECP curves to be configured.
 *
 * \note           The most recent invocation of either mbedtls_ssl_conf_curves()
 *                 or mbedtls_ssl_conf_groups() nullifies all previous invocations
 *                 of both.
 *
 * \note           This list should be ordered by decreasing preference
 *                 (preferred group first).
 *
 * \note           When this function is not called, a default list is used,
 *                 consisting of all supported curves at 255 bits and above,
 *                 and all supported finite fields at 2048 bits and above.
 *                 The order favors groups with the lowest resource usage.
 *
 * \note           New minor versions of Mbed TLS will not remove items
 *                 from the default list unless serious security concerns require it.
 *                 New minor versions of Mbed TLS may change the order in
 *                 keeping with the general principle of favoring the lowest
 *                 resource usage.
 *
 * \param conf     SSL configuration
 * \param groups   List of allowed groups ordered by preference, terminated by 0.
 *                 Must contain valid IANA NamedGroup IDs (provided via either an integer
 *                 or using MBEDTLS_TLS13_NAMED_GROUP_XXX macros).
 */
void mbedtls_ssl_conf_groups( mbedtls_ssl_config *conf,
                              const uint16_t *groups );

#if defined(MBEDTLS_KEY_EXCHANGE_WITH_CERT_ENABLED)
/**
 * \brief          Set the allowed hashes for signatures during the handshake.
 *
 * \note           This only affects which hashes are offered and can be used
 *                 for signatures during the handshake. Hashes for message
 *                 authentication and the TLS PRF are controlled by the
 *                 ciphersuite, see \c mbedtls_ssl_conf_ciphersuites(). Hashes
 *                 used for certificate signature are controlled by the
 *                 verification profile, see \c mbedtls_ssl_conf_cert_profile().
 *
 * \note           This list should be ordered by decreasing preference
 *                 (preferred hash first).
 *
 * \note           By default, all supported hashes whose length is at least
 *                 256 bits are allowed. This is the same set as the default
 *                 for certificate verification
 *                 (#mbedtls_x509_crt_profile_default).
 *                 The preference order is currently unspecified and may
 *                 change in future versions.
 *
 * \note           New minor versions of Mbed TLS may extend this list,
 *                 for example if new curves are added to the library.
 *                 New minor versions of Mbed TLS will not remove items
 *                 from this list unless serious security concerns require it.
 *
 * \param conf     SSL configuration
 * \param hashes   Ordered list of allowed signature hashes,
 *                 terminated by \c MBEDTLS_MD_NONE.
 */
void mbedtls_ssl_conf_sig_hashes( mbedtls_ssl_config *conf,
                                  const int *hashes );

#if defined(MBEDTLS_SSL_PROTO_TLS1_3_EXPERIMENTAL)
/**
 * \brief          Configure allowed signature algorithms for use in TLS 1.3
 *
 * \param conf     The SSL configuration to use.
 * \param sig_algs List of allowed IANA values for TLS 1.3 signature algorithms,
 *                 terminated by \c MBEDTLS_TLS13_SIG_NONE. The list must remain
 *                 available throughout the lifetime of the conf object. Supported
 *                 values are available as \c MBEDTLS_TLS13_SIG_XXXX
 */
void mbedtls_ssl_conf_sig_algs( mbedtls_ssl_config *conf,
                                const uint16_t* sig_algs );
#endif /* MBEDTLS_SSL_PROTO_TLS1_3_EXPERIMENTAL */
#endif /* MBEDTLS_KEY_EXCHANGE_WITH_CERT_ENABLED */

#if defined(MBEDTLS_X509_CRT_PARSE_C)
/**
 * \brief          Set or reset the hostname to check against the received
 *                 server certificate. It sets the ServerName TLS extension,
 *                 too, if that extension is enabled. (client-side only)
 *
 * \param ssl      SSL context
 * \param hostname the server hostname, may be NULL to clear hostname

 * \note           Maximum hostname length MBEDTLS_SSL_MAX_HOST_NAME_LEN.
 *
 * \return         0 if successful, MBEDTLS_ERR_SSL_ALLOC_FAILED on
 *                 allocation failure, MBEDTLS_ERR_SSL_BAD_INPUT_DATA on
 *                 too long input hostname.
 *
 *                 Hostname set to the one provided on success (cleared
 *                 when NULL). On allocation failure hostname is cleared.
 *                 On too long input failure, old hostname is unchanged.
 */
int mbedtls_ssl_set_hostname( mbedtls_ssl_context *ssl, const char *hostname );
#endif /* MBEDTLS_X509_CRT_PARSE_C */

#if defined(MBEDTLS_SSL_SERVER_NAME_INDICATION)
/**
 * \brief          Set own certificate and key for the current handshake
 *
 * \note           Same as \c mbedtls_ssl_conf_own_cert() but for use within
 *                 the SNI callback.
 *
 * \param ssl      SSL context
 * \param own_cert own public certificate chain
 * \param pk_key   own private key
 *
 * \return         0 on success or MBEDTLS_ERR_SSL_ALLOC_FAILED
 */
int mbedtls_ssl_set_hs_own_cert( mbedtls_ssl_context *ssl,
                                 mbedtls_x509_crt *own_cert,
                                 mbedtls_pk_context *pk_key );

/**
 * \brief          Set the data required to verify peer certificate for the
 *                 current handshake
 *
 * \note           Same as \c mbedtls_ssl_conf_ca_chain() but for use within
 *                 the SNI callback.
 *
 * \param ssl      SSL context
 * \param ca_chain trusted CA chain (meaning all fully trusted top-level CAs)
 * \param ca_crl   trusted CA CRLs
 */
void mbedtls_ssl_set_hs_ca_chain( mbedtls_ssl_context *ssl,
                                  mbedtls_x509_crt *ca_chain,
                                  mbedtls_x509_crl *ca_crl );

/**
 * \brief          Set authmode for the current handshake.
 *
 * \note           Same as \c mbedtls_ssl_conf_authmode() but for use within
 *                 the SNI callback.
 *
 * \param ssl      SSL context
 * \param authmode MBEDTLS_SSL_VERIFY_NONE, MBEDTLS_SSL_VERIFY_OPTIONAL or
 *                 MBEDTLS_SSL_VERIFY_REQUIRED
 */
void mbedtls_ssl_set_hs_authmode( mbedtls_ssl_context *ssl,
                                  int authmode );

/**
 * \brief          Set server side ServerName TLS extension callback
 *                 (optional, server-side only).
 *
 *                 If set, the ServerName callback is called whenever the
 *                 server receives a ServerName TLS extension from the client
 *                 during a handshake. The ServerName callback has the
 *                 following parameters: (void *parameter, mbedtls_ssl_context *ssl,
 *                 const unsigned char *hostname, size_t len). If a suitable
 *                 certificate is found, the callback must set the
 *                 certificate(s) and key(s) to use with \c
 *                 mbedtls_ssl_set_hs_own_cert() (can be called repeatedly),
 *                 and may optionally adjust the CA and associated CRL with \c
 *                 mbedtls_ssl_set_hs_ca_chain() as well as the client
 *                 authentication mode with \c mbedtls_ssl_set_hs_authmode(),
 *                 then must return 0. If no matching name is found, the
 *                 callback must either set a default cert, or
 *                 return non-zero to abort the handshake at this point.
 *
 * \param conf     SSL configuration
 * \param f_sni    verification function
 * \param p_sni    verification parameter
 */
void mbedtls_ssl_conf_sni( mbedtls_ssl_config *conf,
                  int (*f_sni)(void *, mbedtls_ssl_context *, const unsigned char *,
                               size_t),
                  void *p_sni );
#endif /* MBEDTLS_SSL_SERVER_NAME_INDICATION */

#if defined(MBEDTLS_KEY_EXCHANGE_ECJPAKE_ENABLED)
/**
 * \brief          Set the EC J-PAKE password for current handshake.
 *
 * \note           An internal copy is made, and destroyed as soon as the
 *                 handshake is completed, or when the SSL context is reset or
 *                 freed.
 *
 * \note           The SSL context needs to be already set up. The right place
 *                 to call this function is between \c mbedtls_ssl_setup() or
 *                 \c mbedtls_ssl_reset() and \c mbedtls_ssl_handshake().
 *
 * \param ssl      SSL context
 * \param pw       EC J-PAKE password (pre-shared secret)
 * \param pw_len   length of pw in bytes
 *
 * \return         0 on success, or a negative error code.
 */
int mbedtls_ssl_set_hs_ecjpake_password( mbedtls_ssl_context *ssl,
                                         const unsigned char *pw,
                                         size_t pw_len );
#endif /*MBEDTLS_KEY_EXCHANGE_ECJPAKE_ENABLED */

#if defined(MBEDTLS_SSL_ALPN)
/**
 * \brief          Set the supported Application Layer Protocols.
 *
 * \param conf     SSL configuration
 * \param protos   Pointer to a NULL-terminated list of supported protocols,
 *                 in decreasing preference order. The pointer to the list is
 *                 recorded by the library for later reference as required, so
 *                 the lifetime of the table must be atleast as long as the
 *                 lifetime of the SSL configuration structure.
 *
 * \return         0 on success, or MBEDTLS_ERR_SSL_BAD_INPUT_DATA.
 */
int mbedtls_ssl_conf_alpn_protocols( mbedtls_ssl_config *conf, const char **protos );

/**
 * \brief          Get the name of the negotiated Application Layer Protocol.
 *                 This function should be called after the handshake is
 *                 completed.
 *
 * \param ssl      SSL context
 *
 * \return         Protcol name, or NULL if no protocol was negotiated.
 */
const char *mbedtls_ssl_get_alpn_protocol( const mbedtls_ssl_context *ssl );
#endif /* MBEDTLS_SSL_ALPN */

#if defined(MBEDTLS_SSL_DTLS_SRTP)
#if defined(MBEDTLS_DEBUG_C)
static inline const char *mbedtls_ssl_get_srtp_profile_as_string( mbedtls_ssl_srtp_profile profile )
{
    switch( profile )
    {
        case MBEDTLS_TLS_SRTP_AES128_CM_HMAC_SHA1_80:
            return( "MBEDTLS_TLS_SRTP_AES128_CM_HMAC_SHA1_80" );
        case MBEDTLS_TLS_SRTP_AES128_CM_HMAC_SHA1_32:
            return( "MBEDTLS_TLS_SRTP_AES128_CM_HMAC_SHA1_32" );
        case MBEDTLS_TLS_SRTP_NULL_HMAC_SHA1_80:
            return( "MBEDTLS_TLS_SRTP_NULL_HMAC_SHA1_80" );
        case MBEDTLS_TLS_SRTP_NULL_HMAC_SHA1_32:
            return( "MBEDTLS_TLS_SRTP_NULL_HMAC_SHA1_32" );
        default: break;
    }
    return( "" );
}
#endif /* MBEDTLS_DEBUG_C */
/**
 * \brief                   Manage support for mki(master key id) value
 *                          in use_srtp extension.
 *                          MKI is an optional part of SRTP used for key management
 *                          and re-keying. See RFC3711 section 3.1 for details.
 *                          The default value is
 *                          #MBEDTLS_SSL_DTLS_SRTP_MKI_UNSUPPORTED.
 *
 * \param conf              The SSL configuration to manage mki support.
 * \param support_mki_value Enable or disable mki usage. Values are
 *                          #MBEDTLS_SSL_DTLS_SRTP_MKI_UNSUPPORTED
 *                          or #MBEDTLS_SSL_DTLS_SRTP_MKI_SUPPORTED.
 */
void mbedtls_ssl_conf_srtp_mki_value_supported( mbedtls_ssl_config *conf,
                                                int support_mki_value );

/**
 * \brief                   Set the supported DTLS-SRTP protection profiles.
 *
 * \param conf              SSL configuration
 * \param profiles          Pointer to a List of MBEDTLS_TLS_SRTP_UNSET terminated
 *                          supported protection profiles
 *                          in decreasing preference order.
 *                          The pointer to the list is recorded by the library
 *                          for later reference as required, so the lifetime
 *                          of the table must be at least as long as the lifetime
 *                          of the SSL configuration structure.
 *                          The list must not hold more than
 *                          MBEDTLS_TLS_SRTP_MAX_PROFILE_LIST_LENGTH elements
 *                          (excluding the terminating MBEDTLS_TLS_SRTP_UNSET).
 *
 * \return                  0 on success
 * \return                  #MBEDTLS_ERR_SSL_BAD_INPUT_DATA when the list of
 *                          protection profiles is incorrect.
 */
int mbedtls_ssl_conf_dtls_srtp_protection_profiles
                               ( mbedtls_ssl_config *conf,
                                 const mbedtls_ssl_srtp_profile *profiles );

/**
 * \brief                  Set the mki_value for the current DTLS-SRTP session.
 *
 * \param ssl              SSL context to use.
 * \param mki_value        The MKI value to set.
 * \param mki_len          The length of the MKI value.
 *
 * \note                   This function is relevant on client side only.
 *                         The server discovers the mki value during handshake.
 *                         A mki value set on server side using this function
 *                         is ignored.
 *
 * \return                 0 on success
 * \return                 #MBEDTLS_ERR_SSL_BAD_INPUT_DATA
 * \return                 #MBEDTLS_ERR_SSL_FEATURE_UNAVAILABLE
 */
int mbedtls_ssl_dtls_srtp_set_mki_value( mbedtls_ssl_context *ssl,
                                         unsigned char *mki_value,
                                         uint16_t mki_len );
/**
 * \brief                  Get the negotiated DTLS-SRTP informations:
 *                         Protection profile and MKI value.
 *
 * \warning                This function must be called after the handshake is
 *                         completed. The value returned by this function must
 *                         not be trusted or acted upon before the handshake completes.
 *
 * \param ssl              The SSL context to query.
 * \param dtls_srtp_info   The negotiated DTLS-SRTP informations:
 *                         - Protection profile in use.
 *                         A direct mapping of the iana defined value for protection
 *                         profile on an uint16_t.
                   http://www.iana.org/assignments/srtp-protection/srtp-protection.xhtml
 *                         #MBEDTLS_TLS_SRTP_UNSET if the use of SRTP was not negotiated
 *                         or peer's Hello packet was not parsed yet.
 *                         - mki size and value( if size is > 0 ).
 */
void mbedtls_ssl_get_dtls_srtp_negotiation_result( const mbedtls_ssl_context *ssl,
                                                   mbedtls_dtls_srtp_info *dtls_srtp_info );
#endif /* MBEDTLS_SSL_DTLS_SRTP */

/**
 * \brief          Set the maximum supported version sent from the client side
 *                 and/or accepted at the server side
 *                 (Default: MBEDTLS_SSL_MAX_MAJOR_VERSION, MBEDTLS_SSL_MAX_MINOR_VERSION)
 *
 * \note           This ignores ciphersuites from higher versions.
 *
 * \note           With DTLS, use MBEDTLS_SSL_MINOR_VERSION_3 for DTLS 1.2
 *
 * \param conf     SSL configuration
 * \param major    Major version number (only MBEDTLS_SSL_MAJOR_VERSION_3 supported)
 * \param minor    Minor version number (only MBEDTLS_SSL_MINOR_VERSION_3 supported)
 */
void mbedtls_ssl_conf_max_version( mbedtls_ssl_config *conf, int major, int minor );

/**
 * \brief          Set the minimum accepted SSL/TLS protocol version
 *                 (Default: TLS 1.2)
 *
 * \note           Input outside of the SSL_MAX_XXXXX_VERSION and
 *                 SSL_MIN_XXXXX_VERSION range is ignored.
 *
 * \note           With DTLS, use MBEDTLS_SSL_MINOR_VERSION_3 for DTLS 1.2
 *
 * \param conf     SSL configuration
 * \param major    Major version number (only MBEDTLS_SSL_MAJOR_VERSION_3 supported)
 * \param minor    Minor version number (only MBEDTLS_SSL_MINOR_VERSION_3 supported)
 */
void mbedtls_ssl_conf_min_version( mbedtls_ssl_config *conf, int major, int minor );

#if defined(MBEDTLS_SSL_ENCRYPT_THEN_MAC)
/**
 * \brief           Enable or disable Encrypt-then-MAC
 *                  (Default: MBEDTLS_SSL_ETM_ENABLED)
 *
 * \note            This should always be enabled, it is a security
 *                  improvement, and should not cause any interoperability
 *                  issue (used only if the peer supports it too).
 *
 * \param conf      SSL configuration
 * \param etm       MBEDTLS_SSL_ETM_ENABLED or MBEDTLS_SSL_ETM_DISABLED
 */
void mbedtls_ssl_conf_encrypt_then_mac( mbedtls_ssl_config *conf, char etm );
#endif /* MBEDTLS_SSL_ENCRYPT_THEN_MAC */

#if defined(MBEDTLS_SSL_EXTENDED_MASTER_SECRET)
/**
 * \brief           Enable or disable Extended Master Secret negotiation.
 *                  (Default: MBEDTLS_SSL_EXTENDED_MS_ENABLED)
 *
 * \note            This should always be enabled, it is a security fix to the
 *                  protocol, and should not cause any interoperability issue
 *                  (used only if the peer supports it too).
 *
 * \param conf      SSL configuration
 * \param ems       MBEDTLS_SSL_EXTENDED_MS_ENABLED or MBEDTLS_SSL_EXTENDED_MS_DISABLED
 */
void mbedtls_ssl_conf_extended_master_secret( mbedtls_ssl_config *conf, char ems );
#endif /* MBEDTLS_SSL_EXTENDED_MASTER_SECRET */

#if defined(MBEDTLS_SSL_SRV_C)
/**
 * \brief          Whether to send a list of acceptable CAs in
 *                 CertificateRequest messages.
 *                 (Default: do send)
 *
 * \param conf     SSL configuration
 * \param cert_req_ca_list   MBEDTLS_SSL_CERT_REQ_CA_LIST_ENABLED or
 *                          MBEDTLS_SSL_CERT_REQ_CA_LIST_DISABLED
 */
void mbedtls_ssl_conf_cert_req_ca_list( mbedtls_ssl_config *conf,
                                          char cert_req_ca_list );
#endif /* MBEDTLS_SSL_SRV_C */

#if defined(MBEDTLS_SSL_MAX_FRAGMENT_LENGTH)
/**
 * \brief          Set the maximum fragment length to emit and/or negotiate.
 *                 (Typical: the smaller of #MBEDTLS_SSL_IN_CONTENT_LEN and
 *                 #MBEDTLS_SSL_OUT_CONTENT_LEN, usually `2^14` bytes)
 *                 (Server: set maximum fragment length to emit,
 *                 usually negotiated by the client during handshake)
 *                 (Client: set maximum fragment length to emit *and*
 *                 negotiate with the server during handshake)
 *                 (Default: #MBEDTLS_SSL_MAX_FRAG_LEN_NONE)
 *
 * \note           On the client side, the maximum fragment length extension
 *                 *will not* be used, unless the maximum fragment length has
 *                 been set via this function to a value different than
 *                 #MBEDTLS_SSL_MAX_FRAG_LEN_NONE.
 *
 * \note           With TLS, this currently only affects ApplicationData (sent
 *                 with \c mbedtls_ssl_read()), not handshake messages.
 *                 With DTLS, this affects both ApplicationData and handshake.
 *
 * \note           This sets the maximum length for a record's payload,
 *                 excluding record overhead that will be added to it, see
 *                 \c mbedtls_ssl_get_record_expansion().
 *
 * \note           For DTLS, it is also possible to set a limit for the total
 *                 size of daragrams passed to the transport layer, including
 *                 record overhead, see \c mbedtls_ssl_set_mtu().
 *
 * \param conf     SSL configuration
 * \param mfl_code Code for maximum fragment length (allowed values:
 *                 MBEDTLS_SSL_MAX_FRAG_LEN_512,  MBEDTLS_SSL_MAX_FRAG_LEN_1024,
 *                 MBEDTLS_SSL_MAX_FRAG_LEN_2048, MBEDTLS_SSL_MAX_FRAG_LEN_4096)
 *
 * \return         0 if successful or MBEDTLS_ERR_SSL_BAD_INPUT_DATA
 */
int mbedtls_ssl_conf_max_frag_len( mbedtls_ssl_config *conf, unsigned char mfl_code );
#endif /* MBEDTLS_SSL_MAX_FRAGMENT_LENGTH */

#if defined(MBEDTLS_SSL_SRV_C)
/**
 * \brief          Pick the ciphersuites order according to the second parameter
 *                 in the SSL Server module (MBEDTLS_SSL_SRV_C).
 *                 (Default, if never called: MBEDTLS_SSL_SRV_CIPHERSUITE_ORDER_SERVER)
 *
 * \param conf     SSL configuration
 * \param order    Server or client (MBEDTLS_SSL_SRV_CIPHERSUITE_ORDER_SERVER
 *                                or MBEDTLS_SSL_SRV_CIPHERSUITE_ORDER_CLIENT)
 */
void mbedtls_ssl_conf_preference_order( mbedtls_ssl_config *conf, int order );
#endif /* MBEDTLS_SSL_SRV_C */

#if ( defined(MBEDTLS_SSL_SESSION_TICKETS) && defined(MBEDTLS_SSL_CLI_C) ) || defined(MBEDTLS_SSL_NEW_SESSION_TICKET)
/**
 * \brief          Enable / Disable session tickets (client only).
 *                 (Default: MBEDTLS_SSL_SESSION_TICKETS_ENABLED.)
 *
 * \note           On server, use \c mbedtls_ssl_conf_session_tickets_cb().
 *
 * \param conf     SSL configuration
 * \param use_tickets   Enable or disable (MBEDTLS_SSL_SESSION_TICKETS_ENABLED or
 *                                         MBEDTLS_SSL_SESSION_TICKETS_DISABLED)
 */
void mbedtls_ssl_conf_session_tickets( mbedtls_ssl_config *conf, int use_tickets );
#endif /* ( MBEDTLS_SSL_SESSION_TICKETS && MBEDTLS_SSL_CLI_C ) || MBEDTLS_SSL_NEW_SESSION_TICKET */

#if defined(MBEDTLS_SSL_RENEGOTIATION)
/**
 * \brief          Enable / Disable renegotiation support for connection when
 *                 initiated by peer
 *                 (Default: MBEDTLS_SSL_RENEGOTIATION_DISABLED)
 *
 * \warning        It is recommended to always disable renegotation unless you
 *                 know you need it and you know what you're doing. In the
 *                 past, there have been several issues associated with
 *                 renegotiation or a poor understanding of its properties.
 *
 * \note           Server-side, enabling renegotiation also makes the server
 *                 susceptible to a resource DoS by a malicious client.
 *
 * \param conf    SSL configuration
 * \param renegotiation     Enable or disable (MBEDTLS_SSL_RENEGOTIATION_ENABLED or
 *                                             MBEDTLS_SSL_RENEGOTIATION_DISABLED)
 */
void mbedtls_ssl_conf_renegotiation( mbedtls_ssl_config *conf, int renegotiation );
#endif /* MBEDTLS_SSL_RENEGOTIATION */

/**
 * \brief          Prevent or allow legacy renegotiation.
 *                 (Default: MBEDTLS_SSL_LEGACY_NO_RENEGOTIATION)
 *
 *                 MBEDTLS_SSL_LEGACY_NO_RENEGOTIATION allows connections to
 *                 be established even if the peer does not support
 *                 secure renegotiation, but does not allow renegotiation
 *                 to take place if not secure.
 *                 (Interoperable and secure option)
 *
 *                 MBEDTLS_SSL_LEGACY_ALLOW_RENEGOTIATION allows renegotiations
 *                 with non-upgraded peers. Allowing legacy renegotiation
 *                 makes the connection vulnerable to specific man in the
 *                 middle attacks. (See RFC 5746)
 *                 (Most interoperable and least secure option)
 *
 *                 MBEDTLS_SSL_LEGACY_BREAK_HANDSHAKE breaks off connections
 *                 if peer does not support secure renegotiation. Results
 *                 in interoperability issues with non-upgraded peers
 *                 that do not support renegotiation altogether.
 *                 (Most secure option, interoperability issues)
 *
 * \param conf     SSL configuration
 * \param allow_legacy  Prevent or allow (SSL_NO_LEGACY_RENEGOTIATION,
 *                                        SSL_ALLOW_LEGACY_RENEGOTIATION or
 *                                        MBEDTLS_SSL_LEGACY_BREAK_HANDSHAKE)
 */
void mbedtls_ssl_conf_legacy_renegotiation( mbedtls_ssl_config *conf, int allow_legacy );

#if defined(MBEDTLS_SSL_RENEGOTIATION)
/**
 * \brief          Enforce renegotiation requests.
 *                 (Default: enforced, max_records = 16)
 *
 *                 When we request a renegotiation, the peer can comply or
 *                 ignore the request. This function allows us to decide
 *                 whether to enforce our renegotiation requests by closing
 *                 the connection if the peer doesn't comply.
 *
 *                 However, records could already be in transit from the peer
 *                 when the request is emitted. In order to increase
 *                 reliability, we can accept a number of records before the
 *                 expected handshake records.
 *
 *                 The optimal value is highly dependent on the specific usage
 *                 scenario.
 *
 * \note           With DTLS and server-initiated renegotiation, the
 *                 HelloRequest is retransmited every time mbedtls_ssl_read() times
 *                 out or receives Application Data, until:
 *                 - max_records records have beens seen, if it is >= 0, or
 *                 - the number of retransmits that would happen during an
 *                 actual handshake has been reached.
 *                 Please remember the request might be lost a few times
 *                 if you consider setting max_records to a really low value.
 *
 * \warning        On client, the grace period can only happen during
 *                 mbedtls_ssl_read(), as opposed to mbedtls_ssl_write() and mbedtls_ssl_renegotiate()
 *                 which always behave as if max_record was 0. The reason is,
 *                 if we receive application data from the server, we need a
 *                 place to write it, which only happens during mbedtls_ssl_read().
 *
 * \param conf     SSL configuration
 * \param max_records Use MBEDTLS_SSL_RENEGOTIATION_NOT_ENFORCED if you don't want to
 *                 enforce renegotiation, or a non-negative value to enforce
 *                 it but allow for a grace period of max_records records.
 */
void mbedtls_ssl_conf_renegotiation_enforced( mbedtls_ssl_config *conf, int max_records );

/**
 * \brief          Set record counter threshold for periodic renegotiation.
 *                 (Default: 2^48 - 1)
 *
 *                 Renegotiation is automatically triggered when a record
 *                 counter (outgoing or incoming) crosses the defined
 *                 threshold. The default value is meant to prevent the
 *                 connection from being closed when the counter is about to
 *                 reached its maximal value (it is not allowed to wrap).
 *
 *                 Lower values can be used to enforce policies such as "keys
 *                 must be refreshed every N packets with cipher X".
 *
 *                 The renegotiation period can be disabled by setting
 *                 conf->disable_renegotiation to
 *                 MBEDTLS_SSL_RENEGOTIATION_DISABLED.
 *
 * \note           When the configured transport is
 *                 MBEDTLS_SSL_TRANSPORT_DATAGRAM the maximum renegotiation
 *                 period is 2^48 - 1, and for MBEDTLS_SSL_TRANSPORT_STREAM,
 *                 the maximum renegotiation period is 2^64 - 1.
 *
 * \param conf     SSL configuration
 * \param period   The threshold value: a big-endian 64-bit number.
 */
void mbedtls_ssl_conf_renegotiation_period( mbedtls_ssl_config *conf,
                                   const unsigned char period[8] );
#endif /* MBEDTLS_SSL_RENEGOTIATION */

/**
 * \brief          Check if there is data already read from the
 *                 underlying transport but not yet processed.
 *
 * \param ssl      SSL context
 *
 * \return         0 if nothing's pending, 1 otherwise.
 *
 * \note           This is different in purpose and behaviour from
 *                 \c mbedtls_ssl_get_bytes_avail in that it considers
 *                 any kind of unprocessed data, not only unread
 *                 application data. If \c mbedtls_ssl_get_bytes
 *                 returns a non-zero value, this function will
 *                 also signal pending data, but the converse does
 *                 not hold. For example, in DTLS there might be
 *                 further records waiting to be processed from
 *                 the current underlying transport's datagram.
 *
 * \note           If this function returns 1 (data pending), this
 *                 does not imply that a subsequent call to
 *                 \c mbedtls_ssl_read will provide any data;
 *                 e.g., the unprocessed data might turn out
 *                 to be an alert or a handshake message.
 *
 * \note           This function is useful in the following situation:
 *                 If the SSL/TLS module successfully returns from an
 *                 operation - e.g. a handshake or an application record
 *                 read - and you're awaiting incoming data next, you
 *                 must not immediately idle on the underlying transport
 *                 to have data ready, but you need to check the value
 *                 of this function first. The reason is that the desired
 *                 data might already be read but not yet processed.
 *                 If, in contrast, a previous call to the SSL/TLS module
 *                 returned MBEDTLS_ERR_SSL_WANT_READ, it is not necessary
 *                 to call this function, as the latter error code entails
 *                 that all internal data has been processed.
 *
 */
int mbedtls_ssl_check_pending( const mbedtls_ssl_context *ssl );

/**
 * \brief          Return the number of application data bytes
 *                 remaining to be read from the current record.
 *
 * \param ssl      SSL context
 *
 * \return         How many bytes are available in the application
 *                 data record read buffer.
 *
 * \note           When working over a datagram transport, this is
 *                 useful to detect the current datagram's boundary
 *                 in case \c mbedtls_ssl_read has written the maximal
 *                 amount of data fitting into the input buffer.
 *
 */
size_t mbedtls_ssl_get_bytes_avail( const mbedtls_ssl_context *ssl );

/**
 * \brief          Return the result of the certificate verification
 *
 * \param ssl      The SSL context to use.
 *
 * \return         \c 0 if the certificate verification was successful.
 * \return         \c -1u if the result is not available. This may happen
 *                 e.g. if the handshake aborts early, or a verification
 *                 callback returned a fatal error.
 * \return         A bitwise combination of \c MBEDTLS_X509_BADCERT_XXX
 *                 and \c MBEDTLS_X509_BADCRL_XXX failure flags; see x509.h.
 */
uint32_t mbedtls_ssl_get_verify_result( const mbedtls_ssl_context *ssl );

/**
 * \brief          Return the name of the current ciphersuite
 *
 * \param ssl      SSL context
 *
 * \return         a string containing the ciphersuite name
 */
const char *mbedtls_ssl_get_ciphersuite( const mbedtls_ssl_context *ssl );

#if defined(MBEDTLS_SSL_PROTO_TLS1_3_EXPERIMENTAL)

/**
* \brief          Return the negotiated key exchange mode id
*
* \param ssl      SSL context
*
* \return         mbedtls_key_exchange_type_t
*/
mbedtls_key_exchange_type_t mbedtls_ssl_get_key_exchange(const mbedtls_ssl_context* ssl);

#endif /* MBEDTLS_SSL_PROTO_TLS1_3_EXPERIMENTAL */

/**
 * \brief          Return the current TLS version
 *
 * \param ssl      SSL context
 *
 * \return         a string containing the TLS version
 */
const char *mbedtls_ssl_get_version( const mbedtls_ssl_context *ssl );

/**
 * \brief          Return the (maximum) number of bytes added by the record
 *                 layer: header + encryption/MAC overhead (inc. padding)
 *
 * \param ssl      SSL context
 *
 * \return         Current maximum record expansion in bytes
 */
int mbedtls_ssl_get_record_expansion( const mbedtls_ssl_context *ssl );

/**
 * \brief          Return the current maximum outgoing record payload in bytes.
 *
 * \note           The logic to determine the maximum outgoing record payload is
 *                 version-specific. It takes into account various factors, such as
 *                 the mbedtls_config.h setting \c MBEDTLS_SSL_OUT_CONTENT_LEN, extensions
 *                 such as the max fragment length or record size limit extension if
 *                 used, and for DTLS the path MTU as configured and current
 *                 record expansion.
 *
 * \note           With DTLS, \c mbedtls_ssl_write() will return an error if
 *                 called with a larger length value.
 *                 With TLS, \c mbedtls_ssl_write() will fragment the input if
 *                 necessary and return the number of bytes written; it is up
 *                 to the caller to call \c mbedtls_ssl_write() again in
 *                 order to send the remaining bytes if any.
 *
 * \sa             mbedtls_ssl_get_max_out_record_payload()
 * \sa             mbedtls_ssl_get_record_expansion()
 *
 * \param ssl      SSL context
 *
 * \return         Current maximum payload for an outgoing record,
 *                 or a negative error code.
 */
int mbedtls_ssl_get_max_out_record_payload( const mbedtls_ssl_context *ssl );

/**
 * \brief          Return the current maximum incoming record payload in bytes.
 *
 * \note           The logic to determine the maximum outgoing record payload is
 *                 version-specific. It takes into account various factors, such as
 *                 the mbedtls_config.h setting \c MBEDTLS_SSL_IN_CONTENT_LEN, extensions
 *                 such as the max fragment length extension or record size limit
 *                 extension if used, and the current record expansion.
 *
 * \sa             mbedtls_ssl_set_mtu()
 * \sa             mbedtls_ssl_get_max_in_record_payload()
 * \sa             mbedtls_ssl_get_record_expansion()
 *
 * \param ssl      SSL context
 *
 * \return         Current maximum payload for an outgoing record,
 *                 or a negative error code.
 */
int mbedtls_ssl_get_max_in_record_payload( const mbedtls_ssl_context *ssl );

#if defined(MBEDTLS_X509_CRT_PARSE_C)
/**
 * \brief          Return the peer certificate from the current connection.
 *
 * \param  ssl     The SSL context to use. This must be initialized and setup.
 *
 * \return         The current peer certificate, if available.
 *                 The returned certificate is owned by the SSL context and
 *                 is valid only until the next call to the SSL API.
 * \return         \c NULL if no peer certificate is available. This might
 *                 be because the chosen ciphersuite doesn't use CRTs
 *                 (PSK-based ciphersuites, for example), or because
 *                 #MBEDTLS_SSL_KEEP_PEER_CERTIFICATE has been disabled,
 *                 allowing the stack to free the peer's CRT to save memory.
 *
 * \note           For one-time inspection of the peer's certificate during
 *                 the handshake, consider registering an X.509 CRT verification
 *                 callback through mbedtls_ssl_conf_verify() instead of calling
 *                 this function. Using mbedtls_ssl_conf_verify() also comes at
 *                 the benefit of allowing you to influence the verification
 *                 process, for example by masking expected and tolerated
 *                 verification failures.
 *
 * \warning        You must not use the pointer returned by this function
 *                 after any further call to the SSL API, including
 *                 mbedtls_ssl_read() and mbedtls_ssl_write(); this is
 *                 because the pointer might change during renegotiation,
 *                 which happens transparently to the user.
 *                 If you want to use the certificate across API calls,
 *                 you must make a copy.
 */
const mbedtls_x509_crt *mbedtls_ssl_get_peer_cert( const mbedtls_ssl_context *ssl );
#endif /* MBEDTLS_X509_CRT_PARSE_C */

#if defined(MBEDTLS_SSL_CLI_C)
/**
 * \brief          Export a session in order to resume it later.
 *
 * \param ssl      The SSL context representing the connection for which to
 *                 to export a session structure for later resumption.
 * \param session  The target structure in which to store the exported session.
 *                 This must have been initialized with mbedtls_ssl_init_session()
 *                 but otherwise be unused.
 *
 * \note           This function can handle a variety of mechanisms for session
 *                 resumption: For TLS 1.2, both session ID-based resumption and
 *                 ticket-based resumption will be considered. For TLS 1.3,
 *                 once implemented, sessions equate to tickets, and calling
 *                 this function multiple times will export the available
 *                 tickets one a time until no further tickets are available,
 *                 in which case MBEDTLS_ERR_SSL_FEATURE_UNAVAILABLE will
 *                 be returned.
 *
 * \note           Calling this function multiple times will only be useful
 *                 once TLS 1.3 is supported. For TLS 1.2 connections, this
 *                 function should be called at most once.
 *
 * \return         \c 0 if successful. In this case, \p session can be used for
 *                 session resumption by passing it to mbedtls_ssl_set_session(),
 *                 and serialized for storage via mbedtls_ssl_session_save().
 * \return         #MBEDTLS_ERR_SSL_FEATURE_UNAVAILABLE if no further session
 *                 is available for export.
 *                 This error is a non-fatal, and has no observable effect on
 *                 the SSL context or the destination session.
 * \return         Another negative error code on other kinds of failure.
 *
 * \sa             mbedtls_ssl_set_session()
 * \sa             mbedtls_ssl_session_save()
 */
int mbedtls_ssl_get_session( const mbedtls_ssl_context *ssl,
                             mbedtls_ssl_session *session );
#endif /* MBEDTLS_SSL_CLI_C */

/**
 * \brief          Perform the SSL handshake
 *
 * \param ssl      SSL context
 *
 * \return         \c 0 if successful.
 * \return         #MBEDTLS_ERR_SSL_WANT_READ or #MBEDTLS_ERR_SSL_WANT_WRITE
 *                 if the handshake is incomplete and waiting for data to
 *                 be available for reading from or writing to the underlying
 *                 transport - in this case you must call this function again
 *                 when the underlying transport is ready for the operation.
 * \return         #MBEDTLS_ERR_SSL_ASYNC_IN_PROGRESS if an asynchronous
 *                 operation is in progress (see
 *                 mbedtls_ssl_conf_async_private_cb()) - in this case you
 *                 must call this function again when the operation is ready.
 * \return         #MBEDTLS_ERR_SSL_CRYPTO_IN_PROGRESS if a cryptographic
 *                 operation is in progress (see mbedtls_ecp_set_max_ops()) -
 *                 in this case you must call this function again to complete
 *                 the handshake when you're done attending other tasks.
 * \return         #MBEDTLS_ERR_SSL_HELLO_VERIFY_REQUIRED if DTLS is in use
 *                 and the client did not demonstrate reachability yet - in
 *                 this case you must stop using the context (see below).
 * \return         Another SSL error code - in this case you must stop using
 *                 the context (see below).
 *
 * \warning        If this function returns something other than
 *                 \c 0,
 *                 #MBEDTLS_ERR_SSL_WANT_READ,
 *                 #MBEDTLS_ERR_SSL_WANT_WRITE,
 *                 #MBEDTLS_ERR_SSL_ASYNC_IN_PROGRESS or
 *                 #MBEDTLS_ERR_SSL_CRYPTO_IN_PROGRESS,
 *                 you must stop using the SSL context for reading or writing,
 *                 and either free it or call \c mbedtls_ssl_session_reset()
 *                 on it before re-using it for a new connection; the current
 *                 connection must be closed.
 *
 * \note           If DTLS is in use, then you may choose to handle
 *                 #MBEDTLS_ERR_SSL_HELLO_VERIFY_REQUIRED specially for logging
 *                 purposes, as it is an expected return value rather than an
 *                 actual error, but you still need to reset/free the context.
 *
 * \note           Remarks regarding event-driven DTLS:
 *                 If the function returns #MBEDTLS_ERR_SSL_WANT_READ, no datagram
 *                 from the underlying transport layer is currently being processed,
 *                 and it is safe to idle until the timer or the underlying transport
 *                 signal a new event. This is not true for a successful handshake,
 *                 in which case the datagram of the underlying transport that is
 *                 currently being processed might or might not contain further
 *                 DTLS records.
 */
int mbedtls_ssl_handshake( mbedtls_ssl_context *ssl );

/**
 * \brief          Perform a single step of the SSL handshake
 *
 * \note           The state of the context (ssl->state) will be at
 *                 the next state after this function returns \c 0. Do not
 *                 call this function if state is MBEDTLS_SSL_HANDSHAKE_OVER.
 *
 * \param ssl      SSL context
 *
 * \return         See mbedtls_ssl_handshake().
 *
 * \warning        If this function returns something other than \c 0,
 *                 #MBEDTLS_ERR_SSL_WANT_READ, #MBEDTLS_ERR_SSL_WANT_WRITE,
 *                 #MBEDTLS_ERR_SSL_ASYNC_IN_PROGRESS or
 *                 #MBEDTLS_ERR_SSL_CRYPTO_IN_PROGRESS, you must stop using
 *                 the SSL context for reading or writing, and either free it
 *                 or call \c mbedtls_ssl_session_reset() on it before
 *                 re-using it for a new connection; the current connection
 *                 must be closed.
 */
int mbedtls_ssl_handshake_step( mbedtls_ssl_context *ssl );

#if defined(MBEDTLS_SSL_RENEGOTIATION)
/**
 * \brief          Initiate an SSL renegotiation on the running connection.
 *                 Client: perform the renegotiation right now.
 *                 Server: request renegotiation, which will be performed
 *                 during the next call to mbedtls_ssl_read() if honored by
 *                 client.
 *
 * \param ssl      SSL context
 *
 * \return         0 if successful, or any mbedtls_ssl_handshake() return
 *                 value except #MBEDTLS_ERR_SSL_CLIENT_RECONNECT that can't
 *                 happen during a renegotiation.
 *
 * \warning        If this function returns something other than \c 0,
 *                 #MBEDTLS_ERR_SSL_WANT_READ, #MBEDTLS_ERR_SSL_WANT_WRITE,
 *                 #MBEDTLS_ERR_SSL_ASYNC_IN_PROGRESS or
 *                 #MBEDTLS_ERR_SSL_CRYPTO_IN_PROGRESS, you must stop using
 *                 the SSL context for reading or writing, and either free it
 *                 or call \c mbedtls_ssl_session_reset() on it before
 *                 re-using it for a new connection; the current connection
 *                 must be closed.
 *
 */
int mbedtls_ssl_renegotiate( mbedtls_ssl_context *ssl );
#endif /* MBEDTLS_SSL_RENEGOTIATION */

/**
 * \brief          Read at most 'len' application data bytes
 *
 * \param ssl      SSL context
 * \param buf      buffer that will hold the data
 * \param len      maximum number of bytes to read
 *
 * \return         The (positive) number of bytes read if successful.
 * \return         \c 0 if the read end of the underlying transport was closed
 *                 without sending a CloseNotify beforehand, which might happen
 *                 because of various reasons (internal error of an underlying
 *                 stack, non-conformant peer not sending a CloseNotify and
 *                 such) - in this case you must stop using the context
 *                 (see below).
 * \return         #MBEDTLS_ERR_SSL_PEER_CLOSE_NOTIFY if the underlying
 *                 transport is still functional, but the peer has
 *                 acknowledged to not send anything anymore.
 * \return         #MBEDTLS_ERR_SSL_WANT_READ or #MBEDTLS_ERR_SSL_WANT_WRITE
 *                 if the handshake is incomplete and waiting for data to
 *                 be available for reading from or writing to the underlying
 *                 transport - in this case you must call this function again
 *                 when the underlying transport is ready for the operation.
 * \return         #MBEDTLS_ERR_SSL_ASYNC_IN_PROGRESS if an asynchronous
 *                 operation is in progress (see
 *                 mbedtls_ssl_conf_async_private_cb()) - in this case you
 *                 must call this function again when the operation is ready.
 * \return         #MBEDTLS_ERR_SSL_CRYPTO_IN_PROGRESS if a cryptographic
 *                 operation is in progress (see mbedtls_ecp_set_max_ops()) -
 *                 in this case you must call this function again to complete
 *                 the handshake when you're done attending other tasks.
 * \return         #MBEDTLS_ERR_SSL_CLIENT_RECONNECT if we're at the server
 *                 side of a DTLS connection and the client is initiating a
 *                 new connection using the same source port. See below.
 * \return         Another SSL error code - in this case you must stop using
 *                 the context (see below).
 *
 * \warning        If this function returns something other than
 *                 a positive value,
 *                 #MBEDTLS_ERR_SSL_WANT_READ,
 *                 #MBEDTLS_ERR_SSL_WANT_WRITE,
 *                 #MBEDTLS_ERR_SSL_ASYNC_IN_PROGRESS,
 *                 #MBEDTLS_ERR_SSL_CRYPTO_IN_PROGRESS or
 *                 #MBEDTLS_ERR_SSL_CLIENT_RECONNECT,
 *                 you must stop using the SSL context for reading or writing,
 *                 and either free it or call \c mbedtls_ssl_session_reset()
 *                 on it before re-using it for a new connection; the current
 *                 connection must be closed.
 *
 * \note           When this function returns #MBEDTLS_ERR_SSL_CLIENT_RECONNECT
 *                 (which can only happen server-side), it means that a client
 *                 is initiating a new connection using the same source port.
 *                 You can either treat that as a connection close and wait
 *                 for the client to resend a ClientHello, or directly
 *                 continue with \c mbedtls_ssl_handshake() with the same
 *                 context (as it has been reset internally). Either way, you
 *                 must make sure this is seen by the application as a new
 *                 connection: application state, if any, should be reset, and
 *                 most importantly the identity of the client must be checked
 *                 again. WARNING: not validating the identity of the client
 *                 again, or not transmitting the new identity to the
 *                 application layer, would allow authentication bypass!
 *
 * \note           Remarks regarding event-driven DTLS:
 *                 - If the function returns #MBEDTLS_ERR_SSL_WANT_READ, no datagram
 *                   from the underlying transport layer is currently being processed,
 *                   and it is safe to idle until the timer or the underlying transport
 *                   signal a new event.
 *                 - This function may return MBEDTLS_ERR_SSL_WANT_READ even if data was
 *                   initially available on the underlying transport, as this data may have
 *                   been only e.g. duplicated messages or a renegotiation request.
 *                   Therefore, you must be prepared to receive MBEDTLS_ERR_SSL_WANT_READ even
 *                   when reacting to an incoming-data event from the underlying transport.
 *                 - On success, the datagram of the underlying transport that is currently
 *                   being processed may contain further DTLS records. You should call
 *                   \c mbedtls_ssl_check_pending to check for remaining records.
 *
 */
int mbedtls_ssl_read( mbedtls_ssl_context *ssl, unsigned char *buf, size_t len );

/**
 * \brief          Try to write exactly 'len' application data bytes
 *
 * \warning        This function will do partial writes in some cases. If the
 *                 return value is non-negative but less than length, the
 *                 function must be called again with updated arguments:
 *                 buf + ret, len - ret (if ret is the return value) until
 *                 it returns a value equal to the last 'len' argument.
 *
 * \param ssl      SSL context
 * \param buf      buffer holding the data
 * \param len      how many bytes must be written
 *
 * \return         The (non-negative) number of bytes actually written if
 *                 successful (may be less than \p len).
 * \return         #MBEDTLS_ERR_SSL_WANT_READ or #MBEDTLS_ERR_SSL_WANT_WRITE
 *                 if the handshake is incomplete and waiting for data to
 *                 be available for reading from or writing to the underlying
 *                 transport - in this case you must call this function again
 *                 when the underlying transport is ready for the operation.
 * \return         #MBEDTLS_ERR_SSL_ASYNC_IN_PROGRESS if an asynchronous
 *                 operation is in progress (see
 *                 mbedtls_ssl_conf_async_private_cb()) - in this case you
 *                 must call this function again when the operation is ready.
 * \return         #MBEDTLS_ERR_SSL_CRYPTO_IN_PROGRESS if a cryptographic
 *                 operation is in progress (see mbedtls_ecp_set_max_ops()) -
 *                 in this case you must call this function again to complete
 *                 the handshake when you're done attending other tasks.
 * \return         Another SSL error code - in this case you must stop using
 *                 the context (see below).
 *
 * \warning        If this function returns something other than
 *                 a non-negative value,
 *                 #MBEDTLS_ERR_SSL_WANT_READ,
 *                 #MBEDTLS_ERR_SSL_WANT_WRITE,
 *                 #MBEDTLS_ERR_SSL_ASYNC_IN_PROGRESS or
 *                 #MBEDTLS_ERR_SSL_CRYPTO_IN_PROGRESS,
 *                 you must stop using the SSL context for reading or writing,
 *                 and either free it or call \c mbedtls_ssl_session_reset()
 *                 on it before re-using it for a new connection; the current
 *                 connection must be closed.
 *
 * \note           When this function returns #MBEDTLS_ERR_SSL_WANT_WRITE/READ,
 *                 it must be called later with the *same* arguments,
 *                 until it returns a value greater that or equal to 0. When
 *                 the function returns #MBEDTLS_ERR_SSL_WANT_WRITE there may be
 *                 some partial data in the output buffer, however this is not
 *                 yet sent.
 *
 * \note           If the requested length is greater than the maximum
 *                 fragment length (either the built-in limit or the one set
 *                 or negotiated with the peer), then:
 *                 - with TLS, less bytes than requested are written.
 *                 - with DTLS, MBEDTLS_ERR_SSL_BAD_INPUT_DATA is returned.
 *                 \c mbedtls_ssl_get_max_out_record_payload() may be used to
 *                 query the active maximum fragment length.
 *
 * \note           Attempting to write 0 bytes will result in an empty TLS
 *                 application record being sent.
 */
int mbedtls_ssl_write( mbedtls_ssl_context *ssl, const unsigned char *buf, size_t len );

/**
 * \brief           Send an alert message
 *
 * \param ssl       SSL context
 * \param level     The alert level of the message
 *                  (MBEDTLS_SSL_ALERT_LEVEL_WARNING or MBEDTLS_SSL_ALERT_LEVEL_FATAL)
 * \param message   The alert message (SSL_ALERT_MSG_*)
 *
 * \return          0 if successful, or a specific SSL error code.
 *
 * \note           If this function returns something other than 0 or
 *                 MBEDTLS_ERR_SSL_WANT_READ/WRITE, you must stop using
 *                 the SSL context for reading or writing, and either free it or
 *                 call \c mbedtls_ssl_session_reset() on it before re-using it
 *                 for a new connection; the current connection must be closed.
 */
int mbedtls_ssl_send_alert_message( mbedtls_ssl_context *ssl,
                            unsigned char level,
                            unsigned char message );
/**
 * \brief          Notify the peer that the connection is being closed
 *
 * \param ssl      SSL context
 *
 * \return          0 if successful, or a specific SSL error code.
 *
 * \note           If this function returns something other than 0 or
 *                 MBEDTLS_ERR_SSL_WANT_READ/WRITE, you must stop using
 *                 the SSL context for reading or writing, and either free it or
 *                 call \c mbedtls_ssl_session_reset() on it before re-using it
 *                 for a new connection; the current connection must be closed.
 */
int mbedtls_ssl_close_notify( mbedtls_ssl_context *ssl );

/**
 * \brief          Free referenced items in an SSL context and clear memory
 *
 * \param ssl      SSL context
 */
void mbedtls_ssl_free( mbedtls_ssl_context *ssl );

#if defined(MBEDTLS_SSL_CONTEXT_SERIALIZATION)
/**
 * \brief          Save an active connection as serialized data in a buffer.
 *                 This allows the freeing or re-using of the SSL context
 *                 while still picking up the connection later in a way that
 *                 it entirely transparent to the peer.
 *
 * \see            mbedtls_ssl_context_load()
 *
 * \note           This feature is currently only available under certain
 *                 conditions, see the documentation of the return value
 *                 #MBEDTLS_ERR_SSL_BAD_INPUT_DATA for details.
 *
 * \note           When this function succeeds, it calls
 *                 mbedtls_ssl_session_reset() on \p ssl which as a result is
 *                 no longer associated with the connection that has been
 *                 serialized. This avoids creating copies of the connection
 *                 state. You're then free to either re-use the context
 *                 structure for a different connection, or call
 *                 mbedtls_ssl_free() on it. See the documentation of
 *                 mbedtls_ssl_session_reset() for more details.
 *
 * \param ssl      The SSL context to save. On success, it is no longer
 *                 associated with the connection that has been serialized.
 * \param buf      The buffer to write the serialized data to. It must be a
 *                 writeable buffer of at least \p buf_len bytes, or may be \c
 *                 NULL if \p buf_len is \c 0.
 * \param buf_len  The number of bytes available for writing in \p buf.
 * \param olen     The size in bytes of the data that has been or would have
 *                 been written. It must point to a valid \c size_t.
 *
 * \note           \p olen is updated to the correct value regardless of
 *                 whether \p buf_len was large enough. This makes it possible
 *                 to determine the necessary size by calling this function
 *                 with \p buf set to \c NULL and \p buf_len to \c 0. However,
 *                 the value of \p olen is only guaranteed to be correct when
 *                 the function returns #MBEDTLS_ERR_SSL_BUFFER_TOO_SMALL or
 *                 \c 0. If the return value is different, then the value of
 *                 \p olen is undefined.
 *
 * \return         \c 0 if successful.
 * \return         #MBEDTLS_ERR_SSL_BUFFER_TOO_SMALL if \p buf is too small.
 * \return         #MBEDTLS_ERR_SSL_ALLOC_FAILED if memory allocation failed
 *                 while reseting the context.
 * \return         #MBEDTLS_ERR_SSL_BAD_INPUT_DATA if a handshake is in
 *                 progress, or there is pending data for reading or sending,
 *                 or the connection does not use DTLS 1.2 with an AEAD
 *                 ciphersuite, or renegotiation is enabled.
 */
int mbedtls_ssl_context_save( mbedtls_ssl_context *ssl,
                              unsigned char *buf,
                              size_t buf_len,
                              size_t *olen );

/**
 * \brief          Load serialized connection data to an SSL context.
 *
 * \see            mbedtls_ssl_context_save()
 *
 * \warning        The same serialized data must never be loaded into more
 *                 that one context. In order to ensure that, after
 *                 successfully loading serialized data to an SSL context, you
 *                 should immediately destroy or invalidate all copies of the
 *                 serialized data that was loaded. Loading the same data in
 *                 more than one context would cause severe security failures
 *                 including but not limited to loss of confidentiality.
 *
 * \note           Before calling this function, the SSL context must be
 *                 prepared in one of the two following ways. The first way is
 *                 to take a context freshly initialised with
 *                 mbedtls_ssl_init() and call mbedtls_ssl_setup() on it with
 *                 the same ::mbedtls_ssl_config structure that was used in
 *                 the original connection. The second way is to
 *                 call mbedtls_ssl_session_reset() on a context that was
 *                 previously prepared as above but used in the meantime.
 *                 Either way, you must not use the context to perform a
 *                 handshake between calling mbedtls_ssl_setup() or
 *                 mbedtls_ssl_session_reset() and calling this function. You
 *                 may however call other setter functions in that time frame
 *                 as indicated in the note below.
 *
 * \note           Before or after calling this function successfully, you
 *                 also need to configure some connection-specific callbacks
 *                 and settings before you can use the connection again
 *                 (unless they were already set before calling
 *                 mbedtls_ssl_session_reset() and the values are suitable for
 *                 the present connection). Specifically, you want to call
 *                 at least mbedtls_ssl_set_bio() and
 *                 mbedtls_ssl_set_timer_cb(). All other SSL setter functions
 *                 are not necessary to call, either because they're only used
 *                 in handshakes, or because the setting is already saved. You
 *                 might choose to call them anyway, for example in order to
 *                 share code between the cases of establishing a new
 *                 connection and the case of loading an already-established
 *                 connection.
 *
 * \note           If you have new information about the path MTU, you want to
 *                 call mbedtls_ssl_set_mtu() after calling this function, as
 *                 otherwise this function would overwrite your
 *                 newly-configured value with the value that was active when
 *                 the context was saved.
 *
 * \note           When this function returns an error code, it calls
 *                 mbedtls_ssl_free() on \p ssl. In this case, you need to
 *                 prepare the context with the usual sequence starting with a
 *                 call to mbedtls_ssl_init() if you want to use it again.
 *
 * \param ssl      The SSL context structure to be populated. It must have
 *                 been prepared as described in the note above.
 * \param buf      The buffer holding the serialized connection data. It must
 *                 be a readable buffer of at least \p len bytes.
 * \param len      The size of the serialized data in bytes.
 *
 * \return         \c 0 if successful.
 * \return         #MBEDTLS_ERR_SSL_ALLOC_FAILED if memory allocation failed.
 * \return         #MBEDTLS_ERR_SSL_VERSION_MISMATCH if the serialized data
 *                 comes from a different Mbed TLS version or build.
 * \return         #MBEDTLS_ERR_SSL_BAD_INPUT_DATA if input data is invalid.
 */
int mbedtls_ssl_context_load( mbedtls_ssl_context *ssl,
                              const unsigned char *buf,
                              size_t len );
#endif /* MBEDTLS_SSL_CONTEXT_SERIALIZATION */

/**
 * \brief          Initialize an SSL configuration context
 *                 Just makes the context ready for
 *                 mbedtls_ssl_config_defaults() or mbedtls_ssl_config_free().
 *
 * \note           You need to call mbedtls_ssl_config_defaults() unless you
 *                 manually set all of the relevant fields yourself.
 *
 * \param conf     SSL configuration context
 */
void mbedtls_ssl_config_init( mbedtls_ssl_config *conf );

/**
 * \brief          Load reasonnable default SSL configuration values.
 *                 (You need to call mbedtls_ssl_config_init() first.)
 *
 * \param conf     SSL configuration context
 * \param endpoint MBEDTLS_SSL_IS_CLIENT or MBEDTLS_SSL_IS_SERVER
 * \param transport MBEDTLS_SSL_TRANSPORT_STREAM for TLS, or
 *                  MBEDTLS_SSL_TRANSPORT_DATAGRAM for DTLS
 * \param preset   a MBEDTLS_SSL_PRESET_XXX value
 *
 * \note           See \c mbedtls_ssl_conf_transport() for notes on DTLS.
 *
 * \return         0 if successful, or
 *                 MBEDTLS_ERR_XXX_ALLOC_FAILED on memory allocation error.
 */
int mbedtls_ssl_config_defaults( mbedtls_ssl_config *conf,
                                 int endpoint, int transport, int preset );

/**
 * \brief          Free an SSL configuration context
 *
 * \param conf     SSL configuration context
 */
void mbedtls_ssl_config_free( mbedtls_ssl_config *conf );

/**
 * \brief          Initialize SSL session structure
 *
 * \param session  SSL session
 */
void mbedtls_ssl_session_init( mbedtls_ssl_session *session );

/**
 * \brief          Free referenced items in an SSL session including the
 *                 peer certificate and clear memory
 *
 * \note           A session object can be freed even if the SSL context
 *                 that was used to retrieve the session is still in use.
 *
 * \param session  SSL session
 */
void mbedtls_ssl_session_free( mbedtls_ssl_session *session );

/**
 * \brief          TLS-PRF function for key derivation.
 *
 * \param prf      The tls_prf type function type to be used.
 * \param secret   Secret for the key derivation function.
 * \param slen     Length of the secret.
 * \param label    String label for the key derivation function,
 *                 terminated with null character.
 * \param random   Random bytes.
 * \param rlen     Length of the random bytes buffer.
 * \param dstbuf   The buffer holding the derived key.
 * \param dlen     Length of the output buffer.
 *
 * \return         0 on success. An SSL specific error on failure.
 */
int  mbedtls_ssl_tls_prf( const mbedtls_tls_prf_types prf,
                          const unsigned char *secret, size_t slen,
                          const char *label,
                          const unsigned char *random, size_t rlen,
                          unsigned char *dstbuf, size_t dlen );

int mbedtls_ssl_flush_output(mbedtls_ssl_context* ssl);

#ifdef __cplusplus
}
#endif

#endif /* ssl.h */<|MERGE_RESOLUTION|>--- conflicted
+++ resolved
@@ -1201,22 +1201,14 @@
 
 typedef struct
 {
-<<<<<<< HEAD
-    unsigned char client_application_traffic_secret_N[ MBEDTLS_MD_MAX_SIZE ];
-    unsigned char server_application_traffic_secret_N[ MBEDTLS_MD_MAX_SIZE ];
-    unsigned char exporter_master_secret             [ MBEDTLS_MD_MAX_SIZE ];
-#if defined(MBEDTLS_SSL_NEW_SESSION_TICKET)
-    unsigned char resumption_master_secret           [ MBEDTLS_MD_MAX_SIZE ];
-#endif /* MBEDTLS_SSL_NEW_SESSION_TICKET */
-} mbedtls_ssl_tls1_3_application_secrets;
-=======
     unsigned char client_application_traffic_secret_N[ MBEDTLS_TLS1_3_MD_MAX_SIZE ];
     unsigned char server_application_traffic_secret_N[ MBEDTLS_TLS1_3_MD_MAX_SIZE ];
     unsigned char exporter_master_secret             [ MBEDTLS_TLS1_3_MD_MAX_SIZE ];
+#if defined(MBEDTLS_SSL_NEW_SESSION_TICKET)
     unsigned char resumption_master_secret           [ MBEDTLS_TLS1_3_MD_MAX_SIZE ];
+#endif /* MBEDTLS_SSL_NEW_SESSION_TICKET */
 } mbedtls_ssl_tls1_3_application_secrets;
 
->>>>>>> a4c99f2c
 #if defined(MBEDTLS_SSL_DTLS_SRTP)
 
 #define MBEDTLS_TLS_SRTP_MAX_MKI_LENGTH             255
@@ -1280,8 +1272,6 @@
      * Once runtime negotiation of TLS 1.2 and TLS 1.3 is implemented, it needs
      * to be studied whether one of them can be removed. */
     unsigned char MBEDTLS_PRIVATE(minor_ver);    /*!< The TLS version used in the session. */
-
-    mbedtls_ssl_tls1_3_application_secrets MBEDTLS_PRIVATE(app_secrets);
 
 #if defined(MBEDTLS_X509_CRT_PARSE_C)
 #if defined(MBEDTLS_SSL_KEEP_PEER_CERTIFICATE)
@@ -1326,7 +1316,6 @@
 
 #if defined(MBEDTLS_SSL_ENCRYPT_THEN_MAC)
     int MBEDTLS_PRIVATE(encrypt_then_mac);       /*!< flag for EtM activation                */
-<<<<<<< HEAD
 #endif /* MBEDTLS_SSL_ENCRYPT_THEN_MAC */
 
 #if defined(MBEDTLS_SSL_PROTO_TLS1_3_EXPERIMENTAL)
@@ -1338,13 +1327,10 @@
     int MBEDTLS_PRIVATE(process_early_data); /*!< Indication about using early data or not on the server side */
 #endif /* MBEDTLS_ZERO_RTT && MBEDTLS_SSL_SRV_C */
 #endif /* MBEDTLS_SSL_PROTO_TLS1_3_EXPERIMENTAL */
-=======
-#endif
 
 #if defined(MBEDTLS_SSL_PROTO_TLS1_3_EXPERIMENTAL)
     mbedtls_ssl_tls1_3_application_secrets MBEDTLS_PRIVATE(app_secrets);
 #endif
->>>>>>> a4c99f2c
 };
 
 /*

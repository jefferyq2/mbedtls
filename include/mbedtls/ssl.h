--- conflicted
+++ resolved
@@ -724,7 +724,6 @@
     MBEDTLS_SSL_END_OF_EARLY_DATA,
     MBEDTLS_SSL_CLIENT_CERTIFICATE_VERIFY,
     MBEDTLS_SSL_ENCRYPTED_EXTENSIONS,
-<<<<<<< HEAD
     MBEDTLS_SSL_HANDSHAKE_FINISH_ACK,
     MBEDTLS_SSL_CLIENT_NEW_SESSION_TICKET,
 #if defined(MBEDTLS_SSL_TLS13_COMPATIBILITY_MODE)
@@ -735,11 +734,7 @@
     MBEDTLS_SSL_SERVER_CCS_AFTER_HRR,
 #endif /* MBEDTLS_SSL_TLS13_COMPATIBILITY_MODE */
     MBEDTLS_SSL_EARLY_APP_DATA
-#endif
-=======
-    MBEDTLS_SSL_CLIENT_CERTIFICATE_VERIFY,
 #endif /* MBEDTLS_SSL_PROTO_TLS1_3_EXPERIMENTAL */
->>>>>>> ad8d0bad
 }
 mbedtls_ssl_states;
 

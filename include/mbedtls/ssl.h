/**
 * \file ssl.h
 *
 * \brief SSL/TLS functions.
 */
/*
 *  Copyright The Mbed TLS Contributors
 *  SPDX-License-Identifier: Apache-2.0
 *
 *  Licensed under the Apache License, Version 2.0 (the "License"); you may
 *  not use this file except in compliance with the License.
 *  You may obtain a copy of the License at
 *
 *  http://www.apache.org/licenses/LICENSE-2.0
 *
 *  Unless required by applicable law or agreed to in writing, software
 *  distributed under the License is distributed on an "AS IS" BASIS, WITHOUT
 *  WARRANTIES OR CONDITIONS OF ANY KIND, either express or implied.
 *  See the License for the specific language governing permissions and
 *  limitations under the License.
 */
#ifndef MBEDTLS_SSL_H
#define MBEDTLS_SSL_H
#include "mbedtls/platform_util.h"
#include "mbedtls/private_access.h"

#include "mbedtls/build_info.h"

#include "mbedtls/bignum.h"
#include "mbedtls/ecp.h"

#include "mbedtls/ssl_ciphersuites.h"

#if defined(MBEDTLS_X509_CRT_PARSE_C)
#include "mbedtls/x509_crt.h"
#include "mbedtls/x509_crl.h"
#endif

#if defined(MBEDTLS_DHM_C)
#include "mbedtls/dhm.h"
#endif

/* Adding guard for MBEDTLS_ECDSA_C to ensure no compile errors due
 * to guards in TLS code. There is a gap in functionality that access to
 * ecdh_ctx structure is needed for MBEDTLS_ECDSA_C which does not seem correct.
 */
#if defined(MBEDTLS_ECDH_C) || defined(MBEDTLS_ECDSA_C)
#include "mbedtls/ecdh.h"
#endif

#if defined(MBEDTLS_HAVE_TIME)
#include "mbedtls/platform_time.h"
#endif

#include "psa/crypto.h"

/*
 * SSL Error codes
 */
/** A cryptographic operation is in progress. Try again later. */
#define MBEDTLS_ERR_SSL_CRYPTO_IN_PROGRESS                -0x7000
/** The requested feature is not available. */
#define MBEDTLS_ERR_SSL_FEATURE_UNAVAILABLE               -0x7080
/** Bad input parameters to function. */
#define MBEDTLS_ERR_SSL_BAD_INPUT_DATA                    -0x7100
/** Verification of the message MAC failed. */
#define MBEDTLS_ERR_SSL_INVALID_MAC                       -0x7180
/** An invalid SSL record was received. */
#define MBEDTLS_ERR_SSL_INVALID_RECORD                    -0x7200
/** The connection indicated an EOF. */
#define MBEDTLS_ERR_SSL_CONN_EOF                          -0x7280
/** A message could not be parsed due to a syntactic error. */
#define MBEDTLS_ERR_SSL_DECODE_ERROR                      -0x7300
/* Error space gap */
/** No RNG was provided to the SSL module. */
#define MBEDTLS_ERR_SSL_NO_RNG                            -0x7400
/** No client certification received from the client, but required by the authentication mode. */
#define MBEDTLS_ERR_SSL_NO_CLIENT_CERTIFICATE             -0x7480
/** Client received an extended server hello containing an unsupported extension */
#define MBEDTLS_ERR_SSL_UNSUPPORTED_EXTENSION             -0x7500
/** No ALPN protocols supported that the client advertises */
#define MBEDTLS_ERR_SSL_NO_APPLICATION_PROTOCOL           -0x7580
/** The own private key or pre-shared key is not set, but needed. */
#define MBEDTLS_ERR_SSL_PRIVATE_KEY_REQUIRED              -0x7600
/** No CA Chain is set, but required to operate. */
#define MBEDTLS_ERR_SSL_CA_CHAIN_REQUIRED                 -0x7680
/** An unexpected message was received from our peer. */
#define MBEDTLS_ERR_SSL_UNEXPECTED_MESSAGE                -0x7700
/** A fatal alert message was received from our peer. */
#define MBEDTLS_ERR_SSL_FATAL_ALERT_MESSAGE               -0x7780
/** No server could be identified matching the client's SNI. */
#define MBEDTLS_ERR_SSL_UNRECOGNIZED_NAME                 -0x7800
/** The peer notified us that the connection is going to be closed. */
#define MBEDTLS_ERR_SSL_PEER_CLOSE_NOTIFY                 -0x7880
/* Error space gap */
/* Error space gap */
/** Processing of the Certificate handshake message failed. */
#define MBEDTLS_ERR_SSL_BAD_CERTIFICATE                   -0x7A00
/** Server needs to send a HelloRetryRequest */
#define MBEDTLS_ERR_SSL_HRR_REQUIRED                      -0x7A80
/** Received NewSessionTicket Post Handshake Message */
#define MBEDTLS_ERR_SSL_RECEIVED_NEW_SESSION_TICKET       -0x7B00
/* Error space gap */
/* Error space gap */
/* Error space gap */
/* Error space gap */
/* Error space gap */
/* Error space gap */
/* Error space gap */
/* Error space gap */
/* Error space gap */
/** Memory allocation failed */
#define MBEDTLS_ERR_SSL_ALLOC_FAILED                      -0x7F00
/** Hardware acceleration function returned with error */
#define MBEDTLS_ERR_SSL_HW_ACCEL_FAILED                   -0x7F80
/** Hardware acceleration function skipped / left alone data */
#define MBEDTLS_ERR_SSL_HW_ACCEL_FALLTHROUGH              -0x6F80
/** Handshake protocol not within min/max boundaries */
#define MBEDTLS_ERR_SSL_BAD_PROTOCOL_VERSION              -0x6E80
/** The handshake negotiation failed. */
#define MBEDTLS_ERR_SSL_HANDSHAKE_FAILURE                 -0x6E00
/** Session ticket has expired. */
#define MBEDTLS_ERR_SSL_SESSION_TICKET_EXPIRED            -0x6D80
/** Public key type mismatch (eg, asked for RSA key exchange and presented EC key) */
#define MBEDTLS_ERR_SSL_PK_TYPE_MISMATCH                  -0x6D00
/** Unknown identity received (eg, PSK identity) */
#define MBEDTLS_ERR_SSL_UNKNOWN_IDENTITY                  -0x6C80
/** Internal error (eg, unexpected failure in lower-level module) */
#define MBEDTLS_ERR_SSL_INTERNAL_ERROR                    -0x6C00
/** A counter would wrap (eg, too many messages exchanged). */
#define MBEDTLS_ERR_SSL_COUNTER_WRAPPING                  -0x6B80
/** Unexpected message at ServerHello in renegotiation. */
#define MBEDTLS_ERR_SSL_WAITING_SERVER_HELLO_RENEGO       -0x6B00
/** DTLS client must retry for hello verification */
#define MBEDTLS_ERR_SSL_HELLO_VERIFY_REQUIRED             -0x6A80
/** A buffer is too small to receive or write a message */
#define MBEDTLS_ERR_SSL_BUFFER_TOO_SMALL                  -0x6A00
/* Error space gap */
/** No data of requested type currently available on underlying transport. */
#define MBEDTLS_ERR_SSL_WANT_READ                         -0x6900
/** Connection requires a write call. */
#define MBEDTLS_ERR_SSL_WANT_WRITE                        -0x6880
/** The operation timed out. */
#define MBEDTLS_ERR_SSL_TIMEOUT                           -0x6800
/** The client initiated a reconnect from the same port. */
#define MBEDTLS_ERR_SSL_CLIENT_RECONNECT                  -0x6780
/** Record header looks valid but is not expected. */
#define MBEDTLS_ERR_SSL_UNEXPECTED_RECORD                 -0x6700
/** The alert message received indicates a non-fatal error. */
#define MBEDTLS_ERR_SSL_NON_FATAL                         -0x6680
/** A field in a message was incorrect or inconsistent with other fields. */
#define MBEDTLS_ERR_SSL_ILLEGAL_PARAMETER                 -0x6600
/** Internal-only message signaling that further message-processing should be done */
#define MBEDTLS_ERR_SSL_CONTINUE_PROCESSING               -0x6580
/** The asynchronous operation is not completed yet. */
#define MBEDTLS_ERR_SSL_ASYNC_IN_PROGRESS                 -0x6500
/** Internal-only message signaling that a message arrived early. */
#define MBEDTLS_ERR_SSL_EARLY_MESSAGE                     -0x6480
/* Error space gap */
/* Error space gap */
/* Error space gap */
/* Error space gap */
/* Error space gap */
/* Error space gap */
/* Error space gap */
/* Error space gap */
/** An encrypted DTLS-frame with an unexpected CID was received. */
#define MBEDTLS_ERR_SSL_UNEXPECTED_CID                    -0x6000
/** An operation failed due to an unexpected version or configuration. */
#define MBEDTLS_ERR_SSL_VERSION_MISMATCH                  -0x5F00
/** Invalid value in SSL config */
#define MBEDTLS_ERR_SSL_BAD_CONFIG                        -0x5E80

#define MBEDTLS_ERR_LAST 0x7F80 /**< This definition points to the last error code to have a correct parsing in error.c */

/*
 * Constants from RFC 8446 for TLS 1.3 PSK modes
 *
 * Those are used in the Pre-Shared Key Exchange Modes extension.
 * See Section 4.2.9 in RFC 8446.
 */
#define MBEDTLS_SSL_TLS1_3_PSK_MODE_PURE  0 /* Pure PSK-based exchange  */
#define MBEDTLS_SSL_TLS1_3_PSK_MODE_ECDHE 1 /* PSK+ECDHE-based exchange */

/*
 * TLS 1.3 NamedGroup values
 *
 * From RF 8446
 *    enum {
 *         // Elliptic Curve Groups (ECDHE)
 *         secp256r1(0x0017), secp384r1(0x0018), secp521r1(0x0019),
 *         x25519(0x001D), x448(0x001E),
 *         // Finite Field Groups (DHE)
 *         ffdhe2048(0x0100), ffdhe3072(0x0101), ffdhe4096(0x0102),
 *         ffdhe6144(0x0103), ffdhe8192(0x0104),
 *         // Reserved Code Points
 *         ffdhe_private_use(0x01FC..0x01FF),
 *         ecdhe_private_use(0xFE00..0xFEFF),
 *         (0xFFFF)
 *     } NamedGroup;
 *
 */

/* Elliptic Curve Groups (ECDHE) */
#define MBEDTLS_SSL_IANA_TLS_GROUP_NONE               0
#define MBEDTLS_SSL_IANA_TLS_GROUP_SECP192K1     0x0012
#define MBEDTLS_SSL_IANA_TLS_GROUP_SECP192R1     0x0013
#define MBEDTLS_SSL_IANA_TLS_GROUP_SECP224K1     0x0014
#define MBEDTLS_SSL_IANA_TLS_GROUP_SECP224R1     0x0015
#define MBEDTLS_SSL_IANA_TLS_GROUP_SECP256K1     0x0016
#define MBEDTLS_SSL_IANA_TLS_GROUP_SECP256R1     0x0017
#define MBEDTLS_SSL_IANA_TLS_GROUP_SECP384R1     0x0018
#define MBEDTLS_SSL_IANA_TLS_GROUP_SECP521R1     0x0019
#define MBEDTLS_SSL_IANA_TLS_GROUP_BP256R1       0x001A
#define MBEDTLS_SSL_IANA_TLS_GROUP_BP384R1       0x001B
#define MBEDTLS_SSL_IANA_TLS_GROUP_BP512R1       0x001C
#define MBEDTLS_SSL_IANA_TLS_GROUP_X25519        0x001D
#define MBEDTLS_SSL_IANA_TLS_GROUP_X448          0x001E
/* Finite Field Groups (DHE) */
#define MBEDTLS_SSL_IANA_TLS_GROUP_FFDHE2048     0x0100
#define MBEDTLS_SSL_IANA_TLS_GROUP_FFDHE3072     0x0101
#define MBEDTLS_SSL_IANA_TLS_GROUP_FFDHE4096     0x0102
#define MBEDTLS_SSL_IANA_TLS_GROUP_FFDHE6144     0x0103
#define MBEDTLS_SSL_IANA_TLS_GROUP_FFDHE8192     0x0104

/*
 * TLS 1.3 Key Exchange Modes
 *
 * Mbed TLS internal identifiers for use with the SSL configuration API
 * mbedtls_ssl_conf_tls13_key_exchange_modes().
 */

#define MBEDTLS_SSL_TLS1_3_KEY_EXCHANGE_MODE_PSK            ( 1u << 0 ) /*!< Pure-PSK TLS 1.3 key exchange,
                                                                         *   encompassing both externally agreed PSKs
                                                                         *   as well as resumption PSKs. */
#define MBEDTLS_SSL_TLS1_3_KEY_EXCHANGE_MODE_EPHEMERAL      ( 1u << 1 ) /*!< Pure-Ephemeral TLS 1.3 key exchanges,
                                                                         *   including for example ECDHE and DHE
                                                                         *   key exchanges. */
#define MBEDTLS_SSL_TLS1_3_KEY_EXCHANGE_MODE_PSK_EPHEMERAL  ( 1u << 2 ) /*!< PSK-Ephemeral TLS 1.3 key exchanges,
                                                                         *   using both a PSK and an ephemeral
                                                                         *   key exchange. */

/* Convenience macros for sets of key exchanges. */
#define MBEDTLS_SSL_TLS1_3_KEY_EXCHANGE_MODE_ALL                         \
    ( MBEDTLS_SSL_TLS1_3_KEY_EXCHANGE_MODE_PSK              |            \
      MBEDTLS_SSL_TLS1_3_KEY_EXCHANGE_MODE_PSK_EPHEMERAL    |            \
      MBEDTLS_SSL_TLS1_3_KEY_EXCHANGE_MODE_EPHEMERAL )        /*!< All TLS 1.3 key exchanges           */
#define MBEDTLS_SSL_TLS1_3_KEY_EXCHANGE_MODE_PSK_ALL                     \
    ( MBEDTLS_SSL_TLS1_3_KEY_EXCHANGE_MODE_PSK              |            \
      MBEDTLS_SSL_TLS1_3_KEY_EXCHANGE_MODE_PSK_EPHEMERAL    ) /*!< All PSK-based TLS 1.3 key exchanges */
#define MBEDTLS_SSL_TLS1_3_KEY_EXCHANGE_MODE_EPHEMERAL_ALL               \
    ( MBEDTLS_SSL_TLS1_3_KEY_EXCHANGE_MODE_EPHEMERAL        |            \
      MBEDTLS_SSL_TLS1_3_KEY_EXCHANGE_MODE_PSK_EPHEMERAL    ) /*!< All ephemeral TLS 1.3 key exchanges */

#define MBEDTLS_SSL_TLS1_3_KEY_EXCHANGE_MODE_NONE   ( 0 )

/*
 * Various constants
 */

#if !defined(MBEDTLS_DEPRECATED_REMOVED)
/* These are the high and low bytes of ProtocolVersion as defined by:
 * - RFC 5246: ProtocolVersion version = { 3, 3 };     // TLS v1.2
 * - RFC 8446: see section 4.2.1
 */
#define MBEDTLS_SSL_MAJOR_VERSION_3             3
#define MBEDTLS_SSL_MINOR_VERSION_3             3   /*!< TLS v1.2 */
#define MBEDTLS_SSL_MINOR_VERSION_4             4   /*!< TLS v1.3 */
#endif /* MBEDTLS_DEPRECATED_REMOVED */

#define MBEDTLS_SSL_TRANSPORT_STREAM            0   /*!< TLS      */
#define MBEDTLS_SSL_TRANSPORT_DATAGRAM          1   /*!< DTLS     */

#define MBEDTLS_SSL_MAX_HOST_NAME_LEN           255 /*!< Maximum host name defined in RFC 1035 */
#define MBEDTLS_SSL_MAX_ALPN_NAME_LEN           255 /*!< Maximum size in bytes of a protocol name in alpn ext., RFC 7301 */

#define MBEDTLS_SSL_MAX_ALPN_LIST_LEN           65535 /*!< Maximum size in bytes of list in alpn ext., RFC 7301          */

/* RFC 6066 section 4, see also mfl_code_to_length in ssl_tls.c
 * NONE must be zero so that memset()ing structure to zero works */
#define MBEDTLS_SSL_MAX_FRAG_LEN_NONE           0   /*!< don't use this extension   */
#define MBEDTLS_SSL_MAX_FRAG_LEN_512            1   /*!< MaxFragmentLength 2^9      */
#define MBEDTLS_SSL_MAX_FRAG_LEN_1024           2   /*!< MaxFragmentLength 2^10     */
#define MBEDTLS_SSL_MAX_FRAG_LEN_2048           3   /*!< MaxFragmentLength 2^11     */
#define MBEDTLS_SSL_MAX_FRAG_LEN_4096           4   /*!< MaxFragmentLength 2^12     */
#define MBEDTLS_SSL_MAX_FRAG_LEN_INVALID        5   /*!< first invalid value        */

#define MBEDTLS_SSL_IS_CLIENT                   0
#define MBEDTLS_SSL_IS_SERVER                   1

#define MBEDTLS_SSL_EXTENDED_MS_DISABLED        0
#define MBEDTLS_SSL_EXTENDED_MS_ENABLED         1

#define MBEDTLS_SSL_CID_DISABLED                0
#define MBEDTLS_SSL_CID_ENABLED                 1

#define MBEDTLS_SSL_ETM_DISABLED                0
#define MBEDTLS_SSL_ETM_ENABLED                 1

#define MBEDTLS_SSL_COMPRESS_NULL               0

#define MBEDTLS_SSL_VERIFY_NONE                 0
#define MBEDTLS_SSL_VERIFY_OPTIONAL             1
#define MBEDTLS_SSL_VERIFY_REQUIRED             2
#define MBEDTLS_SSL_VERIFY_UNSET                3 /* Used only for sni_authmode */

#define MBEDTLS_SSL_LEGACY_RENEGOTIATION        0
#define MBEDTLS_SSL_SECURE_RENEGOTIATION        1

#define MBEDTLS_SSL_RENEGOTIATION_DISABLED      0
#define MBEDTLS_SSL_RENEGOTIATION_ENABLED       1

#define MBEDTLS_SSL_ANTI_REPLAY_DISABLED        0
#define MBEDTLS_SSL_ANTI_REPLAY_ENABLED         1

#define MBEDTLS_SSL_RENEGOTIATION_NOT_ENFORCED  -1
#define MBEDTLS_SSL_RENEGO_MAX_RECORDS_DEFAULT  16

#define MBEDTLS_SSL_LEGACY_NO_RENEGOTIATION     0
#define MBEDTLS_SSL_LEGACY_ALLOW_RENEGOTIATION  1
#define MBEDTLS_SSL_LEGACY_BREAK_HANDSHAKE      2

#define MBEDTLS_SSL_TRUNC_HMAC_DISABLED         0
#define MBEDTLS_SSL_TRUNC_HMAC_ENABLED          1
#define MBEDTLS_SSL_TRUNCATED_HMAC_LEN          10  /* 80 bits, rfc 6066 section 7 */

#define MBEDTLS_SSL_SESSION_TICKETS_DISABLED     0
#define MBEDTLS_SSL_SESSION_TICKETS_ENABLED      1

#define MBEDTLS_SSL_PRESET_DEFAULT              0
#define MBEDTLS_SSL_PRESET_SUITEB               2

#define MBEDTLS_SSL_CERT_REQ_CA_LIST_ENABLED       1
#define MBEDTLS_SSL_CERT_REQ_CA_LIST_DISABLED      0

#define MBEDTLS_SSL_EARLY_DATA_DISABLED        0
#define MBEDTLS_SSL_EARLY_DATA_ENABLED         1

#define MBEDTLS_SSL_EARLY_DATA_OFF        0
#define MBEDTLS_SSL_EARLY_DATA_ON         1

#define MBEDTLS_SSL_FORCE_RR_CHECK_OFF      0
#define MBEDTLS_SSL_FORCE_RR_CHECK_ON       1

// Flags for DTLS 1.3 unified header format
#define MBEDTLS_SSL_UNIFIED_HDR_PREAMBLE_1   1
#define MBEDTLS_SSL_UNIFIED_HDR_PREAMBLE_2   2
#define MBEDTLS_SSL_UNIFIED_HDR_PREAMBLE_3   4
#define MBEDTLS_SSL_UNIFIED_HDR_CID          8
#define MBEDTLS_SSL_UNIFIED_HDR_SNR         16
#define MBEDTLS_SSL_UNIFIED_HDR_LEN         32
#define MBEDTLS_SSL_UNIFIED_HDR_EPOCH_1     64
#define MBEDTLS_SSL_UNIFIED_HDR_EPOCH_2    128

#define MBEDTLS_SSL_DTLS_SRTP_MKI_UNSUPPORTED    0
#define MBEDTLS_SSL_DTLS_SRTP_MKI_SUPPORTED      1

#define MBEDTLS_SSL_SRV_CIPHERSUITE_ORDER_CLIENT  1
#define MBEDTLS_SSL_SRV_CIPHERSUITE_ORDER_SERVER  0

#if defined(MBEDTLS_SSL_PROTO_TLS1_3) && defined(MBEDTLS_SSL_SESSION_TICKETS)
#if defined(PSA_WANT_ALG_SHA_384)
#define MBEDTLS_SSL_TLS1_3_TICKET_RESUMPTION_KEY_LEN        48
#elif defined(PSA_WANT_ALG_SHA_256)
#define MBEDTLS_SSL_TLS1_3_TICKET_RESUMPTION_KEY_LEN        32
#endif
#endif /* MBEDTLS_SSL_PROTO_TLS1_3 && MBEDTLS_SSL_SESSION_TICKETS */
/*
 * Default range for DTLS retransmission timer value, in milliseconds.
 * RFC 6347 4.2.4.1 says from 1 second to 60 seconds.
 */
#define MBEDTLS_SSL_DTLS_TIMEOUT_DFL_MIN    1000
#define MBEDTLS_SSL_DTLS_TIMEOUT_DFL_MAX   60000

/**
 * \name SECTION: Module settings
 *
 * The configuration options you can set for this module are in this section.
 * Either change them in mbedtls_config.h or define them on the compiler command line.
 * \{
 */

/*
 * Maximum fragment length in bytes,
 * determines the size of each of the two internal I/O buffers.
 *
 * Note: the RFC defines the default size of SSL / TLS messages. If you
 * change the value here, other clients / servers may not be able to
 * communicate with you anymore. Only change this value if you control
 * both sides of the connection and have it reduced at both sides, or
 * if you're using the Max Fragment Length extension and you know all your
 * peers are using it too!
 */
#if !defined(MBEDTLS_SSL_IN_CONTENT_LEN)
#define MBEDTLS_SSL_IN_CONTENT_LEN 16384
#endif

#if !defined(MBEDTLS_SSL_OUT_CONTENT_LEN)
#define MBEDTLS_SSL_OUT_CONTENT_LEN 16384
#endif

/*
 * Maximum number of heap-allocated bytes for the purpose of
 * DTLS handshake message reassembly and future message buffering.
 */
#if !defined(MBEDTLS_SSL_DTLS_MAX_BUFFERING)
#define MBEDTLS_SSL_DTLS_MAX_BUFFERING 32768
#endif

/*
 * Maximum length of CIDs for incoming and outgoing messages.
 */
#if !defined(MBEDTLS_SSL_CID_IN_LEN_MAX)
#define MBEDTLS_SSL_CID_IN_LEN_MAX          32
#endif

#if !defined(MBEDTLS_SSL_CID_OUT_LEN_MAX)
#define MBEDTLS_SSL_CID_OUT_LEN_MAX         32
#endif

#if !defined(MBEDTLS_SSL_CID_TLS1_3_PADDING_GRANULARITY)
#define MBEDTLS_SSL_CID_TLS1_3_PADDING_GRANULARITY 16
#endif

/** \} name SECTION: Module settings */

/*
 * Length of the verify data for secure renegotiation
 */
#define MBEDTLS_SSL_VERIFY_DATA_MAX_LEN 12

/*
 * Signaling ciphersuite values (SCSV)
 */
#define MBEDTLS_SSL_EMPTY_RENEGOTIATION_INFO    0xFF   /**< renegotiation info ext */

/*
 * Supported Signature and Hash algorithms (For TLS 1.2)
 * RFC 5246 section 7.4.1.4.1
 */
#define MBEDTLS_SSL_HASH_NONE                0
#define MBEDTLS_SSL_HASH_MD5                 1
#define MBEDTLS_SSL_HASH_SHA1                2
#define MBEDTLS_SSL_HASH_SHA224              3
#define MBEDTLS_SSL_HASH_SHA256              4
#define MBEDTLS_SSL_HASH_SHA384              5
#define MBEDTLS_SSL_HASH_SHA512              6

#define MBEDTLS_SSL_SIG_ANON                 0
#define MBEDTLS_SSL_SIG_RSA                  1
#define MBEDTLS_SSL_SIG_ECDSA                3

/*
 * TLS 1.3 signature algorithms
 * RFC 8446, Section 4.2.2
 */

/* RSASSA-PKCS1-v1_5 algorithms */
#define MBEDTLS_TLS1_3_SIG_RSA_PKCS1_SHA256 0x0401
#define MBEDTLS_TLS1_3_SIG_RSA_PKCS1_SHA384 0x0501
#define MBEDTLS_TLS1_3_SIG_RSA_PKCS1_SHA512 0x0601

/* ECDSA algorithms */
#define MBEDTLS_TLS1_3_SIG_ECDSA_SECP256R1_SHA256 0x0403
#define MBEDTLS_TLS1_3_SIG_ECDSA_SECP384R1_SHA384 0x0503
#define MBEDTLS_TLS1_3_SIG_ECDSA_SECP521R1_SHA512 0x0603

/* RSASSA-PSS algorithms with public key OID rsaEncryption */
#define MBEDTLS_TLS1_3_SIG_RSA_PSS_RSAE_SHA256 0x0804
#define MBEDTLS_TLS1_3_SIG_RSA_PSS_RSAE_SHA384 0x0805
#define MBEDTLS_TLS1_3_SIG_RSA_PSS_RSAE_SHA512 0x0806

/* EdDSA algorithms */
#define MBEDTLS_TLS1_3_SIG_ED25519 0x0807
#define MBEDTLS_TLS1_3_SIG_ED448 0x0808

/* RSASSA-PSS algorithms with public key OID RSASSA-PSS  */
#define MBEDTLS_TLS1_3_SIG_RSA_PSS_PSS_SHA256 0x0809
#define MBEDTLS_TLS1_3_SIG_RSA_PSS_PSS_SHA384 0x080A
#define MBEDTLS_TLS1_3_SIG_RSA_PSS_PSS_SHA512 0x080B

/* LEGACY ALGORITHMS */
#define MBEDTLS_TLS1_3_SIG_RSA_PKCS1_SHA1 0x0201
#define MBEDTLS_TLS1_3_SIG_ECDSA_SHA1     0x0203

#define MBEDTLS_TLS1_3_SIG_NONE 0x0

/*
 * Client Certificate Types
 * RFC 5246 section 7.4.4 plus RFC 4492 section 5.5
 */
#define MBEDTLS_SSL_CERT_TYPE_RSA_SIGN       1
#define MBEDTLS_SSL_CERT_TYPE_ECDSA_SIGN    64

/*
 * Message, alert and handshake types
 */
#define MBEDTLS_SSL_MSG_CHANGE_CIPHER_SPEC     20
#define MBEDTLS_SSL_MSG_ALERT                  21
#define MBEDTLS_SSL_MSG_HANDSHAKE              22
#define MBEDTLS_SSL_MSG_APPLICATION_DATA       23
#define MBEDTLS_SSL_MSG_CID                    25
#define MBEDTLS_SSL_MSG_ACK                    26
#define MBEDTLS_SSL_MSG_TLS_CID                25 // OLD CID Implementation

#define MBEDTLS_SSL_ALERT_LEVEL_WARNING         1
#define MBEDTLS_SSL_ALERT_LEVEL_FATAL           2

#define MBEDTLS_SSL_ALERT_MSG_CLOSE_NOTIFY                 0  /* 0x00 */
#define MBEDTLS_SSL_ALERT_MSG_UNEXPECTED_MESSAGE          10  /* 0x0A */
#define MBEDTLS_SSL_ALERT_MSG_BAD_RECORD_MAC              20  /* 0x14 */
#define MBEDTLS_SSL_ALERT_MSG_DECRYPTION_FAILED           21  /* 0x15 */
#define MBEDTLS_SSL_ALERT_MSG_RECORD_OVERFLOW             22  /* 0x16 */
#define MBEDTLS_SSL_ALERT_MSG_DECOMPRESSION_FAILURE       30  /* 0x1E */
#define MBEDTLS_SSL_ALERT_MSG_HANDSHAKE_FAILURE           40  /* 0x28 */
#define MBEDTLS_SSL_ALERT_MSG_NO_CERT                     41  /* 0x29 */
#define MBEDTLS_SSL_ALERT_MSG_BAD_CERT                    42  /* 0x2A */
#define MBEDTLS_SSL_ALERT_MSG_UNSUPPORTED_CERT            43  /* 0x2B */
#define MBEDTLS_SSL_ALERT_MSG_CERT_REVOKED                44  /* 0x2C */
#define MBEDTLS_SSL_ALERT_MSG_CERT_EXPIRED                45  /* 0x2D */
#define MBEDTLS_SSL_ALERT_MSG_CERT_UNKNOWN                46  /* 0x2E */
#define MBEDTLS_SSL_ALERT_MSG_ILLEGAL_PARAMETER           47  /* 0x2F */
#define MBEDTLS_SSL_ALERT_MSG_UNKNOWN_CA                  48  /* 0x30 */
#define MBEDTLS_SSL_ALERT_MSG_ACCESS_DENIED               49  /* 0x31 */
#define MBEDTLS_SSL_ALERT_MSG_DECODE_ERROR                50  /* 0x32 */
#define MBEDTLS_SSL_ALERT_MSG_DECRYPT_ERROR               51  /* 0x33 */
#define MBEDTLS_SSL_ALERT_MSG_EXPORT_RESTRICTION          60  /* 0x3C */
#define MBEDTLS_SSL_ALERT_MSG_PROTOCOL_VERSION            70  /* 0x46 */
#define MBEDTLS_SSL_ALERT_MSG_INSUFFICIENT_SECURITY       71  /* 0x47 */
#define MBEDTLS_SSL_ALERT_MSG_INTERNAL_ERROR              80  /* 0x50 */
#define MBEDTLS_SSL_ALERT_MSG_INAPROPRIATE_FALLBACK       86  /* 0x56 */
#define MBEDTLS_SSL_ALERT_MSG_USER_CANCELED               90  /* 0x5A */
#define MBEDTLS_SSL_ALERT_MSG_NO_RENEGOTIATION           100  /* 0x64 */
#define MBEDTLS_SSL_ALERT_MSG_MISSING_EXTENSION          109  /* 0x6d -- new in TLS 1.3 */
#define MBEDTLS_SSL_ALERT_MSG_UNSUPPORTED_EXT            110  /* 0x6E */
#define MBEDTLS_SSL_ALERT_MSG_CERT_UNOBTAINABLE          111  /* 0x6f -- new in TLS 1.3 */
#define MBEDTLS_SSL_ALERT_MSG_UNRECOGNIZED_NAME          112  /* 0x70 */
#define MBEDTLS_SSL_ALERT_MSG_BAD_CERT_STATUS_RESPONSE   113  /* 0x71 -- new in TLS 1.3 */
#define MBEDTLS_SSL_ALERT_MSG_BAD_CERT_HASH_VALUE        114  /* 0x72 -- new in TLS 1.3 */
#define MBEDTLS_SSL_ALERT_MSG_UNKNOWN_PSK_IDENTITY       115  /* 0x73 */
#define MBEDTLS_SSL_ALERT_MSG_CERT_REQUIRED              116 /* 0x74 -- new in TLS 1.3*/
#define MBEDTLS_SSL_ALERT_MSG_NO_APPLICATION_PROTOCOL    120 /* 0x78 */

#define MBEDTLS_SSL_HS_HELLO_REQUEST            0
#define MBEDTLS_SSL_HS_CLIENT_HELLO             1
#define MBEDTLS_SSL_HS_SERVER_HELLO             2
#define MBEDTLS_SSL_HS_HELLO_VERIFY_REQUEST     3
#define MBEDTLS_SSL_HS_NEW_SESSION_TICKET       4
#define MBEDTLS_SSL_HS_END_OF_EARLY_DATA        5 // NEW IN TLS 1.3
#define MBEDTLS_SSL_HS_HELLO_RETRY_REQUEST      6 // NEW IN TLS 1.3 (RESERVED)
#define MBEDTLS_SSL_HS_ENCRYPTED_EXTENSIONS     8 // NEW IN TLS 1.3
#define MBEDTLS_SSL_HS_CERTIFICATE             11
#define MBEDTLS_SSL_HS_SERVER_KEY_EXCHANGE     12
#define MBEDTLS_SSL_HS_CERTIFICATE_REQUEST     13
#define MBEDTLS_SSL_HS_SERVER_HELLO_DONE       14
#define MBEDTLS_SSL_HS_CERTIFICATE_VERIFY      15
#define MBEDTLS_SSL_HS_CLIENT_KEY_EXCHANGE     16
#define MBEDTLS_SSL_HS_FINISHED                20
#define MBEDTLS_SSL_HS_KEY_UPDATE              24 // NEW in TLS // NOT USED IN DTLS 1.3
#define MBEDTLS_SSL_HS_ACK                    253 // NEW IN DTLS 1.3
#define MBEDTLS_SSL_HS_MESSAGE_HASH           254 // NEW IN TLS 1.3

/*
 * TLS extensions
 */
#define MBEDTLS_TLS_EXT_SERVERNAME                   0
#define MBEDTLS_TLS_EXT_SERVERNAME_HOSTNAME          0

#define MBEDTLS_TLS_EXT_MAX_FRAGMENT_LENGTH          1

#define MBEDTLS_TLS_EXT_TRUNCATED_HMAC               4
#define MBEDTLS_TLS_EXT_STATUS_REQUEST               5 /* RFC 6066 TLS 1.2 and 1.3 */

#define MBEDTLS_TLS_EXT_SUPPORTED_ELLIPTIC_CURVES   10
#define MBEDTLS_TLS_EXT_SUPPORTED_GROUPS            10 /* RFC 8422,7919 TLS 1.2 and 1.3 */
#define MBEDTLS_TLS_EXT_SUPPORTED_POINT_FORMATS     11

#define MBEDTLS_TLS_EXT_SIG_ALG                     13 /* RFC 8446 TLS 1.3 */
#define MBEDTLS_TLS_EXT_USE_SRTP                    14
#define MBEDTLS_TLS_EXT_HEARTBEAT                   15 /* RFC 6520 TLS 1.2 and 1.3 */
#define MBEDTLS_TLS_EXT_ALPN                        16

#define MBEDTLS_TLS_EXT_SCT                         18 /* RFC 6962 TLS 1.2 and 1.3 */
#define MBEDTLS_TLS_EXT_CLI_CERT_TYPE               19 /* RFC 7250 TLS 1.2 and 1.3 */
#define MBEDTLS_TLS_EXT_SERV_CERT_TYPE              20 /* RFC 7250 TLS 1.2 and 1.3 */
#define MBEDTLS_TLS_EXT_PADDING                     21 /* RFC 7685 TLS 1.2 and 1.3 */
#define MBEDTLS_TLS_EXT_ENCRYPT_THEN_MAC            22 /* 0x16 */
#define MBEDTLS_TLS_EXT_EXTENDED_MASTER_SECRET  0x0017 /* 23 */

#define MBEDTLS_TLS_EXT_SESSION_TICKET              35

#define MBEDTLS_TLS_EXT_PRE_SHARED_KEY              41 /* RFC 8446 TLS 1.3 */
#define MBEDTLS_TLS_EXT_EARLY_DATA                  42 /* RFC 8446 TLS 1.3 */
#define MBEDTLS_TLS_EXT_SUPPORTED_VERSIONS          43 /* RFC 8446 TLS 1.3 */
#define MBEDTLS_TLS_EXT_COOKIE                      44 /* RFC 8446 TLS 1.3 */
#define MBEDTLS_TLS_EXT_PSK_KEY_EXCHANGE_MODES      45 /* RFC 8446 TLS 1.3 */

#define MBEDTLS_TLS_EXT_CERT_AUTH                   47 /* RFC 8446 TLS 1.3 */
#define MBEDTLS_TLS_EXT_OID_FILTERS                 48 /* RFC 8446 TLS 1.3 */
#define MBEDTLS_TLS_EXT_POST_HANDSHAKE_AUTH         49 /* RFC 8446 TLS 1.3 */
#define MBEDTLS_TLS_EXT_SIG_ALG_CERT                50 /* RFC 8446 TLS 1.3 */
#define MBEDTLS_TLS_EXT_KEY_SHARE                   51 /* RFC 8446 TLS 1.3 */

/* The value of the CID extension is still TBD as of
 * draft-ietf-tls-dtls-connection-id-05
 * (https://tools.ietf.org/html/draft-ietf-tls-dtls-connection-id-05).
 *
 * A future minor revision of Mbed TLS may change the default value of
 * this option to match evolving standards and usage.
 */
#if !defined(MBEDTLS_TLS_EXT_CID)
#define MBEDTLS_TLS_EXT_CID                        254 /* TBD */
#endif

#define MBEDTLS_TLS_EXT_ECJPAKE_KKPP               256 /* experimental */

#define MBEDTLS_TLS_EXT_RENEGOTIATION_INFO      0xFF01

/*
 * Size defines
 */
#if !defined(MBEDTLS_PSK_MAX_LEN)
#define MBEDTLS_PSK_MAX_LEN            32 /* 256 bits */
#endif

/* Dummy type used only for its size */
union mbedtls_ssl_premaster_secret
{
#if defined(MBEDTLS_KEY_EXCHANGE_RSA_ENABLED)
    unsigned char _pms_rsa[48];                         /* RFC 5246 8.1.1 */
#endif
#if defined(MBEDTLS_KEY_EXCHANGE_DHE_RSA_ENABLED)
    unsigned char _pms_dhm[MBEDTLS_MPI_MAX_SIZE];      /* RFC 5246 8.1.2 */
#endif
#if defined(MBEDTLS_KEY_EXCHANGE_ECDHE_RSA_ENABLED)    || \
    defined(MBEDTLS_KEY_EXCHANGE_ECDHE_ECDSA_ENABLED)  || \
    defined(MBEDTLS_KEY_EXCHANGE_ECDH_RSA_ENABLED)     || \
    defined(MBEDTLS_KEY_EXCHANGE_ECDH_ECDSA_ENABLED)
    unsigned char _pms_ecdh[MBEDTLS_ECP_MAX_BYTES];    /* RFC 4492 5.10 */
#endif
#if defined(MBEDTLS_KEY_EXCHANGE_PSK_ENABLED)
    unsigned char _pms_psk[4 + 2 * MBEDTLS_PSK_MAX_LEN];       /* RFC 4279 2 */
#endif
#if defined(MBEDTLS_KEY_EXCHANGE_DHE_PSK_ENABLED)
    unsigned char _pms_dhe_psk[4 + MBEDTLS_MPI_MAX_SIZE
                                 + MBEDTLS_PSK_MAX_LEN];       /* RFC 4279 3 */
#endif
#if defined(MBEDTLS_KEY_EXCHANGE_RSA_PSK_ENABLED)
    unsigned char _pms_rsa_psk[52 + MBEDTLS_PSK_MAX_LEN];      /* RFC 4279 4 */
#endif
#if defined(MBEDTLS_KEY_EXCHANGE_ECDHE_PSK_ENABLED)
    unsigned char _pms_ecdhe_psk[4 + MBEDTLS_ECP_MAX_BYTES
                                   + MBEDTLS_PSK_MAX_LEN];     /* RFC 5489 2 */
#endif
#if defined(MBEDTLS_KEY_EXCHANGE_ECJPAKE_ENABLED)
    unsigned char _pms_ecjpake[32];     /* Thread spec: SHA-256 output */
#endif
};

#define MBEDTLS_PREMASTER_SIZE     sizeof( union mbedtls_ssl_premaster_secret )

#define MBEDTLS_TLS1_3_MD_MAX_SIZE         PSA_HASH_MAX_SIZE


/* Length in number of bytes of the TLS sequence number */
#define MBEDTLS_SSL_SEQUENCE_NUMBER_LEN 8

#ifdef __cplusplus
extern "C" {
#endif


/*
 * SSL state machine
 */
typedef enum
{
    MBEDTLS_SSL_HELLO_REQUEST,
    MBEDTLS_SSL_CLIENT_HELLO,
    MBEDTLS_SSL_SERVER_HELLO,
    MBEDTLS_SSL_SERVER_CERTIFICATE,
    MBEDTLS_SSL_SERVER_KEY_EXCHANGE,
    MBEDTLS_SSL_CERTIFICATE_REQUEST,
    MBEDTLS_SSL_SERVER_HELLO_DONE,
    MBEDTLS_SSL_CLIENT_CERTIFICATE,
    MBEDTLS_SSL_CLIENT_KEY_EXCHANGE,
    MBEDTLS_SSL_CERTIFICATE_VERIFY,
    MBEDTLS_SSL_CLIENT_CHANGE_CIPHER_SPEC,
    MBEDTLS_SSL_CLIENT_FINISHED,
    MBEDTLS_SSL_SERVER_CHANGE_CIPHER_SPEC,
    MBEDTLS_SSL_SERVER_FINISHED,
    MBEDTLS_SSL_FLUSH_BUFFERS,
    MBEDTLS_SSL_HANDSHAKE_WRAPUP,
    MBEDTLS_SSL_HANDSHAKE_OVER,
    MBEDTLS_SSL_NEW_SESSION_TICKET,
    MBEDTLS_SSL_SERVER_HELLO_VERIFY_REQUEST_SENT,
    MBEDTLS_SSL_HELLO_RETRY_REQUEST,
    MBEDTLS_SSL_ENCRYPTED_EXTENSIONS,
    MBEDTLS_SSL_SECOND_CLIENT_HELLO,
    MBEDTLS_SSL_END_OF_EARLY_DATA,
    MBEDTLS_SSL_CLIENT_CERTIFICATE_VERIFY,
    MBEDTLS_SSL_HANDSHAKE_FINISH_ACK,
    MBEDTLS_SSL_CLIENT_CCS_BEFORE_2ND_CLIENT_HELLO,
    MBEDTLS_SSL_CLIENT_CCS_AFTER_SERVER_FINISHED,
    MBEDTLS_SSL_CLIENT_CCS_AFTER_CLIENT_HELLO,
    MBEDTLS_SSL_SERVER_CCS_AFTER_SERVER_HELLO,
    MBEDTLS_SSL_SERVER_CCS_AFTER_HELLO_RETRY_REQUEST,
    MBEDTLS_SSL_EARLY_APP_DATA,
    MBEDTLS_SSL_NEW_SESSION_TICKET_FLUSH,
}
mbedtls_ssl_states;

/**
 * \brief          Callback type: send data on the network.
 *
 * \note           That callback may be either blocking or non-blocking.
 *
 * \param ctx      Context for the send callback (typically a file descriptor)
 * \param buf      Buffer holding the data to send
 * \param len      Length of the data to send
 *
 * \return         The callback must return the number of bytes sent if any,
 *                 or a non-zero error code.
 *                 If performing non-blocking I/O, \c MBEDTLS_ERR_SSL_WANT_WRITE
 *                 must be returned when the operation would block.
 *
 * \note           The callback is allowed to send fewer bytes than requested.
 *                 It must always return the number of bytes actually sent.
 */
typedef int mbedtls_ssl_send_t( void *ctx,
                                const unsigned char *buf,
                                size_t len );

/**
 * \brief          Callback type: receive data from the network.
 *
 * \note           That callback may be either blocking or non-blocking.
 *
 * \param ctx      Context for the receive callback (typically a file
 *                 descriptor)
 * \param buf      Buffer to write the received data to
 * \param len      Length of the receive buffer
 *
 * \returns        If data has been received, the positive number of bytes received.
 * \returns        \c 0 if the connection has been closed.
 * \returns        If performing non-blocking I/O, \c MBEDTLS_ERR_SSL_WANT_READ
 *                 must be returned when the operation would block.
 * \returns        Another negative error code on other kinds of failures.
 *
 * \note           The callback may receive fewer bytes than the length of the
 *                 buffer. It must always return the number of bytes actually
 *                 received and written to the buffer.
 */
typedef int mbedtls_ssl_recv_t( void *ctx,
                                unsigned char *buf,
                                size_t len );

/**
 * \brief          Callback type: receive data from the network, with timeout
 *
 * \note           That callback must block until data is received, or the
 *                 timeout delay expires, or the operation is interrupted by a
 *                 signal.
 *
 * \param ctx      Context for the receive callback (typically a file descriptor)
 * \param buf      Buffer to write the received data to
 * \param len      Length of the receive buffer
 * \param timeout  Maximum number of milliseconds to wait for data
 *                 0 means no timeout (potentially waiting forever)
 *
 * \return         The callback must return the number of bytes received,
 *                 or a non-zero error code:
 *                 \c MBEDTLS_ERR_SSL_TIMEOUT if the operation timed out,
 *                 \c MBEDTLS_ERR_SSL_WANT_READ if interrupted by a signal.
 *
 * \note           The callback may receive fewer bytes than the length of the
 *                 buffer. It must always return the number of bytes actually
 *                 received and written to the buffer.
 */
typedef int mbedtls_ssl_recv_timeout_t( void *ctx,
                                        unsigned char *buf,
                                        size_t len,
                                        uint32_t timeout );
/**
 * \brief          Callback type: set a pair of timers/delays to watch
 *
 * \param ctx      Context pointer
 * \param int_ms   Intermediate delay in milliseconds
 * \param fin_ms   Final delay in milliseconds
 *                 0 cancels the current timer.
 *
 * \note           This callback must at least store the necessary information
 *                 for the associated \c mbedtls_ssl_get_timer_t callback to
 *                 return correct information.
 *
 * \note           If using an event-driven style of programming, an event must
 *                 be generated when the final delay is passed. The event must
 *                 cause a call to \c mbedtls_ssl_handshake() with the proper
 *                 SSL context to be scheduled. Care must be taken to ensure
 *                 that at most one such call happens at a time.
 *
 * \note           Only one timer at a time must be running. Calling this
 *                 function while a timer is running must cancel it. Cancelled
 *                 timers must not generate any event.
 */
typedef void mbedtls_ssl_set_timer_t( void * ctx,
                                      uint32_t int_ms,
                                      uint32_t fin_ms );

/**
 * \brief          Callback type: get status of timers/delays
 *
 * \param ctx      Context pointer
 *
 * \return         This callback must return:
 *                 -1 if cancelled (fin_ms == 0),
 *                  0 if none of the delays have passed,
 *                  1 if only the intermediate delay has passed,
 *                  2 if the final delay has passed.
 */
typedef int mbedtls_ssl_get_timer_t( void * ctx );

/* Defined below */
typedef struct mbedtls_ssl_session mbedtls_ssl_session;
typedef struct mbedtls_ssl_context mbedtls_ssl_context;
typedef struct mbedtls_ssl_config  mbedtls_ssl_config;

/* Defined in library/ssl_misc.h */
typedef struct mbedtls_ssl_transform mbedtls_ssl_transform;
typedef struct mbedtls_ssl_handshake_params mbedtls_ssl_handshake_params;
typedef struct mbedtls_ssl_sig_hash_set_t mbedtls_ssl_sig_hash_set_t;
#if defined(MBEDTLS_X509_CRT_PARSE_C)
typedef struct mbedtls_ssl_key_cert mbedtls_ssl_key_cert;
#endif
#if defined(MBEDTLS_SSL_PROTO_DTLS)
typedef struct mbedtls_ssl_flight_item mbedtls_ssl_flight_item;
#endif

#if defined(MBEDTLS_SSL_PROTO_TLS1_3) && \
    defined(MBEDTLS_ZERO_RTT) && defined(MBEDTLS_SSL_CLI_C)
#define MBEDTLS_SSL_EARLY_DATA_NOT_SENT       0
#define MBEDTLS_SSL_EARLY_DATA_REJECTED       1
#define MBEDTLS_SSL_EARLY_DATA_ACCEPTED       2

/**
 * \brief Get information about the use of 0-RTT in a TLS 1.3 handshake
 *
 * \param ssl      The SSL context to query.
 *
 * \returns        #MBEDTLS_ERR_SSL_BAD_INPUT_DATA if this function is called
 *                 from the server-side.
 * \returns        #MBEDTLS_ERR_SSL_BAD_INPUT_DATA if this function is called
 *                 prior to completion of the handshake.
 * \returns        #MBEDTLS_SSL_EARLY_DATA_NOT_SENT if the client has not indicated
 *                 the use of 0-RTT.
 * \returns        #MBEDTLS_SSL_EARLY_DATA_REJECTED if the client has indicated the use
 *                 of 0-RTT but the server has not accepted it.
 *                 In this situation, the client may want to re-send the 0-RTT data
 *                 as ordinary post-handshake application data via mbedtls_ssl_write().
 * \returns        #MBEDTLS_SSL_EARLY_DATA_ACCEPTED if the client has indicated the use
 *                 of 0-RTT and the server has accepted it.
 */
int mbedtls_ssl_get_early_data_status( mbedtls_ssl_context *ssl );
#endif /* MBEDTLS_SSL_PROTO_TLS1_3 && MBEDTLS_ZERO_RTT && MBEDTLS_SSL_CLI_C */

typedef enum
{
    allow_early_data = 1,
    allow_dhe_resumption = 2,
    allow_psk_resumption = 4,
} mbedtls_ssl_ticket_flags;

/**
 * \brief          Callback type: server-side session cache getter
 *
 *                 The session cache is logically a key value store, with
 *                 keys being session IDs and values being instances of
 *                 mbedtls_ssl_session.
 *
 *                 This callback retrieves an entry in this key-value store.
 *
 * \param data            The address of the session cache structure to query.
 * \param session_id      The buffer holding the session ID to query.
 * \param session_id_len  The length of \p session_id in Bytes.
 * \param session         The address of the session structure to populate.
 *                        It is initialized with mbdtls_ssl_session_init(),
 *                        and the callback must always leave it in a state
 *                        where it can safely be freed via
 *                        mbedtls_ssl_session_free() independent of the
 *                        return code of this function.
 *
 * \return                \c 0 on success
 * \return                A non-zero return value on failure.
 *
 */
typedef int mbedtls_ssl_cache_get_t( void *data,
                                     unsigned char const *session_id,
                                     size_t session_id_len,
                                     mbedtls_ssl_session *session );
/**
 * \brief          Callback type: server-side session cache setter
 *
 *                 The session cache is logically a key value store, with
 *                 keys being session IDs and values being instances of
 *                 mbedtls_ssl_session.
 *
 *                 This callback sets an entry in this key-value store.
 *
 * \param data            The address of the session cache structure to modify.
 * \param session_id      The buffer holding the session ID to query.
 * \param session_id_len  The length of \p session_id in Bytes.
 * \param session         The address of the session to be stored in the
 *                        session cache.
 *
 * \return                \c 0 on success
 * \return                A non-zero return value on failure.
 */
typedef int mbedtls_ssl_cache_set_t( void *data,
                                     unsigned char const *session_id,
                                     size_t session_id_len,
                                     const mbedtls_ssl_session *session );

#if defined(MBEDTLS_SSL_ASYNC_PRIVATE)
#if defined(MBEDTLS_X509_CRT_PARSE_C)
/**
 * \brief           Callback type: start external signature operation.
 *
 *                  This callback is called during an SSL handshake to start
 *                  a signature decryption operation using an
 *                  external processor. The parameter \p cert contains
 *                  the public key; it is up to the callback function to
 *                  determine how to access the associated private key.
 *
 *                  This function typically sends or enqueues a request, and
 *                  does not wait for the operation to complete. This allows
 *                  the handshake step to be non-blocking.
 *
 *                  The parameters \p ssl and \p cert are guaranteed to remain
 *                  valid throughout the handshake. On the other hand, this
 *                  function must save the contents of \p hash if the value
 *                  is needed for later processing, because the \p hash buffer
 *                  is no longer valid after this function returns.
 *
 *                  This function may call mbedtls_ssl_set_async_operation_data()
 *                  to store an operation context for later retrieval
 *                  by the resume or cancel callback.
 *
 * \note            For RSA signatures, this function must produce output
 *                  that is consistent with PKCS#1 v1.5 in the same way as
 *                  mbedtls_rsa_pkcs1_sign(). Before the private key operation,
 *                  apply the padding steps described in RFC 8017, section 9.2
 *                  "EMSA-PKCS1-v1_5" as follows.
 *                  - If \p md_alg is #MBEDTLS_MD_NONE, apply the PKCS#1 v1.5
 *                    encoding, treating \p hash as the DigestInfo to be
 *                    padded. In other words, apply EMSA-PKCS1-v1_5 starting
 *                    from step 3, with `T = hash` and `tLen = hash_len`.
 *                  - If `md_alg != MBEDTLS_MD_NONE`, apply the PKCS#1 v1.5
 *                    encoding, treating \p hash as the hash to be encoded and
 *                    padded. In other words, apply EMSA-PKCS1-v1_5 starting
 *                    from step 2, with `digestAlgorithm` obtained by calling
 *                    mbedtls_oid_get_oid_by_md() on \p md_alg.
 *
 * \note            For ECDSA signatures, the output format is the DER encoding
 *                  `Ecdsa-Sig-Value` defined in
 *                  [RFC 4492 section 5.4](https://tools.ietf.org/html/rfc4492#section-5.4).
 *
 * \param ssl             The SSL connection instance. It should not be
 *                        modified other than via
 *                        mbedtls_ssl_set_async_operation_data().
 * \param cert            Certificate containing the public key.
 *                        In simple cases, this is one of the pointers passed to
 *                        mbedtls_ssl_conf_own_cert() when configuring the SSL
 *                        connection. However, if other callbacks are used, this
 *                        property may not hold. For example, if an SNI callback
 *                        is registered with mbedtls_ssl_conf_sni(), then
 *                        this callback determines what certificate is used.
 * \param md_alg          Hash algorithm.
 * \param hash            Buffer containing the hash. This buffer is
 *                        no longer valid when the function returns.
 * \param hash_len        Size of the \c hash buffer in bytes.
 *
 * \return          0 if the operation was started successfully and the SSL
 *                  stack should call the resume callback immediately.
 * \return          #MBEDTLS_ERR_SSL_ASYNC_IN_PROGRESS if the operation
 *                  was started successfully and the SSL stack should return
 *                  immediately without calling the resume callback yet.
 * \return          #MBEDTLS_ERR_SSL_HW_ACCEL_FALLTHROUGH if the external
 *                  processor does not support this key. The SSL stack will
 *                  use the private key object instead.
 * \return          Any other error indicates a fatal failure and is
 *                  propagated up the call chain. The callback should
 *                  use \c MBEDTLS_ERR_PK_xxx error codes, and <b>must not</b>
 *                  use \c MBEDTLS_ERR_SSL_xxx error codes except as
 *                  directed in the documentation of this callback.
 */
typedef int mbedtls_ssl_async_sign_t( mbedtls_ssl_context *ssl,
                                      mbedtls_x509_crt *cert,
                                      mbedtls_md_type_t md_alg,
                                      const unsigned char *hash,
                                      size_t hash_len );

/**
 * \brief           Callback type: start external decryption operation.
 *
 *                  This callback is called during an SSL handshake to start
 *                  an RSA decryption operation using an
 *                  external processor. The parameter \p cert contains
 *                  the public key; it is up to the callback function to
 *                  determine how to access the associated private key.
 *
 *                  This function typically sends or enqueues a request, and
 *                  does not wait for the operation to complete. This allows
 *                  the handshake step to be non-blocking.
 *
 *                  The parameters \p ssl and \p cert are guaranteed to remain
 *                  valid throughout the handshake. On the other hand, this
 *                  function must save the contents of \p input if the value
 *                  is needed for later processing, because the \p input buffer
 *                  is no longer valid after this function returns.
 *
 *                  This function may call mbedtls_ssl_set_async_operation_data()
 *                  to store an operation context for later retrieval
 *                  by the resume or cancel callback.
 *
 * \warning         RSA decryption as used in TLS is subject to a potential
 *                  timing side channel attack first discovered by Bleichenbacher
 *                  in 1998. This attack can be remotely exploitable
 *                  in practice. To avoid this attack, you must ensure that
 *                  if the callback performs an RSA decryption, the time it
 *                  takes to execute and return the result does not depend
 *                  on whether the RSA decryption succeeded or reported
 *                  invalid padding.
 *
 * \param ssl             The SSL connection instance. It should not be
 *                        modified other than via
 *                        mbedtls_ssl_set_async_operation_data().
 * \param cert            Certificate containing the public key.
 *                        In simple cases, this is one of the pointers passed to
 *                        mbedtls_ssl_conf_own_cert() when configuring the SSL
 *                        connection. However, if other callbacks are used, this
 *                        property may not hold. For example, if an SNI callback
 *                        is registered with mbedtls_ssl_conf_sni(), then
 *                        this callback determines what certificate is used.
 * \param input           Buffer containing the input ciphertext. This buffer
 *                        is no longer valid when the function returns.
 * \param input_len       Size of the \p input buffer in bytes.
 *
 * \return          0 if the operation was started successfully and the SSL
 *                  stack should call the resume callback immediately.
 * \return          #MBEDTLS_ERR_SSL_ASYNC_IN_PROGRESS if the operation
 *                  was started successfully and the SSL stack should return
 *                  immediately without calling the resume callback yet.
 * \return          #MBEDTLS_ERR_SSL_HW_ACCEL_FALLTHROUGH if the external
 *                  processor does not support this key. The SSL stack will
 *                  use the private key object instead.
 * \return          Any other error indicates a fatal failure and is
 *                  propagated up the call chain. The callback should
 *                  use \c MBEDTLS_ERR_PK_xxx error codes, and <b>must not</b>
 *                  use \c MBEDTLS_ERR_SSL_xxx error codes except as
 *                  directed in the documentation of this callback.
 */
typedef int mbedtls_ssl_async_decrypt_t( mbedtls_ssl_context *ssl,
                                         mbedtls_x509_crt *cert,
                                         const unsigned char *input,
                                         size_t input_len );
#endif /* MBEDTLS_X509_CRT_PARSE_C */

/**
 * \brief           Callback type: resume external operation.
 *
 *                  This callback is called during an SSL handshake to resume
 *                  an external operation started by the
 *                  ::mbedtls_ssl_async_sign_t or
 *                  ::mbedtls_ssl_async_decrypt_t callback.
 *
 *                  This function typically checks the status of a pending
 *                  request or causes the request queue to make progress, and
 *                  does not wait for the operation to complete. This allows
 *                  the handshake step to be non-blocking.
 *
 *                  This function may call mbedtls_ssl_get_async_operation_data()
 *                  to retrieve an operation context set by the start callback.
 *                  It may call mbedtls_ssl_set_async_operation_data() to modify
 *                  this context.
 *
 *                  Note that when this function returns a status other than
 *                  #MBEDTLS_ERR_SSL_ASYNC_IN_PROGRESS, it must free any
 *                  resources associated with the operation.
 *
 * \param ssl             The SSL connection instance. It should not be
 *                        modified other than via
 *                        mbedtls_ssl_set_async_operation_data().
 * \param output          Buffer containing the output (signature or decrypted
 *                        data) on success.
 * \param output_len      On success, number of bytes written to \p output.
 * \param output_size     Size of the \p output buffer in bytes.
 *
 * \return          0 if output of the operation is available in the
 *                  \p output buffer.
 * \return          #MBEDTLS_ERR_SSL_ASYNC_IN_PROGRESS if the operation
 *                  is still in progress. Subsequent requests for progress
 *                  on the SSL connection will call the resume callback
 *                  again.
 * \return          Any other error means that the operation is aborted.
 *                  The SSL handshake is aborted. The callback should
 *                  use \c MBEDTLS_ERR_PK_xxx error codes, and <b>must not</b>
 *                  use \c MBEDTLS_ERR_SSL_xxx error codes except as
 *                  directed in the documentation of this callback.
 */
typedef int mbedtls_ssl_async_resume_t( mbedtls_ssl_context *ssl,
                                        unsigned char *output,
                                        size_t *output_len,
                                        size_t output_size );

/**
 * \brief           Callback type: cancel external operation.
 *
 *                  This callback is called if an SSL connection is closed
 *                  while an asynchronous operation is in progress. Note that
 *                  this callback is not called if the
 *                  ::mbedtls_ssl_async_resume_t callback has run and has
 *                  returned a value other than
 *                  #MBEDTLS_ERR_SSL_ASYNC_IN_PROGRESS, since in that case
 *                  the asynchronous operation has already completed.
 *
 *                  This function may call mbedtls_ssl_get_async_operation_data()
 *                  to retrieve an operation context set by the start callback.
 *
 * \param ssl             The SSL connection instance. It should not be
 *                        modified.
 */
typedef void mbedtls_ssl_async_cancel_t( mbedtls_ssl_context *ssl );
#endif /* MBEDTLS_SSL_ASYNC_PRIVATE */

#if defined(MBEDTLS_KEY_EXCHANGE_WITH_CERT_ENABLED) &&        \
    !defined(MBEDTLS_SSL_KEEP_PEER_CERTIFICATE)
#define MBEDTLS_SSL_PEER_CERT_DIGEST_MAX_LEN  48
#if defined(MBEDTLS_SHA256_C)
#define MBEDTLS_SSL_PEER_CERT_DIGEST_DFL_TYPE MBEDTLS_MD_SHA256
#define MBEDTLS_SSL_PEER_CERT_DIGEST_DFL_LEN  32
#elif defined(MBEDTLS_SHA384_C)
#define MBEDTLS_SSL_PEER_CERT_DIGEST_DFL_TYPE MBEDTLS_MD_SHA384
#define MBEDTLS_SSL_PEER_CERT_DIGEST_DFL_LEN  48
#elif defined(MBEDTLS_SHA1_C)
#define MBEDTLS_SSL_PEER_CERT_DIGEST_DFL_TYPE MBEDTLS_MD_SHA1
#define MBEDTLS_SSL_PEER_CERT_DIGEST_DFL_LEN  20
#else
/* This is already checked in check_config.h, but be sure. */
#error "Bad configuration - need SHA-1, SHA-256 or SHA-512 enabled to compute digest of peer CRT."
#endif
#endif /* MBEDTLS_KEY_EXCHANGE_WITH_CERT_ENABLED &&
          !MBEDTLS_SSL_KEEP_PEER_CERTIFICATE */

typedef struct
{
    unsigned char client_application_traffic_secret_N[ MBEDTLS_TLS1_3_MD_MAX_SIZE ];
    unsigned char server_application_traffic_secret_N[ MBEDTLS_TLS1_3_MD_MAX_SIZE ];
    unsigned char exporter_master_secret             [ MBEDTLS_TLS1_3_MD_MAX_SIZE ];
    unsigned char resumption_master_secret           [ MBEDTLS_TLS1_3_MD_MAX_SIZE ];
} mbedtls_ssl_tls13_application_secrets;

#if defined(MBEDTLS_SSL_DTLS_SRTP)

#define MBEDTLS_TLS_SRTP_MAX_MKI_LENGTH             255
#define MBEDTLS_TLS_SRTP_MAX_PROFILE_LIST_LENGTH    4
/*
 * For code readability use a typedef for DTLS-SRTP profiles
 *
 * Use_srtp extension protection profiles values as defined in
 * http://www.iana.org/assignments/srtp-protection/srtp-protection.xhtml
 *
 * Reminder: if this list is expanded mbedtls_ssl_check_srtp_profile_value
 * must be updated too.
 */
#define MBEDTLS_TLS_SRTP_AES128_CM_HMAC_SHA1_80     ( (uint16_t) 0x0001)
#define MBEDTLS_TLS_SRTP_AES128_CM_HMAC_SHA1_32     ( (uint16_t) 0x0002)
#define MBEDTLS_TLS_SRTP_NULL_HMAC_SHA1_80          ( (uint16_t) 0x0005)
#define MBEDTLS_TLS_SRTP_NULL_HMAC_SHA1_32          ( (uint16_t) 0x0006)
/* This one is not iana defined, but for code readability. */
#define MBEDTLS_TLS_SRTP_UNSET                      ( (uint16_t) 0x0000)

typedef uint16_t mbedtls_ssl_srtp_profile;

typedef struct mbedtls_dtls_srtp_info_t
{
    /*! The SRTP profile that was negotiated. */
    mbedtls_ssl_srtp_profile MBEDTLS_PRIVATE(chosen_dtls_srtp_profile);
    /*! The length of mki_value. */
    uint16_t MBEDTLS_PRIVATE(mki_len);
    /*! The mki_value used, with max size of 256 bytes. */
    unsigned char MBEDTLS_PRIVATE(mki_value)[MBEDTLS_TLS_SRTP_MAX_MKI_LENGTH];
}
mbedtls_dtls_srtp_info;

#endif /* MBEDTLS_SSL_DTLS_SRTP */

/** Human-friendly representation of the (D)TLS protocol version. */
typedef enum
{
    MBEDTLS_SSL_VERSION_UNKNOWN, /*!< Context not in use or version not yet negotiated. */
    MBEDTLS_SSL_VERSION_TLS1_2 = 0x0303, /*!< (D)TLS 1.2 */
    MBEDTLS_SSL_VERSION_TLS1_3 = 0x0304, /*!< (D)TLS 1.3 */
} mbedtls_ssl_protocol_version;

/*
 * This structure is used for storing current session data.
 *
 * Note: when changing this definition, we need to check and update:
 *  - in tests/suites/test_suite_ssl.function:
 *      ssl_populate_session() and ssl_serialize_session_save_load()
 *  - in library/ssl_tls.c:
 *      mbedtls_ssl_session_init() and mbedtls_ssl_session_free()
 *      mbedtls_ssl_session_save() and ssl_session_load()
 *      ssl_session_copy()
 */
struct mbedtls_ssl_session
{
#if defined(MBEDTLS_SSL_MAX_FRAGMENT_LENGTH)
    unsigned char MBEDTLS_PRIVATE(mfl_code);     /*!< MaxFragmentLength negotiated by peer */
#endif /* MBEDTLS_SSL_MAX_FRAGMENT_LENGTH */

    unsigned char MBEDTLS_PRIVATE(exported);

    /** TLS version negotiated in the session. Used if and when renegotiating
     *  or resuming a session instead of the configured minor TLS version.
     */
    mbedtls_ssl_protocol_version MBEDTLS_PRIVATE(tls_version);

#if defined(MBEDTLS_HAVE_TIME)
    mbedtls_time_t MBEDTLS_PRIVATE(start);       /*!< starting time      */
#endif
    int MBEDTLS_PRIVATE(ciphersuite);            /*!< chosen ciphersuite */
    size_t MBEDTLS_PRIVATE(id_len);              /*!< session id length  */
    unsigned char MBEDTLS_PRIVATE(id)[32];       /*!< session identifier */
    unsigned char MBEDTLS_PRIVATE(master)[48];   /*!< the master secret  */

#if defined(MBEDTLS_X509_CRT_PARSE_C)
#if defined(MBEDTLS_SSL_KEEP_PEER_CERTIFICATE)
    mbedtls_x509_crt *MBEDTLS_PRIVATE(peer_cert);       /*!< peer X.509 cert chain */
#else /* MBEDTLS_SSL_KEEP_PEER_CERTIFICATE */
    /*! The digest of the peer's end-CRT. This must be kept to detect CRT
     *  changes during renegotiation, mitigating the triple handshake attack. */
    unsigned char *MBEDTLS_PRIVATE(peer_cert_digest);
    size_t MBEDTLS_PRIVATE(peer_cert_digest_len);
    mbedtls_md_type_t MBEDTLS_PRIVATE(peer_cert_digest_type);
#endif /* !MBEDTLS_SSL_KEEP_PEER_CERTIFICATE */
#endif /* MBEDTLS_X509_CRT_PARSE_C */
    uint32_t MBEDTLS_PRIVATE(verify_result);          /*!<  verification result     */

#if ( defined(MBEDTLS_SSL_SESSION_TICKETS) && defined(MBEDTLS_SSL_CLI_C) ) || defined(MBEDTLS_SSL_NEW_SESSION_TICKET_REMOVED)
    unsigned char *MBEDTLS_PRIVATE(ticket);      /*!< RFC 5077 session ticket */
    size_t MBEDTLS_PRIVATE(ticket_len);          /*!< session ticket length   */
    uint32_t MBEDTLS_PRIVATE(ticket_lifetime);   /*!< ticket lifetime hint    */
#endif /* ( MBEDTLS_SSL_SESSION_TICKETS && MBEDTLS_SSL_CLI_C ) || MBEDTLS_SSL_NEW_SESSION_TICKET_REMOVED */

#if defined(MBEDTLS_SSL_PROTO_TLS1_3) && defined(MBEDTLS_SSL_NEW_SESSION_TICKET_REMOVED)
    uint32_t MBEDTLS_PRIVATE(max_early_data_size);   /*!< max data allowed */
#endif /*  MBEDTLS_SSL_PROTO_TLS1_3 && MBEDTLS_SSL_NEW_SESSION_TICKET_REMOVED */

#if defined(MBEDTLS_SSL_PROTO_TLS1_3) && defined(MBEDTLS_SSL_SESSION_TICKETS)
    uint8_t MBEDTLS_PRIVATE(endpoint);          /*!< 0: client, 1: server */
    uint8_t MBEDTLS_PRIVATE(ticket_flags);      /*!< Ticket flags */
    uint32_t MBEDTLS_PRIVATE(ticket_age_add);               /*!< Randomly generated value used to obscure the age of the ticket */
    uint8_t MBEDTLS_PRIVATE(resumption_key_len);            /*!< resumption_key length */
    unsigned char MBEDTLS_PRIVATE(resumption_key)[MBEDTLS_SSL_TLS1_3_TICKET_RESUMPTION_KEY_LEN];

#if defined(MBEDTLS_HAVE_TIME) && defined(MBEDTLS_SSL_CLI_C)
    mbedtls_time_t MBEDTLS_PRIVATE(ticket_received);        /*!< time ticket was received */
#endif /* MBEDTLS_HAVE_TIME && MBEDTLS_SSL_CLI_C */

#endif /*  MBEDTLS_SSL_PROTO_TLS1_3 && MBEDTLS_SSL_SESSION_TICKETS */

#if defined(MBEDTLS_SSL_ENCRYPT_THEN_MAC)
    int MBEDTLS_PRIVATE(encrypt_then_mac);       /*!< flag for EtM activation                */
#endif

#if defined(MBEDTLS_SSL_PROTO_TLS1_3)
#if defined(MBEDTLS_ZERO_RTT) && defined(MBEDTLS_SSL_SRV_C)
/*!< Early data indication:
 *    0  -- MBEDTLS_SSL_EARLY_DATA_DISABLED (for no early data), and
 *    1  -- MBEDTLS_SSL_EARLY_DATA_ENABLED (for use early data)
 */
    int MBEDTLS_PRIVATE(process_early_data); /*!< Indication about using early data or not on the server side */
#endif /* MBEDTLS_ZERO_RTT && MBEDTLS_SSL_SRV_C */
#endif /* MBEDTLS_SSL_PROTO_TLS1_3 */

#if defined(MBEDTLS_SSL_PROTO_TLS1_3)
    mbedtls_ssl_tls13_application_secrets MBEDTLS_PRIVATE(app_secrets);
#endif
};

/*
 * Identifiers for PRFs used in various versions of TLS.
 */
typedef enum
{
   MBEDTLS_SSL_TLS_PRF_NONE,
   MBEDTLS_SSL_TLS_PRF_SHA384,
   MBEDTLS_SSL_TLS_PRF_SHA256,
   MBEDTLS_SSL_HKDF_EXPAND_SHA384,
   MBEDTLS_SSL_HKDF_EXPAND_SHA256
}
mbedtls_tls_prf_types;

typedef enum
{
    MBEDTLS_SSL_KEY_EXPORT_TLS12_MASTER_SECRET = 0,
#if defined(MBEDTLS_SSL_PROTO_TLS1_3)
    MBEDTLS_SSL_KEY_EXPORT_TLS1_3_CLIENT_EARLY_SECRET,
    MBEDTLS_SSL_KEY_EXPORT_TLS1_3_EARLY_EXPORTER_SECRET,
    MBEDTLS_SSL_KEY_EXPORT_TLS1_3_CLIENT_HANDSHAKE_TRAFFIC_SECRET,
    MBEDTLS_SSL_KEY_EXPORT_TLS1_3_SERVER_HANDSHAKE_TRAFFIC_SECRET,
    MBEDTLS_SSL_KEY_EXPORT_TLS1_3_CLIENT_APPLICATION_TRAFFIC_SECRET,
    MBEDTLS_SSL_KEY_EXPORT_TLS1_3_SERVER_APPLICATION_TRAFFIC_SECRET,
#endif /* MBEDTLS_SSL_PROTO_TLS1_3 */
} mbedtls_ssl_key_export_type;

/**
 * \brief           Callback type: Export key alongside random values for
 *                                 session identification, and PRF for
 *                                 implementation of TLS key exporters.
 *
 * \param p_expkey   Context for the callback.
 * \param type       The type of the key that is being exported.
 * \param secret     The address of the buffer holding the secret
 *                   that's being exporterd.
 * \param secret_len The length of \p secret in bytes.
 * \param client_random The client random bytes.
 * \param server_random The server random bytes.
 * \param tls_prf_type The identifier for the PRF used in the handshake
 *                     to which the key belongs.
 */
typedef void mbedtls_ssl_export_keys_t( void *p_expkey,
                                        mbedtls_ssl_key_export_type type,
                                        const unsigned char *secret,
                                        size_t secret_len,
                                        const unsigned char client_random[32],
                                        const unsigned char server_random[32],
                                        mbedtls_tls_prf_types tls_prf_type );

#if defined(MBEDTLS_SSL_SRV_C)
/**
 * \brief           Callback type: generic handshake callback
 *
 * \note            Callbacks may use user_data funcs to set/get app user data.
 *                  See \c mbedtls_ssl_get_user_data_p()
 *                      \c mbedtls_ssl_get_user_data_n()
 *                      \c mbedtls_ssl_conf_get_user_data_p()
 *                      \c mbedtls_ssl_conf_get_user_data_n()
 *
 * \param ssl       \c mbedtls_ssl_context on which the callback is run
 *
 * \return          The return value of the callback is 0 if successful,
 *                  or a specific MBEDTLS_ERR_XXX code, which will cause
 *                  the handshake to be aborted.
 */
typedef int (*mbedtls_ssl_hs_cb_t)( mbedtls_ssl_context *ssl );
#endif

#if defined(MBEDTLS_SSL_USE_MPS)
struct mbedtls_ssl_mps;
typedef struct mbedtls_ssl_mps mbedtls_ssl_mps;
#endif /* MBEDTLS_SSL_USE_MPS */

/* A type for storing user data in a library structure.
 *
 * The representation of type may change in future versions of the library.
 * Only the behaviors guaranteed by documented accessor functions are
 * guaranteed to remain stable.
 */
typedef union
{
    uintptr_t n;                /* typically a handle to an associated object */
    void *p;                    /* typically a pointer to extra data */
} mbedtls_ssl_user_data_t;

/**
 * SSL/TLS configuration to be shared between mbedtls_ssl_context structures.
 */
struct mbedtls_ssl_config
{
    /* Group items mostly by size. This helps to reduce memory wasted to
     * padding. It also helps to keep smaller fields early in the structure,
     * so that elements tend to be in the 128-element direct access window
     * on Arm Thumb, which reduces the code size. */

    mbedtls_ssl_protocol_version MBEDTLS_PRIVATE(max_tls_version);  /*!< max. TLS version used */
    mbedtls_ssl_protocol_version MBEDTLS_PRIVATE(min_tls_version);  /*!< min. TLS version used */

    /*
     * Flags (could be bit-fields to save RAM, but separate bytes make
     * the code smaller on architectures with an instruction for direct
     * byte access).
     */

    uint8_t MBEDTLS_PRIVATE(endpoint);      /*!< 0: client, 1: server               */
    uint8_t MBEDTLS_PRIVATE(transport);     /*!< 0: stream (TLS), 1: datagram (DTLS)*/
    uint8_t MBEDTLS_PRIVATE(authmode);      /*!< MBEDTLS_SSL_VERIFY_XXX             */
    /* needed even with renego disabled for LEGACY_BREAK_HANDSHAKE */
    uint8_t MBEDTLS_PRIVATE(allow_legacy_renegotiation); /*!< MBEDTLS_LEGACY_XXX    */
#if defined(MBEDTLS_SSL_MAX_FRAGMENT_LENGTH)
    uint8_t MBEDTLS_PRIVATE(mfl_code);      /*!< desired fragment length indicator
                                                      (MBEDTLS_SSL_MAX_FRAG_LEN_XXX) */
#endif
#if defined(MBEDTLS_SSL_ENCRYPT_THEN_MAC)
    uint8_t MBEDTLS_PRIVATE(encrypt_then_mac); /*!< negotiate encrypt-then-mac?     */
#endif
#if defined(MBEDTLS_SSL_EXTENDED_MASTER_SECRET)
    uint8_t MBEDTLS_PRIVATE(extended_ms);   /*!< negotiate extended master secret?  */
#endif
#if defined(MBEDTLS_SSL_DTLS_ANTI_REPLAY)
    uint8_t MBEDTLS_PRIVATE(anti_replay);   /*!< detect and prevent replay?         */
#endif
#if defined(MBEDTLS_SSL_RENEGOTIATION)
    uint8_t MBEDTLS_PRIVATE(disable_renegotiation); /*!< disable renegotiation?     */
#endif
<<<<<<< HEAD
#if ( ( defined(MBEDTLS_SSL_SESSION_TICKETS) && defined(MBEDTLS_SSL_CLI_C) ) || \
      ( defined(MBEDTLS_SSL_NEW_SESSION_TICKET_REMOVED) ) )
    uint8_t MBEDTLS_PRIVATE(session_tickets);   /*!< use session tickets?           */
=======
#if defined(MBEDTLS_SSL_SESSION_TICKETS) && \
    defined(MBEDTLS_SSL_CLI_C)
    uint8_t MBEDTLS_PRIVATE(session_tickets);   /*!< use session tickets? */
>>>>>>> 2c282c9b
#endif

#if defined(MBEDTLS_SSL_SESSION_TICKETS) && \
    defined(MBEDTLS_SSL_SRV_C) && \
    defined(MBEDTLS_SSL_PROTO_TLS1_3)
    uint16_t MBEDTLS_PRIVATE(new_session_tickets_count);   /*!< number of NewSessionTicket */
#endif

#if defined(MBEDTLS_SSL_SRV_C)
    uint8_t MBEDTLS_PRIVATE(cert_req_ca_list);  /*!< enable sending CA list in
                                                     Certificate Request messages?  */
    uint8_t MBEDTLS_PRIVATE(respect_cli_pref);  /*!< pick the ciphersuite according to
                                                     the client's preferences rather
                                                     than ours?                     */
#endif
#if defined(MBEDTLS_SSL_DTLS_CONNECTION_ID)
    uint8_t MBEDTLS_PRIVATE(ignore_unexpected_cid); /*!< Should DTLS record with
                                                     *   with unexpected CID
                                                     *   lead to failure. */
#endif /* MBEDTLS_SSL_DTLS_CONNECTION_ID */
#if defined(MBEDTLS_SSL_DTLS_SRTP)
    uint8_t MBEDTLS_PRIVATE(dtls_srtp_mki_support); /* support having mki_value
                                                       in the use_srtp extension?   */
#endif

    /*
     * Pointers
     */

    /** Allowed ciphersuites for (D)TLS 1.2 (0-terminated)                  */
    const int *MBEDTLS_PRIVATE(ciphersuite_list);

#if defined(MBEDTLS_SSL_PROTO_TLS1_3)
    /** Allowed TLS 1.3 key exchange modes.                                 */
    int MBEDTLS_PRIVATE(tls13_kex_modes);
#endif /* MBEDTLS_SSL_PROTO_TLS1_3 */

    /** Callback for printing debug output                                  */
    void (*MBEDTLS_PRIVATE(f_dbg))(void *, int, const char *, int, const char *);
    void *MBEDTLS_PRIVATE(p_dbg);                    /*!< context for the debug function     */

    /** Callback for getting (pseudo-)random numbers                        */
    int  (*MBEDTLS_PRIVATE(f_rng))(void *, unsigned char *, size_t);
    void *MBEDTLS_PRIVATE(p_rng);                    /*!< context for the RNG function       */

    /** Callback to retrieve a session from the cache                       */
    mbedtls_ssl_cache_get_t *MBEDTLS_PRIVATE(f_get_cache);
    /** Callback to store a session into the cache                          */
    mbedtls_ssl_cache_set_t *MBEDTLS_PRIVATE(f_set_cache);
    void *MBEDTLS_PRIVATE(p_cache);                  /*!< context for cache callbacks        */

#if defined(MBEDTLS_SSL_SERVER_NAME_INDICATION)
    /** Callback for setting cert according to SNI extension                */
    int (*MBEDTLS_PRIVATE(f_sni))(void *, mbedtls_ssl_context *, const unsigned char *, size_t);
    void *MBEDTLS_PRIVATE(p_sni);                    /*!< context for SNI callback           */
#endif

#if defined(MBEDTLS_X509_CRT_PARSE_C)
    /** Callback to customize X.509 certificate chain verification          */
    int (*MBEDTLS_PRIVATE(f_vrfy))(void *, mbedtls_x509_crt *, int, uint32_t *);
    void *MBEDTLS_PRIVATE(p_vrfy);                   /*!< context for X.509 verify calllback */
#endif

#if defined(MBEDTLS_KEY_EXCHANGE_SOME_PSK_ENABLED)
    /** Callback to retrieve PSK key from identity                          */
    int (*MBEDTLS_PRIVATE(f_psk))(void *, mbedtls_ssl_context *, const unsigned char *, size_t);
    void *MBEDTLS_PRIVATE(p_psk);                    /*!< context for PSK callback           */
#endif

#if (defined(MBEDTLS_SSL_DTLS_HELLO_VERIFY) || \
     (defined(MBEDTLS_SSL_COOKIE_C) && defined(MBEDTLS_SSL_PROTO_TLS1_3))) \
    && defined(MBEDTLS_SSL_SRV_C)
    /** Callback to create & write a cookie for ClientHello verification    */
    int (*MBEDTLS_PRIVATE(f_cookie_write))( void *, unsigned char **, unsigned char *,
                           const unsigned char *, size_t );
    /** Callback to verify validity of a ClientHello cookie                 */
    int (*MBEDTLS_PRIVATE(f_cookie_check))( void *, const unsigned char *, size_t,
                           const unsigned char *, size_t );
    void *MBEDTLS_PRIVATE(p_cookie);                 /*!< context for the cookie callbacks   */
#endif

#if ((defined(MBEDTLS_SSL_SESSION_TICKETS) || \
     (defined(MBEDTLS_SSL_NEW_SESSION_TICKET_REMOVED) && defined(MBEDTLS_SSL_PROTO_TLS1_3)) ) \
    && defined(MBEDTLS_SSL_SRV_C))
    /** Callback to create & write a session ticket                         */
    int (*MBEDTLS_PRIVATE(f_ticket_write))( void *, const mbedtls_ssl_session *,
            unsigned char *, const unsigned char *, size_t *, uint32_t * );
    /** Callback to parse a session ticket into a session structure         */
    int (*MBEDTLS_PRIVATE(f_ticket_parse))( void *, mbedtls_ssl_session *, unsigned char *, size_t);
    void *MBEDTLS_PRIVATE(p_ticket);                 /*!< context for the ticket callbacks   */
#endif

#if defined(MBEDTLS_SSL_PROTO_TLS1_3)
    unsigned int MBEDTLS_PRIVATE(rr_config);
#endif /* MBEDTLS_SSL_PROTO_TLS1_3 */

#if defined(MBEDTLS_SSL_DTLS_CONNECTION_ID)
    size_t MBEDTLS_PRIVATE(cid_len); /*!< The length of CIDs for incoming DTLS records.      */
#endif /* MBEDTLS_SSL_DTLS_CONNECTION_ID */

#if defined(MBEDTLS_X509_CRT_PARSE_C)
    const mbedtls_x509_crt_profile *MBEDTLS_PRIVATE(cert_profile); /*!< verification profile */
    mbedtls_ssl_key_cert *MBEDTLS_PRIVATE(key_cert); /*!< own certificate/key pair(s)        */
    mbedtls_x509_crt *MBEDTLS_PRIVATE(ca_chain);     /*!< trusted CAs                        */
    mbedtls_x509_crl *MBEDTLS_PRIVATE(ca_crl);       /*!< trusted CAs CRLs                   */
#if defined(MBEDTLS_X509_TRUSTED_CERTIFICATE_CALLBACK)
    mbedtls_x509_crt_ca_cb_t MBEDTLS_PRIVATE(f_ca_cb);
    void *MBEDTLS_PRIVATE(p_ca_cb);
#endif /* MBEDTLS_X509_TRUSTED_CERTIFICATE_CALLBACK */
#endif /* MBEDTLS_X509_CRT_PARSE_C */

#if defined(MBEDTLS_SSL_ASYNC_PRIVATE)
#if defined(MBEDTLS_X509_CRT_PARSE_C)
    mbedtls_ssl_async_sign_t *MBEDTLS_PRIVATE(f_async_sign_start); /*!< start asynchronous signature operation */
    mbedtls_ssl_async_decrypt_t *MBEDTLS_PRIVATE(f_async_decrypt_start); /*!< start asynchronous decryption operation */
#endif /* MBEDTLS_X509_CRT_PARSE_C */
    mbedtls_ssl_async_resume_t *MBEDTLS_PRIVATE(f_async_resume); /*!< resume asynchronous operation */
    mbedtls_ssl_async_cancel_t *MBEDTLS_PRIVATE(f_async_cancel); /*!< cancel asynchronous operation */
    void *MBEDTLS_PRIVATE(p_async_config_data); /*!< Configuration data set by mbedtls_ssl_conf_async_private_cb(). */
#endif /* MBEDTLS_SSL_ASYNC_PRIVATE */

#if defined(MBEDTLS_KEY_EXCHANGE_WITH_CERT_ENABLED)

#if !defined(MBEDTLS_DEPRECATED_REMOVED)
    const int *MBEDTLS_PRIVATE(sig_hashes);         /*!< allowed signature hashes           */
#endif
    const uint16_t *MBEDTLS_PRIVATE(sig_algs);      /*!< allowed signature algorithms       */
#endif

#if defined(MBEDTLS_ECP_C) && !defined(MBEDTLS_DEPRECATED_REMOVED)
    const mbedtls_ecp_group_id *MBEDTLS_PRIVATE(curve_list); /*!< allowed curves             */
#endif

    const uint16_t *MBEDTLS_PRIVATE(group_list);     /*!< allowed IANA NamedGroups */

#if defined(MBEDTLS_DHM_C)
    mbedtls_mpi MBEDTLS_PRIVATE(dhm_P);              /*!< prime modulus for DHM              */
    mbedtls_mpi MBEDTLS_PRIVATE(dhm_G);              /*!< generator for DHM                  */
#endif

#if defined(MBEDTLS_KEY_EXCHANGE_SOME_PSK_ENABLED)

#if defined(MBEDTLS_USE_PSA_CRYPTO)
    mbedtls_svc_key_id_t MBEDTLS_PRIVATE(psk_opaque); /*!< PSA key slot holding opaque PSK. This field
                              *   should only be set via
                              *   mbedtls_ssl_conf_psk_opaque().
                              *   If either no PSK or a raw PSK have been
                              *   configured, this has value \c 0.
                              */
#endif /* MBEDTLS_USE_PSA_CRYPTO */
    unsigned char *MBEDTLS_PRIVATE(psk);      /*!< The raw pre-shared key. This field should
                              *   only be set via mbedtls_ssl_conf_psk().
                              *   If either no PSK or an opaque PSK
                              *   have been configured, this has value NULL. */
    size_t         MBEDTLS_PRIVATE(psk_len);  /*!< The length of the raw pre-shared key.
                              *   This field should only be set via
                              *   mbedtls_ssl_conf_psk().
                              *   Its value is non-zero if and only if
                              *   \c psk is not \c NULL. */

    unsigned char *MBEDTLS_PRIVATE(psk_identity);    /*!< The PSK identity for PSK negotiation.
                                     *   This field should only be set via
                                     *   mbedtls_ssl_conf_psk().
                                     *   This is set if and only if either
                                     *   \c psk or \c psk_opaque are set. */
    size_t         MBEDTLS_PRIVATE(psk_identity_len);/*!< The length of PSK identity.
                                     *   This field should only be set via
                                     *   mbedtls_ssl_conf_psk().
                                     *   Its value is non-zero if and only if
                                     *   \c psk is not \c NULL or \c psk_opaque
                                     *   is not \c 0. */

#if defined(MBEDTLS_ZERO_RTT)
     /*!< Early data indication:
      *   - MBEDTLS_SSL_EARLY_DATA_DISABLED,
      *   - MBEDTLS_SSL_EARLY_DATA_ENABLED
      */
    int early_data_enabled;
#if defined(MBEDTLS_SSL_SRV_C)
    /* Max number of bytes of early data acceptable by the server. */
    size_t max_early_data;
    /* Callback function for early data processing (server only). */
    int(*early_data_callback)(mbedtls_ssl_context*, const unsigned char*, size_t);
#endif /* MBEDTLS_SSL_SRV_C */
#endif /* MBEDTLS_ZERO_RTT */
#endif /* MBEDTLS_KEY_EXCHANGE_SOME_PSK_ENABLED */

#if defined(MBEDTLS_SSL_ALPN)
    const char **MBEDTLS_PRIVATE(alpn_list);         /*!< ordered list of protocols          */
#endif

#if defined(MBEDTLS_SSL_DTLS_SRTP)
    /*! ordered list of supported srtp profile */
    const mbedtls_ssl_srtp_profile *MBEDTLS_PRIVATE(dtls_srtp_profile_list);
    /*! number of supported profiles */
    size_t MBEDTLS_PRIVATE(dtls_srtp_profile_list_len);
#endif /* MBEDTLS_SSL_DTLS_SRTP */

    /*
     * Numerical settings (int)
     */

    uint32_t MBEDTLS_PRIVATE(read_timeout);          /*!< timeout for mbedtls_ssl_read (ms)  */

#if defined(MBEDTLS_SSL_PROTO_DTLS)
    uint32_t MBEDTLS_PRIVATE(hs_timeout_min);        /*!< initial value of the handshake
                                         retransmission timeout (ms)        */
    uint32_t MBEDTLS_PRIVATE(hs_timeout_max);        /*!< maximum value of the handshake
                                         retransmission timeout (ms)        */
#endif /* MBEDTLS_SSL_PROTO_DTLS */

#if defined(MBEDTLS_SSL_RENEGOTIATION)
    int MBEDTLS_PRIVATE(renego_max_records);         /*!< grace period for renegotiation     */
    unsigned char MBEDTLS_PRIVATE(renego_period)[8]; /*!< value of the record counters
                                         that triggers renegotiation        */
#endif /* MBEDTLS_SSL_RENEGOTIATION */

    unsigned int MBEDTLS_PRIVATE(badmac_limit);      /*!< limit of records with a bad MAC    */

#if defined(MBEDTLS_DHM_C) && defined(MBEDTLS_SSL_CLI_C)
    unsigned int MBEDTLS_PRIVATE(dhm_min_bitlen);    /*!< min. bit length of the DHM prime   */
#endif

    /** User data pointer or handle.
     *
     * The library sets this to \p 0 when creating a context and does not
     * access it afterwards.
     */
    mbedtls_ssl_user_data_t MBEDTLS_PRIVATE(user_data);

#if defined(MBEDTLS_SSL_SRV_C)
    mbedtls_ssl_hs_cb_t MBEDTLS_PRIVATE(f_cert_cb);  /*!< certificate selection callback */
#endif /* MBEDTLS_SSL_SRV_C */

#if defined(MBEDTLS_KEY_EXCHANGE_CERT_REQ_ALLOWED_ENABLED)
    const mbedtls_x509_crt *MBEDTLS_PRIVATE(dn_hints);/*!< acceptable client cert issuers    */
#endif
};

struct mbedtls_ssl_context
{
    const mbedtls_ssl_config *MBEDTLS_PRIVATE(conf); /*!< configuration information          */

    /*
     * Miscellaneous
     */
    int MBEDTLS_PRIVATE(state);                  /*!< SSL handshake: current state     */
#if defined(MBEDTLS_SSL_RENEGOTIATION)
    int MBEDTLS_PRIVATE(renego_status);          /*!< Initial, in progress, pending?   */
    int MBEDTLS_PRIVATE(renego_records_seen);    /*!< Records since renego request, or with DTLS,
                                  number of retransmissions of request if
                                  renego_max_records is < 0           */
#endif /* MBEDTLS_SSL_RENEGOTIATION */

    /** Server: Negotiated TLS protocol version.
     *  Client: Maximum TLS version to be negotiated, then negotiated TLS
     *          version.
     *
     *  It is initialized as the maximum TLS version to be negotiated in the
     *  ClientHello writing preparation stage and used throughout the
     *  ClientHello writing. For a fresh handshake not linked to any previous
     *  handshake, it is initialized to the configured maximum TLS version
     *  to be negotiated. When renegotiating or resuming a session, it is
     *  initialized to the previously negotiated TLS version.
     *
     *  Updated to the negotiated TLS version as soon as the ServerHello is
     *  received.
     */
    mbedtls_ssl_protocol_version MBEDTLS_PRIVATE(tls_version);

    unsigned MBEDTLS_PRIVATE(badmac_seen);       /*!< records with a bad MAC received    */

#if defined(MBEDTLS_X509_CRT_PARSE_C)
    /** Callback to customize X.509 certificate chain verification          */
    int (*MBEDTLS_PRIVATE(f_vrfy))(void *, mbedtls_x509_crt *, int, uint32_t *);
    void *MBEDTLS_PRIVATE(p_vrfy);                   /*!< context for X.509 verify callback */
#endif

    mbedtls_ssl_send_t *MBEDTLS_PRIVATE(f_send); /*!< Callback for network send */
    mbedtls_ssl_recv_t *MBEDTLS_PRIVATE(f_recv); /*!< Callback for network receive */
    mbedtls_ssl_recv_timeout_t *MBEDTLS_PRIVATE(f_recv_timeout);
                                /*!< Callback for network receive with timeout */

    void *MBEDTLS_PRIVATE(p_bio);                /*!< context for I/O operations   */

    /*
     * Session layer
     */
    mbedtls_ssl_session *MBEDTLS_PRIVATE(session_in);            /*!<  current session data (in)   */
    mbedtls_ssl_session *MBEDTLS_PRIVATE(session_out);           /*!<  current session data (out)  */
    mbedtls_ssl_session *MBEDTLS_PRIVATE(session);               /*!<  negotiated session data     */
    mbedtls_ssl_session *MBEDTLS_PRIVATE(session_negotiate);     /*!<  session data in negotiation */

    mbedtls_ssl_handshake_params *MBEDTLS_PRIVATE(handshake);    /*!<  params required only during
                                              the handshake process        */

    /*
     * Record layer transformations
     */
    mbedtls_ssl_transform *MBEDTLS_PRIVATE(transform_in);        /*!<  current transform params (in)
                                                                  *    This is always a reference,
                                                                  *    never an owning pointer.        */
    mbedtls_ssl_transform *MBEDTLS_PRIVATE(transform_out);       /*!<  current transform params (out)
                                                                  *    This is always a reference,
                                                                  *    never an owning pointer.        */
    mbedtls_ssl_transform *MBEDTLS_PRIVATE(transform);           /*!<  negotiated transform params
                                                                  *    This pointer owns the transform
                                                                  *    it references.                  */
    mbedtls_ssl_transform *MBEDTLS_PRIVATE(transform_negotiate); /*!<  transform params in negotiation
                                                                  *    This pointer owns the transform
                                                                  *    it references.                  */

#if defined(MBEDTLS_SSL_PROTO_TLS1_3)
    /*! The application data transform in TLS 1.3.
     *  This pointer owns the transform it references. */
    mbedtls_ssl_transform *MBEDTLS_PRIVATE(transform_application);

#if defined(MBEDTLS_SSL_USE_MPS)
    /* With MPS, we only remember opaque epoch IDs from the handshake
     * layer. The transform themselves are managed by MPS. */
    int MBEDTLS_PRIVATE(epoch_application);

    mbedtls_ssl_mps *mps;
#endif /* MBEDTLS_SSL_USE_MPS */
#endif /* MBEDTLS_SSL_PROTO_TLS1_3 */

    /*
     * Timers
     */
    void *MBEDTLS_PRIVATE(p_timer);              /*!< context for the timer callbacks */

    mbedtls_ssl_set_timer_t *MBEDTLS_PRIVATE(f_set_timer);       /*!< set timer callback */
    mbedtls_ssl_get_timer_t *MBEDTLS_PRIVATE(f_get_timer);       /*!< get timer callback */

#if !defined(MBEDTLS_SSL_USE_MPS)
    /*
     * Record layer (incoming data)
     */
    unsigned char *MBEDTLS_PRIVATE(in_buf);      /*!< input buffer                     */
    unsigned char *MBEDTLS_PRIVATE(in_ctr);      /*!< 64-bit incoming message counter
                                     TLS: maintained by us
                                     DTLS: read from peer             */
    unsigned char *MBEDTLS_PRIVATE(in_hdr);      /*!< start of record header           */
#if defined(MBEDTLS_SSL_DTLS_CONNECTION_ID)
    unsigned char *MBEDTLS_PRIVATE(in_cid);      /*!< The start of the CID;
                                 *   (the end is marked by in_len).   */
#endif /* MBEDTLS_SSL_DTLS_CONNECTION_ID */
    unsigned char *MBEDTLS_PRIVATE(in_len);      /*!< two-bytes message length field   */
    unsigned char *MBEDTLS_PRIVATE(in_iv);       /*!< ivlen-byte IV                    */
    unsigned char *MBEDTLS_PRIVATE(in_msg);      /*!< message contents (in_iv+ivlen)   */
    unsigned char *MBEDTLS_PRIVATE(in_offt);     /*!< read offset in application data  */

    int MBEDTLS_PRIVATE(in_msgtype);             /*!< record header: message type      */
    size_t MBEDTLS_PRIVATE(in_msglen);           /*!< record header: message length    */
    size_t MBEDTLS_PRIVATE(in_left);             /*!< amount of data read so far       */
#if defined(MBEDTLS_SSL_VARIABLE_BUFFER_LENGTH)
    size_t MBEDTLS_PRIVATE(in_buf_len);          /*!< length of input buffer           */
#endif
#if defined(MBEDTLS_SSL_PROTO_DTLS)
    uint16_t MBEDTLS_PRIVATE(in_epoch);          /*!< DTLS epoch for incoming records  */

#if defined(MBEDTLS_SSL_PROTO_TLS1_3)
    uint16_t MBEDTLS_PRIVATE(rec_epoch);         /*!< DTLS epoch received */
    uint16_t MBEDTLS_PRIVATE(out_epoch);          /*!< DTLS epoch for outgoing records  */
#endif /* MBEDTLS_SSL_PROTO_TLS1_3 */

    size_t MBEDTLS_PRIVATE(next_record_offset);  /*!< offset of the next record in datagram
                                     (equal to in_left if none)       */
#endif /* MBEDTLS_SSL_PROTO_DTLS */
#if defined(MBEDTLS_SSL_DTLS_ANTI_REPLAY)
    uint64_t MBEDTLS_PRIVATE(in_window_top);     /*!< last validated record seq_num    */
    uint64_t MBEDTLS_PRIVATE(in_window);         /*!< bitmask for replay detection     */
#endif /* MBEDTLS_SSL_DTLS_ANTI_REPLAY */

    size_t MBEDTLS_PRIVATE(in_hslen);            /*!< current handshake message length,
                                     including the handshake header   */

    int MBEDTLS_PRIVATE(nb_zero);                /*!< # of 0-length encrypted messages */
#endif /* !MBEDTLS_SSL_USE_MPS */

    int MBEDTLS_PRIVATE(keep_current_message);   /*!< drop or reuse current message
                                     on next call to record layer? */

    /* The following three variables indicate if and, if yes,
     * what kind of alert is pending to be sent.
     */
    unsigned char MBEDTLS_PRIVATE(send_alert);   /*!< Determines if a fatal alert
                                                should be sent. Values:
                                                - \c 0 , no alert is to be sent.
                                                - \c 1 , alert is to be sent. */
    unsigned char MBEDTLS_PRIVATE(alert_type);   /*!< Type of alert if send_alert
                                                 != 0 */
    int MBEDTLS_PRIVATE(alert_reason);           /*!< The error code to be returned
                                                 to the user once the fatal alert
                                                 has been sent. */

#if defined(MBEDTLS_SSL_PROTO_DTLS)
    uint8_t MBEDTLS_PRIVATE(disable_datagram_packing);  /*!< Disable packing multiple records
                                        *   within a single datagram.  */
#endif /* MBEDTLS_SSL_PROTO_DTLS */

#if !defined(MBEDTLS_SSL_USE_MPS)
    /*
     * Record layer (outgoing data)
     */
    unsigned char *MBEDTLS_PRIVATE(out_buf);     /*!< output buffer                    */
    unsigned char *MBEDTLS_PRIVATE(out_ctr);     /*!< 64-bit outgoing message counter  */
    unsigned char *MBEDTLS_PRIVATE(out_hdr);     /*!< start of record header           */
#if defined(MBEDTLS_SSL_DTLS_CONNECTION_ID)
    unsigned char *MBEDTLS_PRIVATE(out_cid);     /*!< The start of the CID;
                                 *   (the end is marked by in_len).   */
#endif /* MBEDTLS_SSL_DTLS_CONNECTION_ID */
    unsigned char *MBEDTLS_PRIVATE(out_len);     /*!< two-bytes message length field   */
    unsigned char *MBEDTLS_PRIVATE(out_iv);      /*!< ivlen-byte IV                    */
    unsigned char *MBEDTLS_PRIVATE(out_msg);     /*!< message contents (out_iv+ivlen)  */

    int MBEDTLS_PRIVATE(out_msgtype);            /*!< record header: message type      */
    size_t MBEDTLS_PRIVATE(out_msglen);          /*!< record header: message length    */
    size_t MBEDTLS_PRIVATE(out_left);            /*!< amount of data not yet written   */
#if defined(MBEDTLS_SSL_VARIABLE_BUFFER_LENGTH)
    size_t MBEDTLS_PRIVATE(out_buf_len);         /*!< length of output buffer          */
#endif

    unsigned char MBEDTLS_PRIVATE(cur_out_ctr)[MBEDTLS_SSL_SEQUENCE_NUMBER_LEN]; /*!<  Outgoing record sequence  number. */

#endif /* !MBEDTLS_SSL_USE_MPS */

#if defined(MBEDTLS_SSL_PROTO_DTLS)
    uint16_t MBEDTLS_PRIVATE(mtu);               /*!< path mtu, used to fragment outgoing messages */
#endif /* MBEDTLS_SSL_PROTO_DTLS */

    /*
     * User settings
     */
#if defined(MBEDTLS_X509_CRT_PARSE_C)
    char *MBEDTLS_PRIVATE(hostname);             /*!< expected peer CN for verification
                                     (and SNI if available)                 */
#endif /* MBEDTLS_X509_CRT_PARSE_C */

#if defined(MBEDTLS_SSL_ALPN)
    const char *MBEDTLS_PRIVATE(alpn_chosen);    /*!<  negotiated protocol                   */
#endif /* MBEDTLS_SSL_ALPN */

#if defined(MBEDTLS_SSL_PROTO_TLS1_3) && defined(MBEDTLS_SSL_PROTO_DTLS)
    uint8_t record_numbers_sent[8];     /*<! Record number list for sent acks */
    uint8_t record_numbers_received[8];     /*<! Record number list for received acks */
#endif /* MBEDTLS_SSL_PROTO_TLS1_3 && MBEDTLS_SSL_PROTO_DTLS */
#if defined(MBEDTLS_SSL_DTLS_SRTP)
    /*
     * use_srtp extension
     */
    mbedtls_dtls_srtp_info MBEDTLS_PRIVATE(dtls_srtp_info);
#endif /* MBEDTLS_SSL_DTLS_SRTP */

    /*
     * Information for DTLS hello verify
     */
#if ( defined(MBEDTLS_SSL_DTLS_HELLO_VERIFY) || \
      ( defined(MBEDTLS_SSL_PROTO_TLS1_3) && defined(MBEDTLS_SSL_COOKIE_C) ) ) \
    && defined(MBEDTLS_SSL_SRV_C)
    unsigned char  *MBEDTLS_PRIVATE(cli_id);         /*!<  transport-level ID of the client  */
    size_t          MBEDTLS_PRIVATE(cli_id_len);     /*!<  length of cli_id                  */
#endif

    /*
     * Secure renegotiation
     */
    /* needed to know when to send extension on server */
    int MBEDTLS_PRIVATE(secure_renegotiation);           /*!<  does peer support legacy or
                                              secure renegotiation           */
#if defined(MBEDTLS_SSL_RENEGOTIATION)
    size_t MBEDTLS_PRIVATE(verify_data_len);             /*!<  length of verify data stored   */
    char MBEDTLS_PRIVATE(own_verify_data)[MBEDTLS_SSL_VERIFY_DATA_MAX_LEN]; /*!<  previous handshake verify data */
    char MBEDTLS_PRIVATE(peer_verify_data)[MBEDTLS_SSL_VERIFY_DATA_MAX_LEN]; /*!<  previous handshake verify data */
#endif /* MBEDTLS_SSL_RENEGOTIATION */

#if defined(MBEDTLS_SSL_DTLS_CONNECTION_ID)
    /* CID configuration to use in subsequent handshakes. */

    /*! The next incoming CID, chosen by the user and applying to
     *  all subsequent handshakes. This may be different from the
     *  CID currently used in case the user has re-configured the CID
     *  after an initial handshake. */
    unsigned char MBEDTLS_PRIVATE(own_cid)[ MBEDTLS_SSL_CID_IN_LEN_MAX ];
    uint8_t MBEDTLS_PRIVATE(own_cid_len);   /*!< The length of \c own_cid. */
    uint8_t MBEDTLS_PRIVATE(negotiate_cid); /*!< This indicates whether the CID extension should
                            *   be negotiated in the next handshake or not.
                            *   Possible values are #MBEDTLS_SSL_CID_ENABLED
                            *   and #MBEDTLS_SSL_CID_DISABLED. */
#endif /* MBEDTLS_SSL_DTLS_CONNECTION_ID */

#if defined(MBEDTLS_ZERO_RTT)

#if defined(MBEDTLS_SSL_SRV_C)
    /* Early data buffer allocated by the server. */
    unsigned char* MBEDTLS_PRIVATE(early_data_server_buf);
    size_t MBEDTLS_PRIVATE(early_data_server_buf_len);
#endif /* MBEDTLS_SSL_SRV_C */

#if defined(MBEDTLS_SSL_CLI_C)
    /* Pointer to early data buffer to send. */
    const unsigned char* MBEDTLS_PRIVATE(early_data_buf);
    /* Length of early data to send. */
    size_t MBEDTLS_PRIVATE(early_data_len);
#endif /* MBEDTLS_SSL_CLI_C */
#endif /* MBEDTLS_ZERO_RTT */

#if defined(MBEDTLS_SSL_PROTO_TLS1_3) && \
    defined(MBEDTLS_ZERO_RTT) && defined(MBEDTLS_SSL_CLI_C)
    /*
     * early data request state
     */
    int MBEDTLS_PRIVATE(early_data_status);
#endif /* MBEDTLS_SSL_PROTO_TLS1_3 && MBEDTLS_ZERO_RTT && MBEDTLS_SSL_CLI_C */

    /** Callback to export key block and master secret                      */
    mbedtls_ssl_export_keys_t *MBEDTLS_PRIVATE(f_export_keys);
    void *MBEDTLS_PRIVATE(p_export_keys);            /*!< context for key export callback    */

    /** User data pointer or handle.
     *
     * The library sets this to \p 0 when creating a context and does not
     * access it afterwards.
     *
     * \warning Serializing and restoring an SSL context with
     *          mbedtls_ssl_context_save() and mbedtls_ssl_context_load()
     *          does not currently restore the user data.
     */
    mbedtls_ssl_user_data_t MBEDTLS_PRIVATE(user_data);
};

/**
 * \brief               Return the name of the ciphersuite associated with the
 *                      given ID
 *
 * \param ciphersuite_id SSL ciphersuite ID
 *
 * \return              a string containing the ciphersuite name
 */
const char *mbedtls_ssl_get_ciphersuite_name( const int ciphersuite_id );

/**
 * \brief               Return the ID of the ciphersuite associated with the
 *                      given name
 *
 * \param ciphersuite_name SSL ciphersuite name
 *
 * \return              the ID with the ciphersuite or 0 if not found
 */
int mbedtls_ssl_get_ciphersuite_id( const char *ciphersuite_name );

/**
 * \brief          Initialize an SSL context
 *                 Just makes the context ready for mbedtls_ssl_setup() or
 *                 mbedtls_ssl_free()
 *
 * \param ssl      SSL context
 */
void mbedtls_ssl_init( mbedtls_ssl_context *ssl );

/**
 * \brief          Set up an SSL context for use
 *
 * \note           No copy of the configuration context is made, it can be
 *                 shared by many mbedtls_ssl_context structures.
 *
 * \warning        The conf structure will be accessed during the session.
 *                 It must not be modified or freed as long as the session
 *                 is active.
 *
 * \warning        This function must be called exactly once per context.
 *                 Calling mbedtls_ssl_setup again is not supported, even
 *                 if no session is active.
 *
 * \param ssl      SSL context
 * \param conf     SSL configuration to use
 *
 * \return         0 if successful, or MBEDTLS_ERR_SSL_ALLOC_FAILED if
 *                 memory allocation failed
 */
int mbedtls_ssl_setup( mbedtls_ssl_context *ssl,
                       const mbedtls_ssl_config *conf );

/**
 * \brief          Reset an already initialized SSL context for re-use
 *                 while retaining application-set variables, function
 *                 pointers and data.
 *
 * \param ssl      SSL context
 * \return         0 if successful, or MBEDTLS_ERR_SSL_ALLOC_FAILED or
                   MBEDTLS_ERR_SSL_HW_ACCEL_FAILED
 */
int mbedtls_ssl_session_reset( mbedtls_ssl_context *ssl );

/**
 * \brief          Set the current endpoint type
 *
 * \param conf     SSL configuration
 * \param endpoint must be MBEDTLS_SSL_IS_CLIENT or MBEDTLS_SSL_IS_SERVER
 */
void mbedtls_ssl_conf_endpoint( mbedtls_ssl_config *conf, int endpoint );

/**
 * \brief           Set the transport type (TLS or DTLS).
 *                  Default: TLS
 *
 * \note            For DTLS, you must either provide a recv callback that
 *                  doesn't block, or one that handles timeouts, see
 *                  \c mbedtls_ssl_set_bio(). You also need to provide timer
 *                  callbacks with \c mbedtls_ssl_set_timer_cb().
 *
 * \param conf      SSL configuration
 * \param transport transport type:
 *                  MBEDTLS_SSL_TRANSPORT_STREAM for TLS,
 *                  MBEDTLS_SSL_TRANSPORT_DATAGRAM for DTLS.
 */
void mbedtls_ssl_conf_transport( mbedtls_ssl_config *conf, int transport );

/**
 * \brief          Set the certificate verification mode
 *                 Default: NONE on server, REQUIRED on client
 *
 * \param conf     SSL configuration
 * \param authmode can be:
 *
 *  MBEDTLS_SSL_VERIFY_NONE:      peer certificate is not checked
 *                        (default on server)
 *                        (insecure on client)
 *
 *  MBEDTLS_SSL_VERIFY_OPTIONAL:  peer certificate is checked, however the
 *                        handshake continues even if verification failed;
 *                        mbedtls_ssl_get_verify_result() can be called after the
 *                        handshake is complete.
 *
 *  MBEDTLS_SSL_VERIFY_REQUIRED:  peer *must* present a valid certificate,
 *                        handshake is aborted if verification failed.
 *                        (default on client)
 *
 * \note On client, MBEDTLS_SSL_VERIFY_REQUIRED is the recommended mode.
 * With MBEDTLS_SSL_VERIFY_OPTIONAL, the user needs to call mbedtls_ssl_get_verify_result() at
 * the right time(s), which may not be obvious, while REQUIRED always perform
 * the verification as soon as possible. For example, REQUIRED was protecting
 * against the "triple handshake" attack even before it was found.
 *
 * \note In any mode, the signatures of the certificates in CertificateVerify
 * messages are always verified.
 */
void mbedtls_ssl_conf_authmode( mbedtls_ssl_config *conf, int authmode );

/**
* \brief          Set the early_data mode
*                 Default: disabled on server and client
*
* \param ssl     SSL context
* \param early_data can be:
*
*  MBEDTLS_SSL_EARLY_DATA_DISABLED:  early data functionality will not be used
*                        (default on server)
*                        (default on client)
*
*  MBEDTLS_SSL_EARLY_DATA_ENABLED:  early data functionality is enabled and
*                        may be negotiated in the handshake. Application using
*                        early data functionality needs to be aware of the
*                        lack of replay protection of the early data application
*                        payloads.
*
* \param max_early_data  Max number of bytes allowed for early data (server only).
* \param early_data_callback Callback function when early data is received (server
*                            only).
*/
#if defined(MBEDTLS_SSL_PROTO_TLS1_3) && defined(MBEDTLS_ZERO_RTT)
void mbedtls_ssl_conf_early_data( mbedtls_ssl_config* conf, int early_data,
                                  size_t max_early_data,
                                  int(*early_data_callback)( mbedtls_ssl_context*,
                                                             const unsigned char*,
                                                             size_t ) );

#if defined(MBEDTLS_SSL_CLI_C)
int mbedtls_ssl_set_early_data( mbedtls_ssl_context* ssl, const unsigned char* buffer,
                                size_t len );
#endif /* MBEDTLS_SSL_CLI_C */
#endif /* MBEDTLS_SSL_PROTO_TLS1_3 && MBEDTLS_ZERO_RTT */

#if defined(MBEDTLS_X509_CRT_PARSE_C)
/**
 * \brief          Set the verification callback (Optional).
 *
 *                 If set, the provided verify callback is called for each
 *                 certificate in the peer's CRT chain, including the trusted
 *                 root. For more information, please see the documentation of
 *                 \c mbedtls_x509_crt_verify().
 *
 * \note           For per context callbacks and contexts, please use
 *                 mbedtls_ssl_set_verify() instead.
 *
 * \param conf     The SSL configuration to use.
 * \param f_vrfy   The verification callback to use during CRT verification.
 * \param p_vrfy   The opaque context to be passed to the callback.
 */
void mbedtls_ssl_conf_verify( mbedtls_ssl_config *conf,
                     int (*f_vrfy)(void *, mbedtls_x509_crt *, int, uint32_t *),
                     void *p_vrfy );
#endif /* MBEDTLS_X509_CRT_PARSE_C */

/**
 * \brief          Set the random number generator callback
 *
 * \param conf     SSL configuration
 * \param f_rng    RNG function (mandatory)
 * \param p_rng    RNG parameter
 */
void mbedtls_ssl_conf_rng( mbedtls_ssl_config *conf,
                  int (*f_rng)(void *, unsigned char *, size_t),
                  void *p_rng );

/**
 * \brief          Set the debug callback
 *
 *                 The callback has the following argument:
 *                 void *           opaque context for the callback
 *                 int              debug level
 *                 const char *     file name
 *                 int              line number
 *                 const char *     message
 *
 * \param conf     SSL configuration
 * \param f_dbg    debug function
 * \param p_dbg    debug parameter
 */
void mbedtls_ssl_conf_dbg( mbedtls_ssl_config *conf,
                  void (*f_dbg)(void *, int, const char *, int, const char *),
                  void  *p_dbg );

/**
 * \brief          Return the SSL configuration structure associated
 *                 with the given SSL context.
 *
 * \note           The pointer returned by this function is guaranteed to
 *                 remain valid until the context is freed.
 *
 * \param ssl      The SSL context to query.
 * \return         Pointer to the SSL configuration associated with \p ssl.
 */
static inline const mbedtls_ssl_config *mbedtls_ssl_context_get_config(
    const mbedtls_ssl_context *ssl )
{
    return( ssl->MBEDTLS_PRIVATE( conf ) );
}

/**
 * \brief          Set the underlying BIO callbacks for write, read and
 *                 read-with-timeout.
 *
 * \param ssl      SSL context
 * \param p_bio    parameter (context) shared by BIO callbacks
 * \param f_send   write callback
 * \param f_recv   read callback
 * \param f_recv_timeout blocking read callback with timeout.
 *
 * \note           One of f_recv or f_recv_timeout can be NULL, in which case
 *                 the other is used. If both are non-NULL, f_recv_timeout is
 *                 used and f_recv is ignored (as if it were NULL).
 *
 * \note           The two most common use cases are:
 *                 - non-blocking I/O, f_recv != NULL, f_recv_timeout == NULL
 *                 - blocking I/O, f_recv == NULL, f_recv_timeout != NULL
 *
 * \note           For DTLS, you need to provide either a non-NULL
 *                 f_recv_timeout callback, or a f_recv that doesn't block.
 *
 * \note           See the documentations of \c mbedtls_ssl_send_t,
 *                 \c mbedtls_ssl_recv_t and \c mbedtls_ssl_recv_timeout_t for
 *                 the conventions those callbacks must follow.
 *
 * \note           On some platforms, net_sockets.c provides
 *                 \c mbedtls_net_send(), \c mbedtls_net_recv() and
 *                 \c mbedtls_net_recv_timeout() that are suitable to be used
 *                 here.
 */
void mbedtls_ssl_set_bio( mbedtls_ssl_context *ssl,
                          void *p_bio,
                          mbedtls_ssl_send_t *f_send,
                          mbedtls_ssl_recv_t *f_recv,
                          mbedtls_ssl_recv_timeout_t *f_recv_timeout );

#if defined(MBEDTLS_SSL_PROTO_DTLS)

#if defined(MBEDTLS_SSL_DTLS_CONNECTION_ID)


/**
 * \brief             Configure the use of the Connection ID (CID)
 *                    extension in the next handshake.
 *
 *                    Reference: draft-ietf-tls-dtls-connection-id-05
 *                    https://tools.ietf.org/html/draft-ietf-tls-dtls-connection-id-05
 *
 *                    The DTLS CID extension allows the reliable association of
 *                    DTLS records to DTLS connections across changes in the
 *                    underlying transport (changed IP and Port metadata) by
 *                    adding explicit connection identifiers (CIDs) to the
 *                    headers of encrypted DTLS records. The desired CIDs are
 *                    configured by the application layer and are exchanged in
 *                    new `ClientHello` / `ServerHello` extensions during the
 *                    handshake, where each side indicates the CID it wants the
 *                    peer to use when writing encrypted messages. The CIDs are
 *                    put to use once records get encrypted: the stack discards
 *                    any incoming records that don't include the configured CID
 *                    in their header, and adds the peer's requested CID to the
 *                    headers of outgoing messages.
 *
 *                    This API enables or disables the use of the CID extension
 *                    in the next handshake and sets the value of the CID to
 *                    be used for incoming messages.
 *
 * \param ssl         The SSL context to configure. This must be initialized.
 * \param enable      This value determines whether the CID extension should
 *                    be used or not. Possible values are:
 *                    - MBEDTLS_SSL_CID_ENABLED to enable the use of the CID.
 *                    - MBEDTLS_SSL_CID_DISABLED (default) to disable the use
 *                      of the CID.
 * \param own_cid     The address of the readable buffer holding the CID we want
 *                    the peer to use when sending encrypted messages to us.
 *                    This may be \c NULL if \p own_cid_len is \c 0.
 *                    This parameter is unused if \p enabled is set to
 *                    MBEDTLS_SSL_CID_DISABLED.
 * \param own_cid_len The length of \p own_cid.
 *                    This parameter is unused if \p enabled is set to
 *                    MBEDTLS_SSL_CID_DISABLED.
 *
 * \note              The value of \p own_cid_len must match the value of the
 *                    \c len parameter passed to mbedtls_ssl_conf_cid()
 *                    when configuring the ::mbedtls_ssl_config that \p ssl
 *                    is bound to.
 *
 * \note              This CID configuration applies to subsequent handshakes
 *                    performed on the SSL context \p ssl, but does not trigger
 *                    one. You still have to call `mbedtls_ssl_handshake()`
 *                    (for the initial handshake) or `mbedtls_ssl_renegotiate()`
 *                    (for a renegotiation handshake) explicitly after a
 *                    successful call to this function to run the handshake.
 *
 * \note              This call cannot guarantee that the use of the CID
 *                    will be successfully negotiated in the next handshake,
 *                    because the peer might not support it. Specifically:
 *                    - On the Client, enabling the use of the CID through
 *                      this call implies that the `ClientHello` in the next
 *                      handshake will include the CID extension, thereby
 *                      offering the use of the CID to the server. Only if
 *                      the `ServerHello` contains the CID extension, too,
 *                      the CID extension will actually be put to use.
 *                    - On the Server, enabling the use of the CID through
 *                      this call implies that that the server will look for
 *                      the CID extension in a `ClientHello` from the client,
 *                      and, if present, reply with a CID extension in its
 *                      `ServerHello`.
 *
 * \note              To check whether the use of the CID was negotiated
 *                    after the subsequent handshake has completed, please
 *                    use the API mbedtls_ssl_get_peer_cid().
 *
 * \warning           If the use of the CID extension is enabled in this call
 *                    and the subsequent handshake negotiates its use, Mbed TLS
 *                    will silently drop every packet whose CID does not match
 *                    the CID configured in \p own_cid. It is the responsibility
 *                    of the user to adapt the underlying transport to take care
 *                    of CID-based demultiplexing before handing datagrams to
 *                    Mbed TLS.
 *
 * \return            \c 0 on success. In this case, the CID configuration
 *                    applies to the next handshake.
 * \return            A negative error code on failure.
 */
int mbedtls_ssl_set_cid( mbedtls_ssl_context *ssl,
                         int enable,
                         unsigned char const *own_cid,
                         size_t own_cid_len );

/**
 * \brief              Get information about our request for usage of the CID
 *                     extension in the current connection.
 *
 * \param ssl          The SSL context to query.
 * \param enabled      The address at which to store whether the CID extension
 *                     is requested to be used or not. If the CID is
 *                     requested, `*enabled` is set to
 *                     MBEDTLS_SSL_CID_ENABLED; otherwise, it is set to
 *                     MBEDTLS_SSL_CID_DISABLED.
 * \param own_cid      The address of the buffer in which to store our own
 *                     CID (if the CID extension is requested). This may be
 *                     \c NULL in case the value of our CID isn't needed. If
 *                     it is not \c NULL, \p own_cid_len must not be \c NULL.
 * \param own_cid_len  The address at which to store the size of our own CID
 *                     (if the CID extension is requested). This is also the
 *                     number of Bytes in \p own_cid that have been written.
 *                     This may be \c NULL in case the length of our own CID
 *                     isn't needed. If it is \c NULL, \p own_cid must be
 *                     \c NULL, too.
 *
 *\note                If we are requesting an empty CID this function sets
 *                     `*enabled` to #MBEDTLS_SSL_CID_DISABLED (the rationale
 *                     for this is that the resulting outcome is the
 *                     same as if the CID extensions wasn't requested).
 *
 * \return            \c 0 on success.
 * \return            A negative error code on failure.
 */
int mbedtls_ssl_get_own_cid( mbedtls_ssl_context *ssl,
                            int *enabled,
                            unsigned char own_cid[MBEDTLS_SSL_CID_OUT_LEN_MAX],
                            size_t *own_cid_len );

/**
 * \brief              Get information about the use of the CID extension
 *                     in the current connection.
 *
 * \param ssl          The SSL context to query.
 * \param enabled      The address at which to store whether the CID extension
 *                     is currently in use or not. If the CID is in use,
 *                     `*enabled` is set to MBEDTLS_SSL_CID_ENABLED;
 *                     otherwise, it is set to MBEDTLS_SSL_CID_DISABLED.
 * \param peer_cid     The address of the buffer in which to store the CID
 *                     chosen by the peer (if the CID extension is used).
 *                     This may be \c NULL in case the value of peer CID
 *                     isn't needed. If it is not \c NULL, \p peer_cid_len
 *                     must not be \c NULL.
 * \param peer_cid_len The address at which to store the size of the CID
 *                     chosen by the peer (if the CID extension is used).
 *                     This is also the number of Bytes in \p peer_cid that
 *                     have been written.
 *                     This may be \c NULL in case the length of the peer CID
 *                     isn't needed. If it is \c NULL, \p peer_cid must be
 *                     \c NULL, too.
 *
 * \note               This applies to the state of the CID negotiated in
 *                     the last complete handshake. If a handshake is in
 *                     progress, this function will attempt to complete
 *                     the handshake first.
 *
 * \note               If CID extensions have been exchanged but both client
 *                     and server chose to use an empty CID, this function
 *                     sets `*enabled` to #MBEDTLS_SSL_CID_DISABLED
 *                     (the rationale for this is that the resulting
 *                     communication is the same as if the CID extensions
 *                     hadn't been used).
 *
 * \return            \c 0 on success.
 * \return            A negative error code on failure.
 */
int mbedtls_ssl_get_peer_cid( mbedtls_ssl_context *ssl,
                     int *enabled,
                     unsigned char peer_cid[ MBEDTLS_SSL_CID_OUT_LEN_MAX ],
                     size_t *peer_cid_len );

#endif /* MBEDTLS_SSL_DTLS_CONNECTION_ID */

/**
 * \brief          Set the Maximum Transport Unit (MTU).
 *                 Special value: 0 means unset (no limit).
 *                 This represents the maximum size of a datagram payload
 *                 handled by the transport layer (usually UDP) as determined
 *                 by the network link and stack. In practice, this controls
 *                 the maximum size datagram the DTLS layer will pass to the
 *                 \c f_send() callback set using \c mbedtls_ssl_set_bio().
 *
 * \note           The limit on datagram size is converted to a limit on
 *                 record payload by subtracting the current overhead of
 *                 encapsulation and encryption/authentication if any.
 *
 * \note           This can be called at any point during the connection, for
 *                 example when a Path Maximum Transfer Unit (PMTU)
 *                 estimate becomes available from other sources,
 *                 such as lower (or higher) protocol layers.
 *
 * \note           This setting only controls the size of the packets we send,
 *                 and does not restrict the size of the datagrams we're
 *                 willing to receive. Client-side, you can request the
 *                 server to use smaller records with \c
 *                 mbedtls_ssl_conf_max_frag_len().
 *
 * \note           If both a MTU and a maximum fragment length have been
 *                 configured (or negotiated with the peer), the resulting
 *                 lower limit on record payload (see first note) is used.
 *
 * \note           This can only be used to decrease the maximum size
 *                 of datagrams (hence records, see first note) sent. It
 *                 cannot be used to increase the maximum size of records over
 *                 the limit set by #MBEDTLS_SSL_OUT_CONTENT_LEN.
 *
 * \note           Values lower than the current record layer expansion will
 *                 result in an error when trying to send data.
 *
 * \param ssl      SSL context
 * \param mtu      Value of the path MTU in bytes
 */
void mbedtls_ssl_set_mtu( mbedtls_ssl_context *ssl, uint16_t mtu );
#endif /* MBEDTLS_SSL_PROTO_DTLS */

#if defined(MBEDTLS_X509_CRT_PARSE_C)
/**
 * \brief          Set a connection-specific verification callback (optional).
 *
 *                 If set, the provided verify callback is called for each
 *                 certificate in the peer's CRT chain, including the trusted
 *                 root. For more information, please see the documentation of
 *                 \c mbedtls_x509_crt_verify().
 *
 * \note           This call is analogous to mbedtls_ssl_conf_verify() but
 *                 binds the verification callback and context to an SSL context
 *                 as opposed to an SSL configuration.
 *                 If mbedtls_ssl_conf_verify() and mbedtls_ssl_set_verify()
 *                 are both used, mbedtls_ssl_set_verify() takes precedence.
 *
 * \param ssl      The SSL context to use.
 * \param f_vrfy   The verification callback to use during CRT verification.
 * \param p_vrfy   The opaque context to be passed to the callback.
 */
void mbedtls_ssl_set_verify( mbedtls_ssl_context *ssl,
                     int (*f_vrfy)(void *, mbedtls_x509_crt *, int, uint32_t *),
                     void *p_vrfy );
#endif /* MBEDTLS_X509_CRT_PARSE_C */

/**
 * \brief          Set the timeout period for mbedtls_ssl_read()
 *                 (Default: no timeout.)
 *
 * \param conf     SSL configuration context
 * \param timeout  Timeout value in milliseconds.
 *                 Use 0 for no timeout (default).
 *
 * \note           With blocking I/O, this will only work if a non-NULL
 *                 \c f_recv_timeout was set with \c mbedtls_ssl_set_bio().
 *                 With non-blocking I/O, this will only work if timer
 *                 callbacks were set with \c mbedtls_ssl_set_timer_cb().
 *
 * \note           With non-blocking I/O, you may also skip this function
 *                 altogether and handle timeouts at the application layer.
 */
void mbedtls_ssl_conf_read_timeout( mbedtls_ssl_config *conf, uint32_t timeout );

/**
 * \brief          Check whether a buffer contains a valid and authentic record
 *                 that has not been seen before. (DTLS only).
 *
 *                 This function does not change the user-visible state
 *                 of the SSL context. Its sole purpose is to provide
 *                 an indication of the legitimacy of an incoming record.
 *
 *                 This can be useful e.g. in distributed server environments
 *                 using the DTLS Connection ID feature, in which connections
 *                 might need to be passed between service instances on a change
 *                 of peer address, but where such disruptive operations should
 *                 only happen after the validity of incoming records has been
 *                 confirmed.
 *
 * \param ssl      The SSL context to use.
 * \param buf      The address of the buffer holding the record to be checked.
 *                 This must be a read/write buffer of length \p buflen Bytes.
 * \param buflen   The length of \p buf in Bytes.
 *
 * \note           This routine only checks whether the provided buffer begins
 *                 with a valid and authentic record that has not been seen
 *                 before, but does not check potential data following the
 *                 initial record. In particular, it is possible to pass DTLS
 *                 datagrams containing multiple records, in which case only
 *                 the first record is checked.
 *
 * \note           This function modifies the input buffer \p buf. If you need
 *                 to preserve the original record, you have to maintain a copy.
 *
 * \return         \c 0 if the record is valid and authentic and has not been
 *                 seen before.
 * \return         MBEDTLS_ERR_SSL_INVALID_MAC if the check completed
 *                 successfully but the record was found to be not authentic.
 * \return         MBEDTLS_ERR_SSL_INVALID_RECORD if the check completed
 *                 successfully but the record was found to be invalid for
 *                 a reason different from authenticity checking.
 * \return         MBEDTLS_ERR_SSL_UNEXPECTED_RECORD if the check completed
 *                 successfully but the record was found to be unexpected
 *                 in the state of the SSL context, including replayed records.
 * \return         Another negative error code on different kinds of failure.
 *                 In this case, the SSL context becomes unusable and needs
 *                 to be freed or reset before reuse.
 */
int mbedtls_ssl_check_record( mbedtls_ssl_context const *ssl,
                              unsigned char *buf,
                              size_t buflen );

/**
 * \brief          Set the timer callbacks (Mandatory for DTLS.)
 *
 * \param ssl      SSL context
 * \param p_timer  parameter (context) shared by timer callbacks
 * \param f_set_timer   set timer callback
 * \param f_get_timer   get timer callback. Must return:
 *
 * \note           See the documentation of \c mbedtls_ssl_set_timer_t and
 *                 \c mbedtls_ssl_get_timer_t for the conventions this pair of
 *                 callbacks must follow.
 *
 * \note           On some platforms, timing.c provides
 *                 \c mbedtls_timing_set_delay() and
 *                 \c mbedtls_timing_get_delay() that are suitable for using
 *                 here, except if using an event-driven style.
 *
 * \note           See also the "DTLS tutorial" article in our knowledge base.
 *                 https://tls.mbed.org/kb/how-to/dtls-tutorial
 */
void mbedtls_ssl_set_timer_cb( mbedtls_ssl_context *ssl,
                               void *p_timer,
                               mbedtls_ssl_set_timer_t *f_set_timer,
                               mbedtls_ssl_get_timer_t *f_get_timer );

#if defined(MBEDTLS_SSL_SRV_C)
/**
 * \brief           Set the certificate selection callback (server-side only).
 *
 *                  If set, the callback is always called for each handshake,
 *                  after `ClientHello` processing has finished.
 *
 * \param conf      The SSL configuration to register the callback with.
 * \param f_cert_cb The callback for selecting server certificate after
 *                  `ClientHello` processing has finished.
 */
static inline void mbedtls_ssl_conf_cert_cb( mbedtls_ssl_config *conf,
                                             mbedtls_ssl_hs_cb_t f_cert_cb )
{
    conf->MBEDTLS_PRIVATE(f_cert_cb) = f_cert_cb;
}
#endif /* MBEDTLS_SSL_SRV_C */

/**
 * \brief           Callback type: generate and write session ticket
 *
 * \note            This describes what a callback implementation should do.
 *                  This callback should generate an encrypted and
 *                  authenticated ticket for the session and write it to the
 *                  output buffer. Here, ticket means the opaque ticket part
 *                  of the NewSessionTicket structure of RFC 5077 or of a
 *                  TLS 1.3 ticket.
 *
 * \param p_ticket  Context for the callback
 * \param session   SSL session to be written in the ticket
 * \param start     Start of the output buffer
 * \param end       End of the output buffer
 * \param tlen      On exit, holds the length written
 * \param lifetime  On exit, holds the lifetime of the ticket in seconds
 *
 * \return          0 if successful, or
 *                  a specific MBEDTLS_ERR_XXX code.
 */
typedef int mbedtls_ssl_ticket_write_t( void *p_ticket,
                                        const mbedtls_ssl_session *session,
                                        unsigned char *start,
                                        const unsigned char *end,
                                        size_t *tlen,
                                        uint32_t *lifetime );

/**
 * \brief           Callback type: parse and load session ticket
 *
 * \note            This describes what a callback implementation should do.
 *                  This callback should parse a session ticket as generated
 *                  by the corresponding mbedtls_ssl_ticket_write_t function,
 *                  and, if the ticket is authentic and valid, load the
 *                  session.
 *
 * \note            The implementation is allowed to modify the first len
 *                  bytes of the input buffer, eg to use it as a temporary
 *                  area for the decrypted ticket contents.
 *
 * \param p_ticket  Context for the callback
 * \param session   SSL session to be loaded
 * \param buf       Start of the buffer containing the ticket
 * \param len       Length of the ticket.
 *
 * \return          0 if successful, or
 *                  MBEDTLS_ERR_SSL_INVALID_MAC if not authentic, or
 *                  MBEDTLS_ERR_SSL_SESSION_TICKET_EXPIRED if expired, or
 *                  any other non-zero code for other failures.
 */
typedef int mbedtls_ssl_ticket_parse_t( void *p_ticket,
                                        mbedtls_ssl_session *session,
                                        unsigned char *buf,
                                        size_t len );

#if (defined(MBEDTLS_SSL_SESSION_TICKETS) || defined(MBEDTLS_SSL_NEW_SESSION_TICKET_REMOVED)) && defined(MBEDTLS_SSL_SRV_C)
/**
 * \brief           Configure SSL session ticket callbacks (server only).
 *                  (Default: none.)
 *
 * \note            On server, session tickets are enabled by providing
 *                  non-NULL callbacks.
 *
 * \note            On client, use \c mbedtls_ssl_conf_session_tickets().
 *
 * \param conf      SSL configuration context
 * \param f_ticket_write    Callback for writing a ticket
 * \param f_ticket_parse    Callback for parsing a ticket
 * \param p_ticket          Context shared by the two callbacks
 */
void mbedtls_ssl_conf_session_tickets_cb( mbedtls_ssl_config *conf,
        mbedtls_ssl_ticket_write_t *f_ticket_write,
        mbedtls_ssl_ticket_parse_t *f_ticket_parse,
        void *p_ticket );
#endif /* ( MBEDTLS_SSL_SESSION_TICKETS || MBEDTLS_SSL_NEW_SESSION_TICKET_REMOVED ) && MBEDTLS_SSL_SRV_C */

/**
 * \brief   Configure a key export callback.
 *          (Default: none.)
 *
 *          This API can be used for two purposes:
 *          - Debugging: Use this API to e.g. generate an NSSKeylog
 *            file and use it to inspect encrypted traffic in tools
 *            such as Wireshark.
 *          - Application-specific export: Use this API to implement
 *            key exporters, e.g. for EAP-TLS or DTLS-SRTP.
 *
 *
 * \param ssl            The SSL context to which the export
 *                       callback should be attached.
 * \param f_export_keys  The callback for the key export.
 * \param p_export_keys  The opaque context pointer to be passed to the
 *                       callback \p f_export_keys.
 */
void mbedtls_ssl_set_export_keys_cb( mbedtls_ssl_context *ssl,
                                     mbedtls_ssl_export_keys_t *f_export_keys,
                                     void *p_export_keys );

/** \brief Set the user data in an SSL configuration to a pointer.
 *
 * You can retrieve this value later with mbedtls_ssl_conf_get_user_data_p().
 *
 * \note The library stores \c p without accessing it. It is the responsibility
 *       of the caller to ensure that the pointer remains valid.
 *
 * \param conf           The SSL configuration context to modify.
 * \param p              The new value of the user data.
 */
static inline void mbedtls_ssl_conf_set_user_data_p(
    mbedtls_ssl_config *conf,
    void *p )
{
    conf->MBEDTLS_PRIVATE(user_data).p = p;
}

/** \brief Set the user data in an SSL configuration to an integer.
 *
 * You can retrieve this value later with mbedtls_ssl_conf_get_user_data_n().
 *
 * \param conf           The SSL configuration context to modify.
 * \param n              The new value of the user data.
 */
static inline void mbedtls_ssl_conf_set_user_data_n(
    mbedtls_ssl_config *conf,
    uintptr_t n )
{
    conf->MBEDTLS_PRIVATE(user_data).n = n;
}

/** \brief Retrieve the user data in an SSL configuration as a pointer.
 *
 * This is the value last set with mbedtls_ssl_conf_set_user_data_p(), or
 * \c NULL if mbedtls_ssl_conf_set_user_data_p() has not previously been
 * called. The value is undefined if mbedtls_ssl_conf_set_user_data_n() has
 * been called without a subsequent call to mbedtls_ssl_conf_set_user_data_p().
 *
 * \param conf           The SSL configuration context to modify.
 * \return               The current value of the user data.
 */
static inline void *mbedtls_ssl_conf_get_user_data_p(
    mbedtls_ssl_config *conf )
{
    return( conf->MBEDTLS_PRIVATE(user_data).p );
}

/** \brief Retrieve the user data in an SSL configuration as an integer.
 *
 * This is the value last set with mbedtls_ssl_conf_set_user_data_n(), or
 * \c 0 if mbedtls_ssl_conf_set_user_data_n() has not previously been
 * called. The value is undefined if mbedtls_ssl_conf_set_user_data_p() has
 * been called without a subsequent call to mbedtls_ssl_conf_set_user_data_n().
 *
 * \param conf           The SSL configuration context to modify.
 * \return               The current value of the user data.
 */
static inline uintptr_t mbedtls_ssl_conf_get_user_data_n(
    mbedtls_ssl_config *conf )
{
    return( conf->MBEDTLS_PRIVATE(user_data).n );
}

/** \brief Set the user data in an SSL context to a pointer.
 *
 * You can retrieve this value later with mbedtls_ssl_get_user_data_p().
 *
 * \note The library stores \c p without accessing it. It is the responsibility
 *       of the caller to ensure that the pointer remains valid.
 *
 * \param ssl            The SSL context context to modify.
 * \param p              The new value of the user data.
 */
static inline void mbedtls_ssl_set_user_data_p(
    mbedtls_ssl_context *ssl,
    void *p )
{
    ssl->MBEDTLS_PRIVATE(user_data).p = p;
}

/** \brief Set the user data in an SSL context to an integer.
 *
 * You can retrieve this value later with mbedtls_ssl_get_user_data_n().
 *
 * \param ssl            The SSL context context to modify.
 * \param n              The new value of the user data.
 */
static inline void mbedtls_ssl_set_user_data_n(
    mbedtls_ssl_context *ssl,
    uintptr_t n )
{
    ssl->MBEDTLS_PRIVATE(user_data).n = n;
}

/** \brief Retrieve the user data in an SSL context as a pointer.
 *
 * This is the value last set with mbedtls_ssl_set_user_data_p(), or
 * \c NULL if mbedtls_ssl_set_user_data_p() has not previously been
 * called. The value is undefined if mbedtls_ssl_set_user_data_n() has
 * been called without a subsequent call to mbedtls_ssl_set_user_data_p().
 *
 * \param ssl            The SSL context context to modify.
 * \return               The current value of the user data.
 */
static inline void *mbedtls_ssl_get_user_data_p(
    mbedtls_ssl_context *ssl )
{
    return( ssl->MBEDTLS_PRIVATE(user_data).p );
}

/** \brief Retrieve the user data in an SSL context as an integer.
 *
 * This is the value last set with mbedtls_ssl_set_user_data_n(), or
 * \c 0 if mbedtls_ssl_set_user_data_n() has not previously been
 * called. The value is undefined if mbedtls_ssl_set_user_data_p() has
 * been called without a subsequent call to mbedtls_ssl_set_user_data_n().
 *
 * \param ssl            The SSL context context to modify.
 * \return               The current value of the user data.
 */
static inline uintptr_t mbedtls_ssl_get_user_data_n(
    mbedtls_ssl_context *ssl )
{
    return( ssl->MBEDTLS_PRIVATE(user_data).n );
}

#if defined(MBEDTLS_SSL_ASYNC_PRIVATE)
/**
 * \brief           Configure asynchronous private key operation callbacks.
 *
 * \param conf              SSL configuration context
 * \param f_async_sign      Callback to start a signature operation. See
 *                          the description of ::mbedtls_ssl_async_sign_t
 *                          for more information. This may be \c NULL if the
 *                          external processor does not support any signature
 *                          operation; in this case the private key object
 *                          associated with the certificate will be used.
 * \param f_async_decrypt   Callback to start a decryption operation. See
 *                          the description of ::mbedtls_ssl_async_decrypt_t
 *                          for more information. This may be \c NULL if the
 *                          external processor does not support any decryption
 *                          operation; in this case the private key object
 *                          associated with the certificate will be used.
 * \param f_async_resume    Callback to resume an asynchronous operation. See
 *                          the description of ::mbedtls_ssl_async_resume_t
 *                          for more information. This may not be \c NULL unless
 *                          \p f_async_sign and \p f_async_decrypt are both
 *                          \c NULL.
 * \param f_async_cancel    Callback to cancel an asynchronous operation. See
 *                          the description of ::mbedtls_ssl_async_cancel_t
 *                          for more information. This may be \c NULL if
 *                          no cleanup is needed.
 * \param config_data       A pointer to configuration data which can be
 *                          retrieved with
 *                          mbedtls_ssl_conf_get_async_config_data(). The
 *                          library stores this value without dereferencing it.
 */
void mbedtls_ssl_conf_async_private_cb( mbedtls_ssl_config *conf,
                                        mbedtls_ssl_async_sign_t *f_async_sign,
                                        mbedtls_ssl_async_decrypt_t *f_async_decrypt,
                                        mbedtls_ssl_async_resume_t *f_async_resume,
                                        mbedtls_ssl_async_cancel_t *f_async_cancel,
                                        void *config_data );

/**
 * \brief           Retrieve the configuration data set by
 *                  mbedtls_ssl_conf_async_private_cb().
 *
 * \param conf      SSL configuration context
 * \return          The configuration data set by
 *                  mbedtls_ssl_conf_async_private_cb().
 */
void *mbedtls_ssl_conf_get_async_config_data( const mbedtls_ssl_config *conf );

/**
 * \brief           Retrieve the asynchronous operation user context.
 *
 * \note            This function may only be called while a handshake
 *                  is in progress.
 *
 * \param ssl       The SSL context to access.
 *
 * \return          The asynchronous operation user context that was last
 *                  set during the current handshake. If
 *                  mbedtls_ssl_set_async_operation_data() has not yet been
 *                  called during the current handshake, this function returns
 *                  \c NULL.
 */
void *mbedtls_ssl_get_async_operation_data( const mbedtls_ssl_context *ssl );

/**
 * \brief           Retrieve the asynchronous operation user context.
 *
 * \note            This function may only be called while a handshake
 *                  is in progress.
 *
 * \param ssl       The SSL context to access.
 * \param ctx       The new value of the asynchronous operation user context.
 *                  Call mbedtls_ssl_get_async_operation_data() later during the
 *                  same handshake to retrieve this value.
 */
void mbedtls_ssl_set_async_operation_data( mbedtls_ssl_context *ssl,
                                 void *ctx );
#endif /* MBEDTLS_SSL_ASYNC_PRIVATE */

/**
 * \brief          Callback type: generate a cookie
 *
 * \param ctx      Context for the callback
 * \param p        Buffer to write to,
 *                 must be updated to point right after the cookie
 * \param end      Pointer to one past the end of the output buffer
 * \param info     Client ID info that was passed to
 *                 \c mbedtls_ssl_set_client_transport_id()
 * \param ilen     Length of info in bytes
 *
 * \return         The callback must return 0 on success,
 *                 or a negative error code.
 */
typedef int mbedtls_ssl_cookie_write_t( void *ctx,
                                unsigned char **p, unsigned char *end,
                                const unsigned char *info, size_t ilen );

/**
 * \brief          Callback type: verify a cookie
 *
 * \param ctx      Context for the callback
 * \param cookie   Cookie to verify
 * \param clen     Length of cookie
 * \param info     Client ID info that was passed to
 *                 \c mbedtls_ssl_set_client_transport_id()
 * \param ilen     Length of info in bytes
 *
 * \return         The callback must return 0 if cookie is valid,
 *                 or a negative error code.
 */
typedef int mbedtls_ssl_cookie_check_t( void *ctx,
                                const unsigned char *cookie, size_t clen,
                                const unsigned char *info, size_t ilen );

#if (defined(MBEDTLS_SSL_DTLS_HELLO_VERIFY) || \
     (defined(MBEDTLS_SSL_COOKIE_C) && defined(MBEDTLS_SSL_PROTO_TLS1_3))) \
    && defined(MBEDTLS_SSL_SRV_C)

#if defined(MBEDTLS_SSL_PROTO_TLS1_3)
/**
 * \brief           Configures cookie handling
 *                  (Server only.)
 *
 *                  Default: dummy callbacks that fail, in order to force you to
 *                  register working callbacks (and initialize their context).
 *
 * \warning         Disabling return-routability check using cookies allows a
 *                  server to be used for amplification attacks against other hosts.
 *                  Only disable if you known this can't happen in your
 *                  particular environment.
 *
 * \param conf              SSL configuration
 * \param f_cookie_write    Cookie write callback
 * \param f_cookie_check    Cookie check callback
 * \param p_cookie          Context for both callbacks
 * \param rr_conf           Determines whether a return-routability check is enforced
 */
void mbedtls_ssl_conf_cookies(mbedtls_ssl_config* conf,
    mbedtls_ssl_cookie_write_t* f_cookie_write,
    mbedtls_ssl_cookie_check_t* f_cookie_check,
    void* p_cookie,
    unsigned int rr_conf);
#endif /* MBEDTLS_SSL_PROTO_TLS1_3 */

#if defined(MBEDTLS_SSL_DTLS_HELLO_VERIFY)
/**
 * \brief           Register callbacks for DTLS cookies
 *                  (Server only. DTLS only.)
 *
 *                  Default: dummy callbacks that fail, in order to force you to
 *                  register working callbacks (and initialize their context).
 *
 *                  To disable HelloVerifyRequest, register NULL callbacks.
 *
 * \warning         Disabling hello verification allows your server to be used
 *                  for amplification in DoS attacks against other hosts.
 *                  Only disable if you known this can't happen in your
 *                  particular environment.
 *
 * \note            See comments on \c mbedtls_ssl_handshake() about handling
 *                  the MBEDTLS_ERR_SSL_HELLO_VERIFY_REQUIRED that is expected
 *                  on the first handshake attempt when this is enabled.
 *
 * \note            This is also necessary to handle client reconnection from
 *                  the same port as described in RFC 6347 section 4.2.8 (only
 *                  the variant with cookies is supported currently). See
 *                  comments on \c mbedtls_ssl_read() for details.
 *
 * \param conf              SSL configuration
 * \param f_cookie_write    Cookie write callback
 * \param f_cookie_check    Cookie check callback
 * \param p_cookie          Context for both callbacks
 */
void mbedtls_ssl_conf_dtls_cookies( mbedtls_ssl_config *conf,
                           mbedtls_ssl_cookie_write_t *f_cookie_write,
                           mbedtls_ssl_cookie_check_t *f_cookie_check,
                           void *p_cookie );
#endif /* defined(MBEDTLS_SSL_DTLS_HELLO_VERIFY) */

/**
 * \brief          Set client's transport-level identification info.
 *                 (Server only. DTLS only.)
 *
 *                 This is usually the IP address (and port), but could be
 *                 anything identify the client depending on the underlying
 *                 network stack. Used for HelloVerifyRequest with DTLS.
 *                 This is *not* used to route the actual packets.
 *
 * \param ssl      SSL context
 * \param info     Transport-level info identifying the client (eg IP + port)
 * \param ilen     Length of info in bytes
 *
 * \note           An internal copy is made, so the info buffer can be reused.
 *
 * \return         0 on success,
 *                 MBEDTLS_ERR_SSL_BAD_INPUT_DATA if used on client,
 *                 MBEDTLS_ERR_SSL_ALLOC_FAILED if out of memory.
 */
int mbedtls_ssl_set_client_transport_id( mbedtls_ssl_context *ssl,
                                 const unsigned char *info,
                                 size_t ilen );

#endif /* ( MBEDTLS_SSL_DTLS_HELLO_VERIFY ||
            (MBEDTLS_SSL_COOKIE_C && MBEDTLS_SSL_PROTO_TLS1_3) )
          && MBEDTLS_SSL_SRV_C */

#if defined(MBEDTLS_SSL_DTLS_ANTI_REPLAY)
/**
 * \brief          Enable or disable anti-replay protection for DTLS.
 *                 (DTLS only, no effect on TLS.)
 *                 Default: enabled.
 *
 * \param conf     SSL configuration
 * \param mode     MBEDTLS_SSL_ANTI_REPLAY_ENABLED or MBEDTLS_SSL_ANTI_REPLAY_DISABLED.
 *
 * \warning        Disabling this is a security risk unless the application
 *                 protocol handles duplicated packets in a safe way. You
 *                 should not disable this without careful consideration.
 *                 However, if your application already detects duplicated
 *                 packets and needs information about them to adjust its
 *                 transmission strategy, then you'll want to disable this.
 */
void mbedtls_ssl_conf_dtls_anti_replay( mbedtls_ssl_config *conf, char mode );
#endif /* MBEDTLS_SSL_DTLS_ANTI_REPLAY */

/**
 * \brief          Set a limit on the number of records with a bad MAC
 *                 before terminating the connection.
 *                 (DTLS only, no effect on TLS.)
 *                 Default: 0 (disabled).
 *
 * \param conf     SSL configuration
 * \param limit    Limit, or 0 to disable.
 *
 * \note           If the limit is N, then the connection is terminated when
 *                 the Nth non-authentic record is seen.
 *
 * \note           Records with an invalid header are not counted, only the
 *                 ones going through the authentication-decryption phase.
 *
 * \note           This is a security trade-off related to the fact that it's
 *                 often relatively easy for an active attacker to inject UDP
 *                 datagrams. On one hand, setting a low limit here makes it
 *                 easier for such an attacker to forcibly terminated a
 *                 connection. On the other hand, a high limit or no limit
 *                 might make us waste resources checking authentication on
 *                 many bogus packets.
 */
void mbedtls_ssl_conf_dtls_badmac_limit( mbedtls_ssl_config *conf, unsigned limit );

#if defined(MBEDTLS_SSL_PROTO_DTLS)

/**
 * \brief          Allow or disallow packing of multiple handshake records
 *                 within a single datagram.
 *
 * \param ssl           The SSL context to configure.
 * \param allow_packing This determines whether datagram packing may
 *                      be used or not. A value of \c 0 means that every
 *                      record will be sent in a separate datagram; a
 *                      value of \c 1 means that, if space permits,
 *                      multiple handshake messages (including CCS) belonging to
 *                      a single flight may be packed within a single datagram.
 *
 * \note           This is enabled by default and should only be disabled
 *                 for test purposes, or if datagram packing causes
 *                 interoperability issues with peers that don't support it.
 *
 * \note           Allowing datagram packing reduces the network load since
 *                 there's less overhead if multiple messages share the same
 *                 datagram. Also, it increases the handshake efficiency
 *                 since messages belonging to a single datagram will not
 *                 be reordered in transit, and so future message buffering
 *                 or flight retransmission (if no buffering is used) as
 *                 means to deal with reordering are needed less frequently.
 *
 * \note           Application records are not affected by this option and
 *                 are currently always sent in separate datagrams.
 *
 */
void mbedtls_ssl_set_datagram_packing( mbedtls_ssl_context *ssl,
                                       unsigned allow_packing );

/**
 * \brief          Set retransmit timeout values for the DTLS handshake.
 *                 (DTLS only, no effect on TLS.)
 *
 * \param conf     SSL configuration
 * \param min      Initial timeout value in milliseconds.
 *                 Default: 1000 (1 second).
 * \param max      Maximum timeout value in milliseconds.
 *                 Default: 60000 (60 seconds).
 *
 * \note           Default values are from RFC 6347 section 4.2.4.1.
 *
 * \note           The 'min' value should typically be slightly above the
 *                 expected round-trip time to your peer, plus whatever time
 *                 it takes for the peer to process the message. For example,
 *                 if your RTT is about 600ms and you peer needs up to 1s to
 *                 do the cryptographic operations in the handshake, then you
 *                 should set 'min' slightly above 1600. Lower values of 'min'
 *                 might cause spurious resends which waste network resources,
 *                 while larger value of 'min' will increase overall latency
 *                 on unreliable network links.
 *
 * \note           The more unreliable your network connection is, the larger
 *                 your max / min ratio needs to be in order to achieve
 *                 reliable handshakes.
 *
 * \note           Messages are retransmitted up to log2(ceil(max/min)) times.
 *                 For example, if min = 1s and max = 5s, the retransmit plan
 *                 goes: send ... 1s -> resend ... 2s -> resend ... 4s ->
 *                 resend ... 5s -> give up and return a timeout error.
 */
void mbedtls_ssl_conf_handshake_timeout( mbedtls_ssl_config *conf, uint32_t min, uint32_t max );
#endif /* MBEDTLS_SSL_PROTO_DTLS */

#if defined(MBEDTLS_SSL_SRV_C)
/**
 * \brief          Set the session cache callbacks (server-side only)
 *                 If not set, no session resuming is done (except if session
 *                 tickets are enabled too).
 *
 *                 The session cache has the responsibility to check for stale
 *                 entries based on timeout. See RFC 5246 for recommendations.
 *
 *                 Warning: session.peer_cert is cleared by the SSL/TLS layer on
 *                 connection shutdown, so do not cache the pointer! Either set
 *                 it to NULL or make a full copy of the certificate.
 *
 *                 The get callback is called once during the initial handshake
 *                 to enable session resuming. The get function has the
 *                 following parameters: (void *parameter, mbedtls_ssl_session *session)
 *                 If a valid entry is found, it should fill the master of
 *                 the session object with the cached values and return 0,
 *                 return 1 otherwise. Optionally peer_cert can be set as well
 *                 if it is properly present in cache entry.
 *
 *                 The set callback is called once during the initial handshake
 *                 to enable session resuming after the entire handshake has
 *                 been finished. The set function has the following parameters:
 *                 (void *parameter, const mbedtls_ssl_session *session). The function
 *                 should create a cache entry for future retrieval based on
 *                 the data in the session structure and should keep in mind
 *                 that the mbedtls_ssl_session object presented (and all its referenced
 *                 data) is cleared by the SSL/TLS layer when the connection is
 *                 terminated. It is recommended to add metadata to determine if
 *                 an entry is still valid in the future. Return 0 if
 *                 successfully cached, return 1 otherwise.
 *
 * \param conf           SSL configuration
 * \param p_cache        parameter (context) for both callbacks
 * \param f_get_cache    session get callback
 * \param f_set_cache    session set callback
 */
void mbedtls_ssl_conf_session_cache( mbedtls_ssl_config *conf,
                                     void *p_cache,
                                     mbedtls_ssl_cache_get_t *f_get_cache,
                                     mbedtls_ssl_cache_set_t *f_set_cache );
#endif /* MBEDTLS_SSL_SRV_C */

#if defined(MBEDTLS_SSL_CLI_C)
/**
 * \brief          Load a session for session resumption.
 *
 *                 Sessions loaded through this call will be considered
 *                 for session resumption in the next handshake.
 *
 * \note           Even if this call succeeds, it is not guaranteed that
 *                 the next handshake will indeed be shortened through the
 *                 use of session resumption: The server is always free
 *                 to reject any attempt for resumption and fall back to
 *                 a full handshake.
 *
 * \note           This function can handle a variety of mechanisms for session
 *                 resumption: For TLS 1.2, both session ID-based resumption and
 *                 ticket-based resumption will be considered. For TLS 1.3,
 *                 once implemented, sessions equate to tickets, and loading
 *                 one or more sessions via this call will lead to their
 *                 corresponding tickets being advertised as resumption PSKs
 *                 by the client.
 *
 * \note           Calling this function multiple times will only be useful
 *                 once TLS 1.3 is supported. For TLS 1.2 connections, this
 *                 function should be called at most once.
 *
 * \param ssl      The SSL context representing the connection which should
 *                 be attempted to be setup using session resumption. This
 *                 must be initialized via mbedtls_ssl_init() and bound to
 *                 an SSL configuration via mbedtls_ssl_setup(), but
 *                 the handshake must not yet have been started.
 * \param session  The session to be considered for session resumption.
 *                 This must be a session previously exported via
 *                 mbedtls_ssl_get_session(), and potentially serialized and
 *                 deserialized through mbedtls_ssl_session_save() and
 *                 mbedtls_ssl_session_load() in the meantime.
 *
 * \return         \c 0 if successful.
 * \return         \c MBEDTLS_ERR_SSL_FEATURE_UNAVAILABLE if the session
 *                 could not be loaded because of an implementation limitation.
 *                 This error is non-fatal, and has no observable effect on
 *                 the SSL context or the session that was attempted to be loaded.
 * \return         Another negative error code on other kinds of failure.
 *
 * \sa             mbedtls_ssl_get_session()
 * \sa             mbedtls_ssl_session_load()
 */
int mbedtls_ssl_set_session( mbedtls_ssl_context *ssl, const mbedtls_ssl_session *session );
#endif /* MBEDTLS_SSL_CLI_C */

/**
 * \brief          Load serialized session data into a session structure.
 *                 On client, this can be used for loading saved sessions
 *                 before resuming them with mbedtls_ssl_set_session().
 *                 On server, this can be used for alternative implementations
 *                 of session cache or session tickets.
 *
 * \warning        If a peer certificate chain is associated with the session,
 *                 the serialized state will only contain the peer's
 *                 end-entity certificate and the result of the chain
 *                 verification (unless verification was disabled), but not
 *                 the rest of the chain.
 *
 * \see            mbedtls_ssl_session_save()
 * \see            mbedtls_ssl_set_session()
 *
 * \param session  The session structure to be populated. It must have been
 *                 initialised with mbedtls_ssl_session_init() but not
 *                 populated yet.
 * \param buf      The buffer holding the serialized session data. It must be a
 *                 readable buffer of at least \p len bytes.
 * \param len      The size of the serialized data in bytes.
 *
 * \return         \c 0 if successful.
 * \return         #MBEDTLS_ERR_SSL_ALLOC_FAILED if memory allocation failed.
 * \return         #MBEDTLS_ERR_SSL_BAD_INPUT_DATA if input data is invalid.
 * \return         #MBEDTLS_ERR_SSL_VERSION_MISMATCH if the serialized data
 *                 was generated in a different version or configuration of
 *                 Mbed TLS.
 * \return         Another negative value for other kinds of errors (for
 *                 example, unsupported features in the embedded certificate).
 */
int mbedtls_ssl_session_load( mbedtls_ssl_session *session,
                              const unsigned char *buf,
                              size_t len );

/**
 * \brief          Save session structure as serialized data in a buffer.
 *                 On client, this can be used for saving session data,
 *                 potentially in non-volatile storage, for resuming later.
 *                 On server, this can be used for alternative implementations
 *                 of session cache or session tickets.
 *
 * \see            mbedtls_ssl_session_load()
 *
 * \param session  The session structure to be saved.
 * \param buf      The buffer to write the serialized data to. It must be a
 *                 writeable buffer of at least \p len bytes, or may be \c
 *                 NULL if \p len is \c 0.
 * \param buf_len  The number of bytes available for writing in \p buf.
 * \param olen     The size in bytes of the data that has been or would have
 *                 been written. It must point to a valid \c size_t.
 *
 * \note           \p olen is updated to the correct value regardless of
 *                 whether \p buf_len was large enough. This makes it possible
 *                 to determine the necessary size by calling this function
 *                 with \p buf set to \c NULL and \p buf_len to \c 0.
 *
 * \return         \c 0 if successful.
 * \return         #MBEDTLS_ERR_SSL_BUFFER_TOO_SMALL if \p buf is too small.
 * \return         #MBEDTLS_ERR_SSL_INTERNAL_ERROR if session is NULL.
 */
int mbedtls_ssl_session_save( const mbedtls_ssl_session *session,
                              unsigned char *buf,
                              size_t buf_len,
                              size_t *olen );

/**
 * \brief               Set the list of allowed ciphersuites and the preference
 *                      order. First in the list has the highest preference.
 *
 *                      For TLS 1.2, the notion of ciphersuite determines both
 *                      the key exchange mechanism and the suite of symmetric
 *                      algorithms to be used during and after the handshake.
 *
 *                      For TLS 1.3 (in development), the notion of ciphersuite
 *                      only determines the suite of symmetric algorithms to be
 *                      used during and after the handshake, while key exchange
 *                      mechanisms are configured separately.
 *
 *                      In Mbed TLS, ciphersuites for both TLS 1.2 and TLS 1.3
 *                      are configured via this function. For users of TLS 1.3,
 *                      there will be separate API for the configuration of key
 *                      exchange mechanisms.
 *
 *                      The list of ciphersuites passed to this function may
 *                      contain a mixture of TLS 1.2 and TLS 1.3 ciphersuite
 *                      identifiers. This is useful if negotiation of TLS 1.3
 *                      should be attempted, but a fallback to TLS 1.2 would
 *                      be tolerated.
 *
 * \note                By default, the server chooses its preferred
 *                      ciphersuite among those that the client supports. If
 *                      mbedtls_ssl_conf_preference_order() is called to prefer
 *                      the client's preferences, the server instead chooses
 *                      the client's preferred ciphersuite among those that
 *                      the server supports.
 *
 * \warning             The ciphersuites array \p ciphersuites is not copied.
 *                      It must remain valid for the lifetime of the SSL
 *                      configuration \p conf.
 *
 * \param conf          The SSL configuration to modify.
 * \param ciphersuites  A 0-terminated list of IANA identifiers of supported
 *                      ciphersuites, accessible through \c MBEDTLS_TLS_XXX
 *                      and \c MBEDTLS_TLS1_3_XXX macros defined in
 *                      ssl_ciphersuites.h.
 */
void mbedtls_ssl_conf_ciphersuites( mbedtls_ssl_config *conf,
                                    const int *ciphersuites );

#if defined(MBEDTLS_SSL_PROTO_TLS1_3)
/**
 * \brief Set the supported key exchange modes for TLS 1.3 connections.
 *
 *        In contrast to TLS 1.2, the ciphersuite concept in TLS 1.3 does not
 *        include the choice of key exchange mechanism. It is therefore not
 *        covered by the API mbedtls_ssl_conf_ciphersuites(). See the
 *        documentation of mbedtls_ssl_conf_ciphersuites() for more
 *        information on the ciphersuite concept in TLS 1.2 and TLS 1.3.
 *
 *        The present function is specific to TLS 1.3 and allows users to
 *        configure the set of supported key exchange mechanisms in TLS 1.3.
 *
 * \param conf       The SSL configuration the change should apply to.
 * \param kex_modes  A bitwise combination of one or more of the following:
 *                   - MBEDTLS_SSL_TLS1_3_KEY_EXCHANGE_MODE_PSK
 *                     This flag enables pure-PSK key exchanges.
 *                   - MBEDTLS_SSL_TLS1_3_KEY_EXCHANGE_MODE_PSK_EPHEMERAL
 *                     This flag enables combined PSK-ephemeral key exchanges.
 *                   - MBEDTLS_SSL_TLS1_3_KEY_EXCHANGE_MODE_EPHEMERAL
 *                     This flag enables pure-ephemeral key exchanges.
 *                   For convenience, the following pre-defined macros are
 *                   available for combinations of the above:
 *                   - MBEDTLS_SSL_TLS1_3_KEY_EXCHANGE_MODE_ALL
 *                     Includes all of pure-PSK, PSK-ephemeral and pure-ephemeral.
 *                   - MBEDTLS_SSL_TLS1_3_KEY_EXCHANGE_MODE_PSK_ALL
 *                     Includes both pure-PSK and combined PSK-ephemeral
 *                     key exchanges, but excludes pure-ephemeral key exchanges.
 *                   - MBEDTLS_SSL_TLS1_3_KEY_EXCHANGE_MODE_EPHEMERAL_ALL
 *                     Includes both pure-ephemeral and combined PSK-ephemeral
 *                     key exchanges.
 *
 * \note  If a PSK-based key exchange mode shall be supported, applications
 *        must also use the APIs mbedtls_ssl_conf_psk() or
 *        mbedtls_ssl_conf_psk_cb() or mbedtls_ssl_conf_psk_opaque()
 *        to configure the PSKs to be used.
 *
 * \note  If a pure-ephemeral key exchange mode shall be supported,
 *        server-side applications must also provide a certificate via
 *        mbedtls_ssl_conf_own_cert().
 *
 */

void mbedtls_ssl_conf_tls13_key_exchange_modes( mbedtls_ssl_config* conf,
                                                const int kex_modes );
#endif /* MBEDTLS_SSL_PROTO_TLS1_3 */

#if defined(MBEDTLS_SSL_DTLS_CONNECTION_ID)
#define MBEDTLS_SSL_UNEXPECTED_CID_IGNORE 0
#define MBEDTLS_SSL_UNEXPECTED_CID_FAIL   1
/**
 * \brief               Specify the length of Connection IDs for incoming
 *                      encrypted DTLS records, as well as the behaviour
 *                      on unexpected CIDs.
 *
 *                      By default, the CID length is set to \c 0,
 *                      and unexpected CIDs are silently ignored.
 *
 * \param conf          The SSL configuration to modify.
 * \param len           The length in Bytes of the CID fields in encrypted
 *                      DTLS records using the CID mechanism. This must
 *                      not be larger than #MBEDTLS_SSL_CID_OUT_LEN_MAX.
 * \param ignore_other_cids This determines the stack's behaviour when
 *                          receiving a record with an unexpected CID.
 *                          Possible values are:
 *                          - #MBEDTLS_SSL_UNEXPECTED_CID_IGNORE
 *                            In this case, the record is silently ignored.
 *                          - #MBEDTLS_SSL_UNEXPECTED_CID_FAIL
 *                            In this case, the stack fails with the specific
 *                            error code #MBEDTLS_ERR_SSL_UNEXPECTED_CID.
 *
 * \note                The CID specification allows implementations to either
 *                      use a common length for all incoming connection IDs or
 *                      allow variable-length incoming IDs. Mbed TLS currently
 *                      requires a common length for all connections sharing the
 *                      same SSL configuration; this allows simpler parsing of
 *                      record headers.
 *
 * \return              \c 0 on success.
 * \return              #MBEDTLS_ERR_SSL_BAD_INPUT_DATA if \p own_cid_len
 *                      is too large.
 */
int mbedtls_ssl_conf_cid( mbedtls_ssl_config *conf, size_t len,
                          int ignore_other_cids );
#endif /* MBEDTLS_SSL_DTLS_CONNECTION_ID */

#if defined(MBEDTLS_X509_CRT_PARSE_C)
/**
 * \brief          Set the X.509 security profile used for verification
 *
 * \note           The restrictions are enforced for all certificates in the
 *                 chain. However, signatures in the handshake are not covered
 *                 by this setting but by \b mbedtls_ssl_conf_sig_hashes().
 *
 * \param conf     SSL configuration
 * \param profile  Profile to use
 */
void mbedtls_ssl_conf_cert_profile( mbedtls_ssl_config *conf,
                                    const mbedtls_x509_crt_profile *profile );

/**
 * \brief          Set the data required to verify peer certificate
 *
 * \note           See \c mbedtls_x509_crt_verify() for notes regarding the
 *                 parameters ca_chain (maps to trust_ca for that function)
 *                 and ca_crl.
 *
 * \param conf     SSL configuration
 * \param ca_chain trusted CA chain (meaning all fully trusted top-level CAs)
 * \param ca_crl   trusted CA CRLs
 */
void mbedtls_ssl_conf_ca_chain( mbedtls_ssl_config *conf,
                               mbedtls_x509_crt *ca_chain,
                               mbedtls_x509_crl *ca_crl );

#if defined(MBEDTLS_KEY_EXCHANGE_CERT_REQ_ALLOWED_ENABLED)
/**
 * \brief          Set DN hints sent to client in CertificateRequest message
 *
 * \note           If not set, subject distinguished names (DNs) are taken
 *                 from \c mbedtls_ssl_conf_ca_chain()
 *                 or \c mbedtls_ssl_set_hs_ca_chain())
 *
 * \param conf     SSL configuration
 * \param crt      crt chain whose subject DNs are issuer DNs of client certs
 *                 from which the client should select client peer certificate.
 */
static inline
void mbedtls_ssl_conf_dn_hints( mbedtls_ssl_config *conf,
                                const mbedtls_x509_crt *crt )
{
    conf->MBEDTLS_PRIVATE(dn_hints) = crt;
}
#endif /* MBEDTLS_KEY_EXCHANGE_CERT_REQ_ALLOWED_ENABLED */

#if defined(MBEDTLS_X509_TRUSTED_CERTIFICATE_CALLBACK)
/**
 * \brief          Set the trusted certificate callback.
 *
 *                 This API allows to register the set of trusted certificates
 *                 through a callback, instead of a linked list as configured
 *                 by mbedtls_ssl_conf_ca_chain().
 *
 *                 This is useful for example in contexts where a large number
 *                 of CAs are used, and the inefficiency of maintaining them
 *                 in a linked list cannot be tolerated. It is also useful when
 *                 the set of trusted CAs needs to be modified frequently.
 *
 *                 See the documentation of `mbedtls_x509_crt_ca_cb_t` for
 *                 more information.
 *
 * \param conf     The SSL configuration to register the callback with.
 * \param f_ca_cb  The trusted certificate callback to use when verifying
 *                 certificate chains.
 * \param p_ca_cb  The context to be passed to \p f_ca_cb (for example,
 *                 a reference to a trusted CA database).
 *
 * \note           This API is incompatible with mbedtls_ssl_conf_ca_chain():
 *                 Any call to this function overwrites the values set through
 *                 earlier calls to mbedtls_ssl_conf_ca_chain() or
 *                 mbedtls_ssl_conf_ca_cb().
 *
 * \note           This API is incompatible with CA indication in
 *                 CertificateRequest messages: A server-side SSL context which
 *                 is bound to an SSL configuration that uses a CA callback
 *                 configured via mbedtls_ssl_conf_ca_cb(), and which requires
 *                 client authentication, will send an empty CA list in the
 *                 corresponding CertificateRequest message.
 *
 * \note           This API is incompatible with mbedtls_ssl_set_hs_ca_chain():
 *                 If an SSL context is bound to an SSL configuration which uses
 *                 CA callbacks configured via mbedtls_ssl_conf_ca_cb(), then
 *                 calls to mbedtls_ssl_set_hs_ca_chain() have no effect.
 *
 * \note           The use of this API disables the use of restartable ECC
 *                 during X.509 CRT signature verification (but doesn't affect
 *                 other uses).
 *
 * \warning        This API is incompatible with the use of CRLs. Any call to
 *                 mbedtls_ssl_conf_ca_cb() unsets CRLs configured through
 *                 earlier calls to mbedtls_ssl_conf_ca_chain().
 *
 * \warning        In multi-threaded environments, the callback \p f_ca_cb
 *                 must be thread-safe, and it is the user's responsibility
 *                 to guarantee this (for example through a mutex
 *                 contained in the callback context pointed to by \p p_ca_cb).
 */
void mbedtls_ssl_conf_ca_cb( mbedtls_ssl_config *conf,
                             mbedtls_x509_crt_ca_cb_t f_ca_cb,
                             void *p_ca_cb );
#endif /* MBEDTLS_X509_TRUSTED_CERTIFICATE_CALLBACK */

/**
 * \brief          Set own certificate chain and private key
 *
 * \note           own_cert should contain in order from the bottom up your
 *                 certificate chain. The top certificate (self-signed)
 *                 can be omitted.
 *
 * \note           On server, this function can be called multiple times to
 *                 provision more than one cert/key pair (eg one ECDSA, one
 *                 RSA with SHA-256, one RSA with SHA-1). An adequate
 *                 certificate will be selected according to the client's
 *                 advertised capabilities. In case multiple certificates are
 *                 adequate, preference is given to the one set by the first
 *                 call to this function, then second, etc.
 *
 * \note           On client, only the first call has any effect. That is,
 *                 only one client certificate can be provisioned. The
 *                 server's preferences in its CertificateRequest message will
 *                 be ignored and our only cert will be sent regardless of
 *                 whether it matches those preferences - the server can then
 *                 decide what it wants to do with it.
 *
 * \note           The provided \p pk_key needs to match the public key in the
 *                 first certificate in \p own_cert, or all handshakes using
 *                 that certificate will fail. It is your responsibility
 *                 to ensure that; this function will not perform any check.
 *                 You may use mbedtls_pk_check_pair() in order to perform
 *                 this check yourself, but be aware that this function can
 *                 be computationally expensive on some key types.
 *
 * \param conf     SSL configuration
 * \param own_cert own public certificate chain
 * \param pk_key   own private key
 *
 * \return         0 on success or MBEDTLS_ERR_SSL_ALLOC_FAILED
 */
int mbedtls_ssl_conf_own_cert( mbedtls_ssl_config *conf,
                              mbedtls_x509_crt *own_cert,
                              mbedtls_pk_context *pk_key );
#endif /* MBEDTLS_X509_CRT_PARSE_C */

#if defined(MBEDTLS_SSL_PROTO_TLS1_3)

/**
* \brief Set meta-data for server-provided tickets.
*
* \note This function is used in context of tickets since the
*       \p ticket_age_add value is provided by the server-side.
*       Furthermore, we also need to record the time the ticket
*       was obtained.
*
* \param conf             The SSL configuration to use.
* \param ticket_age_add   The ticket age add value.
* \param ticket_received  The time when the ticket was received.
*
*/

#if defined(MBEDTLS_HAVE_TIME)
int mbedtls_ssl_conf_ticket_meta(mbedtls_ssl_config* conf,
    const uint32_t ticket_age_add,
    const time_t ticket_received);
#else
int mbedtls_ssl_conf_ticket_meta(mbedtls_ssl_config* conf,
    const uint32_t ticket_age_add);
#endif /* MBEDTLS_HAVE_TIME */
#endif /* MBEDTLS_SSL_PROTO_TLS1_3 */

#if defined(MBEDTLS_KEY_EXCHANGE_SOME_PSK_ENABLED)
/**
 * \brief          Configure pre-shared keys (PSKs) and their
 *                 identities to be used in PSK-based ciphersuites.
 *
 *                 Only one PSK can be registered, through either
 *                 mbedtls_ssl_conf_psk() or mbedtls_ssl_conf_psk_opaque().
 *                 If you attempt to register more than one PSK, this function
 *                 fails, though this may change in future versions, which
 *                 may add support for multiple PSKs.
 *
 * \note           This is mainly useful for clients. Servers will usually
 *                 want to use \c mbedtls_ssl_conf_psk_cb() instead.
 *
 * \note           A PSK set by \c mbedtls_ssl_set_hs_psk() in the PSK callback
 *                 takes precedence over a PSK configured by this function.
 *
 * \param conf     The SSL configuration to register the PSK with.
 * \param psk      The pointer to the pre-shared key to use.
 * \param psk_len  The length of the pre-shared key in bytes.
 * \param psk_identity      The pointer to the pre-shared key identity.
 * \param psk_identity_len  The length of the pre-shared key identity
 *                          in bytes.
 *
 * \note           The PSK and its identity are copied internally and
 *                 hence need not be preserved by the caller for the lifetime
 *                 of the SSL configuration.
 *
 * \return         \c 0 if successful.
 * \return         #MBEDTLS_ERR_SSL_FEATURE_UNAVAILABLE if no more PSKs
 *                 can be configured. In this case, the old PSK(s) remain intact.
 * \return         Another negative error code on other kinds of failure.
 */
int mbedtls_ssl_conf_psk( mbedtls_ssl_config *conf,
                const unsigned char *psk, size_t psk_len,
                const unsigned char *psk_identity, size_t psk_identity_len );

#if defined(MBEDTLS_USE_PSA_CRYPTO)
/**
 * \brief          Configure one or more opaque pre-shared keys (PSKs) and
 *                 their identities to be used in PSK-based ciphersuites.
 *
 *                 Only one PSK can be registered, through either
 *                 mbedtls_ssl_conf_psk() or mbedtls_ssl_conf_psk_opaque().
 *                 If you attempt to register more than one PSK, this function
 *                 fails, though this may change in future versions, which
 *                 may add support for multiple PSKs.
 *
 * \note           This is mainly useful for clients. Servers will usually
 *                 want to use \c mbedtls_ssl_conf_psk_cb() instead.
 *
 * \note           An opaque PSK set by \c mbedtls_ssl_set_hs_psk_opaque() in
 *                 the PSK callback takes precedence over an opaque PSK
 *                 configured by this function.
 *
 * \param conf     The SSL configuration to register the PSK with.
 * \param psk      The identifier of the key slot holding the PSK.
 *                 Until \p conf is destroyed or this function is successfully
 *                 called again, the key slot \p psk must be populated with a
 *                 key of type PSA_ALG_CATEGORY_KEY_DERIVATION whose policy
 *                 allows its use for the key derivation algorithm applied
 *                 in the handshake.
 * \param psk_identity      The pointer to the pre-shared key identity.
 * \param psk_identity_len  The length of the pre-shared key identity
 *                          in bytes.
 *
 * \note           The PSK identity hint is copied internally and hence need
 *                 not be preserved by the caller for the lifetime of the
 *                 SSL configuration.
 *
 * \return         \c 0 if successful.
 * \return         #MBEDTLS_ERR_SSL_FEATURE_UNAVAILABLE if no more PSKs
 *                 can be configured. In this case, the old PSK(s) remain intact.
 * \return         Another negative error code on other kinds of failure.
 */
int mbedtls_ssl_conf_psk_opaque( mbedtls_ssl_config *conf,
                                 mbedtls_svc_key_id_t psk,
                                 const unsigned char *psk_identity,
                                 size_t psk_identity_len );
#endif /* MBEDTLS_USE_PSA_CRYPTO */

/**
 * \brief          Set the pre-shared Key (PSK) for the current handshake.
 *
 * \note           This should only be called inside the PSK callback,
 *                 i.e. the function passed to \c mbedtls_ssl_conf_psk_cb().
 *
 * \note           A PSK set by this function takes precedence over a PSK
 *                 configured by \c mbedtls_ssl_conf_psk().
 *
 * \param ssl      The SSL context to configure a PSK for.
 * \param psk      The pointer to the pre-shared key.
 * \param psk_len  The length of the pre-shared key in bytes.
 *
 * \return         \c 0 if successful.
 * \return         An \c MBEDTLS_ERR_SSL_XXX error code on failure.
 */
int mbedtls_ssl_set_hs_psk( mbedtls_ssl_context *ssl,
                            const unsigned char *psk, size_t psk_len );

#if defined(MBEDTLS_USE_PSA_CRYPTO)
/**
 * \brief          Set an opaque pre-shared Key (PSK) for the current handshake.
 *
 * \note           This should only be called inside the PSK callback,
 *                 i.e. the function passed to \c mbedtls_ssl_conf_psk_cb().
 *
 * \note           An opaque PSK set by this function takes precedence over an
 *                 opaque PSK configured by \c mbedtls_ssl_conf_psk_opaque().
 *
 * \param ssl      The SSL context to configure a PSK for.
 * \param psk      The identifier of the key slot holding the PSK.
 *                 For the duration of the current handshake, the key slot
 *                 must be populated with a key of type
 *                 PSA_ALG_CATEGORY_KEY_DERIVATION whose policy allows its
 *                 use for the key derivation algorithm
 *                 applied in the handshake.
  *
 * \return         \c 0 if successful.
 * \return         An \c MBEDTLS_ERR_SSL_XXX error code on failure.
 */
int mbedtls_ssl_set_hs_psk_opaque( mbedtls_ssl_context *ssl,
                                   mbedtls_svc_key_id_t psk );
#endif /* MBEDTLS_USE_PSA_CRYPTO */

/**
 * \brief          Set the PSK callback (server-side only).
 *
 *                 If set, the PSK callback is called for each
 *                 handshake where a PSK-based ciphersuite was negotiated.
 *                 The caller provides the identity received and wants to
 *                 receive the actual PSK data and length.
 *
 *                 The callback has the following parameters:
 *                 - \c void*: The opaque pointer \p p_psk.
 *                 - \c mbedtls_ssl_context*: The SSL context to which
 *                                            the operation applies.
 *                 - \c const unsigned char*: The PSK identity
 *                                            selected by the client.
 *                 - \c size_t: The length of the PSK identity
 *                              selected by the client.
 *
 *                 If a valid PSK identity is found, the callback should use
 *                 \c mbedtls_ssl_set_hs_psk() or
 *                 \c mbedtls_ssl_set_hs_psk_opaque()
 *                 on the SSL context to set the correct PSK and return \c 0.
 *                 Any other return value will result in a denied PSK identity.
 *
 * \note           A dynamic PSK (i.e. set by the PSK callback) takes
 *                 precedence over a static PSK (i.e. set by
 *                 \c mbedtls_ssl_conf_psk() or
 *                 \c mbedtls_ssl_conf_psk_opaque()).
 *                 This means that if you set a PSK callback using this
 *                 function, you don't need to set a PSK using
 *                 \c mbedtls_ssl_conf_psk() or
 *                 \c mbedtls_ssl_conf_psk_opaque()).
 *
 * \param conf     The SSL configuration to register the callback with.
 * \param f_psk    The callback for selecting and setting the PSK based
 *                 in the PSK identity chosen by the client.
 * \param p_psk    A pointer to an opaque structure to be passed to
 *                 the callback, for example a PSK store.
 */
void mbedtls_ssl_conf_psk_cb( mbedtls_ssl_config *conf,
                     int (*f_psk)(void *, mbedtls_ssl_context *, const unsigned char *,
                                  size_t),
                     void *p_psk );
#endif /* MBEDTLS_KEY_EXCHANGE_SOME_PSK_ENABLED */

#if defined(MBEDTLS_DHM_C) && defined(MBEDTLS_SSL_SRV_C)
/**
 * \brief          Set the Diffie-Hellman public P and G values
 *                 from big-endian binary presentations.
 *                 (Default values: MBEDTLS_DHM_RFC3526_MODP_2048_[PG]_BIN)
 *
 * \param conf     SSL configuration
 * \param dhm_P    Diffie-Hellman-Merkle modulus in big-endian binary form
 * \param P_len    Length of DHM modulus
 * \param dhm_G    Diffie-Hellman-Merkle generator in big-endian binary form
 * \param G_len    Length of DHM generator
 *
 * \return         0 if successful
 */
int mbedtls_ssl_conf_dh_param_bin( mbedtls_ssl_config *conf,
                                   const unsigned char *dhm_P, size_t P_len,
                                   const unsigned char *dhm_G,  size_t G_len );

/**
 * \brief          Set the Diffie-Hellman public P and G values,
 *                 read from existing context (server-side only)
 *
 * \param conf     SSL configuration
 * \param dhm_ctx  Diffie-Hellman-Merkle context
 *
 * \return         0 if successful
 */
int mbedtls_ssl_conf_dh_param_ctx( mbedtls_ssl_config *conf, mbedtls_dhm_context *dhm_ctx );
#endif /* MBEDTLS_DHM_C && defined(MBEDTLS_SSL_SRV_C) */

#if defined(MBEDTLS_DHM_C) && defined(MBEDTLS_SSL_CLI_C)
/**
 * \brief          Set the minimum length for Diffie-Hellman parameters.
 *                 (Client-side only.)
 *                 (Default: 1024 bits.)
 *
 * \param conf     SSL configuration
 * \param bitlen   Minimum bit length of the DHM prime
 */
void mbedtls_ssl_conf_dhm_min_bitlen( mbedtls_ssl_config *conf,
                                      unsigned int bitlen );
#endif /* MBEDTLS_DHM_C && MBEDTLS_SSL_CLI_C */

#if defined(MBEDTLS_ECP_C)
#if !defined(MBEDTLS_DEPRECATED_REMOVED)
/**
 * \brief          Set the allowed curves in order of preference.
 *
 *                 On server: this only affects selection of the ECDHE curve;
 *                 the curves used for ECDH and ECDSA are determined by the
 *                 list of available certificates instead.
 *
 *                 On client: this affects the list of curves offered for any
 *                 use. The server can override our preference order.
 *
 *                 Both sides: limits the set of curves accepted for use in
 *                 ECDHE and in the peer's end-entity certificate.
 *
 * \deprecated     Superseded by mbedtls_ssl_conf_groups().
 *
 * \note           This has no influence on which curves are allowed inside the
 *                 certificate chains, see \c mbedtls_ssl_conf_cert_profile()
 *                 for that. For the end-entity certificate however, the key
 *                 will be accepted only if it is allowed both by this list
 *                 and by the cert profile.
 *
 * \note           This list should be ordered by decreasing preference
 *                 (preferred curve first).
 *
 * \note           The default list is the same set of curves that
 *                 #mbedtls_x509_crt_profile_default allows, plus
 *                 ECDHE-only curves selected according to the same criteria.
 *                 The order favors curves with the lowest resource usage.
 *
 * \note           New minor versions of Mbed TLS may extend this list,
 *                 for example if new curves are added to the library.
 *                 New minor versions of Mbed TLS will not remove items
 *                 from this list unless serious security concerns require it.
 *                 New minor versions of Mbed TLS may change the order in
 *                 keeping with the general principle of favoring the lowest
 *                 resource usage.
 *
 * \param conf     SSL configuration
 * \param curves   Ordered list of allowed curves,
 *                 terminated by MBEDTLS_ECP_DP_NONE.
 */
void MBEDTLS_DEPRECATED mbedtls_ssl_conf_curves( mbedtls_ssl_config *conf,
                                                 const mbedtls_ecp_group_id *curves );
#endif /* MBEDTLS_DEPRECATED_REMOVED */
#endif /* MBEDTLS_ECP_C */

/**
 * \brief          Set the allowed groups in order of preference.
 *
 *                 On server: This only affects the choice of key agreement mechanism
 *
 *                 On client: this affects the list of groups offered for any
 *                 use. The server can override our preference order.
 *
 *                 Both sides: limits the set of groups accepted for use in
 *                 key sharing.
 *
 * \note           This function replaces the deprecated mbedtls_ssl_conf_curves(),
 *                 which only allows ECP curves to be configured.
 *
 * \note           The most recent invocation of either mbedtls_ssl_conf_curves()
 *                 or mbedtls_ssl_conf_groups() nullifies all previous invocations
 *                 of both.
 *
 * \note           This list should be ordered by decreasing preference
 *                 (preferred group first).
 *
 * \note           When this function is not called, a default list is used,
 *                 consisting of all supported curves at 255 bits and above,
 *                 and all supported finite fields at 2048 bits and above.
 *                 The order favors groups with the lowest resource usage.
 *
 * \note           New minor versions of Mbed TLS will not remove items
 *                 from the default list unless serious security concerns require it.
 *                 New minor versions of Mbed TLS may change the order in
 *                 keeping with the general principle of favoring the lowest
 *                 resource usage.
 *
 * \param conf     SSL configuration
 * \param groups   List of allowed groups ordered by preference, terminated by 0.
 *                 Must contain valid IANA NamedGroup IDs (provided via either an integer
 *                 or using MBEDTLS_TLS1_3_NAMED_GROUP_XXX macros).
 */
void mbedtls_ssl_conf_groups( mbedtls_ssl_config *conf,
                              const uint16_t *groups );

#if defined(MBEDTLS_KEY_EXCHANGE_WITH_CERT_ENABLED)
#if !defined(MBEDTLS_DEPRECATED_REMOVED) && defined(MBEDTLS_SSL_PROTO_TLS1_2)
/**
 * \brief          Set the allowed hashes for signatures during the handshake.
 *
 * \note           This only affects which hashes are offered and can be used
 *                 for signatures during the handshake. Hashes for message
 *                 authentication and the TLS PRF are controlled by the
 *                 ciphersuite, see \c mbedtls_ssl_conf_ciphersuites(). Hashes
 *                 used for certificate signature are controlled by the
 *                 verification profile, see \c mbedtls_ssl_conf_cert_profile().
 *
 * \note           This list should be ordered by decreasing preference
 *                 (preferred hash first).
 *
 * \note           By default, all supported hashes whose length is at least
 *                 256 bits are allowed. This is the same set as the default
 *                 for certificate verification
 *                 (#mbedtls_x509_crt_profile_default).
 *                 The preference order is currently unspecified and may
 *                 change in future versions.
 *
 * \note           New minor versions of Mbed TLS may extend this list,
 *                 for example if new curves are added to the library.
 *                 New minor versions of Mbed TLS will not remove items
 *                 from this list unless serious security concerns require it.
 *
 * \param conf     SSL configuration
 * \param hashes   Ordered list of allowed signature hashes,
 *                 terminated by \c MBEDTLS_MD_NONE.
 */
void MBEDTLS_DEPRECATED mbedtls_ssl_conf_sig_hashes( mbedtls_ssl_config *conf,
                                                     const int *hashes );
#endif /* !MBEDTLS_DEPRECATED_REMOVED && MBEDTLS_SSL_PROTO_TLS1_2 */

/**
 * \brief          Configure allowed signature algorithms for use in TLS 1.3
 *
 * \param conf     The SSL configuration to use.
 * \param sig_algs List of allowed IANA values for TLS 1.3 signature algorithms,
 *                 terminated by \c MBEDTLS_TLS1_3_SIG_NONE. The list must remain
 *                 available throughout the lifetime of the conf object. Supported
 *                 values are available as \c MBEDTLS_TLS1_3_SIG_XXXX
 */
void mbedtls_ssl_conf_sig_algs( mbedtls_ssl_config *conf,
                                const uint16_t* sig_algs );
#endif /* MBEDTLS_KEY_EXCHANGE_WITH_CERT_ENABLED */

#if defined(MBEDTLS_X509_CRT_PARSE_C)
/**
 * \brief          Set or reset the hostname to check against the received
 *                 server certificate. It sets the ServerName TLS extension,
 *                 too, if that extension is enabled. (client-side only)
 *
 * \param ssl      SSL context
 * \param hostname the server hostname, may be NULL to clear hostname

 * \note           Maximum hostname length MBEDTLS_SSL_MAX_HOST_NAME_LEN.
 *
 * \return         0 if successful, MBEDTLS_ERR_SSL_ALLOC_FAILED on
 *                 allocation failure, MBEDTLS_ERR_SSL_BAD_INPUT_DATA on
 *                 too long input hostname.
 *
 *                 Hostname set to the one provided on success (cleared
 *                 when NULL). On allocation failure hostname is cleared.
 *                 On too long input failure, old hostname is unchanged.
 */
int mbedtls_ssl_set_hostname( mbedtls_ssl_context *ssl, const char *hostname );
#endif /* MBEDTLS_X509_CRT_PARSE_C */

#if defined(MBEDTLS_SSL_SERVER_NAME_INDICATION)
/**
 * \brief          Retrieve SNI extension value for the current handshake.
 *                 Available in \p f_cert_cb of \c mbedtls_ssl_conf_cert_cb(),
 *                 this is the same value passed to \p f_sni callback of
 *                 \c mbedtls_ssl_conf_sni() and may be used instead of
 *                 \c mbedtls_ssl_conf_sni().
 *
 * \param ssl      SSL context
 * \param name_len pointer into which to store length of returned value.
 *                 0 if SNI extension is not present or not yet processed.
 *
 * \return         const pointer to SNI extension value.
 *                 - value is valid only when called in \p f_cert_cb
 *                   registered with \c mbedtls_ssl_conf_cert_cb().
 *                 - value is NULL if SNI extension is not present.
 *                 - value is not '\0'-terminated.  Use \c name_len for len.
 *                 - value must not be freed.
 */
const unsigned char *mbedtls_ssl_get_hs_sni( mbedtls_ssl_context *ssl,
                                             size_t *name_len );

/**
 * \brief          Set own certificate and key for the current handshake
 *
 * \note           Same as \c mbedtls_ssl_conf_own_cert() but for use within
 *                 the SNI callback or the certificate selection callback.
 *
 * \note           Passing null \c own_cert clears the certificate list for
 *                 the current handshake.
 *
 * \param ssl      SSL context
 * \param own_cert own public certificate chain
 * \param pk_key   own private key
 *
 * \return         0 on success or MBEDTLS_ERR_SSL_ALLOC_FAILED
 */
int mbedtls_ssl_set_hs_own_cert( mbedtls_ssl_context *ssl,
                                 mbedtls_x509_crt *own_cert,
                                 mbedtls_pk_context *pk_key );

/**
 * \brief          Set the data required to verify peer certificate for the
 *                 current handshake
 *
 * \note           Same as \c mbedtls_ssl_conf_ca_chain() but for use within
 *                 the SNI callback or the certificate selection callback.
 *
 * \param ssl      SSL context
 * \param ca_chain trusted CA chain (meaning all fully trusted top-level CAs)
 * \param ca_crl   trusted CA CRLs
 */
void mbedtls_ssl_set_hs_ca_chain( mbedtls_ssl_context *ssl,
                                  mbedtls_x509_crt *ca_chain,
                                  mbedtls_x509_crl *ca_crl );

#if defined(MBEDTLS_KEY_EXCHANGE_CERT_REQ_ALLOWED_ENABLED)
/**
 * \brief          Set DN hints sent to client in CertificateRequest message
 *
 * \note           Same as \c mbedtls_ssl_conf_dn_hints() but for use within
 *                 the SNI callback or the certificate selection callback.
 *
 * \param ssl      SSL context
 * \param crt      crt chain whose subject DNs are issuer DNs of client certs
 *                 from which the client should select client peer certificate.
 */
void mbedtls_ssl_set_hs_dn_hints( mbedtls_ssl_context *ssl,
                                  const mbedtls_x509_crt *crt );
#endif /* MBEDTLS_KEY_EXCHANGE_CERT_REQ_ALLOWED_ENABLED */

/**
 * \brief          Set authmode for the current handshake.
 *
 * \note           Same as \c mbedtls_ssl_conf_authmode() but for use within
 *                 the SNI callback or the certificate selection callback.
 *
 * \param ssl      SSL context
 * \param authmode MBEDTLS_SSL_VERIFY_NONE, MBEDTLS_SSL_VERIFY_OPTIONAL or
 *                 MBEDTLS_SSL_VERIFY_REQUIRED
 */
void mbedtls_ssl_set_hs_authmode( mbedtls_ssl_context *ssl,
                                  int authmode );

/**
 * \brief          Set server side ServerName TLS extension callback
 *                 (optional, server-side only).
 *
 *                 If set, the ServerName callback is called whenever the
 *                 server receives a ServerName TLS extension from the client
 *                 during a handshake. The ServerName callback has the
 *                 following parameters: (void *parameter, mbedtls_ssl_context *ssl,
 *                 const unsigned char *hostname, size_t len). If a suitable
 *                 certificate is found, the callback must set the
 *                 certificate(s) and key(s) to use with \c
 *                 mbedtls_ssl_set_hs_own_cert() (can be called repeatedly),
 *                 and may optionally adjust the CA and associated CRL with \c
 *                 mbedtls_ssl_set_hs_ca_chain() as well as the client
 *                 authentication mode with \c mbedtls_ssl_set_hs_authmode(),
 *                 then must return 0. If no matching name is found, the
 *                 callback may return non-zero to abort the handshake.
 *
 * \param conf     SSL configuration
 * \param f_sni    verification function
 * \param p_sni    verification parameter
 */
void mbedtls_ssl_conf_sni( mbedtls_ssl_config *conf,
                  int (*f_sni)(void *, mbedtls_ssl_context *, const unsigned char *,
                               size_t),
                  void *p_sni );
#endif /* MBEDTLS_SSL_SERVER_NAME_INDICATION */

#if defined(MBEDTLS_KEY_EXCHANGE_ECJPAKE_ENABLED)
/**
 * \brief          Set the EC J-PAKE password for current handshake.
 *
 * \note           An internal copy is made, and destroyed as soon as the
 *                 handshake is completed, or when the SSL context is reset or
 *                 freed.
 *
 * \note           The SSL context needs to be already set up. The right place
 *                 to call this function is between \c mbedtls_ssl_setup() or
 *                 \c mbedtls_ssl_reset() and \c mbedtls_ssl_handshake().
 *
 * \param ssl      SSL context
 * \param pw       EC J-PAKE password (pre-shared secret)
 * \param pw_len   length of pw in bytes
 *
 * \return         0 on success, or a negative error code.
 */
int mbedtls_ssl_set_hs_ecjpake_password( mbedtls_ssl_context *ssl,
                                         const unsigned char *pw,
                                         size_t pw_len );
#endif /*MBEDTLS_KEY_EXCHANGE_ECJPAKE_ENABLED */

#if defined(MBEDTLS_SSL_ALPN)
/**
 * \brief          Set the supported Application Layer Protocols.
 *
 * \param conf     SSL configuration
 * \param protos   Pointer to a NULL-terminated list of supported protocols,
 *                 in decreasing preference order. The pointer to the list is
 *                 recorded by the library for later reference as required, so
 *                 the lifetime of the table must be at least as long as the
 *                 lifetime of the SSL configuration structure.
 *
 * \return         0 on success, or MBEDTLS_ERR_SSL_BAD_INPUT_DATA.
 */
int mbedtls_ssl_conf_alpn_protocols( mbedtls_ssl_config *conf, const char **protos );

/**
 * \brief          Get the name of the negotiated Application Layer Protocol.
 *                 This function should be called after the handshake is
 *                 completed.
 *
 * \param ssl      SSL context
 *
 * \return         Protocol name, or NULL if no protocol was negotiated.
 */
const char *mbedtls_ssl_get_alpn_protocol( const mbedtls_ssl_context *ssl );
#endif /* MBEDTLS_SSL_ALPN */

#if defined(MBEDTLS_SSL_DTLS_SRTP)
#if defined(MBEDTLS_DEBUG_C)
static inline const char *mbedtls_ssl_get_srtp_profile_as_string( mbedtls_ssl_srtp_profile profile )
{
    switch( profile )
    {
        case MBEDTLS_TLS_SRTP_AES128_CM_HMAC_SHA1_80:
            return( "MBEDTLS_TLS_SRTP_AES128_CM_HMAC_SHA1_80" );
        case MBEDTLS_TLS_SRTP_AES128_CM_HMAC_SHA1_32:
            return( "MBEDTLS_TLS_SRTP_AES128_CM_HMAC_SHA1_32" );
        case MBEDTLS_TLS_SRTP_NULL_HMAC_SHA1_80:
            return( "MBEDTLS_TLS_SRTP_NULL_HMAC_SHA1_80" );
        case MBEDTLS_TLS_SRTP_NULL_HMAC_SHA1_32:
            return( "MBEDTLS_TLS_SRTP_NULL_HMAC_SHA1_32" );
        default: break;
    }
    return( "" );
}
#endif /* MBEDTLS_DEBUG_C */
/**
 * \brief                   Manage support for mki(master key id) value
 *                          in use_srtp extension.
 *                          MKI is an optional part of SRTP used for key management
 *                          and re-keying. See RFC3711 section 3.1 for details.
 *                          The default value is
 *                          #MBEDTLS_SSL_DTLS_SRTP_MKI_UNSUPPORTED.
 *
 * \param conf              The SSL configuration to manage mki support.
 * \param support_mki_value Enable or disable mki usage. Values are
 *                          #MBEDTLS_SSL_DTLS_SRTP_MKI_UNSUPPORTED
 *                          or #MBEDTLS_SSL_DTLS_SRTP_MKI_SUPPORTED.
 */
void mbedtls_ssl_conf_srtp_mki_value_supported( mbedtls_ssl_config *conf,
                                                int support_mki_value );

/**
 * \brief                   Set the supported DTLS-SRTP protection profiles.
 *
 * \param conf              SSL configuration
 * \param profiles          Pointer to a List of MBEDTLS_TLS_SRTP_UNSET terminated
 *                          supported protection profiles
 *                          in decreasing preference order.
 *                          The pointer to the list is recorded by the library
 *                          for later reference as required, so the lifetime
 *                          of the table must be at least as long as the lifetime
 *                          of the SSL configuration structure.
 *                          The list must not hold more than
 *                          MBEDTLS_TLS_SRTP_MAX_PROFILE_LIST_LENGTH elements
 *                          (excluding the terminating MBEDTLS_TLS_SRTP_UNSET).
 *
 * \return                  0 on success
 * \return                  #MBEDTLS_ERR_SSL_BAD_INPUT_DATA when the list of
 *                          protection profiles is incorrect.
 */
int mbedtls_ssl_conf_dtls_srtp_protection_profiles
                               ( mbedtls_ssl_config *conf,
                                 const mbedtls_ssl_srtp_profile *profiles );

/**
 * \brief                  Set the mki_value for the current DTLS-SRTP session.
 *
 * \param ssl              SSL context to use.
 * \param mki_value        The MKI value to set.
 * \param mki_len          The length of the MKI value.
 *
 * \note                   This function is relevant on client side only.
 *                         The server discovers the mki value during handshake.
 *                         A mki value set on server side using this function
 *                         is ignored.
 *
 * \return                 0 on success
 * \return                 #MBEDTLS_ERR_SSL_BAD_INPUT_DATA
 * \return                 #MBEDTLS_ERR_SSL_FEATURE_UNAVAILABLE
 */
int mbedtls_ssl_dtls_srtp_set_mki_value( mbedtls_ssl_context *ssl,
                                         unsigned char *mki_value,
                                         uint16_t mki_len );
/**
 * \brief                  Get the negotiated DTLS-SRTP information:
 *                         Protection profile and MKI value.
 *
 * \warning                This function must be called after the handshake is
 *                         completed. The value returned by this function must
 *                         not be trusted or acted upon before the handshake completes.
 *
 * \param ssl              The SSL context to query.
 * \param dtls_srtp_info   The negotiated DTLS-SRTP information:
 *                         - Protection profile in use.
 *                         A direct mapping of the iana defined value for protection
 *                         profile on an uint16_t.
                   http://www.iana.org/assignments/srtp-protection/srtp-protection.xhtml
 *                         #MBEDTLS_TLS_SRTP_UNSET if the use of SRTP was not negotiated
 *                         or peer's Hello packet was not parsed yet.
 *                         - mki size and value( if size is > 0 ).
 */
void mbedtls_ssl_get_dtls_srtp_negotiation_result( const mbedtls_ssl_context *ssl,
                                                   mbedtls_dtls_srtp_info *dtls_srtp_info );
#endif /* MBEDTLS_SSL_DTLS_SRTP */

#if !defined(MBEDTLS_DEPRECATED_REMOVED)
/**
 * \brief          Set the maximum supported version sent from the client side
 *                 and/or accepted at the server side.
 *
 *                 See also the documentation of mbedtls_ssl_conf_min_version().
 *
 * \note           This ignores ciphersuites from higher versions.
 *
 * \note           This function is deprecated and has been replaced by
 *                 \c mbedtls_ssl_conf_max_tls_version().
 *
 * \param conf     SSL configuration
 * \param major    Major version number (#MBEDTLS_SSL_MAJOR_VERSION_3)
 * \param minor    Minor version number
 *                 (#MBEDTLS_SSL_MINOR_VERSION_3 for (D)TLS 1.2,
 *                 #MBEDTLS_SSL_MINOR_VERSION_4 for TLS 1.3)
 */
void MBEDTLS_DEPRECATED mbedtls_ssl_conf_max_version( mbedtls_ssl_config *conf, int major, int minor );
#endif /* MBEDTLS_DEPRECATED_REMOVED */

/**
 * \brief          Set the maximum supported version sent from the client side
 *                 and/or accepted at the server side.
 *
 * \note           After the handshake, you can call
 *                 mbedtls_ssl_get_version_number() to see what version was
 *                 negotiated.
 *
 * \param conf         SSL configuration
 * \param tls_version  TLS protocol version number (\p mbedtls_ssl_protocol_version)
 *                     (#MBEDTLS_SSL_VERSION_UNKNOWN is not valid)
 */
static inline void mbedtls_ssl_conf_max_tls_version( mbedtls_ssl_config *conf,
                                     mbedtls_ssl_protocol_version tls_version )
{
    conf->MBEDTLS_PRIVATE(max_tls_version) = tls_version;
}

#if !defined(MBEDTLS_DEPRECATED_REMOVED)
/**
 * \brief          Set the minimum accepted SSL/TLS protocol version
 *
 * \note           By default, all supported versions are accepted.
 *                 Future versions of the library may disable older
 *                 protocol versions by default if they become deprecated.
 *
 * \note           The following versions are supported (if enabled at
 *                 compile time):
 *                 - (D)TLS 1.2: \p major = #MBEDTLS_SSL_MAJOR_VERSION_3,
 *                   \p minor = #MBEDTLS_SSL_MINOR_VERSION_3
 *                 - TLS 1.3: \p major = #MBEDTLS_SSL_MAJOR_VERSION_3,
 *                   \p minor = #MBEDTLS_SSL_MINOR_VERSION_4
 *
 *                 Note that the numbers in the constant names are the
 *                 TLS internal protocol numbers, and the minor versions
 *                 differ by one from the human-readable versions!
 *
 * \note           Input outside of the SSL_MAX_XXXXX_VERSION and
 *                 SSL_MIN_XXXXX_VERSION range is ignored.
 *
 * \note           After the handshake, you can call
 *                 mbedtls_ssl_get_version_number() to see what version was
 *                 negotiated.
 *
 * \note           This function is deprecated and has been replaced by
 *                 \c mbedtls_ssl_conf_min_tls_version().
 *
 * \param conf     SSL configuration
 * \param major    Major version number (#MBEDTLS_SSL_MAJOR_VERSION_3)
 * \param minor    Minor version number
 *                 (#MBEDTLS_SSL_MINOR_VERSION_3 for (D)TLS 1.2,
 *                 #MBEDTLS_SSL_MINOR_VERSION_4 for TLS 1.3)
 */
void MBEDTLS_DEPRECATED mbedtls_ssl_conf_min_version( mbedtls_ssl_config *conf, int major, int minor );
#endif /* MBEDTLS_DEPRECATED_REMOVED */

/**
 * \brief          Set the minimum supported version sent from the client side
 *                 and/or accepted at the server side.
 *
 * \note           After the handshake, you can call
 *                 mbedtls_ssl_get_version_number() to see what version was
 *                 negotiated.
 *
 * \param conf         SSL configuration
 * \param tls_version  TLS protocol version number (\p mbedtls_ssl_protocol_version)
 *                     (#MBEDTLS_SSL_VERSION_UNKNOWN is not valid)
 */
static inline void mbedtls_ssl_conf_min_tls_version( mbedtls_ssl_config *conf,
                                     mbedtls_ssl_protocol_version tls_version )
{
    conf->MBEDTLS_PRIVATE(min_tls_version) = tls_version;
}

#if defined(MBEDTLS_SSL_ENCRYPT_THEN_MAC)
/**
 * \brief           Enable or disable Encrypt-then-MAC
 *                  (Default: MBEDTLS_SSL_ETM_ENABLED)
 *
 * \note            This should always be enabled, it is a security
 *                  improvement, and should not cause any interoperability
 *                  issue (used only if the peer supports it too).
 *
 * \param conf      SSL configuration
 * \param etm       MBEDTLS_SSL_ETM_ENABLED or MBEDTLS_SSL_ETM_DISABLED
 */
void mbedtls_ssl_conf_encrypt_then_mac( mbedtls_ssl_config *conf, char etm );
#endif /* MBEDTLS_SSL_ENCRYPT_THEN_MAC */

#if defined(MBEDTLS_SSL_EXTENDED_MASTER_SECRET)
/**
 * \brief           Enable or disable Extended Master Secret negotiation.
 *                  (Default: MBEDTLS_SSL_EXTENDED_MS_ENABLED)
 *
 * \note            This should always be enabled, it is a security fix to the
 *                  protocol, and should not cause any interoperability issue
 *                  (used only if the peer supports it too).
 *
 * \param conf      SSL configuration
 * \param ems       MBEDTLS_SSL_EXTENDED_MS_ENABLED or MBEDTLS_SSL_EXTENDED_MS_DISABLED
 */
void mbedtls_ssl_conf_extended_master_secret( mbedtls_ssl_config *conf, char ems );
#endif /* MBEDTLS_SSL_EXTENDED_MASTER_SECRET */

#if defined(MBEDTLS_SSL_SRV_C)
/**
 * \brief          Whether to send a list of acceptable CAs in
 *                 CertificateRequest messages.
 *                 (Default: do send)
 *
 * \param conf     SSL configuration
 * \param cert_req_ca_list   MBEDTLS_SSL_CERT_REQ_CA_LIST_ENABLED or
 *                          MBEDTLS_SSL_CERT_REQ_CA_LIST_DISABLED
 */
void mbedtls_ssl_conf_cert_req_ca_list( mbedtls_ssl_config *conf,
                                          char cert_req_ca_list );
#endif /* MBEDTLS_SSL_SRV_C */

#if defined(MBEDTLS_SSL_MAX_FRAGMENT_LENGTH)
/**
 * \brief          Set the maximum fragment length to emit and/or negotiate.
 *                 (Typical: the smaller of #MBEDTLS_SSL_IN_CONTENT_LEN and
 *                 #MBEDTLS_SSL_OUT_CONTENT_LEN, usually `2^14` bytes)
 *                 (Server: set maximum fragment length to emit,
 *                 usually negotiated by the client during handshake)
 *                 (Client: set maximum fragment length to emit *and*
 *                 negotiate with the server during handshake)
 *                 (Default: #MBEDTLS_SSL_MAX_FRAG_LEN_NONE)
 *
 * \note           On the client side, the maximum fragment length extension
 *                 *will not* be used, unless the maximum fragment length has
 *                 been set via this function to a value different than
 *                 #MBEDTLS_SSL_MAX_FRAG_LEN_NONE.
 *
 * \note           With TLS, this currently only affects ApplicationData (sent
 *                 with \c mbedtls_ssl_read()), not handshake messages.
 *                 With DTLS, this affects both ApplicationData and handshake.
 *
 * \note           This sets the maximum length for a record's payload,
 *                 excluding record overhead that will be added to it, see
 *                 \c mbedtls_ssl_get_record_expansion().
 *
 * \note           For DTLS, it is also possible to set a limit for the total
 *                 size of datagrams passed to the transport layer, including
 *                 record overhead, see \c mbedtls_ssl_set_mtu().
 *
 * \param conf     SSL configuration
 * \param mfl_code Code for maximum fragment length (allowed values:
 *                 MBEDTLS_SSL_MAX_FRAG_LEN_512,  MBEDTLS_SSL_MAX_FRAG_LEN_1024,
 *                 MBEDTLS_SSL_MAX_FRAG_LEN_2048, MBEDTLS_SSL_MAX_FRAG_LEN_4096)
 *
 * \return         0 if successful or MBEDTLS_ERR_SSL_BAD_INPUT_DATA
 */
int mbedtls_ssl_conf_max_frag_len( mbedtls_ssl_config *conf, unsigned char mfl_code );
#endif /* MBEDTLS_SSL_MAX_FRAGMENT_LENGTH */

#if defined(MBEDTLS_SSL_SRV_C)
/**
 * \brief          Pick the ciphersuites order according to the second parameter
 *                 in the SSL Server module (MBEDTLS_SSL_SRV_C).
 *                 (Default, if never called: MBEDTLS_SSL_SRV_CIPHERSUITE_ORDER_SERVER)
 *
 * \param conf     SSL configuration
 * \param order    Server or client (MBEDTLS_SSL_SRV_CIPHERSUITE_ORDER_SERVER
 *                                or MBEDTLS_SSL_SRV_CIPHERSUITE_ORDER_CLIENT)
 */
void mbedtls_ssl_conf_preference_order( mbedtls_ssl_config *conf, int order );
#endif /* MBEDTLS_SSL_SRV_C */

<<<<<<< HEAD
#if ( defined(MBEDTLS_SSL_SESSION_TICKETS) && defined(MBEDTLS_SSL_CLI_C) ) || defined(MBEDTLS_SSL_NEW_SESSION_TICKET_REMOVED)
=======
#if defined(MBEDTLS_SSL_SESSION_TICKETS) && \
    defined(MBEDTLS_SSL_CLI_C)
>>>>>>> 2c282c9b
/**
 * \brief          Enable / Disable session tickets (client only).
 *                 (Default: MBEDTLS_SSL_SESSION_TICKETS_ENABLED.)
 *
 * \note           On server, use \c mbedtls_ssl_conf_session_tickets_cb().
 *
 * \param conf     SSL configuration
 * \param use_tickets   Enable or disable (MBEDTLS_SSL_SESSION_TICKETS_ENABLED or
 *                                         MBEDTLS_SSL_SESSION_TICKETS_DISABLED)
 */
void mbedtls_ssl_conf_session_tickets( mbedtls_ssl_config *conf, int use_tickets );
<<<<<<< HEAD
#endif /* ( MBEDTLS_SSL_SESSION_TICKETS && MBEDTLS_SSL_CLI_C ) || MBEDTLS_SSL_NEW_SESSION_TICKET_REMOVED */
=======
#endif /* MBEDTLS_SSL_SESSION_TICKETS &&
          MBEDTLS_SSL_CLI_C */

#if defined(MBEDTLS_SSL_SESSION_TICKETS) && \
    defined(MBEDTLS_SSL_SRV_C) && \
    defined(MBEDTLS_SSL_PROTO_TLS1_3)
/**
 * \brief   Number of NewSessionTicket messages for the server to send
 *          after handshake completion.
 *
 * \note    The default value is
 *          \c MBEDTLS_SSL_TLS1_3_DEFAULT_NEW_SESSION_TICKETS.
 *
 * \note    In case of a session resumption, this setting only partially apply.
 *          At most one ticket is sent in that case to just renew the pool of
 *          tickets of the client. The rationale is to avoid the number of
 *          tickets on the server to become rapidly out of control when the
 *          server has the same configuration for all its connection instances.
 *
 * \param conf    SSL configuration
 * \param num_tickets    Number of NewSessionTicket.
 *
 */
void mbedtls_ssl_conf_new_session_tickets( mbedtls_ssl_config *conf,
                                           uint16_t num_tickets );
#endif /* MBEDTLS_SSL_SESSION_TICKETS &&
          MBEDTLS_SSL_SRV_C &&
          MBEDTLS_SSL_PROTO_TLS1_3*/
>>>>>>> 2c282c9b

#if defined(MBEDTLS_SSL_RENEGOTIATION)
/**
 * \brief          Enable / Disable renegotiation support for connection when
 *                 initiated by peer
 *                 (Default: MBEDTLS_SSL_RENEGOTIATION_DISABLED)
 *
 * \warning        It is recommended to always disable renegotiation unless you
 *                 know you need it and you know what you're doing. In the
 *                 past, there have been several issues associated with
 *                 renegotiation or a poor understanding of its properties.
 *
 * \note           Server-side, enabling renegotiation also makes the server
 *                 susceptible to a resource DoS by a malicious client.
 *
 * \param conf    SSL configuration
 * \param renegotiation     Enable or disable (MBEDTLS_SSL_RENEGOTIATION_ENABLED or
 *                                             MBEDTLS_SSL_RENEGOTIATION_DISABLED)
 */
void mbedtls_ssl_conf_renegotiation( mbedtls_ssl_config *conf, int renegotiation );
#endif /* MBEDTLS_SSL_RENEGOTIATION */

/**
 * \brief          Prevent or allow legacy renegotiation.
 *                 (Default: MBEDTLS_SSL_LEGACY_NO_RENEGOTIATION)
 *
 *                 MBEDTLS_SSL_LEGACY_NO_RENEGOTIATION allows connections to
 *                 be established even if the peer does not support
 *                 secure renegotiation, but does not allow renegotiation
 *                 to take place if not secure.
 *                 (Interoperable and secure option)
 *
 *                 MBEDTLS_SSL_LEGACY_ALLOW_RENEGOTIATION allows renegotiations
 *                 with non-upgraded peers. Allowing legacy renegotiation
 *                 makes the connection vulnerable to specific man in the
 *                 middle attacks. (See RFC 5746)
 *                 (Most interoperable and least secure option)
 *
 *                 MBEDTLS_SSL_LEGACY_BREAK_HANDSHAKE breaks off connections
 *                 if peer does not support secure renegotiation. Results
 *                 in interoperability issues with non-upgraded peers
 *                 that do not support renegotiation altogether.
 *                 (Most secure option, interoperability issues)
 *
 * \param conf     SSL configuration
 * \param allow_legacy  Prevent or allow (SSL_NO_LEGACY_RENEGOTIATION,
 *                                        SSL_ALLOW_LEGACY_RENEGOTIATION or
 *                                        MBEDTLS_SSL_LEGACY_BREAK_HANDSHAKE)
 */
void mbedtls_ssl_conf_legacy_renegotiation( mbedtls_ssl_config *conf, int allow_legacy );

#if defined(MBEDTLS_SSL_RENEGOTIATION)
/**
 * \brief          Enforce renegotiation requests.
 *                 (Default: enforced, max_records = 16)
 *
 *                 When we request a renegotiation, the peer can comply or
 *                 ignore the request. This function allows us to decide
 *                 whether to enforce our renegotiation requests by closing
 *                 the connection if the peer doesn't comply.
 *
 *                 However, records could already be in transit from the peer
 *                 when the request is emitted. In order to increase
 *                 reliability, we can accept a number of records before the
 *                 expected handshake records.
 *
 *                 The optimal value is highly dependent on the specific usage
 *                 scenario.
 *
 * \note           With DTLS and server-initiated renegotiation, the
 *                 HelloRequest is retransmitted every time mbedtls_ssl_read() times
 *                 out or receives Application Data, until:
 *                 - max_records records have beens seen, if it is >= 0, or
 *                 - the number of retransmits that would happen during an
 *                 actual handshake has been reached.
 *                 Please remember the request might be lost a few times
 *                 if you consider setting max_records to a really low value.
 *
 * \warning        On client, the grace period can only happen during
 *                 mbedtls_ssl_read(), as opposed to mbedtls_ssl_write() and mbedtls_ssl_renegotiate()
 *                 which always behave as if max_record was 0. The reason is,
 *                 if we receive application data from the server, we need a
 *                 place to write it, which only happens during mbedtls_ssl_read().
 *
 * \param conf     SSL configuration
 * \param max_records Use MBEDTLS_SSL_RENEGOTIATION_NOT_ENFORCED if you don't want to
 *                 enforce renegotiation, or a non-negative value to enforce
 *                 it but allow for a grace period of max_records records.
 */
void mbedtls_ssl_conf_renegotiation_enforced( mbedtls_ssl_config *conf, int max_records );

/**
 * \brief          Set record counter threshold for periodic renegotiation.
 *                 (Default: 2^48 - 1)
 *
 *                 Renegotiation is automatically triggered when a record
 *                 counter (outgoing or incoming) crosses the defined
 *                 threshold. The default value is meant to prevent the
 *                 connection from being closed when the counter is about to
 *                 reached its maximal value (it is not allowed to wrap).
 *
 *                 Lower values can be used to enforce policies such as "keys
 *                 must be refreshed every N packets with cipher X".
 *
 *                 The renegotiation period can be disabled by setting
 *                 conf->disable_renegotiation to
 *                 MBEDTLS_SSL_RENEGOTIATION_DISABLED.
 *
 * \note           When the configured transport is
 *                 MBEDTLS_SSL_TRANSPORT_DATAGRAM the maximum renegotiation
 *                 period is 2^48 - 1, and for MBEDTLS_SSL_TRANSPORT_STREAM,
 *                 the maximum renegotiation period is 2^64 - 1.
 *
 * \param conf     SSL configuration
 * \param period   The threshold value: a big-endian 64-bit number.
 */
void mbedtls_ssl_conf_renegotiation_period( mbedtls_ssl_config *conf,
                                   const unsigned char period[8] );
#endif /* MBEDTLS_SSL_RENEGOTIATION */

/**
 * \brief          Check if there is data already read from the
 *                 underlying transport but not yet processed.
 *
 * \param ssl      SSL context
 *
 * \return         0 if nothing's pending, 1 otherwise.
 *
 * \note           This is different in purpose and behaviour from
 *                 \c mbedtls_ssl_get_bytes_avail in that it considers
 *                 any kind of unprocessed data, not only unread
 *                 application data. If \c mbedtls_ssl_get_bytes
 *                 returns a non-zero value, this function will
 *                 also signal pending data, but the converse does
 *                 not hold. For example, in DTLS there might be
 *                 further records waiting to be processed from
 *                 the current underlying transport's datagram.
 *
 * \note           If this function returns 1 (data pending), this
 *                 does not imply that a subsequent call to
 *                 \c mbedtls_ssl_read will provide any data;
 *                 e.g., the unprocessed data might turn out
 *                 to be an alert or a handshake message.
 *
 * \note           This function is useful in the following situation:
 *                 If the SSL/TLS module successfully returns from an
 *                 operation - e.g. a handshake or an application record
 *                 read - and you're awaiting incoming data next, you
 *                 must not immediately idle on the underlying transport
 *                 to have data ready, but you need to check the value
 *                 of this function first. The reason is that the desired
 *                 data might already be read but not yet processed.
 *                 If, in contrast, a previous call to the SSL/TLS module
 *                 returned MBEDTLS_ERR_SSL_WANT_READ, it is not necessary
 *                 to call this function, as the latter error code entails
 *                 that all internal data has been processed.
 *
 */
int mbedtls_ssl_check_pending( const mbedtls_ssl_context *ssl );

/**
 * \brief          Return the number of application data bytes
 *                 remaining to be read from the current record.
 *
 * \param ssl      SSL context
 *
 * \return         How many bytes are available in the application
 *                 data record read buffer.
 *
 * \note           When working over a datagram transport, this is
 *                 useful to detect the current datagram's boundary
 *                 in case \c mbedtls_ssl_read has written the maximal
 *                 amount of data fitting into the input buffer.
 *
 */
size_t mbedtls_ssl_get_bytes_avail( const mbedtls_ssl_context *ssl );

/**
 * \brief          Return the result of the certificate verification
 *
 * \param ssl      The SSL context to use.
 *
 * \return         \c 0 if the certificate verification was successful.
 * \return         \c -1u if the result is not available. This may happen
 *                 e.g. if the handshake aborts early, or a verification
 *                 callback returned a fatal error.
 * \return         A bitwise combination of \c MBEDTLS_X509_BADCERT_XXX
 *                 and \c MBEDTLS_X509_BADCRL_XXX failure flags; see x509.h.
 */
uint32_t mbedtls_ssl_get_verify_result( const mbedtls_ssl_context *ssl );

/**
 * \brief          Return the id of the current ciphersuite
 *
 * \param ssl      SSL context
 *
 * \return         a ciphersuite id
 */
int mbedtls_ssl_get_ciphersuite_id_from_ssl( const mbedtls_ssl_context *ssl );

/**
 * \brief          Return the name of the current ciphersuite
 *
 * \param ssl      SSL context
 *
 * \return         a string containing the ciphersuite name
 */
const char *mbedtls_ssl_get_ciphersuite( const mbedtls_ssl_context *ssl );

#if defined(MBEDTLS_SSL_PROTO_TLS1_3)

/**
* \brief          Return the negotiated key exchange mode id
*
* \param ssl      SSL context
*
* \return         mbedtls_key_exchange_type_t
*/
mbedtls_key_exchange_type_t mbedtls_ssl_get_key_exchange(const mbedtls_ssl_context* ssl);

#endif /* MBEDTLS_SSL_PROTO_TLS1_3 */

/**
 * \brief          Return the (D)TLS protocol version negotiated in the
 *                 given connection.
 *
 * \note           If you call this function too early during the initial
 *                 handshake, before the two sides have agreed on a version,
 *                 this function returns #MBEDTLS_SSL_VERSION_UNKNOWN.
 *
 * \param ssl      The SSL context to query.
 * \return         The negotiated protocol version.
 */
static inline mbedtls_ssl_protocol_version mbedtls_ssl_get_version_number(
    const mbedtls_ssl_context *ssl )
{
    return ssl->MBEDTLS_PRIVATE(tls_version);
}

/**
 * \brief          Return the current TLS version
 *
 * \param ssl      SSL context
 *
 * \return         a string containing the TLS version
 */
const char *mbedtls_ssl_get_version( const mbedtls_ssl_context *ssl );

/**
 * \brief          Return the (maximum) number of bytes added by the record
 *                 layer: header + encryption/MAC overhead (inc. padding)
 *
 * \param ssl      SSL context
 *
 * \return         Current maximum record expansion in bytes
 */
int mbedtls_ssl_get_record_expansion( const mbedtls_ssl_context *ssl );

/**
 * \brief          Return the current maximum outgoing record payload in bytes.
 *
 * \note           The logic to determine the maximum outgoing record payload is
 *                 version-specific. It takes into account various factors, such as
 *                 the mbedtls_config.h setting \c MBEDTLS_SSL_OUT_CONTENT_LEN, extensions
 *                 such as the max fragment length or record size limit extension if
 *                 used, and for DTLS the path MTU as configured and current
 *                 record expansion.
 *
 * \note           With DTLS, \c mbedtls_ssl_write() will return an error if
 *                 called with a larger length value.
 *                 With TLS, \c mbedtls_ssl_write() will fragment the input if
 *                 necessary and return the number of bytes written; it is up
 *                 to the caller to call \c mbedtls_ssl_write() again in
 *                 order to send the remaining bytes if any.
 *
 * \sa             mbedtls_ssl_get_max_out_record_payload()
 * \sa             mbedtls_ssl_get_record_expansion()
 *
 * \param ssl      SSL context
 *
 * \return         Current maximum payload for an outgoing record,
 *                 or a negative error code.
 */
int mbedtls_ssl_get_max_out_record_payload( const mbedtls_ssl_context *ssl );

/**
 * \brief          Return the current maximum incoming record payload in bytes.
 *
 * \note           The logic to determine the maximum outgoing record payload is
 *                 version-specific. It takes into account various factors, such as
 *                 the mbedtls_config.h setting \c MBEDTLS_SSL_IN_CONTENT_LEN, extensions
 *                 such as the max fragment length extension or record size limit
 *                 extension if used, and the current record expansion.
 *
 * \sa             mbedtls_ssl_set_mtu()
 * \sa             mbedtls_ssl_get_max_in_record_payload()
 * \sa             mbedtls_ssl_get_record_expansion()
 *
 * \param ssl      SSL context
 *
 * \return         Current maximum payload for an outgoing record,
 *                 or a negative error code.
 */
int mbedtls_ssl_get_max_in_record_payload( const mbedtls_ssl_context *ssl );

#if defined(MBEDTLS_X509_CRT_PARSE_C)
/**
 * \brief          Return the peer certificate from the current connection.
 *
 * \param  ssl     The SSL context to use. This must be initialized and setup.
 *
 * \return         The current peer certificate, if available.
 *                 The returned certificate is owned by the SSL context and
 *                 is valid only until the next call to the SSL API.
 * \return         \c NULL if no peer certificate is available. This might
 *                 be because the chosen ciphersuite doesn't use CRTs
 *                 (PSK-based ciphersuites, for example), or because
 *                 #MBEDTLS_SSL_KEEP_PEER_CERTIFICATE has been disabled,
 *                 allowing the stack to free the peer's CRT to save memory.
 *
 * \note           For one-time inspection of the peer's certificate during
 *                 the handshake, consider registering an X.509 CRT verification
 *                 callback through mbedtls_ssl_conf_verify() instead of calling
 *                 this function. Using mbedtls_ssl_conf_verify() also comes at
 *                 the benefit of allowing you to influence the verification
 *                 process, for example by masking expected and tolerated
 *                 verification failures.
 *
 * \warning        You must not use the pointer returned by this function
 *                 after any further call to the SSL API, including
 *                 mbedtls_ssl_read() and mbedtls_ssl_write(); this is
 *                 because the pointer might change during renegotiation,
 *                 which happens transparently to the user.
 *                 If you want to use the certificate across API calls,
 *                 you must make a copy.
 */
const mbedtls_x509_crt *mbedtls_ssl_get_peer_cert( const mbedtls_ssl_context *ssl );
#endif /* MBEDTLS_X509_CRT_PARSE_C */

#if defined(MBEDTLS_SSL_CLI_C)
/**
 * \brief          Export a session in order to resume it later.
 *
 * \param ssl      The SSL context representing the connection for which to
 *                 to export a session structure for later resumption.
 * \param session  The target structure in which to store the exported session.
 *                 This must have been initialized with mbedtls_ssl_init_session()
 *                 but otherwise be unused.
 *
 * \note           This function can handle a variety of mechanisms for session
 *                 resumption: For TLS 1.2, both session ID-based resumption and
 *                 ticket-based resumption will be considered. For TLS 1.3,
 *                 once implemented, sessions equate to tickets, and calling
 *                 this function multiple times will export the available
 *                 tickets one a time until no further tickets are available,
 *                 in which case MBEDTLS_ERR_SSL_FEATURE_UNAVAILABLE will
 *                 be returned.
 *
 * \note           Calling this function multiple times will only be useful
 *                 once TLS 1.3 is supported. For TLS 1.2 connections, this
 *                 function should be called at most once.
 *
 * \return         \c 0 if successful. In this case, \p session can be used for
 *                 session resumption by passing it to mbedtls_ssl_set_session(),
 *                 and serialized for storage via mbedtls_ssl_session_save().
 * \return         #MBEDTLS_ERR_SSL_FEATURE_UNAVAILABLE if no further session
 *                 is available for export.
 *                 This error is a non-fatal, and has no observable effect on
 *                 the SSL context or the destination session.
 * \return         Another negative error code on other kinds of failure.
 *
 * \sa             mbedtls_ssl_set_session()
 * \sa             mbedtls_ssl_session_save()
 */
int mbedtls_ssl_get_session( const mbedtls_ssl_context *ssl,
                             mbedtls_ssl_session *session );
#endif /* MBEDTLS_SSL_CLI_C */

/**
 * \brief          Perform the SSL handshake
 *
 * \param ssl      SSL context
 *
 * \return         \c 0 if successful.
 * \return         #MBEDTLS_ERR_SSL_WANT_READ or #MBEDTLS_ERR_SSL_WANT_WRITE
 *                 if the handshake is incomplete and waiting for data to
 *                 be available for reading from or writing to the underlying
 *                 transport - in this case you must call this function again
 *                 when the underlying transport is ready for the operation.
 * \return         #MBEDTLS_ERR_SSL_ASYNC_IN_PROGRESS if an asynchronous
 *                 operation is in progress (see
 *                 mbedtls_ssl_conf_async_private_cb()) - in this case you
 *                 must call this function again when the operation is ready.
 * \return         #MBEDTLS_ERR_SSL_CRYPTO_IN_PROGRESS if a cryptographic
 *                 operation is in progress (see mbedtls_ecp_set_max_ops()) -
 *                 in this case you must call this function again to complete
 *                 the handshake when you're done attending other tasks.
 * \return         #MBEDTLS_ERR_SSL_HELLO_VERIFY_REQUIRED if DTLS is in use
 *                 and the client did not demonstrate reachability yet - in
 *                 this case you must stop using the context (see below).
 * \return         Another SSL error code - in this case you must stop using
 *                 the context (see below).
 *
 * \warning        If this function returns something other than
 *                 \c 0,
 *                 #MBEDTLS_ERR_SSL_WANT_READ,
 *                 #MBEDTLS_ERR_SSL_WANT_WRITE,
 *                 #MBEDTLS_ERR_SSL_ASYNC_IN_PROGRESS or
 *                 #MBEDTLS_ERR_SSL_CRYPTO_IN_PROGRESS,
 *                 you must stop using the SSL context for reading or writing,
 *                 and either free it or call \c mbedtls_ssl_session_reset()
 *                 on it before re-using it for a new connection; the current
 *                 connection must be closed.
 *
 * \note           If DTLS is in use, then you may choose to handle
 *                 #MBEDTLS_ERR_SSL_HELLO_VERIFY_REQUIRED specially for logging
 *                 purposes, as it is an expected return value rather than an
 *                 actual error, but you still need to reset/free the context.
 *
 * \note           Remarks regarding event-driven DTLS:
 *                 If the function returns #MBEDTLS_ERR_SSL_WANT_READ, no datagram
 *                 from the underlying transport layer is currently being processed,
 *                 and it is safe to idle until the timer or the underlying transport
 *                 signal a new event. This is not true for a successful handshake,
 *                 in which case the datagram of the underlying transport that is
 *                 currently being processed might or might not contain further
 *                 DTLS records.
 */
int mbedtls_ssl_handshake( mbedtls_ssl_context *ssl );

/**
 * \brief          After calling mbedtls_ssl_handshake() to start the SSL
 *                 handshake you can call this function to check whether the
 *                 handshake is over for a given SSL context. This function
 *                 should be also used to determine when to stop calling
 *                 mbedtls_handshake_step() for that context.
 *
 * \param ssl      SSL context
 *
 * \return         \c 1 if handshake is over, \c 0 if it is still ongoing.
 */
static inline int mbedtls_ssl_is_handshake_over( mbedtls_ssl_context *ssl )
{
    return( ssl->MBEDTLS_PRIVATE( state ) == MBEDTLS_SSL_HANDSHAKE_OVER );
}

/**
 * \brief          Perform a single step of the SSL handshake
 *
 * \note           The state of the context (ssl->state) will be at
 *                 the next state after this function returns \c 0. Do not
 *                 call this function if mbedtls_ssl_is_handshake_over()
 *                 returns \c 1.
 *
 * \warning        Whilst in the past you may have used direct access to the
 *                 context state (ssl->state) in order to ascertain when to
 *                 stop calling this function and although you can still do
 *                 so with something like ssl->MBEDTLS_PRIVATE(state) or by
 *                 defining MBEDTLS_ALLOW_PRIVATE_ACCESS, this is now
 *                 considered deprecated and could be broken in any future
 *                 release. If you still find you have good reason for such
 *                 direct access, then please do contact the team to explain
 *                 this (raise an issue or post to the mailing list), so that
 *                 we can add a solution to your problem that will be
 *                 guaranteed to work in the future.
 *
 * \param ssl      SSL context
 *
 * \return         See mbedtls_ssl_handshake().
 *
 * \warning        If this function returns something other than \c 0,
 *                 #MBEDTLS_ERR_SSL_WANT_READ, #MBEDTLS_ERR_SSL_WANT_WRITE,
 *                 #MBEDTLS_ERR_SSL_ASYNC_IN_PROGRESS or
 *                 #MBEDTLS_ERR_SSL_CRYPTO_IN_PROGRESS, you must stop using
 *                 the SSL context for reading or writing, and either free it
 *                 or call \c mbedtls_ssl_session_reset() on it before
 *                 re-using it for a new connection; the current connection
 *                 must be closed.
 */
int mbedtls_ssl_handshake_step( mbedtls_ssl_context *ssl );

#if defined(MBEDTLS_SSL_RENEGOTIATION)
/**
 * \brief          Initiate an SSL renegotiation on the running connection.
 *                 Client: perform the renegotiation right now.
 *                 Server: request renegotiation, which will be performed
 *                 during the next call to mbedtls_ssl_read() if honored by
 *                 client.
 *
 * \param ssl      SSL context
 *
 * \return         0 if successful, or any mbedtls_ssl_handshake() return
 *                 value except #MBEDTLS_ERR_SSL_CLIENT_RECONNECT that can't
 *                 happen during a renegotiation.
 *
 * \warning        If this function returns something other than \c 0,
 *                 #MBEDTLS_ERR_SSL_WANT_READ, #MBEDTLS_ERR_SSL_WANT_WRITE,
 *                 #MBEDTLS_ERR_SSL_ASYNC_IN_PROGRESS or
 *                 #MBEDTLS_ERR_SSL_CRYPTO_IN_PROGRESS, you must stop using
 *                 the SSL context for reading or writing, and either free it
 *                 or call \c mbedtls_ssl_session_reset() on it before
 *                 re-using it for a new connection; the current connection
 *                 must be closed.
 *
 */
int mbedtls_ssl_renegotiate( mbedtls_ssl_context *ssl );
#endif /* MBEDTLS_SSL_RENEGOTIATION */

/**
 * \brief          Read at most 'len' application data bytes
 *
 * \param ssl      SSL context
 * \param buf      buffer that will hold the data
 * \param len      maximum number of bytes to read
 *
 * \return         The (positive) number of bytes read if successful.
 * \return         \c 0 if the read end of the underlying transport was closed
 *                 without sending a CloseNotify beforehand, which might happen
 *                 because of various reasons (internal error of an underlying
 *                 stack, non-conformant peer not sending a CloseNotify and
 *                 such) - in this case you must stop using the context
 *                 (see below).
 * \return         #MBEDTLS_ERR_SSL_PEER_CLOSE_NOTIFY if the underlying
 *                 transport is still functional, but the peer has
 *                 acknowledged to not send anything anymore.
 * \return         #MBEDTLS_ERR_SSL_WANT_READ or #MBEDTLS_ERR_SSL_WANT_WRITE
 *                 if the handshake is incomplete and waiting for data to
 *                 be available for reading from or writing to the underlying
 *                 transport - in this case you must call this function again
 *                 when the underlying transport is ready for the operation.
 * \return         #MBEDTLS_ERR_SSL_ASYNC_IN_PROGRESS if an asynchronous
 *                 operation is in progress (see
 *                 mbedtls_ssl_conf_async_private_cb()) - in this case you
 *                 must call this function again when the operation is ready.
 * \return         #MBEDTLS_ERR_SSL_CRYPTO_IN_PROGRESS if a cryptographic
 *                 operation is in progress (see mbedtls_ecp_set_max_ops()) -
 *                 in this case you must call this function again to complete
 *                 the handshake when you're done attending other tasks.
 * \return         #MBEDTLS_ERR_SSL_CLIENT_RECONNECT if we're at the server
 *                 side of a DTLS connection and the client is initiating a
 *                 new connection using the same source port. See below.
 * \return         Another SSL error code - in this case you must stop using
 *                 the context (see below).
 *
 * \warning        If this function returns something other than
 *                 a positive value,
 *                 #MBEDTLS_ERR_SSL_WANT_READ,
 *                 #MBEDTLS_ERR_SSL_WANT_WRITE,
 *                 #MBEDTLS_ERR_SSL_ASYNC_IN_PROGRESS,
 *                 #MBEDTLS_ERR_SSL_CRYPTO_IN_PROGRESS or
 *                 #MBEDTLS_ERR_SSL_CLIENT_RECONNECT,
 *                 you must stop using the SSL context for reading or writing,
 *                 and either free it or call \c mbedtls_ssl_session_reset()
 *                 on it before re-using it for a new connection; the current
 *                 connection must be closed.
 *
 * \note           When this function returns #MBEDTLS_ERR_SSL_CLIENT_RECONNECT
 *                 (which can only happen server-side), it means that a client
 *                 is initiating a new connection using the same source port.
 *                 You can either treat that as a connection close and wait
 *                 for the client to resend a ClientHello, or directly
 *                 continue with \c mbedtls_ssl_handshake() with the same
 *                 context (as it has been reset internally). Either way, you
 *                 must make sure this is seen by the application as a new
 *                 connection: application state, if any, should be reset, and
 *                 most importantly the identity of the client must be checked
 *                 again. WARNING: not validating the identity of the client
 *                 again, or not transmitting the new identity to the
 *                 application layer, would allow authentication bypass!
 *
 * \note           Remarks regarding event-driven DTLS:
 *                 - If the function returns #MBEDTLS_ERR_SSL_WANT_READ, no datagram
 *                   from the underlying transport layer is currently being processed,
 *                   and it is safe to idle until the timer or the underlying transport
 *                   signal a new event.
 *                 - This function may return MBEDTLS_ERR_SSL_WANT_READ even if data was
 *                   initially available on the underlying transport, as this data may have
 *                   been only e.g. duplicated messages or a renegotiation request.
 *                   Therefore, you must be prepared to receive MBEDTLS_ERR_SSL_WANT_READ even
 *                   when reacting to an incoming-data event from the underlying transport.
 *                 - On success, the datagram of the underlying transport that is currently
 *                   being processed may contain further DTLS records. You should call
 *                   \c mbedtls_ssl_check_pending to check for remaining records.
 *
 */
int mbedtls_ssl_read( mbedtls_ssl_context *ssl, unsigned char *buf, size_t len );

/**
 * \brief          Try to write exactly 'len' application data bytes
 *
 * \warning        This function will do partial writes in some cases. If the
 *                 return value is non-negative but less than length, the
 *                 function must be called again with updated arguments:
 *                 buf + ret, len - ret (if ret is the return value) until
 *                 it returns a value equal to the last 'len' argument.
 *
 * \param ssl      SSL context
 * \param buf      buffer holding the data
 * \param len      how many bytes must be written
 *
 * \return         The (non-negative) number of bytes actually written if
 *                 successful (may be less than \p len).
 * \return         #MBEDTLS_ERR_SSL_WANT_READ or #MBEDTLS_ERR_SSL_WANT_WRITE
 *                 if the handshake is incomplete and waiting for data to
 *                 be available for reading from or writing to the underlying
 *                 transport - in this case you must call this function again
 *                 when the underlying transport is ready for the operation.
 * \return         #MBEDTLS_ERR_SSL_ASYNC_IN_PROGRESS if an asynchronous
 *                 operation is in progress (see
 *                 mbedtls_ssl_conf_async_private_cb()) - in this case you
 *                 must call this function again when the operation is ready.
 * \return         #MBEDTLS_ERR_SSL_CRYPTO_IN_PROGRESS if a cryptographic
 *                 operation is in progress (see mbedtls_ecp_set_max_ops()) -
 *                 in this case you must call this function again to complete
 *                 the handshake when you're done attending other tasks.
 * \return         Another SSL error code - in this case you must stop using
 *                 the context (see below).
 *
 * \warning        If this function returns something other than
 *                 a non-negative value,
 *                 #MBEDTLS_ERR_SSL_WANT_READ,
 *                 #MBEDTLS_ERR_SSL_WANT_WRITE,
 *                 #MBEDTLS_ERR_SSL_ASYNC_IN_PROGRESS or
 *                 #MBEDTLS_ERR_SSL_CRYPTO_IN_PROGRESS,
 *                 you must stop using the SSL context for reading or writing,
 *                 and either free it or call \c mbedtls_ssl_session_reset()
 *                 on it before re-using it for a new connection; the current
 *                 connection must be closed.
 *
 * \note           When this function returns #MBEDTLS_ERR_SSL_WANT_WRITE/READ,
 *                 it must be called later with the *same* arguments,
 *                 until it returns a value greater than or equal to 0. When
 *                 the function returns #MBEDTLS_ERR_SSL_WANT_WRITE there may be
 *                 some partial data in the output buffer, however this is not
 *                 yet sent.
 *
 * \note           If the requested length is greater than the maximum
 *                 fragment length (either the built-in limit or the one set
 *                 or negotiated with the peer), then:
 *                 - with TLS, less bytes than requested are written.
 *                 - with DTLS, MBEDTLS_ERR_SSL_BAD_INPUT_DATA is returned.
 *                 \c mbedtls_ssl_get_max_out_record_payload() may be used to
 *                 query the active maximum fragment length.
 *
 * \note           Attempting to write 0 bytes will result in an empty TLS
 *                 application record being sent.
 */
int mbedtls_ssl_write( mbedtls_ssl_context *ssl, const unsigned char *buf, size_t len );

/**
 * \brief           Send an alert message
 *
 * \param ssl       SSL context
 * \param level     The alert level of the message
 *                  (MBEDTLS_SSL_ALERT_LEVEL_WARNING or MBEDTLS_SSL_ALERT_LEVEL_FATAL)
 * \param message   The alert message (SSL_ALERT_MSG_*)
 *
 * \return          0 if successful, or a specific SSL error code.
 *
 * \note           If this function returns something other than 0 or
 *                 MBEDTLS_ERR_SSL_WANT_READ/WRITE, you must stop using
 *                 the SSL context for reading or writing, and either free it or
 *                 call \c mbedtls_ssl_session_reset() on it before re-using it
 *                 for a new connection; the current connection must be closed.
 */
int mbedtls_ssl_send_alert_message( mbedtls_ssl_context *ssl,
                            unsigned char level,
                            unsigned char message );
/**
 * \brief          Notify the peer that the connection is being closed
 *
 * \param ssl      SSL context
 *
 * \return          0 if successful, or a specific SSL error code.
 *
 * \note           If this function returns something other than 0 or
 *                 MBEDTLS_ERR_SSL_WANT_READ/WRITE, you must stop using
 *                 the SSL context for reading or writing, and either free it or
 *                 call \c mbedtls_ssl_session_reset() on it before re-using it
 *                 for a new connection; the current connection must be closed.
 */
int mbedtls_ssl_close_notify( mbedtls_ssl_context *ssl );

/**
 * \brief          Free referenced items in an SSL context and clear memory
 *
 * \param ssl      SSL context
 */
void mbedtls_ssl_free( mbedtls_ssl_context *ssl );

#if defined(MBEDTLS_SSL_CONTEXT_SERIALIZATION)
/**
 * \brief          Save an active connection as serialized data in a buffer.
 *                 This allows the freeing or re-using of the SSL context
 *                 while still picking up the connection later in a way that
 *                 it entirely transparent to the peer.
 *
 * \see            mbedtls_ssl_context_load()
 *
 * \note           The serialized data only contains the data that is
 *                 necessary to resume the connection: negotiated protocol
 *                 options, session identifier, keys, etc.
 *                 Loading a saved SSL context does not restore settings and
 *                 state related to how the application accesses the context,
 *                 such as configured callback functions, user data, pending
 *                 incoming or outgoing data, etc.
 *
 * \note           This feature is currently only available under certain
 *                 conditions, see the documentation of the return value
 *                 #MBEDTLS_ERR_SSL_BAD_INPUT_DATA for details.
 *
 * \note           When this function succeeds, it calls
 *                 mbedtls_ssl_session_reset() on \p ssl which as a result is
 *                 no longer associated with the connection that has been
 *                 serialized. This avoids creating copies of the connection
 *                 state. You're then free to either re-use the context
 *                 structure for a different connection, or call
 *                 mbedtls_ssl_free() on it. See the documentation of
 *                 mbedtls_ssl_session_reset() for more details.
 *
 * \param ssl      The SSL context to save. On success, it is no longer
 *                 associated with the connection that has been serialized.
 * \param buf      The buffer to write the serialized data to. It must be a
 *                 writeable buffer of at least \p buf_len bytes, or may be \c
 *                 NULL if \p buf_len is \c 0.
 * \param buf_len  The number of bytes available for writing in \p buf.
 * \param olen     The size in bytes of the data that has been or would have
 *                 been written. It must point to a valid \c size_t.
 *
 * \note           \p olen is updated to the correct value regardless of
 *                 whether \p buf_len was large enough. This makes it possible
 *                 to determine the necessary size by calling this function
 *                 with \p buf set to \c NULL and \p buf_len to \c 0. However,
 *                 the value of \p olen is only guaranteed to be correct when
 *                 the function returns #MBEDTLS_ERR_SSL_BUFFER_TOO_SMALL or
 *                 \c 0. If the return value is different, then the value of
 *                 \p olen is undefined.
 *
 * \return         \c 0 if successful.
 * \return         #MBEDTLS_ERR_SSL_BUFFER_TOO_SMALL if \p buf is too small.
 * \return         #MBEDTLS_ERR_SSL_ALLOC_FAILED if memory allocation failed
 *                 while resetting the context.
 * \return         #MBEDTLS_ERR_SSL_BAD_INPUT_DATA if a handshake is in
 *                 progress, or there is pending data for reading or sending,
 *                 or the connection does not use DTLS 1.2 with an AEAD
 *                 ciphersuite, or renegotiation is enabled.
 */
int mbedtls_ssl_context_save( mbedtls_ssl_context *ssl,
                              unsigned char *buf,
                              size_t buf_len,
                              size_t *olen );

/**
 * \brief          Load serialized connection data to an SSL context.
 *
 * \see            mbedtls_ssl_context_save()
 *
 * \warning        The same serialized data must never be loaded into more
 *                 that one context. In order to ensure that, after
 *                 successfully loading serialized data to an SSL context, you
 *                 should immediately destroy or invalidate all copies of the
 *                 serialized data that was loaded. Loading the same data in
 *                 more than one context would cause severe security failures
 *                 including but not limited to loss of confidentiality.
 *
 * \note           Before calling this function, the SSL context must be
 *                 prepared in one of the two following ways. The first way is
 *                 to take a context freshly initialised with
 *                 mbedtls_ssl_init() and call mbedtls_ssl_setup() on it with
 *                 the same ::mbedtls_ssl_config structure that was used in
 *                 the original connection. The second way is to
 *                 call mbedtls_ssl_session_reset() on a context that was
 *                 previously prepared as above but used in the meantime.
 *                 Either way, you must not use the context to perform a
 *                 handshake between calling mbedtls_ssl_setup() or
 *                 mbedtls_ssl_session_reset() and calling this function. You
 *                 may however call other setter functions in that time frame
 *                 as indicated in the note below.
 *
 * \note           Before or after calling this function successfully, you
 *                 also need to configure some connection-specific callbacks
 *                 and settings before you can use the connection again
 *                 (unless they were already set before calling
 *                 mbedtls_ssl_session_reset() and the values are suitable for
 *                 the present connection). Specifically, you want to call
 *                 at least mbedtls_ssl_set_bio(),
 *                 mbedtls_ssl_set_timer_cb(), and
 *                 mbedtls_ssl_set_user_data_n() or
 *                 mbedtls_ssl_set_user_data_p() if they were set originally.
 *                 All other SSL setter functions
 *                 are not necessary to call, either because they're only used
 *                 in handshakes, or because the setting is already saved. You
 *                 might choose to call them anyway, for example in order to
 *                 share code between the cases of establishing a new
 *                 connection and the case of loading an already-established
 *                 connection.
 *
 * \note           If you have new information about the path MTU, you want to
 *                 call mbedtls_ssl_set_mtu() after calling this function, as
 *                 otherwise this function would overwrite your
 *                 newly-configured value with the value that was active when
 *                 the context was saved.
 *
 * \note           When this function returns an error code, it calls
 *                 mbedtls_ssl_free() on \p ssl. In this case, you need to
 *                 prepare the context with the usual sequence starting with a
 *                 call to mbedtls_ssl_init() if you want to use it again.
 *
 * \param ssl      The SSL context structure to be populated. It must have
 *                 been prepared as described in the note above.
 * \param buf      The buffer holding the serialized connection data. It must
 *                 be a readable buffer of at least \p len bytes.
 * \param len      The size of the serialized data in bytes.
 *
 * \return         \c 0 if successful.
 * \return         #MBEDTLS_ERR_SSL_ALLOC_FAILED if memory allocation failed.
 * \return         #MBEDTLS_ERR_SSL_VERSION_MISMATCH if the serialized data
 *                 comes from a different Mbed TLS version or build.
 * \return         #MBEDTLS_ERR_SSL_BAD_INPUT_DATA if input data is invalid.
 */
int mbedtls_ssl_context_load( mbedtls_ssl_context *ssl,
                              const unsigned char *buf,
                              size_t len );
#endif /* MBEDTLS_SSL_CONTEXT_SERIALIZATION */

/**
 * \brief          Initialize an SSL configuration context
 *                 Just makes the context ready for
 *                 mbedtls_ssl_config_defaults() or mbedtls_ssl_config_free().
 *
 * \note           You need to call mbedtls_ssl_config_defaults() unless you
 *                 manually set all of the relevant fields yourself.
 *
 * \param conf     SSL configuration context
 */
void mbedtls_ssl_config_init( mbedtls_ssl_config *conf );

/**
 * \brief          Load reasonable default SSL configuration values.
 *                 (You need to call mbedtls_ssl_config_init() first.)
 *
 * \param conf     SSL configuration context
 * \param endpoint MBEDTLS_SSL_IS_CLIENT or MBEDTLS_SSL_IS_SERVER
 * \param transport MBEDTLS_SSL_TRANSPORT_STREAM for TLS, or
 *                  MBEDTLS_SSL_TRANSPORT_DATAGRAM for DTLS
 * \param preset   a MBEDTLS_SSL_PRESET_XXX value
 *
 * \note           See \c mbedtls_ssl_conf_transport() for notes on DTLS.
 *
 * \return         0 if successful, or
 *                 MBEDTLS_ERR_XXX_ALLOC_FAILED on memory allocation error.
 */
int mbedtls_ssl_config_defaults( mbedtls_ssl_config *conf,
                                 int endpoint, int transport, int preset );

/**
 * \brief          Free an SSL configuration context
 *
 * \param conf     SSL configuration context
 */
void mbedtls_ssl_config_free( mbedtls_ssl_config *conf );

/**
 * \brief          Initialize SSL session structure
 *
 * \param session  SSL session
 */
void mbedtls_ssl_session_init( mbedtls_ssl_session *session );

/**
 * \brief          Free referenced items in an SSL session including the
 *                 peer certificate and clear memory
 *
 * \note           A session object can be freed even if the SSL context
 *                 that was used to retrieve the session is still in use.
 *
 * \param session  SSL session
 */
void mbedtls_ssl_session_free( mbedtls_ssl_session *session );

/**
 * \brief          TLS-PRF function for key derivation.
 *
 * \param prf      The tls_prf type function type to be used.
 * \param secret   Secret for the key derivation function.
 * \param slen     Length of the secret.
 * \param label    String label for the key derivation function,
 *                 terminated with null character.
 * \param random   Random bytes.
 * \param rlen     Length of the random bytes buffer.
 * \param dstbuf   The buffer holding the derived key.
 * \param dlen     Length of the output buffer.
 *
 * \return         0 on success. An SSL specific error on failure.
 */
int  mbedtls_ssl_tls_prf( const mbedtls_tls_prf_types prf,
                          const unsigned char *secret, size_t slen,
                          const char *label,
                          const unsigned char *random, size_t rlen,
                          unsigned char *dstbuf, size_t dlen );

int mbedtls_ssl_flush_output(mbedtls_ssl_context* ssl);

#ifdef __cplusplus
}
#endif

#endif /* ssl.h */<|MERGE_RESOLUTION|>--- conflicted
+++ resolved
@@ -1414,15 +1414,9 @@
 #if defined(MBEDTLS_SSL_RENEGOTIATION)
     uint8_t MBEDTLS_PRIVATE(disable_renegotiation); /*!< disable renegotiation?     */
 #endif
-<<<<<<< HEAD
-#if ( ( defined(MBEDTLS_SSL_SESSION_TICKETS) && defined(MBEDTLS_SSL_CLI_C) ) || \
-      ( defined(MBEDTLS_SSL_NEW_SESSION_TICKET_REMOVED) ) )
-    uint8_t MBEDTLS_PRIVATE(session_tickets);   /*!< use session tickets?           */
-=======
 #if defined(MBEDTLS_SSL_SESSION_TICKETS) && \
     defined(MBEDTLS_SSL_CLI_C)
     uint8_t MBEDTLS_PRIVATE(session_tickets);   /*!< use session tickets? */
->>>>>>> 2c282c9b
 #endif
 
 #if defined(MBEDTLS_SSL_SESSION_TICKETS) && \
@@ -4379,12 +4373,8 @@
 void mbedtls_ssl_conf_preference_order( mbedtls_ssl_config *conf, int order );
 #endif /* MBEDTLS_SSL_SRV_C */
 
-<<<<<<< HEAD
-#if ( defined(MBEDTLS_SSL_SESSION_TICKETS) && defined(MBEDTLS_SSL_CLI_C) ) || defined(MBEDTLS_SSL_NEW_SESSION_TICKET_REMOVED)
-=======
 #if defined(MBEDTLS_SSL_SESSION_TICKETS) && \
     defined(MBEDTLS_SSL_CLI_C)
->>>>>>> 2c282c9b
 /**
  * \brief          Enable / Disable session tickets (client only).
  *                 (Default: MBEDTLS_SSL_SESSION_TICKETS_ENABLED.)
@@ -4396,9 +4386,6 @@
  *                                         MBEDTLS_SSL_SESSION_TICKETS_DISABLED)
  */
 void mbedtls_ssl_conf_session_tickets( mbedtls_ssl_config *conf, int use_tickets );
-<<<<<<< HEAD
-#endif /* ( MBEDTLS_SSL_SESSION_TICKETS && MBEDTLS_SSL_CLI_C ) || MBEDTLS_SSL_NEW_SESSION_TICKET_REMOVED */
-=======
 #endif /* MBEDTLS_SSL_SESSION_TICKETS &&
           MBEDTLS_SSL_CLI_C */
 
@@ -4427,7 +4414,6 @@
 #endif /* MBEDTLS_SSL_SESSION_TICKETS &&
           MBEDTLS_SSL_SRV_C &&
           MBEDTLS_SSL_PROTO_TLS1_3*/
->>>>>>> 2c282c9b
 
 #if defined(MBEDTLS_SSL_RENEGOTIATION)
 /**

--- conflicted
+++ resolved
@@ -1800,11 +1800,8 @@
 #endif
 
     unsigned char MBEDTLS_PRIVATE(cur_out_ctr)[MBEDTLS_SSL_SEQUENCE_NUMBER_LEN]; /*!<  Outgoing record sequence  number. */
-<<<<<<< HEAD
 
 #endif /* !MBEDTLS_SSL_USE_MPS */
-=======
->>>>>>> e6d7e5ce
 
 #if defined(MBEDTLS_SSL_PROTO_DTLS)
     uint16_t MBEDTLS_PRIVATE(mtu);               /*!< path mtu, used to fragment outgoing messages */
@@ -1876,7 +1873,6 @@
                             *   and #MBEDTLS_SSL_CID_DISABLED. */
 #endif /* MBEDTLS_SSL_DTLS_CONNECTION_ID */
 
-<<<<<<< HEAD
 #if defined(MBEDTLS_ZERO_RTT)
 
 #if defined(MBEDTLS_SSL_SRV_C)
@@ -1901,17 +1897,9 @@
     int MBEDTLS_PRIVATE(early_data_status);
 #endif /* MBEDTLS_SSL_PROTO_TLS1_3_EXPERIMENTAL && MBEDTLS_ZERO_RTT && MBEDTLS_SSL_CLI_C */
 
-#if defined(MBEDTLS_SSL_EXPORT_KEYS)
     /** Callback to export key block and master secret                      */
     mbedtls_ssl_export_keys_t *MBEDTLS_PRIVATE(f_export_keys);
     void *MBEDTLS_PRIVATE(p_export_keys);            /*!< context for key export callback    */
-#endif
-
-=======
-    /** Callback to export key block and master secret                      */
-    mbedtls_ssl_export_keys_t *MBEDTLS_PRIVATE(f_export_keys);
-    void *MBEDTLS_PRIVATE(p_export_keys);            /*!< context for key export callback    */
->>>>>>> e6d7e5ce
 };
 
 /**

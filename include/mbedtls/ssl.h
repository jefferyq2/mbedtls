--- conflicted
+++ resolved
@@ -96,16 +96,11 @@
 #define MBEDTLS_ERR_SSL_PEER_CLOSE_NOTIFY                 -0x7880
 /* Error space gap */
 /* Error space gap */
-<<<<<<< HEAD
 #define MBEDTLS_ERR_SSL_BAD_CERTIFICATE                   -0x7A00  /**< Processing of the Certificate handshake message failed. */
-#define MBEDTLS_ERR_SSL_HRR_REQUIRED                      -0x7A80  /**< Server needs to send a HelloRetryRequest */
-#define MBEDTLS_ERR_SSL_RECEIVED_NEW_SESSION_TICKET       -0x7B00  /**< Received NewSessionTicket Post Handshake Message */
-=======
-/** Processing of the Certificate handshake message failed. */
-#define MBEDTLS_ERR_SSL_BAD_CERTIFICATE                   -0x7A00
-/* Error space gap */
-/* Error space gap */
->>>>>>> f8f88d6b
+/**< Server needs to send a HelloRetryRequest */
+#define MBEDTLS_ERR_SSL_HRR_REQUIRED                      -0x7A80
+/**< Received NewSessionTicket Post Handshake Message */
+#define MBEDTLS_ERR_SSL_RECEIVED_NEW_SESSION_TICKET       -0x7B00
 /* Error space gap */
 /* Error space gap */
 /* Error space gap */
@@ -166,11 +161,6 @@
 /* Error space gap */
 /* Error space gap */
 /* Error space gap */
-<<<<<<< HEAD
-#define MBEDTLS_ERR_SSL_UNEXPECTED_CID                    -0x6000  /**< An encrypted DTLS-frame with an unexpected CID was received. */
-#define MBEDTLS_ERR_SSL_VERSION_MISMATCH                  -0x5F00  /**< An operation failed due to an unexpected version or configuration. */
-#define MBEDTLS_ERR_SSL_BAD_CONFIG                        -0x5E80  /**< Invalid value in SSL config */
-=======
 /* Error space gap */
 /* Error space gap */
 /** An encrypted DTLS-frame with an unexpected CID was received. */
@@ -179,7 +169,6 @@
 #define MBEDTLS_ERR_SSL_VERSION_MISMATCH                  -0x5F00
 /** Invalid value in SSL config */
 #define MBEDTLS_ERR_SSL_BAD_CONFIG                        -0x5E80
->>>>>>> f8f88d6b
 
 #define MBEDTLS_ERR_LAST 0x7F80 /**< This definition points to the last error code to have a correct parsing in error.c */
 
@@ -1203,7 +1192,6 @@
 #endif /* ( MBEDTLS_SSL_SESSION_TICKETS || MBEDTLS_SSL_NEW_SESSION_TICKET ) && MBEDTLS_SSL_CLI_C */
 
 #if defined(MBEDTLS_SSL_PROTO_TLS1_3_EXPERIMENTAL) && defined(MBEDTLS_SSL_NEW_SESSION_TICKET)
-    int MBEDTLS_PRIVATE(minor_ver);                         /*!< Version information for selecting ticket format */
     unsigned int MBEDTLS_PRIVATE(endpoint) : 1;             /*!< 0: client, 1: server */
     mbedtls_ssl_ticket_flags MBEDTLS_PRIVATE(ticket_flags); /*!< Ticket flags */
     uint32_t MBEDTLS_PRIVATE(ticket_age_add);               /*!< Randomly generated value used to obscure the age of the ticket */

--- conflicted
+++ resolved
@@ -1340,12 +1340,11 @@
                                         const unsigned char server_random[32],
                                         mbedtls_tls_prf_types tls_prf_type );
 
-<<<<<<< HEAD
 #if defined(MBEDTLS_SSL_USE_MPS)
 struct mbedtls_ssl_mps;
 typedef struct mbedtls_ssl_mps mbedtls_ssl_mps;
 #endif /* MBEDTLS_SSL_USE_MPS */
-=======
+
 /* A type for storing user data in a library structure.
  *
  * The representation of type may change in future versions of the library.
@@ -1357,7 +1356,6 @@
     uintptr_t n;                /* typically a handle to an associated object */
     void *p;                    /* typically a pointer to extra data */
 } mbedtls_ssl_user_data_t;
->>>>>>> 06898650
 
 /**
  * SSL/TLS configuration to be shared between mbedtls_ssl_context structures.
@@ -4467,7 +4465,6 @@
  */
 const char *mbedtls_ssl_get_ciphersuite( const mbedtls_ssl_context *ssl );
 
-<<<<<<< HEAD
 #if defined(MBEDTLS_SSL_PROTO_TLS1_3)
 
 /**
@@ -4480,7 +4477,6 @@
 mbedtls_key_exchange_type_t mbedtls_ssl_get_key_exchange(const mbedtls_ssl_context* ssl);
 
 #endif /* MBEDTLS_SSL_PROTO_TLS1_3 */
-=======
 
 /**
  * \brief          Return the (D)TLS protocol version negotiated in the
@@ -4495,7 +4491,6 @@
  */
 mbedtls_ssl_protocol_version mbedtls_ssl_get_version_number(
     const mbedtls_ssl_context *ssl );
->>>>>>> 06898650
 
 /**
  * \brief          Return the current TLS version

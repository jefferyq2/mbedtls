--- conflicted
+++ resolved
@@ -1348,6 +1348,7 @@
  */
 struct mbedtls_ssl_config
 {
+
     /* Group items mostly by size. This helps to reduce memory wasted to
      * padding. It also helps to keep smaller fields early in the structure,
      * so that elements tend to be in the 128-element direct access window
@@ -1365,16 +1366,16 @@
      */
 
     uint8_t MBEDTLS_PRIVATE(endpoint);      /*!< 0: client, 1: server               */
-    uint8_t MBEDTLS_PRIVATE(transport);     /*!< 0: stream (TLS), 1: datagram (DTLS)    */
+    uint8_t MBEDTLS_PRIVATE(transport);     /*!< 0: stream (TLS), 1: datagram (DTLS)*/
     uint8_t MBEDTLS_PRIVATE(authmode);      /*!< MBEDTLS_SSL_VERIFY_XXX             */
-    /* needed even with renego disabled for LEGACY_BREAK_HANDSHAKE          */
-    uint8_t MBEDTLS_PRIVATE(allow_legacy_renegotiation); /*!< MBEDTLS_LEGACY_XXX   */
+    /* needed even with renego disabled for LEGACY_BREAK_HANDSHAKE */
+    uint8_t MBEDTLS_PRIVATE(allow_legacy_renegotiation); /*!< MBEDTLS_LEGACY_XXX    */
 #if defined(MBEDTLS_SSL_MAX_FRAGMENT_LENGTH)
     uint8_t MBEDTLS_PRIVATE(mfl_code);      /*!< desired fragment length indicator
-                                                 (MBEDTLS_SSL_MAX_FRAG_LEN_XXX) */
+                                                      (MBEDTLS_SSL_MAX_FRAG_LEN_XXX) */
 #endif
 #if defined(MBEDTLS_SSL_ENCRYPT_THEN_MAC)
-    uint8_t MBEDTLS_PRIVATE(encrypt_then_mac); /*!< negotiate encrypt-then-mac?    */
+    uint8_t MBEDTLS_PRIVATE(encrypt_then_mac); /*!< negotiate encrypt-then-mac?     */
 #endif
 #if defined(MBEDTLS_SSL_EXTENDED_MASTER_SECRET)
     uint8_t MBEDTLS_PRIVATE(extended_ms);   /*!< negotiate extended master secret?  */
@@ -1385,24 +1386,25 @@
 #if defined(MBEDTLS_SSL_RENEGOTIATION)
     uint8_t MBEDTLS_PRIVATE(disable_renegotiation); /*!< disable renegotiation?     */
 #endif
-#if defined(MBEDTLS_SSL_SESSION_TICKETS)
+#if ( ( defined(MBEDTLS_SSL_SESSION_TICKETS) && defined(MBEDTLS_SSL_CLI_C) ) || \
+      ( defined(MBEDTLS_SSL_NEW_SESSION_TICKET) ) )
     uint8_t MBEDTLS_PRIVATE(session_tickets);   /*!< use session tickets?           */
 #endif
 #if defined(MBEDTLS_SSL_SRV_C)
     uint8_t MBEDTLS_PRIVATE(cert_req_ca_list);  /*!< enable sending CA list in
-                                                     Certificate Request messages? */
+                                                     Certificate Request messages?  */
     uint8_t MBEDTLS_PRIVATE(respect_cli_pref);  /*!< pick the ciphersuite according to
                                                      the client's preferences rather
-                                                     than ours? */
+                                                     than ours?                     */
 #endif
 #if defined(MBEDTLS_SSL_DTLS_CONNECTION_ID)
     uint8_t MBEDTLS_PRIVATE(ignore_unexpected_cid); /*!< Should DTLS record with
-                                                     *   unexpected CID
-                                                     *   lead to failure? */
+                                                     *   with unexpected CID
+                                                     *   lead to failure. */
 #endif /* MBEDTLS_SSL_DTLS_CONNECTION_ID */
 #if defined(MBEDTLS_SSL_DTLS_SRTP)
     uint8_t MBEDTLS_PRIVATE(dtls_srtp_mki_support); /* support having mki_value
-                                                       in the use_srtp extension? */
+                                                       in the use_srtp extension?   */
 #endif
 
     /*
@@ -1599,61 +1601,6 @@
 #if defined(MBEDTLS_DHM_C) && defined(MBEDTLS_SSL_CLI_C)
     unsigned int MBEDTLS_PRIVATE(dhm_min_bitlen);    /*!< min. bit length of the DHM prime   */
 #endif
-<<<<<<< HEAD
-
-    unsigned char MBEDTLS_PRIVATE(max_major_ver);    /*!< max. major version used            */
-    unsigned char MBEDTLS_PRIVATE(max_minor_ver);    /*!< max. minor version used            */
-    unsigned char MBEDTLS_PRIVATE(min_major_ver);    /*!< min. major version used            */
-    unsigned char MBEDTLS_PRIVATE(min_minor_ver);    /*!< min. minor version used            */
-
-    /*
-     * Flags (bitfields)
-     */
-
-    unsigned int MBEDTLS_PRIVATE(endpoint) : 1;      /*!< 0: client, 1: server               */
-    unsigned int MBEDTLS_PRIVATE(transport) : 1;     /*!< stream (TLS) or datagram (DTLS)    */
-    unsigned int MBEDTLS_PRIVATE(authmode) : 2;      /*!< MBEDTLS_SSL_VERIFY_XXX             */
-    /* needed even with renego disabled for LEGACY_BREAK_HANDSHAKE          */
-    unsigned int MBEDTLS_PRIVATE(allow_legacy_renegotiation) : 2 ; /*!< MBEDTLS_LEGACY_XXX   */
-#if defined(MBEDTLS_SSL_MAX_FRAGMENT_LENGTH)
-    unsigned int MBEDTLS_PRIVATE(mfl_code) : 3;      /*!< desired fragment length            */
-#endif
-#if defined(MBEDTLS_SSL_ENCRYPT_THEN_MAC)
-    unsigned int MBEDTLS_PRIVATE(encrypt_then_mac) : 1 ; /*!< negotiate encrypt-then-mac?    */
-#endif
-#if defined(MBEDTLS_SSL_EXTENDED_MASTER_SECRET)
-    unsigned int MBEDTLS_PRIVATE(extended_ms) : 1;   /*!< negotiate extended master secret?  */
-#endif
-#if defined(MBEDTLS_SSL_DTLS_ANTI_REPLAY)
-    unsigned int MBEDTLS_PRIVATE(anti_replay) : 1;   /*!< detect and prevent replay?         */
-#endif
-#if defined(MBEDTLS_SSL_RENEGOTIATION)
-    unsigned int MBEDTLS_PRIVATE(disable_renegotiation) : 1; /*!< disable renegotiation?     */
-#endif
-#if ( ( defined(MBEDTLS_SSL_SESSION_TICKETS) && defined(MBEDTLS_SSL_CLI_C) ) || \
-      ( defined(MBEDTLS_SSL_NEW_SESSION_TICKET) ) )
-    unsigned int MBEDTLS_PRIVATE(session_tickets) : 1;   /*!< use session tickets?           */
-#endif
-
-#if defined(MBEDTLS_SSL_SRV_C)
-    unsigned int MBEDTLS_PRIVATE(cert_req_ca_list) : 1;  /*!< enable sending CA list in
-                                          Certificate Request messages?     */
-    unsigned int MBEDTLS_PRIVATE(respect_cli_pref) : 1;  /*!< pick the ciphersuite according to
-                                          the client's preferences rather
-                                          than ours                         */
-#endif
-
-#if defined(MBEDTLS_SSL_DTLS_CONNECTION_ID)
-    unsigned int MBEDTLS_PRIVATE(ignore_unexpected_cid) : 1; /*!< Determines whether DTLS
-                                             *   record with unexpected CID
-                                             *   should lead to failure.    */
-#endif /* MBEDTLS_SSL_DTLS_CONNECTION_ID */
-#if defined(MBEDTLS_SSL_DTLS_SRTP)
-    unsigned int MBEDTLS_PRIVATE(dtls_srtp_mki_support) : 1; /* support having mki_value
-                                               in the use_srtp extension     */
-#endif
-=======
->>>>>>> cfe74a37
 };
 
 struct mbedtls_ssl_context
@@ -1754,7 +1701,6 @@
     unsigned char *MBEDTLS_PRIVATE(in_cid);      /*!< The start of the CID;
                                  *   (the end is marked by in_len).   */
 #endif /* MBEDTLS_SSL_DTLS_CONNECTION_ID */
-
     unsigned char *MBEDTLS_PRIVATE(in_len);      /*!< two-bytes message length field   */
     unsigned char *MBEDTLS_PRIVATE(in_iv);       /*!< ivlen-byte IV                    */
     unsigned char *MBEDTLS_PRIVATE(in_msg);      /*!< message contents (in_iv+ivlen)   */

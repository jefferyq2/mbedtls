--- conflicted
+++ resolved
@@ -1603,27 +1603,6 @@
     /*
      * Record layer transformations
      */
-<<<<<<< HEAD
-
-    mbedtls_ssl_transform *MBEDTLS_PRIVATE(transform_in);        /*!<  current transform params (in)   */
-    mbedtls_ssl_transform *MBEDTLS_PRIVATE(transform_out);       /*!<  current transform params (in)   */
-
-#if defined(MBEDTLS_SSL_PROTO_TLS1_2)
-    mbedtls_ssl_transform *MBEDTLS_PRIVATE(transform);           /*!<  negotiated transform params     */
-    mbedtls_ssl_transform *MBEDTLS_PRIVATE(transform_negotiate); /*!<  transform params in negotiation */
-#endif /* defined(MBEDTLS_SSL_PROTO_TLS1_2) */
-
-#if defined(MBEDTLS_SSL_PROTO_TLS1_3_EXPERIMENTAL)
-    mbedtls_ssl_transform *MBEDTLS_PRIVATE(transform_application);
-
-#if defined(MBEDTLS_SSL_USE_MPS)
-    /* With MPS, we only remember opaque epoch IDs from the handshake
-     * layer. The transform themselves are managed by MPS. */
-    int MBEDTLS_PRIVATE(epoch_application);
-
-    mbedtls_ssl_mps *mps;
-#endif /* MBEDTLS_SSL_USE_MPS */
-=======
     mbedtls_ssl_transform *MBEDTLS_PRIVATE(transform_in);        /*!<  current transform params (in)
                                                                   *    This is always a reference,
                                                                   *    never an owning pointer.        */
@@ -1641,7 +1620,14 @@
     /*! The application data transform in TLS 1.3.
      *  This pointer owns the transform it references. */
     mbedtls_ssl_transform *MBEDTLS_PRIVATE(transform_application);
->>>>>>> e043d15d
+
+#if defined(MBEDTLS_SSL_USE_MPS)
+    /* With MPS, we only remember opaque epoch IDs from the handshake
+     * layer. The transform themselves are managed by MPS. */
+    int MBEDTLS_PRIVATE(epoch_application);
+
+    mbedtls_ssl_mps *mps;
+#endif /* MBEDTLS_SSL_USE_MPS */
 #endif /* MBEDTLS_SSL_PROTO_TLS1_3_EXPERIMENTAL */
 
     /*

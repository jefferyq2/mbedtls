--- conflicted
+++ resolved
@@ -85,25 +85,6 @@
 #define MBEDTLS_ERR_SSL_FATAL_ALERT_MESSAGE               -0x7780  /**< A fatal alert message was received from our peer. */
 #define MBEDTLS_ERR_SSL_UNRECOGNIZED_NAME                 -0x7800  /**< No server could be identified matching the client's SNI. */
 #define MBEDTLS_ERR_SSL_PEER_CLOSE_NOTIFY                 -0x7880  /**< The peer notified us that the connection is going to be closed. */
-<<<<<<< HEAD
-#define MBEDTLS_ERR_SSL_BAD_HS_CLIENT_HELLO               -0x7900  /**< Processing of the ClientHello handshake message failed. */
-#define MBEDTLS_ERR_SSL_BAD_HS_CLIENT_HELLO_CCS           -0x7910  /**< Processing of the ClientHello handshake message failed; CCS received instead. */
-#define MBEDTLS_ERR_SSL_BAD_HS_SERVER_HELLO               -0x7980  /**< Processing of the ServerHello handshake message failed. */
-#define MBEDTLS_ERR_SSL_BAD_HS_CERTIFICATE                -0x7A00  /**< Processing of the Certificate handshake message failed. */
-#define MBEDTLS_ERR_SSL_BAD_HS_CERTIFICATE_REQUEST        -0x7A80  /**< Processing of the CertificateRequest handshake message failed. */
-#define MBEDTLS_ERR_SSL_BAD_HS_SERVER_KEY_EXCHANGE        -0x7B00  /**< Processing of the ServerKeyExchange handshake message failed. */
-#define MBEDTLS_ERR_SSL_BAD_HS_SERVER_HELLO_DONE          -0x7B80  /**< Processing of the ServerHelloDone handshake message failed. */
-#define MBEDTLS_ERR_SSL_BAD_HS_HELLO_RETRY_REQUEST        -0x7B81  /**< Processing of the HelloRetryRequest handshake message failed. */
-#define MBEDTLS_ERR_SSL_BAD_HS_CLIENT_KEY_EXCHANGE        -0x7C00  /**< Processing of the ClientKeyExchange handshake message failed. */
-#define MBEDTLS_ERR_SSL_BAD_HS_CLIENT_KEY_EXCHANGE_RP     -0x7C80  /**< Processing of the ClientKeyExchange handshake message failed in DHM / ECDH Read Public. */
-#define MBEDTLS_ERR_SSL_BAD_HS_CLIENT_KEY_EXCHANGE_CS     -0x7D00  /**< Processing of the ClientKeyExchange handshake message failed in DHM / ECDH Calculate Secret. */
-#define MBEDTLS_ERR_SSL_BAD_HS_CERTIFICATE_VERIFY         -0x7D80  /**< Processing of the CertificateVerify handshake message failed. */
-#define MBEDTLS_ERR_SSL_BAD_HS_CHANGE_CIPHER_SPEC         -0x7E00  /**< Processing of the ChangeCipherSpec handshake message failed. */
-#define MBEDTLS_ERR_SSL_BAD_HS_ENCRYPTED_EXTENSIONS       -0x7E01  /**< Processing of the Encrypted Extensions handshake message failed. */
-#define MBEDTLS_ERR_SSL_BAD_HS_FINISHED                   -0x7E80  /**< Processing of the Finished handshake message failed. */
-#define MBEDTLS_ERR_SSL_BAD_EARLY_DATA                    -0x7E81  /**< Processing of the Early Data payload failed. */
-#define MBEDTLS_ERR_SSL_BAD_ACK                           -0x7E82  /**< Processing of the Ack message failed. */
-=======
 /* Error space gap */
 /* Error space gap */
 #define MBEDTLS_ERR_SSL_BAD_CERTIFICATE                   -0x7A00  /**< Processing of the Certificate handshake message failed. */
@@ -116,7 +97,6 @@
 /* Error space gap */
 /* Error space gap */
 /* Error space gap */
->>>>>>> b637150d
 #define MBEDTLS_ERR_SSL_ALLOC_FAILED                      -0x7F00  /**< Memory allocation failed */
 #define MBEDTLS_ERR_SSL_HW_ACCEL_FAILED                   -0x7F80  /**< Hardware acceleration function returned with error */
 #define MBEDTLS_ERR_SSL_HW_ACCEL_FALLTHROUGH              -0x6F80  /**< Hardware acceleration function skipped / left alone data */
@@ -766,7 +746,6 @@
 typedef struct mbedtls_ssl_flight_item mbedtls_ssl_flight_item;
 #endif
 
-<<<<<<< HEAD
 #if defined(MBEDTLS_SSL_PROTO_TLS1_3_EXPERIMENTAL) && \
     defined(MBEDTLS_ZERO_RTT) && defined(MBEDTLS_SSL_CLI_C)
 #define MBEDTLS_SSL_EARLY_DATA_NOT_SENT       0
@@ -805,19 +784,6 @@
 
 #endif /* MBEDTLS_SSL_PROTO_TLS1_3_EXPERIMENTAL && MBEDTLS_SSL_NEW_SESSION_TICKET */
 
-#if defined(MBEDTLS_SSL_EXPORT_KEYS) && \
-    defined(MBEDTLS_SSL_PROTO_TLS1_3_EXPERIMENTAL)
-typedef enum
-{
-    MBEDTLS_SSL_TLS1_3_CLIENT_EARLY_TRAFFIC_SECRET,
-    MBEDTLS_SSL_TLS1_3_CLIENT_HANDSHAKE_TRAFFIC_SECRET,
-    MBEDTLS_SSL_TLS1_3_SERVER_HANDSHAKE_TRAFFIC_SECRET,
-    MBEDTLS_SSL_TLS1_3_CLIENT_APPLICATION_TRAFFIC_SECRET_0,
-    MBEDTLS_SSL_TLS1_3_SERVER_APPLICATION_TRAFFIC_SECRET_0,
-    MBEDTLS_SSL_TLS1_3_EXPORTER_MASTER_SECRET
-} mbedtls_ssl_tls1_3_secret_type;
-#endif /* MBEDTLS_SSL_EXPORT_KEYS && MBEDTLS_SSL_PROTO_TLS1_3_EXPERIMENTAL */
-=======
 /**
  * \brief          Callback type: server-side session cache getter
  *
@@ -867,7 +833,6 @@
                                      unsigned char const *session_id,
                                      size_t session_id_len,
                                      const mbedtls_ssl_session *session );
->>>>>>> b637150d
 
 #if defined(MBEDTLS_SSL_ASYNC_PRIVATE)
 #if defined(MBEDTLS_X509_CRT_PARSE_C)
@@ -1158,17 +1123,8 @@
 struct mbedtls_ssl_session
 {
 #if defined(MBEDTLS_HAVE_TIME)
-<<<<<<< HEAD
-    mbedtls_time_t start;       /*!< starting time      */
+    mbedtls_time_t MBEDTLS_PRIVATE(start);       /*!< starting time      */
 #endif /* MBEDTLS_HAVE_TIME */
-    int ciphersuite;            /*!< chosen ciphersuite */
-    int compression;            /*!< chosen compression */
-    size_t id_len;              /*!< session id length  */
-    unsigned char id[32];       /*!< session identifier */
-    unsigned char master[48];   /*!< the master secret  */
-=======
-    mbedtls_time_t MBEDTLS_PRIVATE(start);       /*!< starting time      */
-#endif
     int MBEDTLS_PRIVATE(ciphersuite);            /*!< chosen ciphersuite */
     int MBEDTLS_PRIVATE(compression);            /*!< chosen compression */
     size_t MBEDTLS_PRIVATE(id_len);              /*!< session id length  */
@@ -1176,9 +1132,8 @@
     unsigned char MBEDTLS_PRIVATE(master)[48];   /*!< the master secret  */
 
     unsigned char exported;
->>>>>>> b637150d
-
-    mbedtls_ssl_tls1_3_application_secrets app_secrets;
+
+    mbedtls_ssl_tls1_3_application_secrets MBEDTLS_PRIVATE(app_secrets);
 
 #if defined(MBEDTLS_X509_CRT_PARSE_C)
 #if defined(MBEDTLS_SSL_KEEP_PEER_CERTIFICATE)
@@ -1193,49 +1148,43 @@
 #endif /* MBEDTLS_X509_CRT_PARSE_C */
     uint32_t MBEDTLS_PRIVATE(verify_result);          /*!<  verification result     */
 
-<<<<<<< HEAD
-
 #if ( defined(MBEDTLS_SSL_SESSION_TICKETS) || defined(MBEDTLS_SSL_NEW_SESSION_TICKET) ) && defined(MBEDTLS_SSL_CLI_C)
-    unsigned char *ticket;      /*!< RFC 5077 session ticket */
-    size_t ticket_len;          /*!< session ticket length   */
-    uint32_t ticket_lifetime;   /*!< ticket lifetime hint    */
+    unsigned char *MBEDTLS_PRIVATE(ticket);      /*!< RFC 5077 session ticket */
+    size_t MBEDTLS_PRIVATE(ticket_len);          /*!< session ticket length   */
+    uint32_t MBEDTLS_PRIVATE(ticket_lifetime);   /*!< ticket lifetime hint    */
 #endif /* ( MBEDTLS_SSL_SESSION_TICKETS || MBEDTLS_SSL_NEW_SESSION_TICKET ) && MBEDTLS_SSL_CLI_C */
 
 #if defined(MBEDTLS_SSL_PROTO_TLS1_3_EXPERIMENTAL) && defined(MBEDTLS_SSL_NEW_SESSION_TICKET)
-    int minor_ver;                         /*!< Version information for selecting ticket format */
-    unsigned int endpoint : 1;             /*!< 0: client, 1: server */
-    mbedtls_ssl_ticket_flags ticket_flags; /*!< Ticket flags */
-    uint32_t ticket_age_add;               /*!< Randomly generated value used to obscure the age of the ticket */
-    uint8_t key_len;                       /*!< PSK key length */
+    int MBEDTLS_PRIVATE(minor_ver);                         /*!< Version information for selecting ticket format */
+    unsigned int MBEDTLS_PRIVATE(endpoint) : 1;             /*!< 0: client, 1: server */
+    mbedtls_ssl_ticket_flags MBEDTLS_PRIVATE(ticket_flags); /*!< Ticket flags */
+    uint32_t MBEDTLS_PRIVATE(ticket_age_add);               /*!< Randomly generated value used to obscure the age of the ticket */
+    uint8_t MBEDTLS_PRIVATE(key_len);                       /*!< PSK key length */
 
 #if defined(MBEDTLS_SHA256_C) && !defined(MBEDTLS_SHA512_C)
-    unsigned char key[32];                 /*!< key (32 byte) */
+    unsigned char MBEDTLS_PRIVATE(key)[32];                 /*!< key (32 byte) */
 #else /* MBEDTLS_SHA512_C */
-    unsigned char key[48];                 /*!< key (48 byte) */
+    unsigned char MBEDTLS_PRIVATE(key)[48];                 /*!< key (48 byte) */
 #endif /* MBEDTLS_SHA256_C && !MBEDTLS_SHA512_C */
 
 #if defined(MBEDTLS_HAVE_TIME) && defined(MBEDTLS_SSL_CLI_C)
-    time_t ticket_received;         /*!< time ticket was received */
+    time_t MBEDTLS_PRIVATE(ticket_received);         /*!< time ticket was received */
 #endif /* MBEDTLS_HAVE_TIME && MBEDTLS_SSL_CLI_C */
-    uint32_t max_early_data_size;   /*!< max data allowed */
+    uint32_t MBEDTLS_PRIVATE(max_early_data_size);   /*!< max data allowed */
 #endif /*  MBEDTLS_SSL_PROTO_TLS1_3_EXPERIMENTAL && MBEDTLS_SSL_NEW_SESSION_TICKET */
 
-
-=======
 #if defined(MBEDTLS_SSL_SESSION_TICKETS) && defined(MBEDTLS_SSL_CLI_C)
     unsigned char *MBEDTLS_PRIVATE(ticket);      /*!< RFC 5077 session ticket */
     size_t MBEDTLS_PRIVATE(ticket_len);          /*!< session ticket length   */
     uint32_t MBEDTLS_PRIVATE(ticket_lifetime);   /*!< ticket lifetime hint    */
 #endif /* MBEDTLS_SSL_SESSION_TICKETS && MBEDTLS_SSL_CLI_C */
->>>>>>> b637150d
 
 #if defined(MBEDTLS_SSL_MAX_FRAGMENT_LENGTH)
     unsigned char MBEDTLS_PRIVATE(mfl_code);     /*!< MaxFragmentLength negotiated by peer */
 #endif /* MBEDTLS_SSL_MAX_FRAGMENT_LENGTH */
 
 #if defined(MBEDTLS_SSL_ENCRYPT_THEN_MAC)
-<<<<<<< HEAD
-    int encrypt_then_mac;       /*!< flag for EtM activation                */
+    int MBEDTLS_PRIVATE(encrypt_then_mac);       /*!< flag for EtM activation                */
 #endif /* MBEDTLS_SSL_ENCRYPT_THEN_MAC */
 
 #if defined(MBEDTLS_SSL_PROTO_TLS1_3_EXPERIMENTAL)
@@ -1244,14 +1193,9 @@
  *    0  -- MBEDTLS_SSL_EARLY_DATA_DISABLED (for no early data), and
  *    1  -- MBEDTLS_SSL_EARLY_DATA_ENABLED (for use early data)
  */
-    int process_early_data; /*!< Indication about using early data or not on the server side */
+    int MBEDTLS_PRIVATE(process_early_data); /*!< Indication about using early data or not on the server side */
 #endif /* MBEDTLS_ZERO_RTT && MBEDTLS_SSL_SRV_C */
 #endif /* MBEDTLS_SSL_PROTO_TLS1_3_EXPERIMENTAL */
-
-=======
-    int MBEDTLS_PRIVATE(encrypt_then_mac);       /*!< flag for EtM activation                */
-#endif
->>>>>>> b637150d
 };
 
 /*
@@ -1316,16 +1260,8 @@
      * Pointers
      */
 
-<<<<<<< HEAD
-#if defined(MBEDTLS_SSL_PROTO_TLS1_3_EXPERIMENTAL)
-    const int* ciphersuite_list[5]; /*!< allowed ciphersuites per version   */
-#else
-    const int* ciphersuite_list[4]; /*!< allowed ciphersuites per version   */
-#endif /* MBEDTLS_SSL_PROTO_TLS1_3_EXPERIMENTAL */
-=======
     /** Allowed ciphersuites for (D)TLS 1.2 (0-terminated)                  */
     const int *MBEDTLS_PRIVATE(ciphersuite_list);
->>>>>>> b637150d
 
     /** Callback for printing debug output                                  */
     void (*MBEDTLS_PRIVATE(f_dbg))(void *, int, const char *, int, const char *);
@@ -1359,17 +1295,6 @@
 
 #if defined(MBEDTLS_X509_CRT_PARSE_C)
     /** Callback to customize X.509 certificate chain verification          */
-<<<<<<< HEAD
-    int (*f_vrfy)(void *, mbedtls_x509_crt *, int, uint32_t *);
-    void *p_vrfy;                   /*!< context for X.509 verify calllback */
-#endif /* MBEDTLS_X509_CRT_PARSE_C */
-
-#if defined(MBEDTLS_KEY_EXCHANGE_SOME_PSK_ENABLED)
-    /** Callback to retrieve PSK key from identity                          */
-    int (*f_psk)(void *, mbedtls_ssl_context *, const unsigned char *, size_t);
-    void *p_psk;                    /*!< context for PSK callback           */
-#endif /* MBEDTLS_KEY_EXCHANGE_SOME_PSK_ENABLED */
-=======
     int (*MBEDTLS_PRIVATE(f_vrfy))(void *, mbedtls_x509_crt *, int, uint32_t *);
     void *MBEDTLS_PRIVATE(p_vrfy);                   /*!< context for X.509 verify calllback */
 #endif
@@ -1379,7 +1304,6 @@
     int (*MBEDTLS_PRIVATE(f_psk))(void *, mbedtls_ssl_context *, const unsigned char *, size_t);
     void *MBEDTLS_PRIVATE(p_psk);                    /*!< context for PSK callback           */
 #endif
->>>>>>> b637150d
 
 #if (defined(MBEDTLS_SSL_DTLS_HELLO_VERIFY) || (defined(MBEDTLS_SSL_COOKIE_C) && defined(MBEDTLS_SSL_PROTO_TLS1_3_EXPERIMENTAL))) && defined(MBEDTLS_SSL_SRV_C)
     /** Callback to create & write a cookie for ClientHello veirifcation    */
@@ -1388,64 +1312,22 @@
     /** Callback to verify validity of a ClientHello cookie                 */
     int (*MBEDTLS_PRIVATE(f_cookie_check))( void *, const unsigned char *, size_t,
                            const unsigned char *, size_t );
-<<<<<<< HEAD
-    void *p_cookie;                 /*!< context for the cookie callbacks   */
-
-#if defined(MBEDTLS_SSL_PROTO_TLS1_3_EXPERIMENTAL)
-    unsigned int rr_config;
-#endif /* MBEDTLS_SSL_PROTO_TLS1_3_EXPERIMENTAL */
-
-#endif /* ( MBEDTLS_SSL_DTLS_HELLO_VERIFY || ( MBEDTLS_SSL_COOKIE_C &&
-            MBEDTLS_SSL_PROTO_TLS1_3_EXPERIMENTAL ) ) && MBEDTLS_SSL_SRV_C */
-
-#if ((defined(MBEDTLS_SSL_SESSION_TICKETS) || (defined(MBEDTLS_SSL_NEW_SESSION_TICKET) && defined(MBEDTLS_SSL_PROTO_TLS1_3_EXPERIMENTAL)) ) && defined(MBEDTLS_SSL_SRV_C))
-    /* Callback to create and write a session ticket */
-    int (*f_ticket_write)( void *, const mbedtls_ssl_session *,
-            unsigned char *, const unsigned char *, size_t *, uint32_t * );
-    /** Callback to parse a session ticket into a session structure         */
-    int (*f_ticket_parse)( void *, mbedtls_ssl_session *, unsigned char *, size_t);
-    void *p_ticket;                 /*!< context for the ticket callbacks   */
-
-#endif /* (MBEDTLS_SSL_SESSION_TICKETS || (MBEDTLS_SSL_NEW_SESSION_TICKET && MBEDTLS_SSL_PROTO_TLS1_3_EXPERIMENTAL) ) && MBEDTLS_SSL_SRV_C */
-
-#if defined(MBEDTLS_SSL_EXPORT_KEYS)
-#if defined(MBEDTLS_SSL_PROTO_TLS1) || defined(MBEDTLS_SSL_PROTO_TLS1_1) || \
-    defined(MBEDTLS_SSL_PROTO_TLS1_2)
-    /** Callback to export key block and master secret                      */
-    int (*f_export_keys)( void *, const unsigned char *,
-            const unsigned char *, size_t, size_t, size_t );
-    /** Callback to export key block, master secret,
-     *  tls_prf and random bytes. Should replace f_export_keys    */
-    int (*f_export_keys_ext)( void *, const unsigned char *,
-                const unsigned char *, size_t, size_t, size_t,
-                const unsigned char[32], const unsigned char[32],
-                mbedtls_tls_prf_types );
-    void *p_export_keys;            /*!< context for key export callback    */
-#endif /* MBEDTLS_SSL_PROTO_TLS1 || MBEDTLS_SSL_PROTO_TLS1_1 || \
-          MBEDTLS_SSL_PROTO_TLS1_2 */
-#if defined(MBEDTLS_SSL_PROTO_TLS1_3_EXPERIMENTAL)
-    /** Callback to export TLS 1.3 secret                                   */
-    int (*f_export_secret)( void *, const unsigned char[32],
-            mbedtls_ssl_tls1_3_secret_type type,
-            const unsigned char *, size_t );
-    void *p_export_secret; /*!< context for key export callback             */
-#endif /* MBEDTLS_SSL_PROTO_TLS1_3_EXPERIMENTAL */
-#endif /* MBEDTLS_SSL_EXPORT_KEYS */
-
-=======
     void *MBEDTLS_PRIVATE(p_cookie);                 /*!< context for the cookie callbacks   */
 #endif
 
-#if defined(MBEDTLS_SSL_SESSION_TICKETS) && defined(MBEDTLS_SSL_SRV_C)
+#if ((defined(MBEDTLS_SSL_SESSION_TICKETS) || (defined(MBEDTLS_SSL_NEW_SESSION_TICKET) && defined(MBEDTLS_SSL_PROTO_TLS1_3_EXPERIMENTAL)) ) && defined(MBEDTLS_SSL_SRV_C))
     /** Callback to create & write a session ticket                         */
     int (*MBEDTLS_PRIVATE(f_ticket_write))( void *, const mbedtls_ssl_session *,
             unsigned char *, const unsigned char *, size_t *, uint32_t * );
     /** Callback to parse a session ticket into a session structure         */
     int (*MBEDTLS_PRIVATE(f_ticket_parse))( void *, mbedtls_ssl_session *, unsigned char *, size_t);
     void *MBEDTLS_PRIVATE(p_ticket);                 /*!< context for the ticket callbacks   */
-#endif /* MBEDTLS_SSL_SESSION_TICKETS && MBEDTLS_SSL_SRV_C */
-
->>>>>>> b637150d
+#endif
+
+#if defined(MBEDTLS_SSL_PROTO_TLS1_3_EXPERIMENTAL)
+    unsigned int MBEDTLS_PRIVATE(rr_config);
+#endif /* MBEDTLS_SSL_PROTO_TLS1_3_EXPERIMENTAL */
+
 #if defined(MBEDTLS_SSL_DTLS_CONNECTION_ID)
     size_t MBEDTLS_PRIVATE(cid_len); /*!< The length of CIDs for incoming DTLS records.      */
 #endif /* MBEDTLS_SSL_DTLS_CONNECTION_ID */
@@ -1472,41 +1354,22 @@
 #endif /* MBEDTLS_SSL_ASYNC_PRIVATE */
 
 #if defined(MBEDTLS_KEY_EXCHANGE_WITH_CERT_ENABLED)
-<<<<<<< HEAD
-    const int* sig_hashes; /*!< allowed signature hashes in TLS 1.2 and signature algorithms in TLS 1.3 */
-#endif /* MBEDTLS_KEY_EXCHANGE_WITH_CERT_ENABLED */
-
-#if defined(MBEDTLS_ECP_C)
-    /* In TLS 1.3 we are re-purposing this curve_list to mean NamedGroup */
-    const mbedtls_ecp_group_id *curve_list; /*!< allowed curves */
-
-#if defined(MBEDTLS_SSL_PROTO_TLS1_3_EXPERIMENTAL)
-    const mbedtls_ecp_group_id* key_shares_curve_list; /*!< curves to send as key shares, as configured by app*/
-#endif /* MBEDTLS_SSL_PROTO_TLS1_3_EXPERIMENTAL */
-
-#endif /* MBEDTLS_ECP_C */
-
-#if defined(MBEDTLS_DHM_C)
-    mbedtls_mpi dhm_P;              /*!< prime modulus for DHM              */
-    mbedtls_mpi dhm_G;              /*!< generator for DHM                  */
-#endif /* MBEDTLS_DHM_C */
-
-#if defined(MBEDTLS_SSL_PROTO_TLS1_3_EXPERIMENTAL)
-    int key_exchange_modes; /*!< key exchange mode */
-#endif /* MBEDTLS_SSL_PROTO_TLS1_3_EXPERIMENTAL */
-=======
     const int *MBEDTLS_PRIVATE(sig_hashes);          /*!< allowed signature hashes           */
 #endif
 
 #if defined(MBEDTLS_ECP_C)
     const mbedtls_ecp_group_id *MBEDTLS_PRIVATE(curve_list); /*!< allowed curves             */
 #endif
+
+#if defined(MBEDTLS_SSL_PROTO_TLS1_3_EXPERIMENTAL)
+    const mbedtls_ecp_group_id* MBEDTLS_PRIVATE(key_shares_curve_list); /*!< curves to send as key shares, as configured by app*/
+    int MBEDTLS_PRIVATE(key_exchange_modes); /*!< key exchange mode */
+#endif /* MBEDTLS_SSL_PROTO_TLS1_3_EXPERIMENTAL */
 
 #if defined(MBEDTLS_DHM_C)
     mbedtls_mpi MBEDTLS_PRIVATE(dhm_P);              /*!< prime modulus for DHM              */
     mbedtls_mpi MBEDTLS_PRIVATE(dhm_G);              /*!< generator for DHM                  */
 #endif
->>>>>>> b637150d
 
 #if defined(MBEDTLS_KEY_EXCHANGE_SOME_PSK_ENABLED)
 
@@ -1586,21 +1449,11 @@
                                          that triggers renegotiation        */
 #endif /* MBEDTLS_SSL_RENEGOTIATION */
 
-<<<<<<< HEAD
-#if defined(MBEDTLS_SSL_DTLS_BADMAC_LIMIT)
-    unsigned int badmac_limit;      /*!< limit of records with a bad MAC    */
-#endif /* MBEDTLS_SSL_DTLS_BADMAC_LIMIT */
-
-#if defined(MBEDTLS_DHM_C) && defined(MBEDTLS_SSL_CLI_C)
-    unsigned int dhm_min_bitlen;    /*!< min. bit length of the DHM prime   */
-#endif /* MBEDTLS_DHM_C && MBEDTLS_SSL_CLI_C */
-=======
     unsigned int MBEDTLS_PRIVATE(badmac_limit);      /*!< limit of records with a bad MAC    */
 
 #if defined(MBEDTLS_DHM_C) && defined(MBEDTLS_SSL_CLI_C)
     unsigned int MBEDTLS_PRIVATE(dhm_min_bitlen);    /*!< min. bit length of the DHM prime   */
 #endif
->>>>>>> b637150d
 
     unsigned char MBEDTLS_PRIVATE(max_major_ver);    /*!< max. major version used            */
     unsigned char MBEDTLS_PRIVATE(max_minor_ver);    /*!< max. minor version used            */
@@ -1617,43 +1470,6 @@
     /* needed even with renego disabled for LEGACY_BREAK_HANDSHAKE          */
     unsigned int MBEDTLS_PRIVATE(allow_legacy_renegotiation) : 2 ; /*!< MBEDTLS_LEGACY_XXX   */
 #if defined(MBEDTLS_SSL_MAX_FRAGMENT_LENGTH)
-<<<<<<< HEAD
-    unsigned int mfl_code : 3;      /*!< desired fragment length            */
-#endif /* MBEDTLS_SSL_MAX_FRAGMENT_LENGTH */
-
-#if defined(MBEDTLS_SSL_ENCRYPT_THEN_MAC)
-    unsigned int encrypt_then_mac : 1 ; /*!< negotiate encrypt-then-mac?    */
-#endif /* MBEDTLS_SSL_ENCRYPT_THEN_MAC */
-
-#if defined(MBEDTLS_SSL_EXTENDED_MASTER_SECRET)
-    unsigned int extended_ms : 1;   /*!< negotiate extended master secret?  */
-#endif /* MBEDTLS_SSL_EXTENDED_MASTER_SECRET */
-
-#if defined(MBEDTLS_SSL_DTLS_ANTI_REPLAY)
-    unsigned int anti_replay : 1;   /*!< detect and prevent replay?         */
-#endif /* MBEDTLS_SSL_DTLS_ANTI_REPLAY */
-
-#if defined(MBEDTLS_SSL_CBC_RECORD_SPLITTING)
-    unsigned int cbc_record_splitting : 1;  /*!< do cbc record splitting    */
-#endif /* MBEDTLS_SSL_CBC_RECORD_SPLITTING */
-
-#if defined(MBEDTLS_SSL_RENEGOTIATION)
-    unsigned int disable_renegotiation : 1; /*!< disable renegotiation?     */
-#endif /* MBEDTLS_SSL_RENEGOTIATION */
-
-#if defined(MBEDTLS_SSL_TRUNCATED_HMAC)
-    unsigned int trunc_hmac : 1;    /*!< negotiate truncated hmac?          */
-#endif /* MBEDTLS_SSL_TRUNCATED_HMAC */
-
-#if defined(MBEDTLS_SSL_SESSION_TICKETS) || defined(MBEDTLS_SSL_NEW_SESSION_TICKET)
-    unsigned int session_tickets : 1;   /*!< use session tickets?           */
-#endif /* MBEDTLS_SSL_SESSION_TICKETS || MBEDTLS_SSL_NEW_SESSION_TICKET */
-
-#if defined(MBEDTLS_SSL_FALLBACK_SCSV) && defined(MBEDTLS_SSL_CLI_C)
-    unsigned int fallback : 1;      /*!< is this a fallback?                */
-#endif /* MBEDTLS_SSL_FALLBACK_SCSV && MBEDTLS_SSL_CLI_C */
-
-=======
     unsigned int MBEDTLS_PRIVATE(mfl_code) : 3;      /*!< desired fragment length            */
 #endif
 #if defined(MBEDTLS_SSL_ENCRYPT_THEN_MAC)
@@ -1671,18 +1487,15 @@
 #if defined(MBEDTLS_SSL_SESSION_TICKETS)
     unsigned int MBEDTLS_PRIVATE(session_tickets) : 1;   /*!< use session tickets?           */
 #endif
->>>>>>> b637150d
+
 #if defined(MBEDTLS_SSL_SRV_C)
     unsigned int MBEDTLS_PRIVATE(cert_req_ca_list) : 1;  /*!< enable sending CA list in
                                           Certificate Request messages?     */
-<<<<<<< HEAD
-#endif /* MBEDTLS_SSL_SRV_C */
-=======
     unsigned int respect_cli_pref : 1;  /*!< pick the ciphersuite according to
                                           the client's preferences rather
                                           than ours                         */
 #endif
->>>>>>> b637150d
+
 #if defined(MBEDTLS_SSL_DTLS_CONNECTION_ID)
     unsigned int MBEDTLS_PRIVATE(ignore_unexpected_cid) : 1; /*!< Determines whether DTLS
                                              *   record with unexpected CID
@@ -1740,32 +1553,26 @@
     /*
      * Record layer transformations
      */
-<<<<<<< HEAD
-    mbedtls_ssl_transform *transform_in;        /*!<  current transform params (in)   */
-    mbedtls_ssl_transform *transform_out;       /*!<  current transform params (in)   */
-
-#if defined(MBEDTLS_SSL_PROTO_SSL3)   ||                              \
-    defined(MBEDTLS_SSL_PROTO_TLS1)   ||                              \
-    defined(MBEDTLS_SSL_PROTO_TLS1_1) ||                              \
-    defined(MBEDTLS_SSL_PROTO_TLS1_2)
-    mbedtls_ssl_transform *transform;           /*!<  negotiated transform params     */
-    mbedtls_ssl_transform *transform_negotiate; /*!<  transform params in negotiation */
-#endif /* defined(MBEDTLS_SSL_PROTO_SSL3)   ||                              \
-    defined(MBEDTLS_SSL_PROTO_TLS1)   ||                              \
-    defined(MBEDTLS_SSL_PROTO_TLS1_1) ||                              \
-    defined(MBEDTLS_SSL_PROTO_TLS1_2) */
+
+    mbedtls_ssl_transform *MBEDTLS_PRIVATE(transform_in);        /*!<  current transform params (in)   */
+    mbedtls_ssl_transform *MBEDTLS_PRIVATE(transform_out);       /*!<  current transform params (in)   */
+
+#if defined(MBEDTLS_SSL_PROTO_TLS1_2)
+    mbedtls_ssl_transform *MBEDTLS_PRIVATE(transform);           /*!<  negotiated transform params     */
+    mbedtls_ssl_transform *MBEDTLS_PRIVATE(transform_negotiate); /*!<  transform params in negotiation */
+#endif /* defined(MBEDTLS_SSL_PROTO_TLS1_2) */
 
 #if defined(MBEDTLS_SSL_PROTO_TLS1_3_EXPERIMENTAL)
-    mbedtls_ssl_transform *transform_handshake;
-    mbedtls_ssl_transform *transform_earlydata;
-    mbedtls_ssl_transform *transform_application;
+    mbedtls_ssl_transform *MBEDTLS_PRIVATE(transform_handshake);
+    mbedtls_ssl_transform *MBEDTLS_PRIVATE(transform_earlydata);
+    mbedtls_ssl_transform *MBEDTLS_PRIVATE(transform_application);
 
 #if defined(MBEDTLS_SSL_USE_MPS)
     /* With MPS, we only remember opaque epoch IDs from the handshake
      * layer. The transform themselves are managed by MPS. */
-    mbedtls_mps_epoch_id epoch_handshake;
-    mbedtls_mps_epoch_id epoch_earlydata;
-    mbedtls_mps_epoch_id epoch_application;
+    mbedtls_mps_epoch_id MBEDTLS_PRIVATE(epoch_handshake);
+    mbedtls_mps_epoch_id MBEDTLS_PRIVATE(epoch_earlydata);
+    mbedtls_mps_epoch_id MBEDTLS_PRIVATE(epoch_application);
 #endif /* MBEDTLS_SSL_USE_MPS */
 #endif /* MBEDTLS_SSL_PROTO_TLS1_3_EXPERIMENTAL */
 
@@ -1784,14 +1591,8 @@
         mbedtls_mps_l2 l2;
         mps_l3 l3;
         mbedtls_mps l4;
-    } mps;
+    } MBEDTLS_PRIVATE(mps);
 #endif /* MBEDTLS_SSL_USE_MPS */
-=======
-    mbedtls_ssl_transform *MBEDTLS_PRIVATE(transform_in);        /*!<  current transform params (in)   */
-    mbedtls_ssl_transform *MBEDTLS_PRIVATE(transform_out);       /*!<  current transform params (in)   */
-    mbedtls_ssl_transform *MBEDTLS_PRIVATE(transform);           /*!<  negotiated transform params     */
-    mbedtls_ssl_transform *MBEDTLS_PRIVATE(transform_negotiate); /*!<  transform params in negotiation */
->>>>>>> b637150d
 
     /*
      * Timers
@@ -1814,26 +1615,7 @@
     unsigned char *MBEDTLS_PRIVATE(in_cid);      /*!< The start of the CID;
                                  *   (the end is marked by in_len).   */
 #endif /* MBEDTLS_SSL_DTLS_CONNECTION_ID */
-<<<<<<< HEAD
-
-    unsigned char *in_len;      /*!< two-bytes message length field   */
-    unsigned char *in_iv;       /*!< ivlen-byte IV                    */
-    unsigned char *in_msg;      /*!< message contents (in_iv+ivlen)   */
-    unsigned char *in_offt;     /*!< read offset in application data  */
-
-    int in_msgtype;             /*!< record header: message type      */
-    size_t in_msglen;           /*!< record header: message length    */
-    size_t in_left;             /*!< amount of data read so far       */
-#if defined(MBEDTLS_SSL_PROTO_DTLS)
-    uint16_t in_epoch;          /*!< DTLS epoch for incoming records  */
-
-#if defined(MBEDTLS_SSL_PROTO_TLS1_3_EXPERIMENTAL)
-    uint16_t rec_epoch;         /*!< DTLS epoch received */
-    uint16_t out_epoch;          /*!< DTLS epoch for outgoing records  */
-#endif /* MBEDTLS_SSL_PROTO_TLS1_3_EXPERIMENTAL */
-
-    size_t next_record_offset;  /*!< offset of the next record in datagram
-=======
+
     unsigned char *MBEDTLS_PRIVATE(in_len);      /*!< two-bytes message length field   */
     unsigned char *MBEDTLS_PRIVATE(in_iv);       /*!< ivlen-byte IV                    */
     unsigned char *MBEDTLS_PRIVATE(in_msg);      /*!< message contents (in_iv+ivlen)   */
@@ -1847,8 +1629,13 @@
 #endif
 #if defined(MBEDTLS_SSL_PROTO_DTLS)
     uint16_t MBEDTLS_PRIVATE(in_epoch);          /*!< DTLS epoch for incoming records  */
+
+#if defined(MBEDTLS_SSL_PROTO_TLS1_3_EXPERIMENTAL)
+    uint16_t MBEDTLS_PRIVATE(rec_epoch);         /*!< DTLS epoch received */
+    uint16_t MBEDTLS_PRIVATE(out_epoch);          /*!< DTLS epoch for outgoing records  */
+#endif /* MBEDTLS_SSL_PROTO_TLS1_3_EXPERIMENTAL */
+
     size_t MBEDTLS_PRIVATE(next_record_offset);  /*!< offset of the next record in datagram
->>>>>>> b637150d
                                      (equal to in_left if none)       */
 #endif /* MBEDTLS_SSL_PROTO_DTLS */
 #if defined(MBEDTLS_SSL_DTLS_ANTI_REPLAY)
@@ -1858,8 +1645,8 @@
 
     size_t MBEDTLS_PRIVATE(in_hslen);            /*!< current handshake message length,
                                      including the handshake header   */
-<<<<<<< HEAD
-    int nb_zero;                /*!< # of 0-length encrypted messages */
+
+    int MBEDTLS_PRIVATE(nb_zero);                /*!< # of 0-length encrypted messages */
 #endif /* !MBEDTLS_SSL_USE_MPS */
 
     /* The following two variables indicate if and, if yes,
@@ -1867,19 +1654,16 @@
      * They should not be set manually but through the macros
      * SSL_PEND_FATAL_ALERT( TYPE ) and SSL_PEND_WARNING( TYPE )
      * defined below. */
-    unsigned char send_alert;   /*!< Determines if either a fatal error
+    unsigned char MBEDTLS_PRIVATE(send_alert);   /*!< Determines if either a fatal error
                                   or a warning should be sent. Values:
                                   - \c 0 if no alert is to be sent.
                                   - #MBEDTLS_SSL_ALERT_LEVEL_FATAL
                                   if a fatal alert is to be sent
                                   - #MBEDTLS_SSL_ALERT_LEVEL_WARNING
                                   if a non-fatal alert is to be sent. */
-    unsigned char alert_type;   /*!< Type of alert if send_alert != 0 */
-    int alert_reason;           /*!< The error code to be returned to the
+    unsigned char MBEDTLS_PRIVATE(alert_type);   /*!< Type of alert if send_alert != 0 */
+    int MBEDTLS_PRIVATE(alert_reason);           /*!< The error code to be returned to the
                                  *   user once the fatal alert has been sent. */
-=======
-    int MBEDTLS_PRIVATE(nb_zero);                /*!< # of 0-length encrypted messages */
->>>>>>> b637150d
 
     int MBEDTLS_PRIVATE(keep_current_message);   /*!< drop or reuse current message
                                      on next call to record layer? */
@@ -1900,16 +1684,6 @@
     unsigned char *MBEDTLS_PRIVATE(out_cid);     /*!< The start of the CID;
                                  *   (the end is marked by in_len).   */
 #endif /* MBEDTLS_SSL_DTLS_CONNECTION_ID */
-<<<<<<< HEAD
-
-    unsigned char *out_len;     /*!< two-bytes message length field   */
-    unsigned char *out_iv;      /*!< ivlen-byte IV                    */
-    unsigned char *out_msg;     /*!< message contents (out_iv+ivlen)  */
-
-    int out_msgtype;            /*!< record header: message type      */
-    size_t out_msglen;          /*!< record header: message length    */
-    size_t out_left;            /*!< amount of data not yet written   */
-=======
     unsigned char *MBEDTLS_PRIVATE(out_len);     /*!< two-bytes message length field   */
     unsigned char *MBEDTLS_PRIVATE(out_iv);      /*!< ivlen-byte IV                    */
     unsigned char *MBEDTLS_PRIVATE(out_msg);     /*!< message contents (out_iv+ivlen)  */
@@ -1920,30 +1694,15 @@
 #if defined(MBEDTLS_SSL_VARIABLE_BUFFER_LENGTH)
     size_t MBEDTLS_PRIVATE(out_buf_len);         /*!< length of output buffer          */
 #endif
->>>>>>> b637150d
 
     unsigned char MBEDTLS_PRIVATE(cur_out_ctr)[8]; /*!<  Outgoing record sequence  number. */
 
-<<<<<<< HEAD
-
-#if defined(MBEDTLS_ZLIB_SUPPORT)
-    unsigned char *compress_buf;        /*!<  zlib data buffer        */
-#endif /* MBEDTLS_ZLIB_SUPPORT */
-#if defined(MBEDTLS_SSL_CBC_RECORD_SPLITTING)
-    signed char split_done;     /*!< current record already splitted? */
-#endif /* MBEDTLS_SSL_CBC_RECORD_SPLITTING */
 #endif /* !MBEDTLS_SSL_USE_MPS */
 
-#if defined(MBEDTLS_SSL_PROTO_DTLS)
-    uint16_t mtu;               /*!< path mtu, used to fragment outgoing messages */
-#endif /* MBEDTLS_SSL_PROTO_DTLS */
-
-=======
 #if defined(MBEDTLS_SSL_PROTO_DTLS)
     uint16_t MBEDTLS_PRIVATE(mtu);               /*!< path mtu, used to fragment outgoing messages */
 #endif /* MBEDTLS_SSL_PROTO_DTLS */
 
->>>>>>> b637150d
     /*
      * PKI layer
      */
@@ -1975,19 +1734,13 @@
     /*
      * Information for DTLS hello verify
      */
-<<<<<<< HEAD
 #if ( defined(MBEDTLS_SSL_DTLS_HELLO_VERIFY) ||                         \
       ( defined(MBEDTLS_SSL_PROTO_TLS1_3_EXPERIMENTAL) &&               \
         defined(MBEDTLS_SSL_COOKIE_C) ) )                               \
     && defined(MBEDTLS_SSL_SRV_C)
-    unsigned char  *cli_id;         /*!<  transport-level ID of the client  */
-    size_t          cli_id_len;     /*!<  length of cli_id                  */
-=======
-#if defined(MBEDTLS_SSL_DTLS_HELLO_VERIFY) && defined(MBEDTLS_SSL_SRV_C)
     unsigned char  *MBEDTLS_PRIVATE(cli_id);         /*!<  transport-level ID of the client  */
     size_t          MBEDTLS_PRIVATE(cli_id_len);     /*!<  length of cli_id                  */
->>>>>>> b637150d
-#endif /* MBEDTLS_SSL_DTLS_HELLO_VERIFY && MBEDTLS_SSL_SRV_C */
+#endif
 
     /*
      * Secure renegotiation
@@ -2015,21 +1768,20 @@
                             *   Possible values are #MBEDTLS_SSL_CID_ENABLED
                             *   and #MBEDTLS_SSL_CID_DISABLED. */
 #endif /* MBEDTLS_SSL_DTLS_CONNECTION_ID */
-<<<<<<< HEAD
 
 #if defined(MBEDTLS_ZERO_RTT)
 
 #if defined(MBEDTLS_SSL_SRV_C)
     /* Early data buffer allocated by the server. */
-    unsigned char* early_data_server_buf;
-    size_t early_data_server_buf_len;
+    unsigned char* MBEDTLS_PRIVATE(early_data_server_buf);
+    size_t MBEDTLS_PRIVATE(early_data_server_buf_len);
 #endif /* MBEDTLS_SSL_SRV_C */
 
 #if defined(MBEDTLS_SSL_CLI_C)
     /* Pointer to early data buffer to send. */
-    const unsigned char* early_data_buf;
+    const unsigned char* MBEDTLS_PRIVATE(early_data_buf);
     /* Length of early data to send. */
-    size_t early_data_len;
+    size_t MBEDTLS_PRIVATE(early_data_len);
 #endif /* MBEDTLS_SSL_CLI_C */
 #endif /* MBEDTLS_ZERO_RTT */
 
@@ -2038,8 +1790,14 @@
     /*
      * early data request state
      */
-    int early_data_status;
+    int MBEDTLS_PRIVATE(early_data_status);
 #endif /* MBEDTLS_SSL_PROTO_TLS1_3_EXPERIMENTAL && MBEDTLS_ZERO_RTT && MBEDTLS_SSL_CLI_C */
+
+#if defined(MBEDTLS_SSL_EXPORT_KEYS)
+    /** Callback to export key block and master secret                      */
+    mbedtls_ssl_export_keys_t *MBEDTLS_PRIVATE(f_export_keys);
+    void *MBEDTLS_PRIVATE(p_export_keys);            /*!< context for key export callback    */
+#endif
 
 };
 
@@ -2052,53 +1810,6 @@
         ssl->alert_type = (type);                                       \
     } while( 0 )
 #endif /* MBEDTLS_SSL_PROTO_TLS1_3_EXPERIMENTAL */
-
-#if defined(MBEDTLS_SSL_HW_RECORD_ACCEL)
-
-#if !defined(MBEDTLS_DEPRECATED_REMOVED)
-
-#define MBEDTLS_SSL_CHANNEL_OUTBOUND   MBEDTLS_DEPRECATED_NUMERIC_CONSTANT( 0 )
-#define MBEDTLS_SSL_CHANNEL_INBOUND    MBEDTLS_DEPRECATED_NUMERIC_CONSTANT( 1 )
-
-#if defined(MBEDTLS_DEPRECATED_WARNING)
-#define MBEDTLS_DEPRECATED      __attribute__((deprecated))
-#else
-#define MBEDTLS_DEPRECATED
-#endif /* MBEDTLS_DEPRECATED_WARNING */
-
-MBEDTLS_DEPRECATED extern int (*mbedtls_ssl_hw_record_init)(
-                    mbedtls_ssl_context *ssl,
-                    const unsigned char *key_enc, const unsigned char *key_dec,
-                    size_t keylen,
-                    const unsigned char *iv_enc,  const unsigned char *iv_dec,
-                    size_t ivlen,
-                    const unsigned char *mac_enc, const unsigned char *mac_dec,
-                    size_t maclen);
-MBEDTLS_DEPRECATED extern int (*mbedtls_ssl_hw_record_activate)(
-                                                    mbedtls_ssl_context *ssl,
-                                                    int direction );
-MBEDTLS_DEPRECATED extern int (*mbedtls_ssl_hw_record_reset)(
-                                                    mbedtls_ssl_context *ssl );
-MBEDTLS_DEPRECATED extern int (*mbedtls_ssl_hw_record_write)(
-                                                    mbedtls_ssl_context *ssl );
-MBEDTLS_DEPRECATED extern int (*mbedtls_ssl_hw_record_read)(
-                                                    mbedtls_ssl_context *ssl );
-MBEDTLS_DEPRECATED extern int (*mbedtls_ssl_hw_record_finish)(
-                                                    mbedtls_ssl_context *ssl );
-
-#undef MBEDTLS_DEPRECATED
-#endif /* !MBEDTLS_DEPRECATED_REMOVED */
-
-#endif /* MBEDTLS_SSL_HW_RECORD_ACCEL */
-=======
-
-#if defined(MBEDTLS_SSL_EXPORT_KEYS)
-    /** Callback to export key block and master secret                      */
-    mbedtls_ssl_export_keys_t *MBEDTLS_PRIVATE(f_export_keys);
-    void *MBEDTLS_PRIVATE(p_export_keys);            /*!< context for key export callback    */
-#endif
-};
->>>>>>> b637150d
 
 /**
  * \brief               Return the name of the ciphersuite associated with the
@@ -2677,102 +2388,6 @@
                                         size_t *tlen,
                                         uint32_t *lifetime );
 
-<<<<<<< HEAD
-#if defined(MBEDTLS_SSL_EXPORT_KEYS)
-#if defined(MBEDTLS_SSL_PROTO_TLS1) || defined(MBEDTLS_SSL_PROTO_TLS1_1) || \
-    defined(MBEDTLS_SSL_PROTO_TLS1_2)
-/**
- * \brief           Callback type: Export key block and master secret
- *
- * \note            This is required for certain uses of TLS, e.g. EAP-TLS
- *                  (RFC 5216) and Thread. The key pointers are ephemeral and
- *                  therefore must not be stored. The master secret and keys
- *                  should not be used directly except as an input to a key
- *                  derivation function.
- *
- * \param p_expkey  Context for the callback
- * \param ms        Pointer to master secret (fixed length: 48 bytes)
- * \param kb        Pointer to key block, see RFC 5246 section 6.3
- *                  (variable length: 2 * maclen + 2 * keylen + 2 * ivlen).
- * \param maclen    MAC length
- * \param keylen    Key length
- * \param ivlen     IV length
- *
- * \return          0 if successful, or
- *                  a specific MBEDTLS_ERR_XXX code.
- */
-typedef int mbedtls_ssl_export_keys_t( void *p_expkey,
-                                const unsigned char *ms,
-                                const unsigned char *kb,
-                                size_t maclen,
-                                size_t keylen,
-                                size_t ivlen );
-
-/**
- * \brief           Callback type: Export key block, master secret,
- *                                 handshake randbytes and the tls_prf function
- *                                 used to derive keys.
- *
- * \note            This is required for certain uses of TLS, e.g. EAP-TLS
- *                  (RFC 5216) and Thread. The key pointers are ephemeral and
- *                  therefore must not be stored. The master secret and keys
- *                  should not be used directly except as an input to a key
- *                  derivation function.
- *
- * \param p_expkey  Context for the callback.
- * \param ms        Pointer to master secret (fixed length: 48 bytes).
- * \param kb            Pointer to key block, see RFC 5246 section 6.3.
- *                      (variable length: 2 * maclen + 2 * keylen + 2 * ivlen).
- * \param maclen        MAC length.
- * \param keylen        Key length.
- * \param ivlen         IV length.
- * \param client_random The client random bytes.
- * \param server_random The server random bytes.
- * \param tls_prf_type The tls_prf enum type.
- *
- * \return          0 if successful, or
- *                  a specific MBEDTLS_ERR_XXX code.
- */
-typedef int mbedtls_ssl_export_keys_ext_t( void *p_expkey,
-                                           const unsigned char *ms,
-                                           const unsigned char *kb,
-                                           size_t maclen,
-                                           size_t keylen,
-                                           size_t ivlen,
-                                           const unsigned char client_random[32],
-                                           const unsigned char server_random[32],
-                                           mbedtls_tls_prf_types tls_prf_type );
-#endif /* MBEDTLS_SSL_PROTO_TLS1 || MBEDTLS_SSL_PROTO_TLS1_1 || \
-          MBEDTLS_SSL_PROTO_TLS1_2 */
-#if defined(MBEDTLS_SSL_PROTO_TLS1_3_EXPERIMENTAL)
-/**
- * \brief           Callback type: Export the client's randbytes
- *                  (ClientHello.random) and TLS 1.3 secrets (client early
- *                  traffic secret, client handshake traffic secret, server
- *                  handshake traffic secret, client application traffic secret
- *                  0, server application traffic secret 0, exporter master
- *                  secret) used to derive keys.
- *                  Follows the NSS Key Log format
- *
- * \param p_expsecret   Context for the callback
- * \param client_random ClientHello.random bytes
- * \param type          Secret type
- * \param secret        Pointer to secret
- * \param len           Secret length
- *
- * \return          0 if successful, or
- *                  a specific MBEDTLS_ERR_XXX code.
- */
-typedef int mbedtls_ssl_export_secret_t( void *p_expsecret,
-                                         const unsigned char client_random[32],
-                                         mbedtls_ssl_tls1_3_secret_type type,
-                                         const unsigned char *secret,
-                                         size_t len );
-#endif /* MBEDTLS_SSL_PROTO_TLS1_3_EXPERIMENTAL */
-#endif /* MBEDTLS_SSL_EXPORT_KEYS */
-
-=======
->>>>>>> b637150d
 /**
  * \brief           Callback type: parse and load session ticket
  *
@@ -2823,8 +2438,6 @@
 #endif /* ( MBEDTLS_SSL_SESSION_TICKETS || MBEDTLS_SSL_NEW_SESSION_TICKET ) && MBEDTLS_SSL_SRV_C */
 
 #if defined(MBEDTLS_SSL_EXPORT_KEYS)
-#if defined(MBEDTLS_SSL_PROTO_TLS1) || defined(MBEDTLS_SSL_PROTO_TLS1_1) || \
-    defined(MBEDTLS_SSL_PROTO_TLS1_2)
 /**
  * \brief   Configure a key export callback.
  *          (Default: none.)
@@ -2843,22 +2456,9 @@
  * \param p_export_keys  The opaque context pointer to be passed to the
  *                       callback \p f_export_keys.
  */
-<<<<<<< HEAD
-void mbedtls_ssl_conf_export_keys_ext_cb( mbedtls_ssl_config *conf,
-        mbedtls_ssl_export_keys_ext_t *f_export_keys_ext,
-        void *p_export_keys );
-#endif /* MBEDTLS_SSL_PROTO_TLS1 || MBEDTLS_SSL_PROTO_TLS1_1 || \
-          MBEDTLS_SSL_PROTO_TLS1_2 */
-#if defined(MBEDTLS_SSL_PROTO_TLS1_3_EXPERIMENTAL)
-void mbedtls_ssl_conf_export_secrets_cb( mbedtls_ssl_config *conf,
-        mbedtls_ssl_export_secret_t *f_export_secret,
-        void *p_export_secret );
-#endif /* MBEDTLS_SSL_PROTO_TLS1_3_EXPERIMENTAL */
-=======
 void mbedtls_ssl_set_export_keys_cb( mbedtls_ssl_context *ssl,
                                      mbedtls_ssl_export_keys_t *f_export_keys,
                                      void *p_export_keys );
->>>>>>> b637150d
 #endif /* MBEDTLS_SSL_EXPORT_KEYS */
 
 #if defined(MBEDTLS_SSL_ASYNC_PRIVATE)
@@ -3339,28 +2939,6 @@
                               size_t *olen );
 
 /**
-<<<<<<< HEAD
- * \brief          Get a pointer to the current session structure, for example
- *                 to serialize it.
- *
- * \warning        Ownership of the session remains with the SSL context, and
- *                 the returned pointer is only guaranteed to be valid until
- *                 the next API call operating on the same \p ssl context.
- *
- * \see            mbedtls_ssl_session_save()
- *
- * \param ssl      The SSL context.
- *
- * \return         A pointer to the current session if successful.
- * \return         \c NULL if no session is active.
- */
-const mbedtls_ssl_session *mbedtls_ssl_get_session_pointer( const mbedtls_ssl_context *ssl );
-#endif /* MBEDTLS_SSL_PROTO_TLS1_2 || MBEDTLS_SSL_PROTO_TLS1_1 || MBEDTLS_SSL_PROTO_TLS1 ||
-          MBEDTLS_SSL_NEW_SESSION_TICKET */
-
-/**
-=======
->>>>>>> b637150d
  * \brief               Set the list of allowed ciphersuites and the preference
  *                      order. First in the list has the highest preference.
  *                      (Overrides all version-specific lists)
@@ -3368,18 +2946,12 @@
  *                      The ciphersuites array is not copied, and must remain
  *                      valid for the lifetime the SSL configuration.
  *
-<<<<<<< HEAD
- *                      Note: The server uses its own preferences
- *                      over the preference of the client unless
- *                      MBEDTLS_SSL_SRV_RESPECT_CLIENT_PREFERENCE is defined.
-=======
  *                      Note: By default, the server chooses its preferred
  *                      ciphersuite among those that the client supports. If
  *                      mbedtls_ssl_conf_preference_order() is called to prefer
  *                      the client's preferences, the server instead chooses
  *                      the client's preferred ciphersuite among those that
  *                      the server supports.
->>>>>>> b637150d
  *
  *                      For TLS 1.2, the notion of ciphersuite determines both
  *                      the key exchange mechanism and the suite of symmetric

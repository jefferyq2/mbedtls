--- conflicted
+++ resolved
@@ -1341,12 +1341,6 @@
                                         const unsigned char server_random[32],
                                         mbedtls_tls_prf_types tls_prf_type );
 
-<<<<<<< HEAD
-#if defined(MBEDTLS_SSL_USE_MPS)
-struct mbedtls_ssl_mps;
-typedef struct mbedtls_ssl_mps mbedtls_ssl_mps;
-#endif /* MBEDTLS_SSL_USE_MPS */
-=======
 #if defined(MBEDTLS_SSL_SRV_C)
 /**
  * \brief           Callback type: generic handshake callback
@@ -1365,7 +1359,11 @@
  */
 typedef int (*mbedtls_ssl_hs_cb_t)( mbedtls_ssl_context *ssl );
 #endif
->>>>>>> 771e42a2
+
+#if defined(MBEDTLS_SSL_USE_MPS)
+struct mbedtls_ssl_mps;
+typedef struct mbedtls_ssl_mps mbedtls_ssl_mps;
+#endif /* MBEDTLS_SSL_USE_MPS */
 
 /* A type for storing user data in a library structure.
  *

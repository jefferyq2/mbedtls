--- conflicted
+++ resolved
@@ -198,27 +198,6 @@
 #define MBEDTLS_SSL_TLS13_NAMED_GROUP_X448      0x001E
 
 /*
- * TLS 1.3 Key Exchange Modes
- *
- * Mbed TLS internal identifiers for use with the SSL configuration API
- * mbedtls_ssl_conf_tls13_key_exchange().
- */
-
-#define MBEDTLS_SSL_TLS13_KEY_EXCHANGE_MODE_NONE                0
-#define MBEDTLS_SSL_TLS13_KEY_EXCHANGE_MODE_PSK_KE      ( 1u << 0 )
-#define MBEDTLS_SSL_TLS13_KEY_EXCHANGE_MODE_PSK_DHE_KE  ( 1u << 1 )
-#define MBEDTLS_SSL_TLS13_KEY_EXCHANGE_MODE_ECDHE_ECDSA ( 1u << 2 )
-
-/* Convenience macros for sets of key exchanges. */
-#define MBEDTLS_SSL_TLS13_KEY_EXCHANGE_MODE_ALL ( MBEDTLS_SSL_TLS13_KEY_EXCHANGE_MODE_PSK_KE     | \
-                                                  MBEDTLS_SSL_TLS13_KEY_EXCHANGE_MODE_PSK_DHE_KE | \
-                                                  MBEDTLS_SSL_TLS13_KEY_EXCHANGE_MODE_ECDHE_ECDSA )
-#define MBEDTLS_SSL_TLS13_KEY_EXCHANGE_MODE_PSK_ALL ( MBEDTLS_SSL_TLS13_KEY_EXCHANGE_MODE_PSK_KE     | \
-                                                      MBEDTLS_SSL_TLS13_KEY_EXCHANGE_MODE_PSK_DHE_KE )
-#define MBEDTLS_SSL_TLS13_KEY_EXCHANGE_MODE_ECDHE_ALL ( MBEDTLS_SSL_TLS13_KEY_EXCHANGE_MODE_ECDHE_ECDSA     | \
-                                                      MBEDTLS_SSL_TLS13_KEY_EXCHANGE_MODE_PSK_DHE_KE )
-
-/*
  * Constants from RFC 8446 for TLS 1.3 PSK modes
  *
  * Those are used in the Pre-Shared Key Exchange Modes extension.
@@ -234,6 +213,7 @@
  * mbedtls_ssl_conf_tls13_key_exchange_modes().
  */
 
+#define MBEDTLS_SSL_TLS13_KEY_EXCHANGE_MODE_NONE                   0
 #define MBEDTLS_SSL_TLS13_KEY_EXCHANGE_MODE_PSK            ( 1u << 0 ) /*!< Pure-PSK TLS 1.3 key exchange,
                                                                         *   encompassing both externally agreed PSKs
                                                                         *   as well as resumption PSKs. */
@@ -1472,10 +1452,6 @@
     const mbedtls_ecp_group_id *MBEDTLS_PRIVATE(curve_list); /*!< allowed curves             */
 #endif
 
-#if defined(MBEDTLS_SSL_PROTO_TLS1_3_EXPERIMENTAL)
-    int MBEDTLS_PRIVATE(key_exchange_modes); /*!< key exchange mode */
-#endif /* MBEDTLS_SSL_PROTO_TLS1_3_EXPERIMENTAL */
-
 #if defined(MBEDTLS_DHM_C)
     mbedtls_mpi MBEDTLS_PRIVATE(dhm_P);              /*!< prime modulus for DHM              */
     mbedtls_mpi MBEDTLS_PRIVATE(dhm_G);              /*!< generator for DHM                  */
@@ -3040,10 +3016,6 @@
  * \brief               Set the list of allowed ciphersuites and the preference
  *                      order. First in the list has the highest preference.
  *
-<<<<<<< HEAD
- *                      The ciphersuites array is not copied, and must remain
- *                      valid for the lifetime the SSL configuration.
-=======
  *                      For TLS 1.2, the notion of ciphersuite determines both
  *                      the key exchange mechanism and the suite of symmetric
  *                      algorithms to be used during and after the handshake.
@@ -3057,7 +3029,6 @@
  *                      are configured via this function. For users of TLS 1.3,
  *                      there will be separate API for the configuration of key
  *                      exchange mechanisms.
->>>>>>> d85a52c5
  *
  *                      The list of ciphersuites passed to this function may
  *                      contain a mixture of TLS 1.2 and TLS 1.3 ciphersuite
@@ -3072,27 +3043,9 @@
  *                      the client's preferred ciphersuite among those that
  *                      the server supports.
  *
-<<<<<<< HEAD
- *                      For TLS 1.2, the notion of ciphersuite determines both
- *                      the key exchange mechanism and the suite of symmetric
- *                      algorithms to be used during and after the handshake.
- *
- *                      For TLS 1.3, the notion of ciphersuite only determines
- *                      the suite of symmetric algorithmc to be used during and
- *                      after the handshake. Supported TLS 1.3 key exchange
- *                      mechanisms are configured through the separate API
- *                      mbedtls_ssl_conf_tls13_key_exchange().
- *
- *                      The list of ciphersuites passed to this function may
- *                      contain a mixture of TLS 1.2 and TLS 1.3 ciphersuite
- *                      identifiers. This is useful if negotiation of TLS 1.3
- *                      should be attempted, but a fallback to TLS 1.2 would
- *                      be tolerated.
-=======
  * \warning             The ciphersuites array \p ciphersuites is not copied.
  *                      It must remain valid for the lifetime of the SSL
  *                      configuration \p conf.
->>>>>>> d85a52c5
  *
  * \param conf          The SSL configuration to modify.
  * \param ciphersuites  A 0-terminated list of IANA identifiers of supported
@@ -3102,8 +3055,6 @@
  */
 void mbedtls_ssl_conf_ciphersuites( mbedtls_ssl_config *conf,
                                     const int *ciphersuites );
-<<<<<<< HEAD
-=======
 
 #if defined(MBEDTLS_SSL_PROTO_TLS1_3_EXPERIMENTAL)
 /**
@@ -3151,7 +3102,6 @@
 void mbedtls_ssl_conf_tls13_key_exchange_modes( mbedtls_ssl_config* conf,
                                                 const int kex_modes );
 #endif /* MBEDTLS_SSL_PROTO_TLS1_3_EXPERIMENTAL */
->>>>>>> d85a52c5
 
 #if defined(MBEDTLS_SSL_DTLS_CONNECTION_ID)
 #define MBEDTLS_SSL_UNEXPECTED_CID_IGNORE 0
@@ -3349,22 +3299,22 @@
  *      The SSL configuration the change should apply to.
  * \param key_exchange_mode
  *      A bitwise combination of one or more of the following:
- *      - MBEDTLS_SSL_TLS13_KEY_EXCHANGE_MODE_PSK_KE
+ *      - MBEDTLS_SSL_TLS13_KEY_EXCHANGE_MODE_PSK
  *        This flag enables pure-PSK key exchanges.
- *      - MBEDTLS_SSL_TLS13_KEY_EXCHANGE_MODE_PSK_DHE_KE
- *        This flag enables combined PSK-ECDHE key exchanges.
- *      - MBEDTLS_SSL_TLS13_KEY_EXCHANGE_MODE_ECDHE_ECDSA
- *        This flag enables pure-ECDHE key exchanges.
+ *      - MBEDTLS_SSL_TLS13_KEY_EXCHANGE_MODE_PSK_EPHEMERAL
+ *        This flag enables combined PSK-ephemeral key exchanges.
+ *      - MBEDTLS_SSL_TLS13_KEY_EXCHANGE_MODE_EPHEMERAL
+ *        This flag enables pure-ephemeral key exchanges.
  *
  * \note For convenience, the following pre-defined macros are available
  *       for all combinations of the above:
  *       - MBEDTLS_SSL_TLS13_KEY_EXCHANGE_MODE_ALL
- *         Includes all of pure-PSK, PSK-ECDHE and pure-ECDHE.
+ *         Includes all of pure-PSK, PSK-ephemeral and pure-ephemeral.
  *       - MBEDTLS_SSL_TLS13_KEY_EXCHANGE_MODE_PSK_ALL
- *         Includes both pure-PSK and combined PSK-ECDHE key exchanges,
- *         but excludes pure-ECDHE key exchanges.
- *       - MBEDTLS_SSL_TLS13_KEY_EXCHANGE_MODE_ECDHE_ALL
- *         Includes both pure-ECDHE and combined PSK-ECDHE key exchanges,
+ *         Includes both pure-PSK and combined PSK-ephemeral key exchanges,
+ *         but excludes pure-ephemeral key exchanges.
+ *       - MBEDTLS_SSL_TLS13_KEY_EXCHANGE_MODE_EPHEMERAL_ALL
+ *         Includes both pure-ephemeral and combined PSK-ephemeral key exchanges,
  *
  * \note If a PSK-based key exchange mode shall be supported, applications
  *       must also use the APIs mbedtls_ssl_conf_psk() or

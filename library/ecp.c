/*
 *  Elliptic curves over GF(p): generic functions
 *
 *  Copyright (C) 2006-2015, ARM Limited, All Rights Reserved
 *  SPDX-License-Identifier: Apache-2.0
 *
 *  Licensed under the Apache License, Version 2.0 (the "License"); you may
 *  not use this file except in compliance with the License.
 *  You may obtain a copy of the License at
 *
 *  http://www.apache.org/licenses/LICENSE-2.0
 *
 *  Unless required by applicable law or agreed to in writing, software
 *  distributed under the License is distributed on an "AS IS" BASIS, WITHOUT
 *  WARRANTIES OR CONDITIONS OF ANY KIND, either express or implied.
 *  See the License for the specific language governing permissions and
 *  limitations under the License.
 *
 *  This file is part of mbed TLS (https://tls.mbed.org)
 */

/*
 * References:
 *
 * SEC1 http://www.secg.org/index.php?action=secg,docs_secg
 * GECC = Guide to Elliptic Curve Cryptography - Hankerson, Menezes, Vanstone
 * FIPS 186-3 http://csrc.nist.gov/publications/fips/fips186-3/fips_186-3.pdf
 * RFC 4492 for the related TLS structures and constants
 * RFC 7748 for the Curve448 and Curve25519 curve definitions
 *
 * [Curve25519] http://cr.yp.to/ecdh/curve25519-20060209.pdf
 *
 * [2] CORON, Jean-S'ebastien. Resistance against differential power analysis
 *     for elliptic curve cryptosystems. In : Cryptographic Hardware and
 *     Embedded Systems. Springer Berlin Heidelberg, 1999. p. 292-302.
 *     <http://link.springer.com/chapter/10.1007/3-540-48059-5_25>
 *
 * [3] HEDABOU, Mustapha, PINEL, Pierre, et B'EN'ETEAU, Lucien. A comb method to
 *     render ECC resistant against Side Channel Attacks. IACR Cryptology
 *     ePrint Archive, 2004, vol. 2004, p. 342.
 *     <http://eprint.iacr.org/2004/342.pdf>
 */

#if !defined(MBEDTLS_CONFIG_FILE)
#include "mbedtls/config.h"
#else
#include MBEDTLS_CONFIG_FILE
#endif

#if defined(MBEDTLS_ECP_C)

#include "mbedtls/ecp.h"
#include "mbedtls/threading.h"
#include "mbedtls/platform_util.h"

#include <string.h>

#if !defined(MBEDTLS_ECP_ALT)

#if defined(MBEDTLS_PLATFORM_C)
#include "mbedtls/platform.h"
#else
#include <stdlib.h>
#include <stdio.h>
#define mbedtls_printf     printf
#define mbedtls_calloc    calloc
#define mbedtls_free       free
#endif

#include "mbedtls/ecp_internal.h"

#if ( defined(__ARMCC_VERSION) || defined(_MSC_VER) ) && \
    !defined(inline) && !defined(__cplusplus)
#define inline __inline
#endif

#if defined(MBEDTLS_SELF_TEST)
/*
 * Counts of point addition and doubling, and field multiplications.
 * Used to test resistance of point multiplication to simple timing attacks.
 */
static unsigned long add_count, dbl_count, mul_count;
#endif

#if defined(MBEDTLS_ECP_RESTARTABLE)
/*
 * Maximum number of "basic operations" to be done in a row.
 *
 * Default value 0 means that ECC operations will not yield.
 * Note that regardless of the value of ecp_max_ops, always at
 * least one step is performed before yielding.
 *
 * Setting ecp_max_ops=1 can be suitable for testing purposes
 * as it will interrupt computation at all possible points.
 */
static unsigned ecp_max_ops = 0;

/*
 * Set ecp_max_ops
 */
void mbedtls_ecp_set_max_ops( unsigned max_ops )
{
    ecp_max_ops = max_ops;
}

/*
 * Check if restart is enabled
 */
int mbedtls_ecp_restart_enabled( void )
{
    return( ecp_max_ops != 0 );
}

/*
 * Restart sub-context for ecp_mul_comb()
 */
struct mbedtls_ecp_restart_mul
{
    mbedtls_ecp_point R;    /* current intermediate result                  */
    size_t i;               /* current index in various loops, 0 outside    */
    mbedtls_ecp_point *T;   /* table for precomputed points                 */
    unsigned char T_size;   /* number of points in table T                  */
    enum {                  /* what were we doing last time we returned?    */
        ecp_rsm_init = 0,       /* nothing so far, dummy initial state      */
        ecp_rsm_pre_dbl,        /* precompute 2^n multiples                 */
        ecp_rsm_pre_norm_dbl,   /* normalize precomputed 2^n multiples      */
        ecp_rsm_pre_add,        /* precompute remaining points by adding    */
        ecp_rsm_pre_norm_add,   /* normalize all precomputed points         */
        ecp_rsm_comb_core,      /* ecp_mul_comb_core()                      */
        ecp_rsm_final_norm,     /* do the final normalization               */
    } state;
};

/*
 * Init restart_mul sub-context
 */
static void ecp_restart_rsm_init( mbedtls_ecp_restart_mul_ctx *ctx )
{
    mbedtls_ecp_point_init( &ctx->R );
    ctx->i = 0;
    ctx->T = NULL;
    ctx->T_size = 0;
    ctx->state = ecp_rsm_init;
}

/*
 * Free the components of a restart_mul sub-context
 */
static void ecp_restart_rsm_free( mbedtls_ecp_restart_mul_ctx *ctx )
{
    unsigned char i;

    if( ctx == NULL )
        return;

    mbedtls_ecp_point_free( &ctx->R );

    if( ctx->T != NULL )
    {
        for( i = 0; i < ctx->T_size; i++ )
            mbedtls_ecp_point_free( ctx->T + i );
        mbedtls_free( ctx->T );
    }

    ecp_restart_rsm_init( ctx );
}

/*
 * Restart context for ecp_muladd()
 */
struct mbedtls_ecp_restart_muladd
{
    mbedtls_ecp_point mP;       /* mP value                             */
    mbedtls_ecp_point R;        /* R intermediate result                */
    enum {                      /* what should we do next?              */
        ecp_rsma_mul1 = 0,      /* first multiplication                 */
        ecp_rsma_mul2,          /* second multiplication                */
        ecp_rsma_add,           /* addition                             */
        ecp_rsma_norm,          /* normalization                        */
    } state;
};

/*
 * Init restart_muladd sub-context
 */
static void ecp_restart_ma_init( mbedtls_ecp_restart_muladd_ctx *ctx )
{
    mbedtls_ecp_point_init( &ctx->mP );
    mbedtls_ecp_point_init( &ctx->R );
    ctx->state = ecp_rsma_mul1;
}

/*
 * Free the components of a restart_muladd sub-context
 */
static void ecp_restart_ma_free( mbedtls_ecp_restart_muladd_ctx *ctx )
{
    if( ctx == NULL )
        return;

    mbedtls_ecp_point_free( &ctx->mP );
    mbedtls_ecp_point_free( &ctx->R );

    ecp_restart_ma_init( ctx );
}

/*
 * Initialize a restart context
 */
void mbedtls_ecp_restart_init( mbedtls_ecp_restart_ctx *ctx )
{
    ctx->ops_done = 0;
    ctx->depth = 0;
    ctx->rsm = NULL;
    ctx->ma = NULL;
}

/*
 * Free the components of a restart context
 */
void mbedtls_ecp_restart_free( mbedtls_ecp_restart_ctx *ctx )
{
    if( ctx == NULL )
        return;

    ecp_restart_rsm_free( ctx->rsm );
    mbedtls_free( ctx->rsm );

    ecp_restart_ma_free( ctx->ma );
    mbedtls_free( ctx->ma );

    mbedtls_ecp_restart_init( ctx );
}

/*
 * Check if we can do the next step
 */
int mbedtls_ecp_check_budget( const mbedtls_ecp_group *grp,
                              mbedtls_ecp_restart_ctx *rs_ctx,
                              unsigned ops )
{
    if( rs_ctx != NULL && ecp_max_ops != 0 )
    {
        /* scale depending on curve size: the chosen reference is 256-bit,
         * and multiplication is quadratic. Round to the closest integer. */
        if( grp->pbits >= 512 )
            ops *= 4;
        else if( grp->pbits >= 384 )
            ops *= 2;

        /* avoid infinite loops: always allow first step */
        if( rs_ctx->ops_done != 0 && rs_ctx->ops_done + ops > ecp_max_ops )
            return( MBEDTLS_ERR_ECP_IN_PROGRESS );

        /* update running count */
        rs_ctx->ops_done += ops;
    }

    return( 0 );
}

/* Call this when entering a function that needs its own sub-context */
#define ECP_RS_ENTER( SUB )   do {                                 \
    /* reset ops count for this call if top-level */                 \
    if( rs_ctx != NULL && rs_ctx->depth++ == 0 )                 \
        rs_ctx->ops_done = 0;                                    \
                                                                     \
    /* set up our own sub-context if needed */                       \
    if( mbedtls_ecp_restart_enabled() &&                             \
        rs_ctx != NULL && rs_ctx->SUB == NULL )                      \
    {                                                                \
        rs_ctx->SUB = mbedtls_calloc( 1, sizeof( *rs_ctx->SUB ) );   \
        if( rs_ctx->SUB == NULL )                                    \
            return( MBEDTLS_ERR_ECP_ALLOC_FAILED );                  \
                                                                     \
        ecp_restart_## SUB ##_init( rs_ctx->SUB );                 \
    }                                                                \
} while( 0 )

/* Call this when leaving a function that needs its own sub-context */
#define ECP_RS_LEAVE( SUB )   do {                                 \
    /* clear our sub-context when not in progress (done or error) */ \
    if( rs_ctx != NULL && rs_ctx->SUB != NULL &&                     \
        ret != MBEDTLS_ERR_ECP_IN_PROGRESS )                         \
    {                                                                \
        ecp_restart_## SUB ##_free( rs_ctx->SUB );                 \
        mbedtls_free( rs_ctx->SUB );                                 \
        rs_ctx->SUB = NULL;                                          \
    }                                                                \
                                                                     \
    if( rs_ctx != NULL )                                             \
        rs_ctx->depth--;                                         \
} while( 0 )

#else /* MBEDTLS_ECP_RESTARTABLE */

#define ECP_RS_ENTER( sub )     (void) rs_ctx;
#define ECP_RS_LEAVE( sub )     (void) rs_ctx;

#endif /* MBEDTLS_ECP_RESTARTABLE */

#if defined(MBEDTLS_ECP_DP_SECP192R1_ENABLED) ||   \
    defined(MBEDTLS_ECP_DP_SECP224R1_ENABLED) ||   \
    defined(MBEDTLS_ECP_DP_SECP256R1_ENABLED) ||   \
    defined(MBEDTLS_ECP_DP_SECP384R1_ENABLED) ||   \
    defined(MBEDTLS_ECP_DP_SECP521R1_ENABLED) ||   \
    defined(MBEDTLS_ECP_DP_BP256R1_ENABLED)   ||   \
    defined(MBEDTLS_ECP_DP_BP384R1_ENABLED)   ||   \
    defined(MBEDTLS_ECP_DP_BP512R1_ENABLED)   ||   \
    defined(MBEDTLS_ECP_DP_SECP192K1_ENABLED) ||   \
    defined(MBEDTLS_ECP_DP_SECP224K1_ENABLED) ||   \
    defined(MBEDTLS_ECP_DP_SECP256K1_ENABLED)
#define ECP_SHORTWEIERSTRASS
#endif

#if defined(MBEDTLS_ECP_DP_CURVE25519_ENABLED) || \
    defined(MBEDTLS_ECP_DP_CURVE448_ENABLED)
#define ECP_MONTGOMERY
#endif

/*
 * Curve types: internal for now, might be exposed later
 */
typedef enum
{
    ECP_TYPE_NONE = 0,
    ECP_TYPE_SHORT_WEIERSTRASS,    /* y^2 = x^3 + a x + b      */
    ECP_TYPE_MONTGOMERY,           /* y^2 = x^3 + a x^2 + x    */
} ecp_curve_type;

/*
 * List of supported curves:
 *  - internal ID
 *  - TLS NamedCurve ID (RFC 4492 sec. 5.1.1, RFC 7071 sec. 2)
 *  - size in bits
 *  - readable name
 *
 * Curves are listed in order: largest curves first, and for a given size,
 * fastest curves first. This provides the default order for the SSL module.
 *
 * Reminder: update profiles in x509_crt.c when adding a new curves!
 */
static const mbedtls_ecp_curve_info ecp_supported_curves[] =
{
#if defined(MBEDTLS_ECP_DP_SECP521R1_ENABLED)
    { MBEDTLS_ECP_DP_SECP521R1,    25,     521,    "secp521r1"         },
#endif
#if defined(MBEDTLS_ECP_DP_BP512R1_ENABLED)
    { MBEDTLS_ECP_DP_BP512R1,      28,     512,    "brainpoolP512r1"   },
#endif
#if defined(MBEDTLS_ECP_DP_SECP384R1_ENABLED)
    { MBEDTLS_ECP_DP_SECP384R1,    24,     384,    "secp384r1"         },
#endif
#if defined(MBEDTLS_ECP_DP_BP384R1_ENABLED)
    { MBEDTLS_ECP_DP_BP384R1,      27,     384,    "brainpoolP384r1"   },
#endif
#if defined(MBEDTLS_ECP_DP_SECP256R1_ENABLED)
    { MBEDTLS_ECP_DP_SECP256R1,    23,     256,    "secp256r1"         },
#endif
#if defined(MBEDTLS_ECP_DP_SECP256K1_ENABLED)
    { MBEDTLS_ECP_DP_SECP256K1,    22,     256,    "secp256k1"         },
#endif
#if defined(MBEDTLS_ECP_DP_BP256R1_ENABLED)
    { MBEDTLS_ECP_DP_BP256R1,      26,     256,    "brainpoolP256r1"   },
#endif
#if defined(MBEDTLS_ECP_DP_SECP224R1_ENABLED)
    { MBEDTLS_ECP_DP_SECP224R1,    21,     224,    "secp224r1"         },
#endif
#if defined(MBEDTLS_ECP_DP_SECP224K1_ENABLED)
    { MBEDTLS_ECP_DP_SECP224K1,    20,     224,    "secp224k1"         },
#endif
#if defined(MBEDTLS_ECP_DP_SECP192R1_ENABLED)
    { MBEDTLS_ECP_DP_SECP192R1,    19,     192,    "secp192r1"         },
#endif
#if defined(MBEDTLS_ECP_DP_SECP192K1_ENABLED)
    { MBEDTLS_ECP_DP_SECP192K1,    18,     192,    "secp192k1"         },
#endif
    { MBEDTLS_ECP_DP_NONE,          0,     0,      NULL                },
};

#define ECP_NB_CURVES   sizeof( ecp_supported_curves ) /    \
                        sizeof( ecp_supported_curves[0] )

static mbedtls_ecp_group_id ecp_supported_grp_id[ECP_NB_CURVES];

/*
 * List of supported curves and associated info
 */
const mbedtls_ecp_curve_info *mbedtls_ecp_curve_list( void )
{
    return( ecp_supported_curves );
}

/*
 * List of supported curves, group ID only
 */
const mbedtls_ecp_group_id *mbedtls_ecp_grp_id_list( void )
{
    static int init_done = 0;

    if( ! init_done )
    {
        size_t i = 0;
        const mbedtls_ecp_curve_info *curve_info;

        for( curve_info = mbedtls_ecp_curve_list();
             curve_info->grp_id != MBEDTLS_ECP_DP_NONE;
             curve_info++ )
        {
            ecp_supported_grp_id[i++] = curve_info->grp_id;
        }
        ecp_supported_grp_id[i] = MBEDTLS_ECP_DP_NONE;

        init_done = 1;
    }

    return( ecp_supported_grp_id );
}

/*
 * Get the curve info for the internal identifier
 */
const mbedtls_ecp_curve_info *mbedtls_ecp_curve_info_from_grp_id( mbedtls_ecp_group_id grp_id )
{
    const mbedtls_ecp_curve_info *curve_info;

    for( curve_info = mbedtls_ecp_curve_list();
         curve_info->grp_id != MBEDTLS_ECP_DP_NONE;
         curve_info++ )
    {
        if( curve_info->grp_id == grp_id )
            return( curve_info );
    }

    return( NULL );
}

/*
 * Get the curve info from the TLS identifier
 */
const mbedtls_ecp_curve_info *mbedtls_ecp_curve_info_from_tls_id( uint16_t tls_id )
{
    const mbedtls_ecp_curve_info *curve_info;

    for( curve_info = mbedtls_ecp_curve_list();
         curve_info->grp_id != MBEDTLS_ECP_DP_NONE;
         curve_info++ )
    {
        if( curve_info->tls_id == tls_id )
            return( curve_info );
    }

    return( NULL );
}

/*
 * Get the curve info from the name
 */
const mbedtls_ecp_curve_info *mbedtls_ecp_curve_info_from_name( const char *name )
{
    const mbedtls_ecp_curve_info *curve_info;

    for( curve_info = mbedtls_ecp_curve_list();
         curve_info->grp_id != MBEDTLS_ECP_DP_NONE;
         curve_info++ )
    {
        if( strcmp( curve_info->name, name ) == 0 )
            return( curve_info );
    }

    return( NULL );
}

/*
 * Get the type of a curve
 */
static inline ecp_curve_type ecp_get_type( const mbedtls_ecp_group *grp )
{
    if( grp->G.X.p == NULL )
        return( ECP_TYPE_NONE );

    if( grp->G.Y.p == NULL )
        return( ECP_TYPE_MONTGOMERY );
    else
        return( ECP_TYPE_SHORT_WEIERSTRASS );
}

/*
 * Initialize (the components of) a point
 */
void mbedtls_ecp_point_init( mbedtls_ecp_point *pt )
{
    if( pt == NULL )
        return;

    mbedtls_mpi_init( &pt->X );
    mbedtls_mpi_init( &pt->Y );
    mbedtls_mpi_init( &pt->Z );
}

/*
 * Initialize (the components of) a group
 */
void mbedtls_ecp_group_init( mbedtls_ecp_group *grp )
{
    if( grp == NULL )
        return;

    grp->id = MBEDTLS_ECP_DP_NONE;
    mbedtls_mpi_init( &grp->P );
    mbedtls_mpi_init( &grp->A );
    mbedtls_mpi_init( &grp->B );
    mbedtls_ecp_point_init( &grp->G );
    mbedtls_mpi_init( &grp->N );
    grp->pbits = 0;
    grp->nbits = 0;
    grp->h = 0;
    grp->modp = NULL;
    grp->t_pre = NULL;
    grp->t_post = NULL;
    grp->t_data = NULL;
    grp->T = NULL;
    grp->T_size = 0;
}

/*
 * Initialize (the components of) a key pair
 */
void mbedtls_ecp_keypair_init( mbedtls_ecp_keypair *key )
{
    if( key == NULL )
        return;

    mbedtls_ecp_group_init( &key->grp );
    mbedtls_mpi_init( &key->d );
    mbedtls_ecp_point_init( &key->Q );
}

/*
 * Unallocate (the components of) a point
 */
void mbedtls_ecp_point_free( mbedtls_ecp_point *pt )
{
    if( pt == NULL )
        return;

    mbedtls_mpi_free( &( pt->X ) );
    mbedtls_mpi_free( &( pt->Y ) );
    mbedtls_mpi_free( &( pt->Z ) );
}

/*
 * Unallocate (the components of) a group
 */
void mbedtls_ecp_group_free( mbedtls_ecp_group *grp )
{
    size_t i;

    if( grp == NULL )
        return;

    if( grp->h != 1 )
    {
        mbedtls_mpi_free( &grp->P );
        mbedtls_mpi_free( &grp->A );
        mbedtls_mpi_free( &grp->B );
        mbedtls_ecp_point_free( &grp->G );
        mbedtls_mpi_free( &grp->N );
    }

    if( grp->T != NULL )
    {
        for( i = 0; i < grp->T_size; i++ )
            mbedtls_ecp_point_free( &grp->T[i] );
        mbedtls_free( grp->T );
    }

    mbedtls_platform_zeroize( grp, sizeof( mbedtls_ecp_group ) );
}

/*
 * Unallocate (the components of) a key pair
 */
void mbedtls_ecp_keypair_free( mbedtls_ecp_keypair *key )
{
    if( key == NULL )
        return;

    mbedtls_ecp_group_free( &key->grp );
    mbedtls_mpi_free( &key->d );
    mbedtls_ecp_point_free( &key->Q );
}

/*
 * Copy the contents of a point
 */
int mbedtls_ecp_copy( mbedtls_ecp_point *P, const mbedtls_ecp_point *Q )
{
    int ret;

    MBEDTLS_MPI_CHK( mbedtls_mpi_copy( &P->X, &Q->X ) );
    MBEDTLS_MPI_CHK( mbedtls_mpi_copy( &P->Y, &Q->Y ) );
    MBEDTLS_MPI_CHK( mbedtls_mpi_copy( &P->Z, &Q->Z ) );

cleanup:
    return( ret );
}

/*
 * Copy the contents of a group object
 */
int mbedtls_ecp_group_copy( mbedtls_ecp_group *dst, const mbedtls_ecp_group *src )
{
    return mbedtls_ecp_group_load( dst, src->id );
}

/*
 * Set point to zero
 */
int mbedtls_ecp_set_zero( mbedtls_ecp_point *pt )
{
    int ret;

    MBEDTLS_MPI_CHK( mbedtls_mpi_lset( &pt->X , 1 ) );
    MBEDTLS_MPI_CHK( mbedtls_mpi_lset( &pt->Y , 1 ) );
    MBEDTLS_MPI_CHK( mbedtls_mpi_lset( &pt->Z , 0 ) );

cleanup:
    return( ret );
}

/*
 * Tell if a point is zero
 */
int mbedtls_ecp_is_zero( mbedtls_ecp_point *pt )
{
    return( mbedtls_mpi_cmp_int( &pt->Z, 0 ) == 0 );
}

/*
 * Compare two points lazyly
 */
int mbedtls_ecp_point_cmp( const mbedtls_ecp_point *P,
                           const mbedtls_ecp_point *Q )
{
    if( mbedtls_mpi_cmp_mpi( &P->X, &Q->X ) == 0 &&
        mbedtls_mpi_cmp_mpi( &P->Y, &Q->Y ) == 0 &&
        mbedtls_mpi_cmp_mpi( &P->Z, &Q->Z ) == 0 )
    {
        return( 0 );
    }

    return( MBEDTLS_ERR_ECP_BAD_INPUT_DATA );
}

/*
 * Import a non-zero point from ASCII strings
 */
int mbedtls_ecp_point_read_string( mbedtls_ecp_point *P, int radix,
                           const char *x, const char *y )
{
    int ret;

    MBEDTLS_MPI_CHK( mbedtls_mpi_read_string( &P->X, radix, x ) );
    MBEDTLS_MPI_CHK( mbedtls_mpi_read_string( &P->Y, radix, y ) );
    MBEDTLS_MPI_CHK( mbedtls_mpi_lset( &P->Z, 1 ) );

cleanup:
    return( ret );
}

/*
 * Export a point into unsigned binary data (SEC1 2.3.3)
 */
int mbedtls_ecp_point_write_binary( const mbedtls_ecp_group *grp, const mbedtls_ecp_point *P,
                            int format, size_t *olen,
                            unsigned char *buf, size_t buflen )
{
    int ret = 0;
    size_t plen;

    if( format != MBEDTLS_ECP_PF_UNCOMPRESSED &&
        format != MBEDTLS_ECP_PF_COMPRESSED )
        return( MBEDTLS_ERR_ECP_BAD_INPUT_DATA );

    /*
     * Common case: P == 0
     */
    if( mbedtls_mpi_cmp_int( &P->Z, 0 ) == 0 )
    {
        if( buflen < 1 )
            return( MBEDTLS_ERR_ECP_BUFFER_TOO_SMALL );

        buf[0] = 0x00;
        *olen = 1;

        return( 0 );
    }

    plen = mbedtls_mpi_size( &grp->P );

    if( format == MBEDTLS_ECP_PF_UNCOMPRESSED )
    {
        *olen = 2 * plen + 1;

        if( buflen < *olen )
            return( MBEDTLS_ERR_ECP_BUFFER_TOO_SMALL );

        buf[0] = 0x04;
        MBEDTLS_MPI_CHK( mbedtls_mpi_write_binary( &P->X, buf + 1, plen ) );
        MBEDTLS_MPI_CHK( mbedtls_mpi_write_binary( &P->Y, buf + 1 + plen, plen ) );
    }
    else if( format == MBEDTLS_ECP_PF_COMPRESSED )
    {
        *olen = plen + 1;

        if( buflen < *olen )
            return( MBEDTLS_ERR_ECP_BUFFER_TOO_SMALL );

        buf[0] = 0x02 + mbedtls_mpi_get_bit( &P->Y, 0 );
        MBEDTLS_MPI_CHK( mbedtls_mpi_write_binary( &P->X, buf + 1, plen ) );
    }

cleanup:
    return( ret );
}

/*
 * Import a point from unsigned binary data (SEC1 2.3.4)
 */
int mbedtls_ecp_point_read_binary( const mbedtls_ecp_group *grp, mbedtls_ecp_point *pt,
                           const unsigned char *buf, size_t ilen )
{
    int ret;
    size_t plen;

    if( ilen < 1 )
        return( MBEDTLS_ERR_ECP_BAD_INPUT_DATA );

    if( buf[0] == 0x00 )
    {
        if( ilen == 1 )
            return( mbedtls_ecp_set_zero( pt ) );
        else
            return( MBEDTLS_ERR_ECP_BAD_INPUT_DATA );
    }

    plen = mbedtls_mpi_size( &grp->P );

    if( buf[0] != 0x04 )
        return( MBEDTLS_ERR_ECP_FEATURE_UNAVAILABLE );

    if( ilen != 2 * plen + 1 )
        return( MBEDTLS_ERR_ECP_BAD_INPUT_DATA );

    MBEDTLS_MPI_CHK( mbedtls_mpi_read_binary( &pt->X, buf + 1, plen ) );
    MBEDTLS_MPI_CHK( mbedtls_mpi_read_binary( &pt->Y, buf + 1 + plen, plen ) );
    MBEDTLS_MPI_CHK( mbedtls_mpi_lset( &pt->Z, 1 ) );

cleanup:
    return( ret );
}

/*
 * Import a point from a TLS ECPoint record (RFC 4492)
 *      struct {
 *          opaque point <1..2^8-1>;
 *      } ECPoint;
 */
int mbedtls_ecp_tls_read_point( const mbedtls_ecp_group *grp, mbedtls_ecp_point *pt,
                        const unsigned char **buf, size_t buf_len )
{
    unsigned char data_len;
    const unsigned char *buf_start;

    /*
     * We must have at least two bytes (1 for length, at least one for data)
     */
    if( buf_len < 2 )
        return( MBEDTLS_ERR_ECP_BAD_INPUT_DATA );

    data_len = *(*buf)++;
    if( data_len < 1 || data_len > buf_len - 1 )
        return( MBEDTLS_ERR_ECP_BAD_INPUT_DATA );

    /*
     * Save buffer start for read_binary and update buf
     */
    buf_start = *buf;
    *buf += data_len;

    return mbedtls_ecp_point_read_binary( grp, pt, buf_start, data_len );
}

/*
 * Export a point as a TLS ECPoint record (RFC 4492)
 *      struct {
 *          opaque point <1..2^8-1>;
 *      } ECPoint;
 */
int mbedtls_ecp_tls_write_point( const mbedtls_ecp_group *grp, const mbedtls_ecp_point *pt,
                         int format, size_t *olen,
                         unsigned char *buf, size_t blen )
{
    int ret;

    /*
     * buffer length must be at least one, for our length byte
     */
    if( blen < 1 )
        return( MBEDTLS_ERR_ECP_BAD_INPUT_DATA );

    if( ( ret = mbedtls_ecp_point_write_binary( grp, pt, format,
                    olen, buf + 1, blen - 1) ) != 0 )
        return( ret );

    /*
     * write length to the first byte and update total length
     */
    buf[0] = (unsigned char) *olen;
    ++*olen;

    return( 0 );
}

/*
 * Set a group from an ECParameters record (RFC 4492)
 */
int mbedtls_ecp_tls_read_group( mbedtls_ecp_group *grp, const unsigned char **buf, size_t len )
{
    uint16_t tls_id;
    const mbedtls_ecp_curve_info *curve_info;

    /*
     * We expect at least three bytes (see below)
     */
    if( len < 3 )
        return( MBEDTLS_ERR_ECP_BAD_INPUT_DATA );

    /*
     * First byte is curve_type; only named_curve is handled
     */
    if( *(*buf)++ != MBEDTLS_ECP_TLS_NAMED_CURVE )
        return( MBEDTLS_ERR_ECP_BAD_INPUT_DATA );

    /*
     * Next two bytes are the namedcurve value
     */
    tls_id = *(*buf)++;
    tls_id <<= 8;
    tls_id |= *(*buf)++;

    if( ( curve_info = mbedtls_ecp_curve_info_from_tls_id( tls_id ) ) == NULL )
        return( MBEDTLS_ERR_ECP_FEATURE_UNAVAILABLE );

    return mbedtls_ecp_group_load( grp, curve_info->grp_id );
}

/*
 * Write the ECParameters record corresponding to a group (RFC 4492)
 */
int mbedtls_ecp_tls_write_group( const mbedtls_ecp_group *grp, size_t *olen,
                         unsigned char *buf, size_t blen )
{
    const mbedtls_ecp_curve_info *curve_info;

    if( ( curve_info = mbedtls_ecp_curve_info_from_grp_id( grp->id ) ) == NULL )
        return( MBEDTLS_ERR_ECP_BAD_INPUT_DATA );

    /*
     * We are going to write 3 bytes (see below)
     */
    *olen = 3;
    if( blen < *olen )
        return( MBEDTLS_ERR_ECP_BUFFER_TOO_SMALL );

    /*
     * First byte is curve_type, always named_curve
     */
    *buf++ = MBEDTLS_ECP_TLS_NAMED_CURVE;

    /*
     * Next two bytes are the namedcurve value
     */
    buf[0] = curve_info->tls_id >> 8;
    buf[1] = curve_info->tls_id & 0xFF;

    return( 0 );
}

/*
 * Wrapper around fast quasi-modp functions, with fall-back to mbedtls_mpi_mod_mpi.
 * See the documentation of struct mbedtls_ecp_group.
 *
 * This function is in the critial loop for mbedtls_ecp_mul, so pay attention to perf.
 */
static int ecp_modp( mbedtls_mpi *N, const mbedtls_ecp_group *grp )
{
    int ret;

    if( grp->modp == NULL )
        return( mbedtls_mpi_mod_mpi( N, N, &grp->P ) );

    /* N->s < 0 is a much faster test, which fails only if N is 0 */
    if( ( N->s < 0 && mbedtls_mpi_cmp_int( N, 0 ) != 0 ) ||
        mbedtls_mpi_bitlen( N ) > 2 * grp->pbits )
    {
        return( MBEDTLS_ERR_ECP_BAD_INPUT_DATA );
    }

    MBEDTLS_MPI_CHK( grp->modp( N ) );

    /* N->s < 0 is a much faster test, which fails only if N is 0 */
    while( N->s < 0 && mbedtls_mpi_cmp_int( N, 0 ) != 0 )
        MBEDTLS_MPI_CHK( mbedtls_mpi_add_mpi( N, N, &grp->P ) );

    while( mbedtls_mpi_cmp_mpi( N, &grp->P ) >= 0 )
        /* we known P, N and the result are positive */
        MBEDTLS_MPI_CHK( mbedtls_mpi_sub_abs( N, N, &grp->P ) );

cleanup:
    return( ret );
}

/*
 * Fast mod-p functions expect their argument to be in the 0..p^2 range.
 *
 * In order to guarantee that, we need to ensure that operands of
 * mbedtls_mpi_mul_mpi are in the 0..p range. So, after each operation we will
 * bring the result back to this range.
 *
 * The following macros are shortcuts for doing that.
 */

/*
 * Reduce a mbedtls_mpi mod p in-place, general case, to use after mbedtls_mpi_mul_mpi
 */
#if defined(MBEDTLS_SELF_TEST)
#define INC_MUL_COUNT   mul_count++;
#else
#define INC_MUL_COUNT
#endif

#define MOD_MUL( N )    do { MBEDTLS_MPI_CHK( ecp_modp( &N, grp ) ); INC_MUL_COUNT } \
                        while( 0 )

/*
 * Reduce a mbedtls_mpi mod p in-place, to use after mbedtls_mpi_sub_mpi
 * N->s < 0 is a very fast test, which fails only if N is 0
 */
#define MOD_SUB( N )                                \
    while( N.s < 0 && mbedtls_mpi_cmp_int( &N, 0 ) != 0 )   \
        MBEDTLS_MPI_CHK( mbedtls_mpi_add_mpi( &N, &N, &grp->P ) )

/*
 * Reduce a mbedtls_mpi mod p in-place, to use after mbedtls_mpi_add_mpi and mbedtls_mpi_mul_int.
 * We known P, N and the result are positive, so sub_abs is correct, and
 * a bit faster.
 */
#define MOD_ADD( N )                                \
    while( mbedtls_mpi_cmp_mpi( &N, &grp->P ) >= 0 )        \
        MBEDTLS_MPI_CHK( mbedtls_mpi_sub_abs( &N, &N, &grp->P ) )

#if defined(ECP_SHORTWEIERSTRASS)
/*
 * For curves in short Weierstrass form, we do all the internal operations in
 * Jacobian coordinates.
 *
 * For multiplication, we'll use a comb method with coutermeasueres against
 * SPA, hence timing attacks.
 */

/*
 * Normalize jacobian coordinates so that Z == 0 || Z == 1  (GECC 3.2.1)
 * Cost: 1N := 1I + 3M + 1S
 */
static int ecp_normalize_jac( const mbedtls_ecp_group *grp, mbedtls_ecp_point *pt )
{
    int ret;
    mbedtls_mpi Zi, ZZi;

    if( mbedtls_mpi_cmp_int( &pt->Z, 0 ) == 0 )
        return( 0 );

#if defined(MBEDTLS_ECP_NORMALIZE_JAC_ALT)
    if( mbedtls_internal_ecp_grp_capable( grp ) )
        return( mbedtls_internal_ecp_normalize_jac( grp, pt ) );
#endif /* MBEDTLS_ECP_NORMALIZE_JAC_ALT */

    mbedtls_mpi_init( &Zi ); mbedtls_mpi_init( &ZZi );

    /*
     * X = X / Z^2  mod p
     */
    MBEDTLS_MPI_CHK( mbedtls_mpi_inv_mod( &Zi,      &pt->Z,     &grp->P ) );
    MBEDTLS_MPI_CHK( mbedtls_mpi_mul_mpi( &ZZi,     &Zi,        &Zi     ) ); MOD_MUL( ZZi );
    MBEDTLS_MPI_CHK( mbedtls_mpi_mul_mpi( &pt->X,   &pt->X,     &ZZi    ) ); MOD_MUL( pt->X );

    /*
     * Y = Y / Z^3  mod p
     */
    MBEDTLS_MPI_CHK( mbedtls_mpi_mul_mpi( &pt->Y,   &pt->Y,     &ZZi    ) ); MOD_MUL( pt->Y );
    MBEDTLS_MPI_CHK( mbedtls_mpi_mul_mpi( &pt->Y,   &pt->Y,     &Zi     ) ); MOD_MUL( pt->Y );

    /*
     * Z = 1
     */
    MBEDTLS_MPI_CHK( mbedtls_mpi_lset( &pt->Z, 1 ) );

cleanup:

    mbedtls_mpi_free( &Zi ); mbedtls_mpi_free( &ZZi );

    return( ret );
}

/*
 * Normalize jacobian coordinates of an array of (pointers to) points,
 * using Montgomery's trick to perform only one inversion mod P.
 * (See for example Cohen's "A Course in Computational Algebraic Number
 * Theory", Algorithm 10.3.4.)
 *
 * Warning: fails (returning an error) if one of the points is zero!
 * This should never happen, see choice of w in ecp_mul_comb().
 *
 * Cost: 1N(t) := 1I + (6t - 3)M + 1S
 */
static int ecp_normalize_jac_many( const mbedtls_ecp_group *grp,
                                   mbedtls_ecp_point *T[], size_t T_size )
{
    int ret;
    size_t i;
    mbedtls_mpi *c, u, Zi, ZZi;

    if( T_size < 2 )
        return( ecp_normalize_jac( grp, *T ) );

#if defined(MBEDTLS_ECP_NORMALIZE_JAC_MANY_ALT)
    if( mbedtls_internal_ecp_grp_capable( grp ) )
        return( mbedtls_internal_ecp_normalize_jac_many( grp, T, T_size ) );
#endif

    if( ( c = mbedtls_calloc( T_size, sizeof( mbedtls_mpi ) ) ) == NULL )
        return( MBEDTLS_ERR_ECP_ALLOC_FAILED );

    for( i = 0; i < T_size; i++ )
        mbedtls_mpi_init( &c[i] );

    mbedtls_mpi_init( &u ); mbedtls_mpi_init( &Zi ); mbedtls_mpi_init( &ZZi );

    /*
     * c[i] = Z_0 * ... * Z_i
     */
    MBEDTLS_MPI_CHK( mbedtls_mpi_copy( &c[0], &T[0]->Z ) );
    for( i = 1; i < T_size; i++ )
    {
        MBEDTLS_MPI_CHK( mbedtls_mpi_mul_mpi( &c[i], &c[i-1], &T[i]->Z ) );
        MOD_MUL( c[i] );
    }

    /*
     * u = 1 / (Z_0 * ... * Z_n) mod P
     */
    MBEDTLS_MPI_CHK( mbedtls_mpi_inv_mod( &u, &c[T_size-1], &grp->P ) );

    for( i = T_size - 1; ; i-- )
    {
        /*
         * Zi = 1 / Z_i mod p
         * u = 1 / (Z_0 * ... * Z_i) mod P
         */
        if( i == 0 ) {
            MBEDTLS_MPI_CHK( mbedtls_mpi_copy( &Zi, &u ) );
        }
        else
        {
            MBEDTLS_MPI_CHK( mbedtls_mpi_mul_mpi( &Zi, &u, &c[i-1]  ) ); MOD_MUL( Zi );
            MBEDTLS_MPI_CHK( mbedtls_mpi_mul_mpi( &u,  &u, &T[i]->Z ) ); MOD_MUL( u );
        }

        /*
         * proceed as in normalize()
         */
        MBEDTLS_MPI_CHK( mbedtls_mpi_mul_mpi( &ZZi,     &Zi,      &Zi  ) ); MOD_MUL( ZZi );
        MBEDTLS_MPI_CHK( mbedtls_mpi_mul_mpi( &T[i]->X, &T[i]->X, &ZZi ) ); MOD_MUL( T[i]->X );
        MBEDTLS_MPI_CHK( mbedtls_mpi_mul_mpi( &T[i]->Y, &T[i]->Y, &ZZi ) ); MOD_MUL( T[i]->Y );
        MBEDTLS_MPI_CHK( mbedtls_mpi_mul_mpi( &T[i]->Y, &T[i]->Y, &Zi  ) ); MOD_MUL( T[i]->Y );

        /*
         * Post-precessing: reclaim some memory by shrinking coordinates
         * - not storing Z (always 1)
         * - shrinking other coordinates, but still keeping the same number of
         *   limbs as P, as otherwise it will too likely be regrown too fast.
         */
        MBEDTLS_MPI_CHK( mbedtls_mpi_shrink( &T[i]->X, grp->P.n ) );
        MBEDTLS_MPI_CHK( mbedtls_mpi_shrink( &T[i]->Y, grp->P.n ) );
        mbedtls_mpi_free( &T[i]->Z );

        if( i == 0 )
            break;
    }

cleanup:

    mbedtls_mpi_free( &u ); mbedtls_mpi_free( &Zi ); mbedtls_mpi_free( &ZZi );
    for( i = 0; i < T_size; i++ )
        mbedtls_mpi_free( &c[i] );
    mbedtls_free( c );

    return( ret );
}

/*
 * Conditional point inversion: Q -> -Q = (Q.X, -Q.Y, Q.Z) without leak.
 * "inv" must be 0 (don't invert) or 1 (invert) or the result will be invalid
 */
static int ecp_safe_invert_jac( const mbedtls_ecp_group *grp,
                            mbedtls_ecp_point *Q,
                            unsigned char inv )
{
    int ret;
    unsigned char nonzero;
    mbedtls_mpi mQY;

    mbedtls_mpi_init( &mQY );

    /* Use the fact that -Q.Y mod P = P - Q.Y unless Q.Y == 0 */
    MBEDTLS_MPI_CHK( mbedtls_mpi_sub_mpi( &mQY, &grp->P, &Q->Y ) );
    nonzero = mbedtls_mpi_cmp_int( &Q->Y, 0 ) != 0;
    MBEDTLS_MPI_CHK( mbedtls_mpi_safe_cond_assign( &Q->Y, &mQY, inv & nonzero ) );

cleanup:
    mbedtls_mpi_free( &mQY );

    return( ret );
}

/*
 * Point doubling R = 2 P, Jacobian coordinates
 *
 * Based on http://www.hyperelliptic.org/EFD/g1p/auto-shortw-jacobian.html#doubling-dbl-1998-cmo-2 .
 *
 * We follow the variable naming fairly closely. The formula variations that trade a MUL for a SQR
 * (plus a few ADDs) aren't useful as our bignum implementation doesn't distinguish squaring.
 *
 * Standard optimizations are applied when curve parameter A is one of { 0, -3 }.
 *
 * Cost: 1D := 3M + 4S          (A ==  0)
 *             4M + 4S          (A == -3)
 *             3M + 6S + 1a     otherwise
 */
static int ecp_double_jac( const mbedtls_ecp_group *grp, mbedtls_ecp_point *R,
                           const mbedtls_ecp_point *P )
{
    int ret;
    mbedtls_mpi M, S, T, U;

#if defined(MBEDTLS_SELF_TEST)
    dbl_count++;
#endif

#if defined(MBEDTLS_ECP_DOUBLE_JAC_ALT)
    if( mbedtls_internal_ecp_grp_capable( grp ) )
        return( mbedtls_internal_ecp_double_jac( grp, R, P ) );
#endif /* MBEDTLS_ECP_DOUBLE_JAC_ALT */

    mbedtls_mpi_init( &M ); mbedtls_mpi_init( &S ); mbedtls_mpi_init( &T ); mbedtls_mpi_init( &U );

    /* Special case for A = -3 */
    if( grp->A.p == NULL )
    {
        /* M = 3(X + Z^2)(X - Z^2) */
        MBEDTLS_MPI_CHK( mbedtls_mpi_mul_mpi( &S,  &P->Z,  &P->Z   ) ); MOD_MUL( S );
        MBEDTLS_MPI_CHK( mbedtls_mpi_add_mpi( &T,  &P->X,  &S      ) ); MOD_ADD( T );
        MBEDTLS_MPI_CHK( mbedtls_mpi_sub_mpi( &U,  &P->X,  &S      ) ); MOD_SUB( U );
        MBEDTLS_MPI_CHK( mbedtls_mpi_mul_mpi( &S,  &T,     &U      ) ); MOD_MUL( S );
        MBEDTLS_MPI_CHK( mbedtls_mpi_mul_int( &M,  &S,     3       ) ); MOD_ADD( M );
    }
    else
    {
        /* M = 3.X^2 */
        MBEDTLS_MPI_CHK( mbedtls_mpi_mul_mpi( &S,  &P->X,  &P->X   ) ); MOD_MUL( S );
        MBEDTLS_MPI_CHK( mbedtls_mpi_mul_int( &M,  &S,     3       ) ); MOD_ADD( M );

        /* Optimize away for "koblitz" curves with A = 0 */
        if( mbedtls_mpi_cmp_int( &grp->A, 0 ) != 0 )
        {
            /* M += A.Z^4 */
            MBEDTLS_MPI_CHK( mbedtls_mpi_mul_mpi( &S,  &P->Z,  &P->Z   ) ); MOD_MUL( S );
            MBEDTLS_MPI_CHK( mbedtls_mpi_mul_mpi( &T,  &S,     &S      ) ); MOD_MUL( T );
            MBEDTLS_MPI_CHK( mbedtls_mpi_mul_mpi( &S,  &T,     &grp->A ) ); MOD_MUL( S );
            MBEDTLS_MPI_CHK( mbedtls_mpi_add_mpi( &M,  &M,     &S      ) ); MOD_ADD( M );
        }
    }

    /* S = 4.X.Y^2 */
    MBEDTLS_MPI_CHK( mbedtls_mpi_mul_mpi( &T,  &P->Y,  &P->Y   ) ); MOD_MUL( T );
    MBEDTLS_MPI_CHK( mbedtls_mpi_shift_l( &T,  1               ) ); MOD_ADD( T );
    MBEDTLS_MPI_CHK( mbedtls_mpi_mul_mpi( &S,  &P->X,  &T      ) ); MOD_MUL( S );
    MBEDTLS_MPI_CHK( mbedtls_mpi_shift_l( &S,  1               ) ); MOD_ADD( S );

    /* U = 8.Y^4 */
    MBEDTLS_MPI_CHK( mbedtls_mpi_mul_mpi( &U,  &T,     &T      ) ); MOD_MUL( U );
    MBEDTLS_MPI_CHK( mbedtls_mpi_shift_l( &U,  1               ) ); MOD_ADD( U );

    /* T = M^2 - 2.S */
    MBEDTLS_MPI_CHK( mbedtls_mpi_mul_mpi( &T,  &M,     &M      ) ); MOD_MUL( T );
    MBEDTLS_MPI_CHK( mbedtls_mpi_sub_mpi( &T,  &T,     &S      ) ); MOD_SUB( T );
    MBEDTLS_MPI_CHK( mbedtls_mpi_sub_mpi( &T,  &T,     &S      ) ); MOD_SUB( T );

    /* S = M(S - T) - U */
    MBEDTLS_MPI_CHK( mbedtls_mpi_sub_mpi( &S,  &S,     &T      ) ); MOD_SUB( S );
    MBEDTLS_MPI_CHK( mbedtls_mpi_mul_mpi( &S,  &S,     &M      ) ); MOD_MUL( S );
    MBEDTLS_MPI_CHK( mbedtls_mpi_sub_mpi( &S,  &S,     &U      ) ); MOD_SUB( S );

    /* U = 2.Y.Z */
    MBEDTLS_MPI_CHK( mbedtls_mpi_mul_mpi( &U,  &P->Y,  &P->Z   ) ); MOD_MUL( U );
    MBEDTLS_MPI_CHK( mbedtls_mpi_shift_l( &U,  1               ) ); MOD_ADD( U );

    MBEDTLS_MPI_CHK( mbedtls_mpi_copy( &R->X, &T ) );
    MBEDTLS_MPI_CHK( mbedtls_mpi_copy( &R->Y, &S ) );
    MBEDTLS_MPI_CHK( mbedtls_mpi_copy( &R->Z, &U ) );

cleanup:
    mbedtls_mpi_free( &M ); mbedtls_mpi_free( &S ); mbedtls_mpi_free( &T ); mbedtls_mpi_free( &U );

    return( ret );
}

/*
 * Addition: R = P + Q, mixed affine-Jacobian coordinates (GECC 3.22)
 *
 * The coordinates of Q must be normalized (= affine),
 * but those of P don't need to. R is not normalized.
 *
 * Special cases: (1) P or Q is zero, (2) R is zero, (3) P == Q.
 * None of these cases can happen as intermediate step in ecp_mul_comb():
 * - at each step, P, Q and R are multiples of the base point, the factor
 *   being less than its order, so none of them is zero;
 * - Q is an odd multiple of the base point, P an even multiple,
 *   due to the choice of precomputed points in the modified comb method.
 * So branches for these cases do not leak secret information.
 *
 * We accept Q->Z being unset (saving memory in tables) as meaning 1.
 *
 * Cost: 1A := 8M + 3S
 */
static int ecp_add_mixed( const mbedtls_ecp_group *grp, mbedtls_ecp_point *R,
                          const mbedtls_ecp_point *P, const mbedtls_ecp_point *Q )
{
    int ret;
    mbedtls_mpi T1, T2, T3, T4, X, Y, Z;

#if defined(MBEDTLS_SELF_TEST)
    add_count++;
#endif

#if defined(MBEDTLS_ECP_ADD_MIXED_ALT)
    if( mbedtls_internal_ecp_grp_capable( grp ) )
        return( mbedtls_internal_ecp_add_mixed( grp, R, P, Q ) );
#endif /* MBEDTLS_ECP_ADD_MIXED_ALT */

    /*
     * Trivial cases: P == 0 or Q == 0 (case 1)
     */
    if( mbedtls_mpi_cmp_int( &P->Z, 0 ) == 0 )
        return( mbedtls_ecp_copy( R, Q ) );

    if( Q->Z.p != NULL && mbedtls_mpi_cmp_int( &Q->Z, 0 ) == 0 )
        return( mbedtls_ecp_copy( R, P ) );

    /*
     * Make sure Q coordinates are normalized
     */
    if( Q->Z.p != NULL && mbedtls_mpi_cmp_int( &Q->Z, 1 ) != 0 )
        return( MBEDTLS_ERR_ECP_BAD_INPUT_DATA );

    mbedtls_mpi_init( &T1 ); mbedtls_mpi_init( &T2 ); mbedtls_mpi_init( &T3 ); mbedtls_mpi_init( &T4 );
    mbedtls_mpi_init( &X ); mbedtls_mpi_init( &Y ); mbedtls_mpi_init( &Z );

    MBEDTLS_MPI_CHK( mbedtls_mpi_mul_mpi( &T1,  &P->Z,  &P->Z ) );  MOD_MUL( T1 );
    MBEDTLS_MPI_CHK( mbedtls_mpi_mul_mpi( &T2,  &T1,    &P->Z ) );  MOD_MUL( T2 );
    MBEDTLS_MPI_CHK( mbedtls_mpi_mul_mpi( &T1,  &T1,    &Q->X ) );  MOD_MUL( T1 );
    MBEDTLS_MPI_CHK( mbedtls_mpi_mul_mpi( &T2,  &T2,    &Q->Y ) );  MOD_MUL( T2 );
    MBEDTLS_MPI_CHK( mbedtls_mpi_sub_mpi( &T1,  &T1,    &P->X ) );  MOD_SUB( T1 );
    MBEDTLS_MPI_CHK( mbedtls_mpi_sub_mpi( &T2,  &T2,    &P->Y ) );  MOD_SUB( T2 );

    /* Special cases (2) and (3) */
    if( mbedtls_mpi_cmp_int( &T1, 0 ) == 0 )
    {
        if( mbedtls_mpi_cmp_int( &T2, 0 ) == 0 )
        {
            ret = ecp_double_jac( grp, R, P );
            goto cleanup;
        }
        else
        {
            ret = mbedtls_ecp_set_zero( R );
            goto cleanup;
        }
    }

    MBEDTLS_MPI_CHK( mbedtls_mpi_mul_mpi( &Z,   &P->Z,  &T1   ) );  MOD_MUL( Z  );
    MBEDTLS_MPI_CHK( mbedtls_mpi_mul_mpi( &T3,  &T1,    &T1   ) );  MOD_MUL( T3 );
    MBEDTLS_MPI_CHK( mbedtls_mpi_mul_mpi( &T4,  &T3,    &T1   ) );  MOD_MUL( T4 );
    MBEDTLS_MPI_CHK( mbedtls_mpi_mul_mpi( &T3,  &T3,    &P->X ) );  MOD_MUL( T3 );
    MBEDTLS_MPI_CHK( mbedtls_mpi_mul_int( &T1,  &T3,    2     ) );  MOD_ADD( T1 );
    MBEDTLS_MPI_CHK( mbedtls_mpi_mul_mpi( &X,   &T2,    &T2   ) );  MOD_MUL( X  );
    MBEDTLS_MPI_CHK( mbedtls_mpi_sub_mpi( &X,   &X,     &T1   ) );  MOD_SUB( X  );
    MBEDTLS_MPI_CHK( mbedtls_mpi_sub_mpi( &X,   &X,     &T4   ) );  MOD_SUB( X  );
    MBEDTLS_MPI_CHK( mbedtls_mpi_sub_mpi( &T3,  &T3,    &X    ) );  MOD_SUB( T3 );
    MBEDTLS_MPI_CHK( mbedtls_mpi_mul_mpi( &T3,  &T3,    &T2   ) );  MOD_MUL( T3 );
    MBEDTLS_MPI_CHK( mbedtls_mpi_mul_mpi( &T4,  &T4,    &P->Y ) );  MOD_MUL( T4 );
    MBEDTLS_MPI_CHK( mbedtls_mpi_sub_mpi( &Y,   &T3,    &T4   ) );  MOD_SUB( Y  );

    MBEDTLS_MPI_CHK( mbedtls_mpi_copy( &R->X, &X ) );
    MBEDTLS_MPI_CHK( mbedtls_mpi_copy( &R->Y, &Y ) );
    MBEDTLS_MPI_CHK( mbedtls_mpi_copy( &R->Z, &Z ) );

cleanup:

    mbedtls_mpi_free( &T1 ); mbedtls_mpi_free( &T2 ); mbedtls_mpi_free( &T3 ); mbedtls_mpi_free( &T4 );
    mbedtls_mpi_free( &X ); mbedtls_mpi_free( &Y ); mbedtls_mpi_free( &Z );

    return( ret );
}

/*
 * Randomize jacobian coordinates:
 * (X, Y, Z) -> (l^2 X, l^3 Y, l Z) for random l
 * This is sort of the reverse operation of ecp_normalize_jac().
 *
 * This countermeasure was first suggested in [2].
 */
static int ecp_randomize_jac( const mbedtls_ecp_group *grp, mbedtls_ecp_point *pt,
                int (*f_rng)(void *, unsigned char *, size_t), void *p_rng )
{
    int ret;
    mbedtls_mpi l, ll;
    size_t p_size;
    int count = 0;

#if defined(MBEDTLS_ECP_RANDOMIZE_JAC_ALT)
    if( mbedtls_internal_ecp_grp_capable( grp ) )
        return( mbedtls_internal_ecp_randomize_jac( grp, pt, f_rng, p_rng ) );
#endif /* MBEDTLS_ECP_RANDOMIZE_JAC_ALT */

    p_size = ( grp->pbits + 7 ) / 8;
    mbedtls_mpi_init( &l ); mbedtls_mpi_init( &ll );

    /* Generate l such that 1 < l < p */
    do
    {
        MBEDTLS_MPI_CHK( mbedtls_mpi_fill_random( &l, p_size, f_rng, p_rng ) );

        while( mbedtls_mpi_cmp_mpi( &l, &grp->P ) >= 0 )
            MBEDTLS_MPI_CHK( mbedtls_mpi_shift_r( &l, 1 ) );

        if( count++ > 10 )
            return( MBEDTLS_ERR_ECP_RANDOM_FAILED );
    }
    while( mbedtls_mpi_cmp_int( &l, 1 ) <= 0 );

    /* Z = l * Z */
    MBEDTLS_MPI_CHK( mbedtls_mpi_mul_mpi( &pt->Z,   &pt->Z,     &l  ) ); MOD_MUL( pt->Z );

    /* X = l^2 * X */
    MBEDTLS_MPI_CHK( mbedtls_mpi_mul_mpi( &ll,      &l,         &l  ) ); MOD_MUL( ll );
    MBEDTLS_MPI_CHK( mbedtls_mpi_mul_mpi( &pt->X,   &pt->X,     &ll ) ); MOD_MUL( pt->X );

    /* Y = l^3 * Y */
    MBEDTLS_MPI_CHK( mbedtls_mpi_mul_mpi( &ll,      &ll,        &l  ) ); MOD_MUL( ll );
    MBEDTLS_MPI_CHK( mbedtls_mpi_mul_mpi( &pt->Y,   &pt->Y,     &ll ) ); MOD_MUL( pt->Y );

cleanup:
    mbedtls_mpi_free( &l ); mbedtls_mpi_free( &ll );

    return( ret );
}

/*
 * Check and define parameters used by the comb method (see below for details)
 */
#if MBEDTLS_ECP_WINDOW_SIZE < 2 || MBEDTLS_ECP_WINDOW_SIZE > 7
#error "MBEDTLS_ECP_WINDOW_SIZE out of bounds"
#endif

/* d = ceil( n / w ) */
#define COMB_MAX_D      ( MBEDTLS_ECP_MAX_BITS + 1 ) / 2

/* number of precomputed points */
#define COMB_MAX_PRE    ( 1 << ( MBEDTLS_ECP_WINDOW_SIZE - 1 ) )

/*
 * Compute the representation of m that will be used with our comb method.
 *
 * The basic comb method is described in GECC 3.44 for example. We use a
 * modified version that provides resistance to SPA by avoiding zero
 * digits in the representation as in [3]. We modify the method further by
 * requiring that all K_i be odd, which has the small cost that our
 * representation uses one more K_i, due to carries, but saves on the size of
 * the precomputed table.
 *
 * Summary of the comb method and its modifications:
 *
 * - The goal is to compute m*P for some w*d-bit integer m.
 *
 * - The basic comb method splits m into the w-bit integers
 *   x[0] .. x[d-1] where x[i] consists of the bits in m whose
 *   index has residue i modulo d, and computes m * P as
 *   S[x[0]] + 2 * S[x[1]] + .. + 2^(d-1) S[x[d-1]], where
 *   S[i_{w-1} .. i_0] := i_{w-1} 2^{(w-1)d} P + ... + i_1 2^d P + i_0 P.
 *
 * - If it happens that, say, x[i+1]=0 (=> S[x[i+1]]=0), one can replace the sum by
 *    .. + 2^{i-1} S[x[i-1]] - 2^i S[x[i]] + 2^{i+1} S[x[i]] + 2^{i+2} S[x[i+2]] ..,
 *   thereby successively converting it into a form where all summands
 *   are nonzero, at the cost of negative summands. This is the basic idea of [3].
 *
 * - More generally, even if x[i+1] != 0, we can first transform the sum as
 *   .. - 2^i S[x[i]] + 2^{i+1} ( S[x[i]] + S[x[i+1]] ) + 2^{i+2} S[x[i+2]] ..,
 *   and then replace S[x[i]] + S[x[i+1]] = S[x[i] ^ x[i+1]] + 2 S[x[i] & x[i+1]].
 *   Performing and iterating this procedure for those x[i] that are even
 *   (keeping track of carry), we can transform the original sum into one of the form
 *   S[x'[0]] +- 2 S[x'[1]] +- .. +- 2^{d-1} S[x'[d-1]] + 2^d S[x'[d]]
 *   with all x'[i] odd. It is therefore only necessary to know S at odd indices,
 *   which is why we are only computing half of it in the first place in
 *   ecp_precompute_comb and accessing it with index abs(i) / 2 in ecp_select_comb.
 *
 * - For the sake of compactness, only the seven low-order bits of x[i]
 *   are used to represent its absolute value (K_i in the paper), and the msb
 *   of x[i] encodes the the sign (s_i in the paper): it is set if and only if
 *   if s_i == -1;
 *
 * Calling conventions:
 * - x is an array of size d + 1
 * - w is the size, ie number of teeth, of the comb, and must be between
 *   2 and 7 (in practice, between 2 and MBEDTLS_ECP_WINDOW_SIZE)
 * - m is the MPI, expected to be odd and such that bitlength(m) <= w * d
 *   (the result will be incorrect if these assumptions are not satisfied)
 */
static void ecp_comb_recode_core( unsigned char x[], size_t d,
                                  unsigned char w, const mbedtls_mpi *m )
{
    size_t i, j;
    unsigned char c, cc, adjust;

    memset( x, 0, d+1 );

    /* First get the classical comb values (except for x_d = 0) */
    for( i = 0; i < d; i++ )
        for( j = 0; j < w; j++ )
            x[i] |= mbedtls_mpi_get_bit( m, i + d * j ) << j;

    /* Now make sure x_1 .. x_d are odd */
    c = 0;
    for( i = 1; i <= d; i++ )
    {
        /* Add carry and update it */
        cc   = x[i] & c;
        x[i] = x[i] ^ c;
        c = cc;

        /* Adjust if needed, avoiding branches */
        adjust = 1 - ( x[i] & 0x01 );
        c   |= x[i] & ( x[i-1] * adjust );
        x[i] = x[i] ^ ( x[i-1] * adjust );
        x[i-1] |= adjust << 7;
    }
}

/*
 * Precompute points for the adapted comb method
 *
 * Assumption: T must be able to hold 2^{w - 1} elements.
 *
 * Operation: If i = i_{w-1} ... i_1 is the binary representation of i,
 *            sets T[i] = i_{w-1} 2^{(w-1)d} P + ... + i_1 2^d P + P.
 *
 * Cost: d(w-1) D + (2^{w-1} - 1) A + 1 N(w-1) + 1 N(2^{w-1} - 1)
 *
 * Note: Even comb values (those where P would be omitted from the
 *       sum defining T[i] above) are not needed in our adaption
 *       the the comb method. See ecp_comb_recode_core().
 *
 * This function currently works in four steps:
 * (1) [dbl]      Computation of intermediate T[i] for 2-powers values of i
 * (2) [norm_dbl] Normalization of coordinates of these T[i]
 * (3) [add]      Computation of all T[i]
 * (4) [norm_add] Normalization of all T[i]
 *
 * Step 1 can be interrupted but not the others; together with the final
 * coordinate normalization they are the largest steps done at once, depending
 * on the window size. Here are operation counts for P-256:
 *
 * step     (2)     (3)     (4)
 * w = 5    142     165     208
 * w = 4    136      77     160
 * w = 3    130      33     136
 * w = 2    124      11     124
 *
 * So if ECC operations are blocking for too long even with a low max_ops
 * value, it's useful to set MBEDTLS_ECP_WINDOW_SIZE to a lower value in order
 * to minimize maximum blocking time.
 */
static int ecp_precompute_comb( const mbedtls_ecp_group *grp,
                                mbedtls_ecp_point T[], const mbedtls_ecp_point *P,
                                unsigned char w, size_t d,
                                mbedtls_ecp_restart_ctx *rs_ctx )
{
    int ret;
    unsigned char i;
    size_t j = 0;
    const unsigned char T_size = 1U << ( w - 1 );
    mbedtls_ecp_point *cur, *TT[COMB_MAX_PRE - 1];

#if !defined(MBEDTLS_ECP_RESTARTABLE)
    (void) rs_ctx;
#endif

#if defined(MBEDTLS_ECP_RESTARTABLE)
    if( rs_ctx != NULL && rs_ctx->rsm != NULL )
    {
        if( rs_ctx->rsm->state == ecp_rsm_pre_dbl )
            goto dbl;
        if( rs_ctx->rsm->state == ecp_rsm_pre_norm_dbl )
            goto norm_dbl;
        if( rs_ctx->rsm->state == ecp_rsm_pre_add )
            goto add;
        if( rs_ctx->rsm->state == ecp_rsm_pre_norm_add )
            goto norm_add;
    }
#endif

    /*
     * Set T[0] = P and
     * T[2^{l-1}] = 2^{dl} P for l = 1 .. w-1 (this is not the final value)
     */
#if defined(MBEDTLS_ECP_RESTARTABLE)
    if( rs_ctx != NULL && rs_ctx->rsm != NULL )
    {
        rs_ctx->rsm->state = ecp_rsm_pre_dbl;

        /* initial state for the loop */
        rs_ctx->rsm->i = 0;
    }

dbl:
#endif

    MBEDTLS_MPI_CHK( mbedtls_ecp_copy( &T[0], P ) );

#if defined(MBEDTLS_ECP_RESTARTABLE)
    if( rs_ctx != NULL && rs_ctx->rsm != NULL && rs_ctx->rsm->i != 0 )
        j = rs_ctx->rsm->i;
    else
#endif
        j = 0;

    for( ; j < d * ( w - 1 ); j++ )
    {
        MBEDTLS_ECP_BUDGET( MBEDTLS_ECP_OPS_DBL );

        i = 1U << ( j / d );
        cur = T + i;

        if( j % d == 0 )
            MBEDTLS_MPI_CHK( mbedtls_ecp_copy( cur, T + ( i >> 1 ) ) );

        MBEDTLS_MPI_CHK( ecp_double_jac( grp, cur, cur ) );
    }

    /*
     * Normalize current elements in T. As T has holes,
     * use an auxiliary array of pointers to elements in T.
     */
#if defined(MBEDTLS_ECP_RESTARTABLE)
    if( rs_ctx != NULL && rs_ctx->rsm != NULL )
        rs_ctx->rsm->state = ecp_rsm_pre_norm_dbl;

norm_dbl:
#endif

    j = 0;
    for( i = 1; i < T_size; i <<= 1 )
        TT[j++] = T + i;

    MBEDTLS_ECP_BUDGET( MBEDTLS_ECP_OPS_INV + 6 * j - 2 );

    MBEDTLS_MPI_CHK( ecp_normalize_jac_many( grp, TT, j ) );

    /*
     * Compute the remaining ones using the minimal number of additions
     * Be careful to update T[2^l] only after using it!
     */
#if defined(MBEDTLS_ECP_RESTARTABLE)
    if( rs_ctx != NULL && rs_ctx->rsm != NULL )
        rs_ctx->rsm->state = ecp_rsm_pre_add;

add:
#endif

    MBEDTLS_ECP_BUDGET( ( T_size - 1 ) * MBEDTLS_ECP_OPS_ADD );

    for( i = 1; i < T_size; i <<= 1 )
    {
        j = i;
        while( j-- )
            MBEDTLS_MPI_CHK( ecp_add_mixed( grp, &T[i + j], &T[j], &T[i] ) );
    }

    /*
     * Normalize final elements in T. Even though there are no holes now,
     * we still need the auxiliary array for homogeneity with last time.
     * Also, skip T[0] which is already normalised, being a copy of P.
     */
#if defined(MBEDTLS_ECP_RESTARTABLE)
    if( rs_ctx != NULL && rs_ctx->rsm != NULL )
        rs_ctx->rsm->state = ecp_rsm_pre_norm_add;

norm_add:
#endif

    for( j = 0; j + 1 < T_size; j++ )
        TT[j] = T + j + 1;

    MBEDTLS_ECP_BUDGET( MBEDTLS_ECP_OPS_INV + 6 * j - 2 );

    MBEDTLS_MPI_CHK( ecp_normalize_jac_many( grp, TT, j ) );

cleanup:
#if defined(MBEDTLS_ECP_RESTARTABLE)
    if( rs_ctx != NULL && rs_ctx->rsm != NULL &&
        ret == MBEDTLS_ERR_ECP_IN_PROGRESS )
    {
        if( rs_ctx->rsm->state == ecp_rsm_pre_dbl )
            rs_ctx->rsm->i = j;
    }
#endif

    return( ret );
}

/*
 * Select precomputed point: R = sign(i) * T[ abs(i) / 2 ]
 *
 * See ecp_comb_recode_core() for background
 */
static int ecp_select_comb( const mbedtls_ecp_group *grp, mbedtls_ecp_point *R,
                            const mbedtls_ecp_point T[], unsigned char T_size,
                            unsigned char i )
{
    int ret;
    unsigned char ii, j;

    /* Ignore the "sign" bit and scale down */
    ii =  ( i & 0x7Fu ) >> 1;

    /* Read the whole table to thwart cache-based timing attacks */
    for( j = 0; j < T_size; j++ )
    {
        MBEDTLS_MPI_CHK( mbedtls_mpi_safe_cond_assign( &R->X, &T[j].X, j == ii ) );
        MBEDTLS_MPI_CHK( mbedtls_mpi_safe_cond_assign( &R->Y, &T[j].Y, j == ii ) );
    }

    /* Safely invert result if i is "negative" */
    MBEDTLS_MPI_CHK( ecp_safe_invert_jac( grp, R, i >> 7 ) );

cleanup:
    return( ret );
}

/*
 * Core multiplication algorithm for the (modified) comb method.
 * This part is actually common with the basic comb method (GECC 3.44)
 *
 * Cost: d A + d D + 1 R
 */
static int ecp_mul_comb_core( const mbedtls_ecp_group *grp, mbedtls_ecp_point *R,
                              const mbedtls_ecp_point T[], unsigned char T_size,
                              const unsigned char x[], size_t d,
                              int (*f_rng)(void *, unsigned char *, size_t),
                              void *p_rng,
                              mbedtls_ecp_restart_ctx *rs_ctx )
{
    int ret;
    mbedtls_ecp_point Txi;
    size_t i;

    mbedtls_ecp_point_init( &Txi );

#if !defined(MBEDTLS_ECP_RESTARTABLE)
    (void) rs_ctx;
#endif

#if defined(MBEDTLS_ECP_RESTARTABLE)
    if( rs_ctx != NULL && rs_ctx->rsm != NULL &&
        rs_ctx->rsm->state != ecp_rsm_comb_core )
    {
        rs_ctx->rsm->i = 0;
        rs_ctx->rsm->state = ecp_rsm_comb_core;
    }

    /* new 'if' instead of nested for the sake of the 'else' branch */
    if( rs_ctx != NULL && rs_ctx->rsm != NULL && rs_ctx->rsm->i != 0 )
    {
        /* restore current index (R already pointing to rs_ctx->rsm->R) */
        i = rs_ctx->rsm->i;
    }
    else
#endif
    {
        /* Start with a non-zero point and randomize its coordinates */
        i = d;
        MBEDTLS_MPI_CHK( ecp_select_comb( grp, R, T, T_size, x[i] ) );
        MBEDTLS_MPI_CHK( mbedtls_mpi_lset( &R->Z, 1 ) );
        if( f_rng != 0 )
            MBEDTLS_MPI_CHK( ecp_randomize_jac( grp, R, f_rng, p_rng ) );
    }

    while( i-- != 0 )
    {
        MBEDTLS_ECP_BUDGET( MBEDTLS_ECP_OPS_DBL + MBEDTLS_ECP_OPS_ADD );
        MBEDTLS_MPI_CHK( ecp_double_jac( grp, R, R ) );
        MBEDTLS_MPI_CHK( ecp_select_comb( grp, &Txi, T, T_size, x[i] ) );
        MBEDTLS_MPI_CHK( ecp_add_mixed( grp, R, R, &Txi ) );
    }

cleanup:

    mbedtls_ecp_point_free( &Txi );

#if defined(MBEDTLS_ECP_RESTARTABLE)
    if( rs_ctx != NULL && rs_ctx->rsm != NULL &&
        ret == MBEDTLS_ERR_ECP_IN_PROGRESS )
    {
        /* was decreased before actually doing it */
        rs_ctx->rsm->i = i + 1;
        /* no need to save R, already pointing to rs_ctx->rsm->R */
    }
#endif

    return( ret );
}

/*
 * Recode the scalar to get constant-time comb multiplication
 *
 * As the actual scalar recoding needs an odd scalar as a starting point,
 * this wrapper ensures that by replacing m by N - m if necessary, and
 * informs the caller that the result of multiplication will be negated.
 *
 * This works because we only support large prime order for Short Weierstrass
 * curves, so N is always odd hence either m or N - m is.
 *
 * See ecp_comb_recode_core() for background.
 */
static int ecp_comb_recode_scalar( const mbedtls_ecp_group *grp,
                                   const mbedtls_mpi *m,
                                   unsigned char k[COMB_MAX_D + 1],
                                   size_t d,
                                   unsigned char w,
                                   unsigned char *parity_trick )
{
    int ret;
    mbedtls_mpi M, mm;

    mbedtls_mpi_init( &M );
    mbedtls_mpi_init( &mm );

    /* N is always odd (see above), just make extra sure */
    if( mbedtls_mpi_get_bit( &grp->N, 0 ) != 1 )
        return( MBEDTLS_ERR_ECP_BAD_INPUT_DATA );

    /* do we need the parity trick? */
    *parity_trick = ( mbedtls_mpi_get_bit( m, 0 ) == 0 );

    /* execute parity fix in constant time */
    MBEDTLS_MPI_CHK( mbedtls_mpi_copy( &M, m ) );
    MBEDTLS_MPI_CHK( mbedtls_mpi_sub_mpi( &mm, &grp->N, m ) );
    MBEDTLS_MPI_CHK( mbedtls_mpi_safe_cond_assign( &M, &mm, *parity_trick ) );

    /* actual scalar recoding */
    ecp_comb_recode_core( k, d, w, &M );

cleanup:
    mbedtls_mpi_free( &mm );
    mbedtls_mpi_free( &M );

    return( ret );
}

/*
 * Perform comb multiplication (for short Weierstrass curves)
 * once the auxiliary table has been pre-computed.
 *
 * Scalar recoding may use a parity trick that makes us compute -m * P,
 * if that is the case we'll need to recover m * P at the end.
 */
static int ecp_mul_comb_after_precomp( const mbedtls_ecp_group *grp,
                                mbedtls_ecp_point *R,
                                const mbedtls_mpi *m,
                                const mbedtls_ecp_point *T,
                                unsigned char T_size,
                                unsigned char w,
                                size_t d,
                                int (*f_rng)(void *, unsigned char *, size_t),
                                void *p_rng,
                                mbedtls_ecp_restart_ctx *rs_ctx )
{
    int ret;
    unsigned char parity_trick;
    unsigned char k[COMB_MAX_D + 1];
    mbedtls_ecp_point *RR = R;

#if defined(MBEDTLS_ECP_RESTARTABLE)
    if( rs_ctx != NULL && rs_ctx->rsm != NULL )
    {
        RR = &rs_ctx->rsm->R;

        if( rs_ctx->rsm->state == ecp_rsm_final_norm )
            goto final_norm;
    }
#endif

    MBEDTLS_MPI_CHK( ecp_comb_recode_scalar( grp, m, k, d, w,
                                            &parity_trick ) );
    MBEDTLS_MPI_CHK( ecp_mul_comb_core( grp, RR, T, T_size, k, d,
                                        f_rng, p_rng, rs_ctx ) );
    MBEDTLS_MPI_CHK( ecp_safe_invert_jac( grp, RR, parity_trick ) );

#if defined(MBEDTLS_ECP_RESTARTABLE)
    if( rs_ctx != NULL && rs_ctx->rsm != NULL )
        rs_ctx->rsm->state = ecp_rsm_final_norm;

final_norm:
#endif
    MBEDTLS_ECP_BUDGET( MBEDTLS_ECP_OPS_INV );
    MBEDTLS_MPI_CHK( ecp_normalize_jac( grp, RR ) );

#if defined(MBEDTLS_ECP_RESTARTABLE)
    if( rs_ctx != NULL && rs_ctx->rsm != NULL )
        MBEDTLS_MPI_CHK( mbedtls_ecp_copy( R, RR ) );
#endif

cleanup:
    return( ret );
}

/*
 * Pick window size based on curve size and whether we optimize for base point
 */
static unsigned char ecp_pick_window_size( const mbedtls_ecp_group *grp,
                                           unsigned char p_eq_g )
{
    unsigned char w;

    /*
     * Minimize the number of multiplications, that is minimize
     * 10 * d * w + 18 * 2^(w-1) + 11 * d + 7 * w, with d = ceil( nbits / w )
     * (see costs of the various parts, with 1S = 1M)
     */
    w = grp->nbits >= 384 ? 5 : 4;

    /*
     * If P == G, pre-compute a bit more, since this may be re-used later.
     * Just adding one avoids upping the cost of the first mul too much,
     * and the memory cost too.
     */
    if( p_eq_g )
        w++;

    /*
     * Make sure w is within bounds.
     * (The last test is useful only for very small curves in the test suite.)
     */
    if( w > MBEDTLS_ECP_WINDOW_SIZE )
        w = MBEDTLS_ECP_WINDOW_SIZE;
    if( w >= grp->nbits )
        w = 2;

    return( w );
}

/*
 * Multiplication using the comb method - for curves in short Weierstrass form
 *
 * This function is mainly responsible for administrative work:
 * - managing the restart context if enabled
 * - managing the table of precomputed points (passed between the below two
 *   functions): allocation, computation, ownership tranfer, freeing.
 *
 * It delegates the actual arithmetic work to:
 *      ecp_precompute_comb() and ecp_mul_comb_with_precomp()
 *
 * See comments on ecp_comb_recode_core() regarding the computation strategy.
 */
static int ecp_mul_comb( mbedtls_ecp_group *grp, mbedtls_ecp_point *R,
                         const mbedtls_mpi *m, const mbedtls_ecp_point *P,
                         int (*f_rng)(void *, unsigned char *, size_t),
                         void *p_rng,
                         mbedtls_ecp_restart_ctx *rs_ctx )
{
    int ret;
    unsigned char w, p_eq_g, i;
    size_t d;
    unsigned char T_size, T_ok;
    mbedtls_ecp_point *T;

    ECP_RS_ENTER( rsm );

    /* Is P the base point ? */
#if MBEDTLS_ECP_FIXED_POINT_OPTIM == 1
    p_eq_g = ( mbedtls_mpi_cmp_mpi( &P->Y, &grp->G.Y ) == 0 &&
               mbedtls_mpi_cmp_mpi( &P->X, &grp->G.X ) == 0 );
#else
    p_eq_g = 0;
#endif

    /* Pick window size and deduce related sizes */
    w = ecp_pick_window_size( grp, p_eq_g );
    T_size = 1U << ( w - 1 );
    d = ( grp->nbits + w - 1 ) / w;

    /* Pre-computed table: do we have it already for the base point? */
    if( p_eq_g && grp->T != NULL )
    {
        /* second pointer to the same table, will be deleted on exit */
        T = grp->T;
        T_ok = 1;
    }
    else
#if defined(MBEDTLS_ECP_RESTARTABLE)
    /* Pre-computed table: do we have one in progress? complete? */
    if( rs_ctx != NULL && rs_ctx->rsm != NULL && rs_ctx->rsm->T != NULL )
    {
        /* transfer ownership of T from rsm to local function */
        T = rs_ctx->rsm->T;
        rs_ctx->rsm->T = NULL;
        rs_ctx->rsm->T_size = 0;

        T_ok = rs_ctx->rsm->state >= ecp_rsm_comb_core;
    }
    else
#endif
    /* Allocate table if we didn't have any */
    {
        T = mbedtls_calloc( T_size, sizeof( mbedtls_ecp_point ) );
        if( T == NULL )
        {
            ret = MBEDTLS_ERR_ECP_ALLOC_FAILED;
            goto cleanup;
        }

        for( i = 0; i < T_size; i++ )
            mbedtls_ecp_point_init( &T[i] );

        T_ok = 0;
    }

    /* Compute table (or finish computing it) if not done already */
    if( !T_ok )
    {
        MBEDTLS_MPI_CHK( ecp_precompute_comb( grp, T, P, w, d, rs_ctx ) );

        if( p_eq_g )
        {
            /* almost transfer ownership of T to the group, but keep a copy of
             * the pointer to use for caling the next function more easily */
            grp->T = T;
            grp->T_size = T_size;
        }
    }

    /* Actual comb multiplication using precomputed points */
    MBEDTLS_MPI_CHK( ecp_mul_comb_after_precomp( grp, R, m,
                                                 T, T_size, w, d,
                                                 f_rng, p_rng, rs_ctx ) );

cleanup:

    /* does T belong to the group? */
    if( T == grp->T )
        T = NULL;

    /* does T belong to the restart context? */
#if defined(MBEDTLS_ECP_RESTARTABLE)
    if( rs_ctx != NULL && rs_ctx->rsm != NULL && ret == MBEDTLS_ERR_ECP_IN_PROGRESS && T != NULL )
    {
        /* transfer ownership of T from local function to rsm */
        rs_ctx->rsm->T_size = T_size;
        rs_ctx->rsm->T = T;
        T = NULL;
    }
#endif

<<<<<<< HEAD
    /* did T belong to us? then let's destroy it! */
    if( T != NULL )
=======
    /* There are two cases where T is not stored in grp:
     * - P != G
     * - An intermediate operation failed before setting grp->T
     * In either case, T must be freed.
     */
    if( T != NULL && T != grp->T )
>>>>>>> 53546ea0
    {
        for( i = 0; i < T_size; i++ )
            mbedtls_ecp_point_free( &T[i] );
        mbedtls_free( T );
    }

    /* don't free R while in progress in case R == P */
#if defined(MBEDTLS_ECP_RESTARTABLE)
    if( ret != MBEDTLS_ERR_ECP_IN_PROGRESS )
#endif
    /* prevent caller from using invalid value */
    if( ret != 0 )
        mbedtls_ecp_point_free( R );

    ECP_RS_LEAVE( rsm );

    return( ret );
}

#endif /* ECP_SHORTWEIERSTRASS */

#if defined(ECP_MONTGOMERY)
/*
 * For Montgomery curves, we do all the internal arithmetic in projective
 * coordinates. Import/export of points uses only the x coordinates, which is
 * internaly represented as X / Z.
 *
 * For scalar multiplication, we'll use a Montgomery ladder.
 */

/*
 * Normalize Montgomery x/z coordinates: X = X/Z, Z = 1
 * Cost: 1M + 1I
 */
static int ecp_normalize_mxz( const mbedtls_ecp_group *grp, mbedtls_ecp_point *P )
{
    int ret;

#if defined(MBEDTLS_ECP_NORMALIZE_MXZ_ALT)
    if( mbedtls_internal_ecp_grp_capable( grp ) )
        return( mbedtls_internal_ecp_normalize_mxz( grp, P ) );
#endif /* MBEDTLS_ECP_NORMALIZE_MXZ_ALT */

    MBEDTLS_MPI_CHK( mbedtls_mpi_inv_mod( &P->Z, &P->Z, &grp->P ) );
    MBEDTLS_MPI_CHK( mbedtls_mpi_mul_mpi( &P->X, &P->X, &P->Z ) ); MOD_MUL( P->X );
    MBEDTLS_MPI_CHK( mbedtls_mpi_lset( &P->Z, 1 ) );

cleanup:
    return( ret );
}

/*
 * Randomize projective x/z coordinates:
 * (X, Z) -> (l X, l Z) for random l
 * This is sort of the reverse operation of ecp_normalize_mxz().
 *
 * This countermeasure was first suggested in [2].
 * Cost: 2M
 */
static int ecp_randomize_mxz( const mbedtls_ecp_group *grp, mbedtls_ecp_point *P,
                int (*f_rng)(void *, unsigned char *, size_t), void *p_rng )
{
    int ret;
    mbedtls_mpi l;
    size_t p_size;
    int count = 0;

#if defined(MBEDTLS_ECP_RANDOMIZE_MXZ_ALT)
    if( mbedtls_internal_ecp_grp_capable( grp ) )
        return( mbedtls_internal_ecp_randomize_mxz( grp, P, f_rng, p_rng );
#endif /* MBEDTLS_ECP_RANDOMIZE_MXZ_ALT */

    p_size = ( grp->pbits + 7 ) / 8;
    mbedtls_mpi_init( &l );

    /* Generate l such that 1 < l < p */
    do
    {
        MBEDTLS_MPI_CHK( mbedtls_mpi_fill_random( &l, p_size, f_rng, p_rng ) );

        while( mbedtls_mpi_cmp_mpi( &l, &grp->P ) >= 0 )
            MBEDTLS_MPI_CHK( mbedtls_mpi_shift_r( &l, 1 ) );

        if( count++ > 10 )
            return( MBEDTLS_ERR_ECP_RANDOM_FAILED );
    }
    while( mbedtls_mpi_cmp_int( &l, 1 ) <= 0 );

    MBEDTLS_MPI_CHK( mbedtls_mpi_mul_mpi( &P->X, &P->X, &l ) ); MOD_MUL( P->X );
    MBEDTLS_MPI_CHK( mbedtls_mpi_mul_mpi( &P->Z, &P->Z, &l ) ); MOD_MUL( P->Z );

cleanup:
    mbedtls_mpi_free( &l );

    return( ret );
}

/*
 * Double-and-add: R = 2P, S = P + Q, with d = X(P - Q),
 * for Montgomery curves in x/z coordinates.
 *
 * http://www.hyperelliptic.org/EFD/g1p/auto-code/montgom/xz/ladder/mladd-1987-m.op3
 * with
 * d =  X1
 * P = (X2, Z2)
 * Q = (X3, Z3)
 * R = (X4, Z4)
 * S = (X5, Z5)
 * and eliminating temporary variables tO, ..., t4.
 *
 * Cost: 5M + 4S
 */
static int ecp_double_add_mxz( const mbedtls_ecp_group *grp,
                               mbedtls_ecp_point *R, mbedtls_ecp_point *S,
                               const mbedtls_ecp_point *P, const mbedtls_ecp_point *Q,
                               const mbedtls_mpi *d )
{
    int ret;
    mbedtls_mpi A, AA, B, BB, E, C, D, DA, CB;

#if defined(MBEDTLS_ECP_DOUBLE_ADD_MXZ_ALT)
    if( mbedtls_internal_ecp_grp_capable( grp ) )
        return( mbedtls_internal_ecp_double_add_mxz( grp, R, S, P, Q, d ) );
#endif /* MBEDTLS_ECP_DOUBLE_ADD_MXZ_ALT */

    mbedtls_mpi_init( &A ); mbedtls_mpi_init( &AA ); mbedtls_mpi_init( &B );
    mbedtls_mpi_init( &BB ); mbedtls_mpi_init( &E ); mbedtls_mpi_init( &C );
    mbedtls_mpi_init( &D ); mbedtls_mpi_init( &DA ); mbedtls_mpi_init( &CB );

    MBEDTLS_MPI_CHK( mbedtls_mpi_add_mpi( &A,    &P->X,   &P->Z ) ); MOD_ADD( A    );
    MBEDTLS_MPI_CHK( mbedtls_mpi_mul_mpi( &AA,   &A,      &A    ) ); MOD_MUL( AA   );
    MBEDTLS_MPI_CHK( mbedtls_mpi_sub_mpi( &B,    &P->X,   &P->Z ) ); MOD_SUB( B    );
    MBEDTLS_MPI_CHK( mbedtls_mpi_mul_mpi( &BB,   &B,      &B    ) ); MOD_MUL( BB   );
    MBEDTLS_MPI_CHK( mbedtls_mpi_sub_mpi( &E,    &AA,     &BB   ) ); MOD_SUB( E    );
    MBEDTLS_MPI_CHK( mbedtls_mpi_add_mpi( &C,    &Q->X,   &Q->Z ) ); MOD_ADD( C    );
    MBEDTLS_MPI_CHK( mbedtls_mpi_sub_mpi( &D,    &Q->X,   &Q->Z ) ); MOD_SUB( D    );
    MBEDTLS_MPI_CHK( mbedtls_mpi_mul_mpi( &DA,   &D,      &A    ) ); MOD_MUL( DA   );
    MBEDTLS_MPI_CHK( mbedtls_mpi_mul_mpi( &CB,   &C,      &B    ) ); MOD_MUL( CB   );
    MBEDTLS_MPI_CHK( mbedtls_mpi_add_mpi( &S->X, &DA,     &CB   ) ); MOD_MUL( S->X );
    MBEDTLS_MPI_CHK( mbedtls_mpi_mul_mpi( &S->X, &S->X,   &S->X ) ); MOD_MUL( S->X );
    MBEDTLS_MPI_CHK( mbedtls_mpi_sub_mpi( &S->Z, &DA,     &CB   ) ); MOD_SUB( S->Z );
    MBEDTLS_MPI_CHK( mbedtls_mpi_mul_mpi( &S->Z, &S->Z,   &S->Z ) ); MOD_MUL( S->Z );
    MBEDTLS_MPI_CHK( mbedtls_mpi_mul_mpi( &S->Z, d,       &S->Z ) ); MOD_MUL( S->Z );
    MBEDTLS_MPI_CHK( mbedtls_mpi_mul_mpi( &R->X, &AA,     &BB   ) ); MOD_MUL( R->X );
    MBEDTLS_MPI_CHK( mbedtls_mpi_mul_mpi( &R->Z, &grp->A, &E    ) ); MOD_MUL( R->Z );
    MBEDTLS_MPI_CHK( mbedtls_mpi_add_mpi( &R->Z, &BB,     &R->Z ) ); MOD_ADD( R->Z );
    MBEDTLS_MPI_CHK( mbedtls_mpi_mul_mpi( &R->Z, &E,      &R->Z ) ); MOD_MUL( R->Z );

cleanup:
    mbedtls_mpi_free( &A ); mbedtls_mpi_free( &AA ); mbedtls_mpi_free( &B );
    mbedtls_mpi_free( &BB ); mbedtls_mpi_free( &E ); mbedtls_mpi_free( &C );
    mbedtls_mpi_free( &D ); mbedtls_mpi_free( &DA ); mbedtls_mpi_free( &CB );

    return( ret );
}

/*
 * Multiplication with Montgomery ladder in x/z coordinates,
 * for curves in Montgomery form
 */
static int ecp_mul_mxz( mbedtls_ecp_group *grp, mbedtls_ecp_point *R,
                        const mbedtls_mpi *m, const mbedtls_ecp_point *P,
                        int (*f_rng)(void *, unsigned char *, size_t),
                        void *p_rng )
{
    int ret;
    size_t i;
    unsigned char b;
    mbedtls_ecp_point RP;
    mbedtls_mpi PX;

    mbedtls_ecp_point_init( &RP ); mbedtls_mpi_init( &PX );

    /* Save PX and read from P before writing to R, in case P == R */
    MBEDTLS_MPI_CHK( mbedtls_mpi_copy( &PX, &P->X ) );
    MBEDTLS_MPI_CHK( mbedtls_ecp_copy( &RP, P ) );

    /* Set R to zero in modified x/z coordinates */
    MBEDTLS_MPI_CHK( mbedtls_mpi_lset( &R->X, 1 ) );
    MBEDTLS_MPI_CHK( mbedtls_mpi_lset( &R->Z, 0 ) );
    mbedtls_mpi_free( &R->Y );

    /* RP.X might be sligtly larger than P, so reduce it */
    MOD_ADD( RP.X );

    /* Randomize coordinates of the starting point */
    if( f_rng != NULL )
        MBEDTLS_MPI_CHK( ecp_randomize_mxz( grp, &RP, f_rng, p_rng ) );

    /* Loop invariant: R = result so far, RP = R + P */
    i = mbedtls_mpi_bitlen( m ); /* one past the (zero-based) most significant bit */
    while( i-- > 0 )
    {
        b = mbedtls_mpi_get_bit( m, i );
        /*
         *  if (b) R = 2R + P else R = 2R,
         * which is:
         *  if (b) double_add( RP, R, RP, R )
         *  else   double_add( R, RP, R, RP )
         * but using safe conditional swaps to avoid leaks
         */
        MBEDTLS_MPI_CHK( mbedtls_mpi_safe_cond_swap( &R->X, &RP.X, b ) );
        MBEDTLS_MPI_CHK( mbedtls_mpi_safe_cond_swap( &R->Z, &RP.Z, b ) );
        MBEDTLS_MPI_CHK( ecp_double_add_mxz( grp, R, &RP, R, &RP, &PX ) );
        MBEDTLS_MPI_CHK( mbedtls_mpi_safe_cond_swap( &R->X, &RP.X, b ) );
        MBEDTLS_MPI_CHK( mbedtls_mpi_safe_cond_swap( &R->Z, &RP.Z, b ) );
    }

    MBEDTLS_MPI_CHK( ecp_normalize_mxz( grp, R ) );

cleanup:
    mbedtls_ecp_point_free( &RP ); mbedtls_mpi_free( &PX );

    return( ret );
}

#endif /* ECP_MONTGOMERY */

/*
 * Restartable multiplication R = m * P
 */
int mbedtls_ecp_mul_restartable( mbedtls_ecp_group *grp, mbedtls_ecp_point *R,
             const mbedtls_mpi *m, const mbedtls_ecp_point *P,
             int (*f_rng)(void *, unsigned char *, size_t), void *p_rng,
             mbedtls_ecp_restart_ctx *rs_ctx )
{
    int ret = MBEDTLS_ERR_ECP_BAD_INPUT_DATA;
#if defined(MBEDTLS_ECP_INTERNAL_ALT)
    char is_grp_capable = 0;
#endif

#if defined(MBEDTLS_ECP_RESTARTABLE)
    /* reset ops count for this call if top-level */
    if( rs_ctx != NULL && rs_ctx->depth++ == 0 )
        rs_ctx->ops_done = 0;
#endif

#if defined(MBEDTLS_ECP_INTERNAL_ALT)
    if( ( is_grp_capable = mbedtls_internal_ecp_grp_capable( grp ) ) )
        MBEDTLS_MPI_CHK( mbedtls_internal_ecp_init( grp ) );
#endif /* MBEDTLS_ECP_INTERNAL_ALT */

#if defined(MBEDTLS_ECP_RESTARTABLE)
    /* skip argument check when restarting */
    if( rs_ctx == NULL || rs_ctx->rsm == NULL )
#endif
    {
        /* check_privkey is free */
        MBEDTLS_ECP_BUDGET( MBEDTLS_ECP_OPS_CHK );

        /* Common sanity checks */
        MBEDTLS_MPI_CHK( mbedtls_ecp_check_privkey( grp, m ) );
        MBEDTLS_MPI_CHK( mbedtls_ecp_check_pubkey( grp, P ) );
    }

    ret = MBEDTLS_ERR_ECP_BAD_INPUT_DATA;
#if defined(ECP_MONTGOMERY)
    if( ecp_get_type( grp ) == ECP_TYPE_MONTGOMERY )
        MBEDTLS_MPI_CHK( ecp_mul_mxz( grp, R, m, P, f_rng, p_rng ) );
#endif
#if defined(ECP_SHORTWEIERSTRASS)
    if( ecp_get_type( grp ) == ECP_TYPE_SHORT_WEIERSTRASS )
        MBEDTLS_MPI_CHK( ecp_mul_comb( grp, R, m, P, f_rng, p_rng, rs_ctx ) );
#endif

cleanup:

#if defined(MBEDTLS_ECP_INTERNAL_ALT)
    if( is_grp_capable )
        mbedtls_internal_ecp_free( grp );
#endif /* MBEDTLS_ECP_INTERNAL_ALT */

#if defined(MBEDTLS_ECP_RESTARTABLE)
    if( rs_ctx != NULL )
        rs_ctx->depth--;
#endif

    return( ret );
}

/*
 * Multiplication R = m * P
 */
int mbedtls_ecp_mul( mbedtls_ecp_group *grp, mbedtls_ecp_point *R,
             const mbedtls_mpi *m, const mbedtls_ecp_point *P,
             int (*f_rng)(void *, unsigned char *, size_t), void *p_rng )
{
    return( mbedtls_ecp_mul_restartable( grp, R, m, P, f_rng, p_rng, NULL ) );
}

#if defined(ECP_SHORTWEIERSTRASS)
/*
 * Check that an affine point is valid as a public key,
 * short weierstrass curves (SEC1 3.2.3.1)
 */
static int ecp_check_pubkey_sw( const mbedtls_ecp_group *grp, const mbedtls_ecp_point *pt )
{
    int ret;
    mbedtls_mpi YY, RHS;

    /* pt coordinates must be normalized for our checks */
    if( mbedtls_mpi_cmp_int( &pt->X, 0 ) < 0 ||
        mbedtls_mpi_cmp_int( &pt->Y, 0 ) < 0 ||
        mbedtls_mpi_cmp_mpi( &pt->X, &grp->P ) >= 0 ||
        mbedtls_mpi_cmp_mpi( &pt->Y, &grp->P ) >= 0 )
        return( MBEDTLS_ERR_ECP_INVALID_KEY );

    mbedtls_mpi_init( &YY ); mbedtls_mpi_init( &RHS );

    /*
     * YY = Y^2
     * RHS = X (X^2 + A) + B = X^3 + A X + B
     */
    MBEDTLS_MPI_CHK( mbedtls_mpi_mul_mpi( &YY,  &pt->Y,   &pt->Y  ) );  MOD_MUL( YY  );
    MBEDTLS_MPI_CHK( mbedtls_mpi_mul_mpi( &RHS, &pt->X,   &pt->X  ) );  MOD_MUL( RHS );

    /* Special case for A = -3 */
    if( grp->A.p == NULL )
    {
        MBEDTLS_MPI_CHK( mbedtls_mpi_sub_int( &RHS, &RHS, 3       ) );  MOD_SUB( RHS );
    }
    else
    {
        MBEDTLS_MPI_CHK( mbedtls_mpi_add_mpi( &RHS, &RHS, &grp->A ) );  MOD_ADD( RHS );
    }

    MBEDTLS_MPI_CHK( mbedtls_mpi_mul_mpi( &RHS, &RHS,     &pt->X  ) );  MOD_MUL( RHS );
    MBEDTLS_MPI_CHK( mbedtls_mpi_add_mpi( &RHS, &RHS,     &grp->B ) );  MOD_ADD( RHS );

    if( mbedtls_mpi_cmp_mpi( &YY, &RHS ) != 0 )
        ret = MBEDTLS_ERR_ECP_INVALID_KEY;

cleanup:

    mbedtls_mpi_free( &YY ); mbedtls_mpi_free( &RHS );

    return( ret );
}
#endif /* ECP_SHORTWEIERSTRASS */

/*
 * R = m * P with shortcuts for m == 1 and m == -1
 * NOT constant-time - ONLY for short Weierstrass!
 */
static int mbedtls_ecp_mul_shortcuts( mbedtls_ecp_group *grp,
                                      mbedtls_ecp_point *R,
                                      const mbedtls_mpi *m,
                                      const mbedtls_ecp_point *P,
                                      mbedtls_ecp_restart_ctx *rs_ctx )
{
    int ret;

    if( mbedtls_mpi_cmp_int( m, 1 ) == 0 )
    {
        MBEDTLS_MPI_CHK( mbedtls_ecp_copy( R, P ) );
    }
    else if( mbedtls_mpi_cmp_int( m, -1 ) == 0 )
    {
        MBEDTLS_MPI_CHK( mbedtls_ecp_copy( R, P ) );
        if( mbedtls_mpi_cmp_int( &R->Y, 0 ) != 0 )
            MBEDTLS_MPI_CHK( mbedtls_mpi_sub_mpi( &R->Y, &grp->P, &R->Y ) );
    }
    else
    {
        MBEDTLS_MPI_CHK( mbedtls_ecp_mul_restartable( grp, R, m, P,
                                                      NULL, NULL, rs_ctx ) );
    }

cleanup:
    return( ret );
}

/*
 * Restartable linear combination
 * NOT constant-time
 */
int mbedtls_ecp_muladd_restartable(
             mbedtls_ecp_group *grp, mbedtls_ecp_point *R,
             const mbedtls_mpi *m, const mbedtls_ecp_point *P,
             const mbedtls_mpi *n, const mbedtls_ecp_point *Q,
             mbedtls_ecp_restart_ctx *rs_ctx )
{
    int ret;
    mbedtls_ecp_point mP;
    mbedtls_ecp_point *pmP = &mP;
    mbedtls_ecp_point *pR = R;
#if defined(MBEDTLS_ECP_INTERNAL_ALT)
    char is_grp_capable = 0;
#endif

    if( ecp_get_type( grp ) != ECP_TYPE_SHORT_WEIERSTRASS )
        return( MBEDTLS_ERR_ECP_FEATURE_UNAVAILABLE );

    mbedtls_ecp_point_init( &mP );

#if defined(MBEDTLS_ECP_INTERNAL_ALT)
    if( ( is_grp_capable = mbedtls_internal_ecp_grp_capable( grp ) ) )
        MBEDTLS_MPI_CHK( mbedtls_internal_ecp_init( grp ) );
#endif /* MBEDTLS_ECP_INTERNAL_ALT */

    ECP_RS_ENTER( ma );

#if defined(MBEDTLS_ECP_RESTARTABLE)
    if( rs_ctx != NULL && rs_ctx->ma != NULL )
    {
        /* redirect intermediate results to restart context */
        pmP = &rs_ctx->ma->mP;
        pR  = &rs_ctx->ma->R;

        /* jump to next operation */
        if( rs_ctx->ma->state == ecp_rsma_mul2 )
            goto mul2;
        if( rs_ctx->ma->state == ecp_rsma_add )
            goto add;
        if( rs_ctx->ma->state == ecp_rsma_norm )
            goto norm;
    }
#endif /* MBEDTLS_ECP_RESTARTABLE */

    MBEDTLS_MPI_CHK( mbedtls_ecp_mul_shortcuts( grp, pmP, m, P, rs_ctx ) );
#if defined(MBEDTLS_ECP_RESTARTABLE)
    if( rs_ctx != NULL && rs_ctx->ma != NULL )
        rs_ctx->ma->state = ecp_rsma_mul2;

mul2:
#endif
    MBEDTLS_MPI_CHK( mbedtls_ecp_mul_shortcuts( grp, pR,  n, Q, rs_ctx ) );
#if defined(MBEDTLS_ECP_RESTARTABLE)
    if( rs_ctx != NULL && rs_ctx->ma != NULL )
        rs_ctx->ma->state = ecp_rsma_add;

add:
#endif
    MBEDTLS_ECP_BUDGET( MBEDTLS_ECP_OPS_ADD );
    MBEDTLS_MPI_CHK( ecp_add_mixed( grp, pR, pmP, pR ) );
#if defined(MBEDTLS_ECP_RESTARTABLE)
    if( rs_ctx != NULL && rs_ctx->ma != NULL )
        rs_ctx->ma->state = ecp_rsma_norm;

norm:
#endif
    MBEDTLS_ECP_BUDGET( MBEDTLS_ECP_OPS_INV );
    MBEDTLS_MPI_CHK( ecp_normalize_jac( grp, pR ) );

#if defined(MBEDTLS_ECP_RESTARTABLE)
    if( rs_ctx != NULL && rs_ctx->ma != NULL )
        MBEDTLS_MPI_CHK( mbedtls_ecp_copy( R, pR ) );
#endif

cleanup:
#if defined(MBEDTLS_ECP_INTERNAL_ALT)
    if( is_grp_capable )
        mbedtls_internal_ecp_free( grp );
#endif /* MBEDTLS_ECP_INTERNAL_ALT */

    mbedtls_ecp_point_free( &mP );

    ECP_RS_LEAVE( ma );

    return( ret );
}

/*
 * Linear combination
 * NOT constant-time
 */
int mbedtls_ecp_muladd( mbedtls_ecp_group *grp, mbedtls_ecp_point *R,
             const mbedtls_mpi *m, const mbedtls_ecp_point *P,
             const mbedtls_mpi *n, const mbedtls_ecp_point *Q )
{
    return( mbedtls_ecp_muladd_restartable( grp, R, m, P, n, Q, NULL ) );
}

#if defined(ECP_MONTGOMERY)
/*
 * Check validity of a public key for Montgomery curves with x-only schemes
 */
static int ecp_check_pubkey_mx( const mbedtls_ecp_group *grp, const mbedtls_ecp_point *pt )
{
    /* [Curve25519 p. 5] Just check X is the correct number of bytes */
    /* Allow any public value, if it's too big then we'll just reduce it mod p
     * (RFC 7748 sec. 5 para. 3). */
    if( mbedtls_mpi_size( &pt->X ) > ( grp->nbits + 7 ) / 8 )
        return( MBEDTLS_ERR_ECP_INVALID_KEY );

    return( 0 );
}
#endif /* ECP_MONTGOMERY */

/*
 * Check that a point is valid as a public key
 */
int mbedtls_ecp_check_pubkey( const mbedtls_ecp_group *grp, const mbedtls_ecp_point *pt )
{
    /* Must use affine coordinates */
    if( mbedtls_mpi_cmp_int( &pt->Z, 1 ) != 0 )
        return( MBEDTLS_ERR_ECP_INVALID_KEY );

#if defined(ECP_MONTGOMERY)
    if( ecp_get_type( grp ) == ECP_TYPE_MONTGOMERY )
        return( ecp_check_pubkey_mx( grp, pt ) );
#endif
#if defined(ECP_SHORTWEIERSTRASS)
    if( ecp_get_type( grp ) == ECP_TYPE_SHORT_WEIERSTRASS )
        return( ecp_check_pubkey_sw( grp, pt ) );
#endif
    return( MBEDTLS_ERR_ECP_BAD_INPUT_DATA );
}

/*
 * Check that an mbedtls_mpi is valid as a private key
 */
int mbedtls_ecp_check_privkey( const mbedtls_ecp_group *grp, const mbedtls_mpi *d )
{
#if defined(ECP_MONTGOMERY)
    if( ecp_get_type( grp ) == ECP_TYPE_MONTGOMERY )
    {
        /* see RFC 7748 sec. 5 para. 5 */
        if( mbedtls_mpi_get_bit( d, 0 ) != 0 ||
            mbedtls_mpi_get_bit( d, 1 ) != 0 ||
            mbedtls_mpi_bitlen( d ) - 1 != grp->nbits ) /* mbedtls_mpi_bitlen is one-based! */
            return( MBEDTLS_ERR_ECP_INVALID_KEY );

        /* see [Curve25519] page 5 */
        if( grp->nbits == 254 && mbedtls_mpi_get_bit( d, 2 ) != 0 )
            return( MBEDTLS_ERR_ECP_INVALID_KEY );

        return( 0 );
    }
#endif /* ECP_MONTGOMERY */
#if defined(ECP_SHORTWEIERSTRASS)
    if( ecp_get_type( grp ) == ECP_TYPE_SHORT_WEIERSTRASS )
    {
        /* see SEC1 3.2 */
        if( mbedtls_mpi_cmp_int( d, 1 ) < 0 ||
            mbedtls_mpi_cmp_mpi( d, &grp->N ) >= 0 )
            return( MBEDTLS_ERR_ECP_INVALID_KEY );
        else
            return( 0 );
    }
#endif /* ECP_SHORTWEIERSTRASS */

    return( MBEDTLS_ERR_ECP_BAD_INPUT_DATA );
}

/*
 * Generate a private key
 */
int mbedtls_ecp_gen_privkey( const mbedtls_ecp_group *grp,
                     mbedtls_mpi *d,
                     int (*f_rng)(void *, unsigned char *, size_t),
                     void *p_rng )
{
    int ret = MBEDTLS_ERR_ECP_BAD_INPUT_DATA;
    size_t n_size = ( grp->nbits + 7 ) / 8;

#if defined(ECP_MONTGOMERY)
    if( ecp_get_type( grp ) == ECP_TYPE_MONTGOMERY )
    {
        /* [M225] page 5 */
        size_t b;

        do {
            MBEDTLS_MPI_CHK( mbedtls_mpi_fill_random( d, n_size, f_rng, p_rng ) );
        } while( mbedtls_mpi_bitlen( d ) == 0);

        /* Make sure the most significant bit is nbits */
        b = mbedtls_mpi_bitlen( d ) - 1; /* mbedtls_mpi_bitlen is one-based */
        if( b > grp->nbits )
            MBEDTLS_MPI_CHK( mbedtls_mpi_shift_r( d, b - grp->nbits ) );
        else
            MBEDTLS_MPI_CHK( mbedtls_mpi_set_bit( d, grp->nbits, 1 ) );

        /* Make sure the last two bits are unset for Curve448, three bits for
           Curve25519 */
        MBEDTLS_MPI_CHK( mbedtls_mpi_set_bit( d, 0, 0 ) );
        MBEDTLS_MPI_CHK( mbedtls_mpi_set_bit( d, 1, 0 ) );
        if( grp->nbits == 254 )
        {
            MBEDTLS_MPI_CHK( mbedtls_mpi_set_bit( d, 2, 0 ) );
        }
    }
#endif /* ECP_MONTGOMERY */

#if defined(ECP_SHORTWEIERSTRASS)
    if( ecp_get_type( grp ) == ECP_TYPE_SHORT_WEIERSTRASS )
    {
        /* SEC1 3.2.1: Generate d such that 1 <= n < N */
        int count = 0;

        /*
         * Match the procedure given in RFC 6979 (deterministic ECDSA):
         * - use the same byte ordering;
         * - keep the leftmost nbits bits of the generated octet string;
         * - try until result is in the desired range.
         * This also avoids any biais, which is especially important for ECDSA.
         */
        do
        {
            MBEDTLS_MPI_CHK( mbedtls_mpi_fill_random( d, n_size, f_rng, p_rng ) );
            MBEDTLS_MPI_CHK( mbedtls_mpi_shift_r( d, 8 * n_size - grp->nbits ) );

            /*
             * Each try has at worst a probability 1/2 of failing (the msb has
             * a probability 1/2 of being 0, and then the result will be < N),
             * so after 30 tries failure probability is a most 2**(-30).
             *
             * For most curves, 1 try is enough with overwhelming probability,
             * since N starts with a lot of 1s in binary, but some curves
             * such as secp224k1 are actually very close to the worst case.
             */
            if( ++count > 30 )
                return( MBEDTLS_ERR_ECP_RANDOM_FAILED );
        }
        while( mbedtls_mpi_cmp_int( d, 1 ) < 0 ||
               mbedtls_mpi_cmp_mpi( d, &grp->N ) >= 0 );
    }
#endif /* ECP_SHORTWEIERSTRASS */

cleanup:
    return( ret );
}

/*
 * Generate a keypair with configurable base point
 */
int mbedtls_ecp_gen_keypair_base( mbedtls_ecp_group *grp,
                     const mbedtls_ecp_point *G,
                     mbedtls_mpi *d, mbedtls_ecp_point *Q,
                     int (*f_rng)(void *, unsigned char *, size_t),
                     void *p_rng )
{
    int ret;

    MBEDTLS_MPI_CHK( mbedtls_ecp_gen_privkey( grp, d, f_rng, p_rng ) );
    MBEDTLS_MPI_CHK( mbedtls_ecp_mul( grp, Q, d, G, f_rng, p_rng ) );

cleanup:
    return( ret );
}

/*
 * Generate key pair, wrapper for conventional base point
 */
int mbedtls_ecp_gen_keypair( mbedtls_ecp_group *grp,
                             mbedtls_mpi *d, mbedtls_ecp_point *Q,
                             int (*f_rng)(void *, unsigned char *, size_t),
                             void *p_rng )
{
    return( mbedtls_ecp_gen_keypair_base( grp, &grp->G, d, Q, f_rng, p_rng ) );
}

/*
 * Generate a keypair, prettier wrapper
 */
int mbedtls_ecp_gen_key( mbedtls_ecp_group_id grp_id, mbedtls_ecp_keypair *key,
                int (*f_rng)(void *, unsigned char *, size_t), void *p_rng )
{
    int ret;

    if( ( ret = mbedtls_ecp_group_load( &key->grp, grp_id ) ) != 0 )
        return( ret );

    return( mbedtls_ecp_gen_keypair( &key->grp, &key->d, &key->Q, f_rng, p_rng ) );
}

/*
 * Check a public-private key pair
 */
int mbedtls_ecp_check_pub_priv( const mbedtls_ecp_keypair *pub, const mbedtls_ecp_keypair *prv )
{
    int ret;
    mbedtls_ecp_point Q;
    mbedtls_ecp_group grp;

    if( pub->grp.id == MBEDTLS_ECP_DP_NONE ||
        pub->grp.id != prv->grp.id ||
        mbedtls_mpi_cmp_mpi( &pub->Q.X, &prv->Q.X ) ||
        mbedtls_mpi_cmp_mpi( &pub->Q.Y, &prv->Q.Y ) ||
        mbedtls_mpi_cmp_mpi( &pub->Q.Z, &prv->Q.Z ) )
    {
        return( MBEDTLS_ERR_ECP_BAD_INPUT_DATA );
    }

    mbedtls_ecp_point_init( &Q );
    mbedtls_ecp_group_init( &grp );

    /* mbedtls_ecp_mul() needs a non-const group... */
    mbedtls_ecp_group_copy( &grp, &prv->grp );

    /* Also checks d is valid */
    MBEDTLS_MPI_CHK( mbedtls_ecp_mul( &grp, &Q, &prv->d, &prv->grp.G, NULL, NULL ) );

    if( mbedtls_mpi_cmp_mpi( &Q.X, &prv->Q.X ) ||
        mbedtls_mpi_cmp_mpi( &Q.Y, &prv->Q.Y ) ||
        mbedtls_mpi_cmp_mpi( &Q.Z, &prv->Q.Z ) )
    {
        ret = MBEDTLS_ERR_ECP_BAD_INPUT_DATA;
        goto cleanup;
    }

cleanup:
    mbedtls_ecp_point_free( &Q );
    mbedtls_ecp_group_free( &grp );

    return( ret );
}

#if defined(MBEDTLS_SELF_TEST)

/*
 * Checkup routine
 */
int mbedtls_ecp_self_test( int verbose )
{
    int ret;
    size_t i;
    mbedtls_ecp_group grp;
    mbedtls_ecp_point R, P;
    mbedtls_mpi m;
    unsigned long add_c_prev, dbl_c_prev, mul_c_prev;
    /* exponents especially adapted for secp192r1 */
    const char *exponents[] =
    {
        "000000000000000000000000000000000000000000000001", /* one */
        "FFFFFFFFFFFFFFFFFFFFFFFF99DEF836146BC9B1B4D22830", /* N - 1 */
        "5EA6F389A38B8BC81E767753B15AA5569E1782E30ABE7D25", /* random */
        "400000000000000000000000000000000000000000000000", /* one and zeros */
        "7FFFFFFFFFFFFFFFFFFFFFFFFFFFFFFFFFFFFFFFFFFFFFFF", /* all ones */
        "555555555555555555555555555555555555555555555555", /* 101010... */
    };

    mbedtls_ecp_group_init( &grp );
    mbedtls_ecp_point_init( &R );
    mbedtls_ecp_point_init( &P );
    mbedtls_mpi_init( &m );

    /* Use secp192r1 if available, or any available curve */
#if defined(MBEDTLS_ECP_DP_SECP192R1_ENABLED)
    MBEDTLS_MPI_CHK( mbedtls_ecp_group_load( &grp, MBEDTLS_ECP_DP_SECP192R1 ) );
#else
    MBEDTLS_MPI_CHK( mbedtls_ecp_group_load( &grp, mbedtls_ecp_curve_list()->grp_id ) );
#endif

    if( verbose != 0 )
        mbedtls_printf( "  ECP test #1 (constant op_count, base point G): " );

    /* Do a dummy multiplication first to trigger precomputation */
    MBEDTLS_MPI_CHK( mbedtls_mpi_lset( &m, 2 ) );
    MBEDTLS_MPI_CHK( mbedtls_ecp_mul( &grp, &P, &m, &grp.G, NULL, NULL ) );

    add_count = 0;
    dbl_count = 0;
    mul_count = 0;
    MBEDTLS_MPI_CHK( mbedtls_mpi_read_string( &m, 16, exponents[0] ) );
    MBEDTLS_MPI_CHK( mbedtls_ecp_mul( &grp, &R, &m, &grp.G, NULL, NULL ) );

    for( i = 1; i < sizeof( exponents ) / sizeof( exponents[0] ); i++ )
    {
        add_c_prev = add_count;
        dbl_c_prev = dbl_count;
        mul_c_prev = mul_count;
        add_count = 0;
        dbl_count = 0;
        mul_count = 0;

        MBEDTLS_MPI_CHK( mbedtls_mpi_read_string( &m, 16, exponents[i] ) );
        MBEDTLS_MPI_CHK( mbedtls_ecp_mul( &grp, &R, &m, &grp.G, NULL, NULL ) );

        if( add_count != add_c_prev ||
            dbl_count != dbl_c_prev ||
            mul_count != mul_c_prev )
        {
            if( verbose != 0 )
                mbedtls_printf( "failed (%u)\n", (unsigned int) i );

            ret = 1;
            goto cleanup;
        }
    }

    if( verbose != 0 )
        mbedtls_printf( "passed\n" );

    if( verbose != 0 )
        mbedtls_printf( "  ECP test #2 (constant op_count, other point): " );
    /* We computed P = 2G last time, use it */

    add_count = 0;
    dbl_count = 0;
    mul_count = 0;
    MBEDTLS_MPI_CHK( mbedtls_mpi_read_string( &m, 16, exponents[0] ) );
    MBEDTLS_MPI_CHK( mbedtls_ecp_mul( &grp, &R, &m, &P, NULL, NULL ) );

    for( i = 1; i < sizeof( exponents ) / sizeof( exponents[0] ); i++ )
    {
        add_c_prev = add_count;
        dbl_c_prev = dbl_count;
        mul_c_prev = mul_count;
        add_count = 0;
        dbl_count = 0;
        mul_count = 0;

        MBEDTLS_MPI_CHK( mbedtls_mpi_read_string( &m, 16, exponents[i] ) );
        MBEDTLS_MPI_CHK( mbedtls_ecp_mul( &grp, &R, &m, &P, NULL, NULL ) );

        if( add_count != add_c_prev ||
            dbl_count != dbl_c_prev ||
            mul_count != mul_c_prev )
        {
            if( verbose != 0 )
                mbedtls_printf( "failed (%u)\n", (unsigned int) i );

            ret = 1;
            goto cleanup;
        }
    }

    if( verbose != 0 )
        mbedtls_printf( "passed\n" );

cleanup:

    if( ret < 0 && verbose != 0 )
        mbedtls_printf( "Unexpected error, return code = %08X\n", ret );

    mbedtls_ecp_group_free( &grp );
    mbedtls_ecp_point_free( &R );
    mbedtls_ecp_point_free( &P );
    mbedtls_mpi_free( &m );

    if( verbose != 0 )
        mbedtls_printf( "\n" );

    return( ret );
}

#endif /* MBEDTLS_SELF_TEST */

#endif /* !MBEDTLS_ECP_ALT */

#endif /* MBEDTLS_ECP_C */<|MERGE_RESOLUTION|>--- conflicted
+++ resolved
@@ -1993,17 +1993,8 @@
     }
 #endif
 
-<<<<<<< HEAD
     /* did T belong to us? then let's destroy it! */
     if( T != NULL )
-=======
-    /* There are two cases where T is not stored in grp:
-     * - P != G
-     * - An intermediate operation failed before setting grp->T
-     * In either case, T must be freed.
-     */
-    if( T != NULL && T != grp->T )
->>>>>>> 53546ea0
     {
         for( i = 0; i < T_size; i++ )
             mbedtls_ecp_point_free( &T[i] );

--- conflicted
+++ resolved
@@ -934,21 +934,12 @@
 int mbedtls_ecp_tls_read_group_id( mbedtls_ecp_group_id *grp,
                                    const unsigned char **buf, size_t len )
 {
-<<<<<<< HEAD
-    int ret;
-    ECP_VALIDATE_RET( grp  != NULL );
-    ECP_VALIDATE_RET( buf  != NULL );
-    ECP_VALIDATE_RET( *buf != NULL );
-
-    if( len < 1 )
-=======
     uint16_t tls_id;
     const mbedtls_ecp_curve_info *curve_info;
     /*
      * We expect at least three bytes (see below)
      */
     if( len < 3 )
->>>>>>> 953ce396
         return( MBEDTLS_ERR_ECP_BAD_INPUT_DATA );
 
     /* Only named_curve is handled */

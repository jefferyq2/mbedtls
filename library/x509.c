/*
 *  X.509 common functions for parsing and verification
 *
 *  Copyright (C) 2006-2014, ARM Limited, All Rights Reserved
 *
 *  This file is part of mbed TLS (https://tls.mbed.org)
 *
 *  This program is free software; you can redistribute it and/or modify
 *  it under the terms of the GNU General Public License as published by
 *  the Free Software Foundation; either version 2 of the License, or
 *  (at your option) any later version.
 *
 *  This program is distributed in the hope that it will be useful,
 *  but WITHOUT ANY WARRANTY; without even the implied warranty of
 *  MERCHANTABILITY or FITNESS FOR A PARTICULAR PURPOSE.  See the
 *  GNU General Public License for more details.
 *
 *  You should have received a copy of the GNU General Public License along
 *  with this program; if not, write to the Free Software Foundation, Inc.,
 *  51 Franklin Street, Fifth Floor, Boston, MA 02110-1301 USA.
 */
/*
 *  The ITU-T X.509 standard defines a certificate format for PKI.
 *
 *  http://www.ietf.org/rfc/rfc5280.txt (Certificates and CRLs)
 *  http://www.ietf.org/rfc/rfc3279.txt (Alg IDs for CRLs)
 *  http://www.ietf.org/rfc/rfc2986.txt (CSRs, aka PKCS#10)
 *
 *  http://www.itu.int/ITU-T/studygroups/com17/languages/X.680-0207.pdf
 *  http://www.itu.int/ITU-T/studygroups/com17/languages/X.690-0207.pdf
 */

#if !defined(POLARSSL_CONFIG_FILE)
#include "polarssl/config.h"
#else
#include POLARSSL_CONFIG_FILE
#endif

#if defined(POLARSSL_X509_USE_C)

#include "polarssl/x509.h"
#include "polarssl/asn1.h"
#include "polarssl/oid.h"

#include <stdio.h>
#include <string.h>

#if defined(POLARSSL_PEM_PARSE_C)
#include "polarssl/pem.h"
#endif

#if defined(POLARSSL_PLATFORM_C)
#include "polarssl/platform.h"
#else
#include <stdio.h>
#include <stdlib.h>
#define polarssl_free       free
#define polarssl_malloc     malloc
#define polarssl_printf     printf
#define polarssl_snprintf   snprintf
#endif

#if defined(_WIN32) && !defined(EFIX64) && !defined(EFI32)
#include <windows.h>
#else
#include <time.h>
#endif

#if defined(POLARSSL_FS_IO)
#include <stdio.h>
#if !defined(_WIN32)
#include <sys/types.h>
#include <sys/stat.h>
#include <dirent.h>
#endif
#endif

#define CHECK(code) if( ( ret = code ) != 0 ){ return( ret ); }
#define CHECK_RANGE(min, max, val) if( val < min || val > max ){ return( ret ); }

/*
 *  CertificateSerialNumber  ::=  INTEGER
 */
int x509_get_serial( unsigned char **p, const unsigned char *end,
                     x509_buf *serial )
{
    int ret;

    if( ( end - *p ) < 1 )
        return( POLARSSL_ERR_X509_INVALID_SERIAL +
                POLARSSL_ERR_ASN1_OUT_OF_DATA );

    if( **p != ( ASN1_CONTEXT_SPECIFIC | ASN1_PRIMITIVE | 2 ) &&
        **p !=   ASN1_INTEGER )
        return( POLARSSL_ERR_X509_INVALID_SERIAL +
                POLARSSL_ERR_ASN1_UNEXPECTED_TAG );

    serial->tag = *(*p)++;

    if( ( ret = asn1_get_len( p, end, &serial->len ) ) != 0 )
        return( POLARSSL_ERR_X509_INVALID_SERIAL + ret );

    serial->p = *p;
    *p += serial->len;

    return( 0 );
}

/* Get an algorithm identifier without parameters (eg for signatures)
 *
 *  AlgorithmIdentifier  ::=  SEQUENCE  {
 *       algorithm               OBJECT IDENTIFIER,
 *       parameters              ANY DEFINED BY algorithm OPTIONAL  }
 */
int x509_get_alg_null( unsigned char **p, const unsigned char *end,
                       x509_buf *alg )
{
    int ret;

    if( ( ret = asn1_get_alg_null( p, end, alg ) ) != 0 )
        return( POLARSSL_ERR_X509_INVALID_ALG + ret );

    return( 0 );
}

/*
 * Parse an algorithm identifier with (optional) paramaters
 */
int x509_get_alg( unsigned char **p, const unsigned char *end,
                  x509_buf *alg, x509_buf *params )
{
    int ret;

    if( ( ret = asn1_get_alg( p, end, alg, params ) ) != 0 )
        return( POLARSSL_ERR_X509_INVALID_ALG + ret );

    return( 0 );
}

#if defined(POLARSSL_X509_RSASSA_PSS_SUPPORT)
/*
 * HashAlgorithm ::= AlgorithmIdentifier
 *
 * AlgorithmIdentifier  ::=  SEQUENCE  {
 *      algorithm               OBJECT IDENTIFIER,
 *      parameters              ANY DEFINED BY algorithm OPTIONAL  }
 *
 * For HashAlgorithm, parameters MUST be NULL or absent.
 */
static int x509_get_hash_alg( const x509_buf *alg, md_type_t *md_alg )
{
    int ret;
    unsigned char *p;
    const unsigned char *end;
    x509_buf md_oid;
    size_t len;

    /* Make sure we got a SEQUENCE and setup bounds */
    if( alg->tag != ( ASN1_CONSTRUCTED | ASN1_SEQUENCE ) )
        return( POLARSSL_ERR_X509_INVALID_ALG +
                POLARSSL_ERR_ASN1_UNEXPECTED_TAG );

    p = (unsigned char *) alg->p;
    end = p + alg->len;

    if( p >= end )
        return( POLARSSL_ERR_X509_INVALID_ALG +
                POLARSSL_ERR_ASN1_OUT_OF_DATA );

    /* Parse md_oid */
    md_oid.tag = *p;

    if( ( ret = asn1_get_tag( &p, end, &md_oid.len, ASN1_OID ) ) != 0 )
        return( POLARSSL_ERR_X509_INVALID_ALG + ret );

    md_oid.p = p;
    p += md_oid.len;

    /* Get md_alg from md_oid */
    if( ( ret = oid_get_md_alg( &md_oid, md_alg ) ) != 0 )
        return( POLARSSL_ERR_X509_INVALID_ALG + ret );

    /* Make sure params is absent of NULL */
    if( p == end )
        return( 0 );

    if( ( ret = asn1_get_tag( &p, end, &len, ASN1_NULL ) ) != 0 || len != 0 )
        return( POLARSSL_ERR_X509_INVALID_ALG + ret );

    if( p != end )
        return( POLARSSL_ERR_X509_INVALID_ALG +
                POLARSSL_ERR_ASN1_LENGTH_MISMATCH );

    return( 0 );
}

/*
 *    RSASSA-PSS-params  ::=  SEQUENCE  {
 *       hashAlgorithm     [0] HashAlgorithm DEFAULT sha1Identifier,
 *       maskGenAlgorithm  [1] MaskGenAlgorithm DEFAULT mgf1SHA1Identifier,
 *       saltLength        [2] INTEGER DEFAULT 20,
 *       trailerField      [3] INTEGER DEFAULT 1  }
 *    -- Note that the tags in this Sequence are explicit.
 *
 * RFC 4055 (which defines use of RSASSA-PSS in PKIX) states that the value
 * of trailerField MUST be 1, and PKCS#1 v2.2 doesn't even define any other
 * option. Enfore this at parsing time.
 */
int x509_get_rsassa_pss_params( const x509_buf *params,
                                md_type_t *md_alg, md_type_t *mgf_md,
                                int *salt_len )
{
    int ret;
    unsigned char *p;
    const unsigned char *end, *end2;
    size_t len;
    x509_buf alg_id, alg_params;

    /* First set everything to defaults */
    *md_alg = POLARSSL_MD_SHA1;
    *mgf_md = POLARSSL_MD_SHA1;
    *salt_len = 20;

    /* Make sure params is a SEQUENCE and setup bounds */
    if( params->tag != ( ASN1_CONSTRUCTED | ASN1_SEQUENCE ) )
        return( POLARSSL_ERR_X509_INVALID_ALG +
                POLARSSL_ERR_ASN1_UNEXPECTED_TAG );

    p = (unsigned char *) params->p;
    end = p + params->len;

    if( p == end )
        return( 0 );

    /*
     * HashAlgorithm
     */
    if( ( ret = asn1_get_tag( &p, end, &len,
                    ASN1_CONTEXT_SPECIFIC | ASN1_CONSTRUCTED | 0 ) ) == 0 )
    {
        end2 = p + len;

        /* HashAlgorithm ::= AlgorithmIdentifier (without parameters) */
        if( ( ret = x509_get_alg_null( &p, end2, &alg_id ) ) != 0 )
            return( ret );

        if( ( ret = oid_get_md_alg( &alg_id, md_alg ) ) != 0 )
            return( POLARSSL_ERR_X509_INVALID_ALG + ret );

        if( p != end2 )
            return( POLARSSL_ERR_X509_INVALID_ALG +
                    POLARSSL_ERR_ASN1_LENGTH_MISMATCH );
    }
    else if( ret != POLARSSL_ERR_ASN1_UNEXPECTED_TAG )
        return( POLARSSL_ERR_X509_INVALID_ALG + ret );

    if( p == end )
        return( 0 );

    /*
     * MaskGenAlgorithm
     */
    if( ( ret = asn1_get_tag( &p, end, &len,
                    ASN1_CONTEXT_SPECIFIC | ASN1_CONSTRUCTED | 1 ) ) == 0 )
    {
        end2 = p + len;

        /* MaskGenAlgorithm ::= AlgorithmIdentifier (params = HashAlgorithm) */
        if( ( ret = x509_get_alg( &p, end2, &alg_id, &alg_params ) ) != 0 )
            return( ret );

        /* Only MFG1 is recognised for now */
        if( ! OID_CMP( OID_MGF1, &alg_id ) )
            return( POLARSSL_ERR_X509_FEATURE_UNAVAILABLE +
                    POLARSSL_ERR_OID_NOT_FOUND );

        /* Parse HashAlgorithm */
        if( ( ret = x509_get_hash_alg( &alg_params, mgf_md ) ) != 0 )
            return( ret );

        if( p != end2 )
            return( POLARSSL_ERR_X509_INVALID_ALG +
                    POLARSSL_ERR_ASN1_LENGTH_MISMATCH );
    }
    else if( ret != POLARSSL_ERR_ASN1_UNEXPECTED_TAG )
        return( POLARSSL_ERR_X509_INVALID_ALG + ret );

    if( p == end )
        return( 0 );

    /*
     * salt_len
     */
    if( ( ret = asn1_get_tag( &p, end, &len,
                    ASN1_CONTEXT_SPECIFIC | ASN1_CONSTRUCTED | 2 ) ) == 0 )
    {
        end2 = p + len;

        if( ( ret = asn1_get_int( &p, end2, salt_len ) ) != 0 )
            return( POLARSSL_ERR_X509_INVALID_ALG + ret );

        if( p != end2 )
            return( POLARSSL_ERR_X509_INVALID_ALG +
                    POLARSSL_ERR_ASN1_LENGTH_MISMATCH );
    }
    else if( ret != POLARSSL_ERR_ASN1_UNEXPECTED_TAG )
        return( POLARSSL_ERR_X509_INVALID_ALG + ret );

    if( p == end )
        return( 0 );

    /*
     * trailer_field (if present, must be 1)
     */
    if( ( ret = asn1_get_tag( &p, end, &len,
                    ASN1_CONTEXT_SPECIFIC | ASN1_CONSTRUCTED | 3 ) ) == 0 )
    {
        int trailer_field;

        end2 = p + len;

        if( ( ret = asn1_get_int( &p, end2, &trailer_field ) ) != 0 )
            return( POLARSSL_ERR_X509_INVALID_ALG + ret );

        if( p != end2 )
            return( POLARSSL_ERR_X509_INVALID_ALG +
                    POLARSSL_ERR_ASN1_LENGTH_MISMATCH );

        if( trailer_field != 1 )
            return( POLARSSL_ERR_X509_INVALID_ALG );
    }
    else if( ret != POLARSSL_ERR_ASN1_UNEXPECTED_TAG )
        return( POLARSSL_ERR_X509_INVALID_ALG + ret );

    if( p != end )
        return( POLARSSL_ERR_X509_INVALID_ALG +
                POLARSSL_ERR_ASN1_LENGTH_MISMATCH );

    return( 0 );
}
#endif /* POLARSSL_X509_RSASSA_PSS_SUPPORT */

/*
 *  AttributeTypeAndValue ::= SEQUENCE {
 *    type     AttributeType,
 *    value    AttributeValue }
 *
 *  AttributeType ::= OBJECT IDENTIFIER
 *
 *  AttributeValue ::= ANY DEFINED BY AttributeType
 */
static int x509_get_attr_type_value( unsigned char **p,
                                     const unsigned char *end,
                                     x509_name *cur )
{
    int ret;
    size_t len;
    x509_buf *oid;
    x509_buf *val;

    if( ( ret = asn1_get_tag( p, end, &len,
            ASN1_CONSTRUCTED | ASN1_SEQUENCE ) ) != 0 )
        return( POLARSSL_ERR_X509_INVALID_NAME + ret );

    if( ( end - *p ) < 1 )
        return( POLARSSL_ERR_X509_INVALID_NAME +
                POLARSSL_ERR_ASN1_OUT_OF_DATA );

    oid = &cur->oid;
    oid->tag = **p;

    if( ( ret = asn1_get_tag( p, end, &oid->len, ASN1_OID ) ) != 0 )
        return( POLARSSL_ERR_X509_INVALID_NAME + ret );

    oid->p = *p;
    *p += oid->len;

    if( ( end - *p ) < 1 )
        return( POLARSSL_ERR_X509_INVALID_NAME +
                POLARSSL_ERR_ASN1_OUT_OF_DATA );

    if( **p != ASN1_BMP_STRING && **p != ASN1_UTF8_STRING      &&
        **p != ASN1_T61_STRING && **p != ASN1_PRINTABLE_STRING &&
        **p != ASN1_IA5_STRING && **p != ASN1_UNIVERSAL_STRING &&
        **p != ASN1_BIT_STRING )
        return( POLARSSL_ERR_X509_INVALID_NAME +
                POLARSSL_ERR_ASN1_UNEXPECTED_TAG );

    val = &cur->val;
    val->tag = *(*p)++;

    if( ( ret = asn1_get_len( p, end, &val->len ) ) != 0 )
        return( POLARSSL_ERR_X509_INVALID_NAME + ret );

    val->p = *p;
    *p += val->len;

    cur->next = NULL;

    return( 0 );
}

/*
 *  Name ::= CHOICE { -- only one possibility for now --
 *       rdnSequence  RDNSequence }
 *
 *  RDNSequence ::= SEQUENCE OF RelativeDistinguishedName
 *
 *  RelativeDistinguishedName ::=
 *    SET OF AttributeTypeAndValue
 *
 *  AttributeTypeAndValue ::= SEQUENCE {
 *    type     AttributeType,
 *    value    AttributeValue }
 *
 *  AttributeType ::= OBJECT IDENTIFIER
 *
 *  AttributeValue ::= ANY DEFINED BY AttributeType
 *
 * The data structure is optimized for the common case where each RDN has only
 * one element, which is represented as a list of AttributeTypeAndValue.
 * For the general case we still use a flat list, but we mark elements of the
 * same set so that they are "merged" together in the functions that consume
 * this list, eg x509_dn_gets().
 */
int x509_get_name( unsigned char **p, const unsigned char *end,
                   x509_name *cur )
{
    int ret;
    size_t set_len;
    const unsigned char *end_set;

    /* don't use recursion, we'd risk stack overflow if not optimized */
    while( 1 )
    {
        /*
         * parse SET
         */
        if( ( ret = asn1_get_tag( p, end, &set_len,
                ASN1_CONSTRUCTED | ASN1_SET ) ) != 0 )
            return( POLARSSL_ERR_X509_INVALID_NAME + ret );

        end_set  = *p + set_len;

        while( 1 )
        {
            if( ( ret = x509_get_attr_type_value( p, end_set, cur ) ) != 0 )
                return( ret );

            if( *p == end_set )
                break;

            /* Mark this item as being not the only one in a set */
            cur->next_merged = 1;

            cur->next = polarssl_malloc( sizeof( x509_name ) );

            if( cur->next == NULL )
                return( POLARSSL_ERR_X509_MALLOC_FAILED );

            memset( cur->next, 0, sizeof( x509_name ) );

            cur = cur->next;
        }

        /*
         * continue until end of SEQUENCE is reached
         */
        if( *p == end )
            return( 0 );

        cur->next = polarssl_malloc( sizeof( x509_name ) );

        if( cur->next == NULL )
            return( POLARSSL_ERR_X509_MALLOC_FAILED );

        memset( cur->next, 0, sizeof( x509_name ) );

        cur = cur->next;
    }
}

static int x509_parse_int(unsigned char **p, unsigned n, int *res){
    *res = 0;
    for( ; n > 0; --n ){
        if( ( **p < '0') || ( **p > '9' ) ) return POLARSSL_ERR_X509_INVALID_DATE;
        *res *= 10;
        *res += (*(*p)++ - '0');
    }
    return 0;
}

static int x509_date_is_valid(const x509_time *time)
{
    int ret = POLARSSL_ERR_X509_INVALID_DATE;

    CHECK_RANGE( 0, 9999, time->year );
    CHECK_RANGE( 0, 23,   time->hour );
    CHECK_RANGE( 0, 59,   time->min  );
    CHECK_RANGE( 0, 59,   time->sec  );

    switch( time->mon )
    {
        case 1: case 3: case 5: case 7: case 8: case 10: case 12:
            CHECK_RANGE( 1, 31, time->day );
            break;
        case 4: case 6: case 9: case 11:
            CHECK_RANGE( 1, 30, time->day );
            break;
        case 2:
            CHECK_RANGE( 1, 28 + (time->year % 4 == 0), time->day );
            break;
        default:
            return( ret );
    }

    return( 0 );
}

/*
 * Parse an ASN1_UTC_TIME (yearlen=2) or ASN1_GENERALIZED_TIME (yearlen=4) field.
 */
static int x509_parse_time( unsigned char **p, size_t len, unsigned int yearlen, x509_time *time )
{
    int ret;

    /*
     * minimum length is 10 or 12 depending on yearlen
     */
    if ( len < yearlen + 8 )
        return POLARSSL_ERR_X509_INVALID_DATE;
    len -= yearlen + 8;

    /*
     * parse year, month, day, hour, minute
     */
    CHECK( x509_parse_int( p, yearlen, &time->year ) );
    if ( 2 == yearlen )
    {
        if ( time->year < 50 )
            time->year += 100;

        time->year += 1900;
    }

    CHECK( x509_parse_int( p, 2, &time->mon ) );
    CHECK( x509_parse_int( p, 2, &time->day ) );
    CHECK( x509_parse_int( p, 2, &time->hour ) );
    CHECK( x509_parse_int( p, 2, &time->min ) );

    /*
     * parse seconds if present 
     */
    if ( len >= 2 && **p >= '0' && **p <= '9' )
    {
        CHECK( x509_parse_int( p, 2, &time->sec ) );
        len -= 2;
    }
    else
    {
#if defined(POLARSSL_X509_ALLOW_RELAXED_DATE)
        /*
         * if relaxed mode, allow seconds to be absent
         */
        time->sec = 0;
#else
        return POLARSSL_ERR_X509_INVALID_DATE;
#endif
    }

    /*
     * parse trailing 'Z' if present
     */
    if ( 1 == len && 'Z' == **p )
    {
        (*p)++;
        return 0;
    }
#if defined(POLARSSL_X509_ALLOW_RELAXED_DATE)
    /*
     * if relaxed mode, allow timezone to be present
     */
    else if ( 5 == len && ( '+' == **p || '-' == **p ) )
    {
        int tz; /* throwaway timezone */

        (*p)++;
        CHECK( x509_parse_int( p, 4, &tz ) );

        return 0;
    }
#endif
    /*
     * okay if no trailing 'Z' or timezone specified
     */
    else if ( 0 == len )
        return 0;
    else
        return POLARSSL_ERR_X509_INVALID_DATE;
}

/*
 *  Time ::= CHOICE {
 *       utcTime        UTCTime,
 *       generalTime    GeneralizedTime }
 */
int x509_get_time( unsigned char **p, const unsigned char *end,
                   x509_time *time )
{
    int ret;
    size_t len;
    unsigned char tag;

    if( ( end - *p ) < 1 )
        return( POLARSSL_ERR_X509_INVALID_DATE +
                POLARSSL_ERR_ASN1_OUT_OF_DATA );

    tag = **p;

    if( tag == ASN1_UTC_TIME )
    {
        (*p)++;
        ret = asn1_get_len( p, end, &len );

        if( ret != 0 )
            return( POLARSSL_ERR_X509_INVALID_DATE + ret );

<<<<<<< HEAD
        return x509_parse_time( p, len, 2, time );
=======
        CHECK( x509_parse_int( p, 2, &time->year ) );
        CHECK( x509_parse_int( p, 2, &time->mon ) );
        CHECK( x509_parse_int( p, 2, &time->day ) );
        CHECK( x509_parse_int( p, 2, &time->hour ) );
        CHECK( x509_parse_int( p, 2, &time->min ) );
        if( len > 10 )
            CHECK( x509_parse_int( p, 2, &time->sec ) );
        if( len > 12 && *(*p)++ != 'Z' )
            return( POLARSSL_ERR_X509_INVALID_DATE );

        time->year +=  100 * ( time->year < 50 );
        time->year += 1900;

        CHECK( x509_date_is_valid( time ) );

        return( 0 );
>>>>>>> 0da3e44f
    }
    else if( tag == ASN1_GENERALIZED_TIME )
    {
        (*p)++;
        ret = asn1_get_len( p, end, &len );

        if( ret != 0 )
            return( POLARSSL_ERR_X509_INVALID_DATE + ret );

<<<<<<< HEAD
        return x509_parse_time( p, len, 4, time );
=======
        CHECK( x509_parse_int( p, 4, &time->year ) );
        CHECK( x509_parse_int( p, 2, &time->mon ) );
        CHECK( x509_parse_int( p, 2, &time->day ) );
        CHECK( x509_parse_int( p, 2, &time->hour ) );
        CHECK( x509_parse_int( p, 2, &time->min ) );
        if( len > 12 )
            CHECK( x509_parse_int( p, 2, &time->sec ) );
        if( len > 14 && *(*p)++ != 'Z' )
            return( POLARSSL_ERR_X509_INVALID_DATE );

        CHECK( x509_date_is_valid( time ) );

        return( 0 );
>>>>>>> 0da3e44f
    }
    else
        return( POLARSSL_ERR_X509_INVALID_DATE +
                POLARSSL_ERR_ASN1_UNEXPECTED_TAG );
}

int x509_get_sig( unsigned char **p, const unsigned char *end, x509_buf *sig )
{
    int ret;
    size_t len;
    int tag_type;

    if( ( end - *p ) < 1 )
        return( POLARSSL_ERR_X509_INVALID_SIGNATURE +
                POLARSSL_ERR_ASN1_OUT_OF_DATA );

    tag_type = **p;

    if( ( ret = asn1_get_bitstring_null( p, end, &len ) ) != 0 )
        return( POLARSSL_ERR_X509_INVALID_SIGNATURE + ret );

    sig->tag = tag_type;
    sig->len = len;
    sig->p = *p;

    *p += len;

    return( 0 );
}

/*
 * Get signature algorithm from alg OID and optional parameters
 */
int x509_get_sig_alg( const x509_buf *sig_oid, const x509_buf *sig_params,
                      md_type_t *md_alg, pk_type_t *pk_alg,
                      void **sig_opts )
{
    int ret;

    if( *sig_opts != NULL )
        return( POLARSSL_ERR_X509_BAD_INPUT_DATA );

    if( ( ret = oid_get_sig_alg( sig_oid, md_alg, pk_alg ) ) != 0 )
        return( POLARSSL_ERR_X509_UNKNOWN_SIG_ALG + ret );

#if defined(POLARSSL_X509_RSASSA_PSS_SUPPORT)
    if( *pk_alg == POLARSSL_PK_RSASSA_PSS )
    {
        pk_rsassa_pss_options *pss_opts;

        pss_opts = polarssl_malloc( sizeof( pk_rsassa_pss_options ) );
        if( pss_opts == NULL )
            return( POLARSSL_ERR_X509_MALLOC_FAILED );

        ret = x509_get_rsassa_pss_params( sig_params,
                                          md_alg,
                                          &pss_opts->mgf1_hash_id,
                                          &pss_opts->expected_salt_len );
        if( ret != 0 )
        {
            polarssl_free( pss_opts );
            return( ret );
        }

        *sig_opts = (void *) pss_opts;
    }
    else
#endif /* POLARSSL_X509_RSASSA_PSS_SUPPORT */
    {
        /* Make sure parameters are absent or NULL */
        if( ( sig_params->tag != ASN1_NULL && sig_params->tag != 0 ) ||
              sig_params->len != 0 )
        return( POLARSSL_ERR_X509_INVALID_ALG );
    }

    return( 0 );
}

/*
 * X.509 Extensions (No parsing of extensions, pointer should
 * be either manually updated or extensions should be parsed!
 */
int x509_get_ext( unsigned char **p, const unsigned char *end,
                  x509_buf *ext, int tag )
{
    int ret;
    size_t len;

    if( *p == end )
        return( 0 );

    ext->tag = **p;

    if( ( ret = asn1_get_tag( p, end, &ext->len,
            ASN1_CONTEXT_SPECIFIC | ASN1_CONSTRUCTED | tag ) ) != 0 )
        return( ret );

    ext->p = *p;
    end = *p + ext->len;

    /*
     * Extensions  ::=  SEQUENCE SIZE (1..MAX) OF Extension
     *
     * Extension  ::=  SEQUENCE  {
     *      extnID      OBJECT IDENTIFIER,
     *      critical    BOOLEAN DEFAULT FALSE,
     *      extnValue   OCTET STRING  }
     */
    if( ( ret = asn1_get_tag( p, end, &len,
            ASN1_CONSTRUCTED | ASN1_SEQUENCE ) ) != 0 )
        return( POLARSSL_ERR_X509_INVALID_EXTENSIONS + ret );

    if( end != *p + len )
        return( POLARSSL_ERR_X509_INVALID_EXTENSIONS +
                POLARSSL_ERR_ASN1_LENGTH_MISMATCH );

    return( 0 );
}

#if defined(_MSC_VER) && !defined snprintf && !defined(EFIX64) && \
    !defined(EFI32)
#include <stdarg.h>

#if !defined vsnprintf
#define vsnprintf _vsnprintf
#endif // vsnprintf

/*
 * Windows _snprintf and _vsnprintf are not compatible to linux versions.
 * Result value is not size of buffer needed, but -1 if no fit is possible.
 *
 * This fuction tries to 'fix' this by at least suggesting enlarging the
 * size by 20.
 */
static int compat_snprintf( char *str, size_t size, const char *format, ... )
{
    va_list ap;
    int res = -1;

    va_start( ap, format );

    res = vsnprintf( str, size, format, ap );

    va_end( ap );

    // No quick fix possible
    if( res < 0 )
        return( (int) size + 20 );

    return( res );
}

#define snprintf compat_snprintf
#endif /* _MSC_VER && !snprintf && !EFIX64 && !EFI32 */

#define POLARSSL_ERR_DEBUG_BUF_TOO_SMALL    -2

#define SAFE_SNPRINTF()                             \
{                                                   \
    if( ret == -1 )                                 \
        return( -1 );                               \
                                                    \
    if( (unsigned int) ret > n ) {                  \
        p[n - 1] = '\0';                            \
        return( POLARSSL_ERR_DEBUG_BUF_TOO_SMALL ); \
    }                                               \
                                                    \
    n -= (unsigned int) ret;                        \
    p += (unsigned int) ret;                        \
}

/*
 * Store the name in printable form into buf; no more
 * than size characters will be written
 */
int x509_dn_gets( char *buf, size_t size, const x509_name *dn )
{
    int ret;
    size_t i, n;
    unsigned char c, merge = 0;
    const x509_name *name;
    const char *short_name = NULL;
    char s[X509_MAX_DN_NAME_SIZE], *p;

    memset( s, 0, sizeof( s ) );

    name = dn;
    p = buf;
    n = size;

    while( name != NULL )
    {
        if( !name->oid.p )
        {
            name = name->next;
            continue;
        }

        if( name != dn )
        {
            ret = polarssl_snprintf( p, n, merge ? " + " : ", " );
            SAFE_SNPRINTF();
        }

        ret = oid_get_attr_short_name( &name->oid, &short_name );

        if( ret == 0 )
            ret = polarssl_snprintf( p, n, "%s=", short_name );
        else
            ret = polarssl_snprintf( p, n, "\?\?=" );
        SAFE_SNPRINTF();

        for( i = 0; i < name->val.len; i++ )
        {
            if( i >= sizeof( s ) - 1 )
                break;

            c = name->val.p[i];
            if( c < 32 || c == 127 || ( c > 128 && c < 160 ) )
                 s[i] = '?';
            else s[i] = c;
        }
        s[i] = '\0';
        ret = polarssl_snprintf( p, n, "%s", s );
        SAFE_SNPRINTF();

        merge = name->next_merged;
        name = name->next;
    }

    return( (int) ( size - n ) );
}

/*
 * Store the serial in printable form into buf; no more
 * than size characters will be written
 */
int x509_serial_gets( char *buf, size_t size, const x509_buf *serial )
{
    int ret;
    size_t i, n, nr;
    char *p;

    p = buf;
    n = size;

    nr = ( serial->len <= 32 )
        ? serial->len  : 28;

    for( i = 0; i < nr; i++ )
    {
        if( i == 0 && nr > 1 && serial->p[i] == 0x0 )
            continue;

        ret = polarssl_snprintf( p, n, "%02X%s",
                serial->p[i], ( i < nr - 1 ) ? ":" : "" );
        SAFE_SNPRINTF();
    }

    if( nr != serial->len )
    {
        ret = polarssl_snprintf( p, n, "...." );
        SAFE_SNPRINTF();
    }

    return( (int) ( size - n ) );
}

/*
 * Helper for writing signature algorithms
 */
int x509_sig_alg_gets( char *buf, size_t size, const x509_buf *sig_oid,
                       pk_type_t pk_alg, md_type_t md_alg,
                       const void *sig_opts )
{
    int ret;
    char *p = buf;
    size_t n = size;
    const char *desc = NULL;

    ret = oid_get_sig_alg_desc( sig_oid, &desc );
    if( ret != 0 )
        ret = polarssl_snprintf( p, n, "???"  );
    else
        ret = polarssl_snprintf( p, n, "%s", desc );
    SAFE_SNPRINTF();

#if defined(POLARSSL_X509_RSASSA_PSS_SUPPORT)
    if( pk_alg == POLARSSL_PK_RSASSA_PSS )
    {
        const pk_rsassa_pss_options *pss_opts;
        const md_info_t *md_info, *mgf_md_info;

        pss_opts = (const pk_rsassa_pss_options *) sig_opts;

        md_info = md_info_from_type( md_alg );
        mgf_md_info = md_info_from_type( pss_opts->mgf1_hash_id );

        ret = polarssl_snprintf( p, n, " (%s, MGF1-%s, 0x%02X)",
                              md_info ? md_info->name : "???",
                              mgf_md_info ? mgf_md_info->name : "???",
                              pss_opts->expected_salt_len );
        SAFE_SNPRINTF();
    }
#else
    ((void) pk_alg);
    ((void) md_alg);
    ((void) sig_opts);
#endif /* POLARSSL_X509_RSASSA_PSS_SUPPORT */

    return( (int)( size - n ) );
}

/*
 * Helper for writing "RSA key size", "EC key size", etc
 */
int x509_key_size_helper( char *buf, size_t size, const char *name )
{
    char *p = buf;
    size_t n = size;
    int ret;

    if( strlen( name ) + sizeof( " key size" ) > size )
        return( POLARSSL_ERR_DEBUG_BUF_TOO_SMALL );

    ret = polarssl_snprintf( p, n, "%s key size", name );
    SAFE_SNPRINTF();

    return( 0 );
}

/*
 * Return an informational string describing the given OID
 */
#if ! defined(POLARSSL_DEPRECATED_REMOVED)
const char *x509_oid_get_description( x509_buf *oid )
{
    const char *desc = NULL;
    int ret;

    ret = oid_get_extended_key_usage( oid, &desc );

    if( ret != 0 )
        return( NULL );

    return( desc );
}
#endif

/* Return the x.y.z.... style numeric string for the given OID */
#if ! defined(POLARSSL_DEPRECATED_REMOVED)
int x509_oid_get_numeric_string( char *buf, size_t size, x509_buf *oid )
{
    return oid_get_numeric_string( buf, size, oid );
}
#endif

/*
 * Return 0 if the x509_time is still valid, or 1 otherwise.
 */
#if defined(POLARSSL_HAVE_TIME)

static void x509_get_current_time( x509_time *now )
{
#if defined(_WIN32) && !defined(EFIX64) && !defined(EFI32)
    SYSTEMTIME st;

    GetSystemTime( &st );

    now->year = st.wYear;
    now->mon = st.wMonth;
    now->day = st.wDay;
    now->hour = st.wHour;
    now->min = st.wMinute;
    now->sec = st.wSecond;
#else
    struct tm lt;
    time_t tt;

    tt = time( NULL );
    gmtime_r( &tt, &lt );

    now->year = lt.tm_year + 1900;
    now->mon = lt.tm_mon + 1;
    now->day = lt.tm_mday;
    now->hour = lt.tm_hour;
    now->min = lt.tm_min;
    now->sec = lt.tm_sec;
#endif /* _WIN32 && !EFIX64 && !EFI32 */
}

/*
 * Return 0 if before <= after, 1 otherwise
 */
static int x509_check_time( const x509_time *before, const x509_time *after )
{
    if( before->year  > after->year )
        return( 1 );

    if( before->year == after->year &&
        before->mon   > after->mon )
        return( 1 );

    if( before->year == after->year &&
        before->mon  == after->mon  &&
        before->day   > after->day )
        return( 1 );

    if( before->year == after->year &&
        before->mon  == after->mon  &&
        before->day  == after->day  &&
        before->hour  > after->hour )
        return( 1 );

    if( before->year == after->year &&
        before->mon  == after->mon  &&
        before->day  == after->day  &&
        before->hour == after->hour &&
        before->min   > after->min  )
        return( 1 );

    if( before->year == after->year &&
        before->mon  == after->mon  &&
        before->day  == after->day  &&
        before->hour == after->hour &&
        before->min  == after->min  &&
        before->sec   > after->sec  )
        return( 1 );

    return( 0 );
}

int x509_time_expired( const x509_time *to )
{
    x509_time now;

    x509_get_current_time( &now );

    return( x509_check_time( &now, to ) );
}

int x509_time_future( const x509_time *from )
{
    x509_time now;

    x509_get_current_time( &now );

    return( x509_check_time( from, &now ) );
}

#else  /* POLARSSL_HAVE_TIME */

int x509_time_expired( const x509_time *to )
{
    ((void) to);
    return( 0 );
}

int x509_time_future( const x509_time *from )
{
    ((void) from);
    return( 0 );
}
#endif /* POLARSSL_HAVE_TIME */

#if defined(POLARSSL_SELF_TEST)

#include "polarssl/x509_crt.h"
#include "polarssl/certs.h"

/*
 * Checkup routine
 */
int x509_self_test( int verbose )
{
#if defined(POLARSSL_CERTS_C) && defined(POLARSSL_SHA1_C)
    int ret;
    int flags;
    x509_crt cacert;
    x509_crt clicert;

    if( verbose != 0 )
        polarssl_printf( "  X.509 certificate load: " );

    x509_crt_init( &clicert );

    ret = x509_crt_parse( &clicert, (const unsigned char *) test_cli_crt,
                          strlen( test_cli_crt ) );
    if( ret != 0 )
    {
        if( verbose != 0 )
            polarssl_printf( "failed\n" );

        return( ret );
    }

    x509_crt_init( &cacert );

    ret = x509_crt_parse( &cacert, (const unsigned char *) test_ca_crt,
                          strlen( test_ca_crt ) );
    if( ret != 0 )
    {
        if( verbose != 0 )
            polarssl_printf( "failed\n" );

        return( ret );
    }

    if( verbose != 0 )
        polarssl_printf( "passed\n  X.509 signature verify: ");

    ret = x509_crt_verify( &clicert, &cacert, NULL, NULL, &flags, NULL, NULL );
    if( ret != 0 )
    {
        if( verbose != 0 )
            polarssl_printf( "failed\n" );

        polarssl_printf( "ret = %d, &flags = %04x\n", ret, flags );

        return( ret );
    }

    if( verbose != 0 )
        polarssl_printf( "passed\n\n");

    x509_crt_free( &cacert  );
    x509_crt_free( &clicert );

    return( 0 );
#else
    ((void) verbose);
    return( POLARSSL_ERR_X509_FEATURE_UNAVAILABLE );
#endif /* POLARSSL_CERTS_C && POLARSSL_SHA1_C */
}

#endif /* POLARSSL_SELF_TEST */

#endif /* POLARSSL_X509_USE_C */<|MERGE_RESOLUTION|>--- conflicted
+++ resolved
@@ -625,26 +625,7 @@
         if( ret != 0 )
             return( POLARSSL_ERR_X509_INVALID_DATE + ret );
 
-<<<<<<< HEAD
         return x509_parse_time( p, len, 2, time );
-=======
-        CHECK( x509_parse_int( p, 2, &time->year ) );
-        CHECK( x509_parse_int( p, 2, &time->mon ) );
-        CHECK( x509_parse_int( p, 2, &time->day ) );
-        CHECK( x509_parse_int( p, 2, &time->hour ) );
-        CHECK( x509_parse_int( p, 2, &time->min ) );
-        if( len > 10 )
-            CHECK( x509_parse_int( p, 2, &time->sec ) );
-        if( len > 12 && *(*p)++ != 'Z' )
-            return( POLARSSL_ERR_X509_INVALID_DATE );
-
-        time->year +=  100 * ( time->year < 50 );
-        time->year += 1900;
-
-        CHECK( x509_date_is_valid( time ) );
-
-        return( 0 );
->>>>>>> 0da3e44f
     }
     else if( tag == ASN1_GENERALIZED_TIME )
     {
@@ -654,23 +635,7 @@
         if( ret != 0 )
             return( POLARSSL_ERR_X509_INVALID_DATE + ret );
 
-<<<<<<< HEAD
         return x509_parse_time( p, len, 4, time );
-=======
-        CHECK( x509_parse_int( p, 4, &time->year ) );
-        CHECK( x509_parse_int( p, 2, &time->mon ) );
-        CHECK( x509_parse_int( p, 2, &time->day ) );
-        CHECK( x509_parse_int( p, 2, &time->hour ) );
-        CHECK( x509_parse_int( p, 2, &time->min ) );
-        if( len > 12 )
-            CHECK( x509_parse_int( p, 2, &time->sec ) );
-        if( len > 14 && *(*p)++ != 'Z' )
-            return( POLARSSL_ERR_X509_INVALID_DATE );
-
-        CHECK( x509_date_is_valid( time ) );
-
-        return( 0 );
->>>>>>> 0da3e44f
     }
     else
         return( POLARSSL_ERR_X509_INVALID_DATE +

/*
 *  TLS shared functions
 *
 *  Copyright The Mbed TLS Contributors
 *  SPDX-License-Identifier: Apache-2.0
 *
 *  Licensed under the Apache License, Version 2.0 (the "License"); you may
 *  not use this file except in compliance with the License.
 *  You may obtain a copy of the License at
 *
 *  http://www.apache.org/licenses/LICENSE-2.0
 *
 *  Unless required by applicable law or agreed to in writing, software
 *  distributed under the License is distributed on an "AS IS" BASIS, WITHOUT
 *  WARRANTIES OR CONDITIONS OF ANY KIND, either express or implied.
 *  See the License for the specific language governing permissions and
 *  limitations under the License.
 */
/*
 *  http://www.ietf.org/rfc/rfc2246.txt
 *  http://www.ietf.org/rfc/rfc4346.txt
 */

#include "common.h"

#if defined(MBEDTLS_SSL_TLS_C)

#if defined(MBEDTLS_PLATFORM_C)
#include "mbedtls/platform.h"
#else
#include <stdlib.h>
#define mbedtls_calloc    calloc
#define mbedtls_free      free
#endif

#include "mbedtls/ssl.h"
#include "mbedtls/debug.h"
#include "mbedtls/error.h"
#include "mbedtls/platform_util.h"
#include "mbedtls/version.h"

#include "ssl_misc.h"
#if defined(MBEDTLS_SSL_USE_MPS)
#include "mps_all.h"
#endif /* MEDTLS_SSL_USE_MPS */

#include <string.h>

#if defined(MBEDTLS_USE_PSA_CRYPTO)
#include "mbedtls/psa_util.h"
#include "psa/crypto.h"
#endif

#if defined(MBEDTLS_X509_CRT_PARSE_C)
#include "mbedtls/oid.h"
#endif

#if defined(MBEDTLS_SSL_PROTO_DTLS)

#if defined(MBEDTLS_SSL_DTLS_CONNECTION_ID)
/* Top-level Connection ID API */

int mbedtls_ssl_conf_cid( mbedtls_ssl_config *conf,
                          size_t len,
                          int ignore_other_cid )
{
    if( len > MBEDTLS_SSL_CID_IN_LEN_MAX )
        return( MBEDTLS_ERR_SSL_BAD_INPUT_DATA );

    if( ignore_other_cid != MBEDTLS_SSL_UNEXPECTED_CID_FAIL &&
        ignore_other_cid != MBEDTLS_SSL_UNEXPECTED_CID_IGNORE )
    {
        return( MBEDTLS_ERR_SSL_BAD_INPUT_DATA );
    }

    conf->ignore_unexpected_cid = ignore_other_cid;
    conf->cid_len = len;
    return( 0 );
}

int mbedtls_ssl_set_cid( mbedtls_ssl_context *ssl,
                         int enable,
                         unsigned char const *own_cid,
                         size_t own_cid_len )
{
    if( ssl->conf->transport != MBEDTLS_SSL_TRANSPORT_DATAGRAM )
        return( MBEDTLS_ERR_SSL_BAD_INPUT_DATA );

    ssl->negotiate_cid = enable;
    if( enable == MBEDTLS_SSL_CID_DISABLED )
    {
        MBEDTLS_SSL_DEBUG_MSG( 3, ( "Disable use of CID extension." ) );
        return( 0 );
    }
    MBEDTLS_SSL_DEBUG_MSG( 3, ( "Enable use of CID extension." ) );
    MBEDTLS_SSL_DEBUG_BUF( 3, "Own CID", own_cid, own_cid_len );

    if( own_cid_len != ssl->conf->cid_len )
    {
        MBEDTLS_SSL_DEBUG_MSG( 3, ( "CID length %u does not match CID length %u in config",
                                    (unsigned) own_cid_len,
                                    (unsigned) ssl->conf->cid_len ) );
        return( MBEDTLS_ERR_SSL_BAD_INPUT_DATA );
    }

    memcpy( ssl->own_cid, own_cid, own_cid_len );
    /* Truncation is not an issue here because
     * MBEDTLS_SSL_CID_IN_LEN_MAX at most 255. */
    ssl->own_cid_len = (uint8_t) own_cid_len;

    return( 0 );
}

int mbedtls_ssl_get_peer_cid( mbedtls_ssl_context *ssl,
                     int *enabled,
                     unsigned char peer_cid[ MBEDTLS_SSL_CID_OUT_LEN_MAX ],
                     size_t *peer_cid_len )
{
    *enabled = MBEDTLS_SSL_CID_DISABLED;

    if( ssl->conf->transport != MBEDTLS_SSL_TRANSPORT_DATAGRAM ||
        ssl->state != MBEDTLS_SSL_HANDSHAKE_OVER )
    {
        return( MBEDTLS_ERR_SSL_BAD_INPUT_DATA );
    }

    /* We report MBEDTLS_SSL_CID_DISABLED in case the CID extensions
     * were used, but client and server requested the empty CID.
     * This is indistinguishable from not using the CID extension
     * in the first place. */
    if( ssl->transform_in->in_cid_len  == 0 &&
        ssl->transform_in->out_cid_len == 0 )
    {
        return( 0 );
    }

    if( peer_cid_len != NULL )
    {
        *peer_cid_len = ssl->transform_in->out_cid_len;
        if( peer_cid != NULL )
        {
            memcpy( peer_cid, ssl->transform_in->out_cid,
                    ssl->transform_in->out_cid_len );
        }
    }

    *enabled = MBEDTLS_SSL_CID_ENABLED;

    return( 0 );
}
#endif /* MBEDTLS_SSL_DTLS_CONNECTION_ID */

#endif /* MBEDTLS_SSL_PROTO_DTLS */

#if defined(MBEDTLS_SSL_MAX_FRAGMENT_LENGTH)
/*
 * Convert max_fragment_length codes to length.
 * RFC 6066 says:
 *    enum{
 *        2^9(1), 2^10(2), 2^11(3), 2^12(4), (255)
 *    } MaxFragmentLength;
 * and we add 0 -> extension unused
 */
static unsigned int ssl_mfl_code_to_length( int mfl )
{
    switch( mfl )
    {
    case MBEDTLS_SSL_MAX_FRAG_LEN_NONE:
        return ( MBEDTLS_TLS_EXT_ADV_CONTENT_LEN );
    case MBEDTLS_SSL_MAX_FRAG_LEN_512:
        return 512;
    case MBEDTLS_SSL_MAX_FRAG_LEN_1024:
        return 1024;
    case MBEDTLS_SSL_MAX_FRAG_LEN_2048:
        return 2048;
    case MBEDTLS_SSL_MAX_FRAG_LEN_4096:
        return 4096;
    default:
        return ( MBEDTLS_TLS_EXT_ADV_CONTENT_LEN );
    }
}
#endif /* MBEDTLS_SSL_MAX_FRAGMENT_LENGTH */

int mbedtls_ssl_session_copy( mbedtls_ssl_session *dst,
                              const mbedtls_ssl_session *src )
{
    mbedtls_ssl_session_free( dst );
    memcpy( dst, src, sizeof( mbedtls_ssl_session ) );

#if defined(MBEDTLS_X509_CRT_PARSE_C)

#if defined(MBEDTLS_SSL_KEEP_PEER_CERTIFICATE)
    if( src->peer_cert != NULL )
    {
        int ret = MBEDTLS_ERR_ERROR_CORRUPTION_DETECTED;

        dst->peer_cert = mbedtls_calloc( 1, sizeof(mbedtls_x509_crt) );
        if( dst->peer_cert == NULL )
            return( MBEDTLS_ERR_SSL_ALLOC_FAILED );

        mbedtls_x509_crt_init( dst->peer_cert );

        if( ( ret = mbedtls_x509_crt_parse_der( dst->peer_cert, src->peer_cert->raw.p,
                                        src->peer_cert->raw.len ) ) != 0 )
        {
            mbedtls_free( dst->peer_cert );
            dst->peer_cert = NULL;
            return( ret );
        }
    }
#else /* MBEDTLS_SSL_KEEP_PEER_CERTIFICATE */
    if( src->peer_cert_digest != NULL )
    {
        dst->peer_cert_digest =
            mbedtls_calloc( 1, src->peer_cert_digest_len );
        if( dst->peer_cert_digest == NULL )
            return( MBEDTLS_ERR_SSL_ALLOC_FAILED );

        memcpy( dst->peer_cert_digest, src->peer_cert_digest,
                src->peer_cert_digest_len );
        dst->peer_cert_digest_type = src->peer_cert_digest_type;
        dst->peer_cert_digest_len = src->peer_cert_digest_len;
    }
#endif /* MBEDTLS_SSL_KEEP_PEER_CERTIFICATE */

#endif /* MBEDTLS_X509_CRT_PARSE_C */

#if ( defined(MBEDTLS_SSL_SESSION_TICKETS) || defined(MBEDTLS_SSL_NEW_SESSION_TICKET) ) && \
    defined(MBEDTLS_SSL_CLI_C)
    if( src->ticket != NULL )
    {
        dst->ticket = mbedtls_calloc( 1, src->ticket_len );
        if( dst->ticket == NULL )
            return( MBEDTLS_ERR_SSL_ALLOC_FAILED );

        memcpy( dst->ticket, src->ticket, src->ticket_len );
    }
#endif /* (MBEDTLS_SSL_SESSION_TICKETS || MBEDTLS_SSL_NEW_SESSION_TICKET) && MBEDTLS_SSL_CLI_C */

#if defined(MBEDTLS_SSL_NEW_SESSION_TICKET)

    /* Resumption Key */
    memcpy( dst->key, src->key, src->key_len );

#endif /* MBEDTLS_SSL_NEW_SESSION_TICKET */

    return( 0 );
}

#if defined(MBEDTLS_SSL_VARIABLE_BUFFER_LENGTH)
static int resize_buffer( unsigned char **buffer, size_t len_new, size_t *len_old )
{
    unsigned char* resized_buffer = mbedtls_calloc( 1, len_new );
    if( resized_buffer == NULL )
        return -1;

    /* We want to copy len_new bytes when downsizing the buffer, and
     * len_old bytes when upsizing, so we choose the smaller of two sizes,
     * to fit one buffer into another. Size checks, ensuring that no data is
     * lost, are done outside of this function. */
    memcpy( resized_buffer, *buffer,
            ( len_new < *len_old ) ? len_new : *len_old );
    mbedtls_platform_zeroize( *buffer, *len_old );
    mbedtls_free( *buffer );

    *buffer = resized_buffer;
    *len_old = len_new;

    return 0;
}

static void handle_buffer_resizing( mbedtls_ssl_context *ssl, int downsizing,
                                    size_t in_buf_new_len,
                                    size_t out_buf_new_len )
{
    int modified = 0;
    size_t written_in = 0, iv_offset_in = 0, len_offset_in = 0;
    size_t written_out = 0, iv_offset_out = 0, len_offset_out = 0;
    if( ssl->in_buf != NULL )
    {
        written_in = ssl->in_msg - ssl->in_buf;
        iv_offset_in = ssl->in_iv - ssl->in_buf;
        len_offset_in = ssl->in_len - ssl->in_buf;
        if( downsizing ?
            ssl->in_buf_len > in_buf_new_len && ssl->in_left < in_buf_new_len :
            ssl->in_buf_len < in_buf_new_len )
        {
            if( resize_buffer( &ssl->in_buf, in_buf_new_len, &ssl->in_buf_len ) != 0 )
            {
                MBEDTLS_SSL_DEBUG_MSG( 1, ( "input buffer resizing failed - out of memory" ) );
            }
            else
            {
                MBEDTLS_SSL_DEBUG_MSG( 2, ( "Reallocating in_buf to %" MBEDTLS_PRINTF_SIZET,
                                            in_buf_new_len ) );
                modified = 1;
            }
        }
    }

    if( ssl->out_buf != NULL )
    {
        written_out = ssl->out_msg - ssl->out_buf;
        iv_offset_out = ssl->out_iv - ssl->out_buf;
        len_offset_out = ssl->out_len - ssl->out_buf;
        if( downsizing ?
            ssl->out_buf_len > out_buf_new_len && ssl->out_left < out_buf_new_len :
            ssl->out_buf_len < out_buf_new_len )
        {
            if( resize_buffer( &ssl->out_buf, out_buf_new_len, &ssl->out_buf_len ) != 0 )
            {
                MBEDTLS_SSL_DEBUG_MSG( 1, ( "output buffer resizing failed - out of memory" ) );
            }
            else
            {
                MBEDTLS_SSL_DEBUG_MSG( 2, ( "Reallocating out_buf to %" MBEDTLS_PRINTF_SIZET,
                                            out_buf_new_len ) );
                modified = 1;
            }
        }
    }
    if( modified )
    {
        /* Update pointers here to avoid doing it twice. */
        mbedtls_ssl_reset_in_out_pointers( ssl );
        /* Fields below might not be properly updated with record
         * splitting or with CID, so they are manually updated here. */
        ssl->out_msg = ssl->out_buf + written_out;
        ssl->out_len = ssl->out_buf + len_offset_out;
        ssl->out_iv = ssl->out_buf + iv_offset_out;

        ssl->in_msg = ssl->in_buf + written_in;
        ssl->in_len = ssl->in_buf + len_offset_in;
        ssl->in_iv = ssl->in_buf + iv_offset_in;
    }
}
#endif /* MBEDTLS_SSL_VARIABLE_BUFFER_LENGTH */

#if defined(MBEDTLS_SSL_PROTO_TLS1_2)
#if defined(MBEDTLS_USE_PSA_CRYPTO)

static psa_status_t setup_psa_key_derivation( psa_key_derivation_operation_t* derivation,
                                              psa_key_id_t key,
                                              psa_algorithm_t alg,
                                              const unsigned char* seed, size_t seed_length,
                                              const unsigned char* label, size_t label_length,
                                              size_t capacity )
{
    psa_status_t status;

    status = psa_key_derivation_setup( derivation, alg );
    if( status != PSA_SUCCESS )
        return( status );

    if( PSA_ALG_IS_TLS12_PRF( alg ) || PSA_ALG_IS_TLS12_PSK_TO_MS( alg ) )
    {
        status = psa_key_derivation_input_bytes( derivation,
                                                 PSA_KEY_DERIVATION_INPUT_SEED,
                                                 seed, seed_length );
        if( status != PSA_SUCCESS )
            return( status );

        if( mbedtls_svc_key_id_is_null( key ) )
        {
            status = psa_key_derivation_input_bytes(
                derivation, PSA_KEY_DERIVATION_INPUT_SECRET,
                NULL, 0 );
        }
        else
        {
            status = psa_key_derivation_input_key(
                derivation, PSA_KEY_DERIVATION_INPUT_SECRET, key );
        }
        if( status != PSA_SUCCESS )
            return( status );

        status = psa_key_derivation_input_bytes( derivation,
                                                 PSA_KEY_DERIVATION_INPUT_LABEL,
                                                 label, label_length );
        if( status != PSA_SUCCESS )
            return( status );
    }
    else
    {
        return( PSA_ERROR_NOT_SUPPORTED );
    }

    status = psa_key_derivation_set_capacity( derivation, capacity );
    if( status != PSA_SUCCESS )
        return( status );

    return( PSA_SUCCESS );
}

static int tls_prf_generic( mbedtls_md_type_t md_type,
                            const unsigned char *secret, size_t slen,
                            const char *label,
                            const unsigned char *random, size_t rlen,
                            unsigned char *dstbuf, size_t dlen )
{
    psa_status_t status;
    psa_algorithm_t alg;
    psa_key_id_t master_key = MBEDTLS_SVC_KEY_ID_INIT;
    psa_key_derivation_operation_t derivation =
        PSA_KEY_DERIVATION_OPERATION_INIT;

    if( md_type == MBEDTLS_MD_SHA384 )
        alg = PSA_ALG_TLS12_PRF(PSA_ALG_SHA_384);
    else
        alg = PSA_ALG_TLS12_PRF(PSA_ALG_SHA_256);

    /* Normally a "secret" should be long enough to be impossible to
     * find by brute force, and in particular should not be empty. But
     * this PRF is also used to derive an IV, in particular in EAP-TLS,
     * and for this use case it makes sense to have a 0-length "secret".
     * Since the key API doesn't allow importing a key of length 0,
     * keep master_key=0, which setup_psa_key_derivation() understands
     * to mean a 0-length "secret" input. */
    if( slen != 0 )
    {
        psa_key_attributes_t key_attributes = psa_key_attributes_init();
        psa_set_key_usage_flags( &key_attributes, PSA_KEY_USAGE_DERIVE );
        psa_set_key_algorithm( &key_attributes, alg );
        psa_set_key_type( &key_attributes, PSA_KEY_TYPE_DERIVE );

        status = psa_import_key( &key_attributes, secret, slen, &master_key );
        if( status != PSA_SUCCESS )
            return( MBEDTLS_ERR_SSL_HW_ACCEL_FAILED );
    }

    status = setup_psa_key_derivation( &derivation,
                                       master_key, alg,
                                       random, rlen,
                                       (unsigned char const *) label,
                                       (size_t) strlen( label ),
                                       dlen );
    if( status != PSA_SUCCESS )
    {
        psa_key_derivation_abort( &derivation );
        psa_destroy_key( master_key );
        return( MBEDTLS_ERR_SSL_HW_ACCEL_FAILED );
    }

    status = psa_key_derivation_output_bytes( &derivation, dstbuf, dlen );
    if( status != PSA_SUCCESS )
    {
        psa_key_derivation_abort( &derivation );
        psa_destroy_key( master_key );
        return( MBEDTLS_ERR_SSL_HW_ACCEL_FAILED );
    }

    status = psa_key_derivation_abort( &derivation );
    if( status != PSA_SUCCESS )
    {
        psa_destroy_key( master_key );
        return( MBEDTLS_ERR_SSL_HW_ACCEL_FAILED );
    }

    if( ! mbedtls_svc_key_id_is_null( master_key ) )
        status = psa_destroy_key( master_key );
    if( status != PSA_SUCCESS )
        return( MBEDTLS_ERR_SSL_HW_ACCEL_FAILED );

    return( 0 );
}

#else /* MBEDTLS_USE_PSA_CRYPTO */

static int tls_prf_generic( mbedtls_md_type_t md_type,
                            const unsigned char *secret, size_t slen,
                            const char *label,
                            const unsigned char *random, size_t rlen,
                            unsigned char *dstbuf, size_t dlen )
{
    size_t nb;
    size_t i, j, k, md_len;
    unsigned char *tmp;
    size_t tmp_len = 0;
    unsigned char h_i[MBEDTLS_MD_MAX_SIZE];
    const mbedtls_md_info_t *md_info;
    mbedtls_md_context_t md_ctx;
    int ret = MBEDTLS_ERR_ERROR_CORRUPTION_DETECTED;

    mbedtls_md_init( &md_ctx );

    if( ( md_info = mbedtls_md_info_from_type( md_type ) ) == NULL )
        return( MBEDTLS_ERR_SSL_INTERNAL_ERROR );

    md_len = mbedtls_md_get_size( md_info );

    tmp_len = md_len + strlen( label ) + rlen;
    tmp = mbedtls_calloc( 1, tmp_len );
    if( tmp == NULL )
    {
        ret = MBEDTLS_ERR_SSL_ALLOC_FAILED;
        goto exit;
    }

    nb = strlen( label );
    memcpy( tmp + md_len, label, nb );
    memcpy( tmp + md_len + nb, random, rlen );
    nb += rlen;

    /*
     * Compute P_<hash>(secret, label + random)[0..dlen]
     */
    if ( ( ret = mbedtls_md_setup( &md_ctx, md_info, 1 ) ) != 0 )
        goto exit;

    mbedtls_md_hmac_starts( &md_ctx, secret, slen );
    mbedtls_md_hmac_update( &md_ctx, tmp + md_len, nb );
    mbedtls_md_hmac_finish( &md_ctx, tmp );

    for( i = 0; i < dlen; i += md_len )
    {
        mbedtls_md_hmac_reset ( &md_ctx );
        mbedtls_md_hmac_update( &md_ctx, tmp, md_len + nb );
        mbedtls_md_hmac_finish( &md_ctx, h_i );

        mbedtls_md_hmac_reset ( &md_ctx );
        mbedtls_md_hmac_update( &md_ctx, tmp, md_len );
        mbedtls_md_hmac_finish( &md_ctx, tmp );

        k = ( i + md_len > dlen ) ? dlen % md_len : md_len;

        for( j = 0; j < k; j++ )
            dstbuf[i + j]  = h_i[j];
    }

exit:
    mbedtls_md_free( &md_ctx );

    mbedtls_platform_zeroize( tmp, tmp_len );
    mbedtls_platform_zeroize( h_i, sizeof( h_i ) );

    mbedtls_free( tmp );

    return( ret );
}
#endif /* MBEDTLS_USE_PSA_CRYPTO */
#if defined(MBEDTLS_SHA256_C)
static int tls_prf_sha256( const unsigned char *secret, size_t slen,
                           const char *label,
                           const unsigned char *random, size_t rlen,
                           unsigned char *dstbuf, size_t dlen )
{
    return( tls_prf_generic( MBEDTLS_MD_SHA256, secret, slen,
                             label, random, rlen, dstbuf, dlen ) );
}
#endif /* MBEDTLS_SHA256_C */

#if defined(MBEDTLS_SHA384_C)
static int tls_prf_sha384( const unsigned char *secret, size_t slen,
                           const char *label,
                           const unsigned char *random, size_t rlen,
                           unsigned char *dstbuf, size_t dlen )
{
    return( tls_prf_generic( MBEDTLS_MD_SHA384, secret, slen,
                             label, random, rlen, dstbuf, dlen ) );
}
#endif /* MBEDTLS_SHA384_C */
#endif /* MBEDTLS_SSL_PROTO_TLS1_2 */

static void ssl_update_checksum_start( mbedtls_ssl_context *, const unsigned char *, size_t );

#if defined(MBEDTLS_SSL_PROTO_TLS1_2)
#if defined(MBEDTLS_SHA256_C)
static void ssl_update_checksum_sha256( mbedtls_ssl_context *, const unsigned char *, size_t );
static void ssl_calc_verify_tls_sha256( const mbedtls_ssl_context *,unsigned char*, size_t * );
static void ssl_calc_finished_tls_sha256( mbedtls_ssl_context *,unsigned char *, int );
#endif

#if defined(MBEDTLS_SHA384_C)
static void ssl_update_checksum_sha384( mbedtls_ssl_context *, const unsigned char *, size_t );
static void ssl_calc_verify_tls_sha384( const mbedtls_ssl_context *, unsigned char*, size_t * );
static void ssl_calc_finished_tls_sha384( mbedtls_ssl_context *, unsigned char *, int );
#endif
#endif /* MBEDTLS_SSL_PROTO_TLS1_2 */

#if defined(MBEDTLS_SSL_PROTO_TLS1_3_EXPERIMENTAL)

#if defined(MBEDTLS_SHA256_C)
static void ssl_update_checksum_sha256( mbedtls_ssl_context *, const unsigned char *, size_t );
#endif

#if defined(MBEDTLS_SHA512_C)
static void ssl_update_checksum_sha384( mbedtls_ssl_context *, const unsigned char *, size_t );
#endif

static int ssl_hash_transcript_core( mbedtls_ssl_context *ssl,
                                     mbedtls_md_type_t md,
                                     unsigned char *transcript,
                                     size_t len,
                                     size_t *olen )
{
    int ret;
    size_t hash_size;

    if( len < 4 )
        return( MBEDTLS_ERR_SSL_INTERNAL_ERROR );

    ret = mbedtls_ssl_get_handshake_transcript( ssl, md,
                                          transcript + 4,
                                          len - 4,
                                          &hash_size );
    if( ret != 0 )
    {
        MBEDTLS_SSL_DEBUG_RET( 4, "mbedtls_ssl_get_handshake_transcript", ret );
        return( ret );
    }

    transcript[0] = MBEDTLS_SSL_HS_MESSAGE_HASH;
    transcript[1] = 0;
    transcript[2] = 0;
    transcript[3] = (unsigned char) hash_size;

    *olen = 4 + hash_size;
    return( 0 );
}

/* Reset SSL context and update hash for handling HRR.
 *
 * Replace Transcript-Hash(X) by
 * Transcript-Hash( message_hash     ||
 *                 00 00 Hash.length ||
 *                 X )
 * A few states of the handshake are preserved, including:
 *   - session ID
 *   - session ticket
 *   - negotiated ciphersuite
 */
int mbedtls_ssl_reset_transcript_for_hrr( mbedtls_ssl_context *ssl )
{
    int ret = MBEDTLS_ERR_ERROR_CORRUPTION_DETECTED;
    unsigned char hash_transcript[ MBEDTLS_MD_MAX_SIZE + 4 ];
    size_t hash_olen;

    MBEDTLS_SSL_DEBUG_MSG( 3, ( "Reset SSL session for HRR" ) );

#if defined(MBEDTLS_SHA256_C)
    ret = ssl_hash_transcript_core( ssl, MBEDTLS_MD_SHA256,
                                    hash_transcript,
                                    sizeof( hash_transcript ),
                                    &hash_olen );
    if( ret != 0 )
    {
        MBEDTLS_SSL_DEBUG_RET( 4, "ssl_hash_transcript_core", ret );
        return( ret );
    }
    MBEDTLS_SSL_DEBUG_BUF( 4, "Truncated SHA-256 handshake transcript",
                           hash_transcript, hash_olen );

    mbedtls_sha256_starts( &ssl->handshake->fin_sha256, 0 );
    ssl_update_checksum_sha256( ssl, hash_transcript, hash_olen );
#endif /* MBEDTLS_SHA256_C */

#if defined(MBEDTLS_SHA512_C)
    ret = ssl_hash_transcript_core( ssl, MBEDTLS_MD_SHA384,
                                    hash_transcript,
                                    sizeof( hash_transcript ),
                                    &hash_olen );
    if( ret != 0 )
    {
        MBEDTLS_SSL_DEBUG_RET( 4, "ssl_hash_transcript_core", ret );
        return( ret );
    }
    MBEDTLS_SSL_DEBUG_BUF( 4, "Truncated SHA-384 handshake transcript",
                           hash_transcript, hash_olen );
#endif /* MBEDTLS_SHA512_C */

    return( ret );
}

#endif /* MBEDTLS_SSL_PROTO_TLS1_3_EXPERIMENTAL */

#if defined(MBEDTLS_KEY_EXCHANGE_PSK_ENABLED) && \
    defined(MBEDTLS_USE_PSA_CRYPTO)
static int ssl_use_opaque_psk( mbedtls_ssl_context const *ssl )
{
    if( ssl->conf->f_psk != NULL )
    {
        /* If we've used a callback to select the PSK,
         * the static configuration is irrelevant. */
        if( ! mbedtls_svc_key_id_is_null( ssl->handshake->psk_opaque ) )
            return( 1 );

        return( 0 );
    }

    if( ! mbedtls_svc_key_id_is_null( ssl->conf->psk_opaque ) )
        return( 1 );

    return( 0 );
}
#endif /* MBEDTLS_USE_PSA_CRYPTO &&
          MBEDTLS_KEY_EXCHANGE_PSK_ENABLED */

#if defined(MBEDTLS_SSL_PROTO_TLS1_2_OR_EARLIER)
static mbedtls_tls_prf_types tls_prf_get_type( mbedtls_ssl_tls_prf_cb *tls_prf )
{
#if defined(MBEDTLS_SSL_PROTO_TLS1_2)
#if defined(MBEDTLS_SHA384_C)
    if( tls_prf == tls_prf_sha384 )
    {
        return( MBEDTLS_SSL_TLS_PRF_SHA384 );
    }
    else
#endif
#if defined(MBEDTLS_SHA256_C)
    if( tls_prf == tls_prf_sha256 )
    {
        return( MBEDTLS_SSL_TLS_PRF_SHA256 );
    }
    else
#endif
#endif /* MBEDTLS_SSL_PROTO_TLS1_2 */
    return( MBEDTLS_SSL_TLS_PRF_NONE );
}
#endif /* defined(MBEDTLS_SSL_PROTO_TLS1_2_OR_EARLIER) */

int  mbedtls_ssl_tls_prf( const mbedtls_tls_prf_types prf,
                          const unsigned char *secret, size_t slen,
                          const char *label,
                          const unsigned char *random, size_t rlen,
                          unsigned char *dstbuf, size_t dlen )
{
    mbedtls_ssl_tls_prf_cb *tls_prf = NULL;

    switch( prf )
    {
#if defined(MBEDTLS_SSL_PROTO_TLS1_2)
#if defined(MBEDTLS_SHA384_C)
        case MBEDTLS_SSL_TLS_PRF_SHA384:
            tls_prf = tls_prf_sha384;
        break;
#endif /* MBEDTLS_SHA384_C */
#if defined(MBEDTLS_SHA256_C)
        case MBEDTLS_SSL_TLS_PRF_SHA256:
            tls_prf = tls_prf_sha256;
        break;
#endif /* MBEDTLS_SHA256_C */
#endif /* MBEDTLS_SSL_PROTO_TLS1_2 */
    default:
        return( MBEDTLS_ERR_SSL_FEATURE_UNAVAILABLE );
    }

    return( tls_prf( secret, slen, label, random, rlen, dstbuf, dlen ) );
}
#if defined(MBEDTLS_SSL_PROTO_TLS1_2_OR_EARLIER)
/* Type for the TLS PRF */
typedef int ssl_tls_prf_t(const unsigned char *, size_t, const char *,
                          const unsigned char *, size_t,
                          unsigned char *, size_t);

/*
 * Populate a transform structure with session keys and all the other
 * necessary information.
 *
 * Parameters:
 * - [in/out]: transform: structure to populate
 *      [in] must be just initialised with mbedtls_ssl_transform_init()
 *      [out] fully populated, ready for use by mbedtls_ssl_{en,de}crypt_buf()
 * - [in] ciphersuite
 * - [in] master
 * - [in] encrypt_then_mac
 * - [in] compression
 * - [in] tls_prf: pointer to PRF to use for key derivation
 * - [in] randbytes: buffer holding ServerHello.random + ClientHello.random
 * - [in] minor_ver: SSL/TLS minor version
 * - [in] endpoint: client or server
 * - [in] ssl: used for:
 *        - ssl->conf->{f,p}_export_keys
 *      [in] optionally used for:
 *        - MBEDTLS_DEBUG_C: ssl->conf->{f,p}_dbg
 */
static int ssl_tls12_populate_transform( mbedtls_ssl_transform *transform,
                                   int ciphersuite,
                                   const unsigned char master[48],
#if defined(MBEDTLS_SSL_SOME_SUITES_USE_MAC) && \
    defined(MBEDTLS_SSL_ENCRYPT_THEN_MAC)
                                   int encrypt_then_mac,
#endif /* MBEDTLS_SSL_ENCRYPT_THEN_MAC &&
          MBEDTLS_SSL_SOME_SUITES_USE_MAC */
                                   ssl_tls_prf_t tls_prf,
                                   const unsigned char randbytes[64],
                                   int minor_ver,
                                   unsigned endpoint,
                                   const mbedtls_ssl_context *ssl )
{
    int ret = 0;
#if defined(MBEDTLS_USE_PSA_CRYPTO)
    int psa_fallthrough;
#endif /* MBEDTLS_USE_PSA_CRYPTO */
    unsigned char keyblk[256];
    unsigned char *key1;
    unsigned char *key2;
    unsigned char *mac_enc;
    unsigned char *mac_dec;
    size_t mac_key_len = 0;
    size_t iv_copy_len;
    size_t keylen;
    const mbedtls_ssl_ciphersuite_t *ciphersuite_info;
    const mbedtls_cipher_info_t *cipher_info;
    const mbedtls_md_info_t *md_info;

#if !defined(MBEDTLS_DEBUG_C) && \
    !defined(MBEDTLS_SSL_DTLS_CONNECTION_ID)
    if( ssl->f_export_keys == NULL )
    {
        ssl = NULL; /* make sure we don't use it except for these cases */
        (void) ssl;
    }
#endif

    /*
     * Some data just needs copying into the structure
     */
#if defined(MBEDTLS_SSL_ENCRYPT_THEN_MAC) && \
    defined(MBEDTLS_SSL_SOME_SUITES_USE_MAC)
    transform->encrypt_then_mac = encrypt_then_mac;
#endif
    transform->minor_ver = minor_ver;

#if defined(MBEDTLS_SSL_CONTEXT_SERIALIZATION)
    memcpy( transform->randbytes, randbytes, sizeof( transform->randbytes ) );
#endif

#if defined(MBEDTLS_SSL_PROTO_TLS1_3_EXPERIMENTAL)
    if( minor_ver == MBEDTLS_SSL_MINOR_VERSION_4 )
    {
        /* At the moment, we keep TLS <= 1.2 and TLS 1.3 transform
         * generation separate. This should never happen. */
        return( MBEDTLS_ERR_SSL_INTERNAL_ERROR );
    }
#endif /* MBEDTLS_SSL_PROTO_TLS1_3_EXPERIMENTAL */

    /*
     * Get various info structures
     */
    ciphersuite_info = mbedtls_ssl_ciphersuite_from_id( ciphersuite );
    if( ciphersuite_info == NULL )
    {
        MBEDTLS_SSL_DEBUG_MSG( 1, ( "ciphersuite info for %d not found",
                                    ciphersuite ) );
        return( MBEDTLS_ERR_SSL_BAD_INPUT_DATA );
    }

    cipher_info = mbedtls_cipher_info_from_type( ciphersuite_info->cipher );
    if( cipher_info == NULL )
    {
        MBEDTLS_SSL_DEBUG_MSG( 1, ( "cipher info for %u not found",
                                    ciphersuite_info->cipher ) );
        return( MBEDTLS_ERR_SSL_BAD_INPUT_DATA );
    }

    md_info = mbedtls_md_info_from_type( ciphersuite_info->mac );
    if( md_info == NULL )
    {
        MBEDTLS_SSL_DEBUG_MSG( 1, ( "mbedtls_md info for %u not found",
                            (unsigned) ciphersuite_info->mac ) );
        return( MBEDTLS_ERR_SSL_BAD_INPUT_DATA );
    }

#if defined(MBEDTLS_SSL_DTLS_CONNECTION_ID)
    /* Copy own and peer's CID if the use of the CID
     * extension has been negotiated. */
    if( ssl->handshake->cid_in_use == MBEDTLS_SSL_CID_ENABLED )
    {
        MBEDTLS_SSL_DEBUG_MSG( 3, ( "Copy CIDs into SSL transform" ) );

        transform->in_cid_len = ssl->own_cid_len;
        memcpy( transform->in_cid, ssl->own_cid, ssl->own_cid_len );
        MBEDTLS_SSL_DEBUG_BUF( 3, "Incoming CID", transform->in_cid,
                               transform->in_cid_len );

        transform->out_cid_len = ssl->handshake->peer_cid_len;
        memcpy( transform->out_cid, ssl->handshake->peer_cid,
                ssl->handshake->peer_cid_len );
        MBEDTLS_SSL_DEBUG_BUF( 3, "Outgoing CID", transform->out_cid,
                               transform->out_cid_len );
    }
#endif /* MBEDTLS_SSL_DTLS_CONNECTION_ID */

    /*
     * Compute key block using the PRF
     */
    ret = tls_prf( master, 48, "key expansion", randbytes, 64, keyblk, 256 );
    if( ret != 0 )
    {
        MBEDTLS_SSL_DEBUG_RET( 1, "prf", ret );
        return( ret );
    }

    MBEDTLS_SSL_DEBUG_MSG( 3, ( "ciphersuite = %s",
                           mbedtls_ssl_get_ciphersuite_name( ciphersuite ) ) );
    MBEDTLS_SSL_DEBUG_BUF( 3, "master secret", master, 48 );
    MBEDTLS_SSL_DEBUG_BUF( 4, "random bytes", randbytes, 64 );
    MBEDTLS_SSL_DEBUG_BUF( 4, "key block", keyblk, 256 );

    /*
     * Determine the appropriate key, IV and MAC length.
     */

    keylen = mbedtls_cipher_info_get_key_bitlen( cipher_info ) / 8;

#if defined(MBEDTLS_GCM_C) ||                           \
    defined(MBEDTLS_CCM_C) ||                           \
    defined(MBEDTLS_CHACHAPOLY_C)
    if( mbedtls_cipher_info_get_mode( cipher_info ) == MBEDTLS_MODE_GCM ||
        mbedtls_cipher_info_get_mode( cipher_info ) == MBEDTLS_MODE_CCM ||
        mbedtls_cipher_info_get_mode( cipher_info ) == MBEDTLS_MODE_CHACHAPOLY )
    {
        size_t explicit_ivlen;

        transform->maclen = 0;
        mac_key_len = 0;
        transform->taglen =
            ciphersuite_info->flags & MBEDTLS_CIPHERSUITE_SHORT_TAG ? 8 : 16;

        /* All modes haves 96-bit IVs, but the length of the static parts vary
         * with mode and version:
         * - For GCM and CCM in TLS 1.2, there's a static IV of 4 Bytes
         *   (to be concatenated with a dynamically chosen IV of 8 Bytes)
         * - For ChaChaPoly in TLS 1.2, and all modes in TLS 1.3, there's
         *   a static IV of 12 Bytes (to be XOR'ed with the 8 Byte record
         *   sequence number).
         */
        transform->ivlen = 12;
        if( mbedtls_cipher_info_get_mode( cipher_info ) == MBEDTLS_MODE_CHACHAPOLY )
            transform->fixed_ivlen = 12;
        else
            transform->fixed_ivlen = 4;

        /* Minimum length of encrypted record */
        explicit_ivlen = transform->ivlen - transform->fixed_ivlen;
        transform->minlen = explicit_ivlen + transform->taglen;
    }
    else
#endif /* MBEDTLS_GCM_C || MBEDTLS_CCM_C || MBEDTLS_CHACHAPOLY_C */
#if defined(MBEDTLS_SSL_SOME_SUITES_USE_MAC)
    if( mbedtls_cipher_info_get_mode( cipher_info ) == MBEDTLS_MODE_STREAM ||
        mbedtls_cipher_info_get_mode( cipher_info ) == MBEDTLS_MODE_CBC )
    {
        /* Initialize HMAC contexts */
        if( ( ret = mbedtls_md_setup( &transform->md_ctx_enc, md_info, 1 ) ) != 0 ||
            ( ret = mbedtls_md_setup( &transform->md_ctx_dec, md_info, 1 ) ) != 0 )
        {
            MBEDTLS_SSL_DEBUG_RET( 1, "mbedtls_md_setup", ret );
            goto end;
        }

        /* Get MAC length */
        mac_key_len = mbedtls_md_get_size( md_info );
        transform->maclen = mac_key_len;

        /* IV length */
        transform->ivlen = cipher_info->iv_size;

        /* Minimum length */
        if( mbedtls_cipher_info_get_mode( cipher_info ) == MBEDTLS_MODE_STREAM )
            transform->minlen = transform->maclen;
        else
        {
            /*
             * GenericBlockCipher:
             * 1. if EtM is in use: one block plus MAC
             *    otherwise: * first multiple of blocklen greater than maclen
             * 2. IV
             */
#if defined(MBEDTLS_SSL_ENCRYPT_THEN_MAC)
            if( encrypt_then_mac == MBEDTLS_SSL_ETM_ENABLED )
            {
                transform->minlen = transform->maclen
                                  + cipher_info->block_size;
            }
            else
#endif
            {
                transform->minlen = transform->maclen
                                  + cipher_info->block_size
                                  - transform->maclen % cipher_info->block_size;
            }

#if defined(MBEDTLS_SSL_PROTO_TLS1_2)
            if( minor_ver == MBEDTLS_SSL_MINOR_VERSION_3 )
            {
                transform->minlen += transform->ivlen;
            }
            else
#endif
            {
                MBEDTLS_SSL_DEBUG_MSG( 1, ( "should never happen" ) );
                ret = MBEDTLS_ERR_SSL_INTERNAL_ERROR;
                goto end;
            }
        }
    }
    else
#endif /* MBEDTLS_SSL_SOME_SUITES_USE_MAC */
    {
        MBEDTLS_SSL_DEBUG_MSG( 1, ( "should never happen" ) );
        return( MBEDTLS_ERR_SSL_INTERNAL_ERROR );
    }

    MBEDTLS_SSL_DEBUG_MSG( 3, ( "keylen: %u, minlen: %u, ivlen: %u, maclen: %u",
                                (unsigned) keylen,
                                (unsigned) transform->minlen,
                                (unsigned) transform->ivlen,
                                (unsigned) transform->maclen ) );

    /*
     * Finally setup the cipher contexts, IVs and MAC secrets.
     */
#if defined(MBEDTLS_SSL_CLI_C)
    if( endpoint == MBEDTLS_SSL_IS_CLIENT )
    {
        key1 = keyblk + mac_key_len * 2;
        key2 = keyblk + mac_key_len * 2 + keylen;

        mac_enc = keyblk;
        mac_dec = keyblk + mac_key_len;

        /*
         * This is not used in TLS v1.1.
         */
        iv_copy_len = ( transform->fixed_ivlen ) ?
                            transform->fixed_ivlen : transform->ivlen;
        memcpy( transform->iv_enc, key2 + keylen,  iv_copy_len );
        memcpy( transform->iv_dec, key2 + keylen + iv_copy_len,
                iv_copy_len );
    }
    else
#endif /* MBEDTLS_SSL_CLI_C */
#if defined(MBEDTLS_SSL_SRV_C)
    if( endpoint == MBEDTLS_SSL_IS_SERVER )
    {
        key1 = keyblk + mac_key_len * 2 + keylen;
        key2 = keyblk + mac_key_len * 2;

        mac_enc = keyblk + mac_key_len;
        mac_dec = keyblk;

        /*
         * This is not used in TLS v1.1.
         */
        iv_copy_len = ( transform->fixed_ivlen ) ?
                            transform->fixed_ivlen : transform->ivlen;
        memcpy( transform->iv_dec, key1 + keylen,  iv_copy_len );
        memcpy( transform->iv_enc, key1 + keylen + iv_copy_len,
                iv_copy_len );
    }
    else
#endif /* MBEDTLS_SSL_SRV_C */
    {
        MBEDTLS_SSL_DEBUG_MSG( 1, ( "should never happen" ) );
        ret = MBEDTLS_ERR_SSL_INTERNAL_ERROR;
        goto end;
    }

#if defined(MBEDTLS_SSL_SOME_SUITES_USE_MAC)
#if defined(MBEDTLS_SSL_PROTO_TLS1_2)
    /* For HMAC-based ciphersuites, initialize the HMAC transforms.
       For AEAD-based ciphersuites, there is nothing to do here. */
    if( mac_key_len != 0 )
    {
        mbedtls_md_hmac_starts( &transform->md_ctx_enc, mac_enc, mac_key_len );
        mbedtls_md_hmac_starts( &transform->md_ctx_dec, mac_dec, mac_key_len );
    }
#endif
#endif /* MBEDTLS_SSL_SOME_SUITES_USE_MAC */

    ((void) mac_dec);
    ((void) mac_enc);

    if( ssl != NULL && ssl->f_export_keys != NULL )
    {
        ssl->f_export_keys( ssl->p_export_keys,
                            MBEDTLS_SSL_KEY_EXPORT_TLS12_MASTER_SECRET,
                            master, 48,
                            randbytes + 32,
                            randbytes,
                            tls_prf_get_type( tls_prf ) );
    }

#if defined(MBEDTLS_USE_PSA_CRYPTO)
    ret = mbedtls_cipher_setup_psa( &transform->cipher_ctx_enc,
                                    cipher_info, transform->taglen );
    if( ret != 0 && ret != MBEDTLS_ERR_CIPHER_FEATURE_UNAVAILABLE )
    {
        MBEDTLS_SSL_DEBUG_RET( 1, "mbedtls_cipher_setup_psa", ret );
        goto end;
    }

    if( ret == 0 )
    {
        MBEDTLS_SSL_DEBUG_MSG( 3, ( "Successfully setup PSA-based encryption cipher context" ) );
        psa_fallthrough = 0;
    }
    else
    {
        MBEDTLS_SSL_DEBUG_MSG( 1, ( "Failed to setup PSA-based cipher context for record encryption - fall through to default setup." ) );
        psa_fallthrough = 1;
    }

    if( psa_fallthrough == 1 )
#endif /* MBEDTLS_USE_PSA_CRYPTO */
    if( ( ret = mbedtls_cipher_setup( &transform->cipher_ctx_enc,
                                 cipher_info ) ) != 0 )
    {
        MBEDTLS_SSL_DEBUG_RET( 1, "mbedtls_cipher_setup", ret );
        goto end;
    }

#if defined(MBEDTLS_USE_PSA_CRYPTO)
    ret = mbedtls_cipher_setup_psa( &transform->cipher_ctx_dec,
                                    cipher_info, transform->taglen );
    if( ret != 0 && ret != MBEDTLS_ERR_CIPHER_FEATURE_UNAVAILABLE )
    {
        MBEDTLS_SSL_DEBUG_RET( 1, "mbedtls_cipher_setup_psa", ret );
        goto end;
    }

    if( ret == 0 )
    {
        MBEDTLS_SSL_DEBUG_MSG( 3, ( "Successfully setup PSA-based decryption cipher context" ) );
        psa_fallthrough = 0;
    }
    else
    {
        MBEDTLS_SSL_DEBUG_MSG( 1, ( "Failed to setup PSA-based cipher context for record decryption - fall through to default setup." ) );
        psa_fallthrough = 1;
    }

    if( psa_fallthrough == 1 )
#endif /* MBEDTLS_USE_PSA_CRYPTO */
    if( ( ret = mbedtls_cipher_setup( &transform->cipher_ctx_dec,
                                 cipher_info ) ) != 0 )
    {
        MBEDTLS_SSL_DEBUG_RET( 1, "mbedtls_cipher_setup", ret );
        goto end;
    }

    if( ( ret = mbedtls_cipher_setkey( &transform->cipher_ctx_enc, key1,
                               (int) mbedtls_cipher_info_get_key_bitlen( cipher_info ),
                               MBEDTLS_ENCRYPT ) ) != 0 )
    {
        MBEDTLS_SSL_DEBUG_RET( 1, "mbedtls_cipher_setkey", ret );
        goto end;
    }

    if( ( ret = mbedtls_cipher_setkey( &transform->cipher_ctx_dec, key2,
                               (int) mbedtls_cipher_info_get_key_bitlen( cipher_info ),
                               MBEDTLS_DECRYPT ) ) != 0 )
    {
        MBEDTLS_SSL_DEBUG_RET( 1, "mbedtls_cipher_setkey", ret );
        goto end;
    }

#if defined(MBEDTLS_CIPHER_MODE_CBC)
    if( mbedtls_cipher_info_get_mode( cipher_info ) == MBEDTLS_MODE_CBC )
    {
        if( ( ret = mbedtls_cipher_set_padding_mode( &transform->cipher_ctx_enc,
                                             MBEDTLS_PADDING_NONE ) ) != 0 )
        {
            MBEDTLS_SSL_DEBUG_RET( 1, "mbedtls_cipher_set_padding_mode", ret );
            goto end;
        }

        if( ( ret = mbedtls_cipher_set_padding_mode( &transform->cipher_ctx_dec,
                                             MBEDTLS_PADDING_NONE ) ) != 0 )
        {
            MBEDTLS_SSL_DEBUG_RET( 1, "mbedtls_cipher_set_padding_mode", ret );
            goto end;
        }
    }
#endif /* MBEDTLS_CIPHER_MODE_CBC */


end:
    mbedtls_platform_zeroize( keyblk, sizeof( keyblk ) );
    return( ret );
}

/*
 * Set appropriate PRF function and other SSL / TLS1.2 functions
 *
 * Inputs:
 * - SSL/TLS minor version
 * - hash associated with the ciphersuite (only used by TLS 1.2)
 *
 * Outputs:
 * - the tls_prf, calc_verify and calc_finished members of handshake structure
 */
static int ssl_set_handshake_prfs( mbedtls_ssl_handshake_params *handshake,
                                   int minor_ver,
                                   mbedtls_md_type_t hash )
{
#if !defined(MBEDTLS_SSL_PROTO_TLS1_2) || !defined(MBEDTLS_SHA384_C)
    (void) hash;
#endif

#if defined(MBEDTLS_SSL_PROTO_TLS1_2)
#if defined(MBEDTLS_SHA384_C)
    if( minor_ver == MBEDTLS_SSL_MINOR_VERSION_3 &&
        hash == MBEDTLS_MD_SHA384 )
    {
        handshake->tls_prf = tls_prf_sha384;
        handshake->calc_verify = ssl_calc_verify_tls_sha384;
        handshake->calc_finished = ssl_calc_finished_tls_sha384;
    }
    else
#endif
#if defined(MBEDTLS_SHA256_C)
    if( minor_ver == MBEDTLS_SSL_MINOR_VERSION_3 )
    {
        handshake->tls_prf = tls_prf_sha256;
        handshake->calc_verify = ssl_calc_verify_tls_sha256;
        handshake->calc_finished = ssl_calc_finished_tls_sha256;
    }
    else
#endif
#endif /* MBEDTLS_SSL_PROTO_TLS1_2 */
    {
        return( MBEDTLS_ERR_SSL_INTERNAL_ERROR );
    }

    return( 0 );
}

/*
 * Compute master secret if needed
 *
 * Parameters:
 * [in/out] handshake
 *          [in] resume, premaster, extended_ms, calc_verify, tls_prf
 *               (PSA-PSK) ciphersuite_info, psk_opaque
 *          [out] premaster (cleared)
 * [out] master
 * [in] ssl: optionally used for debugging, EMS and PSA-PSK
 *      debug: conf->f_dbg, conf->p_dbg
 *      EMS: passed to calc_verify (debug + session_negotiate)
 *      PSA-PSA: minor_ver, conf
 */
static int ssl_compute_master( mbedtls_ssl_handshake_params *handshake,
                               unsigned char *master,
                               const mbedtls_ssl_context *ssl )
{
    int ret = MBEDTLS_ERR_ERROR_CORRUPTION_DETECTED;

    /* cf. RFC 5246, Section 8.1:
     * "The master secret is always exactly 48 bytes in length." */
    size_t const master_secret_len = 48;

#if defined(MBEDTLS_SSL_EXTENDED_MASTER_SECRET)
    unsigned char session_hash[48];
#endif /* MBEDTLS_SSL_EXTENDED_MASTER_SECRET */

    /* The label for the KDF used for key expansion.
     * This is either "master secret" or "extended master secret"
     * depending on whether the Extended Master Secret extension
     * is used. */
    char const *lbl = "master secret";

    /* The salt for the KDF used for key expansion.
     * - If the Extended Master Secret extension is not used,
     *   this is ClientHello.Random + ServerHello.Random
     *   (see Sect. 8.1 in RFC 5246).
     * - If the Extended Master Secret extension is used,
     *   this is the transcript of the handshake so far.
     *   (see Sect. 4 in RFC 7627). */
    unsigned char const *salt = handshake->randbytes;
    size_t salt_len = 64;

#if !defined(MBEDTLS_DEBUG_C) &&                    \
    !defined(MBEDTLS_SSL_EXTENDED_MASTER_SECRET) && \
    !(defined(MBEDTLS_USE_PSA_CRYPTO) &&            \
      defined(MBEDTLS_KEY_EXCHANGE_PSK_ENABLED))
    ssl = NULL; /* make sure we don't use it except for those cases */
    (void) ssl;
#endif

    if( handshake->resume != 0 )
    {
        MBEDTLS_SSL_DEBUG_MSG( 3, ( "no premaster (session resumed)" ) );
        return( 0 );
    }

#if defined(MBEDTLS_SSL_EXTENDED_MASTER_SECRET)
    if( handshake->extended_ms == MBEDTLS_SSL_EXTENDED_MS_ENABLED )
    {
        lbl  = "extended master secret";
        salt = session_hash;
        handshake->calc_verify( ssl, session_hash, &salt_len );

        MBEDTLS_SSL_DEBUG_BUF( 3, "session hash for extended master secret",
                                  session_hash, salt_len );
    }
#endif /* MBEDTLS_SSL_EXTENDED_MS_ENABLED */

#if defined(MBEDTLS_USE_PSA_CRYPTO) &&          \
    defined(MBEDTLS_KEY_EXCHANGE_PSK_ENABLED)
    if( handshake->ciphersuite_info->key_exchange == MBEDTLS_KEY_EXCHANGE_PSK &&
        ssl->minor_ver == MBEDTLS_SSL_MINOR_VERSION_3 &&
        ssl_use_opaque_psk( ssl ) == 1 )
    {
        /* Perform PSK-to-MS expansion in a single step. */
        psa_status_t status;
        psa_algorithm_t alg;
        psa_key_id_t psk;
        psa_key_derivation_operation_t derivation =
            PSA_KEY_DERIVATION_OPERATION_INIT;
        mbedtls_md_type_t hash_alg = handshake->ciphersuite_info->mac;

        MBEDTLS_SSL_DEBUG_MSG( 2, ( "perform PSA-based PSK-to-MS expansion" ) );

        psk = mbedtls_ssl_get_opaque_psk( ssl );

        if( hash_alg == MBEDTLS_MD_SHA384 )
            alg = PSA_ALG_TLS12_PSK_TO_MS(PSA_ALG_SHA_384);
        else
            alg = PSA_ALG_TLS12_PSK_TO_MS(PSA_ALG_SHA_256);

        status = setup_psa_key_derivation( &derivation, psk, alg,
                                           salt, salt_len,
                                           (unsigned char const *) lbl,
                                           (size_t) strlen( lbl ),
                                           master_secret_len );
        if( status != PSA_SUCCESS )
        {
            psa_key_derivation_abort( &derivation );
            return( MBEDTLS_ERR_SSL_HW_ACCEL_FAILED );
        }

        status = psa_key_derivation_output_bytes( &derivation,
                                                  master,
                                                  master_secret_len );
        if( status != PSA_SUCCESS )
        {
            psa_key_derivation_abort( &derivation );
            return( MBEDTLS_ERR_SSL_HW_ACCEL_FAILED );
        }

        status = psa_key_derivation_abort( &derivation );
        if( status != PSA_SUCCESS )
            return( MBEDTLS_ERR_SSL_HW_ACCEL_FAILED );
    }
    else
#endif
    {
        ret = handshake->tls_prf( handshake->premaster, handshake->pmslen,
                                  lbl, salt, salt_len,
                                  master,
                                  master_secret_len );
        if( ret != 0 )
        {
            MBEDTLS_SSL_DEBUG_RET( 1, "prf", ret );
            return( ret );
        }

        MBEDTLS_SSL_DEBUG_BUF( 3, "premaster secret",
                               handshake->premaster,
                               handshake->pmslen );

        mbedtls_platform_zeroize( handshake->premaster,
                                  sizeof(handshake->premaster) );
    }

    return( 0 );
}

int mbedtls_ssl_derive_keys( mbedtls_ssl_context *ssl )
{
    int ret = MBEDTLS_ERR_ERROR_CORRUPTION_DETECTED;
    const mbedtls_ssl_ciphersuite_t * const ciphersuite_info =
        ssl->handshake->ciphersuite_info;

    MBEDTLS_SSL_DEBUG_MSG( 2, ( "=> derive keys" ) );

    /* Set PRF, calc_verify and calc_finished function pointers */
    ret = ssl_set_handshake_prfs( ssl->handshake,
                                  ssl->minor_ver,
                                  ciphersuite_info->mac );
    if( ret != 0 )
    {
        MBEDTLS_SSL_DEBUG_RET( 1, "ssl_set_handshake_prfs", ret );
        return( ret );
    }

    /* Compute master secret if needed */
    ret = ssl_compute_master( ssl->handshake,
                              ssl->session_negotiate->master,
                              ssl );
    if( ret != 0 )
    {
        MBEDTLS_SSL_DEBUG_RET( 1, "ssl_compute_master", ret );
        return( ret );
    }

    /* Swap the client and server random values:
     * - MS derivation wanted client+server (RFC 5246 8.1)
     * - key derivation wants server+client (RFC 5246 6.3) */
    {
        unsigned char tmp[64];
        memcpy( tmp, ssl->handshake->randbytes, 64 );
        memcpy( ssl->handshake->randbytes, tmp + 32, 32 );
        memcpy( ssl->handshake->randbytes + 32, tmp, 32 );
        mbedtls_platform_zeroize( tmp, sizeof( tmp ) );
    }

    /* Populate transform structure */
    ret = ssl_tls12_populate_transform( ssl->transform_negotiate,
                                        ssl->session_negotiate->ciphersuite,
                                        ssl->session_negotiate->master,
#if defined(MBEDTLS_SSL_SOME_SUITES_USE_MAC) && \
    defined(MBEDTLS_SSL_ENCRYPT_THEN_MAC)
                                        ssl->session_negotiate->encrypt_then_mac,
#endif /* MBEDTLS_SSL_ENCRYPT_THEN_MAC &&
          MBEDTLS_SSL_SOME_SUITES_USE_MAC */
                                        ssl->handshake->tls_prf,
                                        ssl->handshake->randbytes,
                                        ssl->minor_ver,
                                        ssl->conf->endpoint,
                                        ssl );
    if( ret != 0 )
    {
        MBEDTLS_SSL_DEBUG_RET( 1, "ssl_tls12_populate_transform", ret );
        return( ret );
    }

    /* We no longer need Server/ClientHello.random values */
    mbedtls_platform_zeroize( ssl->handshake->randbytes,
                      sizeof( ssl->handshake->randbytes ) );

    MBEDTLS_SSL_DEBUG_MSG( 2, ( "<= derive keys" ) );

    return( 0 );
}

#if defined(MBEDTLS_SSL_PROTO_TLS1_2)
#if defined(MBEDTLS_SHA256_C)
void ssl_calc_verify_tls_sha256( const mbedtls_ssl_context *ssl,
                                 unsigned char *hash,
                                 size_t *hlen )
{
#if defined(MBEDTLS_USE_PSA_CRYPTO)
    size_t hash_size;
    psa_status_t status;
    psa_hash_operation_t sha256_psa = psa_hash_operation_init();

    MBEDTLS_SSL_DEBUG_MSG( 2, ( "=> PSA calc verify sha256" ) );
    status = psa_hash_clone( &ssl->handshake->fin_sha256_psa, &sha256_psa );
    if( status != PSA_SUCCESS )
    {
        MBEDTLS_SSL_DEBUG_MSG( 2, ( "PSA hash clone failed" ) );
        return;
    }

    status = psa_hash_finish( &sha256_psa, hash, 32, &hash_size );
    if( status != PSA_SUCCESS )
    {
        MBEDTLS_SSL_DEBUG_MSG( 2, ( "PSA hash finish failed" ) );
        return;
    }

    *hlen = 32;
    MBEDTLS_SSL_DEBUG_BUF( 3, "PSA calculated verify result", hash, *hlen );
    MBEDTLS_SSL_DEBUG_MSG( 2, ( "<= PSA calc verify" ) );
#else
    mbedtls_sha256_context sha256;

    mbedtls_sha256_init( &sha256 );

    MBEDTLS_SSL_DEBUG_MSG( 2, ( "=> calc verify sha256" ) );

    mbedtls_sha256_clone( &sha256, &ssl->handshake->fin_sha256 );
    mbedtls_sha256_finish( &sha256, hash );

    *hlen = 32;

    MBEDTLS_SSL_DEBUG_BUF( 3, "calculated verify result", hash, *hlen );
    MBEDTLS_SSL_DEBUG_MSG( 2, ( "<= calc verify" ) );

    mbedtls_sha256_free( &sha256 );
#endif /* MBEDTLS_USE_PSA_CRYPTO */
    return;
}
#endif /* MBEDTLS_SHA256_C */

#if defined(MBEDTLS_SHA384_C)
void ssl_calc_verify_tls_sha384( const mbedtls_ssl_context *ssl,
                                 unsigned char *hash,
                                 size_t *hlen )
{
#if defined(MBEDTLS_USE_PSA_CRYPTO)
    size_t hash_size;
    psa_status_t status;
    psa_hash_operation_t sha384_psa = psa_hash_operation_init();

    MBEDTLS_SSL_DEBUG_MSG( 2, ( "=> PSA calc verify sha384" ) );
    status = psa_hash_clone( &ssl->handshake->fin_sha384_psa, &sha384_psa );
    if( status != PSA_SUCCESS )
    {
        MBEDTLS_SSL_DEBUG_MSG( 2, ( "PSA hash clone failed" ) );
        return;
    }

    status = psa_hash_finish( &sha384_psa, hash, 48, &hash_size );
    if( status != PSA_SUCCESS )
    {
        MBEDTLS_SSL_DEBUG_MSG( 2, ( "PSA hash finish failed" ) );
        return;
    }

    *hlen = 48;
    MBEDTLS_SSL_DEBUG_BUF( 3, "PSA calculated verify result", hash, *hlen );
    MBEDTLS_SSL_DEBUG_MSG( 2, ( "<= PSA calc verify" ) );
#else
    mbedtls_sha512_context sha512;

    mbedtls_sha512_init( &sha512 );

    MBEDTLS_SSL_DEBUG_MSG( 2, ( "=> calc verify sha384" ) );

    mbedtls_sha512_clone( &sha512, &ssl->handshake->fin_sha512 );
    mbedtls_sha512_finish( &sha512, hash );

    *hlen = 48;

    MBEDTLS_SSL_DEBUG_BUF( 3, "calculated verify result", hash, *hlen );
    MBEDTLS_SSL_DEBUG_MSG( 2, ( "<= calc verify" ) );

    mbedtls_sha512_free( &sha512 );
#endif /* MBEDTLS_USE_PSA_CRYPTO */
    return;
}
#endif /* MBEDTLS_SHA384_C */
#endif /* MBEDTLS_SSL_PROTO_TLS1_2 */

#if defined(MBEDTLS_KEY_EXCHANGE_SOME_PSK_ENABLED)
int mbedtls_ssl_psk_derive_premaster( mbedtls_ssl_context *ssl, mbedtls_key_exchange_type_t key_ex )
{
    unsigned char *p = ssl->handshake->premaster;
    unsigned char *end = p + sizeof( ssl->handshake->premaster );
    const unsigned char *psk = NULL;
    size_t psk_len = 0;

    if( mbedtls_ssl_get_psk( ssl, &psk, &psk_len )
            == MBEDTLS_ERR_SSL_PRIVATE_KEY_REQUIRED )
    {
        /*
         * This should never happen because the existence of a PSK is always
         * checked before calling this function
         */
        MBEDTLS_SSL_DEBUG_MSG( 1, ( "should never happen" ) );
        return( MBEDTLS_ERR_SSL_INTERNAL_ERROR );
    }

    /*
     * PMS = struct {
     *     opaque other_secret<0..2^16-1>;
     *     opaque psk<0..2^16-1>;
     * };
     * with "other_secret" depending on the particular key exchange
     */
#if defined(MBEDTLS_KEY_EXCHANGE_PSK_ENABLED)
    if( key_ex == MBEDTLS_KEY_EXCHANGE_PSK )
    {
        if( end - p < 2 )
            return( MBEDTLS_ERR_SSL_BAD_INPUT_DATA );

        MBEDTLS_PUT_UINT16_BE( psk_len, p, 0 );
        p += 2;

        if( end < p || (size_t)( end - p ) < psk_len )
            return( MBEDTLS_ERR_SSL_BAD_INPUT_DATA );

        memset( p, 0, psk_len );
        p += psk_len;
    }
    else
#endif /* MBEDTLS_KEY_EXCHANGE_PSK_ENABLED */
#if defined(MBEDTLS_KEY_EXCHANGE_RSA_PSK_ENABLED)
    if( key_ex == MBEDTLS_KEY_EXCHANGE_RSA_PSK )
    {
        /*
         * other_secret already set by the ClientKeyExchange message,
         * and is 48 bytes long
         */
        if( end - p < 2 )
            return( MBEDTLS_ERR_SSL_BAD_INPUT_DATA );

        *p++ = 0;
        *p++ = 48;
        p += 48;
    }
    else
#endif /* MBEDTLS_KEY_EXCHANGE_RSA_PSK_ENABLED */
#if defined(MBEDTLS_KEY_EXCHANGE_DHE_PSK_ENABLED)
    if( key_ex == MBEDTLS_KEY_EXCHANGE_DHE_PSK )
    {
        int ret = MBEDTLS_ERR_ERROR_CORRUPTION_DETECTED;
        size_t len;

        /* Write length only when we know the actual value */
        if( ( ret = mbedtls_dhm_calc_secret( &ssl->handshake->dhm_ctx,
                                      p + 2, end - ( p + 2 ), &len,
                                      ssl->conf->f_rng, ssl->conf->p_rng ) ) != 0 )
        {
            MBEDTLS_SSL_DEBUG_RET( 1, "mbedtls_dhm_calc_secret", ret );
            return( ret );
        }
        MBEDTLS_PUT_UINT16_BE( len, p, 0 );
        p += 2 + len;

        MBEDTLS_SSL_DEBUG_MPI( 3, "DHM: K ", &ssl->handshake->dhm_ctx.K  );
    }
    else
#endif /* MBEDTLS_KEY_EXCHANGE_DHE_PSK_ENABLED */
#if defined(MBEDTLS_KEY_EXCHANGE_ECDHE_PSK_ENABLED)
    if( key_ex == MBEDTLS_KEY_EXCHANGE_ECDHE_PSK )
    {
        int ret = MBEDTLS_ERR_ERROR_CORRUPTION_DETECTED;
        size_t zlen;

        if( ( ret = mbedtls_ecdh_calc_secret( &ssl->handshake->ecdh_ctx, &zlen,
                                       p + 2, end - ( p + 2 ),
                                       ssl->conf->f_rng, ssl->conf->p_rng ) ) != 0 )
        {
            MBEDTLS_SSL_DEBUG_RET( 1, "mbedtls_ecdh_calc_secret", ret );
            return( ret );
        }

        MBEDTLS_PUT_UINT16_BE( zlen, p, 0 );
        p += 2 + zlen;

        MBEDTLS_SSL_DEBUG_ECDH( 3, &ssl->handshake->ecdh_ctx,
                                MBEDTLS_DEBUG_ECDH_Z );
    }
    else
#endif /* MBEDTLS_KEY_EXCHANGE_ECDHE_PSK_ENABLED */
    {
        MBEDTLS_SSL_DEBUG_MSG( 1, ( "should never happen" ) );
        return( MBEDTLS_ERR_SSL_INTERNAL_ERROR );
    }

    /* opaque psk<0..2^16-1>; */
    if( end - p < 2 )
        return( MBEDTLS_ERR_SSL_BAD_INPUT_DATA );

    MBEDTLS_PUT_UINT16_BE( psk_len, p, 0 );
    p += 2;

    if( end < p || (size_t)( end - p ) < psk_len )
        return( MBEDTLS_ERR_SSL_BAD_INPUT_DATA );

    memcpy( p, psk, psk_len );
    p += psk_len;

    ssl->handshake->pmslen = p - ssl->handshake->premaster;

    return( 0 );
}
#endif /* MBEDTLS_KEY_EXCHANGE_SOME_PSK_ENABLED */

#endif /* defined(MBEDTLS_SSL_PROTO_TLS1_2_OR_EARLIER) */

#if defined(MBEDTLS_SSL_SRV_C) && defined(MBEDTLS_SSL_RENEGOTIATION)
static int ssl_write_hello_request( mbedtls_ssl_context *ssl );

#if defined(MBEDTLS_SSL_PROTO_DTLS)
int mbedtls_ssl_resend_hello_request( mbedtls_ssl_context *ssl )
{
    /* If renegotiation is not enforced, retransmit until we would reach max
     * timeout if we were using the usual handshake doubling scheme */
    if( ssl->conf->renego_max_records < 0 )
    {
        uint32_t ratio = ssl->conf->hs_timeout_max / ssl->conf->hs_timeout_min + 1;
        unsigned char doublings = 1;

        while( ratio != 0 )
        {
            ++doublings;
            ratio >>= 1;
        }

        if( ++ssl->renego_records_seen > doublings )
        {
            MBEDTLS_SSL_DEBUG_MSG( 2, ( "no longer retransmitting hello request" ) );
            return( 0 );
        }
    }

    return( ssl_write_hello_request( ssl ) );
}
#endif
#endif /* MBEDTLS_SSL_SRV_C && MBEDTLS_SSL_RENEGOTIATION */

#if defined(MBEDTLS_X509_CRT_PARSE_C)
static void ssl_clear_peer_cert( mbedtls_ssl_session *session )
{
#if defined(MBEDTLS_SSL_KEEP_PEER_CERTIFICATE)
    if( session->peer_cert != NULL )
    {
        mbedtls_x509_crt_free( session->peer_cert );
        mbedtls_free( session->peer_cert );
        session->peer_cert = NULL;
    }
#else /* MBEDTLS_SSL_KEEP_PEER_CERTIFICATE */
    if( session->peer_cert_digest != NULL )
    {
        /* Zeroization is not necessary. */
        mbedtls_free( session->peer_cert_digest );
        session->peer_cert_digest      = NULL;
        session->peer_cert_digest_type = MBEDTLS_MD_NONE;
        session->peer_cert_digest_len  = 0;
    }
#endif /* !MBEDTLS_SSL_KEEP_PEER_CERTIFICATE */
}
#endif /* MBEDTLS_X509_CRT_PARSE_C */

#if defined(MBEDTLS_SSL_PROTO_TLS1_2_OR_EARLIER)

/*
 * Handshake functions
 */
#if !defined(MBEDTLS_KEY_EXCHANGE_WITH_CERT_ENABLED)
/* No certificate support -> dummy functions */
int mbedtls_ssl_write_certificate( mbedtls_ssl_context *ssl )
{
    const mbedtls_ssl_ciphersuite_t *ciphersuite_info =
        ssl->handshake->ciphersuite_info;

    MBEDTLS_SSL_DEBUG_MSG( 2, ( "=> write certificate" ) );

    if( !mbedtls_ssl_ciphersuite_uses_srv_cert( ciphersuite_info ) )
    {
        MBEDTLS_SSL_DEBUG_MSG( 2, ( "<= skip write certificate" ) );
        ssl->state++;
        return( 0 );
    }

    MBEDTLS_SSL_DEBUG_MSG( 1, ( "should never happen" ) );
    return( MBEDTLS_ERR_SSL_INTERNAL_ERROR );
}

int mbedtls_ssl_parse_certificate( mbedtls_ssl_context *ssl )
{
    const mbedtls_ssl_ciphersuite_t *ciphersuite_info =
        ssl->handshake->ciphersuite_info;

    MBEDTLS_SSL_DEBUG_MSG( 2, ( "=> parse certificate" ) );

    if( !mbedtls_ssl_ciphersuite_uses_srv_cert( ciphersuite_info ) )
    {
        MBEDTLS_SSL_DEBUG_MSG( 2, ( "<= skip parse certificate" ) );
        ssl->state++;
        return( 0 );
    }

    MBEDTLS_SSL_DEBUG_MSG( 1, ( "should never happen" ) );
    return( MBEDTLS_ERR_SSL_INTERNAL_ERROR );
}

#else /* MBEDTLS_KEY_EXCHANGE_WITH_CERT_ENABLED */
/* Some certificate support -> implement write and parse */

int mbedtls_ssl_write_certificate( mbedtls_ssl_context *ssl )
{
    int ret = MBEDTLS_ERR_SSL_FEATURE_UNAVAILABLE;
    size_t i, n;
    const mbedtls_x509_crt *crt;
    const mbedtls_ssl_ciphersuite_t *ciphersuite_info =
        ssl->handshake->ciphersuite_info;

    MBEDTLS_SSL_DEBUG_MSG( 2, ( "=> write certificate" ) );

    if( !mbedtls_ssl_ciphersuite_uses_srv_cert( ciphersuite_info ) )
    {
        MBEDTLS_SSL_DEBUG_MSG( 2, ( "<= skip write certificate" ) );
        ssl->state++;
        return( 0 );
    }

#if defined(MBEDTLS_SSL_CLI_C)
    if( ssl->conf->endpoint == MBEDTLS_SSL_IS_CLIENT )
    {
        if( ssl->client_auth == 0 )
        {
            MBEDTLS_SSL_DEBUG_MSG( 2, ( "<= skip write certificate" ) );
            ssl->state++;
            return( 0 );
        }
    }
#endif /* MBEDTLS_SSL_CLI_C */
#if defined(MBEDTLS_SSL_SRV_C)
    if( ssl->conf->endpoint == MBEDTLS_SSL_IS_SERVER )
    {
        if( mbedtls_ssl_own_cert( ssl ) == NULL )
        {
            /* Should never happen because we shouldn't have picked the
             * ciphersuite if we don't have a certificate. */
            return( MBEDTLS_ERR_SSL_INTERNAL_ERROR );
        }
    }
#endif

    MBEDTLS_SSL_DEBUG_CRT( 3, "own certificate", mbedtls_ssl_own_cert( ssl ) );

    /*
     *     0  .  0    handshake type
     *     1  .  3    handshake length
     *     4  .  6    length of all certs
     *     7  .  9    length of cert. 1
     *    10  . n-1   peer certificate
     *     n  . n+2   length of cert. 2
     *    n+3 . ...   upper level cert, etc.
     */
    i = 7;
    crt = mbedtls_ssl_own_cert( ssl );

    while( crt != NULL )
    {
        n = crt->raw.len;
        if( n > MBEDTLS_SSL_OUT_CONTENT_LEN - 3 - i )
        {
            MBEDTLS_SSL_DEBUG_MSG( 1, ( "certificate too large, %" MBEDTLS_PRINTF_SIZET
                                        " > %" MBEDTLS_PRINTF_SIZET,
                           i + 3 + n, (size_t) MBEDTLS_SSL_OUT_CONTENT_LEN ) );
            return( MBEDTLS_ERR_SSL_BUFFER_TOO_SMALL );
        }

        ssl->out_msg[i    ] = MBEDTLS_BYTE_2( n );
        ssl->out_msg[i + 1] = MBEDTLS_BYTE_1( n );
        ssl->out_msg[i + 2] = MBEDTLS_BYTE_0( n );

        i += 3; memcpy( ssl->out_msg + i, crt->raw.p, n );
        i += n; crt = crt->next;
    }

    ssl->out_msg[4]  = MBEDTLS_BYTE_2( i - 7 );
    ssl->out_msg[5]  = MBEDTLS_BYTE_1( i - 7 );
    ssl->out_msg[6]  = MBEDTLS_BYTE_0( i - 7 );

    ssl->out_msglen  = i;
    ssl->out_msgtype = MBEDTLS_SSL_MSG_HANDSHAKE;
    ssl->out_msg[0]  = MBEDTLS_SSL_HS_CERTIFICATE;

    ssl->state++;

    if( ( ret = mbedtls_ssl_write_handshake_msg( ssl ) ) != 0 )
    {
        MBEDTLS_SSL_DEBUG_RET( 1, "mbedtls_ssl_write_handshake_msg", ret );
        return( ret );
    }

    MBEDTLS_SSL_DEBUG_MSG( 2, ( "<= write certificate" ) );

    return( ret );
}

#if defined(MBEDTLS_SSL_RENEGOTIATION) && defined(MBEDTLS_SSL_CLI_C)

#if defined(MBEDTLS_SSL_KEEP_PEER_CERTIFICATE)
static int ssl_check_peer_crt_unchanged( mbedtls_ssl_context *ssl,
                                         unsigned char *crt_buf,
                                         size_t crt_buf_len )
{
    mbedtls_x509_crt const * const peer_crt = ssl->session->peer_cert;

    if( peer_crt == NULL )
        return( -1 );

    if( peer_crt->raw.len != crt_buf_len )
        return( -1 );

    return( memcmp( peer_crt->raw.p, crt_buf, peer_crt->raw.len ) );
}
#else /* MBEDTLS_SSL_KEEP_PEER_CERTIFICATE */
static int ssl_check_peer_crt_unchanged( mbedtls_ssl_context *ssl,
                                         unsigned char *crt_buf,
                                         size_t crt_buf_len )
{
    int ret = MBEDTLS_ERR_ERROR_CORRUPTION_DETECTED;
    unsigned char const * const peer_cert_digest =
        ssl->session->peer_cert_digest;
    mbedtls_md_type_t const peer_cert_digest_type =
        ssl->session->peer_cert_digest_type;
    mbedtls_md_info_t const * const digest_info =
        mbedtls_md_info_from_type( peer_cert_digest_type );
    unsigned char tmp_digest[MBEDTLS_SSL_PEER_CERT_DIGEST_MAX_LEN];
    size_t digest_len;

    if( peer_cert_digest == NULL || digest_info == NULL )
        return( -1 );

    digest_len = mbedtls_md_get_size( digest_info );
    if( digest_len > MBEDTLS_SSL_PEER_CERT_DIGEST_MAX_LEN )
        return( -1 );

    ret = mbedtls_md( digest_info, crt_buf, crt_buf_len, tmp_digest );
    if( ret != 0 )
        return( -1 );

    return( memcmp( tmp_digest, peer_cert_digest, digest_len ) );
}
#endif /* MBEDTLS_SSL_KEEP_PEER_CERTIFICATE */
#endif /* MBEDTLS_SSL_RENEGOTIATION && MBEDTLS_SSL_CLI_C */

/*
 * Once the certificate message is read, parse it into a cert chain and
 * perform basic checks, but leave actual verification to the caller
 */
static int ssl_parse_certificate_chain( mbedtls_ssl_context *ssl,
                                        mbedtls_x509_crt *chain )
{
    int ret = MBEDTLS_ERR_ERROR_CORRUPTION_DETECTED;
#if defined(MBEDTLS_SSL_RENEGOTIATION) && defined(MBEDTLS_SSL_CLI_C)
    int crt_cnt=0;
#endif
    size_t i, n;
    uint8_t alert;

    if( ssl->in_msgtype != MBEDTLS_SSL_MSG_HANDSHAKE )
    {
        MBEDTLS_SSL_DEBUG_MSG( 1, ( "bad certificate message" ) );
        mbedtls_ssl_send_alert_message( ssl, MBEDTLS_SSL_ALERT_LEVEL_FATAL,
                                        MBEDTLS_SSL_ALERT_MSG_UNEXPECTED_MESSAGE );
        return( MBEDTLS_ERR_SSL_UNEXPECTED_MESSAGE );
    }

    if( ssl->in_msg[0] != MBEDTLS_SSL_HS_CERTIFICATE  )
    {
        mbedtls_ssl_send_alert_message( ssl, MBEDTLS_SSL_ALERT_LEVEL_FATAL,
                                        MBEDTLS_SSL_ALERT_MSG_UNEXPECTED_MESSAGE );
        return( MBEDTLS_ERR_SSL_UNEXPECTED_MESSAGE );
    }

    if( ssl->in_hslen < mbedtls_ssl_hs_hdr_len( ssl ) + 3 + 3 )
    {
        MBEDTLS_SSL_DEBUG_MSG( 1, ( "bad certificate message" ) );
        mbedtls_ssl_send_alert_message( ssl, MBEDTLS_SSL_ALERT_LEVEL_FATAL,
                                        MBEDTLS_SSL_ALERT_MSG_DECODE_ERROR );
        return( MBEDTLS_ERR_SSL_DECODE_ERROR );
    }

    i = mbedtls_ssl_hs_hdr_len( ssl );

    /*
     * Same message structure as in mbedtls_ssl_write_certificate()
     */
    n = ( ssl->in_msg[i+1] << 8 ) | ssl->in_msg[i+2];

    if( ssl->in_msg[i] != 0 ||
        ssl->in_hslen != n + 3 + mbedtls_ssl_hs_hdr_len( ssl ) )
    {
        MBEDTLS_SSL_DEBUG_MSG( 1, ( "bad certificate message" ) );
        mbedtls_ssl_send_alert_message( ssl, MBEDTLS_SSL_ALERT_LEVEL_FATAL,
                                        MBEDTLS_SSL_ALERT_MSG_DECODE_ERROR );
        return( MBEDTLS_ERR_SSL_DECODE_ERROR );
    }

    /* Make &ssl->in_msg[i] point to the beginning of the CRT chain. */
    i += 3;

    /* Iterate through and parse the CRTs in the provided chain. */
    while( i < ssl->in_hslen )
    {
        /* Check that there's room for the next CRT's length fields. */
        if ( i + 3 > ssl->in_hslen ) {
            MBEDTLS_SSL_DEBUG_MSG( 1, ( "bad certificate message" ) );
            mbedtls_ssl_send_alert_message( ssl,
                              MBEDTLS_SSL_ALERT_LEVEL_FATAL,
                              MBEDTLS_SSL_ALERT_MSG_DECODE_ERROR );
            return( MBEDTLS_ERR_SSL_DECODE_ERROR );
        }
        /* In theory, the CRT can be up to 2**24 Bytes, but we don't support
         * anything beyond 2**16 ~ 64K. */
        if( ssl->in_msg[i] != 0 )
        {
            MBEDTLS_SSL_DEBUG_MSG( 1, ( "bad certificate message" ) );
            mbedtls_ssl_send_alert_message( ssl,
                            MBEDTLS_SSL_ALERT_LEVEL_FATAL,
                            MBEDTLS_SSL_ALERT_MSG_UNSUPPORTED_CERT );
            return( MBEDTLS_ERR_SSL_BAD_CERTIFICATE );
        }

        /* Read length of the next CRT in the chain. */
        n = ( (unsigned int) ssl->in_msg[i + 1] << 8 )
            | (unsigned int) ssl->in_msg[i + 2];
        i += 3;

        if( n < 128 || i + n > ssl->in_hslen )
        {
            MBEDTLS_SSL_DEBUG_MSG( 1, ( "bad certificate message" ) );
            mbedtls_ssl_send_alert_message( ssl,
                                 MBEDTLS_SSL_ALERT_LEVEL_FATAL,
                                 MBEDTLS_SSL_ALERT_MSG_DECODE_ERROR );
            return( MBEDTLS_ERR_SSL_DECODE_ERROR );
        }

        /* Check if we're handling the first CRT in the chain. */
#if defined(MBEDTLS_SSL_RENEGOTIATION) && defined(MBEDTLS_SSL_CLI_C)
        if( crt_cnt++ == 0 &&
            ssl->conf->endpoint == MBEDTLS_SSL_IS_CLIENT &&
            ssl->renego_status == MBEDTLS_SSL_RENEGOTIATION_IN_PROGRESS )
        {
            /* During client-side renegotiation, check that the server's
             * end-CRTs hasn't changed compared to the initial handshake,
             * mitigating the triple handshake attack. On success, reuse
             * the original end-CRT instead of parsing it again. */
            MBEDTLS_SSL_DEBUG_MSG( 3, ( "Check that peer CRT hasn't changed during renegotiation" ) );
            if( ssl_check_peer_crt_unchanged( ssl,
                                              &ssl->in_msg[i],
                                              n ) != 0 )
            {
                MBEDTLS_SSL_DEBUG_MSG( 1, ( "new server cert during renegotiation" ) );
                mbedtls_ssl_send_alert_message( ssl,
                                                MBEDTLS_SSL_ALERT_LEVEL_FATAL,
                                                MBEDTLS_SSL_ALERT_MSG_ACCESS_DENIED );
                return( MBEDTLS_ERR_SSL_BAD_CERTIFICATE );
            }

            /* Now we can safely free the original chain. */
            ssl_clear_peer_cert( ssl->session );
        }
#endif /* MBEDTLS_SSL_RENEGOTIATION && MBEDTLS_SSL_CLI_C */

        /* Parse the next certificate in the chain. */
#if defined(MBEDTLS_SSL_KEEP_PEER_CERTIFICATE)
        ret = mbedtls_x509_crt_parse_der( chain, ssl->in_msg + i, n );
#else
        /* If we don't need to store the CRT chain permanently, parse
         * it in-place from the input buffer instead of making a copy. */
        ret = mbedtls_x509_crt_parse_der_nocopy( chain, ssl->in_msg + i, n );
#endif /* MBEDTLS_SSL_KEEP_PEER_CERTIFICATE */
        switch( ret )
        {
            case 0: /*ok*/
            case MBEDTLS_ERR_X509_UNKNOWN_SIG_ALG + MBEDTLS_ERR_OID_NOT_FOUND:
                /* Ignore certificate with an unknown algorithm: maybe a
                   prior certificate was already trusted. */
                break;

            case MBEDTLS_ERR_X509_ALLOC_FAILED:
                alert = MBEDTLS_SSL_ALERT_MSG_INTERNAL_ERROR;
                goto crt_parse_der_failed;

            case MBEDTLS_ERR_X509_UNKNOWN_VERSION:
                alert = MBEDTLS_SSL_ALERT_MSG_UNSUPPORTED_CERT;
                goto crt_parse_der_failed;

            default:
                alert = MBEDTLS_SSL_ALERT_MSG_BAD_CERT;
            crt_parse_der_failed:
                mbedtls_ssl_send_alert_message( ssl, MBEDTLS_SSL_ALERT_LEVEL_FATAL, alert );
                MBEDTLS_SSL_DEBUG_RET( 1, " mbedtls_x509_crt_parse_der", ret );
                return( ret );
        }

        i += n;
    }

    MBEDTLS_SSL_DEBUG_CRT( 3, "peer certificate", chain );
    return( 0 );
}

#if defined(MBEDTLS_SSL_SRV_C)
static int ssl_srv_check_client_no_crt_notification( mbedtls_ssl_context *ssl )
{
    if( ssl->conf->endpoint == MBEDTLS_SSL_IS_CLIENT )
        return( -1 );

#if defined(MBEDTLS_SSL_PROTO_TLS1_2)
    if( ssl->in_hslen   == 3 + mbedtls_ssl_hs_hdr_len( ssl ) &&
        ssl->in_msgtype == MBEDTLS_SSL_MSG_HANDSHAKE    &&
        ssl->in_msg[0]  == MBEDTLS_SSL_HS_CERTIFICATE   &&
        memcmp( ssl->in_msg + mbedtls_ssl_hs_hdr_len( ssl ), "\0\0\0", 3 ) == 0 )
    {
        MBEDTLS_SSL_DEBUG_MSG( 1, ( "TLSv1 client has no certificate" ) );
        return( 0 );
    }

    return( -1 );
#endif /* MBEDTLS_SSL_PROTO_TLS1_2 */
}
#endif /* MBEDTLS_SSL_SRV_C */

/* Check if a certificate message is expected.
 * Return either
 * - SSL_CERTIFICATE_EXPECTED, or
 * - SSL_CERTIFICATE_SKIP
 * indicating whether a Certificate message is expected or not.
 */
#define SSL_CERTIFICATE_EXPECTED 0
#define SSL_CERTIFICATE_SKIP     1
static int ssl_parse_certificate_coordinate( mbedtls_ssl_context *ssl,
                                             int authmode )
{
    const mbedtls_ssl_ciphersuite_t *ciphersuite_info =
        ssl->handshake->ciphersuite_info;

    if( !mbedtls_ssl_ciphersuite_uses_srv_cert( ciphersuite_info ) )
        return( SSL_CERTIFICATE_SKIP );

#if defined(MBEDTLS_SSL_SRV_C)
    if( ssl->conf->endpoint == MBEDTLS_SSL_IS_SERVER )
    {
        if( ciphersuite_info->key_exchange == MBEDTLS_KEY_EXCHANGE_RSA_PSK )
            return( SSL_CERTIFICATE_SKIP );

        if( authmode == MBEDTLS_SSL_VERIFY_NONE )
        {
            ssl->session_negotiate->verify_result =
                MBEDTLS_X509_BADCERT_SKIP_VERIFY;
            return( SSL_CERTIFICATE_SKIP );
        }
    }
#else
    ((void) authmode);
#endif /* MBEDTLS_SSL_SRV_C */

    return( SSL_CERTIFICATE_EXPECTED );
}

static int ssl_parse_certificate_verify( mbedtls_ssl_context *ssl,
                                         int authmode,
                                         mbedtls_x509_crt *chain,
                                         void *rs_ctx )
{
    int ret = 0;
    const mbedtls_ssl_ciphersuite_t *ciphersuite_info =
        ssl->handshake->ciphersuite_info;
    int have_ca_chain = 0;

    int (*f_vrfy)(void *, mbedtls_x509_crt *, int, uint32_t *);
    void *p_vrfy;

    if( authmode == MBEDTLS_SSL_VERIFY_NONE )
        return( 0 );

    if( ssl->f_vrfy != NULL )
    {
        MBEDTLS_SSL_DEBUG_MSG( 3, ( "Use context-specific verification callback" ) );
        f_vrfy = ssl->f_vrfy;
        p_vrfy = ssl->p_vrfy;
    }
    else
    {
        MBEDTLS_SSL_DEBUG_MSG( 3, ( "Use configuration-specific verification callback" ) );
        f_vrfy = ssl->conf->f_vrfy;
        p_vrfy = ssl->conf->p_vrfy;
    }

    /*
     * Main check: verify certificate
     */
#if defined(MBEDTLS_X509_TRUSTED_CERTIFICATE_CALLBACK)
    if( ssl->conf->f_ca_cb != NULL )
    {
        ((void) rs_ctx);
        have_ca_chain = 1;

        MBEDTLS_SSL_DEBUG_MSG( 3, ( "use CA callback for X.509 CRT verification" ) );
        ret = mbedtls_x509_crt_verify_with_ca_cb(
            chain,
            ssl->conf->f_ca_cb,
            ssl->conf->p_ca_cb,
            ssl->conf->cert_profile,
            ssl->hostname,
            &ssl->session_negotiate->verify_result,
            f_vrfy, p_vrfy );
    }
    else
#endif /* MBEDTLS_X509_TRUSTED_CERTIFICATE_CALLBACK */
    {
        mbedtls_x509_crt *ca_chain;
        mbedtls_x509_crl *ca_crl;

#if defined(MBEDTLS_SSL_SERVER_NAME_INDICATION)
        if( ssl->handshake->sni_ca_chain != NULL )
        {
            ca_chain = ssl->handshake->sni_ca_chain;
            ca_crl   = ssl->handshake->sni_ca_crl;
        }
        else
#endif
        {
            ca_chain = ssl->conf->ca_chain;
            ca_crl   = ssl->conf->ca_crl;
        }

        if( ca_chain != NULL )
            have_ca_chain = 1;

        ret = mbedtls_x509_crt_verify_restartable(
            chain,
            ca_chain, ca_crl,
            ssl->conf->cert_profile,
            ssl->hostname,
            &ssl->session_negotiate->verify_result,
            f_vrfy, p_vrfy, rs_ctx );
    }

    if( ret != 0 )
    {
        MBEDTLS_SSL_DEBUG_RET( 1, "x509_verify_cert", ret );
    }

#if defined(MBEDTLS_SSL_ECP_RESTARTABLE_ENABLED)
    if( ret == MBEDTLS_ERR_ECP_IN_PROGRESS )
        return( MBEDTLS_ERR_SSL_CRYPTO_IN_PROGRESS );
#endif

    /*
     * Secondary checks: always done, but change 'ret' only if it was 0
     */

#if defined(MBEDTLS_ECP_C)
    {
        const mbedtls_pk_context *pk = &chain->pk;

        /* If certificate uses an EC key, make sure the curve is OK */
        if( mbedtls_pk_can_do( pk, MBEDTLS_PK_ECKEY ) &&
            mbedtls_ssl_check_curve( ssl, mbedtls_pk_ec( *pk )->grp.id ) != 0 )
        {
            ssl->session_negotiate->verify_result |= MBEDTLS_X509_BADCERT_BAD_KEY;

            MBEDTLS_SSL_DEBUG_MSG( 1, ( "bad certificate (EC key curve)" ) );
            if( ret == 0 )
                ret = MBEDTLS_ERR_SSL_BAD_CERTIFICATE;
        }
    }
#endif /* MBEDTLS_ECP_C */

    if( mbedtls_ssl_check_cert_usage( chain,
                                      ciphersuite_info->key_exchange,
                                      ! ssl->conf->endpoint,
                                      &ssl->session_negotiate->verify_result ) != 0 )
    {
        MBEDTLS_SSL_DEBUG_MSG( 1, ( "bad certificate (usage extensions)" ) );
        if( ret == 0 )
            ret = MBEDTLS_ERR_SSL_BAD_CERTIFICATE;
    }

    /* mbedtls_x509_crt_verify_with_profile is supposed to report a
     * verification failure through MBEDTLS_ERR_X509_CERT_VERIFY_FAILED,
     * with details encoded in the verification flags. All other kinds
     * of error codes, including those from the user provided f_vrfy
     * functions, are treated as fatal and lead to a failure of
     * ssl_parse_certificate even if verification was optional. */
    if( authmode == MBEDTLS_SSL_VERIFY_OPTIONAL &&
        ( ret == MBEDTLS_ERR_X509_CERT_VERIFY_FAILED ||
          ret == MBEDTLS_ERR_SSL_BAD_CERTIFICATE ) )
    {
        ret = 0;
    }

    if( have_ca_chain == 0 && authmode == MBEDTLS_SSL_VERIFY_REQUIRED )
    {
        MBEDTLS_SSL_DEBUG_MSG( 1, ( "got no CA chain" ) );
        ret = MBEDTLS_ERR_SSL_CA_CHAIN_REQUIRED;
    }

    if( ret != 0 )
    {
        uint8_t alert;

        /* The certificate may have been rejected for several reasons.
           Pick one and send the corresponding alert. Which alert to send
           may be a subject of debate in some cases. */
        if( ssl->session_negotiate->verify_result & MBEDTLS_X509_BADCERT_OTHER )
            alert = MBEDTLS_SSL_ALERT_MSG_ACCESS_DENIED;
        else if( ssl->session_negotiate->verify_result & MBEDTLS_X509_BADCERT_CN_MISMATCH )
            alert = MBEDTLS_SSL_ALERT_MSG_BAD_CERT;
        else if( ssl->session_negotiate->verify_result & MBEDTLS_X509_BADCERT_KEY_USAGE )
            alert = MBEDTLS_SSL_ALERT_MSG_UNSUPPORTED_CERT;
        else if( ssl->session_negotiate->verify_result & MBEDTLS_X509_BADCERT_EXT_KEY_USAGE )
            alert = MBEDTLS_SSL_ALERT_MSG_UNSUPPORTED_CERT;
        else if( ssl->session_negotiate->verify_result & MBEDTLS_X509_BADCERT_NS_CERT_TYPE )
            alert = MBEDTLS_SSL_ALERT_MSG_UNSUPPORTED_CERT;
        else if( ssl->session_negotiate->verify_result & MBEDTLS_X509_BADCERT_BAD_PK )
            alert = MBEDTLS_SSL_ALERT_MSG_UNSUPPORTED_CERT;
        else if( ssl->session_negotiate->verify_result & MBEDTLS_X509_BADCERT_BAD_KEY )
            alert = MBEDTLS_SSL_ALERT_MSG_UNSUPPORTED_CERT;
        else if( ssl->session_negotiate->verify_result & MBEDTLS_X509_BADCERT_EXPIRED )
            alert = MBEDTLS_SSL_ALERT_MSG_CERT_EXPIRED;
        else if( ssl->session_negotiate->verify_result & MBEDTLS_X509_BADCERT_REVOKED )
            alert = MBEDTLS_SSL_ALERT_MSG_CERT_REVOKED;
        else if( ssl->session_negotiate->verify_result & MBEDTLS_X509_BADCERT_NOT_TRUSTED )
            alert = MBEDTLS_SSL_ALERT_MSG_UNKNOWN_CA;
        else
            alert = MBEDTLS_SSL_ALERT_MSG_CERT_UNKNOWN;
        mbedtls_ssl_send_alert_message( ssl, MBEDTLS_SSL_ALERT_LEVEL_FATAL,
                                        alert );
    }

#if defined(MBEDTLS_DEBUG_C)
    if( ssl->session_negotiate->verify_result != 0 )
    {
        MBEDTLS_SSL_DEBUG_MSG( 3, ( "! Certificate verification flags %08x",
                                    (unsigned int) ssl->session_negotiate->verify_result ) );
    }
    else
    {
        MBEDTLS_SSL_DEBUG_MSG( 3, ( "Certificate verification flags clear" ) );
    }
#endif /* MBEDTLS_DEBUG_C */

    return( ret );
}

#if !defined(MBEDTLS_SSL_KEEP_PEER_CERTIFICATE)
static int ssl_remember_peer_crt_digest( mbedtls_ssl_context *ssl,
                                         unsigned char *start, size_t len )
{
    int ret = MBEDTLS_ERR_ERROR_CORRUPTION_DETECTED;
    /* Remember digest of the peer's end-CRT. */
    ssl->session_negotiate->peer_cert_digest =
        mbedtls_calloc( 1, MBEDTLS_SSL_PEER_CERT_DIGEST_DFL_LEN );
    if( ssl->session_negotiate->peer_cert_digest == NULL )
    {
        MBEDTLS_SSL_DEBUG_MSG( 1, ( "alloc(%d bytes) failed",
                                    MBEDTLS_SSL_PEER_CERT_DIGEST_DFL_LEN ) );
        mbedtls_ssl_send_alert_message( ssl,
                                        MBEDTLS_SSL_ALERT_LEVEL_FATAL,
                                        MBEDTLS_SSL_ALERT_MSG_INTERNAL_ERROR );

        return( MBEDTLS_ERR_SSL_ALLOC_FAILED );
    }

    ret = mbedtls_md( mbedtls_md_info_from_type(
                          MBEDTLS_SSL_PEER_CERT_DIGEST_DFL_TYPE ),
                      start, len,
                      ssl->session_negotiate->peer_cert_digest );

    ssl->session_negotiate->peer_cert_digest_type =
        MBEDTLS_SSL_PEER_CERT_DIGEST_DFL_TYPE;
    ssl->session_negotiate->peer_cert_digest_len =
        MBEDTLS_SSL_PEER_CERT_DIGEST_DFL_LEN;

    return( ret );
}

static int ssl_remember_peer_pubkey( mbedtls_ssl_context *ssl,
                                     unsigned char *start, size_t len )
{
    unsigned char *end = start + len;
    int ret = MBEDTLS_ERR_ERROR_CORRUPTION_DETECTED;

    /* Make a copy of the peer's raw public key. */
    mbedtls_pk_init( &ssl->handshake->peer_pubkey );
    ret = mbedtls_pk_parse_subpubkey( &start, end,
                                      &ssl->handshake->peer_pubkey );
    if( ret != 0 )
    {
        /* We should have parsed the public key before. */
        return( MBEDTLS_ERR_SSL_INTERNAL_ERROR );
    }

    return( 0 );
}
#endif /* !MBEDTLS_SSL_KEEP_PEER_CERTIFICATE */

int mbedtls_ssl_parse_certificate( mbedtls_ssl_context *ssl )
{
    int ret = 0;
    int crt_expected;
#if defined(MBEDTLS_SSL_SRV_C) && defined(MBEDTLS_SSL_SERVER_NAME_INDICATION)
    const int authmode = ssl->handshake->sni_authmode != MBEDTLS_SSL_VERIFY_UNSET
                       ? ssl->handshake->sni_authmode
                       : ssl->conf->authmode;
#else
    const int authmode = ssl->conf->authmode;
#endif
    void *rs_ctx = NULL;
    mbedtls_x509_crt *chain = NULL;

    MBEDTLS_SSL_DEBUG_MSG( 2, ( "=> parse certificate" ) );

    crt_expected = ssl_parse_certificate_coordinate( ssl, authmode );
    if( crt_expected == SSL_CERTIFICATE_SKIP )
    {
        MBEDTLS_SSL_DEBUG_MSG( 2, ( "<= skip parse certificate" ) );
        goto exit;
    }

#if defined(MBEDTLS_SSL_ECP_RESTARTABLE_ENABLED)
    if( ssl->handshake->ecrs_enabled &&
        ssl->handshake->ecrs_state == ssl_ecrs_crt_verify )
    {
        chain = ssl->handshake->ecrs_peer_cert;
        ssl->handshake->ecrs_peer_cert = NULL;
        goto crt_verify;
    }
#endif

    if( ( ret = mbedtls_ssl_read_record( ssl, 1 ) ) != 0 )
    {
        /* mbedtls_ssl_read_record may have sent an alert already. We
           let it decide whether to alert. */
        MBEDTLS_SSL_DEBUG_RET( 1, "mbedtls_ssl_read_record", ret );
        goto exit;
    }

#if defined(MBEDTLS_SSL_SRV_C)
    if( ssl_srv_check_client_no_crt_notification( ssl ) == 0 )
    {
        ssl->session_negotiate->verify_result = MBEDTLS_X509_BADCERT_MISSING;

        if( authmode != MBEDTLS_SSL_VERIFY_OPTIONAL )
            ret = MBEDTLS_ERR_SSL_NO_CLIENT_CERTIFICATE;

        goto exit;
    }
#endif /* MBEDTLS_SSL_SRV_C */

    /* Clear existing peer CRT structure in case we tried to
     * reuse a session but it failed, and allocate a new one. */
    ssl_clear_peer_cert( ssl->session_negotiate );

    chain = mbedtls_calloc( 1, sizeof( mbedtls_x509_crt ) );
    if( chain == NULL )
    {
        MBEDTLS_SSL_DEBUG_MSG( 1, ( "alloc(%" MBEDTLS_PRINTF_SIZET " bytes) failed",
                                    sizeof( mbedtls_x509_crt ) ) );
        mbedtls_ssl_send_alert_message( ssl,
                                        MBEDTLS_SSL_ALERT_LEVEL_FATAL,
                                        MBEDTLS_SSL_ALERT_MSG_INTERNAL_ERROR );

        ret = MBEDTLS_ERR_SSL_ALLOC_FAILED;
        goto exit;
    }
    mbedtls_x509_crt_init( chain );

    ret = ssl_parse_certificate_chain( ssl, chain );
    if( ret != 0 )
        goto exit;

#if defined(MBEDTLS_SSL_ECP_RESTARTABLE_ENABLED)
    if( ssl->handshake->ecrs_enabled)
        ssl->handshake->ecrs_state = ssl_ecrs_crt_verify;

crt_verify:
    if( ssl->handshake->ecrs_enabled)
        rs_ctx = &ssl->handshake->ecrs_ctx;
#endif

    ret = ssl_parse_certificate_verify( ssl, authmode,
                                        chain, rs_ctx );
    if( ret != 0 )
        goto exit;

#if !defined(MBEDTLS_SSL_KEEP_PEER_CERTIFICATE)
    {
        unsigned char *crt_start, *pk_start;
        size_t crt_len, pk_len;

        /* We parse the CRT chain without copying, so
         * these pointers point into the input buffer,
         * and are hence still valid after freeing the
         * CRT chain. */

        crt_start = chain->raw.p;
        crt_len   = chain->raw.len;

        pk_start = chain->pk_raw.p;
        pk_len   = chain->pk_raw.len;

        /* Free the CRT structures before computing
         * digest and copying the peer's public key. */
        mbedtls_x509_crt_free( chain );
        mbedtls_free( chain );
        chain = NULL;

        ret = ssl_remember_peer_crt_digest( ssl, crt_start, crt_len );
        if( ret != 0 )
            goto exit;

        ret = ssl_remember_peer_pubkey( ssl, pk_start, pk_len );
        if( ret != 0 )
            goto exit;
    }
#else /* !MBEDTLS_SSL_KEEP_PEER_CERTIFICATE */
    /* Pass ownership to session structure. */
    ssl->session_negotiate->peer_cert = chain;
    chain = NULL;
#endif /* MBEDTLS_SSL_KEEP_PEER_CERTIFICATE */

    MBEDTLS_SSL_DEBUG_MSG( 2, ( "<= parse certificate" ) );

exit:

    if( ret == 0 )
        ssl->state++;

#if defined(MBEDTLS_SSL_ECP_RESTARTABLE_ENABLED)
    if( ret == MBEDTLS_ERR_SSL_CRYPTO_IN_PROGRESS )
    {
        ssl->handshake->ecrs_peer_cert = chain;
        chain = NULL;
    }
#endif

    if( chain != NULL )
    {
        mbedtls_x509_crt_free( chain );
        mbedtls_free( chain );
    }

    return( ret );
}
#endif /* MBEDTLS_KEY_EXCHANGE_WITH_CERT_ENABLED */
#endif /* defined(MBEDTLS_SSL_PROTO_TLS1_2_OR_EARLIER) */

void mbedtls_ssl_optimize_checksum( mbedtls_ssl_context *ssl,
                            const mbedtls_ssl_ciphersuite_t *ciphersuite_info )
{
    ((void) ciphersuite_info);

#if defined(MBEDTLS_SSL_PROTO_TLS1_2) || defined(MBEDTLS_SSL_PROTO_TLS1_3_EXPERIMENTAL)
#if defined(MBEDTLS_SHA384_C)
    if( ciphersuite_info->mac == MBEDTLS_MD_SHA384 )
        ssl->handshake->update_checksum = ssl_update_checksum_sha384;
    else
#endif
#if defined(MBEDTLS_SHA256_C)
    if( ciphersuite_info->mac != MBEDTLS_MD_SHA384 )
        ssl->handshake->update_checksum = ssl_update_checksum_sha256;
    else
#endif
#endif /* MBEDTLS_SSL_PROTO_TLS1_2 */
    {
        MBEDTLS_SSL_DEBUG_MSG( 1, ( "should never happen" ) );
        return;
    }
}

#if defined(MBEDTLS_SSL_PROTO_TLS1_2_OR_EARLIER)
void mbedtls_ssl_reset_checksum( mbedtls_ssl_context *ssl )
{
#if defined(MBEDTLS_SSL_PROTO_TLS1_2)
#if defined(MBEDTLS_SHA256_C)
#if defined(MBEDTLS_USE_PSA_CRYPTO)
    psa_hash_abort( &ssl->handshake->fin_sha256_psa );
    psa_hash_setup( &ssl->handshake->fin_sha256_psa, PSA_ALG_SHA_256 );
#else
    mbedtls_sha256_starts( &ssl->handshake->fin_sha256, 0 );
#endif
#endif
#if defined(MBEDTLS_SHA384_C)
#if defined(MBEDTLS_USE_PSA_CRYPTO)
    psa_hash_abort( &ssl->handshake->fin_sha384_psa );
    psa_hash_setup( &ssl->handshake->fin_sha384_psa, PSA_ALG_SHA_384 );
#else
    mbedtls_sha512_starts( &ssl->handshake->fin_sha512, 1 );
#endif
#endif
#endif /* MBEDTLS_SSL_PROTO_TLS1_2 */
}
#endif /* defined(MBEDTLS_SSL_PROTO_TLS1_2_OR_EARLIER) */

#if defined(MBEDTLS_SSL_PROTO_TLS1_3_EXPERIMENTAL)
static void ssl_update_checksum_start_tls13( mbedtls_ssl_context *ssl,
                                             const unsigned char *buf, size_t len )
{
#if defined(MBEDTLS_SSL_DEBUG_HANDSHAKE_HASHES)
#if defined(MBEDTLS_SHA256_C)
    mbedtls_sha256_context sha256_debug;
#endif /* MBEDTLS_SHA256_C */
#if defined(MBEDTLS_SHA512_C)
    mbedtls_sha512_context sha512_debug;
#endif /* MBEDTLS_SHA512_C */
    unsigned char padbuf[MBEDTLS_MD_MAX_SIZE];
#endif /* MBEDTLS_SSL_DEBUG_HANDSHAKE_HASHES */

#if defined(MBEDTLS_SHA256_C)
    MBEDTLS_SSL_DEBUG_BUF( 4, "Transcript state (before)",
          (unsigned char*) ssl->handshake->fin_sha256.state, 32 );
    mbedtls_sha256_update( &ssl->handshake->fin_sha256, buf, len );
    MBEDTLS_SSL_DEBUG_BUF( 4, "Input to handshake hash", buf, len );
    MBEDTLS_SSL_DEBUG_BUF( 4, "Transcript state (after)", ( unsigned char* )
                           ssl->handshake->fin_sha256.state, 32 );

#if defined(MBEDTLS_SSL_DEBUG_HANDSHAKE_HASHES)
    mbedtls_sha256_init( &sha256_debug );
    mbedtls_sha256_clone( &sha256_debug, &ssl->handshake->fin_sha256 );
    mbedtls_sha256_finish( &sha256_debug, padbuf );
    mbedtls_sha256_free( &sha256_debug );
    MBEDTLS_SSL_DEBUG_BUF( 4, "SHA-256 handshake hash", (unsigned char*)
                           padbuf, 32 );
#endif /* MBEDTLS_SSL_DEBUG_HANDSHAKE_HASHES */
#endif /* MBEDTLS_SHA256_C */

#if defined(MBEDTLS_SHA512_C)
    MBEDTLS_SSL_DEBUG_BUF( 4, "Transcript state (before)", (unsigned char*)
                           ssl->handshake->fin_sha512.state, 48 );
    mbedtls_sha512_update( &ssl->handshake->fin_sha512, buf, len );
    MBEDTLS_SSL_DEBUG_BUF( 4, "Input to handshake hash", buf, len );
    MBEDTLS_SSL_DEBUG_BUF( 4, "Transcript state (after)", ( unsigned char* )
                           ssl->handshake->fin_sha512.state, 48 );

#if defined(MBEDTLS_SSL_DEBUG_HANDSHAKE_HASHES)
    mbedtls_sha512_init( &sha512_debug );
    mbedtls_sha512_starts( &sha512_debug, 1 );
    mbedtls_sha512_clone( &sha512_debug, &ssl->handshake->fin_sha512 );
    mbedtls_sha512_finish( &sha512_debug, padbuf );
    mbedtls_sha512_free( &sha512_debug );
    MBEDTLS_SSL_DEBUG_BUF( 4, "SHA-384 handshake hash", ( unsigned char* )
                           padbuf, 48 );
#endif /* MBEDTLS_SSL_DEBUG_HANDSHAKE_HASHES */
#endif /* MBEDTLS_SHA512_C */
}
#endif /* MBEDTLS_SSL_PROTO_TLS1_3_EXPERIMENTAL */

#if defined(MBEDTLS_SSL_PROTO_TLS1_2_OR_EARLIER)
static void ssl_update_checksum_start_tls12( mbedtls_ssl_context* ssl,
                                             const unsigned char* buf, size_t len )
{
#if defined(MBEDTLS_SSL_PROTO_TLS1_2)
#if defined(MBEDTLS_SHA256_C)
#if defined(MBEDTLS_USE_PSA_CRYPTO)
    psa_hash_update( &ssl->handshake->fin_sha256_psa, buf, len );
#else
    mbedtls_sha256_update( &ssl->handshake->fin_sha256, buf, len );
#endif
#endif
#if defined(MBEDTLS_SHA384_C)
#if defined(MBEDTLS_USE_PSA_CRYPTO)
    psa_hash_update( &ssl->handshake->fin_sha384_psa, buf, len );
#else
    mbedtls_sha512_update( &ssl->handshake->fin_sha512, buf, len );
#endif
#endif
#endif /* MBEDTLS_SSL_PROTO_TLS1_2 */
}

#if defined(MBEDTLS_SSL_PROTO_TLS1_2)
#if defined(MBEDTLS_SHA256_C)
static void ssl_update_checksum_sha256_tls12( mbedtls_ssl_context *ssl,
                                        const unsigned char *buf, size_t len )
{
#if defined(MBEDTLS_USE_PSA_CRYPTO)
    psa_hash_update( &ssl->handshake->fin_sha256_psa, buf, len );
#else
    mbedtls_sha256_update( &ssl->handshake->fin_sha256, buf, len );
#endif
}
#endif

#if defined(MBEDTLS_SHA384_C)
static void ssl_update_checksum_sha384_tls12( mbedtls_ssl_context *ssl,
                                        const unsigned char *buf, size_t len )
{
#if defined(MBEDTLS_USE_PSA_CRYPTO)
    psa_hash_update( &ssl->handshake->fin_sha384_psa, buf, len );
#else
    mbedtls_sha512_update( &ssl->handshake->fin_sha512, buf, len );
#endif
}
#endif
#endif /* MBEDTLS_SSL_PROTO_TLS1_2 */
#endif /* defined(MBEDTLS_SSL_PROTO_TLS1_2_OR_EARLIER) */

#if defined(MBEDTLS_SSL_PROTO_TLS1_3_EXPERIMENTAL)

#if defined(MBEDTLS_SHA256_C)
static void ssl_update_checksum_sha256_tls13( mbedtls_ssl_context* ssl,
    const unsigned char* buf, size_t len )
{
    int ret = 0;

#if defined(MBEDTLS_SSL_DEBUG_HANDSHAKE_HASHES)
    mbedtls_sha256_context sha256;
    unsigned char padbuf[32];

#endif /* MBEDTLS_SSL_DEBUG_HANDSHAKE_HASHES */

    if( ( ret = mbedtls_sha256_update( &ssl->handshake->fin_sha256,
                                           buf,
                                           len ) ) != 0 )
    {
        MBEDTLS_SSL_DEBUG_RET( 1, "mbedtls_sha256_update", ret );
        goto exit;
    }
    MBEDTLS_SSL_DEBUG_BUF( 4, "Input to handshake hash", buf, len );
    MBEDTLS_SSL_DEBUG_BUF( 4, "Transcript state", ( unsigned char* )
        ssl->handshake->fin_sha256.state, 32 );

#if defined(MBEDTLS_SSL_DEBUG_HANDSHAKE_HASHES)
    mbedtls_sha256_init( &sha256 );
    mbedtls_sha256_clone( &sha256, &ssl->handshake->fin_sha256 );

    if( ( ret = mbedtls_sha256_finish( &sha256,
                                           padbuf ) ) != 0 )
    {
        MBEDTLS_SSL_DEBUG_RET( 1, "mbedtls_sha256_finish", ret );
        goto exit;
    }
    MBEDTLS_SSL_DEBUG_BUF( 4, "Handshake hash", ( unsigned char* )
        padbuf, 32 );
#endif /* MBEDTLS_SSL_DEBUG_HANDSHAKE_HASHES */


exit:;
#if defined(MBEDTLS_SSL_DEBUG_HANDSHAKE_HASHES)
    mbedtls_sha256_free( &sha256 );
#endif /* MBEDTLS_SSL_DEBUG_HANDSHAKE_HASHES */
}
#endif /* MBEDTLS_SHA256_C */

#if defined(MBEDTLS_SHA512_C)
static void ssl_update_checksum_sha384_tls13( mbedtls_ssl_context* ssl,
    const unsigned char* buf, size_t len )
{
    int ret = 0;

#if defined(MBEDTLS_SSL_DEBUG_HANDSHAKE_HASHES)
    mbedtls_sha512_context sha512;
    unsigned char padbuf[48];
#endif /* MBEDTLS_SSL_DEBUG_HANDSHAKE_HASHES */

    if( ( ret = mbedtls_sha512_update( &ssl->handshake->fin_sha512,
                                           buf,
                                           len ) ) != 0 )
    {
        MBEDTLS_SSL_DEBUG_RET( 1, "mbedtls_sha512_update", ret );
        goto exit;
    }
    MBEDTLS_SSL_DEBUG_BUF( 4, "Input to handshake hash", buf, len );
    MBEDTLS_SSL_DEBUG_BUF( 4, "Transcript hash", ( unsigned char* )
        ssl->handshake->fin_sha512.state, 48 );

#if defined(MBEDTLS_SSL_DEBUG_HANDSHAKE_HASHES)
    mbedtls_sha512_init( &sha512 );

    if( ( ret = mbedtls_sha512_starts( &sha512, 1 ) ) != 0 )
    {
        MBEDTLS_SSL_DEBUG_RET( 1, "mbedtls_sha512_starts", ret );
        goto exit;
    }

    mbedtls_sha512_clone( &sha512, &ssl->handshake->fin_sha512 );

    if( ( ret = mbedtls_sha512_finish( &sha512, padbuf ) ) != 0 )
    {
        MBEDTLS_SSL_DEBUG_RET( 1, "mbedtls_sha512_finish", ret );
        goto exit;
    }
    MBEDTLS_SSL_DEBUG_BUF( 4, "Handshake hash", ( unsigned char* )padbuf, 48 );
#endif /* MBEDTLS_SSL_DEBUG_HANDSHAKE_HASHES */

exit:;
#if defined(MBEDTLS_SSL_DEBUG_HANDSHAKE_HASHES)
    mbedtls_sha512_free( &sha512);
#endif /* MBEDTLS_SSL_DEBUG_HANDSHAKE_HASHES */
}
#endif /* MBEDTLS_SHA512_C */

#endif /* MBEDTLS_SSL_PROTO_TLS1_3_EXPERIMENTAL */

#if defined(MBEDTLS_SSL_PROTO_TLS1_2_OR_EARLIER)

#if defined(MBEDTLS_SSL_PROTO_TLS1_2)
#if defined(MBEDTLS_SHA256_C)
static void ssl_calc_finished_tls_sha256(
                mbedtls_ssl_context *ssl, unsigned char *buf, int from )
{
    int len = 12;
    const char *sender;
    unsigned char padbuf[32];
#if defined(MBEDTLS_USE_PSA_CRYPTO)
    size_t hash_size;
    psa_hash_operation_t sha256_psa = PSA_HASH_OPERATION_INIT;
    psa_status_t status;
#else
    mbedtls_sha256_context sha256;
#endif

    mbedtls_ssl_session *session = ssl->session_negotiate;
    if( !session )
        session = ssl->session;

    sender = ( from == MBEDTLS_SSL_IS_CLIENT )
             ? "client finished"
             : "server finished";

#if defined(MBEDTLS_USE_PSA_CRYPTO)
    sha256_psa = psa_hash_operation_init();

    MBEDTLS_SSL_DEBUG_MSG( 2, ( "=> calc PSA finished tls sha256" ) );

    status = psa_hash_clone( &ssl->handshake->fin_sha256_psa, &sha256_psa );
    if( status != PSA_SUCCESS )
    {
        MBEDTLS_SSL_DEBUG_MSG( 2, ( "PSA hash clone failed" ) );
        return;
    }

    status = psa_hash_finish( &sha256_psa, padbuf, sizeof( padbuf ), &hash_size );
    if( status != PSA_SUCCESS )
    {
        MBEDTLS_SSL_DEBUG_MSG( 2, ( "PSA hash finish failed" ) );
        return;
    }
    MBEDTLS_SSL_DEBUG_BUF( 3, "PSA calculated padbuf", padbuf, 32 );
#else

    mbedtls_sha256_init( &sha256 );

    MBEDTLS_SSL_DEBUG_MSG( 2, ( "=> calc  finished tls sha256" ) );

    mbedtls_sha256_clone( &sha256, &ssl->handshake->fin_sha256 );

    /*
     * TLSv1.2:
     *   hash = PRF( master, finished_label,
     *               Hash( handshake ) )[0.11]
     */

#if !defined(MBEDTLS_SHA256_ALT)
    MBEDTLS_SSL_DEBUG_BUF( 4, "finished sha2 state", (unsigned char *)
                   sha256.state, sizeof( sha256.state ) );
#endif

    mbedtls_sha256_finish( &sha256, padbuf );
    mbedtls_sha256_free( &sha256 );
#endif /* MBEDTLS_USE_PSA_CRYPTO */

    ssl->handshake->tls_prf( session->master, 48, sender,
                             padbuf, 32, buf, len );

    MBEDTLS_SSL_DEBUG_BUF( 3, "calc finished result", buf, len );

    mbedtls_platform_zeroize(  padbuf, sizeof(  padbuf ) );

    MBEDTLS_SSL_DEBUG_MSG( 2, ( "<= calc  finished" ) );
}
#endif /* MBEDTLS_SHA256_C */

#if defined(MBEDTLS_SHA384_C)

static void ssl_calc_finished_tls_sha384(
                mbedtls_ssl_context *ssl, unsigned char *buf, int from )
{
    int len = 12;
    const char *sender;
    unsigned char padbuf[48];
#if defined(MBEDTLS_USE_PSA_CRYPTO)
    size_t hash_size;
    psa_hash_operation_t sha384_psa = PSA_HASH_OPERATION_INIT;
    psa_status_t status;
#else
    mbedtls_sha512_context sha512;
#endif

    mbedtls_ssl_session *session = ssl->session_negotiate;
    if( !session )
        session = ssl->session;

    sender = ( from == MBEDTLS_SSL_IS_CLIENT )
                ? "client finished"
                : "server finished";

#if defined(MBEDTLS_USE_PSA_CRYPTO)
    sha384_psa = psa_hash_operation_init();

    MBEDTLS_SSL_DEBUG_MSG( 2, ( "=> calc PSA finished tls sha384" ) );

    status = psa_hash_clone( &ssl->handshake->fin_sha384_psa, &sha384_psa );
    if( status != PSA_SUCCESS )
    {
        MBEDTLS_SSL_DEBUG_MSG( 2, ( "PSA hash clone failed" ) );
        return;
    }

    status = psa_hash_finish( &sha384_psa, padbuf, sizeof( padbuf ), &hash_size );
    if( status != PSA_SUCCESS )
    {
        MBEDTLS_SSL_DEBUG_MSG( 2, ( "PSA hash finish failed" ) );
        return;
    }
    MBEDTLS_SSL_DEBUG_BUF( 3, "PSA calculated padbuf", padbuf, 48 );
#else
    mbedtls_sha512_init( &sha512 );

    MBEDTLS_SSL_DEBUG_MSG( 2, ( "=> calc  finished tls sha384" ) );

    mbedtls_sha512_clone( &sha512, &ssl->handshake->fin_sha512 );

    /*
     * TLSv1.2:
     *   hash = PRF( master, finished_label,
     *               Hash( handshake ) )[0.11]
     */

#if !defined(MBEDTLS_SHA512_ALT)
    MBEDTLS_SSL_DEBUG_BUF( 4, "finished sha512 state", (unsigned char *)
                   sha512.state, sizeof( sha512.state ) );
#endif
    mbedtls_sha512_finish( &sha512, padbuf );

    mbedtls_sha512_free( &sha512 );
#endif

    ssl->handshake->tls_prf( session->master, 48, sender,
                             padbuf, 48, buf, len );

    MBEDTLS_SSL_DEBUG_BUF( 3, "calc finished result", buf, len );

    mbedtls_platform_zeroize(  padbuf, sizeof( padbuf ) );

    MBEDTLS_SSL_DEBUG_MSG( 2, ( "<= calc  finished" ) );
}
#endif /* MBEDTLS_SHA384_C */
#endif /* MBEDTLS_SSL_PROTO_TLS1_2 */

void mbedtls_ssl_handshake_wrapup_free_hs_transform( mbedtls_ssl_context *ssl )
{
    MBEDTLS_SSL_DEBUG_MSG( 3, ( "=> handshake wrapup: final free" ) );

    /*
     * Free our handshake params
     */
    mbedtls_ssl_handshake_free( ssl );
    mbedtls_free( ssl->handshake );
    ssl->handshake = NULL;

#if defined(MBEDTLS_SSL_PROTO_TLS1_2_OR_EARLIER)
    /*
     * Free the previous transform and swith in the current one
     */
    if( ssl->transform )
    {
        mbedtls_ssl_transform_free( ssl->transform );
        mbedtls_free( ssl->transform );
    }
    ssl->transform = ssl->transform_negotiate;
    ssl->transform_negotiate = NULL;
#endif /* MBEDTLS_SSL_PROTO_TLS1_2_OR_EARLIER */

    MBEDTLS_SSL_DEBUG_MSG( 3, ( "<= handshake wrapup: final free" ) );
}

void mbedtls_ssl_handshake_wrapup( mbedtls_ssl_context *ssl )
{
    int resume = ssl->handshake->resume;

    MBEDTLS_SSL_DEBUG_MSG( 3, ( "=> handshake wrapup" ) );

#if defined(MBEDTLS_SSL_RENEGOTIATION)
    if( ssl->renego_status == MBEDTLS_SSL_RENEGOTIATION_IN_PROGRESS )
    {
        ssl->renego_status =  MBEDTLS_SSL_RENEGOTIATION_DONE;
        ssl->renego_records_seen = 0;
    }
#endif

    /*
     * Free the previous session and switch in the current one
     */
    if( ssl->session )
    {
#if defined(MBEDTLS_SSL_ENCRYPT_THEN_MAC)
        /* RFC 7366 3.1: keep the EtM state */
        ssl->session_negotiate->encrypt_then_mac =
                  ssl->session->encrypt_then_mac;
#endif

        mbedtls_ssl_session_free( ssl->session );
        mbedtls_free( ssl->session );
    }
    ssl->session = ssl->session_negotiate;
    ssl->session_negotiate = NULL;

    /*
     * Add cache entry
     */
    if( ssl->conf->f_set_cache != NULL &&
        ssl->session->id_len != 0 &&
        resume == 0 )
    {
        if( ssl->conf->f_set_cache( ssl->conf->p_cache,
                                    ssl->session->id,
                                    ssl->session->id_len,
                                    ssl->session ) != 0 )
            MBEDTLS_SSL_DEBUG_MSG( 1, ( "cache did not store session" ) );
    }

#if defined(MBEDTLS_SSL_PROTO_DTLS)
    if( ssl->conf->transport == MBEDTLS_SSL_TRANSPORT_DATAGRAM &&
        ssl->handshake->flight != NULL )
    {
        /* Cancel handshake timer */
        mbedtls_ssl_set_timer( ssl, 0 );

        /* Keep last flight around in case we need to resend it:
         * we need the handshake and transform structures for that */
        MBEDTLS_SSL_DEBUG_MSG( 3, ( "skip freeing handshake and transform" ) );
    }
    else
#endif
        mbedtls_ssl_handshake_wrapup_free_hs_transform( ssl );

    ssl->state++;

    MBEDTLS_SSL_DEBUG_MSG( 3, ( "<= handshake wrapup" ) );
}

int mbedtls_ssl_write_finished( mbedtls_ssl_context *ssl )
{
    int ret, hash_len;

    MBEDTLS_SSL_DEBUG_MSG( 2, ( "=> write finished" ) );

    mbedtls_ssl_update_out_pointers( ssl, ssl->transform_negotiate );

    ssl->handshake->calc_finished( ssl, ssl->out_msg + 4, ssl->conf->endpoint );

    /*
     * RFC 5246 7.4.9 (Page 63) says 12 is the default length and ciphersuites
     * may define some other value. Currently (early 2016), no defined
     * ciphersuite does this (and this is unlikely to change as activity has
     * moved to TLS 1.3 now) so we can keep the hardcoded 12 here.
     */
    hash_len = 12;

#if defined(MBEDTLS_SSL_RENEGOTIATION)
    ssl->verify_data_len = hash_len;
    memcpy( ssl->own_verify_data, ssl->out_msg + 4, hash_len );
#endif

    ssl->out_msglen  = 4 + hash_len;
    ssl->out_msgtype = MBEDTLS_SSL_MSG_HANDSHAKE;
    ssl->out_msg[0]  = MBEDTLS_SSL_HS_FINISHED;

    /*
     * In case of session resuming, invert the client and server
     * ChangeCipherSpec messages order.
     */
    if( ssl->handshake->resume != 0 )
    {
#if defined(MBEDTLS_SSL_CLI_C)
        if( ssl->conf->endpoint == MBEDTLS_SSL_IS_CLIENT )
            ssl->state = MBEDTLS_SSL_HANDSHAKE_WRAPUP;
#endif
#if defined(MBEDTLS_SSL_SRV_C)
        if( ssl->conf->endpoint == MBEDTLS_SSL_IS_SERVER )
            ssl->state = MBEDTLS_SSL_CLIENT_CHANGE_CIPHER_SPEC;
#endif
    }
    else
        ssl->state++;

    /*
     * Switch to our negotiated transform and session parameters for outbound
     * data.
     */
    MBEDTLS_SSL_DEBUG_MSG( 3, ( "switching to new transform spec for outbound data" ) );

#if defined(MBEDTLS_SSL_PROTO_DTLS)
    if( ssl->conf->transport == MBEDTLS_SSL_TRANSPORT_DATAGRAM )
    {
        unsigned char i;

        /* Remember current epoch settings for resending */
        ssl->handshake->alt_transform_out = ssl->transform_out;
        memcpy( ssl->handshake->alt_out_ctr, ssl->cur_out_ctr,
                sizeof( ssl->handshake->alt_out_ctr ) );

        /* Set sequence_number to zero */
        memset( &ssl->cur_out_ctr[2], 0, sizeof( ssl->cur_out_ctr ) - 2 );


        /* Increment epoch */
        for( i = 2; i > 0; i-- )
            if( ++ssl->cur_out_ctr[i - 1] != 0 )
                break;

        /* The loop goes to its end iff the counter is wrapping */
        if( i == 0 )
        {
            MBEDTLS_SSL_DEBUG_MSG( 1, ( "DTLS epoch would wrap" ) );
            return( MBEDTLS_ERR_SSL_COUNTER_WRAPPING );
        }
    }
    else
#endif /* MBEDTLS_SSL_PROTO_DTLS */
    memset( ssl->cur_out_ctr, 0, sizeof( ssl->cur_out_ctr ) );

    ssl->transform_out = ssl->transform_negotiate;
    ssl->session_out = ssl->session_negotiate;

#if defined(MBEDTLS_SSL_PROTO_DTLS)
    if( ssl->conf->transport == MBEDTLS_SSL_TRANSPORT_DATAGRAM )
        mbedtls_ssl_send_flight_completed( ssl );
#endif

    if( ( ret = mbedtls_ssl_write_handshake_msg( ssl ) ) != 0 )
    {
        MBEDTLS_SSL_DEBUG_RET( 1, "mbedtls_ssl_write_handshake_msg", ret );
        return( ret );
    }

#if defined(MBEDTLS_SSL_PROTO_DTLS)
    if( ssl->conf->transport == MBEDTLS_SSL_TRANSPORT_DATAGRAM &&
        ( ret = mbedtls_ssl_flight_transmit( ssl ) ) != 0 )
    {
        MBEDTLS_SSL_DEBUG_RET( 1, "mbedtls_ssl_flight_transmit", ret );
        return( ret );
    }
#endif

    MBEDTLS_SSL_DEBUG_MSG( 2, ( "<= write finished" ) );

    return( 0 );
}

#define SSL_MAX_HASH_LEN 12

int mbedtls_ssl_parse_finished( mbedtls_ssl_context *ssl )
{
    int ret = MBEDTLS_ERR_ERROR_CORRUPTION_DETECTED;
    unsigned int hash_len;
    unsigned char buf[SSL_MAX_HASH_LEN];

    MBEDTLS_SSL_DEBUG_MSG( 2, ( "=> parse finished" ) );

    ssl->handshake->calc_finished( ssl, buf, ssl->conf->endpoint ^ 1 );

    if( ( ret = mbedtls_ssl_read_record( ssl, 1 ) ) != 0 )
    {
        MBEDTLS_SSL_DEBUG_RET( 1, "mbedtls_ssl_read_record", ret );
        return( ret );
    }

    if( ssl->in_msgtype != MBEDTLS_SSL_MSG_HANDSHAKE )
    {
        MBEDTLS_SSL_DEBUG_MSG( 1, ( "bad finished message" ) );
        mbedtls_ssl_send_alert_message( ssl, MBEDTLS_SSL_ALERT_LEVEL_FATAL,
                                        MBEDTLS_SSL_ALERT_MSG_UNEXPECTED_MESSAGE );
        return( MBEDTLS_ERR_SSL_UNEXPECTED_MESSAGE );
    }

    hash_len = 12;

    if( ssl->in_msg[0] != MBEDTLS_SSL_HS_FINISHED  )
    {
        mbedtls_ssl_send_alert_message( ssl, MBEDTLS_SSL_ALERT_LEVEL_FATAL,
                                        MBEDTLS_SSL_ALERT_MSG_UNEXPECTED_MESSAGE );
        return( MBEDTLS_ERR_SSL_UNEXPECTED_MESSAGE );
    }

    if( ssl->in_hslen  != mbedtls_ssl_hs_hdr_len( ssl ) + hash_len )
    {
        MBEDTLS_SSL_DEBUG_MSG( 1, ( "bad finished message" ) );
        mbedtls_ssl_send_alert_message( ssl, MBEDTLS_SSL_ALERT_LEVEL_FATAL,
                                        MBEDTLS_SSL_ALERT_MSG_DECODE_ERROR );
        return( MBEDTLS_ERR_SSL_DECODE_ERROR );
    }

    if( mbedtls_ssl_safer_memcmp( ssl->in_msg + mbedtls_ssl_hs_hdr_len( ssl ),
                      buf, hash_len ) != 0 )
    {
        MBEDTLS_SSL_DEBUG_MSG( 1, ( "bad finished message" ) );
        mbedtls_ssl_send_alert_message( ssl, MBEDTLS_SSL_ALERT_LEVEL_FATAL,
                                        MBEDTLS_SSL_ALERT_MSG_DECRYPT_ERROR );
        return( MBEDTLS_ERR_SSL_HANDSHAKE_FAILURE );
    }

#if defined(MBEDTLS_SSL_RENEGOTIATION)
    ssl->verify_data_len = hash_len;
    memcpy( ssl->peer_verify_data, buf, hash_len );
#endif

    if( ssl->handshake->resume != 0 )
    {
#if defined(MBEDTLS_SSL_CLI_C)
        if( ssl->conf->endpoint == MBEDTLS_SSL_IS_CLIENT )
            ssl->state = MBEDTLS_SSL_CLIENT_CHANGE_CIPHER_SPEC;
#endif
#if defined(MBEDTLS_SSL_SRV_C)
        if( ssl->conf->endpoint == MBEDTLS_SSL_IS_SERVER )
            ssl->state = MBEDTLS_SSL_HANDSHAKE_WRAPUP;
#endif
    }
    else
        ssl->state++;

#if defined(MBEDTLS_SSL_PROTO_DTLS)
    if( ssl->conf->transport == MBEDTLS_SSL_TRANSPORT_DATAGRAM )
        mbedtls_ssl_recv_flight_completed( ssl );
#endif

    MBEDTLS_SSL_DEBUG_MSG( 2, ( "<= parse finished" ) );

    return( 0 );
}
#endif /* defined(MBEDTLS_SSL_PROTO_TLS1_2_OR_EARLIER) */

static void ssl_handshake_params_init( mbedtls_ssl_handshake_params *handshake )
{
    memset( handshake, 0, sizeof( mbedtls_ssl_handshake_params ) );

#if defined(MBEDTLS_SSL_PROTO_TLS1_2) || defined(MBEDTLS_SSL_PROTO_TLS1_3_EXPERIMENTAL)
#if defined(MBEDTLS_SHA256_C)
#if defined(MBEDTLS_USE_PSA_CRYPTO)
    handshake->fin_sha256_psa = psa_hash_operation_init();
    psa_hash_setup( &handshake->fin_sha256_psa, PSA_ALG_SHA_256 );
#else
    mbedtls_sha256_init(   &handshake->fin_sha256    );
    mbedtls_sha256_starts( &handshake->fin_sha256, 0 );
#endif
#endif
#if defined(MBEDTLS_SHA384_C)
#if defined(MBEDTLS_USE_PSA_CRYPTO)
    handshake->fin_sha384_psa = psa_hash_operation_init();
    psa_hash_setup( &handshake->fin_sha384_psa, PSA_ALG_SHA_384 );
#else
    mbedtls_sha512_init(   &handshake->fin_sha512    );
    mbedtls_sha512_starts( &handshake->fin_sha512, 1 );
#endif
#endif
#endif /* MBEDTLS_SSL_PROTO_TLS1_2 || MBEDTLS_SSL_PROTO_TLS1_3_EXPERIMENTAL */

    handshake->update_checksum = ssl_update_checksum_start;

#if defined(MBEDTLS_SSL_PROTO_TLS1_2) && \
    defined(MBEDTLS_KEY_EXCHANGE_WITH_CERT_ENABLED)
    mbedtls_ssl_sig_hash_set_init( &handshake->hash_algs );
#endif

#if defined(MBEDTLS_DHM_C)
    mbedtls_dhm_init( &handshake->dhm_ctx );
#endif
#if defined(MBEDTLS_ECDH_C)
    mbedtls_ecdh_init( &handshake->ecdh_ctx );
#endif
#if defined(MBEDTLS_KEY_EXCHANGE_ECJPAKE_ENABLED)
    mbedtls_ecjpake_init( &handshake->ecjpake_ctx );
#if defined(MBEDTLS_SSL_CLI_C)
    handshake->ecjpake_cache = NULL;
    handshake->ecjpake_cache_len = 0;
#endif
#endif

#if defined(MBEDTLS_SSL_ECP_RESTARTABLE_ENABLED)
    mbedtls_x509_crt_restart_init( &handshake->ecrs_ctx );
#endif

#if defined(MBEDTLS_SSL_SERVER_NAME_INDICATION)
    handshake->sni_authmode = MBEDTLS_SSL_VERIFY_UNSET;
#endif

#if defined(MBEDTLS_X509_CRT_PARSE_C) && \
    !defined(MBEDTLS_SSL_KEEP_PEER_CERTIFICATE)
    mbedtls_pk_init( &handshake->peer_pubkey );
#endif
}

void mbedtls_ssl_transform_init( mbedtls_ssl_transform *transform )
{
    memset( transform, 0, sizeof(mbedtls_ssl_transform) );

    mbedtls_cipher_init( &transform->cipher_ctx_enc );
    mbedtls_cipher_init( &transform->cipher_ctx_dec );

#if defined(MBEDTLS_SSL_SOME_SUITES_USE_MAC)
    mbedtls_md_init( &transform->md_ctx_enc );
    mbedtls_md_init( &transform->md_ctx_dec );
#endif
}

void mbedtls_ssl_session_init( mbedtls_ssl_session *session )
{
    memset( session, 0, sizeof(mbedtls_ssl_session) );
}

static int ssl_handshake_init( mbedtls_ssl_context *ssl )
{
    /* Clear old handshake information if present */
#if defined(MBEDTLS_SSL_PROTO_TLS1_2_OR_EARLIER)
    if( ssl->transform_negotiate )
        mbedtls_ssl_transform_free( ssl->transform_negotiate );
#endif /* MBEDTLS_SSL_PROTO_TLS1_2_OR_EARLIER */

    if( ssl->session_negotiate )
        mbedtls_ssl_session_free( ssl->session_negotiate );
    if( ssl->handshake )
        mbedtls_ssl_handshake_free( ssl );

#if defined(MBEDTLS_SSL_PROTO_TLS1_2_OR_EARLIER)
    /*
     * Either the pointers are now NULL or cleared properly and can be freed.
     * Now allocate missing structures.
     */
    if( ssl->transform_negotiate == NULL )
    {
        ssl->transform_negotiate = mbedtls_calloc( 1, sizeof(mbedtls_ssl_transform) );
    }
#endif /* MBEDTLS_SSL_PROTO_TLS1_2_OR_EARLIER */

    if( ssl->session_negotiate == NULL )
    {
        ssl->session_negotiate = mbedtls_calloc( 1, sizeof(mbedtls_ssl_session) );
    }

    if( ssl->handshake == NULL )
    {
        ssl->handshake = mbedtls_calloc( 1, sizeof(mbedtls_ssl_handshake_params) );
    }
#if defined(MBEDTLS_SSL_VARIABLE_BUFFER_LENGTH)
    /* If the buffers are too small - reallocate */

    handle_buffer_resizing( ssl, 0, MBEDTLS_SSL_IN_BUFFER_LEN,
                                    MBEDTLS_SSL_OUT_BUFFER_LEN );
#endif

    /* All pointers should exist and can be directly freed without issue */
    if( ssl->handshake           == NULL ||
#if defined(MBEDTLS_SSL_PROTO_TLS1_2_OR_EARLIER)
        ssl->transform_negotiate == NULL ||
#endif
        ssl->session_negotiate   == NULL )
    {
        MBEDTLS_SSL_DEBUG_MSG( 1, ( "alloc() of ssl sub-contexts failed" ) );

        mbedtls_free( ssl->handshake );
        ssl->handshake = NULL;

#if defined(MBEDTLS_SSL_PROTO_TLS1_2_OR_EARLIER)
        mbedtls_free( ssl->transform_negotiate );
        ssl->transform_negotiate = NULL;
#endif

        mbedtls_free( ssl->session_negotiate );
        ssl->session_negotiate = NULL;

        return( MBEDTLS_ERR_SSL_ALLOC_FAILED );
    }

    /* Initialize structures */
    mbedtls_ssl_session_init( ssl->session_negotiate );
    ssl_handshake_params_init( ssl->handshake );

#if defined(MBEDTLS_SSL_PROTO_TLS1_2_OR_EARLIER)
    mbedtls_ssl_transform_init( ssl->transform_negotiate );
#endif

#if defined(MBEDTLS_SSL_PROTO_DTLS)
    if( ssl->conf->transport == MBEDTLS_SSL_TRANSPORT_DATAGRAM )
    {
        ssl->handshake->alt_transform_out = ssl->transform_out;

        if( ssl->conf->endpoint == MBEDTLS_SSL_IS_CLIENT )
            ssl->handshake->retransmit_state = MBEDTLS_SSL_RETRANS_PREPARING;
        else
            ssl->handshake->retransmit_state = MBEDTLS_SSL_RETRANS_WAITING;

        mbedtls_ssl_set_timer( ssl, 0 );
    }
#endif

/*
 * curve_list is translated to IANA TLS group identifiers here because
 * mbedtls_ssl_conf_curves returns void and so can't return
 * any error codes.
 */
#if defined(MBEDTLS_ECP_C)
#if !defined(MBEDTLS_DEPRECATED_REMOVED)
    /* Heap allocate and translate curve_list from internal to IANA group ids */
    if ( ssl->conf->curve_list != NULL )
    {
        size_t length;
        const mbedtls_ecp_group_id *curve_list = ssl->conf->curve_list;

        for( length = 0;  ( curve_list[length] != MBEDTLS_ECP_DP_NONE ) &&
                          ( length < MBEDTLS_ECP_DP_MAX ); length++ ) {}

        /* Leave room for zero termination */
        uint16_t *group_list = mbedtls_calloc( length + 1, sizeof(uint16_t) );
        if ( group_list == NULL )
            return( MBEDTLS_ERR_SSL_ALLOC_FAILED );

        for( size_t i = 0; i < length; i++ )
        {
            const mbedtls_ecp_curve_info *info =
                        mbedtls_ecp_curve_info_from_grp_id( curve_list[i] );
            if ( info == NULL )
            {
                mbedtls_free( group_list );
                return( MBEDTLS_ERR_SSL_BAD_CONFIG );
            }
            group_list[i] = info->tls_id;
        }

        group_list[length] = 0;

        ssl->handshake->group_list = group_list;
        ssl->handshake->group_list_heap_allocated = 1;
    }
    else
    {
        ssl->handshake->group_list = ssl->conf->group_list;
        ssl->handshake->group_list_heap_allocated = 0;
    }
#endif /* MBEDTLS_DEPRECATED_REMOVED */
#endif /* MBEDTLS_ECP_C */

    return( 0 );
}

#if defined(MBEDTLS_SSL_DTLS_HELLO_VERIFY) && defined(MBEDTLS_SSL_SRV_C)
/* Dummy cookie callbacks for defaults */
static int ssl_cookie_write_dummy( void *ctx,
                      unsigned char **p, unsigned char *end,
                      const unsigned char *cli_id, size_t cli_id_len )
{
    ((void) ctx);
    ((void) p);
    ((void) end);
    ((void) cli_id);
    ((void) cli_id_len);

    return( MBEDTLS_ERR_SSL_FEATURE_UNAVAILABLE );
}

static int ssl_cookie_check_dummy( void *ctx,
                      const unsigned char *cookie, size_t cookie_len,
                      const unsigned char *cli_id, size_t cli_id_len )
{
    ((void) ctx);
    ((void) cookie);
    ((void) cookie_len);
    ((void) cli_id);
    ((void) cli_id_len);

    return( MBEDTLS_ERR_SSL_FEATURE_UNAVAILABLE );
}
#endif /* ( MBEDTLS_SSL_DTLS_HELLO_VERIFY || MBEDTLS_SSL_COOKIE_C )  && MBEDTLS_SSL_SRV_C */

/*
 * Initialize an SSL context
 */
void mbedtls_ssl_init( mbedtls_ssl_context *ssl )
{
    memset( ssl, 0, sizeof( mbedtls_ssl_context ) );
}

static int ssl_conf_version_check( const mbedtls_ssl_context *ssl )
{
#if defined(MBEDTLS_SSL_PROTO_TLS1_3_EXPERIMENTAL)
    if( mbedtls_ssl_conf_is_tls13_only( ssl->conf ) )
    {
        if( ssl->conf->transport == MBEDTLS_SSL_TRANSPORT_DATAGRAM )
        {
             MBEDTLS_SSL_DEBUG_MSG( 1, ( "DTLS 1.3 is not yet supported" ) );
             return( MBEDTLS_ERR_SSL_FEATURE_UNAVAILABLE );
        }
        MBEDTLS_SSL_DEBUG_MSG( 4, ( "The SSL configuration is tls13 only." ) );
        return( 0 );
    }
#endif

#if defined(MBEDTLS_SSL_PROTO_TLS1_2)
    if( mbedtls_ssl_conf_is_tls12_only( ssl->conf ) )
    {
        MBEDTLS_SSL_DEBUG_MSG( 4, ( "The SSL configuration is tls12 only." ) );
        return( 0 );
    }
#endif

#if defined(MBEDTLS_SSL_PROTO_TLS1_2) && defined(MBEDTLS_SSL_PROTO_TLS1_3_EXPERIMENTAL)
    if( mbedtls_ssl_conf_is_hybrid_tls12_tls13( ssl->conf ) )
    {
        MBEDTLS_SSL_DEBUG_MSG( 1, ( "Hybrid TLS 1.2 + TLS 1.3 configurations are not yet supported" ) );
        return( MBEDTLS_ERR_SSL_FEATURE_UNAVAILABLE );
    }
#endif

    MBEDTLS_SSL_DEBUG_MSG( 1, ( "The SSL configuration is invalid." ) );
    return( MBEDTLS_ERR_SSL_BAD_CONFIG );
}

static int ssl_conf_check(const mbedtls_ssl_context *ssl)
{
    int ret;
    ret = ssl_conf_version_check( ssl );
    if( ret != 0 )
        return( ret );

    /* Space for further checks */

    return( 0 );
}

#if defined(MBEDTLS_SSL_USE_MPS)
static int ssl_mps_init( mbedtls_ssl_context *ssl )
{
    int ret;

    ssl->mps = mbedtls_calloc( 1, sizeof( *ssl->mps ) );
    if( ssl->mps == NULL )
        return( MBEDTLS_ERR_SSL_ALLOC_FAILED );

    /* Allocator */
    {
        /* TODO: At the moment, the allocator doesn't support
         * different sizes for the in/out buffers. That's a
         * trivial change to the API, but for now, just
         * overapproximate. */
        size_t max_size;
        if( MBEDTLS_SSL_IN_BUFFER_LEN > MBEDTLS_SSL_OUT_BUFFER_LEN )
            max_size = MBEDTLS_SSL_IN_BUFFER_LEN;
        else
            max_size = MBEDTLS_SSL_OUT_BUFFER_LEN;

        ret = mps_alloc_init( &ssl->mps->alloc,
                              (mbedtls_mps_size_t) max_size );
        if( ret != 0 )
            goto exit;
    }

    /* Layer 1 */
    ret = mps_l1_init( &ssl->mps->l1, ssl->conf->transport,
                       &ssl->mps->alloc,
                       ssl->p_bio, ssl->f_send,
                       ssl->p_bio, ssl->f_recv );
    if( ret != 0 )
        goto exit;

    /* Layer 2 */
    ret = mps_l2_init( &ssl->mps->l2, &ssl->mps->l1,
                       ssl->conf->transport,
                       /* TODO: Use suitable config option */ 4096,
                       /* TODO: Use suitable config option */ 4096,
                       /* TODO: Add RNG for < TLS 1.3      */ NULL,
                       /* TODO: Add RNG for < TLS 1.3      */ NULL );
    if( ret != 0 )
        goto exit;

    /* Layer 3 */
    ret = mps_l3_init( &ssl->mps->l3, &ssl->mps->l2,
                       ssl->conf->transport );
    if( ret != 0 )
        goto exit;

    /* Layer 4 */
    ret = mbedtls_mps_init( &ssl->mps->l4, &ssl->mps->l3,
                            ssl->conf->transport,
                            /* TODO: Use suitable config option */ 4096 );
    if( ret != 0 )
        goto exit;

    /* Register TLS 1.3 content types.
     *
     * TODO: In a TLS-1.3-only configuration, this could be hardcoded.
     */
    ret = mps_l2_config_add_type( &ssl->mps->l2, MBEDTLS_MPS_MSG_HS,
                                  MBEDTLS_MPS_SPLIT_ENABLED,
                                  MBEDTLS_MPS_PACK_ENABLED,
                                  MBEDTLS_MPS_EMPTY_FORBIDDEN,
                                  MBEDTLS_MPS_IGNORE_KEEP );
    if( ret != 0 )
        goto exit;

    ret = mps_l2_config_add_type( &ssl->mps->l2, MBEDTLS_MPS_MSG_ALERT,
                                  MBEDTLS_MPS_SPLIT_DISABLED,
                                  MBEDTLS_MPS_PACK_DISABLED,
                                  MBEDTLS_MPS_EMPTY_FORBIDDEN,
                                  MBEDTLS_MPS_IGNORE_KEEP );
    if( ret != 0 )
        goto exit;

#if defined(MBEDTLS_SSL_TLS13_COMPATIBILITY_MODE)
    ret = mps_l2_config_add_type( &ssl->mps->l2, MBEDTLS_MPS_MSG_CCS,
                                  MBEDTLS_MPS_SPLIT_DISABLED,
                                  MBEDTLS_MPS_PACK_DISABLED,
                                  MBEDTLS_MPS_EMPTY_FORBIDDEN,
                                  MBEDTLS_MPS_IGNORE_DROP );
    if( ret != 0 )
        goto exit;
#endif /* MBEDTLS_SSL_TLS13_COMPATIBILITY_MODE */

    ret = mps_l2_config_add_type( &ssl->mps->l2, MBEDTLS_MPS_MSG_APP,
                                  MBEDTLS_MPS_SPLIT_ENABLED,
                                  MBEDTLS_MPS_PACK_ENABLED,
                                  MBEDTLS_MPS_EMPTY_ALLOWED,
                                  MBEDTLS_MPS_IGNORE_KEEP );
    if( ret != 0 )
        goto exit;

    /* Register initial epoch
     *
     * TODO: This will go away once MPS is setup with a NULL-epoch by default.
     */
    {
        mbedtls_mps_epoch_id initial_epoch;
        ret = mbedtls_mps_add_key_material( &ssl->mps->l4, NULL, &initial_epoch );
        if( ret != 0 )
            goto exit;

        ret = mbedtls_mps_set_incoming_keys( &ssl->mps->l4, initial_epoch );
        if( ret != 0 )
            goto exit;

        ret = mbedtls_mps_set_outgoing_keys( &ssl->mps->l4, initial_epoch );
        if( ret != 0 )
            goto exit;
    }

#if defined(MBEDTLS_SSL_USE_MPS)
    mbedtls_mps_transform_free = mbedtls_mps_transform_free_default;
    mbedtls_mps_transform_encrypt = mbedtls_mps_transform_encrypt_default;
    mbedtls_mps_transform_decrypt = mbedtls_mps_transform_decrypt_default;
    mbedtls_mps_transform_get_expansion = mbedtls_mps_transform_get_expansion_default;
#endif /* MBEDTLS_SSL_USE_MPS */

exit:

    if( ret != 0 )
        ret = MBEDTLS_ERR_SSL_INTERNAL_ERROR;

    return( ret );
}

static void ssl_mps_free( mbedtls_ssl_context *ssl )
{
    if( ssl->mps == NULL )
        return;

    mbedtls_mps_free( &ssl->mps->l4 );
    mps_l3_free( &ssl->mps->l3 );
    mps_l2_free( &ssl->mps->l2 );
    mps_l1_free( &ssl->mps->l1 );
    mps_alloc_free( &ssl->mps->alloc );
    mbedtls_free( ssl->mps );
    ssl->mps = NULL;
}
#endif /* MEDTLS_SSL_USE_MPS */

/*
 * Setup an SSL context
 */

int mbedtls_ssl_setup( mbedtls_ssl_context *ssl,
                       const mbedtls_ssl_config *conf )
{
    int ret = MBEDTLS_ERR_ERROR_CORRUPTION_DETECTED;
#if !defined(MBEDTLS_SSL_USE_MPS)
    size_t in_buf_len = MBEDTLS_SSL_IN_BUFFER_LEN;
    size_t out_buf_len = MBEDTLS_SSL_OUT_BUFFER_LEN;
#endif /* !MBEDTLS_SSL_USE_MPS */

    ssl->conf = conf;

    if( ( ret = ssl_conf_check( ssl ) ) != 0 )
        return( ret );

    /*
     * Prepare base structures
     */

#if !defined(MBEDTLS_SSL_USE_MPS)
    /* Set to NULL in case of an error condition */
    ssl->out_buf = NULL;

#if defined(MBEDTLS_SSL_VARIABLE_BUFFER_LENGTH)
    ssl->in_buf_len = in_buf_len;
#endif
    ssl->in_buf = mbedtls_calloc( 1, in_buf_len );
    if( ssl->in_buf == NULL )
    {
        MBEDTLS_SSL_DEBUG_MSG( 1, ( "alloc(%" MBEDTLS_PRINTF_SIZET " bytes) failed", in_buf_len ) );
        ret = MBEDTLS_ERR_SSL_ALLOC_FAILED;
        goto error;
    }

#if defined(MBEDTLS_SSL_VARIABLE_BUFFER_LENGTH)
    ssl->out_buf_len = out_buf_len;
#endif
    ssl->out_buf = mbedtls_calloc( 1, out_buf_len );
    if( ssl->out_buf == NULL )
    {
        MBEDTLS_SSL_DEBUG_MSG( 1, ( "alloc(%" MBEDTLS_PRINTF_SIZET " bytes) failed", out_buf_len ) );
        ret = MBEDTLS_ERR_SSL_ALLOC_FAILED;
        goto error;
    }

#if defined(MBEDTLS_SSL_PROTO_TLS1_2_OR_EARLIER)
    if( ssl_conf_is_tls12_only(conf) )
        mbedtls_ssl_reset_in_out_pointers( ssl );
#endif /* MBEDTLS_SSL_PROTO_TLS1_2_OR_EARLIER */

#if defined(MBEDTLS_SSL_PROTO_TLS1_3_EXPERIMENTAL)
    if( mbedtls_ssl_conf_is_tls13_only(conf) )
    {
#if defined(MBEDTLS_SSL_PROTO_DTLS)
        if( conf->transport == MBEDTLS_SSL_TRANSPORT_DATAGRAM )
        {
            ssl->out_hdr = ssl->out_buf;
            ssl->out_ctr = ssl->out_buf + 3;
            ssl->out_len = ssl->out_buf + 11;
            ssl->out_iv = ssl->out_buf + 13;
            ssl->out_msg = ssl->out_buf + 13;

            ssl->in_hdr = ssl->in_buf;
            ssl->in_ctr = ssl->in_buf + 3;
            ssl->in_len = ssl->in_buf + 11;
            ssl->in_iv = ssl->in_buf + 13;
            ssl->in_msg = ssl->in_buf + 13;
        }
        else
#endif /* MBEDTLS_SSL_PROTO_DTLS */
        {
            ssl->out_ctr = ssl->out_buf;
            ssl->out_hdr = ssl->out_buf + 8;
            ssl->out_len = ssl->out_buf + 11;
            ssl->out_iv = ssl->out_buf + 13;
            ssl->out_msg = ssl->out_buf + 13;

            ssl->in_ctr = ssl->in_buf;
            ssl->in_hdr = ssl->in_buf + 8;
            ssl->in_len = ssl->in_buf + 11;
            ssl->in_iv = ssl->in_buf + 13;
            ssl->in_msg = ssl->in_buf + 13;
        }
#endif /* MBEDTLS_SSL_PROTO_TLS1_3_EXPERIMENTAL */
    }
#endif /* !MBEDTLS_SSL_USE_MPS */

#if defined(MBEDTLS_SSL_DTLS_SRTP)
    memset( &ssl->dtls_srtp_info, 0, sizeof(ssl->dtls_srtp_info) );
#endif

    if( ( ret = ssl_handshake_init( ssl ) ) != 0 )
        goto error;

    /* Initialize ticket structure */
#if defined(MBEDTLS_SSL_NEW_SESSION_TICKET) && defined(MBEDTLS_SSL_CLI_C) && defined(MBEDTLS_SSL_PROTO_TLS1_3_EXPERIMENTAL)
    ssl->session_negotiate->ticket = NULL;
#endif /* ( MBEDTLS_SSL_NEW_SESSION_TICKET && MBEDTLS_SSL_CLI_C && MBEDTLS_SSL_PROTO_TLS1_3_EXPERIMENTAL */

#if defined(MBEDTLS_SSL_USE_MPS)
    ret = ssl_mps_init( ssl );
    if( ret != 0 )
        goto error;
#endif /* MBEDTLS_SSL_USE_MPS */

#if defined(MBEDTLS_ZERO_RTT)
#if defined(MBEDTLS_SSL_SRV_C)
    if( conf->endpoint == MBEDTLS_SSL_IS_SERVER &&
        conf->early_data_enabled == MBEDTLS_SSL_EARLY_DATA_ENABLED &&
        conf->max_early_data > 0 )
    {
        ssl->early_data_server_buf = mbedtls_calloc( 1, conf->max_early_data );
        ssl->early_data_server_buf_len = conf->max_early_data;
        if( ssl->early_data_server_buf == NULL )
        {
            MBEDTLS_SSL_DEBUG_MSG( 1, ( "alloc(%" MBEDTLS_PRINTF_SIZET " bytes) failed", conf->max_early_data ) );
            ret = MBEDTLS_ERR_SSL_ALLOC_FAILED;
            goto error;
        }
    }
#endif /* MBEDTLS_SSL_SRV_C */
#endif /* MBEDTLS_ZERO_RTT */

    return( 0 );

error:

    ssl->conf = NULL;

#if !defined(MBEDTLS_SSL_USE_MPS)
    mbedtls_free( ssl->in_buf );
    mbedtls_free( ssl->out_buf );

#if defined(MBEDTLS_SSL_VARIABLE_BUFFER_LENGTH)
    ssl->in_buf_len = 0;
    ssl->out_buf_len = 0;
#endif
    ssl->in_buf = NULL;
    ssl->out_buf = NULL;

    ssl->in_hdr = NULL;
    ssl->in_ctr = NULL;
    ssl->in_len = NULL;
    ssl->in_iv = NULL;
    ssl->in_msg = NULL;

    ssl->out_hdr = NULL;
    ssl->out_ctr = NULL;
    ssl->out_len = NULL;
    ssl->out_iv = NULL;
    ssl->out_msg = NULL;
#endif /* MBEDTLS_SSL_USE_MPS */

#if defined(MBEDTLS_ZERO_RTT) && defined(MBEDTLS_SSL_SRV_C)
    if( conf->endpoint == MBEDTLS_SSL_IS_SERVER )
    {
        mbedtls_free( ssl->early_data_server_buf );
        ssl->early_data_server_buf = NULL;
    }
#endif
    return( ret );
}

/*
 * Reset an initialized and used SSL context for re-use while retaining
 * all application-set variables, function pointers and data.
 *
 * If partial is non-zero, keep data in the input buffer and client ID.
 * (Use when a DTLS client reconnects from the same port.)
 */
void mbedtls_ssl_session_reset_msg_layer( mbedtls_ssl_context *ssl,
                                          int partial )
{
    /* TODO: Runtime dispatch depending on the TLS version in use */

#if defined(MBEDTLS_SSL_LEGACY_MSG_LAYER_REQUIRED)
#if defined(MBEDTLS_SSL_VARIABLE_BUFFER_LENGTH)
    size_t in_buf_len = ssl->in_buf_len;
    size_t out_buf_len = ssl->out_buf_len;
#else
    size_t in_buf_len = MBEDTLS_SSL_IN_BUFFER_LEN;
    size_t out_buf_len = MBEDTLS_SSL_OUT_BUFFER_LEN;
#endif

#if !defined(MBEDTLS_SSL_DTLS_CLIENT_PORT_REUSE) || !defined(MBEDTLS_SSL_SRV_C)
    partial = 0;
#endif

    /* Cancel any possibly running timer */
    mbedtls_ssl_set_timer( ssl, 0 );

    mbedtls_ssl_reset_in_out_pointers( ssl );

    /* Reset incoming message parsing */
    ssl->in_offt    = NULL;
    ssl->nb_zero    = 0;
    ssl->in_msgtype = 0;
    ssl->in_msglen  = 0;
    ssl->in_hslen   = 0;
    ssl->keep_current_message = 0;
    ssl->transform_in  = NULL;

#if defined(MBEDTLS_SSL_PROTO_DTLS)
    ssl->next_record_offset = 0;
    ssl->in_epoch = 0;
#endif

    /* Keep current datagram if partial == 1 */
    if( partial == 0 )
    {
        ssl->in_left = 0;
        memset( ssl->in_buf, 0, in_buf_len );
    }

    /* Reset outgoing message writing */
    ssl->out_msgtype = 0;
    ssl->out_msglen  = 0;
    ssl->out_left    = 0;
    memset( ssl->out_buf, 0, out_buf_len );
    memset( ssl->cur_out_ctr, 0, sizeof( ssl->cur_out_ctr ) );
    ssl->transform_out = NULL;

#if defined(MBEDTLS_SSL_DTLS_ANTI_REPLAY)
    mbedtls_ssl_dtls_replay_reset( ssl );
#endif

#if defined(MBEDTLS_SSL_PROTO_TLS1_2)
    if( ssl->transform )
    {
        mbedtls_ssl_transform_free( ssl->transform );
        mbedtls_free( ssl->transform );
        ssl->transform = NULL;
    }
#endif /* MBEDTLS_SSL_PROTO_TLS1_2 */

#else
    ((void) partial);
#endif /* MBEDTLS_SSL_LEGACY_MSG_LAYER_REQUIRED */

#if defined(MBEDTLS_SSL_PROTO_TLS1_3_EXPERIMENTAL)
#if !defined(MBEDTLS_SSL_USE_MPS)
    mbedtls_ssl_transform_free( ssl->transform_application );
    mbedtls_free( ssl->transform_application );
    ssl->transform_application = NULL;

    if( ssl->handshake != NULL )
    {
        mbedtls_ssl_transform_free( ssl->handshake->transform_earlydata );
        mbedtls_free( ssl->handshake->transform_earlydata );
        ssl->handshake->transform_earlydata = NULL;

        mbedtls_ssl_transform_free( ssl->handshake->transform_handshake );
        mbedtls_free( ssl->handshake->transform_handshake );
        ssl->handshake->transform_handshake = NULL;
    }

#else
    ssl_mps_free( ssl );
    ssl_mps_init( ssl );
#endif /* MBEDTLS_SSL_USE_MPS */

#if defined(MBEDTLS_ZERO_RTT) && defined(MBEDTLS_SSL_CLI_C)
    ssl->early_data_buf = NULL;
    ssl->early_data_len = 0;
#endif /* MBEDTLS_ZERO_RTT && MBEDTLS_SSL_CLI_C */
#endif /* MBEDTLS_SSL_PROTO_TLS1_3_EXPERIMENTAL */
}

int mbedtls_ssl_session_reset_int( mbedtls_ssl_context *ssl, int partial )
{
    int ret = MBEDTLS_ERR_ERROR_CORRUPTION_DETECTED;
#if !defined(MBEDTLS_SSL_DTLS_CLIENT_PORT_REUSE) || !defined(MBEDTLS_SSL_SRV_C)
    partial = 0;
#endif

    ssl->state = MBEDTLS_SSL_HELLO_REQUEST;

    mbedtls_ssl_session_reset_msg_layer( ssl, partial );

#if defined(MBEDTLS_SSL_RENEGOTIATION)
    ssl->renego_status = MBEDTLS_SSL_INITIAL_HANDSHAKE;
    ssl->renego_records_seen = 0;

    ssl->verify_data_len = 0;
    memset( ssl->own_verify_data, 0, MBEDTLS_SSL_VERIFY_DATA_MAX_LEN );
    memset( ssl->peer_verify_data, 0, MBEDTLS_SSL_VERIFY_DATA_MAX_LEN );
#endif
    ssl->secure_renegotiation = MBEDTLS_SSL_LEGACY_RENEGOTIATION;

    ssl->session_in = NULL;
    ssl->session_out = NULL;
    if( ssl->session )
    {
        mbedtls_ssl_session_free( ssl->session );
        mbedtls_free( ssl->session );
        ssl->session = NULL;
    }

#if defined(MBEDTLS_SSL_ALPN)
    ssl->alpn_chosen = NULL;
#endif

#if defined(MBEDTLS_SSL_DTLS_HELLO_VERIFY) && defined(MBEDTLS_SSL_SRV_C)
#if defined(MBEDTLS_SSL_DTLS_CLIENT_PORT_REUSE)
    if( partial == 0 )
#endif
    {
        mbedtls_free( ssl->cli_id );
        ssl->cli_id = NULL;
        ssl->cli_id_len = 0;
    }
#endif

    if( ( ret = ssl_handshake_init( ssl ) ) != 0 )
        return( ret );

    return( 0 );
}

/*
 * Reset an initialized and used SSL context for re-use while retaining
 * all application-set variables, function pointers and data.
 */
int mbedtls_ssl_session_reset( mbedtls_ssl_context *ssl )
{
    return( mbedtls_ssl_session_reset_int( ssl, 0 ) );
}

/*
 * SSL set accessors
 */
void mbedtls_ssl_conf_endpoint( mbedtls_ssl_config *conf, int endpoint )
{
    conf->endpoint   = endpoint;
}

void mbedtls_ssl_conf_transport( mbedtls_ssl_config *conf, int transport )
{
    conf->transport = transport;
}

#if defined(MBEDTLS_SSL_DTLS_ANTI_REPLAY)
void mbedtls_ssl_conf_dtls_anti_replay( mbedtls_ssl_config *conf, char mode )
{
    conf->anti_replay = mode;
}
#endif

void mbedtls_ssl_conf_dtls_badmac_limit( mbedtls_ssl_config *conf, unsigned limit )
{
    conf->badmac_limit = limit;
}

#if defined(MBEDTLS_SSL_PROTO_DTLS)

void mbedtls_ssl_set_datagram_packing( mbedtls_ssl_context *ssl,
                                       unsigned allow_packing )
{
    ssl->disable_datagram_packing = !allow_packing;
}

void mbedtls_ssl_conf_handshake_timeout( mbedtls_ssl_config *conf,
                                         uint32_t min, uint32_t max )
{
    conf->hs_timeout_min = min;
    conf->hs_timeout_max = max;
}
#endif

void mbedtls_ssl_conf_authmode( mbedtls_ssl_config *conf, int authmode )
{
    conf->authmode   = authmode;
}

#if defined(MBEDTLS_X509_CRT_PARSE_C)
void mbedtls_ssl_conf_verify( mbedtls_ssl_config *conf,
                     int (*f_vrfy)(void *, mbedtls_x509_crt *, int, uint32_t *),
                     void *p_vrfy )
{
    conf->f_vrfy      = f_vrfy;
    conf->p_vrfy      = p_vrfy;
}
#endif /* MBEDTLS_X509_CRT_PARSE_C */

void mbedtls_ssl_conf_rng( mbedtls_ssl_config *conf,
                  int (*f_rng)(void *, unsigned char *, size_t),
                  void *p_rng )
{
    conf->f_rng      = f_rng;
    conf->p_rng      = p_rng;
}

void mbedtls_ssl_conf_dbg( mbedtls_ssl_config *conf,
                  void (*f_dbg)(void *, int, const char *, int, const char *),
                  void  *p_dbg )
{
    conf->f_dbg      = f_dbg;
    conf->p_dbg      = p_dbg;
}

void mbedtls_ssl_set_bio( mbedtls_ssl_context *ssl,
        void *p_bio,
        mbedtls_ssl_send_t *f_send,
        mbedtls_ssl_recv_t *f_recv,
        mbedtls_ssl_recv_timeout_t *f_recv_timeout )
{
    ssl->p_bio          = p_bio;
    ssl->f_send         = f_send;
    ssl->f_recv         = f_recv;
    ssl->f_recv_timeout = f_recv_timeout;

#if defined(MBEDTLS_SSL_USE_MPS)
    /* Update MPS callbacks. */
    mps_l1_set_bio( &ssl->mps->l1,
                    p_bio, f_send,
                    p_bio, f_recv );
#endif /* MBEDTLS_SSL_USE_MPS */
}

#if defined(MBEDTLS_SSL_PROTO_DTLS)
void mbedtls_ssl_set_mtu( mbedtls_ssl_context *ssl, uint16_t mtu )
{
    ssl->mtu = mtu;
}
#endif

void mbedtls_ssl_conf_read_timeout( mbedtls_ssl_config *conf, uint32_t timeout )
{
    conf->read_timeout   = timeout;
}

void mbedtls_ssl_set_timer_cb( mbedtls_ssl_context *ssl,
                               void *p_timer,
                               mbedtls_ssl_set_timer_t *f_set_timer,
                               mbedtls_ssl_get_timer_t *f_get_timer )
{
    ssl->p_timer        = p_timer;
    ssl->f_set_timer    = f_set_timer;
    ssl->f_get_timer    = f_get_timer;

    /* Make sure we start with no timer running */
    mbedtls_ssl_set_timer( ssl, 0 );
}

#if defined(MBEDTLS_SSL_SRV_C)
void mbedtls_ssl_conf_session_cache( mbedtls_ssl_config *conf,
                                     void *p_cache,
                                     mbedtls_ssl_cache_get_t *f_get_cache,
                                     mbedtls_ssl_cache_set_t *f_set_cache )
{
    conf->p_cache = p_cache;
    conf->f_get_cache = f_get_cache;
    conf->f_set_cache = f_set_cache;
}
#endif /* MBEDTLS_SSL_SRV_C */

#if defined(MBEDTLS_SSL_CLI_C) && defined(MBEDTLS_SSL_NEW_SESSION_TICKET)
int mbedtls_ssl_set_session( mbedtls_ssl_context *ssl, const mbedtls_ssl_session *session )
{
    int ret = MBEDTLS_ERR_ERROR_CORRUPTION_DETECTED;

    if( ssl == NULL ||
        session == NULL ||
        ssl->session_negotiate == NULL ||
        ssl->conf->endpoint != MBEDTLS_SSL_IS_CLIENT )
    {
        return( MBEDTLS_ERR_SSL_BAD_INPUT_DATA );
    }

    if( ssl->handshake->resume == 1 )
        return( MBEDTLS_ERR_SSL_FEATURE_UNAVAILABLE );

    if( ( ret = mbedtls_ssl_session_copy( ssl->session_negotiate,
                                          session ) ) != 0 )
        return( ret );

    ssl->handshake->resume = 1;
    return( 0 );
}
#endif /* MBEDTLS_SSL_CLI_C && MBEDTLS_SSL_NEW_SESSION_TICKET */

void mbedtls_ssl_conf_ciphersuites( mbedtls_ssl_config *conf,
                                    const int *ciphersuites )
{
    conf->ciphersuite_list = ciphersuites;
}

#if defined(MBEDTLS_SSL_PROTO_TLS1_3_EXPERIMENTAL)
void mbedtls_ssl_conf_tls13_key_exchange_modes( mbedtls_ssl_config *conf,
                                                const int kex_modes )
{
    conf->tls13_kex_modes = kex_modes & MBEDTLS_SSL_TLS13_KEY_EXCHANGE_MODE_ALL;
}
#endif /* MBEDTLS_SSL_PROTO_TLS1_3_EXPERIMENTAL */

#if defined(MBEDTLS_X509_CRT_PARSE_C)
void mbedtls_ssl_conf_cert_profile( mbedtls_ssl_config *conf,
                                    const mbedtls_x509_crt_profile *profile )
{
    conf->cert_profile = profile;
}

/* Append a new keycert entry to a (possibly empty) list */
static int ssl_append_key_cert( mbedtls_ssl_key_cert **head,
                                mbedtls_x509_crt *cert,
                                mbedtls_pk_context *key )
{
    mbedtls_ssl_key_cert *new_cert;

    new_cert = mbedtls_calloc( 1, sizeof( mbedtls_ssl_key_cert ) );
    if( new_cert == NULL )
        return( MBEDTLS_ERR_SSL_ALLOC_FAILED );

    new_cert->cert = cert;
    new_cert->key  = key;
    new_cert->next = NULL;

    /* Update head is the list was null, else add to the end */
    if( *head == NULL )
    {
        *head = new_cert;
    }
    else
    {
        mbedtls_ssl_key_cert *cur = *head;
        while( cur->next != NULL )
            cur = cur->next;
        cur->next = new_cert;
    }

    return( 0 );
}

int mbedtls_ssl_conf_own_cert( mbedtls_ssl_config *conf,
                              mbedtls_x509_crt *own_cert,
                              mbedtls_pk_context *pk_key )
{
    return( ssl_append_key_cert( &conf->key_cert, own_cert, pk_key ) );
}

void mbedtls_ssl_conf_ca_chain( mbedtls_ssl_config *conf,
                               mbedtls_x509_crt *ca_chain,
                               mbedtls_x509_crl *ca_crl )
{
    conf->ca_chain   = ca_chain;
    conf->ca_crl     = ca_crl;

#if defined(MBEDTLS_X509_TRUSTED_CERTIFICATE_CALLBACK)
    /* mbedtls_ssl_conf_ca_chain() and mbedtls_ssl_conf_ca_cb()
     * cannot be used together. */
    conf->f_ca_cb = NULL;
    conf->p_ca_cb = NULL;
#endif /* MBEDTLS_X509_TRUSTED_CERTIFICATE_CALLBACK */
}

#if defined(MBEDTLS_X509_TRUSTED_CERTIFICATE_CALLBACK)
void mbedtls_ssl_conf_ca_cb( mbedtls_ssl_config *conf,
                             mbedtls_x509_crt_ca_cb_t f_ca_cb,
                             void *p_ca_cb )
{
    conf->f_ca_cb = f_ca_cb;
    conf->p_ca_cb = p_ca_cb;

    /* mbedtls_ssl_conf_ca_chain() and mbedtls_ssl_conf_ca_cb()
     * cannot be used together. */
    conf->ca_chain   = NULL;
    conf->ca_crl     = NULL;
}
#endif /* MBEDTLS_X509_TRUSTED_CERTIFICATE_CALLBACK */
#endif /* MBEDTLS_X509_CRT_PARSE_C */

#if defined(MBEDTLS_SSL_SERVER_NAME_INDICATION)
int mbedtls_ssl_set_hs_own_cert( mbedtls_ssl_context *ssl,
                                 mbedtls_x509_crt *own_cert,
                                 mbedtls_pk_context *pk_key )
{
    return( ssl_append_key_cert( &ssl->handshake->sni_key_cert,
                                 own_cert, pk_key ) );
}

void mbedtls_ssl_set_hs_ca_chain( mbedtls_ssl_context *ssl,
                                  mbedtls_x509_crt *ca_chain,
                                  mbedtls_x509_crl *ca_crl )
{
    ssl->handshake->sni_ca_chain   = ca_chain;
    ssl->handshake->sni_ca_crl     = ca_crl;
}

void mbedtls_ssl_set_hs_authmode( mbedtls_ssl_context *ssl,
                                  int authmode )
{
    ssl->handshake->sni_authmode = authmode;
}
#endif /* MBEDTLS_SSL_SERVER_NAME_INDICATION */

#if defined(MBEDTLS_X509_CRT_PARSE_C)
void mbedtls_ssl_set_verify( mbedtls_ssl_context *ssl,
                     int (*f_vrfy)(void *, mbedtls_x509_crt *, int, uint32_t *),
                     void *p_vrfy )
{
    ssl->f_vrfy = f_vrfy;
    ssl->p_vrfy = p_vrfy;
}
#endif

#if defined(MBEDTLS_KEY_EXCHANGE_ECJPAKE_ENABLED)
/*
 * Set EC J-PAKE password for current handshake
 */
int mbedtls_ssl_set_hs_ecjpake_password( mbedtls_ssl_context *ssl,
                                         const unsigned char *pw,
                                         size_t pw_len )
{
    mbedtls_ecjpake_role role;

    if( ssl->handshake == NULL || ssl->conf == NULL )
        return( MBEDTLS_ERR_SSL_BAD_INPUT_DATA );

    if( ssl->conf->endpoint == MBEDTLS_SSL_IS_SERVER )
        role = MBEDTLS_ECJPAKE_SERVER;
    else
        role = MBEDTLS_ECJPAKE_CLIENT;

    return( mbedtls_ecjpake_setup( &ssl->handshake->ecjpake_ctx,
                                   role,
                                   MBEDTLS_MD_SHA256,
                                   MBEDTLS_ECP_DP_SECP256R1,
                                   pw, pw_len ) );
}
#endif /* MBEDTLS_KEY_EXCHANGE_ECJPAKE_ENABLED */

#if defined(MBEDTLS_KEY_EXCHANGE_SOME_PSK_ENABLED)

static int ssl_conf_psk_is_configured( mbedtls_ssl_config const *conf )
{
#if defined(MBEDTLS_USE_PSA_CRYPTO)
    if( !mbedtls_svc_key_id_is_null( conf->psk_opaque ) )
        return( 1 );
#endif /* MBEDTLS_USE_PSA_CRYPTO */

    if( conf->psk != NULL )
        return( 1 );

    return( 0 );
}

static void ssl_conf_remove_psk( mbedtls_ssl_config *conf )
{
    /* Remove reference to existing PSK, if any. */
#if defined(MBEDTLS_USE_PSA_CRYPTO)
    if( ! mbedtls_svc_key_id_is_null( conf->psk_opaque ) )
    {
        /* The maintenance of the PSK key slot is the
         * user's responsibility. */
        conf->psk_opaque = MBEDTLS_SVC_KEY_ID_INIT;
    }
    /* This and the following branch should never
     * be taken simultaenously as we maintain the
     * invariant that raw and opaque PSKs are never
     * configured simultaneously. As a safeguard,
     * though, `else` is omitted here. */
#endif /* MBEDTLS_USE_PSA_CRYPTO */
    if( conf->psk != NULL )
    {
        mbedtls_platform_zeroize( conf->psk, conf->psk_len );

        mbedtls_free( conf->psk );
        conf->psk = NULL;
        conf->psk_len = 0;
    }

    /* Remove reference to PSK identity, if any. */
    if( conf->psk_identity != NULL )
    {
        mbedtls_free( conf->psk_identity );
        conf->psk_identity = NULL;
        conf->psk_identity_len = 0;
    }
}

/* This function assumes that PSK identity in the SSL config is unset.
 * It checks that the provided identity is well-formed and attempts
 * to make a copy of it in the SSL config.
 * On failure, the PSK identity in the config remains unset. */
static int ssl_conf_set_psk_identity( mbedtls_ssl_config *conf,
                                      unsigned char const *psk_identity,
                                      size_t psk_identity_len )
{
    /* Identity len will be encoded on two bytes */
    if( psk_identity               == NULL ||
        ( psk_identity_len >> 16 ) != 0    ||
        psk_identity_len > MBEDTLS_SSL_OUT_CONTENT_LEN )
    {
        return( MBEDTLS_ERR_SSL_BAD_INPUT_DATA );
    }

    conf->psk_identity = mbedtls_calloc( 1, psk_identity_len );
    if( conf->psk_identity == NULL )
        return( MBEDTLS_ERR_SSL_ALLOC_FAILED );

    conf->psk_identity_len = psk_identity_len;
    memcpy( conf->psk_identity, psk_identity, conf->psk_identity_len );

    return( 0 );
}

int mbedtls_ssl_conf_psk( mbedtls_ssl_config *conf,
                const unsigned char *psk, size_t psk_len,
                const unsigned char *psk_identity, size_t psk_identity_len )
{
    int ret = MBEDTLS_ERR_ERROR_CORRUPTION_DETECTED;

    /* We currently only support one PSK, raw or opaque. */
    if( ssl_conf_psk_is_configured( conf ) )
        return( MBEDTLS_ERR_SSL_FEATURE_UNAVAILABLE );

    /* Check and set raw PSK */
    if( psk == NULL )
        return( MBEDTLS_ERR_SSL_BAD_INPUT_DATA );
    if( psk_len == 0 )
        return( MBEDTLS_ERR_SSL_BAD_INPUT_DATA );
    if( psk_len > MBEDTLS_PSK_MAX_LEN )
        return( MBEDTLS_ERR_SSL_BAD_INPUT_DATA );

    if( ( conf->psk = mbedtls_calloc( 1, psk_len ) ) == NULL )
        return( MBEDTLS_ERR_SSL_ALLOC_FAILED );
    conf->psk_len = psk_len;
    memcpy( conf->psk, psk, conf->psk_len );

    /* Check and set PSK Identity */
    ret = ssl_conf_set_psk_identity( conf, psk_identity, psk_identity_len );
    if( ret != 0 )
        ssl_conf_remove_psk( conf );

    return( ret );
}

void mbedtls_ssl_remove_hs_psk( mbedtls_ssl_context* ssl )
{
#if defined(MBEDTLS_USE_PSA_CRYPTO)
    if( ! mbedtls_svc_key_id_is_null( ssl->handshake->psk_opaque ) )
    {
        ssl->handshake->psk_opaque = MBEDTLS_SVC_KEY_ID_INIT;
    }
    else
#endif /* MBEDTLS_USE_PSA_CRYPTO */
    if( ssl->handshake->psk != NULL )
    {
        mbedtls_platform_zeroize( ssl->handshake->psk,
                                  ssl->handshake->psk_len );
        mbedtls_free( ssl->handshake->psk );
        ssl->handshake->psk_len = 0;
        ssl->handshake->psk = NULL;
    }
}

int mbedtls_ssl_set_hs_psk( mbedtls_ssl_context *ssl,
                            const unsigned char *psk, size_t psk_len )
{
    if( psk == NULL || ssl->handshake == NULL )
        return( MBEDTLS_ERR_SSL_BAD_INPUT_DATA );

    if( psk_len > MBEDTLS_PSK_MAX_LEN )
    {
        MBEDTLS_SSL_DEBUG_MSG( 1,
            ( "PSK length has exceeded MBEDTLS_PSK_MAX_LEN (%u)",
              (unsigned) MBEDTLS_PSK_MAX_LEN ) );
        return( MBEDTLS_ERR_SSL_BAD_INPUT_DATA );
    }

    mbedtls_ssl_remove_hs_psk( ssl );

    if( ( ssl->handshake->psk = mbedtls_calloc( 1, psk_len ) ) == NULL )
        return( MBEDTLS_ERR_SSL_ALLOC_FAILED );

    ssl->handshake->psk_len = psk_len;
    memcpy( ssl->handshake->psk, psk, ssl->handshake->psk_len );

    return( 0 );
}

#if defined(MBEDTLS_USE_PSA_CRYPTO)
int mbedtls_ssl_conf_psk_opaque( mbedtls_ssl_config *conf,
                                 psa_key_id_t psk,
                                 const unsigned char *psk_identity,
                                 size_t psk_identity_len )
{
    int ret = MBEDTLS_ERR_ERROR_CORRUPTION_DETECTED;

    /* We currently only support one PSK, raw or opaque. */
    if( ssl_conf_psk_is_configured( conf ) )
        return( MBEDTLS_ERR_SSL_FEATURE_UNAVAILABLE );

    /* Check and set opaque PSK */
    if( mbedtls_svc_key_id_is_null( psk ) )
        return( MBEDTLS_ERR_SSL_BAD_INPUT_DATA );
    conf->psk_opaque = psk;

    /* Check and set PSK Identity */
    ret = ssl_conf_set_psk_identity( conf, psk_identity,
                                     psk_identity_len );
    if( ret != 0 )
        ssl_conf_remove_psk( conf );

    return( ret );
}

int mbedtls_ssl_set_hs_psk_opaque( mbedtls_ssl_context *ssl,
                                   psa_key_id_t psk )
{
    if( ( mbedtls_svc_key_id_is_null( psk ) ) ||
        ( ssl->handshake == NULL ) )
        return( MBEDTLS_ERR_SSL_BAD_INPUT_DATA );

    mbedtls_ssl_remove_hs_psk( ssl );
    ssl->handshake->psk_opaque = psk;
    return( 0 );
}
#endif /* MBEDTLS_USE_PSA_CRYPTO */

void mbedtls_ssl_conf_psk_cb( mbedtls_ssl_config *conf,
                     int (*f_psk)(void *, mbedtls_ssl_context *, const unsigned char *,
                     size_t),
                     void *p_psk )
{
    conf->f_psk = f_psk;
    conf->p_psk = p_psk;
}
#endif /* MBEDTLS_KEY_EXCHANGE_SOME_PSK_ENABLED */

#if defined(MBEDTLS_DHM_C) && defined(MBEDTLS_SSL_SRV_C)
int mbedtls_ssl_conf_dh_param_bin( mbedtls_ssl_config *conf,
                                   const unsigned char *dhm_P, size_t P_len,
                                   const unsigned char *dhm_G, size_t G_len )
{
    int ret = MBEDTLS_ERR_ERROR_CORRUPTION_DETECTED;

    if( ( ret = mbedtls_mpi_read_binary( &conf->dhm_P, dhm_P, P_len ) ) != 0 ||
        ( ret = mbedtls_mpi_read_binary( &conf->dhm_G, dhm_G, G_len ) ) != 0 )
    {
        mbedtls_mpi_free( &conf->dhm_P );
        mbedtls_mpi_free( &conf->dhm_G );
        return( ret );
    }

    return( 0 );
}

int mbedtls_ssl_conf_dh_param_ctx( mbedtls_ssl_config *conf, mbedtls_dhm_context *dhm_ctx )
{
    int ret = MBEDTLS_ERR_ERROR_CORRUPTION_DETECTED;

    if( ( ret = mbedtls_dhm_get_value( dhm_ctx, MBEDTLS_DHM_PARAM_P,
                                       &conf->dhm_P ) ) != 0 ||
        ( ret = mbedtls_dhm_get_value( dhm_ctx, MBEDTLS_DHM_PARAM_G,
                                       &conf->dhm_G ) ) != 0 )
    {
        mbedtls_mpi_free( &conf->dhm_P );
        mbedtls_mpi_free( &conf->dhm_G );
        return( ret );
    }

    return( 0 );
}
#endif /* MBEDTLS_DHM_C && MBEDTLS_SSL_SRV_C */

#if defined(MBEDTLS_DHM_C) && defined(MBEDTLS_SSL_CLI_C)
/*
 * Set the minimum length for Diffie-Hellman parameters
 */
void mbedtls_ssl_conf_dhm_min_bitlen( mbedtls_ssl_config *conf,
                                      unsigned int bitlen )
{
    conf->dhm_min_bitlen = bitlen;
}
#endif /* MBEDTLS_DHM_C && MBEDTLS_SSL_CLI_C */

#if defined(MBEDTLS_KEY_EXCHANGE_WITH_CERT_ENABLED)
/*
 * Set allowed/preferred hashes for handshake signatures
 */
void mbedtls_ssl_conf_sig_hashes( mbedtls_ssl_config *conf,
                                  const int *hashes )
{
    conf->sig_hashes = hashes;
}

#if defined(MBEDTLS_SSL_PROTO_TLS1_3_EXPERIMENTAL)
/* Configure allowed signature algorithms for use in TLS 1.3 */
void mbedtls_ssl_conf_sig_algs( mbedtls_ssl_config *conf,
                                const uint16_t* sig_algs )
{
    conf->tls13_sig_algs = sig_algs;
}
#endif /* MBEDTLS_SSL_PROTO_TLS1_3_EXPERIMENTAL */
#endif /* MBEDTLS_KEY_EXCHANGE_WITH_CERT_ENABLED */

#if defined(MBEDTLS_ECP_C)
#if !defined(MBEDTLS_DEPRECATED_REMOVED)
/*
 * Set the allowed elliptic curves
 *
 * mbedtls_ssl_setup() takes the provided list
 * and translates it to a list of IANA TLS group identifiers,
 * stored in ssl->handshake->group_list.
 *
 */
void mbedtls_ssl_conf_curves( mbedtls_ssl_config *conf,
                             const mbedtls_ecp_group_id *curve_list )
{
    conf->curve_list = curve_list;
    conf->group_list = NULL;
}
#endif /* MBEDTLS_DEPRECATED_REMOVED */
#endif /* MBEDTLS_ECP_C */

/*
 * Set the allowed groups
 */
void mbedtls_ssl_conf_groups( mbedtls_ssl_config *conf,
                              const uint16_t *group_list )
{
#if defined(MBEDTLS_ECP_C) && !defined(MBEDTLS_DEPRECATED_REMOVED)
    conf->curve_list = NULL;
#endif
    conf->group_list = group_list;
}

#if defined(MBEDTLS_X509_CRT_PARSE_C)
int mbedtls_ssl_set_hostname( mbedtls_ssl_context *ssl, const char *hostname )
{
    /* Initialize to suppress unnecessary compiler warning */
    size_t hostname_len = 0;

    /* Check if new hostname is valid before
     * making any change to current one */
    if( hostname != NULL )
    {
        hostname_len = strlen( hostname );

        if( hostname_len > MBEDTLS_SSL_MAX_HOST_NAME_LEN )
            return( MBEDTLS_ERR_SSL_BAD_INPUT_DATA );
    }

    /* Now it's clear that we will overwrite the old hostname,
     * so we can free it safely */

    if( ssl->hostname != NULL )
    {
        mbedtls_platform_zeroize( ssl->hostname, strlen( ssl->hostname ) );
        mbedtls_free( ssl->hostname );
    }

    /* Passing NULL as hostname shall clear the old one */

    if( hostname == NULL )
    {
        ssl->hostname = NULL;
    }
    else
    {
        ssl->hostname = mbedtls_calloc( 1, hostname_len + 1 );
        if( ssl->hostname == NULL )
            return( MBEDTLS_ERR_SSL_ALLOC_FAILED );

        memcpy( ssl->hostname, hostname, hostname_len );

        ssl->hostname[hostname_len] = '\0';
    }

    return( 0 );
}
#endif /* MBEDTLS_X509_CRT_PARSE_C */

#if defined(MBEDTLS_SSL_SERVER_NAME_INDICATION)
void mbedtls_ssl_conf_sni( mbedtls_ssl_config *conf,
                  int (*f_sni)(void *, mbedtls_ssl_context *,
                                const unsigned char *, size_t),
                  void *p_sni )
{
    conf->f_sni = f_sni;
    conf->p_sni = p_sni;
}
#endif /* MBEDTLS_SSL_SERVER_NAME_INDICATION */

#if defined(MBEDTLS_SSL_ALPN)
int mbedtls_ssl_conf_alpn_protocols( mbedtls_ssl_config *conf, const char **protos )
{
    size_t cur_len, tot_len;
    const char **p;

    /*
     * RFC 7301 3.1: "Empty strings MUST NOT be included and byte strings
     * MUST NOT be truncated."
     * We check lengths now rather than later.
     */
    tot_len = 0;
    for( p = protos; *p != NULL; p++ )
    {
        cur_len = strlen( *p );
        tot_len += cur_len;

        if( ( cur_len == 0 ) ||
            ( cur_len > MBEDTLS_SSL_MAX_ALPN_NAME_LEN ) ||
            ( tot_len > MBEDTLS_SSL_MAX_ALPN_LIST_LEN ) )
            return( MBEDTLS_ERR_SSL_BAD_INPUT_DATA );
    }

    conf->alpn_list = protos;

    return( 0 );
}

const char *mbedtls_ssl_get_alpn_protocol( const mbedtls_ssl_context *ssl )
{
    return( ssl->alpn_chosen );
}
#endif /* MBEDTLS_SSL_ALPN */

#if defined(MBEDTLS_SSL_DTLS_SRTP)
void mbedtls_ssl_conf_srtp_mki_value_supported( mbedtls_ssl_config *conf,
                                                int support_mki_value )
{
    conf->dtls_srtp_mki_support = support_mki_value;
}

int mbedtls_ssl_dtls_srtp_set_mki_value( mbedtls_ssl_context *ssl,
                                         unsigned char *mki_value,
                                         uint16_t mki_len )
{
    if( mki_len > MBEDTLS_TLS_SRTP_MAX_MKI_LENGTH )
    {
        return( MBEDTLS_ERR_SSL_BAD_INPUT_DATA );
    }

    if( ssl->conf->dtls_srtp_mki_support == MBEDTLS_SSL_DTLS_SRTP_MKI_UNSUPPORTED )
    {
        return( MBEDTLS_ERR_SSL_FEATURE_UNAVAILABLE );
    }

    memcpy( ssl->dtls_srtp_info.mki_value, mki_value, mki_len );
    ssl->dtls_srtp_info.mki_len = mki_len;
    return( 0 );
}

int mbedtls_ssl_conf_dtls_srtp_protection_profiles( mbedtls_ssl_config *conf,
                                                    const mbedtls_ssl_srtp_profile *profiles )
{
    const mbedtls_ssl_srtp_profile *p;
    size_t list_size = 0;

    /* check the profiles list: all entry must be valid,
     * its size cannot be more than the total number of supported profiles, currently 4 */
    for( p = profiles; *p != MBEDTLS_TLS_SRTP_UNSET &&
                       list_size <= MBEDTLS_TLS_SRTP_MAX_PROFILE_LIST_LENGTH;
         p++ )
    {
        if( mbedtls_ssl_check_srtp_profile_value( *p ) != MBEDTLS_TLS_SRTP_UNSET )
        {
            list_size++;
        }
        else
        {
            /* unsupported value, stop parsing and set the size to an error value */
            list_size = MBEDTLS_TLS_SRTP_MAX_PROFILE_LIST_LENGTH + 1;
        }
    }

    if( list_size > MBEDTLS_TLS_SRTP_MAX_PROFILE_LIST_LENGTH )
    {
                conf->dtls_srtp_profile_list = NULL;
                conf->dtls_srtp_profile_list_len = 0;
                return( MBEDTLS_ERR_SSL_BAD_INPUT_DATA );
    }

    conf->dtls_srtp_profile_list = profiles;
    conf->dtls_srtp_profile_list_len = list_size;

    return( 0 );
}

void mbedtls_ssl_get_dtls_srtp_negotiation_result( const mbedtls_ssl_context *ssl,
                                                   mbedtls_dtls_srtp_info *dtls_srtp_info )
{
    dtls_srtp_info->chosen_dtls_srtp_profile = ssl->dtls_srtp_info.chosen_dtls_srtp_profile;
    /* do not copy the mki value if there is no chosen profile */
    if( dtls_srtp_info->chosen_dtls_srtp_profile == MBEDTLS_TLS_SRTP_UNSET )
    {
        dtls_srtp_info->mki_len = 0;
    }
    else
    {
        dtls_srtp_info->mki_len = ssl->dtls_srtp_info.mki_len;
        memcpy( dtls_srtp_info->mki_value, ssl->dtls_srtp_info.mki_value,
                ssl->dtls_srtp_info.mki_len );
    }
}
#endif /* MBEDTLS_SSL_DTLS_SRTP */

void mbedtls_ssl_conf_max_version( mbedtls_ssl_config *conf, int major, int minor )
{
    conf->max_major_ver = major;
    conf->max_minor_ver = minor;
}

void mbedtls_ssl_conf_min_version( mbedtls_ssl_config *conf, int major, int minor )
{
    conf->min_major_ver = major;
    conf->min_minor_ver = minor;
}

#if defined(MBEDTLS_SSL_SRV_C)
void mbedtls_ssl_conf_cert_req_ca_list( mbedtls_ssl_config *conf,
                                          char cert_req_ca_list )
{
    conf->cert_req_ca_list = cert_req_ca_list;
}
#endif

#if defined(MBEDTLS_SSL_ENCRYPT_THEN_MAC)
void mbedtls_ssl_conf_encrypt_then_mac( mbedtls_ssl_config *conf, char etm )
{
    conf->encrypt_then_mac = etm;
}
#endif

#if defined(MBEDTLS_SSL_EXTENDED_MASTER_SECRET)
void mbedtls_ssl_conf_extended_master_secret( mbedtls_ssl_config *conf, char ems )
{
    conf->extended_ms = ems;
}
#endif

#if defined(MBEDTLS_SSL_MAX_FRAGMENT_LENGTH)
int mbedtls_ssl_conf_max_frag_len( mbedtls_ssl_config *conf, unsigned char mfl_code )
{
    if( mfl_code >= MBEDTLS_SSL_MAX_FRAG_LEN_INVALID ||
        ssl_mfl_code_to_length( mfl_code ) > MBEDTLS_TLS_EXT_ADV_CONTENT_LEN )
    {
        return( MBEDTLS_ERR_SSL_BAD_INPUT_DATA );
    }

    conf->mfl_code = mfl_code;

    return( 0 );
}
#endif /* MBEDTLS_SSL_MAX_FRAGMENT_LENGTH */

void mbedtls_ssl_conf_legacy_renegotiation( mbedtls_ssl_config *conf, int allow_legacy )
{
    conf->allow_legacy_renegotiation = allow_legacy;
}

#if defined(MBEDTLS_SSL_RENEGOTIATION)
void mbedtls_ssl_conf_renegotiation( mbedtls_ssl_config *conf, int renegotiation )
{
    conf->disable_renegotiation = renegotiation;
}

void mbedtls_ssl_conf_renegotiation_enforced( mbedtls_ssl_config *conf, int max_records )
{
    conf->renego_max_records = max_records;
}

void mbedtls_ssl_conf_renegotiation_period( mbedtls_ssl_config *conf,
                                   const unsigned char period[8] )
{
    memcpy( conf->renego_period, period, 8 );
}
#endif /* MBEDTLS_SSL_RENEGOTIATION */

#if ( ( defined(MBEDTLS_SSL_SESSION_TICKETS) && defined(MBEDTLS_SSL_CLI_C) ) || \
      ( defined(MBEDTLS_SSL_NEW_SESSION_TICKET) ) )
void mbedtls_ssl_conf_session_tickets( mbedtls_ssl_config *conf, int use_tickets )
{
    conf->session_tickets = use_tickets;
}
#endif /* ( MBEDTLS_SSL_SESSION_TICKETS && MBEDTLS_SSL_CLI_C ) || MBEDTLS_SSL_NEW_SESSION_TICKET */

#if ( ( defined(MBEDTLS_SSL_SESSION_TICKETS) || defined(MBEDTLS_SSL_NEW_SESSION_TICKET) ) && \
      defined(MBEDTLS_SSL_SRV_C) )
void mbedtls_ssl_conf_session_tickets_cb( mbedtls_ssl_config* conf,
    mbedtls_ssl_ticket_write_t* f_ticket_write,
    mbedtls_ssl_ticket_parse_t* f_ticket_parse,
    void* p_ticket )
{
    conf->f_ticket_write = f_ticket_write;
    conf->f_ticket_parse = f_ticket_parse;
    conf->p_ticket = p_ticket;
}
#endif /* ( MBEDTLS_SSL_SESSION_TICKETS || MBEDTLS_SSL_NEW_SESSION_TICKET ) && MBEDTLS_SSL_SRV_C */

void mbedtls_ssl_set_export_keys_cb( mbedtls_ssl_context *ssl,
                                     mbedtls_ssl_export_keys_t *f_export_keys,
                                     void *p_export_keys )
{
    ssl->f_export_keys = f_export_keys;
    ssl->p_export_keys = p_export_keys;
}

#if defined(MBEDTLS_SSL_ASYNC_PRIVATE)
void mbedtls_ssl_conf_async_private_cb(
    mbedtls_ssl_config *conf,
    mbedtls_ssl_async_sign_t *f_async_sign,
    mbedtls_ssl_async_decrypt_t *f_async_decrypt,
    mbedtls_ssl_async_resume_t *f_async_resume,
    mbedtls_ssl_async_cancel_t *f_async_cancel,
    void *async_config_data )
{
    conf->f_async_sign_start = f_async_sign;
    conf->f_async_decrypt_start = f_async_decrypt;
    conf->f_async_resume = f_async_resume;
    conf->f_async_cancel = f_async_cancel;
    conf->p_async_config_data = async_config_data;
}

void *mbedtls_ssl_conf_get_async_config_data( const mbedtls_ssl_config *conf )
{
    return( conf->p_async_config_data );
}

void *mbedtls_ssl_get_async_operation_data( const mbedtls_ssl_context *ssl )
{
    if( ssl->handshake == NULL )
        return( NULL );
    else
        return( ssl->handshake->user_async_ctx );
}

void mbedtls_ssl_set_async_operation_data( mbedtls_ssl_context *ssl,
                                 void *ctx )
{
    if( ssl->handshake != NULL )
        ssl->handshake->user_async_ctx = ctx;
}
#endif /* MBEDTLS_SSL_ASYNC_PRIVATE */

/*
 * SSL get accessors
 */
uint32_t mbedtls_ssl_get_verify_result( const mbedtls_ssl_context *ssl )
{
    if( ssl->session != NULL )
        return( ssl->session->verify_result );

    if( ssl->session_negotiate != NULL )
        return( ssl->session_negotiate->verify_result );

    return( 0xFFFFFFFF );
}

const char *mbedtls_ssl_get_ciphersuite( const mbedtls_ssl_context *ssl )
{
    if( ssl == NULL || ssl->session == NULL )
        return( NULL );

    return mbedtls_ssl_get_ciphersuite_name( ssl->session->ciphersuite );
}

const char *mbedtls_ssl_get_version( const mbedtls_ssl_context *ssl )
{
#if defined(MBEDTLS_SSL_PROTO_DTLS)
    if( ssl->conf->transport == MBEDTLS_SSL_TRANSPORT_DATAGRAM )
    {
        switch( ssl->minor_ver )
        {
            case MBEDTLS_SSL_MINOR_VERSION_3:
                return( "DTLSv1.2" );
        case MBEDTLS_SSL_MINOR_VERSION_4:
            return( "DTLSv1.3" );

            default:
                return( "unknown (DTLS)" );
        }
    }
#endif

    switch( ssl->minor_ver )
    {
        case MBEDTLS_SSL_MINOR_VERSION_3:
            return( "TLSv1.2" );

        case MBEDTLS_SSL_MINOR_VERSION_4:
            return( "TLSv1.3" );

        default:
            return( "unknown" );
    }
}

#if defined(MBEDTLS_SSL_PROTO_TLS1_3_EXPERIMENTAL)
mbedtls_key_exchange_type_t mbedtls_ssl_get_key_exchange( const mbedtls_ssl_context* ssl )
{
    if( ssl == NULL || ssl->session == NULL )
        return( MBEDTLS_KEY_EXCHANGE_NONE );

    return ( ssl->handshake->key_exchange );
}
#endif /* MBEDTLS_SSL_PROTO_TLS1_3_EXPERIMENTAL */
#if defined(MBEDTLS_SSL_MAX_FRAGMENT_LENGTH)
size_t mbedtls_ssl_get_input_max_frag_len( const mbedtls_ssl_context *ssl )
{
    size_t max_len = MBEDTLS_SSL_IN_CONTENT_LEN;
    size_t read_mfl;

#if defined(MBEDTLS_SSL_PROTO_TLS1_2_OR_EARLIER)
    /* Use the configured MFL for the client if we're past SERVER_HELLO_DONE */
    if( ssl->conf->endpoint == MBEDTLS_SSL_IS_CLIENT &&
        ssl->state >= MBEDTLS_SSL_SERVER_HELLO_DONE )
    {
        return ssl_mfl_code_to_length( ssl->conf->mfl_code );
    }
#endif /* MBEDTLS_SSL_PROTO_TLS1_2_OR_EARLIER */

    /* Check if a smaller max length was negotiated */
    if( ssl->session_out != NULL )
    {
        read_mfl = ssl_mfl_code_to_length( ssl->session_out->mfl_code );
        if( read_mfl < max_len )
        {
            max_len = read_mfl;
        }
    }

    /* During a handshake, use the value being negotiated */
    if( ssl->session_negotiate != NULL )
    {
        read_mfl = ssl_mfl_code_to_length( ssl->session_negotiate->mfl_code );
        if( read_mfl < max_len )
        {
            max_len = read_mfl;
        }
    }

    return( max_len );
}

size_t mbedtls_ssl_get_output_max_frag_len( const mbedtls_ssl_context *ssl )
{
    size_t max_len;

    /*
     * Assume mfl_code is correct since it was checked when set
     */
    max_len = ssl_mfl_code_to_length( ssl->conf->mfl_code );

    /* Check if a smaller max length was negotiated */
    if( ssl->session_out != NULL &&
        ssl_mfl_code_to_length( ssl->session_out->mfl_code ) < max_len )
    {
        max_len = ssl_mfl_code_to_length( ssl->session_out->mfl_code );
    }

    /* During a handshake, use the value being negotiated */
    if( ssl->session_negotiate != NULL &&
        ssl_mfl_code_to_length( ssl->session_negotiate->mfl_code ) < max_len )
    {
        max_len = ssl_mfl_code_to_length( ssl->session_negotiate->mfl_code );
    }

    return( max_len );
}
#endif /* MBEDTLS_SSL_MAX_FRAGMENT_LENGTH */

#if defined(MBEDTLS_SSL_PROTO_DTLS)
size_t mbedtls_ssl_get_current_mtu( const mbedtls_ssl_context *ssl )
{
    /* Return unlimited mtu for client hello messages to avoid fragmentation. */
    if( ssl->conf->endpoint == MBEDTLS_SSL_IS_CLIENT &&
        ( ssl->state == MBEDTLS_SSL_CLIENT_HELLO ||
          ssl->state == MBEDTLS_SSL_SERVER_HELLO ) )
        return ( 0 );

    if( ssl->handshake == NULL || ssl->handshake->mtu == 0 )
        return( ssl->mtu );

    if( ssl->mtu == 0 )
        return( ssl->handshake->mtu );

    return( ssl->mtu < ssl->handshake->mtu ?
            ssl->mtu : ssl->handshake->mtu );
}
#endif /* MBEDTLS_SSL_PROTO_DTLS */

int mbedtls_ssl_get_max_out_record_payload( const mbedtls_ssl_context *ssl )
{
    size_t max_len = MBEDTLS_SSL_OUT_CONTENT_LEN;

#if !defined(MBEDTLS_SSL_MAX_FRAGMENT_LENGTH) && \
    !defined(MBEDTLS_SSL_PROTO_DTLS)
    (void) ssl;
#endif

#if defined(MBEDTLS_SSL_MAX_FRAGMENT_LENGTH)
    const size_t mfl = mbedtls_ssl_get_output_max_frag_len( ssl );

    if( max_len > mfl )
        max_len = mfl;
#endif

#if defined(MBEDTLS_SSL_PROTO_DTLS)
    if( mbedtls_ssl_get_current_mtu( ssl ) != 0 )
    {
        const size_t mtu = mbedtls_ssl_get_current_mtu( ssl );
        const int ret = mbedtls_ssl_get_record_expansion( ssl );
        const size_t overhead = (size_t) ret;

        if( ret < 0 )
            return( ret );

        if( mtu <= overhead )
        {
            MBEDTLS_SSL_DEBUG_MSG( 1, ( "MTU too low for record expansion" ) );
            return( MBEDTLS_ERR_SSL_FEATURE_UNAVAILABLE );
        }

        if( max_len > mtu - overhead )
            max_len = mtu - overhead;
    }
#endif /* MBEDTLS_SSL_PROTO_DTLS */

#if !defined(MBEDTLS_SSL_MAX_FRAGMENT_LENGTH) &&        \
    !defined(MBEDTLS_SSL_PROTO_DTLS)
    ((void) ssl);
#endif

    return( (int) max_len );
}

int mbedtls_ssl_get_max_in_record_payload( const mbedtls_ssl_context *ssl )
{
    size_t max_len = MBEDTLS_SSL_IN_CONTENT_LEN;

#if !defined(MBEDTLS_SSL_MAX_FRAGMENT_LENGTH)
    (void) ssl;
#endif

#if defined(MBEDTLS_SSL_MAX_FRAGMENT_LENGTH)
    const size_t mfl = mbedtls_ssl_get_input_max_frag_len( ssl );

    if( max_len > mfl )
        max_len = mfl;
#endif

    return( (int) max_len );
}

#if defined(MBEDTLS_X509_CRT_PARSE_C)
const mbedtls_x509_crt *mbedtls_ssl_get_peer_cert( const mbedtls_ssl_context *ssl )
{
    if( ssl == NULL || ssl->session == NULL )
        return( NULL );

#if defined(MBEDTLS_SSL_KEEP_PEER_CERTIFICATE)
    return( ssl->session->peer_cert );
#else
    return( NULL );
#endif /* MBEDTLS_SSL_KEEP_PEER_CERTIFICATE */
}
#endif /* MBEDTLS_X509_CRT_PARSE_C */

#if defined(MBEDTLS_SSL_CLI_C)
int mbedtls_ssl_get_session( const mbedtls_ssl_context *ssl,
                             mbedtls_ssl_session *dst )
{
    int ret;

    if( ssl == NULL ||
        dst == NULL ||
        ssl->session == NULL ||
        ssl->conf->endpoint != MBEDTLS_SSL_IS_CLIENT )
    {
        return( MBEDTLS_ERR_SSL_BAD_INPUT_DATA );
    }

    /* Since Mbed TLS 3.0, mbedtls_ssl_get_session() is no longer
     * idempotent: Each session can only be exported once.
     *
     * (This is in preparation for TLS 1.3 support where we will
     * need the ability to export multiple sessions (aka tickets),
     * which will be achieved by calling mbedtls_ssl_get_session()
     * multiple times until it fails.)
     *
     * Check whether we have already exported the current session,
     * and fail if so.
     */
    if( ssl->session->exported == 1 )
        return( MBEDTLS_ERR_SSL_FEATURE_UNAVAILABLE );

    ret = mbedtls_ssl_session_copy( dst, ssl->session );
    if( ret != 0 )
        return( ret );

    /* Remember that we've exported the session. */
    ssl->session->exported = 1;
    return( 0 );
}
#endif /* MBEDTLS_SSL_CLI_C */

/*
 * Define ticket header determining Mbed TLS version
 * and structure of the ticket.
 */

/*
 * Define bitflag determining compile-time settings influencing
 * structure of serialized SSL sessions.
 */

#if defined(MBEDTLS_HAVE_TIME)
#define SSL_SERIALIZED_SESSION_CONFIG_TIME 1
#else
#define SSL_SERIALIZED_SESSION_CONFIG_TIME 0
#endif /* MBEDTLS_HAVE_TIME */

#if defined(MBEDTLS_X509_CRT_PARSE_C)
#define SSL_SERIALIZED_SESSION_CONFIG_CRT 1
#else
#define SSL_SERIALIZED_SESSION_CONFIG_CRT 0
#endif /* MBEDTLS_X509_CRT_PARSE_C */

#if defined(MBEDTLS_SSL_CLI_C) && defined(MBEDTLS_SSL_SESSION_TICKETS)
#define SSL_SERIALIZED_SESSION_CONFIG_CLIENT_TICKET 1
#else
#define SSL_SERIALIZED_SESSION_CONFIG_CLIENT_TICKET 0
#endif /* MBEDTLS_SSL_CLI_C && MBEDTLS_SSL_SESSION_TICKETS */

#if defined(MBEDTLS_SSL_MAX_FRAGMENT_LENGTH)
#define SSL_SERIALIZED_SESSION_CONFIG_MFL 1
#else
#define SSL_SERIALIZED_SESSION_CONFIG_MFL 0
#endif /* MBEDTLS_SSL_MAX_FRAGMENT_LENGTH */

#if defined(MBEDTLS_SSL_ENCRYPT_THEN_MAC)
#define SSL_SERIALIZED_SESSION_CONFIG_ETM 1
#else
#define SSL_SERIALIZED_SESSION_CONFIG_ETM 0
#endif /* MBEDTLS_SSL_ENCRYPT_THEN_MAC */

#if defined(MBEDTLS_SSL_SESSION_TICKETS)
#define SSL_SERIALIZED_SESSION_CONFIG_TICKET 1
#else
#define SSL_SERIALIZED_SESSION_CONFIG_TICKET 0
#endif /* MBEDTLS_SSL_SESSION_TICKETS */

#define SSL_SERIALIZED_SESSION_CONFIG_TIME_BIT          0
#define SSL_SERIALIZED_SESSION_CONFIG_CRT_BIT           1
#define SSL_SERIALIZED_SESSION_CONFIG_CLIENT_TICKET_BIT 2
#define SSL_SERIALIZED_SESSION_CONFIG_MFL_BIT           3
#define SSL_SERIALIZED_SESSION_CONFIG_ETM_BIT           4
#define SSL_SERIALIZED_SESSION_CONFIG_TICKET_BIT        5

#define SSL_SERIALIZED_SESSION_CONFIG_BITFLAG                           \
    ( (uint16_t) (                                                      \
        ( SSL_SERIALIZED_SESSION_CONFIG_TIME          << SSL_SERIALIZED_SESSION_CONFIG_TIME_BIT          ) | \
        ( SSL_SERIALIZED_SESSION_CONFIG_CRT           << SSL_SERIALIZED_SESSION_CONFIG_CRT_BIT           ) | \
        ( SSL_SERIALIZED_SESSION_CONFIG_CLIENT_TICKET << SSL_SERIALIZED_SESSION_CONFIG_CLIENT_TICKET_BIT ) | \
        ( SSL_SERIALIZED_SESSION_CONFIG_MFL           << SSL_SERIALIZED_SESSION_CONFIG_MFL_BIT           ) | \
        ( SSL_SERIALIZED_SESSION_CONFIG_ETM           << SSL_SERIALIZED_SESSION_CONFIG_ETM_BIT           ) | \
        ( SSL_SERIALIZED_SESSION_CONFIG_TICKET        << SSL_SERIALIZED_SESSION_CONFIG_TICKET_BIT        ) ) )

#if defined(MBEDTLS_SSL_PROTO_TLS1_2) || defined(MBEDTLS_SSL_PROTO_TLS1_1) || \
    defined(MBEDTLS_SSL_PROTO_TLS1) || defined(MBEDTLS_SSL_NEW_SESSION_TICKET)
static unsigned char ssl_serialized_session_header[] = {
    MBEDTLS_VERSION_MAJOR,
    MBEDTLS_VERSION_MINOR,
    MBEDTLS_VERSION_PATCH,
    MBEDTLS_BYTE_1( SSL_SERIALIZED_SESSION_CONFIG_BITFLAG ),
    MBEDTLS_BYTE_0( SSL_SERIALIZED_SESSION_CONFIG_BITFLAG ),
};

/*
 * Serialize a session in the following format:
 * (in the presentation language of TLS, RFC 8446 section 3)
 *
 *  struct {
 *
 *    opaque mbedtls_version[3];   // library version: major, minor, patch
 *    opaque session_format[2];    // library-version specific 16-bit field
 *                                 // determining the format of the remaining
 *                                 // serialized data.
 *
 *          Note: When updating the format, remember to keep
 *          these version+format bytes.
 *
 *                                 // In this version, `session_format` determines
 *                                 // the setting of those compile-time
 *                                 // configuration options which influence
 *                                 // the structure of mbedtls_ssl_session.
 *
 *    uint8_t minor_ver;           // Protocol-version. Possible values:
 *                                 // - TLS 1.2 (MBEDTLS_SSL_MINOR_VERSION_3)
 *
 *    select (serialized_session.minor_ver) {
 *
 *      case MBEDTLS_SSL_MINOR_VERSION_3: // TLS 1.2
 *        serialized_session_tls12 data;
 *      case MBEDTLS_SSL_MINOR_VERSION_4: // TLS 1.3
 *        serialized_session_tls13 data;
 *
 *   };
 */

#if defined(MBEDTLS_SSL_PROTO_TLS1_2)
/* Serialization of TLS 1.2 sessions:
 *
 * struct {
 *    uint64 start_time;
 *    uint8 ciphersuite[2];           // defined by the standard
 *    uint8 compression;              // 0 or 1
 *    uint8 session_id_len;           // at most 32
 *    opaque session_id[32];
 *    opaque master[48];              // fixed length in the standard
 *    uint32 verify_result;
 *    opaque peer_cert<0..2^24-1>;    // length 0 means no peer cert
 *    opaque ticket<0..2^24-1>;       // length 0 means no ticket
 *    uint32 ticket_lifetime;
 *    uint8 mfl_code;                 // up to 255 according to standard
 *    uint8 encrypt_then_mac;         // 0 or 1
 * } serialized_session_tls12;
 *
 */
static size_t ssl_session_save_tls12( const mbedtls_ssl_session *session,
                                      unsigned char *buf,
                                      size_t buf_len )
{
    unsigned char *p = buf;
    size_t used = 0;

#if defined(MBEDTLS_HAVE_TIME)
    uint64_t start;
#endif
#if defined(MBEDTLS_X509_CRT_PARSE_C)
#if defined(MBEDTLS_SSL_KEEP_PEER_CERTIFICATE)
    size_t cert_len;
#endif /* MBEDTLS_SSL_KEEP_PEER_CERTIFICATE */
#endif /* MBEDTLS_X509_CRT_PARSE_C */

    /*
     * Time
     */
#if defined(MBEDTLS_HAVE_TIME)
    used += 8;

    if( used <= buf_len )
    {
        start = (uint64_t) session->start;

        MBEDTLS_PUT_UINT64_BE( start, p, 0 );
        p += 8;
    }
#endif /* MBEDTLS_HAVE_TIME */

    /*
     * Basic mandatory fields
     */
    used += 2   /* ciphersuite */
          + 1   /* compression */
          + 1   /* id_len */
          + sizeof( session->id )
          + sizeof( session->master )
          + 4;  /* verify_result */

    if( used <= buf_len )
    {
        MBEDTLS_PUT_UINT16_BE( session->ciphersuite, p, 0 );
        p += 2;

        *p++ = MBEDTLS_BYTE_0( session->compression );

        *p++ = MBEDTLS_BYTE_0( session->id_len );
        memcpy( p, session->id, 32 );
        p += 32;

        memcpy( p, session->master, 48 );
        p += 48;

        MBEDTLS_PUT_UINT32_BE( session->verify_result, p, 0 );
        p += 4;
    }

    /*
     * Peer's end-entity certificate
     */
#if defined(MBEDTLS_X509_CRT_PARSE_C)
#if defined(MBEDTLS_SSL_KEEP_PEER_CERTIFICATE)
    if( session->peer_cert == NULL )
        cert_len = 0;
    else
        cert_len = session->peer_cert->raw.len;

    used += 3 + cert_len;

    if( used <= buf_len )
    {
        *p++ = MBEDTLS_BYTE_2( cert_len );
        *p++ = MBEDTLS_BYTE_1( cert_len );
        *p++ = MBEDTLS_BYTE_0( cert_len );

        if( session->peer_cert != NULL )
        {
            memcpy( p, session->peer_cert->raw.p, cert_len );
            p += cert_len;
        }
    }
#else /* MBEDTLS_SSL_KEEP_PEER_CERTIFICATE */
    if( session->peer_cert_digest != NULL )
    {
        used += 1 /* type */ + 1 /* length */ + session->peer_cert_digest_len;
        if( used <= buf_len )
        {
            *p++ = (unsigned char) session->peer_cert_digest_type;
            *p++ = (unsigned char) session->peer_cert_digest_len;
            memcpy( p, session->peer_cert_digest,
                    session->peer_cert_digest_len );
            p += session->peer_cert_digest_len;
        }
    }
    else
    {
        used += 2;
        if( used <= buf_len )
        {
            *p++ = (unsigned char) MBEDTLS_MD_NONE;
            *p++ = 0;
        }
    }
#endif /* !MBEDTLS_SSL_KEEP_PEER_CERTIFICATE */
#endif /* MBEDTLS_X509_CRT_PARSE_C */

    /*
     * Session ticket if any, plus associated data
     */
#if defined(MBEDTLS_SSL_SESSION_TICKETS) && defined(MBEDTLS_SSL_CLI_C)
    used += 3 + session->ticket_len + 4; /* len + ticket + lifetime */

    if( used <= buf_len )
    {
        *p++ = MBEDTLS_BYTE_2( session->ticket_len );
        *p++ = MBEDTLS_BYTE_1( session->ticket_len );
        *p++ = MBEDTLS_BYTE_0( session->ticket_len );

        if( session->ticket != NULL )
        {
            memcpy( p, session->ticket, session->ticket_len );
            p += session->ticket_len;
        }

        MBEDTLS_PUT_UINT32_BE( session->ticket_lifetime, p, 0 );
        p += 4;
    }
#endif /* MBEDTLS_SSL_SESSION_TICKETS && MBEDTLS_SSL_CLI_C */

    /*
     * Misc extension-related info
     */
#if defined(MBEDTLS_SSL_MAX_FRAGMENT_LENGTH)
    used += 1;

    if( used <= buf_len )
        *p++ = session->mfl_code;
#endif

#if defined(MBEDTLS_SSL_ENCRYPT_THEN_MAC)
    used += 1;

    if( used <= buf_len )
        *p++ = MBEDTLS_BYTE_0( session->encrypt_then_mac );
#endif

    return( used );
}
#endif /* MBEDTLS_SSL_PROTO_TLS1_2 */

#if defined(MBEDTLS_SSL_PROTO_TLS1_3_EXPERIMENTAL)
/* Serialization of TLS 1.3 sessions:
 *
 * struct {
 *   uint64 start_time;
 *   uint8 ciphersuite[2];
 *   uint32 ticket_lifetime;
 *   uint32 ticket_age_add;
 *   uint8 ticket_flags;
 *   opaque resumption_key<0..255>;
 *   opaque ticket<0..2^16>;
 *   uint64 ticket_received;
 * } serialized_session_tls13;
 *
 */
#if !defined(MBEDTLS_SSL_NEW_SESSION_TICKET)
static size_t ssl_session_save_tls13( const mbedtls_ssl_session *session,
                                      unsigned char *buf,
                                      size_t buf_len )
{
    return( MBEDTLS_ERR_SSL_FEATURE_UNAVAILABLE );
}
#else /* MBEDTLS_SSL_NEW_SESSION_TICKET */
static size_t ssl_session_save_tls13( const mbedtls_ssl_session *session,
                                      unsigned char *buf,
                                      size_t buf_len )
{
    unsigned char *p = buf;
    size_t used = 0;
    uint64_t start;

    if( session == NULL )
        return( MBEDTLS_ERR_SSL_INTERNAL_ERROR );

#if defined(MBEDTLS_HAVE_TIME)
    used += 8;

    if( used <= buf_len )
    {
        start = (uint64_t) session->start;
        *p++ = (unsigned char)( ( start >> 56 ) & 0xFF );
        *p++ = (unsigned char)( ( start >> 48 ) & 0xFF );
        *p++ = (unsigned char)( ( start >> 40 ) & 0xFF );
        *p++ = (unsigned char)( ( start >> 32 ) & 0xFF );
        *p++ = (unsigned char)( ( start >> 24 ) & 0xFF );
        *p++ = (unsigned char)( ( start >> 16 ) & 0xFF );
        *p++ = (unsigned char)( ( start >>  8 ) & 0xFF );
        *p++ = (unsigned char)( ( start       ) & 0xFF );
    }
#endif /* MBEDTLS_HAVE_TIME */

    used += 2   /* ciphersuite     */
          + 4   /* ticket_lifetime */
          + 4   /* ticket_age_add  */
          + 1   /* flags           */
          + 1;  /* key_len         */

    if( used <= buf_len )
    {
        *p++ = (unsigned char)( ( session->ciphersuite >> 8 ) & 0xFF );
        *p++ = (unsigned char)( ( session->ciphersuite      ) & 0xFF );

        *p++ = (unsigned char)( ( session->ticket_lifetime >> 24 ) & 0xFF );
        *p++ = (unsigned char)( ( session->ticket_lifetime >> 16 ) & 0xFF );
        *p++ = (unsigned char)( ( session->ticket_lifetime >>  8 ) & 0xFF );
        *p++ = (unsigned char)( ( session->ticket_lifetime       ) & 0xFF );

        *p++ = (unsigned char)( ( session->ticket_age_add >> 24 ) & 0xFF );
        *p++ = (unsigned char)( ( session->ticket_age_add >> 16 ) & 0xFF );
        *p++ = (unsigned char)( ( session->ticket_age_add >>  8 ) & 0xFF );
        *p++ = (unsigned char)( ( session->ticket_age_add       ) & 0xFF );

        *p++ = (unsigned char)( ( session->ticket_flags      ) & 0xFF );

        *p++ = (unsigned char)( ( session->key_len      ) & 0xFF );
    }

    used += session->key_len;
    if( used <= buf_len )
    {
        memcpy( p, session->key, session->key_len );
        p += session->key_len;
    }

#if defined(MBEDTLS_SSL_CLI_C)
    if( session->endpoint == MBEDTLS_SSL_IS_CLIENT )
    {
        /* Store ticket itself */
        used += 2                     /* ticket length */
              + session->ticket_len;  /* ticket        */

        if( used <= buf_len )
        {
            *p++ = (unsigned char)( ( session->ticket_len >> 8 ) & 0xFF );
            *p++ = (unsigned char)( ( session->ticket_len      ) & 0xFF );

            memcpy( p, session->ticket, session->ticket_len );
            p +=  session->ticket_len;
        }

#if defined(MBEDTLS_HAVE_TIME)
        used += 8;

        if( used <= buf_len )
        {
            start = (uint64_t) session->ticket_received;
            *p++ = (unsigned char)( ( start >> 56 ) & 0xFF );
            *p++ = (unsigned char)( ( start >> 48 ) & 0xFF );
            *p++ = (unsigned char)( ( start >> 40 ) & 0xFF );
            *p++ = (unsigned char)( ( start >> 32 ) & 0xFF );
            *p++ = (unsigned char)( ( start >> 24 ) & 0xFF );
            *p++ = (unsigned char)( ( start >> 16 ) & 0xFF );
            *p++ = (unsigned char)( ( start >>  8 ) & 0xFF );
            *p++ = (unsigned char)( ( start       ) & 0xFF );
        }
#endif /* MBEDTLS_HAVE_TIME */
    }
#endif /* MBEDTLS_SSL_CLI_C */

    return( used );
}
#endif /* MBEDTLS_SSL_NEW_SESSION_TICKET */
#endif /* MBEDTLS_SSL_PROTO_TLS1_3_EXPERIMENTAL */

static int ssl_session_save( const mbedtls_ssl_session *session,
                             unsigned char omit_header,
                             unsigned char *buf,
                             size_t buf_len,
                             size_t *olen )
{
    unsigned char *p = buf;
    size_t used = 0;

    if( !omit_header )
    {
        /*
         * Add Mbed TLS version identifier
         */

        used += sizeof( ssl_serialized_session_header );

        if( used <= buf_len )
        {
            memcpy( p, ssl_serialized_session_header,
                    sizeof( ssl_serialized_session_header ) );
            p += sizeof( ssl_serialized_session_header );
        }
    }

    /*
     * TLS version identifier
     */
    used += 1;
    if( used <= buf_len )
    {
        *p++ = session->minor_ver;
    }

    /* Forward to version-specific serialization routine. */
    switch( session->minor_ver )
    {
#if defined(MBEDTLS_SSL_PROTO_TLS1_2)
    case MBEDTLS_SSL_MINOR_VERSION_3:
    {
        size_t remaining_len = used <= buf_len ? buf_len - used : 0;
        used += ssl_session_save_tls12( session, p, remaining_len );
        break;
    }
#endif /* MBEDTLS_SSL_PROTO_TLS1_2 */

#if defined(MBEDTLS_SSL_PROTO_TLS1_3_EXPERIMENTAL)
    case MBEDTLS_SSL_MINOR_VERSION_4:
    {
        size_t remaining_len = used <= buf_len ? buf_len - used : 0;
        used += ssl_session_save_tls13( session, p, remaining_len );
        break;
    }
#endif /* MBEDTLS_SSL_PROTO_TLS1_3_EXPERIMENTAL */

    default:
        return( MBEDTLS_ERR_SSL_FEATURE_UNAVAILABLE );
    }

    *olen = used;
    if( used > buf_len )
        return( MBEDTLS_ERR_SSL_BUFFER_TOO_SMALL );

    return( 0 );
}

/*
 * Public wrapper for ssl_session_save()
 */
int mbedtls_ssl_session_save( const mbedtls_ssl_session *session,
                              unsigned char *buf,
                              size_t buf_len,
                              size_t *olen )
{
    return( ssl_session_save( session, 0, buf, buf_len, olen ) );
}

#if defined(MBEDTLS_SSL_PROTO_TLS1_2)
/*
 * Deserialize session, see mbedtls_ssl_session_save() for format.
 *
 * This internal version is wrapped by a public function that cleans up in
 * case of error, and has an extra option omit_header.
 */
static int ssl_session_load_tls12( mbedtls_ssl_session *session,
                                   const unsigned char *buf,
                                   size_t len )
{
#if defined(MBEDTLS_HAVE_TIME)
    uint64_t start;
#endif
#if defined(MBEDTLS_X509_CRT_PARSE_C)
#if defined(MBEDTLS_SSL_KEEP_PEER_CERTIFICATE)
    size_t cert_len;
#endif /* MBEDTLS_SSL_KEEP_PEER_CERTIFICATE */
#endif /* MBEDTLS_X509_CRT_PARSE_C */

    const unsigned char *p = buf;
    const unsigned char * const end = buf + len;

    /*
     * Time
     */
#if defined(MBEDTLS_HAVE_TIME)
    if( 8 > (size_t)( end - p ) )
        return( MBEDTLS_ERR_SSL_BAD_INPUT_DATA );

    start = ( (uint64_t) p[0] << 56 ) |
            ( (uint64_t) p[1] << 48 ) |
            ( (uint64_t) p[2] << 40 ) |
            ( (uint64_t) p[3] << 32 ) |
            ( (uint64_t) p[4] << 24 ) |
            ( (uint64_t) p[5] << 16 ) |
            ( (uint64_t) p[6] <<  8 ) |
            ( (uint64_t) p[7]       );
    p += 8;

    session->start = (time_t) start;
#endif /* MBEDTLS_HAVE_TIME */

    /*
     * Basic mandatory fields
     */
    if( 2 + 1 + 1 + 32 + 48 + 4 > (size_t)( end - p ) )
        return( MBEDTLS_ERR_SSL_BAD_INPUT_DATA );

    session->ciphersuite = ( p[0] << 8 ) | p[1];
    p += 2;

    session->compression = *p++;

    session->id_len = *p++;
    memcpy( session->id, p, 32 );
    p += 32;

    memcpy( session->master, p, 48 );
    p += 48;

    session->verify_result = ( (uint32_t) p[0] << 24 ) |
                             ( (uint32_t) p[1] << 16 ) |
                             ( (uint32_t) p[2] <<  8 ) |
                             ( (uint32_t) p[3]       );
    p += 4;

    /* Immediately clear invalid pointer values that have been read, in case
     * we exit early before we replaced them with valid ones. */
#if defined(MBEDTLS_X509_CRT_PARSE_C)
#if defined(MBEDTLS_SSL_KEEP_PEER_CERTIFICATE)
    session->peer_cert = NULL;
#else
    session->peer_cert_digest = NULL;
#endif /* !MBEDTLS_SSL_KEEP_PEER_CERTIFICATE */
#endif /* MBEDTLS_X509_CRT_PARSE_C */
#if defined(MBEDTLS_SSL_SESSION_TICKETS) && defined(MBEDTLS_SSL_CLI_C)
    session->ticket = NULL;
#endif /* MBEDTLS_SSL_SESSION_TICKETS && MBEDTLS_SSL_CLI_C */

    /*
     * Peer certificate
     */
#if defined(MBEDTLS_X509_CRT_PARSE_C)
#if defined(MBEDTLS_SSL_KEEP_PEER_CERTIFICATE)
    /* Deserialize CRT from the end of the ticket. */
    if( 3 > (size_t)( end - p ) )
        return( MBEDTLS_ERR_SSL_BAD_INPUT_DATA );

    cert_len = ( p[0] << 16 ) | ( p[1] << 8 ) | p[2];
    p += 3;

    if( cert_len != 0 )
    {
        int ret = MBEDTLS_ERR_ERROR_CORRUPTION_DETECTED;

        if( cert_len > (size_t)( end - p ) )
            return( MBEDTLS_ERR_SSL_BAD_INPUT_DATA );

        session->peer_cert = mbedtls_calloc( 1, sizeof( mbedtls_x509_crt ) );

        if( session->peer_cert == NULL )
            return( MBEDTLS_ERR_SSL_ALLOC_FAILED );

        mbedtls_x509_crt_init( session->peer_cert );

        if( ( ret = mbedtls_x509_crt_parse_der( session->peer_cert,
                                                p, cert_len ) ) != 0 )
        {
            mbedtls_x509_crt_free( session->peer_cert );
            mbedtls_free( session->peer_cert );
            session->peer_cert = NULL;
            return( ret );
        }

        p += cert_len;
    }
#else /* MBEDTLS_SSL_KEEP_PEER_CERTIFICATE */
    /* Deserialize CRT digest from the end of the ticket. */
    if( 2 > (size_t)( end - p ) )
        return( MBEDTLS_ERR_SSL_BAD_INPUT_DATA );

    session->peer_cert_digest_type = (mbedtls_md_type_t) *p++;
    session->peer_cert_digest_len  = (size_t) *p++;

    if( session->peer_cert_digest_len != 0 )
    {
        const mbedtls_md_info_t *md_info =
            mbedtls_md_info_from_type( session->peer_cert_digest_type );
        if( md_info == NULL )
            return( MBEDTLS_ERR_SSL_BAD_INPUT_DATA );
        if( session->peer_cert_digest_len != mbedtls_md_get_size( md_info ) )
            return( MBEDTLS_ERR_SSL_BAD_INPUT_DATA );

        if( session->peer_cert_digest_len > (size_t)( end - p ) )
            return( MBEDTLS_ERR_SSL_BAD_INPUT_DATA );

        session->peer_cert_digest =
            mbedtls_calloc( 1, session->peer_cert_digest_len );
        if( session->peer_cert_digest == NULL )
            return( MBEDTLS_ERR_SSL_ALLOC_FAILED );

        memcpy( session->peer_cert_digest, p,
                session->peer_cert_digest_len );
        p += session->peer_cert_digest_len;
    }
#endif /* MBEDTLS_SSL_KEEP_PEER_CERTIFICATE */
#endif /* MBEDTLS_X509_CRT_PARSE_C */

    /*
     * Session ticket and associated data
     */
#if defined(MBEDTLS_SSL_SESSION_TICKETS) && defined(MBEDTLS_SSL_CLI_C)
    if( 3 > (size_t)( end - p ) )
        return( MBEDTLS_ERR_SSL_BAD_INPUT_DATA );

    session->ticket_len = ( p[0] << 16 ) | ( p[1] << 8 ) | p[2];
    p += 3;

    if( session->ticket_len != 0 )
    {
        if( session->ticket_len > (size_t)( end - p ) )
            return( MBEDTLS_ERR_SSL_BAD_INPUT_DATA );

        session->ticket = mbedtls_calloc( 1, session->ticket_len );
        if( session->ticket == NULL )
            return( MBEDTLS_ERR_SSL_ALLOC_FAILED );

        memcpy( session->ticket, p, session->ticket_len );
        p += session->ticket_len;
    }

    if( 4 > (size_t)( end - p ) )
        return( MBEDTLS_ERR_SSL_BAD_INPUT_DATA );

    session->ticket_lifetime = ( (uint32_t) p[0] << 24 ) |
                               ( (uint32_t) p[1] << 16 ) |
                               ( (uint32_t) p[2] <<  8 ) |
                               ( (uint32_t) p[3]       );
    p += 4;
#endif /* MBEDTLS_SSL_SESSION_TICKETS && MBEDTLS_SSL_CLI_C */

    /*
     * Misc extension-related info
     */
#if defined(MBEDTLS_SSL_MAX_FRAGMENT_LENGTH)
    if( 1 > (size_t)( end - p ) )
        return( MBEDTLS_ERR_SSL_BAD_INPUT_DATA );

    session->mfl_code = *p++;
#endif

#if defined(MBEDTLS_SSL_ENCRYPT_THEN_MAC)
    if( 1 > (size_t)( end - p ) )
        return( MBEDTLS_ERR_SSL_BAD_INPUT_DATA );

    session->encrypt_then_mac = *p++;
#endif

    /* Done, should have consumed entire buffer */
    if( p != end )
        return( MBEDTLS_ERR_SSL_BAD_INPUT_DATA );

    return( 0 );
}
#endif /* MBEDTLS_SSL_PROTO_TLS1_2 */

#if defined(MBEDTLS_SSL_PROTO_TLS1_3_EXPERIMENTAL)
#if !defined(MBEDTLS_SSL_NEW_SESSION_TICKET)
static size_t ssl_session_load_tls13( mbedtls_ssl_session *session,
                                      const unsigned char *buf,
                                      size_t len )
{
    return( MBEDTLS_ERR_SSL_FEATURE_UNAVAILABLE );
}
#else /* MBEDTLS_SSL_NEW_SESSION_TICKET */
static size_t ssl_session_load_tls13( mbedtls_ssl_session *session,
                                      const unsigned char *buf,
                                      size_t len )
{
    const unsigned char *p = buf;
    const unsigned char * const end = buf + len;

#if defined(MBEDTLS_HAVE_TIME)
    if( 8 > (size_t)( end - p ) )
        return( MBEDTLS_ERR_SSL_BAD_INPUT_DATA );

    session->start = (mbedtls_time_t)(
        ( (uint64_t) p[0] << 56 ) |
        ( (uint64_t) p[1] << 48 ) |
        ( (uint64_t) p[2] << 40 ) |
        ( (uint64_t) p[3] << 32 ) |
        ( (uint64_t) p[4] << 24 ) |
        ( (uint64_t) p[5] << 16 ) |
        ( (uint64_t) p[6] <<  8 ) |
        ( (uint64_t) p[7]       ));
    p += 8;
#endif /* MBEDTLS_HAVE_TIME */

    /* 2 bytes for ciphersuite,
     * 4 bytes for ticket_lifetime,
     * 4 bytes ticket_age_add,
     * 1 byte for key_len,
     * 1 byte for flags.
     */

    if( 2 + 4 + 4 + 1 + 1  > (size_t)( end - p ) )
        return( MBEDTLS_ERR_SSL_BAD_INPUT_DATA );

    session->ciphersuite = ( p[0] << 8 ) | p[1];
    p += 2;

    session->ticket_lifetime =
                        ( (uint32_t) p[0] << 24 ) |
                        ( (uint32_t) p[1] << 16 ) |
                        ( (uint32_t) p[2] <<  8 ) |
                        ( (uint32_t) p[3]       );
    p += 4;

    session->ticket_age_add =
                        ( (uint32_t) p[0] << 24 ) |
                        ( (uint32_t) p[1] << 16 ) |
                        ( (uint32_t) p[2] <<  8 ) |
                        ( (uint32_t) p[3]       );
    p += 4;

    session->ticket_flags = *p++;

    session->key_len = *p++;

    if( session->key_len > (size_t)( end - p ) )
        return( MBEDTLS_ERR_SSL_BAD_INPUT_DATA );

    if( session->key_len > sizeof( session->key ) )
        return( MBEDTLS_ERR_SSL_BUFFER_TOO_SMALL );

    memcpy( session->key, p, session->key_len );
    p += session->key_len;

#if defined(MBEDTLS_SSL_CLI_C)
    if( session->endpoint == MBEDTLS_SSL_IS_CLIENT )
    {
        if( 2 > (size_t)( end - p ) )
            return( MBEDTLS_ERR_SSL_BAD_INPUT_DATA );

        session->ticket_len = ( p[0] << 8 ) | p[1];
        p += 2;

        if( session->ticket_len > (size_t)( end - p ) )
            return( MBEDTLS_ERR_SSL_BAD_INPUT_DATA );

        session->ticket = mbedtls_calloc( session->ticket_len, 1 );
        if( session->ticket == NULL )
        {
            return ( MBEDTLS_ERR_SSL_ALLOC_FAILED );
        }
        else
        {
            memcpy( session->ticket, p, session->ticket_len );
            p += session->ticket_len;
        }

#if defined(MBEDTLS_HAVE_TIME)
        if( 8 > (size_t)( end - p ) )
            return( MBEDTLS_ERR_SSL_BAD_INPUT_DATA );

        session->ticket_received =
                ( (uint64_t) p[0] << 56 ) |
                ( (uint64_t) p[1] << 48 ) |
                ( (uint64_t) p[2] << 40 ) |
                ( (uint64_t) p[3] << 32 ) |
                ( (uint64_t) p[4] << 24 ) |
                ( (uint64_t) p[5] << 16 ) |
                ( (uint64_t) p[6] <<  8 ) |
                ( (uint64_t) p[7]       );
        p += 8;
#endif /* MBEDTLS_HAVE_TIME */
    }
#endif /* MBEDTLS_SSL_CLI_C */

    /* Done, should have consumed entire buffer */
    if( p != end )
        return( MBEDTLS_ERR_SSL_BAD_INPUT_DATA );

    return( 0 );
}
#endif /* MBEDTLS_SSL_NEW_SESSION_TICKET */
#endif /* MBEDTLS_SSL_PROTO_TLS1_3_EXPERIMENTAL */


static int ssl_session_load( mbedtls_ssl_session *session,
                             unsigned char omit_header,
                             const unsigned char *buf,
                             size_t len )
{
    const unsigned char *p = buf;
    const unsigned char * const end = buf + len;

    if( !omit_header )
    {
        /*
         * Check Mbed TLS version identifier
         */

        if( (size_t)( end - p ) < sizeof( ssl_serialized_session_header ) )
            return( MBEDTLS_ERR_SSL_BAD_INPUT_DATA );

        if( memcmp( p, ssl_serialized_session_header,
                    sizeof( ssl_serialized_session_header ) ) != 0 )
        {
            return( MBEDTLS_ERR_SSL_VERSION_MISMATCH );
        }
        p += sizeof( ssl_serialized_session_header );
    }

    /*
     * TLS version identifier
     */
    if( 1 > (size_t)( end - p ) )
        return( MBEDTLS_ERR_SSL_BAD_INPUT_DATA );
    session->minor_ver = *p++;

    /* Dispatch according to TLS version. */
    switch( session->minor_ver )
    {
#if defined(MBEDTLS_SSL_PROTO_TLS1_2)
    case MBEDTLS_SSL_MINOR_VERSION_3: /* TLS 1.2 */
    {
        size_t remaining_len = ( end - p );
        return( ssl_session_load_tls12( session, p, remaining_len ) );
    }
#endif /* MBEDTLS_SSL_PROTO_TLS1_2 */

#if defined(MBEDTLS_SSL_PROTO_TLS1_3_EXPERIMENTAL)
    case MBEDTLS_SSL_MINOR_VERSION_4: /* TLS 1.3 */
    {
        size_t remaining_len = ( end - p );
        return( ssl_session_load_tls13( session, p, remaining_len ) );
    }
#endif /* MBEDTLS_SSL_PROTO_TLS1_3_EXPERIMENTAL */

    default:
        return( MBEDTLS_ERR_SSL_BAD_INPUT_DATA );
    }
}

/*
 * Deserialize session: public wrapper for error cleaning
 */
int mbedtls_ssl_session_load( mbedtls_ssl_session *session,
                              const unsigned char *buf,
                              size_t len )
{
    int ret = ssl_session_load( session, 0, buf, len );

    if( ret != 0 )
        mbedtls_ssl_session_free( session );

    return( ret );
}
#endif /* MBEDTLS_SSL_PROTO_TLS1_2 || MBEDTLS_SSL_PROTO_TLS1_1 || MBEDTLS_SSL_PROTO_TLS1 ||
          MBEDTLS_SSL_NEW_SESSION_TICKET */

#if defined(MBEDTLS_SSL_USE_MPS)
int mbedtls_ssl_mps_remap_error( int ret )
{
    /* TODO: This should remap _all_ public MPS error codes. */

    if( ret == MBEDTLS_ERR_MPS_WANT_READ )
        ret = MBEDTLS_ERR_SSL_WANT_READ;
    if( ret == MBEDTLS_ERR_MPS_WANT_WRITE )
        ret = MBEDTLS_ERR_SSL_WANT_WRITE;
    if( ret == MBEDTLS_ERR_MPS_CONN_EOF )
        ret = MBEDTLS_ERR_SSL_CONN_EOF;
    if( ret == MBEDTLS_ERR_MPS_RETRY )
        ret = MBEDTLS_ERR_SSL_WANT_READ;

    return( ret );
}
#endif /* MBEDTLS_SSL_USE_MPS */

/*
 * Perform a single step of the SSL handshake
 */
static int ssl_prepare_handshake_step( mbedtls_ssl_context *ssl )
{
    int ret = MBEDTLS_ERR_ERROR_CORRUPTION_DETECTED;

    if( ( ret = mbedtls_ssl_flush_output( ssl ) ) != 0 )
        return( ret );

#if defined(MBEDTLS_SSL_PROTO_DTLS)
    if( ssl->conf->transport == MBEDTLS_SSL_TRANSPORT_DATAGRAM &&
        ssl->handshake->retransmit_state == MBEDTLS_SSL_RETRANS_SENDING )
    {
        if( ( ret = mbedtls_ssl_flight_transmit( ssl ) ) != 0 )
            return( ret );
    }
#endif /* MBEDTLS_SSL_PROTO_DTLS */

    return( ret );
}

int mbedtls_ssl_handshake_step( mbedtls_ssl_context *ssl )
{
    int ret = MBEDTLS_ERR_ERROR_CORRUPTION_DETECTED;

    if( ssl            == NULL                       ||
        ssl->conf      == NULL                       ||
        ssl->handshake == NULL                       ||
        ssl->state     == MBEDTLS_SSL_HANDSHAKE_OVER )
    {
        return( MBEDTLS_ERR_SSL_BAD_INPUT_DATA );
    }

    ret = ssl_prepare_handshake_step( ssl );
    if( ret != 0 )
        return( ret );

    ret = mbedtls_ssl_handle_pending_alert( ssl );
    if( ret != 0 )
        goto cleanup;

#if defined(MBEDTLS_SSL_CLI_C)
    if( ssl->conf->endpoint == MBEDTLS_SSL_IS_CLIENT )
    {
#if defined(MBEDTLS_SSL_PROTO_TLS1_3_EXPERIMENTAL)
        if( mbedtls_ssl_conf_is_tls13_only( ssl->conf ) )
            ret = mbedtls_ssl_tls13_handshake_client_step( ssl );
#endif /* MBEDTLS_SSL_PROTO_TLS1_3_EXPERIMENTAL */

#if defined(MBEDTLS_SSL_PROTO_TLS1_2)
        if( mbedtls_ssl_conf_is_tls12_only( ssl->conf ) )
            ret = mbedtls_ssl_handshake_client_step( ssl );
#endif /* MBEDTLS_SSL_PROTO_TLS1_2 */
    }
#endif
#if defined(MBEDTLS_SSL_SRV_C)
    if( ssl->conf->endpoint == MBEDTLS_SSL_IS_SERVER )
    {
#if defined(MBEDTLS_SSL_PROTO_TLS1_3_EXPERIMENTAL)
        if( mbedtls_ssl_conf_is_tls13_only( ssl->conf ) )
            ret = mbedtls_ssl_tls13_handshake_server_step( ssl );
#endif /* MBEDTLS_SSL_PROTO_TLS1_3_EXPERIMENTAL */

#if defined(MBEDTLS_SSL_PROTO_TLS1_2)
        if( mbedtls_ssl_conf_is_tls12_only( ssl->conf ) )
            ret = mbedtls_ssl_handshake_server_step( ssl );
#endif /* MBEDTLS_SSL_PROTO_TLS1_2 */
    }
#endif

    if( ret != 0 )
    {
        /* handshake_step return error. And it is same
         * with alert_reason.
         */
        if( ssl->send_alert )
        {
            ret = mbedtls_ssl_handle_pending_alert( ssl );
            goto cleanup;
        }
    }

cleanup:
#if defined(MBEDTLS_SSL_USE_MPS)
    /*
     * Remap MPS error codes
     *
     * TODO: Consolidate MPS and SSL error codes, so that this isn't necessary.
     */
    ret = mbedtls_ssl_mps_remap_error( ret );
#endif /* MBEDTLS_SSL_USE_MPS */

    return( ret );
}

/*
 * Perform the SSL handshake
 */
int mbedtls_ssl_handshake( mbedtls_ssl_context *ssl )
{
    int ret = 0;

    /* Sanity checks */

    if( ssl == NULL || ssl->conf == NULL )
        return( MBEDTLS_ERR_SSL_BAD_INPUT_DATA );

#if defined(MBEDTLS_SSL_PROTO_DTLS)
    if( ssl->conf->transport == MBEDTLS_SSL_TRANSPORT_DATAGRAM &&
        ( ssl->f_set_timer == NULL || ssl->f_get_timer == NULL ) )
    {
        MBEDTLS_SSL_DEBUG_MSG( 1, ( "You must use "
                                     "mbedtls_ssl_set_timer_cb() for DTLS" ) );
        return( MBEDTLS_ERR_SSL_BAD_INPUT_DATA );
    }
#endif /* MBEDTLS_SSL_PROTO_DTLS */

    MBEDTLS_SSL_DEBUG_MSG( 2, ( "=> handshake" ) );

    /* Main handshake loop */
    while( ssl->state != MBEDTLS_SSL_HANDSHAKE_OVER )
    {
        ret = mbedtls_ssl_handshake_step( ssl );
        if( ret != 0 )
        {
#if defined(MBEDTLS_SSL_USE_MPS)
            mbedtls_mps_blocking_reason_t blocking_reason;
            mbedtls_mps_blocking_info_t     blocking_info;
            if( mbedtls_mps_connection_state( &ssl->mps->l4,
                                              &blocking_reason,
                                              &blocking_info )
                == MBEDTLS_MPS_STATE_BLOCKED )
            {
                if( blocking_reason == MBEDTLS_MPS_ERROR_ALERT_RECEIVED )
                {
                    MBEDTLS_SSL_DEBUG_MSG( 2,
                                ( "got an alert message, type: [%u:%u]",
                                  (unsigned) MBEDTLS_SSL_ALERT_LEVEL_FATAL,
                                  blocking_info.alert ) );
                }
            }
#endif /* MBEDTLS_SSL_USE_MPS */
            break;
        }
    }

    MBEDTLS_SSL_DEBUG_MSG( 2, ( "<= handshake" ) );

    return( ret );
}

#if defined(MBEDTLS_SSL_RENEGOTIATION)
#if defined(MBEDTLS_SSL_SRV_C)
/*
 * Write HelloRequest to request renegotiation on server
 */
static int ssl_write_hello_request( mbedtls_ssl_context *ssl )
{
    int ret = MBEDTLS_ERR_ERROR_CORRUPTION_DETECTED;

    MBEDTLS_SSL_DEBUG_MSG( 2, ( "=> write hello request" ) );

    ssl->out_msglen  = 4;
    ssl->out_msgtype = MBEDTLS_SSL_MSG_HANDSHAKE;
    ssl->out_msg[0]  = MBEDTLS_SSL_HS_HELLO_REQUEST;

    if( ( ret = mbedtls_ssl_write_handshake_msg( ssl ) ) != 0 )
    {
        MBEDTLS_SSL_DEBUG_RET( 1, "mbedtls_ssl_write_handshake_msg", ret );
        return( ret );
    }

    MBEDTLS_SSL_DEBUG_MSG( 2, ( "<= write hello request" ) );

    return( 0 );
}
#endif /* MBEDTLS_SSL_SRV_C */

/*
 * Actually renegotiate current connection, triggered by either:
 * - any side: calling mbedtls_ssl_renegotiate(),
 * - client: receiving a HelloRequest during mbedtls_ssl_read(),
 * - server: receiving any handshake message on server during mbedtls_ssl_read() after
 *   the initial handshake is completed.
 * If the handshake doesn't complete due to waiting for I/O, it will continue
 * during the next calls to mbedtls_ssl_renegotiate() or mbedtls_ssl_read() respectively.
 */
int mbedtls_ssl_start_renegotiation( mbedtls_ssl_context *ssl )
{
    int ret = MBEDTLS_ERR_ERROR_CORRUPTION_DETECTED;

    MBEDTLS_SSL_DEBUG_MSG( 2, ( "=> renegotiate" ) );

    if( ( ret = ssl_handshake_init( ssl ) ) != 0 )
        return( ret );

    /* RFC 6347 4.2.2: "[...] the HelloRequest will have message_seq = 0 and
     * the ServerHello will have message_seq = 1" */
#if defined(MBEDTLS_SSL_PROTO_DTLS)
    if( ssl->conf->transport == MBEDTLS_SSL_TRANSPORT_DATAGRAM &&
        ssl->renego_status == MBEDTLS_SSL_RENEGOTIATION_PENDING )
    {
        if( ssl->conf->endpoint == MBEDTLS_SSL_IS_SERVER )
            ssl->handshake->out_msg_seq = 1;
        else
            ssl->handshake->in_msg_seq = 1;
    }
#endif

    ssl->state = MBEDTLS_SSL_HELLO_REQUEST;
    ssl->renego_status = MBEDTLS_SSL_RENEGOTIATION_IN_PROGRESS;

    if( ( ret = mbedtls_ssl_handshake( ssl ) ) != 0 )
    {
        MBEDTLS_SSL_DEBUG_RET( 1, "mbedtls_ssl_handshake", ret );
        return( ret );
    }

    MBEDTLS_SSL_DEBUG_MSG( 2, ( "<= renegotiate" ) );

    return( 0 );
}

/*
 * Renegotiate current connection on client,
 * or request renegotiation on server
 */
int mbedtls_ssl_renegotiate( mbedtls_ssl_context *ssl )
{
    int ret = MBEDTLS_ERR_SSL_FEATURE_UNAVAILABLE;

    if( ssl == NULL || ssl->conf == NULL )
        return( MBEDTLS_ERR_SSL_BAD_INPUT_DATA );

#if defined(MBEDTLS_SSL_SRV_C)
    /* On server, just send the request */
    if( ssl->conf->endpoint == MBEDTLS_SSL_IS_SERVER )
    {
        if( ssl->state != MBEDTLS_SSL_HANDSHAKE_OVER )
            return( MBEDTLS_ERR_SSL_BAD_INPUT_DATA );

        ssl->renego_status = MBEDTLS_SSL_RENEGOTIATION_PENDING;

        /* Did we already try/start sending HelloRequest? */
        if( ssl->out_left != 0 )
            return( mbedtls_ssl_flush_output( ssl ) );

        return( ssl_write_hello_request( ssl ) );
    }
#endif /* MBEDTLS_SSL_SRV_C */

#if defined(MBEDTLS_SSL_CLI_C)
    /*
     * On client, either start the renegotiation process or,
     * if already in progress, continue the handshake
     */
    if( ssl->renego_status != MBEDTLS_SSL_RENEGOTIATION_IN_PROGRESS )
    {
        if( ssl->state != MBEDTLS_SSL_HANDSHAKE_OVER )
            return( MBEDTLS_ERR_SSL_BAD_INPUT_DATA );

        if( ( ret = mbedtls_ssl_start_renegotiation( ssl ) ) != 0 )
        {
            MBEDTLS_SSL_DEBUG_RET( 1, "mbedtls_ssl_start_renegotiation", ret );
            return( ret );
        }
    }
    else
    {
        if( ( ret = mbedtls_ssl_handshake( ssl ) ) != 0 )
        {
            MBEDTLS_SSL_DEBUG_RET( 1, "mbedtls_ssl_handshake", ret );
            return( ret );
        }
    }
#endif /* MBEDTLS_SSL_CLI_C */

    return( ret );
}
#endif /* MBEDTLS_SSL_RENEGOTIATION */

#if defined(MBEDTLS_X509_CRT_PARSE_C)
static void ssl_key_cert_free( mbedtls_ssl_key_cert *key_cert )
{
    mbedtls_ssl_key_cert *cur = key_cert, *next;

    while( cur != NULL )
    {
        next = cur->next;
        mbedtls_free( cur );
        cur = next;
    }
}
#endif /* MBEDTLS_X509_CRT_PARSE_C */

void mbedtls_ssl_handshake_free( mbedtls_ssl_context *ssl )
{
    mbedtls_ssl_handshake_params *handshake = ssl->handshake;

    if( handshake == NULL )
        return;

#if defined(MBEDTLS_ECP_C)
#if !defined(MBEDTLS_DEPRECATED_REMOVED)
    if ( ssl->handshake->group_list_heap_allocated )
        mbedtls_free( (void*) handshake->group_list );
    handshake->group_list = NULL;
#endif /* MBEDTLS_DEPRECATED_REMOVED */
#endif /* MBEDTLS_ECP_C */

#if defined(MBEDTLS_SSL_ASYNC_PRIVATE)
    if( ssl->conf->f_async_cancel != NULL && handshake->async_in_progress != 0 )
    {
        ssl->conf->f_async_cancel( ssl );
        handshake->async_in_progress = 0;
    }
#endif /* MBEDTLS_SSL_ASYNC_PRIVATE */

#if defined(MBEDTLS_SSL_PROTO_TLS1_2)
#if defined(MBEDTLS_SHA256_C)
#if defined(MBEDTLS_USE_PSA_CRYPTO)
    psa_hash_abort( &handshake->fin_sha256_psa );
#else
    mbedtls_sha256_free(   &handshake->fin_sha256    );
#endif
#endif
#if defined(MBEDTLS_SHA384_C)
#if defined(MBEDTLS_USE_PSA_CRYPTO)
    psa_hash_abort( &handshake->fin_sha384_psa );
#else
    mbedtls_sha512_free(   &handshake->fin_sha512    );
#endif
#endif
#endif /* MBEDTLS_SSL_PROTO_TLS1_2 */

#if defined(MBEDTLS_DHM_C)
    mbedtls_dhm_free( &handshake->dhm_ctx );
#endif
#if defined(MBEDTLS_ECDH_C)
    mbedtls_ecdh_free( &handshake->ecdh_ctx );
#endif
#if defined(MBEDTLS_KEY_EXCHANGE_ECJPAKE_ENABLED)
    mbedtls_ecjpake_free( &handshake->ecjpake_ctx );
#if defined(MBEDTLS_SSL_CLI_C)
    mbedtls_free( handshake->ecjpake_cache );
    handshake->ecjpake_cache = NULL;
    handshake->ecjpake_cache_len = 0;
#endif
#endif

#if defined(MBEDTLS_ECDH_C) || defined(MBEDTLS_ECDSA_C) || \
    defined(MBEDTLS_KEY_EXCHANGE_ECJPAKE_ENABLED)
    /* explicit void pointer cast for buggy MS compiler */
    mbedtls_free( (void *) handshake->curves );
#endif

#if defined(MBEDTLS_KEY_EXCHANGE_SOME_PSK_ENABLED)
    if( handshake->psk != NULL )
    {
        mbedtls_platform_zeroize( handshake->psk, handshake->psk_len );
        mbedtls_free( handshake->psk );
    }
#endif

#if defined(MBEDTLS_X509_CRT_PARSE_C) && \
    defined(MBEDTLS_SSL_SERVER_NAME_INDICATION)
    /*
     * Free only the linked list wrapper, not the keys themselves
     * since the belong to the SNI callback
     */
    if( handshake->sni_key_cert != NULL )
    {
        mbedtls_ssl_key_cert *cur = handshake->sni_key_cert, *next;

        while( cur != NULL )
        {
            next = cur->next;
            mbedtls_free( cur );
            cur = next;
        }
    }
#endif /* MBEDTLS_X509_CRT_PARSE_C && MBEDTLS_SSL_SERVER_NAME_INDICATION */

#if defined(MBEDTLS_SSL_ECP_RESTARTABLE_ENABLED)
    mbedtls_x509_crt_restart_free( &handshake->ecrs_ctx );
    if( handshake->ecrs_peer_cert != NULL )
    {
        mbedtls_x509_crt_free( handshake->ecrs_peer_cert );
        mbedtls_free( handshake->ecrs_peer_cert );
    }
#endif

#if defined(MBEDTLS_X509_CRT_PARSE_C) &&        \
    !defined(MBEDTLS_SSL_KEEP_PEER_CERTIFICATE)
    mbedtls_pk_free( &handshake->peer_pubkey );
#endif /* MBEDTLS_X509_CRT_PARSE_C && !MBEDTLS_SSL_KEEP_PEER_CERTIFICATE */

#if defined(MBEDTLS_SSL_PROTO_DTLS) ||                  \
    defined(MBEDTLS_SSL_PROTO_TLS1_3_EXPERIMENTAL)
    mbedtls_free( handshake->verify_cookie );
#endif

#if defined(MBEDTLS_SSL_PROTO_DTLS)
    mbedtls_ssl_flight_free( handshake->flight );
    mbedtls_ssl_buffering_free( ssl );
#endif

#if defined(MBEDTLS_ECDH_C) &&                  \
    defined(MBEDTLS_USE_PSA_CRYPTO)
    psa_destroy_key( handshake->ecdh_psa_privkey );
#endif /* MBEDTLS_ECDH_C && MBEDTLS_USE_PSA_CRYPTO */

<<<<<<< HEAD
=======
#if defined(MBEDTLS_SSL_PROTO_TLS1_3_EXPERIMENTAL)
    mbedtls_ssl_transform_free( handshake->transform_handshake );
    mbedtls_ssl_transform_free( handshake->transform_earlydata );
    mbedtls_free( handshake->transform_earlydata );
    mbedtls_free( handshake->transform_handshake );
#endif /* MBEDTLS_SSL_PROTO_TLS1_3_EXPERIMENTAL */


>>>>>>> a1a568c2
#if defined(MBEDTLS_SSL_VARIABLE_BUFFER_LENGTH)
    /* If the buffers are too big - reallocate. Because of the way Mbed TLS
     * processes datagrams and the fact that a datagram is allowed to have
     * several records in it, it is possible that the I/O buffers are not
     * empty at this stage */
    handle_buffer_resizing( ssl, 1, mbedtls_ssl_get_input_buflen( ssl ),
                                    mbedtls_ssl_get_output_buflen( ssl ) );
#endif

<<<<<<< HEAD
#if defined(MBEDTLS_SSL_PROTO_TLS1_3_EXPERIMENTAL)
    mbedtls_ssl_transform_free( handshake->transform_earlydata );
    mbedtls_free( handshake->transform_earlydata );
    mbedtls_ssl_transform_free( handshake->transform_handshake );
    mbedtls_free( handshake->transform_handshake );
#endif /* MBEDTLS_SSL_PROTO_TLS1_3_EXPERIMENTAL */

=======
    /* mbedtls_platform_zeroize MUST be last one in this function */
>>>>>>> a1a568c2
    mbedtls_platform_zeroize( handshake,
                              sizeof( mbedtls_ssl_handshake_params ) );
}

void mbedtls_ssl_session_free( mbedtls_ssl_session *session )
{
    if( session == NULL )
        return;

#if defined(MBEDTLS_X509_CRT_PARSE_C)
    ssl_clear_peer_cert( session );
#endif

#if( defined(MBEDTLS_SSL_SESSION_TICKETS) || ( defined(MBEDTLS_SSL_NEW_SESSION_TICKET) && defined(MBEDTLS_SSL_CLI_C) ) )

    mbedtls_free( session->ticket );

#endif /* MBEDTLS_SSL_SESSION_TICKETS || ( MBEDTLS_SSL_NEW_SESSION_TICKET && MBEDTLS_SSL_CLI_C ) */

    mbedtls_platform_zeroize( session, sizeof( mbedtls_ssl_session ) );
}

#if defined(MBEDTLS_SSL_CONTEXT_SERIALIZATION)

#if defined(MBEDTLS_SSL_DTLS_CONNECTION_ID)
#define SSL_SERIALIZED_CONTEXT_CONFIG_DTLS_CONNECTION_ID 1u
#else
#define SSL_SERIALIZED_CONTEXT_CONFIG_DTLS_CONNECTION_ID 0u
#endif /* MBEDTLS_SSL_DTLS_CONNECTION_ID */

#define SSL_SERIALIZED_CONTEXT_CONFIG_DTLS_BADMAC_LIMIT 1u

#if defined(MBEDTLS_SSL_DTLS_ANTI_REPLAY)
#define SSL_SERIALIZED_CONTEXT_CONFIG_DTLS_ANTI_REPLAY 1u
#else
#define SSL_SERIALIZED_CONTEXT_CONFIG_DTLS_ANTI_REPLAY 0u
#endif /* MBEDTLS_SSL_DTLS_ANTI_REPLAY */

#if defined(MBEDTLS_SSL_ALPN)
#define SSL_SERIALIZED_CONTEXT_CONFIG_ALPN 1u
#else
#define SSL_SERIALIZED_CONTEXT_CONFIG_ALPN 0u
#endif /* MBEDTLS_SSL_ALPN */

#define SSL_SERIALIZED_CONTEXT_CONFIG_DTLS_CONNECTION_ID_BIT    0
#define SSL_SERIALIZED_CONTEXT_CONFIG_DTLS_BADMAC_LIMIT_BIT     1
#define SSL_SERIALIZED_CONTEXT_CONFIG_DTLS_ANTI_REPLAY_BIT      2
#define SSL_SERIALIZED_CONTEXT_CONFIG_ALPN_BIT                  3

#define SSL_SERIALIZED_CONTEXT_CONFIG_BITFLAG   \
    ( (uint32_t) (                              \
        ( SSL_SERIALIZED_CONTEXT_CONFIG_DTLS_CONNECTION_ID     << SSL_SERIALIZED_CONTEXT_CONFIG_DTLS_CONNECTION_ID_BIT     ) | \
        ( SSL_SERIALIZED_CONTEXT_CONFIG_DTLS_BADMAC_LIMIT      << SSL_SERIALIZED_CONTEXT_CONFIG_DTLS_BADMAC_LIMIT_BIT      ) | \
        ( SSL_SERIALIZED_CONTEXT_CONFIG_DTLS_ANTI_REPLAY       << SSL_SERIALIZED_CONTEXT_CONFIG_DTLS_ANTI_REPLAY_BIT       ) | \
        ( SSL_SERIALIZED_CONTEXT_CONFIG_ALPN                   << SSL_SERIALIZED_CONTEXT_CONFIG_ALPN_BIT                   ) | \
        0u ) )

static unsigned char ssl_serialized_context_header[] = {
    MBEDTLS_VERSION_MAJOR,
    MBEDTLS_VERSION_MINOR,
    MBEDTLS_VERSION_PATCH,
    MBEDTLS_BYTE_1( SSL_SERIALIZED_SESSION_CONFIG_BITFLAG ),
    MBEDTLS_BYTE_0( SSL_SERIALIZED_SESSION_CONFIG_BITFLAG ),
    MBEDTLS_BYTE_2( SSL_SERIALIZED_CONTEXT_CONFIG_BITFLAG ),
    MBEDTLS_BYTE_1( SSL_SERIALIZED_CONTEXT_CONFIG_BITFLAG ),
    MBEDTLS_BYTE_0( SSL_SERIALIZED_CONTEXT_CONFIG_BITFLAG ),
};

/*
 * Serialize a full SSL context
 *
 * The format of the serialized data is:
 * (in the presentation language of TLS, RFC 8446 section 3)
 *
 *  // header
 *  opaque mbedtls_version[3];   // major, minor, patch
 *  opaque context_format[5];    // version-specific field determining
 *                               // the format of the remaining
 *                               // serialized data.
 *  Note: When updating the format, remember to keep these
 *        version+format bytes. (We may make their size part of the API.)
 *
 *  // session sub-structure
 *  opaque session<1..2^32-1>;  // see mbedtls_ssl_session_save()
 *  // transform sub-structure
 *  uint8 random[64];           // ServerHello.random+ClientHello.random
 *  uint8 in_cid<0..2^8-1>      // Connection ID: expected incoming value
 *  uint8 out_cid<0..2^8-1>     // Connection ID: outgoing value to use
 *  // fields from ssl_context
 *  uint32 badmac_seen;         // DTLS: number of records with failing MAC
 *  uint64 in_window_top;       // DTLS: last validated record seq_num
 *  uint64 in_window;           // DTLS: bitmask for replay protection
 *  uint8 disable_datagram_packing; // DTLS: only one record per datagram
 *  uint64 cur_out_ctr;         // Record layer: outgoing sequence number
 *  uint16 mtu;                 // DTLS: path mtu (max outgoing fragment size)
 *  uint8 alpn_chosen<0..2^8-1> // ALPN: negotiated application protocol
 *
 * Note that many fields of the ssl_context or sub-structures are not
 * serialized, as they fall in one of the following categories:
 *
 *  1. forced value (eg in_left must be 0)
 *  2. pointer to dynamically-allocated memory (eg session, transform)
 *  3. value can be re-derived from other data (eg session keys from MS)
 *  4. value was temporary (eg content of input buffer)
 *  5. value will be provided by the user again (eg I/O callbacks and context)
 */
int mbedtls_ssl_context_save( mbedtls_ssl_context *ssl,
                              unsigned char *buf,
                              size_t buf_len,
                              size_t *olen )
{
    unsigned char *p = buf;
    size_t used = 0;
    size_t session_len;
    int ret = 0;

    /*
     * Enforce usage restrictions, see "return BAD_INPUT_DATA" in
     * this function's documentation.
     *
     * These are due to assumptions/limitations in the implementation. Some of
     * them are likely to stay (no handshake in progress) some might go away
     * (only DTLS) but are currently used to simplify the implementation.
     */
    /* The initial handshake must be over */
    if( ssl->state != MBEDTLS_SSL_HANDSHAKE_OVER )
    {
        MBEDTLS_SSL_DEBUG_MSG( 1, ( "Initial handshake isn't over" ) );
        return( MBEDTLS_ERR_SSL_BAD_INPUT_DATA );
    }
    if( ssl->handshake != NULL )
    {
        MBEDTLS_SSL_DEBUG_MSG( 1, ( "Handshake isn't completed" ) );
        return( MBEDTLS_ERR_SSL_BAD_INPUT_DATA );
    }
    /* Double-check that sub-structures are indeed ready */
    if( ssl->transform == NULL || ssl->session == NULL )
    {
        MBEDTLS_SSL_DEBUG_MSG( 1, ( "Serialised structures aren't ready" ) );
        return( MBEDTLS_ERR_SSL_BAD_INPUT_DATA );
    }
    /* There must be no pending incoming or outgoing data */
    if( mbedtls_ssl_check_pending( ssl ) != 0 )
    {
        MBEDTLS_SSL_DEBUG_MSG( 1, ( "There is pending incoming data" ) );
        return( MBEDTLS_ERR_SSL_BAD_INPUT_DATA );
    }
    if( ssl->out_left != 0 )
    {
        MBEDTLS_SSL_DEBUG_MSG( 1, ( "There is pending outgoing data" ) );
        return( MBEDTLS_ERR_SSL_BAD_INPUT_DATA );
    }
    /* Protocol must be DLTS, not TLS */
    if( ssl->conf->transport != MBEDTLS_SSL_TRANSPORT_DATAGRAM )
    {
        MBEDTLS_SSL_DEBUG_MSG( 1, ( "Only DTLS is supported" ) );
        return( MBEDTLS_ERR_SSL_BAD_INPUT_DATA );
    }
    /* Version must be 1.2 */
    if( ssl->major_ver != MBEDTLS_SSL_MAJOR_VERSION_3 )
    {
        MBEDTLS_SSL_DEBUG_MSG( 1, ( "Only version 1.2 supported" ) );
        return( MBEDTLS_ERR_SSL_BAD_INPUT_DATA );
    }
    if( ssl->minor_ver != MBEDTLS_SSL_MINOR_VERSION_3 )
    {
        MBEDTLS_SSL_DEBUG_MSG( 1, ( "Only version 1.2 supported" ) );
        return( MBEDTLS_ERR_SSL_BAD_INPUT_DATA );
    }
    /* We must be using an AEAD ciphersuite */
    if( mbedtls_ssl_transform_uses_aead( ssl->transform ) != 1 )
    {
        MBEDTLS_SSL_DEBUG_MSG( 1, ( "Only AEAD ciphersuites supported" ) );
        return( MBEDTLS_ERR_SSL_BAD_INPUT_DATA );
    }
    /* Renegotiation must not be enabled */
#if defined(MBEDTLS_SSL_RENEGOTIATION)
    if( ssl->conf->disable_renegotiation != MBEDTLS_SSL_RENEGOTIATION_DISABLED )
    {
        MBEDTLS_SSL_DEBUG_MSG( 1, ( "Renegotiation must not be enabled" ) );
        return( MBEDTLS_ERR_SSL_BAD_INPUT_DATA );
    }
#endif

    /*
     * Version and format identifier
     */
    used += sizeof( ssl_serialized_context_header );

    if( used <= buf_len )
    {
        memcpy( p, ssl_serialized_context_header,
                sizeof( ssl_serialized_context_header ) );
        p += sizeof( ssl_serialized_context_header );
    }

    /*
     * Session (length + data)
     */
    ret = ssl_session_save( ssl->session, 1, NULL, 0, &session_len );
    if( ret != MBEDTLS_ERR_SSL_BUFFER_TOO_SMALL )
        return( ret );

    used += 4 + session_len;
    if( used <= buf_len )
    {
        MBEDTLS_PUT_UINT32_BE( session_len, p, 0 );
        p += 4;

        ret = ssl_session_save( ssl->session, 1,
                                p, session_len, &session_len );
        if( ret != 0 )
            return( ret );

        p += session_len;
    }

    /*
     * Transform
     */
    used += sizeof( ssl->transform->randbytes );
    if( used <= buf_len )
    {
        memcpy( p, ssl->transform->randbytes,
           sizeof( ssl->transform->randbytes ) );
        p += sizeof( ssl->transform->randbytes );
    }

#if defined(MBEDTLS_SSL_DTLS_CONNECTION_ID)
    used += 2 + ssl->transform->in_cid_len + ssl->transform->out_cid_len;
    if( used <= buf_len )
    {
        *p++ = ssl->transform->in_cid_len;
        memcpy( p, ssl->transform->in_cid, ssl->transform->in_cid_len );
        p += ssl->transform->in_cid_len;

        *p++ = ssl->transform->out_cid_len;
        memcpy( p, ssl->transform->out_cid, ssl->transform->out_cid_len );
        p += ssl->transform->out_cid_len;
    }
#endif /* MBEDTLS_SSL_DTLS_CONNECTION_ID */

    /*
     * Saved fields from top-level ssl_context structure
     */
    used += 4;
    if( used <= buf_len )
    {
        MBEDTLS_PUT_UINT32_BE( ssl->badmac_seen, p, 0 );
        p += 4;
    }

#if defined(MBEDTLS_SSL_DTLS_ANTI_REPLAY)
    used += 16;
    if( used <= buf_len )
    {
        MBEDTLS_PUT_UINT64_BE( ssl->in_window_top, p, 0 );
        p += 8;

        MBEDTLS_PUT_UINT64_BE( ssl->in_window, p, 0 );
        p += 8;
    }
#endif /* MBEDTLS_SSL_DTLS_ANTI_REPLAY */

#if defined(MBEDTLS_SSL_PROTO_DTLS)
    used += 1;
    if( used <= buf_len )
    {
        *p++ = ssl->disable_datagram_packing;
    }
#endif /* MBEDTLS_SSL_PROTO_DTLS */

    used += MBEDTLS_SSL_SEQUENCE_NUMBER_LEN;
    if( used <= buf_len )
    {
        memcpy( p, ssl->cur_out_ctr, MBEDTLS_SSL_SEQUENCE_NUMBER_LEN );
        p += MBEDTLS_SSL_SEQUENCE_NUMBER_LEN;
    }

#if defined(MBEDTLS_SSL_PROTO_DTLS)
    used += 2;
    if( used <= buf_len )
    {
        MBEDTLS_PUT_UINT16_BE( ssl->mtu, p, 0 );
        p += 2;
    }
#endif /* MBEDTLS_SSL_PROTO_DTLS */

#if defined(MBEDTLS_SSL_ALPN)
    {
        const uint8_t alpn_len = ssl->alpn_chosen
                               ? (uint8_t) strlen( ssl->alpn_chosen )
                               : 0;

        used += 1 + alpn_len;
        if( used <= buf_len )
        {
            *p++ = alpn_len;

            if( ssl->alpn_chosen != NULL )
            {
                memcpy( p, ssl->alpn_chosen, alpn_len );
                p += alpn_len;
            }
        }
    }
#endif /* MBEDTLS_SSL_ALPN */

    /*
     * Done
     */
    *olen = used;

    if( used > buf_len )
        return( MBEDTLS_ERR_SSL_BUFFER_TOO_SMALL );

    MBEDTLS_SSL_DEBUG_BUF( 4, "saved context", buf, used );

    return( mbedtls_ssl_session_reset_int( ssl, 0 ) );
}

/*
 * Helper to get TLS 1.2 PRF from ciphersuite
 * (Duplicates bits of logic from ssl_set_handshake_prfs().)
 */
typedef int (*tls_prf_fn)( const unsigned char *secret, size_t slen,
                           const char *label,
                           const unsigned char *random, size_t rlen,
                           unsigned char *dstbuf, size_t dlen );
static tls_prf_fn ssl_tls12prf_from_cs( int ciphersuite_id )
{
#if defined(MBEDTLS_SHA384_C)
    const mbedtls_ssl_ciphersuite_t * const ciphersuite_info =
         mbedtls_ssl_ciphersuite_from_id( ciphersuite_id );

    if( ciphersuite_info->mac == MBEDTLS_MD_SHA384 )
        return( tls_prf_sha384 );
#else
    (void) ciphersuite_id;
#endif
    return( tls_prf_sha256 );
}

/*
 * Deserialize context, see mbedtls_ssl_context_save() for format.
 *
 * This internal version is wrapped by a public function that cleans up in
 * case of error.
 */
static int ssl_context_load( mbedtls_ssl_context *ssl,
                             const unsigned char *buf,
                             size_t len )
{
    const unsigned char *p = buf;
    const unsigned char * const end = buf + len;
    size_t session_len;
    int ret = MBEDTLS_ERR_ERROR_CORRUPTION_DETECTED;

    /*
     * The context should have been freshly setup or reset.
     * Give the user an error in case of obvious misuse.
     * (Checking session is useful because it won't be NULL if we're
     * renegotiating, or if the user mistakenly loaded a session first.)
     */
    if( ssl->state != MBEDTLS_SSL_HELLO_REQUEST ||
        ssl->session != NULL )
    {
        return( MBEDTLS_ERR_SSL_BAD_INPUT_DATA );
    }

    /*
     * We can't check that the config matches the initial one, but we can at
     * least check it matches the requirements for serializing.
     */
    if( ssl->conf->transport != MBEDTLS_SSL_TRANSPORT_DATAGRAM ||
        ssl->conf->max_major_ver < MBEDTLS_SSL_MAJOR_VERSION_3 ||
        ssl->conf->min_major_ver > MBEDTLS_SSL_MAJOR_VERSION_3 ||
        ssl->conf->max_minor_ver < MBEDTLS_SSL_MINOR_VERSION_3 ||
        ssl->conf->min_minor_ver > MBEDTLS_SSL_MINOR_VERSION_3 ||
#if defined(MBEDTLS_SSL_RENEGOTIATION)
        ssl->conf->disable_renegotiation != MBEDTLS_SSL_RENEGOTIATION_DISABLED ||
#endif
        0 )
    {
        return( MBEDTLS_ERR_SSL_BAD_INPUT_DATA );
    }

    MBEDTLS_SSL_DEBUG_BUF( 4, "context to load", buf, len );

    /*
     * Check version identifier
     */
    if( (size_t)( end - p ) < sizeof( ssl_serialized_context_header ) )
        return( MBEDTLS_ERR_SSL_BAD_INPUT_DATA );

    if( memcmp( p, ssl_serialized_context_header,
                sizeof( ssl_serialized_context_header ) ) != 0 )
    {
        return( MBEDTLS_ERR_SSL_VERSION_MISMATCH );
    }
    p += sizeof( ssl_serialized_context_header );

    /*
     * Session
     */
    if( (size_t)( end - p ) < 4 )
        return( MBEDTLS_ERR_SSL_BAD_INPUT_DATA );

    session_len = ( (size_t) p[0] << 24 ) |
                  ( (size_t) p[1] << 16 ) |
                  ( (size_t) p[2] <<  8 ) |
                  ( (size_t) p[3]       );
    p += 4;

    /* This has been allocated by ssl_handshake_init(), called by
     * by either mbedtls_ssl_session_reset_int() or mbedtls_ssl_setup(). */
    ssl->session = ssl->session_negotiate;
    ssl->session_in = ssl->session;
    ssl->session_out = ssl->session;
    ssl->session_negotiate = NULL;

    if( (size_t)( end - p ) < session_len )
        return( MBEDTLS_ERR_SSL_BAD_INPUT_DATA );

    ret = ssl_session_load( ssl->session, 1, p, session_len );
    if( ret != 0 )
    {
        mbedtls_ssl_session_free( ssl->session );
        return( ret );
    }

    p += session_len;

    /*
     * Transform
     */

    /* This has been allocated by ssl_handshake_init(), called by
     * by either mbedtls_ssl_session_reset_int() or mbedtls_ssl_setup(). */
    ssl->transform = ssl->transform_negotiate;
    ssl->transform_in = ssl->transform;
    ssl->transform_out = ssl->transform;
    ssl->transform_negotiate = NULL;

    /* Read random bytes and populate structure */
    if( (size_t)( end - p ) < sizeof( ssl->transform->randbytes ) )
        return( MBEDTLS_ERR_SSL_BAD_INPUT_DATA );

    ret = ssl_tls12_populate_transform( ssl->transform,
                  ssl->session->ciphersuite,
                  ssl->session->master,
#if defined(MBEDTLS_SSL_SOME_SUITES_USE_MAC) && \
    defined(MBEDTLS_SSL_ENCRYPT_THEN_MAC)
                  ssl->session->encrypt_then_mac,
#endif /* MBEDTLS_SSL_ENCRYPT_THEN_MAC &&
          MBEDTLS_SSL_SOME_SUITES_USE_MAC */
                  ssl_tls12prf_from_cs( ssl->session->ciphersuite ),
                  p, /* currently pointing to randbytes */
                  MBEDTLS_SSL_MINOR_VERSION_3, /* (D)TLS 1.2 is forced */
                  ssl->conf->endpoint,
                  ssl );
    if( ret != 0 )
        return( ret );

    p += sizeof( ssl->transform->randbytes );

#if defined(MBEDTLS_SSL_DTLS_CONNECTION_ID)
    /* Read connection IDs and store them */
    if( (size_t)( end - p ) < 1 )
        return( MBEDTLS_ERR_SSL_BAD_INPUT_DATA );

    ssl->transform->in_cid_len = *p++;

    if( (size_t)( end - p ) < ssl->transform->in_cid_len + 1u )
        return( MBEDTLS_ERR_SSL_BAD_INPUT_DATA );

    memcpy( ssl->transform->in_cid, p, ssl->transform->in_cid_len );
    p += ssl->transform->in_cid_len;

    ssl->transform->out_cid_len = *p++;

    if( (size_t)( end - p ) < ssl->transform->out_cid_len )
        return( MBEDTLS_ERR_SSL_BAD_INPUT_DATA );

    memcpy( ssl->transform->out_cid, p, ssl->transform->out_cid_len );
    p += ssl->transform->out_cid_len;
#endif /* MBEDTLS_SSL_DTLS_CONNECTION_ID */

    /*
     * Saved fields from top-level ssl_context structure
     */
    if( (size_t)( end - p ) < 4 )
        return( MBEDTLS_ERR_SSL_BAD_INPUT_DATA );

    ssl->badmac_seen = ( (uint32_t) p[0] << 24 ) |
                       ( (uint32_t) p[1] << 16 ) |
                       ( (uint32_t) p[2] <<  8 ) |
                       ( (uint32_t) p[3]       );
    p += 4;

#if defined(MBEDTLS_SSL_DTLS_ANTI_REPLAY)
    if( (size_t)( end - p ) < 16 )
        return( MBEDTLS_ERR_SSL_BAD_INPUT_DATA );

    ssl->in_window_top = ( (uint64_t) p[0] << 56 ) |
                         ( (uint64_t) p[1] << 48 ) |
                         ( (uint64_t) p[2] << 40 ) |
                         ( (uint64_t) p[3] << 32 ) |
                         ( (uint64_t) p[4] << 24 ) |
                         ( (uint64_t) p[5] << 16 ) |
                         ( (uint64_t) p[6] <<  8 ) |
                         ( (uint64_t) p[7]       );
    p += 8;

    ssl->in_window = ( (uint64_t) p[0] << 56 ) |
                     ( (uint64_t) p[1] << 48 ) |
                     ( (uint64_t) p[2] << 40 ) |
                     ( (uint64_t) p[3] << 32 ) |
                     ( (uint64_t) p[4] << 24 ) |
                     ( (uint64_t) p[5] << 16 ) |
                     ( (uint64_t) p[6] <<  8 ) |
                     ( (uint64_t) p[7]       );
    p += 8;
#endif /* MBEDTLS_SSL_DTLS_ANTI_REPLAY */

#if defined(MBEDTLS_SSL_PROTO_DTLS)
    if( (size_t)( end - p ) < 1 )
        return( MBEDTLS_ERR_SSL_BAD_INPUT_DATA );

    ssl->disable_datagram_packing = *p++;
#endif /* MBEDTLS_SSL_PROTO_DTLS */

    if( (size_t)( end - p ) < sizeof( ssl->cur_out_ctr ) )
        return( MBEDTLS_ERR_SSL_BAD_INPUT_DATA );
    memcpy( ssl->cur_out_ctr, p, sizeof( ssl->cur_out_ctr ) );
    p += sizeof( ssl->cur_out_ctr );

#if defined(MBEDTLS_SSL_PROTO_DTLS)
    if( (size_t)( end - p ) < 2 )
        return( MBEDTLS_ERR_SSL_BAD_INPUT_DATA );

    ssl->mtu = ( p[0] << 8 ) | p[1];
    p += 2;
#endif /* MBEDTLS_SSL_PROTO_DTLS */

#if defined(MBEDTLS_SSL_ALPN)
    {
        uint8_t alpn_len;
        const char **cur;

        if( (size_t)( end - p ) < 1 )
            return( MBEDTLS_ERR_SSL_BAD_INPUT_DATA );

        alpn_len = *p++;

        if( alpn_len != 0 && ssl->conf->alpn_list != NULL )
        {
            /* alpn_chosen should point to an item in the configured list */
            for( cur = ssl->conf->alpn_list; *cur != NULL; cur++ )
            {
                if( strlen( *cur ) == alpn_len &&
                    memcmp( p, cur, alpn_len ) == 0 )
                {
                    ssl->alpn_chosen = *cur;
                    break;
                }
            }
        }

        /* can only happen on conf mismatch */
        if( alpn_len != 0 && ssl->alpn_chosen == NULL )
            return( MBEDTLS_ERR_SSL_BAD_INPUT_DATA );

        p += alpn_len;
    }
#endif /* MBEDTLS_SSL_ALPN */

    /*
     * Forced fields from top-level ssl_context structure
     *
     * Most of them already set to the correct value by mbedtls_ssl_init() and
     * mbedtls_ssl_reset(), so we only need to set the remaining ones.
     */
    ssl->state = MBEDTLS_SSL_HANDSHAKE_OVER;

    ssl->major_ver = MBEDTLS_SSL_MAJOR_VERSION_3;
    ssl->minor_ver = MBEDTLS_SSL_MINOR_VERSION_3;

    /* Adjust pointers for header fields of outgoing records to
     * the given transform, accounting for explicit IV and CID. */
    mbedtls_ssl_update_out_pointers( ssl, ssl->transform );

#if defined(MBEDTLS_SSL_PROTO_DTLS)
    ssl->in_epoch = 1;
#endif

    /* mbedtls_ssl_reset() leaves the handshake sub-structure allocated,
     * which we don't want - otherwise we'd end up freeing the wrong transform
     * by calling mbedtls_ssl_handshake_wrapup_free_hs_transform()
     * inappropriately. */
    if( ssl->handshake != NULL )
    {
        mbedtls_ssl_handshake_free( ssl );
        mbedtls_free( ssl->handshake );
        ssl->handshake = NULL;
    }

    /*
     * Done - should have consumed entire buffer
     */
    if( p != end )
        return( MBEDTLS_ERR_SSL_BAD_INPUT_DATA );

    return( 0 );
}

/*
 * Deserialize context: public wrapper for error cleaning
 */
int mbedtls_ssl_context_load( mbedtls_ssl_context *context,
                              const unsigned char *buf,
                              size_t len )
{
    int ret = ssl_context_load( context, buf, len );

    if( ret != 0 )
        mbedtls_ssl_free( context );

    return( ret );
}
#endif /* MBEDTLS_SSL_CONTEXT_SERIALIZATION */

/*
 * Free an SSL context
 */
void mbedtls_ssl_free( mbedtls_ssl_context *ssl )
{
    if( ssl == NULL )
        return;

    MBEDTLS_SSL_DEBUG_MSG( 2, ( "=> free" ) );

#if defined(MBEDTLS_SSL_USE_MPS)
    ssl_mps_free( ssl );
#else /* MBEDTLS_SSL_USE_MPS */

    if( ssl->out_buf != NULL )
    {
#if defined(MBEDTLS_SSL_VARIABLE_BUFFER_LENGTH)
        size_t out_buf_len = ssl->out_buf_len;
#else
        size_t out_buf_len = MBEDTLS_SSL_OUT_BUFFER_LEN;
#endif

        mbedtls_platform_zeroize( ssl->out_buf, out_buf_len );
        mbedtls_free( ssl->out_buf );
        ssl->out_buf = NULL;
    }

    if( ssl->in_buf != NULL )
    {
#if defined(MBEDTLS_SSL_VARIABLE_BUFFER_LENGTH)
        size_t in_buf_len = ssl->in_buf_len;
#else
        size_t in_buf_len = MBEDTLS_SSL_IN_BUFFER_LEN;
#endif

        mbedtls_platform_zeroize( ssl->in_buf, in_buf_len );
        mbedtls_free( ssl->in_buf );
        ssl->in_buf = NULL;
    }

#endif /* MBEDTLS_SSL_USE_MPS */

#if defined(MBEDTLS_SSL_PROTO_TLS1_2_OR_EARLIER)
    if( ssl->transform )
    {
        mbedtls_ssl_transform_free( ssl->transform );
        mbedtls_free( ssl->transform );
    }
#endif

#if defined(MBEDTLS_SSL_PROTO_TLS1_3_EXPERIMENTAL) && \
    !defined(MBEDTLS_SSL_USE_MPS)
    mbedtls_ssl_transform_free( ssl->transform_application );
    mbedtls_free( ssl->transform_application );
    ssl->transform_application = NULL;
#endif

    if( ssl->handshake )
    {
        mbedtls_ssl_handshake_free( ssl );
        mbedtls_free( ssl->handshake );

#if defined(MBEDTLS_SSL_PROTO_TLS1_2_OR_EARLIER)
        mbedtls_ssl_transform_free( ssl->transform_negotiate );
        mbedtls_free( ssl->transform_negotiate );
#endif

        mbedtls_ssl_session_free( ssl->session_negotiate );
        mbedtls_free( ssl->session_negotiate );
    }

#if defined(MBEDTLS_SSL_PROTO_TLS1_3_EXPERIMENTAL)
    mbedtls_ssl_transform_free( ssl->transform_application );
    mbedtls_free( ssl->transform_application );
#endif /* MBEDTLS_SSL_PROTO_TLS1_3_EXPERIMENTAL */

    if( ssl->session )
    {
        mbedtls_ssl_session_free( ssl->session );
        mbedtls_free( ssl->session );
    }

#if defined(MBEDTLS_X509_CRT_PARSE_C)
    if( ssl->hostname != NULL )
    {
        mbedtls_platform_zeroize( ssl->hostname, strlen( ssl->hostname ) );
        mbedtls_free( ssl->hostname );
    }
#endif

#if ( defined(MBEDTLS_SSL_DTLS_HELLO_VERIFY) ||                         \
      ( defined(MBEDTLS_SSL_PROTO_TLS1_3_EXPERIMENTAL) &&               \
        defined(MBEDTLS_SSL_COOKIE_C) ) )                               \
    && defined(MBEDTLS_SSL_SRV_C)
    mbedtls_free( ssl->cli_id );
#endif

#if defined(MBEDTLS_ZERO_RTT) && defined(MBEDTLS_SSL_SRV_C)
    if( ssl->early_data_server_buf != NULL )
    {
        mbedtls_platform_zeroize( ssl->early_data_server_buf,
                                  ssl->early_data_server_buf_len );
        mbedtls_free( ssl->early_data_server_buf );
    }
#endif /* MBEDTLS_ZERO_RTT && MBEDTLS_SSL_SRV_C */

    MBEDTLS_SSL_DEBUG_MSG( 2, ( "<= free" ) );

    /* Actually clear after last debug message */
    mbedtls_platform_zeroize( ssl, sizeof( mbedtls_ssl_context ) );
}

/*
 * Initialze mbedtls_ssl_config
 */
void mbedtls_ssl_config_init( mbedtls_ssl_config *conf )
{
    memset( conf, 0, sizeof( mbedtls_ssl_config ) );
}

#if defined(MBEDTLS_KEY_EXCHANGE_WITH_CERT_ENABLED)
/* The selection should be the same as mbedtls_x509_crt_profile_default in
 * x509_crt.c. Here, the order matters. Currently we favor stronger hashes,
 * for no fundamental reason.
 * See the documentation of mbedtls_ssl_conf_curves() for what we promise
 * about this list. */
static int ssl_preset_default_hashes[] = {
#if defined(MBEDTLS_SHA512_C)
    MBEDTLS_MD_SHA512,
#endif
#if defined(MBEDTLS_SHA384_C)
    MBEDTLS_MD_SHA384,
#endif
#if defined(MBEDTLS_SHA256_C)
    MBEDTLS_MD_SHA256,
#endif
    MBEDTLS_MD_NONE
};
#endif /* MBEDTLS_KEY_EXCHANGE_WITH_CERT_ENABLED */

/* The selection should be the same as mbedtls_x509_crt_profile_default in
 * x509_crt.c, plus Montgomery curves for ECDHE. Here, the order matters:
 * curves with a lower resource usage come first.
 * See the documentation of mbedtls_ssl_conf_curves() for what we promise
 * about this list.
 */
static uint16_t ssl_preset_default_groups[] = {
#if defined(MBEDTLS_ECP_DP_CURVE25519_ENABLED)
    MBEDTLS_SSL_IANA_TLS_GROUP_X25519,
#endif
#if defined(MBEDTLS_ECP_DP_SECP256R1_ENABLED)
    MBEDTLS_SSL_IANA_TLS_GROUP_SECP256R1,
#endif
#if defined(MBEDTLS_ECP_DP_SECP384R1_ENABLED)
    MBEDTLS_SSL_IANA_TLS_GROUP_SECP384R1,
#endif
#if defined(MBEDTLS_ECP_DP_CURVE448_ENABLED)
    MBEDTLS_SSL_IANA_TLS_GROUP_X448,
#endif
#if defined(MBEDTLS_ECP_DP_SECP521R1_ENABLED)
    MBEDTLS_SSL_IANA_TLS_GROUP_SECP521R1,
#endif
#if defined(MBEDTLS_ECP_DP_BP256R1_ENABLED)
    MBEDTLS_SSL_IANA_TLS_GROUP_BP256R1,
#endif
#if defined(MBEDTLS_ECP_DP_BP384R1_ENABLED)
    MBEDTLS_SSL_IANA_TLS_GROUP_BP384R1,
#endif
#if defined(MBEDTLS_ECP_DP_BP512R1_ENABLED)
    MBEDTLS_SSL_IANA_TLS_GROUP_BP512R1,
#endif
    MBEDTLS_SSL_IANA_TLS_GROUP_NONE
};

static int ssl_preset_suiteb_ciphersuites[] = {
#if defined(MBEDTLS_AES_C) && defined(MBEDTLS_GCM_C)
#if defined(MBEDTLS_SSL_PROTO_TLS1) || defined(MBEDTLS_SSL_PROTO_TLS1_1) || \
    defined(MBEDTLS_SSL_PROTO_TLS1_2)
#if defined(MBEDTLS_SHA256_C)
    MBEDTLS_TLS_ECDHE_ECDSA_WITH_AES_128_GCM_SHA256,
#endif /* MBEDTLS_SHA256_C */
#if defined(MBEDTLS_SHA512_C)
    MBEDTLS_TLS_ECDHE_ECDSA_WITH_AES_256_GCM_SHA384,
#endif /* MBEDTLS_SHA512_C */
#endif /* MBEDTLS_SSL_PROTO_TLS1 || MBEDTLS_SSL_PROTO_TLS1_1 || \
          MBEDTLS_SSL_PROTO_TLS1_2 */
#if defined(MBEDTLS_SSL_PROTO_TLS1_3_EXPERIMENTAL)
#if defined(MBEDTLS_SHA256_C)
    MBEDTLS_TLS1_3_AES_128_GCM_SHA256,
#endif /* MBEDTLS_SHA256_C */
#if defined(MBEDTLS_SHA512_C)
    MBEDTLS_TLS1_3_AES_256_GCM_SHA384,
#endif /* MBEDTLS_SHA512_C */
#endif /* MBEDTLS_SSL_PROTO_TLS1_3_EXPERIMENTAL */
#endif /* MBEDTLS_AES_C && MBEDTLS_GCM_C */
    0
};

#if defined(MBEDTLS_KEY_EXCHANGE_WITH_CERT_ENABLED)

static int ssl_preset_suiteb_hashes[] = {
    MBEDTLS_MD_SHA256,
    MBEDTLS_MD_SHA384,
    MBEDTLS_MD_NONE
};

#if defined(MBEDTLS_SSL_PROTO_TLS1_3_EXPERIMENTAL)
static uint16_t ssl_preset_default_sig_algs[] = {
    /* ECDSA algorithms */
#if defined(MBEDTLS_ECDSA_C)
#if defined(MBEDTLS_SHA256_C) && defined(MBEDTLS_ECP_DP_SECP256R1_ENABLED)
    MBEDTLS_TLS13_SIG_ECDSA_SECP256R1_SHA256,
#endif /* MBEDTLS_SHA256_C && MBEDTLS_ECP_DP_SECP256R1_ENABLED */
#if defined(MBEDTLS_SHA512_C) && defined(MBEDTLS_ECP_DP_SECP384R1_ENABLED)
    MBEDTLS_TLS13_SIG_ECDSA_SECP384R1_SHA384,
#endif /* MBEDTLS_SHA512_C && MBEDTLS_ECP_DP_SECP384R1_ENABLED */
#if defined(MBEDTLS_SHA512_C) && defined(MBEDTLS_ECP_DP_SECP521R1_ENABLED)
    MBEDTLS_TLS13_SIG_ECDSA_SECP521R1_SHA512,
#endif /* MBEDTLS_SHA512_C && MBEDTLS_ECP_DP_SECP521R1_ENABLED */
#endif /* MBEDTLS_ECDSA_C */

    /* RSA algorithms */
#if defined(MBEDTLS_X509_RSASSA_PSS_SUPPORT)
    MBEDTLS_TLS13_SIG_RSA_PSS_RSAE_SHA256,
#endif

    MBEDTLS_TLS13_SIG_NONE
};

static uint16_t ssl_preset_suiteb_sig_algs[] = {
    /* ECDSA algorithms */
#if defined(MBEDTLS_ECDSA_C)
#if defined(MBEDTLS_SHA256_C) && defined(MBEDTLS_ECP_DP_SECP256R1_ENABLED)
    MBEDTLS_TLS13_SIG_ECDSA_SECP256R1_SHA256,
#endif /* MBEDTLS_SHA256_C && MBEDTLS_ECP_DP_SECP256R1_ENABLED */
#if defined(MBEDTLS_SHA512_C) && defined(MBEDTLS_ECP_DP_SECP384R1_ENABLED)
    MBEDTLS_TLS13_SIG_ECDSA_SECP384R1_SHA384,
#endif /* MBEDTLS_SHA512_C && MBEDTLS_ECP_DP_SECP384R1_ENABLED */
#endif /* MBEDTLS_ECDSA_C */
    MBEDTLS_TLS13_SIG_NONE
};
#endif /* MBEDTLS_SSL_PROTO_TLS1_3_EXPERIMENTAL */
#endif

static uint16_t ssl_preset_suiteb_groups[] = {
#if defined(MBEDTLS_ECP_DP_SECP256R1_ENABLED)
    MBEDTLS_SSL_IANA_TLS_GROUP_SECP256R1,
#endif
#if defined(MBEDTLS_ECP_DP_SECP384R1_ENABLED)
    MBEDTLS_SSL_IANA_TLS_GROUP_SECP384R1,
#endif
    MBEDTLS_SSL_IANA_TLS_GROUP_NONE
};

/*
 * Load default in mbedtls_ssl_config
 */
int mbedtls_ssl_config_defaults( mbedtls_ssl_config *conf,
                                 int endpoint, int transport, int preset )
{
#if defined(MBEDTLS_DHM_C) && defined(MBEDTLS_SSL_SRV_C)
    int ret = MBEDTLS_ERR_ERROR_CORRUPTION_DETECTED;
#endif

    /* Use the functions here so that they are covered in tests,
     * but otherwise access member directly for efficiency */
    mbedtls_ssl_conf_endpoint( conf, endpoint );
    mbedtls_ssl_conf_transport( conf, transport );

    /*
     * Things that are common to all presets
     */
#if defined(MBEDTLS_SSL_CLI_C)
    if( endpoint == MBEDTLS_SSL_IS_CLIENT )
    {
        conf->authmode = MBEDTLS_SSL_VERIFY_REQUIRED;
#if defined(MBEDTLS_SSL_SESSION_TICKETS)
        conf->session_tickets = MBEDTLS_SSL_SESSION_TICKETS_ENABLED;
#endif
    }
#endif

#if defined(MBEDTLS_SSL_ENCRYPT_THEN_MAC)
    conf->encrypt_then_mac = MBEDTLS_SSL_ETM_ENABLED;
#endif

#if defined(MBEDTLS_SSL_EXTENDED_MASTER_SECRET)
    conf->extended_ms = MBEDTLS_SSL_EXTENDED_MS_ENABLED;
#endif

#if defined(MBEDTLS_SSL_DTLS_HELLO_VERIFY) && defined(MBEDTLS_SSL_SRV_C)
    conf->f_cookie_write = ssl_cookie_write_dummy;
    conf->f_cookie_check = ssl_cookie_check_dummy;
#endif

#if defined(MBEDTLS_SSL_DTLS_ANTI_REPLAY)
    conf->anti_replay = MBEDTLS_SSL_ANTI_REPLAY_ENABLED;
#endif

#if defined(MBEDTLS_SSL_SRV_C)
    conf->cert_req_ca_list = MBEDTLS_SSL_CERT_REQ_CA_LIST_ENABLED;
    conf->respect_cli_pref = MBEDTLS_SSL_SRV_CIPHERSUITE_ORDER_SERVER;
#endif

#if defined(MBEDTLS_SSL_PROTO_DTLS)
    conf->hs_timeout_min = MBEDTLS_SSL_DTLS_TIMEOUT_DFL_MIN;
    conf->hs_timeout_max = MBEDTLS_SSL_DTLS_TIMEOUT_DFL_MAX;
#endif

#if defined(MBEDTLS_SSL_RENEGOTIATION)
    conf->renego_max_records = MBEDTLS_SSL_RENEGO_MAX_RECORDS_DEFAULT;
    memset( conf->renego_period,     0x00, 2 );
    memset( conf->renego_period + 2, 0xFF, 6 );
#endif

#if defined(MBEDTLS_DHM_C) && defined(MBEDTLS_SSL_SRV_C)
    if( endpoint == MBEDTLS_SSL_IS_SERVER )
    {
        const unsigned char dhm_p[] =
            MBEDTLS_DHM_RFC3526_MODP_2048_P_BIN;
        const unsigned char dhm_g[] =
            MBEDTLS_DHM_RFC3526_MODP_2048_G_BIN;

        if ( ( ret = mbedtls_ssl_conf_dh_param_bin( conf,
                                                    dhm_p, sizeof( dhm_p ),
                                                    dhm_g, sizeof( dhm_g ) ) ) != 0 )
        {
            return( ret );
        }
    }
#endif

#if defined(MBEDTLS_SSL_PROTO_TLS1_3_EXPERIMENTAL)
    /*
     * Allow all TLS 1.3 key exchange modes by default.
     */
    conf->tls13_kex_modes = MBEDTLS_SSL_TLS13_KEY_EXCHANGE_MODE_ALL;
#endif /* MBEDTLS_SSL_PROTO_TLS1_3_EXPERIMENTAL */

    /*
     * Preset-specific defaults
     */
    switch( preset )
    {
        /*
         * NSA Suite B
         */
        case MBEDTLS_SSL_PRESET_SUITEB:
            conf->min_major_ver = MBEDTLS_SSL_MAJOR_VERSION_3;
            conf->min_minor_ver = MBEDTLS_SSL_MINOR_VERSION_3; /* TLS 1.2 */
            conf->max_major_ver = MBEDTLS_SSL_MAX_MAJOR_VERSION;
            conf->max_minor_ver = MBEDTLS_SSL_MAX_MINOR_VERSION;

            conf->ciphersuite_list = ssl_preset_suiteb_ciphersuites;

#if defined(MBEDTLS_X509_CRT_PARSE_C)
            conf->cert_profile = &mbedtls_x509_crt_profile_suiteb;
#endif

#if defined(MBEDTLS_KEY_EXCHANGE_WITH_CERT_ENABLED)
            conf->sig_hashes = ssl_preset_suiteb_hashes;
#if defined(MBEDTLS_SSL_PROTO_TLS1_3_EXPERIMENTAL)
            conf->tls13_sig_algs = ssl_preset_suiteb_sig_algs;
#endif /* MBEDTLS_SSL_PROTO_TLS1_3_EXPERIMENTAL */
#endif

#if defined(MBEDTLS_ECP_C) && !defined(MBEDTLS_DEPRECATED_REMOVED)
            conf->curve_list = NULL;
#endif
            conf->group_list = ssl_preset_suiteb_groups;
            break;

        /*
         * Default
         */
        default:
            conf->min_major_ver = ( MBEDTLS_SSL_MIN_MAJOR_VERSION >
                                    MBEDTLS_SSL_MIN_VALID_MAJOR_VERSION ) ?
                                    MBEDTLS_SSL_MIN_MAJOR_VERSION :
                                    MBEDTLS_SSL_MIN_VALID_MAJOR_VERSION;
            conf->min_minor_ver = ( MBEDTLS_SSL_MIN_MINOR_VERSION >
                                    MBEDTLS_SSL_MIN_VALID_MINOR_VERSION ) ?
                                    MBEDTLS_SSL_MIN_MINOR_VERSION :
                                    MBEDTLS_SSL_MIN_VALID_MINOR_VERSION;
            conf->max_major_ver = MBEDTLS_SSL_MAX_MAJOR_VERSION;
            conf->max_minor_ver = MBEDTLS_SSL_MAX_MINOR_VERSION;

#if defined(MBEDTLS_SSL_PROTO_DTLS)
            if( transport == MBEDTLS_SSL_TRANSPORT_DATAGRAM )
                conf->min_minor_ver = MBEDTLS_SSL_MINOR_VERSION_3;
#endif
            conf->ciphersuite_list = mbedtls_ssl_list_ciphersuites();

#if defined(MBEDTLS_X509_CRT_PARSE_C)
            conf->cert_profile = &mbedtls_x509_crt_profile_default;
#endif

#if defined(MBEDTLS_KEY_EXCHANGE_WITH_CERT_ENABLED)
            conf->sig_hashes = ssl_preset_default_hashes;
#if defined(MBEDTLS_SSL_PROTO_TLS1_3_EXPERIMENTAL)
            conf->tls13_sig_algs = ssl_preset_default_sig_algs;
#endif /* MBEDTLS_SSL_PROTO_TLS1_3_EXPERIMENTAL */
#endif /* MBEDTLS_KEY_EXCHANGE_WITH_CERT_ENABLED */

#if defined(MBEDTLS_ECP_C) && !defined(MBEDTLS_DEPRECATED_REMOVED)
            conf->curve_list = NULL;
#endif
            conf->group_list = ssl_preset_default_groups;

#if defined(MBEDTLS_DHM_C) && defined(MBEDTLS_SSL_CLI_C)
            conf->dhm_min_bitlen = 1024;
#endif
    }

    return( 0 );
}

/*
 * Free mbedtls_ssl_config
 */
void mbedtls_ssl_config_free( mbedtls_ssl_config *conf )
{
#if defined(MBEDTLS_DHM_C)
    mbedtls_mpi_free( &conf->dhm_P );
    mbedtls_mpi_free( &conf->dhm_G );
#endif

#if defined(MBEDTLS_KEY_EXCHANGE_SOME_PSK_ENABLED)
    if( conf->psk != NULL )
    {
        mbedtls_platform_zeroize( conf->psk, conf->psk_len );
        mbedtls_free( conf->psk );
        conf->psk = NULL;
        conf->psk_len = 0;
    }

    if( conf->psk_identity != NULL )
    {
        mbedtls_platform_zeroize( conf->psk_identity, conf->psk_identity_len );
        mbedtls_free( conf->psk_identity );
        conf->psk_identity = NULL;
        conf->psk_identity_len = 0;
    }
#endif

#if defined(MBEDTLS_X509_CRT_PARSE_C)
    ssl_key_cert_free( conf->key_cert );
#endif

    mbedtls_platform_zeroize( conf, sizeof( mbedtls_ssl_config ) );
}

#if defined(MBEDTLS_PK_C) && \
    ( defined(MBEDTLS_RSA_C) || defined(MBEDTLS_ECDSA_C) )
/*
 * Convert between MBEDTLS_PK_XXX and SSL_SIG_XXX
 */
unsigned char mbedtls_ssl_sig_from_pk( mbedtls_pk_context *pk )
{
#if defined(MBEDTLS_RSA_C)
    if( mbedtls_pk_can_do( pk, MBEDTLS_PK_RSA ) )
        return( MBEDTLS_SSL_SIG_RSA );
#endif
#if defined(MBEDTLS_ECDSA_C)
    if( mbedtls_pk_can_do( pk, MBEDTLS_PK_ECDSA ) )
        return( MBEDTLS_SSL_SIG_ECDSA );
#endif
    return( MBEDTLS_SSL_SIG_ANON );
}

unsigned char mbedtls_ssl_sig_from_pk_alg( mbedtls_pk_type_t type )
{
    switch( type ) {
        case MBEDTLS_PK_RSA:
            return( MBEDTLS_SSL_SIG_RSA );
        case MBEDTLS_PK_ECDSA:
        case MBEDTLS_PK_ECKEY:
            return( MBEDTLS_SSL_SIG_ECDSA );
        default:
            return( MBEDTLS_SSL_SIG_ANON );
    }
}

mbedtls_pk_type_t mbedtls_ssl_pk_alg_from_sig( unsigned char sig )
{
    switch( sig )
    {
#if defined(MBEDTLS_RSA_C)
        case MBEDTLS_SSL_SIG_RSA:
            return( MBEDTLS_PK_RSA );
#endif
#if defined(MBEDTLS_ECDSA_C)
        case MBEDTLS_SSL_SIG_ECDSA:
            return( MBEDTLS_PK_ECDSA );
#endif
        default:
            return( MBEDTLS_PK_NONE );
    }
}
#endif /* MBEDTLS_PK_C && ( MBEDTLS_RSA_C || MBEDTLS_ECDSA_C ) */

#if defined(MBEDTLS_SSL_PROTO_TLS1_2) && \
    defined(MBEDTLS_KEY_EXCHANGE_WITH_CERT_ENABLED)

/* Find an entry in a signature-hash set matching a given hash algorithm. */
mbedtls_md_type_t mbedtls_ssl_sig_hash_set_find( mbedtls_ssl_sig_hash_set_t *set,
                                                 mbedtls_pk_type_t sig_alg )
{
    switch( sig_alg )
    {
        case MBEDTLS_PK_RSA:
            return( set->rsa );
        case MBEDTLS_PK_ECDSA:
            return( set->ecdsa );
        default:
            return( MBEDTLS_MD_NONE );
    }
}

/* Add a signature-hash-pair to a signature-hash set */
void mbedtls_ssl_sig_hash_set_add( mbedtls_ssl_sig_hash_set_t *set,
                                   mbedtls_pk_type_t sig_alg,
                                   mbedtls_md_type_t md_alg )
{
    switch( sig_alg )
    {
        case MBEDTLS_PK_RSA:
            if( set->rsa == MBEDTLS_MD_NONE )
                set->rsa = md_alg;
            break;

        case MBEDTLS_PK_ECDSA:
            if( set->ecdsa == MBEDTLS_MD_NONE )
                set->ecdsa = md_alg;
            break;

        default:
            break;
    }
}

/* Allow exactly one hash algorithm for each signature. */
void mbedtls_ssl_sig_hash_set_const_hash( mbedtls_ssl_sig_hash_set_t *set,
                                          mbedtls_md_type_t md_alg )
{
    set->rsa   = md_alg;
    set->ecdsa = md_alg;
}

#endif /* MBEDTLS_SSL_PROTO_TLS1_2) &&
          MBEDTLS_KEY_EXCHANGE_WITH_CERT_ENABLED */

/*
 * Convert from MBEDTLS_SSL_HASH_XXX to MBEDTLS_MD_XXX
 */
mbedtls_md_type_t mbedtls_ssl_md_alg_from_hash( unsigned char hash )
{
    switch( hash )
    {
#if defined(MBEDTLS_MD5_C)
        case MBEDTLS_SSL_HASH_MD5:
            return( MBEDTLS_MD_MD5 );
#endif
#if defined(MBEDTLS_SHA1_C)
        case MBEDTLS_SSL_HASH_SHA1:
            return( MBEDTLS_MD_SHA1 );
#endif
#if defined(MBEDTLS_SHA224_C)
        case MBEDTLS_SSL_HASH_SHA224:
            return( MBEDTLS_MD_SHA224 );
#endif
#if defined(MBEDTLS_SHA256_C)
        case MBEDTLS_SSL_HASH_SHA256:
            return( MBEDTLS_MD_SHA256 );
#endif
#if defined(MBEDTLS_SHA384_C)
        case MBEDTLS_SSL_HASH_SHA384:
            return( MBEDTLS_MD_SHA384 );
#endif
#if defined(MBEDTLS_SHA512_C)
        case MBEDTLS_SSL_HASH_SHA512:
            return( MBEDTLS_MD_SHA512 );
#endif
        default:
            return( MBEDTLS_MD_NONE );
    }
}

/*
 * Convert from MBEDTLS_MD_XXX to MBEDTLS_SSL_HASH_XXX
 */
unsigned char mbedtls_ssl_hash_from_md_alg( int md )
{
    switch( md )
    {
#if defined(MBEDTLS_MD5_C)
        case MBEDTLS_MD_MD5:
            return( MBEDTLS_SSL_HASH_MD5 );
#endif
#if defined(MBEDTLS_SHA1_C)
        case MBEDTLS_MD_SHA1:
            return( MBEDTLS_SSL_HASH_SHA1 );
#endif
#if defined(MBEDTLS_SHA224_C)
        case MBEDTLS_MD_SHA224:
            return( MBEDTLS_SSL_HASH_SHA224 );
#endif
#if defined(MBEDTLS_SHA256_C)
        case MBEDTLS_MD_SHA256:
            return( MBEDTLS_SSL_HASH_SHA256 );
#endif
#if defined(MBEDTLS_SHA384_C)
        case MBEDTLS_MD_SHA384:
            return( MBEDTLS_SSL_HASH_SHA384 );
#endif
#if defined(MBEDTLS_SHA512_C)
        case MBEDTLS_MD_SHA512:
            return( MBEDTLS_SSL_HASH_SHA512 );
#endif
        default:
            return( MBEDTLS_SSL_HASH_NONE );
    }
}

#if defined(MBEDTLS_ECP_C)
/*
 * Check if a curve proposed by the peer is in our list.
 * Return 0 if we're willing to use it, -1 otherwise.
 */
int mbedtls_ssl_check_curve( const mbedtls_ssl_context *ssl, mbedtls_ecp_group_id grp_id )
{
    const uint16_t *group_list = mbedtls_ssl_get_groups( ssl );

    if( group_list == NULL )
        return( -1 );
    uint16_t tls_id = mbedtls_ecp_curve_info_from_grp_id(grp_id)->tls_id;

    for( ; *group_list != 0; group_list++ )
    {
        if( *group_list == tls_id )
            return( 0 );
    }

    return( -1 );
}
#endif /* MBEDTLS_ECP_C */

#if defined(MBEDTLS_KEY_EXCHANGE_WITH_CERT_ENABLED) \
    && defined(MBEDTLS_SSL_PROTO_TLS1_2)
/*
 * Check if a hash proposed by the peer is in our list.
 * Return 0 if we're willing to use it, -1 otherwise.
 *
 * Assumption: sig_hashes is terminated either with
 * SIGNATURE_NONE or with MBEDTLS_MD_NONE and both
 * equal 0x0.
 */

int mbedtls_ssl_check_sig_hash( const mbedtls_ssl_context *ssl,
                                mbedtls_md_type_t md )
{
    const int *cur;

    if( ssl->conf->sig_hashes == NULL )
        return( -1 );

    for( cur = ssl->conf->sig_hashes; *cur != SIGNATURE_NONE; cur++ )
        if( *cur == ( int )md )
            return( 0 );

    return( -1 );
}
#endif /* MBEDTLS_KEY_EXCHANGE_WITH_CERT_ENABLED && MBEDTLS_SSL_PROTO_TLS1_2 */

#if defined(MBEDTLS_X509_CRT_PARSE_C)
int mbedtls_ssl_check_cert_usage( const mbedtls_x509_crt* cert,
    const mbedtls_key_exchange_type_t key_exchange,
    int cert_endpoint,
    uint32_t* flags )
{
    int ret = 0;
    int usage = 0;
    const char *ext_oid;
    size_t ext_len;

    if( cert_endpoint == MBEDTLS_SSL_IS_SERVER )
    {
        /* Server part of the key exchange */
        switch( key_exchange )
        {
            case MBEDTLS_KEY_EXCHANGE_RSA:
            case MBEDTLS_KEY_EXCHANGE_RSA_PSK:
                usage = MBEDTLS_X509_KU_KEY_ENCIPHERMENT;
                break;

            case MBEDTLS_KEY_EXCHANGE_DHE_RSA:
            case MBEDTLS_KEY_EXCHANGE_ECDHE_RSA:
            case MBEDTLS_KEY_EXCHANGE_ECDHE_ECDSA:
                usage = MBEDTLS_X509_KU_DIGITAL_SIGNATURE;
                break;

            case MBEDTLS_KEY_EXCHANGE_ECDH_RSA:
            case MBEDTLS_KEY_EXCHANGE_ECDH_ECDSA:
                usage = MBEDTLS_X509_KU_KEY_AGREEMENT;
                break;

            /* Don't use default: we want warnings when adding new values */
            case MBEDTLS_KEY_EXCHANGE_NONE:
            case MBEDTLS_KEY_EXCHANGE_PSK:
            case MBEDTLS_KEY_EXCHANGE_DHE_PSK:
            case MBEDTLS_KEY_EXCHANGE_ECDHE_PSK:
            case MBEDTLS_KEY_EXCHANGE_ECJPAKE:
                usage = 0;
        }
    }
    else
    {
        /* Client auth: we only implement rsa_sign and mbedtls_ecdsa_sign for now */
        usage = MBEDTLS_X509_KU_DIGITAL_SIGNATURE;
    }

    if( mbedtls_x509_crt_check_key_usage( cert, usage ) != 0 )
    {
        *flags |= MBEDTLS_X509_BADCERT_KEY_USAGE;
        ret = -1;
    }

    if( cert_endpoint == MBEDTLS_SSL_IS_SERVER )
    {
        ext_oid = MBEDTLS_OID_SERVER_AUTH;
        ext_len = MBEDTLS_OID_SIZE( MBEDTLS_OID_SERVER_AUTH );
    }
    else
    {
        ext_oid = MBEDTLS_OID_CLIENT_AUTH;
        ext_len = MBEDTLS_OID_SIZE( MBEDTLS_OID_CLIENT_AUTH );
    }

    if( mbedtls_x509_crt_check_extended_key_usage( cert, ext_oid, ext_len ) != 0 )
    {
        *flags |= MBEDTLS_X509_BADCERT_EXT_KEY_USAGE;
        ret = -1;
    }

    return( ret );
}
#endif /* MBEDTLS_X509_CRT_PARSE_C */


#if defined(MBEDTLS_SSL_PROTO_TLS1_2_OR_EARLIER)
int mbedtls_ssl_set_calc_verify_md( mbedtls_ssl_context* ssl, int md )
{
#if defined(MBEDTLS_SSL_PROTO_TLS1_2)
    if( ssl->minor_ver != MBEDTLS_SSL_MINOR_VERSION_3 )
        return( -1 );

    switch( md )
    {
#if defined(MBEDTLS_SHA384_C)
        case MBEDTLS_SSL_HASH_SHA384:
            ssl->handshake->calc_verify = ssl_calc_verify_tls_sha384;
            break;
#endif
#if defined(MBEDTLS_SHA256_C)
        case MBEDTLS_SSL_HASH_SHA256:
            ssl->handshake->calc_verify = ssl_calc_verify_tls_sha256;
            break;
#endif
        default:
            return( -1 );
    }

    return 0;
#else /* !MBEDTLS_SSL_PROTO_TLS1_2 */
    (void) ssl;
    (void) md;

    return( -1 );
#endif /* MBEDTLS_SSL_PROTO_TLS1_2 */
}
#endif /* defined(MBEDTLS_SSL_PROTO_TLS1_2_OR_EARLIER) */


#if defined(MBEDTLS_SSL_PROTO_TLS1_2)

#if defined(MBEDTLS_USE_PSA_CRYPTO)
int mbedtls_ssl_get_key_exchange_md_tls1_2( mbedtls_ssl_context *ssl,
                                            unsigned char *hash, size_t *hashlen,
                                            unsigned char *data, size_t data_len,
                                            mbedtls_md_type_t md_alg )
{
    psa_status_t status;
    psa_hash_operation_t hash_operation = PSA_HASH_OPERATION_INIT;
    psa_algorithm_t hash_alg = mbedtls_psa_translate_md( md_alg );

    MBEDTLS_SSL_DEBUG_MSG( 3, ( "Perform PSA-based computation of digest of ServerKeyExchange" ) );

    if( ( status = psa_hash_setup( &hash_operation,
                                   hash_alg ) ) != PSA_SUCCESS )
    {
        MBEDTLS_SSL_DEBUG_RET( 1, "psa_hash_setup", status );
        goto exit;
    }

    if( ( status = psa_hash_update( &hash_operation, ssl->handshake->randbytes,
                                    64 ) ) != PSA_SUCCESS )
    {
        MBEDTLS_SSL_DEBUG_RET( 1, "psa_hash_update", status );
        goto exit;
    }

    if( ( status = psa_hash_update( &hash_operation,
                                    data, data_len ) ) != PSA_SUCCESS )
    {
        MBEDTLS_SSL_DEBUG_RET( 1, "psa_hash_update", status );
        goto exit;
    }

    if( ( status = psa_hash_finish( &hash_operation, hash, MBEDTLS_MD_MAX_SIZE,
                                    hashlen ) ) != PSA_SUCCESS )
    {
         MBEDTLS_SSL_DEBUG_RET( 1, "psa_hash_finish", status );
         goto exit;
    }

exit:
    if( status != PSA_SUCCESS )
    {
        mbedtls_ssl_send_alert_message( ssl, MBEDTLS_SSL_ALERT_LEVEL_FATAL,
                                        MBEDTLS_SSL_ALERT_MSG_INTERNAL_ERROR );
        switch( status )
        {
            case PSA_ERROR_NOT_SUPPORTED:
                return( MBEDTLS_ERR_MD_FEATURE_UNAVAILABLE );
            case PSA_ERROR_BAD_STATE: /* Intentional fallthrough */
            case PSA_ERROR_BUFFER_TOO_SMALL:
                return( MBEDTLS_ERR_MD_BAD_INPUT_DATA );
            case PSA_ERROR_INSUFFICIENT_MEMORY:
                return( MBEDTLS_ERR_MD_ALLOC_FAILED );
            default:
                return( MBEDTLS_ERR_PLATFORM_HW_ACCEL_FAILED );
        }
    }
    return( 0 );
}

#else

int mbedtls_ssl_get_key_exchange_md_tls1_2( mbedtls_ssl_context *ssl,
                                            unsigned char *hash, size_t *hashlen,
                                            unsigned char *data, size_t data_len,
                                            mbedtls_md_type_t md_alg )
{
    int ret = 0;
    mbedtls_md_context_t ctx;
    const mbedtls_md_info_t *md_info = mbedtls_md_info_from_type( md_alg );
    *hashlen = mbedtls_md_get_size( md_info );

    MBEDTLS_SSL_DEBUG_MSG( 3, ( "Perform mbedtls-based computation of digest of ServerKeyExchange" ) );

    mbedtls_md_init( &ctx );

    /*
     * digitally-signed struct {
     *     opaque client_random[32];
     *     opaque server_random[32];
     *     ServerDHParams params;
     * };
     */
    if( ( ret = mbedtls_md_setup( &ctx, md_info, 0 ) ) != 0 )
    {
        MBEDTLS_SSL_DEBUG_RET( 1, "mbedtls_md_setup", ret );
        goto exit;
    }
    if( ( ret = mbedtls_md_starts( &ctx ) ) != 0 )
    {
        MBEDTLS_SSL_DEBUG_RET( 1, "mbedtls_md_starts", ret );
        goto exit;
    }
    if( ( ret = mbedtls_md_update( &ctx, ssl->handshake->randbytes, 64 ) ) != 0 )
    {
        MBEDTLS_SSL_DEBUG_RET( 1, "mbedtls_md_update", ret );
        goto exit;
    }
    if( ( ret = mbedtls_md_update( &ctx, data, data_len ) ) != 0 )
    {
        MBEDTLS_SSL_DEBUG_RET( 1, "mbedtls_md_update", ret );
        goto exit;
    }
    if( ( ret = mbedtls_md_finish( &ctx, hash ) ) != 0 )
    {
        MBEDTLS_SSL_DEBUG_RET( 1, "mbedtls_md_finish", ret );
        goto exit;
    }

exit:
    mbedtls_md_free( &ctx );

    if( ret != 0 )
        mbedtls_ssl_send_alert_message( ssl, MBEDTLS_SSL_ALERT_LEVEL_FATAL,
                                        MBEDTLS_SSL_ALERT_MSG_INTERNAL_ERROR );

    return( ret );
}
#endif /* MBEDTLS_USE_PSA_CRYPTO */

#endif /* MBEDTLS_SSL_PROTO_TLS1_2 */

#if defined(MBEDTLS_SSL_PROTO_TLS1_2_OR_EARLIER) && defined(MBEDTLS_SSL_PROTO_TLS1_3_EXPERIMENTAL)
static void ssl_update_checksum_start( mbedtls_ssl_context* ssl,
                                       const unsigned char* buf, size_t len )
{
    if( ssl->minor_ver==MBEDTLS_SSL_MINOR_VERSION_4 )
        ssl_update_checksum_start_tls13( ssl, buf, len );
    else
        ssl_update_checksum_start_tls12( ssl, buf, len );
}

static void ssl_update_checksum_sha384( mbedtls_ssl_context* ssl,
                                       const unsigned char* buf, size_t len )
{
    if( ssl->minor_ver==MBEDTLS_SSL_MINOR_VERSION_4 )
        ssl_update_checksum_sha384_tls13( ssl, buf, len );
    else
        ssl_update_checksum_sha384_tls12( ssl, buf, len );
}

static void ssl_update_checksum_sha256( mbedtls_ssl_context* ssl,
                                        const unsigned char* buf, size_t len )
{
    if( ssl->minor_ver==MBEDTLS_SSL_MINOR_VERSION_4 )
        ssl_update_checksum_sha256_tls13( ssl, buf, len );
    else
        ssl_update_checksum_sha256_tls12( ssl, buf, len );
}

#elif defined(MBEDTLS_SSL_PROTO_TLS1_3_EXPERIMENTAL)
static void ssl_update_checksum_start( mbedtls_ssl_context* ssl,
                                       const unsigned char* buf, size_t len )
{
    ssl_update_checksum_start_tls13( ssl, buf, len );
}

static void ssl_update_checksum_sha384( mbedtls_ssl_context* ssl,
                                        const unsigned char* buf, size_t len )
{
    ssl_update_checksum_sha384_tls13( ssl, buf, len );
}

static void ssl_update_checksum_sha256( mbedtls_ssl_context* ssl,
                                        const unsigned char* buf, size_t len )
{
    ssl_update_checksum_sha256_tls13( ssl, buf, len );
}

#elif defined(MBEDTLS_SSL_PROTO_TLS1_2_OR_EARLIER)
static void ssl_update_checksum_start( mbedtls_ssl_context* ssl,
                                       const unsigned char* buf, size_t len )
{
    ssl_update_checksum_start_tls12( ssl, buf, len );
}

static void ssl_update_checksum_sha384( mbedtls_ssl_context* ssl,
                                       const unsigned char* buf, size_t len )
{
    ssl_update_checksum_sha384_tls12( ssl, buf, len );
}

static void ssl_update_checksum_sha256( mbedtls_ssl_context* ssl,
                                       const unsigned char* buf, size_t len )
{
    ssl_update_checksum_sha256_tls12( ssl, buf, len );
}


#endif /* defined(MBEDTLS_SSL_PROTO_TLS1_2_OR_EARLIER) \
          && defined(MBEDTLS_SSL_PROTO_TLS1_3_EXPERIMENTAL) */

#if defined(MBEDTLS_USE_PSA_CRYPTO)
int mbedtls_ssl_get_handshake_transcript( mbedtls_ssl_context *ssl,
                                          const mbedtls_md_type_t md,
                                          unsigned char *dst,
                                          size_t dst_len,
                                          size_t *olen )
{
    ((void) ssl);
    ((void) md);
    ((void) dst);
    ((void) dst_len);
    *olen = 0;
    return( MBEDTLS_ERR_SSL_FEATURE_UNAVAILABLE);
}
#else /* MBEDTLS_USE_PSA_CRYPTO */

#if defined(MBEDTLS_SHA384_C)
static int ssl_get_handshake_transcript_sha384( mbedtls_ssl_context *ssl,
                                                unsigned char *dst,
                                                size_t dst_len,
                                                size_t *olen )
{
    int ret;
    mbedtls_sha512_context sha512;

    if( dst_len < 48 )
        return( MBEDTLS_ERR_SSL_INTERNAL_ERROR );

    mbedtls_sha512_init( &sha512 );
    mbedtls_sha512_clone( &sha512, &ssl->handshake->fin_sha512 );

    if( ( ret = mbedtls_sha512_finish( &sha512, dst ) ) != 0 )
    {
        MBEDTLS_SSL_DEBUG_RET( 1, "mbedtls_sha512_finish", ret );
        goto exit;
    }

    *olen = 48;

exit:

    mbedtls_sha512_free( &sha512 );
    return( ret );
}
#endif /* MBEDTLS_SHA384_C */

#if defined(MBEDTLS_SHA256_C)
static int ssl_get_handshake_transcript_sha256( mbedtls_ssl_context *ssl,
                                                unsigned char *dst,
                                                size_t dst_len,
                                                size_t *olen )
{
    int ret;
    mbedtls_sha256_context sha256;

    if( dst_len < 32 )
        return( MBEDTLS_ERR_SSL_INTERNAL_ERROR );

    mbedtls_sha256_init( &sha256 );
    mbedtls_sha256_clone( &sha256, &ssl->handshake->fin_sha256 );

    if( ( ret = mbedtls_sha256_finish( &sha256, dst ) ) != 0 )
    {
        MBEDTLS_SSL_DEBUG_RET( 1, "mbedtls_sha256_finish", ret );
        goto exit;
    }

    *olen = 32;

exit:

    mbedtls_sha256_free( &sha256 );
    return( ret );
}
#endif /* MBEDTLS_SHA256_C */

int mbedtls_ssl_get_handshake_transcript( mbedtls_ssl_context *ssl,
                                          const mbedtls_md_type_t md,
                                          unsigned char *dst,
                                          size_t dst_len,
                                          size_t *olen )
{
    switch( md )
    {

#if defined(MBEDTLS_SHA384_C)
    case MBEDTLS_MD_SHA384:
        return( ssl_get_handshake_transcript_sha384( ssl, dst, dst_len, olen ) );
#endif /* MBEDTLS_SHA384_C */

#if defined(MBEDTLS_SHA256_C)
    case MBEDTLS_MD_SHA256:
        return( ssl_get_handshake_transcript_sha256( ssl, dst, dst_len, olen ) );
#endif /* MBEDTLS_SHA256_C */

    default:
        break;
    }
    return( MBEDTLS_ERR_SSL_INTERNAL_ERROR );
}
#endif /* !MBEDTLS_USE_PSA_CRYPTO */

#endif /* MBEDTLS_SSL_TLS_C */<|MERGE_RESOLUTION|>--- conflicted
+++ resolved
@@ -6450,8 +6450,6 @@
     psa_destroy_key( handshake->ecdh_psa_privkey );
 #endif /* MBEDTLS_ECDH_C && MBEDTLS_USE_PSA_CRYPTO */
 
-<<<<<<< HEAD
-=======
 #if defined(MBEDTLS_SSL_PROTO_TLS1_3_EXPERIMENTAL)
     mbedtls_ssl_transform_free( handshake->transform_handshake );
     mbedtls_ssl_transform_free( handshake->transform_earlydata );
@@ -6460,7 +6458,6 @@
 #endif /* MBEDTLS_SSL_PROTO_TLS1_3_EXPERIMENTAL */
 
 
->>>>>>> a1a568c2
 #if defined(MBEDTLS_SSL_VARIABLE_BUFFER_LENGTH)
     /* If the buffers are too big - reallocate. Because of the way Mbed TLS
      * processes datagrams and the fact that a datagram is allowed to have
@@ -6470,17 +6467,7 @@
                                     mbedtls_ssl_get_output_buflen( ssl ) );
 #endif
 
-<<<<<<< HEAD
-#if defined(MBEDTLS_SSL_PROTO_TLS1_3_EXPERIMENTAL)
-    mbedtls_ssl_transform_free( handshake->transform_earlydata );
-    mbedtls_free( handshake->transform_earlydata );
-    mbedtls_ssl_transform_free( handshake->transform_handshake );
-    mbedtls_free( handshake->transform_handshake );
-#endif /* MBEDTLS_SSL_PROTO_TLS1_3_EXPERIMENTAL */
-
-=======
     /* mbedtls_platform_zeroize MUST be last one in this function */
->>>>>>> a1a568c2
     mbedtls_platform_zeroize( handshake,
                               sizeof( mbedtls_ssl_handshake_params ) );
 }

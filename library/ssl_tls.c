--- conflicted
+++ resolved
@@ -6168,7 +6168,6 @@
     }
 
 cleanup:
-<<<<<<< HEAD
 #if defined(MBEDTLS_SSL_USE_MPS)
     /*
      * Remap MPS error codes
@@ -6178,8 +6177,6 @@
     ret = mbedtls_ssl_mps_remap_error( ret );
 #endif /* MBEDTLS_SSL_USE_MPS */
 
-=======
->>>>>>> 05420b12
     return( ret );
 }
 

--- conflicted
+++ resolved
@@ -38,13 +38,10 @@
 #endif /* !MBEDTLS_PLATFORM_C */
 
 #include "mbedtls/ssl.h"
-<<<<<<< HEAD
-=======
 #include "ssl_client.h"
 #include "ssl_debug_helpers.h"
 #include "ssl_misc.h"
 
->>>>>>> e00d6d6b
 #include "mbedtls/debug.h"
 #include "mbedtls/error.h"
 #include "mbedtls/platform_util.h"
@@ -1963,24 +1960,6 @@
 #if defined(MBEDTLS_SSL_PROTO_TLS1_2)
     if( ssl->tls_version == MBEDTLS_SSL_VERSION_TLS1_2 )
     {
-<<<<<<< HEAD
-        if( ssl->handshake->ciphersuite_info->mac == MBEDTLS_MD_SHA384)
-            alg = PSA_ALG_TLS12_PSK_TO_MS(PSA_ALG_SHA_384);
-        else
-            alg = PSA_ALG_TLS12_PSK_TO_MS(PSA_ALG_SHA_256);
-        psa_set_key_usage_flags( &key_attributes, PSA_KEY_USAGE_DERIVE );
-    }
-#endif /* MBEDTLS_SSL_VERSION_TLS1_2 */
-
-#if defined(MBEDTLS_SSL_PROTO_TLS1_3)
-    if( ssl->tls_version == MBEDTLS_SSL_VERSION_TLS1_3 )
-    {
-        alg = PSA_ALG_HMAC( PSA_ALG_ANY_HASH );
-        psa_set_key_usage_flags( &key_attributes,
-                                 PSA_KEY_USAGE_DERIVE | PSA_KEY_USAGE_EXPORT );
-    }
-#endif /* MBEDTLS_SSL_PROTO_TLS1_3 */
-=======
         if( ssl->handshake->ciphersuite_info->mac == MBEDTLS_MD_SHA384 )
             alg = PSA_ALG_TLS12_PSK_TO_MS( PSA_ALG_SHA_384 );
         else
@@ -1988,7 +1967,6 @@
         psa_set_key_usage_flags( &key_attributes, PSA_KEY_USAGE_DERIVE );
     }
 #endif /* MBEDTLS_SSL_PROTO_TLS1_2 */
->>>>>>> e00d6d6b
 
 #if defined(MBEDTLS_SSL_PROTO_TLS1_3)
     if( ssl->tls_version == MBEDTLS_SSL_VERSION_TLS1_3 )
@@ -3881,11 +3859,7 @@
 #if defined(MBEDTLS_USE_PSA_CRYPTO)
     psa_hash_abort( &handshake->fin_sha384_psa );
 #else
-<<<<<<< HEAD
-    mbedtls_sha512_free( &handshake->fin_sha512 );
-=======
     mbedtls_sha512_free(   &handshake->fin_sha384    );
->>>>>>> e00d6d6b
 #endif
 #endif
 
@@ -7759,12 +7733,8 @@
 
 static mbedtls_tls_prf_types tls_prf_get_type( mbedtls_ssl_tls_prf_cb *tls_prf )
 {
-<<<<<<< HEAD
-#if defined(MBEDTLS_SHA384_C)
-=======
     ((void) tls_prf);
 #if defined(MBEDTLS_HAS_ALG_SHA_384_VIA_MD_OR_PSA_BASED_ON_USE_PSA)
->>>>>>> e00d6d6b
     if( tls_prf == tls_prf_sha384 )
     {
         return( MBEDTLS_SSL_TLS_PRF_SHA384 );

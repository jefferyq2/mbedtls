/*
 *  TLS shared functions
 *
 *  Copyright The Mbed TLS Contributors
 *  SPDX-License-Identifier: Apache-2.0
 *
 *  Licensed under the Apache License, Version 2.0 (the "License"); you may
 *  not use this file except in compliance with the License.
 *  You may obtain a copy of the License at
 *
 *  http://www.apache.org/licenses/LICENSE-2.0
 *
 *  Unless required by applicable law or agreed to in writing, software
 *  distributed under the License is distributed on an "AS IS" BASIS, WITHOUT
 *  WARRANTIES OR CONDITIONS OF ANY KIND, either express or implied.
 *  See the License for the specific language governing permissions and
 *  limitations under the License.
 */
/*
 *  http://www.ietf.org/rfc/rfc2246.txt
 *  http://www.ietf.org/rfc/rfc4346.txt
 */

#include "common.h"

#if defined(MBEDTLS_SSL_TLS_C)

#if defined(MBEDTLS_PLATFORM_C)
#include "mbedtls/platform.h"
#else
#include <stdlib.h>
#define mbedtls_calloc    calloc
#define mbedtls_free      free
#endif

#include "mbedtls/ssl.h"
#include "ssl_misc.h"
#include "mbedtls/debug.h"
#include "mbedtls/error.h"
#include "mbedtls/platform_util.h"
#include "mbedtls/version.h"

#include <string.h>

#if defined(MBEDTLS_USE_PSA_CRYPTO)
#include "mbedtls/psa_util.h"
#include "psa/crypto.h"
#endif

#if defined(MBEDTLS_X509_CRT_PARSE_C)
#include "mbedtls/oid.h"
#endif

#if defined(MBEDTLS_SSL_PROTO_DTLS)

#if defined(MBEDTLS_SSL_DTLS_CONNECTION_ID)
/* Top-level Connection ID API */

int mbedtls_ssl_conf_cid( mbedtls_ssl_config *conf,
                          size_t len,
                          int ignore_other_cid )
{
    if( len > MBEDTLS_SSL_CID_IN_LEN_MAX )
        return( MBEDTLS_ERR_SSL_BAD_INPUT_DATA );

    if( ignore_other_cid != MBEDTLS_SSL_UNEXPECTED_CID_FAIL &&
        ignore_other_cid != MBEDTLS_SSL_UNEXPECTED_CID_IGNORE )
    {
        return( MBEDTLS_ERR_SSL_BAD_INPUT_DATA );
    }

    conf->ignore_unexpected_cid = ignore_other_cid;
    conf->cid_len = len;
    return( 0 );
}

int mbedtls_ssl_set_cid( mbedtls_ssl_context *ssl,
                         int enable,
                         unsigned char const *own_cid,
                         size_t own_cid_len )
{
    if( ssl->conf->transport != MBEDTLS_SSL_TRANSPORT_DATAGRAM )
        return( MBEDTLS_ERR_SSL_BAD_INPUT_DATA );

    ssl->negotiate_cid = enable;
    if( enable == MBEDTLS_SSL_CID_DISABLED )
    {
        MBEDTLS_SSL_DEBUG_MSG( 3, ( "Disable use of CID extension." ) );
        return( 0 );
    }
    MBEDTLS_SSL_DEBUG_MSG( 3, ( "Enable use of CID extension." ) );
    MBEDTLS_SSL_DEBUG_BUF( 3, "Own CID", own_cid, own_cid_len );

    if( own_cid_len != ssl->conf->cid_len )
    {
        MBEDTLS_SSL_DEBUG_MSG( 3, ( "CID length %u does not match CID length %u in config",
                                    (unsigned) own_cid_len,
                                    (unsigned) ssl->conf->cid_len ) );
        return( MBEDTLS_ERR_SSL_BAD_INPUT_DATA );
    }

    memcpy( ssl->own_cid, own_cid, own_cid_len );
    /* Truncation is not an issue here because
     * MBEDTLS_SSL_CID_IN_LEN_MAX at most 255. */
    ssl->own_cid_len = (uint8_t) own_cid_len;

    return( 0 );
}

int mbedtls_ssl_get_peer_cid( mbedtls_ssl_context *ssl,
                     int *enabled,
                     unsigned char peer_cid[ MBEDTLS_SSL_CID_OUT_LEN_MAX ],
                     size_t *peer_cid_len )
{
    *enabled = MBEDTLS_SSL_CID_DISABLED;

    if( ssl->conf->transport != MBEDTLS_SSL_TRANSPORT_DATAGRAM ||
        ssl->state != MBEDTLS_SSL_HANDSHAKE_OVER )
    {
        return( MBEDTLS_ERR_SSL_BAD_INPUT_DATA );
    }

    /* We report MBEDTLS_SSL_CID_DISABLED in case the CID extensions
     * were used, but client and server requested the empty CID.
     * This is indistinguishable from not using the CID extension
     * in the first place. */
    if( ssl->transform_in->in_cid_len  == 0 &&
        ssl->transform_in->out_cid_len == 0 )
    {
        return( 0 );
    }

    if( peer_cid_len != NULL )
    {
        *peer_cid_len = ssl->transform_in->out_cid_len;
        if( peer_cid != NULL )
        {
            memcpy( peer_cid, ssl->transform_in->out_cid,
                    ssl->transform_in->out_cid_len );
        }
    }

    *enabled = MBEDTLS_SSL_CID_ENABLED;

    return( 0 );
}
#endif /* MBEDTLS_SSL_DTLS_CONNECTION_ID */

#endif /* MBEDTLS_SSL_PROTO_DTLS */

#if defined(MBEDTLS_SSL_MAX_FRAGMENT_LENGTH)
/*
 * Convert max_fragment_length codes to length.
 * RFC 6066 says:
 *    enum{
 *        2^9(1), 2^10(2), 2^11(3), 2^12(4), (255)
 *    } MaxFragmentLength;
 * and we add 0 -> extension unused
 */
static unsigned int ssl_mfl_code_to_length( int mfl )
{
    switch( mfl )
    {
    case MBEDTLS_SSL_MAX_FRAG_LEN_NONE:
        return ( MBEDTLS_TLS_EXT_ADV_CONTENT_LEN );
    case MBEDTLS_SSL_MAX_FRAG_LEN_512:
        return 512;
    case MBEDTLS_SSL_MAX_FRAG_LEN_1024:
        return 1024;
    case MBEDTLS_SSL_MAX_FRAG_LEN_2048:
        return 2048;
    case MBEDTLS_SSL_MAX_FRAG_LEN_4096:
        return 4096;
    default:
        return ( MBEDTLS_TLS_EXT_ADV_CONTENT_LEN );
    }
}
#endif /* MBEDTLS_SSL_MAX_FRAGMENT_LENGTH */

int mbedtls_ssl_session_copy( mbedtls_ssl_session *dst,
                              const mbedtls_ssl_session *src )
{
    mbedtls_ssl_session_free( dst );
    memcpy( dst, src, sizeof( mbedtls_ssl_session ) );

#if defined(MBEDTLS_X509_CRT_PARSE_C)

#if defined(MBEDTLS_SSL_KEEP_PEER_CERTIFICATE)
    if( src->peer_cert != NULL )
    {
        int ret = MBEDTLS_ERR_ERROR_CORRUPTION_DETECTED;

        dst->peer_cert = mbedtls_calloc( 1, sizeof(mbedtls_x509_crt) );
        if( dst->peer_cert == NULL )
            return( MBEDTLS_ERR_SSL_ALLOC_FAILED );

        mbedtls_x509_crt_init( dst->peer_cert );

        if( ( ret = mbedtls_x509_crt_parse_der( dst->peer_cert, src->peer_cert->raw.p,
                                        src->peer_cert->raw.len ) ) != 0 )
        {
            mbedtls_free( dst->peer_cert );
            dst->peer_cert = NULL;
            return( ret );
        }
    }
#else /* MBEDTLS_SSL_KEEP_PEER_CERTIFICATE */
    if( src->peer_cert_digest != NULL )
    {
        dst->peer_cert_digest =
            mbedtls_calloc( 1, src->peer_cert_digest_len );
        if( dst->peer_cert_digest == NULL )
            return( MBEDTLS_ERR_SSL_ALLOC_FAILED );

        memcpy( dst->peer_cert_digest, src->peer_cert_digest,
                src->peer_cert_digest_len );
        dst->peer_cert_digest_type = src->peer_cert_digest_type;
        dst->peer_cert_digest_len = src->peer_cert_digest_len;
    }
#endif /* MBEDTLS_SSL_KEEP_PEER_CERTIFICATE */

#endif /* MBEDTLS_X509_CRT_PARSE_C */

#if ( defined(MBEDTLS_SSL_SESSION_TICKETS) || defined(MBEDTLS_SSL_NEW_SESSION_TICKET) ) && \
    defined(MBEDTLS_SSL_CLI_C)
    if( src->ticket != NULL )
    {
        dst->ticket = mbedtls_calloc( 1, src->ticket_len );
        if( dst->ticket == NULL )
            return( MBEDTLS_ERR_SSL_ALLOC_FAILED );

        memcpy( dst->ticket, src->ticket, src->ticket_len );
    }
#endif /* (MBEDTLS_SSL_SESSION_TICKETS || MBEDTLS_SSL_NEW_SESSION_TICKET) && MBEDTLS_SSL_CLI_C */

#if defined(MBEDTLS_SSL_NEW_SESSION_TICKET)

    /* Resumption Key */
    memcpy( dst->key, src->key, src->key_len );

#endif /* MBEDTLS_SSL_NEW_SESSION_TICKET */

    return( 0 );
}

#if defined(MBEDTLS_SSL_VARIABLE_BUFFER_LENGTH)
static int resize_buffer( unsigned char **buffer, size_t len_new, size_t *len_old )
{
    unsigned char* resized_buffer = mbedtls_calloc( 1, len_new );
    if( resized_buffer == NULL )
        return -1;

    /* We want to copy len_new bytes when downsizing the buffer, and
     * len_old bytes when upsizing, so we choose the smaller of two sizes,
     * to fit one buffer into another. Size checks, ensuring that no data is
     * lost, are done outside of this function. */
    memcpy( resized_buffer, *buffer,
            ( len_new < *len_old ) ? len_new : *len_old );
    mbedtls_platform_zeroize( *buffer, *len_old );
    mbedtls_free( *buffer );

    *buffer = resized_buffer;
    *len_old = len_new;

    return 0;
}

static void handle_buffer_resizing( mbedtls_ssl_context *ssl, int downsizing,
                                    size_t in_buf_new_len,
                                    size_t out_buf_new_len )
{
    int modified = 0;
    size_t written_in = 0, iv_offset_in = 0, len_offset_in = 0;
    size_t written_out = 0, iv_offset_out = 0, len_offset_out = 0;
    if( ssl->in_buf != NULL )
    {
        written_in = ssl->in_msg - ssl->in_buf;
        iv_offset_in = ssl->in_iv - ssl->in_buf;
        len_offset_in = ssl->in_len - ssl->in_buf;
        if( downsizing ?
            ssl->in_buf_len > in_buf_new_len && ssl->in_left < in_buf_new_len :
            ssl->in_buf_len < in_buf_new_len )
        {
            if( resize_buffer( &ssl->in_buf, in_buf_new_len, &ssl->in_buf_len ) != 0 )
            {
                MBEDTLS_SSL_DEBUG_MSG( 1, ( "input buffer resizing failed - out of memory" ) );
            }
            else
            {
                MBEDTLS_SSL_DEBUG_MSG( 2, ( "Reallocating in_buf to %" MBEDTLS_PRINTF_SIZET,
                                            in_buf_new_len ) );
                modified = 1;
            }
        }
    }

    if( ssl->out_buf != NULL )
    {
        written_out = ssl->out_msg - ssl->out_buf;
        iv_offset_out = ssl->out_iv - ssl->out_buf;
        len_offset_out = ssl->out_len - ssl->out_buf;
        if( downsizing ?
            ssl->out_buf_len > out_buf_new_len && ssl->out_left < out_buf_new_len :
            ssl->out_buf_len < out_buf_new_len )
        {
            if( resize_buffer( &ssl->out_buf, out_buf_new_len, &ssl->out_buf_len ) != 0 )
            {
                MBEDTLS_SSL_DEBUG_MSG( 1, ( "output buffer resizing failed - out of memory" ) );
            }
            else
            {
                MBEDTLS_SSL_DEBUG_MSG( 2, ( "Reallocating out_buf to %" MBEDTLS_PRINTF_SIZET,
                                            out_buf_new_len ) );
                modified = 1;
            }
        }
    }
    if( modified )
    {
        /* Update pointers here to avoid doing it twice. */
        mbedtls_ssl_reset_in_out_pointers( ssl );
        /* Fields below might not be properly updated with record
         * splitting or with CID, so they are manually updated here. */
        ssl->out_msg = ssl->out_buf + written_out;
        ssl->out_len = ssl->out_buf + len_offset_out;
        ssl->out_iv = ssl->out_buf + iv_offset_out;

        ssl->in_msg = ssl->in_buf + written_in;
        ssl->in_len = ssl->in_buf + len_offset_in;
        ssl->in_iv = ssl->in_buf + iv_offset_in;
    }
}
#endif /* MBEDTLS_SSL_VARIABLE_BUFFER_LENGTH */

#if defined(MBEDTLS_SSL_PROTO_TLS1_2)
#if defined(MBEDTLS_USE_PSA_CRYPTO)

static psa_status_t setup_psa_key_derivation( psa_key_derivation_operation_t* derivation,
                                              psa_key_id_t key,
                                              psa_algorithm_t alg,
                                              const unsigned char* seed, size_t seed_length,
                                              const unsigned char* label, size_t label_length,
                                              size_t capacity )
{
    psa_status_t status;

    status = psa_key_derivation_setup( derivation, alg );
    if( status != PSA_SUCCESS )
        return( status );

    if( PSA_ALG_IS_TLS12_PRF( alg ) || PSA_ALG_IS_TLS12_PSK_TO_MS( alg ) )
    {
        status = psa_key_derivation_input_bytes( derivation,
                                                 PSA_KEY_DERIVATION_INPUT_SEED,
                                                 seed, seed_length );
        if( status != PSA_SUCCESS )
            return( status );

        if( mbedtls_svc_key_id_is_null( key ) )
        {
            status = psa_key_derivation_input_bytes(
                derivation, PSA_KEY_DERIVATION_INPUT_SECRET,
                NULL, 0 );
        }
        else
        {
            status = psa_key_derivation_input_key(
                derivation, PSA_KEY_DERIVATION_INPUT_SECRET, key );
        }
        if( status != PSA_SUCCESS )
            return( status );

        status = psa_key_derivation_input_bytes( derivation,
                                                 PSA_KEY_DERIVATION_INPUT_LABEL,
                                                 label, label_length );
        if( status != PSA_SUCCESS )
            return( status );
    }
    else
    {
        return( PSA_ERROR_NOT_SUPPORTED );
    }

    status = psa_key_derivation_set_capacity( derivation, capacity );
    if( status != PSA_SUCCESS )
        return( status );

    return( PSA_SUCCESS );
}

static int tls_prf_generic( mbedtls_md_type_t md_type,
                            const unsigned char *secret, size_t slen,
                            const char *label,
                            const unsigned char *random, size_t rlen,
                            unsigned char *dstbuf, size_t dlen )
{
    psa_status_t status;
    psa_algorithm_t alg;
    psa_key_id_t master_key = MBEDTLS_SVC_KEY_ID_INIT;
    psa_key_derivation_operation_t derivation =
        PSA_KEY_DERIVATION_OPERATION_INIT;

    if( md_type == MBEDTLS_MD_SHA384 )
        alg = PSA_ALG_TLS12_PRF(PSA_ALG_SHA_384);
    else
        alg = PSA_ALG_TLS12_PRF(PSA_ALG_SHA_256);

    /* Normally a "secret" should be long enough to be impossible to
     * find by brute force, and in particular should not be empty. But
     * this PRF is also used to derive an IV, in particular in EAP-TLS,
     * and for this use case it makes sense to have a 0-length "secret".
     * Since the key API doesn't allow importing a key of length 0,
     * keep master_key=0, which setup_psa_key_derivation() understands
     * to mean a 0-length "secret" input. */
    if( slen != 0 )
    {
        psa_key_attributes_t key_attributes = psa_key_attributes_init();
        psa_set_key_usage_flags( &key_attributes, PSA_KEY_USAGE_DERIVE );
        psa_set_key_algorithm( &key_attributes, alg );
        psa_set_key_type( &key_attributes, PSA_KEY_TYPE_DERIVE );

        status = psa_import_key( &key_attributes, secret, slen, &master_key );
        if( status != PSA_SUCCESS )
            return( MBEDTLS_ERR_SSL_HW_ACCEL_FAILED );
    }

    status = setup_psa_key_derivation( &derivation,
                                       master_key, alg,
                                       random, rlen,
                                       (unsigned char const *) label,
                                       (size_t) strlen( label ),
                                       dlen );
    if( status != PSA_SUCCESS )
    {
        psa_key_derivation_abort( &derivation );
        psa_destroy_key( master_key );
        return( MBEDTLS_ERR_SSL_HW_ACCEL_FAILED );
    }

    status = psa_key_derivation_output_bytes( &derivation, dstbuf, dlen );
    if( status != PSA_SUCCESS )
    {
        psa_key_derivation_abort( &derivation );
        psa_destroy_key( master_key );
        return( MBEDTLS_ERR_SSL_HW_ACCEL_FAILED );
    }

    status = psa_key_derivation_abort( &derivation );
    if( status != PSA_SUCCESS )
    {
        psa_destroy_key( master_key );
        return( MBEDTLS_ERR_SSL_HW_ACCEL_FAILED );
    }

    if( ! mbedtls_svc_key_id_is_null( master_key ) )
        status = psa_destroy_key( master_key );
    if( status != PSA_SUCCESS )
        return( MBEDTLS_ERR_SSL_HW_ACCEL_FAILED );

    return( 0 );
}

#else /* MBEDTLS_USE_PSA_CRYPTO */

static int tls_prf_generic( mbedtls_md_type_t md_type,
                            const unsigned char *secret, size_t slen,
                            const char *label,
                            const unsigned char *random, size_t rlen,
                            unsigned char *dstbuf, size_t dlen )
{
    size_t nb;
    size_t i, j, k, md_len;
    unsigned char *tmp;
    size_t tmp_len = 0;
    unsigned char h_i[MBEDTLS_MD_MAX_SIZE];
    const mbedtls_md_info_t *md_info;
    mbedtls_md_context_t md_ctx;
    int ret = MBEDTLS_ERR_ERROR_CORRUPTION_DETECTED;

    mbedtls_md_init( &md_ctx );

    if( ( md_info = mbedtls_md_info_from_type( md_type ) ) == NULL )
        return( MBEDTLS_ERR_SSL_INTERNAL_ERROR );

    md_len = mbedtls_md_get_size( md_info );

    tmp_len = md_len + strlen( label ) + rlen;
    tmp = mbedtls_calloc( 1, tmp_len );
    if( tmp == NULL )
    {
        ret = MBEDTLS_ERR_SSL_ALLOC_FAILED;
        goto exit;
    }

    nb = strlen( label );
    memcpy( tmp + md_len, label, nb );
    memcpy( tmp + md_len + nb, random, rlen );
    nb += rlen;

    /*
     * Compute P_<hash>(secret, label + random)[0..dlen]
     */
    if ( ( ret = mbedtls_md_setup( &md_ctx, md_info, 1 ) ) != 0 )
        goto exit;

    mbedtls_md_hmac_starts( &md_ctx, secret, slen );
    mbedtls_md_hmac_update( &md_ctx, tmp + md_len, nb );
    mbedtls_md_hmac_finish( &md_ctx, tmp );

    for( i = 0; i < dlen; i += md_len )
    {
        mbedtls_md_hmac_reset ( &md_ctx );
        mbedtls_md_hmac_update( &md_ctx, tmp, md_len + nb );
        mbedtls_md_hmac_finish( &md_ctx, h_i );

        mbedtls_md_hmac_reset ( &md_ctx );
        mbedtls_md_hmac_update( &md_ctx, tmp, md_len );
        mbedtls_md_hmac_finish( &md_ctx, tmp );

        k = ( i + md_len > dlen ) ? dlen % md_len : md_len;

        for( j = 0; j < k; j++ )
            dstbuf[i + j]  = h_i[j];
    }

exit:
    mbedtls_md_free( &md_ctx );

    mbedtls_platform_zeroize( tmp, tmp_len );
    mbedtls_platform_zeroize( h_i, sizeof( h_i ) );

    mbedtls_free( tmp );

    return( ret );
}
#endif /* MBEDTLS_USE_PSA_CRYPTO */
#if defined(MBEDTLS_SHA256_C)
static int tls_prf_sha256( const unsigned char *secret, size_t slen,
                           const char *label,
                           const unsigned char *random, size_t rlen,
                           unsigned char *dstbuf, size_t dlen )
{
    return( tls_prf_generic( MBEDTLS_MD_SHA256, secret, slen,
                             label, random, rlen, dstbuf, dlen ) );
}
#endif /* MBEDTLS_SHA256_C */

#if defined(MBEDTLS_SHA384_C)
static int tls_prf_sha384( const unsigned char *secret, size_t slen,
                           const char *label,
                           const unsigned char *random, size_t rlen,
                           unsigned char *dstbuf, size_t dlen )
{
    return( tls_prf_generic( MBEDTLS_MD_SHA384, secret, slen,
                             label, random, rlen, dstbuf, dlen ) );
}
#endif /* MBEDTLS_SHA384_C */
#endif /* MBEDTLS_SSL_PROTO_TLS1_2 */

static void ssl_update_checksum_start( mbedtls_ssl_context *, const unsigned char *, size_t );

#if defined(MBEDTLS_SSL_PROTO_TLS1_2)
#if defined(MBEDTLS_SHA256_C)
static void ssl_update_checksum_sha256( mbedtls_ssl_context *, const unsigned char *, size_t );
static void ssl_calc_verify_tls_sha256( const mbedtls_ssl_context *,unsigned char*, size_t * );
static void ssl_calc_finished_tls_sha256( mbedtls_ssl_context *,unsigned char *, int );
#endif

#if defined(MBEDTLS_SHA384_C)
static void ssl_update_checksum_sha384( mbedtls_ssl_context *, const unsigned char *, size_t );
static void ssl_calc_verify_tls_sha384( const mbedtls_ssl_context *, unsigned char*, size_t * );
static void ssl_calc_finished_tls_sha384( mbedtls_ssl_context *, unsigned char *, int );
#endif
#endif /* MBEDTLS_SSL_PROTO_TLS1_2 */

#if defined(MBEDTLS_SSL_PROTO_TLS1_3_EXPERIMENTAL)

#if defined(MBEDTLS_SHA256_C)
static void ssl_update_checksum_sha256( mbedtls_ssl_context *, const unsigned char *, size_t );
#endif

#if defined(MBEDTLS_SHA512_C)
static void ssl_update_checksum_sha384( mbedtls_ssl_context *, const unsigned char *, size_t );
#endif

#if defined(MBEDTLS_SHA256_C)
static int ssl_get_handshake_transcript_sha256( mbedtls_ssl_context *ssl,
                                                unsigned char *dst,
                                                size_t dst_len,
                                                size_t *olen )
{
    int ret;
    mbedtls_sha256_context sha256;

    if( dst_len < 32 )
        return( MBEDTLS_ERR_SSL_INTERNAL_ERROR );

    mbedtls_sha256_init( &sha256 );
    mbedtls_sha256_clone( &sha256, &ssl->handshake->fin_sha256 );

    if( ( ret = mbedtls_sha256_finish_ret( &sha256, dst ) ) != 0 )
    {
        MBEDTLS_SSL_DEBUG_RET( 1, "mbedtls_sha256_finish_ret", ret );
        goto exit;
    }

    *olen = 32;

exit:

    mbedtls_sha256_free( &sha256 );
    return( ret );
}
#endif /* MBEDTLS_SHA256_C */

#if defined(MBEDTLS_SHA512_C)
static int ssl_get_handshake_transcript_sha384( mbedtls_ssl_context *ssl,
                                                unsigned char *dst,
                                                size_t dst_len,
                                                size_t *olen )
{
    int ret;
    mbedtls_sha512_context sha512;

    if( dst_len < 48 )
        return( MBEDTLS_ERR_SSL_INTERNAL_ERROR );

    mbedtls_sha512_init( &sha512 );
    mbedtls_sha512_clone( &sha512, &ssl->handshake->fin_sha512 );

    if( ( ret = mbedtls_sha512_finish_ret( &sha512, dst ) ) != 0 )
    {
        MBEDTLS_SSL_DEBUG_RET( 1, "mbedtls_sha512_finish_ret", ret );
        goto exit;
    }

    *olen = 48;

exit:

    mbedtls_sha512_free( &sha512 );
    return( ret );
}
#endif /* MBEDTLS_SHA512_C */

static int ssl_hash_transcript_core( mbedtls_ssl_context *ssl,
                                     mbedtls_md_type_t md,
                                     unsigned char *transcript,
                                     size_t len,
                                     size_t *olen )
{
    int ret;
    size_t hash_size;

    if( len < 4 )
        return( MBEDTLS_ERR_SSL_INTERNAL_ERROR );

    ret = mbedtls_ssl_get_handshake_transcript( ssl, md,
                                          transcript + 4,
                                          len - 4,
                                          &hash_size );
    if( ret != 0 )
    {
        MBEDTLS_SSL_DEBUG_RET( 4, "mbedtls_ssl_get_handshake_transcript", ret );
        return( ret );
    }

    transcript[0] = MBEDTLS_SSL_HS_MESSAGE_HASH;
    transcript[1] = 0;
    transcript[2] = 0;
    transcript[3] = (unsigned char) hash_size;

    *olen = 4 + hash_size;
    return( 0 );
}

#if defined(MBEDTLS_SHA256_C)
static int ssl_hash_transcript_sha256( mbedtls_ssl_context *ssl )
{
    int ret;
    unsigned char transcript[ 32 + 4 ];
    size_t olen;

    ret = ssl_hash_transcript_core( ssl, MBEDTLS_MD_SHA256,
                                    transcript,
                                    sizeof( transcript ),
                                    &olen );
    if( ret != 0 )
    {
        MBEDTLS_SSL_DEBUG_RET( 4, "ssl_hash_transcript_core", ret );
        return( ret );
    }

    MBEDTLS_SSL_DEBUG_BUF( 4, "Truncated SHA-256 handshake transcript",
                           transcript, olen );

    mbedtls_sha256_starts_ret( &ssl->handshake->fin_sha256, 0 );
    ssl_update_checksum_sha256( ssl, transcript, olen );

    return( 0 );
}
#endif /* MBEDTLS_SHA256_C */

#if defined(MBEDTLS_SHA512_C)
static int ssl_hash_transcript_sha384( mbedtls_ssl_context *ssl )
{
    int ret;
    unsigned char transcript[ 48 + 4 ];
    size_t olen;

    ret = ssl_hash_transcript_core( ssl, MBEDTLS_MD_SHA384,
                                    transcript,
                                    sizeof( transcript ),
                                    &olen );
    if( ret != 0 )
        return( ret );

    MBEDTLS_SSL_DEBUG_BUF( 4, "Truncated SHA-384 handshake transcript",
                           transcript, olen );

    mbedtls_sha512_starts_ret( &ssl->handshake->fin_sha512, 1 );
    ssl_update_checksum_sha384( ssl, transcript, olen );

    return( 0 );
}
#endif /* MBEDTLS_SHA512_C */

/* Replace Transcript-Hash(X) by
 * Transcript-Hash( message_hash     ||
 *                 00 00 Hash.length ||
 *                 X )
 */
int mbedtls_ssl_hash_transcript( mbedtls_ssl_context *ssl )
{
    int ret = 0;

#if defined(MBEDTLS_SHA256_C)
    ret = ssl_hash_transcript_sha256( ssl );
    if( ret != 0 )
        goto exit;
#endif /* MBEDTLS_SHA256_C */

#if defined(MBEDTLS_SHA512_C)
    ret = ssl_hash_transcript_sha384( ssl );
    if( ret != 0 )
        goto exit;
#endif /* MBEDTLS_SHA512_C */

exit:
    return( 0 );
}

int mbedtls_ssl_get_handshake_transcript( mbedtls_ssl_context *ssl,
                                          const mbedtls_md_type_t md,
                                          unsigned char *dst,
                                          size_t dst_len,
                                          size_t *olen )
{
#if defined(MBEDTLS_SHA512_C)
    if( md == MBEDTLS_MD_SHA384 )
    {
        return( ssl_get_handshake_transcript_sha384( ssl, dst, dst_len, olen ) );
    }
    else
#endif /* MBEDTLS_SHA512_C */
#if defined(MBEDTLS_SHA256_C)
    if( md == MBEDTLS_MD_SHA256 )
    {
        return( ssl_get_handshake_transcript_sha256( ssl, dst, dst_len, olen ) );
    }
    else
#endif /* MBEDTLS_SHA256_C */
    return( MBEDTLS_ERR_SSL_INTERNAL_ERROR );
}

#endif /* MBEDTLS_SSL_PROTO_TLS1_3_EXPERIMENTAL */

#if defined(MBEDTLS_KEY_EXCHANGE_PSK_ENABLED) && \
    defined(MBEDTLS_USE_PSA_CRYPTO)
static int ssl_use_opaque_psk( mbedtls_ssl_context const *ssl )
{
    if( ssl->conf->f_psk != NULL )
    {
        /* If we've used a callback to select the PSK,
         * the static configuration is irrelevant. */
        if( ! mbedtls_svc_key_id_is_null( ssl->handshake->psk_opaque ) )
            return( 1 );

        return( 0 );
    }

    if( ! mbedtls_svc_key_id_is_null( ssl->conf->psk_opaque ) )
        return( 1 );

    return( 0 );
}
#endif /* MBEDTLS_USE_PSA_CRYPTO &&
          MBEDTLS_KEY_EXCHANGE_PSK_ENABLED */

#if defined(MBEDTLS_SSL_PROTO_TLS1_2_OR_EARLIER)
#if defined(MBEDTLS_SSL_EXPORT_KEYS)
static mbedtls_tls_prf_types tls_prf_get_type( mbedtls_ssl_tls_prf_cb *tls_prf )
{
#if defined(MBEDTLS_SSL_PROTO_TLS1_2)
#if defined(MBEDTLS_SHA384_C)
    if( tls_prf == tls_prf_sha384 )
    {
        return( MBEDTLS_SSL_TLS_PRF_SHA384 );
    }
    else
#endif
#if defined(MBEDTLS_SHA256_C)
    if( tls_prf == tls_prf_sha256 )
    {
        return( MBEDTLS_SSL_TLS_PRF_SHA256 );
    }
    else
#endif
#endif /* MBEDTLS_SSL_PROTO_TLS1_2 */
    return( MBEDTLS_SSL_TLS_PRF_NONE );
}
#endif /* MBEDTLS_SSL_EXPORT_KEYS */
#endif /* defined(MBEDTLS_SSL_PROTO_TLS1_2_OR_EARLIER) */

int  mbedtls_ssl_tls_prf( const mbedtls_tls_prf_types prf,
                          const unsigned char *secret, size_t slen,
                          const char *label,
                          const unsigned char *random, size_t rlen,
                          unsigned char *dstbuf, size_t dlen )
{
    mbedtls_ssl_tls_prf_cb *tls_prf = NULL;

    switch( prf )
    {
#if defined(MBEDTLS_SSL_PROTO_TLS1_2)
#if defined(MBEDTLS_SHA384_C)
        case MBEDTLS_SSL_TLS_PRF_SHA384:
            tls_prf = tls_prf_sha384;
        break;
#endif /* MBEDTLS_SHA384_C */
#if defined(MBEDTLS_SHA256_C)
        case MBEDTLS_SSL_TLS_PRF_SHA256:
            tls_prf = tls_prf_sha256;
        break;
#endif /* MBEDTLS_SHA256_C */
#endif /* MBEDTLS_SSL_PROTO_TLS1_2 */
    default:
        return( MBEDTLS_ERR_SSL_FEATURE_UNAVAILABLE );
    }

    return( tls_prf( secret, slen, label, random, rlen, dstbuf, dlen ) );
}
#if defined(MBEDTLS_SSL_PROTO_TLS1_2_OR_EARLIER)
/* Type for the TLS PRF */
typedef int ssl_tls_prf_t(const unsigned char *, size_t, const char *,
                          const unsigned char *, size_t,
                          unsigned char *, size_t);

/*
 * Populate a transform structure with session keys and all the other
 * necessary information.
 *
 * Parameters:
 * - [in/out]: transform: structure to populate
 *      [in] must be just initialised with mbedtls_ssl_transform_init()
 *      [out] fully populated, ready for use by mbedtls_ssl_{en,de}crypt_buf()
 * - [in] ciphersuite
 * - [in] master
 * - [in] encrypt_then_mac
 * - [in] trunc_hmac
 * - [in] compression
 * - [in] tls_prf: pointer to PRF to use for key derivation
 * - [in] randbytes: buffer holding ServerHello.random + ClientHello.random
 * - [in] minor_ver: SSL/TLS minor version
 * - [in] endpoint: client or server
 * - [in] ssl: optionally used for:
 *        - MBEDTLS_SSL_EXPORT_KEYS: ssl->conf->{f,p}_export_keys
 *        - MBEDTLS_DEBUG_C: ssl->conf->{f,p}_dbg
 */
static int ssl_populate_transform( mbedtls_ssl_transform *transform,
                                   int ciphersuite,
                                   const unsigned char master[48],
#if defined(MBEDTLS_SSL_SOME_SUITES_USE_MAC)
#if defined(MBEDTLS_SSL_ENCRYPT_THEN_MAC)
                                   int encrypt_then_mac,
#endif /* MBEDTLS_SSL_ENCRYPT_THEN_MAC */
#endif /* MBEDTLS_SSL_SOME_SUITES_USE_MAC */
                                   ssl_tls_prf_t tls_prf,
                                   const unsigned char randbytes[64],
                                   int minor_ver,
                                   unsigned endpoint,
                                   const mbedtls_ssl_context *ssl )
{
    int ret = 0;
#if defined(MBEDTLS_USE_PSA_CRYPTO)
    int psa_fallthrough;
#endif /* MBEDTLS_USE_PSA_CRYPTO */
    unsigned char keyblk[256];
    unsigned char *key1;
    unsigned char *key2;
    unsigned char *mac_enc;
    unsigned char *mac_dec;
    size_t mac_key_len = 0;
    size_t iv_copy_len;
    unsigned keylen;
    const mbedtls_ssl_ciphersuite_t *ciphersuite_info;
    const mbedtls_cipher_info_t *cipher_info;
    const mbedtls_md_info_t *md_info;

#if !defined(MBEDTLS_SSL_EXPORT_KEYS) && \
    !defined(MBEDTLS_DEBUG_C)
    ssl = NULL; /* make sure we don't use it except for those cases */
    (void) ssl;
#endif

    /*
     * Some data just needs copying into the structure
     */
#if defined(MBEDTLS_SSL_ENCRYPT_THEN_MAC) && \
    defined(MBEDTLS_SSL_SOME_SUITES_USE_MAC)
    transform->encrypt_then_mac = encrypt_then_mac;
#endif
    transform->minor_ver = minor_ver;

#if defined(MBEDTLS_SSL_CONTEXT_SERIALIZATION)
    memcpy( transform->randbytes, randbytes, sizeof( transform->randbytes ) );
#endif

    /*
     * Get various info structures
     */
    ciphersuite_info = mbedtls_ssl_ciphersuite_from_id( ciphersuite );
    if( ciphersuite_info == NULL )
    {
        MBEDTLS_SSL_DEBUG_MSG( 1, ( "ciphersuite info for %d not found",
                                    ciphersuite ) );
        return( MBEDTLS_ERR_SSL_BAD_INPUT_DATA );
    }

    cipher_info = mbedtls_cipher_info_from_type( ciphersuite_info->cipher );
    if( cipher_info == NULL )
    {
        MBEDTLS_SSL_DEBUG_MSG( 1, ( "cipher info for %u not found",
                                    ciphersuite_info->cipher ) );
        return( MBEDTLS_ERR_SSL_BAD_INPUT_DATA );
    }

    md_info = mbedtls_md_info_from_type( ciphersuite_info->mac );
    if( md_info == NULL )
    {
        MBEDTLS_SSL_DEBUG_MSG( 1, ( "mbedtls_md info for %u not found",
                            (unsigned) ciphersuite_info->mac ) );
        return( MBEDTLS_ERR_SSL_BAD_INPUT_DATA );
    }

#if defined(MBEDTLS_SSL_DTLS_CONNECTION_ID)
    /* Copy own and peer's CID if the use of the CID
     * extension has been negotiated. */
    if( ssl->handshake->cid_in_use == MBEDTLS_SSL_CID_ENABLED )
    {
        MBEDTLS_SSL_DEBUG_MSG( 3, ( "Copy CIDs into SSL transform" ) );

        transform->in_cid_len = ssl->own_cid_len;
        memcpy( transform->in_cid, ssl->own_cid, ssl->own_cid_len );
        MBEDTLS_SSL_DEBUG_BUF( 3, "Incoming CID", transform->in_cid,
                               transform->in_cid_len );

        transform->out_cid_len = ssl->handshake->peer_cid_len;
        memcpy( transform->out_cid, ssl->handshake->peer_cid,
                ssl->handshake->peer_cid_len );
        MBEDTLS_SSL_DEBUG_BUF( 3, "Outgoing CID", transform->out_cid,
                               transform->out_cid_len );
    }
#endif /* MBEDTLS_SSL_DTLS_CONNECTION_ID */

    /*
     * Compute key block using the PRF
     */
    ret = tls_prf( master, 48, "key expansion", randbytes, 64, keyblk, 256 );
    if( ret != 0 )
    {
        MBEDTLS_SSL_DEBUG_RET( 1, "prf", ret );
        return( ret );
    }

    MBEDTLS_SSL_DEBUG_MSG( 3, ( "ciphersuite = %s",
                           mbedtls_ssl_get_ciphersuite_name( ciphersuite ) ) );
    MBEDTLS_SSL_DEBUG_BUF( 3, "master secret", master, 48 );
    MBEDTLS_SSL_DEBUG_BUF( 4, "random bytes", randbytes, 64 );
    MBEDTLS_SSL_DEBUG_BUF( 4, "key block", keyblk, 256 );

    /*
     * Determine the appropriate key, IV and MAC length.
     */

    keylen = cipher_info->key_bitlen / 8;

#if defined(MBEDTLS_GCM_C) ||                           \
    defined(MBEDTLS_CCM_C) ||                           \
    defined(MBEDTLS_CHACHAPOLY_C)
    if( cipher_info->mode == MBEDTLS_MODE_GCM ||
        cipher_info->mode == MBEDTLS_MODE_CCM ||
        cipher_info->mode == MBEDTLS_MODE_CHACHAPOLY )
    {
        size_t explicit_ivlen;

        transform->maclen = 0;
        mac_key_len = 0;
        transform->taglen =
            ciphersuite_info->flags & MBEDTLS_CIPHERSUITE_SHORT_TAG ? 8 : 16;

        /* All modes haves 96-bit IVs, but the length of the static parts vary
         * with mode and version:
         * - For GCM and CCM in TLS 1.2, there's a static IV of 4 Bytes
         *   (to be concatenated with a dynamically chosen IV of 8 Bytes)
         * - For ChaChaPoly in TLS 1.2, and all modes in TLS 1.3, there's
         *   a static IV of 12 Bytes (to be XOR'ed with the 8 Byte record
         *   sequence number).
         */
        transform->ivlen = 12;
#if defined(MBEDTLS_SSL_PROTO_TLS1_3_EXPERIMENTAL)
        if( minor_ver == MBEDTLS_SSL_MINOR_VERSION_4 )
        {
            transform->fixed_ivlen = 12;
        }
        else
#endif /* MBEDTLS_SSL_PROTO_TLS1_3_EXPERIMENTAL */
        {
            if( cipher_info->mode == MBEDTLS_MODE_CHACHAPOLY )
                transform->fixed_ivlen = 12;
            else
                transform->fixed_ivlen = 4;
        }

        /* Minimum length of encrypted record */
        explicit_ivlen = transform->ivlen - transform->fixed_ivlen;
        transform->minlen = explicit_ivlen + transform->taglen;
    }
    else
#endif /* MBEDTLS_GCM_C || MBEDTLS_CCM_C || MBEDTLS_CHACHAPOLY_C */
#if defined(MBEDTLS_SSL_SOME_SUITES_USE_MAC)
    if( cipher_info->mode == MBEDTLS_MODE_STREAM ||
        cipher_info->mode == MBEDTLS_MODE_CBC )
    {
        /* Initialize HMAC contexts */
        if( ( ret = mbedtls_md_setup( &transform->md_ctx_enc, md_info, 1 ) ) != 0 ||
            ( ret = mbedtls_md_setup( &transform->md_ctx_dec, md_info, 1 ) ) != 0 )
        {
            MBEDTLS_SSL_DEBUG_RET( 1, "mbedtls_md_setup", ret );
            goto end;
        }

        /* Get MAC length */
        mac_key_len = mbedtls_md_get_size( md_info );
        transform->maclen = mac_key_len;

        /* IV length */
        transform->ivlen = cipher_info->iv_size;

        /* Minimum length */
        if( cipher_info->mode == MBEDTLS_MODE_STREAM )
            transform->minlen = transform->maclen;
        else
        {
            /*
             * GenericBlockCipher:
             * 1. if EtM is in use: one block plus MAC
             *    otherwise: * first multiple of blocklen greater than maclen
             * 2. IV
             */
#if defined(MBEDTLS_SSL_ENCRYPT_THEN_MAC)
            if( encrypt_then_mac == MBEDTLS_SSL_ETM_ENABLED )
            {
                transform->minlen = transform->maclen
                                  + cipher_info->block_size;
            }
            else
#endif
            {
                transform->minlen = transform->maclen
                                  + cipher_info->block_size
                                  - transform->maclen % cipher_info->block_size;
            }

#if defined(MBEDTLS_SSL_PROTO_TLS1_2)
            if( minor_ver == MBEDTLS_SSL_MINOR_VERSION_3 )
            {
                transform->minlen += transform->ivlen;
            }
            else
#endif
            {
                MBEDTLS_SSL_DEBUG_MSG( 1, ( "should never happen" ) );
                ret = MBEDTLS_ERR_SSL_INTERNAL_ERROR;
                goto end;
            }
        }
    }
    else
#endif /* MBEDTLS_SSL_SOME_SUITES_USE_MAC */
    {
        MBEDTLS_SSL_DEBUG_MSG( 1, ( "should never happen" ) );
        return( MBEDTLS_ERR_SSL_INTERNAL_ERROR );
    }

    MBEDTLS_SSL_DEBUG_MSG( 3, ( "keylen: %u, minlen: %u, ivlen: %u, maclen: %u",
                                (unsigned) keylen,
                                (unsigned) transform->minlen,
                                (unsigned) transform->ivlen,
                                (unsigned) transform->maclen ) );

    /*
     * Finally setup the cipher contexts, IVs and MAC secrets.
     */
#if defined(MBEDTLS_SSL_CLI_C)
    if( endpoint == MBEDTLS_SSL_IS_CLIENT )
    {
        key1 = keyblk + mac_key_len * 2;
        key2 = keyblk + mac_key_len * 2 + keylen;

        mac_enc = keyblk;
        mac_dec = keyblk + mac_key_len;

        /*
         * This is not used in TLS v1.1.
         */
        iv_copy_len = ( transform->fixed_ivlen ) ?
                            transform->fixed_ivlen : transform->ivlen;
        memcpy( transform->iv_enc, key2 + keylen,  iv_copy_len );
        memcpy( transform->iv_dec, key2 + keylen + iv_copy_len,
                iv_copy_len );
    }
    else
#endif /* MBEDTLS_SSL_CLI_C */
#if defined(MBEDTLS_SSL_SRV_C)
    if( endpoint == MBEDTLS_SSL_IS_SERVER )
    {
        key1 = keyblk + mac_key_len * 2 + keylen;
        key2 = keyblk + mac_key_len * 2;

        mac_enc = keyblk + mac_key_len;
        mac_dec = keyblk;

        /*
         * This is not used in TLS v1.1.
         */
        iv_copy_len = ( transform->fixed_ivlen ) ?
                            transform->fixed_ivlen : transform->ivlen;
        memcpy( transform->iv_dec, key1 + keylen,  iv_copy_len );
        memcpy( transform->iv_enc, key1 + keylen + iv_copy_len,
                iv_copy_len );
    }
    else
#endif /* MBEDTLS_SSL_SRV_C */
    {
        MBEDTLS_SSL_DEBUG_MSG( 1, ( "should never happen" ) );
        ret = MBEDTLS_ERR_SSL_INTERNAL_ERROR;
        goto end;
    }

#if defined(MBEDTLS_SSL_SOME_SUITES_USE_MAC)
#if defined(MBEDTLS_SSL_PROTO_TLS1_2)
    /* For HMAC-based ciphersuites, initialize the HMAC transforms.
       For AEAD-based ciphersuites, there is nothing to do here. */
    if( mac_key_len != 0 )
    {
        mbedtls_md_hmac_starts( &transform->md_ctx_enc, mac_enc, mac_key_len );
        mbedtls_md_hmac_starts( &transform->md_ctx_dec, mac_dec, mac_key_len );
    }
#endif
#endif /* MBEDTLS_SSL_SOME_SUITES_USE_MAC */

    ((void) mac_dec);
    ((void) mac_enc);

#if defined(MBEDTLS_SSL_EXPORT_KEYS)
    if( ssl->f_export_keys != NULL )
    {
        ssl->f_export_keys( ssl->p_export_keys,
                            MBEDTLS_SSL_KEY_EXPORT_TLS12_MASTER_SECRET,
                            master, 48,
                            randbytes + 32,
                            randbytes,
                            tls_prf_get_type( tls_prf ) );
    }
#endif

#if defined(MBEDTLS_USE_PSA_CRYPTO)

    /* Only use PSA-based ciphers for TLS-1.2.
     * That's relevant at least for TLS-1.0, where
     * we assume that mbedtls_cipher_crypt() updates
     * the structure field for the IV, which the PSA-based
     * implementation currently doesn't. */
#if defined(MBEDTLS_SSL_PROTO_TLS1_2)
    if( ssl->minor_ver == MBEDTLS_SSL_MINOR_VERSION_3 )
    {
        ret = mbedtls_cipher_setup_psa( &transform->cipher_ctx_enc,
                                        cipher_info, transform->taglen );
        if( ret != 0 && ret != MBEDTLS_ERR_CIPHER_FEATURE_UNAVAILABLE )
        {
            MBEDTLS_SSL_DEBUG_RET( 1, "mbedtls_cipher_setup_psa", ret );
            goto end;
        }

        if( ret == 0 )
        {
            MBEDTLS_SSL_DEBUG_MSG( 3, ( "Successfully setup PSA-based encryption cipher context" ) );
            psa_fallthrough = 0;
        }
        else
        {
            MBEDTLS_SSL_DEBUG_MSG( 1, ( "Failed to setup PSA-based cipher context for record encryption - fall through to default setup." ) );
            psa_fallthrough = 1;
        }
    }
    else
        psa_fallthrough = 1;
#else
    psa_fallthrough = 1;
#endif /* MBEDTLS_SSL_PROTO_TLS1_2 */

    if( psa_fallthrough == 1 )
#endif /* MBEDTLS_USE_PSA_CRYPTO */
    if( ( ret = mbedtls_cipher_setup( &transform->cipher_ctx_enc,
                                 cipher_info ) ) != 0 )
    {
        MBEDTLS_SSL_DEBUG_RET( 1, "mbedtls_cipher_setup", ret );
        goto end;
    }

#if defined(MBEDTLS_USE_PSA_CRYPTO)
    /* Only use PSA-based ciphers for TLS-1.2.
     * That's relevant at least for TLS-1.0, where
     * we assume that mbedtls_cipher_crypt() updates
     * the structure field for the IV, which the PSA-based
     * implementation currently doesn't. */
#if defined(MBEDTLS_SSL_PROTO_TLS1_2)
    if( ssl->minor_ver == MBEDTLS_SSL_MINOR_VERSION_3 )
    {
        ret = mbedtls_cipher_setup_psa( &transform->cipher_ctx_dec,
                                        cipher_info, transform->taglen );
        if( ret != 0 && ret != MBEDTLS_ERR_CIPHER_FEATURE_UNAVAILABLE )
        {
            MBEDTLS_SSL_DEBUG_RET( 1, "mbedtls_cipher_setup_psa", ret );
            goto end;
        }

        if( ret == 0 )
        {
            MBEDTLS_SSL_DEBUG_MSG( 3, ( "Successfully setup PSA-based decryption cipher context" ) );
            psa_fallthrough = 0;
        }
        else
        {
            MBEDTLS_SSL_DEBUG_MSG( 1, ( "Failed to setup PSA-based cipher context for record decryption - fall through to default setup." ) );
            psa_fallthrough = 1;
        }
    }
    else
        psa_fallthrough = 1;
#else
    psa_fallthrough = 1;
#endif /* MBEDTLS_SSL_PROTO_TLS1_2 */

    if( psa_fallthrough == 1 )
#endif /* MBEDTLS_USE_PSA_CRYPTO */
    if( ( ret = mbedtls_cipher_setup( &transform->cipher_ctx_dec,
                                 cipher_info ) ) != 0 )
    {
        MBEDTLS_SSL_DEBUG_RET( 1, "mbedtls_cipher_setup", ret );
        goto end;
    }

    if( ( ret = mbedtls_cipher_setkey( &transform->cipher_ctx_enc, key1,
                               cipher_info->key_bitlen,
                               MBEDTLS_ENCRYPT ) ) != 0 )
    {
        MBEDTLS_SSL_DEBUG_RET( 1, "mbedtls_cipher_setkey", ret );
        goto end;
    }

    if( ( ret = mbedtls_cipher_setkey( &transform->cipher_ctx_dec, key2,
                               cipher_info->key_bitlen,
                               MBEDTLS_DECRYPT ) ) != 0 )
    {
        MBEDTLS_SSL_DEBUG_RET( 1, "mbedtls_cipher_setkey", ret );
        goto end;
    }

#if defined(MBEDTLS_CIPHER_MODE_CBC)
    if( cipher_info->mode == MBEDTLS_MODE_CBC )
    {
        if( ( ret = mbedtls_cipher_set_padding_mode( &transform->cipher_ctx_enc,
                                             MBEDTLS_PADDING_NONE ) ) != 0 )
        {
            MBEDTLS_SSL_DEBUG_RET( 1, "mbedtls_cipher_set_padding_mode", ret );
            goto end;
        }

        if( ( ret = mbedtls_cipher_set_padding_mode( &transform->cipher_ctx_dec,
                                             MBEDTLS_PADDING_NONE ) ) != 0 )
        {
            MBEDTLS_SSL_DEBUG_RET( 1, "mbedtls_cipher_set_padding_mode", ret );
            goto end;
        }
    }
#endif /* MBEDTLS_CIPHER_MODE_CBC */


end:
    mbedtls_platform_zeroize( keyblk, sizeof( keyblk ) );
    return( ret );
}

/*
 * Set appropriate PRF function and other SSL / TLS1.2 functions
 *
 * Inputs:
 * - SSL/TLS minor version
 * - hash associated with the ciphersuite (only used by TLS 1.2)
 *
 * Outputs:
 * - the tls_prf, calc_verify and calc_finished members of handshake structure
 */
static int ssl_set_handshake_prfs( mbedtls_ssl_handshake_params *handshake,
                                   int minor_ver,
                                   mbedtls_md_type_t hash )
{
#if !defined(MBEDTLS_SSL_PROTO_TLS1_2) || !defined(MBEDTLS_SHA384_C)
    (void) hash;
#endif

#if defined(MBEDTLS_SSL_PROTO_TLS1_2)
#if defined(MBEDTLS_SHA384_C)
    if( minor_ver == MBEDTLS_SSL_MINOR_VERSION_3 &&
        hash == MBEDTLS_MD_SHA384 )
    {
        handshake->tls_prf = tls_prf_sha384;
        handshake->calc_verify = ssl_calc_verify_tls_sha384;
        handshake->calc_finished = ssl_calc_finished_tls_sha384;
    }
    else
#endif
#if defined(MBEDTLS_SHA256_C)
    if( minor_ver == MBEDTLS_SSL_MINOR_VERSION_3 )
    {
        handshake->tls_prf = tls_prf_sha256;
        handshake->calc_verify = ssl_calc_verify_tls_sha256;
        handshake->calc_finished = ssl_calc_finished_tls_sha256;
    }
    else
#endif
#endif /* MBEDTLS_SSL_PROTO_TLS1_2 */
    {
        return( MBEDTLS_ERR_SSL_INTERNAL_ERROR );
    }

    return( 0 );
}

/*
 * Compute master secret if needed
 *
 * Parameters:
 * [in/out] handshake
 *          [in] resume, premaster, extended_ms, calc_verify, tls_prf
 *               (PSA-PSK) ciphersuite_info, psk_opaque
 *          [out] premaster (cleared)
 * [out] master
 * [in] ssl: optionally used for debugging, EMS and PSA-PSK
 *      debug: conf->f_dbg, conf->p_dbg
 *      EMS: passed to calc_verify (debug + session_negotiate)
 *      PSA-PSA: minor_ver, conf
 */
static int ssl_compute_master( mbedtls_ssl_handshake_params *handshake,
                               unsigned char *master,
                               const mbedtls_ssl_context *ssl )
{
    int ret = MBEDTLS_ERR_ERROR_CORRUPTION_DETECTED;

    /* cf. RFC 5246, Section 8.1:
     * "The master secret is always exactly 48 bytes in length." */
    size_t const master_secret_len = 48;

#if defined(MBEDTLS_SSL_EXTENDED_MASTER_SECRET)
    unsigned char session_hash[48];
#endif /* MBEDTLS_SSL_EXTENDED_MASTER_SECRET */

    /* The label for the KDF used for key expansion.
     * This is either "master secret" or "extended master secret"
     * depending on whether the Extended Master Secret extension
     * is used. */
    char const *lbl = "master secret";

    /* The salt for the KDF used for key expansion.
     * - If the Extended Master Secret extension is not used,
     *   this is ClientHello.Random + ServerHello.Random
     *   (see Sect. 8.1 in RFC 5246).
     * - If the Extended Master Secret extension is used,
     *   this is the transcript of the handshake so far.
     *   (see Sect. 4 in RFC 7627). */
    unsigned char const *salt = handshake->randbytes;
    size_t salt_len = 64;

#if !defined(MBEDTLS_DEBUG_C) &&                    \
    !defined(MBEDTLS_SSL_EXTENDED_MASTER_SECRET) && \
    !(defined(MBEDTLS_USE_PSA_CRYPTO) &&            \
      defined(MBEDTLS_KEY_EXCHANGE_PSK_ENABLED))
    ssl = NULL; /* make sure we don't use it except for those cases */
    (void) ssl;
#endif

    if( handshake->resume != 0 )
    {
        MBEDTLS_SSL_DEBUG_MSG( 3, ( "no premaster (session resumed)" ) );
        return( 0 );
    }

#if defined(MBEDTLS_SSL_EXTENDED_MASTER_SECRET)
    if( handshake->extended_ms == MBEDTLS_SSL_EXTENDED_MS_ENABLED )
    {
        lbl  = "extended master secret";
        salt = session_hash;
        handshake->calc_verify( ssl, session_hash, &salt_len );

        MBEDTLS_SSL_DEBUG_BUF( 3, "session hash for extended master secret",
                                  session_hash, salt_len );
    }
#endif /* MBEDTLS_SSL_EXTENDED_MS_ENABLED */

#if defined(MBEDTLS_USE_PSA_CRYPTO) &&          \
    defined(MBEDTLS_KEY_EXCHANGE_PSK_ENABLED)
    if( handshake->ciphersuite_info->key_exchange == MBEDTLS_KEY_EXCHANGE_PSK &&
        ssl->minor_ver == MBEDTLS_SSL_MINOR_VERSION_3 &&
        ssl_use_opaque_psk( ssl ) == 1 )
    {
        /* Perform PSK-to-MS expansion in a single step. */
        psa_status_t status;
        psa_algorithm_t alg;
        psa_key_id_t psk;
        psa_key_derivation_operation_t derivation =
            PSA_KEY_DERIVATION_OPERATION_INIT;
        mbedtls_md_type_t hash_alg = handshake->ciphersuite_info->mac;

        MBEDTLS_SSL_DEBUG_MSG( 2, ( "perform PSA-based PSK-to-MS expansion" ) );

        psk = mbedtls_ssl_get_opaque_psk( ssl );

        if( hash_alg == MBEDTLS_MD_SHA384 )
            alg = PSA_ALG_TLS12_PSK_TO_MS(PSA_ALG_SHA_384);
        else
            alg = PSA_ALG_TLS12_PSK_TO_MS(PSA_ALG_SHA_256);

        status = setup_psa_key_derivation( &derivation, psk, alg,
                                           salt, salt_len,
                                           (unsigned char const *) lbl,
                                           (size_t) strlen( lbl ),
                                           master_secret_len );
        if( status != PSA_SUCCESS )
        {
            psa_key_derivation_abort( &derivation );
            return( MBEDTLS_ERR_SSL_HW_ACCEL_FAILED );
        }

        status = psa_key_derivation_output_bytes( &derivation,
                                                  master,
                                                  master_secret_len );
        if( status != PSA_SUCCESS )
        {
            psa_key_derivation_abort( &derivation );
            return( MBEDTLS_ERR_SSL_HW_ACCEL_FAILED );
        }

        status = psa_key_derivation_abort( &derivation );
        if( status != PSA_SUCCESS )
            return( MBEDTLS_ERR_SSL_HW_ACCEL_FAILED );
    }
    else
#endif
    {
        ret = handshake->tls_prf( handshake->premaster, handshake->pmslen,
                                  lbl, salt, salt_len,
                                  master,
                                  master_secret_len );
        if( ret != 0 )
        {
            MBEDTLS_SSL_DEBUG_RET( 1, "prf", ret );
            return( ret );
        }

        MBEDTLS_SSL_DEBUG_BUF( 3, "premaster secret",
                               handshake->premaster,
                               handshake->pmslen );

        mbedtls_platform_zeroize( handshake->premaster,
                                  sizeof(handshake->premaster) );
    }

    return( 0 );
}

int mbedtls_ssl_derive_keys( mbedtls_ssl_context *ssl )
{
    int ret = MBEDTLS_ERR_ERROR_CORRUPTION_DETECTED;
    const mbedtls_ssl_ciphersuite_t * const ciphersuite_info =
        ssl->handshake->ciphersuite_info;

    MBEDTLS_SSL_DEBUG_MSG( 2, ( "=> derive keys" ) );

    /* Set PRF, calc_verify and calc_finished function pointers */
    ret = ssl_set_handshake_prfs( ssl->handshake,
                                  ssl->minor_ver,
                                  ciphersuite_info->mac );
    if( ret != 0 )
    {
        MBEDTLS_SSL_DEBUG_RET( 1, "ssl_set_handshake_prfs", ret );
        return( ret );
    }

    /* Compute master secret if needed */
    ret = ssl_compute_master( ssl->handshake,
                              ssl->session_negotiate->master,
                              ssl );
    if( ret != 0 )
    {
        MBEDTLS_SSL_DEBUG_RET( 1, "ssl_compute_master", ret );
        return( ret );
    }

    /* Swap the client and server random values:
     * - MS derivation wanted client+server (RFC 5246 8.1)
     * - key derivation wants server+client (RFC 5246 6.3) */
    {
        unsigned char tmp[64];
        memcpy( tmp, ssl->handshake->randbytes, 64 );
        memcpy( ssl->handshake->randbytes, tmp + 32, 32 );
        memcpy( ssl->handshake->randbytes + 32, tmp, 32 );
        mbedtls_platform_zeroize( tmp, sizeof( tmp ) );
    }

    /* Populate transform structure */
    ret = ssl_populate_transform( ssl->transform_negotiate,
                                  ssl->session_negotiate->ciphersuite,
                                  ssl->session_negotiate->master,
#if defined(MBEDTLS_SSL_SOME_SUITES_USE_MAC)
#if defined(MBEDTLS_SSL_ENCRYPT_THEN_MAC)
                                  ssl->session_negotiate->encrypt_then_mac,
#endif /* MBEDTLS_SSL_ENCRYPT_THEN_MAC */
#endif /* MBEDTLS_SSL_SOME_SUITES_USE_MAC */
                                  ssl->handshake->tls_prf,
                                  ssl->handshake->randbytes,
                                  ssl->minor_ver,
                                  ssl->conf->endpoint,
                                  ssl );
    if( ret != 0 )
    {
        MBEDTLS_SSL_DEBUG_RET( 1, "ssl_populate_transform", ret );
        return( ret );
    }

    /* We no longer need Server/ClientHello.random values */
    mbedtls_platform_zeroize( ssl->handshake->randbytes,
                      sizeof( ssl->handshake->randbytes ) );

    MBEDTLS_SSL_DEBUG_MSG( 2, ( "<= derive keys" ) );

    return( 0 );
}

#if defined(MBEDTLS_SSL_PROTO_TLS1_2)
#if defined(MBEDTLS_SHA256_C)
void ssl_calc_verify_tls_sha256( const mbedtls_ssl_context *ssl,
                                 unsigned char *hash,
                                 size_t *hlen )
{
#if defined(MBEDTLS_USE_PSA_CRYPTO)
    size_t hash_size;
    psa_status_t status;
    psa_hash_operation_t sha256_psa = psa_hash_operation_init();

    MBEDTLS_SSL_DEBUG_MSG( 2, ( "=> PSA calc verify sha256" ) );
    status = psa_hash_clone( &ssl->handshake->fin_sha256_psa, &sha256_psa );
    if( status != PSA_SUCCESS )
    {
        MBEDTLS_SSL_DEBUG_MSG( 2, ( "PSA hash clone failed" ) );
        return;
    }

    status = psa_hash_finish( &sha256_psa, hash, 32, &hash_size );
    if( status != PSA_SUCCESS )
    {
        MBEDTLS_SSL_DEBUG_MSG( 2, ( "PSA hash finish failed" ) );
        return;
    }

    *hlen = 32;
    MBEDTLS_SSL_DEBUG_BUF( 3, "PSA calculated verify result", hash, *hlen );
    MBEDTLS_SSL_DEBUG_MSG( 2, ( "<= PSA calc verify" ) );
#else
    mbedtls_sha256_context sha256;

    mbedtls_sha256_init( &sha256 );

    MBEDTLS_SSL_DEBUG_MSG( 2, ( "=> calc verify sha256" ) );

    mbedtls_sha256_clone( &sha256, &ssl->handshake->fin_sha256 );
    mbedtls_sha256_finish( &sha256, hash );

    *hlen = 32;

    MBEDTLS_SSL_DEBUG_BUF( 3, "calculated verify result", hash, *hlen );
    MBEDTLS_SSL_DEBUG_MSG( 2, ( "<= calc verify" ) );

    mbedtls_sha256_free( &sha256 );
#endif /* MBEDTLS_USE_PSA_CRYPTO */
    return;
}
#endif /* MBEDTLS_SHA256_C */

#if defined(MBEDTLS_SHA384_C)
void ssl_calc_verify_tls_sha384( const mbedtls_ssl_context *ssl,
                                 unsigned char *hash,
                                 size_t *hlen )
{
#if defined(MBEDTLS_USE_PSA_CRYPTO)
    size_t hash_size;
    psa_status_t status;
    psa_hash_operation_t sha384_psa = psa_hash_operation_init();

    MBEDTLS_SSL_DEBUG_MSG( 2, ( "=> PSA calc verify sha384" ) );
    status = psa_hash_clone( &ssl->handshake->fin_sha384_psa, &sha384_psa );
    if( status != PSA_SUCCESS )
    {
        MBEDTLS_SSL_DEBUG_MSG( 2, ( "PSA hash clone failed" ) );
        return;
    }

    status = psa_hash_finish( &sha384_psa, hash, 48, &hash_size );
    if( status != PSA_SUCCESS )
    {
        MBEDTLS_SSL_DEBUG_MSG( 2, ( "PSA hash finish failed" ) );
        return;
    }

    *hlen = 48;
    MBEDTLS_SSL_DEBUG_BUF( 3, "PSA calculated verify result", hash, *hlen );
    MBEDTLS_SSL_DEBUG_MSG( 2, ( "<= PSA calc verify" ) );
#else
    mbedtls_sha512_context sha512;

    mbedtls_sha512_init( &sha512 );

    MBEDTLS_SSL_DEBUG_MSG( 2, ( "=> calc verify sha384" ) );

    mbedtls_sha512_clone( &sha512, &ssl->handshake->fin_sha512 );
    mbedtls_sha512_finish( &sha512, hash );

    *hlen = 48;

    MBEDTLS_SSL_DEBUG_BUF( 3, "calculated verify result", hash, *hlen );
    MBEDTLS_SSL_DEBUG_MSG( 2, ( "<= calc verify" ) );

    mbedtls_sha512_free( &sha512 );
#endif /* MBEDTLS_USE_PSA_CRYPTO */
    return;
}
#endif /* MBEDTLS_SHA384_C */
#endif /* MBEDTLS_SSL_PROTO_TLS1_2 */

#if defined(MBEDTLS_KEY_EXCHANGE_SOME_PSK_ENABLED)
int mbedtls_ssl_psk_derive_premaster( mbedtls_ssl_context *ssl, mbedtls_key_exchange_type_t key_ex )
{
    unsigned char *p = ssl->handshake->premaster;
    unsigned char *end = p + sizeof( ssl->handshake->premaster );
    const unsigned char *psk = NULL;
    size_t psk_len = 0;

    if( mbedtls_ssl_get_psk( ssl, &psk, &psk_len )
            == MBEDTLS_ERR_SSL_PRIVATE_KEY_REQUIRED )
    {
        /*
         * This should never happen because the existence of a PSK is always
         * checked before calling this function
         */
        MBEDTLS_SSL_DEBUG_MSG( 1, ( "should never happen" ) );
        return( MBEDTLS_ERR_SSL_INTERNAL_ERROR );
    }

    /*
     * PMS = struct {
     *     opaque other_secret<0..2^16-1>;
     *     opaque psk<0..2^16-1>;
     * };
     * with "other_secret" depending on the particular key exchange
     */
#if defined(MBEDTLS_KEY_EXCHANGE_PSK_ENABLED)
    if( key_ex == MBEDTLS_KEY_EXCHANGE_PSK )
    {
        if( end - p < 2 )
            return( MBEDTLS_ERR_SSL_BAD_INPUT_DATA );

        *(p++) = (unsigned char)( psk_len >> 8 );
        *(p++) = (unsigned char)( psk_len      );

        if( end < p || (size_t)( end - p ) < psk_len )
            return( MBEDTLS_ERR_SSL_BAD_INPUT_DATA );

        memset( p, 0, psk_len );
        p += psk_len;
    }
    else
#endif /* MBEDTLS_KEY_EXCHANGE_PSK_ENABLED */
#if defined(MBEDTLS_KEY_EXCHANGE_RSA_PSK_ENABLED)
    if( key_ex == MBEDTLS_KEY_EXCHANGE_RSA_PSK )
    {
        /*
         * other_secret already set by the ClientKeyExchange message,
         * and is 48 bytes long
         */
        if( end - p < 2 )
            return( MBEDTLS_ERR_SSL_BAD_INPUT_DATA );

        *p++ = 0;
        *p++ = 48;
        p += 48;
    }
    else
#endif /* MBEDTLS_KEY_EXCHANGE_RSA_PSK_ENABLED */
#if defined(MBEDTLS_KEY_EXCHANGE_DHE_PSK_ENABLED)
    if( key_ex == MBEDTLS_KEY_EXCHANGE_DHE_PSK )
    {
        int ret = MBEDTLS_ERR_ERROR_CORRUPTION_DETECTED;
        size_t len;

        /* Write length only when we know the actual value */
        if( ( ret = mbedtls_dhm_calc_secret( &ssl->handshake->dhm_ctx,
                                      p + 2, end - ( p + 2 ), &len,
                                      ssl->conf->f_rng, ssl->conf->p_rng ) ) != 0 )
        {
            MBEDTLS_SSL_DEBUG_RET( 1, "mbedtls_dhm_calc_secret", ret );
            return( ret );
        }
        *(p++) = (unsigned char)( len >> 8 );
        *(p++) = (unsigned char)( len );
        p += len;

        MBEDTLS_SSL_DEBUG_MPI( 3, "DHM: K ", &ssl->handshake->dhm_ctx.K  );
    }
    else
#endif /* MBEDTLS_KEY_EXCHANGE_DHE_PSK_ENABLED */
#if defined(MBEDTLS_KEY_EXCHANGE_ECDHE_PSK_ENABLED)
    if( key_ex == MBEDTLS_KEY_EXCHANGE_ECDHE_PSK )
    {
        int ret = MBEDTLS_ERR_ERROR_CORRUPTION_DETECTED;
        size_t zlen;

        if( ( ret = mbedtls_ecdh_calc_secret( &ssl->handshake->ecdh_ctx, &zlen,
                                       p + 2, end - ( p + 2 ),
                                       ssl->conf->f_rng, ssl->conf->p_rng ) ) != 0 )
        {
            MBEDTLS_SSL_DEBUG_RET( 1, "mbedtls_ecdh_calc_secret", ret );
            return( ret );
        }

        *(p++) = (unsigned char)( zlen >> 8 );
        *(p++) = (unsigned char)( zlen      );
        p += zlen;

        MBEDTLS_SSL_DEBUG_ECDH( 3, &ssl->handshake->ecdh_ctx,
                                MBEDTLS_DEBUG_ECDH_Z );
    }
    else
#endif /* MBEDTLS_KEY_EXCHANGE_ECDHE_PSK_ENABLED */
    {
        MBEDTLS_SSL_DEBUG_MSG( 1, ( "should never happen" ) );
        return( MBEDTLS_ERR_SSL_INTERNAL_ERROR );
    }

    /* opaque psk<0..2^16-1>; */
    if( end - p < 2 )
        return( MBEDTLS_ERR_SSL_BAD_INPUT_DATA );

    *(p++) = (unsigned char)( psk_len >> 8 );
    *(p++) = (unsigned char)( psk_len      );

    if( end < p || (size_t)( end - p ) < psk_len )
        return( MBEDTLS_ERR_SSL_BAD_INPUT_DATA );

    memcpy( p, psk, psk_len );
    p += psk_len;

    ssl->handshake->pmslen = p - ssl->handshake->premaster;

    return( 0 );
}
#endif /* MBEDTLS_KEY_EXCHANGE_SOME_PSK_ENABLED */

#endif /* defined(MBEDTLS_SSL_PROTO_TLS1_2_OR_EARLIER) */

#if defined(MBEDTLS_SSL_SRV_C) && defined(MBEDTLS_SSL_RENEGOTIATION)
static int ssl_write_hello_request( mbedtls_ssl_context *ssl );

#if defined(MBEDTLS_SSL_PROTO_DTLS)
int mbedtls_ssl_resend_hello_request( mbedtls_ssl_context *ssl )
{
    /* If renegotiation is not enforced, retransmit until we would reach max
     * timeout if we were using the usual handshake doubling scheme */
    if( ssl->conf->renego_max_records < 0 )
    {
        uint32_t ratio = ssl->conf->hs_timeout_max / ssl->conf->hs_timeout_min + 1;
        unsigned char doublings = 1;

        while( ratio != 0 )
        {
            ++doublings;
            ratio >>= 1;
        }

        if( ++ssl->renego_records_seen > doublings )
        {
            MBEDTLS_SSL_DEBUG_MSG( 2, ( "no longer retransmitting hello request" ) );
            return( 0 );
        }
    }

    return( ssl_write_hello_request( ssl ) );
}
#endif
#endif /* MBEDTLS_SSL_SRV_C && MBEDTLS_SSL_RENEGOTIATION */

#if defined(MBEDTLS_X509_CRT_PARSE_C)
static void ssl_clear_peer_cert( mbedtls_ssl_session *session )
{
#if defined(MBEDTLS_SSL_KEEP_PEER_CERTIFICATE)
    if( session->peer_cert != NULL )
    {
        mbedtls_x509_crt_free( session->peer_cert );
        mbedtls_free( session->peer_cert );
        session->peer_cert = NULL;
    }
#else /* MBEDTLS_SSL_KEEP_PEER_CERTIFICATE */
    if( session->peer_cert_digest != NULL )
    {
        /* Zeroization is not necessary. */
        mbedtls_free( session->peer_cert_digest );
        session->peer_cert_digest      = NULL;
        session->peer_cert_digest_type = MBEDTLS_MD_NONE;
        session->peer_cert_digest_len  = 0;
    }
#endif /* !MBEDTLS_SSL_KEEP_PEER_CERTIFICATE */
}
#endif /* MBEDTLS_X509_CRT_PARSE_C */

#if defined(MBEDTLS_SSL_PROTO_TLS1_2_OR_EARLIER)

/*
 * Handshake functions
 */
#if !defined(MBEDTLS_KEY_EXCHANGE_WITH_CERT_ENABLED)
/* No certificate support -> dummy functions */
int mbedtls_ssl_write_certificate( mbedtls_ssl_context *ssl )
{
    const mbedtls_ssl_ciphersuite_t *ciphersuite_info =
        ssl->handshake->ciphersuite_info;

    MBEDTLS_SSL_DEBUG_MSG( 2, ( "=> write certificate" ) );

    if( !mbedtls_ssl_ciphersuite_uses_srv_cert( ciphersuite_info ) )
    {
        MBEDTLS_SSL_DEBUG_MSG( 2, ( "<= skip write certificate" ) );
        ssl->state++;
        return( 0 );
    }

    MBEDTLS_SSL_DEBUG_MSG( 1, ( "should never happen" ) );
    return( MBEDTLS_ERR_SSL_INTERNAL_ERROR );
}

int mbedtls_ssl_parse_certificate( mbedtls_ssl_context *ssl )
{
    const mbedtls_ssl_ciphersuite_t *ciphersuite_info =
        ssl->handshake->ciphersuite_info;

    MBEDTLS_SSL_DEBUG_MSG( 2, ( "=> parse certificate" ) );

    if( !mbedtls_ssl_ciphersuite_uses_srv_cert( ciphersuite_info ) )
    {
        MBEDTLS_SSL_DEBUG_MSG( 2, ( "<= skip parse certificate" ) );
        ssl->state++;
        return( 0 );
    }

    MBEDTLS_SSL_DEBUG_MSG( 1, ( "should never happen" ) );
    return( MBEDTLS_ERR_SSL_INTERNAL_ERROR );
}

#else /* MBEDTLS_KEY_EXCHANGE_WITH_CERT_ENABLED */
/* Some certificate support -> implement write and parse */

int mbedtls_ssl_write_certificate( mbedtls_ssl_context *ssl )
{
    int ret = MBEDTLS_ERR_SSL_FEATURE_UNAVAILABLE;
    size_t i, n;
    const mbedtls_x509_crt *crt;
    const mbedtls_ssl_ciphersuite_t *ciphersuite_info =
        ssl->handshake->ciphersuite_info;

    MBEDTLS_SSL_DEBUG_MSG( 2, ( "=> write certificate" ) );

    if( !mbedtls_ssl_ciphersuite_uses_srv_cert( ciphersuite_info ) )
    {
        MBEDTLS_SSL_DEBUG_MSG( 2, ( "<= skip write certificate" ) );
        ssl->state++;
        return( 0 );
    }

#if defined(MBEDTLS_SSL_CLI_C)
    if( ssl->conf->endpoint == MBEDTLS_SSL_IS_CLIENT )
    {
        if( ssl->client_auth == 0 )
        {
            MBEDTLS_SSL_DEBUG_MSG( 2, ( "<= skip write certificate" ) );
            ssl->state++;
            return( 0 );
        }
    }
#endif /* MBEDTLS_SSL_CLI_C */
#if defined(MBEDTLS_SSL_SRV_C)
    if( ssl->conf->endpoint == MBEDTLS_SSL_IS_SERVER )
    {
        if( mbedtls_ssl_own_cert( ssl ) == NULL )
        {
            /* Should never happen because we shouldn't have picked the
             * ciphersuite if we don't have a certificate. */
            return( MBEDTLS_ERR_SSL_INTERNAL_ERROR );
        }
    }
#endif

    MBEDTLS_SSL_DEBUG_CRT( 3, "own certificate", mbedtls_ssl_own_cert( ssl ) );

    /*
     *     0  .  0    handshake type
     *     1  .  3    handshake length
     *     4  .  6    length of all certs
     *     7  .  9    length of cert. 1
     *    10  . n-1   peer certificate
     *     n  . n+2   length of cert. 2
     *    n+3 . ...   upper level cert, etc.
     */
    i = 7;
    crt = mbedtls_ssl_own_cert( ssl );

    while( crt != NULL )
    {
        n = crt->raw.len;
        if( n > MBEDTLS_SSL_OUT_CONTENT_LEN - 3 - i )
        {
            MBEDTLS_SSL_DEBUG_MSG( 1, ( "certificate too large, %" MBEDTLS_PRINTF_SIZET
                                        " > %" MBEDTLS_PRINTF_SIZET,
                           i + 3 + n, (size_t) MBEDTLS_SSL_OUT_CONTENT_LEN ) );
            return( MBEDTLS_ERR_SSL_BUFFER_TOO_SMALL );
        }

        ssl->out_msg[i    ] = (unsigned char)( n >> 16 );
        ssl->out_msg[i + 1] = (unsigned char)( n >>  8 );
        ssl->out_msg[i + 2] = (unsigned char)( n       );

        i += 3; memcpy( ssl->out_msg + i, crt->raw.p, n );
        i += n; crt = crt->next;
    }

    ssl->out_msg[4]  = (unsigned char)( ( i - 7 ) >> 16 );
    ssl->out_msg[5]  = (unsigned char)( ( i - 7 ) >>  8 );
    ssl->out_msg[6]  = (unsigned char)( ( i - 7 )       );

    ssl->out_msglen  = i;
    ssl->out_msgtype = MBEDTLS_SSL_MSG_HANDSHAKE;
    ssl->out_msg[0]  = MBEDTLS_SSL_HS_CERTIFICATE;

    ssl->state++;

    if( ( ret = mbedtls_ssl_write_handshake_msg( ssl ) ) != 0 )
    {
        MBEDTLS_SSL_DEBUG_RET( 1, "mbedtls_ssl_write_handshake_msg", ret );
        return( ret );
    }

    MBEDTLS_SSL_DEBUG_MSG( 2, ( "<= write certificate" ) );

    return( ret );
}

#if defined(MBEDTLS_SSL_RENEGOTIATION) && defined(MBEDTLS_SSL_CLI_C)

#if defined(MBEDTLS_SSL_KEEP_PEER_CERTIFICATE)
static int ssl_check_peer_crt_unchanged( mbedtls_ssl_context *ssl,
                                         unsigned char *crt_buf,
                                         size_t crt_buf_len )
{
    mbedtls_x509_crt const * const peer_crt = ssl->session->peer_cert;

    if( peer_crt == NULL )
        return( -1 );

    if( peer_crt->raw.len != crt_buf_len )
        return( -1 );

    return( memcmp( peer_crt->raw.p, crt_buf, peer_crt->raw.len ) );
}
#else /* MBEDTLS_SSL_KEEP_PEER_CERTIFICATE */
static int ssl_check_peer_crt_unchanged( mbedtls_ssl_context *ssl,
                                         unsigned char *crt_buf,
                                         size_t crt_buf_len )
{
    int ret = MBEDTLS_ERR_ERROR_CORRUPTION_DETECTED;
    unsigned char const * const peer_cert_digest =
        ssl->session->peer_cert_digest;
    mbedtls_md_type_t const peer_cert_digest_type =
        ssl->session->peer_cert_digest_type;
    mbedtls_md_info_t const * const digest_info =
        mbedtls_md_info_from_type( peer_cert_digest_type );
    unsigned char tmp_digest[MBEDTLS_SSL_PEER_CERT_DIGEST_MAX_LEN];
    size_t digest_len;

    if( peer_cert_digest == NULL || digest_info == NULL )
        return( -1 );

    digest_len = mbedtls_md_get_size( digest_info );
    if( digest_len > MBEDTLS_SSL_PEER_CERT_DIGEST_MAX_LEN )
        return( -1 );

    ret = mbedtls_md( digest_info, crt_buf, crt_buf_len, tmp_digest );
    if( ret != 0 )
        return( -1 );

    return( memcmp( tmp_digest, peer_cert_digest, digest_len ) );
}
#endif /* MBEDTLS_SSL_KEEP_PEER_CERTIFICATE */
#endif /* MBEDTLS_SSL_RENEGOTIATION && MBEDTLS_SSL_CLI_C */

/*
 * Once the certificate message is read, parse it into a cert chain and
 * perform basic checks, but leave actual verification to the caller
 */
static int ssl_parse_certificate_chain( mbedtls_ssl_context *ssl,
                                        mbedtls_x509_crt *chain )
{
    int ret = MBEDTLS_ERR_ERROR_CORRUPTION_DETECTED;
#if defined(MBEDTLS_SSL_RENEGOTIATION) && defined(MBEDTLS_SSL_CLI_C)
    int crt_cnt=0;
#endif
    size_t i, n;
    uint8_t alert;

    if( ssl->in_msgtype != MBEDTLS_SSL_MSG_HANDSHAKE )
    {
        MBEDTLS_SSL_DEBUG_MSG( 1, ( "bad certificate message" ) );
        mbedtls_ssl_send_alert_message( ssl, MBEDTLS_SSL_ALERT_LEVEL_FATAL,
                                        MBEDTLS_SSL_ALERT_MSG_UNEXPECTED_MESSAGE );
        return( MBEDTLS_ERR_SSL_UNEXPECTED_MESSAGE );
    }

    if( ssl->in_msg[0] != MBEDTLS_SSL_HS_CERTIFICATE  )
    {
        mbedtls_ssl_send_alert_message( ssl, MBEDTLS_SSL_ALERT_LEVEL_FATAL,
                                        MBEDTLS_SSL_ALERT_MSG_UNEXPECTED_MESSAGE );
        return( MBEDTLS_ERR_SSL_UNEXPECTED_MESSAGE );
    }

    if( ssl->in_hslen < mbedtls_ssl_hs_hdr_len( ssl ) + 3 + 3 )
    {
        MBEDTLS_SSL_DEBUG_MSG( 1, ( "bad certificate message" ) );
        mbedtls_ssl_send_alert_message( ssl, MBEDTLS_SSL_ALERT_LEVEL_FATAL,
                                        MBEDTLS_SSL_ALERT_MSG_DECODE_ERROR );
        return( MBEDTLS_ERR_SSL_DECODE_ERROR );
    }

    i = mbedtls_ssl_hs_hdr_len( ssl );

    /*
     * Same message structure as in mbedtls_ssl_write_certificate()
     */
    n = ( ssl->in_msg[i+1] << 8 ) | ssl->in_msg[i+2];

    if( ssl->in_msg[i] != 0 ||
        ssl->in_hslen != n + 3 + mbedtls_ssl_hs_hdr_len( ssl ) )
    {
        MBEDTLS_SSL_DEBUG_MSG( 1, ( "bad certificate message" ) );
        mbedtls_ssl_send_alert_message( ssl, MBEDTLS_SSL_ALERT_LEVEL_FATAL,
                                        MBEDTLS_SSL_ALERT_MSG_DECODE_ERROR );
        return( MBEDTLS_ERR_SSL_DECODE_ERROR );
    }

    /* Make &ssl->in_msg[i] point to the beginning of the CRT chain. */
    i += 3;

    /* Iterate through and parse the CRTs in the provided chain. */
    while( i < ssl->in_hslen )
    {
        /* Check that there's room for the next CRT's length fields. */
        if ( i + 3 > ssl->in_hslen ) {
            MBEDTLS_SSL_DEBUG_MSG( 1, ( "bad certificate message" ) );
            mbedtls_ssl_send_alert_message( ssl,
                              MBEDTLS_SSL_ALERT_LEVEL_FATAL,
                              MBEDTLS_SSL_ALERT_MSG_DECODE_ERROR );
            return( MBEDTLS_ERR_SSL_DECODE_ERROR );
        }
        /* In theory, the CRT can be up to 2**24 Bytes, but we don't support
         * anything beyond 2**16 ~ 64K. */
        if( ssl->in_msg[i] != 0 )
        {
            MBEDTLS_SSL_DEBUG_MSG( 1, ( "bad certificate message" ) );
            mbedtls_ssl_send_alert_message( ssl,
                            MBEDTLS_SSL_ALERT_LEVEL_FATAL,
                            MBEDTLS_SSL_ALERT_MSG_UNSUPPORTED_CERT );
            return( MBEDTLS_ERR_SSL_BAD_CERTIFICATE );
        }

        /* Read length of the next CRT in the chain. */
        n = ( (unsigned int) ssl->in_msg[i + 1] << 8 )
            | (unsigned int) ssl->in_msg[i + 2];
        i += 3;

        if( n < 128 || i + n > ssl->in_hslen )
        {
            MBEDTLS_SSL_DEBUG_MSG( 1, ( "bad certificate message" ) );
            mbedtls_ssl_send_alert_message( ssl,
                                 MBEDTLS_SSL_ALERT_LEVEL_FATAL,
                                 MBEDTLS_SSL_ALERT_MSG_DECODE_ERROR );
            return( MBEDTLS_ERR_SSL_DECODE_ERROR );
        }

        /* Check if we're handling the first CRT in the chain. */
#if defined(MBEDTLS_SSL_RENEGOTIATION) && defined(MBEDTLS_SSL_CLI_C)
        if( crt_cnt++ == 0 &&
            ssl->conf->endpoint == MBEDTLS_SSL_IS_CLIENT &&
            ssl->renego_status == MBEDTLS_SSL_RENEGOTIATION_IN_PROGRESS )
        {
            /* During client-side renegotiation, check that the server's
             * end-CRTs hasn't changed compared to the initial handshake,
             * mitigating the triple handshake attack. On success, reuse
             * the original end-CRT instead of parsing it again. */
            MBEDTLS_SSL_DEBUG_MSG( 3, ( "Check that peer CRT hasn't changed during renegotiation" ) );
            if( ssl_check_peer_crt_unchanged( ssl,
                                              &ssl->in_msg[i],
                                              n ) != 0 )
            {
                MBEDTLS_SSL_DEBUG_MSG( 1, ( "new server cert during renegotiation" ) );
                mbedtls_ssl_send_alert_message( ssl,
                                                MBEDTLS_SSL_ALERT_LEVEL_FATAL,
                                                MBEDTLS_SSL_ALERT_MSG_ACCESS_DENIED );
                return( MBEDTLS_ERR_SSL_BAD_CERTIFICATE );
            }

            /* Now we can safely free the original chain. */
            ssl_clear_peer_cert( ssl->session );
        }
#endif /* MBEDTLS_SSL_RENEGOTIATION && MBEDTLS_SSL_CLI_C */

        /* Parse the next certificate in the chain. */
#if defined(MBEDTLS_SSL_KEEP_PEER_CERTIFICATE)
        ret = mbedtls_x509_crt_parse_der( chain, ssl->in_msg + i, n );
#else
        /* If we don't need to store the CRT chain permanently, parse
         * it in-place from the input buffer instead of making a copy. */
        ret = mbedtls_x509_crt_parse_der_nocopy( chain, ssl->in_msg + i, n );
#endif /* MBEDTLS_SSL_KEEP_PEER_CERTIFICATE */
        switch( ret )
        {
            case 0: /*ok*/
            case MBEDTLS_ERR_X509_UNKNOWN_SIG_ALG + MBEDTLS_ERR_OID_NOT_FOUND:
                /* Ignore certificate with an unknown algorithm: maybe a
                   prior certificate was already trusted. */
                break;

            case MBEDTLS_ERR_X509_ALLOC_FAILED:
                alert = MBEDTLS_SSL_ALERT_MSG_INTERNAL_ERROR;
                goto crt_parse_der_failed;

            case MBEDTLS_ERR_X509_UNKNOWN_VERSION:
                alert = MBEDTLS_SSL_ALERT_MSG_UNSUPPORTED_CERT;
                goto crt_parse_der_failed;

            default:
                alert = MBEDTLS_SSL_ALERT_MSG_BAD_CERT;
            crt_parse_der_failed:
                mbedtls_ssl_send_alert_message( ssl, MBEDTLS_SSL_ALERT_LEVEL_FATAL, alert );
                MBEDTLS_SSL_DEBUG_RET( 1, " mbedtls_x509_crt_parse_der", ret );
                return( ret );
        }

        i += n;
    }

    MBEDTLS_SSL_DEBUG_CRT( 3, "peer certificate", chain );
    return( 0 );
}

#if defined(MBEDTLS_SSL_SRV_C)
static int ssl_srv_check_client_no_crt_notification( mbedtls_ssl_context *ssl )
{
    if( ssl->conf->endpoint == MBEDTLS_SSL_IS_CLIENT )
        return( -1 );

#if defined(MBEDTLS_SSL_PROTO_TLS1_2)
    if( ssl->in_hslen   == 3 + mbedtls_ssl_hs_hdr_len( ssl ) &&
        ssl->in_msgtype == MBEDTLS_SSL_MSG_HANDSHAKE    &&
        ssl->in_msg[0]  == MBEDTLS_SSL_HS_CERTIFICATE   &&
        memcmp( ssl->in_msg + mbedtls_ssl_hs_hdr_len( ssl ), "\0\0\0", 3 ) == 0 )
    {
        MBEDTLS_SSL_DEBUG_MSG( 1, ( "TLSv1 client has no certificate" ) );
        return( 0 );
    }

    return( -1 );
#endif /* MBEDTLS_SSL_PROTO_TLS1_2 */
}
#endif /* MBEDTLS_SSL_SRV_C */

/* Check if a certificate message is expected.
 * Return either
 * - SSL_CERTIFICATE_EXPECTED, or
 * - SSL_CERTIFICATE_SKIP
 * indicating whether a Certificate message is expected or not.
 */
#define SSL_CERTIFICATE_EXPECTED 0
#define SSL_CERTIFICATE_SKIP     1
static int ssl_parse_certificate_coordinate( mbedtls_ssl_context *ssl,
                                             int authmode )
{
    const mbedtls_ssl_ciphersuite_t *ciphersuite_info =
        ssl->handshake->ciphersuite_info;

    if( !mbedtls_ssl_ciphersuite_uses_srv_cert( ciphersuite_info ) )
        return( SSL_CERTIFICATE_SKIP );

#if defined(MBEDTLS_SSL_SRV_C)
    if( ssl->conf->endpoint == MBEDTLS_SSL_IS_SERVER )
    {
        if( ciphersuite_info->key_exchange == MBEDTLS_KEY_EXCHANGE_RSA_PSK )
            return( SSL_CERTIFICATE_SKIP );

        if( authmode == MBEDTLS_SSL_VERIFY_NONE )
        {
            ssl->session_negotiate->verify_result =
                MBEDTLS_X509_BADCERT_SKIP_VERIFY;
            return( SSL_CERTIFICATE_SKIP );
        }
    }
#else
    ((void) authmode);
#endif /* MBEDTLS_SSL_SRV_C */

    return( SSL_CERTIFICATE_EXPECTED );
}

static int ssl_parse_certificate_verify( mbedtls_ssl_context *ssl,
                                         int authmode,
                                         mbedtls_x509_crt *chain,
                                         void *rs_ctx )
{
    int ret = 0;
    const mbedtls_ssl_ciphersuite_t *ciphersuite_info =
        ssl->handshake->ciphersuite_info;
    int have_ca_chain = 0;

    int (*f_vrfy)(void *, mbedtls_x509_crt *, int, uint32_t *);
    void *p_vrfy;

    if( authmode == MBEDTLS_SSL_VERIFY_NONE )
        return( 0 );

    if( ssl->f_vrfy != NULL )
    {
        MBEDTLS_SSL_DEBUG_MSG( 3, ( "Use context-specific verification callback" ) );
        f_vrfy = ssl->f_vrfy;
        p_vrfy = ssl->p_vrfy;
    }
    else
    {
        MBEDTLS_SSL_DEBUG_MSG( 3, ( "Use configuration-specific verification callback" ) );
        f_vrfy = ssl->conf->f_vrfy;
        p_vrfy = ssl->conf->p_vrfy;
    }

    /*
     * Main check: verify certificate
     */
#if defined(MBEDTLS_X509_TRUSTED_CERTIFICATE_CALLBACK)
    if( ssl->conf->f_ca_cb != NULL )
    {
        ((void) rs_ctx);
        have_ca_chain = 1;

        MBEDTLS_SSL_DEBUG_MSG( 3, ( "use CA callback for X.509 CRT verification" ) );
        ret = mbedtls_x509_crt_verify_with_ca_cb(
            chain,
            ssl->conf->f_ca_cb,
            ssl->conf->p_ca_cb,
            ssl->conf->cert_profile,
            ssl->hostname,
            &ssl->session_negotiate->verify_result,
            f_vrfy, p_vrfy );
    }
    else
#endif /* MBEDTLS_X509_TRUSTED_CERTIFICATE_CALLBACK */
    {
        mbedtls_x509_crt *ca_chain;
        mbedtls_x509_crl *ca_crl;

#if defined(MBEDTLS_SSL_SERVER_NAME_INDICATION)
        if( ssl->handshake->sni_ca_chain != NULL )
        {
            ca_chain = ssl->handshake->sni_ca_chain;
            ca_crl   = ssl->handshake->sni_ca_crl;
        }
        else
#endif
        {
            ca_chain = ssl->conf->ca_chain;
            ca_crl   = ssl->conf->ca_crl;
        }

        if( ca_chain != NULL )
            have_ca_chain = 1;

        ret = mbedtls_x509_crt_verify_restartable(
            chain,
            ca_chain, ca_crl,
            ssl->conf->cert_profile,
            ssl->hostname,
            &ssl->session_negotiate->verify_result,
            f_vrfy, p_vrfy, rs_ctx );
    }

    if( ret != 0 )
    {
        MBEDTLS_SSL_DEBUG_RET( 1, "x509_verify_cert", ret );
    }

#if defined(MBEDTLS_SSL_ECP_RESTARTABLE_ENABLED)
    if( ret == MBEDTLS_ERR_ECP_IN_PROGRESS )
        return( MBEDTLS_ERR_SSL_CRYPTO_IN_PROGRESS );
#endif

    /*
     * Secondary checks: always done, but change 'ret' only if it was 0
     */

#if defined(MBEDTLS_ECP_C)
    {
        const mbedtls_pk_context *pk = &chain->pk;

        /* If certificate uses an EC key, make sure the curve is OK */
        if( mbedtls_pk_can_do( pk, MBEDTLS_PK_ECKEY ) &&
            mbedtls_ssl_check_curve( ssl, mbedtls_pk_ec( *pk )->grp.id ) != 0 )
        {
            ssl->session_negotiate->verify_result |= MBEDTLS_X509_BADCERT_BAD_KEY;

            MBEDTLS_SSL_DEBUG_MSG( 1, ( "bad certificate (EC key curve)" ) );
            if( ret == 0 )
                ret = MBEDTLS_ERR_SSL_BAD_CERTIFICATE;
        }
    }
#endif /* MBEDTLS_ECP_C */

    if( mbedtls_ssl_check_cert_usage( chain,
                                      ciphersuite_info->key_exchange,
                                      ! ssl->conf->endpoint,
                                      &ssl->session_negotiate->verify_result ) != 0 )
    {
        MBEDTLS_SSL_DEBUG_MSG( 1, ( "bad certificate (usage extensions)" ) );
        if( ret == 0 )
            ret = MBEDTLS_ERR_SSL_BAD_CERTIFICATE;
    }

    /* mbedtls_x509_crt_verify_with_profile is supposed to report a
     * verification failure through MBEDTLS_ERR_X509_CERT_VERIFY_FAILED,
     * with details encoded in the verification flags. All other kinds
     * of error codes, including those from the user provided f_vrfy
     * functions, are treated as fatal and lead to a failure of
     * ssl_parse_certificate even if verification was optional. */
    if( authmode == MBEDTLS_SSL_VERIFY_OPTIONAL &&
        ( ret == MBEDTLS_ERR_X509_CERT_VERIFY_FAILED ||
          ret == MBEDTLS_ERR_SSL_BAD_CERTIFICATE ) )
    {
        ret = 0;
    }

    if( have_ca_chain == 0 && authmode == MBEDTLS_SSL_VERIFY_REQUIRED )
    {
        MBEDTLS_SSL_DEBUG_MSG( 1, ( "got no CA chain" ) );
        ret = MBEDTLS_ERR_SSL_CA_CHAIN_REQUIRED;
    }

    if( ret != 0 )
    {
        uint8_t alert;

        /* The certificate may have been rejected for several reasons.
           Pick one and send the corresponding alert. Which alert to send
           may be a subject of debate in some cases. */
        if( ssl->session_negotiate->verify_result & MBEDTLS_X509_BADCERT_OTHER )
            alert = MBEDTLS_SSL_ALERT_MSG_ACCESS_DENIED;
        else if( ssl->session_negotiate->verify_result & MBEDTLS_X509_BADCERT_CN_MISMATCH )
            alert = MBEDTLS_SSL_ALERT_MSG_BAD_CERT;
        else if( ssl->session_negotiate->verify_result & MBEDTLS_X509_BADCERT_KEY_USAGE )
            alert = MBEDTLS_SSL_ALERT_MSG_UNSUPPORTED_CERT;
        else if( ssl->session_negotiate->verify_result & MBEDTLS_X509_BADCERT_EXT_KEY_USAGE )
            alert = MBEDTLS_SSL_ALERT_MSG_UNSUPPORTED_CERT;
        else if( ssl->session_negotiate->verify_result & MBEDTLS_X509_BADCERT_NS_CERT_TYPE )
            alert = MBEDTLS_SSL_ALERT_MSG_UNSUPPORTED_CERT;
        else if( ssl->session_negotiate->verify_result & MBEDTLS_X509_BADCERT_BAD_PK )
            alert = MBEDTLS_SSL_ALERT_MSG_UNSUPPORTED_CERT;
        else if( ssl->session_negotiate->verify_result & MBEDTLS_X509_BADCERT_BAD_KEY )
            alert = MBEDTLS_SSL_ALERT_MSG_UNSUPPORTED_CERT;
        else if( ssl->session_negotiate->verify_result & MBEDTLS_X509_BADCERT_EXPIRED )
            alert = MBEDTLS_SSL_ALERT_MSG_CERT_EXPIRED;
        else if( ssl->session_negotiate->verify_result & MBEDTLS_X509_BADCERT_REVOKED )
            alert = MBEDTLS_SSL_ALERT_MSG_CERT_REVOKED;
        else if( ssl->session_negotiate->verify_result & MBEDTLS_X509_BADCERT_NOT_TRUSTED )
            alert = MBEDTLS_SSL_ALERT_MSG_UNKNOWN_CA;
        else
            alert = MBEDTLS_SSL_ALERT_MSG_CERT_UNKNOWN;
        mbedtls_ssl_send_alert_message( ssl, MBEDTLS_SSL_ALERT_LEVEL_FATAL,
                                        alert );
    }

#if defined(MBEDTLS_DEBUG_C)
    if( ssl->session_negotiate->verify_result != 0 )
    {
        MBEDTLS_SSL_DEBUG_MSG( 3, ( "! Certificate verification flags %08x",
                                    (unsigned int) ssl->session_negotiate->verify_result ) );
    }
    else
    {
        MBEDTLS_SSL_DEBUG_MSG( 3, ( "Certificate verification flags clear" ) );
    }
#endif /* MBEDTLS_DEBUG_C */

    return( ret );
}

#if !defined(MBEDTLS_SSL_KEEP_PEER_CERTIFICATE)
static int ssl_remember_peer_crt_digest( mbedtls_ssl_context *ssl,
                                         unsigned char *start, size_t len )
{
    int ret = MBEDTLS_ERR_ERROR_CORRUPTION_DETECTED;
    /* Remember digest of the peer's end-CRT. */
    ssl->session_negotiate->peer_cert_digest =
        mbedtls_calloc( 1, MBEDTLS_SSL_PEER_CERT_DIGEST_DFL_LEN );
    if( ssl->session_negotiate->peer_cert_digest == NULL )
    {
        MBEDTLS_SSL_DEBUG_MSG( 1, ( "alloc(%d bytes) failed",
                                    MBEDTLS_SSL_PEER_CERT_DIGEST_DFL_LEN ) );
        mbedtls_ssl_send_alert_message( ssl,
                                        MBEDTLS_SSL_ALERT_LEVEL_FATAL,
                                        MBEDTLS_SSL_ALERT_MSG_INTERNAL_ERROR );

        return( MBEDTLS_ERR_SSL_ALLOC_FAILED );
    }

    ret = mbedtls_md( mbedtls_md_info_from_type(
                          MBEDTLS_SSL_PEER_CERT_DIGEST_DFL_TYPE ),
                      start, len,
                      ssl->session_negotiate->peer_cert_digest );

    ssl->session_negotiate->peer_cert_digest_type =
        MBEDTLS_SSL_PEER_CERT_DIGEST_DFL_TYPE;
    ssl->session_negotiate->peer_cert_digest_len =
        MBEDTLS_SSL_PEER_CERT_DIGEST_DFL_LEN;

    return( ret );
}

static int ssl_remember_peer_pubkey( mbedtls_ssl_context *ssl,
                                     unsigned char *start, size_t len )
{
    unsigned char *end = start + len;
    int ret = MBEDTLS_ERR_ERROR_CORRUPTION_DETECTED;

    /* Make a copy of the peer's raw public key. */
    mbedtls_pk_init( &ssl->handshake->peer_pubkey );
    ret = mbedtls_pk_parse_subpubkey( &start, end,
                                      &ssl->handshake->peer_pubkey );
    if( ret != 0 )
    {
        /* We should have parsed the public key before. */
        return( MBEDTLS_ERR_SSL_INTERNAL_ERROR );
    }

    return( 0 );
}
#endif /* !MBEDTLS_SSL_KEEP_PEER_CERTIFICATE */

int mbedtls_ssl_parse_certificate( mbedtls_ssl_context *ssl )
{
    int ret = 0;
    int crt_expected;
#if defined(MBEDTLS_SSL_SRV_C) && defined(MBEDTLS_SSL_SERVER_NAME_INDICATION)
    const int authmode = ssl->handshake->sni_authmode != MBEDTLS_SSL_VERIFY_UNSET
                       ? ssl->handshake->sni_authmode
                       : ssl->conf->authmode;
#else
    const int authmode = ssl->conf->authmode;
#endif
    void *rs_ctx = NULL;
    mbedtls_x509_crt *chain = NULL;

    MBEDTLS_SSL_DEBUG_MSG( 2, ( "=> parse certificate" ) );

    crt_expected = ssl_parse_certificate_coordinate( ssl, authmode );
    if( crt_expected == SSL_CERTIFICATE_SKIP )
    {
        MBEDTLS_SSL_DEBUG_MSG( 2, ( "<= skip parse certificate" ) );
        goto exit;
    }

#if defined(MBEDTLS_SSL_ECP_RESTARTABLE_ENABLED)
    if( ssl->handshake->ecrs_enabled &&
        ssl->handshake->ecrs_state == ssl_ecrs_crt_verify )
    {
        chain = ssl->handshake->ecrs_peer_cert;
        ssl->handshake->ecrs_peer_cert = NULL;
        goto crt_verify;
    }
#endif

    if( ( ret = mbedtls_ssl_read_record( ssl, 1 ) ) != 0 )
    {
        /* mbedtls_ssl_read_record may have sent an alert already. We
           let it decide whether to alert. */
        MBEDTLS_SSL_DEBUG_RET( 1, "mbedtls_ssl_read_record", ret );
        goto exit;
    }

#if defined(MBEDTLS_SSL_SRV_C)
    if( ssl_srv_check_client_no_crt_notification( ssl ) == 0 )
    {
        ssl->session_negotiate->verify_result = MBEDTLS_X509_BADCERT_MISSING;

        if( authmode != MBEDTLS_SSL_VERIFY_OPTIONAL )
            ret = MBEDTLS_ERR_SSL_NO_CLIENT_CERTIFICATE;

        goto exit;
    }
#endif /* MBEDTLS_SSL_SRV_C */

    /* Clear existing peer CRT structure in case we tried to
     * reuse a session but it failed, and allocate a new one. */
    ssl_clear_peer_cert( ssl->session_negotiate );

    chain = mbedtls_calloc( 1, sizeof( mbedtls_x509_crt ) );
    if( chain == NULL )
    {
        MBEDTLS_SSL_DEBUG_MSG( 1, ( "alloc(%" MBEDTLS_PRINTF_SIZET " bytes) failed",
                                    sizeof( mbedtls_x509_crt ) ) );
        mbedtls_ssl_send_alert_message( ssl,
                                        MBEDTLS_SSL_ALERT_LEVEL_FATAL,
                                        MBEDTLS_SSL_ALERT_MSG_INTERNAL_ERROR );

        ret = MBEDTLS_ERR_SSL_ALLOC_FAILED;
        goto exit;
    }
    mbedtls_x509_crt_init( chain );

    ret = ssl_parse_certificate_chain( ssl, chain );
    if( ret != 0 )
        goto exit;

#if defined(MBEDTLS_SSL_ECP_RESTARTABLE_ENABLED)
    if( ssl->handshake->ecrs_enabled)
        ssl->handshake->ecrs_state = ssl_ecrs_crt_verify;

crt_verify:
    if( ssl->handshake->ecrs_enabled)
        rs_ctx = &ssl->handshake->ecrs_ctx;
#endif

    ret = ssl_parse_certificate_verify( ssl, authmode,
                                        chain, rs_ctx );
    if( ret != 0 )
        goto exit;

#if !defined(MBEDTLS_SSL_KEEP_PEER_CERTIFICATE)
    {
        unsigned char *crt_start, *pk_start;
        size_t crt_len, pk_len;

        /* We parse the CRT chain without copying, so
         * these pointers point into the input buffer,
         * and are hence still valid after freeing the
         * CRT chain. */

        crt_start = chain->raw.p;
        crt_len   = chain->raw.len;

        pk_start = chain->pk_raw.p;
        pk_len   = chain->pk_raw.len;

        /* Free the CRT structures before computing
         * digest and copying the peer's public key. */
        mbedtls_x509_crt_free( chain );
        mbedtls_free( chain );
        chain = NULL;

        ret = ssl_remember_peer_crt_digest( ssl, crt_start, crt_len );
        if( ret != 0 )
            goto exit;

        ret = ssl_remember_peer_pubkey( ssl, pk_start, pk_len );
        if( ret != 0 )
            goto exit;
    }
#else /* !MBEDTLS_SSL_KEEP_PEER_CERTIFICATE */
    /* Pass ownership to session structure. */
    ssl->session_negotiate->peer_cert = chain;
    chain = NULL;
#endif /* MBEDTLS_SSL_KEEP_PEER_CERTIFICATE */

    MBEDTLS_SSL_DEBUG_MSG( 2, ( "<= parse certificate" ) );

exit:

    if( ret == 0 )
        ssl->state++;

#if defined(MBEDTLS_SSL_ECP_RESTARTABLE_ENABLED)
    if( ret == MBEDTLS_ERR_SSL_CRYPTO_IN_PROGRESS )
    {
        ssl->handshake->ecrs_peer_cert = chain;
        chain = NULL;
    }
#endif

    if( chain != NULL )
    {
        mbedtls_x509_crt_free( chain );
        mbedtls_free( chain );
    }

    return( ret );
}
#endif /* MBEDTLS_KEY_EXCHANGE_WITH_CERT_ENABLED */
#endif /* defined(MBEDTLS_SSL_PROTO_TLS1_2_OR_EARLIER) */

void mbedtls_ssl_optimize_checksum( mbedtls_ssl_context *ssl,
                            const mbedtls_ssl_ciphersuite_t *ciphersuite_info )
{
    ((void) ciphersuite_info);

<<<<<<< HEAD
#if defined(MBEDTLS_SSL_PROTO_SSL3) || defined(MBEDTLS_SSL_PROTO_TLS1) || \
    defined(MBEDTLS_SSL_PROTO_TLS1_1)
    if( ssl->minor_ver < MBEDTLS_SSL_MINOR_VERSION_3 )
        ssl->handshake->update_checksum = ssl_update_checksum_md5sha1;
    else
#endif
#if defined(MBEDTLS_SSL_PROTO_TLS1_2) || defined(MBEDTLS_SSL_PROTO_TLS1_3_EXPERIMENTAL)
#if defined(MBEDTLS_SHA512_C)
=======
#if defined(MBEDTLS_SSL_PROTO_TLS1_2)
#if defined(MBEDTLS_SHA384_C)
>>>>>>> b637150d
    if( ciphersuite_info->mac == MBEDTLS_MD_SHA384 )
        ssl->handshake->update_checksum = ssl_update_checksum_sha384;
    else
#endif
#if defined(MBEDTLS_SHA256_C)
    if( ciphersuite_info->mac != MBEDTLS_MD_SHA384 )
        ssl->handshake->update_checksum = ssl_update_checksum_sha256;
    else
#endif
#endif /* MBEDTLS_SSL_PROTO_TLS1_2 */
    {
        MBEDTLS_SSL_DEBUG_MSG( 1, ( "should never happen" ) );
        return;
    }
}

#if defined(MBEDTLS_SSL_PROTO_TLS1_2_OR_EARLIER)
void mbedtls_ssl_reset_checksum( mbedtls_ssl_context *ssl )
{
#if defined(MBEDTLS_SSL_PROTO_TLS1_2)
#if defined(MBEDTLS_SHA256_C)
#if defined(MBEDTLS_USE_PSA_CRYPTO)
    psa_hash_abort( &ssl->handshake->fin_sha256_psa );
    psa_hash_setup( &ssl->handshake->fin_sha256_psa, PSA_ALG_SHA_256 );
#else
    mbedtls_sha256_starts( &ssl->handshake->fin_sha256, 0 );
#endif
#endif
#if defined(MBEDTLS_SHA384_C)
#if defined(MBEDTLS_USE_PSA_CRYPTO)
    psa_hash_abort( &ssl->handshake->fin_sha384_psa );
    psa_hash_setup( &ssl->handshake->fin_sha384_psa, PSA_ALG_SHA_384 );
#else
    mbedtls_sha512_starts( &ssl->handshake->fin_sha512, 1 );
#endif
#endif
#endif /* MBEDTLS_SSL_PROTO_TLS1_2 */
}
#endif /* defined(MBEDTLS_SSL_PROTO_TLS1_2_OR_EARLIER) */

#if defined(MBEDTLS_SSL_PROTO_TLS1_3_EXPERIMENTAL)
static void ssl_update_checksum_start_tls13( mbedtls_ssl_context *ssl,
                                             const unsigned char *buf, size_t len )
{
#if defined(MBEDTLS_SSL_DEBUG_HANDSHAKE_HASHES)
#if defined(MBEDTLS_SHA256_C)
    mbedtls_sha256_context sha256_debug;
#endif /* MBEDTLS_SHA256_C */
#if defined(MBEDTLS_SHA512_C)
    mbedtls_sha512_context sha512_debug;
#endif /* MBEDTLS_SHA512_C */
    unsigned char padbuf[MBEDTLS_MD_MAX_SIZE];
#endif /* MBEDTLS_SSL_DEBUG_HANDSHAKE_HASHES */

#if defined(MBEDTLS_SHA256_C)
    MBEDTLS_SSL_DEBUG_BUF( 4, "Transcript state (before)",
          (unsigned char*) ssl->handshake->fin_sha256.state, 32 );
    mbedtls_sha256_update_ret( &ssl->handshake->fin_sha256, buf, len );
    MBEDTLS_SSL_DEBUG_BUF( 4, "Input to handshake hash", buf, len );
    MBEDTLS_SSL_DEBUG_BUF( 4, "Transcript state (after)", ( unsigned char* )
                           ssl->handshake->fin_sha256.state, 32 );

#if defined(MBEDTLS_SSL_DEBUG_HANDSHAKE_HASHES)
    mbedtls_sha256_init( &sha256_debug );
    mbedtls_sha256_clone( &sha256_debug, &ssl->handshake->fin_sha256 );
    mbedtls_sha256_finish_ret( &sha256_debug, padbuf );
    mbedtls_sha256_free( &sha256_debug );
    MBEDTLS_SSL_DEBUG_BUF( 4, "SHA-256 handshake hash", (unsigned char*)
                           padbuf, 32 );
#endif /* MBEDTLS_SSL_DEBUG_HANDSHAKE_HASHES */
#endif /* MBEDTLS_SHA256_C */

#if defined(MBEDTLS_SHA512_C)
    MBEDTLS_SSL_DEBUG_BUF( 4, "Transcript state (before)", (unsigned char*)
                           ssl->handshake->fin_sha512.state, 48 );
    mbedtls_sha512_update_ret( &ssl->handshake->fin_sha512, buf, len );
    MBEDTLS_SSL_DEBUG_BUF( 4, "Input to handshake hash", buf, len );
    MBEDTLS_SSL_DEBUG_BUF( 4, "Transcript state (after)", ( unsigned char* )
                           ssl->handshake->fin_sha512.state, 48 );

#if defined(MBEDTLS_SSL_DEBUG_HANDSHAKE_HASHES)
    mbedtls_sha512_init( &sha512_debug );
    mbedtls_sha512_starts_ret( &sha512_debug, 1 );
    mbedtls_sha512_clone( &sha512_debug, &ssl->handshake->fin_sha512 );
    mbedtls_sha512_finish_ret( &sha512_debug, padbuf );
    mbedtls_sha512_free( &sha512_debug );
    MBEDTLS_SSL_DEBUG_BUF( 4, "SHA-384 handshake hash", ( unsigned char* )
                           padbuf, 48 );
#endif /* MBEDTLS_SSL_DEBUG_HANDSHAKE_HASHES */
#endif /* MBEDTLS_SHA512_C */
}
#endif /* MBEDTLS_SSL_PROTO_TLS1_3_EXPERIMENTAL */

#if defined(MBEDTLS_SSL_PROTO_TLS1_2_OR_EARLIER)
static void ssl_update_checksum_start_tls12( mbedtls_ssl_context* ssl,
                                             const unsigned char* buf, size_t len )
{
#if defined(MBEDTLS_SSL_PROTO_TLS1_2)
#if defined(MBEDTLS_SHA256_C)
#if defined(MBEDTLS_USE_PSA_CRYPTO)
    psa_hash_update( &ssl->handshake->fin_sha256_psa, buf, len );
#else
    mbedtls_sha256_update( &ssl->handshake->fin_sha256, buf, len );
#endif
#endif
#if defined(MBEDTLS_SHA384_C)
#if defined(MBEDTLS_USE_PSA_CRYPTO)
    psa_hash_update( &ssl->handshake->fin_sha384_psa, buf, len );
#else
    mbedtls_sha512_update( &ssl->handshake->fin_sha512, buf, len );
#endif
#endif
#endif /* MBEDTLS_SSL_PROTO_TLS1_2 */
}

#if defined(MBEDTLS_SSL_PROTO_TLS1_2)
#if defined(MBEDTLS_SHA256_C)
static void ssl_update_checksum_sha256_tls12( mbedtls_ssl_context *ssl,
                                        const unsigned char *buf, size_t len )
{
#if defined(MBEDTLS_USE_PSA_CRYPTO)
    psa_hash_update( &ssl->handshake->fin_sha256_psa, buf, len );
#else
    mbedtls_sha256_update( &ssl->handshake->fin_sha256, buf, len );
#endif
}
#endif

<<<<<<< HEAD
#if defined(MBEDTLS_SHA512_C)
static void ssl_update_checksum_sha384_tls12( mbedtls_ssl_context *ssl,
=======
#if defined(MBEDTLS_SHA384_C)
static void ssl_update_checksum_sha384( mbedtls_ssl_context *ssl,
>>>>>>> b637150d
                                        const unsigned char *buf, size_t len )
{
#if defined(MBEDTLS_USE_PSA_CRYPTO)
    psa_hash_update( &ssl->handshake->fin_sha384_psa, buf, len );
#else
    mbedtls_sha512_update( &ssl->handshake->fin_sha512, buf, len );
#endif
}
#endif
#endif /* MBEDTLS_SSL_PROTO_TLS1_2 */
#endif /* defined(MBEDTLS_SSL_PROTO_TLS1_2_OR_EARLIER) */

#if defined(MBEDTLS_SSL_PROTO_TLS1_3_EXPERIMENTAL)

#if defined(MBEDTLS_SHA256_C)
static void ssl_update_checksum_sha256_tls13( mbedtls_ssl_context* ssl,
    const unsigned char* buf, size_t len )
{
    int ret = 0;

#if defined(MBEDTLS_SSL_DEBUG_HANDSHAKE_HASHES)
    mbedtls_sha256_context sha256;
    unsigned char padbuf[32];

#endif /* MBEDTLS_SSL_DEBUG_HANDSHAKE_HASHES */

    if( ( ret = mbedtls_sha256_update_ret( &ssl->handshake->fin_sha256,
                                           buf,
                                           len ) ) != 0 )
    {
        MBEDTLS_SSL_DEBUG_RET( 1, "mbedtls_sha256_update_ret", ret );
        goto exit;
    }
    MBEDTLS_SSL_DEBUG_BUF( 4, "Input to handshake hash", buf, len );
    MBEDTLS_SSL_DEBUG_BUF( 4, "Transcript state", ( unsigned char* )
        ssl->handshake->fin_sha256.state, 32 );

#if defined(MBEDTLS_SSL_DEBUG_HANDSHAKE_HASHES)
    mbedtls_sha256_init( &sha256 );
    mbedtls_sha256_clone( &sha256, &ssl->handshake->fin_sha256 );

    if( ( ret = mbedtls_sha256_finish_ret( &sha256,
                                           padbuf ) ) != 0 )
    {
        MBEDTLS_SSL_DEBUG_RET( 1, "mbedtls_sha256_finish_ret", ret );
        goto exit;
    }
    MBEDTLS_SSL_DEBUG_BUF( 4, "Handshake hash", ( unsigned char* )
        padbuf, 32 );
#endif /* MBEDTLS_SSL_DEBUG_HANDSHAKE_HASHES */


exit:;
#if defined(MBEDTLS_SSL_DEBUG_HANDSHAKE_HASHES)
    mbedtls_sha256_free( &sha256 );
#endif /* MBEDTLS_SSL_DEBUG_HANDSHAKE_HASHES */
}
#endif /* MBEDTLS_SHA256_C */

#if defined(MBEDTLS_SHA512_C)
static void ssl_update_checksum_sha384_tls13( mbedtls_ssl_context* ssl,
    const unsigned char* buf, size_t len )
{
    int ret = 0;

#if defined(MBEDTLS_SSL_DEBUG_HANDSHAKE_HASHES)
    mbedtls_sha512_context sha512;
    unsigned char padbuf[48];
#endif /* MBEDTLS_SSL_DEBUG_HANDSHAKE_HASHES */

    if( ( ret = mbedtls_sha512_update_ret( &ssl->handshake->fin_sha512,
                                           buf,
                                           len ) ) != 0 )
    {
        MBEDTLS_SSL_DEBUG_RET( 1, "mbedtls_sha512_update_ret", ret );
        goto exit;
    }
    MBEDTLS_SSL_DEBUG_BUF( 4, "Input to handshake hash", buf, len );
    MBEDTLS_SSL_DEBUG_BUF( 4, "Transcript hash", ( unsigned char* )
        ssl->handshake->fin_sha512.state, 48 );

#if defined(MBEDTLS_SSL_DEBUG_HANDSHAKE_HASHES)
    mbedtls_sha512_init( &sha512 );

    if( ( ret = mbedtls_sha512_starts_ret( &sha512, 1 ) ) != 0 )
    {
        MBEDTLS_SSL_DEBUG_RET( 1, "mbedtls_sha512_starts_ret", ret );
        goto exit;
    }

    mbedtls_sha512_clone( &sha512, &ssl->handshake->fin_sha512 );

    if( ( ret = mbedtls_sha512_finish_ret( &sha512, padbuf ) ) != 0 )
    {
        MBEDTLS_SSL_DEBUG_RET( 1, "mbedtls_sha512_finish_ret", ret );
        goto exit;
    }
    MBEDTLS_SSL_DEBUG_BUF( 4, "Handshake hash", ( unsigned char* )padbuf, 48 );
#endif /* MBEDTLS_SSL_DEBUG_HANDSHAKE_HASHES */

exit:;
#if defined(MBEDTLS_SSL_DEBUG_HANDSHAKE_HASHES)
    mbedtls_sha512_free( &sha512);
#endif /* MBEDTLS_SSL_DEBUG_HANDSHAKE_HASHES */
}
#endif /* MBEDTLS_SHA512_C */

#endif /* MBEDTLS_SSL_PROTO_TLS1_3_EXPERIMENTAL */

#if defined(MBEDTLS_SSL_PROTO_TLS1_2_OR_EARLIER)

#if defined(MBEDTLS_SSL_PROTO_TLS1_2)
#if defined(MBEDTLS_SHA256_C)
static void ssl_calc_finished_tls_sha256(
                mbedtls_ssl_context *ssl, unsigned char *buf, int from )
{
    int len = 12;
    const char *sender;
    unsigned char padbuf[32];
#if defined(MBEDTLS_USE_PSA_CRYPTO)
    size_t hash_size;
    psa_hash_operation_t sha256_psa = PSA_HASH_OPERATION_INIT;
    psa_status_t status;
#else
    mbedtls_sha256_context sha256;
#endif

    mbedtls_ssl_session *session = ssl->session_negotiate;
    if( !session )
        session = ssl->session;

    sender = ( from == MBEDTLS_SSL_IS_CLIENT )
             ? "client finished"
             : "server finished";

#if defined(MBEDTLS_USE_PSA_CRYPTO)
    sha256_psa = psa_hash_operation_init();

    MBEDTLS_SSL_DEBUG_MSG( 2, ( "=> calc PSA finished tls sha256" ) );

    status = psa_hash_clone( &ssl->handshake->fin_sha256_psa, &sha256_psa );
    if( status != PSA_SUCCESS )
    {
        MBEDTLS_SSL_DEBUG_MSG( 2, ( "PSA hash clone failed" ) );
        return;
    }

    status = psa_hash_finish( &sha256_psa, padbuf, sizeof( padbuf ), &hash_size );
    if( status != PSA_SUCCESS )
    {
        MBEDTLS_SSL_DEBUG_MSG( 2, ( "PSA hash finish failed" ) );
        return;
    }
    MBEDTLS_SSL_DEBUG_BUF( 3, "PSA calculated padbuf", padbuf, 32 );
#else

    mbedtls_sha256_init( &sha256 );

    MBEDTLS_SSL_DEBUG_MSG( 2, ( "=> calc  finished tls sha256" ) );

    mbedtls_sha256_clone( &sha256, &ssl->handshake->fin_sha256 );

    /*
     * TLSv1.2:
     *   hash = PRF( master, finished_label,
     *               Hash( handshake ) )[0.11]
     */

#if !defined(MBEDTLS_SHA256_ALT)
    MBEDTLS_SSL_DEBUG_BUF( 4, "finished sha2 state", (unsigned char *)
                   sha256.state, sizeof( sha256.state ) );
#endif

    mbedtls_sha256_finish( &sha256, padbuf );
    mbedtls_sha256_free( &sha256 );
#endif /* MBEDTLS_USE_PSA_CRYPTO */

    ssl->handshake->tls_prf( session->master, 48, sender,
                             padbuf, 32, buf, len );

    MBEDTLS_SSL_DEBUG_BUF( 3, "calc finished result", buf, len );

    mbedtls_platform_zeroize(  padbuf, sizeof(  padbuf ) );

    MBEDTLS_SSL_DEBUG_MSG( 2, ( "<= calc  finished" ) );
}
#endif /* MBEDTLS_SHA256_C */

#if defined(MBEDTLS_SHA384_C)

static void ssl_calc_finished_tls_sha384(
                mbedtls_ssl_context *ssl, unsigned char *buf, int from )
{
    int len = 12;
    const char *sender;
    unsigned char padbuf[48];
#if defined(MBEDTLS_USE_PSA_CRYPTO)
    size_t hash_size;
    psa_hash_operation_t sha384_psa = PSA_HASH_OPERATION_INIT;
    psa_status_t status;
#else
    mbedtls_sha512_context sha512;
#endif

    mbedtls_ssl_session *session = ssl->session_negotiate;
    if( !session )
        session = ssl->session;

    sender = ( from == MBEDTLS_SSL_IS_CLIENT )
                ? "client finished"
                : "server finished";

#if defined(MBEDTLS_USE_PSA_CRYPTO)
    sha384_psa = psa_hash_operation_init();

    MBEDTLS_SSL_DEBUG_MSG( 2, ( "=> calc PSA finished tls sha384" ) );

    status = psa_hash_clone( &ssl->handshake->fin_sha384_psa, &sha384_psa );
    if( status != PSA_SUCCESS )
    {
        MBEDTLS_SSL_DEBUG_MSG( 2, ( "PSA hash clone failed" ) );
        return;
    }

    status = psa_hash_finish( &sha384_psa, padbuf, sizeof( padbuf ), &hash_size );
    if( status != PSA_SUCCESS )
    {
        MBEDTLS_SSL_DEBUG_MSG( 2, ( "PSA hash finish failed" ) );
        return;
    }
    MBEDTLS_SSL_DEBUG_BUF( 3, "PSA calculated padbuf", padbuf, 48 );
#else
    mbedtls_sha512_init( &sha512 );

    MBEDTLS_SSL_DEBUG_MSG( 2, ( "=> calc  finished tls sha384" ) );

    mbedtls_sha512_clone( &sha512, &ssl->handshake->fin_sha512 );

    /*
     * TLSv1.2:
     *   hash = PRF( master, finished_label,
     *               Hash( handshake ) )[0.11]
     */

#if !defined(MBEDTLS_SHA512_ALT)
    MBEDTLS_SSL_DEBUG_BUF( 4, "finished sha512 state", (unsigned char *)
                   sha512.state, sizeof( sha512.state ) );
#endif
    mbedtls_sha512_finish( &sha512, padbuf );

    mbedtls_sha512_free( &sha512 );
#endif

    ssl->handshake->tls_prf( session->master, 48, sender,
                             padbuf, 48, buf, len );

    MBEDTLS_SSL_DEBUG_BUF( 3, "calc finished result", buf, len );

    mbedtls_platform_zeroize(  padbuf, sizeof( padbuf ) );

    MBEDTLS_SSL_DEBUG_MSG( 2, ( "<= calc  finished" ) );
}
#endif /* MBEDTLS_SHA384_C */
#endif /* MBEDTLS_SSL_PROTO_TLS1_2 */

void mbedtls_ssl_handshake_wrapup_free_hs_transform( mbedtls_ssl_context *ssl )
{
    MBEDTLS_SSL_DEBUG_MSG( 3, ( "=> handshake wrapup: final free" ) );

    /*
     * Free our handshake params
     */
    mbedtls_ssl_handshake_free( ssl );
    mbedtls_free( ssl->handshake );
    ssl->handshake = NULL;

#if defined(MBEDTLS_SSL_PROTO_TLS1_2_OR_EARLIER)
    /*
     * Free the previous transform and swith in the current one
     */
    if( ssl->transform )
    {
        mbedtls_ssl_transform_free( ssl->transform );
        mbedtls_free( ssl->transform );
    }
    ssl->transform = ssl->transform_negotiate;
    ssl->transform_negotiate = NULL;
#endif /* MBEDTLS_SSL_PROTO_TLS1_2_OR_EARLIER */

    MBEDTLS_SSL_DEBUG_MSG( 3, ( "<= handshake wrapup: final free" ) );
}

void mbedtls_ssl_handshake_wrapup( mbedtls_ssl_context *ssl )
{
    int resume = ssl->handshake->resume;

    MBEDTLS_SSL_DEBUG_MSG( 3, ( "=> handshake wrapup" ) );

#if defined(MBEDTLS_SSL_RENEGOTIATION)
    if( ssl->renego_status == MBEDTLS_SSL_RENEGOTIATION_IN_PROGRESS )
    {
        ssl->renego_status =  MBEDTLS_SSL_RENEGOTIATION_DONE;
        ssl->renego_records_seen = 0;
    }
#endif

    /*
     * Free the previous session and switch in the current one
     */
    if( ssl->session )
    {
#if defined(MBEDTLS_SSL_ENCRYPT_THEN_MAC)
        /* RFC 7366 3.1: keep the EtM state */
        ssl->session_negotiate->encrypt_then_mac =
                  ssl->session->encrypt_then_mac;
#endif

        mbedtls_ssl_session_free( ssl->session );
        mbedtls_free( ssl->session );
    }
    ssl->session = ssl->session_negotiate;
    ssl->session_negotiate = NULL;

    /*
     * Add cache entry
     */
    if( ssl->conf->f_set_cache != NULL &&
        ssl->session->id_len != 0 &&
        resume == 0 )
    {
        if( ssl->conf->f_set_cache( ssl->conf->p_cache,
                                    ssl->session->id,
                                    ssl->session->id_len,
                                    ssl->session ) != 0 )
            MBEDTLS_SSL_DEBUG_MSG( 1, ( "cache did not store session" ) );
    }

#if defined(MBEDTLS_SSL_PROTO_DTLS)
    if( ssl->conf->transport == MBEDTLS_SSL_TRANSPORT_DATAGRAM &&
        ssl->handshake->flight != NULL )
    {
        /* Cancel handshake timer */
        mbedtls_ssl_set_timer( ssl, 0 );

        /* Keep last flight around in case we need to resend it:
         * we need the handshake and transform structures for that */
        MBEDTLS_SSL_DEBUG_MSG( 3, ( "skip freeing handshake and transform" ) );
    }
    else
#endif
        mbedtls_ssl_handshake_wrapup_free_hs_transform( ssl );

    ssl->state++;

    MBEDTLS_SSL_DEBUG_MSG( 3, ( "<= handshake wrapup" ) );
}

int mbedtls_ssl_write_finished( mbedtls_ssl_context *ssl )
{
    int ret, hash_len;

    MBEDTLS_SSL_DEBUG_MSG( 2, ( "=> write finished" ) );

    mbedtls_ssl_update_out_pointers( ssl, ssl->transform_negotiate );

    ssl->handshake->calc_finished( ssl, ssl->out_msg + 4, ssl->conf->endpoint );

    /*
     * RFC 5246 7.4.9 (Page 63) says 12 is the default length and ciphersuites
     * may define some other value. Currently (early 2016), no defined
     * ciphersuite does this (and this is unlikely to change as activity has
     * moved to TLS 1.3 now) so we can keep the hardcoded 12 here.
     */
    hash_len = 12;

#if defined(MBEDTLS_SSL_RENEGOTIATION)
    ssl->verify_data_len = hash_len;
    memcpy( ssl->own_verify_data, ssl->out_msg + 4, hash_len );
#endif

    ssl->out_msglen  = 4 + hash_len;
    ssl->out_msgtype = MBEDTLS_SSL_MSG_HANDSHAKE;
    ssl->out_msg[0]  = MBEDTLS_SSL_HS_FINISHED;

    /*
     * In case of session resuming, invert the client and server
     * ChangeCipherSpec messages order.
     */
    if( ssl->handshake->resume != 0 )
    {
#if defined(MBEDTLS_SSL_CLI_C)
        if( ssl->conf->endpoint == MBEDTLS_SSL_IS_CLIENT )
            ssl->state = MBEDTLS_SSL_HANDSHAKE_WRAPUP;
#endif
#if defined(MBEDTLS_SSL_SRV_C)
        if( ssl->conf->endpoint == MBEDTLS_SSL_IS_SERVER )
            ssl->state = MBEDTLS_SSL_CLIENT_CHANGE_CIPHER_SPEC;
#endif
    }
    else
        ssl->state++;

    /*
     * Switch to our negotiated transform and session parameters for outbound
     * data.
     */
    MBEDTLS_SSL_DEBUG_MSG( 3, ( "switching to new transform spec for outbound data" ) );

#if defined(MBEDTLS_SSL_PROTO_DTLS)
    if( ssl->conf->transport == MBEDTLS_SSL_TRANSPORT_DATAGRAM )
    {
        unsigned char i;

        /* Remember current epoch settings for resending */
        ssl->handshake->alt_transform_out = ssl->transform_out;
        memcpy( ssl->handshake->alt_out_ctr, ssl->cur_out_ctr, 8 );

        /* Set sequence_number to zero */
        memset( ssl->cur_out_ctr + 2, 0, 6 );

        /* Increment epoch */
        for( i = 2; i > 0; i-- )
            if( ++ssl->cur_out_ctr[i - 1] != 0 )
                break;

        /* The loop goes to its end iff the counter is wrapping */
        if( i == 0 )
        {
            MBEDTLS_SSL_DEBUG_MSG( 1, ( "DTLS epoch would wrap" ) );
            return( MBEDTLS_ERR_SSL_COUNTER_WRAPPING );
        }
    }
    else
#endif /* MBEDTLS_SSL_PROTO_DTLS */
    memset( ssl->cur_out_ctr, 0, 8 );

    ssl->transform_out = ssl->transform_negotiate;
    ssl->session_out = ssl->session_negotiate;

#if defined(MBEDTLS_SSL_PROTO_DTLS)
    if( ssl->conf->transport == MBEDTLS_SSL_TRANSPORT_DATAGRAM )
        mbedtls_ssl_send_flight_completed( ssl );
#endif

    if( ( ret = mbedtls_ssl_write_handshake_msg( ssl ) ) != 0 )
    {
        MBEDTLS_SSL_DEBUG_RET( 1, "mbedtls_ssl_write_handshake_msg", ret );
        return( ret );
    }

#if defined(MBEDTLS_SSL_PROTO_DTLS)
    if( ssl->conf->transport == MBEDTLS_SSL_TRANSPORT_DATAGRAM &&
        ( ret = mbedtls_ssl_flight_transmit( ssl ) ) != 0 )
    {
        MBEDTLS_SSL_DEBUG_RET( 1, "mbedtls_ssl_flight_transmit", ret );
        return( ret );
    }
#endif

    MBEDTLS_SSL_DEBUG_MSG( 2, ( "<= write finished" ) );

    return( 0 );
}

#define SSL_MAX_HASH_LEN 12

int mbedtls_ssl_parse_finished( mbedtls_ssl_context *ssl )
{
    int ret = MBEDTLS_ERR_ERROR_CORRUPTION_DETECTED;
    unsigned int hash_len;
    unsigned char buf[SSL_MAX_HASH_LEN];

    MBEDTLS_SSL_DEBUG_MSG( 2, ( "=> parse finished" ) );

    ssl->handshake->calc_finished( ssl, buf, ssl->conf->endpoint ^ 1 );

    if( ( ret = mbedtls_ssl_read_record( ssl, 1 ) ) != 0 )
    {
        MBEDTLS_SSL_DEBUG_RET( 1, "mbedtls_ssl_read_record", ret );
        return( ret );
    }

    if( ssl->in_msgtype != MBEDTLS_SSL_MSG_HANDSHAKE )
    {
        MBEDTLS_SSL_DEBUG_MSG( 1, ( "bad finished message" ) );
        mbedtls_ssl_send_alert_message( ssl, MBEDTLS_SSL_ALERT_LEVEL_FATAL,
                                        MBEDTLS_SSL_ALERT_MSG_UNEXPECTED_MESSAGE );
        return( MBEDTLS_ERR_SSL_UNEXPECTED_MESSAGE );
    }

    hash_len = 12;

    if( ssl->in_msg[0] != MBEDTLS_SSL_HS_FINISHED  )
    {
        mbedtls_ssl_send_alert_message( ssl, MBEDTLS_SSL_ALERT_LEVEL_FATAL,
                                        MBEDTLS_SSL_ALERT_MSG_UNEXPECTED_MESSAGE );
        return( MBEDTLS_ERR_SSL_UNEXPECTED_MESSAGE );
    }

    if( ssl->in_hslen  != mbedtls_ssl_hs_hdr_len( ssl ) + hash_len )
    {
        MBEDTLS_SSL_DEBUG_MSG( 1, ( "bad finished message" ) );
        mbedtls_ssl_send_alert_message( ssl, MBEDTLS_SSL_ALERT_LEVEL_FATAL,
                                        MBEDTLS_SSL_ALERT_MSG_DECODE_ERROR );
        return( MBEDTLS_ERR_SSL_DECODE_ERROR );
    }

    if( mbedtls_ssl_safer_memcmp( ssl->in_msg + mbedtls_ssl_hs_hdr_len( ssl ),
                      buf, hash_len ) != 0 )
    {
        MBEDTLS_SSL_DEBUG_MSG( 1, ( "bad finished message" ) );
        mbedtls_ssl_send_alert_message( ssl, MBEDTLS_SSL_ALERT_LEVEL_FATAL,
                                        MBEDTLS_SSL_ALERT_MSG_DECRYPT_ERROR );
        return( MBEDTLS_ERR_SSL_HANDSHAKE_FAILURE );
    }

#if defined(MBEDTLS_SSL_RENEGOTIATION)
    ssl->verify_data_len = hash_len;
    memcpy( ssl->peer_verify_data, buf, hash_len );
#endif

    if( ssl->handshake->resume != 0 )
    {
#if defined(MBEDTLS_SSL_CLI_C)
        if( ssl->conf->endpoint == MBEDTLS_SSL_IS_CLIENT )
            ssl->state = MBEDTLS_SSL_CLIENT_CHANGE_CIPHER_SPEC;
#endif
#if defined(MBEDTLS_SSL_SRV_C)
        if( ssl->conf->endpoint == MBEDTLS_SSL_IS_SERVER )
            ssl->state = MBEDTLS_SSL_HANDSHAKE_WRAPUP;
#endif
    }
    else
        ssl->state++;

#if defined(MBEDTLS_SSL_PROTO_DTLS)
    if( ssl->conf->transport == MBEDTLS_SSL_TRANSPORT_DATAGRAM )
        mbedtls_ssl_recv_flight_completed( ssl );
#endif

    MBEDTLS_SSL_DEBUG_MSG( 2, ( "<= parse finished" ) );

    return( 0 );
}
#endif /* defined(MBEDTLS_SSL_PROTO_TLS1_2_OR_EARLIER) */

static void ssl_handshake_params_init( mbedtls_ssl_handshake_params *handshake )
{
    memset( handshake, 0, sizeof( mbedtls_ssl_handshake_params ) );

<<<<<<< HEAD
#if defined(MBEDTLS_SSL_PROTO_SSL3) || defined(MBEDTLS_SSL_PROTO_TLS1) || \
    defined(MBEDTLS_SSL_PROTO_TLS1_1)
     mbedtls_md5_init(   &handshake->fin_md5  );
    mbedtls_sha1_init(   &handshake->fin_sha1 );
     mbedtls_md5_starts_ret( &handshake->fin_md5  );
    mbedtls_sha1_starts_ret( &handshake->fin_sha1 );
#endif
#if defined(MBEDTLS_SSL_PROTO_TLS1_2) || defined(MBEDTLS_SSL_PROTO_TLS1_3_EXPERIMENTAL)
=======
#if defined(MBEDTLS_SSL_PROTO_TLS1_2)
>>>>>>> b637150d
#if defined(MBEDTLS_SHA256_C)
#if defined(MBEDTLS_USE_PSA_CRYPTO)
    handshake->fin_sha256_psa = psa_hash_operation_init();
    psa_hash_setup( &handshake->fin_sha256_psa, PSA_ALG_SHA_256 );
#else
    mbedtls_sha256_init(   &handshake->fin_sha256    );
    mbedtls_sha256_starts( &handshake->fin_sha256, 0 );
#endif
#endif
#if defined(MBEDTLS_SHA384_C)
#if defined(MBEDTLS_USE_PSA_CRYPTO)
    handshake->fin_sha384_psa = psa_hash_operation_init();
    psa_hash_setup( &handshake->fin_sha384_psa, PSA_ALG_SHA_384 );
#else
    mbedtls_sha512_init(   &handshake->fin_sha512    );
    mbedtls_sha512_starts( &handshake->fin_sha512, 1 );
#endif
#endif
#endif /* MBEDTLS_SSL_PROTO_TLS1_2 || MBEDTLS_SSL_PROTO_TLS1_3_EXPERIMENTAL */

    handshake->update_checksum = ssl_update_checksum_start;

#if defined(MBEDTLS_SSL_PROTO_TLS1_2) && \
    defined(MBEDTLS_KEY_EXCHANGE_WITH_CERT_ENABLED)
    mbedtls_ssl_sig_hash_set_init( &handshake->hash_algs );
#endif

#if defined(MBEDTLS_DHM_C)
    mbedtls_dhm_init( &handshake->dhm_ctx );
#endif
#if defined(MBEDTLS_ECDH_C)
    mbedtls_ecdh_init( &handshake->ecdh_ctx );
#endif
#if defined(MBEDTLS_KEY_EXCHANGE_ECJPAKE_ENABLED)
    mbedtls_ecjpake_init( &handshake->ecjpake_ctx );
#if defined(MBEDTLS_SSL_CLI_C)
    handshake->ecjpake_cache = NULL;
    handshake->ecjpake_cache_len = 0;
#endif
#endif

#if defined(MBEDTLS_SSL_ECP_RESTARTABLE_ENABLED)
    mbedtls_x509_crt_restart_init( &handshake->ecrs_ctx );
#endif

#if defined(MBEDTLS_SSL_SERVER_NAME_INDICATION)
    handshake->sni_authmode = MBEDTLS_SSL_VERIFY_UNSET;
#endif

#if defined(MBEDTLS_X509_CRT_PARSE_C) && \
    !defined(MBEDTLS_SSL_KEEP_PEER_CERTIFICATE)
    mbedtls_pk_init( &handshake->peer_pubkey );
#endif
}

void mbedtls_ssl_transform_init( mbedtls_ssl_transform *transform )
{
    memset( transform, 0, sizeof(mbedtls_ssl_transform) );

    mbedtls_cipher_init( &transform->cipher_ctx_enc );
    mbedtls_cipher_init( &transform->cipher_ctx_dec );

#if defined(MBEDTLS_SSL_SOME_SUITES_USE_MAC)
    mbedtls_md_init( &transform->md_ctx_enc );
    mbedtls_md_init( &transform->md_ctx_dec );
#endif
}

void mbedtls_ssl_session_init( mbedtls_ssl_session *session )
{
    memset( session, 0, sizeof(mbedtls_ssl_session) );
}

static int ssl_handshake_init( mbedtls_ssl_context *ssl )
{
    /* Clear old handshake information if present */
#if defined(MBEDTLS_SSL_PROTO_TLS1_2_OR_EARLIER)
    if( ssl->transform_negotiate )
        mbedtls_ssl_transform_free( ssl->transform_negotiate );
#endif /* MBEDTLS_SSL_PROTO_TLS1_2_OR_EARLIER */

    if( ssl->session_negotiate )
        mbedtls_ssl_session_free( ssl->session_negotiate );
    if( ssl->handshake )
        mbedtls_ssl_handshake_free( ssl );

#if defined(MBEDTLS_SSL_PROTO_TLS1_2_OR_EARLIER)
    /*
     * Either the pointers are now NULL or cleared properly and can be freed.
     * Now allocate missing structures.
     */
    if( ssl->transform_negotiate == NULL )
    {
        ssl->transform_negotiate = mbedtls_calloc( 1, sizeof(mbedtls_ssl_transform) );
    }
#endif /* MBEDTLS_SSL_PROTO_TLS1_2_OR_EARLIER */

#if defined(MBEDTLS_SSL_PROTO_TLS1_3_EXPERIMENTAL) && \
    !defined(MBEDTLS_SSL_USE_MPS)
    ssl->transform_handshake   = mbedtls_calloc( 1, sizeof(mbedtls_ssl_transform) );
    ssl->transform_earlydata   = mbedtls_calloc( 1, sizeof(mbedtls_ssl_transform) );
    ssl->transform_application = mbedtls_calloc( 1, sizeof(mbedtls_ssl_transform) );
#endif /* MBEDTLS_SSL_PROTO_TLS1_3_EXPERIMENTAL */

    if( ssl->session_negotiate == NULL )
    {
        ssl->session_negotiate = mbedtls_calloc( 1, sizeof(mbedtls_ssl_session) );
    }

    if( ssl->handshake == NULL )
    {
        ssl->handshake = mbedtls_calloc( 1, sizeof(mbedtls_ssl_handshake_params) );
    }
#if defined(MBEDTLS_SSL_VARIABLE_BUFFER_LENGTH)
    /* If the buffers are too small - reallocate */

    handle_buffer_resizing( ssl, 0, MBEDTLS_SSL_IN_BUFFER_LEN,
                                    MBEDTLS_SSL_OUT_BUFFER_LEN );
#endif

    /* All pointers should exist and can be directly freed without issue */
    if( ssl->handshake           == NULL ||
#if defined(MBEDTLS_SSL_PROTO_TLS1_2_OR_EARLIER)
        ssl->transform_negotiate == NULL ||
#endif
#if defined(MBEDTLS_SSL_PROTO_TLS1_3_EXPERIMENTAL) && \
    !defined(MBEDTLS_SSL_USE_MPS)
        ssl->transform_handshake   == NULL ||
        ssl->transform_earlydata   == NULL ||
        ssl->transform_application == NULL ||
#endif
        ssl->session_negotiate   == NULL )
    {
        MBEDTLS_SSL_DEBUG_MSG( 1, ( "alloc() of ssl sub-contexts failed" ) );

        mbedtls_free( ssl->handshake );
        ssl->handshake = NULL;

#if defined(MBEDTLS_SSL_PROTO_TLS1_2_OR_EARLIER)
        mbedtls_free( ssl->transform_negotiate );
        ssl->transform_negotiate = NULL;
#endif

#if defined(MBEDTLS_SSL_PROTO_TLS1_3_EXPERIMENTAL) && \
    !defined(MBEDTLS_SSL_USE_MPS)
        mbedtls_ssl_transform_free( ssl->transform_handshake   );
        mbedtls_ssl_transform_free( ssl->transform_earlydata   );
        mbedtls_ssl_transform_free( ssl->transform_application );
        mbedtls_free( ssl->transform_handshake   );
        mbedtls_free( ssl->transform_earlydata   );
        mbedtls_free( ssl->transform_application );
        ssl->transform_handshake   = NULL;
        ssl->transform_earlydata   = NULL;
        ssl->transform_application = NULL;
#endif

        mbedtls_free( ssl->session_negotiate );
        ssl->session_negotiate = NULL;

        return( MBEDTLS_ERR_SSL_ALLOC_FAILED );
    }

    /* Initialize structures */
    mbedtls_ssl_session_init( ssl->session_negotiate );
    ssl_handshake_params_init( ssl->handshake );

#if defined(MBEDTLS_SSL_PROTO_TLS1_2_OR_EARLIER)
    mbedtls_ssl_transform_init( ssl->transform_negotiate );
#endif

#if defined(MBEDTLS_SSL_PROTO_TLS1_3_EXPERIMENTAL) && \
    !defined(MBEDTLS_SSL_USE_MPS)
    mbedtls_ssl_transform_init( ssl->transform_handshake   );
    mbedtls_ssl_transform_init( ssl->transform_earlydata   );
    mbedtls_ssl_transform_init( ssl->transform_application );
#endif

#if defined(MBEDTLS_SSL_PROTO_DTLS)
    if( ssl->conf->transport == MBEDTLS_SSL_TRANSPORT_DATAGRAM )
    {
        ssl->handshake->alt_transform_out = ssl->transform_out;

        if( ssl->conf->endpoint == MBEDTLS_SSL_IS_CLIENT )
            ssl->handshake->retransmit_state = MBEDTLS_SSL_RETRANS_PREPARING;
        else
            ssl->handshake->retransmit_state = MBEDTLS_SSL_RETRANS_WAITING;

        mbedtls_ssl_set_timer( ssl, 0 );
    }
#endif

    return( 0 );
}

#if defined(MBEDTLS_SSL_DTLS_HELLO_VERIFY) && defined(MBEDTLS_SSL_SRV_C)
/* Dummy cookie callbacks for defaults */
static int ssl_cookie_write_dummy( void *ctx,
                      unsigned char **p, unsigned char *end,
                      const unsigned char *cli_id, size_t cli_id_len )
{
    ((void) ctx);
    ((void) p);
    ((void) end);
    ((void) cli_id);
    ((void) cli_id_len);

    return( MBEDTLS_ERR_SSL_FEATURE_UNAVAILABLE );
}

static int ssl_cookie_check_dummy( void *ctx,
                      const unsigned char *cookie, size_t cookie_len,
                      const unsigned char *cli_id, size_t cli_id_len )
{
    ((void) ctx);
    ((void) cookie);
    ((void) cookie_len);
    ((void) cli_id);
    ((void) cli_id_len);

    return( MBEDTLS_ERR_SSL_FEATURE_UNAVAILABLE );
}
#endif /* ( MBEDTLS_SSL_DTLS_HELLO_VERIFY || MBEDTLS_SSL_COOKIE_C )  && MBEDTLS_SSL_SRV_C */

/*
 * Initialize an SSL context
 */
void mbedtls_ssl_init( mbedtls_ssl_context *ssl )
{
    memset( ssl, 0, sizeof( mbedtls_ssl_context ) );
}

#if defined(MBEDTLS_SSL_USE_MPS)
static int ssl_mps_init( mbedtls_ssl_context *ssl )
{
    int ret;

    /* Allocator */
    {
        /* TODO: At the moment, the allocator doesn't support
         * different sizes for the in/out buffers. That's a
         * trivial change to the API, but for now, just
         * overapproximate. */
        size_t max_size;
        if( MBEDTLS_SSL_IN_BUFFER_LEN > MBEDTLS_SSL_OUT_BUFFER_LEN )
            max_size = MBEDTLS_SSL_IN_BUFFER_LEN;
        else
            max_size = MBEDTLS_SSL_OUT_BUFFER_LEN;

        ret = mps_alloc_init( &ssl->mps.alloc,
                              (mbedtls_mps_size_t) max_size );
        if( ret != 0 )
            goto exit;
    }

    /* Layer 1 */
    ret = mps_l1_init( &ssl->mps.l1, ssl->conf->transport,
                       &ssl->mps.alloc,
                       ssl->p_bio, ssl->f_send,
                       ssl->p_bio, ssl->f_recv );
    if( ret != 0 )
        goto exit;

    /* Layer 2 */
    ret = mps_l2_init( &ssl->mps.l2, &ssl->mps.l1,
                       ssl->conf->transport,
                       /* TODO: Use suitable config option */ 4096,
                       /* TODO: Use suitable config option */ 4096,
                       /* TODO: Add RNG for < TLS 1.3      */ NULL,
                       /* TODO: Add RNG for < TLS 1.3      */ NULL );
    if( ret != 0 )
        goto exit;

    /* Layer 3 */
    ret = mps_l3_init( &ssl->mps.l3, &ssl->mps.l2,
                       ssl->conf->transport );
    if( ret != 0 )
        goto exit;

    /* Layer 4 */
    ret = mbedtls_mps_init( &ssl->mps.l4, &ssl->mps.l3,
                            ssl->conf->transport,
                            /* TODO: Use suitable config option */ 4096 );
    if( ret != 0 )
        goto exit;

    /* Register TLS 1.3 content types.
     *
     * TODO: In a TLS-1.3-only configuration, this could be hardcoded.
     */
    ret = mps_l2_config_add_type( &ssl->mps.l2, MBEDTLS_MPS_MSG_HS,
                                  MBEDTLS_MPS_SPLIT_ENABLED,
                                  MBEDTLS_MPS_PACK_ENABLED,
                                  MBEDTLS_MPS_EMPTY_FORBIDDEN,
                                  MBEDTLS_MPS_IGNORE_KEEP );
    if( ret != 0 )
        goto exit;

    ret = mps_l2_config_add_type( &ssl->mps.l2, MBEDTLS_MPS_MSG_ALERT,
                                  MBEDTLS_MPS_SPLIT_DISABLED,
                                  MBEDTLS_MPS_PACK_DISABLED,
                                  MBEDTLS_MPS_EMPTY_FORBIDDEN,
                                  MBEDTLS_MPS_IGNORE_KEEP );
    if( ret != 0 )
        goto exit;

#if defined(MBEDTLS_SSL_TLS13_COMPATIBILITY_MODE)
    ret = mps_l2_config_add_type( &ssl->mps.l2, MBEDTLS_MPS_MSG_CCS,
                                  MBEDTLS_MPS_SPLIT_DISABLED,
                                  MBEDTLS_MPS_PACK_DISABLED,
                                  MBEDTLS_MPS_EMPTY_FORBIDDEN,
                                  MBEDTLS_MPS_IGNORE_DROP );
    if( ret != 0 )
        goto exit;
#endif /* MBEDTLS_SSL_TLS13_COMPATIBILITY_MODE */

    ret = mps_l2_config_add_type( &ssl->mps.l2, MBEDTLS_MPS_MSG_APP,
                                  MBEDTLS_MPS_SPLIT_ENABLED,
                                  MBEDTLS_MPS_PACK_ENABLED,
                                  MBEDTLS_MPS_EMPTY_ALLOWED,
                                  MBEDTLS_MPS_IGNORE_KEEP );
    if( ret != 0 )
        goto exit;

    /* Register initial epoch
     *
     * TODO: This will go away once MPS is setup with a NULL-epoch by default.
     */
    {
        mbedtls_mps_epoch_id initial_epoch;
        ret = mbedtls_mps_add_key_material( &ssl->mps.l4, NULL, &initial_epoch );
        if( ret != 0 )
            goto exit;

        ret = mbedtls_mps_set_incoming_keys( &ssl->mps.l4, initial_epoch );
        if( ret != 0 )
            goto exit;

        ret = mbedtls_mps_set_outgoing_keys( &ssl->mps.l4, initial_epoch );
        if( ret != 0 )
            goto exit;
    }

#if defined(MBEDTLS_SSL_USE_MPS)
    mbedtls_mps_transform_free = mbedtls_mps_transform_free_default;
    mbedtls_mps_transform_encrypt = mbedtls_mps_transform_encrypt_default;
    mbedtls_mps_transform_decrypt = mbedtls_mps_transform_decrypt_default;
    mbedtls_mps_transform_get_expansion = mbedtls_mps_transform_get_expansion_default;
#endif /* MBEDTLS_SSL_USE_MPS */

exit:

    if( ret != 0 )
        ret = MBEDTLS_ERR_SSL_INTERNAL_ERROR;

    return( ret );
}

static void ssl_mps_free( mbedtls_ssl_context *ssl )
{
    mbedtls_mps_free( &ssl->mps.l4 );
    mps_l3_free( &ssl->mps.l3 );
    mps_l2_free( &ssl->mps.l2 );
    mps_l1_free( &ssl->mps.l1 );
    mps_alloc_free( &ssl->mps.alloc );
}
#endif /* MEDTLS_SSL_USE_MPS */

/*
 * Setup an SSL context
 */

int mbedtls_ssl_setup( mbedtls_ssl_context *ssl,
                       const mbedtls_ssl_config *conf )
{
    int ret = MBEDTLS_ERR_ERROR_CORRUPTION_DETECTED;

#if !defined(MBEDTLS_SSL_USE_MPS)
    size_t in_buf_len = MBEDTLS_SSL_IN_BUFFER_LEN;
    size_t out_buf_len = MBEDTLS_SSL_OUT_BUFFER_LEN;
#endif /* !MBEDTLS_SSL_USE_MPS */

    ssl->conf = conf;

    /*
     * Prepare base structures
     */

#if !defined(MBEDTLS_SSL_USE_MPS)
    /* Set to NULL in case of an error condition */
    ssl->out_buf = NULL;

#if defined(MBEDTLS_SSL_VARIABLE_BUFFER_LENGTH)
    ssl->in_buf_len = in_buf_len;
#endif
    ssl->in_buf = mbedtls_calloc( 1, in_buf_len );
    if( ssl->in_buf == NULL )
    {
        MBEDTLS_SSL_DEBUG_MSG( 1, ( "alloc(%" MBEDTLS_PRINTF_SIZET " bytes) failed", in_buf_len ) );
        ret = MBEDTLS_ERR_SSL_ALLOC_FAILED;
        goto error;
    }

#if defined(MBEDTLS_SSL_VARIABLE_BUFFER_LENGTH)
    ssl->out_buf_len = out_buf_len;
#endif
    ssl->out_buf = mbedtls_calloc( 1, out_buf_len );
    if( ssl->out_buf == NULL )
    {
        MBEDTLS_SSL_DEBUG_MSG( 1, ( "alloc(%" MBEDTLS_PRINTF_SIZET " bytes) failed", out_buf_len ) );
        ret = MBEDTLS_ERR_SSL_ALLOC_FAILED;
        goto error;
    }

#if defined(MBEDTLS_SSL_PROTO_TLS1_2_OR_EARLIER)
    mbedtls_ssl_reset_in_out_pointers( ssl );
#else /* defined(MBEDTLS_SSL_PROTO_TLS1_2_OR_EARLIER) */
#if defined(MBEDTLS_SSL_PROTO_DTLS)
    if( conf->transport == MBEDTLS_SSL_TRANSPORT_DATAGRAM )
    {
        ssl->out_hdr = ssl->out_buf;
        ssl->out_ctr = ssl->out_buf + 3;
        ssl->out_len = ssl->out_buf + 11;
        ssl->out_iv = ssl->out_buf + 13;
        ssl->out_msg = ssl->out_buf + 13;

        ssl->in_hdr = ssl->in_buf;
        ssl->in_ctr = ssl->in_buf + 3;
        ssl->in_len = ssl->in_buf + 11;
        ssl->in_iv = ssl->in_buf + 13;
        ssl->in_msg = ssl->in_buf + 13;
    }
    else
#endif /* MBEDTLS_SSL_PROTO_DTLS */
    {
        ssl->out_ctr = ssl->out_buf;
        ssl->out_hdr = ssl->out_buf + 8;
        ssl->out_len = ssl->out_buf + 11;
        ssl->out_iv = ssl->out_buf + 13;
        ssl->out_msg = ssl->out_buf + 13;

        ssl->in_ctr = ssl->in_buf;
        ssl->in_hdr = ssl->in_buf + 8;
        ssl->in_len = ssl->in_buf + 11;
        ssl->in_iv = ssl->in_buf + 13;
        ssl->in_msg = ssl->in_buf + 13;
    }
#endif /* !defined(MBEDTLS_SSL_PROTO_TLS1_2_OR_EARLIER) */
#endif /* !MBEDTLS_SSL_USE_MPS */

#if defined(MBEDTLS_SSL_DTLS_SRTP)
    memset( &ssl->dtls_srtp_info, 0, sizeof(ssl->dtls_srtp_info) );
#endif

    if( ( ret = ssl_handshake_init( ssl ) ) != 0 )
        goto error;

    /* Initialize ticket structure */
#if defined(MBEDTLS_SSL_NEW_SESSION_TICKET) && defined(MBEDTLS_SSL_CLI_C) && defined(MBEDTLS_SSL_PROTO_TLS1_3_EXPERIMENTAL)
    ssl->session_negotiate->ticket = NULL;
#endif /* ( MBEDTLS_SSL_NEW_SESSION_TICKET && MBEDTLS_SSL_CLI_C && MBEDTLS_SSL_PROTO_TLS1_3_EXPERIMENTAL */

#if defined(MBEDTLS_SSL_USE_MPS)
    ret = ssl_mps_init( ssl );
    if( ret != 0 )
        goto error;
#endif /* MBEDTLS_SSL_USE_MPS */

#if defined(MBEDTLS_ZERO_RTT)
#if defined(MBEDTLS_SSL_SRV_C)
    if( conf->endpoint == MBEDTLS_SSL_IS_SERVER &&
        conf->early_data_enabled == MBEDTLS_SSL_EARLY_DATA_ENABLED &&
        conf->max_early_data > 0 )
    {
        ssl->early_data_server_buf = mbedtls_calloc( 1, conf->max_early_data );
        ssl->early_data_server_buf_len = conf->max_early_data;
        if( ssl->early_data_server_buf == NULL )
        {
            MBEDTLS_SSL_DEBUG_MSG( 1, ( "alloc(%d bytes) failed", conf->max_early_data ) );
            ret = MBEDTLS_ERR_SSL_ALLOC_FAILED;
            goto error;
        }
    }
#endif /* MBEDTLS_SSL_SRV_C */
#endif /* MBEDTLS_ZERO_RTT */

    return( 0 );

error:

    ssl->conf = NULL;

#if !defined(MBEDTLS_SSL_USE_MPS)
    mbedtls_free( ssl->in_buf );
    mbedtls_free( ssl->out_buf );

#if defined(MBEDTLS_SSL_VARIABLE_BUFFER_LENGTH)
    ssl->in_buf_len = 0;
    ssl->out_buf_len = 0;
#endif
    ssl->in_buf = NULL;
    ssl->out_buf = NULL;

    ssl->in_hdr = NULL;
    ssl->in_ctr = NULL;
    ssl->in_len = NULL;
    ssl->in_iv = NULL;
    ssl->in_msg = NULL;

    ssl->out_hdr = NULL;
    ssl->out_ctr = NULL;
    ssl->out_len = NULL;
    ssl->out_iv = NULL;
    ssl->out_msg = NULL;
#endif /* MBEDTLS_SSL_USE_MPS */

#if defined(MBEDTLS_ZERO_RTT) && defined(MBEDTLS_SSL_SRV_C)
    if( conf->endpoint == MBEDTLS_SSL_IS_SERVER )
    {
        mbedtls_free( ssl->early_data_server_buf );
        ssl->early_data_server_buf = NULL;
    }
#endif
    return( ret );
}

/*
 * Reset an initialized and used SSL context for re-use while retaining
 * all application-set variables, function pointers and data.
 *
 * If partial is non-zero, keep data in the input buffer and client ID.
 * (Use when a DTLS client reconnects from the same port.)
 */
int mbedtls_ssl_session_reset_int( mbedtls_ssl_context *ssl, int partial )
{
    int ret = MBEDTLS_ERR_ERROR_CORRUPTION_DETECTED;

#if !defined(MBEDTLS_SSL_USE_MPS)
#if defined(MBEDTLS_SSL_VARIABLE_BUFFER_LENGTH)
    size_t in_buf_len = ssl->in_buf_len;
    size_t out_buf_len = ssl->out_buf_len;
#else
    size_t in_buf_len = MBEDTLS_SSL_IN_BUFFER_LEN;
    size_t out_buf_len = MBEDTLS_SSL_OUT_BUFFER_LEN;
#endif
#endif /* !MBEDTLS_SSL_USE_MPS */

#if !defined(MBEDTLS_SSL_DTLS_CLIENT_PORT_REUSE) ||     \
    !defined(MBEDTLS_SSL_SRV_C)
    ((void) partial);
#endif

    ssl->state = MBEDTLS_SSL_HELLO_REQUEST;

    /* Cancel any possibly running timer */
    mbedtls_ssl_set_timer( ssl, 0 );

#if defined(MBEDTLS_SSL_RENEGOTIATION)
    ssl->renego_status = MBEDTLS_SSL_INITIAL_HANDSHAKE;
    ssl->renego_records_seen = 0;

    ssl->verify_data_len = 0;
    memset( ssl->own_verify_data, 0, MBEDTLS_SSL_VERIFY_DATA_MAX_LEN );
    memset( ssl->peer_verify_data, 0, MBEDTLS_SSL_VERIFY_DATA_MAX_LEN );
#endif
    ssl->secure_renegotiation = MBEDTLS_SSL_LEGACY_RENEGOTIATION;

#if !defined(MBEDTLS_SSL_USE_MPS)
    ssl->in_offt = NULL;

#if defined(MBEDTLS_SSL_PROTO_TLS1_2_OR_EARLIER)
    mbedtls_ssl_reset_in_out_pointers( ssl );
#else   /* defined(MBEDTLS_SSL_PROTO_TLS1_2_OR_EARLIER) */
    ssl->out_msg = ssl->out_buf + 13;
    ssl->in_msg = ssl->in_buf + 13;
#endif /* !defined(MBEDTLS_SSL_PROTO_TLS1_2_OR_EARLIER) */

    ssl->in_msgtype = 0;
    ssl->in_msglen = 0;
#if defined(MBEDTLS_SSL_PROTO_DTLS)
    ssl->next_record_offset = 0;
    ssl->in_epoch = 0;
#endif
#if defined(MBEDTLS_SSL_DTLS_ANTI_REPLAY)
    mbedtls_ssl_dtls_replay_reset( ssl );
#endif

    ssl->in_hslen = 0;
    ssl->nb_zero = 0;

    ssl->keep_current_message = 0;

    ssl->out_msgtype = 0;
    ssl->out_msglen = 0;
    ssl->out_left = 0;

    memset( ssl->cur_out_ctr, 0, sizeof( ssl->cur_out_ctr ) );

    memset( ssl->out_buf, 0, out_buf_len );

#if defined(MBEDTLS_SSL_DTLS_CLIENT_PORT_REUSE) && defined(MBEDTLS_SSL_SRV_C)
    if( partial == 0 )
#endif /* MBEDTLS_SSL_DTLS_CLIENT_PORT_REUSE && MBEDTLS_SSL_SRV_C */
    {
        ssl->in_left = 0;
        memset( ssl->in_buf, 0, in_buf_len );
    }
#endif /* !MBEDTLS_SSL_USE_MPS */

    ssl->transform_in = NULL;
    ssl->transform_out = NULL;

    ssl->session_in = NULL;
    ssl->session_out = NULL;

<<<<<<< HEAD
#if defined(MBEDTLS_SSL_HW_RECORD_ACCEL)
    if( mbedtls_ssl_hw_record_reset != NULL )
    {
        MBEDTLS_SSL_DEBUG_MSG( 2, ( "going for mbedtls_ssl_hw_record_reset()" ) );
        if( ( ret = mbedtls_ssl_hw_record_reset( ssl ) ) != 0 )
        {
            MBEDTLS_SSL_DEBUG_RET( 1, "mbedtls_ssl_hw_record_reset", ret );
            return( MBEDTLS_ERR_SSL_HW_ACCEL_FAILED );
        }
    }
#endif

#if defined(MBEDTLS_SSL_PROTO_TLS1_2_OR_EARLIER)
=======
>>>>>>> b637150d
    if( ssl->transform )
    {
        mbedtls_ssl_transform_free( ssl->transform );
        mbedtls_free( ssl->transform );
        ssl->transform = NULL;
    }
#endif /* MBEDTLS_SSL_PROTO_TLS1_2_OR_EARLIER */

#if defined(MBEDTLS_SSL_PROTO_TLS1_3_EXPERIMENTAL)
#if !defined(MBEDTLS_SSL_USE_MPS)
    mbedtls_ssl_transform_free( ssl->transform_handshake   );
    mbedtls_ssl_transform_free( ssl->transform_earlydata   );
    mbedtls_ssl_transform_free( ssl->transform_application );
    mbedtls_free( ssl->transform_handshake   );
    mbedtls_free( ssl->transform_earlydata   );
    mbedtls_free( ssl->transform_application );
    ssl->transform_handshake   = NULL;
    ssl->transform_earlydata   = NULL;
    ssl->transform_application = NULL;
#else
    ssl_mps_free( ssl );
    ssl_mps_init( ssl );
#endif /* MBEDTLS_SSL_USE_MPS */

#if defined(MBEDTLS_ZERO_RTT) && defined(MBEDTLS_SSL_CLI_C)
    ssl->early_data_buf = NULL;
    ssl->early_data_len = 0;
#endif /* MBEDTLS_ZERO_RTT && MBEDTLS_SSL_CLI_C */

#endif /* MBEDTLS_SSL_PROTO_TLS1_3_EXPERIMENTAL */

    if( ssl->session )
    {
        mbedtls_ssl_session_free( ssl->session );
        mbedtls_free( ssl->session );
        ssl->session = NULL;
    }

#if defined(MBEDTLS_SSL_ALPN)
    ssl->alpn_chosen = NULL;
#endif

#if defined(MBEDTLS_SSL_DTLS_HELLO_VERIFY) && defined(MBEDTLS_SSL_SRV_C)
#if defined(MBEDTLS_SSL_DTLS_CLIENT_PORT_REUSE)
    if( partial == 0 )
#endif
    {
        mbedtls_free( ssl->cli_id );
        ssl->cli_id = NULL;
        ssl->cli_id_len = 0;
    }
#endif

    if( ( ret = ssl_handshake_init( ssl ) ) != 0 )
        return( ret );

    return( 0 );
}

/*
 * Reset an initialized and used SSL context for re-use while retaining
 * all application-set variables, function pointers and data.
 */
int mbedtls_ssl_session_reset( mbedtls_ssl_context *ssl )
{
    return( mbedtls_ssl_session_reset_int( ssl, 0 ) );
}

/*
 * SSL set accessors
 */
void mbedtls_ssl_conf_endpoint( mbedtls_ssl_config *conf, int endpoint )
{
    conf->endpoint   = endpoint;
}

void mbedtls_ssl_conf_transport( mbedtls_ssl_config *conf, int transport )
{
    conf->transport = transport;
}

#if defined(MBEDTLS_SSL_DTLS_ANTI_REPLAY)
void mbedtls_ssl_conf_dtls_anti_replay( mbedtls_ssl_config *conf, char mode )
{
    conf->anti_replay = mode;
}
#endif

void mbedtls_ssl_conf_dtls_badmac_limit( mbedtls_ssl_config *conf, unsigned limit )
{
    conf->badmac_limit = limit;
}

#if defined(MBEDTLS_SSL_PROTO_DTLS)

void mbedtls_ssl_set_datagram_packing( mbedtls_ssl_context *ssl,
                                       unsigned allow_packing )
{
    ssl->disable_datagram_packing = !allow_packing;
}

void mbedtls_ssl_conf_handshake_timeout( mbedtls_ssl_config *conf,
                                         uint32_t min, uint32_t max )
{
    conf->hs_timeout_min = min;
    conf->hs_timeout_max = max;
}
#endif

void mbedtls_ssl_conf_authmode( mbedtls_ssl_config *conf, int authmode )
{
    conf->authmode   = authmode;
}

#if defined(MBEDTLS_X509_CRT_PARSE_C)
void mbedtls_ssl_conf_verify( mbedtls_ssl_config *conf,
                     int (*f_vrfy)(void *, mbedtls_x509_crt *, int, uint32_t *),
                     void *p_vrfy )
{
    conf->f_vrfy      = f_vrfy;
    conf->p_vrfy      = p_vrfy;
}
#endif /* MBEDTLS_X509_CRT_PARSE_C */

void mbedtls_ssl_conf_rng( mbedtls_ssl_config *conf,
                  int (*f_rng)(void *, unsigned char *, size_t),
                  void *p_rng )
{
    conf->f_rng      = f_rng;
    conf->p_rng      = p_rng;
}

void mbedtls_ssl_conf_dbg( mbedtls_ssl_config *conf,
                  void (*f_dbg)(void *, int, const char *, int, const char *),
                  void  *p_dbg )
{
    conf->f_dbg      = f_dbg;
    conf->p_dbg      = p_dbg;
}

void mbedtls_ssl_set_bio( mbedtls_ssl_context *ssl,
        void *p_bio,
        mbedtls_ssl_send_t *f_send,
        mbedtls_ssl_recv_t *f_recv,
        mbedtls_ssl_recv_timeout_t *f_recv_timeout )
{
    ssl->p_bio          = p_bio;
    ssl->f_send         = f_send;
    ssl->f_recv         = f_recv;
    ssl->f_recv_timeout = f_recv_timeout;

#if defined(MBEDTLS_SSL_USE_MPS)
    /* Update MPS callbacks. */
    mps_l1_set_bio( &ssl->mps.l1,
                    p_bio, f_send,
                    p_bio, f_recv );
#endif /* MBEDTLS_SSL_USE_MPS */
}

#if defined(MBEDTLS_SSL_PROTO_DTLS)
void mbedtls_ssl_set_mtu( mbedtls_ssl_context *ssl, uint16_t mtu )
{
    ssl->mtu = mtu;
}
#endif

void mbedtls_ssl_conf_read_timeout( mbedtls_ssl_config *conf, uint32_t timeout )
{
    conf->read_timeout   = timeout;
}

void mbedtls_ssl_set_timer_cb( mbedtls_ssl_context *ssl,
                               void *p_timer,
                               mbedtls_ssl_set_timer_t *f_set_timer,
                               mbedtls_ssl_get_timer_t *f_get_timer )
{
    ssl->p_timer        = p_timer;
    ssl->f_set_timer    = f_set_timer;
    ssl->f_get_timer    = f_get_timer;

    /* Make sure we start with no timer running */
    mbedtls_ssl_set_timer( ssl, 0 );
}

#if defined(MBEDTLS_SSL_SRV_C)
void mbedtls_ssl_conf_session_cache( mbedtls_ssl_config *conf,
                                     void *p_cache,
                                     mbedtls_ssl_cache_get_t *f_get_cache,
                                     mbedtls_ssl_cache_set_t *f_set_cache )
{
    conf->p_cache = p_cache;
    conf->f_get_cache = f_get_cache;
    conf->f_set_cache = f_set_cache;
}
#endif /* MBEDTLS_SSL_SRV_C */

#if defined(MBEDTLS_SSL_CLI_C) && defined(MBEDTLS_SSL_NEW_SESSION_TICKET)
int mbedtls_ssl_set_session( mbedtls_ssl_context *ssl, const mbedtls_ssl_session *session )
{
    int ret = MBEDTLS_ERR_ERROR_CORRUPTION_DETECTED;

    if( ssl == NULL ||
        session == NULL ||
        ssl->session_negotiate == NULL ||
        ssl->conf->endpoint != MBEDTLS_SSL_IS_CLIENT )
    {
        return( MBEDTLS_ERR_SSL_BAD_INPUT_DATA );
    }

    if( ssl->handshake->resume == 1 )
        return( MBEDTLS_ERR_SSL_FEATURE_UNAVAILABLE );

    if( ( ret = mbedtls_ssl_session_copy( ssl->session_negotiate,
                                          session ) ) != 0 )
        return( ret );

    ssl->handshake->resume = 1;
    return( 0 );
}
#endif /* MBEDTLS_SSL_CLI_C && MBEDTLS_SSL_NEW_SESSION_TICKET */

void mbedtls_ssl_conf_ciphersuites( mbedtls_ssl_config *conf,
<<<<<<< HEAD
                                   const int *ciphersuites )
{
    conf->ciphersuite_list[MBEDTLS_SSL_MINOR_VERSION_0] = ciphersuites;
    conf->ciphersuite_list[MBEDTLS_SSL_MINOR_VERSION_1] = ciphersuites;
    conf->ciphersuite_list[MBEDTLS_SSL_MINOR_VERSION_2] = ciphersuites;
    conf->ciphersuite_list[MBEDTLS_SSL_MINOR_VERSION_3] = ciphersuites;
#if defined(MBEDTLS_SSL_PROTO_TLS1_3_EXPERIMENTAL)
    conf->ciphersuite_list[MBEDTLS_SSL_MINOR_VERSION_4] = ciphersuites;
#endif /* MBEDTLS_SSL_PROTO_TLS1_3_EXPERIMENTAL */
}

void mbedtls_ssl_conf_ciphersuites_for_version( mbedtls_ssl_config *conf,
                                       const int *ciphersuites,
                                       int major, int minor )
{
    if( major != MBEDTLS_SSL_MAJOR_VERSION_3 )
        return;

    if( minor < MBEDTLS_SSL_MINOR_VERSION_0 || minor > MBEDTLS_SSL_MINOR_VERSION_4 )
        return;

    conf->ciphersuite_list[minor] = ciphersuites;
=======
                                    const int *ciphersuites )
{
    conf->ciphersuite_list = ciphersuites;
>>>>>>> b637150d
}

#if defined(MBEDTLS_X509_CRT_PARSE_C)
void mbedtls_ssl_conf_cert_profile( mbedtls_ssl_config *conf,
                                    const mbedtls_x509_crt_profile *profile )
{
    conf->cert_profile = profile;
}

/* Append a new keycert entry to a (possibly empty) list */
static int ssl_append_key_cert( mbedtls_ssl_key_cert **head,
                                mbedtls_x509_crt *cert,
                                mbedtls_pk_context *key )
{
    mbedtls_ssl_key_cert *new_cert;

    new_cert = mbedtls_calloc( 1, sizeof( mbedtls_ssl_key_cert ) );
    if( new_cert == NULL )
        return( MBEDTLS_ERR_SSL_ALLOC_FAILED );

    new_cert->cert = cert;
    new_cert->key  = key;
    new_cert->next = NULL;

    /* Update head is the list was null, else add to the end */
    if( *head == NULL )
    {
        *head = new_cert;
    }
    else
    {
        mbedtls_ssl_key_cert *cur = *head;
        while( cur->next != NULL )
            cur = cur->next;
        cur->next = new_cert;
    }

    return( 0 );
}

int mbedtls_ssl_conf_own_cert( mbedtls_ssl_config *conf,
                              mbedtls_x509_crt *own_cert,
                              mbedtls_pk_context *pk_key )
{
    return( ssl_append_key_cert( &conf->key_cert, own_cert, pk_key ) );
}

void mbedtls_ssl_conf_ca_chain( mbedtls_ssl_config *conf,
                               mbedtls_x509_crt *ca_chain,
                               mbedtls_x509_crl *ca_crl )
{
    conf->ca_chain   = ca_chain;
    conf->ca_crl     = ca_crl;

#if defined(MBEDTLS_X509_TRUSTED_CERTIFICATE_CALLBACK)
    /* mbedtls_ssl_conf_ca_chain() and mbedtls_ssl_conf_ca_cb()
     * cannot be used together. */
    conf->f_ca_cb = NULL;
    conf->p_ca_cb = NULL;
#endif /* MBEDTLS_X509_TRUSTED_CERTIFICATE_CALLBACK */
}

#if defined(MBEDTLS_X509_TRUSTED_CERTIFICATE_CALLBACK)
void mbedtls_ssl_conf_ca_cb( mbedtls_ssl_config *conf,
                             mbedtls_x509_crt_ca_cb_t f_ca_cb,
                             void *p_ca_cb )
{
    conf->f_ca_cb = f_ca_cb;
    conf->p_ca_cb = p_ca_cb;

    /* mbedtls_ssl_conf_ca_chain() and mbedtls_ssl_conf_ca_cb()
     * cannot be used together. */
    conf->ca_chain   = NULL;
    conf->ca_crl     = NULL;
}
#endif /* MBEDTLS_X509_TRUSTED_CERTIFICATE_CALLBACK */
#endif /* MBEDTLS_X509_CRT_PARSE_C */

#if defined(MBEDTLS_SSL_SERVER_NAME_INDICATION)
int mbedtls_ssl_set_hs_own_cert( mbedtls_ssl_context *ssl,
                                 mbedtls_x509_crt *own_cert,
                                 mbedtls_pk_context *pk_key )
{
    return( ssl_append_key_cert( &ssl->handshake->sni_key_cert,
                                 own_cert, pk_key ) );
}

void mbedtls_ssl_set_hs_ca_chain( mbedtls_ssl_context *ssl,
                                  mbedtls_x509_crt *ca_chain,
                                  mbedtls_x509_crl *ca_crl )
{
    ssl->handshake->sni_ca_chain   = ca_chain;
    ssl->handshake->sni_ca_crl     = ca_crl;
}

void mbedtls_ssl_set_hs_authmode( mbedtls_ssl_context *ssl,
                                  int authmode )
{
    ssl->handshake->sni_authmode = authmode;
}
#endif /* MBEDTLS_SSL_SERVER_NAME_INDICATION */

#if defined(MBEDTLS_X509_CRT_PARSE_C)
void mbedtls_ssl_set_verify( mbedtls_ssl_context *ssl,
                     int (*f_vrfy)(void *, mbedtls_x509_crt *, int, uint32_t *),
                     void *p_vrfy )
{
    ssl->f_vrfy = f_vrfy;
    ssl->p_vrfy = p_vrfy;
}
#endif

#if defined(MBEDTLS_KEY_EXCHANGE_ECJPAKE_ENABLED)
/*
 * Set EC J-PAKE password for current handshake
 */
int mbedtls_ssl_set_hs_ecjpake_password( mbedtls_ssl_context *ssl,
                                         const unsigned char *pw,
                                         size_t pw_len )
{
    mbedtls_ecjpake_role role;

    if( ssl->handshake == NULL || ssl->conf == NULL )
        return( MBEDTLS_ERR_SSL_BAD_INPUT_DATA );

    if( ssl->conf->endpoint == MBEDTLS_SSL_IS_SERVER )
        role = MBEDTLS_ECJPAKE_SERVER;
    else
        role = MBEDTLS_ECJPAKE_CLIENT;

    return( mbedtls_ecjpake_setup( &ssl->handshake->ecjpake_ctx,
                                   role,
                                   MBEDTLS_MD_SHA256,
                                   MBEDTLS_ECP_DP_SECP256R1,
                                   pw, pw_len ) );
}
#endif /* MBEDTLS_KEY_EXCHANGE_ECJPAKE_ENABLED */

#if defined(MBEDTLS_KEY_EXCHANGE_SOME_PSK_ENABLED)

static int ssl_conf_psk_is_configured( mbedtls_ssl_config const *conf )
{
#if defined(MBEDTLS_USE_PSA_CRYPTO)
    if( !mbedtls_svc_key_id_is_null( conf->psk_opaque ) )
        return( 1 );
#endif /* MBEDTLS_USE_PSA_CRYPTO */

    if( conf->psk != NULL )
        return( 1 );

    return( 0 );
}

static void ssl_conf_remove_psk( mbedtls_ssl_config *conf )
{
    /* Remove reference to existing PSK, if any. */
#if defined(MBEDTLS_USE_PSA_CRYPTO)
    if( ! mbedtls_svc_key_id_is_null( conf->psk_opaque ) )
    {
        /* The maintenance of the PSK key slot is the
         * user's responsibility. */
        conf->psk_opaque = MBEDTLS_SVC_KEY_ID_INIT;
    }
    /* This and the following branch should never
     * be taken simultaenously as we maintain the
     * invariant that raw and opaque PSKs are never
     * configured simultaneously. As a safeguard,
     * though, `else` is omitted here. */
#endif /* MBEDTLS_USE_PSA_CRYPTO */
    if( conf->psk != NULL )
    {
        mbedtls_platform_zeroize( conf->psk, conf->psk_len );

        mbedtls_free( conf->psk );
        conf->psk = NULL;
        conf->psk_len = 0;
    }

    /* Remove reference to PSK identity, if any. */
    if( conf->psk_identity != NULL )
    {
        mbedtls_free( conf->psk_identity );
        conf->psk_identity = NULL;
        conf->psk_identity_len = 0;
    }
}

/* This function assumes that PSK identity in the SSL config is unset.
 * It checks that the provided identity is well-formed and attempts
 * to make a copy of it in the SSL config.
 * On failure, the PSK identity in the config remains unset. */
static int ssl_conf_set_psk_identity( mbedtls_ssl_config *conf,
                                      unsigned char const *psk_identity,
                                      size_t psk_identity_len )
{
    /* Identity len will be encoded on two bytes */
    if( psk_identity               == NULL ||
        ( psk_identity_len >> 16 ) != 0    ||
        psk_identity_len > MBEDTLS_SSL_OUT_CONTENT_LEN )
    {
        return( MBEDTLS_ERR_SSL_BAD_INPUT_DATA );
    }

    conf->psk_identity = mbedtls_calloc( 1, psk_identity_len );
    if( conf->psk_identity == NULL )
        return( MBEDTLS_ERR_SSL_ALLOC_FAILED );

    conf->psk_identity_len = psk_identity_len;
    memcpy( conf->psk_identity, psk_identity, conf->psk_identity_len );

    return( 0 );
}

int mbedtls_ssl_conf_psk( mbedtls_ssl_config *conf,
                const unsigned char *psk, size_t psk_len,
                const unsigned char *psk_identity, size_t psk_identity_len )
{
    int ret = MBEDTLS_ERR_ERROR_CORRUPTION_DETECTED;

    /* We currently only support one PSK, raw or opaque. */
    if( ssl_conf_psk_is_configured( conf ) )
        return( MBEDTLS_ERR_SSL_FEATURE_UNAVAILABLE );

    /* Check and set raw PSK */
    if( psk == NULL )
        return( MBEDTLS_ERR_SSL_BAD_INPUT_DATA );
    if( psk_len == 0 )
        return( MBEDTLS_ERR_SSL_BAD_INPUT_DATA );
    if( psk_len > MBEDTLS_PSK_MAX_LEN )
        return( MBEDTLS_ERR_SSL_BAD_INPUT_DATA );

    if( ( conf->psk = mbedtls_calloc( 1, psk_len ) ) == NULL )
        return( MBEDTLS_ERR_SSL_ALLOC_FAILED );
    conf->psk_len = psk_len;
    memcpy( conf->psk, psk, conf->psk_len );

    /* Check and set PSK Identity */
    ret = ssl_conf_set_psk_identity( conf, psk_identity, psk_identity_len );
    if( ret != 0 )
        ssl_conf_remove_psk( conf );

    return( ret );
}


#if defined(MBEDTLS_SSL_PROTO_TLS1_3_EXPERIMENTAL)
/* mbedtls_ssl_conf_tls13_key_exchange( ) allows to set the key exchange mode. */
int mbedtls_ssl_conf_tls13_key_exchange( mbedtls_ssl_config* conf,
    const int key_exchange_mode )
{
    conf->key_exchange_modes = key_exchange_mode;
    return 0;
}
#endif /* MBEDTLS_SSL_PROTO_TLS1_3_EXPERIMENTAL */


void mbedtls_ssl_remove_hs_psk( mbedtls_ssl_context* ssl )
{
#if defined(MBEDTLS_USE_PSA_CRYPTO)
    if( ! mbedtls_svc_key_id_is_null( ssl->handshake->psk_opaque ) )
    {
        ssl->handshake->psk_opaque = MBEDTLS_SVC_KEY_ID_INIT;
    }
    else
#endif /* MBEDTLS_USE_PSA_CRYPTO */
    if( ssl->handshake->psk != NULL )
    {
        mbedtls_platform_zeroize( ssl->handshake->psk,
                                  ssl->handshake->psk_len );
        mbedtls_free( ssl->handshake->psk );
        ssl->handshake->psk_len = 0;
        ssl->handshake->psk = NULL;
    }
}

int mbedtls_ssl_set_hs_psk( mbedtls_ssl_context *ssl,
                            const unsigned char *psk, size_t psk_len )
{
    if( psk == NULL || ssl->handshake == NULL )
        return( MBEDTLS_ERR_SSL_BAD_INPUT_DATA );

    if( psk_len > MBEDTLS_PSK_MAX_LEN )
    {
        MBEDTLS_SSL_DEBUG_MSG( 1,
            ( "PSK length has exceeded MBEDTLS_PSK_MAX_LEN (%u)",
              (unsigned) MBEDTLS_PSK_MAX_LEN ) );
        return( MBEDTLS_ERR_SSL_BAD_INPUT_DATA );
    }

    mbedtls_ssl_remove_hs_psk( ssl );

    if( ( ssl->handshake->psk = mbedtls_calloc( 1, psk_len ) ) == NULL )
        return( MBEDTLS_ERR_SSL_ALLOC_FAILED );

    ssl->handshake->psk_len = psk_len;
    memcpy( ssl->handshake->psk, psk, ssl->handshake->psk_len );

    return( 0 );
}

#if defined(MBEDTLS_USE_PSA_CRYPTO)
int mbedtls_ssl_conf_psk_opaque( mbedtls_ssl_config *conf,
                                 psa_key_id_t psk,
                                 const unsigned char *psk_identity,
                                 size_t psk_identity_len )
{
    int ret = MBEDTLS_ERR_ERROR_CORRUPTION_DETECTED;
<<<<<<< HEAD
    /* Clear opaque/raw PSK + PSK Identity, if present. */
    mbedtls_ssl_remove_hs_psk( ssl );
=======

    /* We currently only support one PSK, raw or opaque. */
    if( ssl_conf_psk_is_configured( conf ) )
        return( MBEDTLS_ERR_SSL_FEATURE_UNAVAILABLE );
>>>>>>> b637150d

    /* Check and set opaque PSK */
    if( mbedtls_svc_key_id_is_null( psk ) )
        return( MBEDTLS_ERR_SSL_BAD_INPUT_DATA );
    conf->psk_opaque = psk;

    /* Check and set PSK Identity */
    ret = ssl_conf_set_psk_identity( conf, psk_identity,
                                     psk_identity_len );
    if( ret != 0 )
        ssl_conf_remove_psk( conf );

    return( ret );
}

int mbedtls_ssl_set_hs_psk_opaque( mbedtls_ssl_context *ssl,
                                   psa_key_id_t psk )
{
    if( ( mbedtls_svc_key_id_is_null( psk ) ) ||
        ( ssl->handshake == NULL ) )
        return( MBEDTLS_ERR_SSL_BAD_INPUT_DATA );

    mbedtls_ssl_remove_hs_psk( ssl );
    ssl->handshake->psk_opaque = psk;
    return( 0 );
}
#endif /* MBEDTLS_USE_PSA_CRYPTO */

void mbedtls_ssl_conf_psk_cb( mbedtls_ssl_config *conf,
                     int (*f_psk)(void *, mbedtls_ssl_context *, const unsigned char *,
                     size_t),
                     void *p_psk )
{
    conf->f_psk = f_psk;
    conf->p_psk = p_psk;
}
#endif /* MBEDTLS_KEY_EXCHANGE_SOME_PSK_ENABLED */

#if defined(MBEDTLS_DHM_C) && defined(MBEDTLS_SSL_SRV_C)
int mbedtls_ssl_conf_dh_param_bin( mbedtls_ssl_config *conf,
                                   const unsigned char *dhm_P, size_t P_len,
                                   const unsigned char *dhm_G, size_t G_len )
{
    int ret = MBEDTLS_ERR_ERROR_CORRUPTION_DETECTED;

    if( ( ret = mbedtls_mpi_read_binary( &conf->dhm_P, dhm_P, P_len ) ) != 0 ||
        ( ret = mbedtls_mpi_read_binary( &conf->dhm_G, dhm_G, G_len ) ) != 0 )
    {
        mbedtls_mpi_free( &conf->dhm_P );
        mbedtls_mpi_free( &conf->dhm_G );
        return( ret );
    }

    return( 0 );
}

int mbedtls_ssl_conf_dh_param_ctx( mbedtls_ssl_config *conf, mbedtls_dhm_context *dhm_ctx )
{
    int ret = MBEDTLS_ERR_ERROR_CORRUPTION_DETECTED;

    if( ( ret = mbedtls_dhm_get_value( dhm_ctx, MBEDTLS_DHM_PARAM_P,
                                       &conf->dhm_P ) ) != 0 ||
        ( ret = mbedtls_dhm_get_value( dhm_ctx, MBEDTLS_DHM_PARAM_G,
                                       &conf->dhm_G ) ) != 0 )
    {
        mbedtls_mpi_free( &conf->dhm_P );
        mbedtls_mpi_free( &conf->dhm_G );
        return( ret );
    }

    return( 0 );
}
#endif /* MBEDTLS_DHM_C && MBEDTLS_SSL_SRV_C */

#if defined(MBEDTLS_DHM_C) && defined(MBEDTLS_SSL_CLI_C)
/*
 * Set the minimum length for Diffie-Hellman parameters
 */
void mbedtls_ssl_conf_dhm_min_bitlen( mbedtls_ssl_config *conf,
                                      unsigned int bitlen )
{
    conf->dhm_min_bitlen = bitlen;
}
#endif /* MBEDTLS_DHM_C && MBEDTLS_SSL_CLI_C */

#if defined(MBEDTLS_KEY_EXCHANGE_WITH_CERT_ENABLED)
/*
 * Set allowed/preferred hashes for handshake signatures
 */
void mbedtls_ssl_conf_sig_hashes( mbedtls_ssl_config *conf,
                                  const int *hashes )
{
    conf->sig_hashes = hashes;
}
#endif /* MBEDTLS_KEY_EXCHANGE_WITH_CERT_ENABLED */

#if defined(MBEDTLS_ECP_C)
/*
 * Set the allowed elliptic curves
 */
void mbedtls_ssl_conf_curves( mbedtls_ssl_config *conf,
                             const mbedtls_ecp_group_id *curve_list )
{
    conf->curve_list = curve_list;
}


#if defined(MBEDTLS_SSL_PROTO_TLS1_3_EXPERIMENTAL)
/*
* Set the named groups for use in a key share extension
*/
#if defined(MBEDTLS_SSL_CLI_C)
void mbedtls_ssl_conf_key_share_curves( mbedtls_ssl_config* conf,
    const mbedtls_ecp_group_id* curve_list )
{
    conf->key_shares_curve_list = curve_list;
}
#endif /* MBEDTLS_SSL_CLI_C */
#endif /* MBEDTLS_SSL_PROTO_TLS1_3_EXPERIMENTAL */

#endif /* MBEDTLS_ECP_C */

#if defined(MBEDTLS_X509_CRT_PARSE_C)
int mbedtls_ssl_set_hostname( mbedtls_ssl_context *ssl, const char *hostname )
{
    /* Initialize to suppress unnecessary compiler warning */
    size_t hostname_len = 0;

    /* Check if new hostname is valid before
     * making any change to current one */
    if( hostname != NULL )
    {
        hostname_len = strlen( hostname );

        if( hostname_len > MBEDTLS_SSL_MAX_HOST_NAME_LEN )
            return( MBEDTLS_ERR_SSL_BAD_INPUT_DATA );
    }

    /* Now it's clear that we will overwrite the old hostname,
     * so we can free it safely */

    if( ssl->hostname != NULL )
    {
        mbedtls_platform_zeroize( ssl->hostname, strlen( ssl->hostname ) );
        mbedtls_free( ssl->hostname );
    }

    /* Passing NULL as hostname shall clear the old one */

    if( hostname == NULL )
    {
        ssl->hostname = NULL;
    }
    else
    {
        ssl->hostname = mbedtls_calloc( 1, hostname_len + 1 );
        if( ssl->hostname == NULL )
            return( MBEDTLS_ERR_SSL_ALLOC_FAILED );

        memcpy( ssl->hostname, hostname, hostname_len );

        ssl->hostname[hostname_len] = '\0';
    }

    return( 0 );
}
#endif /* MBEDTLS_X509_CRT_PARSE_C */

#if defined(MBEDTLS_SSL_SERVER_NAME_INDICATION)
void mbedtls_ssl_conf_sni( mbedtls_ssl_config *conf,
                  int (*f_sni)(void *, mbedtls_ssl_context *,
                                const unsigned char *, size_t),
                  void *p_sni )
{
    conf->f_sni = f_sni;
    conf->p_sni = p_sni;
}
#endif /* MBEDTLS_SSL_SERVER_NAME_INDICATION */

#if defined(MBEDTLS_SSL_ALPN)
int mbedtls_ssl_conf_alpn_protocols( mbedtls_ssl_config *conf, const char **protos )
{
    size_t cur_len, tot_len;
    const char **p;

    /*
     * RFC 7301 3.1: "Empty strings MUST NOT be included and byte strings
     * MUST NOT be truncated."
     * We check lengths now rather than later.
     */
    tot_len = 0;
    for( p = protos; *p != NULL; p++ )
    {
        cur_len = strlen( *p );
        tot_len += cur_len;

        if( ( cur_len == 0 ) ||
            ( cur_len > MBEDTLS_SSL_MAX_ALPN_NAME_LEN ) ||
            ( tot_len > MBEDTLS_SSL_MAX_ALPN_LIST_LEN ) )
            return( MBEDTLS_ERR_SSL_BAD_INPUT_DATA );
    }

    conf->alpn_list = protos;

    return( 0 );
}

const char *mbedtls_ssl_get_alpn_protocol( const mbedtls_ssl_context *ssl )
{
    return( ssl->alpn_chosen );
}
#endif /* MBEDTLS_SSL_ALPN */

#if defined(MBEDTLS_SSL_DTLS_SRTP)
void mbedtls_ssl_conf_srtp_mki_value_supported( mbedtls_ssl_config *conf,
                                                int support_mki_value )
{
    conf->dtls_srtp_mki_support = support_mki_value;
}

int mbedtls_ssl_dtls_srtp_set_mki_value( mbedtls_ssl_context *ssl,
                                         unsigned char *mki_value,
                                         uint16_t mki_len )
{
    if( mki_len > MBEDTLS_TLS_SRTP_MAX_MKI_LENGTH )
    {
        return( MBEDTLS_ERR_SSL_BAD_INPUT_DATA );
    }

    if( ssl->conf->dtls_srtp_mki_support == MBEDTLS_SSL_DTLS_SRTP_MKI_UNSUPPORTED )
    {
        return( MBEDTLS_ERR_SSL_FEATURE_UNAVAILABLE );
    }

    memcpy( ssl->dtls_srtp_info.mki_value, mki_value, mki_len );
    ssl->dtls_srtp_info.mki_len = mki_len;
    return( 0 );
}

int mbedtls_ssl_conf_dtls_srtp_protection_profiles( mbedtls_ssl_config *conf,
                                                    const mbedtls_ssl_srtp_profile *profiles )
{
    const mbedtls_ssl_srtp_profile *p;
    size_t list_size = 0;

    /* check the profiles list: all entry must be valid,
     * its size cannot be more than the total number of supported profiles, currently 4 */
    for( p = profiles; *p != MBEDTLS_TLS_SRTP_UNSET &&
                       list_size <= MBEDTLS_TLS_SRTP_MAX_PROFILE_LIST_LENGTH;
         p++ )
    {
        if( mbedtls_ssl_check_srtp_profile_value( *p ) != MBEDTLS_TLS_SRTP_UNSET )
        {
            list_size++;
        }
        else
        {
            /* unsupported value, stop parsing and set the size to an error value */
            list_size = MBEDTLS_TLS_SRTP_MAX_PROFILE_LIST_LENGTH + 1;
        }
    }

    if( list_size > MBEDTLS_TLS_SRTP_MAX_PROFILE_LIST_LENGTH )
    {
                conf->dtls_srtp_profile_list = NULL;
                conf->dtls_srtp_profile_list_len = 0;
                return( MBEDTLS_ERR_SSL_BAD_INPUT_DATA );
    }

    conf->dtls_srtp_profile_list = profiles;
    conf->dtls_srtp_profile_list_len = list_size;

    return( 0 );
}

void mbedtls_ssl_get_dtls_srtp_negotiation_result( const mbedtls_ssl_context *ssl,
                                                   mbedtls_dtls_srtp_info *dtls_srtp_info )
{
    dtls_srtp_info->chosen_dtls_srtp_profile = ssl->dtls_srtp_info.chosen_dtls_srtp_profile;
    /* do not copy the mki value if there is no chosen profile */
    if( dtls_srtp_info->chosen_dtls_srtp_profile == MBEDTLS_TLS_SRTP_UNSET )
    {
        dtls_srtp_info->mki_len = 0;
    }
    else
    {
        dtls_srtp_info->mki_len = ssl->dtls_srtp_info.mki_len;
        memcpy( dtls_srtp_info->mki_value, ssl->dtls_srtp_info.mki_value,
                ssl->dtls_srtp_info.mki_len );
    }
}
#endif /* MBEDTLS_SSL_DTLS_SRTP */

void mbedtls_ssl_conf_max_version( mbedtls_ssl_config *conf, int major, int minor )
{
    conf->max_major_ver = major;
    conf->max_minor_ver = minor;
}

void mbedtls_ssl_conf_min_version( mbedtls_ssl_config *conf, int major, int minor )
{
    conf->min_major_ver = major;
    conf->min_minor_ver = minor;
}

#if defined(MBEDTLS_SSL_SRV_C)
void mbedtls_ssl_conf_cert_req_ca_list( mbedtls_ssl_config *conf,
                                          char cert_req_ca_list )
{
    conf->cert_req_ca_list = cert_req_ca_list;
}
#endif

#if defined(MBEDTLS_SSL_ENCRYPT_THEN_MAC)
void mbedtls_ssl_conf_encrypt_then_mac( mbedtls_ssl_config *conf, char etm )
{
    conf->encrypt_then_mac = etm;
}
#endif

#if defined(MBEDTLS_SSL_EXTENDED_MASTER_SECRET)
void mbedtls_ssl_conf_extended_master_secret( mbedtls_ssl_config *conf, char ems )
{
    conf->extended_ms = ems;
}
#endif

#if defined(MBEDTLS_SSL_MAX_FRAGMENT_LENGTH)
int mbedtls_ssl_conf_max_frag_len( mbedtls_ssl_config *conf, unsigned char mfl_code )
{
    if( mfl_code >= MBEDTLS_SSL_MAX_FRAG_LEN_INVALID ||
        ssl_mfl_code_to_length( mfl_code ) > MBEDTLS_TLS_EXT_ADV_CONTENT_LEN )
    {
        return( MBEDTLS_ERR_SSL_BAD_INPUT_DATA );
    }

    conf->mfl_code = mfl_code;

    return( 0 );
}
#endif /* MBEDTLS_SSL_MAX_FRAGMENT_LENGTH */

void mbedtls_ssl_conf_legacy_renegotiation( mbedtls_ssl_config *conf, int allow_legacy )
{
    conf->allow_legacy_renegotiation = allow_legacy;
}

#if defined(MBEDTLS_SSL_RENEGOTIATION)
void mbedtls_ssl_conf_renegotiation( mbedtls_ssl_config *conf, int renegotiation )
{
    conf->disable_renegotiation = renegotiation;
}

void mbedtls_ssl_conf_renegotiation_enforced( mbedtls_ssl_config *conf, int max_records )
{
    conf->renego_max_records = max_records;
}

void mbedtls_ssl_conf_renegotiation_period( mbedtls_ssl_config *conf,
                                   const unsigned char period[8] )
{
    memcpy( conf->renego_period, period, 8 );
}
#endif /* MBEDTLS_SSL_RENEGOTIATION */

#if ( ( defined(MBEDTLS_SSL_SESSION_TICKETS) && defined(MBEDTLS_SSL_CLI_C) ) || \
      ( defined(MBEDTLS_SSL_NEW_SESSION_TICKET) ) )
void mbedtls_ssl_conf_session_tickets( mbedtls_ssl_config *conf, int use_tickets )
{
    conf->session_tickets = use_tickets;
}
#endif /* ( MBEDTLS_SSL_SESSION_TICKETS && MBEDTLS_SSL_CLI_C ) || MBEDTLS_SSL_NEW_SESSION_TICKET */

#if ( ( defined(MBEDTLS_SSL_SESSION_TICKETS) || defined(MBEDTLS_SSL_NEW_SESSION_TICKET) ) && \
      defined(MBEDTLS_SSL_SRV_C) )
void mbedtls_ssl_conf_session_tickets_cb( mbedtls_ssl_config* conf,
    mbedtls_ssl_ticket_write_t* f_ticket_write,
    mbedtls_ssl_ticket_parse_t* f_ticket_parse,
    void* p_ticket )
{
    conf->f_ticket_write = f_ticket_write;
    conf->f_ticket_parse = f_ticket_parse;
    conf->p_ticket = p_ticket;
}
#endif /* ( MBEDTLS_SSL_SESSION_TICKETS || MBEDTLS_SSL_NEW_SESSION_TICKET ) && MBEDTLS_SSL_SRV_C */

#if defined(MBEDTLS_SSL_EXPORT_KEYS)
<<<<<<< HEAD
#if defined(MBEDTLS_SSL_PROTO_TLS1) || defined(MBEDTLS_SSL_PROTO_TLS1_1) || \
    defined(MBEDTLS_SSL_PROTO_TLS1_2)
void mbedtls_ssl_conf_export_keys_cb( mbedtls_ssl_config *conf,
        mbedtls_ssl_export_keys_t *f_export_keys,
        void *p_export_keys )
=======
void mbedtls_ssl_set_export_keys_cb( mbedtls_ssl_context *ssl,
                                     mbedtls_ssl_export_keys_t *f_export_keys,
                                     void *p_export_keys )
>>>>>>> b637150d
{
    ssl->f_export_keys = f_export_keys;
    ssl->p_export_keys = p_export_keys;
}
#endif /* MBEDTLS_SSL_PROTO_TLS1 || MBEDTLS_SSL_PROTO_TLS1_1 || \
          MBEDTLS_SSL_PROTO_TLS1_2 */
#if defined(MBEDTLS_SSL_PROTO_TLS1_3_EXPERIMENTAL)
void mbedtls_ssl_conf_export_secrets_cb( mbedtls_ssl_config *conf,
        mbedtls_ssl_export_secret_t *f_export_secret,
        void *p_export_secret )
{
    conf->f_export_secret = f_export_secret;
    conf->p_export_secret = p_export_secret;
}
#endif /* MBEDTLS_SSL_PROTO_TLS1_3_EXPERIMENTAL */
#endif /* MBEDTLS_SSL_EXPORT_KEYS */

#if defined(MBEDTLS_SSL_ASYNC_PRIVATE)
void mbedtls_ssl_conf_async_private_cb(
    mbedtls_ssl_config *conf,
    mbedtls_ssl_async_sign_t *f_async_sign,
    mbedtls_ssl_async_decrypt_t *f_async_decrypt,
    mbedtls_ssl_async_resume_t *f_async_resume,
    mbedtls_ssl_async_cancel_t *f_async_cancel,
    void *async_config_data )
{
    conf->f_async_sign_start = f_async_sign;
    conf->f_async_decrypt_start = f_async_decrypt;
    conf->f_async_resume = f_async_resume;
    conf->f_async_cancel = f_async_cancel;
    conf->p_async_config_data = async_config_data;
}

void *mbedtls_ssl_conf_get_async_config_data( const mbedtls_ssl_config *conf )
{
    return( conf->p_async_config_data );
}

void *mbedtls_ssl_get_async_operation_data( const mbedtls_ssl_context *ssl )
{
    if( ssl->handshake == NULL )
        return( NULL );
    else
        return( ssl->handshake->user_async_ctx );
}

void mbedtls_ssl_set_async_operation_data( mbedtls_ssl_context *ssl,
                                 void *ctx )
{
    if( ssl->handshake != NULL )
        ssl->handshake->user_async_ctx = ctx;
}
#endif /* MBEDTLS_SSL_ASYNC_PRIVATE */

/*
 * SSL get accessors
 */
uint32_t mbedtls_ssl_get_verify_result( const mbedtls_ssl_context *ssl )
{
    if( ssl->session != NULL )
        return( ssl->session->verify_result );

    if( ssl->session_negotiate != NULL )
        return( ssl->session_negotiate->verify_result );

    return( 0xFFFFFFFF );
}

const char *mbedtls_ssl_get_ciphersuite( const mbedtls_ssl_context *ssl )
{
    if( ssl == NULL || ssl->session == NULL )
        return( NULL );

    return mbedtls_ssl_get_ciphersuite_name( ssl->session->ciphersuite );
}

const char *mbedtls_ssl_get_version( const mbedtls_ssl_context *ssl )
{
#if defined(MBEDTLS_SSL_PROTO_DTLS)
    if( ssl->conf->transport == MBEDTLS_SSL_TRANSPORT_DATAGRAM )
    {
        switch( ssl->minor_ver )
        {
            case MBEDTLS_SSL_MINOR_VERSION_3:
                return( "DTLSv1.2" );
        case MBEDTLS_SSL_MINOR_VERSION_4:
            return( "DTLSv1.3" );

            default:
                return( "unknown (DTLS)" );
        }
    }
#endif

    switch( ssl->minor_ver )
    {
        case MBEDTLS_SSL_MINOR_VERSION_3:
            return( "TLSv1.2" );

        case MBEDTLS_SSL_MINOR_VERSION_4:
            return( "TLSv1.3" );

        default:
            return( "unknown" );
    }
}

#if defined(MBEDTLS_SSL_PROTO_TLS1_3_EXPERIMENTAL)
mbedtls_key_exchange_type_t mbedtls_ssl_get_key_exchange( const mbedtls_ssl_context* ssl )
{
    if( ssl == NULL || ssl->session == NULL )
        return( MBEDTLS_KEY_EXCHANGE_NONE );

    return ( ssl->handshake->key_exchange );
}
#endif /* MBEDTLS_SSL_PROTO_TLS1_3_EXPERIMENTAL */
#if defined(MBEDTLS_SSL_MAX_FRAGMENT_LENGTH)
size_t mbedtls_ssl_get_input_max_frag_len( const mbedtls_ssl_context *ssl )
{
    size_t max_len = MBEDTLS_SSL_IN_CONTENT_LEN;
    size_t read_mfl;

    /* Use the configured MFL for the client if we're past SERVER_HELLO_DONE */
    if( ssl->conf->endpoint == MBEDTLS_SSL_IS_CLIENT &&
        ssl->state >= MBEDTLS_SSL_SERVER_HELLO_DONE )
    {
        return ssl_mfl_code_to_length( ssl->conf->mfl_code );
    }

    /* Check if a smaller max length was negotiated */
    if( ssl->session_out != NULL )
    {
        read_mfl = ssl_mfl_code_to_length( ssl->session_out->mfl_code );
        if( read_mfl < max_len )
        {
            max_len = read_mfl;
        }
    }

    // During a handshake, use the value being negotiated
    if( ssl->session_negotiate != NULL )
    {
        read_mfl = ssl_mfl_code_to_length( ssl->session_negotiate->mfl_code );
        if( read_mfl < max_len )
        {
            max_len = read_mfl;
        }
    }

    return( max_len );
}

size_t mbedtls_ssl_get_output_max_frag_len( const mbedtls_ssl_context *ssl )
{
    size_t max_len;

    /*
     * Assume mfl_code is correct since it was checked when set
     */
    max_len = ssl_mfl_code_to_length( ssl->conf->mfl_code );

    /* Check if a smaller max length was negotiated */
    if( ssl->session_out != NULL &&
        ssl_mfl_code_to_length( ssl->session_out->mfl_code ) < max_len )
    {
        max_len = ssl_mfl_code_to_length( ssl->session_out->mfl_code );
    }

    /* During a handshake, use the value being negotiated */
    if( ssl->session_negotiate != NULL &&
        ssl_mfl_code_to_length( ssl->session_negotiate->mfl_code ) < max_len )
    {
        max_len = ssl_mfl_code_to_length( ssl->session_negotiate->mfl_code );
    }

    return( max_len );
}
#endif /* MBEDTLS_SSL_MAX_FRAGMENT_LENGTH */

#if defined(MBEDTLS_SSL_PROTO_DTLS)
size_t mbedtls_ssl_get_current_mtu( const mbedtls_ssl_context *ssl )
{
    /* Return unlimited mtu for client hello messages to avoid fragmentation. */
    if( ssl->conf->endpoint == MBEDTLS_SSL_IS_CLIENT &&
        ( ssl->state == MBEDTLS_SSL_CLIENT_HELLO ||
          ssl->state == MBEDTLS_SSL_SERVER_HELLO ) )
        return ( 0 );

    if( ssl->handshake == NULL || ssl->handshake->mtu == 0 )
        return( ssl->mtu );

    if( ssl->mtu == 0 )
        return( ssl->handshake->mtu );

    return( ssl->mtu < ssl->handshake->mtu ?
            ssl->mtu : ssl->handshake->mtu );
}
#endif /* MBEDTLS_SSL_PROTO_DTLS */

int mbedtls_ssl_get_max_out_record_payload( const mbedtls_ssl_context *ssl )
{
    size_t max_len = MBEDTLS_SSL_OUT_CONTENT_LEN;

#if !defined(MBEDTLS_SSL_MAX_FRAGMENT_LENGTH) && \
    !defined(MBEDTLS_SSL_PROTO_DTLS)
    (void) ssl;
#endif

#if defined(MBEDTLS_SSL_MAX_FRAGMENT_LENGTH)
    const size_t mfl = mbedtls_ssl_get_output_max_frag_len( ssl );

    if( max_len > mfl )
        max_len = mfl;
#endif

#if defined(MBEDTLS_SSL_PROTO_DTLS)
    if( mbedtls_ssl_get_current_mtu( ssl ) != 0 )
    {
        const size_t mtu = mbedtls_ssl_get_current_mtu( ssl );
        const int ret = mbedtls_ssl_get_record_expansion( ssl );
        const size_t overhead = (size_t) ret;

        if( ret < 0 )
            return( ret );

        if( mtu <= overhead )
        {
            MBEDTLS_SSL_DEBUG_MSG( 1, ( "MTU too low for record expansion" ) );
            return( MBEDTLS_ERR_SSL_FEATURE_UNAVAILABLE );
        }

        if( max_len > mtu - overhead )
            max_len = mtu - overhead;
    }
#endif /* MBEDTLS_SSL_PROTO_DTLS */

#if !defined(MBEDTLS_SSL_MAX_FRAGMENT_LENGTH) &&        \
    !defined(MBEDTLS_SSL_PROTO_DTLS)
    ((void) ssl);
#endif

    return( (int) max_len );
}

int mbedtls_ssl_get_max_in_record_payload( const mbedtls_ssl_context *ssl )
{
    size_t max_len = MBEDTLS_SSL_IN_CONTENT_LEN;

#if !defined(MBEDTLS_SSL_MAX_FRAGMENT_LENGTH)
    (void) ssl;
#endif

#if defined(MBEDTLS_SSL_MAX_FRAGMENT_LENGTH)
    const size_t mfl = mbedtls_ssl_get_input_max_frag_len( ssl );

    if( max_len > mfl )
        max_len = mfl;
#endif

    return( (int) max_len );
}

#if defined(MBEDTLS_X509_CRT_PARSE_C)
const mbedtls_x509_crt *mbedtls_ssl_get_peer_cert( const mbedtls_ssl_context *ssl )
{
    if( ssl == NULL || ssl->session == NULL )
        return( NULL );

#if defined(MBEDTLS_SSL_KEEP_PEER_CERTIFICATE)
    return( ssl->session->peer_cert );
#else
    return( NULL );
#endif /* MBEDTLS_SSL_KEEP_PEER_CERTIFICATE */
}
#endif /* MBEDTLS_X509_CRT_PARSE_C */

#if defined(MBEDTLS_SSL_CLI_C)
int mbedtls_ssl_get_session( const mbedtls_ssl_context *ssl,
                             mbedtls_ssl_session *dst )
{
    int ret;

    if( ssl == NULL ||
        dst == NULL ||
        ssl->session == NULL ||
        ssl->conf->endpoint != MBEDTLS_SSL_IS_CLIENT )
    {
        return( MBEDTLS_ERR_SSL_BAD_INPUT_DATA );
    }

    /* Since Mbed TLS 3.0, mbedtls_ssl_get_session() is no longer
     * idempotent: Each session can only be exported once.
     *
     * (This is in preparation for TLS 1.3 support where we will
     * need the ability to export multiple sessions (aka tickets),
     * which will be achieved by calling mbedtls_ssl_get_session()
     * multiple times until it fails.)
     *
     * Check whether we have already exported the current session,
     * and fail if so.
     */
    if( ssl->session->exported == 1 )
        return( MBEDTLS_ERR_SSL_FEATURE_UNAVAILABLE );

<<<<<<< HEAD
#if defined(MBEDTLS_SSL_PROTO_TLS1_2) || defined(MBEDTLS_SSL_PROTO_TLS1_1) || \
    defined(MBEDTLS_SSL_PROTO_TLS1) || defined(MBEDTLS_SSL_NEW_SESSION_TICKET)
const mbedtls_ssl_session *mbedtls_ssl_get_session_pointer( const mbedtls_ssl_context *ssl )
{
    if( ssl == NULL )
        return( NULL );
=======
    ret = mbedtls_ssl_session_copy( dst, ssl->session );
    if( ret != 0 )
        return( ret );
>>>>>>> b637150d

    /* Remember that we've exported the session. */
    ssl->session->exported = 1;
    return( 0 );
}
<<<<<<< HEAD
#endif /* MBEDTLS_SSL_PROTO_TLS1_2 || MBEDTLS_SSL_PROTO_TLS1_1 || MBEDTLS_SSL_PROTO_TLS1 ||
          MBEDTLS_SSL_NEW_SESSION_TICKET */
=======
#endif /* MBEDTLS_SSL_CLI_C */
>>>>>>> b637150d

/*
 * Define ticket header determining Mbed TLS version
 * and structure of the ticket.
 */

/*
 * Define bitflag determining compile-time settings influencing
 * structure of serialized SSL sessions.
 */

#if defined(MBEDTLS_HAVE_TIME)
#define SSL_SERIALIZED_SESSION_CONFIG_TIME 1
#else
#define SSL_SERIALIZED_SESSION_CONFIG_TIME 0
#endif /* MBEDTLS_HAVE_TIME */

#if defined(MBEDTLS_X509_CRT_PARSE_C)
#define SSL_SERIALIZED_SESSION_CONFIG_CRT 1
#else
#define SSL_SERIALIZED_SESSION_CONFIG_CRT 0
#endif /* MBEDTLS_X509_CRT_PARSE_C */

#if defined(MBEDTLS_SSL_CLI_C) && defined(MBEDTLS_SSL_SESSION_TICKETS)
#define SSL_SERIALIZED_SESSION_CONFIG_CLIENT_TICKET 1
#else
#define SSL_SERIALIZED_SESSION_CONFIG_CLIENT_TICKET 0
#endif /* MBEDTLS_SSL_CLI_C && MBEDTLS_SSL_SESSION_TICKETS */

#if defined(MBEDTLS_SSL_MAX_FRAGMENT_LENGTH)
#define SSL_SERIALIZED_SESSION_CONFIG_MFL 1
#else
#define SSL_SERIALIZED_SESSION_CONFIG_MFL 0
#endif /* MBEDTLS_SSL_MAX_FRAGMENT_LENGTH */

#define SSL_SERIALIZED_SESSION_CONFIG_TRUNC_HMAC 0

#if defined(MBEDTLS_SSL_ENCRYPT_THEN_MAC)
#define SSL_SERIALIZED_SESSION_CONFIG_ETM 1
#else
#define SSL_SERIALIZED_SESSION_CONFIG_ETM 0
#endif /* MBEDTLS_SSL_ENCRYPT_THEN_MAC */

#if defined(MBEDTLS_SSL_SESSION_TICKETS)
#define SSL_SERIALIZED_SESSION_CONFIG_TICKET 1
#else
#define SSL_SERIALIZED_SESSION_CONFIG_TICKET 0
#endif /* MBEDTLS_SSL_SESSION_TICKETS */

#define SSL_SERIALIZED_SESSION_CONFIG_TIME_BIT          0
#define SSL_SERIALIZED_SESSION_CONFIG_CRT_BIT           1
#define SSL_SERIALIZED_SESSION_CONFIG_CLIENT_TICKET_BIT 2
#define SSL_SERIALIZED_SESSION_CONFIG_MFL_BIT           3
#define SSL_SERIALIZED_SESSION_CONFIG_TRUNC_HMAC_BIT    4
#define SSL_SERIALIZED_SESSION_CONFIG_ETM_BIT           5
#define SSL_SERIALIZED_SESSION_CONFIG_TICKET_BIT        6

#define SSL_SERIALIZED_SESSION_CONFIG_BITFLAG                           \
    ( (uint16_t) (                                                      \
        ( SSL_SERIALIZED_SESSION_CONFIG_TIME          << SSL_SERIALIZED_SESSION_CONFIG_TIME_BIT          ) | \
        ( SSL_SERIALIZED_SESSION_CONFIG_CRT           << SSL_SERIALIZED_SESSION_CONFIG_CRT_BIT           ) | \
        ( SSL_SERIALIZED_SESSION_CONFIG_CLIENT_TICKET << SSL_SERIALIZED_SESSION_CONFIG_CLIENT_TICKET_BIT ) | \
        ( SSL_SERIALIZED_SESSION_CONFIG_MFL           << SSL_SERIALIZED_SESSION_CONFIG_MFL_BIT           ) | \
        ( SSL_SERIALIZED_SESSION_CONFIG_TRUNC_HMAC    << SSL_SERIALIZED_SESSION_CONFIG_TRUNC_HMAC_BIT    ) | \
        ( SSL_SERIALIZED_SESSION_CONFIG_ETM           << SSL_SERIALIZED_SESSION_CONFIG_ETM_BIT           ) | \
        ( SSL_SERIALIZED_SESSION_CONFIG_TICKET        << SSL_SERIALIZED_SESSION_CONFIG_TICKET_BIT        ) ) )

#if defined(MBEDTLS_SSL_PROTO_TLS1_2) || defined(MBEDTLS_SSL_PROTO_TLS1_1) || \
    defined(MBEDTLS_SSL_PROTO_TLS1) || defined(MBEDTLS_SSL_NEW_SESSION_TICKET)
static unsigned char ssl_serialized_session_header[] = {
    MBEDTLS_VERSION_MAJOR,
    MBEDTLS_VERSION_MINOR,
    MBEDTLS_VERSION_PATCH,
    ( SSL_SERIALIZED_SESSION_CONFIG_BITFLAG >> 8 ) & 0xFF,
    ( SSL_SERIALIZED_SESSION_CONFIG_BITFLAG >> 0 ) & 0xFF,
};

/*
 * Serialize a session in the following format:
 * (in the presentation language of TLS, RFC 8446 section 3)
 *
 *  opaque mbedtls_version[3];   // major, minor, patch
 *  opaque session_format[2];    // version-specific 16-bit field determining
 *                               // the format of the remaining
 *                               // serialized data.
 *
 *  Note: When updating the format, remember to keep
 *        these version+format bytes.
 *
 *  Note: The format below is used by TLS/DTLS versions prior to 1.3.
 *        The ticket format used in TLS/DTLS 1.3 is shown further below.
 *
 *                               // In this version, `session_format` determines
 *                               // the setting of those compile-time
 *                               // configuration options which influence
 *                               // the structure of mbedtls_ssl_session.
 *  uint64 start_time;
 *  uint8 ciphersuite[2];        // defined by the standard
 *  uint8 compression;           // 0 or 1
 *  uint8 session_id_len;        // at most 32
 *  opaque session_id[32];
 *  opaque master[48];           // fixed length in the standard
 *  uint32 verify_result;
 *  opaque peer_cert<0..2^24-1>; // length 0 means no peer cert
 *  opaque ticket<0..2^24-1>;    // length 0 means no ticket
 *  uint32 ticket_lifetime;
 *  uint8 mfl_code;              // up to 255 according to standard
 *  uint8 trunc_hmac;            // 0 or 1
 *  uint8 encrypt_then_mac;      // 0 or 1
 *
 * The order is the same as in the definition of the structure, except
 * verify_result is put before peer_cert so that all mandatory fields come
 * together in one block.
 *
 * For TLS/DTLS 1.3 the ticket contains the following content:
 *
 *  uint64 start_time;
 *  uint8 ciphersuite[2];
 *  uint32 ticket_lifetime;
 *  uint32 ticket_age_add;
 *  uint8 ticket_flags;
 *  opaque resumption_key<0..255>;
 *  opaque ticket<0..2^16>;
 *  uint64 ticket_received;
 *
 * Note: The field ticket, and ticket_received
 *       are only stored on the client-side.
 *
 */
static int ssl_session_save( const mbedtls_ssl_session *session,
                             unsigned char omit_header,
                             unsigned char *buf,
                             size_t buf_len,
                             size_t *olen )
{
    unsigned char *p = buf;
    size_t used = 0;
#if defined(MBEDTLS_SSL_NEW_SESSION_TICKET)
    int minor_ver = 0;
#endif /* MBEDTLS_SSL_NEW_SESSION_TICKET */
#if defined(MBEDTLS_HAVE_TIME)
    uint64_t start;
#endif /* MBEDTLS_HAVE_TIME */

#if defined(MBEDTLS_SSL_PROTO_TLS1_2_OR_EARLIER)
#if defined(MBEDTLS_X509_CRT_PARSE_C)
#if defined(MBEDTLS_SSL_KEEP_PEER_CERTIFICATE)
    size_t cert_len;
#endif /* MBEDTLS_SSL_KEEP_PEER_CERTIFICATE */
#endif /* MBEDTLS_X509_CRT_PARSE_C */
#endif /* MBEDTLS_SSL_PROTO_TLS1_2_OR_EARLIER */

    if( session == NULL )
        return( MBEDTLS_ERR_SSL_INTERNAL_ERROR );

#if defined(MBEDTLS_SSL_NEW_SESSION_TICKET)
    /* Ticket format depends on the TLS version negotiated. */
    minor_ver = session->minor_ver;
#endif /* MBEDTLS_SSL_NEW_SESSION_TICKET */

    if( !omit_header )
    {
        /*
         * Add version identifier
         */

        used += sizeof( ssl_serialized_session_header );

        if( used <= buf_len )
        {
            memcpy( p, ssl_serialized_session_header,
                    sizeof( ssl_serialized_session_header ) );
            p += sizeof( ssl_serialized_session_header );
        }
    }

#if defined(MBEDTLS_SSL_NEW_SESSION_TICKET) && defined(MBEDTLS_SSL_PROTO_TLS1_3_EXPERIMENTAL)
    if( minor_ver == MBEDTLS_SSL_MINOR_VERSION_4 )
    {
        /*
         * Time
         */
#if defined(MBEDTLS_HAVE_TIME)
        used += 8;

        if( used <= buf_len )
        {
            start = (uint64_t) session->start;

            *p++ = (unsigned char)( ( start >> 56 ) & 0xFF );
            *p++ = (unsigned char)( ( start >> 48 ) & 0xFF );
            *p++ = (unsigned char)( ( start >> 40 ) & 0xFF );
            *p++ = (unsigned char)( ( start >> 32 ) & 0xFF );
            *p++ = (unsigned char)( ( start >> 24 ) & 0xFF );
            *p++ = (unsigned char)( ( start >> 16 ) & 0xFF );
            *p++ = (unsigned char)( ( start >>  8 ) & 0xFF );
            *p++ = (unsigned char)( ( start       ) & 0xFF );
        }
#endif /* MBEDTLS_HAVE_TIME */

        /*
         * Basic mandatory fields
         */
        used += 2   /* ciphersuite */
              + 4   /* ticket_lifetime */
              + 4   /* ticket_age_add */
              + 1   /* key_len */
              + 1;  /* flags */

        if( used <= buf_len )
        {
            *p++ = (unsigned char)( ( session->ciphersuite >> 8 ) & 0xFF );
            *p++ = (unsigned char)( ( session->ciphersuite      ) & 0xFF );

            *p++ = (unsigned char)( ( session->ticket_lifetime >> 24 ) & 0xFF );
            *p++ = (unsigned char)( ( session->ticket_lifetime >> 16 ) & 0xFF );
            *p++ = (unsigned char)( ( session->ticket_lifetime >>  8 ) & 0xFF );
            *p++ = (unsigned char)( ( session->ticket_lifetime       ) & 0xFF );


            *p++ = (unsigned char)( ( session->ticket_age_add >> 24 ) & 0xFF );
            *p++ = (unsigned char)( ( session->ticket_age_add >> 16 ) & 0xFF );
            *p++ = (unsigned char)( ( session->ticket_age_add >>  8 ) & 0xFF );
            *p++ = (unsigned char)( ( session->ticket_age_add       ) & 0xFF );

            *p++ = (unsigned char)( ( session->ticket_flags      ) & 0xFF );

            *p++ = (unsigned char)( ( session->key_len      ) & 0xFF );
        }

        used += session->key_len;

        if( used <= buf_len )
        {
            memcpy( p, session->key, session->key_len );
            p += session->key_len;
        }

#if defined(MBEDTLS_SSL_CLI_C)
        if( session->endpoint == MBEDTLS_SSL_IS_CLIENT )
        {
            /* Store ticket itself */
            used += 2                     /* ticket length */
                 + session->ticket_len;   /* ticket */

            if( used <= buf_len )
            {
                *p++ = (unsigned char)( ( session->ticket_len >> 8 ) & 0xFF );
                *p++ = (unsigned char)( ( session->ticket_len      ) & 0xFF );

                memcpy( p, session->ticket, session->ticket_len );
                p +=  session->ticket_len;
            }

#if defined(MBEDTLS_HAVE_TIME)
            used += 8;

            if( used <= buf_len )
            {
                start = (uint64_t) session->ticket_received;

                *p++ = (unsigned char)( ( start >> 56 ) & 0xFF );
                *p++ = (unsigned char)( ( start >> 48 ) & 0xFF );
                *p++ = (unsigned char)( ( start >> 40 ) & 0xFF );
                *p++ = (unsigned char)( ( start >> 32 ) & 0xFF );
                *p++ = (unsigned char)( ( start >> 24 ) & 0xFF );
                *p++ = (unsigned char)( ( start >> 16 ) & 0xFF );
                *p++ = (unsigned char)( ( start >>  8 ) & 0xFF );
                *p++ = (unsigned char)( ( start       ) & 0xFF );
            }
#endif /* MBEDTLS_HAVE_TIME */
        }

#endif /* MBEDTLS_SSL_CLI_C */
    }
    else
#endif /* MBEDTLS_SSL_NEW_SESSION_TICKET && MBEDTLS_SSL_PROTO_TLS1_3_EXPERIMENTAL */
#if defined(MBEDTLS_SSL_PROTO_TLS1_2_OR_EARLIER)
    {
        /*
         * Time
         */
#if defined(MBEDTLS_HAVE_TIME)
        used += 8;

        if( used <= buf_len )
        {
            start = (uint64_t) session->start;

            *p++ = (unsigned char)( ( start >> 56 ) & 0xFF );
            *p++ = (unsigned char)( ( start >> 48 ) & 0xFF );
            *p++ = (unsigned char)( ( start >> 40 ) & 0xFF );
            *p++ = (unsigned char)( ( start >> 32 ) & 0xFF );
            *p++ = (unsigned char)( ( start >> 24 ) & 0xFF );
            *p++ = (unsigned char)( ( start >> 16 ) & 0xFF );
            *p++ = (unsigned char)( ( start >>  8 ) & 0xFF );
            *p++ = (unsigned char)( ( start       ) & 0xFF );
        }
#endif /* MBEDTLS_HAVE_TIME */

        /*
         * Basic mandatory fields
         */
        used += 2   /* ciphersuite */
              + 1   /* compression */
              + 1   /* id_len */
              + sizeof( session->id )
              + sizeof( session->master )
              + 4;  /* verify_result */

        if( used <= buf_len )
        {
            *p++ = (unsigned char)( ( session->ciphersuite >> 8 ) & 0xFF );
            *p++ = (unsigned char)( ( session->ciphersuite      ) & 0xFF );

            *p++ = (unsigned char)( session->compression & 0xFF );

            *p++ = (unsigned char)( session->id_len & 0xFF );
            memcpy( p, session->id, 32 );
            p += 32;

            memcpy( p, session->master, 48 );
            p += 48;

            *p++ = (unsigned char)( ( session->verify_result >> 24 ) & 0xFF );
            *p++ = (unsigned char)( ( session->verify_result >> 16 ) & 0xFF );
            *p++ = (unsigned char)( ( session->verify_result >>  8 ) & 0xFF );
            *p++ = (unsigned char)( ( session->verify_result       ) & 0xFF );
        }
    }
#else
    {
        return ( MBEDTLS_ERR_SSL_INTERNAL_ERROR ); //TODO::MBEDTLS_SSL_PROTO_TLS1_3_EXPERIMENTAL report this error
    }
#endif /* MBEDTLS_SSL_PROTO_TLS1_2_OR_EARLIER */

#if defined(MBEDTLS_SSL_PROTO_TLS1_2_OR_EARLIER)
    /*
     * Peer's end-entity certificate
     */
#if defined(MBEDTLS_X509_CRT_PARSE_C)
#if defined(MBEDTLS_SSL_KEEP_PEER_CERTIFICATE)
    if( session->peer_cert == NULL )
        cert_len = 0;
    else
        cert_len = session->peer_cert->raw.len;

    used += 3 + cert_len;

    if( used <= buf_len )
    {
        *p++ = (unsigned char)( ( cert_len >> 16 ) & 0xFF );
        *p++ = (unsigned char)( ( cert_len >>  8 ) & 0xFF );
        *p++ = (unsigned char)( ( cert_len       ) & 0xFF );

        if( session->peer_cert != NULL )
        {
            memcpy( p, session->peer_cert->raw.p, cert_len );
            p += cert_len;
        }
    }
#else /* MBEDTLS_SSL_KEEP_PEER_CERTIFICATE */
    if( session->peer_cert_digest != NULL )
    {
        used += 1 /* type */ + 1 /* length */ + session->peer_cert_digest_len;
        if( used <= buf_len )
        {
            *p++ = (unsigned char) session->peer_cert_digest_type;
            *p++ = (unsigned char) session->peer_cert_digest_len;
            memcpy( p, session->peer_cert_digest,
                    session->peer_cert_digest_len );
            p += session->peer_cert_digest_len;
        }
    }
    else
    {
        used += 2;
        if( used <= buf_len )
        {
            *p++ = (unsigned char) MBEDTLS_MD_NONE;
            *p++ = 0;
        }
    }
#endif /* !MBEDTLS_SSL_KEEP_PEER_CERTIFICATE */
#endif /* MBEDTLS_X509_CRT_PARSE_C */
#endif /* MBEDTLS_SSL_PROTO_TLS1_2_OR_EARLIER */

    /*
     * Session ticket if any, plus associated data
     */
    if( minor_ver != MBEDTLS_SSL_MINOR_VERSION_4 )
    {
#if defined(MBEDTLS_SSL_SESSION_TICKETS) && defined(MBEDTLS_SSL_CLI_C)
        used += 3 + session->ticket_len + 4; /* len + ticket + lifetime */

        if( used <= buf_len )
        {
            *p++ = (unsigned char)( ( session->ticket_len >> 16 ) & 0xFF );
            *p++ = (unsigned char)( ( session->ticket_len >>  8 ) & 0xFF );
            *p++ = (unsigned char)( ( session->ticket_len       ) & 0xFF );

            if( session->ticket != NULL )
            {
                memcpy( p, session->ticket, session->ticket_len );
                p += session->ticket_len;
            }

            *p++ = (unsigned char)( ( session->ticket_lifetime >> 24 ) & 0xFF );
            *p++ = (unsigned char)( ( session->ticket_lifetime >> 16 ) & 0xFF );
            *p++ = (unsigned char)( ( session->ticket_lifetime >>  8 ) & 0xFF );
            *p++ = (unsigned char)( ( session->ticket_lifetime       ) & 0xFF );
        }
#endif /* MBEDTLS_SSL_SESSION_TICKETS && MBEDTLS_SSL_CLI_C */

        /*
         * Misc extension-related info
         */
#if defined(MBEDTLS_SSL_MAX_FRAGMENT_LENGTH)
        used += 1;

        if( used <= buf_len )
            *p++ = session->mfl_code;
#endif

<<<<<<< HEAD
#if defined(MBEDTLS_SSL_TRUNCATED_HMAC)
        used += 1;

        if( used <= buf_len )
            *p++ = (unsigned char)( ( session->trunc_hmac ) & 0xFF );
#endif

=======
>>>>>>> b637150d
#if defined(MBEDTLS_SSL_ENCRYPT_THEN_MAC)
        used += 1;

        if( used <= buf_len )
            *p++ = (unsigned char)( ( session->encrypt_then_mac ) & 0xFF );
#endif
    }

    /* Done */
    *olen = used;

    if( used > buf_len )
        return( MBEDTLS_ERR_SSL_BUFFER_TOO_SMALL );

    return( 0 );
}

/*
 * Public wrapper for ssl_session_save()
 */
int mbedtls_ssl_session_save( const mbedtls_ssl_session *session,
                              unsigned char *buf,
                              size_t buf_len,
                              size_t *olen )
{
    return( ssl_session_save( session, 0, buf, buf_len, olen ) );
}

/*
 * Deserialize session, see mbedtls_ssl_session_save() for format.
 *
 * This internal version is wrapped by a public function that cleans up in
 * case of error, and has an extra option omit_header.
 */
static int ssl_session_load( mbedtls_ssl_session *session,
                             unsigned char omit_header,
                             const unsigned char *buf,
                             size_t len )
{
    const unsigned char *p = buf;
    const unsigned char * const end = buf + len;
    int minor_ver = 0;
#if defined(MBEDTLS_HAVE_TIME) && defined(MBEDTLS_SSL_SESSION_TICKETS)
    uint64_t start;
#endif /* MBEDTLS_HAVE_TIME && MBEDTLS_SSL_SESSION_TICKETS */

#if defined(MBEDTLS_SSL_PROTO_TLS1_2_OR_EARLIER)
#if defined(MBEDTLS_X509_CRT_PARSE_C)
#if defined(MBEDTLS_SSL_KEEP_PEER_CERTIFICATE)
    size_t cert_len;
#endif /* MBEDTLS_SSL_KEEP_PEER_CERTIFICATE */
#endif /* MBEDTLS_X509_CRT_PARSE_C */
#endif /* MBEDTLS_SSL_PROTO_TLS1_2_OR_EARLIER */

    if( !omit_header )
    {
        /*
         * Check version identifier
         */

        if( (size_t)( end - p ) < sizeof( ssl_serialized_session_header ) )
            return( MBEDTLS_ERR_SSL_BAD_INPUT_DATA );

        if( memcmp( p, ssl_serialized_session_header,
                    sizeof( ssl_serialized_session_header ) ) != 0 )
        {
            return( MBEDTLS_ERR_SSL_VERSION_MISMATCH );
        }
        p += sizeof( ssl_serialized_session_header );
    }

#if defined(MBEDTLS_SSL_NEW_SESSION_TICKET) && defined(MBEDTLS_SSL_PROTO_TLS1_3_EXPERIMENTAL)

    minor_ver = MBEDTLS_SSL_MINOR_VERSION_4; /* TBD: For testing only */
    session->minor_ver = minor_ver;

    if( minor_ver == MBEDTLS_SSL_MINOR_VERSION_4 )
    {

#if defined(MBEDTLS_HAVE_TIME)
        if( 8 > (size_t)( end - p ) )
            return( MBEDTLS_ERR_SSL_BAD_INPUT_DATA );

        session->start =
                ( (uint64_t) p[0] << 56 ) |
                ( (uint64_t) p[1] << 48 ) |
                ( (uint64_t) p[2] << 40 ) |
                ( (uint64_t) p[3] << 32 ) |
                ( (uint64_t) p[4] << 24 ) |
                ( (uint64_t) p[5] << 16 ) |
                ( (uint64_t) p[6] <<  8 ) |
                ( (uint64_t) p[7]       );
        p += 8;
#endif /* MBEDTLS_HAVE_TIME */

        /* 2 bytes for ciphersuite,
         * 4 bytes for ticket_lifetime,
         * 4 bytes ticket_age_add,
         * 1 byte for key_len,
         * 1 byte for flags.
         */

        if( 2 + 4 + 4 + 1 + 1  > (size_t)( end - p ) )
            return( MBEDTLS_ERR_SSL_BAD_INPUT_DATA );

        session->ciphersuite = ( p[0] << 8 ) | p[1];
        p += 2;

        session->ticket_lifetime =
                            ( (uint32_t) p[0] << 24 ) |
                            ( (uint32_t) p[1] << 16 ) |
                            ( (uint32_t) p[2] <<  8 ) |
                            ( (uint32_t) p[3]       );
        p += 4;

        session->ticket_age_add =
                            ( (uint32_t) p[0] << 24 ) |
                            ( (uint32_t) p[1] << 16 ) |
                            ( (uint32_t) p[2] <<  8 ) |
                            ( (uint32_t) p[3]       );
        p += 4;

        session->ticket_flags = *p++;

        session->key_len = *p++;

        if( session->key_len > (size_t)( end - p ) )
            return( MBEDTLS_ERR_SSL_BAD_INPUT_DATA );

        memcpy( session->key, p, session->key_len );
        p += session->key_len;

#if defined(MBEDTLS_SSL_CLI_C)
        if( session->endpoint == MBEDTLS_SSL_IS_CLIENT )
        {
            if( 2 > (size_t)( end - p ) )
                return( MBEDTLS_ERR_SSL_BAD_INPUT_DATA );

            session->ticket_len = ( p[0] << 8 ) | p[1];
            p += 2;

            if( session->ticket_len > (size_t)( end - p ) )
                return( MBEDTLS_ERR_SSL_BAD_INPUT_DATA );

            session->ticket = mbedtls_calloc( session->ticket_len, 1 );
            if( session->ticket == NULL )
            {
                return ( MBEDTLS_ERR_SSL_ALLOC_FAILED );
            }
            else
            {
                memcpy( session->ticket, p, session->ticket_len );
                p += session->ticket_len;
            }

#if defined(MBEDTLS_HAVE_TIME)
            if( 8 > (size_t)( end - p ) )
                return( MBEDTLS_ERR_SSL_BAD_INPUT_DATA );

            session->ticket_received =
                    ( (uint64_t) p[0] << 56 ) |
                    ( (uint64_t) p[1] << 48 ) |
                    ( (uint64_t) p[2] << 40 ) |
                    ( (uint64_t) p[3] << 32 ) |
                    ( (uint64_t) p[4] << 24 ) |
                    ( (uint64_t) p[5] << 16 ) |
                    ( (uint64_t) p[6] <<  8 ) |
                    ( (uint64_t) p[7]       );
            p += 8;
#endif /* MBEDTLS_HAVE_TIME */
        }
#endif /* MBEDTLS_SSL_CLI_C */
    }
    else
#endif /* MBEDTLS_SSL_NEW_SESSION_TICKET && MBEDTLS_SSL_PROTO_TLS1_3_EXPERIMENTAL */
#if defined(MBEDTLS_SSL_PROTO_TLS1_2_OR_EARLIER)
    {
        /*
         * Time
         */
#if defined(MBEDTLS_HAVE_TIME)
        if( 8 > (size_t)( end - p ) )
            return( MBEDTLS_ERR_SSL_BAD_INPUT_DATA );

        start = ( (uint64_t) p[0] << 56 ) |
                ( (uint64_t) p[1] << 48 ) |
                ( (uint64_t) p[2] << 40 ) |
                ( (uint64_t) p[3] << 32 ) |
                ( (uint64_t) p[4] << 24 ) |
                ( (uint64_t) p[5] << 16 ) |
                ( (uint64_t) p[6] <<  8 ) |
                ( (uint64_t) p[7]       );
        p += 8;

        session->start = (time_t) start;
#endif /* MBEDTLS_HAVE_TIME */

        /*
         * Basic mandatory fields
         */
        if( 2 + 1 + 1 + 32 + 48 + 4 > (size_t)( end - p ) )
            return( MBEDTLS_ERR_SSL_BAD_INPUT_DATA );

        session->ciphersuite = ( p[0] << 8 ) | p[1];
        p += 2;

        session->compression = *p++;

        session->id_len = *p++;
        memcpy( session->id, p, 32 );
        p += 32;

        memcpy( session->master, p, 48 );
        p += 48;

        session->verify_result = ( (uint32_t) p[0] << 24 ) |
                                 ( (uint32_t) p[1] << 16 ) |
                                 ( (uint32_t) p[2] <<  8 ) |
                                 ( (uint32_t) p[3]       );
        p += 4;
        }
#else
    {
        return ( MBEDTLS_ERR_SSL_INTERNAL_ERROR );
    }
#endif /* MBEDTLS_SSL_PROTO_TLS1_2_OR_EARLIER */

    /* Immediately clear invalid pointer values that have been read, in case
     * we exit early before we replaced them with valid ones. */
#if defined(MBEDTLS_X509_CRT_PARSE_C)
#if defined(MBEDTLS_SSL_KEEP_PEER_CERTIFICATE)
    session->peer_cert = NULL;
#else
    session->peer_cert_digest = NULL;
#endif /* !MBEDTLS_SSL_KEEP_PEER_CERTIFICATE */
#endif /* MBEDTLS_X509_CRT_PARSE_C */
#if defined(MBEDTLS_SSL_SESSION_TICKETS) && defined(MBEDTLS_SSL_CLI_C)
    session->ticket = NULL;
#endif /* MBEDTLS_SSL_SESSION_TICKETS && MBEDTLS_SSL_CLI_C */

#if defined(MBEDTLS_SSL_PROTO_TLS1_2_OR_EARLIER)
    /*
     * Peer certificate
     */
#if defined(MBEDTLS_X509_CRT_PARSE_C)
#if defined(MBEDTLS_SSL_KEEP_PEER_CERTIFICATE)
    /* Deserialize CRT from the end of the ticket. */
    if( 3 > (size_t)( end - p ) )
        return( MBEDTLS_ERR_SSL_BAD_INPUT_DATA );

    cert_len = ( p[0] << 16 ) | ( p[1] << 8 ) | p[2];
    p += 3;

    if( cert_len != 0 )
    {
        int ret = MBEDTLS_ERR_ERROR_CORRUPTION_DETECTED;

        if( cert_len > (size_t)( end - p ) )
            return( MBEDTLS_ERR_SSL_BAD_INPUT_DATA );

        session->peer_cert = mbedtls_calloc( 1, sizeof( mbedtls_x509_crt ) );

        if( session->peer_cert == NULL )
            return( MBEDTLS_ERR_SSL_ALLOC_FAILED );

        mbedtls_x509_crt_init( session->peer_cert );

        if( ( ret = mbedtls_x509_crt_parse_der( session->peer_cert,
                                                p, cert_len ) ) != 0 )
        {
            mbedtls_x509_crt_free( session->peer_cert );
            mbedtls_free( session->peer_cert );
            session->peer_cert = NULL;
            return( ret );
        }

        p += cert_len;
    }
#else /* MBEDTLS_SSL_KEEP_PEER_CERTIFICATE */
    /* Deserialize CRT digest from the end of the ticket. */
    if( 2 > (size_t)( end - p ) )
        return( MBEDTLS_ERR_SSL_BAD_INPUT_DATA );

    session->peer_cert_digest_type = (mbedtls_md_type_t) *p++;
    session->peer_cert_digest_len  = (size_t) *p++;

    if( session->peer_cert_digest_len != 0 )
    {
        const mbedtls_md_info_t *md_info =
            mbedtls_md_info_from_type( session->peer_cert_digest_type );
        if( md_info == NULL )
            return( MBEDTLS_ERR_SSL_BAD_INPUT_DATA );
        if( session->peer_cert_digest_len != mbedtls_md_get_size( md_info ) )
            return( MBEDTLS_ERR_SSL_BAD_INPUT_DATA );

        if( session->peer_cert_digest_len > (size_t)( end - p ) )
            return( MBEDTLS_ERR_SSL_BAD_INPUT_DATA );

        session->peer_cert_digest =
            mbedtls_calloc( 1, session->peer_cert_digest_len );
        if( session->peer_cert_digest == NULL )
            return( MBEDTLS_ERR_SSL_ALLOC_FAILED );

        memcpy( session->peer_cert_digest, p,
                session->peer_cert_digest_len );
        p += session->peer_cert_digest_len;
    }
#endif /* MBEDTLS_SSL_KEEP_PEER_CERTIFICATE */
#endif /* MBEDTLS_X509_CRT_PARSE_C */

#endif /* MBEDTLS_SSL_PROTO_TLS1_2_OR_EARLIER */

    /*
     * Session ticket and associated data
     */
    if( minor_ver != MBEDTLS_SSL_MINOR_VERSION_4 )
    {
#if defined(MBEDTLS_SSL_SESSION_TICKETS) && defined(MBEDTLS_SSL_CLI_C)
        if( 3 > (size_t)( end - p ) )
            return( MBEDTLS_ERR_SSL_BAD_INPUT_DATA );

        session->ticket_len = ( p[0] << 16 ) | ( p[1] << 8 ) | p[2];
        p += 3;

        if( session->ticket_len != 0 )
        {
            if( session->ticket_len > (size_t)( end - p ) )
                return( MBEDTLS_ERR_SSL_BAD_INPUT_DATA );

            session->ticket = mbedtls_calloc( 1, session->ticket_len );
            if( session->ticket == NULL )
                return( MBEDTLS_ERR_SSL_ALLOC_FAILED );

            memcpy( session->ticket, p, session->ticket_len );
            p += session->ticket_len;
        }

        if( 4 > (size_t)( end - p ) )
            return( MBEDTLS_ERR_SSL_BAD_INPUT_DATA );

        session->ticket_lifetime = ( (uint32_t) p[0] << 24 ) |
                                   ( (uint32_t) p[1] << 16 ) |
                                   ( (uint32_t) p[2] <<  8 ) |
                                   ( (uint32_t) p[3]       );
        p += 4;
#endif /* MBEDTLS_SSL_SESSION_TICKETS && MBEDTLS_SSL_CLI_C */

        /*
         * Misc extension-related info
         */
#if defined(MBEDTLS_SSL_MAX_FRAGMENT_LENGTH)
        if( 1 > (size_t)( end - p ) )
            return( MBEDTLS_ERR_SSL_BAD_INPUT_DATA );

        session->mfl_code = *p++;
#endif

<<<<<<< HEAD
#if defined(MBEDTLS_SSL_TRUNCATED_HMAC)
        if( 1 > (size_t)( end - p ) )
            return( MBEDTLS_ERR_SSL_BAD_INPUT_DATA );

        session->trunc_hmac = *p++;
#endif

=======
>>>>>>> b637150d
#if defined(MBEDTLS_SSL_ENCRYPT_THEN_MAC)
        if( 1 > (size_t)( end - p ) )
            return( MBEDTLS_ERR_SSL_BAD_INPUT_DATA );

        session->encrypt_then_mac = *p++;
#endif
    }

    /* Done, should have consumed entire buffer */
    if( p != end )
        return( MBEDTLS_ERR_SSL_BAD_INPUT_DATA );

    return( 0 );
}

/*
 * Deserialize session: public wrapper for error cleaning
 */
int mbedtls_ssl_session_load( mbedtls_ssl_session *session,
                              const unsigned char *buf,
                              size_t len )
{
    int ret = ssl_session_load( session, 0, buf, len );

    if( ret != 0 )
        mbedtls_ssl_session_free( session );

    return( ret );
}
#endif /* MBEDTLS_SSL_PROTO_TLS1_2 || MBEDTLS_SSL_PROTO_TLS1_1 || MBEDTLS_SSL_PROTO_TLS1 ||
          MBEDTLS_SSL_NEW_SESSION_TICKET */

#if defined(MBEDTLS_SSL_USE_MPS)
int mbedtls_ssl_mps_remap_error( int ret )
{
    /* TODO: This should remap _all_ public MPS error codes. */

    if( ret == MBEDTLS_ERR_MPS_WANT_READ )
        ret = MBEDTLS_ERR_SSL_WANT_READ;
    if( ret == MBEDTLS_ERR_MPS_WANT_WRITE )
        ret = MBEDTLS_ERR_SSL_WANT_WRITE;
    if( ret == MBEDTLS_ERR_MPS_CONN_EOF )
        ret = MBEDTLS_ERR_SSL_CONN_EOF;
    if( ret == MBEDTLS_ERR_MPS_RETRY )
        ret = MBEDTLS_ERR_SSL_WANT_READ;

    return( ret );
}
#endif /* MBEDTLS_SSL_USE_MPS */

/*
 * Perform a single step of the SSL handshake
 */
int mbedtls_ssl_handshake_step( mbedtls_ssl_context *ssl )
{
    int ret = MBEDTLS_ERR_SSL_FEATURE_UNAVAILABLE;

    if( ssl == NULL || ssl->conf == NULL )
        return( MBEDTLS_ERR_SSL_BAD_INPUT_DATA );

    ret = mbedtls_ssl_handle_pending_alert( ssl );
    if( ret != 0 )
        goto cleanup;

#if defined(MBEDTLS_SSL_CLI_C)
    if( ssl->conf->endpoint == MBEDTLS_SSL_IS_CLIENT )
        ret = mbedtls_ssl_handshake_client_step( ssl );
#endif
#if defined(MBEDTLS_SSL_SRV_C)
    if( ssl->conf->endpoint == MBEDTLS_SSL_IS_SERVER )
        ret = mbedtls_ssl_handshake_server_step( ssl );
#endif

    if( ret != 0 )
    {
        int alert_ret;
        alert_ret = mbedtls_ssl_handle_pending_alert( ssl );
        if( alert_ret != 0 )
        {
            ret = alert_ret;
            goto cleanup;
        }
    }

cleanup:

#if defined(MBEDTLS_SSL_USE_MPS)
    /*
     * Remap MPS error codes
     *
     * TODO: Consolidate MPS and SSL error codes, so that this isn't necessary.
     */
    ret = mbedtls_ssl_mps_remap_error( ret );
#endif /* MBEDTLS_SSL_USE_MPS */

    return( ret );
}

/*
 * Perform the SSL handshake
 */
int mbedtls_ssl_handshake( mbedtls_ssl_context *ssl )
{
    int ret = 0;

    /* Sanity checks */

    if( ssl == NULL || ssl->conf == NULL )
        return( MBEDTLS_ERR_SSL_BAD_INPUT_DATA );

#if defined(MBEDTLS_SSL_PROTO_DTLS)
    if( ssl->conf->transport == MBEDTLS_SSL_TRANSPORT_DATAGRAM &&
        ( ssl->f_set_timer == NULL || ssl->f_get_timer == NULL ) )
    {
        MBEDTLS_SSL_DEBUG_MSG( 1, ( "You must use "
                                     "mbedtls_ssl_set_timer_cb() for DTLS" ) );
        return( MBEDTLS_ERR_SSL_BAD_INPUT_DATA );
    }
#endif /* MBEDTLS_SSL_PROTO_DTLS */

    MBEDTLS_SSL_DEBUG_MSG( 2, ( "=> handshake" ) );

    /* Main handshake loop */
    while( ssl->state != MBEDTLS_SSL_HANDSHAKE_OVER )
    {
        ret = mbedtls_ssl_handshake_step( ssl );
        if( ret != 0 )
        {
#if defined(MBEDTLS_SSL_USE_MPS)
            mbedtls_mps_blocking_reason_t blocking_reason;
            mbedtls_mps_blocking_info_t     blocking_info;
            if( mbedtls_mps_connection_state( &ssl->mps.l4,
                                              &blocking_reason,
                                              &blocking_info )
                == MBEDTLS_MPS_STATE_BLOCKED )
            {
                if( blocking_reason == MBEDTLS_MPS_ERROR_ALERT_RECEIVED )
                {
                    MBEDTLS_SSL_DEBUG_MSG( 2,
                                ( "got an alert message, type: [%u:%u]",
                                  (unsigned) MBEDTLS_SSL_ALERT_LEVEL_FATAL,
                                  blocking_info.alert ) );
                }
            }
#endif /* MBEDTLS_SSL_USE_MPS */
            break;
        }
    }

    MBEDTLS_SSL_DEBUG_MSG( 2, ( "<= handshake" ) );

    return( ret );
}

#if defined(MBEDTLS_SSL_RENEGOTIATION)
#if defined(MBEDTLS_SSL_SRV_C)
/*
 * Write HelloRequest to request renegotiation on server
 */
static int ssl_write_hello_request( mbedtls_ssl_context *ssl )
{
    int ret = MBEDTLS_ERR_ERROR_CORRUPTION_DETECTED;

    MBEDTLS_SSL_DEBUG_MSG( 2, ( "=> write hello request" ) );

    ssl->out_msglen  = 4;
    ssl->out_msgtype = MBEDTLS_SSL_MSG_HANDSHAKE;
    ssl->out_msg[0]  = MBEDTLS_SSL_HS_HELLO_REQUEST;

    if( ( ret = mbedtls_ssl_write_handshake_msg( ssl ) ) != 0 )
    {
        MBEDTLS_SSL_DEBUG_RET( 1, "mbedtls_ssl_write_handshake_msg", ret );
        return( ret );
    }

    MBEDTLS_SSL_DEBUG_MSG( 2, ( "<= write hello request" ) );

    return( 0 );
}
#endif /* MBEDTLS_SSL_SRV_C */

/*
 * Actually renegotiate current connection, triggered by either:
 * - any side: calling mbedtls_ssl_renegotiate(),
 * - client: receiving a HelloRequest during mbedtls_ssl_read(),
 * - server: receiving any handshake message on server during mbedtls_ssl_read() after
 *   the initial handshake is completed.
 * If the handshake doesn't complete due to waiting for I/O, it will continue
 * during the next calls to mbedtls_ssl_renegotiate() or mbedtls_ssl_read() respectively.
 */
int mbedtls_ssl_start_renegotiation( mbedtls_ssl_context *ssl )
{
    int ret = MBEDTLS_ERR_ERROR_CORRUPTION_DETECTED;

    MBEDTLS_SSL_DEBUG_MSG( 2, ( "=> renegotiate" ) );

    if( ( ret = ssl_handshake_init( ssl ) ) != 0 )
        return( ret );

    /* RFC 6347 4.2.2: "[...] the HelloRequest will have message_seq = 0 and
     * the ServerHello will have message_seq = 1" */
#if defined(MBEDTLS_SSL_PROTO_DTLS)
    if( ssl->conf->transport == MBEDTLS_SSL_TRANSPORT_DATAGRAM &&
        ssl->renego_status == MBEDTLS_SSL_RENEGOTIATION_PENDING )
    {
        if( ssl->conf->endpoint == MBEDTLS_SSL_IS_SERVER )
            ssl->handshake->out_msg_seq = 1;
        else
            ssl->handshake->in_msg_seq = 1;
    }
#endif

    ssl->state = MBEDTLS_SSL_HELLO_REQUEST;
    ssl->renego_status = MBEDTLS_SSL_RENEGOTIATION_IN_PROGRESS;

    if( ( ret = mbedtls_ssl_handshake( ssl ) ) != 0 )
    {
        MBEDTLS_SSL_DEBUG_RET( 1, "mbedtls_ssl_handshake", ret );
        return( ret );
    }

    MBEDTLS_SSL_DEBUG_MSG( 2, ( "<= renegotiate" ) );

    return( 0 );
}

/*
 * Renegotiate current connection on client,
 * or request renegotiation on server
 */
int mbedtls_ssl_renegotiate( mbedtls_ssl_context *ssl )
{
    int ret = MBEDTLS_ERR_SSL_FEATURE_UNAVAILABLE;

    if( ssl == NULL || ssl->conf == NULL )
        return( MBEDTLS_ERR_SSL_BAD_INPUT_DATA );

#if defined(MBEDTLS_SSL_SRV_C)
    /* On server, just send the request */
    if( ssl->conf->endpoint == MBEDTLS_SSL_IS_SERVER )
    {
        if( ssl->state != MBEDTLS_SSL_HANDSHAKE_OVER )
            return( MBEDTLS_ERR_SSL_BAD_INPUT_DATA );

        ssl->renego_status = MBEDTLS_SSL_RENEGOTIATION_PENDING;

        /* Did we already try/start sending HelloRequest? */
        if( ssl->out_left != 0 )
            return( mbedtls_ssl_flush_output( ssl ) );

        return( ssl_write_hello_request( ssl ) );
    }
#endif /* MBEDTLS_SSL_SRV_C */

#if defined(MBEDTLS_SSL_CLI_C)
    /*
     * On client, either start the renegotiation process or,
     * if already in progress, continue the handshake
     */
    if( ssl->renego_status != MBEDTLS_SSL_RENEGOTIATION_IN_PROGRESS )
    {
        if( ssl->state != MBEDTLS_SSL_HANDSHAKE_OVER )
            return( MBEDTLS_ERR_SSL_BAD_INPUT_DATA );

        if( ( ret = mbedtls_ssl_start_renegotiation( ssl ) ) != 0 )
        {
            MBEDTLS_SSL_DEBUG_RET( 1, "mbedtls_ssl_start_renegotiation", ret );
            return( ret );
        }
    }
    else
    {
        if( ( ret = mbedtls_ssl_handshake( ssl ) ) != 0 )
        {
            MBEDTLS_SSL_DEBUG_RET( 1, "mbedtls_ssl_handshake", ret );
            return( ret );
        }
    }
#endif /* MBEDTLS_SSL_CLI_C */

    return( ret );
}
#endif /* MBEDTLS_SSL_RENEGOTIATION */

#if defined(MBEDTLS_X509_CRT_PARSE_C)
static void ssl_key_cert_free( mbedtls_ssl_key_cert *key_cert )
{
    mbedtls_ssl_key_cert *cur = key_cert, *next;

    while( cur != NULL )
    {
        next = cur->next;
        mbedtls_free( cur );
        cur = next;
    }
}
#endif /* MBEDTLS_X509_CRT_PARSE_C */

void mbedtls_ssl_handshake_free( mbedtls_ssl_context *ssl )
{
    mbedtls_ssl_handshake_params *handshake = ssl->handshake;

    if( handshake == NULL )
        return;

#if defined(MBEDTLS_SSL_PROTO_TLS1_3_EXPERIMENTAL)
    mbedtls_free( handshake->key_shares_curve_list );
#endif /* MBEDTLS_SSL_PROTO_TLS1_3_EXPERIMENTAL */

#if defined(MBEDTLS_SSL_ASYNC_PRIVATE)
    if( ssl->conf->f_async_cancel != NULL && handshake->async_in_progress != 0 )
    {
        ssl->conf->f_async_cancel( ssl );
        handshake->async_in_progress = 0;
    }
#endif /* MBEDTLS_SSL_ASYNC_PRIVATE */

#if defined(MBEDTLS_SSL_PROTO_TLS1_2)
#if defined(MBEDTLS_SHA256_C)
#if defined(MBEDTLS_USE_PSA_CRYPTO)
    psa_hash_abort( &handshake->fin_sha256_psa );
#else
    mbedtls_sha256_free(   &handshake->fin_sha256    );
#endif
#endif
#if defined(MBEDTLS_SHA384_C)
#if defined(MBEDTLS_USE_PSA_CRYPTO)
    psa_hash_abort( &handshake->fin_sha384_psa );
#else
    mbedtls_sha512_free(   &handshake->fin_sha512    );
#endif
#endif
#endif /* MBEDTLS_SSL_PROTO_TLS1_2 */

#if defined(MBEDTLS_DHM_C)
    mbedtls_dhm_free( &handshake->dhm_ctx );
#endif
#if defined(MBEDTLS_ECDH_C)
    mbedtls_ecdh_free( &handshake->ecdh_ctx );
#endif
#if defined(MBEDTLS_KEY_EXCHANGE_ECJPAKE_ENABLED)
    mbedtls_ecjpake_free( &handshake->ecjpake_ctx );
#if defined(MBEDTLS_SSL_CLI_C)
    mbedtls_free( handshake->ecjpake_cache );
    handshake->ecjpake_cache = NULL;
    handshake->ecjpake_cache_len = 0;
#endif
#endif

#if defined(MBEDTLS_ECDH_C) || defined(MBEDTLS_ECDSA_C) || \
    defined(MBEDTLS_KEY_EXCHANGE_ECJPAKE_ENABLED)
    /* explicit void pointer cast for buggy MS compiler */
    mbedtls_free( (void *) handshake->curves );
#endif

#if defined(MBEDTLS_KEY_EXCHANGE_SOME_PSK_ENABLED)
    if( handshake->psk != NULL )
    {
        mbedtls_platform_zeroize( handshake->psk, handshake->psk_len );
        mbedtls_free( handshake->psk );
    }
#endif

#if defined(MBEDTLS_X509_CRT_PARSE_C) && \
    defined(MBEDTLS_SSL_SERVER_NAME_INDICATION)
    /*
     * Free only the linked list wrapper, not the keys themselves
     * since the belong to the SNI callback
     */
    if( handshake->sni_key_cert != NULL )
    {
        mbedtls_ssl_key_cert *cur = handshake->sni_key_cert, *next;

        while( cur != NULL )
        {
            next = cur->next;
            mbedtls_free( cur );
            cur = next;
        }
    }
#endif /* MBEDTLS_X509_CRT_PARSE_C && MBEDTLS_SSL_SERVER_NAME_INDICATION */

#if defined(MBEDTLS_SSL_ECP_RESTARTABLE_ENABLED)
    mbedtls_x509_crt_restart_free( &handshake->ecrs_ctx );
    if( handshake->ecrs_peer_cert != NULL )
    {
        mbedtls_x509_crt_free( handshake->ecrs_peer_cert );
        mbedtls_free( handshake->ecrs_peer_cert );
    }
#endif

#if defined(MBEDTLS_X509_CRT_PARSE_C) &&        \
    !defined(MBEDTLS_SSL_KEEP_PEER_CERTIFICATE)
    mbedtls_pk_free( &handshake->peer_pubkey );
#endif /* MBEDTLS_X509_CRT_PARSE_C && !MBEDTLS_SSL_KEEP_PEER_CERTIFICATE */

#if defined(MBEDTLS_SSL_PROTO_DTLS) ||                  \
    defined(MBEDTLS_SSL_PROTO_TLS1_3_EXPERIMENTAL)
    mbedtls_free( handshake->verify_cookie );
#endif

#if defined(MBEDTLS_SSL_PROTO_DTLS)
    mbedtls_ssl_flight_free( handshake->flight );
    mbedtls_ssl_buffering_free( ssl );
#endif

#if defined(MBEDTLS_ECDH_C) &&                  \
    defined(MBEDTLS_USE_PSA_CRYPTO)
    psa_destroy_key( handshake->ecdh_psa_privkey );
#endif /* MBEDTLS_ECDH_C && MBEDTLS_USE_PSA_CRYPTO */

    mbedtls_platform_zeroize( handshake,
                              sizeof( mbedtls_ssl_handshake_params ) );

#if defined(MBEDTLS_SSL_VARIABLE_BUFFER_LENGTH)
    /* If the buffers are too big - reallocate. Because of the way Mbed TLS
     * processes datagrams and the fact that a datagram is allowed to have
     * several records in it, it is possible that the I/O buffers are not
     * empty at this stage */
    handle_buffer_resizing( ssl, 1, mbedtls_ssl_get_input_buflen( ssl ),
                                    mbedtls_ssl_get_output_buflen( ssl ) );
#endif
}

void mbedtls_ssl_session_free( mbedtls_ssl_session *session )
{
    if( session == NULL )
        return;

#if defined(MBEDTLS_X509_CRT_PARSE_C)
    ssl_clear_peer_cert( session );
#endif

#if( defined(MBEDTLS_SSL_SESSION_TICKETS) || ( defined(MBEDTLS_SSL_NEW_SESSION_TICKET) && defined(MBEDTLS_SSL_CLI_C) ) )

    mbedtls_free( session->ticket );

#endif /* MBEDTLS_SSL_SESSION_TICKETS || ( MBEDTLS_SSL_NEW_SESSION_TICKET && MBEDTLS_SSL_CLI_C ) */

    mbedtls_platform_zeroize( session, sizeof( mbedtls_ssl_session ) );
}

#if defined(MBEDTLS_SSL_CONTEXT_SERIALIZATION)

#if defined(MBEDTLS_SSL_DTLS_CONNECTION_ID)
#define SSL_SERIALIZED_CONTEXT_CONFIG_DTLS_CONNECTION_ID 1u
#else
#define SSL_SERIALIZED_CONTEXT_CONFIG_DTLS_CONNECTION_ID 0u
#endif /* MBEDTLS_SSL_DTLS_CONNECTION_ID */

#define SSL_SERIALIZED_CONTEXT_CONFIG_DTLS_BADMAC_LIMIT 1u

#if defined(MBEDTLS_SSL_DTLS_ANTI_REPLAY)
#define SSL_SERIALIZED_CONTEXT_CONFIG_DTLS_ANTI_REPLAY 1u
#else
#define SSL_SERIALIZED_CONTEXT_CONFIG_DTLS_ANTI_REPLAY 0u
#endif /* MBEDTLS_SSL_DTLS_ANTI_REPLAY */

#if defined(MBEDTLS_SSL_ALPN)
#define SSL_SERIALIZED_CONTEXT_CONFIG_ALPN 1u
#else
#define SSL_SERIALIZED_CONTEXT_CONFIG_ALPN 0u
#endif /* MBEDTLS_SSL_ALPN */

#define SSL_SERIALIZED_CONTEXT_CONFIG_DTLS_CONNECTION_ID_BIT    0
#define SSL_SERIALIZED_CONTEXT_CONFIG_DTLS_BADMAC_LIMIT_BIT     1
#define SSL_SERIALIZED_CONTEXT_CONFIG_DTLS_ANTI_REPLAY_BIT      2
#define SSL_SERIALIZED_CONTEXT_CONFIG_ALPN_BIT                  3

#define SSL_SERIALIZED_CONTEXT_CONFIG_BITFLAG   \
    ( (uint32_t) (                              \
        ( SSL_SERIALIZED_CONTEXT_CONFIG_DTLS_CONNECTION_ID     << SSL_SERIALIZED_CONTEXT_CONFIG_DTLS_CONNECTION_ID_BIT     ) | \
        ( SSL_SERIALIZED_CONTEXT_CONFIG_DTLS_BADMAC_LIMIT      << SSL_SERIALIZED_CONTEXT_CONFIG_DTLS_BADMAC_LIMIT_BIT      ) | \
        ( SSL_SERIALIZED_CONTEXT_CONFIG_DTLS_ANTI_REPLAY       << SSL_SERIALIZED_CONTEXT_CONFIG_DTLS_ANTI_REPLAY_BIT       ) | \
        ( SSL_SERIALIZED_CONTEXT_CONFIG_ALPN                   << SSL_SERIALIZED_CONTEXT_CONFIG_ALPN_BIT                   ) | \
        0u ) )

static unsigned char ssl_serialized_context_header[] = {
    MBEDTLS_VERSION_MAJOR,
    MBEDTLS_VERSION_MINOR,
    MBEDTLS_VERSION_PATCH,
    ( SSL_SERIALIZED_SESSION_CONFIG_BITFLAG >> 8 ) & 0xFF,
    ( SSL_SERIALIZED_SESSION_CONFIG_BITFLAG >> 0 ) & 0xFF,
    ( SSL_SERIALIZED_CONTEXT_CONFIG_BITFLAG >> 16 ) & 0xFF,
    ( SSL_SERIALIZED_CONTEXT_CONFIG_BITFLAG >>  8 ) & 0xFF,
    ( SSL_SERIALIZED_CONTEXT_CONFIG_BITFLAG >>  0 ) & 0xFF,
};

/*
 * Serialize a full SSL context
 *
 * The format of the serialized data is:
 * (in the presentation language of TLS, RFC 8446 section 3)
 *
 *  // header
 *  opaque mbedtls_version[3];   // major, minor, patch
 *  opaque context_format[5];    // version-specific field determining
 *                               // the format of the remaining
 *                               // serialized data.
 *  Note: When updating the format, remember to keep these
 *        version+format bytes. (We may make their size part of the API.)
 *
 *  // session sub-structure
 *  opaque session<1..2^32-1>;  // see mbedtls_ssl_session_save()
 *  // transform sub-structure
 *  uint8 random[64];           // ServerHello.random+ClientHello.random
 *  uint8 in_cid<0..2^8-1>      // Connection ID: expected incoming value
 *  uint8 out_cid<0..2^8-1>     // Connection ID: outgoing value to use
 *  // fields from ssl_context
 *  uint32 badmac_seen;         // DTLS: number of records with failing MAC
 *  uint64 in_window_top;       // DTLS: last validated record seq_num
 *  uint64 in_window;           // DTLS: bitmask for replay protection
 *  uint8 disable_datagram_packing; // DTLS: only one record per datagram
 *  uint64 cur_out_ctr;         // Record layer: outgoing sequence number
 *  uint16 mtu;                 // DTLS: path mtu (max outgoing fragment size)
 *  uint8 alpn_chosen<0..2^8-1> // ALPN: negotiated application protocol
 *
 * Note that many fields of the ssl_context or sub-structures are not
 * serialized, as they fall in one of the following categories:
 *
 *  1. forced value (eg in_left must be 0)
 *  2. pointer to dynamically-allocated memory (eg session, transform)
 *  3. value can be re-derived from other data (eg session keys from MS)
 *  4. value was temporary (eg content of input buffer)
 *  5. value will be provided by the user again (eg I/O callbacks and context)
 */
int mbedtls_ssl_context_save( mbedtls_ssl_context *ssl,
                              unsigned char *buf,
                              size_t buf_len,
                              size_t *olen )
{
    unsigned char *p = buf;
    size_t used = 0;
    size_t session_len;
    int ret = 0;

    /*
     * Enforce usage restrictions, see "return BAD_INPUT_DATA" in
     * this function's documentation.
     *
     * These are due to assumptions/limitations in the implementation. Some of
     * them are likely to stay (no handshake in progress) some might go away
     * (only DTLS) but are currently used to simplify the implementation.
     */
    /* The initial handshake must be over */
    if( ssl->state != MBEDTLS_SSL_HANDSHAKE_OVER )
    {
        MBEDTLS_SSL_DEBUG_MSG( 1, ( "Initial handshake isn't over" ) );
        return( MBEDTLS_ERR_SSL_BAD_INPUT_DATA );
    }
    if( ssl->handshake != NULL )
    {
        MBEDTLS_SSL_DEBUG_MSG( 1, ( "Handshake isn't completed" ) );
        return( MBEDTLS_ERR_SSL_BAD_INPUT_DATA );
    }
    /* Double-check that sub-structures are indeed ready */
    if( ssl->transform == NULL || ssl->session == NULL )
    {
        MBEDTLS_SSL_DEBUG_MSG( 1, ( "Serialised structures aren't ready" ) );
        return( MBEDTLS_ERR_SSL_BAD_INPUT_DATA );
    }
    /* There must be no pending incoming or outgoing data */
    if( mbedtls_ssl_check_pending( ssl ) != 0 )
    {
        MBEDTLS_SSL_DEBUG_MSG( 1, ( "There is pending incoming data" ) );
        return( MBEDTLS_ERR_SSL_BAD_INPUT_DATA );
    }
    if( ssl->out_left != 0 )
    {
        MBEDTLS_SSL_DEBUG_MSG( 1, ( "There is pending outgoing data" ) );
        return( MBEDTLS_ERR_SSL_BAD_INPUT_DATA );
    }
    /* Protocol must be DLTS, not TLS */
    if( ssl->conf->transport != MBEDTLS_SSL_TRANSPORT_DATAGRAM )
    {
        MBEDTLS_SSL_DEBUG_MSG( 1, ( "Only DTLS is supported" ) );
        return( MBEDTLS_ERR_SSL_BAD_INPUT_DATA );
    }
    /* Version must be 1.2 */
    if( ssl->major_ver != MBEDTLS_SSL_MAJOR_VERSION_3 )
    {
        MBEDTLS_SSL_DEBUG_MSG( 1, ( "Only version 1.2 supported" ) );
        return( MBEDTLS_ERR_SSL_BAD_INPUT_DATA );
    }
    if( ssl->minor_ver != MBEDTLS_SSL_MINOR_VERSION_3 )
    {
        MBEDTLS_SSL_DEBUG_MSG( 1, ( "Only version 1.2 supported" ) );
        return( MBEDTLS_ERR_SSL_BAD_INPUT_DATA );
    }
    /* We must be using an AEAD ciphersuite */
    if( mbedtls_ssl_transform_uses_aead( ssl->transform ) != 1 )
    {
        MBEDTLS_SSL_DEBUG_MSG( 1, ( "Only AEAD ciphersuites supported" ) );
        return( MBEDTLS_ERR_SSL_BAD_INPUT_DATA );
    }
    /* Renegotiation must not be enabled */
#if defined(MBEDTLS_SSL_RENEGOTIATION)
    if( ssl->conf->disable_renegotiation != MBEDTLS_SSL_RENEGOTIATION_DISABLED )
    {
        MBEDTLS_SSL_DEBUG_MSG( 1, ( "Renegotiation must not be enabled" ) );
        return( MBEDTLS_ERR_SSL_BAD_INPUT_DATA );
    }
#endif

    /*
     * Version and format identifier
     */
    used += sizeof( ssl_serialized_context_header );

    if( used <= buf_len )
    {
        memcpy( p, ssl_serialized_context_header,
                sizeof( ssl_serialized_context_header ) );
        p += sizeof( ssl_serialized_context_header );
    }

    /*
     * Session (length + data)
     */
    ret = ssl_session_save( ssl->session, 1, NULL, 0, &session_len );
    if( ret != MBEDTLS_ERR_SSL_BUFFER_TOO_SMALL )
        return( ret );

    used += 4 + session_len;
    if( used <= buf_len )
    {
        *p++ = (unsigned char)( ( session_len >> 24 ) & 0xFF );
        *p++ = (unsigned char)( ( session_len >> 16 ) & 0xFF );
        *p++ = (unsigned char)( ( session_len >>  8 ) & 0xFF );
        *p++ = (unsigned char)( ( session_len       ) & 0xFF );

        ret = ssl_session_save( ssl->session, 1,
                                p, session_len, &session_len );
        if( ret != 0 )
            return( ret );

        p += session_len;
    }

    /*
     * Transform
     */
    used += sizeof( ssl->transform->randbytes );
    if( used <= buf_len )
    {
        memcpy( p, ssl->transform->randbytes,
           sizeof( ssl->transform->randbytes ) );
        p += sizeof( ssl->transform->randbytes );
    }

#if defined(MBEDTLS_SSL_DTLS_CONNECTION_ID)
    used += 2 + ssl->transform->in_cid_len + ssl->transform->out_cid_len;
    if( used <= buf_len )
    {
        *p++ = ssl->transform->in_cid_len;
        memcpy( p, ssl->transform->in_cid, ssl->transform->in_cid_len );
        p += ssl->transform->in_cid_len;

        *p++ = ssl->transform->out_cid_len;
        memcpy( p, ssl->transform->out_cid, ssl->transform->out_cid_len );
        p += ssl->transform->out_cid_len;
    }
#endif /* MBEDTLS_SSL_DTLS_CONNECTION_ID */

    /*
     * Saved fields from top-level ssl_context structure
     */
    used += 4;
    if( used <= buf_len )
    {
        *p++ = (unsigned char)( ( ssl->badmac_seen >> 24 ) & 0xFF );
        *p++ = (unsigned char)( ( ssl->badmac_seen >> 16 ) & 0xFF );
        *p++ = (unsigned char)( ( ssl->badmac_seen >>  8 ) & 0xFF );
        *p++ = (unsigned char)( ( ssl->badmac_seen       ) & 0xFF );
    }

#if defined(MBEDTLS_SSL_DTLS_ANTI_REPLAY)
    used += 16;
    if( used <= buf_len )
    {
        *p++ = (unsigned char)( ( ssl->in_window_top >> 56 ) & 0xFF );
        *p++ = (unsigned char)( ( ssl->in_window_top >> 48 ) & 0xFF );
        *p++ = (unsigned char)( ( ssl->in_window_top >> 40 ) & 0xFF );
        *p++ = (unsigned char)( ( ssl->in_window_top >> 32 ) & 0xFF );
        *p++ = (unsigned char)( ( ssl->in_window_top >> 24 ) & 0xFF );
        *p++ = (unsigned char)( ( ssl->in_window_top >> 16 ) & 0xFF );
        *p++ = (unsigned char)( ( ssl->in_window_top >>  8 ) & 0xFF );
        *p++ = (unsigned char)( ( ssl->in_window_top       ) & 0xFF );

        *p++ = (unsigned char)( ( ssl->in_window >> 56 ) & 0xFF );
        *p++ = (unsigned char)( ( ssl->in_window >> 48 ) & 0xFF );
        *p++ = (unsigned char)( ( ssl->in_window >> 40 ) & 0xFF );
        *p++ = (unsigned char)( ( ssl->in_window >> 32 ) & 0xFF );
        *p++ = (unsigned char)( ( ssl->in_window >> 24 ) & 0xFF );
        *p++ = (unsigned char)( ( ssl->in_window >> 16 ) & 0xFF );
        *p++ = (unsigned char)( ( ssl->in_window >>  8 ) & 0xFF );
        *p++ = (unsigned char)( ( ssl->in_window       ) & 0xFF );
    }
#endif /* MBEDTLS_SSL_DTLS_ANTI_REPLAY */

#if defined(MBEDTLS_SSL_PROTO_DTLS)
    used += 1;
    if( used <= buf_len )
    {
        *p++ = ssl->disable_datagram_packing;
    }
#endif /* MBEDTLS_SSL_PROTO_DTLS */

    used += 8;
    if( used <= buf_len )
    {
        memcpy( p, ssl->cur_out_ctr, 8 );
        p += 8;
    }

#if defined(MBEDTLS_SSL_PROTO_DTLS)
    used += 2;
    if( used <= buf_len )
    {
        *p++ = (unsigned char)( ( ssl->mtu >>  8 ) & 0xFF );
        *p++ = (unsigned char)( ( ssl->mtu       ) & 0xFF );
    }
#endif /* MBEDTLS_SSL_PROTO_DTLS */

#if defined(MBEDTLS_SSL_ALPN)
    {
        const uint8_t alpn_len = ssl->alpn_chosen
                               ? (uint8_t) strlen( ssl->alpn_chosen )
                               : 0;

        used += 1 + alpn_len;
        if( used <= buf_len )
        {
            *p++ = alpn_len;

            if( ssl->alpn_chosen != NULL )
            {
                memcpy( p, ssl->alpn_chosen, alpn_len );
                p += alpn_len;
            }
        }
    }
#endif /* MBEDTLS_SSL_ALPN */

    /*
     * Done
     */
    *olen = used;

    if( used > buf_len )
        return( MBEDTLS_ERR_SSL_BUFFER_TOO_SMALL );

    MBEDTLS_SSL_DEBUG_BUF( 4, "saved context", buf, used );

    return( mbedtls_ssl_session_reset_int( ssl, 0 ) );
}

/*
 * Helper to get TLS 1.2 PRF from ciphersuite
 * (Duplicates bits of logic from ssl_set_handshake_prfs().)
 */
typedef int (*tls_prf_fn)( const unsigned char *secret, size_t slen,
                           const char *label,
                           const unsigned char *random, size_t rlen,
                           unsigned char *dstbuf, size_t dlen );
static tls_prf_fn ssl_tls12prf_from_cs( int ciphersuite_id )
{
#if defined(MBEDTLS_SHA384_C)
    const mbedtls_ssl_ciphersuite_t * const ciphersuite_info =
         mbedtls_ssl_ciphersuite_from_id( ciphersuite_id );

    if( ciphersuite_info->mac == MBEDTLS_MD_SHA384 )
        return( tls_prf_sha384 );
#else
    (void) ciphersuite_id;
#endif
    return( tls_prf_sha256 );
}

/*
 * Deserialize context, see mbedtls_ssl_context_save() for format.
 *
 * This internal version is wrapped by a public function that cleans up in
 * case of error.
 */
static int ssl_context_load( mbedtls_ssl_context *ssl,
                             const unsigned char *buf,
                             size_t len )
{
    const unsigned char *p = buf;
    const unsigned char * const end = buf + len;
    size_t session_len;
    int ret = MBEDTLS_ERR_ERROR_CORRUPTION_DETECTED;

    /*
     * The context should have been freshly setup or reset.
     * Give the user an error in case of obvious misuse.
     * (Checking session is useful because it won't be NULL if we're
     * renegotiating, or if the user mistakenly loaded a session first.)
     */
    if( ssl->state != MBEDTLS_SSL_HELLO_REQUEST ||
        ssl->session != NULL )
    {
        return( MBEDTLS_ERR_SSL_BAD_INPUT_DATA );
    }

    /*
     * We can't check that the config matches the initial one, but we can at
     * least check it matches the requirements for serializing.
     */
    if( ssl->conf->transport != MBEDTLS_SSL_TRANSPORT_DATAGRAM ||
        ssl->conf->max_major_ver < MBEDTLS_SSL_MAJOR_VERSION_3 ||
        ssl->conf->min_major_ver > MBEDTLS_SSL_MAJOR_VERSION_3 ||
        ssl->conf->max_minor_ver < MBEDTLS_SSL_MINOR_VERSION_3 ||
        ssl->conf->min_minor_ver > MBEDTLS_SSL_MINOR_VERSION_3 ||
#if defined(MBEDTLS_SSL_RENEGOTIATION)
        ssl->conf->disable_renegotiation != MBEDTLS_SSL_RENEGOTIATION_DISABLED ||
#endif
        0 )
    {
        return( MBEDTLS_ERR_SSL_BAD_INPUT_DATA );
    }

    MBEDTLS_SSL_DEBUG_BUF( 4, "context to load", buf, len );

    /*
     * Check version identifier
     */
    if( (size_t)( end - p ) < sizeof( ssl_serialized_context_header ) )
        return( MBEDTLS_ERR_SSL_BAD_INPUT_DATA );

    if( memcmp( p, ssl_serialized_context_header,
                sizeof( ssl_serialized_context_header ) ) != 0 )
    {
        return( MBEDTLS_ERR_SSL_VERSION_MISMATCH );
    }
    p += sizeof( ssl_serialized_context_header );

    /*
     * Session
     */
    if( (size_t)( end - p ) < 4 )
        return( MBEDTLS_ERR_SSL_BAD_INPUT_DATA );

    session_len = ( (size_t) p[0] << 24 ) |
                  ( (size_t) p[1] << 16 ) |
                  ( (size_t) p[2] <<  8 ) |
                  ( (size_t) p[3]       );
    p += 4;

    /* This has been allocated by ssl_handshake_init(), called by
     * by either mbedtls_ssl_session_reset_int() or mbedtls_ssl_setup(). */
    ssl->session = ssl->session_negotiate;
    ssl->session_in = ssl->session;
    ssl->session_out = ssl->session;
    ssl->session_negotiate = NULL;

    if( (size_t)( end - p ) < session_len )
        return( MBEDTLS_ERR_SSL_BAD_INPUT_DATA );

    ret = ssl_session_load( ssl->session, 1, p, session_len );
    if( ret != 0 )
    {
        mbedtls_ssl_session_free( ssl->session );
        return( ret );
    }

    p += session_len;

    /*
     * Transform
     */

    /* This has been allocated by ssl_handshake_init(), called by
     * by either mbedtls_ssl_session_reset_int() or mbedtls_ssl_setup(). */
    ssl->transform = ssl->transform_negotiate;
    ssl->transform_in = ssl->transform;
    ssl->transform_out = ssl->transform;
    ssl->transform_negotiate = NULL;

    /* Read random bytes and populate structure */
    if( (size_t)( end - p ) < sizeof( ssl->transform->randbytes ) )
        return( MBEDTLS_ERR_SSL_BAD_INPUT_DATA );

    ret = ssl_populate_transform( ssl->transform,
                  ssl->session->ciphersuite,
                  ssl->session->master,
#if defined(MBEDTLS_SSL_SOME_SUITES_USE_MAC)
#if defined(MBEDTLS_SSL_ENCRYPT_THEN_MAC)
                  ssl->session->encrypt_then_mac,
#endif
#endif /* MBEDTLS_SSL_SOME_SUITES_USE_MAC */
                  ssl_tls12prf_from_cs( ssl->session->ciphersuite ),
                  p, /* currently pointing to randbytes */
                  MBEDTLS_SSL_MINOR_VERSION_3, /* (D)TLS 1.2 is forced */
                  ssl->conf->endpoint,
                  ssl );
    if( ret != 0 )
        return( ret );

    p += sizeof( ssl->transform->randbytes );

#if defined(MBEDTLS_SSL_DTLS_CONNECTION_ID)
    /* Read connection IDs and store them */
    if( (size_t)( end - p ) < 1 )
        return( MBEDTLS_ERR_SSL_BAD_INPUT_DATA );

    ssl->transform->in_cid_len = *p++;

    if( (size_t)( end - p ) < ssl->transform->in_cid_len + 1u )
        return( MBEDTLS_ERR_SSL_BAD_INPUT_DATA );

    memcpy( ssl->transform->in_cid, p, ssl->transform->in_cid_len );
    p += ssl->transform->in_cid_len;

    ssl->transform->out_cid_len = *p++;

    if( (size_t)( end - p ) < ssl->transform->out_cid_len )
        return( MBEDTLS_ERR_SSL_BAD_INPUT_DATA );

    memcpy( ssl->transform->out_cid, p, ssl->transform->out_cid_len );
    p += ssl->transform->out_cid_len;
#endif /* MBEDTLS_SSL_DTLS_CONNECTION_ID */

    /*
     * Saved fields from top-level ssl_context structure
     */
    if( (size_t)( end - p ) < 4 )
        return( MBEDTLS_ERR_SSL_BAD_INPUT_DATA );

    ssl->badmac_seen = ( (uint32_t) p[0] << 24 ) |
                       ( (uint32_t) p[1] << 16 ) |
                       ( (uint32_t) p[2] <<  8 ) |
                       ( (uint32_t) p[3]       );
    p += 4;

#if defined(MBEDTLS_SSL_DTLS_ANTI_REPLAY)
    if( (size_t)( end - p ) < 16 )
        return( MBEDTLS_ERR_SSL_BAD_INPUT_DATA );

    ssl->in_window_top = ( (uint64_t) p[0] << 56 ) |
                         ( (uint64_t) p[1] << 48 ) |
                         ( (uint64_t) p[2] << 40 ) |
                         ( (uint64_t) p[3] << 32 ) |
                         ( (uint64_t) p[4] << 24 ) |
                         ( (uint64_t) p[5] << 16 ) |
                         ( (uint64_t) p[6] <<  8 ) |
                         ( (uint64_t) p[7]       );
    p += 8;

    ssl->in_window = ( (uint64_t) p[0] << 56 ) |
                     ( (uint64_t) p[1] << 48 ) |
                     ( (uint64_t) p[2] << 40 ) |
                     ( (uint64_t) p[3] << 32 ) |
                     ( (uint64_t) p[4] << 24 ) |
                     ( (uint64_t) p[5] << 16 ) |
                     ( (uint64_t) p[6] <<  8 ) |
                     ( (uint64_t) p[7]       );
    p += 8;
#endif /* MBEDTLS_SSL_DTLS_ANTI_REPLAY */

#if defined(MBEDTLS_SSL_PROTO_DTLS)
    if( (size_t)( end - p ) < 1 )
        return( MBEDTLS_ERR_SSL_BAD_INPUT_DATA );

    ssl->disable_datagram_packing = *p++;
#endif /* MBEDTLS_SSL_PROTO_DTLS */

    if( (size_t)( end - p ) < 8 )
        return( MBEDTLS_ERR_SSL_BAD_INPUT_DATA );

    memcpy( ssl->cur_out_ctr, p, 8 );
    p += 8;

#if defined(MBEDTLS_SSL_PROTO_DTLS)
    if( (size_t)( end - p ) < 2 )
        return( MBEDTLS_ERR_SSL_BAD_INPUT_DATA );

    ssl->mtu = ( p[0] << 8 ) | p[1];
    p += 2;
#endif /* MBEDTLS_SSL_PROTO_DTLS */

#if defined(MBEDTLS_SSL_ALPN)
    {
        uint8_t alpn_len;
        const char **cur;

        if( (size_t)( end - p ) < 1 )
            return( MBEDTLS_ERR_SSL_BAD_INPUT_DATA );

        alpn_len = *p++;

        if( alpn_len != 0 && ssl->conf->alpn_list != NULL )
        {
            /* alpn_chosen should point to an item in the configured list */
            for( cur = ssl->conf->alpn_list; *cur != NULL; cur++ )
            {
                if( strlen( *cur ) == alpn_len &&
                    memcmp( p, cur, alpn_len ) == 0 )
                {
                    ssl->alpn_chosen = *cur;
                    break;
                }
            }
        }

        /* can only happen on conf mismatch */
        if( alpn_len != 0 && ssl->alpn_chosen == NULL )
            return( MBEDTLS_ERR_SSL_BAD_INPUT_DATA );

        p += alpn_len;
    }
#endif /* MBEDTLS_SSL_ALPN */

    /*
     * Forced fields from top-level ssl_context structure
     *
     * Most of them already set to the correct value by mbedtls_ssl_init() and
     * mbedtls_ssl_reset(), so we only need to set the remaining ones.
     */
    ssl->state = MBEDTLS_SSL_HANDSHAKE_OVER;

    ssl->major_ver = MBEDTLS_SSL_MAJOR_VERSION_3;
    ssl->minor_ver = MBEDTLS_SSL_MINOR_VERSION_3;

    /* Adjust pointers for header fields of outgoing records to
     * the given transform, accounting for explicit IV and CID. */
    mbedtls_ssl_update_out_pointers( ssl, ssl->transform );

#if defined(MBEDTLS_SSL_PROTO_DTLS)
    ssl->in_epoch = 1;
#endif

    /* mbedtls_ssl_reset() leaves the handshake sub-structure allocated,
     * which we don't want - otherwise we'd end up freeing the wrong transform
     * by calling mbedtls_ssl_handshake_wrapup_free_hs_transform()
     * inappropriately. */
    if( ssl->handshake != NULL )
    {
        mbedtls_ssl_handshake_free( ssl );
        mbedtls_free( ssl->handshake );
        ssl->handshake = NULL;
    }

    /*
     * Done - should have consumed entire buffer
     */
    if( p != end )
        return( MBEDTLS_ERR_SSL_BAD_INPUT_DATA );

    return( 0 );
}

/*
 * Deserialize context: public wrapper for error cleaning
 */
int mbedtls_ssl_context_load( mbedtls_ssl_context *context,
                              const unsigned char *buf,
                              size_t len )
{
    int ret = ssl_context_load( context, buf, len );

    if( ret != 0 )
        mbedtls_ssl_free( context );

    return( ret );
}
#endif /* MBEDTLS_SSL_CONTEXT_SERIALIZATION */

/*
 * Free an SSL context
 */
void mbedtls_ssl_free( mbedtls_ssl_context *ssl )
{
    if( ssl == NULL )
        return;

    MBEDTLS_SSL_DEBUG_MSG( 2, ( "=> free" ) );

#if defined(MBEDTLS_SSL_USE_MPS)

    ssl_mps_free( ssl );

#else /* MBEDTLS_SSL_USE_MPS */

    if( ssl->out_buf != NULL )
    {
#if defined(MBEDTLS_SSL_VARIABLE_BUFFER_LENGTH)
        size_t out_buf_len = ssl->out_buf_len;
#else
        size_t out_buf_len = MBEDTLS_SSL_OUT_BUFFER_LEN;
#endif

        mbedtls_platform_zeroize( ssl->out_buf, out_buf_len );
        mbedtls_free( ssl->out_buf );
        ssl->out_buf = NULL;
    }

    if( ssl->in_buf != NULL )
    {
#if defined(MBEDTLS_SSL_VARIABLE_BUFFER_LENGTH)
        size_t in_buf_len = ssl->in_buf_len;
#else
        size_t in_buf_len = MBEDTLS_SSL_IN_BUFFER_LEN;
#endif

        mbedtls_platform_zeroize( ssl->in_buf, in_buf_len );
        mbedtls_free( ssl->in_buf );
        ssl->in_buf = NULL;
    }

<<<<<<< HEAD
#if defined(MBEDTLS_ZLIB_SUPPORT)
    if( ssl->compress_buf != NULL )
    {
        mbedtls_platform_zeroize( ssl->compress_buf, MBEDTLS_SSL_COMPRESS_BUFFER_LEN );
        mbedtls_free( ssl->compress_buf );
    }
#endif

#endif /* MBEDTLS_SSL_USE_MPS */

#if defined(MBEDTLS_SSL_PROTO_TLS1_2_OR_EARLIER)
=======
>>>>>>> b637150d
    if( ssl->transform )
    {
        mbedtls_ssl_transform_free( ssl->transform );
        mbedtls_free( ssl->transform );
    }
#endif

#if defined(MBEDTLS_SSL_PROTO_TLS1_3_EXPERIMENTAL) && \
    !defined(MBEDTLS_SSL_USE_MPS)
    mbedtls_ssl_transform_free( ssl->transform_handshake   );
    mbedtls_ssl_transform_free( ssl->transform_earlydata   );
    mbedtls_ssl_transform_free( ssl->transform_application );
    mbedtls_free( ssl->transform_handshake   );
    mbedtls_free( ssl->transform_earlydata   );
    mbedtls_free( ssl->transform_application );
    ssl->transform_handshake   = NULL;
    ssl->transform_earlydata   = NULL;
    ssl->transform_application = NULL;
#endif

    if( ssl->handshake )
    {
        mbedtls_ssl_handshake_free( ssl );
        mbedtls_free( ssl->handshake );

#if defined(MBEDTLS_SSL_PROTO_TLS1_2_OR_EARLIER)
        mbedtls_ssl_transform_free( ssl->transform_negotiate );
        mbedtls_free( ssl->transform_negotiate );
#endif

        mbedtls_ssl_session_free( ssl->session_negotiate );
        mbedtls_free( ssl->session_negotiate );
    }

    if( ssl->session )
    {
        mbedtls_ssl_session_free( ssl->session );
        mbedtls_free( ssl->session );
    }

#if defined(MBEDTLS_X509_CRT_PARSE_C)
    if( ssl->hostname != NULL )
    {
        mbedtls_platform_zeroize( ssl->hostname, strlen( ssl->hostname ) );
        mbedtls_free( ssl->hostname );
    }
#endif

<<<<<<< HEAD
#if defined(MBEDTLS_SSL_HW_RECORD_ACCEL)
    if( mbedtls_ssl_hw_record_finish != NULL )
    {
        MBEDTLS_SSL_DEBUG_MSG( 2, ( "going for mbedtls_ssl_hw_record_finish()" ) );
        mbedtls_ssl_hw_record_finish( ssl );
    }
#endif

#if ( defined(MBEDTLS_SSL_DTLS_HELLO_VERIFY) ||                         \
      ( defined(MBEDTLS_SSL_PROTO_TLS1_3_EXPERIMENTAL) &&               \
        defined(MBEDTLS_SSL_COOKIE_C) ) )                               \
    && defined(MBEDTLS_SSL_SRV_C)
=======
#if defined(MBEDTLS_SSL_DTLS_HELLO_VERIFY) && defined(MBEDTLS_SSL_SRV_C)
>>>>>>> b637150d
    mbedtls_free( ssl->cli_id );
#endif

#if defined(MBEDTLS_ZERO_RTT) && defined(MBEDTLS_SSL_SRV_C)
    if( ssl->early_data_server_buf != NULL )
    {
        mbedtls_platform_zeroize( ssl->early_data_server_buf,
                                  ssl->early_data_server_buf_len );
        mbedtls_free( ssl->early_data_server_buf );
    }
#endif /* MBEDTLS_ZERO_RTT && MBEDTLS_SSL_SRV_C */

    MBEDTLS_SSL_DEBUG_MSG( 2, ( "<= free" ) );

    /* Actually clear after last debug message */
    mbedtls_platform_zeroize( ssl, sizeof( mbedtls_ssl_context ) );
}

/*
 * Initialze mbedtls_ssl_config
 */
void mbedtls_ssl_config_init( mbedtls_ssl_config *conf )
{
    memset( conf, 0, sizeof( mbedtls_ssl_config ) );
}

#if defined(MBEDTLS_KEY_EXCHANGE_WITH_CERT_ENABLED)
<<<<<<< HEAD
#if defined(MBEDTLS_SSL_PROTO_TLS1) || defined(MBEDTLS_SSL_PROTO_TLS1_1) || \
    defined(MBEDTLS_SSL_PROTO_TLS1_2)
=======
/* The selection should be the same as mbedtls_x509_crt_profile_default in
 * x509_crt.c. Here, the order matters. Currently we favor stronger hashes,
 * for no fundamental reason.
 * See the documentation of mbedtls_ssl_conf_curves() for what we promise
 * about this list. */
>>>>>>> b637150d
static int ssl_preset_default_hashes[] = {
#if defined(MBEDTLS_SHA512_C)
    MBEDTLS_MD_SHA512,
#endif
#if defined(MBEDTLS_SHA384_C)
    MBEDTLS_MD_SHA384,
#endif
#if defined(MBEDTLS_SHA256_C)
    MBEDTLS_MD_SHA256,
#endif
    MBEDTLS_MD_NONE
};
#endif /* MBEDTLS_SSL_PROTO_TLS1 || MBEDTLS_SSL_PROTO_TLS1_1 || \
          MBEDTLS_SSL_PROTO_TLS1_2 */
#endif /* MBEDTLS_KEY_EXCHANGE_WITH_CERT_ENABLED */

#if defined(MBEDTLS_ECP_C)
/* The selection should be the same as mbedtls_x509_crt_profile_default in
 * x509_crt.c, plus Montgomery curves for ECDHE. Here, the order matters:
 * curves with a lower resource usage come first.
 * See the documentation of mbedtls_ssl_conf_curves() for what we promise
 * about this list.
 */
static mbedtls_ecp_group_id ssl_preset_default_curves[] = {
#if defined(MBEDTLS_ECP_DP_CURVE25519_ENABLED)
    MBEDTLS_ECP_DP_CURVE25519,
#endif
#if defined(MBEDTLS_ECP_DP_SECP256R1_ENABLED)
    MBEDTLS_ECP_DP_SECP256R1,
#endif
#if defined(MBEDTLS_ECP_DP_SECP384R1_ENABLED)
    MBEDTLS_ECP_DP_SECP384R1,
#endif
#if defined(MBEDTLS_ECP_DP_CURVE448_ENABLED)
    MBEDTLS_ECP_DP_CURVE448,
#endif
#if defined(MBEDTLS_ECP_DP_SECP521R1_ENABLED)
    MBEDTLS_ECP_DP_SECP521R1,
#endif
#if defined(MBEDTLS_ECP_DP_BP256R1_ENABLED)
    MBEDTLS_ECP_DP_BP256R1,
#endif
#if defined(MBEDTLS_ECP_DP_BP384R1_ENABLED)
    MBEDTLS_ECP_DP_BP384R1,
#endif
#if defined(MBEDTLS_ECP_DP_BP512R1_ENABLED)
    MBEDTLS_ECP_DP_BP512R1,
#endif
    MBEDTLS_ECP_DP_NONE
};
#endif

static int ssl_preset_suiteb_ciphersuites[] = {
#if defined(MBEDTLS_AES_C) && defined(MBEDTLS_GCM_C)
#if defined(MBEDTLS_SSL_PROTO_TLS1) || defined(MBEDTLS_SSL_PROTO_TLS1_1) || \
    defined(MBEDTLS_SSL_PROTO_TLS1_2)
#if defined(MBEDTLS_SHA256_C)
    MBEDTLS_TLS_ECDHE_ECDSA_WITH_AES_128_GCM_SHA256,
#endif /* MBEDTLS_SHA256_C */
#if defined(MBEDTLS_SHA512_C)
    MBEDTLS_TLS_ECDHE_ECDSA_WITH_AES_256_GCM_SHA384,
#endif /* MBEDTLS_SHA512_C */
#endif /* MBEDTLS_SSL_PROTO_TLS1 || MBEDTLS_SSL_PROTO_TLS1_1 || \
          MBEDTLS_SSL_PROTO_TLS1_2 */
#if defined(MBEDTLS_SSL_PROTO_TLS1_3_EXPERIMENTAL)
#if defined(MBEDTLS_SHA256_C)
    MBEDTLS_TLS1_3_AES_128_GCM_SHA256,
#endif /* MBEDTLS_SHA256_C */
#if defined(MBEDTLS_SHA512_C)
    MBEDTLS_TLS1_3_AES_256_GCM_SHA384,
#endif /* MBEDTLS_SHA512_C */
#endif /* MBEDTLS_SSL_PROTO_TLS1_3_EXPERIMENTAL */
#endif /* MBEDTLS_AES_C && MBEDTLS_GCM_C */
    0
};

#if defined(MBEDTLS_KEY_EXCHANGE_WITH_CERT_ENABLED)

#if defined(MBEDTLS_SSL_PROTO_TLS1) || defined(MBEDTLS_SSL_PROTO_TLS1_1) || \
    defined(MBEDTLS_SSL_PROTO_TLS1_2)
static int ssl_preset_suiteb_hashes[] = {
    MBEDTLS_MD_SHA256,
    MBEDTLS_MD_SHA384,
    MBEDTLS_MD_NONE
};
#endif /* MBEDTLS_SSL_PROTO_TLS1 || MBEDTLS_SSL_PROTO_TLS1_1 || \
          MBEDTLS_SSL_PROTO_TLS1_2 */

#if defined(MBEDTLS_SSL_PROTO_TLS1_3_EXPERIMENTAL) && defined(MBEDTLS_ECDSA_C)
static int ssl_preset_suiteb_signature_algorithms_tls13[] = {
#if defined(MBEDTLS_SHA256_C) && defined(MBEDTLS_ECP_DP_SECP256R1_ENABLED)
    SIGNATURE_ECDSA_SECP256r1_SHA256,
#endif /* MBEDTLS_SHA256_C && MBEDTLS_ECP_DP_SECP256R1_ENABLED */
#if defined(MBEDTLS_SHA512_C) && defined(MBEDTLS_ECP_DP_SECP384R1_ENABLED)
    SIGNATURE_ECDSA_SECP384r1_SHA384,
#endif /* MBEDTLS_SHA512_C && MBEDTLS_ECP_DP_SECP384R1_ENABLED */
#if defined(MBEDTLS_SHA512_C) && defined(MBEDTLS_ECP_DP_SECP521R1_ENABLED)
/* TBD: This signature algorithm is not yet fully implemented. */
//    SIGNATURE_ECDSA_SECP521r1_SHA512,
#endif /* MBEDTLS_SHA512_C && MBEDTLS_ECP_DP_SECP521R1_ENABLED */
#if defined(MBEDTLS_X509_RSASSA_PSS_SUPPORT)
	SIGNATURE_RSA_PSS_RSAE_SHA256,
#endif
    SIGNATURE_NONE
};
#endif /* MBEDTLS_SSL_PROTO_TLS1_3_EXPERIMENTAL */

#endif /* MBEDTLS_KEY_EXCHANGE_WITH_CERT_ENABLED */

#if defined(MBEDTLS_ECP_C)
static mbedtls_ecp_group_id ssl_preset_suiteb_curves[] = {
#if defined(MBEDTLS_ECP_DP_SECP256R1_ENABLED)
    MBEDTLS_ECP_DP_SECP256R1,
#endif /* MBEDTLS_ECP_DP_SECP256R1_ENABLED */
#if defined(MBEDTLS_ECP_DP_SECP384R1_ENABLED)
    MBEDTLS_ECP_DP_SECP384R1,
#endif /* MBEDTLS_ECP_DP_SECP384R1_ENABLED */
    MBEDTLS_ECP_DP_NONE
};
#endif /* MBEDTLS_ECP_C */

/*
 * Load default in mbedtls_ssl_config
 */
int mbedtls_ssl_config_defaults( mbedtls_ssl_config *conf,
                                 int endpoint, int transport, int preset )
{
#if defined(MBEDTLS_DHM_C) && defined(MBEDTLS_SSL_SRV_C)
    int ret = MBEDTLS_ERR_ERROR_CORRUPTION_DETECTED;
#endif

    /* Use the functions here so that they are covered in tests,
     * but otherwise access member directly for efficiency */
    mbedtls_ssl_conf_endpoint( conf, endpoint );
    mbedtls_ssl_conf_transport( conf, transport );

    /*
     * Things that are common to all presets
     */
#if defined(MBEDTLS_SSL_CLI_C)
    if( endpoint == MBEDTLS_SSL_IS_CLIENT )
    {
        conf->authmode = MBEDTLS_SSL_VERIFY_REQUIRED;
#if defined(MBEDTLS_SSL_SESSION_TICKETS)
        conf->session_tickets = MBEDTLS_SSL_SESSION_TICKETS_ENABLED;
#endif
    }
#endif

#if defined(MBEDTLS_SSL_ENCRYPT_THEN_MAC)
    conf->encrypt_then_mac = MBEDTLS_SSL_ETM_ENABLED;
#endif

#if defined(MBEDTLS_SSL_EXTENDED_MASTER_SECRET)
    conf->extended_ms = MBEDTLS_SSL_EXTENDED_MS_ENABLED;
#endif

#if defined(MBEDTLS_SSL_DTLS_HELLO_VERIFY) && defined(MBEDTLS_SSL_SRV_C)
    conf->f_cookie_write = ssl_cookie_write_dummy;
    conf->f_cookie_check = ssl_cookie_check_dummy;
#endif

#if defined(MBEDTLS_SSL_DTLS_ANTI_REPLAY)
    conf->anti_replay = MBEDTLS_SSL_ANTI_REPLAY_ENABLED;
#endif

#if defined(MBEDTLS_SSL_SRV_C)
    conf->cert_req_ca_list = MBEDTLS_SSL_CERT_REQ_CA_LIST_ENABLED;
    conf->respect_cli_pref = MBEDTLS_SSL_SRV_CIPHERSUITE_ORDER_SERVER;
#endif

#if defined(MBEDTLS_SSL_PROTO_DTLS)
    conf->hs_timeout_min = MBEDTLS_SSL_DTLS_TIMEOUT_DFL_MIN;
    conf->hs_timeout_max = MBEDTLS_SSL_DTLS_TIMEOUT_DFL_MAX;
#endif

#if defined(MBEDTLS_SSL_RENEGOTIATION)
    conf->renego_max_records = MBEDTLS_SSL_RENEGO_MAX_RECORDS_DEFAULT;
    memset( conf->renego_period,     0x00, 2 );
    memset( conf->renego_period + 2, 0xFF, 6 );
#endif

#if defined(MBEDTLS_DHM_C) && defined(MBEDTLS_SSL_SRV_C)
            if( endpoint == MBEDTLS_SSL_IS_SERVER )
            {
                const unsigned char dhm_p[] =
                    MBEDTLS_DHM_RFC3526_MODP_2048_P_BIN;
                const unsigned char dhm_g[] =
                    MBEDTLS_DHM_RFC3526_MODP_2048_G_BIN;

                if ( ( ret = mbedtls_ssl_conf_dh_param_bin( conf,
                                               dhm_p, sizeof( dhm_p ),
                                               dhm_g, sizeof( dhm_g ) ) ) != 0 )
                {
                    return( ret );
                }
            }
#endif

    /*
     * Preset-specific defaults
     */
    switch( preset )
    {
        /*
         * NSA Suite B
         */
        case MBEDTLS_SSL_PRESET_SUITEB:
            conf->min_major_ver = MBEDTLS_SSL_MAJOR_VERSION_3;
            conf->min_minor_ver = MBEDTLS_SSL_MINOR_VERSION_3; /* TLS 1.2 */
            conf->max_major_ver = MBEDTLS_SSL_MAX_MAJOR_VERSION;
            conf->max_minor_ver = MBEDTLS_SSL_MAX_MINOR_VERSION;

<<<<<<< HEAD
            conf->ciphersuite_list[MBEDTLS_SSL_MINOR_VERSION_0] =
            conf->ciphersuite_list[MBEDTLS_SSL_MINOR_VERSION_1] =
            conf->ciphersuite_list[MBEDTLS_SSL_MINOR_VERSION_2] =
            conf->ciphersuite_list[MBEDTLS_SSL_MINOR_VERSION_3] =
#if defined(MBEDTLS_SSL_PROTO_TLS1_3_EXPERIMENTAL)
            conf->ciphersuite_list[MBEDTLS_SSL_MINOR_VERSION_4] =
#endif /* MBEDTLS_SSL_PROTO_TLS1_3_EXPERIMENTAL */
            ssl_preset_suiteb_ciphersuites;
=======
            conf->ciphersuite_list = ssl_preset_suiteb_ciphersuites;
>>>>>>> b637150d

#if defined(MBEDTLS_X509_CRT_PARSE_C)
            conf->cert_profile = &mbedtls_x509_crt_profile_suiteb;
#endif

#if defined(MBEDTLS_KEY_EXCHANGE_WITH_CERT_ENABLED)
#if defined(MBEDTLS_SSL_PROTO_TLS1_2_OR_EARLIER)
            /* TLS 1.3 re-interprets the signature algorithms
             * and therefore we cannot include both.
             */
        conf->sig_hashes = ssl_preset_suiteb_hashes;
#else /* defined(MBEDTLS_SSL_PROTO_TLS1_2_OR_EARLIER) */
         conf->sig_hashes = ssl_preset_suiteb_signature_algorithms_tls13;
#endif /* !defined(MBEDTLS_SSL_PROTO_TLS1_2_OR_EARLIER) */
#endif /* MBEDTLS_KEY_EXCHANGE_WITH_CERT_ENABLED */

#if defined(MBEDTLS_ECP_C)
            conf->curve_list = ssl_preset_suiteb_curves;
#endif
            break;

        /*
         * Default
         */
        default:
            conf->min_major_ver = ( MBEDTLS_SSL_MIN_MAJOR_VERSION >
                                    MBEDTLS_SSL_MIN_VALID_MAJOR_VERSION ) ?
                                    MBEDTLS_SSL_MIN_MAJOR_VERSION :
                                    MBEDTLS_SSL_MIN_VALID_MAJOR_VERSION;
            conf->min_minor_ver = ( MBEDTLS_SSL_MIN_MINOR_VERSION >
                                    MBEDTLS_SSL_MIN_VALID_MINOR_VERSION ) ?
                                    MBEDTLS_SSL_MIN_MINOR_VERSION :
                                    MBEDTLS_SSL_MIN_VALID_MINOR_VERSION;
            conf->max_major_ver = MBEDTLS_SSL_MAX_MAJOR_VERSION;
            conf->max_minor_ver = MBEDTLS_SSL_MAX_MINOR_VERSION;
        // As a default send key shares for all supported curves
#if defined(MBEDTLS_ECP_C) && defined(MBEDTLS_SSL_CLI_C) && defined(MBEDTLS_SSL_PROTO_TLS1_3_EXPERIMENTAL)
        conf->key_shares_curve_list = ssl_preset_suiteb_curves;
#endif /* MBEDTLS_ECP_C && MBEDTLS_SSL_CLI_C && MBEDTLS_SSL_PROTO_TLS1_3_EXPERIMENTAL */

#if defined(MBEDTLS_SSL_PROTO_DTLS)
<<<<<<< HEAD
#if defined(MBEDTLS_SSL_PROTO_TLS1_2_OR_EARLIER)
        if( transport == MBEDTLS_SSL_TRANSPORT_DATAGRAM )
            conf->min_minor_ver = MBEDTLS_SSL_MINOR_VERSION_2;
#else /* defined(MBEDTLS_SSL_PROTO_TLS1_2_OR_EARLIER) */
        conf->min_minor_ver = MBEDTLS_SSL_MINOR_VERSION_3;
#endif /* !defined(MBEDTLS_SSL_PROTO_TLS1_2_OR_EARLIER) */
#endif

            conf->ciphersuite_list[MBEDTLS_SSL_MINOR_VERSION_0] =
            conf->ciphersuite_list[MBEDTLS_SSL_MINOR_VERSION_1] =
            conf->ciphersuite_list[MBEDTLS_SSL_MINOR_VERSION_2] =
            conf->ciphersuite_list[MBEDTLS_SSL_MINOR_VERSION_3] =
#if defined(MBEDTLS_SSL_PROTO_TLS1_3_EXPERIMENTAL)
            conf->ciphersuite_list[MBEDTLS_SSL_MINOR_VERSION_4] =
#endif /* MBEDTLS_SSL_PROTO_TLS1_3_EXPERIMENTAL */
            mbedtls_ssl_list_ciphersuites( );
=======
            if( transport == MBEDTLS_SSL_TRANSPORT_DATAGRAM )
                conf->min_minor_ver = MBEDTLS_SSL_MINOR_VERSION_3;
#endif
            conf->ciphersuite_list = mbedtls_ssl_list_ciphersuites();
>>>>>>> b637150d

#if defined(MBEDTLS_X509_CRT_PARSE_C)
            conf->cert_profile = &mbedtls_x509_crt_profile_default;
#endif

#if defined(MBEDTLS_KEY_EXCHANGE_WITH_CERT_ENABLED)
#if defined(MBEDTLS_SSL_PROTO_TLS1_2_OR_EARLIER)
        conf->sig_hashes = ssl_preset_default_hashes;
#else   /* defined(MBEDTLS_SSL_PROTO_TLS1_2_OR_EARLIER) */
        conf->sig_hashes = ssl_preset_suiteb_signature_algorithms_tls13;
#endif /* !defined(MBEDTLS_SSL_PROTO_TLS1_2_OR_EARLIER) */

#endif
#if defined(MBEDTLS_ECP_C)
            conf->curve_list = ssl_preset_default_curves;
#endif

#if defined(MBEDTLS_DHM_C) && defined(MBEDTLS_SSL_CLI_C)
            conf->dhm_min_bitlen = 1024;
#endif
    }

    return( 0 );
}

/*
 * Free mbedtls_ssl_config
 */
void mbedtls_ssl_config_free( mbedtls_ssl_config *conf )
{
#if defined(MBEDTLS_DHM_C)
    mbedtls_mpi_free( &conf->dhm_P );
    mbedtls_mpi_free( &conf->dhm_G );
#endif

#if defined(MBEDTLS_KEY_EXCHANGE_SOME_PSK_ENABLED)
    if( conf->psk != NULL )
    {
        mbedtls_platform_zeroize( conf->psk, conf->psk_len );
        mbedtls_free( conf->psk );
        conf->psk = NULL;
        conf->psk_len = 0;
    }

    if( conf->psk_identity != NULL )
    {
        mbedtls_platform_zeroize( conf->psk_identity, conf->psk_identity_len );
        mbedtls_free( conf->psk_identity );
        conf->psk_identity = NULL;
        conf->psk_identity_len = 0;
    }
#endif

#if defined(MBEDTLS_X509_CRT_PARSE_C)
    ssl_key_cert_free( conf->key_cert );
#endif

    mbedtls_platform_zeroize( conf, sizeof( mbedtls_ssl_config ) );
}

#if defined(MBEDTLS_PK_C) && \
    ( defined(MBEDTLS_RSA_C) || defined(MBEDTLS_ECDSA_C) )
/*
 * Convert between MBEDTLS_PK_XXX and SSL_SIG_XXX
 */
unsigned char mbedtls_ssl_sig_from_pk( mbedtls_pk_context *pk )
{
#if defined(MBEDTLS_RSA_C)
    if( mbedtls_pk_can_do( pk, MBEDTLS_PK_RSA ) )
        return( MBEDTLS_SSL_SIG_RSA );
#endif
#if defined(MBEDTLS_ECDSA_C)
    if( mbedtls_pk_can_do( pk, MBEDTLS_PK_ECDSA ) )
        return( MBEDTLS_SSL_SIG_ECDSA );
#endif
    return( MBEDTLS_SSL_SIG_ANON );
}

unsigned char mbedtls_ssl_sig_from_pk_alg( mbedtls_pk_type_t type )
{
    switch( type ) {
        case MBEDTLS_PK_RSA:
            return( MBEDTLS_SSL_SIG_RSA );
        case MBEDTLS_PK_ECDSA:
        case MBEDTLS_PK_ECKEY:
            return( MBEDTLS_SSL_SIG_ECDSA );
        default:
            return( MBEDTLS_SSL_SIG_ANON );
    }
}

mbedtls_pk_type_t mbedtls_ssl_pk_alg_from_sig( unsigned char sig )
{
    switch( sig )
    {
#if defined(MBEDTLS_RSA_C)
        case MBEDTLS_SSL_SIG_RSA:
            return( MBEDTLS_PK_RSA );
#endif
#if defined(MBEDTLS_ECDSA_C)
        case MBEDTLS_SSL_SIG_ECDSA:
            return( MBEDTLS_PK_ECDSA );
#endif
        default:
            return( MBEDTLS_PK_NONE );
    }
}
#endif /* MBEDTLS_PK_C && ( MBEDTLS_RSA_C || MBEDTLS_ECDSA_C ) */

#if defined(MBEDTLS_SSL_PROTO_TLS1_2) && \
    defined(MBEDTLS_KEY_EXCHANGE_WITH_CERT_ENABLED)

/* Find an entry in a signature-hash set matching a given hash algorithm. */
mbedtls_md_type_t mbedtls_ssl_sig_hash_set_find( mbedtls_ssl_sig_hash_set_t *set,
                                                 mbedtls_pk_type_t sig_alg )
{
    switch( sig_alg )
    {
        case MBEDTLS_PK_RSA:
            return( set->rsa );
        case MBEDTLS_PK_ECDSA:
            return( set->ecdsa );
        default:
            return( MBEDTLS_MD_NONE );
    }
}

/* Add a signature-hash-pair to a signature-hash set */
void mbedtls_ssl_sig_hash_set_add( mbedtls_ssl_sig_hash_set_t *set,
                                   mbedtls_pk_type_t sig_alg,
                                   mbedtls_md_type_t md_alg )
{
    switch( sig_alg )
    {
        case MBEDTLS_PK_RSA:
            if( set->rsa == MBEDTLS_MD_NONE )
                set->rsa = md_alg;
            break;

        case MBEDTLS_PK_ECDSA:
            if( set->ecdsa == MBEDTLS_MD_NONE )
                set->ecdsa = md_alg;
            break;

        default:
            break;
    }
}

/* Allow exactly one hash algorithm for each signature. */
void mbedtls_ssl_sig_hash_set_const_hash( mbedtls_ssl_sig_hash_set_t *set,
                                          mbedtls_md_type_t md_alg )
{
    set->rsa   = md_alg;
    set->ecdsa = md_alg;
}

#endif /* MBEDTLS_SSL_PROTO_TLS1_2) &&
          MBEDTLS_KEY_EXCHANGE_WITH_CERT_ENABLED */

/*
 * Convert from MBEDTLS_SSL_HASH_XXX to MBEDTLS_MD_XXX
 */
mbedtls_md_type_t mbedtls_ssl_md_alg_from_hash( unsigned char hash )
{
    switch( hash )
    {
#if defined(MBEDTLS_MD5_C)
        case MBEDTLS_SSL_HASH_MD5:
            return( MBEDTLS_MD_MD5 );
#endif
#if defined(MBEDTLS_SHA1_C)
        case MBEDTLS_SSL_HASH_SHA1:
            return( MBEDTLS_MD_SHA1 );
#endif
#if defined(MBEDTLS_SHA224_C)
        case MBEDTLS_SSL_HASH_SHA224:
            return( MBEDTLS_MD_SHA224 );
#endif
#if defined(MBEDTLS_SHA256_C)
        case MBEDTLS_SSL_HASH_SHA256:
            return( MBEDTLS_MD_SHA256 );
#endif
#if defined(MBEDTLS_SHA384_C)
        case MBEDTLS_SSL_HASH_SHA384:
            return( MBEDTLS_MD_SHA384 );
#endif
#if defined(MBEDTLS_SHA512_C)
        case MBEDTLS_SSL_HASH_SHA512:
            return( MBEDTLS_MD_SHA512 );
#endif
        default:
            return( MBEDTLS_MD_NONE );
    }
}

/*
 * Convert from MBEDTLS_MD_XXX to MBEDTLS_SSL_HASH_XXX
 */
unsigned char mbedtls_ssl_hash_from_md_alg( int md )
{
    switch( md )
    {
#if defined(MBEDTLS_MD5_C)
        case MBEDTLS_MD_MD5:
            return( MBEDTLS_SSL_HASH_MD5 );
#endif
#if defined(MBEDTLS_SHA1_C)
        case MBEDTLS_MD_SHA1:
            return( MBEDTLS_SSL_HASH_SHA1 );
#endif
#if defined(MBEDTLS_SHA224_C)
        case MBEDTLS_MD_SHA224:
            return( MBEDTLS_SSL_HASH_SHA224 );
#endif
#if defined(MBEDTLS_SHA256_C)
        case MBEDTLS_MD_SHA256:
            return( MBEDTLS_SSL_HASH_SHA256 );
#endif
#if defined(MBEDTLS_SHA384_C)
        case MBEDTLS_MD_SHA384:
            return( MBEDTLS_SSL_HASH_SHA384 );
#endif
#if defined(MBEDTLS_SHA512_C)
        case MBEDTLS_MD_SHA512:
            return( MBEDTLS_SSL_HASH_SHA512 );
#endif
        default:
            return( MBEDTLS_SSL_HASH_NONE );
    }
}

#if defined(MBEDTLS_ECP_C)
/*
 * Check if a curve proposed by the peer is in our list.
 * Return 0 if we're willing to use it, -1 otherwise.
 */
int mbedtls_ssl_check_curve( const mbedtls_ssl_context *ssl, mbedtls_ecp_group_id grp_id )
{
    const mbedtls_ecp_group_id *gid;

    if( ssl->conf->curve_list == NULL )
        return( -1 );

    for( gid = ssl->conf->curve_list; *gid != MBEDTLS_ECP_DP_NONE; gid++ )
        if( *gid == grp_id )
            return( 0 );

    return( -1 );
}
#endif /* MBEDTLS_ECP_C */

#if defined(MBEDTLS_KEY_EXCHANGE_WITH_CERT_ENABLED)
/*
 * Check if a hash proposed by the peer is in our list.
 * Return 0 if we're willing to use it, -1 otherwise.
 *
 * Assumption: sig_hashes is terminated either with
 * SIGNATURE_NONE or with MBEDTLS_MD_NONE and both
 * equal 0x0.
 */
int mbedtls_ssl_check_sig_hash( const mbedtls_ssl_context *ssl,
                                mbedtls_md_type_t md )
{
    const int *cur;

    if( ssl->conf->sig_hashes == NULL )
        return( -1 );

    for( cur = ssl->conf->sig_hashes; *cur != SIGNATURE_NONE; cur++ )
        if( *cur == ( int )md )
            return( 0 );

    return( -1 );
}
#endif /* MBEDTLS_KEY_EXCHANGE_WITH_CERT_ENABLED */

#if defined(MBEDTLS_X509_CRT_PARSE_C)
int mbedtls_ssl_check_cert_usage( const mbedtls_x509_crt* cert,
    const mbedtls_key_exchange_type_t key_exchange,
    int cert_endpoint,
    uint32_t* flags )
{
    int ret = 0;
    int usage = 0;
    const char *ext_oid;
    size_t ext_len;

    if( cert_endpoint == MBEDTLS_SSL_IS_SERVER )
    {
        /* Server part of the key exchange */
        switch( key_exchange )
        {
            case MBEDTLS_KEY_EXCHANGE_RSA:
            case MBEDTLS_KEY_EXCHANGE_RSA_PSK:
                usage = MBEDTLS_X509_KU_KEY_ENCIPHERMENT;
                break;

            case MBEDTLS_KEY_EXCHANGE_DHE_RSA:
            case MBEDTLS_KEY_EXCHANGE_ECDHE_RSA:
            case MBEDTLS_KEY_EXCHANGE_ECDHE_ECDSA:
                usage = MBEDTLS_X509_KU_DIGITAL_SIGNATURE;
                break;

            case MBEDTLS_KEY_EXCHANGE_ECDH_RSA:
            case MBEDTLS_KEY_EXCHANGE_ECDH_ECDSA:
                usage = MBEDTLS_X509_KU_KEY_AGREEMENT;
                break;

            /* Don't use default: we want warnings when adding new values */
            case MBEDTLS_KEY_EXCHANGE_NONE:
            case MBEDTLS_KEY_EXCHANGE_PSK:
            case MBEDTLS_KEY_EXCHANGE_DHE_PSK:
            case MBEDTLS_KEY_EXCHANGE_ECDHE_PSK:
            case MBEDTLS_KEY_EXCHANGE_ECJPAKE:
                usage = 0;
        }
    }
    else
    {
        /* Client auth: we only implement rsa_sign and mbedtls_ecdsa_sign for now */
        usage = MBEDTLS_X509_KU_DIGITAL_SIGNATURE;
    }

    if( mbedtls_x509_crt_check_key_usage( cert, usage ) != 0 )
    {
        *flags |= MBEDTLS_X509_BADCERT_KEY_USAGE;
        ret = -1;
    }

    if( cert_endpoint == MBEDTLS_SSL_IS_SERVER )
    {
        ext_oid = MBEDTLS_OID_SERVER_AUTH;
        ext_len = MBEDTLS_OID_SIZE( MBEDTLS_OID_SERVER_AUTH );
    }
    else
    {
        ext_oid = MBEDTLS_OID_CLIENT_AUTH;
        ext_len = MBEDTLS_OID_SIZE( MBEDTLS_OID_CLIENT_AUTH );
    }

    if( mbedtls_x509_crt_check_extended_key_usage( cert, ext_oid, ext_len ) != 0 )
    {
        *flags |= MBEDTLS_X509_BADCERT_EXT_KEY_USAGE;
        ret = -1;
    }

    return( ret );
}
#endif /* MBEDTLS_X509_CRT_PARSE_C */


#if defined(MBEDTLS_SSL_PROTO_TLS1_2_OR_EARLIER)
int mbedtls_ssl_set_calc_verify_md( mbedtls_ssl_context* ssl, int md )
{
#if defined(MBEDTLS_SSL_PROTO_TLS1_2)
    if( ssl->minor_ver != MBEDTLS_SSL_MINOR_VERSION_3 )
        return( -1 );

    switch( md )
    {
#if defined(MBEDTLS_SHA384_C)
        case MBEDTLS_SSL_HASH_SHA384:
            ssl->handshake->calc_verify = ssl_calc_verify_tls_sha384;
            break;
#endif
#if defined(MBEDTLS_SHA256_C)
        case MBEDTLS_SSL_HASH_SHA256:
            ssl->handshake->calc_verify = ssl_calc_verify_tls_sha256;
            break;
#endif
        default:
            return( -1 );
    }

    return 0;
#else /* !MBEDTLS_SSL_PROTO_TLS1_2 */
    (void) ssl;
    (void) md;

    return( -1 );
#endif /* MBEDTLS_SSL_PROTO_TLS1_2 */
}
#endif /* defined(MBEDTLS_SSL_PROTO_TLS1_2_OR_EARLIER) */


#if defined(MBEDTLS_SSL_PROTO_TLS1_2)

#if defined(MBEDTLS_USE_PSA_CRYPTO)
int mbedtls_ssl_get_key_exchange_md_tls1_2( mbedtls_ssl_context *ssl,
                                            unsigned char *hash, size_t *hashlen,
                                            unsigned char *data, size_t data_len,
                                            mbedtls_md_type_t md_alg )
{
    psa_status_t status;
    psa_hash_operation_t hash_operation = PSA_HASH_OPERATION_INIT;
    psa_algorithm_t hash_alg = mbedtls_psa_translate_md( md_alg );

    MBEDTLS_SSL_DEBUG_MSG( 3, ( "Perform PSA-based computation of digest of ServerKeyExchange" ) );

    if( ( status = psa_hash_setup( &hash_operation,
                                   hash_alg ) ) != PSA_SUCCESS )
    {
        MBEDTLS_SSL_DEBUG_RET( 1, "psa_hash_setup", status );
        goto exit;
    }

    if( ( status = psa_hash_update( &hash_operation, ssl->handshake->randbytes,
                                    64 ) ) != PSA_SUCCESS )
    {
        MBEDTLS_SSL_DEBUG_RET( 1, "psa_hash_update", status );
        goto exit;
    }

    if( ( status = psa_hash_update( &hash_operation,
                                    data, data_len ) ) != PSA_SUCCESS )
    {
        MBEDTLS_SSL_DEBUG_RET( 1, "psa_hash_update", status );
        goto exit;
    }

    if( ( status = psa_hash_finish( &hash_operation, hash, MBEDTLS_MD_MAX_SIZE,
                                    hashlen ) ) != PSA_SUCCESS )
    {
         MBEDTLS_SSL_DEBUG_RET( 1, "psa_hash_finish", status );
         goto exit;
    }

exit:
    if( status != PSA_SUCCESS )
    {
        mbedtls_ssl_send_alert_message( ssl, MBEDTLS_SSL_ALERT_LEVEL_FATAL,
                                        MBEDTLS_SSL_ALERT_MSG_INTERNAL_ERROR );
        switch( status )
        {
            case PSA_ERROR_NOT_SUPPORTED:
                return( MBEDTLS_ERR_MD_FEATURE_UNAVAILABLE );
            case PSA_ERROR_BAD_STATE: /* Intentional fallthrough */
            case PSA_ERROR_BUFFER_TOO_SMALL:
                return( MBEDTLS_ERR_MD_BAD_INPUT_DATA );
            case PSA_ERROR_INSUFFICIENT_MEMORY:
                return( MBEDTLS_ERR_MD_ALLOC_FAILED );
            default:
                return( MBEDTLS_ERR_PLATFORM_HW_ACCEL_FAILED );
        }
    }
    return( 0 );
}

#else

int mbedtls_ssl_get_key_exchange_md_tls1_2( mbedtls_ssl_context *ssl,
                                            unsigned char *hash, size_t *hashlen,
                                            unsigned char *data, size_t data_len,
                                            mbedtls_md_type_t md_alg )
{
    int ret = 0;
    mbedtls_md_context_t ctx;
    const mbedtls_md_info_t *md_info = mbedtls_md_info_from_type( md_alg );
    *hashlen = mbedtls_md_get_size( md_info );

    MBEDTLS_SSL_DEBUG_MSG( 3, ( "Perform mbedtls-based computation of digest of ServerKeyExchange" ) );

    mbedtls_md_init( &ctx );

    /*
     * digitally-signed struct {
     *     opaque client_random[32];
     *     opaque server_random[32];
     *     ServerDHParams params;
     * };
     */
    if( ( ret = mbedtls_md_setup( &ctx, md_info, 0 ) ) != 0 )
    {
        MBEDTLS_SSL_DEBUG_RET( 1, "mbedtls_md_setup", ret );
        goto exit;
    }
    if( ( ret = mbedtls_md_starts( &ctx ) ) != 0 )
    {
        MBEDTLS_SSL_DEBUG_RET( 1, "mbedtls_md_starts", ret );
        goto exit;
    }
    if( ( ret = mbedtls_md_update( &ctx, ssl->handshake->randbytes, 64 ) ) != 0 )
    {
        MBEDTLS_SSL_DEBUG_RET( 1, "mbedtls_md_update", ret );
        goto exit;
    }
    if( ( ret = mbedtls_md_update( &ctx, data, data_len ) ) != 0 )
    {
        MBEDTLS_SSL_DEBUG_RET( 1, "mbedtls_md_update", ret );
        goto exit;
    }
    if( ( ret = mbedtls_md_finish( &ctx, hash ) ) != 0 )
    {
        MBEDTLS_SSL_DEBUG_RET( 1, "mbedtls_md_finish", ret );
        goto exit;
    }

exit:
    mbedtls_md_free( &ctx );

    if( ret != 0 )
        mbedtls_ssl_send_alert_message( ssl, MBEDTLS_SSL_ALERT_LEVEL_FATAL,
                                        MBEDTLS_SSL_ALERT_MSG_INTERNAL_ERROR );

    return( ret );
}
#endif /* MBEDTLS_USE_PSA_CRYPTO */

#endif /* MBEDTLS_SSL_PROTO_TLS1_2 */

#if defined(MBEDTLS_SSL_PROTO_TLS1_2_OR_EARLIER) && defined(MBEDTLS_SSL_PROTO_TLS1_3_EXPERIMENTAL)
static void ssl_update_checksum_start( mbedtls_ssl_context* ssl,
                                       const unsigned char* buf, size_t len )
{
    if( ssl->minor_ver==MBEDTLS_SSL_MINOR_VERSION_4 )
        ssl_update_checksum_start_tls13( ssl, buf, len );
    else
        ssl_update_checksum_start_tls12( ssl, buf, len );
}

static void ssl_update_checksum_sha384( mbedtls_ssl_context* ssl,
                                       const unsigned char* buf, size_t len )
{
    if( ssl->minor_ver==MBEDTLS_SSL_MINOR_VERSION_4 )
        ssl_update_checksum_sha384_tls13( ssl, buf, len );
    else
        ssl_update_checksum_sha384_tls12( ssl, buf, len );
}

static void ssl_update_checksum_sha256( mbedtls_ssl_context* ssl,
                                        const unsigned char* buf, size_t len )
{
    if( ssl->minor_ver==MBEDTLS_SSL_MINOR_VERSION_4 )
        ssl_update_checksum_sha256_tls13( ssl, buf, len );
    else
        ssl_update_checksum_sha256_tls12( ssl, buf, len );
}

#elif defined(MBEDTLS_SSL_PROTO_TLS1_3_EXPERIMENTAL)
static void ssl_update_checksum_start( mbedtls_ssl_context* ssl,
                                       const unsigned char* buf, size_t len )
{
    ssl_update_checksum_start_tls13( ssl, buf, len );
}

static void ssl_update_checksum_sha384( mbedtls_ssl_context* ssl,
                                        const unsigned char* buf, size_t len )
{
    ssl_update_checksum_sha384_tls13( ssl, buf, len );
}

static void ssl_update_checksum_sha256( mbedtls_ssl_context* ssl,
                                        const unsigned char* buf, size_t len )
{
    ssl_update_checksum_sha256_tls13( ssl, buf, len );
}

#elif defined(MBEDTLS_SSL_PROTO_TLS1_2_OR_EARLIER)
static void ssl_update_checksum_start( mbedtls_ssl_context* ssl,
                                       const unsigned char* buf, size_t len )
{
    ssl_update_checksum_start_tls12( ssl, buf, len );
}

static void ssl_update_checksum_sha384( mbedtls_ssl_context* ssl,
                                       const unsigned char* buf, size_t len )
{
    ssl_update_checksum_sha384_tls12( ssl, buf, len );
}

static void ssl_update_checksum_sha256( mbedtls_ssl_context* ssl,
                                       const unsigned char* buf, size_t len )
{
    ssl_update_checksum_sha256_tls12( ssl, buf, len );
}


#endif /* defined(MBEDTLS_SSL_PROTO_TLS1_2_OR_EARLIER) \
          && defined(MBEDTLS_SSL_PROTO_TLS1_3_EXPERIMENTAL) */
#endif /* MBEDTLS_SSL_TLS_C */<|MERGE_RESOLUTION|>--- conflicted
+++ resolved
@@ -2651,19 +2651,8 @@
 {
     ((void) ciphersuite_info);
 
-<<<<<<< HEAD
-#if defined(MBEDTLS_SSL_PROTO_SSL3) || defined(MBEDTLS_SSL_PROTO_TLS1) || \
-    defined(MBEDTLS_SSL_PROTO_TLS1_1)
-    if( ssl->minor_ver < MBEDTLS_SSL_MINOR_VERSION_3 )
-        ssl->handshake->update_checksum = ssl_update_checksum_md5sha1;
-    else
-#endif
 #if defined(MBEDTLS_SSL_PROTO_TLS1_2) || defined(MBEDTLS_SSL_PROTO_TLS1_3_EXPERIMENTAL)
-#if defined(MBEDTLS_SHA512_C)
-=======
-#if defined(MBEDTLS_SSL_PROTO_TLS1_2)
 #if defined(MBEDTLS_SHA384_C)
->>>>>>> b637150d
     if( ciphersuite_info->mac == MBEDTLS_MD_SHA384 )
         ssl->handshake->update_checksum = ssl_update_checksum_sha384;
     else
@@ -2792,13 +2781,8 @@
 }
 #endif
 
-<<<<<<< HEAD
-#if defined(MBEDTLS_SHA512_C)
+#if defined(MBEDTLS_SHA384_C)
 static void ssl_update_checksum_sha384_tls12( mbedtls_ssl_context *ssl,
-=======
-#if defined(MBEDTLS_SHA384_C)
-static void ssl_update_checksum_sha384( mbedtls_ssl_context *ssl,
->>>>>>> b637150d
                                         const unsigned char *buf, size_t len )
 {
 #if defined(MBEDTLS_USE_PSA_CRYPTO)
@@ -3349,18 +3333,7 @@
 {
     memset( handshake, 0, sizeof( mbedtls_ssl_handshake_params ) );
 
-<<<<<<< HEAD
-#if defined(MBEDTLS_SSL_PROTO_SSL3) || defined(MBEDTLS_SSL_PROTO_TLS1) || \
-    defined(MBEDTLS_SSL_PROTO_TLS1_1)
-     mbedtls_md5_init(   &handshake->fin_md5  );
-    mbedtls_sha1_init(   &handshake->fin_sha1 );
-     mbedtls_md5_starts_ret( &handshake->fin_md5  );
-    mbedtls_sha1_starts_ret( &handshake->fin_sha1 );
-#endif
 #if defined(MBEDTLS_SSL_PROTO_TLS1_2) || defined(MBEDTLS_SSL_PROTO_TLS1_3_EXPERIMENTAL)
-=======
-#if defined(MBEDTLS_SSL_PROTO_TLS1_2)
->>>>>>> b637150d
 #if defined(MBEDTLS_SHA256_C)
 #if defined(MBEDTLS_USE_PSA_CRYPTO)
     handshake->fin_sha256_psa = psa_hash_operation_init();
@@ -3975,22 +3948,7 @@
     ssl->session_in = NULL;
     ssl->session_out = NULL;
 
-<<<<<<< HEAD
-#if defined(MBEDTLS_SSL_HW_RECORD_ACCEL)
-    if( mbedtls_ssl_hw_record_reset != NULL )
-    {
-        MBEDTLS_SSL_DEBUG_MSG( 2, ( "going for mbedtls_ssl_hw_record_reset()" ) );
-        if( ( ret = mbedtls_ssl_hw_record_reset( ssl ) ) != 0 )
-        {
-            MBEDTLS_SSL_DEBUG_RET( 1, "mbedtls_ssl_hw_record_reset", ret );
-            return( MBEDTLS_ERR_SSL_HW_ACCEL_FAILED );
-        }
-    }
-#endif
-
 #if defined(MBEDTLS_SSL_PROTO_TLS1_2_OR_EARLIER)
-=======
->>>>>>> b637150d
     if( ssl->transform )
     {
         mbedtls_ssl_transform_free( ssl->transform );
@@ -4213,34 +4171,9 @@
 #endif /* MBEDTLS_SSL_CLI_C && MBEDTLS_SSL_NEW_SESSION_TICKET */
 
 void mbedtls_ssl_conf_ciphersuites( mbedtls_ssl_config *conf,
-<<<<<<< HEAD
-                                   const int *ciphersuites )
-{
-    conf->ciphersuite_list[MBEDTLS_SSL_MINOR_VERSION_0] = ciphersuites;
-    conf->ciphersuite_list[MBEDTLS_SSL_MINOR_VERSION_1] = ciphersuites;
-    conf->ciphersuite_list[MBEDTLS_SSL_MINOR_VERSION_2] = ciphersuites;
-    conf->ciphersuite_list[MBEDTLS_SSL_MINOR_VERSION_3] = ciphersuites;
-#if defined(MBEDTLS_SSL_PROTO_TLS1_3_EXPERIMENTAL)
-    conf->ciphersuite_list[MBEDTLS_SSL_MINOR_VERSION_4] = ciphersuites;
-#endif /* MBEDTLS_SSL_PROTO_TLS1_3_EXPERIMENTAL */
-}
-
-void mbedtls_ssl_conf_ciphersuites_for_version( mbedtls_ssl_config *conf,
-                                       const int *ciphersuites,
-                                       int major, int minor )
-{
-    if( major != MBEDTLS_SSL_MAJOR_VERSION_3 )
-        return;
-
-    if( minor < MBEDTLS_SSL_MINOR_VERSION_0 || minor > MBEDTLS_SSL_MINOR_VERSION_4 )
-        return;
-
-    conf->ciphersuite_list[minor] = ciphersuites;
-=======
                                     const int *ciphersuites )
 {
     conf->ciphersuite_list = ciphersuites;
->>>>>>> b637150d
 }
 
 #if defined(MBEDTLS_X509_CRT_PARSE_C)
@@ -4548,15 +4481,10 @@
                                  size_t psk_identity_len )
 {
     int ret = MBEDTLS_ERR_ERROR_CORRUPTION_DETECTED;
-<<<<<<< HEAD
-    /* Clear opaque/raw PSK + PSK Identity, if present. */
-    mbedtls_ssl_remove_hs_psk( ssl );
-=======
 
     /* We currently only support one PSK, raw or opaque. */
     if( ssl_conf_psk_is_configured( conf ) )
         return( MBEDTLS_ERR_SSL_FEATURE_UNAVAILABLE );
->>>>>>> b637150d
 
     /* Check and set opaque PSK */
     if( mbedtls_svc_key_id_is_null( psk ) )
@@ -4944,32 +4872,13 @@
 #endif /* ( MBEDTLS_SSL_SESSION_TICKETS || MBEDTLS_SSL_NEW_SESSION_TICKET ) && MBEDTLS_SSL_SRV_C */
 
 #if defined(MBEDTLS_SSL_EXPORT_KEYS)
-<<<<<<< HEAD
-#if defined(MBEDTLS_SSL_PROTO_TLS1) || defined(MBEDTLS_SSL_PROTO_TLS1_1) || \
-    defined(MBEDTLS_SSL_PROTO_TLS1_2)
-void mbedtls_ssl_conf_export_keys_cb( mbedtls_ssl_config *conf,
-        mbedtls_ssl_export_keys_t *f_export_keys,
-        void *p_export_keys )
-=======
 void mbedtls_ssl_set_export_keys_cb( mbedtls_ssl_context *ssl,
                                      mbedtls_ssl_export_keys_t *f_export_keys,
                                      void *p_export_keys )
->>>>>>> b637150d
 {
     ssl->f_export_keys = f_export_keys;
     ssl->p_export_keys = p_export_keys;
 }
-#endif /* MBEDTLS_SSL_PROTO_TLS1 || MBEDTLS_SSL_PROTO_TLS1_1 || \
-          MBEDTLS_SSL_PROTO_TLS1_2 */
-#if defined(MBEDTLS_SSL_PROTO_TLS1_3_EXPERIMENTAL)
-void mbedtls_ssl_conf_export_secrets_cb( mbedtls_ssl_config *conf,
-        mbedtls_ssl_export_secret_t *f_export_secret,
-        void *p_export_secret )
-{
-    conf->f_export_secret = f_export_secret;
-    conf->p_export_secret = p_export_secret;
-}
-#endif /* MBEDTLS_SSL_PROTO_TLS1_3_EXPERIMENTAL */
 #endif /* MBEDTLS_SSL_EXPORT_KEYS */
 
 #if defined(MBEDTLS_SSL_ASYNC_PRIVATE)
@@ -5259,29 +5168,15 @@
     if( ssl->session->exported == 1 )
         return( MBEDTLS_ERR_SSL_FEATURE_UNAVAILABLE );
 
-<<<<<<< HEAD
-#if defined(MBEDTLS_SSL_PROTO_TLS1_2) || defined(MBEDTLS_SSL_PROTO_TLS1_1) || \
-    defined(MBEDTLS_SSL_PROTO_TLS1) || defined(MBEDTLS_SSL_NEW_SESSION_TICKET)
-const mbedtls_ssl_session *mbedtls_ssl_get_session_pointer( const mbedtls_ssl_context *ssl )
-{
-    if( ssl == NULL )
-        return( NULL );
-=======
     ret = mbedtls_ssl_session_copy( dst, ssl->session );
     if( ret != 0 )
         return( ret );
->>>>>>> b637150d
 
     /* Remember that we've exported the session. */
     ssl->session->exported = 1;
     return( 0 );
 }
-<<<<<<< HEAD
-#endif /* MBEDTLS_SSL_PROTO_TLS1_2 || MBEDTLS_SSL_PROTO_TLS1_1 || MBEDTLS_SSL_PROTO_TLS1 ||
-          MBEDTLS_SSL_NEW_SESSION_TICKET */
-=======
 #endif /* MBEDTLS_SSL_CLI_C */
->>>>>>> b637150d
 
 /*
  * Define ticket header determining Mbed TLS version
@@ -5706,16 +5601,6 @@
             *p++ = session->mfl_code;
 #endif
 
-<<<<<<< HEAD
-#if defined(MBEDTLS_SSL_TRUNCATED_HMAC)
-        used += 1;
-
-        if( used <= buf_len )
-            *p++ = (unsigned char)( ( session->trunc_hmac ) & 0xFF );
-#endif
-
-=======
->>>>>>> b637150d
 #if defined(MBEDTLS_SSL_ENCRYPT_THEN_MAC)
         used += 1;
 
@@ -6073,16 +5958,6 @@
         session->mfl_code = *p++;
 #endif
 
-<<<<<<< HEAD
-#if defined(MBEDTLS_SSL_TRUNCATED_HMAC)
-        if( 1 > (size_t)( end - p ) )
-            return( MBEDTLS_ERR_SSL_BAD_INPUT_DATA );
-
-        session->trunc_hmac = *p++;
-#endif
-
-=======
->>>>>>> b637150d
 #if defined(MBEDTLS_SSL_ENCRYPT_THEN_MAC)
         if( 1 > (size_t)( end - p ) )
             return( MBEDTLS_ERR_SSL_BAD_INPUT_DATA );
@@ -7194,20 +7069,9 @@
         ssl->in_buf = NULL;
     }
 
-<<<<<<< HEAD
-#if defined(MBEDTLS_ZLIB_SUPPORT)
-    if( ssl->compress_buf != NULL )
-    {
-        mbedtls_platform_zeroize( ssl->compress_buf, MBEDTLS_SSL_COMPRESS_BUFFER_LEN );
-        mbedtls_free( ssl->compress_buf );
-    }
-#endif
-
 #endif /* MBEDTLS_SSL_USE_MPS */
 
 #if defined(MBEDTLS_SSL_PROTO_TLS1_2_OR_EARLIER)
-=======
->>>>>>> b637150d
     if( ssl->transform )
     {
         mbedtls_ssl_transform_free( ssl->transform );
@@ -7256,22 +7120,10 @@
     }
 #endif
 
-<<<<<<< HEAD
-#if defined(MBEDTLS_SSL_HW_RECORD_ACCEL)
-    if( mbedtls_ssl_hw_record_finish != NULL )
-    {
-        MBEDTLS_SSL_DEBUG_MSG( 2, ( "going for mbedtls_ssl_hw_record_finish()" ) );
-        mbedtls_ssl_hw_record_finish( ssl );
-    }
-#endif
-
 #if ( defined(MBEDTLS_SSL_DTLS_HELLO_VERIFY) ||                         \
       ( defined(MBEDTLS_SSL_PROTO_TLS1_3_EXPERIMENTAL) &&               \
         defined(MBEDTLS_SSL_COOKIE_C) ) )                               \
     && defined(MBEDTLS_SSL_SRV_C)
-=======
-#if defined(MBEDTLS_SSL_DTLS_HELLO_VERIFY) && defined(MBEDTLS_SSL_SRV_C)
->>>>>>> b637150d
     mbedtls_free( ssl->cli_id );
 #endif
 
@@ -7299,16 +7151,11 @@
 }
 
 #if defined(MBEDTLS_KEY_EXCHANGE_WITH_CERT_ENABLED)
-<<<<<<< HEAD
-#if defined(MBEDTLS_SSL_PROTO_TLS1) || defined(MBEDTLS_SSL_PROTO_TLS1_1) || \
-    defined(MBEDTLS_SSL_PROTO_TLS1_2)
-=======
 /* The selection should be the same as mbedtls_x509_crt_profile_default in
  * x509_crt.c. Here, the order matters. Currently we favor stronger hashes,
  * for no fundamental reason.
  * See the documentation of mbedtls_ssl_conf_curves() for what we promise
  * about this list. */
->>>>>>> b637150d
 static int ssl_preset_default_hashes[] = {
 #if defined(MBEDTLS_SHA512_C)
     MBEDTLS_MD_SHA512,
@@ -7321,8 +7168,6 @@
 #endif
     MBEDTLS_MD_NONE
 };
-#endif /* MBEDTLS_SSL_PROTO_TLS1 || MBEDTLS_SSL_PROTO_TLS1_1 || \
-          MBEDTLS_SSL_PROTO_TLS1_2 */
 #endif /* MBEDTLS_KEY_EXCHANGE_WITH_CERT_ENABLED */
 
 #if defined(MBEDTLS_ECP_C)
@@ -7522,18 +7367,7 @@
             conf->max_major_ver = MBEDTLS_SSL_MAX_MAJOR_VERSION;
             conf->max_minor_ver = MBEDTLS_SSL_MAX_MINOR_VERSION;
 
-<<<<<<< HEAD
-            conf->ciphersuite_list[MBEDTLS_SSL_MINOR_VERSION_0] =
-            conf->ciphersuite_list[MBEDTLS_SSL_MINOR_VERSION_1] =
-            conf->ciphersuite_list[MBEDTLS_SSL_MINOR_VERSION_2] =
-            conf->ciphersuite_list[MBEDTLS_SSL_MINOR_VERSION_3] =
-#if defined(MBEDTLS_SSL_PROTO_TLS1_3_EXPERIMENTAL)
-            conf->ciphersuite_list[MBEDTLS_SSL_MINOR_VERSION_4] =
-#endif /* MBEDTLS_SSL_PROTO_TLS1_3_EXPERIMENTAL */
-            ssl_preset_suiteb_ciphersuites;
-=======
             conf->ciphersuite_list = ssl_preset_suiteb_ciphersuites;
->>>>>>> b637150d
 
 #if defined(MBEDTLS_X509_CRT_PARSE_C)
             conf->cert_profile = &mbedtls_x509_crt_profile_suiteb;
@@ -7575,29 +7409,10 @@
 #endif /* MBEDTLS_ECP_C && MBEDTLS_SSL_CLI_C && MBEDTLS_SSL_PROTO_TLS1_3_EXPERIMENTAL */
 
 #if defined(MBEDTLS_SSL_PROTO_DTLS)
-<<<<<<< HEAD
-#if defined(MBEDTLS_SSL_PROTO_TLS1_2_OR_EARLIER)
-        if( transport == MBEDTLS_SSL_TRANSPORT_DATAGRAM )
-            conf->min_minor_ver = MBEDTLS_SSL_MINOR_VERSION_2;
-#else /* defined(MBEDTLS_SSL_PROTO_TLS1_2_OR_EARLIER) */
-        conf->min_minor_ver = MBEDTLS_SSL_MINOR_VERSION_3;
-#endif /* !defined(MBEDTLS_SSL_PROTO_TLS1_2_OR_EARLIER) */
-#endif
-
-            conf->ciphersuite_list[MBEDTLS_SSL_MINOR_VERSION_0] =
-            conf->ciphersuite_list[MBEDTLS_SSL_MINOR_VERSION_1] =
-            conf->ciphersuite_list[MBEDTLS_SSL_MINOR_VERSION_2] =
-            conf->ciphersuite_list[MBEDTLS_SSL_MINOR_VERSION_3] =
-#if defined(MBEDTLS_SSL_PROTO_TLS1_3_EXPERIMENTAL)
-            conf->ciphersuite_list[MBEDTLS_SSL_MINOR_VERSION_4] =
-#endif /* MBEDTLS_SSL_PROTO_TLS1_3_EXPERIMENTAL */
-            mbedtls_ssl_list_ciphersuites( );
-=======
             if( transport == MBEDTLS_SSL_TRANSPORT_DATAGRAM )
                 conf->min_minor_ver = MBEDTLS_SSL_MINOR_VERSION_3;
 #endif
             conf->ciphersuite_list = mbedtls_ssl_list_ciphersuites();
->>>>>>> b637150d
 
 #if defined(MBEDTLS_X509_CRT_PARSE_C)
             conf->cert_profile = &mbedtls_x509_crt_profile_default;

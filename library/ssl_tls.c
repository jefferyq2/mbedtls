--- conflicted
+++ resolved
@@ -2514,7 +2514,6 @@
     return mbedtls_ssl_get_ciphersuite_name( ssl->session->ciphersuite );
 }
 
-<<<<<<< HEAD
 #if defined(MBEDTLS_SSL_PROTO_TLS1_3)
 mbedtls_key_exchange_type_t mbedtls_ssl_get_key_exchange( const mbedtls_ssl_context* ssl )
 {
@@ -2524,7 +2523,7 @@
     return ( ssl->handshake->key_exchange );
 }
 #endif /* MBEDTLS_SSL_PROTO_TLS1_3 */
-=======
+
 mbedtls_ssl_protocol_version mbedtls_ssl_get_version_number(
     const mbedtls_ssl_context *ssl )
 {
@@ -2539,7 +2538,6 @@
             return( MBEDTLS_SSL_VERSION_UNKNOWN );
     }
 }
->>>>>>> 06898650
 
 const char *mbedtls_ssl_get_version( const mbedtls_ssl_context *ssl )
 {
@@ -2563,15 +2561,8 @@
     {
         case MBEDTLS_SSL_MINOR_VERSION_3:
             return( "TLSv1.2" );
-<<<<<<< HEAD
-
         case MBEDTLS_SSL_MINOR_VERSION_4:
             return( "TLSv1.3" );
-
-=======
-        case MBEDTLS_SSL_MINOR_VERSION_4:
-            return( "TLSv1.3" );
->>>>>>> 06898650
         default:
             return( "unknown" );
     }

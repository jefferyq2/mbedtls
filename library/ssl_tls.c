--- conflicted
+++ resolved
@@ -3294,10 +3294,6 @@
 #if defined(MBEDTLS_SSL_PROTO_TLS1_3)
     case MBEDTLS_SSL_VERSION_TLS1_3:
     {
-<<<<<<< HEAD
-        size_t remaining_len = used <= buf_len ? buf_len - used : 0;
-=======
->>>>>>> 32578b3b
         used += ssl_session_save_tls13( session, p, remaining_len );
         break;
     }

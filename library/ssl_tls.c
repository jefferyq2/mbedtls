/*
 *  TLS shared functions
 *
 *  Copyright The Mbed TLS Contributors
 *  SPDX-License-Identifier: Apache-2.0
 *
 *  Licensed under the Apache License, Version 2.0 (the "License"); you may
 *  not use this file except in compliance with the License.
 *  You may obtain a copy of the License at
 *
 *  http://www.apache.org/licenses/LICENSE-2.0
 *
 *  Unless required by applicable law or agreed to in writing, software
 *  distributed under the License is distributed on an "AS IS" BASIS, WITHOUT
 *  WARRANTIES OR CONDITIONS OF ANY KIND, either express or implied.
 *  See the License for the specific language governing permissions and
 *  limitations under the License.
 */
/*
 *  http://www.ietf.org/rfc/rfc2246.txt
 *  http://www.ietf.org/rfc/rfc4346.txt
 */

#include "common.h"

#if defined(MBEDTLS_SSL_TLS_C)

#if defined(MBEDTLS_PLATFORM_C)
#include "mbedtls/platform.h"
#else
#include <stdlib.h>
#define mbedtls_calloc    calloc
#define mbedtls_free      free
#endif

#include "mbedtls/ssl.h"
#include "mbedtls/debug.h"
#include "mbedtls/error.h"
#include "mbedtls/platform_util.h"
#include "mbedtls/version.h"

#include "ssl_misc.h"
#include "mps_all.h"

#include <string.h>

#if defined(MBEDTLS_USE_PSA_CRYPTO)
#include "mbedtls/psa_util.h"
#include "psa/crypto.h"
#endif

#if defined(MBEDTLS_X509_CRT_PARSE_C)
#include "mbedtls/oid.h"
#endif

#if defined(MBEDTLS_SSL_PROTO_DTLS)

#if defined(MBEDTLS_SSL_DTLS_CONNECTION_ID)
/* Top-level Connection ID API */

int mbedtls_ssl_conf_cid( mbedtls_ssl_config *conf,
                          size_t len,
                          int ignore_other_cid )
{
    if( len > MBEDTLS_SSL_CID_IN_LEN_MAX )
        return( MBEDTLS_ERR_SSL_BAD_INPUT_DATA );

    if( ignore_other_cid != MBEDTLS_SSL_UNEXPECTED_CID_FAIL &&
        ignore_other_cid != MBEDTLS_SSL_UNEXPECTED_CID_IGNORE )
    {
        return( MBEDTLS_ERR_SSL_BAD_INPUT_DATA );
    }

    conf->ignore_unexpected_cid = ignore_other_cid;
    conf->cid_len = len;
    return( 0 );
}

int mbedtls_ssl_set_cid( mbedtls_ssl_context *ssl,
                         int enable,
                         unsigned char const *own_cid,
                         size_t own_cid_len )
{
    if( ssl->conf->transport != MBEDTLS_SSL_TRANSPORT_DATAGRAM )
        return( MBEDTLS_ERR_SSL_BAD_INPUT_DATA );

    ssl->negotiate_cid = enable;
    if( enable == MBEDTLS_SSL_CID_DISABLED )
    {
        MBEDTLS_SSL_DEBUG_MSG( 3, ( "Disable use of CID extension." ) );
        return( 0 );
    }
    MBEDTLS_SSL_DEBUG_MSG( 3, ( "Enable use of CID extension." ) );
    MBEDTLS_SSL_DEBUG_BUF( 3, "Own CID", own_cid, own_cid_len );

    if( own_cid_len != ssl->conf->cid_len )
    {
        MBEDTLS_SSL_DEBUG_MSG( 3, ( "CID length %u does not match CID length %u in config",
                                    (unsigned) own_cid_len,
                                    (unsigned) ssl->conf->cid_len ) );
        return( MBEDTLS_ERR_SSL_BAD_INPUT_DATA );
    }

    memcpy( ssl->own_cid, own_cid, own_cid_len );
    /* Truncation is not an issue here because
     * MBEDTLS_SSL_CID_IN_LEN_MAX at most 255. */
    ssl->own_cid_len = (uint8_t) own_cid_len;

    return( 0 );
}

int mbedtls_ssl_get_peer_cid( mbedtls_ssl_context *ssl,
                     int *enabled,
                     unsigned char peer_cid[ MBEDTLS_SSL_CID_OUT_LEN_MAX ],
                     size_t *peer_cid_len )
{
    *enabled = MBEDTLS_SSL_CID_DISABLED;

    if( ssl->conf->transport != MBEDTLS_SSL_TRANSPORT_DATAGRAM ||
        ssl->state != MBEDTLS_SSL_HANDSHAKE_OVER )
    {
        return( MBEDTLS_ERR_SSL_BAD_INPUT_DATA );
    }

    /* We report MBEDTLS_SSL_CID_DISABLED in case the CID extensions
     * were used, but client and server requested the empty CID.
     * This is indistinguishable from not using the CID extension
     * in the first place. */
    if( ssl->transform_in->in_cid_len  == 0 &&
        ssl->transform_in->out_cid_len == 0 )
    {
        return( 0 );
    }

    if( peer_cid_len != NULL )
    {
        *peer_cid_len = ssl->transform_in->out_cid_len;
        if( peer_cid != NULL )
        {
            memcpy( peer_cid, ssl->transform_in->out_cid,
                    ssl->transform_in->out_cid_len );
        }
    }

    *enabled = MBEDTLS_SSL_CID_ENABLED;

    return( 0 );
}
#endif /* MBEDTLS_SSL_DTLS_CONNECTION_ID */

#endif /* MBEDTLS_SSL_PROTO_DTLS */

#if defined(MBEDTLS_SSL_MAX_FRAGMENT_LENGTH)
/*
 * Convert max_fragment_length codes to length.
 * RFC 6066 says:
 *    enum{
 *        2^9(1), 2^10(2), 2^11(3), 2^12(4), (255)
 *    } MaxFragmentLength;
 * and we add 0 -> extension unused
 */
static unsigned int ssl_mfl_code_to_length( int mfl )
{
    switch( mfl )
    {
    case MBEDTLS_SSL_MAX_FRAG_LEN_NONE:
        return ( MBEDTLS_TLS_EXT_ADV_CONTENT_LEN );
    case MBEDTLS_SSL_MAX_FRAG_LEN_512:
        return 512;
    case MBEDTLS_SSL_MAX_FRAG_LEN_1024:
        return 1024;
    case MBEDTLS_SSL_MAX_FRAG_LEN_2048:
        return 2048;
    case MBEDTLS_SSL_MAX_FRAG_LEN_4096:
        return 4096;
    default:
        return ( MBEDTLS_TLS_EXT_ADV_CONTENT_LEN );
    }
}
#endif /* MBEDTLS_SSL_MAX_FRAGMENT_LENGTH */

int mbedtls_ssl_session_copy( mbedtls_ssl_session *dst,
                              const mbedtls_ssl_session *src )
{
    mbedtls_ssl_session_free( dst );
    memcpy( dst, src, sizeof( mbedtls_ssl_session ) );

#if defined(MBEDTLS_X509_CRT_PARSE_C)

#if defined(MBEDTLS_SSL_KEEP_PEER_CERTIFICATE)
    if( src->peer_cert != NULL )
    {
        int ret = MBEDTLS_ERR_ERROR_CORRUPTION_DETECTED;

        dst->peer_cert = mbedtls_calloc( 1, sizeof(mbedtls_x509_crt) );
        if( dst->peer_cert == NULL )
            return( MBEDTLS_ERR_SSL_ALLOC_FAILED );

        mbedtls_x509_crt_init( dst->peer_cert );

        if( ( ret = mbedtls_x509_crt_parse_der( dst->peer_cert, src->peer_cert->raw.p,
                                        src->peer_cert->raw.len ) ) != 0 )
        {
            mbedtls_free( dst->peer_cert );
            dst->peer_cert = NULL;
            return( ret );
        }
    }
#else /* MBEDTLS_SSL_KEEP_PEER_CERTIFICATE */
    if( src->peer_cert_digest != NULL )
    {
        dst->peer_cert_digest =
            mbedtls_calloc( 1, src->peer_cert_digest_len );
        if( dst->peer_cert_digest == NULL )
            return( MBEDTLS_ERR_SSL_ALLOC_FAILED );

        memcpy( dst->peer_cert_digest, src->peer_cert_digest,
                src->peer_cert_digest_len );
        dst->peer_cert_digest_type = src->peer_cert_digest_type;
        dst->peer_cert_digest_len = src->peer_cert_digest_len;
    }
#endif /* MBEDTLS_SSL_KEEP_PEER_CERTIFICATE */

#endif /* MBEDTLS_X509_CRT_PARSE_C */

#if ( defined(MBEDTLS_SSL_SESSION_TICKETS) || defined(MBEDTLS_SSL_NEW_SESSION_TICKET) ) && \
    defined(MBEDTLS_SSL_CLI_C)
    if( src->ticket != NULL )
    {
        dst->ticket = mbedtls_calloc( 1, src->ticket_len );
        if( dst->ticket == NULL )
            return( MBEDTLS_ERR_SSL_ALLOC_FAILED );

        memcpy( dst->ticket, src->ticket, src->ticket_len );
    }
#endif /* (MBEDTLS_SSL_SESSION_TICKETS || MBEDTLS_SSL_NEW_SESSION_TICKET) && MBEDTLS_SSL_CLI_C */

#if defined(MBEDTLS_SSL_NEW_SESSION_TICKET)

    /* Resumption Key */
    memcpy( dst->key, src->key, src->key_len );

#endif /* MBEDTLS_SSL_NEW_SESSION_TICKET */

    return( 0 );
}

#if defined(MBEDTLS_SSL_VARIABLE_BUFFER_LENGTH)
static int resize_buffer( unsigned char **buffer, size_t len_new, size_t *len_old )
{
    unsigned char* resized_buffer = mbedtls_calloc( 1, len_new );
    if( resized_buffer == NULL )
        return -1;

    /* We want to copy len_new bytes when downsizing the buffer, and
     * len_old bytes when upsizing, so we choose the smaller of two sizes,
     * to fit one buffer into another. Size checks, ensuring that no data is
     * lost, are done outside of this function. */
    memcpy( resized_buffer, *buffer,
            ( len_new < *len_old ) ? len_new : *len_old );
    mbedtls_platform_zeroize( *buffer, *len_old );
    mbedtls_free( *buffer );

    *buffer = resized_buffer;
    *len_old = len_new;

    return 0;
}

static void handle_buffer_resizing( mbedtls_ssl_context *ssl, int downsizing,
                                    size_t in_buf_new_len,
                                    size_t out_buf_new_len )
{
    int modified = 0;
    size_t written_in = 0, iv_offset_in = 0, len_offset_in = 0;
    size_t written_out = 0, iv_offset_out = 0, len_offset_out = 0;
    if( ssl->in_buf != NULL )
    {
        written_in = ssl->in_msg - ssl->in_buf;
        iv_offset_in = ssl->in_iv - ssl->in_buf;
        len_offset_in = ssl->in_len - ssl->in_buf;
        if( downsizing ?
            ssl->in_buf_len > in_buf_new_len && ssl->in_left < in_buf_new_len :
            ssl->in_buf_len < in_buf_new_len )
        {
            if( resize_buffer( &ssl->in_buf, in_buf_new_len, &ssl->in_buf_len ) != 0 )
            {
                MBEDTLS_SSL_DEBUG_MSG( 1, ( "input buffer resizing failed - out of memory" ) );
            }
            else
            {
                MBEDTLS_SSL_DEBUG_MSG( 2, ( "Reallocating in_buf to %" MBEDTLS_PRINTF_SIZET,
                                            in_buf_new_len ) );
                modified = 1;
            }
        }
    }

    if( ssl->out_buf != NULL )
    {
        written_out = ssl->out_msg - ssl->out_buf;
        iv_offset_out = ssl->out_iv - ssl->out_buf;
        len_offset_out = ssl->out_len - ssl->out_buf;
        if( downsizing ?
            ssl->out_buf_len > out_buf_new_len && ssl->out_left < out_buf_new_len :
            ssl->out_buf_len < out_buf_new_len )
        {
            if( resize_buffer( &ssl->out_buf, out_buf_new_len, &ssl->out_buf_len ) != 0 )
            {
                MBEDTLS_SSL_DEBUG_MSG( 1, ( "output buffer resizing failed - out of memory" ) );
            }
            else
            {
                MBEDTLS_SSL_DEBUG_MSG( 2, ( "Reallocating out_buf to %" MBEDTLS_PRINTF_SIZET,
                                            out_buf_new_len ) );
                modified = 1;
            }
        }
    }
    if( modified )
    {
        /* Update pointers here to avoid doing it twice. */
        mbedtls_ssl_reset_in_out_pointers( ssl );
        /* Fields below might not be properly updated with record
         * splitting or with CID, so they are manually updated here. */
        ssl->out_msg = ssl->out_buf + written_out;
        ssl->out_len = ssl->out_buf + len_offset_out;
        ssl->out_iv = ssl->out_buf + iv_offset_out;

        ssl->in_msg = ssl->in_buf + written_in;
        ssl->in_len = ssl->in_buf + len_offset_in;
        ssl->in_iv = ssl->in_buf + iv_offset_in;
    }
}
#endif /* MBEDTLS_SSL_VARIABLE_BUFFER_LENGTH */

#if defined(MBEDTLS_SSL_PROTO_TLS1_2)
#if defined(MBEDTLS_USE_PSA_CRYPTO)

static psa_status_t setup_psa_key_derivation( psa_key_derivation_operation_t* derivation,
                                              psa_key_id_t key,
                                              psa_algorithm_t alg,
                                              const unsigned char* seed, size_t seed_length,
                                              const unsigned char* label, size_t label_length,
                                              size_t capacity )
{
    psa_status_t status;

    status = psa_key_derivation_setup( derivation, alg );
    if( status != PSA_SUCCESS )
        return( status );

    if( PSA_ALG_IS_TLS12_PRF( alg ) || PSA_ALG_IS_TLS12_PSK_TO_MS( alg ) )
    {
        status = psa_key_derivation_input_bytes( derivation,
                                                 PSA_KEY_DERIVATION_INPUT_SEED,
                                                 seed, seed_length );
        if( status != PSA_SUCCESS )
            return( status );

        if( mbedtls_svc_key_id_is_null( key ) )
        {
            status = psa_key_derivation_input_bytes(
                derivation, PSA_KEY_DERIVATION_INPUT_SECRET,
                NULL, 0 );
        }
        else
        {
            status = psa_key_derivation_input_key(
                derivation, PSA_KEY_DERIVATION_INPUT_SECRET, key );
        }
        if( status != PSA_SUCCESS )
            return( status );

        status = psa_key_derivation_input_bytes( derivation,
                                                 PSA_KEY_DERIVATION_INPUT_LABEL,
                                                 label, label_length );
        if( status != PSA_SUCCESS )
            return( status );
    }
    else
    {
        return( PSA_ERROR_NOT_SUPPORTED );
    }

    status = psa_key_derivation_set_capacity( derivation, capacity );
    if( status != PSA_SUCCESS )
        return( status );

    return( PSA_SUCCESS );
}

static int tls_prf_generic( mbedtls_md_type_t md_type,
                            const unsigned char *secret, size_t slen,
                            const char *label,
                            const unsigned char *random, size_t rlen,
                            unsigned char *dstbuf, size_t dlen )
{
    psa_status_t status;
    psa_algorithm_t alg;
    psa_key_id_t master_key = MBEDTLS_SVC_KEY_ID_INIT;
    psa_key_derivation_operation_t derivation =
        PSA_KEY_DERIVATION_OPERATION_INIT;

    if( md_type == MBEDTLS_MD_SHA384 )
        alg = PSA_ALG_TLS12_PRF(PSA_ALG_SHA_384);
    else
        alg = PSA_ALG_TLS12_PRF(PSA_ALG_SHA_256);

    /* Normally a "secret" should be long enough to be impossible to
     * find by brute force, and in particular should not be empty. But
     * this PRF is also used to derive an IV, in particular in EAP-TLS,
     * and for this use case it makes sense to have a 0-length "secret".
     * Since the key API doesn't allow importing a key of length 0,
     * keep master_key=0, which setup_psa_key_derivation() understands
     * to mean a 0-length "secret" input. */
    if( slen != 0 )
    {
        psa_key_attributes_t key_attributes = psa_key_attributes_init();
        psa_set_key_usage_flags( &key_attributes, PSA_KEY_USAGE_DERIVE );
        psa_set_key_algorithm( &key_attributes, alg );
        psa_set_key_type( &key_attributes, PSA_KEY_TYPE_DERIVE );

        status = psa_import_key( &key_attributes, secret, slen, &master_key );
        if( status != PSA_SUCCESS )
            return( MBEDTLS_ERR_SSL_HW_ACCEL_FAILED );
    }

    status = setup_psa_key_derivation( &derivation,
                                       master_key, alg,
                                       random, rlen,
                                       (unsigned char const *) label,
                                       (size_t) strlen( label ),
                                       dlen );
    if( status != PSA_SUCCESS )
    {
        psa_key_derivation_abort( &derivation );
        psa_destroy_key( master_key );
        return( MBEDTLS_ERR_SSL_HW_ACCEL_FAILED );
    }

    status = psa_key_derivation_output_bytes( &derivation, dstbuf, dlen );
    if( status != PSA_SUCCESS )
    {
        psa_key_derivation_abort( &derivation );
        psa_destroy_key( master_key );
        return( MBEDTLS_ERR_SSL_HW_ACCEL_FAILED );
    }

    status = psa_key_derivation_abort( &derivation );
    if( status != PSA_SUCCESS )
    {
        psa_destroy_key( master_key );
        return( MBEDTLS_ERR_SSL_HW_ACCEL_FAILED );
    }

    if( ! mbedtls_svc_key_id_is_null( master_key ) )
        status = psa_destroy_key( master_key );
    if( status != PSA_SUCCESS )
        return( MBEDTLS_ERR_SSL_HW_ACCEL_FAILED );

    return( 0 );
}

#else /* MBEDTLS_USE_PSA_CRYPTO */

static int tls_prf_generic( mbedtls_md_type_t md_type,
                            const unsigned char *secret, size_t slen,
                            const char *label,
                            const unsigned char *random, size_t rlen,
                            unsigned char *dstbuf, size_t dlen )
{
    size_t nb;
    size_t i, j, k, md_len;
    unsigned char *tmp;
    size_t tmp_len = 0;
    unsigned char h_i[MBEDTLS_MD_MAX_SIZE];
    const mbedtls_md_info_t *md_info;
    mbedtls_md_context_t md_ctx;
    int ret = MBEDTLS_ERR_ERROR_CORRUPTION_DETECTED;

    mbedtls_md_init( &md_ctx );

    if( ( md_info = mbedtls_md_info_from_type( md_type ) ) == NULL )
        return( MBEDTLS_ERR_SSL_INTERNAL_ERROR );

    md_len = mbedtls_md_get_size( md_info );

    tmp_len = md_len + strlen( label ) + rlen;
    tmp = mbedtls_calloc( 1, tmp_len );
    if( tmp == NULL )
    {
        ret = MBEDTLS_ERR_SSL_ALLOC_FAILED;
        goto exit;
    }

    nb = strlen( label );
    memcpy( tmp + md_len, label, nb );
    memcpy( tmp + md_len + nb, random, rlen );
    nb += rlen;

    /*
     * Compute P_<hash>(secret, label + random)[0..dlen]
     */
    if ( ( ret = mbedtls_md_setup( &md_ctx, md_info, 1 ) ) != 0 )
        goto exit;

    mbedtls_md_hmac_starts( &md_ctx, secret, slen );
    mbedtls_md_hmac_update( &md_ctx, tmp + md_len, nb );
    mbedtls_md_hmac_finish( &md_ctx, tmp );

    for( i = 0; i < dlen; i += md_len )
    {
        mbedtls_md_hmac_reset ( &md_ctx );
        mbedtls_md_hmac_update( &md_ctx, tmp, md_len + nb );
        mbedtls_md_hmac_finish( &md_ctx, h_i );

        mbedtls_md_hmac_reset ( &md_ctx );
        mbedtls_md_hmac_update( &md_ctx, tmp, md_len );
        mbedtls_md_hmac_finish( &md_ctx, tmp );

        k = ( i + md_len > dlen ) ? dlen % md_len : md_len;

        for( j = 0; j < k; j++ )
            dstbuf[i + j]  = h_i[j];
    }

exit:
    mbedtls_md_free( &md_ctx );

    mbedtls_platform_zeroize( tmp, tmp_len );
    mbedtls_platform_zeroize( h_i, sizeof( h_i ) );

    mbedtls_free( tmp );

    return( ret );
}
#endif /* MBEDTLS_USE_PSA_CRYPTO */
#if defined(MBEDTLS_SHA256_C)
static int tls_prf_sha256( const unsigned char *secret, size_t slen,
                           const char *label,
                           const unsigned char *random, size_t rlen,
                           unsigned char *dstbuf, size_t dlen )
{
    return( tls_prf_generic( MBEDTLS_MD_SHA256, secret, slen,
                             label, random, rlen, dstbuf, dlen ) );
}
#endif /* MBEDTLS_SHA256_C */

#if defined(MBEDTLS_SHA384_C)
static int tls_prf_sha384( const unsigned char *secret, size_t slen,
                           const char *label,
                           const unsigned char *random, size_t rlen,
                           unsigned char *dstbuf, size_t dlen )
{
    return( tls_prf_generic( MBEDTLS_MD_SHA384, secret, slen,
                             label, random, rlen, dstbuf, dlen ) );
}
#endif /* MBEDTLS_SHA384_C */
#endif /* MBEDTLS_SSL_PROTO_TLS1_2 */

static void ssl_update_checksum_start( mbedtls_ssl_context *, const unsigned char *, size_t );

#if defined(MBEDTLS_SSL_PROTO_TLS1_2)
#if defined(MBEDTLS_SHA256_C)
static void ssl_update_checksum_sha256( mbedtls_ssl_context *, const unsigned char *, size_t );
static void ssl_calc_verify_tls_sha256( const mbedtls_ssl_context *,unsigned char*, size_t * );
static void ssl_calc_finished_tls_sha256( mbedtls_ssl_context *,unsigned char *, int );
#endif

#if defined(MBEDTLS_SHA384_C)
static void ssl_update_checksum_sha384( mbedtls_ssl_context *, const unsigned char *, size_t );
static void ssl_calc_verify_tls_sha384( const mbedtls_ssl_context *, unsigned char*, size_t * );
static void ssl_calc_finished_tls_sha384( mbedtls_ssl_context *, unsigned char *, int );
#endif
#endif /* MBEDTLS_SSL_PROTO_TLS1_2 */

#if defined(MBEDTLS_SSL_PROTO_TLS1_3_EXPERIMENTAL)

#if defined(MBEDTLS_SHA256_C)
static void ssl_update_checksum_sha256( mbedtls_ssl_context *, const unsigned char *, size_t );
#endif

#if defined(MBEDTLS_SHA512_C)
static void ssl_update_checksum_sha384( mbedtls_ssl_context *, const unsigned char *, size_t );
#endif

#if defined(MBEDTLS_SHA256_C)
static int ssl_get_handshake_transcript_sha256( mbedtls_ssl_context *ssl,
                                                unsigned char *dst,
                                                size_t dst_len,
                                                size_t *olen )
{
    int ret;
    mbedtls_sha256_context sha256;

    if( dst_len < 32 )
        return( MBEDTLS_ERR_SSL_INTERNAL_ERROR );

    mbedtls_sha256_init( &sha256 );
    mbedtls_sha256_clone( &sha256, &ssl->handshake->fin_sha256 );

    if( ( ret = mbedtls_sha256_finish( &sha256, dst ) ) != 0 )
    {
        MBEDTLS_SSL_DEBUG_RET( 1, "mbedtls_sha256_finish", ret );
        goto exit;
    }

    *olen = 32;

exit:

    mbedtls_sha256_free( &sha256 );
    return( ret );
}
#endif /* MBEDTLS_SHA256_C */

#if defined(MBEDTLS_SHA512_C)
static int ssl_get_handshake_transcript_sha384( mbedtls_ssl_context *ssl,
                                                unsigned char *dst,
                                                size_t dst_len,
                                                size_t *olen )
{
    int ret;
    mbedtls_sha512_context sha512;

    if( dst_len < 48 )
        return( MBEDTLS_ERR_SSL_INTERNAL_ERROR );

    mbedtls_sha512_init( &sha512 );
    mbedtls_sha512_clone( &sha512, &ssl->handshake->fin_sha512 );

    if( ( ret = mbedtls_sha512_finish( &sha512, dst ) ) != 0 )
    {
        MBEDTLS_SSL_DEBUG_RET( 1, "mbedtls_sha512_finish", ret );
        goto exit;
    }

    *olen = 48;

exit:

    mbedtls_sha512_free( &sha512 );
    return( ret );
}
#endif /* MBEDTLS_SHA512_C */

static int ssl_hash_transcript_core( mbedtls_ssl_context *ssl,
                                     mbedtls_md_type_t md,
                                     unsigned char *transcript,
                                     size_t len,
                                     size_t *olen )
{
    int ret;
    size_t hash_size;

    if( len < 4 )
        return( MBEDTLS_ERR_SSL_INTERNAL_ERROR );

    ret = mbedtls_ssl_get_handshake_transcript( ssl, md,
                                          transcript + 4,
                                          len - 4,
                                          &hash_size );
    if( ret != 0 )
    {
        MBEDTLS_SSL_DEBUG_RET( 4, "mbedtls_ssl_get_handshake_transcript", ret );
        return( ret );
    }

    transcript[0] = MBEDTLS_SSL_HS_MESSAGE_HASH;
    transcript[1] = 0;
    transcript[2] = 0;
    transcript[3] = (unsigned char) hash_size;

    *olen = 4 + hash_size;
    return( 0 );
}

/* Reset SSL context and update hash for handling HRR.
 *
 * Replace Transcript-Hash(X) by
 * Transcript-Hash( message_hash     ||
 *                 00 00 Hash.length ||
 *                 X )
 * A few states of the handshake are preserved, including:
 *   - session ID
 *   - session ticket
 *   - negotiated ciphersuite
 */
int mbedtls_ssl_reset_transcript_for_hrr( mbedtls_ssl_context *ssl )
{
    int ret = MBEDTLS_ERR_ERROR_CORRUPTION_DETECTED;
    unsigned char hash_transcript[ MBEDTLS_MD_MAX_SIZE + 4 ];
    size_t hash_olen;

    MBEDTLS_SSL_DEBUG_MSG( 3, ( "Reset SSL session for HRR" ) );

#if defined(MBEDTLS_SHA256_C)
    ret = ssl_hash_transcript_core( ssl, MBEDTLS_MD_SHA256,
                                    hash_transcript,
                                    sizeof( hash_transcript ),
                                    &hash_olen );
    if( ret != 0 )
    {
        MBEDTLS_SSL_DEBUG_RET( 4, "ssl_hash_transcript_core", ret );
        return( ret );
    }
    MBEDTLS_SSL_DEBUG_BUF( 4, "Truncated SHA-256 handshake transcript",
                           hash_transcript, hash_olen );

    mbedtls_sha256_starts( &ssl->handshake->fin_sha256, 0 );
    ssl_update_checksum_sha256( ssl, hash_transcript, hash_olen );
#endif /* MBEDTLS_SHA256_C */

#if defined(MBEDTLS_SHA512_C)
    ret = ssl_hash_transcript_core( ssl, MBEDTLS_MD_SHA384,
                                    hash_transcript,
                                    sizeof( hash_transcript ),
                                    &hash_olen );
    if( ret != 0 )
    {
        MBEDTLS_SSL_DEBUG_RET( 4, "ssl_hash_transcript_core", ret );
        return( ret );
    }
    MBEDTLS_SSL_DEBUG_BUF( 4, "Truncated SHA-384 handshake transcript",
                           hash_transcript, hash_olen );
#endif /* MBEDTLS_SHA512_C */

    return( ret );
}

int mbedtls_ssl_get_handshake_transcript( mbedtls_ssl_context *ssl,
                                          const mbedtls_md_type_t md,
                                          unsigned char *dst,
                                          size_t dst_len,
                                          size_t *olen )
{
#if defined(MBEDTLS_SHA512_C)
    if( md == MBEDTLS_MD_SHA384 )
    {
        return( ssl_get_handshake_transcript_sha384( ssl, dst, dst_len, olen ) );
    }
    else
#endif /* MBEDTLS_SHA512_C */
#if defined(MBEDTLS_SHA256_C)
    if( md == MBEDTLS_MD_SHA256 )
    {
        return( ssl_get_handshake_transcript_sha256( ssl, dst, dst_len, olen ) );
    }
    else
#endif /* MBEDTLS_SHA256_C */
    return( MBEDTLS_ERR_SSL_INTERNAL_ERROR );
}

#endif /* MBEDTLS_SSL_PROTO_TLS1_3_EXPERIMENTAL */

#if defined(MBEDTLS_KEY_EXCHANGE_PSK_ENABLED) && \
    defined(MBEDTLS_USE_PSA_CRYPTO)
static int ssl_use_opaque_psk( mbedtls_ssl_context const *ssl )
{
    if( ssl->conf->f_psk != NULL )
    {
        /* If we've used a callback to select the PSK,
         * the static configuration is irrelevant. */
        if( ! mbedtls_svc_key_id_is_null( ssl->handshake->psk_opaque ) )
            return( 1 );

        return( 0 );
    }

    if( ! mbedtls_svc_key_id_is_null( ssl->conf->psk_opaque ) )
        return( 1 );

    return( 0 );
}
#endif /* MBEDTLS_USE_PSA_CRYPTO &&
          MBEDTLS_KEY_EXCHANGE_PSK_ENABLED */

#if defined(MBEDTLS_SSL_PROTO_TLS1_2_OR_EARLIER)
#if defined(MBEDTLS_SSL_EXPORT_KEYS)
static mbedtls_tls_prf_types tls_prf_get_type( mbedtls_ssl_tls_prf_cb *tls_prf )
{
#if defined(MBEDTLS_SSL_PROTO_TLS1_2)
#if defined(MBEDTLS_SHA384_C)
    if( tls_prf == tls_prf_sha384 )
    {
        return( MBEDTLS_SSL_TLS_PRF_SHA384 );
    }
    else
#endif
#if defined(MBEDTLS_SHA256_C)
    if( tls_prf == tls_prf_sha256 )
    {
        return( MBEDTLS_SSL_TLS_PRF_SHA256 );
    }
    else
#endif
#endif /* MBEDTLS_SSL_PROTO_TLS1_2 */
    return( MBEDTLS_SSL_TLS_PRF_NONE );
}
#endif /* MBEDTLS_SSL_EXPORT_KEYS */
#endif /* defined(MBEDTLS_SSL_PROTO_TLS1_2_OR_EARLIER) */

int  mbedtls_ssl_tls_prf( const mbedtls_tls_prf_types prf,
                          const unsigned char *secret, size_t slen,
                          const char *label,
                          const unsigned char *random, size_t rlen,
                          unsigned char *dstbuf, size_t dlen )
{
    mbedtls_ssl_tls_prf_cb *tls_prf = NULL;

    switch( prf )
    {
#if defined(MBEDTLS_SSL_PROTO_TLS1_2)
#if defined(MBEDTLS_SHA384_C)
        case MBEDTLS_SSL_TLS_PRF_SHA384:
            tls_prf = tls_prf_sha384;
        break;
#endif /* MBEDTLS_SHA384_C */
#if defined(MBEDTLS_SHA256_C)
        case MBEDTLS_SSL_TLS_PRF_SHA256:
            tls_prf = tls_prf_sha256;
        break;
#endif /* MBEDTLS_SHA256_C */
#endif /* MBEDTLS_SSL_PROTO_TLS1_2 */
    default:
        return( MBEDTLS_ERR_SSL_FEATURE_UNAVAILABLE );
    }

    return( tls_prf( secret, slen, label, random, rlen, dstbuf, dlen ) );
}
#if defined(MBEDTLS_SSL_PROTO_TLS1_2_OR_EARLIER)
/* Type for the TLS PRF */
typedef int ssl_tls_prf_t(const unsigned char *, size_t, const char *,
                          const unsigned char *, size_t,
                          unsigned char *, size_t);

/*
 * Populate a transform structure with session keys and all the other
 * necessary information.
 *
 * Parameters:
 * - [in/out]: transform: structure to populate
 *      [in] must be just initialised with mbedtls_ssl_transform_init()
 *      [out] fully populated, ready for use by mbedtls_ssl_{en,de}crypt_buf()
 * - [in] ciphersuite
 * - [in] master
 * - [in] encrypt_then_mac
 * - [in] compression
 * - [in] tls_prf: pointer to PRF to use for key derivation
 * - [in] randbytes: buffer holding ServerHello.random + ClientHello.random
 * - [in] minor_ver: SSL/TLS minor version
 * - [in] endpoint: client or server
 * - [in] ssl: optionally used for:
 *        - MBEDTLS_SSL_EXPORT_KEYS: ssl->conf->{f,p}_export_keys
 *        - MBEDTLS_DEBUG_C: ssl->conf->{f,p}_dbg
 */
static int ssl_populate_transform( mbedtls_ssl_transform *transform,
                                   int ciphersuite,
                                   const unsigned char master[48],
#if defined(MBEDTLS_SSL_SOME_SUITES_USE_MAC)
#if defined(MBEDTLS_SSL_ENCRYPT_THEN_MAC)
                                   int encrypt_then_mac,
#endif /* MBEDTLS_SSL_ENCRYPT_THEN_MAC */
#endif /* MBEDTLS_SSL_SOME_SUITES_USE_MAC */
                                   ssl_tls_prf_t tls_prf,
                                   const unsigned char randbytes[64],
                                   int minor_ver,
                                   unsigned endpoint,
                                   const mbedtls_ssl_context *ssl )
{
    int ret = 0;
#if defined(MBEDTLS_USE_PSA_CRYPTO)
    int psa_fallthrough;
#endif /* MBEDTLS_USE_PSA_CRYPTO */
    unsigned char keyblk[256];
    unsigned char *key1;
    unsigned char *key2;
    unsigned char *mac_enc;
    unsigned char *mac_dec;
    size_t mac_key_len = 0;
    size_t iv_copy_len;
    unsigned keylen;
    const mbedtls_ssl_ciphersuite_t *ciphersuite_info;
    const mbedtls_cipher_info_t *cipher_info;
    const mbedtls_md_info_t *md_info;

#if !defined(MBEDTLS_SSL_EXPORT_KEYS) && \
    !defined(MBEDTLS_DEBUG_C)
    ssl = NULL; /* make sure we don't use it except for those cases */
    (void) ssl;
#endif

    /*
     * Some data just needs copying into the structure
     */
#if defined(MBEDTLS_SSL_ENCRYPT_THEN_MAC) && \
    defined(MBEDTLS_SSL_SOME_SUITES_USE_MAC)
    transform->encrypt_then_mac = encrypt_then_mac;
#endif
    transform->minor_ver = minor_ver;

#if defined(MBEDTLS_SSL_CONTEXT_SERIALIZATION)
    memcpy( transform->randbytes, randbytes, sizeof( transform->randbytes ) );
#endif

    /*
     * Get various info structures
     */
    ciphersuite_info = mbedtls_ssl_ciphersuite_from_id( ciphersuite );
    if( ciphersuite_info == NULL )
    {
        MBEDTLS_SSL_DEBUG_MSG( 1, ( "ciphersuite info for %d not found",
                                    ciphersuite ) );
        return( MBEDTLS_ERR_SSL_BAD_INPUT_DATA );
    }

    cipher_info = mbedtls_cipher_info_from_type( ciphersuite_info->cipher );
    if( cipher_info == NULL )
    {
        MBEDTLS_SSL_DEBUG_MSG( 1, ( "cipher info for %u not found",
                                    ciphersuite_info->cipher ) );
        return( MBEDTLS_ERR_SSL_BAD_INPUT_DATA );
    }

    md_info = mbedtls_md_info_from_type( ciphersuite_info->mac );
    if( md_info == NULL )
    {
        MBEDTLS_SSL_DEBUG_MSG( 1, ( "mbedtls_md info for %u not found",
                            (unsigned) ciphersuite_info->mac ) );
        return( MBEDTLS_ERR_SSL_BAD_INPUT_DATA );
    }

#if defined(MBEDTLS_SSL_DTLS_CONNECTION_ID)
    /* Copy own and peer's CID if the use of the CID
     * extension has been negotiated. */
    if( ssl->handshake->cid_in_use == MBEDTLS_SSL_CID_ENABLED )
    {
        MBEDTLS_SSL_DEBUG_MSG( 3, ( "Copy CIDs into SSL transform" ) );

        transform->in_cid_len = ssl->own_cid_len;
        memcpy( transform->in_cid, ssl->own_cid, ssl->own_cid_len );
        MBEDTLS_SSL_DEBUG_BUF( 3, "Incoming CID", transform->in_cid,
                               transform->in_cid_len );

        transform->out_cid_len = ssl->handshake->peer_cid_len;
        memcpy( transform->out_cid, ssl->handshake->peer_cid,
                ssl->handshake->peer_cid_len );
        MBEDTLS_SSL_DEBUG_BUF( 3, "Outgoing CID", transform->out_cid,
                               transform->out_cid_len );
    }
#endif /* MBEDTLS_SSL_DTLS_CONNECTION_ID */

    /*
     * Compute key block using the PRF
     */
    ret = tls_prf( master, 48, "key expansion", randbytes, 64, keyblk, 256 );
    if( ret != 0 )
    {
        MBEDTLS_SSL_DEBUG_RET( 1, "prf", ret );
        return( ret );
    }

    MBEDTLS_SSL_DEBUG_MSG( 3, ( "ciphersuite = %s",
                           mbedtls_ssl_get_ciphersuite_name( ciphersuite ) ) );
    MBEDTLS_SSL_DEBUG_BUF( 3, "master secret", master, 48 );
    MBEDTLS_SSL_DEBUG_BUF( 4, "random bytes", randbytes, 64 );
    MBEDTLS_SSL_DEBUG_BUF( 4, "key block", keyblk, 256 );

    /*
     * Determine the appropriate key, IV and MAC length.
     */

    keylen = cipher_info->key_bitlen / 8;

#if defined(MBEDTLS_GCM_C) ||                           \
    defined(MBEDTLS_CCM_C) ||                           \
    defined(MBEDTLS_CHACHAPOLY_C)
    if( cipher_info->mode == MBEDTLS_MODE_GCM ||
        cipher_info->mode == MBEDTLS_MODE_CCM ||
        cipher_info->mode == MBEDTLS_MODE_CHACHAPOLY )
    {
        size_t explicit_ivlen;

        transform->maclen = 0;
        mac_key_len = 0;
        transform->taglen =
            ciphersuite_info->flags & MBEDTLS_CIPHERSUITE_SHORT_TAG ? 8 : 16;

        /* All modes haves 96-bit IVs, but the length of the static parts vary
         * with mode and version:
         * - For GCM and CCM in TLS 1.2, there's a static IV of 4 Bytes
         *   (to be concatenated with a dynamically chosen IV of 8 Bytes)
         * - For ChaChaPoly in TLS 1.2, and all modes in TLS 1.3, there's
         *   a static IV of 12 Bytes (to be XOR'ed with the 8 Byte record
         *   sequence number).
         */
        transform->ivlen = 12;
#if defined(MBEDTLS_SSL_PROTO_TLS1_3_EXPERIMENTAL)
        if( minor_ver == MBEDTLS_SSL_MINOR_VERSION_4 )
        {
            transform->fixed_ivlen = 12;
        }
        else
#endif /* MBEDTLS_SSL_PROTO_TLS1_3_EXPERIMENTAL */
        {
            if( cipher_info->mode == MBEDTLS_MODE_CHACHAPOLY )
                transform->fixed_ivlen = 12;
            else
                transform->fixed_ivlen = 4;
        }

        /* Minimum length of encrypted record */
        explicit_ivlen = transform->ivlen - transform->fixed_ivlen;
        transform->minlen = explicit_ivlen + transform->taglen;
    }
    else
#endif /* MBEDTLS_GCM_C || MBEDTLS_CCM_C || MBEDTLS_CHACHAPOLY_C */
#if defined(MBEDTLS_SSL_SOME_SUITES_USE_MAC)
    if( cipher_info->mode == MBEDTLS_MODE_STREAM ||
        cipher_info->mode == MBEDTLS_MODE_CBC )
    {
        /* Initialize HMAC contexts */
        if( ( ret = mbedtls_md_setup( &transform->md_ctx_enc, md_info, 1 ) ) != 0 ||
            ( ret = mbedtls_md_setup( &transform->md_ctx_dec, md_info, 1 ) ) != 0 )
        {
            MBEDTLS_SSL_DEBUG_RET( 1, "mbedtls_md_setup", ret );
            goto end;
        }

        /* Get MAC length */
        mac_key_len = mbedtls_md_get_size( md_info );
        transform->maclen = mac_key_len;

        /* IV length */
        transform->ivlen = cipher_info->iv_size;

        /* Minimum length */
        if( cipher_info->mode == MBEDTLS_MODE_STREAM )
            transform->minlen = transform->maclen;
        else
        {
            /*
             * GenericBlockCipher:
             * 1. if EtM is in use: one block plus MAC
             *    otherwise: * first multiple of blocklen greater than maclen
             * 2. IV
             */
#if defined(MBEDTLS_SSL_ENCRYPT_THEN_MAC)
            if( encrypt_then_mac == MBEDTLS_SSL_ETM_ENABLED )
            {
                transform->minlen = transform->maclen
                                  + cipher_info->block_size;
            }
            else
#endif
            {
                transform->minlen = transform->maclen
                                  + cipher_info->block_size
                                  - transform->maclen % cipher_info->block_size;
            }

#if defined(MBEDTLS_SSL_PROTO_TLS1_2)
            if( minor_ver == MBEDTLS_SSL_MINOR_VERSION_3 )
            {
                transform->minlen += transform->ivlen;
            }
            else
#endif
            {
                MBEDTLS_SSL_DEBUG_MSG( 1, ( "should never happen" ) );
                ret = MBEDTLS_ERR_SSL_INTERNAL_ERROR;
                goto end;
            }
        }
    }
    else
#endif /* MBEDTLS_SSL_SOME_SUITES_USE_MAC */
    {
        MBEDTLS_SSL_DEBUG_MSG( 1, ( "should never happen" ) );
        return( MBEDTLS_ERR_SSL_INTERNAL_ERROR );
    }

    MBEDTLS_SSL_DEBUG_MSG( 3, ( "keylen: %u, minlen: %u, ivlen: %u, maclen: %u",
                                (unsigned) keylen,
                                (unsigned) transform->minlen,
                                (unsigned) transform->ivlen,
                                (unsigned) transform->maclen ) );

    /*
     * Finally setup the cipher contexts, IVs and MAC secrets.
     */
#if defined(MBEDTLS_SSL_CLI_C)
    if( endpoint == MBEDTLS_SSL_IS_CLIENT )
    {
        key1 = keyblk + mac_key_len * 2;
        key2 = keyblk + mac_key_len * 2 + keylen;

        mac_enc = keyblk;
        mac_dec = keyblk + mac_key_len;

        /*
         * This is not used in TLS v1.1.
         */
        iv_copy_len = ( transform->fixed_ivlen ) ?
                            transform->fixed_ivlen : transform->ivlen;
        memcpy( transform->iv_enc, key2 + keylen,  iv_copy_len );
        memcpy( transform->iv_dec, key2 + keylen + iv_copy_len,
                iv_copy_len );
    }
    else
#endif /* MBEDTLS_SSL_CLI_C */
#if defined(MBEDTLS_SSL_SRV_C)
    if( endpoint == MBEDTLS_SSL_IS_SERVER )
    {
        key1 = keyblk + mac_key_len * 2 + keylen;
        key2 = keyblk + mac_key_len * 2;

        mac_enc = keyblk + mac_key_len;
        mac_dec = keyblk;

        /*
         * This is not used in TLS v1.1.
         */
        iv_copy_len = ( transform->fixed_ivlen ) ?
                            transform->fixed_ivlen : transform->ivlen;
        memcpy( transform->iv_dec, key1 + keylen,  iv_copy_len );
        memcpy( transform->iv_enc, key1 + keylen + iv_copy_len,
                iv_copy_len );
    }
    else
#endif /* MBEDTLS_SSL_SRV_C */
    {
        MBEDTLS_SSL_DEBUG_MSG( 1, ( "should never happen" ) );
        ret = MBEDTLS_ERR_SSL_INTERNAL_ERROR;
        goto end;
    }

#if defined(MBEDTLS_SSL_SOME_SUITES_USE_MAC)
#if defined(MBEDTLS_SSL_PROTO_TLS1_2)
    /* For HMAC-based ciphersuites, initialize the HMAC transforms.
       For AEAD-based ciphersuites, there is nothing to do here. */
    if( mac_key_len != 0 )
    {
        mbedtls_md_hmac_starts( &transform->md_ctx_enc, mac_enc, mac_key_len );
        mbedtls_md_hmac_starts( &transform->md_ctx_dec, mac_dec, mac_key_len );
    }
#endif
#endif /* MBEDTLS_SSL_SOME_SUITES_USE_MAC */

    ((void) mac_dec);
    ((void) mac_enc);

#if defined(MBEDTLS_SSL_EXPORT_KEYS)
    if( ssl->f_export_keys != NULL )
    {
        ssl->f_export_keys( ssl->p_export_keys,
                            MBEDTLS_SSL_KEY_EXPORT_TLS12_MASTER_SECRET,
                            master, 48,
                            randbytes + 32,
                            randbytes,
                            tls_prf_get_type( tls_prf ) );
    }
#endif

#if defined(MBEDTLS_USE_PSA_CRYPTO)

    /* Only use PSA-based ciphers for TLS-1.2.
     * That's relevant at least for TLS-1.0, where
     * we assume that mbedtls_cipher_crypt() updates
     * the structure field for the IV, which the PSA-based
     * implementation currently doesn't. */
#if defined(MBEDTLS_SSL_PROTO_TLS1_2)
    if( ssl->minor_ver == MBEDTLS_SSL_MINOR_VERSION_3 )
    {
        ret = mbedtls_cipher_setup_psa( &transform->cipher_ctx_enc,
                                        cipher_info, transform->taglen );
        if( ret != 0 && ret != MBEDTLS_ERR_CIPHER_FEATURE_UNAVAILABLE )
        {
            MBEDTLS_SSL_DEBUG_RET( 1, "mbedtls_cipher_setup_psa", ret );
            goto end;
        }

        if( ret == 0 )
        {
            MBEDTLS_SSL_DEBUG_MSG( 3, ( "Successfully setup PSA-based encryption cipher context" ) );
            psa_fallthrough = 0;
        }
        else
        {
            MBEDTLS_SSL_DEBUG_MSG( 1, ( "Failed to setup PSA-based cipher context for record encryption - fall through to default setup." ) );
            psa_fallthrough = 1;
        }
    }
    else
        psa_fallthrough = 1;
#else
    psa_fallthrough = 1;
#endif /* MBEDTLS_SSL_PROTO_TLS1_2 */

    if( psa_fallthrough == 1 )
#endif /* MBEDTLS_USE_PSA_CRYPTO */
    if( ( ret = mbedtls_cipher_setup( &transform->cipher_ctx_enc,
                                 cipher_info ) ) != 0 )
    {
        MBEDTLS_SSL_DEBUG_RET( 1, "mbedtls_cipher_setup", ret );
        goto end;
    }

#if defined(MBEDTLS_USE_PSA_CRYPTO)
    /* Only use PSA-based ciphers for TLS-1.2.
     * That's relevant at least for TLS-1.0, where
     * we assume that mbedtls_cipher_crypt() updates
     * the structure field for the IV, which the PSA-based
     * implementation currently doesn't. */
#if defined(MBEDTLS_SSL_PROTO_TLS1_2)
    if( ssl->minor_ver == MBEDTLS_SSL_MINOR_VERSION_3 )
    {
        ret = mbedtls_cipher_setup_psa( &transform->cipher_ctx_dec,
                                        cipher_info, transform->taglen );
        if( ret != 0 && ret != MBEDTLS_ERR_CIPHER_FEATURE_UNAVAILABLE )
        {
            MBEDTLS_SSL_DEBUG_RET( 1, "mbedtls_cipher_setup_psa", ret );
            goto end;
        }

        if( ret == 0 )
        {
            MBEDTLS_SSL_DEBUG_MSG( 3, ( "Successfully setup PSA-based decryption cipher context" ) );
            psa_fallthrough = 0;
        }
        else
        {
            MBEDTLS_SSL_DEBUG_MSG( 1, ( "Failed to setup PSA-based cipher context for record decryption - fall through to default setup." ) );
            psa_fallthrough = 1;
        }
    }
    else
        psa_fallthrough = 1;
#else
    psa_fallthrough = 1;
#endif /* MBEDTLS_SSL_PROTO_TLS1_2 */

    if( psa_fallthrough == 1 )
#endif /* MBEDTLS_USE_PSA_CRYPTO */
    if( ( ret = mbedtls_cipher_setup( &transform->cipher_ctx_dec,
                                 cipher_info ) ) != 0 )
    {
        MBEDTLS_SSL_DEBUG_RET( 1, "mbedtls_cipher_setup", ret );
        goto end;
    }

    if( ( ret = mbedtls_cipher_setkey( &transform->cipher_ctx_enc, key1,
                               cipher_info->key_bitlen,
                               MBEDTLS_ENCRYPT ) ) != 0 )
    {
        MBEDTLS_SSL_DEBUG_RET( 1, "mbedtls_cipher_setkey", ret );
        goto end;
    }

    if( ( ret = mbedtls_cipher_setkey( &transform->cipher_ctx_dec, key2,
                               cipher_info->key_bitlen,
                               MBEDTLS_DECRYPT ) ) != 0 )
    {
        MBEDTLS_SSL_DEBUG_RET( 1, "mbedtls_cipher_setkey", ret );
        goto end;
    }

#if defined(MBEDTLS_CIPHER_MODE_CBC)
    if( cipher_info->mode == MBEDTLS_MODE_CBC )
    {
        if( ( ret = mbedtls_cipher_set_padding_mode( &transform->cipher_ctx_enc,
                                             MBEDTLS_PADDING_NONE ) ) != 0 )
        {
            MBEDTLS_SSL_DEBUG_RET( 1, "mbedtls_cipher_set_padding_mode", ret );
            goto end;
        }

        if( ( ret = mbedtls_cipher_set_padding_mode( &transform->cipher_ctx_dec,
                                             MBEDTLS_PADDING_NONE ) ) != 0 )
        {
            MBEDTLS_SSL_DEBUG_RET( 1, "mbedtls_cipher_set_padding_mode", ret );
            goto end;
        }
    }
#endif /* MBEDTLS_CIPHER_MODE_CBC */


end:
    mbedtls_platform_zeroize( keyblk, sizeof( keyblk ) );
    return( ret );
}

/*
 * Set appropriate PRF function and other SSL / TLS1.2 functions
 *
 * Inputs:
 * - SSL/TLS minor version
 * - hash associated with the ciphersuite (only used by TLS 1.2)
 *
 * Outputs:
 * - the tls_prf, calc_verify and calc_finished members of handshake structure
 */
static int ssl_set_handshake_prfs( mbedtls_ssl_handshake_params *handshake,
                                   int minor_ver,
                                   mbedtls_md_type_t hash )
{
#if !defined(MBEDTLS_SSL_PROTO_TLS1_2) || !defined(MBEDTLS_SHA384_C)
    (void) hash;
#endif

#if defined(MBEDTLS_SSL_PROTO_TLS1_2)
#if defined(MBEDTLS_SHA384_C)
    if( minor_ver == MBEDTLS_SSL_MINOR_VERSION_3 &&
        hash == MBEDTLS_MD_SHA384 )
    {
        handshake->tls_prf = tls_prf_sha384;
        handshake->calc_verify = ssl_calc_verify_tls_sha384;
        handshake->calc_finished = ssl_calc_finished_tls_sha384;
    }
    else
#endif
#if defined(MBEDTLS_SHA256_C)
    if( minor_ver == MBEDTLS_SSL_MINOR_VERSION_3 )
    {
        handshake->tls_prf = tls_prf_sha256;
        handshake->calc_verify = ssl_calc_verify_tls_sha256;
        handshake->calc_finished = ssl_calc_finished_tls_sha256;
    }
    else
#endif
#endif /* MBEDTLS_SSL_PROTO_TLS1_2 */
    {
        return( MBEDTLS_ERR_SSL_INTERNAL_ERROR );
    }

    return( 0 );
}

/*
 * Compute master secret if needed
 *
 * Parameters:
 * [in/out] handshake
 *          [in] resume, premaster, extended_ms, calc_verify, tls_prf
 *               (PSA-PSK) ciphersuite_info, psk_opaque
 *          [out] premaster (cleared)
 * [out] master
 * [in] ssl: optionally used for debugging, EMS and PSA-PSK
 *      debug: conf->f_dbg, conf->p_dbg
 *      EMS: passed to calc_verify (debug + session_negotiate)
 *      PSA-PSA: minor_ver, conf
 */
static int ssl_compute_master( mbedtls_ssl_handshake_params *handshake,
                               unsigned char *master,
                               const mbedtls_ssl_context *ssl )
{
    int ret = MBEDTLS_ERR_ERROR_CORRUPTION_DETECTED;

    /* cf. RFC 5246, Section 8.1:
     * "The master secret is always exactly 48 bytes in length." */
    size_t const master_secret_len = 48;

#if defined(MBEDTLS_SSL_EXTENDED_MASTER_SECRET)
    unsigned char session_hash[48];
#endif /* MBEDTLS_SSL_EXTENDED_MASTER_SECRET */

    /* The label for the KDF used for key expansion.
     * This is either "master secret" or "extended master secret"
     * depending on whether the Extended Master Secret extension
     * is used. */
    char const *lbl = "master secret";

    /* The salt for the KDF used for key expansion.
     * - If the Extended Master Secret extension is not used,
     *   this is ClientHello.Random + ServerHello.Random
     *   (see Sect. 8.1 in RFC 5246).
     * - If the Extended Master Secret extension is used,
     *   this is the transcript of the handshake so far.
     *   (see Sect. 4 in RFC 7627). */
    unsigned char const *salt = handshake->randbytes;
    size_t salt_len = 64;

#if !defined(MBEDTLS_DEBUG_C) &&                    \
    !defined(MBEDTLS_SSL_EXTENDED_MASTER_SECRET) && \
    !(defined(MBEDTLS_USE_PSA_CRYPTO) &&            \
      defined(MBEDTLS_KEY_EXCHANGE_PSK_ENABLED))
    ssl = NULL; /* make sure we don't use it except for those cases */
    (void) ssl;
#endif

    if( handshake->resume != 0 )
    {
        MBEDTLS_SSL_DEBUG_MSG( 3, ( "no premaster (session resumed)" ) );
        return( 0 );
    }

#if defined(MBEDTLS_SSL_EXTENDED_MASTER_SECRET)
    if( handshake->extended_ms == MBEDTLS_SSL_EXTENDED_MS_ENABLED )
    {
        lbl  = "extended master secret";
        salt = session_hash;
        handshake->calc_verify( ssl, session_hash, &salt_len );

        MBEDTLS_SSL_DEBUG_BUF( 3, "session hash for extended master secret",
                                  session_hash, salt_len );
    }
#endif /* MBEDTLS_SSL_EXTENDED_MS_ENABLED */

#if defined(MBEDTLS_USE_PSA_CRYPTO) &&          \
    defined(MBEDTLS_KEY_EXCHANGE_PSK_ENABLED)
    if( handshake->ciphersuite_info->key_exchange == MBEDTLS_KEY_EXCHANGE_PSK &&
        ssl->minor_ver == MBEDTLS_SSL_MINOR_VERSION_3 &&
        ssl_use_opaque_psk( ssl ) == 1 )
    {
        /* Perform PSK-to-MS expansion in a single step. */
        psa_status_t status;
        psa_algorithm_t alg;
        psa_key_id_t psk;
        psa_key_derivation_operation_t derivation =
            PSA_KEY_DERIVATION_OPERATION_INIT;
        mbedtls_md_type_t hash_alg = handshake->ciphersuite_info->mac;

        MBEDTLS_SSL_DEBUG_MSG( 2, ( "perform PSA-based PSK-to-MS expansion" ) );

        psk = mbedtls_ssl_get_opaque_psk( ssl );

        if( hash_alg == MBEDTLS_MD_SHA384 )
            alg = PSA_ALG_TLS12_PSK_TO_MS(PSA_ALG_SHA_384);
        else
            alg = PSA_ALG_TLS12_PSK_TO_MS(PSA_ALG_SHA_256);

        status = setup_psa_key_derivation( &derivation, psk, alg,
                                           salt, salt_len,
                                           (unsigned char const *) lbl,
                                           (size_t) strlen( lbl ),
                                           master_secret_len );
        if( status != PSA_SUCCESS )
        {
            psa_key_derivation_abort( &derivation );
            return( MBEDTLS_ERR_SSL_HW_ACCEL_FAILED );
        }

        status = psa_key_derivation_output_bytes( &derivation,
                                                  master,
                                                  master_secret_len );
        if( status != PSA_SUCCESS )
        {
            psa_key_derivation_abort( &derivation );
            return( MBEDTLS_ERR_SSL_HW_ACCEL_FAILED );
        }

        status = psa_key_derivation_abort( &derivation );
        if( status != PSA_SUCCESS )
            return( MBEDTLS_ERR_SSL_HW_ACCEL_FAILED );
    }
    else
#endif
    {
        ret = handshake->tls_prf( handshake->premaster, handshake->pmslen,
                                  lbl, salt, salt_len,
                                  master,
                                  master_secret_len );
        if( ret != 0 )
        {
            MBEDTLS_SSL_DEBUG_RET( 1, "prf", ret );
            return( ret );
        }

        MBEDTLS_SSL_DEBUG_BUF( 3, "premaster secret",
                               handshake->premaster,
                               handshake->pmslen );

        mbedtls_platform_zeroize( handshake->premaster,
                                  sizeof(handshake->premaster) );
    }

    return( 0 );
}

int mbedtls_ssl_derive_keys( mbedtls_ssl_context *ssl )
{
    int ret = MBEDTLS_ERR_ERROR_CORRUPTION_DETECTED;
    const mbedtls_ssl_ciphersuite_t * const ciphersuite_info =
        ssl->handshake->ciphersuite_info;

    MBEDTLS_SSL_DEBUG_MSG( 2, ( "=> derive keys" ) );

    /* Set PRF, calc_verify and calc_finished function pointers */
    ret = ssl_set_handshake_prfs( ssl->handshake,
                                  ssl->minor_ver,
                                  ciphersuite_info->mac );
    if( ret != 0 )
    {
        MBEDTLS_SSL_DEBUG_RET( 1, "ssl_set_handshake_prfs", ret );
        return( ret );
    }

    /* Compute master secret if needed */
    ret = ssl_compute_master( ssl->handshake,
                              ssl->session_negotiate->master,
                              ssl );
    if( ret != 0 )
    {
        MBEDTLS_SSL_DEBUG_RET( 1, "ssl_compute_master", ret );
        return( ret );
    }

    /* Swap the client and server random values:
     * - MS derivation wanted client+server (RFC 5246 8.1)
     * - key derivation wants server+client (RFC 5246 6.3) */
    {
        unsigned char tmp[64];
        memcpy( tmp, ssl->handshake->randbytes, 64 );
        memcpy( ssl->handshake->randbytes, tmp + 32, 32 );
        memcpy( ssl->handshake->randbytes + 32, tmp, 32 );
        mbedtls_platform_zeroize( tmp, sizeof( tmp ) );
    }

    /* Populate transform structure */
    ret = ssl_populate_transform( ssl->transform_negotiate,
                                  ssl->session_negotiate->ciphersuite,
                                  ssl->session_negotiate->master,
#if defined(MBEDTLS_SSL_SOME_SUITES_USE_MAC)
#if defined(MBEDTLS_SSL_ENCRYPT_THEN_MAC)
                                  ssl->session_negotiate->encrypt_then_mac,
#endif /* MBEDTLS_SSL_ENCRYPT_THEN_MAC */
#endif /* MBEDTLS_SSL_SOME_SUITES_USE_MAC */
                                  ssl->handshake->tls_prf,
                                  ssl->handshake->randbytes,
                                  ssl->minor_ver,
                                  ssl->conf->endpoint,
                                  ssl );
    if( ret != 0 )
    {
        MBEDTLS_SSL_DEBUG_RET( 1, "ssl_populate_transform", ret );
        return( ret );
    }

    /* We no longer need Server/ClientHello.random values */
    mbedtls_platform_zeroize( ssl->handshake->randbytes,
                      sizeof( ssl->handshake->randbytes ) );

    MBEDTLS_SSL_DEBUG_MSG( 2, ( "<= derive keys" ) );

    return( 0 );
}

#if defined(MBEDTLS_SSL_PROTO_TLS1_2)
#if defined(MBEDTLS_SHA256_C)
void ssl_calc_verify_tls_sha256( const mbedtls_ssl_context *ssl,
                                 unsigned char *hash,
                                 size_t *hlen )
{
#if defined(MBEDTLS_USE_PSA_CRYPTO)
    size_t hash_size;
    psa_status_t status;
    psa_hash_operation_t sha256_psa = psa_hash_operation_init();

    MBEDTLS_SSL_DEBUG_MSG( 2, ( "=> PSA calc verify sha256" ) );
    status = psa_hash_clone( &ssl->handshake->fin_sha256_psa, &sha256_psa );
    if( status != PSA_SUCCESS )
    {
        MBEDTLS_SSL_DEBUG_MSG( 2, ( "PSA hash clone failed" ) );
        return;
    }

    status = psa_hash_finish( &sha256_psa, hash, 32, &hash_size );
    if( status != PSA_SUCCESS )
    {
        MBEDTLS_SSL_DEBUG_MSG( 2, ( "PSA hash finish failed" ) );
        return;
    }

    *hlen = 32;
    MBEDTLS_SSL_DEBUG_BUF( 3, "PSA calculated verify result", hash, *hlen );
    MBEDTLS_SSL_DEBUG_MSG( 2, ( "<= PSA calc verify" ) );
#else
    mbedtls_sha256_context sha256;

    mbedtls_sha256_init( &sha256 );

    MBEDTLS_SSL_DEBUG_MSG( 2, ( "=> calc verify sha256" ) );

    mbedtls_sha256_clone( &sha256, &ssl->handshake->fin_sha256 );
    mbedtls_sha256_finish( &sha256, hash );

    *hlen = 32;

    MBEDTLS_SSL_DEBUG_BUF( 3, "calculated verify result", hash, *hlen );
    MBEDTLS_SSL_DEBUG_MSG( 2, ( "<= calc verify" ) );

    mbedtls_sha256_free( &sha256 );
#endif /* MBEDTLS_USE_PSA_CRYPTO */
    return;
}
#endif /* MBEDTLS_SHA256_C */

#if defined(MBEDTLS_SHA384_C)
void ssl_calc_verify_tls_sha384( const mbedtls_ssl_context *ssl,
                                 unsigned char *hash,
                                 size_t *hlen )
{
#if defined(MBEDTLS_USE_PSA_CRYPTO)
    size_t hash_size;
    psa_status_t status;
    psa_hash_operation_t sha384_psa = psa_hash_operation_init();

    MBEDTLS_SSL_DEBUG_MSG( 2, ( "=> PSA calc verify sha384" ) );
    status = psa_hash_clone( &ssl->handshake->fin_sha384_psa, &sha384_psa );
    if( status != PSA_SUCCESS )
    {
        MBEDTLS_SSL_DEBUG_MSG( 2, ( "PSA hash clone failed" ) );
        return;
    }

    status = psa_hash_finish( &sha384_psa, hash, 48, &hash_size );
    if( status != PSA_SUCCESS )
    {
        MBEDTLS_SSL_DEBUG_MSG( 2, ( "PSA hash finish failed" ) );
        return;
    }

    *hlen = 48;
    MBEDTLS_SSL_DEBUG_BUF( 3, "PSA calculated verify result", hash, *hlen );
    MBEDTLS_SSL_DEBUG_MSG( 2, ( "<= PSA calc verify" ) );
#else
    mbedtls_sha512_context sha512;

    mbedtls_sha512_init( &sha512 );

    MBEDTLS_SSL_DEBUG_MSG( 2, ( "=> calc verify sha384" ) );

    mbedtls_sha512_clone( &sha512, &ssl->handshake->fin_sha512 );
    mbedtls_sha512_finish( &sha512, hash );

    *hlen = 48;

    MBEDTLS_SSL_DEBUG_BUF( 3, "calculated verify result", hash, *hlen );
    MBEDTLS_SSL_DEBUG_MSG( 2, ( "<= calc verify" ) );

    mbedtls_sha512_free( &sha512 );
#endif /* MBEDTLS_USE_PSA_CRYPTO */
    return;
}
#endif /* MBEDTLS_SHA384_C */
#endif /* MBEDTLS_SSL_PROTO_TLS1_2 */

#if defined(MBEDTLS_KEY_EXCHANGE_SOME_PSK_ENABLED)
int mbedtls_ssl_psk_derive_premaster( mbedtls_ssl_context *ssl, mbedtls_key_exchange_type_t key_ex )
{
    unsigned char *p = ssl->handshake->premaster;
    unsigned char *end = p + sizeof( ssl->handshake->premaster );
    const unsigned char *psk = NULL;
    size_t psk_len = 0;

    if( mbedtls_ssl_get_psk( ssl, &psk, &psk_len )
            == MBEDTLS_ERR_SSL_PRIVATE_KEY_REQUIRED )
    {
        /*
         * This should never happen because the existence of a PSK is always
         * checked before calling this function
         */
        MBEDTLS_SSL_DEBUG_MSG( 1, ( "should never happen" ) );
        return( MBEDTLS_ERR_SSL_INTERNAL_ERROR );
    }

    /*
     * PMS = struct {
     *     opaque other_secret<0..2^16-1>;
     *     opaque psk<0..2^16-1>;
     * };
     * with "other_secret" depending on the particular key exchange
     */
#if defined(MBEDTLS_KEY_EXCHANGE_PSK_ENABLED)
    if( key_ex == MBEDTLS_KEY_EXCHANGE_PSK )
    {
        if( end - p < 2 )
            return( MBEDTLS_ERR_SSL_BAD_INPUT_DATA );

        *(p++) = (unsigned char)( psk_len >> 8 );
        *(p++) = (unsigned char)( psk_len      );

        if( end < p || (size_t)( end - p ) < psk_len )
            return( MBEDTLS_ERR_SSL_BAD_INPUT_DATA );

        memset( p, 0, psk_len );
        p += psk_len;
    }
    else
#endif /* MBEDTLS_KEY_EXCHANGE_PSK_ENABLED */
#if defined(MBEDTLS_KEY_EXCHANGE_RSA_PSK_ENABLED)
    if( key_ex == MBEDTLS_KEY_EXCHANGE_RSA_PSK )
    {
        /*
         * other_secret already set by the ClientKeyExchange message,
         * and is 48 bytes long
         */
        if( end - p < 2 )
            return( MBEDTLS_ERR_SSL_BAD_INPUT_DATA );

        *p++ = 0;
        *p++ = 48;
        p += 48;
    }
    else
#endif /* MBEDTLS_KEY_EXCHANGE_RSA_PSK_ENABLED */
#if defined(MBEDTLS_KEY_EXCHANGE_DHE_PSK_ENABLED)
    if( key_ex == MBEDTLS_KEY_EXCHANGE_DHE_PSK )
    {
        int ret = MBEDTLS_ERR_ERROR_CORRUPTION_DETECTED;
        size_t len;

        /* Write length only when we know the actual value */
        if( ( ret = mbedtls_dhm_calc_secret( &ssl->handshake->dhm_ctx,
                                      p + 2, end - ( p + 2 ), &len,
                                      ssl->conf->f_rng, ssl->conf->p_rng ) ) != 0 )
        {
            MBEDTLS_SSL_DEBUG_RET( 1, "mbedtls_dhm_calc_secret", ret );
            return( ret );
        }
        *(p++) = (unsigned char)( len >> 8 );
        *(p++) = (unsigned char)( len );
        p += len;

        MBEDTLS_SSL_DEBUG_MPI( 3, "DHM: K ", &ssl->handshake->dhm_ctx.K  );
    }
    else
#endif /* MBEDTLS_KEY_EXCHANGE_DHE_PSK_ENABLED */
#if defined(MBEDTLS_KEY_EXCHANGE_ECDHE_PSK_ENABLED)
    if( key_ex == MBEDTLS_KEY_EXCHANGE_ECDHE_PSK )
    {
        int ret = MBEDTLS_ERR_ERROR_CORRUPTION_DETECTED;
        size_t zlen;

        if( ( ret = mbedtls_ecdh_calc_secret( &ssl->handshake->ecdh_ctx, &zlen,
                                       p + 2, end - ( p + 2 ),
                                       ssl->conf->f_rng, ssl->conf->p_rng ) ) != 0 )
        {
            MBEDTLS_SSL_DEBUG_RET( 1, "mbedtls_ecdh_calc_secret", ret );
            return( ret );
        }

        *(p++) = (unsigned char)( zlen >> 8 );
        *(p++) = (unsigned char)( zlen      );
        p += zlen;

        MBEDTLS_SSL_DEBUG_ECDH( 3, &ssl->handshake->ecdh_ctx,
                                MBEDTLS_DEBUG_ECDH_Z );
    }
    else
#endif /* MBEDTLS_KEY_EXCHANGE_ECDHE_PSK_ENABLED */
    {
        MBEDTLS_SSL_DEBUG_MSG( 1, ( "should never happen" ) );
        return( MBEDTLS_ERR_SSL_INTERNAL_ERROR );
    }

    /* opaque psk<0..2^16-1>; */
    if( end - p < 2 )
        return( MBEDTLS_ERR_SSL_BAD_INPUT_DATA );

    *(p++) = (unsigned char)( psk_len >> 8 );
    *(p++) = (unsigned char)( psk_len      );

    if( end < p || (size_t)( end - p ) < psk_len )
        return( MBEDTLS_ERR_SSL_BAD_INPUT_DATA );

    memcpy( p, psk, psk_len );
    p += psk_len;

    ssl->handshake->pmslen = p - ssl->handshake->premaster;

    return( 0 );
}
#endif /* MBEDTLS_KEY_EXCHANGE_SOME_PSK_ENABLED */

#endif /* defined(MBEDTLS_SSL_PROTO_TLS1_2_OR_EARLIER) */

#if defined(MBEDTLS_SSL_SRV_C) && defined(MBEDTLS_SSL_RENEGOTIATION)
static int ssl_write_hello_request( mbedtls_ssl_context *ssl );

#if defined(MBEDTLS_SSL_PROTO_DTLS)
int mbedtls_ssl_resend_hello_request( mbedtls_ssl_context *ssl )
{
    /* If renegotiation is not enforced, retransmit until we would reach max
     * timeout if we were using the usual handshake doubling scheme */
    if( ssl->conf->renego_max_records < 0 )
    {
        uint32_t ratio = ssl->conf->hs_timeout_max / ssl->conf->hs_timeout_min + 1;
        unsigned char doublings = 1;

        while( ratio != 0 )
        {
            ++doublings;
            ratio >>= 1;
        }

        if( ++ssl->renego_records_seen > doublings )
        {
            MBEDTLS_SSL_DEBUG_MSG( 2, ( "no longer retransmitting hello request" ) );
            return( 0 );
        }
    }

    return( ssl_write_hello_request( ssl ) );
}
#endif
#endif /* MBEDTLS_SSL_SRV_C && MBEDTLS_SSL_RENEGOTIATION */

#if defined(MBEDTLS_X509_CRT_PARSE_C)
static void ssl_clear_peer_cert( mbedtls_ssl_session *session )
{
#if defined(MBEDTLS_SSL_KEEP_PEER_CERTIFICATE)
    if( session->peer_cert != NULL )
    {
        mbedtls_x509_crt_free( session->peer_cert );
        mbedtls_free( session->peer_cert );
        session->peer_cert = NULL;
    }
#else /* MBEDTLS_SSL_KEEP_PEER_CERTIFICATE */
    if( session->peer_cert_digest != NULL )
    {
        /* Zeroization is not necessary. */
        mbedtls_free( session->peer_cert_digest );
        session->peer_cert_digest      = NULL;
        session->peer_cert_digest_type = MBEDTLS_MD_NONE;
        session->peer_cert_digest_len  = 0;
    }
#endif /* !MBEDTLS_SSL_KEEP_PEER_CERTIFICATE */
}
#endif /* MBEDTLS_X509_CRT_PARSE_C */

#if defined(MBEDTLS_SSL_PROTO_TLS1_2_OR_EARLIER)

/*
 * Handshake functions
 */
#if !defined(MBEDTLS_KEY_EXCHANGE_WITH_CERT_ENABLED)
/* No certificate support -> dummy functions */
int mbedtls_ssl_write_certificate( mbedtls_ssl_context *ssl )
{
    const mbedtls_ssl_ciphersuite_t *ciphersuite_info =
        ssl->handshake->ciphersuite_info;

    MBEDTLS_SSL_DEBUG_MSG( 2, ( "=> write certificate" ) );

    if( !mbedtls_ssl_ciphersuite_uses_srv_cert( ciphersuite_info ) )
    {
        MBEDTLS_SSL_DEBUG_MSG( 2, ( "<= skip write certificate" ) );
        ssl->state++;
        return( 0 );
    }

    MBEDTLS_SSL_DEBUG_MSG( 1, ( "should never happen" ) );
    return( MBEDTLS_ERR_SSL_INTERNAL_ERROR );
}

int mbedtls_ssl_parse_certificate( mbedtls_ssl_context *ssl )
{
    const mbedtls_ssl_ciphersuite_t *ciphersuite_info =
        ssl->handshake->ciphersuite_info;

    MBEDTLS_SSL_DEBUG_MSG( 2, ( "=> parse certificate" ) );

    if( !mbedtls_ssl_ciphersuite_uses_srv_cert( ciphersuite_info ) )
    {
        MBEDTLS_SSL_DEBUG_MSG( 2, ( "<= skip parse certificate" ) );
        ssl->state++;
        return( 0 );
    }

    MBEDTLS_SSL_DEBUG_MSG( 1, ( "should never happen" ) );
    return( MBEDTLS_ERR_SSL_INTERNAL_ERROR );
}

#else /* MBEDTLS_KEY_EXCHANGE_WITH_CERT_ENABLED */
/* Some certificate support -> implement write and parse */

int mbedtls_ssl_write_certificate( mbedtls_ssl_context *ssl )
{
    int ret = MBEDTLS_ERR_SSL_FEATURE_UNAVAILABLE;
    size_t i, n;
    const mbedtls_x509_crt *crt;
    const mbedtls_ssl_ciphersuite_t *ciphersuite_info =
        ssl->handshake->ciphersuite_info;

    MBEDTLS_SSL_DEBUG_MSG( 2, ( "=> write certificate" ) );

    if( !mbedtls_ssl_ciphersuite_uses_srv_cert( ciphersuite_info ) )
    {
        MBEDTLS_SSL_DEBUG_MSG( 2, ( "<= skip write certificate" ) );
        ssl->state++;
        return( 0 );
    }

#if defined(MBEDTLS_SSL_CLI_C)
    if( ssl->conf->endpoint == MBEDTLS_SSL_IS_CLIENT )
    {
        if( ssl->client_auth == 0 )
        {
            MBEDTLS_SSL_DEBUG_MSG( 2, ( "<= skip write certificate" ) );
            ssl->state++;
            return( 0 );
        }
    }
#endif /* MBEDTLS_SSL_CLI_C */
#if defined(MBEDTLS_SSL_SRV_C)
    if( ssl->conf->endpoint == MBEDTLS_SSL_IS_SERVER )
    {
        if( mbedtls_ssl_own_cert( ssl ) == NULL )
        {
            /* Should never happen because we shouldn't have picked the
             * ciphersuite if we don't have a certificate. */
            return( MBEDTLS_ERR_SSL_INTERNAL_ERROR );
        }
    }
#endif

    MBEDTLS_SSL_DEBUG_CRT( 3, "own certificate", mbedtls_ssl_own_cert( ssl ) );

    /*
     *     0  .  0    handshake type
     *     1  .  3    handshake length
     *     4  .  6    length of all certs
     *     7  .  9    length of cert. 1
     *    10  . n-1   peer certificate
     *     n  . n+2   length of cert. 2
     *    n+3 . ...   upper level cert, etc.
     */
    i = 7;
    crt = mbedtls_ssl_own_cert( ssl );

    while( crt != NULL )
    {
        n = crt->raw.len;
        if( n > MBEDTLS_SSL_OUT_CONTENT_LEN - 3 - i )
        {
            MBEDTLS_SSL_DEBUG_MSG( 1, ( "certificate too large, %" MBEDTLS_PRINTF_SIZET
                                        " > %" MBEDTLS_PRINTF_SIZET,
                           i + 3 + n, (size_t) MBEDTLS_SSL_OUT_CONTENT_LEN ) );
            return( MBEDTLS_ERR_SSL_BUFFER_TOO_SMALL );
        }

        ssl->out_msg[i    ] = (unsigned char)( n >> 16 );
        ssl->out_msg[i + 1] = (unsigned char)( n >>  8 );
        ssl->out_msg[i + 2] = (unsigned char)( n       );

        i += 3; memcpy( ssl->out_msg + i, crt->raw.p, n );
        i += n; crt = crt->next;
    }

    ssl->out_msg[4]  = (unsigned char)( ( i - 7 ) >> 16 );
    ssl->out_msg[5]  = (unsigned char)( ( i - 7 ) >>  8 );
    ssl->out_msg[6]  = (unsigned char)( ( i - 7 )       );

    ssl->out_msglen  = i;
    ssl->out_msgtype = MBEDTLS_SSL_MSG_HANDSHAKE;
    ssl->out_msg[0]  = MBEDTLS_SSL_HS_CERTIFICATE;

    ssl->state++;

    if( ( ret = mbedtls_ssl_write_handshake_msg( ssl ) ) != 0 )
    {
        MBEDTLS_SSL_DEBUG_RET( 1, "mbedtls_ssl_write_handshake_msg", ret );
        return( ret );
    }

    MBEDTLS_SSL_DEBUG_MSG( 2, ( "<= write certificate" ) );

    return( ret );
}

#if defined(MBEDTLS_SSL_RENEGOTIATION) && defined(MBEDTLS_SSL_CLI_C)

#if defined(MBEDTLS_SSL_KEEP_PEER_CERTIFICATE)
static int ssl_check_peer_crt_unchanged( mbedtls_ssl_context *ssl,
                                         unsigned char *crt_buf,
                                         size_t crt_buf_len )
{
    mbedtls_x509_crt const * const peer_crt = ssl->session->peer_cert;

    if( peer_crt == NULL )
        return( -1 );

    if( peer_crt->raw.len != crt_buf_len )
        return( -1 );

    return( memcmp( peer_crt->raw.p, crt_buf, peer_crt->raw.len ) );
}
#else /* MBEDTLS_SSL_KEEP_PEER_CERTIFICATE */
static int ssl_check_peer_crt_unchanged( mbedtls_ssl_context *ssl,
                                         unsigned char *crt_buf,
                                         size_t crt_buf_len )
{
    int ret = MBEDTLS_ERR_ERROR_CORRUPTION_DETECTED;
    unsigned char const * const peer_cert_digest =
        ssl->session->peer_cert_digest;
    mbedtls_md_type_t const peer_cert_digest_type =
        ssl->session->peer_cert_digest_type;
    mbedtls_md_info_t const * const digest_info =
        mbedtls_md_info_from_type( peer_cert_digest_type );
    unsigned char tmp_digest[MBEDTLS_SSL_PEER_CERT_DIGEST_MAX_LEN];
    size_t digest_len;

    if( peer_cert_digest == NULL || digest_info == NULL )
        return( -1 );

    digest_len = mbedtls_md_get_size( digest_info );
    if( digest_len > MBEDTLS_SSL_PEER_CERT_DIGEST_MAX_LEN )
        return( -1 );

    ret = mbedtls_md( digest_info, crt_buf, crt_buf_len, tmp_digest );
    if( ret != 0 )
        return( -1 );

    return( memcmp( tmp_digest, peer_cert_digest, digest_len ) );
}
#endif /* MBEDTLS_SSL_KEEP_PEER_CERTIFICATE */
#endif /* MBEDTLS_SSL_RENEGOTIATION && MBEDTLS_SSL_CLI_C */

/*
 * Once the certificate message is read, parse it into a cert chain and
 * perform basic checks, but leave actual verification to the caller
 */
static int ssl_parse_certificate_chain( mbedtls_ssl_context *ssl,
                                        mbedtls_x509_crt *chain )
{
    int ret = MBEDTLS_ERR_ERROR_CORRUPTION_DETECTED;
#if defined(MBEDTLS_SSL_RENEGOTIATION) && defined(MBEDTLS_SSL_CLI_C)
    int crt_cnt=0;
#endif
    size_t i, n;
    uint8_t alert;

    if( ssl->in_msgtype != MBEDTLS_SSL_MSG_HANDSHAKE )
    {
        MBEDTLS_SSL_DEBUG_MSG( 1, ( "bad certificate message" ) );
        mbedtls_ssl_send_alert_message( ssl, MBEDTLS_SSL_ALERT_LEVEL_FATAL,
                                        MBEDTLS_SSL_ALERT_MSG_UNEXPECTED_MESSAGE );
        return( MBEDTLS_ERR_SSL_UNEXPECTED_MESSAGE );
    }

    if( ssl->in_msg[0] != MBEDTLS_SSL_HS_CERTIFICATE  )
    {
        mbedtls_ssl_send_alert_message( ssl, MBEDTLS_SSL_ALERT_LEVEL_FATAL,
                                        MBEDTLS_SSL_ALERT_MSG_UNEXPECTED_MESSAGE );
        return( MBEDTLS_ERR_SSL_UNEXPECTED_MESSAGE );
    }

    if( ssl->in_hslen < mbedtls_ssl_hs_hdr_len( ssl ) + 3 + 3 )
    {
        MBEDTLS_SSL_DEBUG_MSG( 1, ( "bad certificate message" ) );
        mbedtls_ssl_send_alert_message( ssl, MBEDTLS_SSL_ALERT_LEVEL_FATAL,
                                        MBEDTLS_SSL_ALERT_MSG_DECODE_ERROR );
        return( MBEDTLS_ERR_SSL_DECODE_ERROR );
    }

    i = mbedtls_ssl_hs_hdr_len( ssl );

    /*
     * Same message structure as in mbedtls_ssl_write_certificate()
     */
    n = ( ssl->in_msg[i+1] << 8 ) | ssl->in_msg[i+2];

    if( ssl->in_msg[i] != 0 ||
        ssl->in_hslen != n + 3 + mbedtls_ssl_hs_hdr_len( ssl ) )
    {
        MBEDTLS_SSL_DEBUG_MSG( 1, ( "bad certificate message" ) );
        mbedtls_ssl_send_alert_message( ssl, MBEDTLS_SSL_ALERT_LEVEL_FATAL,
                                        MBEDTLS_SSL_ALERT_MSG_DECODE_ERROR );
        return( MBEDTLS_ERR_SSL_DECODE_ERROR );
    }

    /* Make &ssl->in_msg[i] point to the beginning of the CRT chain. */
    i += 3;

    /* Iterate through and parse the CRTs in the provided chain. */
    while( i < ssl->in_hslen )
    {
        /* Check that there's room for the next CRT's length fields. */
        if ( i + 3 > ssl->in_hslen ) {
            MBEDTLS_SSL_DEBUG_MSG( 1, ( "bad certificate message" ) );
            mbedtls_ssl_send_alert_message( ssl,
                              MBEDTLS_SSL_ALERT_LEVEL_FATAL,
                              MBEDTLS_SSL_ALERT_MSG_DECODE_ERROR );
            return( MBEDTLS_ERR_SSL_DECODE_ERROR );
        }
        /* In theory, the CRT can be up to 2**24 Bytes, but we don't support
         * anything beyond 2**16 ~ 64K. */
        if( ssl->in_msg[i] != 0 )
        {
            MBEDTLS_SSL_DEBUG_MSG( 1, ( "bad certificate message" ) );
            mbedtls_ssl_send_alert_message( ssl,
                            MBEDTLS_SSL_ALERT_LEVEL_FATAL,
                            MBEDTLS_SSL_ALERT_MSG_UNSUPPORTED_CERT );
            return( MBEDTLS_ERR_SSL_BAD_CERTIFICATE );
        }

        /* Read length of the next CRT in the chain. */
        n = ( (unsigned int) ssl->in_msg[i + 1] << 8 )
            | (unsigned int) ssl->in_msg[i + 2];
        i += 3;

        if( n < 128 || i + n > ssl->in_hslen )
        {
            MBEDTLS_SSL_DEBUG_MSG( 1, ( "bad certificate message" ) );
            mbedtls_ssl_send_alert_message( ssl,
                                 MBEDTLS_SSL_ALERT_LEVEL_FATAL,
                                 MBEDTLS_SSL_ALERT_MSG_DECODE_ERROR );
            return( MBEDTLS_ERR_SSL_DECODE_ERROR );
        }

        /* Check if we're handling the first CRT in the chain. */
#if defined(MBEDTLS_SSL_RENEGOTIATION) && defined(MBEDTLS_SSL_CLI_C)
        if( crt_cnt++ == 0 &&
            ssl->conf->endpoint == MBEDTLS_SSL_IS_CLIENT &&
            ssl->renego_status == MBEDTLS_SSL_RENEGOTIATION_IN_PROGRESS )
        {
            /* During client-side renegotiation, check that the server's
             * end-CRTs hasn't changed compared to the initial handshake,
             * mitigating the triple handshake attack. On success, reuse
             * the original end-CRT instead of parsing it again. */
            MBEDTLS_SSL_DEBUG_MSG( 3, ( "Check that peer CRT hasn't changed during renegotiation" ) );
            if( ssl_check_peer_crt_unchanged( ssl,
                                              &ssl->in_msg[i],
                                              n ) != 0 )
            {
                MBEDTLS_SSL_DEBUG_MSG( 1, ( "new server cert during renegotiation" ) );
                mbedtls_ssl_send_alert_message( ssl,
                                                MBEDTLS_SSL_ALERT_LEVEL_FATAL,
                                                MBEDTLS_SSL_ALERT_MSG_ACCESS_DENIED );
                return( MBEDTLS_ERR_SSL_BAD_CERTIFICATE );
            }

            /* Now we can safely free the original chain. */
            ssl_clear_peer_cert( ssl->session );
        }
#endif /* MBEDTLS_SSL_RENEGOTIATION && MBEDTLS_SSL_CLI_C */

        /* Parse the next certificate in the chain. */
#if defined(MBEDTLS_SSL_KEEP_PEER_CERTIFICATE)
        ret = mbedtls_x509_crt_parse_der( chain, ssl->in_msg + i, n );
#else
        /* If we don't need to store the CRT chain permanently, parse
         * it in-place from the input buffer instead of making a copy. */
        ret = mbedtls_x509_crt_parse_der_nocopy( chain, ssl->in_msg + i, n );
#endif /* MBEDTLS_SSL_KEEP_PEER_CERTIFICATE */
        switch( ret )
        {
            case 0: /*ok*/
            case MBEDTLS_ERR_X509_UNKNOWN_SIG_ALG + MBEDTLS_ERR_OID_NOT_FOUND:
                /* Ignore certificate with an unknown algorithm: maybe a
                   prior certificate was already trusted. */
                break;

            case MBEDTLS_ERR_X509_ALLOC_FAILED:
                alert = MBEDTLS_SSL_ALERT_MSG_INTERNAL_ERROR;
                goto crt_parse_der_failed;

            case MBEDTLS_ERR_X509_UNKNOWN_VERSION:
                alert = MBEDTLS_SSL_ALERT_MSG_UNSUPPORTED_CERT;
                goto crt_parse_der_failed;

            default:
                alert = MBEDTLS_SSL_ALERT_MSG_BAD_CERT;
            crt_parse_der_failed:
                mbedtls_ssl_send_alert_message( ssl, MBEDTLS_SSL_ALERT_LEVEL_FATAL, alert );
                MBEDTLS_SSL_DEBUG_RET( 1, " mbedtls_x509_crt_parse_der", ret );
                return( ret );
        }

        i += n;
    }

    MBEDTLS_SSL_DEBUG_CRT( 3, "peer certificate", chain );
    return( 0 );
}

#if defined(MBEDTLS_SSL_SRV_C)
static int ssl_srv_check_client_no_crt_notification( mbedtls_ssl_context *ssl )
{
    if( ssl->conf->endpoint == MBEDTLS_SSL_IS_CLIENT )
        return( -1 );

#if defined(MBEDTLS_SSL_PROTO_TLS1_2)
    if( ssl->in_hslen   == 3 + mbedtls_ssl_hs_hdr_len( ssl ) &&
        ssl->in_msgtype == MBEDTLS_SSL_MSG_HANDSHAKE    &&
        ssl->in_msg[0]  == MBEDTLS_SSL_HS_CERTIFICATE   &&
        memcmp( ssl->in_msg + mbedtls_ssl_hs_hdr_len( ssl ), "\0\0\0", 3 ) == 0 )
    {
        MBEDTLS_SSL_DEBUG_MSG( 1, ( "TLSv1 client has no certificate" ) );
        return( 0 );
    }

    return( -1 );
#endif /* MBEDTLS_SSL_PROTO_TLS1_2 */
}
#endif /* MBEDTLS_SSL_SRV_C */

/* Check if a certificate message is expected.
 * Return either
 * - SSL_CERTIFICATE_EXPECTED, or
 * - SSL_CERTIFICATE_SKIP
 * indicating whether a Certificate message is expected or not.
 */
#define SSL_CERTIFICATE_EXPECTED 0
#define SSL_CERTIFICATE_SKIP     1
static int ssl_parse_certificate_coordinate( mbedtls_ssl_context *ssl,
                                             int authmode )
{
    const mbedtls_ssl_ciphersuite_t *ciphersuite_info =
        ssl->handshake->ciphersuite_info;

    if( !mbedtls_ssl_ciphersuite_uses_srv_cert( ciphersuite_info ) )
        return( SSL_CERTIFICATE_SKIP );

#if defined(MBEDTLS_SSL_SRV_C)
    if( ssl->conf->endpoint == MBEDTLS_SSL_IS_SERVER )
    {
        if( ciphersuite_info->key_exchange == MBEDTLS_KEY_EXCHANGE_RSA_PSK )
            return( SSL_CERTIFICATE_SKIP );

        if( authmode == MBEDTLS_SSL_VERIFY_NONE )
        {
            ssl->session_negotiate->verify_result =
                MBEDTLS_X509_BADCERT_SKIP_VERIFY;
            return( SSL_CERTIFICATE_SKIP );
        }
    }
#else
    ((void) authmode);
#endif /* MBEDTLS_SSL_SRV_C */

    return( SSL_CERTIFICATE_EXPECTED );
}

static int ssl_parse_certificate_verify( mbedtls_ssl_context *ssl,
                                         int authmode,
                                         mbedtls_x509_crt *chain,
                                         void *rs_ctx )
{
    int ret = 0;
    const mbedtls_ssl_ciphersuite_t *ciphersuite_info =
        ssl->handshake->ciphersuite_info;
    int have_ca_chain = 0;

    int (*f_vrfy)(void *, mbedtls_x509_crt *, int, uint32_t *);
    void *p_vrfy;

    if( authmode == MBEDTLS_SSL_VERIFY_NONE )
        return( 0 );

    if( ssl->f_vrfy != NULL )
    {
        MBEDTLS_SSL_DEBUG_MSG( 3, ( "Use context-specific verification callback" ) );
        f_vrfy = ssl->f_vrfy;
        p_vrfy = ssl->p_vrfy;
    }
    else
    {
        MBEDTLS_SSL_DEBUG_MSG( 3, ( "Use configuration-specific verification callback" ) );
        f_vrfy = ssl->conf->f_vrfy;
        p_vrfy = ssl->conf->p_vrfy;
    }

    /*
     * Main check: verify certificate
     */
#if defined(MBEDTLS_X509_TRUSTED_CERTIFICATE_CALLBACK)
    if( ssl->conf->f_ca_cb != NULL )
    {
        ((void) rs_ctx);
        have_ca_chain = 1;

        MBEDTLS_SSL_DEBUG_MSG( 3, ( "use CA callback for X.509 CRT verification" ) );
        ret = mbedtls_x509_crt_verify_with_ca_cb(
            chain,
            ssl->conf->f_ca_cb,
            ssl->conf->p_ca_cb,
            ssl->conf->cert_profile,
            ssl->hostname,
            &ssl->session_negotiate->verify_result,
            f_vrfy, p_vrfy );
    }
    else
#endif /* MBEDTLS_X509_TRUSTED_CERTIFICATE_CALLBACK */
    {
        mbedtls_x509_crt *ca_chain;
        mbedtls_x509_crl *ca_crl;

#if defined(MBEDTLS_SSL_SERVER_NAME_INDICATION)
        if( ssl->handshake->sni_ca_chain != NULL )
        {
            ca_chain = ssl->handshake->sni_ca_chain;
            ca_crl   = ssl->handshake->sni_ca_crl;
        }
        else
#endif
        {
            ca_chain = ssl->conf->ca_chain;
            ca_crl   = ssl->conf->ca_crl;
        }

        if( ca_chain != NULL )
            have_ca_chain = 1;

        ret = mbedtls_x509_crt_verify_restartable(
            chain,
            ca_chain, ca_crl,
            ssl->conf->cert_profile,
            ssl->hostname,
            &ssl->session_negotiate->verify_result,
            f_vrfy, p_vrfy, rs_ctx );
    }

    if( ret != 0 )
    {
        MBEDTLS_SSL_DEBUG_RET( 1, "x509_verify_cert", ret );
    }

#if defined(MBEDTLS_SSL_ECP_RESTARTABLE_ENABLED)
    if( ret == MBEDTLS_ERR_ECP_IN_PROGRESS )
        return( MBEDTLS_ERR_SSL_CRYPTO_IN_PROGRESS );
#endif

    /*
     * Secondary checks: always done, but change 'ret' only if it was 0
     */

#if defined(MBEDTLS_ECP_C)
    {
        const mbedtls_pk_context *pk = &chain->pk;

        /* If certificate uses an EC key, make sure the curve is OK */
        if( mbedtls_pk_can_do( pk, MBEDTLS_PK_ECKEY ) &&
            mbedtls_ssl_check_curve( ssl, mbedtls_pk_ec( *pk )->grp.id ) != 0 )
        {
            ssl->session_negotiate->verify_result |= MBEDTLS_X509_BADCERT_BAD_KEY;

            MBEDTLS_SSL_DEBUG_MSG( 1, ( "bad certificate (EC key curve)" ) );
            if( ret == 0 )
                ret = MBEDTLS_ERR_SSL_BAD_CERTIFICATE;
        }
    }
#endif /* MBEDTLS_ECP_C */

    if( mbedtls_ssl_check_cert_usage( chain,
                                      ciphersuite_info->key_exchange,
                                      ! ssl->conf->endpoint,
                                      &ssl->session_negotiate->verify_result ) != 0 )
    {
        MBEDTLS_SSL_DEBUG_MSG( 1, ( "bad certificate (usage extensions)" ) );
        if( ret == 0 )
            ret = MBEDTLS_ERR_SSL_BAD_CERTIFICATE;
    }

    /* mbedtls_x509_crt_verify_with_profile is supposed to report a
     * verification failure through MBEDTLS_ERR_X509_CERT_VERIFY_FAILED,
     * with details encoded in the verification flags. All other kinds
     * of error codes, including those from the user provided f_vrfy
     * functions, are treated as fatal and lead to a failure of
     * ssl_parse_certificate even if verification was optional. */
    if( authmode == MBEDTLS_SSL_VERIFY_OPTIONAL &&
        ( ret == MBEDTLS_ERR_X509_CERT_VERIFY_FAILED ||
          ret == MBEDTLS_ERR_SSL_BAD_CERTIFICATE ) )
    {
        ret = 0;
    }

    if( have_ca_chain == 0 && authmode == MBEDTLS_SSL_VERIFY_REQUIRED )
    {
        MBEDTLS_SSL_DEBUG_MSG( 1, ( "got no CA chain" ) );
        ret = MBEDTLS_ERR_SSL_CA_CHAIN_REQUIRED;
    }

    if( ret != 0 )
    {
        uint8_t alert;

        /* The certificate may have been rejected for several reasons.
           Pick one and send the corresponding alert. Which alert to send
           may be a subject of debate in some cases. */
        if( ssl->session_negotiate->verify_result & MBEDTLS_X509_BADCERT_OTHER )
            alert = MBEDTLS_SSL_ALERT_MSG_ACCESS_DENIED;
        else if( ssl->session_negotiate->verify_result & MBEDTLS_X509_BADCERT_CN_MISMATCH )
            alert = MBEDTLS_SSL_ALERT_MSG_BAD_CERT;
        else if( ssl->session_negotiate->verify_result & MBEDTLS_X509_BADCERT_KEY_USAGE )
            alert = MBEDTLS_SSL_ALERT_MSG_UNSUPPORTED_CERT;
        else if( ssl->session_negotiate->verify_result & MBEDTLS_X509_BADCERT_EXT_KEY_USAGE )
            alert = MBEDTLS_SSL_ALERT_MSG_UNSUPPORTED_CERT;
        else if( ssl->session_negotiate->verify_result & MBEDTLS_X509_BADCERT_NS_CERT_TYPE )
            alert = MBEDTLS_SSL_ALERT_MSG_UNSUPPORTED_CERT;
        else if( ssl->session_negotiate->verify_result & MBEDTLS_X509_BADCERT_BAD_PK )
            alert = MBEDTLS_SSL_ALERT_MSG_UNSUPPORTED_CERT;
        else if( ssl->session_negotiate->verify_result & MBEDTLS_X509_BADCERT_BAD_KEY )
            alert = MBEDTLS_SSL_ALERT_MSG_UNSUPPORTED_CERT;
        else if( ssl->session_negotiate->verify_result & MBEDTLS_X509_BADCERT_EXPIRED )
            alert = MBEDTLS_SSL_ALERT_MSG_CERT_EXPIRED;
        else if( ssl->session_negotiate->verify_result & MBEDTLS_X509_BADCERT_REVOKED )
            alert = MBEDTLS_SSL_ALERT_MSG_CERT_REVOKED;
        else if( ssl->session_negotiate->verify_result & MBEDTLS_X509_BADCERT_NOT_TRUSTED )
            alert = MBEDTLS_SSL_ALERT_MSG_UNKNOWN_CA;
        else
            alert = MBEDTLS_SSL_ALERT_MSG_CERT_UNKNOWN;
        mbedtls_ssl_send_alert_message( ssl, MBEDTLS_SSL_ALERT_LEVEL_FATAL,
                                        alert );
    }

#if defined(MBEDTLS_DEBUG_C)
    if( ssl->session_negotiate->verify_result != 0 )
    {
        MBEDTLS_SSL_DEBUG_MSG( 3, ( "! Certificate verification flags %08x",
                                    (unsigned int) ssl->session_negotiate->verify_result ) );
    }
    else
    {
        MBEDTLS_SSL_DEBUG_MSG( 3, ( "Certificate verification flags clear" ) );
    }
#endif /* MBEDTLS_DEBUG_C */

    return( ret );
}

#if !defined(MBEDTLS_SSL_KEEP_PEER_CERTIFICATE)
static int ssl_remember_peer_crt_digest( mbedtls_ssl_context *ssl,
                                         unsigned char *start, size_t len )
{
    int ret = MBEDTLS_ERR_ERROR_CORRUPTION_DETECTED;
    /* Remember digest of the peer's end-CRT. */
    ssl->session_negotiate->peer_cert_digest =
        mbedtls_calloc( 1, MBEDTLS_SSL_PEER_CERT_DIGEST_DFL_LEN );
    if( ssl->session_negotiate->peer_cert_digest == NULL )
    {
        MBEDTLS_SSL_DEBUG_MSG( 1, ( "alloc(%d bytes) failed",
                                    MBEDTLS_SSL_PEER_CERT_DIGEST_DFL_LEN ) );
        mbedtls_ssl_send_alert_message( ssl,
                                        MBEDTLS_SSL_ALERT_LEVEL_FATAL,
                                        MBEDTLS_SSL_ALERT_MSG_INTERNAL_ERROR );

        return( MBEDTLS_ERR_SSL_ALLOC_FAILED );
    }

    ret = mbedtls_md( mbedtls_md_info_from_type(
                          MBEDTLS_SSL_PEER_CERT_DIGEST_DFL_TYPE ),
                      start, len,
                      ssl->session_negotiate->peer_cert_digest );

    ssl->session_negotiate->peer_cert_digest_type =
        MBEDTLS_SSL_PEER_CERT_DIGEST_DFL_TYPE;
    ssl->session_negotiate->peer_cert_digest_len =
        MBEDTLS_SSL_PEER_CERT_DIGEST_DFL_LEN;

    return( ret );
}

static int ssl_remember_peer_pubkey( mbedtls_ssl_context *ssl,
                                     unsigned char *start, size_t len )
{
    unsigned char *end = start + len;
    int ret = MBEDTLS_ERR_ERROR_CORRUPTION_DETECTED;

    /* Make a copy of the peer's raw public key. */
    mbedtls_pk_init( &ssl->handshake->peer_pubkey );
    ret = mbedtls_pk_parse_subpubkey( &start, end,
                                      &ssl->handshake->peer_pubkey );
    if( ret != 0 )
    {
        /* We should have parsed the public key before. */
        return( MBEDTLS_ERR_SSL_INTERNAL_ERROR );
    }

    return( 0 );
}
#endif /* !MBEDTLS_SSL_KEEP_PEER_CERTIFICATE */

int mbedtls_ssl_parse_certificate( mbedtls_ssl_context *ssl )
{
    int ret = 0;
    int crt_expected;
#if defined(MBEDTLS_SSL_SRV_C) && defined(MBEDTLS_SSL_SERVER_NAME_INDICATION)
    const int authmode = ssl->handshake->sni_authmode != MBEDTLS_SSL_VERIFY_UNSET
                       ? ssl->handshake->sni_authmode
                       : ssl->conf->authmode;
#else
    const int authmode = ssl->conf->authmode;
#endif
    void *rs_ctx = NULL;
    mbedtls_x509_crt *chain = NULL;

    MBEDTLS_SSL_DEBUG_MSG( 2, ( "=> parse certificate" ) );

    crt_expected = ssl_parse_certificate_coordinate( ssl, authmode );
    if( crt_expected == SSL_CERTIFICATE_SKIP )
    {
        MBEDTLS_SSL_DEBUG_MSG( 2, ( "<= skip parse certificate" ) );
        goto exit;
    }

#if defined(MBEDTLS_SSL_ECP_RESTARTABLE_ENABLED)
    if( ssl->handshake->ecrs_enabled &&
        ssl->handshake->ecrs_state == ssl_ecrs_crt_verify )
    {
        chain = ssl->handshake->ecrs_peer_cert;
        ssl->handshake->ecrs_peer_cert = NULL;
        goto crt_verify;
    }
#endif

    if( ( ret = mbedtls_ssl_read_record( ssl, 1 ) ) != 0 )
    {
        /* mbedtls_ssl_read_record may have sent an alert already. We
           let it decide whether to alert. */
        MBEDTLS_SSL_DEBUG_RET( 1, "mbedtls_ssl_read_record", ret );
        goto exit;
    }

#if defined(MBEDTLS_SSL_SRV_C)
    if( ssl_srv_check_client_no_crt_notification( ssl ) == 0 )
    {
        ssl->session_negotiate->verify_result = MBEDTLS_X509_BADCERT_MISSING;

        if( authmode != MBEDTLS_SSL_VERIFY_OPTIONAL )
            ret = MBEDTLS_ERR_SSL_NO_CLIENT_CERTIFICATE;

        goto exit;
    }
#endif /* MBEDTLS_SSL_SRV_C */

    /* Clear existing peer CRT structure in case we tried to
     * reuse a session but it failed, and allocate a new one. */
    ssl_clear_peer_cert( ssl->session_negotiate );

    chain = mbedtls_calloc( 1, sizeof( mbedtls_x509_crt ) );
    if( chain == NULL )
    {
        MBEDTLS_SSL_DEBUG_MSG( 1, ( "alloc(%" MBEDTLS_PRINTF_SIZET " bytes) failed",
                                    sizeof( mbedtls_x509_crt ) ) );
        mbedtls_ssl_send_alert_message( ssl,
                                        MBEDTLS_SSL_ALERT_LEVEL_FATAL,
                                        MBEDTLS_SSL_ALERT_MSG_INTERNAL_ERROR );

        ret = MBEDTLS_ERR_SSL_ALLOC_FAILED;
        goto exit;
    }
    mbedtls_x509_crt_init( chain );

    ret = ssl_parse_certificate_chain( ssl, chain );
    if( ret != 0 )
        goto exit;

#if defined(MBEDTLS_SSL_ECP_RESTARTABLE_ENABLED)
    if( ssl->handshake->ecrs_enabled)
        ssl->handshake->ecrs_state = ssl_ecrs_crt_verify;

crt_verify:
    if( ssl->handshake->ecrs_enabled)
        rs_ctx = &ssl->handshake->ecrs_ctx;
#endif

    ret = ssl_parse_certificate_verify( ssl, authmode,
                                        chain, rs_ctx );
    if( ret != 0 )
        goto exit;

#if !defined(MBEDTLS_SSL_KEEP_PEER_CERTIFICATE)
    {
        unsigned char *crt_start, *pk_start;
        size_t crt_len, pk_len;

        /* We parse the CRT chain without copying, so
         * these pointers point into the input buffer,
         * and are hence still valid after freeing the
         * CRT chain. */

        crt_start = chain->raw.p;
        crt_len   = chain->raw.len;

        pk_start = chain->pk_raw.p;
        pk_len   = chain->pk_raw.len;

        /* Free the CRT structures before computing
         * digest and copying the peer's public key. */
        mbedtls_x509_crt_free( chain );
        mbedtls_free( chain );
        chain = NULL;

        ret = ssl_remember_peer_crt_digest( ssl, crt_start, crt_len );
        if( ret != 0 )
            goto exit;

        ret = ssl_remember_peer_pubkey( ssl, pk_start, pk_len );
        if( ret != 0 )
            goto exit;
    }
#else /* !MBEDTLS_SSL_KEEP_PEER_CERTIFICATE */
    /* Pass ownership to session structure. */
    ssl->session_negotiate->peer_cert = chain;
    chain = NULL;
#endif /* MBEDTLS_SSL_KEEP_PEER_CERTIFICATE */

    MBEDTLS_SSL_DEBUG_MSG( 2, ( "<= parse certificate" ) );

exit:

    if( ret == 0 )
        ssl->state++;

#if defined(MBEDTLS_SSL_ECP_RESTARTABLE_ENABLED)
    if( ret == MBEDTLS_ERR_SSL_CRYPTO_IN_PROGRESS )
    {
        ssl->handshake->ecrs_peer_cert = chain;
        chain = NULL;
    }
#endif

    if( chain != NULL )
    {
        mbedtls_x509_crt_free( chain );
        mbedtls_free( chain );
    }

    return( ret );
}
#endif /* MBEDTLS_KEY_EXCHANGE_WITH_CERT_ENABLED */
#endif /* defined(MBEDTLS_SSL_PROTO_TLS1_2_OR_EARLIER) */

void mbedtls_ssl_optimize_checksum( mbedtls_ssl_context *ssl,
                            const mbedtls_ssl_ciphersuite_t *ciphersuite_info )
{
    ((void) ciphersuite_info);

#if defined(MBEDTLS_SSL_PROTO_TLS1_2) || defined(MBEDTLS_SSL_PROTO_TLS1_3_EXPERIMENTAL)
#if defined(MBEDTLS_SHA384_C)
    if( ciphersuite_info->mac == MBEDTLS_MD_SHA384 )
        ssl->handshake->update_checksum = ssl_update_checksum_sha384;
    else
#endif
#if defined(MBEDTLS_SHA256_C)
    if( ciphersuite_info->mac != MBEDTLS_MD_SHA384 )
        ssl->handshake->update_checksum = ssl_update_checksum_sha256;
    else
#endif
#endif /* MBEDTLS_SSL_PROTO_TLS1_2 */
    {
        MBEDTLS_SSL_DEBUG_MSG( 1, ( "should never happen" ) );
        return;
    }
}

#if defined(MBEDTLS_SSL_PROTO_TLS1_2_OR_EARLIER)
void mbedtls_ssl_reset_checksum( mbedtls_ssl_context *ssl )
{
#if defined(MBEDTLS_SSL_PROTO_TLS1_2)
#if defined(MBEDTLS_SHA256_C)
#if defined(MBEDTLS_USE_PSA_CRYPTO)
    psa_hash_abort( &ssl->handshake->fin_sha256_psa );
    psa_hash_setup( &ssl->handshake->fin_sha256_psa, PSA_ALG_SHA_256 );
#else
    mbedtls_sha256_starts( &ssl->handshake->fin_sha256, 0 );
#endif
#endif
#if defined(MBEDTLS_SHA384_C)
#if defined(MBEDTLS_USE_PSA_CRYPTO)
    psa_hash_abort( &ssl->handshake->fin_sha384_psa );
    psa_hash_setup( &ssl->handshake->fin_sha384_psa, PSA_ALG_SHA_384 );
#else
    mbedtls_sha512_starts( &ssl->handshake->fin_sha512, 1 );
#endif
#endif
#endif /* MBEDTLS_SSL_PROTO_TLS1_2 */
}
#endif /* defined(MBEDTLS_SSL_PROTO_TLS1_2_OR_EARLIER) */

#if defined(MBEDTLS_SSL_PROTO_TLS1_3_EXPERIMENTAL)
static void ssl_update_checksum_start_tls13( mbedtls_ssl_context *ssl,
                                             const unsigned char *buf, size_t len )
{
#if defined(MBEDTLS_SSL_DEBUG_HANDSHAKE_HASHES)
#if defined(MBEDTLS_SHA256_C)
    mbedtls_sha256_context sha256_debug;
#endif /* MBEDTLS_SHA256_C */
#if defined(MBEDTLS_SHA512_C)
    mbedtls_sha512_context sha512_debug;
#endif /* MBEDTLS_SHA512_C */
    unsigned char padbuf[MBEDTLS_MD_MAX_SIZE];
#endif /* MBEDTLS_SSL_DEBUG_HANDSHAKE_HASHES */

#if defined(MBEDTLS_SHA256_C)
    MBEDTLS_SSL_DEBUG_BUF( 4, "Transcript state (before)",
          (unsigned char*) ssl->handshake->fin_sha256.state, 32 );
    mbedtls_sha256_update( &ssl->handshake->fin_sha256, buf, len );
    MBEDTLS_SSL_DEBUG_BUF( 4, "Input to handshake hash", buf, len );
    MBEDTLS_SSL_DEBUG_BUF( 4, "Transcript state (after)", ( unsigned char* )
                           ssl->handshake->fin_sha256.state, 32 );

#if defined(MBEDTLS_SSL_DEBUG_HANDSHAKE_HASHES)
    mbedtls_sha256_init( &sha256_debug );
    mbedtls_sha256_clone( &sha256_debug, &ssl->handshake->fin_sha256 );
    mbedtls_sha256_finish( &sha256_debug, padbuf );
    mbedtls_sha256_free( &sha256_debug );
    MBEDTLS_SSL_DEBUG_BUF( 4, "SHA-256 handshake hash", (unsigned char*)
                           padbuf, 32 );
#endif /* MBEDTLS_SSL_DEBUG_HANDSHAKE_HASHES */
#endif /* MBEDTLS_SHA256_C */

#if defined(MBEDTLS_SHA512_C)
    MBEDTLS_SSL_DEBUG_BUF( 4, "Transcript state (before)", (unsigned char*)
                           ssl->handshake->fin_sha512.state, 48 );
    mbedtls_sha512_update( &ssl->handshake->fin_sha512, buf, len );
    MBEDTLS_SSL_DEBUG_BUF( 4, "Input to handshake hash", buf, len );
    MBEDTLS_SSL_DEBUG_BUF( 4, "Transcript state (after)", ( unsigned char* )
                           ssl->handshake->fin_sha512.state, 48 );

#if defined(MBEDTLS_SSL_DEBUG_HANDSHAKE_HASHES)
    mbedtls_sha512_init( &sha512_debug );
    mbedtls_sha512_starts( &sha512_debug, 1 );
    mbedtls_sha512_clone( &sha512_debug, &ssl->handshake->fin_sha512 );
    mbedtls_sha512_finish( &sha512_debug, padbuf );
    mbedtls_sha512_free( &sha512_debug );
    MBEDTLS_SSL_DEBUG_BUF( 4, "SHA-384 handshake hash", ( unsigned char* )
                           padbuf, 48 );
#endif /* MBEDTLS_SSL_DEBUG_HANDSHAKE_HASHES */
#endif /* MBEDTLS_SHA512_C */
}
#endif /* MBEDTLS_SSL_PROTO_TLS1_3_EXPERIMENTAL */

#if defined(MBEDTLS_SSL_PROTO_TLS1_2_OR_EARLIER)
static void ssl_update_checksum_start_tls12( mbedtls_ssl_context* ssl,
                                             const unsigned char* buf, size_t len )
{
#if defined(MBEDTLS_SSL_PROTO_TLS1_2)
#if defined(MBEDTLS_SHA256_C)
#if defined(MBEDTLS_USE_PSA_CRYPTO)
    psa_hash_update( &ssl->handshake->fin_sha256_psa, buf, len );
#else
    mbedtls_sha256_update( &ssl->handshake->fin_sha256, buf, len );
#endif
#endif
#if defined(MBEDTLS_SHA384_C)
#if defined(MBEDTLS_USE_PSA_CRYPTO)
    psa_hash_update( &ssl->handshake->fin_sha384_psa, buf, len );
#else
    mbedtls_sha512_update( &ssl->handshake->fin_sha512, buf, len );
#endif
#endif
#endif /* MBEDTLS_SSL_PROTO_TLS1_2 */
}

#if defined(MBEDTLS_SSL_PROTO_TLS1_2)
#if defined(MBEDTLS_SHA256_C)
static void ssl_update_checksum_sha256_tls12( mbedtls_ssl_context *ssl,
                                        const unsigned char *buf, size_t len )
{
#if defined(MBEDTLS_USE_PSA_CRYPTO)
    psa_hash_update( &ssl->handshake->fin_sha256_psa, buf, len );
#else
    mbedtls_sha256_update( &ssl->handshake->fin_sha256, buf, len );
#endif
}
#endif

#if defined(MBEDTLS_SHA384_C)
static void ssl_update_checksum_sha384_tls12( mbedtls_ssl_context *ssl,
                                        const unsigned char *buf, size_t len )
{
#if defined(MBEDTLS_USE_PSA_CRYPTO)
    psa_hash_update( &ssl->handshake->fin_sha384_psa, buf, len );
#else
    mbedtls_sha512_update( &ssl->handshake->fin_sha512, buf, len );
#endif
}
#endif
#endif /* MBEDTLS_SSL_PROTO_TLS1_2 */
#endif /* defined(MBEDTLS_SSL_PROTO_TLS1_2_OR_EARLIER) */

#if defined(MBEDTLS_SSL_PROTO_TLS1_3_EXPERIMENTAL)

#if defined(MBEDTLS_SHA256_C)
static void ssl_update_checksum_sha256_tls13( mbedtls_ssl_context* ssl,
    const unsigned char* buf, size_t len )
{
    int ret = 0;

#if defined(MBEDTLS_SSL_DEBUG_HANDSHAKE_HASHES)
    mbedtls_sha256_context sha256;
    unsigned char padbuf[32];

#endif /* MBEDTLS_SSL_DEBUG_HANDSHAKE_HASHES */

    if( ( ret = mbedtls_sha256_update( &ssl->handshake->fin_sha256,
                                           buf,
                                           len ) ) != 0 )
    {
        MBEDTLS_SSL_DEBUG_RET( 1, "mbedtls_sha256_update", ret );
        goto exit;
    }
    MBEDTLS_SSL_DEBUG_BUF( 4, "Input to handshake hash", buf, len );
    MBEDTLS_SSL_DEBUG_BUF( 4, "Transcript state", ( unsigned char* )
        ssl->handshake->fin_sha256.state, 32 );

#if defined(MBEDTLS_SSL_DEBUG_HANDSHAKE_HASHES)
    mbedtls_sha256_init( &sha256 );
    mbedtls_sha256_clone( &sha256, &ssl->handshake->fin_sha256 );

    if( ( ret = mbedtls_sha256_finish( &sha256,
                                           padbuf ) ) != 0 )
    {
        MBEDTLS_SSL_DEBUG_RET( 1, "mbedtls_sha256_finish", ret );
        goto exit;
    }
    MBEDTLS_SSL_DEBUG_BUF( 4, "Handshake hash", ( unsigned char* )
        padbuf, 32 );
#endif /* MBEDTLS_SSL_DEBUG_HANDSHAKE_HASHES */


exit:;
#if defined(MBEDTLS_SSL_DEBUG_HANDSHAKE_HASHES)
    mbedtls_sha256_free( &sha256 );
#endif /* MBEDTLS_SSL_DEBUG_HANDSHAKE_HASHES */
}
#endif /* MBEDTLS_SHA256_C */

#if defined(MBEDTLS_SHA512_C)
static void ssl_update_checksum_sha384_tls13( mbedtls_ssl_context* ssl,
    const unsigned char* buf, size_t len )
{
    int ret = 0;

#if defined(MBEDTLS_SSL_DEBUG_HANDSHAKE_HASHES)
    mbedtls_sha512_context sha512;
    unsigned char padbuf[48];
#endif /* MBEDTLS_SSL_DEBUG_HANDSHAKE_HASHES */

    if( ( ret = mbedtls_sha512_update( &ssl->handshake->fin_sha512,
                                           buf,
                                           len ) ) != 0 )
    {
        MBEDTLS_SSL_DEBUG_RET( 1, "mbedtls_sha512_update", ret );
        goto exit;
    }
    MBEDTLS_SSL_DEBUG_BUF( 4, "Input to handshake hash", buf, len );
    MBEDTLS_SSL_DEBUG_BUF( 4, "Transcript hash", ( unsigned char* )
        ssl->handshake->fin_sha512.state, 48 );

#if defined(MBEDTLS_SSL_DEBUG_HANDSHAKE_HASHES)
    mbedtls_sha512_init( &sha512 );

    if( ( ret = mbedtls_sha512_starts( &sha512, 1 ) ) != 0 )
    {
        MBEDTLS_SSL_DEBUG_RET( 1, "mbedtls_sha512_starts", ret );
        goto exit;
    }

    mbedtls_sha512_clone( &sha512, &ssl->handshake->fin_sha512 );

    if( ( ret = mbedtls_sha512_finish( &sha512, padbuf ) ) != 0 )
    {
        MBEDTLS_SSL_DEBUG_RET( 1, "mbedtls_sha512_finish", ret );
        goto exit;
    }
    MBEDTLS_SSL_DEBUG_BUF( 4, "Handshake hash", ( unsigned char* )padbuf, 48 );
#endif /* MBEDTLS_SSL_DEBUG_HANDSHAKE_HASHES */

exit:;
#if defined(MBEDTLS_SSL_DEBUG_HANDSHAKE_HASHES)
    mbedtls_sha512_free( &sha512);
#endif /* MBEDTLS_SSL_DEBUG_HANDSHAKE_HASHES */
}
#endif /* MBEDTLS_SHA512_C */

#endif /* MBEDTLS_SSL_PROTO_TLS1_3_EXPERIMENTAL */

#if defined(MBEDTLS_SSL_PROTO_TLS1_2_OR_EARLIER)

#if defined(MBEDTLS_SSL_PROTO_TLS1_2)
#if defined(MBEDTLS_SHA256_C)
static void ssl_calc_finished_tls_sha256(
                mbedtls_ssl_context *ssl, unsigned char *buf, int from )
{
    int len = 12;
    const char *sender;
    unsigned char padbuf[32];
#if defined(MBEDTLS_USE_PSA_CRYPTO)
    size_t hash_size;
    psa_hash_operation_t sha256_psa = PSA_HASH_OPERATION_INIT;
    psa_status_t status;
#else
    mbedtls_sha256_context sha256;
#endif

    mbedtls_ssl_session *session = ssl->session_negotiate;
    if( !session )
        session = ssl->session;

    sender = ( from == MBEDTLS_SSL_IS_CLIENT )
             ? "client finished"
             : "server finished";

#if defined(MBEDTLS_USE_PSA_CRYPTO)
    sha256_psa = psa_hash_operation_init();

    MBEDTLS_SSL_DEBUG_MSG( 2, ( "=> calc PSA finished tls sha256" ) );

    status = psa_hash_clone( &ssl->handshake->fin_sha256_psa, &sha256_psa );
    if( status != PSA_SUCCESS )
    {
        MBEDTLS_SSL_DEBUG_MSG( 2, ( "PSA hash clone failed" ) );
        return;
    }

    status = psa_hash_finish( &sha256_psa, padbuf, sizeof( padbuf ), &hash_size );
    if( status != PSA_SUCCESS )
    {
        MBEDTLS_SSL_DEBUG_MSG( 2, ( "PSA hash finish failed" ) );
        return;
    }
    MBEDTLS_SSL_DEBUG_BUF( 3, "PSA calculated padbuf", padbuf, 32 );
#else

    mbedtls_sha256_init( &sha256 );

    MBEDTLS_SSL_DEBUG_MSG( 2, ( "=> calc  finished tls sha256" ) );

    mbedtls_sha256_clone( &sha256, &ssl->handshake->fin_sha256 );

    /*
     * TLSv1.2:
     *   hash = PRF( master, finished_label,
     *               Hash( handshake ) )[0.11]
     */

#if !defined(MBEDTLS_SHA256_ALT)
    MBEDTLS_SSL_DEBUG_BUF( 4, "finished sha2 state", (unsigned char *)
                   sha256.state, sizeof( sha256.state ) );
#endif

    mbedtls_sha256_finish( &sha256, padbuf );
    mbedtls_sha256_free( &sha256 );
#endif /* MBEDTLS_USE_PSA_CRYPTO */

    ssl->handshake->tls_prf( session->master, 48, sender,
                             padbuf, 32, buf, len );

    MBEDTLS_SSL_DEBUG_BUF( 3, "calc finished result", buf, len );

    mbedtls_platform_zeroize(  padbuf, sizeof(  padbuf ) );

    MBEDTLS_SSL_DEBUG_MSG( 2, ( "<= calc  finished" ) );
}
#endif /* MBEDTLS_SHA256_C */

#if defined(MBEDTLS_SHA384_C)

static void ssl_calc_finished_tls_sha384(
                mbedtls_ssl_context *ssl, unsigned char *buf, int from )
{
    int len = 12;
    const char *sender;
    unsigned char padbuf[48];
#if defined(MBEDTLS_USE_PSA_CRYPTO)
    size_t hash_size;
    psa_hash_operation_t sha384_psa = PSA_HASH_OPERATION_INIT;
    psa_status_t status;
#else
    mbedtls_sha512_context sha512;
#endif

    mbedtls_ssl_session *session = ssl->session_negotiate;
    if( !session )
        session = ssl->session;

    sender = ( from == MBEDTLS_SSL_IS_CLIENT )
                ? "client finished"
                : "server finished";

#if defined(MBEDTLS_USE_PSA_CRYPTO)
    sha384_psa = psa_hash_operation_init();

    MBEDTLS_SSL_DEBUG_MSG( 2, ( "=> calc PSA finished tls sha384" ) );

    status = psa_hash_clone( &ssl->handshake->fin_sha384_psa, &sha384_psa );
    if( status != PSA_SUCCESS )
    {
        MBEDTLS_SSL_DEBUG_MSG( 2, ( "PSA hash clone failed" ) );
        return;
    }

    status = psa_hash_finish( &sha384_psa, padbuf, sizeof( padbuf ), &hash_size );
    if( status != PSA_SUCCESS )
    {
        MBEDTLS_SSL_DEBUG_MSG( 2, ( "PSA hash finish failed" ) );
        return;
    }
    MBEDTLS_SSL_DEBUG_BUF( 3, "PSA calculated padbuf", padbuf, 48 );
#else
    mbedtls_sha512_init( &sha512 );

    MBEDTLS_SSL_DEBUG_MSG( 2, ( "=> calc  finished tls sha384" ) );

    mbedtls_sha512_clone( &sha512, &ssl->handshake->fin_sha512 );

    /*
     * TLSv1.2:
     *   hash = PRF( master, finished_label,
     *               Hash( handshake ) )[0.11]
     */

#if !defined(MBEDTLS_SHA512_ALT)
    MBEDTLS_SSL_DEBUG_BUF( 4, "finished sha512 state", (unsigned char *)
                   sha512.state, sizeof( sha512.state ) );
#endif
    mbedtls_sha512_finish( &sha512, padbuf );

    mbedtls_sha512_free( &sha512 );
#endif

    ssl->handshake->tls_prf( session->master, 48, sender,
                             padbuf, 48, buf, len );

    MBEDTLS_SSL_DEBUG_BUF( 3, "calc finished result", buf, len );

    mbedtls_platform_zeroize(  padbuf, sizeof( padbuf ) );

    MBEDTLS_SSL_DEBUG_MSG( 2, ( "<= calc  finished" ) );
}
#endif /* MBEDTLS_SHA384_C */
#endif /* MBEDTLS_SSL_PROTO_TLS1_2 */

void mbedtls_ssl_handshake_wrapup_free_hs_transform( mbedtls_ssl_context *ssl )
{
    MBEDTLS_SSL_DEBUG_MSG( 3, ( "=> handshake wrapup: final free" ) );

    /*
     * Free our handshake params
     */
    mbedtls_ssl_handshake_free( ssl );
    mbedtls_free( ssl->handshake );
    ssl->handshake = NULL;

#if defined(MBEDTLS_SSL_PROTO_TLS1_2_OR_EARLIER)
    /*
     * Free the previous transform and swith in the current one
     */
    if( ssl->transform )
    {
        mbedtls_ssl_transform_free( ssl->transform );
        mbedtls_free( ssl->transform );
    }
    ssl->transform = ssl->transform_negotiate;
    ssl->transform_negotiate = NULL;
#endif /* MBEDTLS_SSL_PROTO_TLS1_2_OR_EARLIER */

    MBEDTLS_SSL_DEBUG_MSG( 3, ( "<= handshake wrapup: final free" ) );
}

void mbedtls_ssl_handshake_wrapup( mbedtls_ssl_context *ssl )
{
    int resume = ssl->handshake->resume;

    MBEDTLS_SSL_DEBUG_MSG( 3, ( "=> handshake wrapup" ) );

#if defined(MBEDTLS_SSL_RENEGOTIATION)
    if( ssl->renego_status == MBEDTLS_SSL_RENEGOTIATION_IN_PROGRESS )
    {
        ssl->renego_status =  MBEDTLS_SSL_RENEGOTIATION_DONE;
        ssl->renego_records_seen = 0;
    }
#endif

    /*
     * Free the previous session and switch in the current one
     */
    if( ssl->session )
    {
#if defined(MBEDTLS_SSL_ENCRYPT_THEN_MAC)
        /* RFC 7366 3.1: keep the EtM state */
        ssl->session_negotiate->encrypt_then_mac =
                  ssl->session->encrypt_then_mac;
#endif

        mbedtls_ssl_session_free( ssl->session );
        mbedtls_free( ssl->session );
    }
    ssl->session = ssl->session_negotiate;
    ssl->session_negotiate = NULL;

    /*
     * Add cache entry
     */
    if( ssl->conf->f_set_cache != NULL &&
        ssl->session->id_len != 0 &&
        resume == 0 )
    {
        if( ssl->conf->f_set_cache( ssl->conf->p_cache,
                                    ssl->session->id,
                                    ssl->session->id_len,
                                    ssl->session ) != 0 )
            MBEDTLS_SSL_DEBUG_MSG( 1, ( "cache did not store session" ) );
    }

#if defined(MBEDTLS_SSL_PROTO_DTLS)
    if( ssl->conf->transport == MBEDTLS_SSL_TRANSPORT_DATAGRAM &&
        ssl->handshake->flight != NULL )
    {
        /* Cancel handshake timer */
        mbedtls_ssl_set_timer( ssl, 0 );

        /* Keep last flight around in case we need to resend it:
         * we need the handshake and transform structures for that */
        MBEDTLS_SSL_DEBUG_MSG( 3, ( "skip freeing handshake and transform" ) );
    }
    else
#endif
        mbedtls_ssl_handshake_wrapup_free_hs_transform( ssl );

    ssl->state++;

    MBEDTLS_SSL_DEBUG_MSG( 3, ( "<= handshake wrapup" ) );
}

int mbedtls_ssl_write_finished( mbedtls_ssl_context *ssl )
{
    int ret, hash_len;

    MBEDTLS_SSL_DEBUG_MSG( 2, ( "=> write finished" ) );

    mbedtls_ssl_update_out_pointers( ssl, ssl->transform_negotiate );

    ssl->handshake->calc_finished( ssl, ssl->out_msg + 4, ssl->conf->endpoint );

    /*
     * RFC 5246 7.4.9 (Page 63) says 12 is the default length and ciphersuites
     * may define some other value. Currently (early 2016), no defined
     * ciphersuite does this (and this is unlikely to change as activity has
     * moved to TLS 1.3 now) so we can keep the hardcoded 12 here.
     */
    hash_len = 12;

#if defined(MBEDTLS_SSL_RENEGOTIATION)
    ssl->verify_data_len = hash_len;
    memcpy( ssl->own_verify_data, ssl->out_msg + 4, hash_len );
#endif

    ssl->out_msglen  = 4 + hash_len;
    ssl->out_msgtype = MBEDTLS_SSL_MSG_HANDSHAKE;
    ssl->out_msg[0]  = MBEDTLS_SSL_HS_FINISHED;

    /*
     * In case of session resuming, invert the client and server
     * ChangeCipherSpec messages order.
     */
    if( ssl->handshake->resume != 0 )
    {
#if defined(MBEDTLS_SSL_CLI_C)
        if( ssl->conf->endpoint == MBEDTLS_SSL_IS_CLIENT )
            ssl->state = MBEDTLS_SSL_HANDSHAKE_WRAPUP;
#endif
#if defined(MBEDTLS_SSL_SRV_C)
        if( ssl->conf->endpoint == MBEDTLS_SSL_IS_SERVER )
            ssl->state = MBEDTLS_SSL_CLIENT_CHANGE_CIPHER_SPEC;
#endif
    }
    else
        ssl->state++;

    /*
     * Switch to our negotiated transform and session parameters for outbound
     * data.
     */
    MBEDTLS_SSL_DEBUG_MSG( 3, ( "switching to new transform spec for outbound data" ) );

#if defined(MBEDTLS_SSL_PROTO_DTLS)
    if( ssl->conf->transport == MBEDTLS_SSL_TRANSPORT_DATAGRAM )
    {
        unsigned char i;

        /* Remember current epoch settings for resending */
        ssl->handshake->alt_transform_out = ssl->transform_out;
        memcpy( ssl->handshake->alt_out_ctr, ssl->cur_out_ctr, 8 );

        /* Set sequence_number to zero */
        memset( ssl->cur_out_ctr + 2, 0, 6 );

        /* Increment epoch */
        for( i = 2; i > 0; i-- )
            if( ++ssl->cur_out_ctr[i - 1] != 0 )
                break;

        /* The loop goes to its end iff the counter is wrapping */
        if( i == 0 )
        {
            MBEDTLS_SSL_DEBUG_MSG( 1, ( "DTLS epoch would wrap" ) );
            return( MBEDTLS_ERR_SSL_COUNTER_WRAPPING );
        }
    }
    else
#endif /* MBEDTLS_SSL_PROTO_DTLS */
    memset( ssl->cur_out_ctr, 0, 8 );

    ssl->transform_out = ssl->transform_negotiate;
    ssl->session_out = ssl->session_negotiate;

#if defined(MBEDTLS_SSL_PROTO_DTLS)
    if( ssl->conf->transport == MBEDTLS_SSL_TRANSPORT_DATAGRAM )
        mbedtls_ssl_send_flight_completed( ssl );
#endif

    if( ( ret = mbedtls_ssl_write_handshake_msg( ssl ) ) != 0 )
    {
        MBEDTLS_SSL_DEBUG_RET( 1, "mbedtls_ssl_write_handshake_msg", ret );
        return( ret );
    }

#if defined(MBEDTLS_SSL_PROTO_DTLS)
    if( ssl->conf->transport == MBEDTLS_SSL_TRANSPORT_DATAGRAM &&
        ( ret = mbedtls_ssl_flight_transmit( ssl ) ) != 0 )
    {
        MBEDTLS_SSL_DEBUG_RET( 1, "mbedtls_ssl_flight_transmit", ret );
        return( ret );
    }
#endif

    MBEDTLS_SSL_DEBUG_MSG( 2, ( "<= write finished" ) );

    return( 0 );
}

#define SSL_MAX_HASH_LEN 12

int mbedtls_ssl_parse_finished( mbedtls_ssl_context *ssl )
{
    int ret = MBEDTLS_ERR_ERROR_CORRUPTION_DETECTED;
    unsigned int hash_len;
    unsigned char buf[SSL_MAX_HASH_LEN];

    MBEDTLS_SSL_DEBUG_MSG( 2, ( "=> parse finished" ) );

    ssl->handshake->calc_finished( ssl, buf, ssl->conf->endpoint ^ 1 );

    if( ( ret = mbedtls_ssl_read_record( ssl, 1 ) ) != 0 )
    {
        MBEDTLS_SSL_DEBUG_RET( 1, "mbedtls_ssl_read_record", ret );
        return( ret );
    }

    if( ssl->in_msgtype != MBEDTLS_SSL_MSG_HANDSHAKE )
    {
        MBEDTLS_SSL_DEBUG_MSG( 1, ( "bad finished message" ) );
        mbedtls_ssl_send_alert_message( ssl, MBEDTLS_SSL_ALERT_LEVEL_FATAL,
                                        MBEDTLS_SSL_ALERT_MSG_UNEXPECTED_MESSAGE );
        return( MBEDTLS_ERR_SSL_UNEXPECTED_MESSAGE );
    }

    hash_len = 12;

    if( ssl->in_msg[0] != MBEDTLS_SSL_HS_FINISHED  )
    {
        mbedtls_ssl_send_alert_message( ssl, MBEDTLS_SSL_ALERT_LEVEL_FATAL,
                                        MBEDTLS_SSL_ALERT_MSG_UNEXPECTED_MESSAGE );
        return( MBEDTLS_ERR_SSL_UNEXPECTED_MESSAGE );
    }

    if( ssl->in_hslen  != mbedtls_ssl_hs_hdr_len( ssl ) + hash_len )
    {
        MBEDTLS_SSL_DEBUG_MSG( 1, ( "bad finished message" ) );
        mbedtls_ssl_send_alert_message( ssl, MBEDTLS_SSL_ALERT_LEVEL_FATAL,
                                        MBEDTLS_SSL_ALERT_MSG_DECODE_ERROR );
        return( MBEDTLS_ERR_SSL_DECODE_ERROR );
    }

    if( mbedtls_ssl_safer_memcmp( ssl->in_msg + mbedtls_ssl_hs_hdr_len( ssl ),
                      buf, hash_len ) != 0 )
    {
        MBEDTLS_SSL_DEBUG_MSG( 1, ( "bad finished message" ) );
        mbedtls_ssl_send_alert_message( ssl, MBEDTLS_SSL_ALERT_LEVEL_FATAL,
                                        MBEDTLS_SSL_ALERT_MSG_DECRYPT_ERROR );
        return( MBEDTLS_ERR_SSL_HANDSHAKE_FAILURE );
    }

#if defined(MBEDTLS_SSL_RENEGOTIATION)
    ssl->verify_data_len = hash_len;
    memcpy( ssl->peer_verify_data, buf, hash_len );
#endif

    if( ssl->handshake->resume != 0 )
    {
#if defined(MBEDTLS_SSL_CLI_C)
        if( ssl->conf->endpoint == MBEDTLS_SSL_IS_CLIENT )
            ssl->state = MBEDTLS_SSL_CLIENT_CHANGE_CIPHER_SPEC;
#endif
#if defined(MBEDTLS_SSL_SRV_C)
        if( ssl->conf->endpoint == MBEDTLS_SSL_IS_SERVER )
            ssl->state = MBEDTLS_SSL_HANDSHAKE_WRAPUP;
#endif
    }
    else
        ssl->state++;

#if defined(MBEDTLS_SSL_PROTO_DTLS)
    if( ssl->conf->transport == MBEDTLS_SSL_TRANSPORT_DATAGRAM )
        mbedtls_ssl_recv_flight_completed( ssl );
#endif

    MBEDTLS_SSL_DEBUG_MSG( 2, ( "<= parse finished" ) );

    return( 0 );
}
#endif /* defined(MBEDTLS_SSL_PROTO_TLS1_2_OR_EARLIER) */

static void ssl_handshake_params_init( mbedtls_ssl_handshake_params *handshake )
{
    memset( handshake, 0, sizeof( mbedtls_ssl_handshake_params ) );

#if defined(MBEDTLS_SSL_PROTO_TLS1_2) || defined(MBEDTLS_SSL_PROTO_TLS1_3_EXPERIMENTAL)
#if defined(MBEDTLS_SHA256_C)
#if defined(MBEDTLS_USE_PSA_CRYPTO)
    handshake->fin_sha256_psa = psa_hash_operation_init();
    psa_hash_setup( &handshake->fin_sha256_psa, PSA_ALG_SHA_256 );
#else
    mbedtls_sha256_init(   &handshake->fin_sha256    );
    mbedtls_sha256_starts( &handshake->fin_sha256, 0 );
#endif
#endif
#if defined(MBEDTLS_SHA384_C)
#if defined(MBEDTLS_USE_PSA_CRYPTO)
    handshake->fin_sha384_psa = psa_hash_operation_init();
    psa_hash_setup( &handshake->fin_sha384_psa, PSA_ALG_SHA_384 );
#else
    mbedtls_sha512_init(   &handshake->fin_sha512    );
    mbedtls_sha512_starts( &handshake->fin_sha512, 1 );
#endif
#endif
#endif /* MBEDTLS_SSL_PROTO_TLS1_2 || MBEDTLS_SSL_PROTO_TLS1_3_EXPERIMENTAL */

    handshake->update_checksum = ssl_update_checksum_start;

#if defined(MBEDTLS_SSL_PROTO_TLS1_2) && \
    defined(MBEDTLS_KEY_EXCHANGE_WITH_CERT_ENABLED)
    mbedtls_ssl_sig_hash_set_init( &handshake->hash_algs );
#endif

#if defined(MBEDTLS_DHM_C)
    mbedtls_dhm_init( &handshake->dhm_ctx );
#endif
#if defined(MBEDTLS_ECDH_C)
    mbedtls_ecdh_init( &handshake->ecdh_ctx );
#endif
#if defined(MBEDTLS_KEY_EXCHANGE_ECJPAKE_ENABLED)
    mbedtls_ecjpake_init( &handshake->ecjpake_ctx );
#if defined(MBEDTLS_SSL_CLI_C)
    handshake->ecjpake_cache = NULL;
    handshake->ecjpake_cache_len = 0;
#endif
#endif

#if defined(MBEDTLS_SSL_ECP_RESTARTABLE_ENABLED)
    mbedtls_x509_crt_restart_init( &handshake->ecrs_ctx );
#endif

#if defined(MBEDTLS_SSL_SERVER_NAME_INDICATION)
    handshake->sni_authmode = MBEDTLS_SSL_VERIFY_UNSET;
#endif

#if defined(MBEDTLS_X509_CRT_PARSE_C) && \
    !defined(MBEDTLS_SSL_KEEP_PEER_CERTIFICATE)
    mbedtls_pk_init( &handshake->peer_pubkey );
#endif
}

void mbedtls_ssl_transform_init( mbedtls_ssl_transform *transform )
{
    memset( transform, 0, sizeof(mbedtls_ssl_transform) );

    mbedtls_cipher_init( &transform->cipher_ctx_enc );
    mbedtls_cipher_init( &transform->cipher_ctx_dec );

#if defined(MBEDTLS_SSL_SOME_SUITES_USE_MAC)
    mbedtls_md_init( &transform->md_ctx_enc );
    mbedtls_md_init( &transform->md_ctx_dec );
#endif
}

void mbedtls_ssl_session_init( mbedtls_ssl_session *session )
{
    memset( session, 0, sizeof(mbedtls_ssl_session) );
}

static int ssl_handshake_init( mbedtls_ssl_context *ssl )
{
    /* Clear old handshake information if present */
#if defined(MBEDTLS_SSL_PROTO_TLS1_2_OR_EARLIER)
    if( ssl->transform_negotiate )
        mbedtls_ssl_transform_free( ssl->transform_negotiate );
#endif /* MBEDTLS_SSL_PROTO_TLS1_2_OR_EARLIER */

    if( ssl->session_negotiate )
        mbedtls_ssl_session_free( ssl->session_negotiate );
    if( ssl->handshake )
        mbedtls_ssl_handshake_free( ssl );

#if defined(MBEDTLS_SSL_PROTO_TLS1_2_OR_EARLIER)
    /*
     * Either the pointers are now NULL or cleared properly and can be freed.
     * Now allocate missing structures.
     */
    if( ssl->transform_negotiate == NULL )
    {
        ssl->transform_negotiate = mbedtls_calloc( 1, sizeof(mbedtls_ssl_transform) );
    }
#endif /* MBEDTLS_SSL_PROTO_TLS1_2_OR_EARLIER */

    if( ssl->session_negotiate == NULL )
    {
        ssl->session_negotiate = mbedtls_calloc( 1, sizeof(mbedtls_ssl_session) );
    }

    if( ssl->handshake == NULL )
    {
        ssl->handshake = mbedtls_calloc( 1, sizeof(mbedtls_ssl_handshake_params) );
    }
#if defined(MBEDTLS_SSL_VARIABLE_BUFFER_LENGTH)
    /* If the buffers are too small - reallocate */

    handle_buffer_resizing( ssl, 0, MBEDTLS_SSL_IN_BUFFER_LEN,
                                    MBEDTLS_SSL_OUT_BUFFER_LEN );
#endif

    /* All pointers should exist and can be directly freed without issue */
    if( ssl->handshake           == NULL ||
#if defined(MBEDTLS_SSL_PROTO_TLS1_2_OR_EARLIER)
        ssl->transform_negotiate == NULL ||
#endif
        ssl->session_negotiate   == NULL )
    {
        MBEDTLS_SSL_DEBUG_MSG( 1, ( "alloc() of ssl sub-contexts failed" ) );

        mbedtls_free( ssl->handshake );
        ssl->handshake = NULL;

#if defined(MBEDTLS_SSL_PROTO_TLS1_2_OR_EARLIER)
        mbedtls_free( ssl->transform_negotiate );
        ssl->transform_negotiate = NULL;
#endif

        mbedtls_free( ssl->session_negotiate );
        ssl->session_negotiate = NULL;

        return( MBEDTLS_ERR_SSL_ALLOC_FAILED );
    }

    /* Initialize structures */
    mbedtls_ssl_session_init( ssl->session_negotiate );
    ssl_handshake_params_init( ssl->handshake );

#if defined(MBEDTLS_SSL_PROTO_TLS1_2_OR_EARLIER)
    mbedtls_ssl_transform_init( ssl->transform_negotiate );
#endif

#if defined(MBEDTLS_SSL_PROTO_DTLS)
    if( ssl->conf->transport == MBEDTLS_SSL_TRANSPORT_DATAGRAM )
    {
        ssl->handshake->alt_transform_out = ssl->transform_out;

        if( ssl->conf->endpoint == MBEDTLS_SSL_IS_CLIENT )
            ssl->handshake->retransmit_state = MBEDTLS_SSL_RETRANS_PREPARING;
        else
            ssl->handshake->retransmit_state = MBEDTLS_SSL_RETRANS_WAITING;

        mbedtls_ssl_set_timer( ssl, 0 );
    }
#endif

    return( 0 );
}

#if defined(MBEDTLS_SSL_DTLS_HELLO_VERIFY) && defined(MBEDTLS_SSL_SRV_C)
/* Dummy cookie callbacks for defaults */
static int ssl_cookie_write_dummy( void *ctx,
                      unsigned char **p, unsigned char *end,
                      const unsigned char *cli_id, size_t cli_id_len )
{
    ((void) ctx);
    ((void) p);
    ((void) end);
    ((void) cli_id);
    ((void) cli_id_len);

    return( MBEDTLS_ERR_SSL_FEATURE_UNAVAILABLE );
}

static int ssl_cookie_check_dummy( void *ctx,
                      const unsigned char *cookie, size_t cookie_len,
                      const unsigned char *cli_id, size_t cli_id_len )
{
    ((void) ctx);
    ((void) cookie);
    ((void) cookie_len);
    ((void) cli_id);
    ((void) cli_id_len);

    return( MBEDTLS_ERR_SSL_FEATURE_UNAVAILABLE );
}
#endif /* ( MBEDTLS_SSL_DTLS_HELLO_VERIFY || MBEDTLS_SSL_COOKIE_C )  && MBEDTLS_SSL_SRV_C */

/*
 * Initialize an SSL context
 */
void mbedtls_ssl_init( mbedtls_ssl_context *ssl )
{
    memset( ssl, 0, sizeof( mbedtls_ssl_context ) );
}

#if defined(MBEDTLS_SSL_USE_MPS)
static int ssl_mps_init( mbedtls_ssl_context *ssl )
{
    int ret;

    ssl->mps = mbedtls_calloc( 1, sizeof( *ssl->mps ) );
    if( ssl->mps == NULL )
        return( MBEDTLS_ERR_SSL_ALLOC_FAILED );

    /* Allocator */
    {
        /* TODO: At the moment, the allocator doesn't support
         * different sizes for the in/out buffers. That's a
         * trivial change to the API, but for now, just
         * overapproximate. */
        size_t max_size;
        if( MBEDTLS_SSL_IN_BUFFER_LEN > MBEDTLS_SSL_OUT_BUFFER_LEN )
            max_size = MBEDTLS_SSL_IN_BUFFER_LEN;
        else
            max_size = MBEDTLS_SSL_OUT_BUFFER_LEN;

        ret = mps_alloc_init( &ssl->mps->alloc,
                              (mbedtls_mps_size_t) max_size );
        if( ret != 0 )
            goto exit;
    }

    /* Layer 1 */
    ret = mps_l1_init( &ssl->mps->l1, ssl->conf->transport,
                       &ssl->mps->alloc,
                       ssl->p_bio, ssl->f_send,
                       ssl->p_bio, ssl->f_recv );
    if( ret != 0 )
        goto exit;

    /* Layer 2 */
    ret = mps_l2_init( &ssl->mps->l2, &ssl->mps->l1,
                       ssl->conf->transport,
                       /* TODO: Use suitable config option */ 4096,
                       /* TODO: Use suitable config option */ 4096,
                       /* TODO: Add RNG for < TLS 1.3      */ NULL,
                       /* TODO: Add RNG for < TLS 1.3      */ NULL );
    if( ret != 0 )
        goto exit;

    /* Layer 3 */
    ret = mps_l3_init( &ssl->mps->l3, &ssl->mps->l2,
                       ssl->conf->transport );
    if( ret != 0 )
        goto exit;

    /* Layer 4 */
    ret = mbedtls_mps_init( &ssl->mps->l4, &ssl->mps->l3,
                            ssl->conf->transport,
                            /* TODO: Use suitable config option */ 4096 );
    if( ret != 0 )
        goto exit;

    /* Register TLS 1.3 content types.
     *
     * TODO: In a TLS-1.3-only configuration, this could be hardcoded.
     */
    ret = mps_l2_config_add_type( &ssl->mps->l2, MBEDTLS_MPS_MSG_HS,
                                  MBEDTLS_MPS_SPLIT_ENABLED,
                                  MBEDTLS_MPS_PACK_ENABLED,
                                  MBEDTLS_MPS_EMPTY_FORBIDDEN,
                                  MBEDTLS_MPS_IGNORE_KEEP );
    if( ret != 0 )
        goto exit;

    ret = mps_l2_config_add_type( &ssl->mps->l2, MBEDTLS_MPS_MSG_ALERT,
                                  MBEDTLS_MPS_SPLIT_DISABLED,
                                  MBEDTLS_MPS_PACK_DISABLED,
                                  MBEDTLS_MPS_EMPTY_FORBIDDEN,
                                  MBEDTLS_MPS_IGNORE_KEEP );
    if( ret != 0 )
        goto exit;

#if defined(MBEDTLS_SSL_TLS13_COMPATIBILITY_MODE)
    ret = mps_l2_config_add_type( &ssl->mps->l2, MBEDTLS_MPS_MSG_CCS,
                                  MBEDTLS_MPS_SPLIT_DISABLED,
                                  MBEDTLS_MPS_PACK_DISABLED,
                                  MBEDTLS_MPS_EMPTY_FORBIDDEN,
                                  MBEDTLS_MPS_IGNORE_DROP );
    if( ret != 0 )
        goto exit;
#endif /* MBEDTLS_SSL_TLS13_COMPATIBILITY_MODE */

    ret = mps_l2_config_add_type( &ssl->mps->l2, MBEDTLS_MPS_MSG_APP,
                                  MBEDTLS_MPS_SPLIT_ENABLED,
                                  MBEDTLS_MPS_PACK_ENABLED,
                                  MBEDTLS_MPS_EMPTY_ALLOWED,
                                  MBEDTLS_MPS_IGNORE_KEEP );
    if( ret != 0 )
        goto exit;

    /* Register initial epoch
     *
     * TODO: This will go away once MPS is setup with a NULL-epoch by default.
     */
    {
        mbedtls_mps_epoch_id initial_epoch;
        ret = mbedtls_mps_add_key_material( &ssl->mps->l4, NULL, &initial_epoch );
        if( ret != 0 )
            goto exit;

        ret = mbedtls_mps_set_incoming_keys( &ssl->mps->l4, initial_epoch );
        if( ret != 0 )
            goto exit;

        ret = mbedtls_mps_set_outgoing_keys( &ssl->mps->l4, initial_epoch );
        if( ret != 0 )
            goto exit;
    }

#if defined(MBEDTLS_SSL_USE_MPS)
    mbedtls_mps_transform_free = mbedtls_mps_transform_free_default;
    mbedtls_mps_transform_encrypt = mbedtls_mps_transform_encrypt_default;
    mbedtls_mps_transform_decrypt = mbedtls_mps_transform_decrypt_default;
    mbedtls_mps_transform_get_expansion = mbedtls_mps_transform_get_expansion_default;
#endif /* MBEDTLS_SSL_USE_MPS */

exit:

    if( ret != 0 )
        ret = MBEDTLS_ERR_SSL_INTERNAL_ERROR;

    return( ret );
}

static void ssl_mps_free( mbedtls_ssl_context *ssl )
{
    if( ssl->mps == NULL )
        return;

    mbedtls_mps_free( &ssl->mps->l4 );
    mps_l3_free( &ssl->mps->l3 );
    mps_l2_free( &ssl->mps->l2 );
    mps_l1_free( &ssl->mps->l1 );
    mps_alloc_free( &ssl->mps->alloc );
    mbedtls_free( ssl->mps );
    ssl->mps = NULL;
}
#endif /* MEDTLS_SSL_USE_MPS */

static int ssl_conf_check(const mbedtls_ssl_config *conf)
{
#if defined(MBEDTLS_SSL_PROTO_TLS1_3_EXPERIMENTAL)
    if( ssl_conf_is_tls13_only(conf) )
        return( 0 );
#endif

#if defined(MBEDTLS_SSL_PROTO_TLS1_2)
    if( ssl_conf_is_tls12_only(conf) )
        return( 0 );
#endif
    return( 1 );
}

/*
 * Setup an SSL context
 */

int mbedtls_ssl_setup( mbedtls_ssl_context *ssl,
                       const mbedtls_ssl_config *conf )
{
    int ret = MBEDTLS_ERR_ERROR_CORRUPTION_DETECTED;

    if( ssl_conf_check(conf) != 0)
        return( MBEDTLS_ERR_SSL_BAD_CONFIG );

#if !defined(MBEDTLS_SSL_USE_MPS)
    size_t in_buf_len = MBEDTLS_SSL_IN_BUFFER_LEN;
    size_t out_buf_len = MBEDTLS_SSL_OUT_BUFFER_LEN;
#endif /* !MBEDTLS_SSL_USE_MPS */

    ssl->conf = conf;

    /*
     * Prepare base structures
     */

#if !defined(MBEDTLS_SSL_USE_MPS)
    /* Set to NULL in case of an error condition */
    ssl->out_buf = NULL;

#if defined(MBEDTLS_SSL_VARIABLE_BUFFER_LENGTH)
    ssl->in_buf_len = in_buf_len;
#endif
    ssl->in_buf = mbedtls_calloc( 1, in_buf_len );
    if( ssl->in_buf == NULL )
    {
        MBEDTLS_SSL_DEBUG_MSG( 1, ( "alloc(%" MBEDTLS_PRINTF_SIZET " bytes) failed", in_buf_len ) );
        ret = MBEDTLS_ERR_SSL_ALLOC_FAILED;
        goto error;
    }

#if defined(MBEDTLS_SSL_VARIABLE_BUFFER_LENGTH)
    ssl->out_buf_len = out_buf_len;
#endif
    ssl->out_buf = mbedtls_calloc( 1, out_buf_len );
    if( ssl->out_buf == NULL )
    {
        MBEDTLS_SSL_DEBUG_MSG( 1, ( "alloc(%" MBEDTLS_PRINTF_SIZET " bytes) failed", out_buf_len ) );
        ret = MBEDTLS_ERR_SSL_ALLOC_FAILED;
        goto error;
    }

#if defined(MBEDTLS_SSL_PROTO_TLS1_2_OR_EARLIER)
    if( ssl_conf_is_tls12_only(conf) )
        mbedtls_ssl_reset_in_out_pointers( ssl );
#endif /* MBEDTLS_SSL_PROTO_TLS1_2_OR_EARLIER */

#if defined(MBEDTLS_SSL_PROTO_TLS1_3_EXPERIMENTAL)
    if( ssl_conf_is_tls13_only(conf) )
    {
#if defined(MBEDTLS_SSL_PROTO_DTLS)
        if( conf->transport == MBEDTLS_SSL_TRANSPORT_DATAGRAM )
        {
            ssl->out_hdr = ssl->out_buf;
            ssl->out_ctr = ssl->out_buf + 3;
            ssl->out_len = ssl->out_buf + 11;
            ssl->out_iv = ssl->out_buf + 13;
            ssl->out_msg = ssl->out_buf + 13;

            ssl->in_hdr = ssl->in_buf;
            ssl->in_ctr = ssl->in_buf + 3;
            ssl->in_len = ssl->in_buf + 11;
            ssl->in_iv = ssl->in_buf + 13;
            ssl->in_msg = ssl->in_buf + 13;
        }
        else
#endif /* MBEDTLS_SSL_PROTO_DTLS */
        {
            ssl->out_ctr = ssl->out_buf;
            ssl->out_hdr = ssl->out_buf + 8;
            ssl->out_len = ssl->out_buf + 11;
            ssl->out_iv = ssl->out_buf + 13;
            ssl->out_msg = ssl->out_buf + 13;

            ssl->in_ctr = ssl->in_buf;
            ssl->in_hdr = ssl->in_buf + 8;
            ssl->in_len = ssl->in_buf + 11;
            ssl->in_iv = ssl->in_buf + 13;
            ssl->in_msg = ssl->in_buf + 13;
        }
#endif /* MBEDTLS_SSL_PROTO_TLS1_3_EXPERIMENTAL */
    }
#endif /* !MBEDTLS_SSL_USE_MPS */

#if defined(MBEDTLS_SSL_DTLS_SRTP)
    memset( &ssl->dtls_srtp_info, 0, sizeof(ssl->dtls_srtp_info) );
#endif

    if( ( ret = ssl_handshake_init( ssl ) ) != 0 )
        goto error;

    /* Initialize ticket structure */
#if defined(MBEDTLS_SSL_NEW_SESSION_TICKET) && defined(MBEDTLS_SSL_CLI_C) && defined(MBEDTLS_SSL_PROTO_TLS1_3_EXPERIMENTAL)
    ssl->session_negotiate->ticket = NULL;
#endif /* ( MBEDTLS_SSL_NEW_SESSION_TICKET && MBEDTLS_SSL_CLI_C && MBEDTLS_SSL_PROTO_TLS1_3_EXPERIMENTAL */

#if defined(MBEDTLS_SSL_USE_MPS)
    ret = ssl_mps_init( ssl );
    if( ret != 0 )
        goto error;
#endif /* MBEDTLS_SSL_USE_MPS */

#if defined(MBEDTLS_ZERO_RTT)
#if defined(MBEDTLS_SSL_SRV_C)
    if( conf->endpoint == MBEDTLS_SSL_IS_SERVER &&
        conf->early_data_enabled == MBEDTLS_SSL_EARLY_DATA_ENABLED &&
        conf->max_early_data > 0 )
    {
        ssl->early_data_server_buf = mbedtls_calloc( 1, conf->max_early_data );
        ssl->early_data_server_buf_len = conf->max_early_data;
        if( ssl->early_data_server_buf == NULL )
        {
            MBEDTLS_SSL_DEBUG_MSG( 1, ( "alloc(%" MBEDTLS_PRINTF_SIZET " bytes) failed", conf->max_early_data ) );
            ret = MBEDTLS_ERR_SSL_ALLOC_FAILED;
            goto error;
        }
    }
#endif /* MBEDTLS_SSL_SRV_C */
#endif /* MBEDTLS_ZERO_RTT */

    return( 0 );

error:

    ssl->conf = NULL;

#if !defined(MBEDTLS_SSL_USE_MPS)
    mbedtls_free( ssl->in_buf );
    mbedtls_free( ssl->out_buf );

#if defined(MBEDTLS_SSL_VARIABLE_BUFFER_LENGTH)
    ssl->in_buf_len = 0;
    ssl->out_buf_len = 0;
#endif
    ssl->in_buf = NULL;
    ssl->out_buf = NULL;

    ssl->in_hdr = NULL;
    ssl->in_ctr = NULL;
    ssl->in_len = NULL;
    ssl->in_iv = NULL;
    ssl->in_msg = NULL;

    ssl->out_hdr = NULL;
    ssl->out_ctr = NULL;
    ssl->out_len = NULL;
    ssl->out_iv = NULL;
    ssl->out_msg = NULL;
#endif /* MBEDTLS_SSL_USE_MPS */

#if defined(MBEDTLS_ZERO_RTT) && defined(MBEDTLS_SSL_SRV_C)
    if( conf->endpoint == MBEDTLS_SSL_IS_SERVER )
    {
        mbedtls_free( ssl->early_data_server_buf );
        ssl->early_data_server_buf = NULL;
    }
#endif
    return( ret );
}

/*
 * Reset an initialized and used SSL context for re-use while retaining
 * all application-set variables, function pointers and data.
 *
 * If partial is non-zero, keep data in the input buffer and client ID.
 * (Use when a DTLS client reconnects from the same port.)
 */
void mbedtls_ssl_session_reset_msg_layer( mbedtls_ssl_context *ssl,
                                          int partial )
{
    /* TODO: Runtime dispatch depending on the TLS version in use */

#if defined(MBEDTLS_SSL_LEGACY_MSG_LAYER_REQUIRED)
#if defined(MBEDTLS_SSL_VARIABLE_BUFFER_LENGTH)
    size_t in_buf_len = ssl->in_buf_len;
    size_t out_buf_len = ssl->out_buf_len;
#else
    size_t in_buf_len = MBEDTLS_SSL_IN_BUFFER_LEN;
    size_t out_buf_len = MBEDTLS_SSL_OUT_BUFFER_LEN;
#endif

#if !defined(MBEDTLS_SSL_DTLS_CLIENT_PORT_REUSE) || !defined(MBEDTLS_SSL_SRV_C)
    partial = 0;
#endif

    /* Cancel any possibly running timer */
    mbedtls_ssl_set_timer( ssl, 0 );

    mbedtls_ssl_reset_in_out_pointers( ssl );

    /* Reset incoming message parsing */
    ssl->in_offt    = NULL;
    ssl->nb_zero    = 0;
    ssl->in_msgtype = 0;
    ssl->in_msglen  = 0;
    ssl->in_hslen   = 0;
    ssl->keep_current_message = 0;
    ssl->transform_in  = NULL;

#if defined(MBEDTLS_SSL_PROTO_DTLS)
    ssl->next_record_offset = 0;
    ssl->in_epoch = 0;
#endif

    /* Keep current datagram if partial == 1 */
    if( partial == 0 )
    {
        ssl->in_left = 0;
        memset( ssl->in_buf, 0, in_buf_len );
    }

    /* Reset outgoing message writing */
    ssl->out_msgtype = 0;
    ssl->out_msglen  = 0;
    ssl->out_left    = 0;
    memset( ssl->out_buf, 0, out_buf_len );
    memset( ssl->cur_out_ctr, 0, sizeof( ssl->cur_out_ctr ) );
    ssl->transform_out = NULL;

#if defined(MBEDTLS_SSL_DTLS_ANTI_REPLAY)
    mbedtls_ssl_dtls_replay_reset( ssl );
#endif

#if defined(MBEDTLS_SSL_PROTO_TLS1_2)
    if( ssl->transform )
    {
        mbedtls_ssl_transform_free( ssl->transform );
        mbedtls_free( ssl->transform );
        ssl->transform = NULL;
    }
#endif /* MBEDTLS_SSL_PROTO_TLS1_2 */

#else
    ((void) partial);
#endif /* MBEDTLS_SSL_LEGACY_MSG_LAYER_REQUIRED */

#if defined(MBEDTLS_SSL_PROTO_TLS1_3_EXPERIMENTAL)
#if !defined(MBEDTLS_SSL_USE_MPS)
    mbedtls_ssl_transform_free( ssl->transform_handshake   );
    mbedtls_ssl_transform_free( ssl->transform_earlydata   );
    mbedtls_ssl_transform_free( ssl->transform_application );
    mbedtls_free( ssl->transform_handshake   );
    mbedtls_free( ssl->transform_earlydata   );
    mbedtls_free( ssl->transform_application );
    ssl->transform_handshake   = NULL;
    ssl->transform_earlydata   = NULL;
    ssl->transform_application = NULL;
#else
    ssl_mps_free( ssl );
    ssl_mps_init( ssl );
#endif /* MBEDTLS_SSL_USE_MPS */

#if defined(MBEDTLS_ZERO_RTT) && defined(MBEDTLS_SSL_CLI_C)
    ssl->early_data_buf = NULL;
    ssl->early_data_len = 0;
#endif /* MBEDTLS_ZERO_RTT && MBEDTLS_SSL_CLI_C */
#endif /* MBEDTLS_SSL_PROTO_TLS1_3_EXPERIMENTAL */
}

int mbedtls_ssl_session_reset_int( mbedtls_ssl_context *ssl, int partial )
{
    int ret = MBEDTLS_ERR_ERROR_CORRUPTION_DETECTED;
#if !defined(MBEDTLS_SSL_DTLS_CLIENT_PORT_REUSE) || !defined(MBEDTLS_SSL_SRV_C)
    partial = 0;
#endif

    ssl->state = MBEDTLS_SSL_HELLO_REQUEST;

    mbedtls_ssl_session_reset_msg_layer( ssl, partial );

#if defined(MBEDTLS_SSL_RENEGOTIATION)
    ssl->renego_status = MBEDTLS_SSL_INITIAL_HANDSHAKE;
    ssl->renego_records_seen = 0;

    ssl->verify_data_len = 0;
    memset( ssl->own_verify_data, 0, MBEDTLS_SSL_VERIFY_DATA_MAX_LEN );
    memset( ssl->peer_verify_data, 0, MBEDTLS_SSL_VERIFY_DATA_MAX_LEN );
#endif
    ssl->secure_renegotiation = MBEDTLS_SSL_LEGACY_RENEGOTIATION;

    ssl->session_in = NULL;
    ssl->session_out = NULL;
    if( ssl->session )
    {
        mbedtls_ssl_session_free( ssl->session );
        mbedtls_free( ssl->session );
        ssl->session = NULL;
    }

#if defined(MBEDTLS_SSL_ALPN)
    ssl->alpn_chosen = NULL;
#endif

#if defined(MBEDTLS_SSL_DTLS_HELLO_VERIFY) && defined(MBEDTLS_SSL_SRV_C)
#if defined(MBEDTLS_SSL_DTLS_CLIENT_PORT_REUSE)
    if( partial == 0 )
#endif
    {
        mbedtls_free( ssl->cli_id );
        ssl->cli_id = NULL;
        ssl->cli_id_len = 0;
    }
#endif

    if( ( ret = ssl_handshake_init( ssl ) ) != 0 )
        return( ret );

    return( 0 );
}

/*
 * Reset an initialized and used SSL context for re-use while retaining
 * all application-set variables, function pointers and data.
 */
int mbedtls_ssl_session_reset( mbedtls_ssl_context *ssl )
{
    return( mbedtls_ssl_session_reset_int( ssl, 0 ) );
}

/*
 * SSL set accessors
 */
void mbedtls_ssl_conf_endpoint( mbedtls_ssl_config *conf, int endpoint )
{
    conf->endpoint   = endpoint;
}

void mbedtls_ssl_conf_transport( mbedtls_ssl_config *conf, int transport )
{
    conf->transport = transport;
}

#if defined(MBEDTLS_SSL_DTLS_ANTI_REPLAY)
void mbedtls_ssl_conf_dtls_anti_replay( mbedtls_ssl_config *conf, char mode )
{
    conf->anti_replay = mode;
}
#endif

void mbedtls_ssl_conf_dtls_badmac_limit( mbedtls_ssl_config *conf, unsigned limit )
{
    conf->badmac_limit = limit;
}

#if defined(MBEDTLS_SSL_PROTO_DTLS)

void mbedtls_ssl_set_datagram_packing( mbedtls_ssl_context *ssl,
                                       unsigned allow_packing )
{
    ssl->disable_datagram_packing = !allow_packing;
}

void mbedtls_ssl_conf_handshake_timeout( mbedtls_ssl_config *conf,
                                         uint32_t min, uint32_t max )
{
    conf->hs_timeout_min = min;
    conf->hs_timeout_max = max;
}
#endif

void mbedtls_ssl_conf_authmode( mbedtls_ssl_config *conf, int authmode )
{
    conf->authmode   = authmode;
}

#if defined(MBEDTLS_X509_CRT_PARSE_C)
void mbedtls_ssl_conf_verify( mbedtls_ssl_config *conf,
                     int (*f_vrfy)(void *, mbedtls_x509_crt *, int, uint32_t *),
                     void *p_vrfy )
{
    conf->f_vrfy      = f_vrfy;
    conf->p_vrfy      = p_vrfy;
}
#endif /* MBEDTLS_X509_CRT_PARSE_C */

void mbedtls_ssl_conf_rng( mbedtls_ssl_config *conf,
                  int (*f_rng)(void *, unsigned char *, size_t),
                  void *p_rng )
{
    conf->f_rng      = f_rng;
    conf->p_rng      = p_rng;
}

void mbedtls_ssl_conf_dbg( mbedtls_ssl_config *conf,
                  void (*f_dbg)(void *, int, const char *, int, const char *),
                  void  *p_dbg )
{
    conf->f_dbg      = f_dbg;
    conf->p_dbg      = p_dbg;
}

void mbedtls_ssl_set_bio( mbedtls_ssl_context *ssl,
        void *p_bio,
        mbedtls_ssl_send_t *f_send,
        mbedtls_ssl_recv_t *f_recv,
        mbedtls_ssl_recv_timeout_t *f_recv_timeout )
{
    ssl->p_bio          = p_bio;
    ssl->f_send         = f_send;
    ssl->f_recv         = f_recv;
    ssl->f_recv_timeout = f_recv_timeout;

#if defined(MBEDTLS_SSL_USE_MPS)
    /* Update MPS callbacks. */
    mps_l1_set_bio( &ssl->mps->l1,
                    p_bio, f_send,
                    p_bio, f_recv );
#endif /* MBEDTLS_SSL_USE_MPS */
}

#if defined(MBEDTLS_SSL_PROTO_DTLS)
void mbedtls_ssl_set_mtu( mbedtls_ssl_context *ssl, uint16_t mtu )
{
    ssl->mtu = mtu;
}
#endif

void mbedtls_ssl_conf_read_timeout( mbedtls_ssl_config *conf, uint32_t timeout )
{
    conf->read_timeout   = timeout;
}

void mbedtls_ssl_set_timer_cb( mbedtls_ssl_context *ssl,
                               void *p_timer,
                               mbedtls_ssl_set_timer_t *f_set_timer,
                               mbedtls_ssl_get_timer_t *f_get_timer )
{
    ssl->p_timer        = p_timer;
    ssl->f_set_timer    = f_set_timer;
    ssl->f_get_timer    = f_get_timer;

    /* Make sure we start with no timer running */
    mbedtls_ssl_set_timer( ssl, 0 );
}

#if defined(MBEDTLS_SSL_SRV_C)
void mbedtls_ssl_conf_session_cache( mbedtls_ssl_config *conf,
                                     void *p_cache,
                                     mbedtls_ssl_cache_get_t *f_get_cache,
                                     mbedtls_ssl_cache_set_t *f_set_cache )
{
    conf->p_cache = p_cache;
    conf->f_get_cache = f_get_cache;
    conf->f_set_cache = f_set_cache;
}
#endif /* MBEDTLS_SSL_SRV_C */

#if defined(MBEDTLS_SSL_CLI_C) && defined(MBEDTLS_SSL_NEW_SESSION_TICKET)
int mbedtls_ssl_set_session( mbedtls_ssl_context *ssl, const mbedtls_ssl_session *session )
{
    int ret = MBEDTLS_ERR_ERROR_CORRUPTION_DETECTED;

    if( ssl == NULL ||
        session == NULL ||
        ssl->session_negotiate == NULL ||
        ssl->conf->endpoint != MBEDTLS_SSL_IS_CLIENT )
    {
        return( MBEDTLS_ERR_SSL_BAD_INPUT_DATA );
    }

    if( ssl->handshake->resume == 1 )
        return( MBEDTLS_ERR_SSL_FEATURE_UNAVAILABLE );

    if( ( ret = mbedtls_ssl_session_copy( ssl->session_negotiate,
                                          session ) ) != 0 )
        return( ret );

    ssl->handshake->resume = 1;
    return( 0 );
}
#endif /* MBEDTLS_SSL_CLI_C && MBEDTLS_SSL_NEW_SESSION_TICKET */

void mbedtls_ssl_conf_ciphersuites( mbedtls_ssl_config *conf,
                                    const int *ciphersuites )
{
    conf->ciphersuite_list = ciphersuites;
}

#if defined(MBEDTLS_X509_CRT_PARSE_C)
void mbedtls_ssl_conf_cert_profile( mbedtls_ssl_config *conf,
                                    const mbedtls_x509_crt_profile *profile )
{
    conf->cert_profile = profile;
}

/* Append a new keycert entry to a (possibly empty) list */
static int ssl_append_key_cert( mbedtls_ssl_key_cert **head,
                                mbedtls_x509_crt *cert,
                                mbedtls_pk_context *key )
{
    mbedtls_ssl_key_cert *new_cert;

    new_cert = mbedtls_calloc( 1, sizeof( mbedtls_ssl_key_cert ) );
    if( new_cert == NULL )
        return( MBEDTLS_ERR_SSL_ALLOC_FAILED );

    new_cert->cert = cert;
    new_cert->key  = key;
    new_cert->next = NULL;

    /* Update head is the list was null, else add to the end */
    if( *head == NULL )
    {
        *head = new_cert;
    }
    else
    {
        mbedtls_ssl_key_cert *cur = *head;
        while( cur->next != NULL )
            cur = cur->next;
        cur->next = new_cert;
    }

    return( 0 );
}

int mbedtls_ssl_conf_own_cert( mbedtls_ssl_config *conf,
                              mbedtls_x509_crt *own_cert,
                              mbedtls_pk_context *pk_key )
{
    return( ssl_append_key_cert( &conf->key_cert, own_cert, pk_key ) );
}

void mbedtls_ssl_conf_ca_chain( mbedtls_ssl_config *conf,
                               mbedtls_x509_crt *ca_chain,
                               mbedtls_x509_crl *ca_crl )
{
    conf->ca_chain   = ca_chain;
    conf->ca_crl     = ca_crl;

#if defined(MBEDTLS_X509_TRUSTED_CERTIFICATE_CALLBACK)
    /* mbedtls_ssl_conf_ca_chain() and mbedtls_ssl_conf_ca_cb()
     * cannot be used together. */
    conf->f_ca_cb = NULL;
    conf->p_ca_cb = NULL;
#endif /* MBEDTLS_X509_TRUSTED_CERTIFICATE_CALLBACK */
}

#if defined(MBEDTLS_X509_TRUSTED_CERTIFICATE_CALLBACK)
void mbedtls_ssl_conf_ca_cb( mbedtls_ssl_config *conf,
                             mbedtls_x509_crt_ca_cb_t f_ca_cb,
                             void *p_ca_cb )
{
    conf->f_ca_cb = f_ca_cb;
    conf->p_ca_cb = p_ca_cb;

    /* mbedtls_ssl_conf_ca_chain() and mbedtls_ssl_conf_ca_cb()
     * cannot be used together. */
    conf->ca_chain   = NULL;
    conf->ca_crl     = NULL;
}
#endif /* MBEDTLS_X509_TRUSTED_CERTIFICATE_CALLBACK */
#endif /* MBEDTLS_X509_CRT_PARSE_C */

#if defined(MBEDTLS_SSL_SERVER_NAME_INDICATION)
int mbedtls_ssl_set_hs_own_cert( mbedtls_ssl_context *ssl,
                                 mbedtls_x509_crt *own_cert,
                                 mbedtls_pk_context *pk_key )
{
    return( ssl_append_key_cert( &ssl->handshake->sni_key_cert,
                                 own_cert, pk_key ) );
}

void mbedtls_ssl_set_hs_ca_chain( mbedtls_ssl_context *ssl,
                                  mbedtls_x509_crt *ca_chain,
                                  mbedtls_x509_crl *ca_crl )
{
    ssl->handshake->sni_ca_chain   = ca_chain;
    ssl->handshake->sni_ca_crl     = ca_crl;
}

void mbedtls_ssl_set_hs_authmode( mbedtls_ssl_context *ssl,
                                  int authmode )
{
    ssl->handshake->sni_authmode = authmode;
}
#endif /* MBEDTLS_SSL_SERVER_NAME_INDICATION */

#if defined(MBEDTLS_X509_CRT_PARSE_C)
void mbedtls_ssl_set_verify( mbedtls_ssl_context *ssl,
                     int (*f_vrfy)(void *, mbedtls_x509_crt *, int, uint32_t *),
                     void *p_vrfy )
{
    ssl->f_vrfy = f_vrfy;
    ssl->p_vrfy = p_vrfy;
}
#endif

#if defined(MBEDTLS_KEY_EXCHANGE_ECJPAKE_ENABLED)
/*
 * Set EC J-PAKE password for current handshake
 */
int mbedtls_ssl_set_hs_ecjpake_password( mbedtls_ssl_context *ssl,
                                         const unsigned char *pw,
                                         size_t pw_len )
{
    mbedtls_ecjpake_role role;

    if( ssl->handshake == NULL || ssl->conf == NULL )
        return( MBEDTLS_ERR_SSL_BAD_INPUT_DATA );

    if( ssl->conf->endpoint == MBEDTLS_SSL_IS_SERVER )
        role = MBEDTLS_ECJPAKE_SERVER;
    else
        role = MBEDTLS_ECJPAKE_CLIENT;

    return( mbedtls_ecjpake_setup( &ssl->handshake->ecjpake_ctx,
                                   role,
                                   MBEDTLS_MD_SHA256,
                                   MBEDTLS_ECP_DP_SECP256R1,
                                   pw, pw_len ) );
}
#endif /* MBEDTLS_KEY_EXCHANGE_ECJPAKE_ENABLED */

#if defined(MBEDTLS_KEY_EXCHANGE_SOME_PSK_ENABLED)

static int ssl_conf_psk_is_configured( mbedtls_ssl_config const *conf )
{
#if defined(MBEDTLS_USE_PSA_CRYPTO)
    if( !mbedtls_svc_key_id_is_null( conf->psk_opaque ) )
        return( 1 );
#endif /* MBEDTLS_USE_PSA_CRYPTO */

    if( conf->psk != NULL )
        return( 1 );

    return( 0 );
}

static void ssl_conf_remove_psk( mbedtls_ssl_config *conf )
{
    /* Remove reference to existing PSK, if any. */
#if defined(MBEDTLS_USE_PSA_CRYPTO)
    if( ! mbedtls_svc_key_id_is_null( conf->psk_opaque ) )
    {
        /* The maintenance of the PSK key slot is the
         * user's responsibility. */
        conf->psk_opaque = MBEDTLS_SVC_KEY_ID_INIT;
    }
    /* This and the following branch should never
     * be taken simultaenously as we maintain the
     * invariant that raw and opaque PSKs are never
     * configured simultaneously. As a safeguard,
     * though, `else` is omitted here. */
#endif /* MBEDTLS_USE_PSA_CRYPTO */
    if( conf->psk != NULL )
    {
        mbedtls_platform_zeroize( conf->psk, conf->psk_len );

        mbedtls_free( conf->psk );
        conf->psk = NULL;
        conf->psk_len = 0;
    }

    /* Remove reference to PSK identity, if any. */
    if( conf->psk_identity != NULL )
    {
        mbedtls_free( conf->psk_identity );
        conf->psk_identity = NULL;
        conf->psk_identity_len = 0;
    }
}

/* This function assumes that PSK identity in the SSL config is unset.
 * It checks that the provided identity is well-formed and attempts
 * to make a copy of it in the SSL config.
 * On failure, the PSK identity in the config remains unset. */
static int ssl_conf_set_psk_identity( mbedtls_ssl_config *conf,
                                      unsigned char const *psk_identity,
                                      size_t psk_identity_len )
{
    /* Identity len will be encoded on two bytes */
    if( psk_identity               == NULL ||
        ( psk_identity_len >> 16 ) != 0    ||
        psk_identity_len > MBEDTLS_SSL_OUT_CONTENT_LEN )
    {
        return( MBEDTLS_ERR_SSL_BAD_INPUT_DATA );
    }

    conf->psk_identity = mbedtls_calloc( 1, psk_identity_len );
    if( conf->psk_identity == NULL )
        return( MBEDTLS_ERR_SSL_ALLOC_FAILED );

    conf->psk_identity_len = psk_identity_len;
    memcpy( conf->psk_identity, psk_identity, conf->psk_identity_len );

    return( 0 );
}

int mbedtls_ssl_conf_psk( mbedtls_ssl_config *conf,
                const unsigned char *psk, size_t psk_len,
                const unsigned char *psk_identity, size_t psk_identity_len )
{
    int ret = MBEDTLS_ERR_ERROR_CORRUPTION_DETECTED;

    /* We currently only support one PSK, raw or opaque. */
    if( ssl_conf_psk_is_configured( conf ) )
        return( MBEDTLS_ERR_SSL_FEATURE_UNAVAILABLE );

    /* Check and set raw PSK */
    if( psk == NULL )
        return( MBEDTLS_ERR_SSL_BAD_INPUT_DATA );
    if( psk_len == 0 )
        return( MBEDTLS_ERR_SSL_BAD_INPUT_DATA );
    if( psk_len > MBEDTLS_PSK_MAX_LEN )
        return( MBEDTLS_ERR_SSL_BAD_INPUT_DATA );

    if( ( conf->psk = mbedtls_calloc( 1, psk_len ) ) == NULL )
        return( MBEDTLS_ERR_SSL_ALLOC_FAILED );
    conf->psk_len = psk_len;
    memcpy( conf->psk, psk, conf->psk_len );

    /* Check and set PSK Identity */
    ret = ssl_conf_set_psk_identity( conf, psk_identity, psk_identity_len );
    if( ret != 0 )
        ssl_conf_remove_psk( conf );

    return( ret );
}


#if defined(MBEDTLS_SSL_PROTO_TLS1_3_EXPERIMENTAL)
/* mbedtls_ssl_conf_tls13_key_exchange( ) allows to set the key exchange mode. */
int mbedtls_ssl_conf_tls13_key_exchange( mbedtls_ssl_config* conf,
    const int key_exchange_mode )
{
    conf->key_exchange_modes = key_exchange_mode;
    return 0;
}
#endif /* MBEDTLS_SSL_PROTO_TLS1_3_EXPERIMENTAL */


void mbedtls_ssl_remove_hs_psk( mbedtls_ssl_context* ssl )
{
#if defined(MBEDTLS_USE_PSA_CRYPTO)
    if( ! mbedtls_svc_key_id_is_null( ssl->handshake->psk_opaque ) )
    {
        ssl->handshake->psk_opaque = MBEDTLS_SVC_KEY_ID_INIT;
    }
    else
#endif /* MBEDTLS_USE_PSA_CRYPTO */
    if( ssl->handshake->psk != NULL )
    {
        mbedtls_platform_zeroize( ssl->handshake->psk,
                                  ssl->handshake->psk_len );
        mbedtls_free( ssl->handshake->psk );
        ssl->handshake->psk_len = 0;
        ssl->handshake->psk = NULL;
    }
}

int mbedtls_ssl_set_hs_psk( mbedtls_ssl_context *ssl,
                            const unsigned char *psk, size_t psk_len )
{
    if( psk == NULL || ssl->handshake == NULL )
        return( MBEDTLS_ERR_SSL_BAD_INPUT_DATA );

    if( psk_len > MBEDTLS_PSK_MAX_LEN )
    {
        MBEDTLS_SSL_DEBUG_MSG( 1,
            ( "PSK length has exceeded MBEDTLS_PSK_MAX_LEN (%u)",
              (unsigned) MBEDTLS_PSK_MAX_LEN ) );
        return( MBEDTLS_ERR_SSL_BAD_INPUT_DATA );
    }

    mbedtls_ssl_remove_hs_psk( ssl );

    if( ( ssl->handshake->psk = mbedtls_calloc( 1, psk_len ) ) == NULL )
        return( MBEDTLS_ERR_SSL_ALLOC_FAILED );

    ssl->handshake->psk_len = psk_len;
    memcpy( ssl->handshake->psk, psk, ssl->handshake->psk_len );

    return( 0 );
}

#if defined(MBEDTLS_USE_PSA_CRYPTO)
int mbedtls_ssl_conf_psk_opaque( mbedtls_ssl_config *conf,
                                 psa_key_id_t psk,
                                 const unsigned char *psk_identity,
                                 size_t psk_identity_len )
{
    int ret = MBEDTLS_ERR_ERROR_CORRUPTION_DETECTED;

    /* We currently only support one PSK, raw or opaque. */
    if( ssl_conf_psk_is_configured( conf ) )
        return( MBEDTLS_ERR_SSL_FEATURE_UNAVAILABLE );

    /* Check and set opaque PSK */
    if( mbedtls_svc_key_id_is_null( psk ) )
        return( MBEDTLS_ERR_SSL_BAD_INPUT_DATA );
    conf->psk_opaque = psk;

    /* Check and set PSK Identity */
    ret = ssl_conf_set_psk_identity( conf, psk_identity,
                                     psk_identity_len );
    if( ret != 0 )
        ssl_conf_remove_psk( conf );

    return( ret );
}

int mbedtls_ssl_set_hs_psk_opaque( mbedtls_ssl_context *ssl,
                                   psa_key_id_t psk )
{
    if( ( mbedtls_svc_key_id_is_null( psk ) ) ||
        ( ssl->handshake == NULL ) )
        return( MBEDTLS_ERR_SSL_BAD_INPUT_DATA );

    mbedtls_ssl_remove_hs_psk( ssl );
    ssl->handshake->psk_opaque = psk;
    return( 0 );
}
#endif /* MBEDTLS_USE_PSA_CRYPTO */

void mbedtls_ssl_conf_psk_cb( mbedtls_ssl_config *conf,
                     int (*f_psk)(void *, mbedtls_ssl_context *, const unsigned char *,
                     size_t),
                     void *p_psk )
{
    conf->f_psk = f_psk;
    conf->p_psk = p_psk;
}
#endif /* MBEDTLS_KEY_EXCHANGE_SOME_PSK_ENABLED */

#if defined(MBEDTLS_DHM_C) && defined(MBEDTLS_SSL_SRV_C)
int mbedtls_ssl_conf_dh_param_bin( mbedtls_ssl_config *conf,
                                   const unsigned char *dhm_P, size_t P_len,
                                   const unsigned char *dhm_G, size_t G_len )
{
    int ret = MBEDTLS_ERR_ERROR_CORRUPTION_DETECTED;

    if( ( ret = mbedtls_mpi_read_binary( &conf->dhm_P, dhm_P, P_len ) ) != 0 ||
        ( ret = mbedtls_mpi_read_binary( &conf->dhm_G, dhm_G, G_len ) ) != 0 )
    {
        mbedtls_mpi_free( &conf->dhm_P );
        mbedtls_mpi_free( &conf->dhm_G );
        return( ret );
    }

    return( 0 );
}

int mbedtls_ssl_conf_dh_param_ctx( mbedtls_ssl_config *conf, mbedtls_dhm_context *dhm_ctx )
{
    int ret = MBEDTLS_ERR_ERROR_CORRUPTION_DETECTED;

    if( ( ret = mbedtls_dhm_get_value( dhm_ctx, MBEDTLS_DHM_PARAM_P,
                                       &conf->dhm_P ) ) != 0 ||
        ( ret = mbedtls_dhm_get_value( dhm_ctx, MBEDTLS_DHM_PARAM_G,
                                       &conf->dhm_G ) ) != 0 )
    {
        mbedtls_mpi_free( &conf->dhm_P );
        mbedtls_mpi_free( &conf->dhm_G );
        return( ret );
    }

    return( 0 );
}
#endif /* MBEDTLS_DHM_C && MBEDTLS_SSL_SRV_C */

#if defined(MBEDTLS_DHM_C) && defined(MBEDTLS_SSL_CLI_C)
/*
 * Set the minimum length for Diffie-Hellman parameters
 */
void mbedtls_ssl_conf_dhm_min_bitlen( mbedtls_ssl_config *conf,
                                      unsigned int bitlen )
{
    conf->dhm_min_bitlen = bitlen;
}
#endif /* MBEDTLS_DHM_C && MBEDTLS_SSL_CLI_C */

#if defined(MBEDTLS_KEY_EXCHANGE_WITH_CERT_ENABLED) \
    && defined(MBEDTLS_SSL_PROTO_TLS1_2)
/*
 * Set allowed/preferred hashes for handshake signatures
 */
void mbedtls_ssl_conf_sig_hashes( mbedtls_ssl_config *conf,
                                  const int *hashes )
{
    conf->sig_hashes = hashes;
}
#endif /* MBEDTLS_KEY_EXCHANGE_WITH_CERT_ENABLED \
          && MBEDTLS_SSL_PROTO_TLS1_2 */

#if defined(MBEDTLS_ECP_C)
/*
 * Set the allowed elliptic curves
 */
void mbedtls_ssl_conf_curves( mbedtls_ssl_config *conf,
                             const mbedtls_ecp_group_id *curve_list )
{
    conf->curve_list = curve_list;
}

#endif /* MBEDTLS_ECP_C */

#if defined(MBEDTLS_X509_CRT_PARSE_C)
int mbedtls_ssl_set_hostname( mbedtls_ssl_context *ssl, const char *hostname )
{
    /* Initialize to suppress unnecessary compiler warning */
    size_t hostname_len = 0;

    /* Check if new hostname is valid before
     * making any change to current one */
    if( hostname != NULL )
    {
        hostname_len = strlen( hostname );

        if( hostname_len > MBEDTLS_SSL_MAX_HOST_NAME_LEN )
            return( MBEDTLS_ERR_SSL_BAD_INPUT_DATA );
    }

    /* Now it's clear that we will overwrite the old hostname,
     * so we can free it safely */

    if( ssl->hostname != NULL )
    {
        mbedtls_platform_zeroize( ssl->hostname, strlen( ssl->hostname ) );
        mbedtls_free( ssl->hostname );
    }

    /* Passing NULL as hostname shall clear the old one */

    if( hostname == NULL )
    {
        ssl->hostname = NULL;
    }
    else
    {
        ssl->hostname = mbedtls_calloc( 1, hostname_len + 1 );
        if( ssl->hostname == NULL )
            return( MBEDTLS_ERR_SSL_ALLOC_FAILED );

        memcpy( ssl->hostname, hostname, hostname_len );

        ssl->hostname[hostname_len] = '\0';
    }

    return( 0 );
}
#endif /* MBEDTLS_X509_CRT_PARSE_C */

#if defined(MBEDTLS_SSL_SERVER_NAME_INDICATION)
void mbedtls_ssl_conf_sni( mbedtls_ssl_config *conf,
                  int (*f_sni)(void *, mbedtls_ssl_context *,
                                const unsigned char *, size_t),
                  void *p_sni )
{
    conf->f_sni = f_sni;
    conf->p_sni = p_sni;
}
#endif /* MBEDTLS_SSL_SERVER_NAME_INDICATION */

#if defined(MBEDTLS_SSL_ALPN)
int mbedtls_ssl_conf_alpn_protocols( mbedtls_ssl_config *conf, const char **protos )
{
    size_t cur_len, tot_len;
    const char **p;

    /*
     * RFC 7301 3.1: "Empty strings MUST NOT be included and byte strings
     * MUST NOT be truncated."
     * We check lengths now rather than later.
     */
    tot_len = 0;
    for( p = protos; *p != NULL; p++ )
    {
        cur_len = strlen( *p );
        tot_len += cur_len;

        if( ( cur_len == 0 ) ||
            ( cur_len > MBEDTLS_SSL_MAX_ALPN_NAME_LEN ) ||
            ( tot_len > MBEDTLS_SSL_MAX_ALPN_LIST_LEN ) )
            return( MBEDTLS_ERR_SSL_BAD_INPUT_DATA );
    }

    conf->alpn_list = protos;

    return( 0 );
}

const char *mbedtls_ssl_get_alpn_protocol( const mbedtls_ssl_context *ssl )
{
    return( ssl->alpn_chosen );
}
#endif /* MBEDTLS_SSL_ALPN */

#if defined(MBEDTLS_SSL_DTLS_SRTP)
void mbedtls_ssl_conf_srtp_mki_value_supported( mbedtls_ssl_config *conf,
                                                int support_mki_value )
{
    conf->dtls_srtp_mki_support = support_mki_value;
}

int mbedtls_ssl_dtls_srtp_set_mki_value( mbedtls_ssl_context *ssl,
                                         unsigned char *mki_value,
                                         uint16_t mki_len )
{
    if( mki_len > MBEDTLS_TLS_SRTP_MAX_MKI_LENGTH )
    {
        return( MBEDTLS_ERR_SSL_BAD_INPUT_DATA );
    }

    if( ssl->conf->dtls_srtp_mki_support == MBEDTLS_SSL_DTLS_SRTP_MKI_UNSUPPORTED )
    {
        return( MBEDTLS_ERR_SSL_FEATURE_UNAVAILABLE );
    }

    memcpy( ssl->dtls_srtp_info.mki_value, mki_value, mki_len );
    ssl->dtls_srtp_info.mki_len = mki_len;
    return( 0 );
}

int mbedtls_ssl_conf_dtls_srtp_protection_profiles( mbedtls_ssl_config *conf,
                                                    const mbedtls_ssl_srtp_profile *profiles )
{
    const mbedtls_ssl_srtp_profile *p;
    size_t list_size = 0;

    /* check the profiles list: all entry must be valid,
     * its size cannot be more than the total number of supported profiles, currently 4 */
    for( p = profiles; *p != MBEDTLS_TLS_SRTP_UNSET &&
                       list_size <= MBEDTLS_TLS_SRTP_MAX_PROFILE_LIST_LENGTH;
         p++ )
    {
        if( mbedtls_ssl_check_srtp_profile_value( *p ) != MBEDTLS_TLS_SRTP_UNSET )
        {
            list_size++;
        }
        else
        {
            /* unsupported value, stop parsing and set the size to an error value */
            list_size = MBEDTLS_TLS_SRTP_MAX_PROFILE_LIST_LENGTH + 1;
        }
    }

    if( list_size > MBEDTLS_TLS_SRTP_MAX_PROFILE_LIST_LENGTH )
    {
                conf->dtls_srtp_profile_list = NULL;
                conf->dtls_srtp_profile_list_len = 0;
                return( MBEDTLS_ERR_SSL_BAD_INPUT_DATA );
    }

    conf->dtls_srtp_profile_list = profiles;
    conf->dtls_srtp_profile_list_len = list_size;

    return( 0 );
}

void mbedtls_ssl_get_dtls_srtp_negotiation_result( const mbedtls_ssl_context *ssl,
                                                   mbedtls_dtls_srtp_info *dtls_srtp_info )
{
    dtls_srtp_info->chosen_dtls_srtp_profile = ssl->dtls_srtp_info.chosen_dtls_srtp_profile;
    /* do not copy the mki value if there is no chosen profile */
    if( dtls_srtp_info->chosen_dtls_srtp_profile == MBEDTLS_TLS_SRTP_UNSET )
    {
        dtls_srtp_info->mki_len = 0;
    }
    else
    {
        dtls_srtp_info->mki_len = ssl->dtls_srtp_info.mki_len;
        memcpy( dtls_srtp_info->mki_value, ssl->dtls_srtp_info.mki_value,
                ssl->dtls_srtp_info.mki_len );
    }
}
#endif /* MBEDTLS_SSL_DTLS_SRTP */

void mbedtls_ssl_conf_max_version( mbedtls_ssl_config *conf, int major, int minor )
{
    conf->max_major_ver = major;
    conf->max_minor_ver = minor;
}

void mbedtls_ssl_conf_min_version( mbedtls_ssl_config *conf, int major, int minor )
{
    conf->min_major_ver = major;
    conf->min_minor_ver = minor;
}

#if defined(MBEDTLS_SSL_SRV_C)
void mbedtls_ssl_conf_cert_req_ca_list( mbedtls_ssl_config *conf,
                                          char cert_req_ca_list )
{
    conf->cert_req_ca_list = cert_req_ca_list;
}
#endif

#if defined(MBEDTLS_SSL_ENCRYPT_THEN_MAC)
void mbedtls_ssl_conf_encrypt_then_mac( mbedtls_ssl_config *conf, char etm )
{
    conf->encrypt_then_mac = etm;
}
#endif

#if defined(MBEDTLS_SSL_EXTENDED_MASTER_SECRET)
void mbedtls_ssl_conf_extended_master_secret( mbedtls_ssl_config *conf, char ems )
{
    conf->extended_ms = ems;
}
#endif

#if defined(MBEDTLS_SSL_MAX_FRAGMENT_LENGTH)
int mbedtls_ssl_conf_max_frag_len( mbedtls_ssl_config *conf, unsigned char mfl_code )
{
    if( mfl_code >= MBEDTLS_SSL_MAX_FRAG_LEN_INVALID ||
        ssl_mfl_code_to_length( mfl_code ) > MBEDTLS_TLS_EXT_ADV_CONTENT_LEN )
    {
        return( MBEDTLS_ERR_SSL_BAD_INPUT_DATA );
    }

    conf->mfl_code = mfl_code;

    return( 0 );
}
#endif /* MBEDTLS_SSL_MAX_FRAGMENT_LENGTH */

void mbedtls_ssl_conf_legacy_renegotiation( mbedtls_ssl_config *conf, int allow_legacy )
{
    conf->allow_legacy_renegotiation = allow_legacy;
}

#if defined(MBEDTLS_SSL_RENEGOTIATION)
void mbedtls_ssl_conf_renegotiation( mbedtls_ssl_config *conf, int renegotiation )
{
    conf->disable_renegotiation = renegotiation;
}

void mbedtls_ssl_conf_renegotiation_enforced( mbedtls_ssl_config *conf, int max_records )
{
    conf->renego_max_records = max_records;
}

void mbedtls_ssl_conf_renegotiation_period( mbedtls_ssl_config *conf,
                                   const unsigned char period[8] )
{
    memcpy( conf->renego_period, period, 8 );
}
#endif /* MBEDTLS_SSL_RENEGOTIATION */

#if ( ( defined(MBEDTLS_SSL_SESSION_TICKETS) && defined(MBEDTLS_SSL_CLI_C) ) || \
      ( defined(MBEDTLS_SSL_NEW_SESSION_TICKET) ) )
void mbedtls_ssl_conf_session_tickets( mbedtls_ssl_config *conf, int use_tickets )
{
    conf->session_tickets = use_tickets;
}
#endif /* ( MBEDTLS_SSL_SESSION_TICKETS && MBEDTLS_SSL_CLI_C ) || MBEDTLS_SSL_NEW_SESSION_TICKET */

#if ( ( defined(MBEDTLS_SSL_SESSION_TICKETS) || defined(MBEDTLS_SSL_NEW_SESSION_TICKET) ) && \
      defined(MBEDTLS_SSL_SRV_C) )
void mbedtls_ssl_conf_session_tickets_cb( mbedtls_ssl_config* conf,
    mbedtls_ssl_ticket_write_t* f_ticket_write,
    mbedtls_ssl_ticket_parse_t* f_ticket_parse,
    void* p_ticket )
{
    conf->f_ticket_write = f_ticket_write;
    conf->f_ticket_parse = f_ticket_parse;
    conf->p_ticket = p_ticket;
}
#endif /* ( MBEDTLS_SSL_SESSION_TICKETS || MBEDTLS_SSL_NEW_SESSION_TICKET ) && MBEDTLS_SSL_SRV_C */

#if defined(MBEDTLS_SSL_EXPORT_KEYS)
void mbedtls_ssl_set_export_keys_cb( mbedtls_ssl_context *ssl,
                                     mbedtls_ssl_export_keys_t *f_export_keys,
                                     void *p_export_keys )
{
    ssl->f_export_keys = f_export_keys;
    ssl->p_export_keys = p_export_keys;
}
#endif /* MBEDTLS_SSL_EXPORT_KEYS */

#if defined(MBEDTLS_SSL_ASYNC_PRIVATE)
void mbedtls_ssl_conf_async_private_cb(
    mbedtls_ssl_config *conf,
    mbedtls_ssl_async_sign_t *f_async_sign,
    mbedtls_ssl_async_decrypt_t *f_async_decrypt,
    mbedtls_ssl_async_resume_t *f_async_resume,
    mbedtls_ssl_async_cancel_t *f_async_cancel,
    void *async_config_data )
{
    conf->f_async_sign_start = f_async_sign;
    conf->f_async_decrypt_start = f_async_decrypt;
    conf->f_async_resume = f_async_resume;
    conf->f_async_cancel = f_async_cancel;
    conf->p_async_config_data = async_config_data;
}

void *mbedtls_ssl_conf_get_async_config_data( const mbedtls_ssl_config *conf )
{
    return( conf->p_async_config_data );
}

void *mbedtls_ssl_get_async_operation_data( const mbedtls_ssl_context *ssl )
{
    if( ssl->handshake == NULL )
        return( NULL );
    else
        return( ssl->handshake->user_async_ctx );
}

void mbedtls_ssl_set_async_operation_data( mbedtls_ssl_context *ssl,
                                 void *ctx )
{
    if( ssl->handshake != NULL )
        ssl->handshake->user_async_ctx = ctx;
}
#endif /* MBEDTLS_SSL_ASYNC_PRIVATE */

/*
 * SSL get accessors
 */
uint32_t mbedtls_ssl_get_verify_result( const mbedtls_ssl_context *ssl )
{
    if( ssl->session != NULL )
        return( ssl->session->verify_result );

    if( ssl->session_negotiate != NULL )
        return( ssl->session_negotiate->verify_result );

    return( 0xFFFFFFFF );
}

const char *mbedtls_ssl_get_ciphersuite( const mbedtls_ssl_context *ssl )
{
    if( ssl == NULL || ssl->session == NULL )
        return( NULL );

    return mbedtls_ssl_get_ciphersuite_name( ssl->session->ciphersuite );
}

const char *mbedtls_ssl_get_version( const mbedtls_ssl_context *ssl )
{
#if defined(MBEDTLS_SSL_PROTO_DTLS)
    if( ssl->conf->transport == MBEDTLS_SSL_TRANSPORT_DATAGRAM )
    {
        switch( ssl->minor_ver )
        {
            case MBEDTLS_SSL_MINOR_VERSION_3:
                return( "DTLSv1.2" );
        case MBEDTLS_SSL_MINOR_VERSION_4:
            return( "DTLSv1.3" );

            default:
                return( "unknown (DTLS)" );
        }
    }
#endif

    switch( ssl->minor_ver )
    {
        case MBEDTLS_SSL_MINOR_VERSION_3:
            return( "TLSv1.2" );

        case MBEDTLS_SSL_MINOR_VERSION_4:
            return( "TLSv1.3" );

        default:
            return( "unknown" );
    }
}

#if defined(MBEDTLS_SSL_PROTO_TLS1_3_EXPERIMENTAL)
mbedtls_key_exchange_type_t mbedtls_ssl_get_key_exchange( const mbedtls_ssl_context* ssl )
{
    if( ssl == NULL || ssl->session == NULL )
        return( MBEDTLS_KEY_EXCHANGE_NONE );

    return ( ssl->handshake->key_exchange );
}
#endif /* MBEDTLS_SSL_PROTO_TLS1_3_EXPERIMENTAL */
#if defined(MBEDTLS_SSL_MAX_FRAGMENT_LENGTH)
size_t mbedtls_ssl_get_input_max_frag_len( const mbedtls_ssl_context *ssl )
{
    size_t max_len = MBEDTLS_SSL_IN_CONTENT_LEN;
    size_t read_mfl;

#if defined(MBEDTLS_SSL_PROTO_TLS1_2_OR_EARLIER)
    /* Use the configured MFL for the client if we're past SERVER_HELLO_DONE */
    if( ssl->conf->endpoint == MBEDTLS_SSL_IS_CLIENT &&
        ssl->state >= MBEDTLS_SSL_SERVER_HELLO_DONE )
    {
        return ssl_mfl_code_to_length( ssl->conf->mfl_code );
    }
#endif /* MBEDTLS_SSL_PROTO_TLS1_2_OR_EARLIER */

    /* Check if a smaller max length was negotiated */
    if( ssl->session_out != NULL )
    {
        read_mfl = ssl_mfl_code_to_length( ssl->session_out->mfl_code );
        if( read_mfl < max_len )
        {
            max_len = read_mfl;
        }
    }

    /* During a handshake, use the value being negotiated */
    if( ssl->session_negotiate != NULL )
    {
        read_mfl = ssl_mfl_code_to_length( ssl->session_negotiate->mfl_code );
        if( read_mfl < max_len )
        {
            max_len = read_mfl;
        }
    }

    return( max_len );
}

size_t mbedtls_ssl_get_output_max_frag_len( const mbedtls_ssl_context *ssl )
{
    size_t max_len;

    /*
     * Assume mfl_code is correct since it was checked when set
     */
    max_len = ssl_mfl_code_to_length( ssl->conf->mfl_code );

    /* Check if a smaller max length was negotiated */
    if( ssl->session_out != NULL &&
        ssl_mfl_code_to_length( ssl->session_out->mfl_code ) < max_len )
    {
        max_len = ssl_mfl_code_to_length( ssl->session_out->mfl_code );
    }

    /* During a handshake, use the value being negotiated */
    if( ssl->session_negotiate != NULL &&
        ssl_mfl_code_to_length( ssl->session_negotiate->mfl_code ) < max_len )
    {
        max_len = ssl_mfl_code_to_length( ssl->session_negotiate->mfl_code );
    }

    return( max_len );
}
#endif /* MBEDTLS_SSL_MAX_FRAGMENT_LENGTH */

#if defined(MBEDTLS_SSL_PROTO_DTLS)
size_t mbedtls_ssl_get_current_mtu( const mbedtls_ssl_context *ssl )
{
    /* Return unlimited mtu for client hello messages to avoid fragmentation. */
    if( ssl->conf->endpoint == MBEDTLS_SSL_IS_CLIENT &&
        ( ssl->state == MBEDTLS_SSL_CLIENT_HELLO ||
          ssl->state == MBEDTLS_SSL_SERVER_HELLO ) )
        return ( 0 );

    if( ssl->handshake == NULL || ssl->handshake->mtu == 0 )
        return( ssl->mtu );

    if( ssl->mtu == 0 )
        return( ssl->handshake->mtu );

    return( ssl->mtu < ssl->handshake->mtu ?
            ssl->mtu : ssl->handshake->mtu );
}
#endif /* MBEDTLS_SSL_PROTO_DTLS */

int mbedtls_ssl_get_max_out_record_payload( const mbedtls_ssl_context *ssl )
{
    size_t max_len = MBEDTLS_SSL_OUT_CONTENT_LEN;

#if !defined(MBEDTLS_SSL_MAX_FRAGMENT_LENGTH) && \
    !defined(MBEDTLS_SSL_PROTO_DTLS)
    (void) ssl;
#endif

#if defined(MBEDTLS_SSL_MAX_FRAGMENT_LENGTH)
    const size_t mfl = mbedtls_ssl_get_output_max_frag_len( ssl );

    if( max_len > mfl )
        max_len = mfl;
#endif

#if defined(MBEDTLS_SSL_PROTO_DTLS)
    if( mbedtls_ssl_get_current_mtu( ssl ) != 0 )
    {
        const size_t mtu = mbedtls_ssl_get_current_mtu( ssl );
        const int ret = mbedtls_ssl_get_record_expansion( ssl );
        const size_t overhead = (size_t) ret;

        if( ret < 0 )
            return( ret );

        if( mtu <= overhead )
        {
            MBEDTLS_SSL_DEBUG_MSG( 1, ( "MTU too low for record expansion" ) );
            return( MBEDTLS_ERR_SSL_FEATURE_UNAVAILABLE );
        }

        if( max_len > mtu - overhead )
            max_len = mtu - overhead;
    }
#endif /* MBEDTLS_SSL_PROTO_DTLS */

#if !defined(MBEDTLS_SSL_MAX_FRAGMENT_LENGTH) &&        \
    !defined(MBEDTLS_SSL_PROTO_DTLS)
    ((void) ssl);
#endif

    return( (int) max_len );
}

int mbedtls_ssl_get_max_in_record_payload( const mbedtls_ssl_context *ssl )
{
    size_t max_len = MBEDTLS_SSL_IN_CONTENT_LEN;

#if !defined(MBEDTLS_SSL_MAX_FRAGMENT_LENGTH)
    (void) ssl;
#endif

#if defined(MBEDTLS_SSL_MAX_FRAGMENT_LENGTH)
    const size_t mfl = mbedtls_ssl_get_input_max_frag_len( ssl );

    if( max_len > mfl )
        max_len = mfl;
#endif

    return( (int) max_len );
}

#if defined(MBEDTLS_X509_CRT_PARSE_C)
const mbedtls_x509_crt *mbedtls_ssl_get_peer_cert( const mbedtls_ssl_context *ssl )
{
    if( ssl == NULL || ssl->session == NULL )
        return( NULL );

#if defined(MBEDTLS_SSL_KEEP_PEER_CERTIFICATE)
    return( ssl->session->peer_cert );
#else
    return( NULL );
#endif /* MBEDTLS_SSL_KEEP_PEER_CERTIFICATE */
}
#endif /* MBEDTLS_X509_CRT_PARSE_C */

#if defined(MBEDTLS_SSL_CLI_C)
int mbedtls_ssl_get_session( const mbedtls_ssl_context *ssl,
                             mbedtls_ssl_session *dst )
{
    int ret;

    if( ssl == NULL ||
        dst == NULL ||
        ssl->session == NULL ||
        ssl->conf->endpoint != MBEDTLS_SSL_IS_CLIENT )
    {
        return( MBEDTLS_ERR_SSL_BAD_INPUT_DATA );
    }

    /* Since Mbed TLS 3.0, mbedtls_ssl_get_session() is no longer
     * idempotent: Each session can only be exported once.
     *
     * (This is in preparation for TLS 1.3 support where we will
     * need the ability to export multiple sessions (aka tickets),
     * which will be achieved by calling mbedtls_ssl_get_session()
     * multiple times until it fails.)
     *
     * Check whether we have already exported the current session,
     * and fail if so.
     */
    if( ssl->session->exported == 1 )
        return( MBEDTLS_ERR_SSL_FEATURE_UNAVAILABLE );

    ret = mbedtls_ssl_session_copy( dst, ssl->session );
    if( ret != 0 )
        return( ret );

    /* Remember that we've exported the session. */
    ssl->session->exported = 1;
    return( 0 );
}
#endif /* MBEDTLS_SSL_CLI_C */

/*
 * Define ticket header determining Mbed TLS version
 * and structure of the ticket.
 */

/*
 * Define bitflag determining compile-time settings influencing
 * structure of serialized SSL sessions.
 */

#if defined(MBEDTLS_HAVE_TIME)
#define SSL_SERIALIZED_SESSION_CONFIG_TIME 1
#else
#define SSL_SERIALIZED_SESSION_CONFIG_TIME 0
#endif /* MBEDTLS_HAVE_TIME */

#if defined(MBEDTLS_X509_CRT_PARSE_C)
#define SSL_SERIALIZED_SESSION_CONFIG_CRT 1
#else
#define SSL_SERIALIZED_SESSION_CONFIG_CRT 0
#endif /* MBEDTLS_X509_CRT_PARSE_C */

#if defined(MBEDTLS_SSL_CLI_C) && defined(MBEDTLS_SSL_SESSION_TICKETS)
#define SSL_SERIALIZED_SESSION_CONFIG_CLIENT_TICKET 1
#else
#define SSL_SERIALIZED_SESSION_CONFIG_CLIENT_TICKET 0
#endif /* MBEDTLS_SSL_CLI_C && MBEDTLS_SSL_SESSION_TICKETS */

#if defined(MBEDTLS_SSL_MAX_FRAGMENT_LENGTH)
#define SSL_SERIALIZED_SESSION_CONFIG_MFL 1
#else
#define SSL_SERIALIZED_SESSION_CONFIG_MFL 0
#endif /* MBEDTLS_SSL_MAX_FRAGMENT_LENGTH */

#if defined(MBEDTLS_SSL_ENCRYPT_THEN_MAC)
#define SSL_SERIALIZED_SESSION_CONFIG_ETM 1
#else
#define SSL_SERIALIZED_SESSION_CONFIG_ETM 0
#endif /* MBEDTLS_SSL_ENCRYPT_THEN_MAC */

#if defined(MBEDTLS_SSL_SESSION_TICKETS)
#define SSL_SERIALIZED_SESSION_CONFIG_TICKET 1
#else
#define SSL_SERIALIZED_SESSION_CONFIG_TICKET 0
#endif /* MBEDTLS_SSL_SESSION_TICKETS */

#define SSL_SERIALIZED_SESSION_CONFIG_TIME_BIT          0
#define SSL_SERIALIZED_SESSION_CONFIG_CRT_BIT           1
#define SSL_SERIALIZED_SESSION_CONFIG_CLIENT_TICKET_BIT 2
#define SSL_SERIALIZED_SESSION_CONFIG_MFL_BIT           3
#define SSL_SERIALIZED_SESSION_CONFIG_ETM_BIT           4
#define SSL_SERIALIZED_SESSION_CONFIG_TICKET_BIT        5

#define SSL_SERIALIZED_SESSION_CONFIG_BITFLAG                           \
    ( (uint16_t) (                                                      \
        ( SSL_SERIALIZED_SESSION_CONFIG_TIME          << SSL_SERIALIZED_SESSION_CONFIG_TIME_BIT          ) | \
        ( SSL_SERIALIZED_SESSION_CONFIG_CRT           << SSL_SERIALIZED_SESSION_CONFIG_CRT_BIT           ) | \
        ( SSL_SERIALIZED_SESSION_CONFIG_CLIENT_TICKET << SSL_SERIALIZED_SESSION_CONFIG_CLIENT_TICKET_BIT ) | \
        ( SSL_SERIALIZED_SESSION_CONFIG_MFL           << SSL_SERIALIZED_SESSION_CONFIG_MFL_BIT           ) | \
        ( SSL_SERIALIZED_SESSION_CONFIG_ETM           << SSL_SERIALIZED_SESSION_CONFIG_ETM_BIT           ) | \
        ( SSL_SERIALIZED_SESSION_CONFIG_TICKET        << SSL_SERIALIZED_SESSION_CONFIG_TICKET_BIT        ) ) )

#if defined(MBEDTLS_SSL_PROTO_TLS1_2) || defined(MBEDTLS_SSL_PROTO_TLS1_1) || \
    defined(MBEDTLS_SSL_PROTO_TLS1) || defined(MBEDTLS_SSL_NEW_SESSION_TICKET)
static unsigned char ssl_serialized_session_header[] = {
    MBEDTLS_VERSION_MAJOR,
    MBEDTLS_VERSION_MINOR,
    MBEDTLS_VERSION_PATCH,
    ( SSL_SERIALIZED_SESSION_CONFIG_BITFLAG >> 8 ) & 0xFF,
    ( SSL_SERIALIZED_SESSION_CONFIG_BITFLAG >> 0 ) & 0xFF,
};

/*
 * Serialize a session in the following format:
 * (in the presentation language of TLS, RFC 8446 section 3)
 *
 *  struct {
 *
 *    opaque mbedtls_version[3];   // library version: major, minor, patch
 *    opaque session_format[2];    // library-version specific 16-bit field
 *                                 // determining the format of the remaining
 *                                 // serialized data.
 *
 *          Note: When updating the format, remember to keep
 *          these version+format bytes.
 *
 *                                 // In this version, `session_format` determines
 *                                 // the setting of those compile-time
 *                                 // configuration options which influence
 *                                 // the structure of mbedtls_ssl_session.
 *
 *    uint8_t minor_ver;           // Protocol-version. Possible values:
 *                                 // - TLS 1.2 (MBEDTLS_SSL_MINOR_VERSION_3)
 *
 *    select (serialized_session.minor_ver) {
 *
 *      case MBEDTLS_SSL_MINOR_VERSION_3: // TLS 1.2
 *        serialized_session_tls12 data;
 *
 *   };
 *
<<<<<<< HEAD
 *  Note: The format below is used by TLS/DTLS versions prior to 1.3.
 *        The ticket format used in TLS/DTLS 1.3 is shown further below.
 *
 *                               // In this version, `session_format` determines
 *                               // the setting of those compile-time
 *                               // configuration options which influence
 *                               // the structure of mbedtls_ssl_session.
 *  uint64 start_time;
 *  uint8 ciphersuite[2];        // defined by the standard
 *  uint8 compression;           // 0 or 1
 *  uint8 session_id_len;        // at most 32
 *  opaque session_id[32];
 *  opaque master[48];           // fixed length in the standard
 *  uint32 verify_result;
 *  opaque peer_cert<0..2^24-1>; // length 0 means no peer cert
 *  opaque ticket<0..2^24-1>;    // length 0 means no ticket
 *  uint32 ticket_lifetime;
 *  uint8 mfl_code;              // up to 255 according to standard
 *  uint8 trunc_hmac;            // 0 or 1
 *  uint8 encrypt_then_mac;      // 0 or 1
 *
 * The order is the same as in the definition of the structure, except
 * verify_result is put before peer_cert so that all mandatory fields come
 * together in one block.
 *
 * For TLS/DTLS 1.3 the ticket contains the following content:
 *
 *  uint64 start_time;
 *  uint8 ciphersuite[2];
 *  uint32 ticket_lifetime;
 *  uint32 ticket_age_add;
 *  uint8 ticket_flags;
 *  opaque resumption_key<0..255>;
 *  opaque ticket<0..2^16>;
 *  uint64 ticket_received;
 *
 * Note: The field ticket, and ticket_received
 *       are only stored on the client-side.
 *
=======
 * } serialized_session;
 *
>>>>>>> f8f88d6b
 */

#if defined(MBEDTLS_SSL_PROTO_TLS1_2)
/* Serialization of TLS 1.2 sessions:
 *
 * struct {
 *    uint64 start_time;
 *    uint8 ciphersuite[2];           // defined by the standard
 *    uint8 compression;              // 0 or 1
 *    uint8 session_id_len;           // at most 32
 *    opaque session_id[32];
 *    opaque master[48];              // fixed length in the standard
 *    uint32 verify_result;
 *    opaque peer_cert<0..2^24-1>;    // length 0 means no peer cert
 *    opaque ticket<0..2^24-1>;       // length 0 means no ticket
 *    uint32 ticket_lifetime;
 *    uint8 mfl_code;                 // up to 255 according to standard
 *    uint8 encrypt_then_mac;         // 0 or 1
 * } serialized_session_tls12;
 *
 */
static size_t ssl_session_save_tls12( const mbedtls_ssl_session *session,
                                      unsigned char *buf,
                                      size_t buf_len )
{
    unsigned char *p = buf;
    size_t used = 0;
<<<<<<< HEAD
#if defined(MBEDTLS_SSL_NEW_SESSION_TICKET)
    int minor_ver = 0;
#endif /* MBEDTLS_SSL_NEW_SESSION_TICKET */
=======

>>>>>>> f8f88d6b
#if defined(MBEDTLS_HAVE_TIME)
    uint64_t start;
#endif /* MBEDTLS_HAVE_TIME */

#if defined(MBEDTLS_SSL_PROTO_TLS1_2_OR_EARLIER)
#if defined(MBEDTLS_X509_CRT_PARSE_C)
#if defined(MBEDTLS_SSL_KEEP_PEER_CERTIFICATE)
    size_t cert_len;
#endif /* MBEDTLS_SSL_KEEP_PEER_CERTIFICATE */
#endif /* MBEDTLS_X509_CRT_PARSE_C */
#endif /* MBEDTLS_SSL_PROTO_TLS1_2_OR_EARLIER */

<<<<<<< HEAD
    if( session == NULL )
        return( MBEDTLS_ERR_SSL_INTERNAL_ERROR );

#if defined(MBEDTLS_SSL_NEW_SESSION_TICKET)
    /* Ticket format depends on the TLS version negotiated. */
    minor_ver = session->minor_ver;
#endif /* MBEDTLS_SSL_NEW_SESSION_TICKET */

    if( !omit_header )
    {
        /*
         * Add version identifier
         */

        used += sizeof( ssl_serialized_session_header );

        if( used <= buf_len )
        {
            memcpy( p, ssl_serialized_session_header,
                    sizeof( ssl_serialized_session_header ) );
            p += sizeof( ssl_serialized_session_header );
        }
    }

#if defined(MBEDTLS_SSL_NEW_SESSION_TICKET) && defined(MBEDTLS_SSL_PROTO_TLS1_3_EXPERIMENTAL)
    if( minor_ver == MBEDTLS_SSL_MINOR_VERSION_4 )
    {
        /*
         * Time
         */
=======
    /*
     * Time
     */
>>>>>>> f8f88d6b
#if defined(MBEDTLS_HAVE_TIME)
        used += 8;

        if( used <= buf_len )
        {
            start = (uint64_t) session->start;

            *p++ = (unsigned char)( ( start >> 56 ) & 0xFF );
            *p++ = (unsigned char)( ( start >> 48 ) & 0xFF );
            *p++ = (unsigned char)( ( start >> 40 ) & 0xFF );
            *p++ = (unsigned char)( ( start >> 32 ) & 0xFF );
            *p++ = (unsigned char)( ( start >> 24 ) & 0xFF );
            *p++ = (unsigned char)( ( start >> 16 ) & 0xFF );
            *p++ = (unsigned char)( ( start >>  8 ) & 0xFF );
            *p++ = (unsigned char)( ( start       ) & 0xFF );
        }
#endif /* MBEDTLS_HAVE_TIME */

        /*
         * Basic mandatory fields
         */
        used += 2   /* ciphersuite */
              + 4   /* ticket_lifetime */
              + 4   /* ticket_age_add */
              + 1   /* key_len */
              + 1;  /* flags */

        if( used <= buf_len )
        {
            *p++ = (unsigned char)( ( session->ciphersuite >> 8 ) & 0xFF );
            *p++ = (unsigned char)( ( session->ciphersuite      ) & 0xFF );

            *p++ = (unsigned char)( ( session->ticket_lifetime >> 24 ) & 0xFF );
            *p++ = (unsigned char)( ( session->ticket_lifetime >> 16 ) & 0xFF );
            *p++ = (unsigned char)( ( session->ticket_lifetime >>  8 ) & 0xFF );
            *p++ = (unsigned char)( ( session->ticket_lifetime       ) & 0xFF );


            *p++ = (unsigned char)( ( session->ticket_age_add >> 24 ) & 0xFF );
            *p++ = (unsigned char)( ( session->ticket_age_add >> 16 ) & 0xFF );
            *p++ = (unsigned char)( ( session->ticket_age_add >>  8 ) & 0xFF );
            *p++ = (unsigned char)( ( session->ticket_age_add       ) & 0xFF );

            *p++ = (unsigned char)( ( session->ticket_flags      ) & 0xFF );

            *p++ = (unsigned char)( ( session->key_len      ) & 0xFF );
        }

        used += session->key_len;

        if( used <= buf_len )
        {
            memcpy( p, session->key, session->key_len );
            p += session->key_len;
        }

#if defined(MBEDTLS_SSL_CLI_C)
        if( session->endpoint == MBEDTLS_SSL_IS_CLIENT )
        {
            /* Store ticket itself */
            used += 2                     /* ticket length */
                 + session->ticket_len;   /* ticket */

            if( used <= buf_len )
            {
                *p++ = (unsigned char)( ( session->ticket_len >> 8 ) & 0xFF );
                *p++ = (unsigned char)( ( session->ticket_len      ) & 0xFF );

                memcpy( p, session->ticket, session->ticket_len );
                p +=  session->ticket_len;
            }

#if defined(MBEDTLS_HAVE_TIME)
            used += 8;

            if( used <= buf_len )
            {
                start = (uint64_t) session->ticket_received;

                *p++ = (unsigned char)( ( start >> 56 ) & 0xFF );
                *p++ = (unsigned char)( ( start >> 48 ) & 0xFF );
                *p++ = (unsigned char)( ( start >> 40 ) & 0xFF );
                *p++ = (unsigned char)( ( start >> 32 ) & 0xFF );
                *p++ = (unsigned char)( ( start >> 24 ) & 0xFF );
                *p++ = (unsigned char)( ( start >> 16 ) & 0xFF );
                *p++ = (unsigned char)( ( start >>  8 ) & 0xFF );
                *p++ = (unsigned char)( ( start       ) & 0xFF );
            }
#endif /* MBEDTLS_HAVE_TIME */
        }

#endif /* MBEDTLS_SSL_CLI_C */
    }
    else
#endif /* MBEDTLS_SSL_NEW_SESSION_TICKET && MBEDTLS_SSL_PROTO_TLS1_3_EXPERIMENTAL */
#if defined(MBEDTLS_SSL_PROTO_TLS1_2_OR_EARLIER)
    {
        /*
         * Time
         */
#if defined(MBEDTLS_HAVE_TIME)
        used += 8;

        if( used <= buf_len )
        {
            start = (uint64_t) session->start;

            *p++ = (unsigned char)( ( start >> 56 ) & 0xFF );
            *p++ = (unsigned char)( ( start >> 48 ) & 0xFF );
            *p++ = (unsigned char)( ( start >> 40 ) & 0xFF );
            *p++ = (unsigned char)( ( start >> 32 ) & 0xFF );
            *p++ = (unsigned char)( ( start >> 24 ) & 0xFF );
            *p++ = (unsigned char)( ( start >> 16 ) & 0xFF );
            *p++ = (unsigned char)( ( start >>  8 ) & 0xFF );
            *p++ = (unsigned char)( ( start       ) & 0xFF );
        }
#endif /* MBEDTLS_HAVE_TIME */

        /*
         * Basic mandatory fields
         */
        used += 2   /* ciphersuite */
              + 1   /* compression */
              + 1   /* id_len */
              + sizeof( session->id )
              + sizeof( session->master )
              + 4;  /* verify_result */

        if( used <= buf_len )
        {
            *p++ = (unsigned char)( ( session->ciphersuite >> 8 ) & 0xFF );
            *p++ = (unsigned char)( ( session->ciphersuite      ) & 0xFF );

            *p++ = (unsigned char)( session->compression & 0xFF );

            *p++ = (unsigned char)( session->id_len & 0xFF );
            memcpy( p, session->id, 32 );
            p += 32;

            memcpy( p, session->master, 48 );
            p += 48;

            *p++ = (unsigned char)( ( session->verify_result >> 24 ) & 0xFF );
            *p++ = (unsigned char)( ( session->verify_result >> 16 ) & 0xFF );
            *p++ = (unsigned char)( ( session->verify_result >>  8 ) & 0xFF );
            *p++ = (unsigned char)( ( session->verify_result       ) & 0xFF );
        }
    }
#else
    {
        return ( MBEDTLS_ERR_SSL_INTERNAL_ERROR ); //TODO::MBEDTLS_SSL_PROTO_TLS1_3_EXPERIMENTAL report this error
    }
#endif /* MBEDTLS_SSL_PROTO_TLS1_2_OR_EARLIER */

#if defined(MBEDTLS_SSL_PROTO_TLS1_2_OR_EARLIER)
    /*
     * Peer's end-entity certificate
     */
#if defined(MBEDTLS_X509_CRT_PARSE_C)
#if defined(MBEDTLS_SSL_KEEP_PEER_CERTIFICATE)
    if( session->peer_cert == NULL )
        cert_len = 0;
    else
        cert_len = session->peer_cert->raw.len;

    used += 3 + cert_len;

    if( used <= buf_len )
    {
        *p++ = (unsigned char)( ( cert_len >> 16 ) & 0xFF );
        *p++ = (unsigned char)( ( cert_len >>  8 ) & 0xFF );
        *p++ = (unsigned char)( ( cert_len       ) & 0xFF );

        if( session->peer_cert != NULL )
        {
            memcpy( p, session->peer_cert->raw.p, cert_len );
            p += cert_len;
        }
    }
#else /* MBEDTLS_SSL_KEEP_PEER_CERTIFICATE */
    if( session->peer_cert_digest != NULL )
    {
        used += 1 /* type */ + 1 /* length */ + session->peer_cert_digest_len;
        if( used <= buf_len )
        {
            *p++ = (unsigned char) session->peer_cert_digest_type;
            *p++ = (unsigned char) session->peer_cert_digest_len;
            memcpy( p, session->peer_cert_digest,
                    session->peer_cert_digest_len );
            p += session->peer_cert_digest_len;
        }
    }
    else
    {
        used += 2;
        if( used <= buf_len )
        {
            *p++ = (unsigned char) MBEDTLS_MD_NONE;
            *p++ = 0;
        }
    }
#endif /* !MBEDTLS_SSL_KEEP_PEER_CERTIFICATE */
#endif /* MBEDTLS_X509_CRT_PARSE_C */
#endif /* MBEDTLS_SSL_PROTO_TLS1_2_OR_EARLIER */

    /*
     * Session ticket if any, plus associated data
     */
    if( minor_ver != MBEDTLS_SSL_MINOR_VERSION_4 )
    {
#if defined(MBEDTLS_SSL_SESSION_TICKETS) && defined(MBEDTLS_SSL_CLI_C)
        used += 3 + session->ticket_len + 4; /* len + ticket + lifetime */

        if( used <= buf_len )
        {
            *p++ = (unsigned char)( ( session->ticket_len >> 16 ) & 0xFF );
            *p++ = (unsigned char)( ( session->ticket_len >>  8 ) & 0xFF );
            *p++ = (unsigned char)( ( session->ticket_len       ) & 0xFF );

            if( session->ticket != NULL )
            {
                memcpy( p, session->ticket, session->ticket_len );
                p += session->ticket_len;
            }

            *p++ = (unsigned char)( ( session->ticket_lifetime >> 24 ) & 0xFF );
            *p++ = (unsigned char)( ( session->ticket_lifetime >> 16 ) & 0xFF );
            *p++ = (unsigned char)( ( session->ticket_lifetime >>  8 ) & 0xFF );
            *p++ = (unsigned char)( ( session->ticket_lifetime       ) & 0xFF );
        }
#endif /* MBEDTLS_SSL_SESSION_TICKETS && MBEDTLS_SSL_CLI_C */

        /*
         * Misc extension-related info
         */
#if defined(MBEDTLS_SSL_MAX_FRAGMENT_LENGTH)
        used += 1;

        if( used <= buf_len )
            *p++ = session->mfl_code;
#endif

#if defined(MBEDTLS_SSL_ENCRYPT_THEN_MAC)
        used += 1;

        if( used <= buf_len )
            *p++ = (unsigned char)( ( session->encrypt_then_mac ) & 0xFF );
#endif
    }

    return( used );
}
#endif /* MBEDTLS_SSL_PROTO_TLS1_2 */

static int ssl_session_save( const mbedtls_ssl_session *session,
                             unsigned char omit_header,
                             unsigned char *buf,
                             size_t buf_len,
                             size_t *olen )
{
    unsigned char *p = buf;
    size_t used = 0;

    if( !omit_header )
    {
        /*
         * Add Mbed TLS version identifier
         */

        used += sizeof( ssl_serialized_session_header );

        if( used <= buf_len )
        {
            memcpy( p, ssl_serialized_session_header,
                    sizeof( ssl_serialized_session_header ) );
            p += sizeof( ssl_serialized_session_header );
        }
    }

    /*
     * TLS version identifier
     */
    used += 1;
    if( used <= buf_len )
    {
        *p++ = session->minor_ver;
    }

    /* Forward to version-specific serialization routine. */
    switch( session->minor_ver )
    {
#if defined(MBEDTLS_SSL_PROTO_TLS1_2)
    case MBEDTLS_SSL_MINOR_VERSION_3:
    {
        size_t remaining_len = used <= buf_len ? buf_len - used : 0;
        used += ssl_session_save_tls12( session, p, remaining_len );
        break;
    }
#endif /* MBEDTLS_SSL_PROTO_TLS1_2 */

    default:
        return( MBEDTLS_ERR_SSL_FEATURE_UNAVAILABLE );
    }

    *olen = used;
    if( used > buf_len )
        return( MBEDTLS_ERR_SSL_BUFFER_TOO_SMALL );

    return( 0 );
}

/*
 * Public wrapper for ssl_session_save()
 */
int mbedtls_ssl_session_save( const mbedtls_ssl_session *session,
                              unsigned char *buf,
                              size_t buf_len,
                              size_t *olen )
{
    return( ssl_session_save( session, 0, buf, buf_len, olen ) );
}

/*
 * Deserialize session, see mbedtls_ssl_session_save() for format.
 *
 * This internal version is wrapped by a public function that cleans up in
 * case of error, and has an extra option omit_header.
 */
static int ssl_session_load_tls12( mbedtls_ssl_session *session,
                                   const unsigned char *buf,
                                   size_t len )
{
<<<<<<< HEAD
    const unsigned char *p = buf;
    const unsigned char * const end = buf + len;
    int minor_ver = 0;

#if defined(MBEDTLS_SSL_PROTO_TLS1_2_OR_EARLIER)
=======
#if defined(MBEDTLS_HAVE_TIME)
    uint64_t start;
#endif
>>>>>>> f8f88d6b
#if defined(MBEDTLS_X509_CRT_PARSE_C)
#if defined(MBEDTLS_SSL_KEEP_PEER_CERTIFICATE)
    size_t cert_len;
#endif /* MBEDTLS_SSL_KEEP_PEER_CERTIFICATE */
#endif /* MBEDTLS_X509_CRT_PARSE_C */
#endif /* MBEDTLS_SSL_PROTO_TLS1_2_OR_EARLIER */

    const unsigned char *p = buf;
    const unsigned char * const end = buf + len;

#if defined(MBEDTLS_SSL_NEW_SESSION_TICKET) && defined(MBEDTLS_SSL_PROTO_TLS1_3_EXPERIMENTAL)

    minor_ver = MBEDTLS_SSL_MINOR_VERSION_4; /* TBD: For testing only */
    session->minor_ver = minor_ver;

    if( minor_ver == MBEDTLS_SSL_MINOR_VERSION_4 )
    {

#if defined(MBEDTLS_HAVE_TIME)
        if( 8 > (size_t)( end - p ) )
            return( MBEDTLS_ERR_SSL_BAD_INPUT_DATA );

        session->start = (mbedtls_time_t)(
                ( (uint64_t) p[0] << 56 ) |
                ( (uint64_t) p[1] << 48 ) |
                ( (uint64_t) p[2] << 40 ) |
                ( (uint64_t) p[3] << 32 ) |
                ( (uint64_t) p[4] << 24 ) |
                ( (uint64_t) p[5] << 16 ) |
                ( (uint64_t) p[6] <<  8 ) |
                ( (uint64_t) p[7]       ));
        p += 8;
#endif /* MBEDTLS_HAVE_TIME */

        /* 2 bytes for ciphersuite,
         * 4 bytes for ticket_lifetime,
         * 4 bytes ticket_age_add,
         * 1 byte for key_len,
         * 1 byte for flags.
         */

        if( 2 + 4 + 4 + 1 + 1  > (size_t)( end - p ) )
            return( MBEDTLS_ERR_SSL_BAD_INPUT_DATA );

        session->ciphersuite = ( p[0] << 8 ) | p[1];
        p += 2;

        session->ticket_lifetime =
                            ( (uint32_t) p[0] << 24 ) |
                            ( (uint32_t) p[1] << 16 ) |
                            ( (uint32_t) p[2] <<  8 ) |
                            ( (uint32_t) p[3]       );
        p += 4;

        session->ticket_age_add =
                            ( (uint32_t) p[0] << 24 ) |
                            ( (uint32_t) p[1] << 16 ) |
                            ( (uint32_t) p[2] <<  8 ) |
                            ( (uint32_t) p[3]       );
        p += 4;

        session->ticket_flags = *p++;

        session->key_len = *p++;

        if( session->key_len > (size_t)( end - p ) )
            return( MBEDTLS_ERR_SSL_BAD_INPUT_DATA );

        memcpy( session->key, p, session->key_len );
        p += session->key_len;

#if defined(MBEDTLS_SSL_CLI_C)
        if( session->endpoint == MBEDTLS_SSL_IS_CLIENT )
        {
            if( 2 > (size_t)( end - p ) )
                return( MBEDTLS_ERR_SSL_BAD_INPUT_DATA );

            session->ticket_len = ( p[0] << 8 ) | p[1];
            p += 2;

            if( session->ticket_len > (size_t)( end - p ) )
                return( MBEDTLS_ERR_SSL_BAD_INPUT_DATA );

            session->ticket = mbedtls_calloc( session->ticket_len, 1 );
            if( session->ticket == NULL )
            {
                return ( MBEDTLS_ERR_SSL_ALLOC_FAILED );
            }
            else
            {
                memcpy( session->ticket, p, session->ticket_len );
                p += session->ticket_len;
            }

#if defined(MBEDTLS_HAVE_TIME)
            if( 8 > (size_t)( end - p ) )
                return( MBEDTLS_ERR_SSL_BAD_INPUT_DATA );

            session->ticket_received =
                    ( (uint64_t) p[0] << 56 ) |
                    ( (uint64_t) p[1] << 48 ) |
                    ( (uint64_t) p[2] << 40 ) |
                    ( (uint64_t) p[3] << 32 ) |
                    ( (uint64_t) p[4] << 24 ) |
                    ( (uint64_t) p[5] << 16 ) |
                    ( (uint64_t) p[6] <<  8 ) |
                    ( (uint64_t) p[7]       );
            p += 8;
#endif /* MBEDTLS_HAVE_TIME */
        }
#endif /* MBEDTLS_SSL_CLI_C */
    }
    else
#endif /* MBEDTLS_SSL_NEW_SESSION_TICKET && MBEDTLS_SSL_PROTO_TLS1_3_EXPERIMENTAL */
#if defined(MBEDTLS_SSL_PROTO_TLS1_2_OR_EARLIER)
    {
        /*
         * Time
         */
#if defined(MBEDTLS_HAVE_TIME)
        if( 8 > (size_t)( end - p ) )
            return( MBEDTLS_ERR_SSL_BAD_INPUT_DATA );

        session->start = (mbedtls_time_t)(
                ( (uint64_t) p[0] << 56 ) |
                ( (uint64_t) p[1] << 48 ) |
                ( (uint64_t) p[2] << 40 ) |
                ( (uint64_t) p[3] << 32 ) |
                ( (uint64_t) p[4] << 24 ) |
                ( (uint64_t) p[5] << 16 ) |
                ( (uint64_t) p[6] <<  8 ) |
                ( (uint64_t) p[7]       ));
        p += 8;

#endif /* MBEDTLS_HAVE_TIME */

        /*
         * Basic mandatory fields
         */
        if( 2 + 1 + 1 + 32 + 48 + 4 > (size_t)( end - p ) )
            return( MBEDTLS_ERR_SSL_BAD_INPUT_DATA );

        session->ciphersuite = ( p[0] << 8 ) | p[1];
        p += 2;

        session->compression = *p++;

        session->id_len = *p++;
        memcpy( session->id, p, 32 );
        p += 32;

        memcpy( session->master, p, 48 );
        p += 48;

        session->verify_result = ( (uint32_t) p[0] << 24 ) |
                                 ( (uint32_t) p[1] << 16 ) |
                                 ( (uint32_t) p[2] <<  8 ) |
                                 ( (uint32_t) p[3]       );
        p += 4;
        }
#else
    {
        return ( MBEDTLS_ERR_SSL_INTERNAL_ERROR );
    }
#endif /* MBEDTLS_SSL_PROTO_TLS1_2_OR_EARLIER */

    /* Immediately clear invalid pointer values that have been read, in case
     * we exit early before we replaced them with valid ones. */
#if defined(MBEDTLS_X509_CRT_PARSE_C)
#if defined(MBEDTLS_SSL_KEEP_PEER_CERTIFICATE)
    session->peer_cert = NULL;
#else
    session->peer_cert_digest = NULL;
#endif /* !MBEDTLS_SSL_KEEP_PEER_CERTIFICATE */
#endif /* MBEDTLS_X509_CRT_PARSE_C */
#if defined(MBEDTLS_SSL_SESSION_TICKETS) && defined(MBEDTLS_SSL_CLI_C)
    session->ticket = NULL;
#endif /* MBEDTLS_SSL_SESSION_TICKETS && MBEDTLS_SSL_CLI_C */

#if defined(MBEDTLS_SSL_PROTO_TLS1_2_OR_EARLIER)
    /*
     * Peer certificate
     */
#if defined(MBEDTLS_X509_CRT_PARSE_C)
#if defined(MBEDTLS_SSL_KEEP_PEER_CERTIFICATE)
    /* Deserialize CRT from the end of the ticket. */
    if( 3 > (size_t)( end - p ) )
        return( MBEDTLS_ERR_SSL_BAD_INPUT_DATA );

    cert_len = ( p[0] << 16 ) | ( p[1] << 8 ) | p[2];
    p += 3;

    if( cert_len != 0 )
    {
        int ret = MBEDTLS_ERR_ERROR_CORRUPTION_DETECTED;

        if( cert_len > (size_t)( end - p ) )
            return( MBEDTLS_ERR_SSL_BAD_INPUT_DATA );

        session->peer_cert = mbedtls_calloc( 1, sizeof( mbedtls_x509_crt ) );

        if( session->peer_cert == NULL )
            return( MBEDTLS_ERR_SSL_ALLOC_FAILED );

        mbedtls_x509_crt_init( session->peer_cert );

        if( ( ret = mbedtls_x509_crt_parse_der( session->peer_cert,
                                                p, cert_len ) ) != 0 )
        {
            mbedtls_x509_crt_free( session->peer_cert );
            mbedtls_free( session->peer_cert );
            session->peer_cert = NULL;
            return( ret );
        }

        p += cert_len;
    }
#else /* MBEDTLS_SSL_KEEP_PEER_CERTIFICATE */
    /* Deserialize CRT digest from the end of the ticket. */
    if( 2 > (size_t)( end - p ) )
        return( MBEDTLS_ERR_SSL_BAD_INPUT_DATA );

    session->peer_cert_digest_type = (mbedtls_md_type_t) *p++;
    session->peer_cert_digest_len  = (size_t) *p++;

    if( session->peer_cert_digest_len != 0 )
    {
        const mbedtls_md_info_t *md_info =
            mbedtls_md_info_from_type( session->peer_cert_digest_type );
        if( md_info == NULL )
            return( MBEDTLS_ERR_SSL_BAD_INPUT_DATA );
        if( session->peer_cert_digest_len != mbedtls_md_get_size( md_info ) )
            return( MBEDTLS_ERR_SSL_BAD_INPUT_DATA );

        if( session->peer_cert_digest_len > (size_t)( end - p ) )
            return( MBEDTLS_ERR_SSL_BAD_INPUT_DATA );

        session->peer_cert_digest =
            mbedtls_calloc( 1, session->peer_cert_digest_len );
        if( session->peer_cert_digest == NULL )
            return( MBEDTLS_ERR_SSL_ALLOC_FAILED );

        memcpy( session->peer_cert_digest, p,
                session->peer_cert_digest_len );
        p += session->peer_cert_digest_len;
    }
#endif /* MBEDTLS_SSL_KEEP_PEER_CERTIFICATE */
#endif /* MBEDTLS_X509_CRT_PARSE_C */

#endif /* MBEDTLS_SSL_PROTO_TLS1_2_OR_EARLIER */

    /*
     * Session ticket and associated data
     */
    if( minor_ver != MBEDTLS_SSL_MINOR_VERSION_4 )
    {
#if defined(MBEDTLS_SSL_SESSION_TICKETS) && defined(MBEDTLS_SSL_CLI_C)
        if( 3 > (size_t)( end - p ) )
            return( MBEDTLS_ERR_SSL_BAD_INPUT_DATA );

        session->ticket_len = ( p[0] << 16 ) | ( p[1] << 8 ) | p[2];
        p += 3;

        if( session->ticket_len != 0 )
        {
            if( session->ticket_len > (size_t)( end - p ) )
                return( MBEDTLS_ERR_SSL_BAD_INPUT_DATA );

            session->ticket = mbedtls_calloc( 1, session->ticket_len );
            if( session->ticket == NULL )
                return( MBEDTLS_ERR_SSL_ALLOC_FAILED );

            memcpy( session->ticket, p, session->ticket_len );
            p += session->ticket_len;
        }

        if( 4 > (size_t)( end - p ) )
            return( MBEDTLS_ERR_SSL_BAD_INPUT_DATA );

        session->ticket_lifetime = ( (uint32_t) p[0] << 24 ) |
                                   ( (uint32_t) p[1] << 16 ) |
                                   ( (uint32_t) p[2] <<  8 ) |
                                   ( (uint32_t) p[3]       );
        p += 4;
#endif /* MBEDTLS_SSL_SESSION_TICKETS && MBEDTLS_SSL_CLI_C */

        /*
         * Misc extension-related info
         */
#if defined(MBEDTLS_SSL_MAX_FRAGMENT_LENGTH)
        if( 1 > (size_t)( end - p ) )
            return( MBEDTLS_ERR_SSL_BAD_INPUT_DATA );

        session->mfl_code = *p++;
#endif

#if defined(MBEDTLS_SSL_ENCRYPT_THEN_MAC)
        if( 1 > (size_t)( end - p ) )
            return( MBEDTLS_ERR_SSL_BAD_INPUT_DATA );

        session->encrypt_then_mac = *p++;
#endif
    }

    /* Done, should have consumed entire buffer */
    if( p != end )
        return( MBEDTLS_ERR_SSL_BAD_INPUT_DATA );

    return( 0 );
}

static int ssl_session_load( mbedtls_ssl_session *session,
                             unsigned char omit_header,
                             const unsigned char *buf,
                             size_t len )
{
    const unsigned char *p = buf;
    const unsigned char * const end = buf + len;

    if( !omit_header )
    {
        /*
         * Check Mbed TLS version identifier
         */

        if( (size_t)( end - p ) < sizeof( ssl_serialized_session_header ) )
            return( MBEDTLS_ERR_SSL_BAD_INPUT_DATA );

        if( memcmp( p, ssl_serialized_session_header,
                    sizeof( ssl_serialized_session_header ) ) != 0 )
        {
            return( MBEDTLS_ERR_SSL_VERSION_MISMATCH );
        }
        p += sizeof( ssl_serialized_session_header );
    }

    /*
     * TLS version identifier
     */
    if( 1 > (size_t)( end - p ) )
        return( MBEDTLS_ERR_SSL_BAD_INPUT_DATA );
    session->minor_ver = *p++;

    /* Dispatch according to TLS version. */
    switch( session->minor_ver )
    {
#if defined(MBEDTLS_SSL_PROTO_TLS1_2)
    case MBEDTLS_SSL_MINOR_VERSION_3: /* TLS 1.2 */
    {
        size_t remaining_len = ( end - p );
        return( ssl_session_load_tls12( session, p, remaining_len ) );
    }
#endif /* MBEDTLS_SSL_PROTO_TLS1_2 */

    default:
        return( MBEDTLS_ERR_SSL_BAD_INPUT_DATA );
    }
}

/*
 * Deserialize session: public wrapper for error cleaning
 */
int mbedtls_ssl_session_load( mbedtls_ssl_session *session,
                              const unsigned char *buf,
                              size_t len )
{
    int ret = ssl_session_load( session, 0, buf, len );

    if( ret != 0 )
        mbedtls_ssl_session_free( session );

    return( ret );
}
#endif /* MBEDTLS_SSL_PROTO_TLS1_2 || MBEDTLS_SSL_PROTO_TLS1_1 || MBEDTLS_SSL_PROTO_TLS1 ||
          MBEDTLS_SSL_NEW_SESSION_TICKET */

#if defined(MBEDTLS_SSL_USE_MPS)
int mbedtls_ssl_mps_remap_error( int ret )
{
    /* TODO: This should remap _all_ public MPS error codes. */

    if( ret == MBEDTLS_ERR_MPS_WANT_READ )
        ret = MBEDTLS_ERR_SSL_WANT_READ;
    if( ret == MBEDTLS_ERR_MPS_WANT_WRITE )
        ret = MBEDTLS_ERR_SSL_WANT_WRITE;
    if( ret == MBEDTLS_ERR_MPS_CONN_EOF )
        ret = MBEDTLS_ERR_SSL_CONN_EOF;
    if( ret == MBEDTLS_ERR_MPS_RETRY )
        ret = MBEDTLS_ERR_SSL_WANT_READ;

    return( ret );
}
#endif /* MBEDTLS_SSL_USE_MPS */

/*
 * Perform a single step of the SSL handshake
 */
int mbedtls_ssl_handshake_step( mbedtls_ssl_context *ssl )
{
    int ret = MBEDTLS_ERR_SSL_FEATURE_UNAVAILABLE;

    if( ssl == NULL || ssl->conf == NULL )
        return( MBEDTLS_ERR_SSL_BAD_INPUT_DATA );

    ret = mbedtls_ssl_handle_pending_alert( ssl );
    if( ret != 0 )
        goto cleanup;

#if defined(MBEDTLS_SSL_CLI_C)
    if( ssl->conf->endpoint == MBEDTLS_SSL_IS_CLIENT )
    {
#if defined(MBEDTLS_SSL_PROTO_TLS1_3_EXPERIMENTAL)
        if( ssl_conf_is_tls13_only(ssl->conf) )
            ret = mbedtls_ssl_handshake_client_step_tls1_3( ssl );
#endif /* MBEDTLS_SSL_PROTO_TLS1_3_EXPERIMENTAL */

#if defined(MBEDTLS_SSL_PROTO_TLS1_2)
        if( ssl_conf_is_tls12_only(ssl->conf) )
            ret = mbedtls_ssl_handshake_client_step( ssl );
#endif /* MBEDTLS_SSL_PROTO_TLS1_2 */
    }
#endif
#if defined(MBEDTLS_SSL_SRV_C)
    if( ssl->conf->endpoint == MBEDTLS_SSL_IS_SERVER )
    {
#if defined(MBEDTLS_SSL_PROTO_TLS1_3_EXPERIMENTAL)
        if( ssl_conf_is_tls13_only(ssl->conf) )
            ret = mbedtls_ssl_handshake_server_step_tls1_3( ssl );
#endif /* MBEDTLS_SSL_PROTO_TLS1_3_EXPERIMENTAL */

#if defined(MBEDTLS_SSL_PROTO_TLS1_2)
        if( ssl_conf_is_tls12_only(ssl->conf) )
            ret = mbedtls_ssl_handshake_server_step( ssl );
#endif /* MBEDTLS_SSL_PROTO_TLS1_2 */
    }
#endif

    if( ret != 0 )
    {
        int alert_ret;
        alert_ret = mbedtls_ssl_handle_pending_alert( ssl );
        if( alert_ret != 0 )
        {
            ret = alert_ret;
            goto cleanup;
        }
    }

cleanup:

#if defined(MBEDTLS_SSL_USE_MPS)
    /*
     * Remap MPS error codes
     *
     * TODO: Consolidate MPS and SSL error codes, so that this isn't necessary.
     */
    ret = mbedtls_ssl_mps_remap_error( ret );
#endif /* MBEDTLS_SSL_USE_MPS */

    return( ret );
}

/*
 * Perform the SSL handshake
 */
int mbedtls_ssl_handshake( mbedtls_ssl_context *ssl )
{
    int ret = 0;

    /* Sanity checks */

    if( ssl == NULL || ssl->conf == NULL )
        return( MBEDTLS_ERR_SSL_BAD_INPUT_DATA );

#if defined(MBEDTLS_SSL_PROTO_DTLS)
    if( ssl->conf->transport == MBEDTLS_SSL_TRANSPORT_DATAGRAM &&
        ( ssl->f_set_timer == NULL || ssl->f_get_timer == NULL ) )
    {
        MBEDTLS_SSL_DEBUG_MSG( 1, ( "You must use "
                                     "mbedtls_ssl_set_timer_cb() for DTLS" ) );
        return( MBEDTLS_ERR_SSL_BAD_INPUT_DATA );
    }
#endif /* MBEDTLS_SSL_PROTO_DTLS */

    MBEDTLS_SSL_DEBUG_MSG( 2, ( "=> handshake" ) );

    /* Main handshake loop */
    while( ssl->state != MBEDTLS_SSL_HANDSHAKE_OVER )
    {
        ret = mbedtls_ssl_handshake_step( ssl );
        if( ret != 0 )
        {
#if defined(MBEDTLS_SSL_USE_MPS)
            mbedtls_mps_blocking_reason_t blocking_reason;
            mbedtls_mps_blocking_info_t     blocking_info;
            if( mbedtls_mps_connection_state( &ssl->mps->l4,
                                              &blocking_reason,
                                              &blocking_info )
                == MBEDTLS_MPS_STATE_BLOCKED )
            {
                if( blocking_reason == MBEDTLS_MPS_ERROR_ALERT_RECEIVED )
                {
                    MBEDTLS_SSL_DEBUG_MSG( 2,
                                ( "got an alert message, type: [%u:%u]",
                                  (unsigned) MBEDTLS_SSL_ALERT_LEVEL_FATAL,
                                  blocking_info.alert ) );
                }
            }
#endif /* MBEDTLS_SSL_USE_MPS */
            break;
        }
    }

    MBEDTLS_SSL_DEBUG_MSG( 2, ( "<= handshake" ) );

    return( ret );
}

#if defined(MBEDTLS_SSL_RENEGOTIATION)
#if defined(MBEDTLS_SSL_SRV_C)
/*
 * Write HelloRequest to request renegotiation on server
 */
static int ssl_write_hello_request( mbedtls_ssl_context *ssl )
{
    int ret = MBEDTLS_ERR_ERROR_CORRUPTION_DETECTED;

    MBEDTLS_SSL_DEBUG_MSG( 2, ( "=> write hello request" ) );

    ssl->out_msglen  = 4;
    ssl->out_msgtype = MBEDTLS_SSL_MSG_HANDSHAKE;
    ssl->out_msg[0]  = MBEDTLS_SSL_HS_HELLO_REQUEST;

    if( ( ret = mbedtls_ssl_write_handshake_msg( ssl ) ) != 0 )
    {
        MBEDTLS_SSL_DEBUG_RET( 1, "mbedtls_ssl_write_handshake_msg", ret );
        return( ret );
    }

    MBEDTLS_SSL_DEBUG_MSG( 2, ( "<= write hello request" ) );

    return( 0 );
}
#endif /* MBEDTLS_SSL_SRV_C */

/*
 * Actually renegotiate current connection, triggered by either:
 * - any side: calling mbedtls_ssl_renegotiate(),
 * - client: receiving a HelloRequest during mbedtls_ssl_read(),
 * - server: receiving any handshake message on server during mbedtls_ssl_read() after
 *   the initial handshake is completed.
 * If the handshake doesn't complete due to waiting for I/O, it will continue
 * during the next calls to mbedtls_ssl_renegotiate() or mbedtls_ssl_read() respectively.
 */
int mbedtls_ssl_start_renegotiation( mbedtls_ssl_context *ssl )
{
    int ret = MBEDTLS_ERR_ERROR_CORRUPTION_DETECTED;

    MBEDTLS_SSL_DEBUG_MSG( 2, ( "=> renegotiate" ) );

    if( ( ret = ssl_handshake_init( ssl ) ) != 0 )
        return( ret );

    /* RFC 6347 4.2.2: "[...] the HelloRequest will have message_seq = 0 and
     * the ServerHello will have message_seq = 1" */
#if defined(MBEDTLS_SSL_PROTO_DTLS)
    if( ssl->conf->transport == MBEDTLS_SSL_TRANSPORT_DATAGRAM &&
        ssl->renego_status == MBEDTLS_SSL_RENEGOTIATION_PENDING )
    {
        if( ssl->conf->endpoint == MBEDTLS_SSL_IS_SERVER )
            ssl->handshake->out_msg_seq = 1;
        else
            ssl->handshake->in_msg_seq = 1;
    }
#endif

    ssl->state = MBEDTLS_SSL_HELLO_REQUEST;
    ssl->renego_status = MBEDTLS_SSL_RENEGOTIATION_IN_PROGRESS;

    if( ( ret = mbedtls_ssl_handshake( ssl ) ) != 0 )
    {
        MBEDTLS_SSL_DEBUG_RET( 1, "mbedtls_ssl_handshake", ret );
        return( ret );
    }

    MBEDTLS_SSL_DEBUG_MSG( 2, ( "<= renegotiate" ) );

    return( 0 );
}

/*
 * Renegotiate current connection on client,
 * or request renegotiation on server
 */
int mbedtls_ssl_renegotiate( mbedtls_ssl_context *ssl )
{
    int ret = MBEDTLS_ERR_SSL_FEATURE_UNAVAILABLE;

    if( ssl == NULL || ssl->conf == NULL )
        return( MBEDTLS_ERR_SSL_BAD_INPUT_DATA );

#if defined(MBEDTLS_SSL_SRV_C)
    /* On server, just send the request */
    if( ssl->conf->endpoint == MBEDTLS_SSL_IS_SERVER )
    {
        if( ssl->state != MBEDTLS_SSL_HANDSHAKE_OVER )
            return( MBEDTLS_ERR_SSL_BAD_INPUT_DATA );

        ssl->renego_status = MBEDTLS_SSL_RENEGOTIATION_PENDING;

        /* Did we already try/start sending HelloRequest? */
        if( ssl->out_left != 0 )
            return( mbedtls_ssl_flush_output( ssl ) );

        return( ssl_write_hello_request( ssl ) );
    }
#endif /* MBEDTLS_SSL_SRV_C */

#if defined(MBEDTLS_SSL_CLI_C)
    /*
     * On client, either start the renegotiation process or,
     * if already in progress, continue the handshake
     */
    if( ssl->renego_status != MBEDTLS_SSL_RENEGOTIATION_IN_PROGRESS )
    {
        if( ssl->state != MBEDTLS_SSL_HANDSHAKE_OVER )
            return( MBEDTLS_ERR_SSL_BAD_INPUT_DATA );

        if( ( ret = mbedtls_ssl_start_renegotiation( ssl ) ) != 0 )
        {
            MBEDTLS_SSL_DEBUG_RET( 1, "mbedtls_ssl_start_renegotiation", ret );
            return( ret );
        }
    }
    else
    {
        if( ( ret = mbedtls_ssl_handshake( ssl ) ) != 0 )
        {
            MBEDTLS_SSL_DEBUG_RET( 1, "mbedtls_ssl_handshake", ret );
            return( ret );
        }
    }
#endif /* MBEDTLS_SSL_CLI_C */

    return( ret );
}
#endif /* MBEDTLS_SSL_RENEGOTIATION */

#if defined(MBEDTLS_X509_CRT_PARSE_C)
static void ssl_key_cert_free( mbedtls_ssl_key_cert *key_cert )
{
    mbedtls_ssl_key_cert *cur = key_cert, *next;

    while( cur != NULL )
    {
        next = cur->next;
        mbedtls_free( cur );
        cur = next;
    }
}
#endif /* MBEDTLS_X509_CRT_PARSE_C */

void mbedtls_ssl_handshake_free( mbedtls_ssl_context *ssl )
{
    mbedtls_ssl_handshake_params *handshake = ssl->handshake;

    if( handshake == NULL )
        return;

#if defined(MBEDTLS_SSL_ASYNC_PRIVATE)
    if( ssl->conf->f_async_cancel != NULL && handshake->async_in_progress != 0 )
    {
        ssl->conf->f_async_cancel( ssl );
        handshake->async_in_progress = 0;
    }
#endif /* MBEDTLS_SSL_ASYNC_PRIVATE */

#if defined(MBEDTLS_SSL_PROTO_TLS1_2)
#if defined(MBEDTLS_SHA256_C)
#if defined(MBEDTLS_USE_PSA_CRYPTO)
    psa_hash_abort( &handshake->fin_sha256_psa );
#else
    mbedtls_sha256_free(   &handshake->fin_sha256    );
#endif
#endif
#if defined(MBEDTLS_SHA384_C)
#if defined(MBEDTLS_USE_PSA_CRYPTO)
    psa_hash_abort( &handshake->fin_sha384_psa );
#else
    mbedtls_sha512_free(   &handshake->fin_sha512    );
#endif
#endif
#endif /* MBEDTLS_SSL_PROTO_TLS1_2 */

#if defined(MBEDTLS_DHM_C)
    mbedtls_dhm_free( &handshake->dhm_ctx );
#endif
#if defined(MBEDTLS_ECDH_C)
    mbedtls_ecdh_free( &handshake->ecdh_ctx );
#endif
#if defined(MBEDTLS_KEY_EXCHANGE_ECJPAKE_ENABLED)
    mbedtls_ecjpake_free( &handshake->ecjpake_ctx );
#if defined(MBEDTLS_SSL_CLI_C)
    mbedtls_free( handshake->ecjpake_cache );
    handshake->ecjpake_cache = NULL;
    handshake->ecjpake_cache_len = 0;
#endif
#endif

#if defined(MBEDTLS_ECDH_C) || defined(MBEDTLS_ECDSA_C) || \
    defined(MBEDTLS_KEY_EXCHANGE_ECJPAKE_ENABLED)
    /* explicit void pointer cast for buggy MS compiler */
    mbedtls_free( (void *) handshake->curves );
#endif

#if defined(MBEDTLS_KEY_EXCHANGE_SOME_PSK_ENABLED)
    if( handshake->psk != NULL )
    {
        mbedtls_platform_zeroize( handshake->psk, handshake->psk_len );
        mbedtls_free( handshake->psk );
    }
#endif

#if defined(MBEDTLS_X509_CRT_PARSE_C) && \
    defined(MBEDTLS_SSL_SERVER_NAME_INDICATION)
    /*
     * Free only the linked list wrapper, not the keys themselves
     * since the belong to the SNI callback
     */
    if( handshake->sni_key_cert != NULL )
    {
        mbedtls_ssl_key_cert *cur = handshake->sni_key_cert, *next;

        while( cur != NULL )
        {
            next = cur->next;
            mbedtls_free( cur );
            cur = next;
        }
    }
#endif /* MBEDTLS_X509_CRT_PARSE_C && MBEDTLS_SSL_SERVER_NAME_INDICATION */

#if defined(MBEDTLS_SSL_ECP_RESTARTABLE_ENABLED)
    mbedtls_x509_crt_restart_free( &handshake->ecrs_ctx );
    if( handshake->ecrs_peer_cert != NULL )
    {
        mbedtls_x509_crt_free( handshake->ecrs_peer_cert );
        mbedtls_free( handshake->ecrs_peer_cert );
    }
#endif

#if defined(MBEDTLS_X509_CRT_PARSE_C) &&        \
    !defined(MBEDTLS_SSL_KEEP_PEER_CERTIFICATE)
    mbedtls_pk_free( &handshake->peer_pubkey );
#endif /* MBEDTLS_X509_CRT_PARSE_C && !MBEDTLS_SSL_KEEP_PEER_CERTIFICATE */

#if defined(MBEDTLS_SSL_PROTO_DTLS) ||                  \
    defined(MBEDTLS_SSL_PROTO_TLS1_3_EXPERIMENTAL)
    mbedtls_free( handshake->verify_cookie );
#endif

#if defined(MBEDTLS_SSL_PROTO_DTLS)
    mbedtls_ssl_flight_free( handshake->flight );
    mbedtls_ssl_buffering_free( ssl );
#endif

#if defined(MBEDTLS_ECDH_C) &&                  \
    defined(MBEDTLS_USE_PSA_CRYPTO)
    psa_destroy_key( handshake->ecdh_psa_privkey );
#endif /* MBEDTLS_ECDH_C && MBEDTLS_USE_PSA_CRYPTO */

    mbedtls_platform_zeroize( handshake,
                              sizeof( mbedtls_ssl_handshake_params ) );

#if defined(MBEDTLS_SSL_VARIABLE_BUFFER_LENGTH)
    /* If the buffers are too big - reallocate. Because of the way Mbed TLS
     * processes datagrams and the fact that a datagram is allowed to have
     * several records in it, it is possible that the I/O buffers are not
     * empty at this stage */
    handle_buffer_resizing( ssl, 1, mbedtls_ssl_get_input_buflen( ssl ),
                                    mbedtls_ssl_get_output_buflen( ssl ) );
#endif
}

void mbedtls_ssl_session_free( mbedtls_ssl_session *session )
{
    if( session == NULL )
        return;

#if defined(MBEDTLS_X509_CRT_PARSE_C)
    ssl_clear_peer_cert( session );
#endif

#if( defined(MBEDTLS_SSL_SESSION_TICKETS) || ( defined(MBEDTLS_SSL_NEW_SESSION_TICKET) && defined(MBEDTLS_SSL_CLI_C) ) )

    mbedtls_free( session->ticket );

#endif /* MBEDTLS_SSL_SESSION_TICKETS || ( MBEDTLS_SSL_NEW_SESSION_TICKET && MBEDTLS_SSL_CLI_C ) */

    mbedtls_platform_zeroize( session, sizeof( mbedtls_ssl_session ) );
}

#if defined(MBEDTLS_SSL_CONTEXT_SERIALIZATION)

#if defined(MBEDTLS_SSL_DTLS_CONNECTION_ID)
#define SSL_SERIALIZED_CONTEXT_CONFIG_DTLS_CONNECTION_ID 1u
#else
#define SSL_SERIALIZED_CONTEXT_CONFIG_DTLS_CONNECTION_ID 0u
#endif /* MBEDTLS_SSL_DTLS_CONNECTION_ID */

#define SSL_SERIALIZED_CONTEXT_CONFIG_DTLS_BADMAC_LIMIT 1u

#if defined(MBEDTLS_SSL_DTLS_ANTI_REPLAY)
#define SSL_SERIALIZED_CONTEXT_CONFIG_DTLS_ANTI_REPLAY 1u
#else
#define SSL_SERIALIZED_CONTEXT_CONFIG_DTLS_ANTI_REPLAY 0u
#endif /* MBEDTLS_SSL_DTLS_ANTI_REPLAY */

#if defined(MBEDTLS_SSL_ALPN)
#define SSL_SERIALIZED_CONTEXT_CONFIG_ALPN 1u
#else
#define SSL_SERIALIZED_CONTEXT_CONFIG_ALPN 0u
#endif /* MBEDTLS_SSL_ALPN */

#define SSL_SERIALIZED_CONTEXT_CONFIG_DTLS_CONNECTION_ID_BIT    0
#define SSL_SERIALIZED_CONTEXT_CONFIG_DTLS_BADMAC_LIMIT_BIT     1
#define SSL_SERIALIZED_CONTEXT_CONFIG_DTLS_ANTI_REPLAY_BIT      2
#define SSL_SERIALIZED_CONTEXT_CONFIG_ALPN_BIT                  3

#define SSL_SERIALIZED_CONTEXT_CONFIG_BITFLAG   \
    ( (uint32_t) (                              \
        ( SSL_SERIALIZED_CONTEXT_CONFIG_DTLS_CONNECTION_ID     << SSL_SERIALIZED_CONTEXT_CONFIG_DTLS_CONNECTION_ID_BIT     ) | \
        ( SSL_SERIALIZED_CONTEXT_CONFIG_DTLS_BADMAC_LIMIT      << SSL_SERIALIZED_CONTEXT_CONFIG_DTLS_BADMAC_LIMIT_BIT      ) | \
        ( SSL_SERIALIZED_CONTEXT_CONFIG_DTLS_ANTI_REPLAY       << SSL_SERIALIZED_CONTEXT_CONFIG_DTLS_ANTI_REPLAY_BIT       ) | \
        ( SSL_SERIALIZED_CONTEXT_CONFIG_ALPN                   << SSL_SERIALIZED_CONTEXT_CONFIG_ALPN_BIT                   ) | \
        0u ) )

static unsigned char ssl_serialized_context_header[] = {
    MBEDTLS_VERSION_MAJOR,
    MBEDTLS_VERSION_MINOR,
    MBEDTLS_VERSION_PATCH,
    ( SSL_SERIALIZED_SESSION_CONFIG_BITFLAG >> 8 ) & 0xFF,
    ( SSL_SERIALIZED_SESSION_CONFIG_BITFLAG >> 0 ) & 0xFF,
    ( SSL_SERIALIZED_CONTEXT_CONFIG_BITFLAG >> 16 ) & 0xFF,
    ( SSL_SERIALIZED_CONTEXT_CONFIG_BITFLAG >>  8 ) & 0xFF,
    ( SSL_SERIALIZED_CONTEXT_CONFIG_BITFLAG >>  0 ) & 0xFF,
};

/*
 * Serialize a full SSL context
 *
 * The format of the serialized data is:
 * (in the presentation language of TLS, RFC 8446 section 3)
 *
 *  // header
 *  opaque mbedtls_version[3];   // major, minor, patch
 *  opaque context_format[5];    // version-specific field determining
 *                               // the format of the remaining
 *                               // serialized data.
 *  Note: When updating the format, remember to keep these
 *        version+format bytes. (We may make their size part of the API.)
 *
 *  // session sub-structure
 *  opaque session<1..2^32-1>;  // see mbedtls_ssl_session_save()
 *  // transform sub-structure
 *  uint8 random[64];           // ServerHello.random+ClientHello.random
 *  uint8 in_cid<0..2^8-1>      // Connection ID: expected incoming value
 *  uint8 out_cid<0..2^8-1>     // Connection ID: outgoing value to use
 *  // fields from ssl_context
 *  uint32 badmac_seen;         // DTLS: number of records with failing MAC
 *  uint64 in_window_top;       // DTLS: last validated record seq_num
 *  uint64 in_window;           // DTLS: bitmask for replay protection
 *  uint8 disable_datagram_packing; // DTLS: only one record per datagram
 *  uint64 cur_out_ctr;         // Record layer: outgoing sequence number
 *  uint16 mtu;                 // DTLS: path mtu (max outgoing fragment size)
 *  uint8 alpn_chosen<0..2^8-1> // ALPN: negotiated application protocol
 *
 * Note that many fields of the ssl_context or sub-structures are not
 * serialized, as they fall in one of the following categories:
 *
 *  1. forced value (eg in_left must be 0)
 *  2. pointer to dynamically-allocated memory (eg session, transform)
 *  3. value can be re-derived from other data (eg session keys from MS)
 *  4. value was temporary (eg content of input buffer)
 *  5. value will be provided by the user again (eg I/O callbacks and context)
 */
int mbedtls_ssl_context_save( mbedtls_ssl_context *ssl,
                              unsigned char *buf,
                              size_t buf_len,
                              size_t *olen )
{
    unsigned char *p = buf;
    size_t used = 0;
    size_t session_len;
    int ret = 0;

    /*
     * Enforce usage restrictions, see "return BAD_INPUT_DATA" in
     * this function's documentation.
     *
     * These are due to assumptions/limitations in the implementation. Some of
     * them are likely to stay (no handshake in progress) some might go away
     * (only DTLS) but are currently used to simplify the implementation.
     */
    /* The initial handshake must be over */
    if( ssl->state != MBEDTLS_SSL_HANDSHAKE_OVER )
    {
        MBEDTLS_SSL_DEBUG_MSG( 1, ( "Initial handshake isn't over" ) );
        return( MBEDTLS_ERR_SSL_BAD_INPUT_DATA );
    }
    if( ssl->handshake != NULL )
    {
        MBEDTLS_SSL_DEBUG_MSG( 1, ( "Handshake isn't completed" ) );
        return( MBEDTLS_ERR_SSL_BAD_INPUT_DATA );
    }
    /* Double-check that sub-structures are indeed ready */
    if( ssl->transform == NULL || ssl->session == NULL )
    {
        MBEDTLS_SSL_DEBUG_MSG( 1, ( "Serialised structures aren't ready" ) );
        return( MBEDTLS_ERR_SSL_BAD_INPUT_DATA );
    }
    /* There must be no pending incoming or outgoing data */
    if( mbedtls_ssl_check_pending( ssl ) != 0 )
    {
        MBEDTLS_SSL_DEBUG_MSG( 1, ( "There is pending incoming data" ) );
        return( MBEDTLS_ERR_SSL_BAD_INPUT_DATA );
    }
    if( ssl->out_left != 0 )
    {
        MBEDTLS_SSL_DEBUG_MSG( 1, ( "There is pending outgoing data" ) );
        return( MBEDTLS_ERR_SSL_BAD_INPUT_DATA );
    }
    /* Protocol must be DLTS, not TLS */
    if( ssl->conf->transport != MBEDTLS_SSL_TRANSPORT_DATAGRAM )
    {
        MBEDTLS_SSL_DEBUG_MSG( 1, ( "Only DTLS is supported" ) );
        return( MBEDTLS_ERR_SSL_BAD_INPUT_DATA );
    }
    /* Version must be 1.2 */
    if( ssl->major_ver != MBEDTLS_SSL_MAJOR_VERSION_3 )
    {
        MBEDTLS_SSL_DEBUG_MSG( 1, ( "Only version 1.2 supported" ) );
        return( MBEDTLS_ERR_SSL_BAD_INPUT_DATA );
    }
    if( ssl->minor_ver != MBEDTLS_SSL_MINOR_VERSION_3 )
    {
        MBEDTLS_SSL_DEBUG_MSG( 1, ( "Only version 1.2 supported" ) );
        return( MBEDTLS_ERR_SSL_BAD_INPUT_DATA );
    }
    /* We must be using an AEAD ciphersuite */
    if( mbedtls_ssl_transform_uses_aead( ssl->transform ) != 1 )
    {
        MBEDTLS_SSL_DEBUG_MSG( 1, ( "Only AEAD ciphersuites supported" ) );
        return( MBEDTLS_ERR_SSL_BAD_INPUT_DATA );
    }
    /* Renegotiation must not be enabled */
#if defined(MBEDTLS_SSL_RENEGOTIATION)
    if( ssl->conf->disable_renegotiation != MBEDTLS_SSL_RENEGOTIATION_DISABLED )
    {
        MBEDTLS_SSL_DEBUG_MSG( 1, ( "Renegotiation must not be enabled" ) );
        return( MBEDTLS_ERR_SSL_BAD_INPUT_DATA );
    }
#endif

    /*
     * Version and format identifier
     */
    used += sizeof( ssl_serialized_context_header );

    if( used <= buf_len )
    {
        memcpy( p, ssl_serialized_context_header,
                sizeof( ssl_serialized_context_header ) );
        p += sizeof( ssl_serialized_context_header );
    }

    /*
     * Session (length + data)
     */
    ret = ssl_session_save( ssl->session, 1, NULL, 0, &session_len );
    if( ret != MBEDTLS_ERR_SSL_BUFFER_TOO_SMALL )
        return( ret );

    used += 4 + session_len;
    if( used <= buf_len )
    {
        *p++ = (unsigned char)( ( session_len >> 24 ) & 0xFF );
        *p++ = (unsigned char)( ( session_len >> 16 ) & 0xFF );
        *p++ = (unsigned char)( ( session_len >>  8 ) & 0xFF );
        *p++ = (unsigned char)( ( session_len       ) & 0xFF );

        ret = ssl_session_save( ssl->session, 1,
                                p, session_len, &session_len );
        if( ret != 0 )
            return( ret );

        p += session_len;
    }

    /*
     * Transform
     */
    used += sizeof( ssl->transform->randbytes );
    if( used <= buf_len )
    {
        memcpy( p, ssl->transform->randbytes,
           sizeof( ssl->transform->randbytes ) );
        p += sizeof( ssl->transform->randbytes );
    }

#if defined(MBEDTLS_SSL_DTLS_CONNECTION_ID)
    used += 2 + ssl->transform->in_cid_len + ssl->transform->out_cid_len;
    if( used <= buf_len )
    {
        *p++ = ssl->transform->in_cid_len;
        memcpy( p, ssl->transform->in_cid, ssl->transform->in_cid_len );
        p += ssl->transform->in_cid_len;

        *p++ = ssl->transform->out_cid_len;
        memcpy( p, ssl->transform->out_cid, ssl->transform->out_cid_len );
        p += ssl->transform->out_cid_len;
    }
#endif /* MBEDTLS_SSL_DTLS_CONNECTION_ID */

    /*
     * Saved fields from top-level ssl_context structure
     */
    used += 4;
    if( used <= buf_len )
    {
        *p++ = (unsigned char)( ( ssl->badmac_seen >> 24 ) & 0xFF );
        *p++ = (unsigned char)( ( ssl->badmac_seen >> 16 ) & 0xFF );
        *p++ = (unsigned char)( ( ssl->badmac_seen >>  8 ) & 0xFF );
        *p++ = (unsigned char)( ( ssl->badmac_seen       ) & 0xFF );
    }

#if defined(MBEDTLS_SSL_DTLS_ANTI_REPLAY)
    used += 16;
    if( used <= buf_len )
    {
        *p++ = (unsigned char)( ( ssl->in_window_top >> 56 ) & 0xFF );
        *p++ = (unsigned char)( ( ssl->in_window_top >> 48 ) & 0xFF );
        *p++ = (unsigned char)( ( ssl->in_window_top >> 40 ) & 0xFF );
        *p++ = (unsigned char)( ( ssl->in_window_top >> 32 ) & 0xFF );
        *p++ = (unsigned char)( ( ssl->in_window_top >> 24 ) & 0xFF );
        *p++ = (unsigned char)( ( ssl->in_window_top >> 16 ) & 0xFF );
        *p++ = (unsigned char)( ( ssl->in_window_top >>  8 ) & 0xFF );
        *p++ = (unsigned char)( ( ssl->in_window_top       ) & 0xFF );

        *p++ = (unsigned char)( ( ssl->in_window >> 56 ) & 0xFF );
        *p++ = (unsigned char)( ( ssl->in_window >> 48 ) & 0xFF );
        *p++ = (unsigned char)( ( ssl->in_window >> 40 ) & 0xFF );
        *p++ = (unsigned char)( ( ssl->in_window >> 32 ) & 0xFF );
        *p++ = (unsigned char)( ( ssl->in_window >> 24 ) & 0xFF );
        *p++ = (unsigned char)( ( ssl->in_window >> 16 ) & 0xFF );
        *p++ = (unsigned char)( ( ssl->in_window >>  8 ) & 0xFF );
        *p++ = (unsigned char)( ( ssl->in_window       ) & 0xFF );
    }
#endif /* MBEDTLS_SSL_DTLS_ANTI_REPLAY */

#if defined(MBEDTLS_SSL_PROTO_DTLS)
    used += 1;
    if( used <= buf_len )
    {
        *p++ = ssl->disable_datagram_packing;
    }
#endif /* MBEDTLS_SSL_PROTO_DTLS */

    used += 8;
    if( used <= buf_len )
    {
        memcpy( p, ssl->cur_out_ctr, 8 );
        p += 8;
    }

#if defined(MBEDTLS_SSL_PROTO_DTLS)
    used += 2;
    if( used <= buf_len )
    {
        *p++ = (unsigned char)( ( ssl->mtu >>  8 ) & 0xFF );
        *p++ = (unsigned char)( ( ssl->mtu       ) & 0xFF );
    }
#endif /* MBEDTLS_SSL_PROTO_DTLS */

#if defined(MBEDTLS_SSL_ALPN)
    {
        const uint8_t alpn_len = ssl->alpn_chosen
                               ? (uint8_t) strlen( ssl->alpn_chosen )
                               : 0;

        used += 1 + alpn_len;
        if( used <= buf_len )
        {
            *p++ = alpn_len;

            if( ssl->alpn_chosen != NULL )
            {
                memcpy( p, ssl->alpn_chosen, alpn_len );
                p += alpn_len;
            }
        }
    }
#endif /* MBEDTLS_SSL_ALPN */

    /*
     * Done
     */
    *olen = used;

    if( used > buf_len )
        return( MBEDTLS_ERR_SSL_BUFFER_TOO_SMALL );

    MBEDTLS_SSL_DEBUG_BUF( 4, "saved context", buf, used );

    return( mbedtls_ssl_session_reset_int( ssl, 0 ) );
}

/*
 * Helper to get TLS 1.2 PRF from ciphersuite
 * (Duplicates bits of logic from ssl_set_handshake_prfs().)
 */
typedef int (*tls_prf_fn)( const unsigned char *secret, size_t slen,
                           const char *label,
                           const unsigned char *random, size_t rlen,
                           unsigned char *dstbuf, size_t dlen );
static tls_prf_fn ssl_tls12prf_from_cs( int ciphersuite_id )
{
#if defined(MBEDTLS_SHA384_C)
    const mbedtls_ssl_ciphersuite_t * const ciphersuite_info =
         mbedtls_ssl_ciphersuite_from_id( ciphersuite_id );

    if( ciphersuite_info->mac == MBEDTLS_MD_SHA384 )
        return( tls_prf_sha384 );
#else
    (void) ciphersuite_id;
#endif
    return( tls_prf_sha256 );
}

/*
 * Deserialize context, see mbedtls_ssl_context_save() for format.
 *
 * This internal version is wrapped by a public function that cleans up in
 * case of error.
 */
static int ssl_context_load( mbedtls_ssl_context *ssl,
                             const unsigned char *buf,
                             size_t len )
{
    const unsigned char *p = buf;
    const unsigned char * const end = buf + len;
    size_t session_len;
    int ret = MBEDTLS_ERR_ERROR_CORRUPTION_DETECTED;

    /*
     * The context should have been freshly setup or reset.
     * Give the user an error in case of obvious misuse.
     * (Checking session is useful because it won't be NULL if we're
     * renegotiating, or if the user mistakenly loaded a session first.)
     */
    if( ssl->state != MBEDTLS_SSL_HELLO_REQUEST ||
        ssl->session != NULL )
    {
        return( MBEDTLS_ERR_SSL_BAD_INPUT_DATA );
    }

    /*
     * We can't check that the config matches the initial one, but we can at
     * least check it matches the requirements for serializing.
     */
    if( ssl->conf->transport != MBEDTLS_SSL_TRANSPORT_DATAGRAM ||
        ssl->conf->max_major_ver < MBEDTLS_SSL_MAJOR_VERSION_3 ||
        ssl->conf->min_major_ver > MBEDTLS_SSL_MAJOR_VERSION_3 ||
        ssl->conf->max_minor_ver < MBEDTLS_SSL_MINOR_VERSION_3 ||
        ssl->conf->min_minor_ver > MBEDTLS_SSL_MINOR_VERSION_3 ||
#if defined(MBEDTLS_SSL_RENEGOTIATION)
        ssl->conf->disable_renegotiation != MBEDTLS_SSL_RENEGOTIATION_DISABLED ||
#endif
        0 )
    {
        return( MBEDTLS_ERR_SSL_BAD_INPUT_DATA );
    }

    MBEDTLS_SSL_DEBUG_BUF( 4, "context to load", buf, len );

    /*
     * Check version identifier
     */
    if( (size_t)( end - p ) < sizeof( ssl_serialized_context_header ) )
        return( MBEDTLS_ERR_SSL_BAD_INPUT_DATA );

    if( memcmp( p, ssl_serialized_context_header,
                sizeof( ssl_serialized_context_header ) ) != 0 )
    {
        return( MBEDTLS_ERR_SSL_VERSION_MISMATCH );
    }
    p += sizeof( ssl_serialized_context_header );

    /*
     * Session
     */
    if( (size_t)( end - p ) < 4 )
        return( MBEDTLS_ERR_SSL_BAD_INPUT_DATA );

    session_len = ( (size_t) p[0] << 24 ) |
                  ( (size_t) p[1] << 16 ) |
                  ( (size_t) p[2] <<  8 ) |
                  ( (size_t) p[3]       );
    p += 4;

    /* This has been allocated by ssl_handshake_init(), called by
     * by either mbedtls_ssl_session_reset_int() or mbedtls_ssl_setup(). */
    ssl->session = ssl->session_negotiate;
    ssl->session_in = ssl->session;
    ssl->session_out = ssl->session;
    ssl->session_negotiate = NULL;

    if( (size_t)( end - p ) < session_len )
        return( MBEDTLS_ERR_SSL_BAD_INPUT_DATA );

    ret = ssl_session_load( ssl->session, 1, p, session_len );
    if( ret != 0 )
    {
        mbedtls_ssl_session_free( ssl->session );
        return( ret );
    }

    p += session_len;

    /*
     * Transform
     */

    /* This has been allocated by ssl_handshake_init(), called by
     * by either mbedtls_ssl_session_reset_int() or mbedtls_ssl_setup(). */
    ssl->transform = ssl->transform_negotiate;
    ssl->transform_in = ssl->transform;
    ssl->transform_out = ssl->transform;
    ssl->transform_negotiate = NULL;

    /* Read random bytes and populate structure */
    if( (size_t)( end - p ) < sizeof( ssl->transform->randbytes ) )
        return( MBEDTLS_ERR_SSL_BAD_INPUT_DATA );

    ret = ssl_populate_transform( ssl->transform,
                  ssl->session->ciphersuite,
                  ssl->session->master,
#if defined(MBEDTLS_SSL_SOME_SUITES_USE_MAC)
#if defined(MBEDTLS_SSL_ENCRYPT_THEN_MAC)
                  ssl->session->encrypt_then_mac,
#endif
#endif /* MBEDTLS_SSL_SOME_SUITES_USE_MAC */
                  ssl_tls12prf_from_cs( ssl->session->ciphersuite ),
                  p, /* currently pointing to randbytes */
                  MBEDTLS_SSL_MINOR_VERSION_3, /* (D)TLS 1.2 is forced */
                  ssl->conf->endpoint,
                  ssl );
    if( ret != 0 )
        return( ret );

    p += sizeof( ssl->transform->randbytes );

#if defined(MBEDTLS_SSL_DTLS_CONNECTION_ID)
    /* Read connection IDs and store them */
    if( (size_t)( end - p ) < 1 )
        return( MBEDTLS_ERR_SSL_BAD_INPUT_DATA );

    ssl->transform->in_cid_len = *p++;

    if( (size_t)( end - p ) < ssl->transform->in_cid_len + 1u )
        return( MBEDTLS_ERR_SSL_BAD_INPUT_DATA );

    memcpy( ssl->transform->in_cid, p, ssl->transform->in_cid_len );
    p += ssl->transform->in_cid_len;

    ssl->transform->out_cid_len = *p++;

    if( (size_t)( end - p ) < ssl->transform->out_cid_len )
        return( MBEDTLS_ERR_SSL_BAD_INPUT_DATA );

    memcpy( ssl->transform->out_cid, p, ssl->transform->out_cid_len );
    p += ssl->transform->out_cid_len;
#endif /* MBEDTLS_SSL_DTLS_CONNECTION_ID */

    /*
     * Saved fields from top-level ssl_context structure
     */
    if( (size_t)( end - p ) < 4 )
        return( MBEDTLS_ERR_SSL_BAD_INPUT_DATA );

    ssl->badmac_seen = ( (uint32_t) p[0] << 24 ) |
                       ( (uint32_t) p[1] << 16 ) |
                       ( (uint32_t) p[2] <<  8 ) |
                       ( (uint32_t) p[3]       );
    p += 4;

#if defined(MBEDTLS_SSL_DTLS_ANTI_REPLAY)
    if( (size_t)( end - p ) < 16 )
        return( MBEDTLS_ERR_SSL_BAD_INPUT_DATA );

    ssl->in_window_top = ( (uint64_t) p[0] << 56 ) |
                         ( (uint64_t) p[1] << 48 ) |
                         ( (uint64_t) p[2] << 40 ) |
                         ( (uint64_t) p[3] << 32 ) |
                         ( (uint64_t) p[4] << 24 ) |
                         ( (uint64_t) p[5] << 16 ) |
                         ( (uint64_t) p[6] <<  8 ) |
                         ( (uint64_t) p[7]       );
    p += 8;

    ssl->in_window = ( (uint64_t) p[0] << 56 ) |
                     ( (uint64_t) p[1] << 48 ) |
                     ( (uint64_t) p[2] << 40 ) |
                     ( (uint64_t) p[3] << 32 ) |
                     ( (uint64_t) p[4] << 24 ) |
                     ( (uint64_t) p[5] << 16 ) |
                     ( (uint64_t) p[6] <<  8 ) |
                     ( (uint64_t) p[7]       );
    p += 8;
#endif /* MBEDTLS_SSL_DTLS_ANTI_REPLAY */

#if defined(MBEDTLS_SSL_PROTO_DTLS)
    if( (size_t)( end - p ) < 1 )
        return( MBEDTLS_ERR_SSL_BAD_INPUT_DATA );

    ssl->disable_datagram_packing = *p++;
#endif /* MBEDTLS_SSL_PROTO_DTLS */

    if( (size_t)( end - p ) < 8 )
        return( MBEDTLS_ERR_SSL_BAD_INPUT_DATA );

    memcpy( ssl->cur_out_ctr, p, 8 );
    p += 8;

#if defined(MBEDTLS_SSL_PROTO_DTLS)
    if( (size_t)( end - p ) < 2 )
        return( MBEDTLS_ERR_SSL_BAD_INPUT_DATA );

    ssl->mtu = ( p[0] << 8 ) | p[1];
    p += 2;
#endif /* MBEDTLS_SSL_PROTO_DTLS */

#if defined(MBEDTLS_SSL_ALPN)
    {
        uint8_t alpn_len;
        const char **cur;

        if( (size_t)( end - p ) < 1 )
            return( MBEDTLS_ERR_SSL_BAD_INPUT_DATA );

        alpn_len = *p++;

        if( alpn_len != 0 && ssl->conf->alpn_list != NULL )
        {
            /* alpn_chosen should point to an item in the configured list */
            for( cur = ssl->conf->alpn_list; *cur != NULL; cur++ )
            {
                if( strlen( *cur ) == alpn_len &&
                    memcmp( p, cur, alpn_len ) == 0 )
                {
                    ssl->alpn_chosen = *cur;
                    break;
                }
            }
        }

        /* can only happen on conf mismatch */
        if( alpn_len != 0 && ssl->alpn_chosen == NULL )
            return( MBEDTLS_ERR_SSL_BAD_INPUT_DATA );

        p += alpn_len;
    }
#endif /* MBEDTLS_SSL_ALPN */

    /*
     * Forced fields from top-level ssl_context structure
     *
     * Most of them already set to the correct value by mbedtls_ssl_init() and
     * mbedtls_ssl_reset(), so we only need to set the remaining ones.
     */
    ssl->state = MBEDTLS_SSL_HANDSHAKE_OVER;

    ssl->major_ver = MBEDTLS_SSL_MAJOR_VERSION_3;
    ssl->minor_ver = MBEDTLS_SSL_MINOR_VERSION_3;

    /* Adjust pointers for header fields of outgoing records to
     * the given transform, accounting for explicit IV and CID. */
    mbedtls_ssl_update_out_pointers( ssl, ssl->transform );

#if defined(MBEDTLS_SSL_PROTO_DTLS)
    ssl->in_epoch = 1;
#endif

    /* mbedtls_ssl_reset() leaves the handshake sub-structure allocated,
     * which we don't want - otherwise we'd end up freeing the wrong transform
     * by calling mbedtls_ssl_handshake_wrapup_free_hs_transform()
     * inappropriately. */
    if( ssl->handshake != NULL )
    {
        mbedtls_ssl_handshake_free( ssl );
        mbedtls_free( ssl->handshake );
        ssl->handshake = NULL;
    }

    /*
     * Done - should have consumed entire buffer
     */
    if( p != end )
        return( MBEDTLS_ERR_SSL_BAD_INPUT_DATA );

    return( 0 );
}

/*
 * Deserialize context: public wrapper for error cleaning
 */
int mbedtls_ssl_context_load( mbedtls_ssl_context *context,
                              const unsigned char *buf,
                              size_t len )
{
    int ret = ssl_context_load( context, buf, len );

    if( ret != 0 )
        mbedtls_ssl_free( context );

    return( ret );
}
#endif /* MBEDTLS_SSL_CONTEXT_SERIALIZATION */

/*
 * Free an SSL context
 */
void mbedtls_ssl_free( mbedtls_ssl_context *ssl )
{
    if( ssl == NULL )
        return;

    MBEDTLS_SSL_DEBUG_MSG( 2, ( "=> free" ) );

#if defined(MBEDTLS_SSL_USE_MPS)
    ssl_mps_free( ssl );
#else /* MBEDTLS_SSL_USE_MPS */

    if( ssl->out_buf != NULL )
    {
#if defined(MBEDTLS_SSL_VARIABLE_BUFFER_LENGTH)
        size_t out_buf_len = ssl->out_buf_len;
#else
        size_t out_buf_len = MBEDTLS_SSL_OUT_BUFFER_LEN;
#endif

        mbedtls_platform_zeroize( ssl->out_buf, out_buf_len );
        mbedtls_free( ssl->out_buf );
        ssl->out_buf = NULL;
    }

    if( ssl->in_buf != NULL )
    {
#if defined(MBEDTLS_SSL_VARIABLE_BUFFER_LENGTH)
        size_t in_buf_len = ssl->in_buf_len;
#else
        size_t in_buf_len = MBEDTLS_SSL_IN_BUFFER_LEN;
#endif

        mbedtls_platform_zeroize( ssl->in_buf, in_buf_len );
        mbedtls_free( ssl->in_buf );
        ssl->in_buf = NULL;
    }

#endif /* MBEDTLS_SSL_USE_MPS */

#if defined(MBEDTLS_SSL_PROTO_TLS1_2_OR_EARLIER)
    if( ssl->transform )
    {
        mbedtls_ssl_transform_free( ssl->transform );
        mbedtls_free( ssl->transform );
    }
#endif

#if defined(MBEDTLS_SSL_PROTO_TLS1_3_EXPERIMENTAL) && \
    !defined(MBEDTLS_SSL_USE_MPS)
    mbedtls_ssl_transform_free( ssl->transform_handshake   );
    mbedtls_ssl_transform_free( ssl->transform_earlydata   );
    mbedtls_ssl_transform_free( ssl->transform_application );
    mbedtls_free( ssl->transform_handshake   );
    mbedtls_free( ssl->transform_earlydata   );
    mbedtls_free( ssl->transform_application );
    ssl->transform_handshake   = NULL;
    ssl->transform_earlydata   = NULL;
    ssl->transform_application = NULL;
#endif

    if( ssl->handshake )
    {
        mbedtls_ssl_handshake_free( ssl );
        mbedtls_free( ssl->handshake );

#if defined(MBEDTLS_SSL_PROTO_TLS1_2_OR_EARLIER)
        mbedtls_ssl_transform_free( ssl->transform_negotiate );
        mbedtls_free( ssl->transform_negotiate );
#endif

        mbedtls_ssl_session_free( ssl->session_negotiate );
        mbedtls_free( ssl->session_negotiate );
    }

    if( ssl->session )
    {
        mbedtls_ssl_session_free( ssl->session );
        mbedtls_free( ssl->session );
    }

#if defined(MBEDTLS_X509_CRT_PARSE_C)
    if( ssl->hostname != NULL )
    {
        mbedtls_platform_zeroize( ssl->hostname, strlen( ssl->hostname ) );
        mbedtls_free( ssl->hostname );
    }
#endif

#if ( defined(MBEDTLS_SSL_DTLS_HELLO_VERIFY) ||                         \
      ( defined(MBEDTLS_SSL_PROTO_TLS1_3_EXPERIMENTAL) &&               \
        defined(MBEDTLS_SSL_COOKIE_C) ) )                               \
    && defined(MBEDTLS_SSL_SRV_C)
    mbedtls_free( ssl->cli_id );
#endif

#if defined(MBEDTLS_ZERO_RTT) && defined(MBEDTLS_SSL_SRV_C)
    if( ssl->early_data_server_buf != NULL )
    {
        mbedtls_platform_zeroize( ssl->early_data_server_buf,
                                  ssl->early_data_server_buf_len );
        mbedtls_free( ssl->early_data_server_buf );
    }
#endif /* MBEDTLS_ZERO_RTT && MBEDTLS_SSL_SRV_C */

    MBEDTLS_SSL_DEBUG_MSG( 2, ( "<= free" ) );

    /* Actually clear after last debug message */
    mbedtls_platform_zeroize( ssl, sizeof( mbedtls_ssl_context ) );
}

/*
 * Initialze mbedtls_ssl_config
 */
void mbedtls_ssl_config_init( mbedtls_ssl_config *conf )
{
    memset( conf, 0, sizeof( mbedtls_ssl_config ) );
}

#if defined(MBEDTLS_KEY_EXCHANGE_WITH_CERT_ENABLED) && \
    defined(MBEDTLS_SSL_PROTO_TLS1_2)
/* The selection should be the same as mbedtls_x509_crt_profile_default in
 * x509_crt.c. Here, the order matters. Currently we favor stronger hashes,
 * for no fundamental reason.
 * See the documentation of mbedtls_ssl_conf_curves() for what we promise
 * about this list. */
static int ssl_preset_default_hashes[] = {
#if defined(MBEDTLS_SHA512_C)
    MBEDTLS_MD_SHA512,
#endif
#if defined(MBEDTLS_SHA384_C)
    MBEDTLS_MD_SHA384,
#endif
#if defined(MBEDTLS_SHA256_C)
    MBEDTLS_MD_SHA256,
#endif
    MBEDTLS_MD_NONE
};
#endif /* MBEDTLS_KEY_EXCHANGE_WITH_CERT_ENABLED && MBEDTLS_SSL_PROTO_TLS1_2 */

#if defined(MBEDTLS_ECP_C)
/* The selection should be the same as mbedtls_x509_crt_profile_default in
 * x509_crt.c, plus Montgomery curves for ECDHE. Here, the order matters:
 * curves with a lower resource usage come first.
 * See the documentation of mbedtls_ssl_conf_curves() for what we promise
 * about this list.
 */
static mbedtls_ecp_group_id ssl_preset_default_curves[] = {
#if defined(MBEDTLS_ECP_DP_CURVE25519_ENABLED)
    MBEDTLS_ECP_DP_CURVE25519,
#endif
#if defined(MBEDTLS_ECP_DP_SECP256R1_ENABLED)
    MBEDTLS_ECP_DP_SECP256R1,
#endif
#if defined(MBEDTLS_ECP_DP_SECP384R1_ENABLED)
    MBEDTLS_ECP_DP_SECP384R1,
#endif
#if defined(MBEDTLS_ECP_DP_CURVE448_ENABLED)
    MBEDTLS_ECP_DP_CURVE448,
#endif
#if defined(MBEDTLS_ECP_DP_SECP521R1_ENABLED)
    MBEDTLS_ECP_DP_SECP521R1,
#endif
#if defined(MBEDTLS_ECP_DP_BP256R1_ENABLED)
    MBEDTLS_ECP_DP_BP256R1,
#endif
#if defined(MBEDTLS_ECP_DP_BP384R1_ENABLED)
    MBEDTLS_ECP_DP_BP384R1,
#endif
#if defined(MBEDTLS_ECP_DP_BP512R1_ENABLED)
    MBEDTLS_ECP_DP_BP512R1,
#endif
    MBEDTLS_ECP_DP_NONE
};
#endif

static int ssl_preset_suiteb_ciphersuites[] = {
#if defined(MBEDTLS_AES_C) && defined(MBEDTLS_GCM_C)
#if defined(MBEDTLS_SSL_PROTO_TLS1) || defined(MBEDTLS_SSL_PROTO_TLS1_1) || \
    defined(MBEDTLS_SSL_PROTO_TLS1_2)
#if defined(MBEDTLS_SHA256_C)
    MBEDTLS_TLS_ECDHE_ECDSA_WITH_AES_128_GCM_SHA256,
#endif /* MBEDTLS_SHA256_C */
#if defined(MBEDTLS_SHA512_C)
    MBEDTLS_TLS_ECDHE_ECDSA_WITH_AES_256_GCM_SHA384,
#endif /* MBEDTLS_SHA512_C */
#endif /* MBEDTLS_SSL_PROTO_TLS1 || MBEDTLS_SSL_PROTO_TLS1_1 || \
          MBEDTLS_SSL_PROTO_TLS1_2 */
#if defined(MBEDTLS_SSL_PROTO_TLS1_3_EXPERIMENTAL)
#if defined(MBEDTLS_SHA256_C)
    MBEDTLS_TLS1_3_AES_128_GCM_SHA256,
#endif /* MBEDTLS_SHA256_C */
#if defined(MBEDTLS_SHA512_C)
    MBEDTLS_TLS1_3_AES_256_GCM_SHA384,
#endif /* MBEDTLS_SHA512_C */
#endif /* MBEDTLS_SSL_PROTO_TLS1_3_EXPERIMENTAL */
#endif /* MBEDTLS_AES_C && MBEDTLS_GCM_C */
    0
};

#if defined(MBEDTLS_KEY_EXCHANGE_WITH_CERT_ENABLED)

#if defined(MBEDTLS_SSL_PROTO_TLS1) || defined(MBEDTLS_SSL_PROTO_TLS1_1) || \
    defined(MBEDTLS_SSL_PROTO_TLS1_2)
static int ssl_preset_suiteb_hashes[] = {
    MBEDTLS_MD_SHA256,
    MBEDTLS_MD_SHA384,
    MBEDTLS_MD_NONE
};
#endif /* MBEDTLS_SSL_PROTO_TLS1 || MBEDTLS_SSL_PROTO_TLS1_1 || \
          MBEDTLS_SSL_PROTO_TLS1_2 */

#if defined(MBEDTLS_SSL_PROTO_TLS1_3_EXPERIMENTAL) && defined(MBEDTLS_ECDSA_C)
static int ssl_preset_suiteb_signature_algorithms[] = {
#if defined(MBEDTLS_SHA256_C) && defined(MBEDTLS_ECP_DP_SECP256R1_ENABLED)
    SIGNATURE_ECDSA_SECP256r1_SHA256,
#endif /* MBEDTLS_SHA256_C && MBEDTLS_ECP_DP_SECP256R1_ENABLED */
#if defined(MBEDTLS_SHA512_C) && defined(MBEDTLS_ECP_DP_SECP384R1_ENABLED)
    SIGNATURE_ECDSA_SECP384r1_SHA384,
#endif /* MBEDTLS_SHA512_C && MBEDTLS_ECP_DP_SECP384R1_ENABLED */
#if defined(MBEDTLS_SHA512_C) && defined(MBEDTLS_ECP_DP_SECP521R1_ENABLED)
/* TBD: This signature algorithm is not yet fully implemented. */
//    SIGNATURE_ECDSA_SECP521r1_SHA512,
#endif /* MBEDTLS_SHA512_C && MBEDTLS_ECP_DP_SECP521R1_ENABLED */
#if defined(MBEDTLS_X509_RSASSA_PSS_SUPPORT)
	SIGNATURE_RSA_PSS_RSAE_SHA256,
#endif
    SIGNATURE_NONE
};
#endif /* MBEDTLS_SSL_PROTO_TLS1_3_EXPERIMENTAL */

#endif /* MBEDTLS_KEY_EXCHANGE_WITH_CERT_ENABLED */

#if defined(MBEDTLS_ECP_C)
static mbedtls_ecp_group_id ssl_preset_suiteb_curves[] = {
#if defined(MBEDTLS_ECP_DP_SECP256R1_ENABLED)
    MBEDTLS_ECP_DP_SECP256R1,
#endif /* MBEDTLS_ECP_DP_SECP256R1_ENABLED */
#if defined(MBEDTLS_ECP_DP_SECP384R1_ENABLED)
    MBEDTLS_ECP_DP_SECP384R1,
#endif /* MBEDTLS_ECP_DP_SECP384R1_ENABLED */
    MBEDTLS_ECP_DP_NONE
};
#endif /* MBEDTLS_ECP_C */

/*
 * Load default in mbedtls_ssl_config
 */
int mbedtls_ssl_config_defaults( mbedtls_ssl_config *conf,
                                 int endpoint, int transport, int preset )
{
#if defined(MBEDTLS_DHM_C) && defined(MBEDTLS_SSL_SRV_C)
    int ret = MBEDTLS_ERR_ERROR_CORRUPTION_DETECTED;
#endif

    /* Use the functions here so that they are covered in tests,
     * but otherwise access member directly for efficiency */
    mbedtls_ssl_conf_endpoint( conf, endpoint );
    mbedtls_ssl_conf_transport( conf, transport );

    /*
     * Things that are common to all presets
     */
#if defined(MBEDTLS_SSL_CLI_C)
    if( endpoint == MBEDTLS_SSL_IS_CLIENT )
    {
        conf->authmode = MBEDTLS_SSL_VERIFY_REQUIRED;
#if defined(MBEDTLS_SSL_SESSION_TICKETS)
        conf->session_tickets = MBEDTLS_SSL_SESSION_TICKETS_ENABLED;
#endif
    }
#endif

#if defined(MBEDTLS_SSL_ENCRYPT_THEN_MAC)
    conf->encrypt_then_mac = MBEDTLS_SSL_ETM_ENABLED;
#endif

#if defined(MBEDTLS_SSL_EXTENDED_MASTER_SECRET)
    conf->extended_ms = MBEDTLS_SSL_EXTENDED_MS_ENABLED;
#endif

#if defined(MBEDTLS_SSL_DTLS_HELLO_VERIFY) && defined(MBEDTLS_SSL_SRV_C)
    conf->f_cookie_write = ssl_cookie_write_dummy;
    conf->f_cookie_check = ssl_cookie_check_dummy;
#endif

#if defined(MBEDTLS_SSL_DTLS_ANTI_REPLAY)
    conf->anti_replay = MBEDTLS_SSL_ANTI_REPLAY_ENABLED;
#endif

#if defined(MBEDTLS_SSL_SRV_C)
    conf->cert_req_ca_list = MBEDTLS_SSL_CERT_REQ_CA_LIST_ENABLED;
    conf->respect_cli_pref = MBEDTLS_SSL_SRV_CIPHERSUITE_ORDER_SERVER;
#endif

#if defined(MBEDTLS_SSL_PROTO_DTLS)
    conf->hs_timeout_min = MBEDTLS_SSL_DTLS_TIMEOUT_DFL_MIN;
    conf->hs_timeout_max = MBEDTLS_SSL_DTLS_TIMEOUT_DFL_MAX;
#endif

#if defined(MBEDTLS_SSL_RENEGOTIATION)
    conf->renego_max_records = MBEDTLS_SSL_RENEGO_MAX_RECORDS_DEFAULT;
    memset( conf->renego_period,     0x00, 2 );
    memset( conf->renego_period + 2, 0xFF, 6 );
#endif

#if defined(MBEDTLS_DHM_C) && defined(MBEDTLS_SSL_SRV_C)
            if( endpoint == MBEDTLS_SSL_IS_SERVER )
            {
                const unsigned char dhm_p[] =
                    MBEDTLS_DHM_RFC3526_MODP_2048_P_BIN;
                const unsigned char dhm_g[] =
                    MBEDTLS_DHM_RFC3526_MODP_2048_G_BIN;

                if ( ( ret = mbedtls_ssl_conf_dh_param_bin( conf,
                                               dhm_p, sizeof( dhm_p ),
                                               dhm_g, sizeof( dhm_g ) ) ) != 0 )
                {
                    return( ret );
                }
            }
#endif

    /*
     * Preset-specific defaults
     */
    switch( preset )
    {
        /*
         * NSA Suite B
         */
        case MBEDTLS_SSL_PRESET_SUITEB:
            conf->min_major_ver = MBEDTLS_SSL_MAJOR_VERSION_3;
            conf->min_minor_ver = MBEDTLS_SSL_MINOR_VERSION_3; /* TLS 1.2 */
            conf->max_major_ver = MBEDTLS_SSL_MAX_MAJOR_VERSION;
            conf->max_minor_ver = MBEDTLS_SSL_MAX_MINOR_VERSION;

            conf->ciphersuite_list = ssl_preset_suiteb_ciphersuites;

#if defined(MBEDTLS_X509_CRT_PARSE_C)
            conf->cert_profile = &mbedtls_x509_crt_profile_suiteb;
#endif

#if defined(MBEDTLS_KEY_EXCHANGE_WITH_CERT_ENABLED)


#if defined(MBEDTLS_SSL_PROTO_TLS1_3_EXPERIMENTAL)
    /**
     * TLS 1.3 replaces SignatureAndHashAlgorithm with SignatureScheme.
     * - rfc8446 section-4.2.3
     * - rfc5246 section-7.4.1.4.1
     */
    conf->tls13_sig_algs = ssl_preset_suiteb_signature_algorithms;
#endif /* MBEDTLS_SSL_PROTO_TLS1_3_EXPERIMENTAL */

#if  defined(MBEDTLS_SSL_PROTO_TLS1_2)
    conf->sig_hashes = ssl_preset_suiteb_hashes;
#endif /* MBEDTLS_SSL_PROTO_TLS1_2 */

#endif /* MBEDTLS_KEY_EXCHANGE_WITH_CERT_ENABLED */

#if defined(MBEDTLS_ECP_C)
            conf->curve_list = ssl_preset_suiteb_curves;
#endif
            break;

        /*
         * Default
         */
        default:
            conf->min_major_ver = ( MBEDTLS_SSL_MIN_MAJOR_VERSION >
                                    MBEDTLS_SSL_MIN_VALID_MAJOR_VERSION ) ?
                                    MBEDTLS_SSL_MIN_MAJOR_VERSION :
                                    MBEDTLS_SSL_MIN_VALID_MAJOR_VERSION;
            conf->min_minor_ver = ( MBEDTLS_SSL_MIN_MINOR_VERSION >
                                    MBEDTLS_SSL_MIN_VALID_MINOR_VERSION ) ?
                                    MBEDTLS_SSL_MIN_MINOR_VERSION :
                                    MBEDTLS_SSL_MIN_VALID_MINOR_VERSION;
            conf->max_major_ver = MBEDTLS_SSL_MAX_MAJOR_VERSION;
            conf->max_minor_ver = MBEDTLS_SSL_MAX_MINOR_VERSION;

#if defined(MBEDTLS_SSL_PROTO_DTLS)
            if( transport == MBEDTLS_SSL_TRANSPORT_DATAGRAM )
                conf->min_minor_ver = MBEDTLS_SSL_MINOR_VERSION_3;
#endif
            conf->ciphersuite_list = mbedtls_ssl_list_ciphersuites();

#if defined(MBEDTLS_X509_CRT_PARSE_C)
            conf->cert_profile = &mbedtls_x509_crt_profile_default;
#endif

#if defined(MBEDTLS_KEY_EXCHANGE_WITH_CERT_ENABLED)

#if defined(MBEDTLS_SSL_PROTO_TLS1_3_EXPERIMENTAL)
        /**
         * TLS 1.3 replaces SignatureAndHashAlgorithm with SignatureScheme.
         * - rfc8446 section-4.2.3
         * - rfc5246 section-7.4.1.4.1
         */
        conf->tls13_sig_algs = ssl_preset_suiteb_signature_algorithms;
#endif /* MBEDTLS_SSL_PROTO_TLS1_3_EXPERIMENTAL */

#if defined(MBEDTLS_SSL_PROTO_TLS1_2)
        conf->sig_hashes = ssl_preset_default_hashes;
#endif /* MBEDTLS_SSL_PROTO_TLS1_2 */

#endif /* MBEDTLS_KEY_EXCHANGE_WITH_CERT_ENABLED */

#if defined(MBEDTLS_ECP_C)
            conf->curve_list = ssl_preset_default_curves;
#endif

#if defined(MBEDTLS_DHM_C) && defined(MBEDTLS_SSL_CLI_C)
            conf->dhm_min_bitlen = 1024;
#endif
    }

    return( 0 );
}

/*
 * Free mbedtls_ssl_config
 */
void mbedtls_ssl_config_free( mbedtls_ssl_config *conf )
{
#if defined(MBEDTLS_DHM_C)
    mbedtls_mpi_free( &conf->dhm_P );
    mbedtls_mpi_free( &conf->dhm_G );
#endif

#if defined(MBEDTLS_KEY_EXCHANGE_SOME_PSK_ENABLED)
    if( conf->psk != NULL )
    {
        mbedtls_platform_zeroize( conf->psk, conf->psk_len );
        mbedtls_free( conf->psk );
        conf->psk = NULL;
        conf->psk_len = 0;
    }

    if( conf->psk_identity != NULL )
    {
        mbedtls_platform_zeroize( conf->psk_identity, conf->psk_identity_len );
        mbedtls_free( conf->psk_identity );
        conf->psk_identity = NULL;
        conf->psk_identity_len = 0;
    }
#endif

#if defined(MBEDTLS_X509_CRT_PARSE_C)
    ssl_key_cert_free( conf->key_cert );
#endif

    mbedtls_platform_zeroize( conf, sizeof( mbedtls_ssl_config ) );
}

#if defined(MBEDTLS_PK_C) && \
    ( defined(MBEDTLS_RSA_C) || defined(MBEDTLS_ECDSA_C) )
/*
 * Convert between MBEDTLS_PK_XXX and SSL_SIG_XXX
 */
unsigned char mbedtls_ssl_sig_from_pk( mbedtls_pk_context *pk )
{
#if defined(MBEDTLS_RSA_C)
    if( mbedtls_pk_can_do( pk, MBEDTLS_PK_RSA ) )
        return( MBEDTLS_SSL_SIG_RSA );
#endif
#if defined(MBEDTLS_ECDSA_C)
    if( mbedtls_pk_can_do( pk, MBEDTLS_PK_ECDSA ) )
        return( MBEDTLS_SSL_SIG_ECDSA );
#endif
    return( MBEDTLS_SSL_SIG_ANON );
}

unsigned char mbedtls_ssl_sig_from_pk_alg( mbedtls_pk_type_t type )
{
    switch( type ) {
        case MBEDTLS_PK_RSA:
            return( MBEDTLS_SSL_SIG_RSA );
        case MBEDTLS_PK_ECDSA:
        case MBEDTLS_PK_ECKEY:
            return( MBEDTLS_SSL_SIG_ECDSA );
        default:
            return( MBEDTLS_SSL_SIG_ANON );
    }
}

mbedtls_pk_type_t mbedtls_ssl_pk_alg_from_sig( unsigned char sig )
{
    switch( sig )
    {
#if defined(MBEDTLS_RSA_C)
        case MBEDTLS_SSL_SIG_RSA:
            return( MBEDTLS_PK_RSA );
#endif
#if defined(MBEDTLS_ECDSA_C)
        case MBEDTLS_SSL_SIG_ECDSA:
            return( MBEDTLS_PK_ECDSA );
#endif
        default:
            return( MBEDTLS_PK_NONE );
    }
}
#endif /* MBEDTLS_PK_C && ( MBEDTLS_RSA_C || MBEDTLS_ECDSA_C ) */

#if defined(MBEDTLS_SSL_PROTO_TLS1_2) && \
    defined(MBEDTLS_KEY_EXCHANGE_WITH_CERT_ENABLED)

/* Find an entry in a signature-hash set matching a given hash algorithm. */
mbedtls_md_type_t mbedtls_ssl_sig_hash_set_find( mbedtls_ssl_sig_hash_set_t *set,
                                                 mbedtls_pk_type_t sig_alg )
{
    switch( sig_alg )
    {
        case MBEDTLS_PK_RSA:
            return( set->rsa );
        case MBEDTLS_PK_ECDSA:
            return( set->ecdsa );
        default:
            return( MBEDTLS_MD_NONE );
    }
}

/* Add a signature-hash-pair to a signature-hash set */
void mbedtls_ssl_sig_hash_set_add( mbedtls_ssl_sig_hash_set_t *set,
                                   mbedtls_pk_type_t sig_alg,
                                   mbedtls_md_type_t md_alg )
{
    switch( sig_alg )
    {
        case MBEDTLS_PK_RSA:
            if( set->rsa == MBEDTLS_MD_NONE )
                set->rsa = md_alg;
            break;

        case MBEDTLS_PK_ECDSA:
            if( set->ecdsa == MBEDTLS_MD_NONE )
                set->ecdsa = md_alg;
            break;

        default:
            break;
    }
}

/* Allow exactly one hash algorithm for each signature. */
void mbedtls_ssl_sig_hash_set_const_hash( mbedtls_ssl_sig_hash_set_t *set,
                                          mbedtls_md_type_t md_alg )
{
    set->rsa   = md_alg;
    set->ecdsa = md_alg;
}

#endif /* MBEDTLS_SSL_PROTO_TLS1_2) &&
          MBEDTLS_KEY_EXCHANGE_WITH_CERT_ENABLED */

/*
 * Convert from MBEDTLS_SSL_HASH_XXX to MBEDTLS_MD_XXX
 */
mbedtls_md_type_t mbedtls_ssl_md_alg_from_hash( unsigned char hash )
{
    switch( hash )
    {
#if defined(MBEDTLS_MD5_C)
        case MBEDTLS_SSL_HASH_MD5:
            return( MBEDTLS_MD_MD5 );
#endif
#if defined(MBEDTLS_SHA1_C)
        case MBEDTLS_SSL_HASH_SHA1:
            return( MBEDTLS_MD_SHA1 );
#endif
#if defined(MBEDTLS_SHA224_C)
        case MBEDTLS_SSL_HASH_SHA224:
            return( MBEDTLS_MD_SHA224 );
#endif
#if defined(MBEDTLS_SHA256_C)
        case MBEDTLS_SSL_HASH_SHA256:
            return( MBEDTLS_MD_SHA256 );
#endif
#if defined(MBEDTLS_SHA384_C)
        case MBEDTLS_SSL_HASH_SHA384:
            return( MBEDTLS_MD_SHA384 );
#endif
#if defined(MBEDTLS_SHA512_C)
        case MBEDTLS_SSL_HASH_SHA512:
            return( MBEDTLS_MD_SHA512 );
#endif
        default:
            return( MBEDTLS_MD_NONE );
    }
}

/*
 * Convert from MBEDTLS_MD_XXX to MBEDTLS_SSL_HASH_XXX
 */
unsigned char mbedtls_ssl_hash_from_md_alg( int md )
{
    switch( md )
    {
#if defined(MBEDTLS_MD5_C)
        case MBEDTLS_MD_MD5:
            return( MBEDTLS_SSL_HASH_MD5 );
#endif
#if defined(MBEDTLS_SHA1_C)
        case MBEDTLS_MD_SHA1:
            return( MBEDTLS_SSL_HASH_SHA1 );
#endif
#if defined(MBEDTLS_SHA224_C)
        case MBEDTLS_MD_SHA224:
            return( MBEDTLS_SSL_HASH_SHA224 );
#endif
#if defined(MBEDTLS_SHA256_C)
        case MBEDTLS_MD_SHA256:
            return( MBEDTLS_SSL_HASH_SHA256 );
#endif
#if defined(MBEDTLS_SHA384_C)
        case MBEDTLS_MD_SHA384:
            return( MBEDTLS_SSL_HASH_SHA384 );
#endif
#if defined(MBEDTLS_SHA512_C)
        case MBEDTLS_MD_SHA512:
            return( MBEDTLS_SSL_HASH_SHA512 );
#endif
        default:
            return( MBEDTLS_SSL_HASH_NONE );
    }
}

#if defined(MBEDTLS_ECP_C)
/*
 * Check if a curve proposed by the peer is in our list.
 * Return 0 if we're willing to use it, -1 otherwise.
 */
int mbedtls_ssl_check_curve( const mbedtls_ssl_context *ssl, mbedtls_ecp_group_id grp_id )
{
    const mbedtls_ecp_group_id *gid;

    if( ssl->conf->curve_list == NULL )
        return( -1 );

    for( gid = ssl->conf->curve_list; *gid != MBEDTLS_ECP_DP_NONE; gid++ )
        if( *gid == grp_id )
            return( 0 );

    return( -1 );
}
#endif /* MBEDTLS_ECP_C */

#if defined(MBEDTLS_KEY_EXCHANGE_WITH_CERT_ENABLED) \
    && defined(MBEDTLS_SSL_PROTO_TLS1_2)
/*
 * Check if a hash proposed by the peer is in our list.
 * Return 0 if we're willing to use it, -1 otherwise.
 *
 * Assumption: sig_hashes is terminated either with
 * SIGNATURE_NONE or with MBEDTLS_MD_NONE and both
 * equal 0x0.
 */

int mbedtls_ssl_check_sig_hash( const mbedtls_ssl_context *ssl,
                                mbedtls_md_type_t md )
{
    const int *cur;

    if( ssl->conf->sig_hashes == NULL )
        return( -1 );

    for( cur = ssl->conf->sig_hashes; *cur != SIGNATURE_NONE; cur++ )
        if( *cur == ( int )md )
            return( 0 );

    return( -1 );
}
#endif /* MBEDTLS_KEY_EXCHANGE_WITH_CERT_ENABLED && MBEDTLS_SSL_PROTO_TLS1_2 */

#if defined(MBEDTLS_X509_CRT_PARSE_C)
int mbedtls_ssl_check_cert_usage( const mbedtls_x509_crt* cert,
    const mbedtls_key_exchange_type_t key_exchange,
    int cert_endpoint,
    uint32_t* flags )
{
    int ret = 0;
    int usage = 0;
    const char *ext_oid;
    size_t ext_len;

    if( cert_endpoint == MBEDTLS_SSL_IS_SERVER )
    {
        /* Server part of the key exchange */
        switch( key_exchange )
        {
            case MBEDTLS_KEY_EXCHANGE_RSA:
            case MBEDTLS_KEY_EXCHANGE_RSA_PSK:
                usage = MBEDTLS_X509_KU_KEY_ENCIPHERMENT;
                break;

            case MBEDTLS_KEY_EXCHANGE_DHE_RSA:
            case MBEDTLS_KEY_EXCHANGE_ECDHE_RSA:
            case MBEDTLS_KEY_EXCHANGE_ECDHE_ECDSA:
                usage = MBEDTLS_X509_KU_DIGITAL_SIGNATURE;
                break;

            case MBEDTLS_KEY_EXCHANGE_ECDH_RSA:
            case MBEDTLS_KEY_EXCHANGE_ECDH_ECDSA:
                usage = MBEDTLS_X509_KU_KEY_AGREEMENT;
                break;

            /* Don't use default: we want warnings when adding new values */
            case MBEDTLS_KEY_EXCHANGE_NONE:
            case MBEDTLS_KEY_EXCHANGE_PSK:
            case MBEDTLS_KEY_EXCHANGE_DHE_PSK:
            case MBEDTLS_KEY_EXCHANGE_ECDHE_PSK:
            case MBEDTLS_KEY_EXCHANGE_ECJPAKE:
                usage = 0;
        }
    }
    else
    {
        /* Client auth: we only implement rsa_sign and mbedtls_ecdsa_sign for now */
        usage = MBEDTLS_X509_KU_DIGITAL_SIGNATURE;
    }

    if( mbedtls_x509_crt_check_key_usage( cert, usage ) != 0 )
    {
        *flags |= MBEDTLS_X509_BADCERT_KEY_USAGE;
        ret = -1;
    }

    if( cert_endpoint == MBEDTLS_SSL_IS_SERVER )
    {
        ext_oid = MBEDTLS_OID_SERVER_AUTH;
        ext_len = MBEDTLS_OID_SIZE( MBEDTLS_OID_SERVER_AUTH );
    }
    else
    {
        ext_oid = MBEDTLS_OID_CLIENT_AUTH;
        ext_len = MBEDTLS_OID_SIZE( MBEDTLS_OID_CLIENT_AUTH );
    }

    if( mbedtls_x509_crt_check_extended_key_usage( cert, ext_oid, ext_len ) != 0 )
    {
        *flags |= MBEDTLS_X509_BADCERT_EXT_KEY_USAGE;
        ret = -1;
    }

    return( ret );
}
#endif /* MBEDTLS_X509_CRT_PARSE_C */


#if defined(MBEDTLS_SSL_PROTO_TLS1_2_OR_EARLIER)
int mbedtls_ssl_set_calc_verify_md( mbedtls_ssl_context* ssl, int md )
{
#if defined(MBEDTLS_SSL_PROTO_TLS1_2)
    if( ssl->minor_ver != MBEDTLS_SSL_MINOR_VERSION_3 )
        return( -1 );

    switch( md )
    {
#if defined(MBEDTLS_SHA384_C)
        case MBEDTLS_SSL_HASH_SHA384:
            ssl->handshake->calc_verify = ssl_calc_verify_tls_sha384;
            break;
#endif
#if defined(MBEDTLS_SHA256_C)
        case MBEDTLS_SSL_HASH_SHA256:
            ssl->handshake->calc_verify = ssl_calc_verify_tls_sha256;
            break;
#endif
        default:
            return( -1 );
    }

    return 0;
#else /* !MBEDTLS_SSL_PROTO_TLS1_2 */
    (void) ssl;
    (void) md;

    return( -1 );
#endif /* MBEDTLS_SSL_PROTO_TLS1_2 */
}
#endif /* defined(MBEDTLS_SSL_PROTO_TLS1_2_OR_EARLIER) */


#if defined(MBEDTLS_SSL_PROTO_TLS1_2)

#if defined(MBEDTLS_USE_PSA_CRYPTO)
int mbedtls_ssl_get_key_exchange_md_tls1_2( mbedtls_ssl_context *ssl,
                                            unsigned char *hash, size_t *hashlen,
                                            unsigned char *data, size_t data_len,
                                            mbedtls_md_type_t md_alg )
{
    psa_status_t status;
    psa_hash_operation_t hash_operation = PSA_HASH_OPERATION_INIT;
    psa_algorithm_t hash_alg = mbedtls_psa_translate_md( md_alg );

    MBEDTLS_SSL_DEBUG_MSG( 3, ( "Perform PSA-based computation of digest of ServerKeyExchange" ) );

    if( ( status = psa_hash_setup( &hash_operation,
                                   hash_alg ) ) != PSA_SUCCESS )
    {
        MBEDTLS_SSL_DEBUG_RET( 1, "psa_hash_setup", status );
        goto exit;
    }

    if( ( status = psa_hash_update( &hash_operation, ssl->handshake->randbytes,
                                    64 ) ) != PSA_SUCCESS )
    {
        MBEDTLS_SSL_DEBUG_RET( 1, "psa_hash_update", status );
        goto exit;
    }

    if( ( status = psa_hash_update( &hash_operation,
                                    data, data_len ) ) != PSA_SUCCESS )
    {
        MBEDTLS_SSL_DEBUG_RET( 1, "psa_hash_update", status );
        goto exit;
    }

    if( ( status = psa_hash_finish( &hash_operation, hash, MBEDTLS_MD_MAX_SIZE,
                                    hashlen ) ) != PSA_SUCCESS )
    {
         MBEDTLS_SSL_DEBUG_RET( 1, "psa_hash_finish", status );
         goto exit;
    }

exit:
    if( status != PSA_SUCCESS )
    {
        mbedtls_ssl_send_alert_message( ssl, MBEDTLS_SSL_ALERT_LEVEL_FATAL,
                                        MBEDTLS_SSL_ALERT_MSG_INTERNAL_ERROR );
        switch( status )
        {
            case PSA_ERROR_NOT_SUPPORTED:
                return( MBEDTLS_ERR_MD_FEATURE_UNAVAILABLE );
            case PSA_ERROR_BAD_STATE: /* Intentional fallthrough */
            case PSA_ERROR_BUFFER_TOO_SMALL:
                return( MBEDTLS_ERR_MD_BAD_INPUT_DATA );
            case PSA_ERROR_INSUFFICIENT_MEMORY:
                return( MBEDTLS_ERR_MD_ALLOC_FAILED );
            default:
                return( MBEDTLS_ERR_PLATFORM_HW_ACCEL_FAILED );
        }
    }
    return( 0 );
}

#else

int mbedtls_ssl_get_key_exchange_md_tls1_2( mbedtls_ssl_context *ssl,
                                            unsigned char *hash, size_t *hashlen,
                                            unsigned char *data, size_t data_len,
                                            mbedtls_md_type_t md_alg )
{
    int ret = 0;
    mbedtls_md_context_t ctx;
    const mbedtls_md_info_t *md_info = mbedtls_md_info_from_type( md_alg );
    *hashlen = mbedtls_md_get_size( md_info );

    MBEDTLS_SSL_DEBUG_MSG( 3, ( "Perform mbedtls-based computation of digest of ServerKeyExchange" ) );

    mbedtls_md_init( &ctx );

    /*
     * digitally-signed struct {
     *     opaque client_random[32];
     *     opaque server_random[32];
     *     ServerDHParams params;
     * };
     */
    if( ( ret = mbedtls_md_setup( &ctx, md_info, 0 ) ) != 0 )
    {
        MBEDTLS_SSL_DEBUG_RET( 1, "mbedtls_md_setup", ret );
        goto exit;
    }
    if( ( ret = mbedtls_md_starts( &ctx ) ) != 0 )
    {
        MBEDTLS_SSL_DEBUG_RET( 1, "mbedtls_md_starts", ret );
        goto exit;
    }
    if( ( ret = mbedtls_md_update( &ctx, ssl->handshake->randbytes, 64 ) ) != 0 )
    {
        MBEDTLS_SSL_DEBUG_RET( 1, "mbedtls_md_update", ret );
        goto exit;
    }
    if( ( ret = mbedtls_md_update( &ctx, data, data_len ) ) != 0 )
    {
        MBEDTLS_SSL_DEBUG_RET( 1, "mbedtls_md_update", ret );
        goto exit;
    }
    if( ( ret = mbedtls_md_finish( &ctx, hash ) ) != 0 )
    {
        MBEDTLS_SSL_DEBUG_RET( 1, "mbedtls_md_finish", ret );
        goto exit;
    }

exit:
    mbedtls_md_free( &ctx );

    if( ret != 0 )
        mbedtls_ssl_send_alert_message( ssl, MBEDTLS_SSL_ALERT_LEVEL_FATAL,
                                        MBEDTLS_SSL_ALERT_MSG_INTERNAL_ERROR );

    return( ret );
}
#endif /* MBEDTLS_USE_PSA_CRYPTO */

#endif /* MBEDTLS_SSL_PROTO_TLS1_2 */

#if defined(MBEDTLS_SSL_PROTO_TLS1_2_OR_EARLIER) && defined(MBEDTLS_SSL_PROTO_TLS1_3_EXPERIMENTAL)
static void ssl_update_checksum_start( mbedtls_ssl_context* ssl,
                                       const unsigned char* buf, size_t len )
{
    if( ssl->minor_ver==MBEDTLS_SSL_MINOR_VERSION_4 )
        ssl_update_checksum_start_tls13( ssl, buf, len );
    else
        ssl_update_checksum_start_tls12( ssl, buf, len );
}

static void ssl_update_checksum_sha384( mbedtls_ssl_context* ssl,
                                       const unsigned char* buf, size_t len )
{
    if( ssl->minor_ver==MBEDTLS_SSL_MINOR_VERSION_4 )
        ssl_update_checksum_sha384_tls13( ssl, buf, len );
    else
        ssl_update_checksum_sha384_tls12( ssl, buf, len );
}

static void ssl_update_checksum_sha256( mbedtls_ssl_context* ssl,
                                        const unsigned char* buf, size_t len )
{
    if( ssl->minor_ver==MBEDTLS_SSL_MINOR_VERSION_4 )
        ssl_update_checksum_sha256_tls13( ssl, buf, len );
    else
        ssl_update_checksum_sha256_tls12( ssl, buf, len );
}

#elif defined(MBEDTLS_SSL_PROTO_TLS1_3_EXPERIMENTAL)
static void ssl_update_checksum_start( mbedtls_ssl_context* ssl,
                                       const unsigned char* buf, size_t len )
{
    ssl_update_checksum_start_tls13( ssl, buf, len );
}

static void ssl_update_checksum_sha384( mbedtls_ssl_context* ssl,
                                        const unsigned char* buf, size_t len )
{
    ssl_update_checksum_sha384_tls13( ssl, buf, len );
}

static void ssl_update_checksum_sha256( mbedtls_ssl_context* ssl,
                                        const unsigned char* buf, size_t len )
{
    ssl_update_checksum_sha256_tls13( ssl, buf, len );
}

#elif defined(MBEDTLS_SSL_PROTO_TLS1_2_OR_EARLIER)
static void ssl_update_checksum_start( mbedtls_ssl_context* ssl,
                                       const unsigned char* buf, size_t len )
{
    ssl_update_checksum_start_tls12( ssl, buf, len );
}

static void ssl_update_checksum_sha384( mbedtls_ssl_context* ssl,
                                       const unsigned char* buf, size_t len )
{
    ssl_update_checksum_sha384_tls12( ssl, buf, len );
}

static void ssl_update_checksum_sha256( mbedtls_ssl_context* ssl,
                                       const unsigned char* buf, size_t len )
{
    ssl_update_checksum_sha256_tls12( ssl, buf, len );
}


#endif /* defined(MBEDTLS_SSL_PROTO_TLS1_2_OR_EARLIER) \
          && defined(MBEDTLS_SSL_PROTO_TLS1_3_EXPERIMENTAL) */
#endif /* MBEDTLS_SSL_TLS_C */<|MERGE_RESOLUTION|>--- conflicted
+++ resolved
@@ -5244,53 +5244,10 @@
  *
  *      case MBEDTLS_SSL_MINOR_VERSION_3: // TLS 1.2
  *        serialized_session_tls12 data;
+ *      case MBEDTLS_SSL_MINOR_VERSION_4: // TLS 1.3
+ *        serialized_session_tls13 data;
  *
  *   };
- *
-<<<<<<< HEAD
- *  Note: The format below is used by TLS/DTLS versions prior to 1.3.
- *        The ticket format used in TLS/DTLS 1.3 is shown further below.
- *
- *                               // In this version, `session_format` determines
- *                               // the setting of those compile-time
- *                               // configuration options which influence
- *                               // the structure of mbedtls_ssl_session.
- *  uint64 start_time;
- *  uint8 ciphersuite[2];        // defined by the standard
- *  uint8 compression;           // 0 or 1
- *  uint8 session_id_len;        // at most 32
- *  opaque session_id[32];
- *  opaque master[48];           // fixed length in the standard
- *  uint32 verify_result;
- *  opaque peer_cert<0..2^24-1>; // length 0 means no peer cert
- *  opaque ticket<0..2^24-1>;    // length 0 means no ticket
- *  uint32 ticket_lifetime;
- *  uint8 mfl_code;              // up to 255 according to standard
- *  uint8 trunc_hmac;            // 0 or 1
- *  uint8 encrypt_then_mac;      // 0 or 1
- *
- * The order is the same as in the definition of the structure, except
- * verify_result is put before peer_cert so that all mandatory fields come
- * together in one block.
- *
- * For TLS/DTLS 1.3 the ticket contains the following content:
- *
- *  uint64 start_time;
- *  uint8 ciphersuite[2];
- *  uint32 ticket_lifetime;
- *  uint32 ticket_age_add;
- *  uint8 ticket_flags;
- *  opaque resumption_key<0..255>;
- *  opaque ticket<0..2^16>;
- *  uint64 ticket_received;
- *
- * Note: The field ticket, and ticket_received
- *       are only stored on the client-side.
- *
-=======
- * } serialized_session;
- *
->>>>>>> f8f88d6b
  */
 
 #if defined(MBEDTLS_SSL_PROTO_TLS1_2)
@@ -5318,68 +5275,268 @@
 {
     unsigned char *p = buf;
     size_t used = 0;
-<<<<<<< HEAD
-#if defined(MBEDTLS_SSL_NEW_SESSION_TICKET)
-    int minor_ver = 0;
-#endif /* MBEDTLS_SSL_NEW_SESSION_TICKET */
-=======
-
->>>>>>> f8f88d6b
+
 #if defined(MBEDTLS_HAVE_TIME)
     uint64_t start;
-#endif /* MBEDTLS_HAVE_TIME */
-
-#if defined(MBEDTLS_SSL_PROTO_TLS1_2_OR_EARLIER)
+#endif
 #if defined(MBEDTLS_X509_CRT_PARSE_C)
 #if defined(MBEDTLS_SSL_KEEP_PEER_CERTIFICATE)
     size_t cert_len;
 #endif /* MBEDTLS_SSL_KEEP_PEER_CERTIFICATE */
 #endif /* MBEDTLS_X509_CRT_PARSE_C */
-#endif /* MBEDTLS_SSL_PROTO_TLS1_2_OR_EARLIER */
-
-<<<<<<< HEAD
-    if( session == NULL )
-        return( MBEDTLS_ERR_SSL_INTERNAL_ERROR );
-
-#if defined(MBEDTLS_SSL_NEW_SESSION_TICKET)
-    /* Ticket format depends on the TLS version negotiated. */
-    minor_ver = session->minor_ver;
-#endif /* MBEDTLS_SSL_NEW_SESSION_TICKET */
-
-    if( !omit_header )
-    {
-        /*
-         * Add version identifier
-         */
-
-        used += sizeof( ssl_serialized_session_header );
-
-        if( used <= buf_len )
-        {
-            memcpy( p, ssl_serialized_session_header,
-                    sizeof( ssl_serialized_session_header ) );
-            p += sizeof( ssl_serialized_session_header );
-        }
-    }
-
-#if defined(MBEDTLS_SSL_NEW_SESSION_TICKET) && defined(MBEDTLS_SSL_PROTO_TLS1_3_EXPERIMENTAL)
-    if( minor_ver == MBEDTLS_SSL_MINOR_VERSION_4 )
-    {
-        /*
-         * Time
-         */
-=======
+
     /*
      * Time
      */
->>>>>>> f8f88d6b
+#if defined(MBEDTLS_HAVE_TIME)
+    used += 8;
+
+    if( used <= buf_len )
+    {
+        start = (uint64_t) session->start;
+
+        *p++ = (unsigned char)( ( start >> 56 ) & 0xFF );
+        *p++ = (unsigned char)( ( start >> 48 ) & 0xFF );
+        *p++ = (unsigned char)( ( start >> 40 ) & 0xFF );
+        *p++ = (unsigned char)( ( start >> 32 ) & 0xFF );
+        *p++ = (unsigned char)( ( start >> 24 ) & 0xFF );
+        *p++ = (unsigned char)( ( start >> 16 ) & 0xFF );
+        *p++ = (unsigned char)( ( start >>  8 ) & 0xFF );
+        *p++ = (unsigned char)( ( start       ) & 0xFF );
+    }
+#endif /* MBEDTLS_HAVE_TIME */
+
+    /*
+     * Basic mandatory fields
+     */
+    used += 2   /* ciphersuite */
+          + 1   /* compression */
+          + 1   /* id_len */
+          + sizeof( session->id )
+          + sizeof( session->master )
+          + 4;  /* verify_result */
+
+    if( used <= buf_len )
+    {
+        *p++ = (unsigned char)( ( session->ciphersuite >> 8 ) & 0xFF );
+        *p++ = (unsigned char)( ( session->ciphersuite      ) & 0xFF );
+
+        *p++ = (unsigned char)( session->compression & 0xFF );
+
+        *p++ = (unsigned char)( session->id_len & 0xFF );
+        memcpy( p, session->id, 32 );
+        p += 32;
+
+        memcpy( p, session->master, 48 );
+        p += 48;
+
+        *p++ = (unsigned char)( ( session->verify_result >> 24 ) & 0xFF );
+        *p++ = (unsigned char)( ( session->verify_result >> 16 ) & 0xFF );
+        *p++ = (unsigned char)( ( session->verify_result >>  8 ) & 0xFF );
+        *p++ = (unsigned char)( ( session->verify_result       ) & 0xFF );
+    }
+
+    /*
+     * Peer's end-entity certificate
+     */
+#if defined(MBEDTLS_X509_CRT_PARSE_C)
+#if defined(MBEDTLS_SSL_KEEP_PEER_CERTIFICATE)
+    if( session->peer_cert == NULL )
+        cert_len = 0;
+    else
+        cert_len = session->peer_cert->raw.len;
+
+    used += 3 + cert_len;
+
+    if( used <= buf_len )
+    {
+        *p++ = (unsigned char)( ( cert_len >> 16 ) & 0xFF );
+        *p++ = (unsigned char)( ( cert_len >>  8 ) & 0xFF );
+        *p++ = (unsigned char)( ( cert_len       ) & 0xFF );
+
+        if( session->peer_cert != NULL )
+        {
+            memcpy( p, session->peer_cert->raw.p, cert_len );
+            p += cert_len;
+        }
+    }
+#else /* MBEDTLS_SSL_KEEP_PEER_CERTIFICATE */
+    if( session->peer_cert_digest != NULL )
+    {
+        used += 1 /* type */ + 1 /* length */ + session->peer_cert_digest_len;
+        if( used <= buf_len )
+        {
+            *p++ = (unsigned char) session->peer_cert_digest_type;
+            *p++ = (unsigned char) session->peer_cert_digest_len;
+            memcpy( p, session->peer_cert_digest,
+                    session->peer_cert_digest_len );
+            p += session->peer_cert_digest_len;
+        }
+    }
+    else
+    {
+        used += 2;
+        if( used <= buf_len )
+        {
+            *p++ = (unsigned char) MBEDTLS_MD_NONE;
+            *p++ = 0;
+        }
+    }
+#endif /* !MBEDTLS_SSL_KEEP_PEER_CERTIFICATE */
+#endif /* MBEDTLS_X509_CRT_PARSE_C */
+
+    /*
+     * Session ticket if any, plus associated data
+     */
+#if defined(MBEDTLS_SSL_SESSION_TICKETS) && defined(MBEDTLS_SSL_CLI_C)
+    used += 3 + session->ticket_len + 4; /* len + ticket + lifetime */
+
+    if( used <= buf_len )
+    {
+        *p++ = (unsigned char)( ( session->ticket_len >> 16 ) & 0xFF );
+        *p++ = (unsigned char)( ( session->ticket_len >>  8 ) & 0xFF );
+        *p++ = (unsigned char)( ( session->ticket_len       ) & 0xFF );
+
+        if( session->ticket != NULL )
+        {
+            memcpy( p, session->ticket, session->ticket_len );
+            p += session->ticket_len;
+        }
+
+        *p++ = (unsigned char)( ( session->ticket_lifetime >> 24 ) & 0xFF );
+        *p++ = (unsigned char)( ( session->ticket_lifetime >> 16 ) & 0xFF );
+        *p++ = (unsigned char)( ( session->ticket_lifetime >>  8 ) & 0xFF );
+        *p++ = (unsigned char)( ( session->ticket_lifetime       ) & 0xFF );
+    }
+#endif /* MBEDTLS_SSL_SESSION_TICKETS && MBEDTLS_SSL_CLI_C */
+
+    /*
+     * Misc extension-related info
+     */
+#if defined(MBEDTLS_SSL_MAX_FRAGMENT_LENGTH)
+    used += 1;
+
+    if( used <= buf_len )
+        *p++ = session->mfl_code;
+#endif
+
+#if defined(MBEDTLS_SSL_ENCRYPT_THEN_MAC)
+    used += 1;
+
+    if( used <= buf_len )
+        *p++ = (unsigned char)( ( session->encrypt_then_mac ) & 0xFF );
+#endif
+
+    return( used );
+}
+#endif /* MBEDTLS_SSL_PROTO_TLS1_2 */
+
+#if defined(MBEDTLS_SSL_PROTO_TLS1_3_EXPERIMENTAL)
+/* Serialization of TLS 1.3 sessions:
+ *
+ * struct {
+ *   uint64 start_time;
+ *   uint8 ciphersuite[2];
+ *   uint32 ticket_lifetime;
+ *   uint32 ticket_age_add;
+ *   uint8 ticket_flags;
+ *   opaque resumption_key<0..255>;
+ *   opaque ticket<0..2^16>;
+ *   uint64 ticket_received;
+ * } serialized_session_tls13;
+ *
+ */
+#if !defined(MBEDTLS_SSL_NEW_SESSION_TICKET)
+static size_t ssl_session_save_tls13( const mbedtls_ssl_session *session,
+                                      unsigned char *buf,
+                                      size_t buf_len )
+{
+    return( MBEDTLS_ERR_SSL_FEATURE_UNAVAILABLE );
+}
+#else /* MBEDTLS_SSL_NEW_SESSION_TICKET */
+static size_t ssl_session_save_tls13( const mbedtls_ssl_session *session,
+                                      unsigned char *buf,
+                                      size_t buf_len )
+{
+    unsigned char *p = buf;
+    size_t used = 0;
+    uint64_t start;
+
+    if( session == NULL )
+        return( MBEDTLS_ERR_SSL_INTERNAL_ERROR );
+
+#if defined(MBEDTLS_HAVE_TIME)
+    used += 8;
+
+    if( used <= buf_len )
+    {
+        start = (uint64_t) session->start;
+        *p++ = (unsigned char)( ( start >> 56 ) & 0xFF );
+        *p++ = (unsigned char)( ( start >> 48 ) & 0xFF );
+        *p++ = (unsigned char)( ( start >> 40 ) & 0xFF );
+        *p++ = (unsigned char)( ( start >> 32 ) & 0xFF );
+        *p++ = (unsigned char)( ( start >> 24 ) & 0xFF );
+        *p++ = (unsigned char)( ( start >> 16 ) & 0xFF );
+        *p++ = (unsigned char)( ( start >>  8 ) & 0xFF );
+        *p++ = (unsigned char)( ( start       ) & 0xFF );
+    }
+#endif /* MBEDTLS_HAVE_TIME */
+
+    used += 2   /* ciphersuite     */
+          + 4   /* ticket_lifetime */
+          + 4   /* ticket_age_add  */
+          + 1   /* flags           */
+          + 1;  /* key_len         */
+
+    if( used <= buf_len )
+    {
+        *p++ = (unsigned char)( ( session->ciphersuite >> 8 ) & 0xFF );
+        *p++ = (unsigned char)( ( session->ciphersuite      ) & 0xFF );
+
+        *p++ = (unsigned char)( ( session->ticket_lifetime >> 24 ) & 0xFF );
+        *p++ = (unsigned char)( ( session->ticket_lifetime >> 16 ) & 0xFF );
+        *p++ = (unsigned char)( ( session->ticket_lifetime >>  8 ) & 0xFF );
+        *p++ = (unsigned char)( ( session->ticket_lifetime       ) & 0xFF );
+
+        *p++ = (unsigned char)( ( session->ticket_age_add >> 24 ) & 0xFF );
+        *p++ = (unsigned char)( ( session->ticket_age_add >> 16 ) & 0xFF );
+        *p++ = (unsigned char)( ( session->ticket_age_add >>  8 ) & 0xFF );
+        *p++ = (unsigned char)( ( session->ticket_age_add       ) & 0xFF );
+
+        *p++ = (unsigned char)( ( session->ticket_flags      ) & 0xFF );
+
+        *p++ = (unsigned char)( ( session->key_len      ) & 0xFF );
+    }
+
+    used += session->key_len;
+    if( used <= buf_len )
+    {
+        memcpy( p, session->key, session->key_len );
+        p += session->key_len;
+    }
+
+#if defined(MBEDTLS_SSL_CLI_C)
+    if( session->endpoint == MBEDTLS_SSL_IS_CLIENT )
+    {
+        /* Store ticket itself */
+        used += 2                     /* ticket length */
+              + session->ticket_len;  /* ticket        */
+
+        if( used <= buf_len )
+        {
+            *p++ = (unsigned char)( ( session->ticket_len >> 8 ) & 0xFF );
+            *p++ = (unsigned char)( ( session->ticket_len      ) & 0xFF );
+
+            memcpy( p, session->ticket, session->ticket_len );
+            p +=  session->ticket_len;
+        }
+
 #if defined(MBEDTLS_HAVE_TIME)
         used += 8;
 
         if( used <= buf_len )
         {
-            start = (uint64_t) session->start;
-
+            start = (uint64_t) session->ticket_received;
             *p++ = (unsigned char)( ( start >> 56 ) & 0xFF );
             *p++ = (unsigned char)( ( start >> 48 ) & 0xFF );
             *p++ = (unsigned char)( ( start >> 40 ) & 0xFF );
@@ -5390,242 +5547,13 @@
             *p++ = (unsigned char)( ( start       ) & 0xFF );
         }
 #endif /* MBEDTLS_HAVE_TIME */
-
-        /*
-         * Basic mandatory fields
-         */
-        used += 2   /* ciphersuite */
-              + 4   /* ticket_lifetime */
-              + 4   /* ticket_age_add */
-              + 1   /* key_len */
-              + 1;  /* flags */
-
-        if( used <= buf_len )
-        {
-            *p++ = (unsigned char)( ( session->ciphersuite >> 8 ) & 0xFF );
-            *p++ = (unsigned char)( ( session->ciphersuite      ) & 0xFF );
-
-            *p++ = (unsigned char)( ( session->ticket_lifetime >> 24 ) & 0xFF );
-            *p++ = (unsigned char)( ( session->ticket_lifetime >> 16 ) & 0xFF );
-            *p++ = (unsigned char)( ( session->ticket_lifetime >>  8 ) & 0xFF );
-            *p++ = (unsigned char)( ( session->ticket_lifetime       ) & 0xFF );
-
-
-            *p++ = (unsigned char)( ( session->ticket_age_add >> 24 ) & 0xFF );
-            *p++ = (unsigned char)( ( session->ticket_age_add >> 16 ) & 0xFF );
-            *p++ = (unsigned char)( ( session->ticket_age_add >>  8 ) & 0xFF );
-            *p++ = (unsigned char)( ( session->ticket_age_add       ) & 0xFF );
-
-            *p++ = (unsigned char)( ( session->ticket_flags      ) & 0xFF );
-
-            *p++ = (unsigned char)( ( session->key_len      ) & 0xFF );
-        }
-
-        used += session->key_len;
-
-        if( used <= buf_len )
-        {
-            memcpy( p, session->key, session->key_len );
-            p += session->key_len;
-        }
-
-#if defined(MBEDTLS_SSL_CLI_C)
-        if( session->endpoint == MBEDTLS_SSL_IS_CLIENT )
-        {
-            /* Store ticket itself */
-            used += 2                     /* ticket length */
-                 + session->ticket_len;   /* ticket */
-
-            if( used <= buf_len )
-            {
-                *p++ = (unsigned char)( ( session->ticket_len >> 8 ) & 0xFF );
-                *p++ = (unsigned char)( ( session->ticket_len      ) & 0xFF );
-
-                memcpy( p, session->ticket, session->ticket_len );
-                p +=  session->ticket_len;
-            }
-
-#if defined(MBEDTLS_HAVE_TIME)
-            used += 8;
-
-            if( used <= buf_len )
-            {
-                start = (uint64_t) session->ticket_received;
-
-                *p++ = (unsigned char)( ( start >> 56 ) & 0xFF );
-                *p++ = (unsigned char)( ( start >> 48 ) & 0xFF );
-                *p++ = (unsigned char)( ( start >> 40 ) & 0xFF );
-                *p++ = (unsigned char)( ( start >> 32 ) & 0xFF );
-                *p++ = (unsigned char)( ( start >> 24 ) & 0xFF );
-                *p++ = (unsigned char)( ( start >> 16 ) & 0xFF );
-                *p++ = (unsigned char)( ( start >>  8 ) & 0xFF );
-                *p++ = (unsigned char)( ( start       ) & 0xFF );
-            }
-#endif /* MBEDTLS_HAVE_TIME */
-        }
-
+    }
 #endif /* MBEDTLS_SSL_CLI_C */
-    }
-    else
-#endif /* MBEDTLS_SSL_NEW_SESSION_TICKET && MBEDTLS_SSL_PROTO_TLS1_3_EXPERIMENTAL */
-#if defined(MBEDTLS_SSL_PROTO_TLS1_2_OR_EARLIER)
-    {
-        /*
-         * Time
-         */
-#if defined(MBEDTLS_HAVE_TIME)
-        used += 8;
-
-        if( used <= buf_len )
-        {
-            start = (uint64_t) session->start;
-
-            *p++ = (unsigned char)( ( start >> 56 ) & 0xFF );
-            *p++ = (unsigned char)( ( start >> 48 ) & 0xFF );
-            *p++ = (unsigned char)( ( start >> 40 ) & 0xFF );
-            *p++ = (unsigned char)( ( start >> 32 ) & 0xFF );
-            *p++ = (unsigned char)( ( start >> 24 ) & 0xFF );
-            *p++ = (unsigned char)( ( start >> 16 ) & 0xFF );
-            *p++ = (unsigned char)( ( start >>  8 ) & 0xFF );
-            *p++ = (unsigned char)( ( start       ) & 0xFF );
-        }
-#endif /* MBEDTLS_HAVE_TIME */
-
-        /*
-         * Basic mandatory fields
-         */
-        used += 2   /* ciphersuite */
-              + 1   /* compression */
-              + 1   /* id_len */
-              + sizeof( session->id )
-              + sizeof( session->master )
-              + 4;  /* verify_result */
-
-        if( used <= buf_len )
-        {
-            *p++ = (unsigned char)( ( session->ciphersuite >> 8 ) & 0xFF );
-            *p++ = (unsigned char)( ( session->ciphersuite      ) & 0xFF );
-
-            *p++ = (unsigned char)( session->compression & 0xFF );
-
-            *p++ = (unsigned char)( session->id_len & 0xFF );
-            memcpy( p, session->id, 32 );
-            p += 32;
-
-            memcpy( p, session->master, 48 );
-            p += 48;
-
-            *p++ = (unsigned char)( ( session->verify_result >> 24 ) & 0xFF );
-            *p++ = (unsigned char)( ( session->verify_result >> 16 ) & 0xFF );
-            *p++ = (unsigned char)( ( session->verify_result >>  8 ) & 0xFF );
-            *p++ = (unsigned char)( ( session->verify_result       ) & 0xFF );
-        }
-    }
-#else
-    {
-        return ( MBEDTLS_ERR_SSL_INTERNAL_ERROR ); //TODO::MBEDTLS_SSL_PROTO_TLS1_3_EXPERIMENTAL report this error
-    }
-#endif /* MBEDTLS_SSL_PROTO_TLS1_2_OR_EARLIER */
-
-#if defined(MBEDTLS_SSL_PROTO_TLS1_2_OR_EARLIER)
-    /*
-     * Peer's end-entity certificate
-     */
-#if defined(MBEDTLS_X509_CRT_PARSE_C)
-#if defined(MBEDTLS_SSL_KEEP_PEER_CERTIFICATE)
-    if( session->peer_cert == NULL )
-        cert_len = 0;
-    else
-        cert_len = session->peer_cert->raw.len;
-
-    used += 3 + cert_len;
-
-    if( used <= buf_len )
-    {
-        *p++ = (unsigned char)( ( cert_len >> 16 ) & 0xFF );
-        *p++ = (unsigned char)( ( cert_len >>  8 ) & 0xFF );
-        *p++ = (unsigned char)( ( cert_len       ) & 0xFF );
-
-        if( session->peer_cert != NULL )
-        {
-            memcpy( p, session->peer_cert->raw.p, cert_len );
-            p += cert_len;
-        }
-    }
-#else /* MBEDTLS_SSL_KEEP_PEER_CERTIFICATE */
-    if( session->peer_cert_digest != NULL )
-    {
-        used += 1 /* type */ + 1 /* length */ + session->peer_cert_digest_len;
-        if( used <= buf_len )
-        {
-            *p++ = (unsigned char) session->peer_cert_digest_type;
-            *p++ = (unsigned char) session->peer_cert_digest_len;
-            memcpy( p, session->peer_cert_digest,
-                    session->peer_cert_digest_len );
-            p += session->peer_cert_digest_len;
-        }
-    }
-    else
-    {
-        used += 2;
-        if( used <= buf_len )
-        {
-            *p++ = (unsigned char) MBEDTLS_MD_NONE;
-            *p++ = 0;
-        }
-    }
-#endif /* !MBEDTLS_SSL_KEEP_PEER_CERTIFICATE */
-#endif /* MBEDTLS_X509_CRT_PARSE_C */
-#endif /* MBEDTLS_SSL_PROTO_TLS1_2_OR_EARLIER */
-
-    /*
-     * Session ticket if any, plus associated data
-     */
-    if( minor_ver != MBEDTLS_SSL_MINOR_VERSION_4 )
-    {
-#if defined(MBEDTLS_SSL_SESSION_TICKETS) && defined(MBEDTLS_SSL_CLI_C)
-        used += 3 + session->ticket_len + 4; /* len + ticket + lifetime */
-
-        if( used <= buf_len )
-        {
-            *p++ = (unsigned char)( ( session->ticket_len >> 16 ) & 0xFF );
-            *p++ = (unsigned char)( ( session->ticket_len >>  8 ) & 0xFF );
-            *p++ = (unsigned char)( ( session->ticket_len       ) & 0xFF );
-
-            if( session->ticket != NULL )
-            {
-                memcpy( p, session->ticket, session->ticket_len );
-                p += session->ticket_len;
-            }
-
-            *p++ = (unsigned char)( ( session->ticket_lifetime >> 24 ) & 0xFF );
-            *p++ = (unsigned char)( ( session->ticket_lifetime >> 16 ) & 0xFF );
-            *p++ = (unsigned char)( ( session->ticket_lifetime >>  8 ) & 0xFF );
-            *p++ = (unsigned char)( ( session->ticket_lifetime       ) & 0xFF );
-        }
-#endif /* MBEDTLS_SSL_SESSION_TICKETS && MBEDTLS_SSL_CLI_C */
-
-        /*
-         * Misc extension-related info
-         */
-#if defined(MBEDTLS_SSL_MAX_FRAGMENT_LENGTH)
-        used += 1;
-
-        if( used <= buf_len )
-            *p++ = session->mfl_code;
-#endif
-
-#if defined(MBEDTLS_SSL_ENCRYPT_THEN_MAC)
-        used += 1;
-
-        if( used <= buf_len )
-            *p++ = (unsigned char)( ( session->encrypt_then_mac ) & 0xFF );
-#endif
-    }
 
     return( used );
 }
-#endif /* MBEDTLS_SSL_PROTO_TLS1_2 */
+#endif /* MBEDTLS_SSL_NEW_SESSION_TICKET */
+#endif /* MBEDTLS_SSL_PROTO_TLS1_3_EXPERIMENTAL */
 
 static int ssl_session_save( const mbedtls_ssl_session *session,
                              unsigned char omit_header,
@@ -5672,6 +5600,15 @@
         break;
     }
 #endif /* MBEDTLS_SSL_PROTO_TLS1_2 */
+
+#if defined(MBEDTLS_SSL_PROTO_TLS1_3_EXPERIMENTAL)
+    case MBEDTLS_SSL_MINOR_VERSION_4:
+    {
+        size_t remaining_len = used <= buf_len ? buf_len - used : 0;
+        used += ssl_session_save_tls13( session, p, remaining_len );
+        break;
+    }
+#endif /* MBEDTLS_SSL_PROTO_TLS1_3_EXPERIMENTAL */
 
     default:
         return( MBEDTLS_ERR_SSL_FEATURE_UNAVAILABLE );
@@ -5695,6 +5632,7 @@
     return( ssl_session_save( session, 0, buf, buf_len, olen ) );
 }
 
+#if defined(MBEDTLS_SSL_PROTO_TLS1_2)
 /*
  * Deserialize session, see mbedtls_ssl_session_save() for format.
  *
@@ -5705,182 +5643,61 @@
                                    const unsigned char *buf,
                                    size_t len )
 {
-<<<<<<< HEAD
-    const unsigned char *p = buf;
-    const unsigned char * const end = buf + len;
-    int minor_ver = 0;
-
-#if defined(MBEDTLS_SSL_PROTO_TLS1_2_OR_EARLIER)
-=======
 #if defined(MBEDTLS_HAVE_TIME)
     uint64_t start;
 #endif
->>>>>>> f8f88d6b
 #if defined(MBEDTLS_X509_CRT_PARSE_C)
 #if defined(MBEDTLS_SSL_KEEP_PEER_CERTIFICATE)
     size_t cert_len;
 #endif /* MBEDTLS_SSL_KEEP_PEER_CERTIFICATE */
 #endif /* MBEDTLS_X509_CRT_PARSE_C */
-#endif /* MBEDTLS_SSL_PROTO_TLS1_2_OR_EARLIER */
 
     const unsigned char *p = buf;
     const unsigned char * const end = buf + len;
 
-#if defined(MBEDTLS_SSL_NEW_SESSION_TICKET) && defined(MBEDTLS_SSL_PROTO_TLS1_3_EXPERIMENTAL)
-
-    minor_ver = MBEDTLS_SSL_MINOR_VERSION_4; /* TBD: For testing only */
-    session->minor_ver = minor_ver;
-
-    if( minor_ver == MBEDTLS_SSL_MINOR_VERSION_4 )
-    {
-
+    /*
+     * Time
+     */
 #if defined(MBEDTLS_HAVE_TIME)
-        if( 8 > (size_t)( end - p ) )
-            return( MBEDTLS_ERR_SSL_BAD_INPUT_DATA );
-
-        session->start = (mbedtls_time_t)(
-                ( (uint64_t) p[0] << 56 ) |
-                ( (uint64_t) p[1] << 48 ) |
-                ( (uint64_t) p[2] << 40 ) |
-                ( (uint64_t) p[3] << 32 ) |
-                ( (uint64_t) p[4] << 24 ) |
-                ( (uint64_t) p[5] << 16 ) |
-                ( (uint64_t) p[6] <<  8 ) |
-                ( (uint64_t) p[7]       ));
-        p += 8;
+    if( 8 > (size_t)( end - p ) )
+        return( MBEDTLS_ERR_SSL_BAD_INPUT_DATA );
+
+    start = ( (uint64_t) p[0] << 56 ) |
+            ( (uint64_t) p[1] << 48 ) |
+            ( (uint64_t) p[2] << 40 ) |
+            ( (uint64_t) p[3] << 32 ) |
+            ( (uint64_t) p[4] << 24 ) |
+            ( (uint64_t) p[5] << 16 ) |
+            ( (uint64_t) p[6] <<  8 ) |
+            ( (uint64_t) p[7]       );
+    p += 8;
+
+    session->start = (time_t) start;
 #endif /* MBEDTLS_HAVE_TIME */
 
-        /* 2 bytes for ciphersuite,
-         * 4 bytes for ticket_lifetime,
-         * 4 bytes ticket_age_add,
-         * 1 byte for key_len,
-         * 1 byte for flags.
-         */
-
-        if( 2 + 4 + 4 + 1 + 1  > (size_t)( end - p ) )
-            return( MBEDTLS_ERR_SSL_BAD_INPUT_DATA );
-
-        session->ciphersuite = ( p[0] << 8 ) | p[1];
-        p += 2;
-
-        session->ticket_lifetime =
-                            ( (uint32_t) p[0] << 24 ) |
-                            ( (uint32_t) p[1] << 16 ) |
-                            ( (uint32_t) p[2] <<  8 ) |
-                            ( (uint32_t) p[3]       );
-        p += 4;
-
-        session->ticket_age_add =
-                            ( (uint32_t) p[0] << 24 ) |
-                            ( (uint32_t) p[1] << 16 ) |
-                            ( (uint32_t) p[2] <<  8 ) |
-                            ( (uint32_t) p[3]       );
-        p += 4;
-
-        session->ticket_flags = *p++;
-
-        session->key_len = *p++;
-
-        if( session->key_len > (size_t)( end - p ) )
-            return( MBEDTLS_ERR_SSL_BAD_INPUT_DATA );
-
-        memcpy( session->key, p, session->key_len );
-        p += session->key_len;
-
-#if defined(MBEDTLS_SSL_CLI_C)
-        if( session->endpoint == MBEDTLS_SSL_IS_CLIENT )
-        {
-            if( 2 > (size_t)( end - p ) )
-                return( MBEDTLS_ERR_SSL_BAD_INPUT_DATA );
-
-            session->ticket_len = ( p[0] << 8 ) | p[1];
-            p += 2;
-
-            if( session->ticket_len > (size_t)( end - p ) )
-                return( MBEDTLS_ERR_SSL_BAD_INPUT_DATA );
-
-            session->ticket = mbedtls_calloc( session->ticket_len, 1 );
-            if( session->ticket == NULL )
-            {
-                return ( MBEDTLS_ERR_SSL_ALLOC_FAILED );
-            }
-            else
-            {
-                memcpy( session->ticket, p, session->ticket_len );
-                p += session->ticket_len;
-            }
-
-#if defined(MBEDTLS_HAVE_TIME)
-            if( 8 > (size_t)( end - p ) )
-                return( MBEDTLS_ERR_SSL_BAD_INPUT_DATA );
-
-            session->ticket_received =
-                    ( (uint64_t) p[0] << 56 ) |
-                    ( (uint64_t) p[1] << 48 ) |
-                    ( (uint64_t) p[2] << 40 ) |
-                    ( (uint64_t) p[3] << 32 ) |
-                    ( (uint64_t) p[4] << 24 ) |
-                    ( (uint64_t) p[5] << 16 ) |
-                    ( (uint64_t) p[6] <<  8 ) |
-                    ( (uint64_t) p[7]       );
-            p += 8;
-#endif /* MBEDTLS_HAVE_TIME */
-        }
-#endif /* MBEDTLS_SSL_CLI_C */
-    }
-    else
-#endif /* MBEDTLS_SSL_NEW_SESSION_TICKET && MBEDTLS_SSL_PROTO_TLS1_3_EXPERIMENTAL */
-#if defined(MBEDTLS_SSL_PROTO_TLS1_2_OR_EARLIER)
-    {
-        /*
-         * Time
-         */
-#if defined(MBEDTLS_HAVE_TIME)
-        if( 8 > (size_t)( end - p ) )
-            return( MBEDTLS_ERR_SSL_BAD_INPUT_DATA );
-
-        session->start = (mbedtls_time_t)(
-                ( (uint64_t) p[0] << 56 ) |
-                ( (uint64_t) p[1] << 48 ) |
-                ( (uint64_t) p[2] << 40 ) |
-                ( (uint64_t) p[3] << 32 ) |
-                ( (uint64_t) p[4] << 24 ) |
-                ( (uint64_t) p[5] << 16 ) |
-                ( (uint64_t) p[6] <<  8 ) |
-                ( (uint64_t) p[7]       ));
-        p += 8;
-
-#endif /* MBEDTLS_HAVE_TIME */
-
-        /*
-         * Basic mandatory fields
-         */
-        if( 2 + 1 + 1 + 32 + 48 + 4 > (size_t)( end - p ) )
-            return( MBEDTLS_ERR_SSL_BAD_INPUT_DATA );
-
-        session->ciphersuite = ( p[0] << 8 ) | p[1];
-        p += 2;
-
-        session->compression = *p++;
-
-        session->id_len = *p++;
-        memcpy( session->id, p, 32 );
-        p += 32;
-
-        memcpy( session->master, p, 48 );
-        p += 48;
-
-        session->verify_result = ( (uint32_t) p[0] << 24 ) |
-                                 ( (uint32_t) p[1] << 16 ) |
-                                 ( (uint32_t) p[2] <<  8 ) |
-                                 ( (uint32_t) p[3]       );
-        p += 4;
-        }
-#else
-    {
-        return ( MBEDTLS_ERR_SSL_INTERNAL_ERROR );
-    }
-#endif /* MBEDTLS_SSL_PROTO_TLS1_2_OR_EARLIER */
+    /*
+     * Basic mandatory fields
+     */
+    if( 2 + 1 + 1 + 32 + 48 + 4 > (size_t)( end - p ) )
+        return( MBEDTLS_ERR_SSL_BAD_INPUT_DATA );
+
+    session->ciphersuite = ( p[0] << 8 ) | p[1];
+    p += 2;
+
+    session->compression = *p++;
+
+    session->id_len = *p++;
+    memcpy( session->id, p, 32 );
+    p += 32;
+
+    memcpy( session->master, p, 48 );
+    p += 48;
+
+    session->verify_result = ( (uint32_t) p[0] << 24 ) |
+                             ( (uint32_t) p[1] << 16 ) |
+                             ( (uint32_t) p[2] <<  8 ) |
+                             ( (uint32_t) p[3]       );
+    p += 4;
 
     /* Immediately clear invalid pointer values that have been read, in case
      * we exit early before we replaced them with valid ones. */
@@ -5895,7 +5712,6 @@
     session->ticket = NULL;
 #endif /* MBEDTLS_SSL_SESSION_TICKETS && MBEDTLS_SSL_CLI_C */
 
-#if defined(MBEDTLS_SSL_PROTO_TLS1_2_OR_EARLIER)
     /*
      * Peer certificate
      */
@@ -5965,60 +5781,173 @@
 #endif /* MBEDTLS_SSL_KEEP_PEER_CERTIFICATE */
 #endif /* MBEDTLS_X509_CRT_PARSE_C */
 
-#endif /* MBEDTLS_SSL_PROTO_TLS1_2_OR_EARLIER */
-
     /*
      * Session ticket and associated data
      */
-    if( minor_ver != MBEDTLS_SSL_MINOR_VERSION_4 )
-    {
 #if defined(MBEDTLS_SSL_SESSION_TICKETS) && defined(MBEDTLS_SSL_CLI_C)
-        if( 3 > (size_t)( end - p ) )
+    if( 3 > (size_t)( end - p ) )
+        return( MBEDTLS_ERR_SSL_BAD_INPUT_DATA );
+
+    session->ticket_len = ( p[0] << 16 ) | ( p[1] << 8 ) | p[2];
+    p += 3;
+
+    if( session->ticket_len != 0 )
+    {
+        if( session->ticket_len > (size_t)( end - p ) )
             return( MBEDTLS_ERR_SSL_BAD_INPUT_DATA );
 
-        session->ticket_len = ( p[0] << 16 ) | ( p[1] << 8 ) | p[2];
-        p += 3;
-
-        if( session->ticket_len != 0 )
+        session->ticket = mbedtls_calloc( 1, session->ticket_len );
+        if( session->ticket == NULL )
+            return( MBEDTLS_ERR_SSL_ALLOC_FAILED );
+
+        memcpy( session->ticket, p, session->ticket_len );
+        p += session->ticket_len;
+    }
+
+    if( 4 > (size_t)( end - p ) )
+        return( MBEDTLS_ERR_SSL_BAD_INPUT_DATA );
+
+    session->ticket_lifetime = ( (uint32_t) p[0] << 24 ) |
+                               ( (uint32_t) p[1] << 16 ) |
+                               ( (uint32_t) p[2] <<  8 ) |
+                               ( (uint32_t) p[3]       );
+    p += 4;
+#endif /* MBEDTLS_SSL_SESSION_TICKETS && MBEDTLS_SSL_CLI_C */
+
+    /*
+     * Misc extension-related info
+     */
+#if defined(MBEDTLS_SSL_MAX_FRAGMENT_LENGTH)
+    if( 1 > (size_t)( end - p ) )
+        return( MBEDTLS_ERR_SSL_BAD_INPUT_DATA );
+
+    session->mfl_code = *p++;
+#endif
+
+#if defined(MBEDTLS_SSL_ENCRYPT_THEN_MAC)
+    if( 1 > (size_t)( end - p ) )
+        return( MBEDTLS_ERR_SSL_BAD_INPUT_DATA );
+
+    session->encrypt_then_mac = *p++;
+#endif
+
+    /* Done, should have consumed entire buffer */
+    if( p != end )
+        return( MBEDTLS_ERR_SSL_BAD_INPUT_DATA );
+
+    return( 0 );
+}
+#endif /* MBEDTLS_SSL_PROTO_TLS1_2 */
+
+#if defined(MBEDTLS_SSL_PROTO_TLS1_3_EXPERIMENTAL)
+#if !defined(MBEDTLS_SSL_NEW_SESSION_TICKET)
+static size_t ssl_session_load_tls13( mbedtls_ssl_session *session,
+                                      const unsigned char *buf,
+                                      size_t len )
+{
+    return( MBEDTLS_ERR_SSL_FEATURE_UNAVAILABLE );
+}
+#else /* MBEDTLS_SSL_NEW_SESSION_TICKET */
+static size_t ssl_session_load_tls13( mbedtls_ssl_session *session,
+                                      const unsigned char *buf,
+                                      size_t len )
+{
+    const unsigned char *p = buf;
+    const unsigned char * const end = buf + len;
+
+#if defined(MBEDTLS_HAVE_TIME)
+    if( 8 > (size_t)( end - p ) )
+        return( MBEDTLS_ERR_SSL_BAD_INPUT_DATA );
+
+    session->start = (mbedtls_time_t)(
+        ( (uint64_t) p[0] << 56 ) |
+        ( (uint64_t) p[1] << 48 ) |
+        ( (uint64_t) p[2] << 40 ) |
+        ( (uint64_t) p[3] << 32 ) |
+        ( (uint64_t) p[4] << 24 ) |
+        ( (uint64_t) p[5] << 16 ) |
+        ( (uint64_t) p[6] <<  8 ) |
+        ( (uint64_t) p[7]       ));
+    p += 8;
+#endif /* MBEDTLS_HAVE_TIME */
+
+    /* 2 bytes for ciphersuite,
+     * 4 bytes for ticket_lifetime,
+     * 4 bytes ticket_age_add,
+     * 1 byte for key_len,
+     * 1 byte for flags.
+     */
+
+    if( 2 + 4 + 4 + 1 + 1  > (size_t)( end - p ) )
+        return( MBEDTLS_ERR_SSL_BAD_INPUT_DATA );
+
+    session->ciphersuite = ( p[0] << 8 ) | p[1];
+    p += 2;
+
+    session->ticket_lifetime =
+                        ( (uint32_t) p[0] << 24 ) |
+                        ( (uint32_t) p[1] << 16 ) |
+                        ( (uint32_t) p[2] <<  8 ) |
+                        ( (uint32_t) p[3]       );
+    p += 4;
+
+    session->ticket_age_add =
+                        ( (uint32_t) p[0] << 24 ) |
+                        ( (uint32_t) p[1] << 16 ) |
+                        ( (uint32_t) p[2] <<  8 ) |
+                        ( (uint32_t) p[3]       );
+    p += 4;
+
+    session->ticket_flags = *p++;
+
+    session->key_len = *p++;
+
+    if( session->key_len > (size_t)( end - p ) )
+        return( MBEDTLS_ERR_SSL_BAD_INPUT_DATA );
+
+    memcpy( session->key, p, session->key_len );
+    p += session->key_len;
+
+#if defined(MBEDTLS_SSL_CLI_C)
+    if( session->endpoint == MBEDTLS_SSL_IS_CLIENT )
+    {
+        if( 2 > (size_t)( end - p ) )
+            return( MBEDTLS_ERR_SSL_BAD_INPUT_DATA );
+
+        session->ticket_len = ( p[0] << 8 ) | p[1];
+        p += 2;
+
+        if( session->ticket_len > (size_t)( end - p ) )
+            return( MBEDTLS_ERR_SSL_BAD_INPUT_DATA );
+
+        session->ticket = mbedtls_calloc( session->ticket_len, 1 );
+        if( session->ticket == NULL )
         {
-            if( session->ticket_len > (size_t)( end - p ) )
-                return( MBEDTLS_ERR_SSL_BAD_INPUT_DATA );
-
-            session->ticket = mbedtls_calloc( 1, session->ticket_len );
-            if( session->ticket == NULL )
-                return( MBEDTLS_ERR_SSL_ALLOC_FAILED );
-
+            return ( MBEDTLS_ERR_SSL_ALLOC_FAILED );
+        }
+        else
+        {
             memcpy( session->ticket, p, session->ticket_len );
             p += session->ticket_len;
         }
 
-        if( 4 > (size_t)( end - p ) )
+#if defined(MBEDTLS_HAVE_TIME)
+        if( 8 > (size_t)( end - p ) )
             return( MBEDTLS_ERR_SSL_BAD_INPUT_DATA );
 
-        session->ticket_lifetime = ( (uint32_t) p[0] << 24 ) |
-                                   ( (uint32_t) p[1] << 16 ) |
-                                   ( (uint32_t) p[2] <<  8 ) |
-                                   ( (uint32_t) p[3]       );
-        p += 4;
-#endif /* MBEDTLS_SSL_SESSION_TICKETS && MBEDTLS_SSL_CLI_C */
-
-        /*
-         * Misc extension-related info
-         */
-#if defined(MBEDTLS_SSL_MAX_FRAGMENT_LENGTH)
-        if( 1 > (size_t)( end - p ) )
-            return( MBEDTLS_ERR_SSL_BAD_INPUT_DATA );
-
-        session->mfl_code = *p++;
-#endif
-
-#if defined(MBEDTLS_SSL_ENCRYPT_THEN_MAC)
-        if( 1 > (size_t)( end - p ) )
-            return( MBEDTLS_ERR_SSL_BAD_INPUT_DATA );
-
-        session->encrypt_then_mac = *p++;
-#endif
-    }
+        session->ticket_received =
+                ( (uint64_t) p[0] << 56 ) |
+                ( (uint64_t) p[1] << 48 ) |
+                ( (uint64_t) p[2] << 40 ) |
+                ( (uint64_t) p[3] << 32 ) |
+                ( (uint64_t) p[4] << 24 ) |
+                ( (uint64_t) p[5] << 16 ) |
+                ( (uint64_t) p[6] <<  8 ) |
+                ( (uint64_t) p[7]       );
+        p += 8;
+#endif /* MBEDTLS_HAVE_TIME */
+    }
+#endif /* MBEDTLS_SSL_CLI_C */
 
     /* Done, should have consumed entire buffer */
     if( p != end )
@@ -6026,6 +5955,9 @@
 
     return( 0 );
 }
+#endif /* MBEDTLS_SSL_NEW_SESSION_TICKET */
+#endif /* MBEDTLS_SSL_PROTO_TLS1_3_EXPERIMENTAL */
+
 
 static int ssl_session_load( mbedtls_ssl_session *session,
                              unsigned char omit_header,
@@ -6069,6 +6001,14 @@
         return( ssl_session_load_tls12( session, p, remaining_len ) );
     }
 #endif /* MBEDTLS_SSL_PROTO_TLS1_2 */
+
+#if defined(MBEDTLS_SSL_PROTO_TLS1_3_EXPERIMENTAL)
+    case MBEDTLS_SSL_MINOR_VERSION_4: /* TLS 1.3 */
+    {
+        size_t remaining_len = ( end - p );
+        return( ssl_session_load_tls13( session, p, remaining_len ) );
+    }
+#endif /* MBEDTLS_SSL_PROTO_TLS1_3_EXPERIMENTAL */
 
     default:
         return( MBEDTLS_ERR_SSL_BAD_INPUT_DATA );

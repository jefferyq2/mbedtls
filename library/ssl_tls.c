/*
 *  TLS shared functions
 *
 *  Copyright The Mbed TLS Contributors
 *  SPDX-License-Identifier: Apache-2.0
 *
 *  Licensed under the Apache License, Version 2.0 (the "License"); you may
 *  not use this file except in compliance with the License.
 *  You may obtain a copy of the License at
 *
 *  http://www.apache.org/licenses/LICENSE-2.0
 *
 *  Unless required by applicable law or agreed to in writing, software
 *  distributed under the License is distributed on an "AS IS" BASIS, WITHOUT
 *  WARRANTIES OR CONDITIONS OF ANY KIND, either express or implied.
 *  See the License for the specific language governing permissions and
 *  limitations under the License.
 */
/*
 *  http://www.ietf.org/rfc/rfc2246.txt
 *  http://www.ietf.org/rfc/rfc4346.txt
 */

#include "common.h"

#if defined(MBEDTLS_SSL_TLS_C)

#if defined(MBEDTLS_PLATFORM_C)
#include "mbedtls/platform.h"
#else
#include <stdlib.h>
#define mbedtls_calloc    calloc
#define mbedtls_free      free
#endif

#include "mbedtls/ssl.h"
#include "mbedtls/debug.h"
#include "mbedtls/error.h"
#include "mbedtls/platform_util.h"
#include "mbedtls/version.h"

#include "ssl_misc.h"
#if defined(MBEDTLS_SSL_USE_MPS)
#include "mps_all.h"
#endif /* MEDTLS_SSL_USE_MPS */

#include <string.h>

#if defined(MBEDTLS_USE_PSA_CRYPTO)
#include "mbedtls/psa_util.h"
#include "psa/crypto.h"
#endif

#if defined(MBEDTLS_X509_CRT_PARSE_C)
#include "mbedtls/oid.h"
#endif

#if defined(MBEDTLS_SSL_PROTO_DTLS)

#if defined(MBEDTLS_SSL_DTLS_CONNECTION_ID)
/* Top-level Connection ID API */

int mbedtls_ssl_conf_cid( mbedtls_ssl_config *conf,
                          size_t len,
                          int ignore_other_cid )
{
    if( len > MBEDTLS_SSL_CID_IN_LEN_MAX )
        return( MBEDTLS_ERR_SSL_BAD_INPUT_DATA );

    if( ignore_other_cid != MBEDTLS_SSL_UNEXPECTED_CID_FAIL &&
        ignore_other_cid != MBEDTLS_SSL_UNEXPECTED_CID_IGNORE )
    {
        return( MBEDTLS_ERR_SSL_BAD_INPUT_DATA );
    }

    conf->ignore_unexpected_cid = ignore_other_cid;
    conf->cid_len = len;
    return( 0 );
}

int mbedtls_ssl_set_cid( mbedtls_ssl_context *ssl,
                         int enable,
                         unsigned char const *own_cid,
                         size_t own_cid_len )
{
    if( ssl->conf->transport != MBEDTLS_SSL_TRANSPORT_DATAGRAM )
        return( MBEDTLS_ERR_SSL_BAD_INPUT_DATA );

    ssl->negotiate_cid = enable;
    if( enable == MBEDTLS_SSL_CID_DISABLED )
    {
        MBEDTLS_SSL_DEBUG_MSG( 3, ( "Disable use of CID extension." ) );
        return( 0 );
    }
    MBEDTLS_SSL_DEBUG_MSG( 3, ( "Enable use of CID extension." ) );
    MBEDTLS_SSL_DEBUG_BUF( 3, "Own CID", own_cid, own_cid_len );

    if( own_cid_len != ssl->conf->cid_len )
    {
        MBEDTLS_SSL_DEBUG_MSG( 3, ( "CID length %u does not match CID length %u in config",
                                    (unsigned) own_cid_len,
                                    (unsigned) ssl->conf->cid_len ) );
        return( MBEDTLS_ERR_SSL_BAD_INPUT_DATA );
    }

    memcpy( ssl->own_cid, own_cid, own_cid_len );
    /* Truncation is not an issue here because
     * MBEDTLS_SSL_CID_IN_LEN_MAX at most 255. */
    ssl->own_cid_len = (uint8_t) own_cid_len;

    return( 0 );
}

int mbedtls_ssl_get_peer_cid( mbedtls_ssl_context *ssl,
                     int *enabled,
                     unsigned char peer_cid[ MBEDTLS_SSL_CID_OUT_LEN_MAX ],
                     size_t *peer_cid_len )
{
    *enabled = MBEDTLS_SSL_CID_DISABLED;

    if( ssl->conf->transport != MBEDTLS_SSL_TRANSPORT_DATAGRAM ||
        ssl->state != MBEDTLS_SSL_HANDSHAKE_OVER )
    {
        return( MBEDTLS_ERR_SSL_BAD_INPUT_DATA );
    }

    /* We report MBEDTLS_SSL_CID_DISABLED in case the CID extensions
     * were used, but client and server requested the empty CID.
     * This is indistinguishable from not using the CID extension
     * in the first place. */
    if( ssl->transform_in->in_cid_len  == 0 &&
        ssl->transform_in->out_cid_len == 0 )
    {
        return( 0 );
    }

    if( peer_cid_len != NULL )
    {
        *peer_cid_len = ssl->transform_in->out_cid_len;
        if( peer_cid != NULL )
        {
            memcpy( peer_cid, ssl->transform_in->out_cid,
                    ssl->transform_in->out_cid_len );
        }
    }

    *enabled = MBEDTLS_SSL_CID_ENABLED;

    return( 0 );
}
#endif /* MBEDTLS_SSL_DTLS_CONNECTION_ID */

#endif /* MBEDTLS_SSL_PROTO_DTLS */

#if defined(MBEDTLS_SSL_MAX_FRAGMENT_LENGTH)
/*
 * Convert max_fragment_length codes to length.
 * RFC 6066 says:
 *    enum{
 *        2^9(1), 2^10(2), 2^11(3), 2^12(4), (255)
 *    } MaxFragmentLength;
 * and we add 0 -> extension unused
 */
static unsigned int ssl_mfl_code_to_length( int mfl )
{
    switch( mfl )
    {
    case MBEDTLS_SSL_MAX_FRAG_LEN_NONE:
        return ( MBEDTLS_TLS_EXT_ADV_CONTENT_LEN );
    case MBEDTLS_SSL_MAX_FRAG_LEN_512:
        return 512;
    case MBEDTLS_SSL_MAX_FRAG_LEN_1024:
        return 1024;
    case MBEDTLS_SSL_MAX_FRAG_LEN_2048:
        return 2048;
    case MBEDTLS_SSL_MAX_FRAG_LEN_4096:
        return 4096;
    default:
        return ( MBEDTLS_TLS_EXT_ADV_CONTENT_LEN );
    }
}
#endif /* MBEDTLS_SSL_MAX_FRAGMENT_LENGTH */

int mbedtls_ssl_session_copy( mbedtls_ssl_session *dst,
                              const mbedtls_ssl_session *src )
{
    mbedtls_ssl_session_free( dst );
    memcpy( dst, src, sizeof( mbedtls_ssl_session ) );

#if defined(MBEDTLS_X509_CRT_PARSE_C)

#if defined(MBEDTLS_SSL_KEEP_PEER_CERTIFICATE)
    if( src->peer_cert != NULL )
    {
        int ret = MBEDTLS_ERR_ERROR_CORRUPTION_DETECTED;

        dst->peer_cert = mbedtls_calloc( 1, sizeof(mbedtls_x509_crt) );
        if( dst->peer_cert == NULL )
            return( MBEDTLS_ERR_SSL_ALLOC_FAILED );

        mbedtls_x509_crt_init( dst->peer_cert );

        if( ( ret = mbedtls_x509_crt_parse_der( dst->peer_cert, src->peer_cert->raw.p,
                                        src->peer_cert->raw.len ) ) != 0 )
        {
            mbedtls_free( dst->peer_cert );
            dst->peer_cert = NULL;
            return( ret );
        }
    }
#else /* MBEDTLS_SSL_KEEP_PEER_CERTIFICATE */
    if( src->peer_cert_digest != NULL )
    {
        dst->peer_cert_digest =
            mbedtls_calloc( 1, src->peer_cert_digest_len );
        if( dst->peer_cert_digest == NULL )
            return( MBEDTLS_ERR_SSL_ALLOC_FAILED );

        memcpy( dst->peer_cert_digest, src->peer_cert_digest,
                src->peer_cert_digest_len );
        dst->peer_cert_digest_type = src->peer_cert_digest_type;
        dst->peer_cert_digest_len = src->peer_cert_digest_len;
    }
#endif /* MBEDTLS_SSL_KEEP_PEER_CERTIFICATE */

#endif /* MBEDTLS_X509_CRT_PARSE_C */

#if ( defined(MBEDTLS_SSL_SESSION_TICKETS) || defined(MBEDTLS_SSL_NEW_SESSION_TICKET) ) && \
    defined(MBEDTLS_SSL_CLI_C)
    if( src->ticket != NULL )
    {
        dst->ticket = mbedtls_calloc( 1, src->ticket_len );
        if( dst->ticket == NULL )
            return( MBEDTLS_ERR_SSL_ALLOC_FAILED );

        memcpy( dst->ticket, src->ticket, src->ticket_len );
    }
#endif /* (MBEDTLS_SSL_SESSION_TICKETS || MBEDTLS_SSL_NEW_SESSION_TICKET) && MBEDTLS_SSL_CLI_C */

#if defined(MBEDTLS_SSL_NEW_SESSION_TICKET)

    /* Resumption Key */
    memcpy( dst->key, src->key, src->key_len );

#endif /* MBEDTLS_SSL_NEW_SESSION_TICKET */

    return( 0 );
}

#if defined(MBEDTLS_SSL_VARIABLE_BUFFER_LENGTH)
static int resize_buffer( unsigned char **buffer, size_t len_new, size_t *len_old )
{
    unsigned char* resized_buffer = mbedtls_calloc( 1, len_new );
    if( resized_buffer == NULL )
        return -1;

    /* We want to copy len_new bytes when downsizing the buffer, and
     * len_old bytes when upsizing, so we choose the smaller of two sizes,
     * to fit one buffer into another. Size checks, ensuring that no data is
     * lost, are done outside of this function. */
    memcpy( resized_buffer, *buffer,
            ( len_new < *len_old ) ? len_new : *len_old );
    mbedtls_platform_zeroize( *buffer, *len_old );
    mbedtls_free( *buffer );

    *buffer = resized_buffer;
    *len_old = len_new;

    return 0;
}

static void handle_buffer_resizing( mbedtls_ssl_context *ssl, int downsizing,
                                    size_t in_buf_new_len,
                                    size_t out_buf_new_len )
{
    int modified = 0;
    size_t written_in = 0, iv_offset_in = 0, len_offset_in = 0;
    size_t written_out = 0, iv_offset_out = 0, len_offset_out = 0;
    if( ssl->in_buf != NULL )
    {
        written_in = ssl->in_msg - ssl->in_buf;
        iv_offset_in = ssl->in_iv - ssl->in_buf;
        len_offset_in = ssl->in_len - ssl->in_buf;
        if( downsizing ?
            ssl->in_buf_len > in_buf_new_len && ssl->in_left < in_buf_new_len :
            ssl->in_buf_len < in_buf_new_len )
        {
            if( resize_buffer( &ssl->in_buf, in_buf_new_len, &ssl->in_buf_len ) != 0 )
            {
                MBEDTLS_SSL_DEBUG_MSG( 1, ( "input buffer resizing failed - out of memory" ) );
            }
            else
            {
                MBEDTLS_SSL_DEBUG_MSG( 2, ( "Reallocating in_buf to %" MBEDTLS_PRINTF_SIZET,
                                            in_buf_new_len ) );
                modified = 1;
            }
        }
    }

    if( ssl->out_buf != NULL )
    {
        written_out = ssl->out_msg - ssl->out_buf;
        iv_offset_out = ssl->out_iv - ssl->out_buf;
        len_offset_out = ssl->out_len - ssl->out_buf;
        if( downsizing ?
            ssl->out_buf_len > out_buf_new_len && ssl->out_left < out_buf_new_len :
            ssl->out_buf_len < out_buf_new_len )
        {
            if( resize_buffer( &ssl->out_buf, out_buf_new_len, &ssl->out_buf_len ) != 0 )
            {
                MBEDTLS_SSL_DEBUG_MSG( 1, ( "output buffer resizing failed - out of memory" ) );
            }
            else
            {
                MBEDTLS_SSL_DEBUG_MSG( 2, ( "Reallocating out_buf to %" MBEDTLS_PRINTF_SIZET,
                                            out_buf_new_len ) );
                modified = 1;
            }
        }
    }
    if( modified )
    {
        /* Update pointers here to avoid doing it twice. */
        mbedtls_ssl_reset_in_out_pointers( ssl );
        /* Fields below might not be properly updated with record
         * splitting or with CID, so they are manually updated here. */
        ssl->out_msg = ssl->out_buf + written_out;
        ssl->out_len = ssl->out_buf + len_offset_out;
        ssl->out_iv = ssl->out_buf + iv_offset_out;

        ssl->in_msg = ssl->in_buf + written_in;
        ssl->in_len = ssl->in_buf + len_offset_in;
        ssl->in_iv = ssl->in_buf + iv_offset_in;
    }
}
#endif /* MBEDTLS_SSL_VARIABLE_BUFFER_LENGTH */

#if defined(MBEDTLS_SSL_PROTO_TLS1_2)
#if defined(MBEDTLS_USE_PSA_CRYPTO)

static psa_status_t setup_psa_key_derivation( psa_key_derivation_operation_t* derivation,
                                              psa_key_id_t key,
                                              psa_algorithm_t alg,
                                              const unsigned char* seed, size_t seed_length,
                                              const unsigned char* label, size_t label_length,
                                              size_t capacity )
{
    psa_status_t status;

    status = psa_key_derivation_setup( derivation, alg );
    if( status != PSA_SUCCESS )
        return( status );

    if( PSA_ALG_IS_TLS12_PRF( alg ) || PSA_ALG_IS_TLS12_PSK_TO_MS( alg ) )
    {
        status = psa_key_derivation_input_bytes( derivation,
                                                 PSA_KEY_DERIVATION_INPUT_SEED,
                                                 seed, seed_length );
        if( status != PSA_SUCCESS )
            return( status );

        if( mbedtls_svc_key_id_is_null( key ) )
        {
            status = psa_key_derivation_input_bytes(
                derivation, PSA_KEY_DERIVATION_INPUT_SECRET,
                NULL, 0 );
        }
        else
        {
            status = psa_key_derivation_input_key(
                derivation, PSA_KEY_DERIVATION_INPUT_SECRET, key );
        }
        if( status != PSA_SUCCESS )
            return( status );

        status = psa_key_derivation_input_bytes( derivation,
                                                 PSA_KEY_DERIVATION_INPUT_LABEL,
                                                 label, label_length );
        if( status != PSA_SUCCESS )
            return( status );
    }
    else
    {
        return( PSA_ERROR_NOT_SUPPORTED );
    }

    status = psa_key_derivation_set_capacity( derivation, capacity );
    if( status != PSA_SUCCESS )
        return( status );

    return( PSA_SUCCESS );
}

static int tls_prf_generic( mbedtls_md_type_t md_type,
                            const unsigned char *secret, size_t slen,
                            const char *label,
                            const unsigned char *random, size_t rlen,
                            unsigned char *dstbuf, size_t dlen )
{
    psa_status_t status;
    psa_algorithm_t alg;
    psa_key_id_t master_key = MBEDTLS_SVC_KEY_ID_INIT;
    psa_key_derivation_operation_t derivation =
        PSA_KEY_DERIVATION_OPERATION_INIT;

    if( md_type == MBEDTLS_MD_SHA384 )
        alg = PSA_ALG_TLS12_PRF(PSA_ALG_SHA_384);
    else
        alg = PSA_ALG_TLS12_PRF(PSA_ALG_SHA_256);

    /* Normally a "secret" should be long enough to be impossible to
     * find by brute force, and in particular should not be empty. But
     * this PRF is also used to derive an IV, in particular in EAP-TLS,
     * and for this use case it makes sense to have a 0-length "secret".
     * Since the key API doesn't allow importing a key of length 0,
     * keep master_key=0, which setup_psa_key_derivation() understands
     * to mean a 0-length "secret" input. */
    if( slen != 0 )
    {
        psa_key_attributes_t key_attributes = psa_key_attributes_init();
        psa_set_key_usage_flags( &key_attributes, PSA_KEY_USAGE_DERIVE );
        psa_set_key_algorithm( &key_attributes, alg );
        psa_set_key_type( &key_attributes, PSA_KEY_TYPE_DERIVE );

        status = psa_import_key( &key_attributes, secret, slen, &master_key );
        if( status != PSA_SUCCESS )
            return( MBEDTLS_ERR_SSL_HW_ACCEL_FAILED );
    }

    status = setup_psa_key_derivation( &derivation,
                                       master_key, alg,
                                       random, rlen,
                                       (unsigned char const *) label,
                                       (size_t) strlen( label ),
                                       dlen );
    if( status != PSA_SUCCESS )
    {
        psa_key_derivation_abort( &derivation );
        psa_destroy_key( master_key );
        return( MBEDTLS_ERR_SSL_HW_ACCEL_FAILED );
    }

    status = psa_key_derivation_output_bytes( &derivation, dstbuf, dlen );
    if( status != PSA_SUCCESS )
    {
        psa_key_derivation_abort( &derivation );
        psa_destroy_key( master_key );
        return( MBEDTLS_ERR_SSL_HW_ACCEL_FAILED );
    }

    status = psa_key_derivation_abort( &derivation );
    if( status != PSA_SUCCESS )
    {
        psa_destroy_key( master_key );
        return( MBEDTLS_ERR_SSL_HW_ACCEL_FAILED );
    }

    if( ! mbedtls_svc_key_id_is_null( master_key ) )
        status = psa_destroy_key( master_key );
    if( status != PSA_SUCCESS )
        return( MBEDTLS_ERR_SSL_HW_ACCEL_FAILED );

    return( 0 );
}

#else /* MBEDTLS_USE_PSA_CRYPTO */

static int tls_prf_generic( mbedtls_md_type_t md_type,
                            const unsigned char *secret, size_t slen,
                            const char *label,
                            const unsigned char *random, size_t rlen,
                            unsigned char *dstbuf, size_t dlen )
{
    size_t nb;
    size_t i, j, k, md_len;
    unsigned char *tmp;
    size_t tmp_len = 0;
    unsigned char h_i[MBEDTLS_MD_MAX_SIZE];
    const mbedtls_md_info_t *md_info;
    mbedtls_md_context_t md_ctx;
    int ret = MBEDTLS_ERR_ERROR_CORRUPTION_DETECTED;

    mbedtls_md_init( &md_ctx );

    if( ( md_info = mbedtls_md_info_from_type( md_type ) ) == NULL )
        return( MBEDTLS_ERR_SSL_INTERNAL_ERROR );

    md_len = mbedtls_md_get_size( md_info );

    tmp_len = md_len + strlen( label ) + rlen;
    tmp = mbedtls_calloc( 1, tmp_len );
    if( tmp == NULL )
    {
        ret = MBEDTLS_ERR_SSL_ALLOC_FAILED;
        goto exit;
    }

    nb = strlen( label );
    memcpy( tmp + md_len, label, nb );
    memcpy( tmp + md_len + nb, random, rlen );
    nb += rlen;

    /*
     * Compute P_<hash>(secret, label + random)[0..dlen]
     */
    if ( ( ret = mbedtls_md_setup( &md_ctx, md_info, 1 ) ) != 0 )
        goto exit;

    mbedtls_md_hmac_starts( &md_ctx, secret, slen );
    mbedtls_md_hmac_update( &md_ctx, tmp + md_len, nb );
    mbedtls_md_hmac_finish( &md_ctx, tmp );

    for( i = 0; i < dlen; i += md_len )
    {
        mbedtls_md_hmac_reset ( &md_ctx );
        mbedtls_md_hmac_update( &md_ctx, tmp, md_len + nb );
        mbedtls_md_hmac_finish( &md_ctx, h_i );

        mbedtls_md_hmac_reset ( &md_ctx );
        mbedtls_md_hmac_update( &md_ctx, tmp, md_len );
        mbedtls_md_hmac_finish( &md_ctx, tmp );

        k = ( i + md_len > dlen ) ? dlen % md_len : md_len;

        for( j = 0; j < k; j++ )
            dstbuf[i + j]  = h_i[j];
    }

exit:
    mbedtls_md_free( &md_ctx );

    mbedtls_platform_zeroize( tmp, tmp_len );
    mbedtls_platform_zeroize( h_i, sizeof( h_i ) );

    mbedtls_free( tmp );

    return( ret );
}
#endif /* MBEDTLS_USE_PSA_CRYPTO */
#if defined(MBEDTLS_SHA256_C)
static int tls_prf_sha256( const unsigned char *secret, size_t slen,
                           const char *label,
                           const unsigned char *random, size_t rlen,
                           unsigned char *dstbuf, size_t dlen )
{
    return( tls_prf_generic( MBEDTLS_MD_SHA256, secret, slen,
                             label, random, rlen, dstbuf, dlen ) );
}
#endif /* MBEDTLS_SHA256_C */

#if defined(MBEDTLS_SHA384_C)
static int tls_prf_sha384( const unsigned char *secret, size_t slen,
                           const char *label,
                           const unsigned char *random, size_t rlen,
                           unsigned char *dstbuf, size_t dlen )
{
    return( tls_prf_generic( MBEDTLS_MD_SHA384, secret, slen,
                             label, random, rlen, dstbuf, dlen ) );
}
#endif /* MBEDTLS_SHA384_C */
#endif /* MBEDTLS_SSL_PROTO_TLS1_2 */

static void ssl_update_checksum_start( mbedtls_ssl_context *, const unsigned char *, size_t );

#if defined(MBEDTLS_SSL_PROTO_TLS1_2)
#if defined(MBEDTLS_SHA256_C)
static void ssl_update_checksum_sha256( mbedtls_ssl_context *, const unsigned char *, size_t );
static void ssl_calc_verify_tls_sha256( const mbedtls_ssl_context *,unsigned char*, size_t * );
static void ssl_calc_finished_tls_sha256( mbedtls_ssl_context *,unsigned char *, int );
#endif

#if defined(MBEDTLS_SHA384_C)
static void ssl_update_checksum_sha384( mbedtls_ssl_context *, const unsigned char *, size_t );
static void ssl_calc_verify_tls_sha384( const mbedtls_ssl_context *, unsigned char*, size_t * );
static void ssl_calc_finished_tls_sha384( mbedtls_ssl_context *, unsigned char *, int );
#endif
#endif /* MBEDTLS_SSL_PROTO_TLS1_2 */

#if defined(MBEDTLS_SSL_PROTO_TLS1_3_EXPERIMENTAL)

#if defined(MBEDTLS_SHA256_C)
static void ssl_update_checksum_sha256( mbedtls_ssl_context *, const unsigned char *, size_t );
#endif

#if defined(MBEDTLS_SHA512_C)
static void ssl_update_checksum_sha384( mbedtls_ssl_context *, const unsigned char *, size_t );
#endif

#if defined(MBEDTLS_SHA256_C)
static int ssl_get_handshake_transcript_sha256( mbedtls_ssl_context *ssl,
                                                unsigned char *dst,
                                                size_t dst_len,
                                                size_t *olen )
{
    int ret;
    mbedtls_sha256_context sha256;

    if( dst_len < 32 )
        return( MBEDTLS_ERR_SSL_INTERNAL_ERROR );

    mbedtls_sha256_init( &sha256 );
    mbedtls_sha256_clone( &sha256, &ssl->handshake->fin_sha256 );

    if( ( ret = mbedtls_sha256_finish( &sha256, dst ) ) != 0 )
    {
        MBEDTLS_SSL_DEBUG_RET( 1, "mbedtls_sha256_finish", ret );
        goto exit;
    }

    *olen = 32;

exit:

    mbedtls_sha256_free( &sha256 );
    return( ret );
}
#endif /* MBEDTLS_SHA256_C */

#if defined(MBEDTLS_SHA512_C)
static int ssl_get_handshake_transcript_sha384( mbedtls_ssl_context *ssl,
                                                unsigned char *dst,
                                                size_t dst_len,
                                                size_t *olen )
{
    int ret;
    mbedtls_sha512_context sha512;

    if( dst_len < 48 )
        return( MBEDTLS_ERR_SSL_INTERNAL_ERROR );

    mbedtls_sha512_init( &sha512 );
    mbedtls_sha512_clone( &sha512, &ssl->handshake->fin_sha512 );

    if( ( ret = mbedtls_sha512_finish( &sha512, dst ) ) != 0 )
    {
        MBEDTLS_SSL_DEBUG_RET( 1, "mbedtls_sha512_finish", ret );
        goto exit;
    }

    *olen = 48;

exit:

    mbedtls_sha512_free( &sha512 );
    return( ret );
}
#endif /* MBEDTLS_SHA512_C */

static int ssl_hash_transcript_core( mbedtls_ssl_context *ssl,
                                     mbedtls_md_type_t md,
                                     unsigned char *transcript,
                                     size_t len,
                                     size_t *olen )
{
    int ret;
    size_t hash_size;

    if( len < 4 )
        return( MBEDTLS_ERR_SSL_INTERNAL_ERROR );

    ret = mbedtls_ssl_get_handshake_transcript( ssl, md,
                                          transcript + 4,
                                          len - 4,
                                          &hash_size );
    if( ret != 0 )
    {
        MBEDTLS_SSL_DEBUG_RET( 4, "mbedtls_ssl_get_handshake_transcript", ret );
        return( ret );
    }

    transcript[0] = MBEDTLS_SSL_HS_MESSAGE_HASH;
    transcript[1] = 0;
    transcript[2] = 0;
    transcript[3] = (unsigned char) hash_size;

    *olen = 4 + hash_size;
    return( 0 );
}

/* Reset SSL context and update hash for handling HRR.
 *
 * Replace Transcript-Hash(X) by
 * Transcript-Hash( message_hash     ||
 *                 00 00 Hash.length ||
 *                 X )
 * A few states of the handshake are preserved, including:
 *   - session ID
 *   - session ticket
 *   - negotiated ciphersuite
 */
int mbedtls_ssl_reset_transcript_for_hrr( mbedtls_ssl_context *ssl )
{
    int ret = MBEDTLS_ERR_ERROR_CORRUPTION_DETECTED;
    unsigned char hash_transcript[ MBEDTLS_MD_MAX_SIZE + 4 ];
    size_t hash_olen;

    MBEDTLS_SSL_DEBUG_MSG( 3, ( "Reset SSL session for HRR" ) );

#if defined(MBEDTLS_SHA256_C)
    ret = ssl_hash_transcript_core( ssl, MBEDTLS_MD_SHA256,
                                    hash_transcript,
                                    sizeof( hash_transcript ),
                                    &hash_olen );
    if( ret != 0 )
    {
        MBEDTLS_SSL_DEBUG_RET( 4, "ssl_hash_transcript_core", ret );
        return( ret );
    }
    MBEDTLS_SSL_DEBUG_BUF( 4, "Truncated SHA-256 handshake transcript",
                           hash_transcript, hash_olen );

    mbedtls_sha256_starts( &ssl->handshake->fin_sha256, 0 );
    ssl_update_checksum_sha256( ssl, hash_transcript, hash_olen );
#endif /* MBEDTLS_SHA256_C */

#if defined(MBEDTLS_SHA512_C)
    ret = ssl_hash_transcript_core( ssl, MBEDTLS_MD_SHA384,
                                    hash_transcript,
                                    sizeof( hash_transcript ),
                                    &hash_olen );
    if( ret != 0 )
    {
        MBEDTLS_SSL_DEBUG_RET( 4, "ssl_hash_transcript_core", ret );
        return( ret );
    }
    MBEDTLS_SSL_DEBUG_BUF( 4, "Truncated SHA-384 handshake transcript",
                           hash_transcript, hash_olen );
#endif /* MBEDTLS_SHA512_C */

    return( ret );
}

int mbedtls_ssl_get_handshake_transcript( mbedtls_ssl_context *ssl,
                                          const mbedtls_md_type_t md,
                                          unsigned char *dst,
                                          size_t dst_len,
                                          size_t *olen )
{
#if defined(MBEDTLS_SHA512_C)
    if( md == MBEDTLS_MD_SHA384 )
    {
        return( ssl_get_handshake_transcript_sha384( ssl, dst, dst_len, olen ) );
    }
    else
#endif /* MBEDTLS_SHA512_C */
#if defined(MBEDTLS_SHA256_C)
    if( md == MBEDTLS_MD_SHA256 )
    {
        return( ssl_get_handshake_transcript_sha256( ssl, dst, dst_len, olen ) );
    }
    else
#endif /* MBEDTLS_SHA256_C */
    return( MBEDTLS_ERR_SSL_INTERNAL_ERROR );
}

#endif /* MBEDTLS_SSL_PROTO_TLS1_3_EXPERIMENTAL */

#if defined(MBEDTLS_KEY_EXCHANGE_PSK_ENABLED) && \
    defined(MBEDTLS_USE_PSA_CRYPTO)
static int ssl_use_opaque_psk( mbedtls_ssl_context const *ssl )
{
    if( ssl->conf->f_psk != NULL )
    {
        /* If we've used a callback to select the PSK,
         * the static configuration is irrelevant. */
        if( ! mbedtls_svc_key_id_is_null( ssl->handshake->psk_opaque ) )
            return( 1 );

        return( 0 );
    }

    if( ! mbedtls_svc_key_id_is_null( ssl->conf->psk_opaque ) )
        return( 1 );

    return( 0 );
}
#endif /* MBEDTLS_USE_PSA_CRYPTO &&
          MBEDTLS_KEY_EXCHANGE_PSK_ENABLED */

#if defined(MBEDTLS_SSL_PROTO_TLS1_2_OR_EARLIER)
#if defined(MBEDTLS_SSL_EXPORT_KEYS)
static mbedtls_tls_prf_types tls_prf_get_type( mbedtls_ssl_tls_prf_cb *tls_prf )
{
#if defined(MBEDTLS_SSL_PROTO_TLS1_2)
#if defined(MBEDTLS_SHA384_C)
    if( tls_prf == tls_prf_sha384 )
    {
        return( MBEDTLS_SSL_TLS_PRF_SHA384 );
    }
    else
#endif
#if defined(MBEDTLS_SHA256_C)
    if( tls_prf == tls_prf_sha256 )
    {
        return( MBEDTLS_SSL_TLS_PRF_SHA256 );
    }
    else
#endif
#endif /* MBEDTLS_SSL_PROTO_TLS1_2 */
    return( MBEDTLS_SSL_TLS_PRF_NONE );
}
#endif /* MBEDTLS_SSL_EXPORT_KEYS */
#endif /* defined(MBEDTLS_SSL_PROTO_TLS1_2_OR_EARLIER) */

int  mbedtls_ssl_tls_prf( const mbedtls_tls_prf_types prf,
                          const unsigned char *secret, size_t slen,
                          const char *label,
                          const unsigned char *random, size_t rlen,
                          unsigned char *dstbuf, size_t dlen )
{
    mbedtls_ssl_tls_prf_cb *tls_prf = NULL;

    switch( prf )
    {
#if defined(MBEDTLS_SSL_PROTO_TLS1_2)
#if defined(MBEDTLS_SHA384_C)
        case MBEDTLS_SSL_TLS_PRF_SHA384:
            tls_prf = tls_prf_sha384;
        break;
#endif /* MBEDTLS_SHA384_C */
#if defined(MBEDTLS_SHA256_C)
        case MBEDTLS_SSL_TLS_PRF_SHA256:
            tls_prf = tls_prf_sha256;
        break;
#endif /* MBEDTLS_SHA256_C */
#endif /* MBEDTLS_SSL_PROTO_TLS1_2 */
    default:
        return( MBEDTLS_ERR_SSL_FEATURE_UNAVAILABLE );
    }

    return( tls_prf( secret, slen, label, random, rlen, dstbuf, dlen ) );
}
#if defined(MBEDTLS_SSL_PROTO_TLS1_2_OR_EARLIER)
/* Type for the TLS PRF */
typedef int ssl_tls_prf_t(const unsigned char *, size_t, const char *,
                          const unsigned char *, size_t,
                          unsigned char *, size_t);

/*
 * Populate a transform structure with session keys and all the other
 * necessary information.
 *
 * Parameters:
 * - [in/out]: transform: structure to populate
 *      [in] must be just initialised with mbedtls_ssl_transform_init()
 *      [out] fully populated, ready for use by mbedtls_ssl_{en,de}crypt_buf()
 * - [in] ciphersuite
 * - [in] master
 * - [in] encrypt_then_mac
 * - [in] compression
 * - [in] tls_prf: pointer to PRF to use for key derivation
 * - [in] randbytes: buffer holding ServerHello.random + ClientHello.random
 * - [in] minor_ver: SSL/TLS minor version
 * - [in] endpoint: client or server
 * - [in] ssl: optionally used for:
 *        - MBEDTLS_SSL_EXPORT_KEYS: ssl->conf->{f,p}_export_keys
 *        - MBEDTLS_DEBUG_C: ssl->conf->{f,p}_dbg
 */
static int ssl_tls12_populate_transform( mbedtls_ssl_transform *transform,
                                   int ciphersuite,
                                   const unsigned char master[48],
#if defined(MBEDTLS_SSL_SOME_SUITES_USE_MAC) && \
    defined(MBEDTLS_SSL_ENCRYPT_THEN_MAC)
                                   int encrypt_then_mac,
#endif /* MBEDTLS_SSL_ENCRYPT_THEN_MAC &&
          MBEDTLS_SSL_SOME_SUITES_USE_MAC */
                                   ssl_tls_prf_t tls_prf,
                                   const unsigned char randbytes[64],
                                   int minor_ver,
                                   unsigned endpoint,
                                   const mbedtls_ssl_context *ssl )
{
    int ret = 0;
#if defined(MBEDTLS_USE_PSA_CRYPTO)
    int psa_fallthrough;
#endif /* MBEDTLS_USE_PSA_CRYPTO */
    unsigned char keyblk[256];
    unsigned char *key1;
    unsigned char *key2;
    unsigned char *mac_enc;
    unsigned char *mac_dec;
    size_t mac_key_len = 0;
    size_t iv_copy_len;
    unsigned keylen;
    const mbedtls_ssl_ciphersuite_t *ciphersuite_info;
    const mbedtls_cipher_info_t *cipher_info;
    const mbedtls_md_info_t *md_info;

#if !defined(MBEDTLS_SSL_EXPORT_KEYS) && \
    !defined(MBEDTLS_DEBUG_C)
    ssl = NULL; /* make sure we don't use it except for those cases */
    (void) ssl;
#endif

    /*
     * Some data just needs copying into the structure
     */
#if defined(MBEDTLS_SSL_ENCRYPT_THEN_MAC) && \
    defined(MBEDTLS_SSL_SOME_SUITES_USE_MAC)
    transform->encrypt_then_mac = encrypt_then_mac;
#endif
    transform->minor_ver = minor_ver;

#if defined(MBEDTLS_SSL_CONTEXT_SERIALIZATION)
    memcpy( transform->randbytes, randbytes, sizeof( transform->randbytes ) );
#endif

#if defined(MBEDTLS_SSL_PROTO_TLS1_3_EXPERIMENTAL)
    if( minor_ver == MBEDTLS_SSL_MINOR_VERSION_4 )
    {
        /* At the moment, we keep TLS <= 1.2 and TLS 1.3 transform
         * generation separate. This should never happen. */
        return( MBEDTLS_ERR_SSL_INTERNAL_ERROR );
    }
#endif /* MBEDTLS_SSL_PROTO_TLS1_3_EXPERIMENTAL */

    /*
     * Get various info structures
     */
    ciphersuite_info = mbedtls_ssl_ciphersuite_from_id( ciphersuite );
    if( ciphersuite_info == NULL )
    {
        MBEDTLS_SSL_DEBUG_MSG( 1, ( "ciphersuite info for %d not found",
                                    ciphersuite ) );
        return( MBEDTLS_ERR_SSL_BAD_INPUT_DATA );
    }

    cipher_info = mbedtls_cipher_info_from_type( ciphersuite_info->cipher );
    if( cipher_info == NULL )
    {
        MBEDTLS_SSL_DEBUG_MSG( 1, ( "cipher info for %u not found",
                                    ciphersuite_info->cipher ) );
        return( MBEDTLS_ERR_SSL_BAD_INPUT_DATA );
    }

    md_info = mbedtls_md_info_from_type( ciphersuite_info->mac );
    if( md_info == NULL )
    {
        MBEDTLS_SSL_DEBUG_MSG( 1, ( "mbedtls_md info for %u not found",
                            (unsigned) ciphersuite_info->mac ) );
        return( MBEDTLS_ERR_SSL_BAD_INPUT_DATA );
    }

#if defined(MBEDTLS_SSL_DTLS_CONNECTION_ID)
    /* Copy own and peer's CID if the use of the CID
     * extension has been negotiated. */
    if( ssl->handshake->cid_in_use == MBEDTLS_SSL_CID_ENABLED )
    {
        MBEDTLS_SSL_DEBUG_MSG( 3, ( "Copy CIDs into SSL transform" ) );

        transform->in_cid_len = ssl->own_cid_len;
        memcpy( transform->in_cid, ssl->own_cid, ssl->own_cid_len );
        MBEDTLS_SSL_DEBUG_BUF( 3, "Incoming CID", transform->in_cid,
                               transform->in_cid_len );

        transform->out_cid_len = ssl->handshake->peer_cid_len;
        memcpy( transform->out_cid, ssl->handshake->peer_cid,
                ssl->handshake->peer_cid_len );
        MBEDTLS_SSL_DEBUG_BUF( 3, "Outgoing CID", transform->out_cid,
                               transform->out_cid_len );
    }
#endif /* MBEDTLS_SSL_DTLS_CONNECTION_ID */

    /*
     * Compute key block using the PRF
     */
    ret = tls_prf( master, 48, "key expansion", randbytes, 64, keyblk, 256 );
    if( ret != 0 )
    {
        MBEDTLS_SSL_DEBUG_RET( 1, "prf", ret );
        return( ret );
    }

    MBEDTLS_SSL_DEBUG_MSG( 3, ( "ciphersuite = %s",
                           mbedtls_ssl_get_ciphersuite_name( ciphersuite ) ) );
    MBEDTLS_SSL_DEBUG_BUF( 3, "master secret", master, 48 );
    MBEDTLS_SSL_DEBUG_BUF( 4, "random bytes", randbytes, 64 );
    MBEDTLS_SSL_DEBUG_BUF( 4, "key block", keyblk, 256 );

    /*
     * Determine the appropriate key, IV and MAC length.
     */

    keylen = cipher_info->key_bitlen / 8;

#if defined(MBEDTLS_GCM_C) ||                           \
    defined(MBEDTLS_CCM_C) ||                           \
    defined(MBEDTLS_CHACHAPOLY_C)
    if( cipher_info->mode == MBEDTLS_MODE_GCM ||
        cipher_info->mode == MBEDTLS_MODE_CCM ||
        cipher_info->mode == MBEDTLS_MODE_CHACHAPOLY )
    {
        size_t explicit_ivlen;

        transform->maclen = 0;
        mac_key_len = 0;
        transform->taglen =
            ciphersuite_info->flags & MBEDTLS_CIPHERSUITE_SHORT_TAG ? 8 : 16;

        /* All modes haves 96-bit IVs, but the length of the static parts vary
         * with mode and version:
         * - For GCM and CCM in TLS 1.2, there's a static IV of 4 Bytes
         *   (to be concatenated with a dynamically chosen IV of 8 Bytes)
         * - For ChaChaPoly in TLS 1.2, and all modes in TLS 1.3, there's
         *   a static IV of 12 Bytes (to be XOR'ed with the 8 Byte record
         *   sequence number).
         */
        transform->ivlen = 12;
        if( cipher_info->mode == MBEDTLS_MODE_CHACHAPOLY )
            transform->fixed_ivlen = 12;
        else
            transform->fixed_ivlen = 4;

        /* Minimum length of encrypted record */
        explicit_ivlen = transform->ivlen - transform->fixed_ivlen;
        transform->minlen = explicit_ivlen + transform->taglen;
    }
    else
#endif /* MBEDTLS_GCM_C || MBEDTLS_CCM_C || MBEDTLS_CHACHAPOLY_C */
#if defined(MBEDTLS_SSL_SOME_SUITES_USE_MAC)
    if( cipher_info->mode == MBEDTLS_MODE_STREAM ||
        cipher_info->mode == MBEDTLS_MODE_CBC )
    {
        /* Initialize HMAC contexts */
        if( ( ret = mbedtls_md_setup( &transform->md_ctx_enc, md_info, 1 ) ) != 0 ||
            ( ret = mbedtls_md_setup( &transform->md_ctx_dec, md_info, 1 ) ) != 0 )
        {
            MBEDTLS_SSL_DEBUG_RET( 1, "mbedtls_md_setup", ret );
            goto end;
        }

        /* Get MAC length */
        mac_key_len = mbedtls_md_get_size( md_info );
        transform->maclen = mac_key_len;

        /* IV length */
        transform->ivlen = cipher_info->iv_size;

        /* Minimum length */
        if( cipher_info->mode == MBEDTLS_MODE_STREAM )
            transform->minlen = transform->maclen;
        else
        {
            /*
             * GenericBlockCipher:
             * 1. if EtM is in use: one block plus MAC
             *    otherwise: * first multiple of blocklen greater than maclen
             * 2. IV
             */
#if defined(MBEDTLS_SSL_ENCRYPT_THEN_MAC)
            if( encrypt_then_mac == MBEDTLS_SSL_ETM_ENABLED )
            {
                transform->minlen = transform->maclen
                                  + cipher_info->block_size;
            }
            else
#endif
            {
                transform->minlen = transform->maclen
                                  + cipher_info->block_size
                                  - transform->maclen % cipher_info->block_size;
            }

#if defined(MBEDTLS_SSL_PROTO_TLS1_2)
            if( minor_ver == MBEDTLS_SSL_MINOR_VERSION_3 )
            {
                transform->minlen += transform->ivlen;
            }
            else
#endif
            {
                MBEDTLS_SSL_DEBUG_MSG( 1, ( "should never happen" ) );
                ret = MBEDTLS_ERR_SSL_INTERNAL_ERROR;
                goto end;
            }
        }
    }
    else
#endif /* MBEDTLS_SSL_SOME_SUITES_USE_MAC */
    {
        MBEDTLS_SSL_DEBUG_MSG( 1, ( "should never happen" ) );
        return( MBEDTLS_ERR_SSL_INTERNAL_ERROR );
    }

    MBEDTLS_SSL_DEBUG_MSG( 3, ( "keylen: %u, minlen: %u, ivlen: %u, maclen: %u",
                                (unsigned) keylen,
                                (unsigned) transform->minlen,
                                (unsigned) transform->ivlen,
                                (unsigned) transform->maclen ) );

    /*
     * Finally setup the cipher contexts, IVs and MAC secrets.
     */
#if defined(MBEDTLS_SSL_CLI_C)
    if( endpoint == MBEDTLS_SSL_IS_CLIENT )
    {
        key1 = keyblk + mac_key_len * 2;
        key2 = keyblk + mac_key_len * 2 + keylen;

        mac_enc = keyblk;
        mac_dec = keyblk + mac_key_len;

        /*
         * This is not used in TLS v1.1.
         */
        iv_copy_len = ( transform->fixed_ivlen ) ?
                            transform->fixed_ivlen : transform->ivlen;
        memcpy( transform->iv_enc, key2 + keylen,  iv_copy_len );
        memcpy( transform->iv_dec, key2 + keylen + iv_copy_len,
                iv_copy_len );
    }
    else
#endif /* MBEDTLS_SSL_CLI_C */
#if defined(MBEDTLS_SSL_SRV_C)
    if( endpoint == MBEDTLS_SSL_IS_SERVER )
    {
        key1 = keyblk + mac_key_len * 2 + keylen;
        key2 = keyblk + mac_key_len * 2;

        mac_enc = keyblk + mac_key_len;
        mac_dec = keyblk;

        /*
         * This is not used in TLS v1.1.
         */
        iv_copy_len = ( transform->fixed_ivlen ) ?
                            transform->fixed_ivlen : transform->ivlen;
        memcpy( transform->iv_dec, key1 + keylen,  iv_copy_len );
        memcpy( transform->iv_enc, key1 + keylen + iv_copy_len,
                iv_copy_len );
    }
    else
#endif /* MBEDTLS_SSL_SRV_C */
    {
        MBEDTLS_SSL_DEBUG_MSG( 1, ( "should never happen" ) );
        ret = MBEDTLS_ERR_SSL_INTERNAL_ERROR;
        goto end;
    }

#if defined(MBEDTLS_SSL_SOME_SUITES_USE_MAC)
#if defined(MBEDTLS_SSL_PROTO_TLS1_2)
    /* For HMAC-based ciphersuites, initialize the HMAC transforms.
       For AEAD-based ciphersuites, there is nothing to do here. */
    if( mac_key_len != 0 )
    {
        mbedtls_md_hmac_starts( &transform->md_ctx_enc, mac_enc, mac_key_len );
        mbedtls_md_hmac_starts( &transform->md_ctx_dec, mac_dec, mac_key_len );
    }
#endif
#endif /* MBEDTLS_SSL_SOME_SUITES_USE_MAC */

    ((void) mac_dec);
    ((void) mac_enc);

#if defined(MBEDTLS_SSL_EXPORT_KEYS)
    if( ssl->f_export_keys != NULL )
    {
        ssl->f_export_keys( ssl->p_export_keys,
                            MBEDTLS_SSL_KEY_EXPORT_TLS12_MASTER_SECRET,
                            master, 48,
                            randbytes + 32,
                            randbytes,
                            tls_prf_get_type( tls_prf ) );
    }
#endif

#if defined(MBEDTLS_USE_PSA_CRYPTO)

    /* Only use PSA-based ciphers for TLS-1.2.
     * That's relevant at least for TLS-1.0, where
     * we assume that mbedtls_cipher_crypt() updates
     * the structure field for the IV, which the PSA-based
     * implementation currently doesn't. */
#if defined(MBEDTLS_SSL_PROTO_TLS1_2)
    if( ssl->minor_ver == MBEDTLS_SSL_MINOR_VERSION_3 )
    {
        ret = mbedtls_cipher_setup_psa( &transform->cipher_ctx_enc,
                                        cipher_info, transform->taglen );
        if( ret != 0 && ret != MBEDTLS_ERR_CIPHER_FEATURE_UNAVAILABLE )
        {
            MBEDTLS_SSL_DEBUG_RET( 1, "mbedtls_cipher_setup_psa", ret );
            goto end;
        }

        if( ret == 0 )
        {
            MBEDTLS_SSL_DEBUG_MSG( 3, ( "Successfully setup PSA-based encryption cipher context" ) );
            psa_fallthrough = 0;
        }
        else
        {
            MBEDTLS_SSL_DEBUG_MSG( 1, ( "Failed to setup PSA-based cipher context for record encryption - fall through to default setup." ) );
            psa_fallthrough = 1;
        }
    }
    else
        psa_fallthrough = 1;
#else
    psa_fallthrough = 1;
#endif /* MBEDTLS_SSL_PROTO_TLS1_2 */

    if( psa_fallthrough == 1 )
#endif /* MBEDTLS_USE_PSA_CRYPTO */
    if( ( ret = mbedtls_cipher_setup( &transform->cipher_ctx_enc,
                                 cipher_info ) ) != 0 )
    {
        MBEDTLS_SSL_DEBUG_RET( 1, "mbedtls_cipher_setup", ret );
        goto end;
    }

#if defined(MBEDTLS_USE_PSA_CRYPTO)
    /* Only use PSA-based ciphers for TLS-1.2.
     * That's relevant at least for TLS-1.0, where
     * we assume that mbedtls_cipher_crypt() updates
     * the structure field for the IV, which the PSA-based
     * implementation currently doesn't. */
#if defined(MBEDTLS_SSL_PROTO_TLS1_2)
    if( ssl->minor_ver == MBEDTLS_SSL_MINOR_VERSION_3 )
    {
        ret = mbedtls_cipher_setup_psa( &transform->cipher_ctx_dec,
                                        cipher_info, transform->taglen );
        if( ret != 0 && ret != MBEDTLS_ERR_CIPHER_FEATURE_UNAVAILABLE )
        {
            MBEDTLS_SSL_DEBUG_RET( 1, "mbedtls_cipher_setup_psa", ret );
            goto end;
        }

        if( ret == 0 )
        {
            MBEDTLS_SSL_DEBUG_MSG( 3, ( "Successfully setup PSA-based decryption cipher context" ) );
            psa_fallthrough = 0;
        }
        else
        {
            MBEDTLS_SSL_DEBUG_MSG( 1, ( "Failed to setup PSA-based cipher context for record decryption - fall through to default setup." ) );
            psa_fallthrough = 1;
        }
    }
    else
        psa_fallthrough = 1;
#else
    psa_fallthrough = 1;
#endif /* MBEDTLS_SSL_PROTO_TLS1_2 */

    if( psa_fallthrough == 1 )
#endif /* MBEDTLS_USE_PSA_CRYPTO */
    if( ( ret = mbedtls_cipher_setup( &transform->cipher_ctx_dec,
                                 cipher_info ) ) != 0 )
    {
        MBEDTLS_SSL_DEBUG_RET( 1, "mbedtls_cipher_setup", ret );
        goto end;
    }

    if( ( ret = mbedtls_cipher_setkey( &transform->cipher_ctx_enc, key1,
                               cipher_info->key_bitlen,
                               MBEDTLS_ENCRYPT ) ) != 0 )
    {
        MBEDTLS_SSL_DEBUG_RET( 1, "mbedtls_cipher_setkey", ret );
        goto end;
    }

    if( ( ret = mbedtls_cipher_setkey( &transform->cipher_ctx_dec, key2,
                               cipher_info->key_bitlen,
                               MBEDTLS_DECRYPT ) ) != 0 )
    {
        MBEDTLS_SSL_DEBUG_RET( 1, "mbedtls_cipher_setkey", ret );
        goto end;
    }

#if defined(MBEDTLS_CIPHER_MODE_CBC)
    if( cipher_info->mode == MBEDTLS_MODE_CBC )
    {
        if( ( ret = mbedtls_cipher_set_padding_mode( &transform->cipher_ctx_enc,
                                             MBEDTLS_PADDING_NONE ) ) != 0 )
        {
            MBEDTLS_SSL_DEBUG_RET( 1, "mbedtls_cipher_set_padding_mode", ret );
            goto end;
        }

        if( ( ret = mbedtls_cipher_set_padding_mode( &transform->cipher_ctx_dec,
                                             MBEDTLS_PADDING_NONE ) ) != 0 )
        {
            MBEDTLS_SSL_DEBUG_RET( 1, "mbedtls_cipher_set_padding_mode", ret );
            goto end;
        }
    }
#endif /* MBEDTLS_CIPHER_MODE_CBC */


end:
    mbedtls_platform_zeroize( keyblk, sizeof( keyblk ) );
    return( ret );
}

/*
 * Set appropriate PRF function and other SSL / TLS1.2 functions
 *
 * Inputs:
 * - SSL/TLS minor version
 * - hash associated with the ciphersuite (only used by TLS 1.2)
 *
 * Outputs:
 * - the tls_prf, calc_verify and calc_finished members of handshake structure
 */
static int ssl_set_handshake_prfs( mbedtls_ssl_handshake_params *handshake,
                                   int minor_ver,
                                   mbedtls_md_type_t hash )
{
#if !defined(MBEDTLS_SSL_PROTO_TLS1_2) || !defined(MBEDTLS_SHA384_C)
    (void) hash;
#endif

#if defined(MBEDTLS_SSL_PROTO_TLS1_2)
#if defined(MBEDTLS_SHA384_C)
    if( minor_ver == MBEDTLS_SSL_MINOR_VERSION_3 &&
        hash == MBEDTLS_MD_SHA384 )
    {
        handshake->tls_prf = tls_prf_sha384;
        handshake->calc_verify = ssl_calc_verify_tls_sha384;
        handshake->calc_finished = ssl_calc_finished_tls_sha384;
    }
    else
#endif
#if defined(MBEDTLS_SHA256_C)
    if( minor_ver == MBEDTLS_SSL_MINOR_VERSION_3 )
    {
        handshake->tls_prf = tls_prf_sha256;
        handshake->calc_verify = ssl_calc_verify_tls_sha256;
        handshake->calc_finished = ssl_calc_finished_tls_sha256;
    }
    else
#endif
#endif /* MBEDTLS_SSL_PROTO_TLS1_2 */
    {
        return( MBEDTLS_ERR_SSL_INTERNAL_ERROR );
    }

    return( 0 );
}

/*
 * Compute master secret if needed
 *
 * Parameters:
 * [in/out] handshake
 *          [in] resume, premaster, extended_ms, calc_verify, tls_prf
 *               (PSA-PSK) ciphersuite_info, psk_opaque
 *          [out] premaster (cleared)
 * [out] master
 * [in] ssl: optionally used for debugging, EMS and PSA-PSK
 *      debug: conf->f_dbg, conf->p_dbg
 *      EMS: passed to calc_verify (debug + session_negotiate)
 *      PSA-PSA: minor_ver, conf
 */
static int ssl_compute_master( mbedtls_ssl_handshake_params *handshake,
                               unsigned char *master,
                               const mbedtls_ssl_context *ssl )
{
    int ret = MBEDTLS_ERR_ERROR_CORRUPTION_DETECTED;

    /* cf. RFC 5246, Section 8.1:
     * "The master secret is always exactly 48 bytes in length." */
    size_t const master_secret_len = 48;

#if defined(MBEDTLS_SSL_EXTENDED_MASTER_SECRET)
    unsigned char session_hash[48];
#endif /* MBEDTLS_SSL_EXTENDED_MASTER_SECRET */

    /* The label for the KDF used for key expansion.
     * This is either "master secret" or "extended master secret"
     * depending on whether the Extended Master Secret extension
     * is used. */
    char const *lbl = "master secret";

    /* The salt for the KDF used for key expansion.
     * - If the Extended Master Secret extension is not used,
     *   this is ClientHello.Random + ServerHello.Random
     *   (see Sect. 8.1 in RFC 5246).
     * - If the Extended Master Secret extension is used,
     *   this is the transcript of the handshake so far.
     *   (see Sect. 4 in RFC 7627). */
    unsigned char const *salt = handshake->randbytes;
    size_t salt_len = 64;

#if !defined(MBEDTLS_DEBUG_C) &&                    \
    !defined(MBEDTLS_SSL_EXTENDED_MASTER_SECRET) && \
    !(defined(MBEDTLS_USE_PSA_CRYPTO) &&            \
      defined(MBEDTLS_KEY_EXCHANGE_PSK_ENABLED))
    ssl = NULL; /* make sure we don't use it except for those cases */
    (void) ssl;
#endif

    if( handshake->resume != 0 )
    {
        MBEDTLS_SSL_DEBUG_MSG( 3, ( "no premaster (session resumed)" ) );
        return( 0 );
    }

#if defined(MBEDTLS_SSL_EXTENDED_MASTER_SECRET)
    if( handshake->extended_ms == MBEDTLS_SSL_EXTENDED_MS_ENABLED )
    {
        lbl  = "extended master secret";
        salt = session_hash;
        handshake->calc_verify( ssl, session_hash, &salt_len );

        MBEDTLS_SSL_DEBUG_BUF( 3, "session hash for extended master secret",
                                  session_hash, salt_len );
    }
#endif /* MBEDTLS_SSL_EXTENDED_MS_ENABLED */

#if defined(MBEDTLS_USE_PSA_CRYPTO) &&          \
    defined(MBEDTLS_KEY_EXCHANGE_PSK_ENABLED)
    if( handshake->ciphersuite_info->key_exchange == MBEDTLS_KEY_EXCHANGE_PSK &&
        ssl->minor_ver == MBEDTLS_SSL_MINOR_VERSION_3 &&
        ssl_use_opaque_psk( ssl ) == 1 )
    {
        /* Perform PSK-to-MS expansion in a single step. */
        psa_status_t status;
        psa_algorithm_t alg;
        psa_key_id_t psk;
        psa_key_derivation_operation_t derivation =
            PSA_KEY_DERIVATION_OPERATION_INIT;
        mbedtls_md_type_t hash_alg = handshake->ciphersuite_info->mac;

        MBEDTLS_SSL_DEBUG_MSG( 2, ( "perform PSA-based PSK-to-MS expansion" ) );

        psk = mbedtls_ssl_get_opaque_psk( ssl );

        if( hash_alg == MBEDTLS_MD_SHA384 )
            alg = PSA_ALG_TLS12_PSK_TO_MS(PSA_ALG_SHA_384);
        else
            alg = PSA_ALG_TLS12_PSK_TO_MS(PSA_ALG_SHA_256);

        status = setup_psa_key_derivation( &derivation, psk, alg,
                                           salt, salt_len,
                                           (unsigned char const *) lbl,
                                           (size_t) strlen( lbl ),
                                           master_secret_len );
        if( status != PSA_SUCCESS )
        {
            psa_key_derivation_abort( &derivation );
            return( MBEDTLS_ERR_SSL_HW_ACCEL_FAILED );
        }

        status = psa_key_derivation_output_bytes( &derivation,
                                                  master,
                                                  master_secret_len );
        if( status != PSA_SUCCESS )
        {
            psa_key_derivation_abort( &derivation );
            return( MBEDTLS_ERR_SSL_HW_ACCEL_FAILED );
        }

        status = psa_key_derivation_abort( &derivation );
        if( status != PSA_SUCCESS )
            return( MBEDTLS_ERR_SSL_HW_ACCEL_FAILED );
    }
    else
#endif
    {
        ret = handshake->tls_prf( handshake->premaster, handshake->pmslen,
                                  lbl, salt, salt_len,
                                  master,
                                  master_secret_len );
        if( ret != 0 )
        {
            MBEDTLS_SSL_DEBUG_RET( 1, "prf", ret );
            return( ret );
        }

        MBEDTLS_SSL_DEBUG_BUF( 3, "premaster secret",
                               handshake->premaster,
                               handshake->pmslen );

        mbedtls_platform_zeroize( handshake->premaster,
                                  sizeof(handshake->premaster) );
    }

    return( 0 );
}

int mbedtls_ssl_derive_keys( mbedtls_ssl_context *ssl )
{
    int ret = MBEDTLS_ERR_ERROR_CORRUPTION_DETECTED;
    const mbedtls_ssl_ciphersuite_t * const ciphersuite_info =
        ssl->handshake->ciphersuite_info;

    MBEDTLS_SSL_DEBUG_MSG( 2, ( "=> derive keys" ) );

    /* Set PRF, calc_verify and calc_finished function pointers */
    ret = ssl_set_handshake_prfs( ssl->handshake,
                                  ssl->minor_ver,
                                  ciphersuite_info->mac );
    if( ret != 0 )
    {
        MBEDTLS_SSL_DEBUG_RET( 1, "ssl_set_handshake_prfs", ret );
        return( ret );
    }

    /* Compute master secret if needed */
    ret = ssl_compute_master( ssl->handshake,
                              ssl->session_negotiate->master,
                              ssl );
    if( ret != 0 )
    {
        MBEDTLS_SSL_DEBUG_RET( 1, "ssl_compute_master", ret );
        return( ret );
    }

    /* Swap the client and server random values:
     * - MS derivation wanted client+server (RFC 5246 8.1)
     * - key derivation wants server+client (RFC 5246 6.3) */
    {
        unsigned char tmp[64];
        memcpy( tmp, ssl->handshake->randbytes, 64 );
        memcpy( ssl->handshake->randbytes, tmp + 32, 32 );
        memcpy( ssl->handshake->randbytes + 32, tmp, 32 );
        mbedtls_platform_zeroize( tmp, sizeof( tmp ) );
    }

    /* Populate transform structure */
    ret = ssl_tls12_populate_transform( ssl->transform_negotiate,
                                        ssl->session_negotiate->ciphersuite,
                                        ssl->session_negotiate->master,
#if defined(MBEDTLS_SSL_SOME_SUITES_USE_MAC) && \
    defined(MBEDTLS_SSL_ENCRYPT_THEN_MAC)
                                        ssl->session_negotiate->encrypt_then_mac,
#endif /* MBEDTLS_SSL_ENCRYPT_THEN_MAC &&
          MBEDTLS_SSL_SOME_SUITES_USE_MAC */
                                        ssl->handshake->tls_prf,
                                        ssl->handshake->randbytes,
                                        ssl->minor_ver,
                                        ssl->conf->endpoint,
                                        ssl );
    if( ret != 0 )
    {
        MBEDTLS_SSL_DEBUG_RET( 1, "ssl_tls12_populate_transform", ret );
        return( ret );
    }

    /* We no longer need Server/ClientHello.random values */
    mbedtls_platform_zeroize( ssl->handshake->randbytes,
                      sizeof( ssl->handshake->randbytes ) );

    MBEDTLS_SSL_DEBUG_MSG( 2, ( "<= derive keys" ) );

    return( 0 );
}

#if defined(MBEDTLS_SSL_PROTO_TLS1_2)
#if defined(MBEDTLS_SHA256_C)
void ssl_calc_verify_tls_sha256( const mbedtls_ssl_context *ssl,
                                 unsigned char *hash,
                                 size_t *hlen )
{
#if defined(MBEDTLS_USE_PSA_CRYPTO)
    size_t hash_size;
    psa_status_t status;
    psa_hash_operation_t sha256_psa = psa_hash_operation_init();

    MBEDTLS_SSL_DEBUG_MSG( 2, ( "=> PSA calc verify sha256" ) );
    status = psa_hash_clone( &ssl->handshake->fin_sha256_psa, &sha256_psa );
    if( status != PSA_SUCCESS )
    {
        MBEDTLS_SSL_DEBUG_MSG( 2, ( "PSA hash clone failed" ) );
        return;
    }

    status = psa_hash_finish( &sha256_psa, hash, 32, &hash_size );
    if( status != PSA_SUCCESS )
    {
        MBEDTLS_SSL_DEBUG_MSG( 2, ( "PSA hash finish failed" ) );
        return;
    }

    *hlen = 32;
    MBEDTLS_SSL_DEBUG_BUF( 3, "PSA calculated verify result", hash, *hlen );
    MBEDTLS_SSL_DEBUG_MSG( 2, ( "<= PSA calc verify" ) );
#else
    mbedtls_sha256_context sha256;

    mbedtls_sha256_init( &sha256 );

    MBEDTLS_SSL_DEBUG_MSG( 2, ( "=> calc verify sha256" ) );

    mbedtls_sha256_clone( &sha256, &ssl->handshake->fin_sha256 );
    mbedtls_sha256_finish( &sha256, hash );

    *hlen = 32;

    MBEDTLS_SSL_DEBUG_BUF( 3, "calculated verify result", hash, *hlen );
    MBEDTLS_SSL_DEBUG_MSG( 2, ( "<= calc verify" ) );

    mbedtls_sha256_free( &sha256 );
#endif /* MBEDTLS_USE_PSA_CRYPTO */
    return;
}
#endif /* MBEDTLS_SHA256_C */

#if defined(MBEDTLS_SHA384_C)
void ssl_calc_verify_tls_sha384( const mbedtls_ssl_context *ssl,
                                 unsigned char *hash,
                                 size_t *hlen )
{
#if defined(MBEDTLS_USE_PSA_CRYPTO)
    size_t hash_size;
    psa_status_t status;
    psa_hash_operation_t sha384_psa = psa_hash_operation_init();

    MBEDTLS_SSL_DEBUG_MSG( 2, ( "=> PSA calc verify sha384" ) );
    status = psa_hash_clone( &ssl->handshake->fin_sha384_psa, &sha384_psa );
    if( status != PSA_SUCCESS )
    {
        MBEDTLS_SSL_DEBUG_MSG( 2, ( "PSA hash clone failed" ) );
        return;
    }

    status = psa_hash_finish( &sha384_psa, hash, 48, &hash_size );
    if( status != PSA_SUCCESS )
    {
        MBEDTLS_SSL_DEBUG_MSG( 2, ( "PSA hash finish failed" ) );
        return;
    }

    *hlen = 48;
    MBEDTLS_SSL_DEBUG_BUF( 3, "PSA calculated verify result", hash, *hlen );
    MBEDTLS_SSL_DEBUG_MSG( 2, ( "<= PSA calc verify" ) );
#else
    mbedtls_sha512_context sha512;

    mbedtls_sha512_init( &sha512 );

    MBEDTLS_SSL_DEBUG_MSG( 2, ( "=> calc verify sha384" ) );

    mbedtls_sha512_clone( &sha512, &ssl->handshake->fin_sha512 );
    mbedtls_sha512_finish( &sha512, hash );

    *hlen = 48;

    MBEDTLS_SSL_DEBUG_BUF( 3, "calculated verify result", hash, *hlen );
    MBEDTLS_SSL_DEBUG_MSG( 2, ( "<= calc verify" ) );

    mbedtls_sha512_free( &sha512 );
#endif /* MBEDTLS_USE_PSA_CRYPTO */
    return;
}
#endif /* MBEDTLS_SHA384_C */
#endif /* MBEDTLS_SSL_PROTO_TLS1_2 */

#if defined(MBEDTLS_KEY_EXCHANGE_SOME_PSK_ENABLED)
int mbedtls_ssl_psk_derive_premaster( mbedtls_ssl_context *ssl, mbedtls_key_exchange_type_t key_ex )
{
    unsigned char *p = ssl->handshake->premaster;
    unsigned char *end = p + sizeof( ssl->handshake->premaster );
    const unsigned char *psk = NULL;
    size_t psk_len = 0;

    if( mbedtls_ssl_get_psk( ssl, &psk, &psk_len )
            == MBEDTLS_ERR_SSL_PRIVATE_KEY_REQUIRED )
    {
        /*
         * This should never happen because the existence of a PSK is always
         * checked before calling this function
         */
        MBEDTLS_SSL_DEBUG_MSG( 1, ( "should never happen" ) );
        return( MBEDTLS_ERR_SSL_INTERNAL_ERROR );
    }

    /*
     * PMS = struct {
     *     opaque other_secret<0..2^16-1>;
     *     opaque psk<0..2^16-1>;
     * };
     * with "other_secret" depending on the particular key exchange
     */
#if defined(MBEDTLS_KEY_EXCHANGE_PSK_ENABLED)
    if( key_ex == MBEDTLS_KEY_EXCHANGE_PSK )
    {
        if( end - p < 2 )
            return( MBEDTLS_ERR_SSL_BAD_INPUT_DATA );

        *(p++) = (unsigned char)( psk_len >> 8 );
        *(p++) = (unsigned char)( psk_len      );

        if( end < p || (size_t)( end - p ) < psk_len )
            return( MBEDTLS_ERR_SSL_BAD_INPUT_DATA );

        memset( p, 0, psk_len );
        p += psk_len;
    }
    else
#endif /* MBEDTLS_KEY_EXCHANGE_PSK_ENABLED */
#if defined(MBEDTLS_KEY_EXCHANGE_RSA_PSK_ENABLED)
    if( key_ex == MBEDTLS_KEY_EXCHANGE_RSA_PSK )
    {
        /*
         * other_secret already set by the ClientKeyExchange message,
         * and is 48 bytes long
         */
        if( end - p < 2 )
            return( MBEDTLS_ERR_SSL_BAD_INPUT_DATA );

        *p++ = 0;
        *p++ = 48;
        p += 48;
    }
    else
#endif /* MBEDTLS_KEY_EXCHANGE_RSA_PSK_ENABLED */
#if defined(MBEDTLS_KEY_EXCHANGE_DHE_PSK_ENABLED)
    if( key_ex == MBEDTLS_KEY_EXCHANGE_DHE_PSK )
    {
        int ret = MBEDTLS_ERR_ERROR_CORRUPTION_DETECTED;
        size_t len;

        /* Write length only when we know the actual value */
        if( ( ret = mbedtls_dhm_calc_secret( &ssl->handshake->dhm_ctx,
                                      p + 2, end - ( p + 2 ), &len,
                                      ssl->conf->f_rng, ssl->conf->p_rng ) ) != 0 )
        {
            MBEDTLS_SSL_DEBUG_RET( 1, "mbedtls_dhm_calc_secret", ret );
            return( ret );
        }
        *(p++) = (unsigned char)( len >> 8 );
        *(p++) = (unsigned char)( len );
        p += len;

        MBEDTLS_SSL_DEBUG_MPI( 3, "DHM: K ", &ssl->handshake->dhm_ctx.K  );
    }
    else
#endif /* MBEDTLS_KEY_EXCHANGE_DHE_PSK_ENABLED */
#if defined(MBEDTLS_KEY_EXCHANGE_ECDHE_PSK_ENABLED)
    if( key_ex == MBEDTLS_KEY_EXCHANGE_ECDHE_PSK )
    {
        int ret = MBEDTLS_ERR_ERROR_CORRUPTION_DETECTED;
        size_t zlen;

        if( ( ret = mbedtls_ecdh_calc_secret( &ssl->handshake->ecdh_ctx, &zlen,
                                       p + 2, end - ( p + 2 ),
                                       ssl->conf->f_rng, ssl->conf->p_rng ) ) != 0 )
        {
            MBEDTLS_SSL_DEBUG_RET( 1, "mbedtls_ecdh_calc_secret", ret );
            return( ret );
        }

        *(p++) = (unsigned char)( zlen >> 8 );
        *(p++) = (unsigned char)( zlen      );
        p += zlen;

        MBEDTLS_SSL_DEBUG_ECDH( 3, &ssl->handshake->ecdh_ctx,
                                MBEDTLS_DEBUG_ECDH_Z );
    }
    else
#endif /* MBEDTLS_KEY_EXCHANGE_ECDHE_PSK_ENABLED */
    {
        MBEDTLS_SSL_DEBUG_MSG( 1, ( "should never happen" ) );
        return( MBEDTLS_ERR_SSL_INTERNAL_ERROR );
    }

    /* opaque psk<0..2^16-1>; */
    if( end - p < 2 )
        return( MBEDTLS_ERR_SSL_BAD_INPUT_DATA );

    *(p++) = (unsigned char)( psk_len >> 8 );
    *(p++) = (unsigned char)( psk_len      );

    if( end < p || (size_t)( end - p ) < psk_len )
        return( MBEDTLS_ERR_SSL_BAD_INPUT_DATA );

    memcpy( p, psk, psk_len );
    p += psk_len;

    ssl->handshake->pmslen = p - ssl->handshake->premaster;

    return( 0 );
}
#endif /* MBEDTLS_KEY_EXCHANGE_SOME_PSK_ENABLED */

#endif /* defined(MBEDTLS_SSL_PROTO_TLS1_2_OR_EARLIER) */

#if defined(MBEDTLS_SSL_SRV_C) && defined(MBEDTLS_SSL_RENEGOTIATION)
static int ssl_write_hello_request( mbedtls_ssl_context *ssl );

#if defined(MBEDTLS_SSL_PROTO_DTLS)
int mbedtls_ssl_resend_hello_request( mbedtls_ssl_context *ssl )
{
    /* If renegotiation is not enforced, retransmit until we would reach max
     * timeout if we were using the usual handshake doubling scheme */
    if( ssl->conf->renego_max_records < 0 )
    {
        uint32_t ratio = ssl->conf->hs_timeout_max / ssl->conf->hs_timeout_min + 1;
        unsigned char doublings = 1;

        while( ratio != 0 )
        {
            ++doublings;
            ratio >>= 1;
        }

        if( ++ssl->renego_records_seen > doublings )
        {
            MBEDTLS_SSL_DEBUG_MSG( 2, ( "no longer retransmitting hello request" ) );
            return( 0 );
        }
    }

    return( ssl_write_hello_request( ssl ) );
}
#endif
#endif /* MBEDTLS_SSL_SRV_C && MBEDTLS_SSL_RENEGOTIATION */

#if defined(MBEDTLS_X509_CRT_PARSE_C)
static void ssl_clear_peer_cert( mbedtls_ssl_session *session )
{
#if defined(MBEDTLS_SSL_KEEP_PEER_CERTIFICATE)
    if( session->peer_cert != NULL )
    {
        mbedtls_x509_crt_free( session->peer_cert );
        mbedtls_free( session->peer_cert );
        session->peer_cert = NULL;
    }
#else /* MBEDTLS_SSL_KEEP_PEER_CERTIFICATE */
    if( session->peer_cert_digest != NULL )
    {
        /* Zeroization is not necessary. */
        mbedtls_free( session->peer_cert_digest );
        session->peer_cert_digest      = NULL;
        session->peer_cert_digest_type = MBEDTLS_MD_NONE;
        session->peer_cert_digest_len  = 0;
    }
#endif /* !MBEDTLS_SSL_KEEP_PEER_CERTIFICATE */
}
#endif /* MBEDTLS_X509_CRT_PARSE_C */

#if defined(MBEDTLS_SSL_PROTO_TLS1_2_OR_EARLIER)

/*
 * Handshake functions
 */
#if !defined(MBEDTLS_KEY_EXCHANGE_WITH_CERT_ENABLED)
/* No certificate support -> dummy functions */
int mbedtls_ssl_write_certificate( mbedtls_ssl_context *ssl )
{
    const mbedtls_ssl_ciphersuite_t *ciphersuite_info =
        ssl->handshake->ciphersuite_info;

    MBEDTLS_SSL_DEBUG_MSG( 2, ( "=> write certificate" ) );

    if( !mbedtls_ssl_ciphersuite_uses_srv_cert( ciphersuite_info ) )
    {
        MBEDTLS_SSL_DEBUG_MSG( 2, ( "<= skip write certificate" ) );
        ssl->state++;
        return( 0 );
    }

    MBEDTLS_SSL_DEBUG_MSG( 1, ( "should never happen" ) );
    return( MBEDTLS_ERR_SSL_INTERNAL_ERROR );
}

int mbedtls_ssl_parse_certificate( mbedtls_ssl_context *ssl )
{
    const mbedtls_ssl_ciphersuite_t *ciphersuite_info =
        ssl->handshake->ciphersuite_info;

    MBEDTLS_SSL_DEBUG_MSG( 2, ( "=> parse certificate" ) );

    if( !mbedtls_ssl_ciphersuite_uses_srv_cert( ciphersuite_info ) )
    {
        MBEDTLS_SSL_DEBUG_MSG( 2, ( "<= skip parse certificate" ) );
        ssl->state++;
        return( 0 );
    }

    MBEDTLS_SSL_DEBUG_MSG( 1, ( "should never happen" ) );
    return( MBEDTLS_ERR_SSL_INTERNAL_ERROR );
}

#else /* MBEDTLS_KEY_EXCHANGE_WITH_CERT_ENABLED */
/* Some certificate support -> implement write and parse */

int mbedtls_ssl_write_certificate( mbedtls_ssl_context *ssl )
{
    int ret = MBEDTLS_ERR_SSL_FEATURE_UNAVAILABLE;
    size_t i, n;
    const mbedtls_x509_crt *crt;
    const mbedtls_ssl_ciphersuite_t *ciphersuite_info =
        ssl->handshake->ciphersuite_info;

    MBEDTLS_SSL_DEBUG_MSG( 2, ( "=> write certificate" ) );

    if( !mbedtls_ssl_ciphersuite_uses_srv_cert( ciphersuite_info ) )
    {
        MBEDTLS_SSL_DEBUG_MSG( 2, ( "<= skip write certificate" ) );
        ssl->state++;
        return( 0 );
    }

#if defined(MBEDTLS_SSL_CLI_C)
    if( ssl->conf->endpoint == MBEDTLS_SSL_IS_CLIENT )
    {
        if( ssl->client_auth == 0 )
        {
            MBEDTLS_SSL_DEBUG_MSG( 2, ( "<= skip write certificate" ) );
            ssl->state++;
            return( 0 );
        }
    }
#endif /* MBEDTLS_SSL_CLI_C */
#if defined(MBEDTLS_SSL_SRV_C)
    if( ssl->conf->endpoint == MBEDTLS_SSL_IS_SERVER )
    {
        if( mbedtls_ssl_own_cert( ssl ) == NULL )
        {
            /* Should never happen because we shouldn't have picked the
             * ciphersuite if we don't have a certificate. */
            return( MBEDTLS_ERR_SSL_INTERNAL_ERROR );
        }
    }
#endif

    MBEDTLS_SSL_DEBUG_CRT( 3, "own certificate", mbedtls_ssl_own_cert( ssl ) );

    /*
     *     0  .  0    handshake type
     *     1  .  3    handshake length
     *     4  .  6    length of all certs
     *     7  .  9    length of cert. 1
     *    10  . n-1   peer certificate
     *     n  . n+2   length of cert. 2
     *    n+3 . ...   upper level cert, etc.
     */
    i = 7;
    crt = mbedtls_ssl_own_cert( ssl );

    while( crt != NULL )
    {
        n = crt->raw.len;
        if( n > MBEDTLS_SSL_OUT_CONTENT_LEN - 3 - i )
        {
            MBEDTLS_SSL_DEBUG_MSG( 1, ( "certificate too large, %" MBEDTLS_PRINTF_SIZET
                                        " > %" MBEDTLS_PRINTF_SIZET,
                           i + 3 + n, (size_t) MBEDTLS_SSL_OUT_CONTENT_LEN ) );
            return( MBEDTLS_ERR_SSL_BUFFER_TOO_SMALL );
        }

        ssl->out_msg[i    ] = (unsigned char)( n >> 16 );
        ssl->out_msg[i + 1] = (unsigned char)( n >>  8 );
        ssl->out_msg[i + 2] = (unsigned char)( n       );

        i += 3; memcpy( ssl->out_msg + i, crt->raw.p, n );
        i += n; crt = crt->next;
    }

    ssl->out_msg[4]  = (unsigned char)( ( i - 7 ) >> 16 );
    ssl->out_msg[5]  = (unsigned char)( ( i - 7 ) >>  8 );
    ssl->out_msg[6]  = (unsigned char)( ( i - 7 )       );

    ssl->out_msglen  = i;
    ssl->out_msgtype = MBEDTLS_SSL_MSG_HANDSHAKE;
    ssl->out_msg[0]  = MBEDTLS_SSL_HS_CERTIFICATE;

    ssl->state++;

    if( ( ret = mbedtls_ssl_write_handshake_msg( ssl ) ) != 0 )
    {
        MBEDTLS_SSL_DEBUG_RET( 1, "mbedtls_ssl_write_handshake_msg", ret );
        return( ret );
    }

    MBEDTLS_SSL_DEBUG_MSG( 2, ( "<= write certificate" ) );

    return( ret );
}

#if defined(MBEDTLS_SSL_RENEGOTIATION) && defined(MBEDTLS_SSL_CLI_C)

#if defined(MBEDTLS_SSL_KEEP_PEER_CERTIFICATE)
static int ssl_check_peer_crt_unchanged( mbedtls_ssl_context *ssl,
                                         unsigned char *crt_buf,
                                         size_t crt_buf_len )
{
    mbedtls_x509_crt const * const peer_crt = ssl->session->peer_cert;

    if( peer_crt == NULL )
        return( -1 );

    if( peer_crt->raw.len != crt_buf_len )
        return( -1 );

    return( memcmp( peer_crt->raw.p, crt_buf, peer_crt->raw.len ) );
}
#else /* MBEDTLS_SSL_KEEP_PEER_CERTIFICATE */
static int ssl_check_peer_crt_unchanged( mbedtls_ssl_context *ssl,
                                         unsigned char *crt_buf,
                                         size_t crt_buf_len )
{
    int ret = MBEDTLS_ERR_ERROR_CORRUPTION_DETECTED;
    unsigned char const * const peer_cert_digest =
        ssl->session->peer_cert_digest;
    mbedtls_md_type_t const peer_cert_digest_type =
        ssl->session->peer_cert_digest_type;
    mbedtls_md_info_t const * const digest_info =
        mbedtls_md_info_from_type( peer_cert_digest_type );
    unsigned char tmp_digest[MBEDTLS_SSL_PEER_CERT_DIGEST_MAX_LEN];
    size_t digest_len;

    if( peer_cert_digest == NULL || digest_info == NULL )
        return( -1 );

    digest_len = mbedtls_md_get_size( digest_info );
    if( digest_len > MBEDTLS_SSL_PEER_CERT_DIGEST_MAX_LEN )
        return( -1 );

    ret = mbedtls_md( digest_info, crt_buf, crt_buf_len, tmp_digest );
    if( ret != 0 )
        return( -1 );

    return( memcmp( tmp_digest, peer_cert_digest, digest_len ) );
}
#endif /* MBEDTLS_SSL_KEEP_PEER_CERTIFICATE */
#endif /* MBEDTLS_SSL_RENEGOTIATION && MBEDTLS_SSL_CLI_C */

/*
 * Once the certificate message is read, parse it into a cert chain and
 * perform basic checks, but leave actual verification to the caller
 */
static int ssl_parse_certificate_chain( mbedtls_ssl_context *ssl,
                                        mbedtls_x509_crt *chain )
{
    int ret = MBEDTLS_ERR_ERROR_CORRUPTION_DETECTED;
#if defined(MBEDTLS_SSL_RENEGOTIATION) && defined(MBEDTLS_SSL_CLI_C)
    int crt_cnt=0;
#endif
    size_t i, n;
    uint8_t alert;

    if( ssl->in_msgtype != MBEDTLS_SSL_MSG_HANDSHAKE )
    {
        MBEDTLS_SSL_DEBUG_MSG( 1, ( "bad certificate message" ) );
        mbedtls_ssl_send_alert_message( ssl, MBEDTLS_SSL_ALERT_LEVEL_FATAL,
                                        MBEDTLS_SSL_ALERT_MSG_UNEXPECTED_MESSAGE );
        return( MBEDTLS_ERR_SSL_UNEXPECTED_MESSAGE );
    }

    if( ssl->in_msg[0] != MBEDTLS_SSL_HS_CERTIFICATE  )
    {
        mbedtls_ssl_send_alert_message( ssl, MBEDTLS_SSL_ALERT_LEVEL_FATAL,
                                        MBEDTLS_SSL_ALERT_MSG_UNEXPECTED_MESSAGE );
        return( MBEDTLS_ERR_SSL_UNEXPECTED_MESSAGE );
    }

    if( ssl->in_hslen < mbedtls_ssl_hs_hdr_len( ssl ) + 3 + 3 )
    {
        MBEDTLS_SSL_DEBUG_MSG( 1, ( "bad certificate message" ) );
        mbedtls_ssl_send_alert_message( ssl, MBEDTLS_SSL_ALERT_LEVEL_FATAL,
                                        MBEDTLS_SSL_ALERT_MSG_DECODE_ERROR );
        return( MBEDTLS_ERR_SSL_DECODE_ERROR );
    }

    i = mbedtls_ssl_hs_hdr_len( ssl );

    /*
     * Same message structure as in mbedtls_ssl_write_certificate()
     */
    n = ( ssl->in_msg[i+1] << 8 ) | ssl->in_msg[i+2];

    if( ssl->in_msg[i] != 0 ||
        ssl->in_hslen != n + 3 + mbedtls_ssl_hs_hdr_len( ssl ) )
    {
        MBEDTLS_SSL_DEBUG_MSG( 1, ( "bad certificate message" ) );
        mbedtls_ssl_send_alert_message( ssl, MBEDTLS_SSL_ALERT_LEVEL_FATAL,
                                        MBEDTLS_SSL_ALERT_MSG_DECODE_ERROR );
        return( MBEDTLS_ERR_SSL_DECODE_ERROR );
    }

    /* Make &ssl->in_msg[i] point to the beginning of the CRT chain. */
    i += 3;

    /* Iterate through and parse the CRTs in the provided chain. */
    while( i < ssl->in_hslen )
    {
        /* Check that there's room for the next CRT's length fields. */
        if ( i + 3 > ssl->in_hslen ) {
            MBEDTLS_SSL_DEBUG_MSG( 1, ( "bad certificate message" ) );
            mbedtls_ssl_send_alert_message( ssl,
                              MBEDTLS_SSL_ALERT_LEVEL_FATAL,
                              MBEDTLS_SSL_ALERT_MSG_DECODE_ERROR );
            return( MBEDTLS_ERR_SSL_DECODE_ERROR );
        }
        /* In theory, the CRT can be up to 2**24 Bytes, but we don't support
         * anything beyond 2**16 ~ 64K. */
        if( ssl->in_msg[i] != 0 )
        {
            MBEDTLS_SSL_DEBUG_MSG( 1, ( "bad certificate message" ) );
            mbedtls_ssl_send_alert_message( ssl,
                            MBEDTLS_SSL_ALERT_LEVEL_FATAL,
                            MBEDTLS_SSL_ALERT_MSG_UNSUPPORTED_CERT );
            return( MBEDTLS_ERR_SSL_BAD_CERTIFICATE );
        }

        /* Read length of the next CRT in the chain. */
        n = ( (unsigned int) ssl->in_msg[i + 1] << 8 )
            | (unsigned int) ssl->in_msg[i + 2];
        i += 3;

        if( n < 128 || i + n > ssl->in_hslen )
        {
            MBEDTLS_SSL_DEBUG_MSG( 1, ( "bad certificate message" ) );
            mbedtls_ssl_send_alert_message( ssl,
                                 MBEDTLS_SSL_ALERT_LEVEL_FATAL,
                                 MBEDTLS_SSL_ALERT_MSG_DECODE_ERROR );
            return( MBEDTLS_ERR_SSL_DECODE_ERROR );
        }

        /* Check if we're handling the first CRT in the chain. */
#if defined(MBEDTLS_SSL_RENEGOTIATION) && defined(MBEDTLS_SSL_CLI_C)
        if( crt_cnt++ == 0 &&
            ssl->conf->endpoint == MBEDTLS_SSL_IS_CLIENT &&
            ssl->renego_status == MBEDTLS_SSL_RENEGOTIATION_IN_PROGRESS )
        {
            /* During client-side renegotiation, check that the server's
             * end-CRTs hasn't changed compared to the initial handshake,
             * mitigating the triple handshake attack. On success, reuse
             * the original end-CRT instead of parsing it again. */
            MBEDTLS_SSL_DEBUG_MSG( 3, ( "Check that peer CRT hasn't changed during renegotiation" ) );
            if( ssl_check_peer_crt_unchanged( ssl,
                                              &ssl->in_msg[i],
                                              n ) != 0 )
            {
                MBEDTLS_SSL_DEBUG_MSG( 1, ( "new server cert during renegotiation" ) );
                mbedtls_ssl_send_alert_message( ssl,
                                                MBEDTLS_SSL_ALERT_LEVEL_FATAL,
                                                MBEDTLS_SSL_ALERT_MSG_ACCESS_DENIED );
                return( MBEDTLS_ERR_SSL_BAD_CERTIFICATE );
            }

            /* Now we can safely free the original chain. */
            ssl_clear_peer_cert( ssl->session );
        }
#endif /* MBEDTLS_SSL_RENEGOTIATION && MBEDTLS_SSL_CLI_C */

        /* Parse the next certificate in the chain. */
#if defined(MBEDTLS_SSL_KEEP_PEER_CERTIFICATE)
        ret = mbedtls_x509_crt_parse_der( chain, ssl->in_msg + i, n );
#else
        /* If we don't need to store the CRT chain permanently, parse
         * it in-place from the input buffer instead of making a copy. */
        ret = mbedtls_x509_crt_parse_der_nocopy( chain, ssl->in_msg + i, n );
#endif /* MBEDTLS_SSL_KEEP_PEER_CERTIFICATE */
        switch( ret )
        {
            case 0: /*ok*/
            case MBEDTLS_ERR_X509_UNKNOWN_SIG_ALG + MBEDTLS_ERR_OID_NOT_FOUND:
                /* Ignore certificate with an unknown algorithm: maybe a
                   prior certificate was already trusted. */
                break;

            case MBEDTLS_ERR_X509_ALLOC_FAILED:
                alert = MBEDTLS_SSL_ALERT_MSG_INTERNAL_ERROR;
                goto crt_parse_der_failed;

            case MBEDTLS_ERR_X509_UNKNOWN_VERSION:
                alert = MBEDTLS_SSL_ALERT_MSG_UNSUPPORTED_CERT;
                goto crt_parse_der_failed;

            default:
                alert = MBEDTLS_SSL_ALERT_MSG_BAD_CERT;
            crt_parse_der_failed:
                mbedtls_ssl_send_alert_message( ssl, MBEDTLS_SSL_ALERT_LEVEL_FATAL, alert );
                MBEDTLS_SSL_DEBUG_RET( 1, " mbedtls_x509_crt_parse_der", ret );
                return( ret );
        }

        i += n;
    }

    MBEDTLS_SSL_DEBUG_CRT( 3, "peer certificate", chain );
    return( 0 );
}

#if defined(MBEDTLS_SSL_SRV_C)
static int ssl_srv_check_client_no_crt_notification( mbedtls_ssl_context *ssl )
{
    if( ssl->conf->endpoint == MBEDTLS_SSL_IS_CLIENT )
        return( -1 );

#if defined(MBEDTLS_SSL_PROTO_TLS1_2)
    if( ssl->in_hslen   == 3 + mbedtls_ssl_hs_hdr_len( ssl ) &&
        ssl->in_msgtype == MBEDTLS_SSL_MSG_HANDSHAKE    &&
        ssl->in_msg[0]  == MBEDTLS_SSL_HS_CERTIFICATE   &&
        memcmp( ssl->in_msg + mbedtls_ssl_hs_hdr_len( ssl ), "\0\0\0", 3 ) == 0 )
    {
        MBEDTLS_SSL_DEBUG_MSG( 1, ( "TLSv1 client has no certificate" ) );
        return( 0 );
    }

    return( -1 );
#endif /* MBEDTLS_SSL_PROTO_TLS1_2 */
}
#endif /* MBEDTLS_SSL_SRV_C */

/* Check if a certificate message is expected.
 * Return either
 * - SSL_CERTIFICATE_EXPECTED, or
 * - SSL_CERTIFICATE_SKIP
 * indicating whether a Certificate message is expected or not.
 */
#define SSL_CERTIFICATE_EXPECTED 0
#define SSL_CERTIFICATE_SKIP     1
static int ssl_parse_certificate_coordinate( mbedtls_ssl_context *ssl,
                                             int authmode )
{
    const mbedtls_ssl_ciphersuite_t *ciphersuite_info =
        ssl->handshake->ciphersuite_info;

    if( !mbedtls_ssl_ciphersuite_uses_srv_cert( ciphersuite_info ) )
        return( SSL_CERTIFICATE_SKIP );

#if defined(MBEDTLS_SSL_SRV_C)
    if( ssl->conf->endpoint == MBEDTLS_SSL_IS_SERVER )
    {
        if( ciphersuite_info->key_exchange == MBEDTLS_KEY_EXCHANGE_RSA_PSK )
            return( SSL_CERTIFICATE_SKIP );

        if( authmode == MBEDTLS_SSL_VERIFY_NONE )
        {
            ssl->session_negotiate->verify_result =
                MBEDTLS_X509_BADCERT_SKIP_VERIFY;
            return( SSL_CERTIFICATE_SKIP );
        }
    }
#else
    ((void) authmode);
#endif /* MBEDTLS_SSL_SRV_C */

    return( SSL_CERTIFICATE_EXPECTED );
}

static int ssl_parse_certificate_verify( mbedtls_ssl_context *ssl,
                                         int authmode,
                                         mbedtls_x509_crt *chain,
                                         void *rs_ctx )
{
    int ret = 0;
    const mbedtls_ssl_ciphersuite_t *ciphersuite_info =
        ssl->handshake->ciphersuite_info;
    int have_ca_chain = 0;

    int (*f_vrfy)(void *, mbedtls_x509_crt *, int, uint32_t *);
    void *p_vrfy;

    if( authmode == MBEDTLS_SSL_VERIFY_NONE )
        return( 0 );

    if( ssl->f_vrfy != NULL )
    {
        MBEDTLS_SSL_DEBUG_MSG( 3, ( "Use context-specific verification callback" ) );
        f_vrfy = ssl->f_vrfy;
        p_vrfy = ssl->p_vrfy;
    }
    else
    {
        MBEDTLS_SSL_DEBUG_MSG( 3, ( "Use configuration-specific verification callback" ) );
        f_vrfy = ssl->conf->f_vrfy;
        p_vrfy = ssl->conf->p_vrfy;
    }

    /*
     * Main check: verify certificate
     */
#if defined(MBEDTLS_X509_TRUSTED_CERTIFICATE_CALLBACK)
    if( ssl->conf->f_ca_cb != NULL )
    {
        ((void) rs_ctx);
        have_ca_chain = 1;

        MBEDTLS_SSL_DEBUG_MSG( 3, ( "use CA callback for X.509 CRT verification" ) );
        ret = mbedtls_x509_crt_verify_with_ca_cb(
            chain,
            ssl->conf->f_ca_cb,
            ssl->conf->p_ca_cb,
            ssl->conf->cert_profile,
            ssl->hostname,
            &ssl->session_negotiate->verify_result,
            f_vrfy, p_vrfy );
    }
    else
#endif /* MBEDTLS_X509_TRUSTED_CERTIFICATE_CALLBACK */
    {
        mbedtls_x509_crt *ca_chain;
        mbedtls_x509_crl *ca_crl;

#if defined(MBEDTLS_SSL_SERVER_NAME_INDICATION)
        if( ssl->handshake->sni_ca_chain != NULL )
        {
            ca_chain = ssl->handshake->sni_ca_chain;
            ca_crl   = ssl->handshake->sni_ca_crl;
        }
        else
#endif
        {
            ca_chain = ssl->conf->ca_chain;
            ca_crl   = ssl->conf->ca_crl;
        }

        if( ca_chain != NULL )
            have_ca_chain = 1;

        ret = mbedtls_x509_crt_verify_restartable(
            chain,
            ca_chain, ca_crl,
            ssl->conf->cert_profile,
            ssl->hostname,
            &ssl->session_negotiate->verify_result,
            f_vrfy, p_vrfy, rs_ctx );
    }

    if( ret != 0 )
    {
        MBEDTLS_SSL_DEBUG_RET( 1, "x509_verify_cert", ret );
    }

#if defined(MBEDTLS_SSL_ECP_RESTARTABLE_ENABLED)
    if( ret == MBEDTLS_ERR_ECP_IN_PROGRESS )
        return( MBEDTLS_ERR_SSL_CRYPTO_IN_PROGRESS );
#endif

    /*
     * Secondary checks: always done, but change 'ret' only if it was 0
     */

#if defined(MBEDTLS_ECP_C)
    {
        const mbedtls_pk_context *pk = &chain->pk;

        /* If certificate uses an EC key, make sure the curve is OK */
        if( mbedtls_pk_can_do( pk, MBEDTLS_PK_ECKEY ) &&
            mbedtls_ssl_check_curve( ssl, mbedtls_pk_ec( *pk )->grp.id ) != 0 )
        {
            ssl->session_negotiate->verify_result |= MBEDTLS_X509_BADCERT_BAD_KEY;

            MBEDTLS_SSL_DEBUG_MSG( 1, ( "bad certificate (EC key curve)" ) );
            if( ret == 0 )
                ret = MBEDTLS_ERR_SSL_BAD_CERTIFICATE;
        }
    }
#endif /* MBEDTLS_ECP_C */

    if( mbedtls_ssl_check_cert_usage( chain,
                                      ciphersuite_info->key_exchange,
                                      ! ssl->conf->endpoint,
                                      &ssl->session_negotiate->verify_result ) != 0 )
    {
        MBEDTLS_SSL_DEBUG_MSG( 1, ( "bad certificate (usage extensions)" ) );
        if( ret == 0 )
            ret = MBEDTLS_ERR_SSL_BAD_CERTIFICATE;
    }

    /* mbedtls_x509_crt_verify_with_profile is supposed to report a
     * verification failure through MBEDTLS_ERR_X509_CERT_VERIFY_FAILED,
     * with details encoded in the verification flags. All other kinds
     * of error codes, including those from the user provided f_vrfy
     * functions, are treated as fatal and lead to a failure of
     * ssl_parse_certificate even if verification was optional. */
    if( authmode == MBEDTLS_SSL_VERIFY_OPTIONAL &&
        ( ret == MBEDTLS_ERR_X509_CERT_VERIFY_FAILED ||
          ret == MBEDTLS_ERR_SSL_BAD_CERTIFICATE ) )
    {
        ret = 0;
    }

    if( have_ca_chain == 0 && authmode == MBEDTLS_SSL_VERIFY_REQUIRED )
    {
        MBEDTLS_SSL_DEBUG_MSG( 1, ( "got no CA chain" ) );
        ret = MBEDTLS_ERR_SSL_CA_CHAIN_REQUIRED;
    }

    if( ret != 0 )
    {
        uint8_t alert;

        /* The certificate may have been rejected for several reasons.
           Pick one and send the corresponding alert. Which alert to send
           may be a subject of debate in some cases. */
        if( ssl->session_negotiate->verify_result & MBEDTLS_X509_BADCERT_OTHER )
            alert = MBEDTLS_SSL_ALERT_MSG_ACCESS_DENIED;
        else if( ssl->session_negotiate->verify_result & MBEDTLS_X509_BADCERT_CN_MISMATCH )
            alert = MBEDTLS_SSL_ALERT_MSG_BAD_CERT;
        else if( ssl->session_negotiate->verify_result & MBEDTLS_X509_BADCERT_KEY_USAGE )
            alert = MBEDTLS_SSL_ALERT_MSG_UNSUPPORTED_CERT;
        else if( ssl->session_negotiate->verify_result & MBEDTLS_X509_BADCERT_EXT_KEY_USAGE )
            alert = MBEDTLS_SSL_ALERT_MSG_UNSUPPORTED_CERT;
        else if( ssl->session_negotiate->verify_result & MBEDTLS_X509_BADCERT_NS_CERT_TYPE )
            alert = MBEDTLS_SSL_ALERT_MSG_UNSUPPORTED_CERT;
        else if( ssl->session_negotiate->verify_result & MBEDTLS_X509_BADCERT_BAD_PK )
            alert = MBEDTLS_SSL_ALERT_MSG_UNSUPPORTED_CERT;
        else if( ssl->session_negotiate->verify_result & MBEDTLS_X509_BADCERT_BAD_KEY )
            alert = MBEDTLS_SSL_ALERT_MSG_UNSUPPORTED_CERT;
        else if( ssl->session_negotiate->verify_result & MBEDTLS_X509_BADCERT_EXPIRED )
            alert = MBEDTLS_SSL_ALERT_MSG_CERT_EXPIRED;
        else if( ssl->session_negotiate->verify_result & MBEDTLS_X509_BADCERT_REVOKED )
            alert = MBEDTLS_SSL_ALERT_MSG_CERT_REVOKED;
        else if( ssl->session_negotiate->verify_result & MBEDTLS_X509_BADCERT_NOT_TRUSTED )
            alert = MBEDTLS_SSL_ALERT_MSG_UNKNOWN_CA;
        else
            alert = MBEDTLS_SSL_ALERT_MSG_CERT_UNKNOWN;
        mbedtls_ssl_send_alert_message( ssl, MBEDTLS_SSL_ALERT_LEVEL_FATAL,
                                        alert );
    }

#if defined(MBEDTLS_DEBUG_C)
    if( ssl->session_negotiate->verify_result != 0 )
    {
        MBEDTLS_SSL_DEBUG_MSG( 3, ( "! Certificate verification flags %08x",
                                    (unsigned int) ssl->session_negotiate->verify_result ) );
    }
    else
    {
        MBEDTLS_SSL_DEBUG_MSG( 3, ( "Certificate verification flags clear" ) );
    }
#endif /* MBEDTLS_DEBUG_C */

    return( ret );
}

#if !defined(MBEDTLS_SSL_KEEP_PEER_CERTIFICATE)
static int ssl_remember_peer_crt_digest( mbedtls_ssl_context *ssl,
                                         unsigned char *start, size_t len )
{
    int ret = MBEDTLS_ERR_ERROR_CORRUPTION_DETECTED;
    /* Remember digest of the peer's end-CRT. */
    ssl->session_negotiate->peer_cert_digest =
        mbedtls_calloc( 1, MBEDTLS_SSL_PEER_CERT_DIGEST_DFL_LEN );
    if( ssl->session_negotiate->peer_cert_digest == NULL )
    {
        MBEDTLS_SSL_DEBUG_MSG( 1, ( "alloc(%d bytes) failed",
                                    MBEDTLS_SSL_PEER_CERT_DIGEST_DFL_LEN ) );
        mbedtls_ssl_send_alert_message( ssl,
                                        MBEDTLS_SSL_ALERT_LEVEL_FATAL,
                                        MBEDTLS_SSL_ALERT_MSG_INTERNAL_ERROR );

        return( MBEDTLS_ERR_SSL_ALLOC_FAILED );
    }

    ret = mbedtls_md( mbedtls_md_info_from_type(
                          MBEDTLS_SSL_PEER_CERT_DIGEST_DFL_TYPE ),
                      start, len,
                      ssl->session_negotiate->peer_cert_digest );

    ssl->session_negotiate->peer_cert_digest_type =
        MBEDTLS_SSL_PEER_CERT_DIGEST_DFL_TYPE;
    ssl->session_negotiate->peer_cert_digest_len =
        MBEDTLS_SSL_PEER_CERT_DIGEST_DFL_LEN;

    return( ret );
}

static int ssl_remember_peer_pubkey( mbedtls_ssl_context *ssl,
                                     unsigned char *start, size_t len )
{
    unsigned char *end = start + len;
    int ret = MBEDTLS_ERR_ERROR_CORRUPTION_DETECTED;

    /* Make a copy of the peer's raw public key. */
    mbedtls_pk_init( &ssl->handshake->peer_pubkey );
    ret = mbedtls_pk_parse_subpubkey( &start, end,
                                      &ssl->handshake->peer_pubkey );
    if( ret != 0 )
    {
        /* We should have parsed the public key before. */
        return( MBEDTLS_ERR_SSL_INTERNAL_ERROR );
    }

    return( 0 );
}
#endif /* !MBEDTLS_SSL_KEEP_PEER_CERTIFICATE */

int mbedtls_ssl_parse_certificate( mbedtls_ssl_context *ssl )
{
    int ret = 0;
    int crt_expected;
#if defined(MBEDTLS_SSL_SRV_C) && defined(MBEDTLS_SSL_SERVER_NAME_INDICATION)
    const int authmode = ssl->handshake->sni_authmode != MBEDTLS_SSL_VERIFY_UNSET
                       ? ssl->handshake->sni_authmode
                       : ssl->conf->authmode;
#else
    const int authmode = ssl->conf->authmode;
#endif
    void *rs_ctx = NULL;
    mbedtls_x509_crt *chain = NULL;

    MBEDTLS_SSL_DEBUG_MSG( 2, ( "=> parse certificate" ) );

    crt_expected = ssl_parse_certificate_coordinate( ssl, authmode );
    if( crt_expected == SSL_CERTIFICATE_SKIP )
    {
        MBEDTLS_SSL_DEBUG_MSG( 2, ( "<= skip parse certificate" ) );
        goto exit;
    }

#if defined(MBEDTLS_SSL_ECP_RESTARTABLE_ENABLED)
    if( ssl->handshake->ecrs_enabled &&
        ssl->handshake->ecrs_state == ssl_ecrs_crt_verify )
    {
        chain = ssl->handshake->ecrs_peer_cert;
        ssl->handshake->ecrs_peer_cert = NULL;
        goto crt_verify;
    }
#endif

    if( ( ret = mbedtls_ssl_read_record( ssl, 1 ) ) != 0 )
    {
        /* mbedtls_ssl_read_record may have sent an alert already. We
           let it decide whether to alert. */
        MBEDTLS_SSL_DEBUG_RET( 1, "mbedtls_ssl_read_record", ret );
        goto exit;
    }

#if defined(MBEDTLS_SSL_SRV_C)
    if( ssl_srv_check_client_no_crt_notification( ssl ) == 0 )
    {
        ssl->session_negotiate->verify_result = MBEDTLS_X509_BADCERT_MISSING;

        if( authmode != MBEDTLS_SSL_VERIFY_OPTIONAL )
            ret = MBEDTLS_ERR_SSL_NO_CLIENT_CERTIFICATE;

        goto exit;
    }
#endif /* MBEDTLS_SSL_SRV_C */

    /* Clear existing peer CRT structure in case we tried to
     * reuse a session but it failed, and allocate a new one. */
    ssl_clear_peer_cert( ssl->session_negotiate );

    chain = mbedtls_calloc( 1, sizeof( mbedtls_x509_crt ) );
    if( chain == NULL )
    {
        MBEDTLS_SSL_DEBUG_MSG( 1, ( "alloc(%" MBEDTLS_PRINTF_SIZET " bytes) failed",
                                    sizeof( mbedtls_x509_crt ) ) );
        mbedtls_ssl_send_alert_message( ssl,
                                        MBEDTLS_SSL_ALERT_LEVEL_FATAL,
                                        MBEDTLS_SSL_ALERT_MSG_INTERNAL_ERROR );

        ret = MBEDTLS_ERR_SSL_ALLOC_FAILED;
        goto exit;
    }
    mbedtls_x509_crt_init( chain );

    ret = ssl_parse_certificate_chain( ssl, chain );
    if( ret != 0 )
        goto exit;

#if defined(MBEDTLS_SSL_ECP_RESTARTABLE_ENABLED)
    if( ssl->handshake->ecrs_enabled)
        ssl->handshake->ecrs_state = ssl_ecrs_crt_verify;

crt_verify:
    if( ssl->handshake->ecrs_enabled)
        rs_ctx = &ssl->handshake->ecrs_ctx;
#endif

    ret = ssl_parse_certificate_verify( ssl, authmode,
                                        chain, rs_ctx );
    if( ret != 0 )
        goto exit;

#if !defined(MBEDTLS_SSL_KEEP_PEER_CERTIFICATE)
    {
        unsigned char *crt_start, *pk_start;
        size_t crt_len, pk_len;

        /* We parse the CRT chain without copying, so
         * these pointers point into the input buffer,
         * and are hence still valid after freeing the
         * CRT chain. */

        crt_start = chain->raw.p;
        crt_len   = chain->raw.len;

        pk_start = chain->pk_raw.p;
        pk_len   = chain->pk_raw.len;

        /* Free the CRT structures before computing
         * digest and copying the peer's public key. */
        mbedtls_x509_crt_free( chain );
        mbedtls_free( chain );
        chain = NULL;

        ret = ssl_remember_peer_crt_digest( ssl, crt_start, crt_len );
        if( ret != 0 )
            goto exit;

        ret = ssl_remember_peer_pubkey( ssl, pk_start, pk_len );
        if( ret != 0 )
            goto exit;
    }
#else /* !MBEDTLS_SSL_KEEP_PEER_CERTIFICATE */
    /* Pass ownership to session structure. */
    ssl->session_negotiate->peer_cert = chain;
    chain = NULL;
#endif /* MBEDTLS_SSL_KEEP_PEER_CERTIFICATE */

    MBEDTLS_SSL_DEBUG_MSG( 2, ( "<= parse certificate" ) );

exit:

    if( ret == 0 )
        ssl->state++;

#if defined(MBEDTLS_SSL_ECP_RESTARTABLE_ENABLED)
    if( ret == MBEDTLS_ERR_SSL_CRYPTO_IN_PROGRESS )
    {
        ssl->handshake->ecrs_peer_cert = chain;
        chain = NULL;
    }
#endif

    if( chain != NULL )
    {
        mbedtls_x509_crt_free( chain );
        mbedtls_free( chain );
    }

    return( ret );
}
#endif /* MBEDTLS_KEY_EXCHANGE_WITH_CERT_ENABLED */
#endif /* defined(MBEDTLS_SSL_PROTO_TLS1_2_OR_EARLIER) */

void mbedtls_ssl_optimize_checksum( mbedtls_ssl_context *ssl,
                            const mbedtls_ssl_ciphersuite_t *ciphersuite_info )
{
    ((void) ciphersuite_info);

#if defined(MBEDTLS_SSL_PROTO_TLS1_2) || defined(MBEDTLS_SSL_PROTO_TLS1_3_EXPERIMENTAL)
#if defined(MBEDTLS_SHA384_C)
    if( ciphersuite_info->mac == MBEDTLS_MD_SHA384 )
        ssl->handshake->update_checksum = ssl_update_checksum_sha384;
    else
#endif
#if defined(MBEDTLS_SHA256_C)
    if( ciphersuite_info->mac != MBEDTLS_MD_SHA384 )
        ssl->handshake->update_checksum = ssl_update_checksum_sha256;
    else
#endif
#endif /* MBEDTLS_SSL_PROTO_TLS1_2 */
    {
        MBEDTLS_SSL_DEBUG_MSG( 1, ( "should never happen" ) );
        return;
    }
}

#if defined(MBEDTLS_SSL_PROTO_TLS1_2_OR_EARLIER)
void mbedtls_ssl_reset_checksum( mbedtls_ssl_context *ssl )
{
#if defined(MBEDTLS_SSL_PROTO_TLS1_2)
#if defined(MBEDTLS_SHA256_C)
#if defined(MBEDTLS_USE_PSA_CRYPTO)
    psa_hash_abort( &ssl->handshake->fin_sha256_psa );
    psa_hash_setup( &ssl->handshake->fin_sha256_psa, PSA_ALG_SHA_256 );
#else
    mbedtls_sha256_starts( &ssl->handshake->fin_sha256, 0 );
#endif
#endif
#if defined(MBEDTLS_SHA384_C)
#if defined(MBEDTLS_USE_PSA_CRYPTO)
    psa_hash_abort( &ssl->handshake->fin_sha384_psa );
    psa_hash_setup( &ssl->handshake->fin_sha384_psa, PSA_ALG_SHA_384 );
#else
    mbedtls_sha512_starts( &ssl->handshake->fin_sha512, 1 );
#endif
#endif
#endif /* MBEDTLS_SSL_PROTO_TLS1_2 */
}
#endif /* defined(MBEDTLS_SSL_PROTO_TLS1_2_OR_EARLIER) */

#if defined(MBEDTLS_SSL_PROTO_TLS1_3_EXPERIMENTAL)
static void ssl_update_checksum_start_tls13( mbedtls_ssl_context *ssl,
                                             const unsigned char *buf, size_t len )
{
#if defined(MBEDTLS_SSL_DEBUG_HANDSHAKE_HASHES)
#if defined(MBEDTLS_SHA256_C)
    mbedtls_sha256_context sha256_debug;
#endif /* MBEDTLS_SHA256_C */
#if defined(MBEDTLS_SHA512_C)
    mbedtls_sha512_context sha512_debug;
#endif /* MBEDTLS_SHA512_C */
    unsigned char padbuf[MBEDTLS_MD_MAX_SIZE];
#endif /* MBEDTLS_SSL_DEBUG_HANDSHAKE_HASHES */

#if defined(MBEDTLS_SHA256_C)
    MBEDTLS_SSL_DEBUG_BUF( 4, "Transcript state (before)",
          (unsigned char*) ssl->handshake->fin_sha256.state, 32 );
    mbedtls_sha256_update( &ssl->handshake->fin_sha256, buf, len );
    MBEDTLS_SSL_DEBUG_BUF( 4, "Input to handshake hash", buf, len );
    MBEDTLS_SSL_DEBUG_BUF( 4, "Transcript state (after)", ( unsigned char* )
                           ssl->handshake->fin_sha256.state, 32 );

#if defined(MBEDTLS_SSL_DEBUG_HANDSHAKE_HASHES)
    mbedtls_sha256_init( &sha256_debug );
    mbedtls_sha256_clone( &sha256_debug, &ssl->handshake->fin_sha256 );
    mbedtls_sha256_finish( &sha256_debug, padbuf );
    mbedtls_sha256_free( &sha256_debug );
    MBEDTLS_SSL_DEBUG_BUF( 4, "SHA-256 handshake hash", (unsigned char*)
                           padbuf, 32 );
#endif /* MBEDTLS_SSL_DEBUG_HANDSHAKE_HASHES */
#endif /* MBEDTLS_SHA256_C */

#if defined(MBEDTLS_SHA512_C)
    MBEDTLS_SSL_DEBUG_BUF( 4, "Transcript state (before)", (unsigned char*)
                           ssl->handshake->fin_sha512.state, 48 );
    mbedtls_sha512_update( &ssl->handshake->fin_sha512, buf, len );
    MBEDTLS_SSL_DEBUG_BUF( 4, "Input to handshake hash", buf, len );
    MBEDTLS_SSL_DEBUG_BUF( 4, "Transcript state (after)", ( unsigned char* )
                           ssl->handshake->fin_sha512.state, 48 );

#if defined(MBEDTLS_SSL_DEBUG_HANDSHAKE_HASHES)
    mbedtls_sha512_init( &sha512_debug );
    mbedtls_sha512_starts( &sha512_debug, 1 );
    mbedtls_sha512_clone( &sha512_debug, &ssl->handshake->fin_sha512 );
    mbedtls_sha512_finish( &sha512_debug, padbuf );
    mbedtls_sha512_free( &sha512_debug );
    MBEDTLS_SSL_DEBUG_BUF( 4, "SHA-384 handshake hash", ( unsigned char* )
                           padbuf, 48 );
#endif /* MBEDTLS_SSL_DEBUG_HANDSHAKE_HASHES */
#endif /* MBEDTLS_SHA512_C */
}
#endif /* MBEDTLS_SSL_PROTO_TLS1_3_EXPERIMENTAL */

#if defined(MBEDTLS_SSL_PROTO_TLS1_2_OR_EARLIER)
static void ssl_update_checksum_start_tls12( mbedtls_ssl_context* ssl,
                                             const unsigned char* buf, size_t len )
{
#if defined(MBEDTLS_SSL_PROTO_TLS1_2)
#if defined(MBEDTLS_SHA256_C)
#if defined(MBEDTLS_USE_PSA_CRYPTO)
    psa_hash_update( &ssl->handshake->fin_sha256_psa, buf, len );
#else
    mbedtls_sha256_update( &ssl->handshake->fin_sha256, buf, len );
#endif
#endif
#if defined(MBEDTLS_SHA384_C)
#if defined(MBEDTLS_USE_PSA_CRYPTO)
    psa_hash_update( &ssl->handshake->fin_sha384_psa, buf, len );
#else
    mbedtls_sha512_update( &ssl->handshake->fin_sha512, buf, len );
#endif
#endif
#endif /* MBEDTLS_SSL_PROTO_TLS1_2 */
}

#if defined(MBEDTLS_SSL_PROTO_TLS1_2)
#if defined(MBEDTLS_SHA256_C)
static void ssl_update_checksum_sha256_tls12( mbedtls_ssl_context *ssl,
                                        const unsigned char *buf, size_t len )
{
#if defined(MBEDTLS_USE_PSA_CRYPTO)
    psa_hash_update( &ssl->handshake->fin_sha256_psa, buf, len );
#else
    mbedtls_sha256_update( &ssl->handshake->fin_sha256, buf, len );
#endif
}
#endif

#if defined(MBEDTLS_SHA384_C)
static void ssl_update_checksum_sha384_tls12( mbedtls_ssl_context *ssl,
                                        const unsigned char *buf, size_t len )
{
#if defined(MBEDTLS_USE_PSA_CRYPTO)
    psa_hash_update( &ssl->handshake->fin_sha384_psa, buf, len );
#else
    mbedtls_sha512_update( &ssl->handshake->fin_sha512, buf, len );
#endif
}
#endif
#endif /* MBEDTLS_SSL_PROTO_TLS1_2 */
#endif /* defined(MBEDTLS_SSL_PROTO_TLS1_2_OR_EARLIER) */

#if defined(MBEDTLS_SSL_PROTO_TLS1_3_EXPERIMENTAL)

#if defined(MBEDTLS_SHA256_C)
static void ssl_update_checksum_sha256_tls13( mbedtls_ssl_context* ssl,
    const unsigned char* buf, size_t len )
{
    int ret = 0;

#if defined(MBEDTLS_SSL_DEBUG_HANDSHAKE_HASHES)
    mbedtls_sha256_context sha256;
    unsigned char padbuf[32];

#endif /* MBEDTLS_SSL_DEBUG_HANDSHAKE_HASHES */

    if( ( ret = mbedtls_sha256_update( &ssl->handshake->fin_sha256,
                                           buf,
                                           len ) ) != 0 )
    {
        MBEDTLS_SSL_DEBUG_RET( 1, "mbedtls_sha256_update", ret );
        goto exit;
    }
    MBEDTLS_SSL_DEBUG_BUF( 4, "Input to handshake hash", buf, len );
    MBEDTLS_SSL_DEBUG_BUF( 4, "Transcript state", ( unsigned char* )
        ssl->handshake->fin_sha256.state, 32 );

#if defined(MBEDTLS_SSL_DEBUG_HANDSHAKE_HASHES)
    mbedtls_sha256_init( &sha256 );
    mbedtls_sha256_clone( &sha256, &ssl->handshake->fin_sha256 );

    if( ( ret = mbedtls_sha256_finish( &sha256,
                                           padbuf ) ) != 0 )
    {
        MBEDTLS_SSL_DEBUG_RET( 1, "mbedtls_sha256_finish", ret );
        goto exit;
    }
    MBEDTLS_SSL_DEBUG_BUF( 4, "Handshake hash", ( unsigned char* )
        padbuf, 32 );
#endif /* MBEDTLS_SSL_DEBUG_HANDSHAKE_HASHES */


exit:;
#if defined(MBEDTLS_SSL_DEBUG_HANDSHAKE_HASHES)
    mbedtls_sha256_free( &sha256 );
#endif /* MBEDTLS_SSL_DEBUG_HANDSHAKE_HASHES */
}
#endif /* MBEDTLS_SHA256_C */

#if defined(MBEDTLS_SHA512_C)
static void ssl_update_checksum_sha384_tls13( mbedtls_ssl_context* ssl,
    const unsigned char* buf, size_t len )
{
    int ret = 0;

#if defined(MBEDTLS_SSL_DEBUG_HANDSHAKE_HASHES)
    mbedtls_sha512_context sha512;
    unsigned char padbuf[48];
#endif /* MBEDTLS_SSL_DEBUG_HANDSHAKE_HASHES */

    if( ( ret = mbedtls_sha512_update( &ssl->handshake->fin_sha512,
                                           buf,
                                           len ) ) != 0 )
    {
        MBEDTLS_SSL_DEBUG_RET( 1, "mbedtls_sha512_update", ret );
        goto exit;
    }
    MBEDTLS_SSL_DEBUG_BUF( 4, "Input to handshake hash", buf, len );
    MBEDTLS_SSL_DEBUG_BUF( 4, "Transcript hash", ( unsigned char* )
        ssl->handshake->fin_sha512.state, 48 );

#if defined(MBEDTLS_SSL_DEBUG_HANDSHAKE_HASHES)
    mbedtls_sha512_init( &sha512 );

    if( ( ret = mbedtls_sha512_starts( &sha512, 1 ) ) != 0 )
    {
        MBEDTLS_SSL_DEBUG_RET( 1, "mbedtls_sha512_starts", ret );
        goto exit;
    }

    mbedtls_sha512_clone( &sha512, &ssl->handshake->fin_sha512 );

    if( ( ret = mbedtls_sha512_finish( &sha512, padbuf ) ) != 0 )
    {
        MBEDTLS_SSL_DEBUG_RET( 1, "mbedtls_sha512_finish", ret );
        goto exit;
    }
    MBEDTLS_SSL_DEBUG_BUF( 4, "Handshake hash", ( unsigned char* )padbuf, 48 );
#endif /* MBEDTLS_SSL_DEBUG_HANDSHAKE_HASHES */

exit:;
#if defined(MBEDTLS_SSL_DEBUG_HANDSHAKE_HASHES)
    mbedtls_sha512_free( &sha512);
#endif /* MBEDTLS_SSL_DEBUG_HANDSHAKE_HASHES */
}
#endif /* MBEDTLS_SHA512_C */

#endif /* MBEDTLS_SSL_PROTO_TLS1_3_EXPERIMENTAL */

#if defined(MBEDTLS_SSL_PROTO_TLS1_2_OR_EARLIER)

#if defined(MBEDTLS_SSL_PROTO_TLS1_2)
#if defined(MBEDTLS_SHA256_C)
static void ssl_calc_finished_tls_sha256(
                mbedtls_ssl_context *ssl, unsigned char *buf, int from )
{
    int len = 12;
    const char *sender;
    unsigned char padbuf[32];
#if defined(MBEDTLS_USE_PSA_CRYPTO)
    size_t hash_size;
    psa_hash_operation_t sha256_psa = PSA_HASH_OPERATION_INIT;
    psa_status_t status;
#else
    mbedtls_sha256_context sha256;
#endif

    mbedtls_ssl_session *session = ssl->session_negotiate;
    if( !session )
        session = ssl->session;

    sender = ( from == MBEDTLS_SSL_IS_CLIENT )
             ? "client finished"
             : "server finished";

#if defined(MBEDTLS_USE_PSA_CRYPTO)
    sha256_psa = psa_hash_operation_init();

    MBEDTLS_SSL_DEBUG_MSG( 2, ( "=> calc PSA finished tls sha256" ) );

    status = psa_hash_clone( &ssl->handshake->fin_sha256_psa, &sha256_psa );
    if( status != PSA_SUCCESS )
    {
        MBEDTLS_SSL_DEBUG_MSG( 2, ( "PSA hash clone failed" ) );
        return;
    }

    status = psa_hash_finish( &sha256_psa, padbuf, sizeof( padbuf ), &hash_size );
    if( status != PSA_SUCCESS )
    {
        MBEDTLS_SSL_DEBUG_MSG( 2, ( "PSA hash finish failed" ) );
        return;
    }
    MBEDTLS_SSL_DEBUG_BUF( 3, "PSA calculated padbuf", padbuf, 32 );
#else

    mbedtls_sha256_init( &sha256 );

    MBEDTLS_SSL_DEBUG_MSG( 2, ( "=> calc  finished tls sha256" ) );

    mbedtls_sha256_clone( &sha256, &ssl->handshake->fin_sha256 );

    /*
     * TLSv1.2:
     *   hash = PRF( master, finished_label,
     *               Hash( handshake ) )[0.11]
     */

#if !defined(MBEDTLS_SHA256_ALT)
    MBEDTLS_SSL_DEBUG_BUF( 4, "finished sha2 state", (unsigned char *)
                   sha256.state, sizeof( sha256.state ) );
#endif

    mbedtls_sha256_finish( &sha256, padbuf );
    mbedtls_sha256_free( &sha256 );
#endif /* MBEDTLS_USE_PSA_CRYPTO */

    ssl->handshake->tls_prf( session->master, 48, sender,
                             padbuf, 32, buf, len );

    MBEDTLS_SSL_DEBUG_BUF( 3, "calc finished result", buf, len );

    mbedtls_platform_zeroize(  padbuf, sizeof(  padbuf ) );

    MBEDTLS_SSL_DEBUG_MSG( 2, ( "<= calc  finished" ) );
}
#endif /* MBEDTLS_SHA256_C */

#if defined(MBEDTLS_SHA384_C)

static void ssl_calc_finished_tls_sha384(
                mbedtls_ssl_context *ssl, unsigned char *buf, int from )
{
    int len = 12;
    const char *sender;
    unsigned char padbuf[48];
#if defined(MBEDTLS_USE_PSA_CRYPTO)
    size_t hash_size;
    psa_hash_operation_t sha384_psa = PSA_HASH_OPERATION_INIT;
    psa_status_t status;
#else
    mbedtls_sha512_context sha512;
#endif

    mbedtls_ssl_session *session = ssl->session_negotiate;
    if( !session )
        session = ssl->session;

    sender = ( from == MBEDTLS_SSL_IS_CLIENT )
                ? "client finished"
                : "server finished";

#if defined(MBEDTLS_USE_PSA_CRYPTO)
    sha384_psa = psa_hash_operation_init();

    MBEDTLS_SSL_DEBUG_MSG( 2, ( "=> calc PSA finished tls sha384" ) );

    status = psa_hash_clone( &ssl->handshake->fin_sha384_psa, &sha384_psa );
    if( status != PSA_SUCCESS )
    {
        MBEDTLS_SSL_DEBUG_MSG( 2, ( "PSA hash clone failed" ) );
        return;
    }

    status = psa_hash_finish( &sha384_psa, padbuf, sizeof( padbuf ), &hash_size );
    if( status != PSA_SUCCESS )
    {
        MBEDTLS_SSL_DEBUG_MSG( 2, ( "PSA hash finish failed" ) );
        return;
    }
    MBEDTLS_SSL_DEBUG_BUF( 3, "PSA calculated padbuf", padbuf, 48 );
#else
    mbedtls_sha512_init( &sha512 );

    MBEDTLS_SSL_DEBUG_MSG( 2, ( "=> calc  finished tls sha384" ) );

    mbedtls_sha512_clone( &sha512, &ssl->handshake->fin_sha512 );

    /*
     * TLSv1.2:
     *   hash = PRF( master, finished_label,
     *               Hash( handshake ) )[0.11]
     */

#if !defined(MBEDTLS_SHA512_ALT)
    MBEDTLS_SSL_DEBUG_BUF( 4, "finished sha512 state", (unsigned char *)
                   sha512.state, sizeof( sha512.state ) );
#endif
    mbedtls_sha512_finish( &sha512, padbuf );

    mbedtls_sha512_free( &sha512 );
#endif

    ssl->handshake->tls_prf( session->master, 48, sender,
                             padbuf, 48, buf, len );

    MBEDTLS_SSL_DEBUG_BUF( 3, "calc finished result", buf, len );

    mbedtls_platform_zeroize(  padbuf, sizeof( padbuf ) );

    MBEDTLS_SSL_DEBUG_MSG( 2, ( "<= calc  finished" ) );
}
#endif /* MBEDTLS_SHA384_C */
#endif /* MBEDTLS_SSL_PROTO_TLS1_2 */

void mbedtls_ssl_handshake_wrapup_free_hs_transform( mbedtls_ssl_context *ssl )
{
    MBEDTLS_SSL_DEBUG_MSG( 3, ( "=> handshake wrapup: final free" ) );

    /*
     * Free our handshake params
     */
    mbedtls_ssl_handshake_free( ssl );
    mbedtls_free( ssl->handshake );
    ssl->handshake = NULL;

#if defined(MBEDTLS_SSL_PROTO_TLS1_2_OR_EARLIER)
    /*
     * Free the previous transform and swith in the current one
     */
    if( ssl->transform )
    {
        mbedtls_ssl_transform_free( ssl->transform );
        mbedtls_free( ssl->transform );
    }
    ssl->transform = ssl->transform_negotiate;
    ssl->transform_negotiate = NULL;
#endif /* MBEDTLS_SSL_PROTO_TLS1_2_OR_EARLIER */

    MBEDTLS_SSL_DEBUG_MSG( 3, ( "<= handshake wrapup: final free" ) );
}

void mbedtls_ssl_handshake_wrapup( mbedtls_ssl_context *ssl )
{
    int resume = ssl->handshake->resume;

    MBEDTLS_SSL_DEBUG_MSG( 3, ( "=> handshake wrapup" ) );

#if defined(MBEDTLS_SSL_RENEGOTIATION)
    if( ssl->renego_status == MBEDTLS_SSL_RENEGOTIATION_IN_PROGRESS )
    {
        ssl->renego_status =  MBEDTLS_SSL_RENEGOTIATION_DONE;
        ssl->renego_records_seen = 0;
    }
#endif

    /*
     * Free the previous session and switch in the current one
     */
    if( ssl->session )
    {
#if defined(MBEDTLS_SSL_ENCRYPT_THEN_MAC)
        /* RFC 7366 3.1: keep the EtM state */
        ssl->session_negotiate->encrypt_then_mac =
                  ssl->session->encrypt_then_mac;
#endif

        mbedtls_ssl_session_free( ssl->session );
        mbedtls_free( ssl->session );
    }
    ssl->session = ssl->session_negotiate;
    ssl->session_negotiate = NULL;

    /*
     * Add cache entry
     */
    if( ssl->conf->f_set_cache != NULL &&
        ssl->session->id_len != 0 &&
        resume == 0 )
    {
        if( ssl->conf->f_set_cache( ssl->conf->p_cache,
                                    ssl->session->id,
                                    ssl->session->id_len,
                                    ssl->session ) != 0 )
            MBEDTLS_SSL_DEBUG_MSG( 1, ( "cache did not store session" ) );
    }

#if defined(MBEDTLS_SSL_PROTO_DTLS)
    if( ssl->conf->transport == MBEDTLS_SSL_TRANSPORT_DATAGRAM &&
        ssl->handshake->flight != NULL )
    {
        /* Cancel handshake timer */
        mbedtls_ssl_set_timer( ssl, 0 );

        /* Keep last flight around in case we need to resend it:
         * we need the handshake and transform structures for that */
        MBEDTLS_SSL_DEBUG_MSG( 3, ( "skip freeing handshake and transform" ) );
    }
    else
#endif
        mbedtls_ssl_handshake_wrapup_free_hs_transform( ssl );

    ssl->state++;

    MBEDTLS_SSL_DEBUG_MSG( 3, ( "<= handshake wrapup" ) );
}

int mbedtls_ssl_write_finished( mbedtls_ssl_context *ssl )
{
    int ret, hash_len;

    MBEDTLS_SSL_DEBUG_MSG( 2, ( "=> write finished" ) );

    mbedtls_ssl_update_out_pointers( ssl, ssl->transform_negotiate );

    ssl->handshake->calc_finished( ssl, ssl->out_msg + 4, ssl->conf->endpoint );

    /*
     * RFC 5246 7.4.9 (Page 63) says 12 is the default length and ciphersuites
     * may define some other value. Currently (early 2016), no defined
     * ciphersuite does this (and this is unlikely to change as activity has
     * moved to TLS 1.3 now) so we can keep the hardcoded 12 here.
     */
    hash_len = 12;

#if defined(MBEDTLS_SSL_RENEGOTIATION)
    ssl->verify_data_len = hash_len;
    memcpy( ssl->own_verify_data, ssl->out_msg + 4, hash_len );
#endif

    ssl->out_msglen  = 4 + hash_len;
    ssl->out_msgtype = MBEDTLS_SSL_MSG_HANDSHAKE;
    ssl->out_msg[0]  = MBEDTLS_SSL_HS_FINISHED;

    /*
     * In case of session resuming, invert the client and server
     * ChangeCipherSpec messages order.
     */
    if( ssl->handshake->resume != 0 )
    {
#if defined(MBEDTLS_SSL_CLI_C)
        if( ssl->conf->endpoint == MBEDTLS_SSL_IS_CLIENT )
            ssl->state = MBEDTLS_SSL_HANDSHAKE_WRAPUP;
#endif
#if defined(MBEDTLS_SSL_SRV_C)
        if( ssl->conf->endpoint == MBEDTLS_SSL_IS_SERVER )
            ssl->state = MBEDTLS_SSL_CLIENT_CHANGE_CIPHER_SPEC;
#endif
    }
    else
        ssl->state++;

    /*
     * Switch to our negotiated transform and session parameters for outbound
     * data.
     */
    MBEDTLS_SSL_DEBUG_MSG( 3, ( "switching to new transform spec for outbound data" ) );

#if defined(MBEDTLS_SSL_PROTO_DTLS)
    if( ssl->conf->transport == MBEDTLS_SSL_TRANSPORT_DATAGRAM )
    {
        unsigned char i;

        /* Remember current epoch settings for resending */
        ssl->handshake->alt_transform_out = ssl->transform_out;
        memcpy( ssl->handshake->alt_out_ctr, ssl->cur_out_ctr, 8 );

        /* Set sequence_number to zero */
        memset( ssl->cur_out_ctr + 2, 0, 6 );

        /* Increment epoch */
        for( i = 2; i > 0; i-- )
            if( ++ssl->cur_out_ctr[i - 1] != 0 )
                break;

        /* The loop goes to its end iff the counter is wrapping */
        if( i == 0 )
        {
            MBEDTLS_SSL_DEBUG_MSG( 1, ( "DTLS epoch would wrap" ) );
            return( MBEDTLS_ERR_SSL_COUNTER_WRAPPING );
        }
    }
    else
#endif /* MBEDTLS_SSL_PROTO_DTLS */
    memset( ssl->cur_out_ctr, 0, 8 );

    ssl->transform_out = ssl->transform_negotiate;
    ssl->session_out = ssl->session_negotiate;

#if defined(MBEDTLS_SSL_PROTO_DTLS)
    if( ssl->conf->transport == MBEDTLS_SSL_TRANSPORT_DATAGRAM )
        mbedtls_ssl_send_flight_completed( ssl );
#endif

    if( ( ret = mbedtls_ssl_write_handshake_msg( ssl ) ) != 0 )
    {
        MBEDTLS_SSL_DEBUG_RET( 1, "mbedtls_ssl_write_handshake_msg", ret );
        return( ret );
    }

#if defined(MBEDTLS_SSL_PROTO_DTLS)
    if( ssl->conf->transport == MBEDTLS_SSL_TRANSPORT_DATAGRAM &&
        ( ret = mbedtls_ssl_flight_transmit( ssl ) ) != 0 )
    {
        MBEDTLS_SSL_DEBUG_RET( 1, "mbedtls_ssl_flight_transmit", ret );
        return( ret );
    }
#endif

    MBEDTLS_SSL_DEBUG_MSG( 2, ( "<= write finished" ) );

    return( 0 );
}

#define SSL_MAX_HASH_LEN 12

int mbedtls_ssl_parse_finished( mbedtls_ssl_context *ssl )
{
    int ret = MBEDTLS_ERR_ERROR_CORRUPTION_DETECTED;
    unsigned int hash_len;
    unsigned char buf[SSL_MAX_HASH_LEN];

    MBEDTLS_SSL_DEBUG_MSG( 2, ( "=> parse finished" ) );

    ssl->handshake->calc_finished( ssl, buf, ssl->conf->endpoint ^ 1 );

    if( ( ret = mbedtls_ssl_read_record( ssl, 1 ) ) != 0 )
    {
        MBEDTLS_SSL_DEBUG_RET( 1, "mbedtls_ssl_read_record", ret );
        return( ret );
    }

    if( ssl->in_msgtype != MBEDTLS_SSL_MSG_HANDSHAKE )
    {
        MBEDTLS_SSL_DEBUG_MSG( 1, ( "bad finished message" ) );
        mbedtls_ssl_send_alert_message( ssl, MBEDTLS_SSL_ALERT_LEVEL_FATAL,
                                        MBEDTLS_SSL_ALERT_MSG_UNEXPECTED_MESSAGE );
        return( MBEDTLS_ERR_SSL_UNEXPECTED_MESSAGE );
    }

    hash_len = 12;

    if( ssl->in_msg[0] != MBEDTLS_SSL_HS_FINISHED  )
    {
        mbedtls_ssl_send_alert_message( ssl, MBEDTLS_SSL_ALERT_LEVEL_FATAL,
                                        MBEDTLS_SSL_ALERT_MSG_UNEXPECTED_MESSAGE );
        return( MBEDTLS_ERR_SSL_UNEXPECTED_MESSAGE );
    }

    if( ssl->in_hslen  != mbedtls_ssl_hs_hdr_len( ssl ) + hash_len )
    {
        MBEDTLS_SSL_DEBUG_MSG( 1, ( "bad finished message" ) );
        mbedtls_ssl_send_alert_message( ssl, MBEDTLS_SSL_ALERT_LEVEL_FATAL,
                                        MBEDTLS_SSL_ALERT_MSG_DECODE_ERROR );
        return( MBEDTLS_ERR_SSL_DECODE_ERROR );
    }

    if( mbedtls_ssl_safer_memcmp( ssl->in_msg + mbedtls_ssl_hs_hdr_len( ssl ),
                      buf, hash_len ) != 0 )
    {
        MBEDTLS_SSL_DEBUG_MSG( 1, ( "bad finished message" ) );
        mbedtls_ssl_send_alert_message( ssl, MBEDTLS_SSL_ALERT_LEVEL_FATAL,
                                        MBEDTLS_SSL_ALERT_MSG_DECRYPT_ERROR );
        return( MBEDTLS_ERR_SSL_HANDSHAKE_FAILURE );
    }

#if defined(MBEDTLS_SSL_RENEGOTIATION)
    ssl->verify_data_len = hash_len;
    memcpy( ssl->peer_verify_data, buf, hash_len );
#endif

    if( ssl->handshake->resume != 0 )
    {
#if defined(MBEDTLS_SSL_CLI_C)
        if( ssl->conf->endpoint == MBEDTLS_SSL_IS_CLIENT )
            ssl->state = MBEDTLS_SSL_CLIENT_CHANGE_CIPHER_SPEC;
#endif
#if defined(MBEDTLS_SSL_SRV_C)
        if( ssl->conf->endpoint == MBEDTLS_SSL_IS_SERVER )
            ssl->state = MBEDTLS_SSL_HANDSHAKE_WRAPUP;
#endif
    }
    else
        ssl->state++;

#if defined(MBEDTLS_SSL_PROTO_DTLS)
    if( ssl->conf->transport == MBEDTLS_SSL_TRANSPORT_DATAGRAM )
        mbedtls_ssl_recv_flight_completed( ssl );
#endif

    MBEDTLS_SSL_DEBUG_MSG( 2, ( "<= parse finished" ) );

    return( 0 );
}
#endif /* defined(MBEDTLS_SSL_PROTO_TLS1_2_OR_EARLIER) */

static void ssl_handshake_params_init( mbedtls_ssl_handshake_params *handshake )
{
    memset( handshake, 0, sizeof( mbedtls_ssl_handshake_params ) );

#if defined(MBEDTLS_SSL_PROTO_TLS1_2) || defined(MBEDTLS_SSL_PROTO_TLS1_3_EXPERIMENTAL)
#if defined(MBEDTLS_SHA256_C)
#if defined(MBEDTLS_USE_PSA_CRYPTO)
    handshake->fin_sha256_psa = psa_hash_operation_init();
    psa_hash_setup( &handshake->fin_sha256_psa, PSA_ALG_SHA_256 );
#else
    mbedtls_sha256_init(   &handshake->fin_sha256    );
    mbedtls_sha256_starts( &handshake->fin_sha256, 0 );
#endif
#endif
#if defined(MBEDTLS_SHA384_C)
#if defined(MBEDTLS_USE_PSA_CRYPTO)
    handshake->fin_sha384_psa = psa_hash_operation_init();
    psa_hash_setup( &handshake->fin_sha384_psa, PSA_ALG_SHA_384 );
#else
    mbedtls_sha512_init(   &handshake->fin_sha512    );
    mbedtls_sha512_starts( &handshake->fin_sha512, 1 );
#endif
#endif
#endif /* MBEDTLS_SSL_PROTO_TLS1_2 || MBEDTLS_SSL_PROTO_TLS1_3_EXPERIMENTAL */

    handshake->update_checksum = ssl_update_checksum_start;

#if defined(MBEDTLS_SSL_PROTO_TLS1_2) && \
    defined(MBEDTLS_KEY_EXCHANGE_WITH_CERT_ENABLED)
    mbedtls_ssl_sig_hash_set_init( &handshake->hash_algs );
#endif

#if defined(MBEDTLS_DHM_C)
    mbedtls_dhm_init( &handshake->dhm_ctx );
#endif
#if defined(MBEDTLS_ECDH_C)
    mbedtls_ecdh_init( &handshake->ecdh_ctx );
#endif
#if defined(MBEDTLS_KEY_EXCHANGE_ECJPAKE_ENABLED)
    mbedtls_ecjpake_init( &handshake->ecjpake_ctx );
#if defined(MBEDTLS_SSL_CLI_C)
    handshake->ecjpake_cache = NULL;
    handshake->ecjpake_cache_len = 0;
#endif
#endif

#if defined(MBEDTLS_SSL_ECP_RESTARTABLE_ENABLED)
    mbedtls_x509_crt_restart_init( &handshake->ecrs_ctx );
#endif

#if defined(MBEDTLS_SSL_SERVER_NAME_INDICATION)
    handshake->sni_authmode = MBEDTLS_SSL_VERIFY_UNSET;
#endif

#if defined(MBEDTLS_X509_CRT_PARSE_C) && \
    !defined(MBEDTLS_SSL_KEEP_PEER_CERTIFICATE)
    mbedtls_pk_init( &handshake->peer_pubkey );
#endif
}

void mbedtls_ssl_transform_init( mbedtls_ssl_transform *transform )
{
    memset( transform, 0, sizeof(mbedtls_ssl_transform) );

    mbedtls_cipher_init( &transform->cipher_ctx_enc );
    mbedtls_cipher_init( &transform->cipher_ctx_dec );

#if defined(MBEDTLS_SSL_SOME_SUITES_USE_MAC)
    mbedtls_md_init( &transform->md_ctx_enc );
    mbedtls_md_init( &transform->md_ctx_dec );
#endif
}

void mbedtls_ssl_session_init( mbedtls_ssl_session *session )
{
    memset( session, 0, sizeof(mbedtls_ssl_session) );
}

static int ssl_handshake_init( mbedtls_ssl_context *ssl )
{
    /* Clear old handshake information if present */
#if defined(MBEDTLS_SSL_PROTO_TLS1_2_OR_EARLIER)
    if( ssl->transform_negotiate )
        mbedtls_ssl_transform_free( ssl->transform_negotiate );
#endif /* MBEDTLS_SSL_PROTO_TLS1_2_OR_EARLIER */

    if( ssl->session_negotiate )
        mbedtls_ssl_session_free( ssl->session_negotiate );
    if( ssl->handshake )
        mbedtls_ssl_handshake_free( ssl );

#if defined(MBEDTLS_SSL_PROTO_TLS1_2_OR_EARLIER)
    /*
     * Either the pointers are now NULL or cleared properly and can be freed.
     * Now allocate missing structures.
     */
    if( ssl->transform_negotiate == NULL )
    {
        ssl->transform_negotiate = mbedtls_calloc( 1, sizeof(mbedtls_ssl_transform) );
    }
#endif /* MBEDTLS_SSL_PROTO_TLS1_2_OR_EARLIER */

    if( ssl->session_negotiate == NULL )
    {
        ssl->session_negotiate = mbedtls_calloc( 1, sizeof(mbedtls_ssl_session) );
    }

    if( ssl->handshake == NULL )
    {
        ssl->handshake = mbedtls_calloc( 1, sizeof(mbedtls_ssl_handshake_params) );
    }
#if defined(MBEDTLS_SSL_VARIABLE_BUFFER_LENGTH)
    /* If the buffers are too small - reallocate */

    handle_buffer_resizing( ssl, 0, MBEDTLS_SSL_IN_BUFFER_LEN,
                                    MBEDTLS_SSL_OUT_BUFFER_LEN );
#endif

    /* All pointers should exist and can be directly freed without issue */
    if( ssl->handshake           == NULL ||
#if defined(MBEDTLS_SSL_PROTO_TLS1_2_OR_EARLIER)
        ssl->transform_negotiate == NULL ||
#endif
        ssl->session_negotiate   == NULL )
    {
        MBEDTLS_SSL_DEBUG_MSG( 1, ( "alloc() of ssl sub-contexts failed" ) );

        mbedtls_free( ssl->handshake );
        ssl->handshake = NULL;

#if defined(MBEDTLS_SSL_PROTO_TLS1_2_OR_EARLIER)
        mbedtls_free( ssl->transform_negotiate );
        ssl->transform_negotiate = NULL;
#endif

        mbedtls_free( ssl->session_negotiate );
        ssl->session_negotiate = NULL;

        return( MBEDTLS_ERR_SSL_ALLOC_FAILED );
    }

    /* Initialize structures */
    mbedtls_ssl_session_init( ssl->session_negotiate );
    ssl_handshake_params_init( ssl->handshake );

#if defined(MBEDTLS_SSL_PROTO_TLS1_2_OR_EARLIER)
    mbedtls_ssl_transform_init( ssl->transform_negotiate );
#endif

#if defined(MBEDTLS_SSL_PROTO_DTLS)
    if( ssl->conf->transport == MBEDTLS_SSL_TRANSPORT_DATAGRAM )
    {
        ssl->handshake->alt_transform_out = ssl->transform_out;

        if( ssl->conf->endpoint == MBEDTLS_SSL_IS_CLIENT )
            ssl->handshake->retransmit_state = MBEDTLS_SSL_RETRANS_PREPARING;
        else
            ssl->handshake->retransmit_state = MBEDTLS_SSL_RETRANS_WAITING;

        mbedtls_ssl_set_timer( ssl, 0 );
    }
#endif

    return( 0 );
}

#if defined(MBEDTLS_SSL_DTLS_HELLO_VERIFY) && defined(MBEDTLS_SSL_SRV_C)
/* Dummy cookie callbacks for defaults */
static int ssl_cookie_write_dummy( void *ctx,
                      unsigned char **p, unsigned char *end,
                      const unsigned char *cli_id, size_t cli_id_len )
{
    ((void) ctx);
    ((void) p);
    ((void) end);
    ((void) cli_id);
    ((void) cli_id_len);

    return( MBEDTLS_ERR_SSL_FEATURE_UNAVAILABLE );
}

static int ssl_cookie_check_dummy( void *ctx,
                      const unsigned char *cookie, size_t cookie_len,
                      const unsigned char *cli_id, size_t cli_id_len )
{
    ((void) ctx);
    ((void) cookie);
    ((void) cookie_len);
    ((void) cli_id);
    ((void) cli_id_len);

    return( MBEDTLS_ERR_SSL_FEATURE_UNAVAILABLE );
}
#endif /* ( MBEDTLS_SSL_DTLS_HELLO_VERIFY || MBEDTLS_SSL_COOKIE_C )  && MBEDTLS_SSL_SRV_C */

/*
 * Initialize an SSL context
 */
void mbedtls_ssl_init( mbedtls_ssl_context *ssl )
{
    memset( ssl, 0, sizeof( mbedtls_ssl_context ) );
}

static int ssl_conf_version_check( const mbedtls_ssl_context *ssl )
{
#if defined(MBEDTLS_SSL_PROTO_TLS1_3_EXPERIMENTAL)
    if( mbedtls_ssl_conf_is_tls13_only( ssl->conf ) )
    {
        if( ssl->conf->transport == MBEDTLS_SSL_TRANSPORT_DATAGRAM )
        {
             MBEDTLS_SSL_DEBUG_MSG( 1, ( "DTLS 1.3 is not yet supported" ) );
             return( MBEDTLS_ERR_SSL_FEATURE_UNAVAILABLE );
        }
        MBEDTLS_SSL_DEBUG_MSG( 4, ( "The SSL configuration is tls13 only." ) );
        return( 0 );
    }
#endif

#if defined(MBEDTLS_SSL_PROTO_TLS1_2)
    if( mbedtls_ssl_conf_is_tls12_only( ssl->conf ) )
    {
        MBEDTLS_SSL_DEBUG_MSG( 4, ( "The SSL configuration is tls12 only." ) );
        return( 0 );
    }
#endif

#if defined(MBEDTLS_SSL_PROTO_TLS1_2) && defined(MBEDTLS_SSL_PROTO_TLS1_3_EXPERIMENTAL)
    if( mbedtls_ssl_conf_is_hybrid_tls12_tls13( ssl->conf ) )
    {
        MBEDTLS_SSL_DEBUG_MSG( 1, ( "Hybrid TLS 1.2 + TLS 1.3 configurations are not yet supported" ) );
        return( MBEDTLS_ERR_SSL_FEATURE_UNAVAILABLE );
    }
#endif

    MBEDTLS_SSL_DEBUG_MSG( 1, ( "The SSL configuration is invalid." ) );
    return( MBEDTLS_ERR_SSL_BAD_CONFIG );
}

static int ssl_conf_check(const mbedtls_ssl_context *ssl)
{
    int ret;
    ret = ssl_conf_version_check( ssl );
    if( ret != 0 )
        return( ret );

    /* Space for further checks */

    return( 0 );
}

#if defined(MBEDTLS_SSL_USE_MPS)
static int ssl_mps_init( mbedtls_ssl_context *ssl )
{
    int ret;

    ssl->mps = mbedtls_calloc( 1, sizeof( *ssl->mps ) );
    if( ssl->mps == NULL )
        return( MBEDTLS_ERR_SSL_ALLOC_FAILED );

    /* Allocator */
    {
        /* TODO: At the moment, the allocator doesn't support
         * different sizes for the in/out buffers. That's a
         * trivial change to the API, but for now, just
         * overapproximate. */
        size_t max_size;
        if( MBEDTLS_SSL_IN_BUFFER_LEN > MBEDTLS_SSL_OUT_BUFFER_LEN )
            max_size = MBEDTLS_SSL_IN_BUFFER_LEN;
        else
            max_size = MBEDTLS_SSL_OUT_BUFFER_LEN;

        ret = mps_alloc_init( &ssl->mps->alloc,
                              (mbedtls_mps_size_t) max_size );
        if( ret != 0 )
            goto exit;
    }

    /* Layer 1 */
    ret = mps_l1_init( &ssl->mps->l1, ssl->conf->transport,
                       &ssl->mps->alloc,
                       ssl->p_bio, ssl->f_send,
                       ssl->p_bio, ssl->f_recv );
    if( ret != 0 )
        goto exit;

    /* Layer 2 */
    ret = mps_l2_init( &ssl->mps->l2, &ssl->mps->l1,
                       ssl->conf->transport,
                       /* TODO: Use suitable config option */ 4096,
                       /* TODO: Use suitable config option */ 4096,
                       /* TODO: Add RNG for < TLS 1.3      */ NULL,
                       /* TODO: Add RNG for < TLS 1.3      */ NULL );
    if( ret != 0 )
        goto exit;

    /* Layer 3 */
    ret = mps_l3_init( &ssl->mps->l3, &ssl->mps->l2,
                       ssl->conf->transport );
    if( ret != 0 )
        goto exit;

    /* Layer 4 */
    ret = mbedtls_mps_init( &ssl->mps->l4, &ssl->mps->l3,
                            ssl->conf->transport,
                            /* TODO: Use suitable config option */ 4096 );
    if( ret != 0 )
        goto exit;

    /* Register TLS 1.3 content types.
     *
     * TODO: In a TLS-1.3-only configuration, this could be hardcoded.
     */
    ret = mps_l2_config_add_type( &ssl->mps->l2, MBEDTLS_MPS_MSG_HS,
                                  MBEDTLS_MPS_SPLIT_ENABLED,
                                  MBEDTLS_MPS_PACK_ENABLED,
                                  MBEDTLS_MPS_EMPTY_FORBIDDEN,
                                  MBEDTLS_MPS_IGNORE_KEEP );
    if( ret != 0 )
        goto exit;

    ret = mps_l2_config_add_type( &ssl->mps->l2, MBEDTLS_MPS_MSG_ALERT,
                                  MBEDTLS_MPS_SPLIT_DISABLED,
                                  MBEDTLS_MPS_PACK_DISABLED,
                                  MBEDTLS_MPS_EMPTY_FORBIDDEN,
                                  MBEDTLS_MPS_IGNORE_KEEP );
    if( ret != 0 )
        goto exit;

#if defined(MBEDTLS_SSL_TLS13_COMPATIBILITY_MODE)
    ret = mps_l2_config_add_type( &ssl->mps->l2, MBEDTLS_MPS_MSG_CCS,
                                  MBEDTLS_MPS_SPLIT_DISABLED,
                                  MBEDTLS_MPS_PACK_DISABLED,
                                  MBEDTLS_MPS_EMPTY_FORBIDDEN,
                                  MBEDTLS_MPS_IGNORE_DROP );
    if( ret != 0 )
        goto exit;
#endif /* MBEDTLS_SSL_TLS13_COMPATIBILITY_MODE */

    ret = mps_l2_config_add_type( &ssl->mps->l2, MBEDTLS_MPS_MSG_APP,
                                  MBEDTLS_MPS_SPLIT_ENABLED,
                                  MBEDTLS_MPS_PACK_ENABLED,
                                  MBEDTLS_MPS_EMPTY_ALLOWED,
                                  MBEDTLS_MPS_IGNORE_KEEP );
    if( ret != 0 )
        goto exit;

    /* Register initial epoch
     *
     * TODO: This will go away once MPS is setup with a NULL-epoch by default.
     */
    {
        mbedtls_mps_epoch_id initial_epoch;
        ret = mbedtls_mps_add_key_material( &ssl->mps->l4, NULL, &initial_epoch );
        if( ret != 0 )
            goto exit;

        ret = mbedtls_mps_set_incoming_keys( &ssl->mps->l4, initial_epoch );
        if( ret != 0 )
            goto exit;

        ret = mbedtls_mps_set_outgoing_keys( &ssl->mps->l4, initial_epoch );
        if( ret != 0 )
            goto exit;
    }

#if defined(MBEDTLS_SSL_USE_MPS)
    mbedtls_mps_transform_free = mbedtls_mps_transform_free_default;
    mbedtls_mps_transform_encrypt = mbedtls_mps_transform_encrypt_default;
    mbedtls_mps_transform_decrypt = mbedtls_mps_transform_decrypt_default;
    mbedtls_mps_transform_get_expansion = mbedtls_mps_transform_get_expansion_default;
#endif /* MBEDTLS_SSL_USE_MPS */

exit:

    if( ret != 0 )
        ret = MBEDTLS_ERR_SSL_INTERNAL_ERROR;

    return( ret );
}

static void ssl_mps_free( mbedtls_ssl_context *ssl )
{
    if( ssl->mps == NULL )
        return;

    mbedtls_mps_free( &ssl->mps->l4 );
    mps_l3_free( &ssl->mps->l3 );
    mps_l2_free( &ssl->mps->l2 );
    mps_l1_free( &ssl->mps->l1 );
    mps_alloc_free( &ssl->mps->alloc );
    mbedtls_free( ssl->mps );
    ssl->mps = NULL;
}
#endif /* MEDTLS_SSL_USE_MPS */

/*
 * Setup an SSL context
 */

int mbedtls_ssl_setup( mbedtls_ssl_context *ssl,
                       const mbedtls_ssl_config *conf )
{
    int ret = MBEDTLS_ERR_ERROR_CORRUPTION_DETECTED;
#if !defined(MBEDTLS_SSL_USE_MPS)
    size_t in_buf_len = MBEDTLS_SSL_IN_BUFFER_LEN;
    size_t out_buf_len = MBEDTLS_SSL_OUT_BUFFER_LEN;
#endif /* !MBEDTLS_SSL_USE_MPS */

    ssl->conf = conf;

    if( ( ret = ssl_conf_check( ssl ) ) != 0 )
        return( ret );

    /*
     * Prepare base structures
     */

#if !defined(MBEDTLS_SSL_USE_MPS)
    /* Set to NULL in case of an error condition */
    ssl->out_buf = NULL;

#if defined(MBEDTLS_SSL_VARIABLE_BUFFER_LENGTH)
    ssl->in_buf_len = in_buf_len;
#endif
    ssl->in_buf = mbedtls_calloc( 1, in_buf_len );
    if( ssl->in_buf == NULL )
    {
        MBEDTLS_SSL_DEBUG_MSG( 1, ( "alloc(%" MBEDTLS_PRINTF_SIZET " bytes) failed", in_buf_len ) );
        ret = MBEDTLS_ERR_SSL_ALLOC_FAILED;
        goto error;
    }

#if defined(MBEDTLS_SSL_VARIABLE_BUFFER_LENGTH)
    ssl->out_buf_len = out_buf_len;
#endif
    ssl->out_buf = mbedtls_calloc( 1, out_buf_len );
    if( ssl->out_buf == NULL )
    {
        MBEDTLS_SSL_DEBUG_MSG( 1, ( "alloc(%" MBEDTLS_PRINTF_SIZET " bytes) failed", out_buf_len ) );
        ret = MBEDTLS_ERR_SSL_ALLOC_FAILED;
        goto error;
    }

#if defined(MBEDTLS_SSL_PROTO_TLS1_2_OR_EARLIER)
    if( ssl_conf_is_tls12_only(conf) )
        mbedtls_ssl_reset_in_out_pointers( ssl );
#endif /* MBEDTLS_SSL_PROTO_TLS1_2_OR_EARLIER */

#if defined(MBEDTLS_SSL_PROTO_TLS1_3_EXPERIMENTAL)
    if( mbedtls_ssl_conf_is_tls13_only(conf) )
    {
#if defined(MBEDTLS_SSL_PROTO_DTLS)
        if( conf->transport == MBEDTLS_SSL_TRANSPORT_DATAGRAM )
        {
            ssl->out_hdr = ssl->out_buf;
            ssl->out_ctr = ssl->out_buf + 3;
            ssl->out_len = ssl->out_buf + 11;
            ssl->out_iv = ssl->out_buf + 13;
            ssl->out_msg = ssl->out_buf + 13;

            ssl->in_hdr = ssl->in_buf;
            ssl->in_ctr = ssl->in_buf + 3;
            ssl->in_len = ssl->in_buf + 11;
            ssl->in_iv = ssl->in_buf + 13;
            ssl->in_msg = ssl->in_buf + 13;
        }
        else
#endif /* MBEDTLS_SSL_PROTO_DTLS */
        {
            ssl->out_ctr = ssl->out_buf;
            ssl->out_hdr = ssl->out_buf + 8;
            ssl->out_len = ssl->out_buf + 11;
            ssl->out_iv = ssl->out_buf + 13;
            ssl->out_msg = ssl->out_buf + 13;

            ssl->in_ctr = ssl->in_buf;
            ssl->in_hdr = ssl->in_buf + 8;
            ssl->in_len = ssl->in_buf + 11;
            ssl->in_iv = ssl->in_buf + 13;
            ssl->in_msg = ssl->in_buf + 13;
        }
#endif /* MBEDTLS_SSL_PROTO_TLS1_3_EXPERIMENTAL */
    }
#endif /* !MBEDTLS_SSL_USE_MPS */

#if defined(MBEDTLS_SSL_DTLS_SRTP)
    memset( &ssl->dtls_srtp_info, 0, sizeof(ssl->dtls_srtp_info) );
#endif

    if( ( ret = ssl_handshake_init( ssl ) ) != 0 )
        goto error;

    /* Initialize ticket structure */
#if defined(MBEDTLS_SSL_NEW_SESSION_TICKET) && defined(MBEDTLS_SSL_CLI_C) && defined(MBEDTLS_SSL_PROTO_TLS1_3_EXPERIMENTAL)
    ssl->session_negotiate->ticket = NULL;
#endif /* ( MBEDTLS_SSL_NEW_SESSION_TICKET && MBEDTLS_SSL_CLI_C && MBEDTLS_SSL_PROTO_TLS1_3_EXPERIMENTAL */

#if defined(MBEDTLS_SSL_USE_MPS)
    ret = ssl_mps_init( ssl );
    if( ret != 0 )
        goto error;
#endif /* MBEDTLS_SSL_USE_MPS */

#if defined(MBEDTLS_ZERO_RTT)
#if defined(MBEDTLS_SSL_SRV_C)
    if( conf->endpoint == MBEDTLS_SSL_IS_SERVER &&
        conf->early_data_enabled == MBEDTLS_SSL_EARLY_DATA_ENABLED &&
        conf->max_early_data > 0 )
    {
        ssl->early_data_server_buf = mbedtls_calloc( 1, conf->max_early_data );
        ssl->early_data_server_buf_len = conf->max_early_data;
        if( ssl->early_data_server_buf == NULL )
        {
            MBEDTLS_SSL_DEBUG_MSG( 1, ( "alloc(%" MBEDTLS_PRINTF_SIZET " bytes) failed", conf->max_early_data ) );
            ret = MBEDTLS_ERR_SSL_ALLOC_FAILED;
            goto error;
        }
    }
#endif /* MBEDTLS_SSL_SRV_C */
#endif /* MBEDTLS_ZERO_RTT */

    return( 0 );

error:

    ssl->conf = NULL;

#if !defined(MBEDTLS_SSL_USE_MPS)
    mbedtls_free( ssl->in_buf );
    mbedtls_free( ssl->out_buf );

#if defined(MBEDTLS_SSL_VARIABLE_BUFFER_LENGTH)
    ssl->in_buf_len = 0;
    ssl->out_buf_len = 0;
#endif
    ssl->in_buf = NULL;
    ssl->out_buf = NULL;

    ssl->in_hdr = NULL;
    ssl->in_ctr = NULL;
    ssl->in_len = NULL;
    ssl->in_iv = NULL;
    ssl->in_msg = NULL;

    ssl->out_hdr = NULL;
    ssl->out_ctr = NULL;
    ssl->out_len = NULL;
    ssl->out_iv = NULL;
    ssl->out_msg = NULL;
#endif /* MBEDTLS_SSL_USE_MPS */

#if defined(MBEDTLS_ZERO_RTT) && defined(MBEDTLS_SSL_SRV_C)
    if( conf->endpoint == MBEDTLS_SSL_IS_SERVER )
    {
        mbedtls_free( ssl->early_data_server_buf );
        ssl->early_data_server_buf = NULL;
    }
#endif
    return( ret );
}

/*
 * Reset an initialized and used SSL context for re-use while retaining
 * all application-set variables, function pointers and data.
 *
 * If partial is non-zero, keep data in the input buffer and client ID.
 * (Use when a DTLS client reconnects from the same port.)
 */
void mbedtls_ssl_session_reset_msg_layer( mbedtls_ssl_context *ssl,
                                          int partial )
{
    /* TODO: Runtime dispatch depending on the TLS version in use */

#if defined(MBEDTLS_SSL_LEGACY_MSG_LAYER_REQUIRED)
#if defined(MBEDTLS_SSL_VARIABLE_BUFFER_LENGTH)
    size_t in_buf_len = ssl->in_buf_len;
    size_t out_buf_len = ssl->out_buf_len;
#else
    size_t in_buf_len = MBEDTLS_SSL_IN_BUFFER_LEN;
    size_t out_buf_len = MBEDTLS_SSL_OUT_BUFFER_LEN;
#endif

#if !defined(MBEDTLS_SSL_DTLS_CLIENT_PORT_REUSE) || !defined(MBEDTLS_SSL_SRV_C)
    partial = 0;
#endif

    /* Cancel any possibly running timer */
    mbedtls_ssl_set_timer( ssl, 0 );

    mbedtls_ssl_reset_in_out_pointers( ssl );

    /* Reset incoming message parsing */
    ssl->in_offt    = NULL;
    ssl->nb_zero    = 0;
    ssl->in_msgtype = 0;
    ssl->in_msglen  = 0;
    ssl->in_hslen   = 0;
    ssl->keep_current_message = 0;
    ssl->transform_in  = NULL;

#if defined(MBEDTLS_SSL_PROTO_DTLS)
    ssl->next_record_offset = 0;
    ssl->in_epoch = 0;
#endif

    /* Keep current datagram if partial == 1 */
    if( partial == 0 )
    {
        ssl->in_left = 0;
        memset( ssl->in_buf, 0, in_buf_len );
    }

    /* Reset outgoing message writing */
    ssl->out_msgtype = 0;
    ssl->out_msglen  = 0;
    ssl->out_left    = 0;
    memset( ssl->out_buf, 0, out_buf_len );
    memset( ssl->cur_out_ctr, 0, sizeof( ssl->cur_out_ctr ) );
    ssl->transform_out = NULL;

#if defined(MBEDTLS_SSL_DTLS_ANTI_REPLAY)
    mbedtls_ssl_dtls_replay_reset( ssl );
#endif

#if defined(MBEDTLS_SSL_PROTO_TLS1_2)
    if( ssl->transform )
    {
        mbedtls_ssl_transform_free( ssl->transform );
        mbedtls_free( ssl->transform );
        ssl->transform = NULL;
    }
#endif /* MBEDTLS_SSL_PROTO_TLS1_2 */

#else
    ((void) partial);
#endif /* MBEDTLS_SSL_LEGACY_MSG_LAYER_REQUIRED */

#if defined(MBEDTLS_SSL_PROTO_TLS1_3_EXPERIMENTAL)
#if !defined(MBEDTLS_SSL_USE_MPS)
    mbedtls_ssl_transform_free( ssl->transform_application );
    mbedtls_free( ssl->transform_application );
    ssl->transform_application = NULL;

    if( ssl->handshake != NULL )
    {
        mbedtls_ssl_transform_free( ssl->handshake->transform_earlydata );
        mbedtls_free( ssl->handshake->transform_earlydata );
        ssl->handshake->transform_earlydata = NULL;

        mbedtls_ssl_transform_free( ssl->handshake->transform_handshake );
        mbedtls_free( ssl->handshake->transform_handshake );
        ssl->handshake->transform_handshake = NULL;
    }

#else
    ssl_mps_free( ssl );
    ssl_mps_init( ssl );
#endif /* MBEDTLS_SSL_USE_MPS */

#if defined(MBEDTLS_ZERO_RTT) && defined(MBEDTLS_SSL_CLI_C)
    ssl->early_data_buf = NULL;
    ssl->early_data_len = 0;
#endif /* MBEDTLS_ZERO_RTT && MBEDTLS_SSL_CLI_C */
#endif /* MBEDTLS_SSL_PROTO_TLS1_3_EXPERIMENTAL */
}

int mbedtls_ssl_session_reset_int( mbedtls_ssl_context *ssl, int partial )
{
    int ret = MBEDTLS_ERR_ERROR_CORRUPTION_DETECTED;
#if !defined(MBEDTLS_SSL_DTLS_CLIENT_PORT_REUSE) || !defined(MBEDTLS_SSL_SRV_C)
    partial = 0;
#endif

    ssl->state = MBEDTLS_SSL_HELLO_REQUEST;

    mbedtls_ssl_session_reset_msg_layer( ssl, partial );

#if defined(MBEDTLS_SSL_RENEGOTIATION)
    ssl->renego_status = MBEDTLS_SSL_INITIAL_HANDSHAKE;
    ssl->renego_records_seen = 0;

    ssl->verify_data_len = 0;
    memset( ssl->own_verify_data, 0, MBEDTLS_SSL_VERIFY_DATA_MAX_LEN );
    memset( ssl->peer_verify_data, 0, MBEDTLS_SSL_VERIFY_DATA_MAX_LEN );
#endif
    ssl->secure_renegotiation = MBEDTLS_SSL_LEGACY_RENEGOTIATION;

    ssl->session_in = NULL;
    ssl->session_out = NULL;
    if( ssl->session )
    {
        mbedtls_ssl_session_free( ssl->session );
        mbedtls_free( ssl->session );
        ssl->session = NULL;
    }

#if defined(MBEDTLS_SSL_ALPN)
    ssl->alpn_chosen = NULL;
#endif

#if defined(MBEDTLS_SSL_DTLS_HELLO_VERIFY) && defined(MBEDTLS_SSL_SRV_C)
#if defined(MBEDTLS_SSL_DTLS_CLIENT_PORT_REUSE)
    if( partial == 0 )
#endif
    {
        mbedtls_free( ssl->cli_id );
        ssl->cli_id = NULL;
        ssl->cli_id_len = 0;
    }
#endif

    if( ( ret = ssl_handshake_init( ssl ) ) != 0 )
        return( ret );

    return( 0 );
}

/*
 * Reset an initialized and used SSL context for re-use while retaining
 * all application-set variables, function pointers and data.
 */
int mbedtls_ssl_session_reset( mbedtls_ssl_context *ssl )
{
    return( mbedtls_ssl_session_reset_int( ssl, 0 ) );
}

/*
 * SSL set accessors
 */
void mbedtls_ssl_conf_endpoint( mbedtls_ssl_config *conf, int endpoint )
{
    conf->endpoint   = endpoint;
}

void mbedtls_ssl_conf_transport( mbedtls_ssl_config *conf, int transport )
{
    conf->transport = transport;
}

#if defined(MBEDTLS_SSL_DTLS_ANTI_REPLAY)
void mbedtls_ssl_conf_dtls_anti_replay( mbedtls_ssl_config *conf, char mode )
{
    conf->anti_replay = mode;
}
#endif

void mbedtls_ssl_conf_dtls_badmac_limit( mbedtls_ssl_config *conf, unsigned limit )
{
    conf->badmac_limit = limit;
}

#if defined(MBEDTLS_SSL_PROTO_DTLS)

void mbedtls_ssl_set_datagram_packing( mbedtls_ssl_context *ssl,
                                       unsigned allow_packing )
{
    ssl->disable_datagram_packing = !allow_packing;
}

void mbedtls_ssl_conf_handshake_timeout( mbedtls_ssl_config *conf,
                                         uint32_t min, uint32_t max )
{
    conf->hs_timeout_min = min;
    conf->hs_timeout_max = max;
}
#endif

void mbedtls_ssl_conf_authmode( mbedtls_ssl_config *conf, int authmode )
{
    conf->authmode   = authmode;
}

#if defined(MBEDTLS_X509_CRT_PARSE_C)
void mbedtls_ssl_conf_verify( mbedtls_ssl_config *conf,
                     int (*f_vrfy)(void *, mbedtls_x509_crt *, int, uint32_t *),
                     void *p_vrfy )
{
    conf->f_vrfy      = f_vrfy;
    conf->p_vrfy      = p_vrfy;
}
#endif /* MBEDTLS_X509_CRT_PARSE_C */

void mbedtls_ssl_conf_rng( mbedtls_ssl_config *conf,
                  int (*f_rng)(void *, unsigned char *, size_t),
                  void *p_rng )
{
    conf->f_rng      = f_rng;
    conf->p_rng      = p_rng;
}

void mbedtls_ssl_conf_dbg( mbedtls_ssl_config *conf,
                  void (*f_dbg)(void *, int, const char *, int, const char *),
                  void  *p_dbg )
{
    conf->f_dbg      = f_dbg;
    conf->p_dbg      = p_dbg;
}

void mbedtls_ssl_set_bio( mbedtls_ssl_context *ssl,
        void *p_bio,
        mbedtls_ssl_send_t *f_send,
        mbedtls_ssl_recv_t *f_recv,
        mbedtls_ssl_recv_timeout_t *f_recv_timeout )
{
    ssl->p_bio          = p_bio;
    ssl->f_send         = f_send;
    ssl->f_recv         = f_recv;
    ssl->f_recv_timeout = f_recv_timeout;

#if defined(MBEDTLS_SSL_USE_MPS)
    /* Update MPS callbacks. */
    mps_l1_set_bio( &ssl->mps->l1,
                    p_bio, f_send,
                    p_bio, f_recv );
#endif /* MBEDTLS_SSL_USE_MPS */
}

#if defined(MBEDTLS_SSL_PROTO_DTLS)
void mbedtls_ssl_set_mtu( mbedtls_ssl_context *ssl, uint16_t mtu )
{
    ssl->mtu = mtu;
}
#endif

void mbedtls_ssl_conf_read_timeout( mbedtls_ssl_config *conf, uint32_t timeout )
{
    conf->read_timeout   = timeout;
}

void mbedtls_ssl_set_timer_cb( mbedtls_ssl_context *ssl,
                               void *p_timer,
                               mbedtls_ssl_set_timer_t *f_set_timer,
                               mbedtls_ssl_get_timer_t *f_get_timer )
{
    ssl->p_timer        = p_timer;
    ssl->f_set_timer    = f_set_timer;
    ssl->f_get_timer    = f_get_timer;

    /* Make sure we start with no timer running */
    mbedtls_ssl_set_timer( ssl, 0 );
}

#if defined(MBEDTLS_SSL_SRV_C)
void mbedtls_ssl_conf_session_cache( mbedtls_ssl_config *conf,
                                     void *p_cache,
                                     mbedtls_ssl_cache_get_t *f_get_cache,
                                     mbedtls_ssl_cache_set_t *f_set_cache )
{
    conf->p_cache = p_cache;
    conf->f_get_cache = f_get_cache;
    conf->f_set_cache = f_set_cache;
}
#endif /* MBEDTLS_SSL_SRV_C */

#if defined(MBEDTLS_SSL_CLI_C) && defined(MBEDTLS_SSL_NEW_SESSION_TICKET)
int mbedtls_ssl_set_session( mbedtls_ssl_context *ssl, const mbedtls_ssl_session *session )
{
    int ret = MBEDTLS_ERR_ERROR_CORRUPTION_DETECTED;

    if( ssl == NULL ||
        session == NULL ||
        ssl->session_negotiate == NULL ||
        ssl->conf->endpoint != MBEDTLS_SSL_IS_CLIENT )
    {
        return( MBEDTLS_ERR_SSL_BAD_INPUT_DATA );
    }

    if( ssl->handshake->resume == 1 )
        return( MBEDTLS_ERR_SSL_FEATURE_UNAVAILABLE );

    if( ( ret = mbedtls_ssl_session_copy( ssl->session_negotiate,
                                          session ) ) != 0 )
        return( ret );

    ssl->handshake->resume = 1;
    return( 0 );
}
#endif /* MBEDTLS_SSL_CLI_C && MBEDTLS_SSL_NEW_SESSION_TICKET */

void mbedtls_ssl_conf_ciphersuites( mbedtls_ssl_config *conf,
                                    const int *ciphersuites )
{
    conf->ciphersuite_list = ciphersuites;
}

#if defined(MBEDTLS_X509_CRT_PARSE_C)
void mbedtls_ssl_conf_cert_profile( mbedtls_ssl_config *conf,
                                    const mbedtls_x509_crt_profile *profile )
{
    conf->cert_profile = profile;
}

/* Append a new keycert entry to a (possibly empty) list */
static int ssl_append_key_cert( mbedtls_ssl_key_cert **head,
                                mbedtls_x509_crt *cert,
                                mbedtls_pk_context *key )
{
    mbedtls_ssl_key_cert *new_cert;

    new_cert = mbedtls_calloc( 1, sizeof( mbedtls_ssl_key_cert ) );
    if( new_cert == NULL )
        return( MBEDTLS_ERR_SSL_ALLOC_FAILED );

    new_cert->cert = cert;
    new_cert->key  = key;
    new_cert->next = NULL;

    /* Update head is the list was null, else add to the end */
    if( *head == NULL )
    {
        *head = new_cert;
    }
    else
    {
        mbedtls_ssl_key_cert *cur = *head;
        while( cur->next != NULL )
            cur = cur->next;
        cur->next = new_cert;
    }

    return( 0 );
}

int mbedtls_ssl_conf_own_cert( mbedtls_ssl_config *conf,
                              mbedtls_x509_crt *own_cert,
                              mbedtls_pk_context *pk_key )
{
    return( ssl_append_key_cert( &conf->key_cert, own_cert, pk_key ) );
}

void mbedtls_ssl_conf_ca_chain( mbedtls_ssl_config *conf,
                               mbedtls_x509_crt *ca_chain,
                               mbedtls_x509_crl *ca_crl )
{
    conf->ca_chain   = ca_chain;
    conf->ca_crl     = ca_crl;

#if defined(MBEDTLS_X509_TRUSTED_CERTIFICATE_CALLBACK)
    /* mbedtls_ssl_conf_ca_chain() and mbedtls_ssl_conf_ca_cb()
     * cannot be used together. */
    conf->f_ca_cb = NULL;
    conf->p_ca_cb = NULL;
#endif /* MBEDTLS_X509_TRUSTED_CERTIFICATE_CALLBACK */
}

#if defined(MBEDTLS_X509_TRUSTED_CERTIFICATE_CALLBACK)
void mbedtls_ssl_conf_ca_cb( mbedtls_ssl_config *conf,
                             mbedtls_x509_crt_ca_cb_t f_ca_cb,
                             void *p_ca_cb )
{
    conf->f_ca_cb = f_ca_cb;
    conf->p_ca_cb = p_ca_cb;

    /* mbedtls_ssl_conf_ca_chain() and mbedtls_ssl_conf_ca_cb()
     * cannot be used together. */
    conf->ca_chain   = NULL;
    conf->ca_crl     = NULL;
}
#endif /* MBEDTLS_X509_TRUSTED_CERTIFICATE_CALLBACK */
#endif /* MBEDTLS_X509_CRT_PARSE_C */

#if defined(MBEDTLS_SSL_SERVER_NAME_INDICATION)
int mbedtls_ssl_set_hs_own_cert( mbedtls_ssl_context *ssl,
                                 mbedtls_x509_crt *own_cert,
                                 mbedtls_pk_context *pk_key )
{
    return( ssl_append_key_cert( &ssl->handshake->sni_key_cert,
                                 own_cert, pk_key ) );
}

void mbedtls_ssl_set_hs_ca_chain( mbedtls_ssl_context *ssl,
                                  mbedtls_x509_crt *ca_chain,
                                  mbedtls_x509_crl *ca_crl )
{
    ssl->handshake->sni_ca_chain   = ca_chain;
    ssl->handshake->sni_ca_crl     = ca_crl;
}

void mbedtls_ssl_set_hs_authmode( mbedtls_ssl_context *ssl,
                                  int authmode )
{
    ssl->handshake->sni_authmode = authmode;
}
#endif /* MBEDTLS_SSL_SERVER_NAME_INDICATION */

#if defined(MBEDTLS_X509_CRT_PARSE_C)
void mbedtls_ssl_set_verify( mbedtls_ssl_context *ssl,
                     int (*f_vrfy)(void *, mbedtls_x509_crt *, int, uint32_t *),
                     void *p_vrfy )
{
    ssl->f_vrfy = f_vrfy;
    ssl->p_vrfy = p_vrfy;
}
#endif

#if defined(MBEDTLS_KEY_EXCHANGE_ECJPAKE_ENABLED)
/*
 * Set EC J-PAKE password for current handshake
 */
int mbedtls_ssl_set_hs_ecjpake_password( mbedtls_ssl_context *ssl,
                                         const unsigned char *pw,
                                         size_t pw_len )
{
    mbedtls_ecjpake_role role;

    if( ssl->handshake == NULL || ssl->conf == NULL )
        return( MBEDTLS_ERR_SSL_BAD_INPUT_DATA );

    if( ssl->conf->endpoint == MBEDTLS_SSL_IS_SERVER )
        role = MBEDTLS_ECJPAKE_SERVER;
    else
        role = MBEDTLS_ECJPAKE_CLIENT;

    return( mbedtls_ecjpake_setup( &ssl->handshake->ecjpake_ctx,
                                   role,
                                   MBEDTLS_MD_SHA256,
                                   MBEDTLS_ECP_DP_SECP256R1,
                                   pw, pw_len ) );
}
#endif /* MBEDTLS_KEY_EXCHANGE_ECJPAKE_ENABLED */

#if defined(MBEDTLS_KEY_EXCHANGE_SOME_PSK_ENABLED)

static int ssl_conf_psk_is_configured( mbedtls_ssl_config const *conf )
{
#if defined(MBEDTLS_USE_PSA_CRYPTO)
    if( !mbedtls_svc_key_id_is_null( conf->psk_opaque ) )
        return( 1 );
#endif /* MBEDTLS_USE_PSA_CRYPTO */

    if( conf->psk != NULL )
        return( 1 );

    return( 0 );
}

static void ssl_conf_remove_psk( mbedtls_ssl_config *conf )
{
    /* Remove reference to existing PSK, if any. */
#if defined(MBEDTLS_USE_PSA_CRYPTO)
    if( ! mbedtls_svc_key_id_is_null( conf->psk_opaque ) )
    {
        /* The maintenance of the PSK key slot is the
         * user's responsibility. */
        conf->psk_opaque = MBEDTLS_SVC_KEY_ID_INIT;
    }
    /* This and the following branch should never
     * be taken simultaenously as we maintain the
     * invariant that raw and opaque PSKs are never
     * configured simultaneously. As a safeguard,
     * though, `else` is omitted here. */
#endif /* MBEDTLS_USE_PSA_CRYPTO */
    if( conf->psk != NULL )
    {
        mbedtls_platform_zeroize( conf->psk, conf->psk_len );

        mbedtls_free( conf->psk );
        conf->psk = NULL;
        conf->psk_len = 0;
    }

    /* Remove reference to PSK identity, if any. */
    if( conf->psk_identity != NULL )
    {
        mbedtls_free( conf->psk_identity );
        conf->psk_identity = NULL;
        conf->psk_identity_len = 0;
    }
}

/* This function assumes that PSK identity in the SSL config is unset.
 * It checks that the provided identity is well-formed and attempts
 * to make a copy of it in the SSL config.
 * On failure, the PSK identity in the config remains unset. */
static int ssl_conf_set_psk_identity( mbedtls_ssl_config *conf,
                                      unsigned char const *psk_identity,
                                      size_t psk_identity_len )
{
    /* Identity len will be encoded on two bytes */
    if( psk_identity               == NULL ||
        ( psk_identity_len >> 16 ) != 0    ||
        psk_identity_len > MBEDTLS_SSL_OUT_CONTENT_LEN )
    {
        return( MBEDTLS_ERR_SSL_BAD_INPUT_DATA );
    }

    conf->psk_identity = mbedtls_calloc( 1, psk_identity_len );
    if( conf->psk_identity == NULL )
        return( MBEDTLS_ERR_SSL_ALLOC_FAILED );

    conf->psk_identity_len = psk_identity_len;
    memcpy( conf->psk_identity, psk_identity, conf->psk_identity_len );

    return( 0 );
}

int mbedtls_ssl_conf_psk( mbedtls_ssl_config *conf,
                const unsigned char *psk, size_t psk_len,
                const unsigned char *psk_identity, size_t psk_identity_len )
{
    int ret = MBEDTLS_ERR_ERROR_CORRUPTION_DETECTED;

    /* We currently only support one PSK, raw or opaque. */
    if( ssl_conf_psk_is_configured( conf ) )
        return( MBEDTLS_ERR_SSL_FEATURE_UNAVAILABLE );

    /* Check and set raw PSK */
    if( psk == NULL )
        return( MBEDTLS_ERR_SSL_BAD_INPUT_DATA );
    if( psk_len == 0 )
        return( MBEDTLS_ERR_SSL_BAD_INPUT_DATA );
    if( psk_len > MBEDTLS_PSK_MAX_LEN )
        return( MBEDTLS_ERR_SSL_BAD_INPUT_DATA );

    if( ( conf->psk = mbedtls_calloc( 1, psk_len ) ) == NULL )
        return( MBEDTLS_ERR_SSL_ALLOC_FAILED );
    conf->psk_len = psk_len;
    memcpy( conf->psk, psk, conf->psk_len );

    /* Check and set PSK Identity */
    ret = ssl_conf_set_psk_identity( conf, psk_identity, psk_identity_len );
    if( ret != 0 )
        ssl_conf_remove_psk( conf );

    return( ret );
}


#if defined(MBEDTLS_SSL_PROTO_TLS1_3_EXPERIMENTAL)
/* mbedtls_ssl_conf_tls13_key_exchange( ) allows to set the key exchange mode. */
int mbedtls_ssl_conf_tls13_key_exchange( mbedtls_ssl_config* conf,
    const int key_exchange_mode )
{
    conf->key_exchange_modes = key_exchange_mode;
    return 0;
}
#endif /* MBEDTLS_SSL_PROTO_TLS1_3_EXPERIMENTAL */


void mbedtls_ssl_remove_hs_psk( mbedtls_ssl_context* ssl )
{
#if defined(MBEDTLS_USE_PSA_CRYPTO)
    if( ! mbedtls_svc_key_id_is_null( ssl->handshake->psk_opaque ) )
    {
        ssl->handshake->psk_opaque = MBEDTLS_SVC_KEY_ID_INIT;
    }
    else
#endif /* MBEDTLS_USE_PSA_CRYPTO */
    if( ssl->handshake->psk != NULL )
    {
        mbedtls_platform_zeroize( ssl->handshake->psk,
                                  ssl->handshake->psk_len );
        mbedtls_free( ssl->handshake->psk );
        ssl->handshake->psk_len = 0;
        ssl->handshake->psk = NULL;
    }
}

int mbedtls_ssl_set_hs_psk( mbedtls_ssl_context *ssl,
                            const unsigned char *psk, size_t psk_len )
{
    if( psk == NULL || ssl->handshake == NULL )
        return( MBEDTLS_ERR_SSL_BAD_INPUT_DATA );

    if( psk_len > MBEDTLS_PSK_MAX_LEN )
    {
        MBEDTLS_SSL_DEBUG_MSG( 1,
            ( "PSK length has exceeded MBEDTLS_PSK_MAX_LEN (%u)",
              (unsigned) MBEDTLS_PSK_MAX_LEN ) );
        return( MBEDTLS_ERR_SSL_BAD_INPUT_DATA );
    }

    mbedtls_ssl_remove_hs_psk( ssl );

    if( ( ssl->handshake->psk = mbedtls_calloc( 1, psk_len ) ) == NULL )
        return( MBEDTLS_ERR_SSL_ALLOC_FAILED );

    ssl->handshake->psk_len = psk_len;
    memcpy( ssl->handshake->psk, psk, ssl->handshake->psk_len );

    return( 0 );
}

#if defined(MBEDTLS_USE_PSA_CRYPTO)
int mbedtls_ssl_conf_psk_opaque( mbedtls_ssl_config *conf,
                                 psa_key_id_t psk,
                                 const unsigned char *psk_identity,
                                 size_t psk_identity_len )
{
    int ret = MBEDTLS_ERR_ERROR_CORRUPTION_DETECTED;

    /* We currently only support one PSK, raw or opaque. */
    if( ssl_conf_psk_is_configured( conf ) )
        return( MBEDTLS_ERR_SSL_FEATURE_UNAVAILABLE );

    /* Check and set opaque PSK */
    if( mbedtls_svc_key_id_is_null( psk ) )
        return( MBEDTLS_ERR_SSL_BAD_INPUT_DATA );
    conf->psk_opaque = psk;

    /* Check and set PSK Identity */
    ret = ssl_conf_set_psk_identity( conf, psk_identity,
                                     psk_identity_len );
    if( ret != 0 )
        ssl_conf_remove_psk( conf );

    return( ret );
}

int mbedtls_ssl_set_hs_psk_opaque( mbedtls_ssl_context *ssl,
                                   psa_key_id_t psk )
{
    if( ( mbedtls_svc_key_id_is_null( psk ) ) ||
        ( ssl->handshake == NULL ) )
        return( MBEDTLS_ERR_SSL_BAD_INPUT_DATA );

    mbedtls_ssl_remove_hs_psk( ssl );
    ssl->handshake->psk_opaque = psk;
    return( 0 );
}
#endif /* MBEDTLS_USE_PSA_CRYPTO */

void mbedtls_ssl_conf_psk_cb( mbedtls_ssl_config *conf,
                     int (*f_psk)(void *, mbedtls_ssl_context *, const unsigned char *,
                     size_t),
                     void *p_psk )
{
    conf->f_psk = f_psk;
    conf->p_psk = p_psk;
}
#endif /* MBEDTLS_KEY_EXCHANGE_SOME_PSK_ENABLED */

#if defined(MBEDTLS_DHM_C) && defined(MBEDTLS_SSL_SRV_C)
int mbedtls_ssl_conf_dh_param_bin( mbedtls_ssl_config *conf,
                                   const unsigned char *dhm_P, size_t P_len,
                                   const unsigned char *dhm_G, size_t G_len )
{
    int ret = MBEDTLS_ERR_ERROR_CORRUPTION_DETECTED;

    if( ( ret = mbedtls_mpi_read_binary( &conf->dhm_P, dhm_P, P_len ) ) != 0 ||
        ( ret = mbedtls_mpi_read_binary( &conf->dhm_G, dhm_G, G_len ) ) != 0 )
    {
        mbedtls_mpi_free( &conf->dhm_P );
        mbedtls_mpi_free( &conf->dhm_G );
        return( ret );
    }

    return( 0 );
}

int mbedtls_ssl_conf_dh_param_ctx( mbedtls_ssl_config *conf, mbedtls_dhm_context *dhm_ctx )
{
    int ret = MBEDTLS_ERR_ERROR_CORRUPTION_DETECTED;

    if( ( ret = mbedtls_dhm_get_value( dhm_ctx, MBEDTLS_DHM_PARAM_P,
                                       &conf->dhm_P ) ) != 0 ||
        ( ret = mbedtls_dhm_get_value( dhm_ctx, MBEDTLS_DHM_PARAM_G,
                                       &conf->dhm_G ) ) != 0 )
    {
        mbedtls_mpi_free( &conf->dhm_P );
        mbedtls_mpi_free( &conf->dhm_G );
        return( ret );
    }

    return( 0 );
}
#endif /* MBEDTLS_DHM_C && MBEDTLS_SSL_SRV_C */

#if defined(MBEDTLS_DHM_C) && defined(MBEDTLS_SSL_CLI_C)
/*
 * Set the minimum length for Diffie-Hellman parameters
 */
void mbedtls_ssl_conf_dhm_min_bitlen( mbedtls_ssl_config *conf,
                                      unsigned int bitlen )
{
    conf->dhm_min_bitlen = bitlen;
}
#endif /* MBEDTLS_DHM_C && MBEDTLS_SSL_CLI_C */

#if defined(MBEDTLS_KEY_EXCHANGE_WITH_CERT_ENABLED) \
    && defined(MBEDTLS_SSL_PROTO_TLS1_2)
/*
 * Set allowed/preferred hashes for handshake signatures
 */
void mbedtls_ssl_conf_sig_hashes( mbedtls_ssl_config *conf,
                                  const int *hashes )
{
    conf->sig_hashes = hashes;
}
#endif /* MBEDTLS_KEY_EXCHANGE_WITH_CERT_ENABLED \
          && MBEDTLS_SSL_PROTO_TLS1_2 */

#if defined(MBEDTLS_ECP_C)
/*
 * Set the allowed elliptic curves
 */
void mbedtls_ssl_conf_curves( mbedtls_ssl_config *conf,
                             const mbedtls_ecp_group_id *curve_list )
{
    conf->curve_list = curve_list;
}

#endif /* MBEDTLS_ECP_C */

#if defined(MBEDTLS_X509_CRT_PARSE_C)
int mbedtls_ssl_set_hostname( mbedtls_ssl_context *ssl, const char *hostname )
{
    /* Initialize to suppress unnecessary compiler warning */
    size_t hostname_len = 0;

    /* Check if new hostname is valid before
     * making any change to current one */
    if( hostname != NULL )
    {
        hostname_len = strlen( hostname );

        if( hostname_len > MBEDTLS_SSL_MAX_HOST_NAME_LEN )
            return( MBEDTLS_ERR_SSL_BAD_INPUT_DATA );
    }

    /* Now it's clear that we will overwrite the old hostname,
     * so we can free it safely */

    if( ssl->hostname != NULL )
    {
        mbedtls_platform_zeroize( ssl->hostname, strlen( ssl->hostname ) );
        mbedtls_free( ssl->hostname );
    }

    /* Passing NULL as hostname shall clear the old one */

    if( hostname == NULL )
    {
        ssl->hostname = NULL;
    }
    else
    {
        ssl->hostname = mbedtls_calloc( 1, hostname_len + 1 );
        if( ssl->hostname == NULL )
            return( MBEDTLS_ERR_SSL_ALLOC_FAILED );

        memcpy( ssl->hostname, hostname, hostname_len );

        ssl->hostname[hostname_len] = '\0';
    }

    return( 0 );
}
#endif /* MBEDTLS_X509_CRT_PARSE_C */

#if defined(MBEDTLS_SSL_SERVER_NAME_INDICATION)
void mbedtls_ssl_conf_sni( mbedtls_ssl_config *conf,
                  int (*f_sni)(void *, mbedtls_ssl_context *,
                                const unsigned char *, size_t),
                  void *p_sni )
{
    conf->f_sni = f_sni;
    conf->p_sni = p_sni;
}
#endif /* MBEDTLS_SSL_SERVER_NAME_INDICATION */

#if defined(MBEDTLS_SSL_ALPN)
int mbedtls_ssl_conf_alpn_protocols( mbedtls_ssl_config *conf, const char **protos )
{
    size_t cur_len, tot_len;
    const char **p;

    /*
     * RFC 7301 3.1: "Empty strings MUST NOT be included and byte strings
     * MUST NOT be truncated."
     * We check lengths now rather than later.
     */
    tot_len = 0;
    for( p = protos; *p != NULL; p++ )
    {
        cur_len = strlen( *p );
        tot_len += cur_len;

        if( ( cur_len == 0 ) ||
            ( cur_len > MBEDTLS_SSL_MAX_ALPN_NAME_LEN ) ||
            ( tot_len > MBEDTLS_SSL_MAX_ALPN_LIST_LEN ) )
            return( MBEDTLS_ERR_SSL_BAD_INPUT_DATA );
    }

    conf->alpn_list = protos;

    return( 0 );
}

const char *mbedtls_ssl_get_alpn_protocol( const mbedtls_ssl_context *ssl )
{
    return( ssl->alpn_chosen );
}
#endif /* MBEDTLS_SSL_ALPN */

#if defined(MBEDTLS_SSL_DTLS_SRTP)
void mbedtls_ssl_conf_srtp_mki_value_supported( mbedtls_ssl_config *conf,
                                                int support_mki_value )
{
    conf->dtls_srtp_mki_support = support_mki_value;
}

int mbedtls_ssl_dtls_srtp_set_mki_value( mbedtls_ssl_context *ssl,
                                         unsigned char *mki_value,
                                         uint16_t mki_len )
{
    if( mki_len > MBEDTLS_TLS_SRTP_MAX_MKI_LENGTH )
    {
        return( MBEDTLS_ERR_SSL_BAD_INPUT_DATA );
    }

    if( ssl->conf->dtls_srtp_mki_support == MBEDTLS_SSL_DTLS_SRTP_MKI_UNSUPPORTED )
    {
        return( MBEDTLS_ERR_SSL_FEATURE_UNAVAILABLE );
    }

    memcpy( ssl->dtls_srtp_info.mki_value, mki_value, mki_len );
    ssl->dtls_srtp_info.mki_len = mki_len;
    return( 0 );
}

int mbedtls_ssl_conf_dtls_srtp_protection_profiles( mbedtls_ssl_config *conf,
                                                    const mbedtls_ssl_srtp_profile *profiles )
{
    const mbedtls_ssl_srtp_profile *p;
    size_t list_size = 0;

    /* check the profiles list: all entry must be valid,
     * its size cannot be more than the total number of supported profiles, currently 4 */
    for( p = profiles; *p != MBEDTLS_TLS_SRTP_UNSET &&
                       list_size <= MBEDTLS_TLS_SRTP_MAX_PROFILE_LIST_LENGTH;
         p++ )
    {
        if( mbedtls_ssl_check_srtp_profile_value( *p ) != MBEDTLS_TLS_SRTP_UNSET )
        {
            list_size++;
        }
        else
        {
            /* unsupported value, stop parsing and set the size to an error value */
            list_size = MBEDTLS_TLS_SRTP_MAX_PROFILE_LIST_LENGTH + 1;
        }
    }

    if( list_size > MBEDTLS_TLS_SRTP_MAX_PROFILE_LIST_LENGTH )
    {
                conf->dtls_srtp_profile_list = NULL;
                conf->dtls_srtp_profile_list_len = 0;
                return( MBEDTLS_ERR_SSL_BAD_INPUT_DATA );
    }

    conf->dtls_srtp_profile_list = profiles;
    conf->dtls_srtp_profile_list_len = list_size;

    return( 0 );
}

void mbedtls_ssl_get_dtls_srtp_negotiation_result( const mbedtls_ssl_context *ssl,
                                                   mbedtls_dtls_srtp_info *dtls_srtp_info )
{
    dtls_srtp_info->chosen_dtls_srtp_profile = ssl->dtls_srtp_info.chosen_dtls_srtp_profile;
    /* do not copy the mki value if there is no chosen profile */
    if( dtls_srtp_info->chosen_dtls_srtp_profile == MBEDTLS_TLS_SRTP_UNSET )
    {
        dtls_srtp_info->mki_len = 0;
    }
    else
    {
        dtls_srtp_info->mki_len = ssl->dtls_srtp_info.mki_len;
        memcpy( dtls_srtp_info->mki_value, ssl->dtls_srtp_info.mki_value,
                ssl->dtls_srtp_info.mki_len );
    }
}
#endif /* MBEDTLS_SSL_DTLS_SRTP */

void mbedtls_ssl_conf_max_version( mbedtls_ssl_config *conf, int major, int minor )
{
    conf->max_major_ver = major;
    conf->max_minor_ver = minor;
}

void mbedtls_ssl_conf_min_version( mbedtls_ssl_config *conf, int major, int minor )
{
    conf->min_major_ver = major;
    conf->min_minor_ver = minor;
}

#if defined(MBEDTLS_SSL_SRV_C)
void mbedtls_ssl_conf_cert_req_ca_list( mbedtls_ssl_config *conf,
                                          char cert_req_ca_list )
{
    conf->cert_req_ca_list = cert_req_ca_list;
}
#endif

#if defined(MBEDTLS_SSL_ENCRYPT_THEN_MAC)
void mbedtls_ssl_conf_encrypt_then_mac( mbedtls_ssl_config *conf, char etm )
{
    conf->encrypt_then_mac = etm;
}
#endif

#if defined(MBEDTLS_SSL_EXTENDED_MASTER_SECRET)
void mbedtls_ssl_conf_extended_master_secret( mbedtls_ssl_config *conf, char ems )
{
    conf->extended_ms = ems;
}
#endif

#if defined(MBEDTLS_SSL_MAX_FRAGMENT_LENGTH)
int mbedtls_ssl_conf_max_frag_len( mbedtls_ssl_config *conf, unsigned char mfl_code )
{
    if( mfl_code >= MBEDTLS_SSL_MAX_FRAG_LEN_INVALID ||
        ssl_mfl_code_to_length( mfl_code ) > MBEDTLS_TLS_EXT_ADV_CONTENT_LEN )
    {
        return( MBEDTLS_ERR_SSL_BAD_INPUT_DATA );
    }

    conf->mfl_code = mfl_code;

    return( 0 );
}
#endif /* MBEDTLS_SSL_MAX_FRAGMENT_LENGTH */

void mbedtls_ssl_conf_legacy_renegotiation( mbedtls_ssl_config *conf, int allow_legacy )
{
    conf->allow_legacy_renegotiation = allow_legacy;
}

#if defined(MBEDTLS_SSL_RENEGOTIATION)
void mbedtls_ssl_conf_renegotiation( mbedtls_ssl_config *conf, int renegotiation )
{
    conf->disable_renegotiation = renegotiation;
}

void mbedtls_ssl_conf_renegotiation_enforced( mbedtls_ssl_config *conf, int max_records )
{
    conf->renego_max_records = max_records;
}

void mbedtls_ssl_conf_renegotiation_period( mbedtls_ssl_config *conf,
                                   const unsigned char period[8] )
{
    memcpy( conf->renego_period, period, 8 );
}
#endif /* MBEDTLS_SSL_RENEGOTIATION */

#if ( ( defined(MBEDTLS_SSL_SESSION_TICKETS) && defined(MBEDTLS_SSL_CLI_C) ) || \
      ( defined(MBEDTLS_SSL_NEW_SESSION_TICKET) ) )
void mbedtls_ssl_conf_session_tickets( mbedtls_ssl_config *conf, int use_tickets )
{
    conf->session_tickets = use_tickets;
}
#endif /* ( MBEDTLS_SSL_SESSION_TICKETS && MBEDTLS_SSL_CLI_C ) || MBEDTLS_SSL_NEW_SESSION_TICKET */

#if ( ( defined(MBEDTLS_SSL_SESSION_TICKETS) || defined(MBEDTLS_SSL_NEW_SESSION_TICKET) ) && \
      defined(MBEDTLS_SSL_SRV_C) )
void mbedtls_ssl_conf_session_tickets_cb( mbedtls_ssl_config* conf,
    mbedtls_ssl_ticket_write_t* f_ticket_write,
    mbedtls_ssl_ticket_parse_t* f_ticket_parse,
    void* p_ticket )
{
    conf->f_ticket_write = f_ticket_write;
    conf->f_ticket_parse = f_ticket_parse;
    conf->p_ticket = p_ticket;
}
#endif /* ( MBEDTLS_SSL_SESSION_TICKETS || MBEDTLS_SSL_NEW_SESSION_TICKET ) && MBEDTLS_SSL_SRV_C */

#if defined(MBEDTLS_SSL_EXPORT_KEYS)
void mbedtls_ssl_set_export_keys_cb( mbedtls_ssl_context *ssl,
                                     mbedtls_ssl_export_keys_t *f_export_keys,
                                     void *p_export_keys )
{
    ssl->f_export_keys = f_export_keys;
    ssl->p_export_keys = p_export_keys;
}
#endif /* MBEDTLS_SSL_EXPORT_KEYS */

#if defined(MBEDTLS_SSL_ASYNC_PRIVATE)
void mbedtls_ssl_conf_async_private_cb(
    mbedtls_ssl_config *conf,
    mbedtls_ssl_async_sign_t *f_async_sign,
    mbedtls_ssl_async_decrypt_t *f_async_decrypt,
    mbedtls_ssl_async_resume_t *f_async_resume,
    mbedtls_ssl_async_cancel_t *f_async_cancel,
    void *async_config_data )
{
    conf->f_async_sign_start = f_async_sign;
    conf->f_async_decrypt_start = f_async_decrypt;
    conf->f_async_resume = f_async_resume;
    conf->f_async_cancel = f_async_cancel;
    conf->p_async_config_data = async_config_data;
}

void *mbedtls_ssl_conf_get_async_config_data( const mbedtls_ssl_config *conf )
{
    return( conf->p_async_config_data );
}

void *mbedtls_ssl_get_async_operation_data( const mbedtls_ssl_context *ssl )
{
    if( ssl->handshake == NULL )
        return( NULL );
    else
        return( ssl->handshake->user_async_ctx );
}

void mbedtls_ssl_set_async_operation_data( mbedtls_ssl_context *ssl,
                                 void *ctx )
{
    if( ssl->handshake != NULL )
        ssl->handshake->user_async_ctx = ctx;
}
#endif /* MBEDTLS_SSL_ASYNC_PRIVATE */

/*
 * SSL get accessors
 */
uint32_t mbedtls_ssl_get_verify_result( const mbedtls_ssl_context *ssl )
{
    if( ssl->session != NULL )
        return( ssl->session->verify_result );

    if( ssl->session_negotiate != NULL )
        return( ssl->session_negotiate->verify_result );

    return( 0xFFFFFFFF );
}

const char *mbedtls_ssl_get_ciphersuite( const mbedtls_ssl_context *ssl )
{
    if( ssl == NULL || ssl->session == NULL )
        return( NULL );

    return mbedtls_ssl_get_ciphersuite_name( ssl->session->ciphersuite );
}

const char *mbedtls_ssl_get_version( const mbedtls_ssl_context *ssl )
{
#if defined(MBEDTLS_SSL_PROTO_DTLS)
    if( ssl->conf->transport == MBEDTLS_SSL_TRANSPORT_DATAGRAM )
    {
        switch( ssl->minor_ver )
        {
            case MBEDTLS_SSL_MINOR_VERSION_3:
                return( "DTLSv1.2" );
        case MBEDTLS_SSL_MINOR_VERSION_4:
            return( "DTLSv1.3" );

            default:
                return( "unknown (DTLS)" );
        }
    }
#endif

    switch( ssl->minor_ver )
    {
        case MBEDTLS_SSL_MINOR_VERSION_3:
            return( "TLSv1.2" );

        case MBEDTLS_SSL_MINOR_VERSION_4:
            return( "TLSv1.3" );

        default:
            return( "unknown" );
    }
}

#if defined(MBEDTLS_SSL_PROTO_TLS1_3_EXPERIMENTAL)
mbedtls_key_exchange_type_t mbedtls_ssl_get_key_exchange( const mbedtls_ssl_context* ssl )
{
    if( ssl == NULL || ssl->session == NULL )
        return( MBEDTLS_KEY_EXCHANGE_NONE );

    return ( ssl->handshake->key_exchange );
}
#endif /* MBEDTLS_SSL_PROTO_TLS1_3_EXPERIMENTAL */
#if defined(MBEDTLS_SSL_MAX_FRAGMENT_LENGTH)
size_t mbedtls_ssl_get_input_max_frag_len( const mbedtls_ssl_context *ssl )
{
    size_t max_len = MBEDTLS_SSL_IN_CONTENT_LEN;
    size_t read_mfl;

#if defined(MBEDTLS_SSL_PROTO_TLS1_2_OR_EARLIER)
    /* Use the configured MFL for the client if we're past SERVER_HELLO_DONE */
    if( ssl->conf->endpoint == MBEDTLS_SSL_IS_CLIENT &&
        ssl->state >= MBEDTLS_SSL_SERVER_HELLO_DONE )
    {
        return ssl_mfl_code_to_length( ssl->conf->mfl_code );
    }
#endif /* MBEDTLS_SSL_PROTO_TLS1_2_OR_EARLIER */

    /* Check if a smaller max length was negotiated */
    if( ssl->session_out != NULL )
    {
        read_mfl = ssl_mfl_code_to_length( ssl->session_out->mfl_code );
        if( read_mfl < max_len )
        {
            max_len = read_mfl;
        }
    }

    /* During a handshake, use the value being negotiated */
    if( ssl->session_negotiate != NULL )
    {
        read_mfl = ssl_mfl_code_to_length( ssl->session_negotiate->mfl_code );
        if( read_mfl < max_len )
        {
            max_len = read_mfl;
        }
    }

    return( max_len );
}

size_t mbedtls_ssl_get_output_max_frag_len( const mbedtls_ssl_context *ssl )
{
    size_t max_len;

    /*
     * Assume mfl_code is correct since it was checked when set
     */
    max_len = ssl_mfl_code_to_length( ssl->conf->mfl_code );

    /* Check if a smaller max length was negotiated */
    if( ssl->session_out != NULL &&
        ssl_mfl_code_to_length( ssl->session_out->mfl_code ) < max_len )
    {
        max_len = ssl_mfl_code_to_length( ssl->session_out->mfl_code );
    }

    /* During a handshake, use the value being negotiated */
    if( ssl->session_negotiate != NULL &&
        ssl_mfl_code_to_length( ssl->session_negotiate->mfl_code ) < max_len )
    {
        max_len = ssl_mfl_code_to_length( ssl->session_negotiate->mfl_code );
    }

    return( max_len );
}
#endif /* MBEDTLS_SSL_MAX_FRAGMENT_LENGTH */

#if defined(MBEDTLS_SSL_PROTO_DTLS)
size_t mbedtls_ssl_get_current_mtu( const mbedtls_ssl_context *ssl )
{
    /* Return unlimited mtu for client hello messages to avoid fragmentation. */
    if( ssl->conf->endpoint == MBEDTLS_SSL_IS_CLIENT &&
        ( ssl->state == MBEDTLS_SSL_CLIENT_HELLO ||
          ssl->state == MBEDTLS_SSL_SERVER_HELLO ) )
        return ( 0 );

    if( ssl->handshake == NULL || ssl->handshake->mtu == 0 )
        return( ssl->mtu );

    if( ssl->mtu == 0 )
        return( ssl->handshake->mtu );

    return( ssl->mtu < ssl->handshake->mtu ?
            ssl->mtu : ssl->handshake->mtu );
}
#endif /* MBEDTLS_SSL_PROTO_DTLS */

int mbedtls_ssl_get_max_out_record_payload( const mbedtls_ssl_context *ssl )
{
    size_t max_len = MBEDTLS_SSL_OUT_CONTENT_LEN;

#if !defined(MBEDTLS_SSL_MAX_FRAGMENT_LENGTH) && \
    !defined(MBEDTLS_SSL_PROTO_DTLS)
    (void) ssl;
#endif

#if defined(MBEDTLS_SSL_MAX_FRAGMENT_LENGTH)
    const size_t mfl = mbedtls_ssl_get_output_max_frag_len( ssl );

    if( max_len > mfl )
        max_len = mfl;
#endif

#if defined(MBEDTLS_SSL_PROTO_DTLS)
    if( mbedtls_ssl_get_current_mtu( ssl ) != 0 )
    {
        const size_t mtu = mbedtls_ssl_get_current_mtu( ssl );
        const int ret = mbedtls_ssl_get_record_expansion( ssl );
        const size_t overhead = (size_t) ret;

        if( ret < 0 )
            return( ret );

        if( mtu <= overhead )
        {
            MBEDTLS_SSL_DEBUG_MSG( 1, ( "MTU too low for record expansion" ) );
            return( MBEDTLS_ERR_SSL_FEATURE_UNAVAILABLE );
        }

        if( max_len > mtu - overhead )
            max_len = mtu - overhead;
    }
#endif /* MBEDTLS_SSL_PROTO_DTLS */

#if !defined(MBEDTLS_SSL_MAX_FRAGMENT_LENGTH) &&        \
    !defined(MBEDTLS_SSL_PROTO_DTLS)
    ((void) ssl);
#endif

    return( (int) max_len );
}

int mbedtls_ssl_get_max_in_record_payload( const mbedtls_ssl_context *ssl )
{
    size_t max_len = MBEDTLS_SSL_IN_CONTENT_LEN;

#if !defined(MBEDTLS_SSL_MAX_FRAGMENT_LENGTH)
    (void) ssl;
#endif

#if defined(MBEDTLS_SSL_MAX_FRAGMENT_LENGTH)
    const size_t mfl = mbedtls_ssl_get_input_max_frag_len( ssl );

    if( max_len > mfl )
        max_len = mfl;
#endif

    return( (int) max_len );
}

#if defined(MBEDTLS_X509_CRT_PARSE_C)
const mbedtls_x509_crt *mbedtls_ssl_get_peer_cert( const mbedtls_ssl_context *ssl )
{
    if( ssl == NULL || ssl->session == NULL )
        return( NULL );

#if defined(MBEDTLS_SSL_KEEP_PEER_CERTIFICATE)
    return( ssl->session->peer_cert );
#else
    return( NULL );
#endif /* MBEDTLS_SSL_KEEP_PEER_CERTIFICATE */
}
#endif /* MBEDTLS_X509_CRT_PARSE_C */

#if defined(MBEDTLS_SSL_CLI_C)
int mbedtls_ssl_get_session( const mbedtls_ssl_context *ssl,
                             mbedtls_ssl_session *dst )
{
    int ret;

    if( ssl == NULL ||
        dst == NULL ||
        ssl->session == NULL ||
        ssl->conf->endpoint != MBEDTLS_SSL_IS_CLIENT )
    {
        return( MBEDTLS_ERR_SSL_BAD_INPUT_DATA );
    }

    /* Since Mbed TLS 3.0, mbedtls_ssl_get_session() is no longer
     * idempotent: Each session can only be exported once.
     *
     * (This is in preparation for TLS 1.3 support where we will
     * need the ability to export multiple sessions (aka tickets),
     * which will be achieved by calling mbedtls_ssl_get_session()
     * multiple times until it fails.)
     *
     * Check whether we have already exported the current session,
     * and fail if so.
     */
    if( ssl->session->exported == 1 )
        return( MBEDTLS_ERR_SSL_FEATURE_UNAVAILABLE );

    ret = mbedtls_ssl_session_copy( dst, ssl->session );
    if( ret != 0 )
        return( ret );

    /* Remember that we've exported the session. */
    ssl->session->exported = 1;
    return( 0 );
}
#endif /* MBEDTLS_SSL_CLI_C */

/*
 * Define ticket header determining Mbed TLS version
 * and structure of the ticket.
 */

/*
 * Define bitflag determining compile-time settings influencing
 * structure of serialized SSL sessions.
 */

#if defined(MBEDTLS_HAVE_TIME)
#define SSL_SERIALIZED_SESSION_CONFIG_TIME 1
#else
#define SSL_SERIALIZED_SESSION_CONFIG_TIME 0
#endif /* MBEDTLS_HAVE_TIME */

#if defined(MBEDTLS_X509_CRT_PARSE_C)
#define SSL_SERIALIZED_SESSION_CONFIG_CRT 1
#else
#define SSL_SERIALIZED_SESSION_CONFIG_CRT 0
#endif /* MBEDTLS_X509_CRT_PARSE_C */

#if defined(MBEDTLS_SSL_CLI_C) && defined(MBEDTLS_SSL_SESSION_TICKETS)
#define SSL_SERIALIZED_SESSION_CONFIG_CLIENT_TICKET 1
#else
#define SSL_SERIALIZED_SESSION_CONFIG_CLIENT_TICKET 0
#endif /* MBEDTLS_SSL_CLI_C && MBEDTLS_SSL_SESSION_TICKETS */

#if defined(MBEDTLS_SSL_MAX_FRAGMENT_LENGTH)
#define SSL_SERIALIZED_SESSION_CONFIG_MFL 1
#else
#define SSL_SERIALIZED_SESSION_CONFIG_MFL 0
#endif /* MBEDTLS_SSL_MAX_FRAGMENT_LENGTH */

#if defined(MBEDTLS_SSL_ENCRYPT_THEN_MAC)
#define SSL_SERIALIZED_SESSION_CONFIG_ETM 1
#else
#define SSL_SERIALIZED_SESSION_CONFIG_ETM 0
#endif /* MBEDTLS_SSL_ENCRYPT_THEN_MAC */

#if defined(MBEDTLS_SSL_SESSION_TICKETS)
#define SSL_SERIALIZED_SESSION_CONFIG_TICKET 1
#else
#define SSL_SERIALIZED_SESSION_CONFIG_TICKET 0
#endif /* MBEDTLS_SSL_SESSION_TICKETS */

#define SSL_SERIALIZED_SESSION_CONFIG_TIME_BIT          0
#define SSL_SERIALIZED_SESSION_CONFIG_CRT_BIT           1
#define SSL_SERIALIZED_SESSION_CONFIG_CLIENT_TICKET_BIT 2
#define SSL_SERIALIZED_SESSION_CONFIG_MFL_BIT           3
#define SSL_SERIALIZED_SESSION_CONFIG_ETM_BIT           4
#define SSL_SERIALIZED_SESSION_CONFIG_TICKET_BIT        5

#define SSL_SERIALIZED_SESSION_CONFIG_BITFLAG                           \
    ( (uint16_t) (                                                      \
        ( SSL_SERIALIZED_SESSION_CONFIG_TIME          << SSL_SERIALIZED_SESSION_CONFIG_TIME_BIT          ) | \
        ( SSL_SERIALIZED_SESSION_CONFIG_CRT           << SSL_SERIALIZED_SESSION_CONFIG_CRT_BIT           ) | \
        ( SSL_SERIALIZED_SESSION_CONFIG_CLIENT_TICKET << SSL_SERIALIZED_SESSION_CONFIG_CLIENT_TICKET_BIT ) | \
        ( SSL_SERIALIZED_SESSION_CONFIG_MFL           << SSL_SERIALIZED_SESSION_CONFIG_MFL_BIT           ) | \
        ( SSL_SERIALIZED_SESSION_CONFIG_ETM           << SSL_SERIALIZED_SESSION_CONFIG_ETM_BIT           ) | \
        ( SSL_SERIALIZED_SESSION_CONFIG_TICKET        << SSL_SERIALIZED_SESSION_CONFIG_TICKET_BIT        ) ) )

#if defined(MBEDTLS_SSL_PROTO_TLS1_2) || defined(MBEDTLS_SSL_PROTO_TLS1_1) || \
    defined(MBEDTLS_SSL_PROTO_TLS1) || defined(MBEDTLS_SSL_NEW_SESSION_TICKET)
static unsigned char ssl_serialized_session_header[] = {
    MBEDTLS_VERSION_MAJOR,
    MBEDTLS_VERSION_MINOR,
    MBEDTLS_VERSION_PATCH,
    ( SSL_SERIALIZED_SESSION_CONFIG_BITFLAG >> 8 ) & 0xFF,
    ( SSL_SERIALIZED_SESSION_CONFIG_BITFLAG >> 0 ) & 0xFF,
};

/*
 * Serialize a session in the following format:
 * (in the presentation language of TLS, RFC 8446 section 3)
 *
 *  struct {
 *
 *    opaque mbedtls_version[3];   // library version: major, minor, patch
 *    opaque session_format[2];    // library-version specific 16-bit field
 *                                 // determining the format of the remaining
 *                                 // serialized data.
 *
 *          Note: When updating the format, remember to keep
 *          these version+format bytes.
 *
 *                                 // In this version, `session_format` determines
 *                                 // the setting of those compile-time
 *                                 // configuration options which influence
 *                                 // the structure of mbedtls_ssl_session.
 *
 *    uint8_t minor_ver;           // Protocol-version. Possible values:
 *                                 // - TLS 1.2 (MBEDTLS_SSL_MINOR_VERSION_3)
 *
 *    select (serialized_session.minor_ver) {
 *
 *      case MBEDTLS_SSL_MINOR_VERSION_3: // TLS 1.2
 *        serialized_session_tls12 data;
 *      case MBEDTLS_SSL_MINOR_VERSION_4: // TLS 1.3
 *        serialized_session_tls13 data;
 *
 *   };
 */

#if defined(MBEDTLS_SSL_PROTO_TLS1_2)
/* Serialization of TLS 1.2 sessions:
 *
 * struct {
 *    uint64 start_time;
 *    uint8 ciphersuite[2];           // defined by the standard
 *    uint8 compression;              // 0 or 1
 *    uint8 session_id_len;           // at most 32
 *    opaque session_id[32];
 *    opaque master[48];              // fixed length in the standard
 *    uint32 verify_result;
 *    opaque peer_cert<0..2^24-1>;    // length 0 means no peer cert
 *    opaque ticket<0..2^24-1>;       // length 0 means no ticket
 *    uint32 ticket_lifetime;
 *    uint8 mfl_code;                 // up to 255 according to standard
 *    uint8 encrypt_then_mac;         // 0 or 1
 * } serialized_session_tls12;
 *
 */
static size_t ssl_session_save_tls12( const mbedtls_ssl_session *session,
                                      unsigned char *buf,
                                      size_t buf_len )
{
    unsigned char *p = buf;
    size_t used = 0;

#if defined(MBEDTLS_HAVE_TIME)
    uint64_t start;
#endif
#if defined(MBEDTLS_X509_CRT_PARSE_C)
#if defined(MBEDTLS_SSL_KEEP_PEER_CERTIFICATE)
    size_t cert_len;
#endif /* MBEDTLS_SSL_KEEP_PEER_CERTIFICATE */
#endif /* MBEDTLS_X509_CRT_PARSE_C */

    /*
     * Time
     */
#if defined(MBEDTLS_HAVE_TIME)
    used += 8;

    if( used <= buf_len )
    {
        start = (uint64_t) session->start;

        *p++ = (unsigned char)( ( start >> 56 ) & 0xFF );
        *p++ = (unsigned char)( ( start >> 48 ) & 0xFF );
        *p++ = (unsigned char)( ( start >> 40 ) & 0xFF );
        *p++ = (unsigned char)( ( start >> 32 ) & 0xFF );
        *p++ = (unsigned char)( ( start >> 24 ) & 0xFF );
        *p++ = (unsigned char)( ( start >> 16 ) & 0xFF );
        *p++ = (unsigned char)( ( start >>  8 ) & 0xFF );
        *p++ = (unsigned char)( ( start       ) & 0xFF );
    }
#endif /* MBEDTLS_HAVE_TIME */

    /*
     * Basic mandatory fields
     */
    used += 2   /* ciphersuite */
          + 1   /* compression */
          + 1   /* id_len */
          + sizeof( session->id )
          + sizeof( session->master )
          + 4;  /* verify_result */

    if( used <= buf_len )
    {
        *p++ = (unsigned char)( ( session->ciphersuite >> 8 ) & 0xFF );
        *p++ = (unsigned char)( ( session->ciphersuite      ) & 0xFF );

        *p++ = (unsigned char)( session->compression & 0xFF );

        *p++ = (unsigned char)( session->id_len & 0xFF );
        memcpy( p, session->id, 32 );
        p += 32;

        memcpy( p, session->master, 48 );
        p += 48;

        *p++ = (unsigned char)( ( session->verify_result >> 24 ) & 0xFF );
        *p++ = (unsigned char)( ( session->verify_result >> 16 ) & 0xFF );
        *p++ = (unsigned char)( ( session->verify_result >>  8 ) & 0xFF );
        *p++ = (unsigned char)( ( session->verify_result       ) & 0xFF );
    }

    /*
     * Peer's end-entity certificate
     */
#if defined(MBEDTLS_X509_CRT_PARSE_C)
#if defined(MBEDTLS_SSL_KEEP_PEER_CERTIFICATE)
    if( session->peer_cert == NULL )
        cert_len = 0;
    else
        cert_len = session->peer_cert->raw.len;

    used += 3 + cert_len;

    if( used <= buf_len )
    {
        *p++ = (unsigned char)( ( cert_len >> 16 ) & 0xFF );
        *p++ = (unsigned char)( ( cert_len >>  8 ) & 0xFF );
        *p++ = (unsigned char)( ( cert_len       ) & 0xFF );

        if( session->peer_cert != NULL )
        {
            memcpy( p, session->peer_cert->raw.p, cert_len );
            p += cert_len;
        }
    }
#else /* MBEDTLS_SSL_KEEP_PEER_CERTIFICATE */
    if( session->peer_cert_digest != NULL )
    {
        used += 1 /* type */ + 1 /* length */ + session->peer_cert_digest_len;
        if( used <= buf_len )
        {
            *p++ = (unsigned char) session->peer_cert_digest_type;
            *p++ = (unsigned char) session->peer_cert_digest_len;
            memcpy( p, session->peer_cert_digest,
                    session->peer_cert_digest_len );
            p += session->peer_cert_digest_len;
        }
    }
    else
    {
        used += 2;
        if( used <= buf_len )
        {
            *p++ = (unsigned char) MBEDTLS_MD_NONE;
            *p++ = 0;
        }
    }
#endif /* !MBEDTLS_SSL_KEEP_PEER_CERTIFICATE */
#endif /* MBEDTLS_X509_CRT_PARSE_C */

    /*
     * Session ticket if any, plus associated data
     */
#if defined(MBEDTLS_SSL_SESSION_TICKETS) && defined(MBEDTLS_SSL_CLI_C)
    used += 3 + session->ticket_len + 4; /* len + ticket + lifetime */

    if( used <= buf_len )
    {
        *p++ = (unsigned char)( ( session->ticket_len >> 16 ) & 0xFF );
        *p++ = (unsigned char)( ( session->ticket_len >>  8 ) & 0xFF );
        *p++ = (unsigned char)( ( session->ticket_len       ) & 0xFF );

        if( session->ticket != NULL )
        {
            memcpy( p, session->ticket, session->ticket_len );
            p += session->ticket_len;
        }

        *p++ = (unsigned char)( ( session->ticket_lifetime >> 24 ) & 0xFF );
        *p++ = (unsigned char)( ( session->ticket_lifetime >> 16 ) & 0xFF );
        *p++ = (unsigned char)( ( session->ticket_lifetime >>  8 ) & 0xFF );
        *p++ = (unsigned char)( ( session->ticket_lifetime       ) & 0xFF );
    }
#endif /* MBEDTLS_SSL_SESSION_TICKETS && MBEDTLS_SSL_CLI_C */

    /*
     * Misc extension-related info
     */
#if defined(MBEDTLS_SSL_MAX_FRAGMENT_LENGTH)
    used += 1;

    if( used <= buf_len )
        *p++ = session->mfl_code;
#endif

#if defined(MBEDTLS_SSL_ENCRYPT_THEN_MAC)
    used += 1;

    if( used <= buf_len )
        *p++ = (unsigned char)( ( session->encrypt_then_mac ) & 0xFF );
#endif

    return( used );
}
#endif /* MBEDTLS_SSL_PROTO_TLS1_2 */

#if defined(MBEDTLS_SSL_PROTO_TLS1_3_EXPERIMENTAL)
/* Serialization of TLS 1.3 sessions:
 *
 * struct {
 *   uint64 start_time;
 *   uint8 ciphersuite[2];
 *   uint32 ticket_lifetime;
 *   uint32 ticket_age_add;
 *   uint8 ticket_flags;
 *   opaque resumption_key<0..255>;
 *   opaque ticket<0..2^16>;
 *   uint64 ticket_received;
 * } serialized_session_tls13;
 *
 */
#if !defined(MBEDTLS_SSL_NEW_SESSION_TICKET)
static size_t ssl_session_save_tls13( const mbedtls_ssl_session *session,
                                      unsigned char *buf,
                                      size_t buf_len )
{
    return( MBEDTLS_ERR_SSL_FEATURE_UNAVAILABLE );
}
#else /* MBEDTLS_SSL_NEW_SESSION_TICKET */
static size_t ssl_session_save_tls13( const mbedtls_ssl_session *session,
                                      unsigned char *buf,
                                      size_t buf_len )
{
    unsigned char *p = buf;
    size_t used = 0;
    uint64_t start;

    if( session == NULL )
        return( MBEDTLS_ERR_SSL_INTERNAL_ERROR );

#if defined(MBEDTLS_HAVE_TIME)
    used += 8;

    if( used <= buf_len )
    {
        start = (uint64_t) session->start;
        *p++ = (unsigned char)( ( start >> 56 ) & 0xFF );
        *p++ = (unsigned char)( ( start >> 48 ) & 0xFF );
        *p++ = (unsigned char)( ( start >> 40 ) & 0xFF );
        *p++ = (unsigned char)( ( start >> 32 ) & 0xFF );
        *p++ = (unsigned char)( ( start >> 24 ) & 0xFF );
        *p++ = (unsigned char)( ( start >> 16 ) & 0xFF );
        *p++ = (unsigned char)( ( start >>  8 ) & 0xFF );
        *p++ = (unsigned char)( ( start       ) & 0xFF );
    }
#endif /* MBEDTLS_HAVE_TIME */

    used += 2   /* ciphersuite     */
          + 4   /* ticket_lifetime */
          + 4   /* ticket_age_add  */
          + 1   /* flags           */
          + 1;  /* key_len         */

    if( used <= buf_len )
    {
        *p++ = (unsigned char)( ( session->ciphersuite >> 8 ) & 0xFF );
        *p++ = (unsigned char)( ( session->ciphersuite      ) & 0xFF );

        *p++ = (unsigned char)( ( session->ticket_lifetime >> 24 ) & 0xFF );
        *p++ = (unsigned char)( ( session->ticket_lifetime >> 16 ) & 0xFF );
        *p++ = (unsigned char)( ( session->ticket_lifetime >>  8 ) & 0xFF );
        *p++ = (unsigned char)( ( session->ticket_lifetime       ) & 0xFF );

        *p++ = (unsigned char)( ( session->ticket_age_add >> 24 ) & 0xFF );
        *p++ = (unsigned char)( ( session->ticket_age_add >> 16 ) & 0xFF );
        *p++ = (unsigned char)( ( session->ticket_age_add >>  8 ) & 0xFF );
        *p++ = (unsigned char)( ( session->ticket_age_add       ) & 0xFF );

        *p++ = (unsigned char)( ( session->ticket_flags      ) & 0xFF );

        *p++ = (unsigned char)( ( session->key_len      ) & 0xFF );
    }

    used += session->key_len;
    if( used <= buf_len )
    {
        memcpy( p, session->key, session->key_len );
        p += session->key_len;
    }

#if defined(MBEDTLS_SSL_CLI_C)
    if( session->endpoint == MBEDTLS_SSL_IS_CLIENT )
    {
        /* Store ticket itself */
        used += 2                     /* ticket length */
              + session->ticket_len;  /* ticket        */

        if( used <= buf_len )
        {
            *p++ = (unsigned char)( ( session->ticket_len >> 8 ) & 0xFF );
            *p++ = (unsigned char)( ( session->ticket_len      ) & 0xFF );

            memcpy( p, session->ticket, session->ticket_len );
            p +=  session->ticket_len;
        }

#if defined(MBEDTLS_HAVE_TIME)
        used += 8;

        if( used <= buf_len )
        {
            start = (uint64_t) session->ticket_received;
            *p++ = (unsigned char)( ( start >> 56 ) & 0xFF );
            *p++ = (unsigned char)( ( start >> 48 ) & 0xFF );
            *p++ = (unsigned char)( ( start >> 40 ) & 0xFF );
            *p++ = (unsigned char)( ( start >> 32 ) & 0xFF );
            *p++ = (unsigned char)( ( start >> 24 ) & 0xFF );
            *p++ = (unsigned char)( ( start >> 16 ) & 0xFF );
            *p++ = (unsigned char)( ( start >>  8 ) & 0xFF );
            *p++ = (unsigned char)( ( start       ) & 0xFF );
        }
#endif /* MBEDTLS_HAVE_TIME */
    }
#endif /* MBEDTLS_SSL_CLI_C */

    return( used );
}
#endif /* MBEDTLS_SSL_NEW_SESSION_TICKET */
#endif /* MBEDTLS_SSL_PROTO_TLS1_3_EXPERIMENTAL */

static int ssl_session_save( const mbedtls_ssl_session *session,
                             unsigned char omit_header,
                             unsigned char *buf,
                             size_t buf_len,
                             size_t *olen )
{
    unsigned char *p = buf;
    size_t used = 0;

    if( !omit_header )
    {
        /*
         * Add Mbed TLS version identifier
         */

        used += sizeof( ssl_serialized_session_header );

        if( used <= buf_len )
        {
            memcpy( p, ssl_serialized_session_header,
                    sizeof( ssl_serialized_session_header ) );
            p += sizeof( ssl_serialized_session_header );
        }
    }

    /*
     * TLS version identifier
     */
    used += 1;
    if( used <= buf_len )
    {
        *p++ = session->minor_ver;
    }

    /* Forward to version-specific serialization routine. */
    switch( session->minor_ver )
    {
#if defined(MBEDTLS_SSL_PROTO_TLS1_2)
    case MBEDTLS_SSL_MINOR_VERSION_3:
    {
        size_t remaining_len = used <= buf_len ? buf_len - used : 0;
        used += ssl_session_save_tls12( session, p, remaining_len );
        break;
    }
#endif /* MBEDTLS_SSL_PROTO_TLS1_2 */

#if defined(MBEDTLS_SSL_PROTO_TLS1_3_EXPERIMENTAL)
    case MBEDTLS_SSL_MINOR_VERSION_4:
    {
        size_t remaining_len = used <= buf_len ? buf_len - used : 0;
        used += ssl_session_save_tls13( session, p, remaining_len );
        break;
    }
#endif /* MBEDTLS_SSL_PROTO_TLS1_3_EXPERIMENTAL */

    default:
        return( MBEDTLS_ERR_SSL_FEATURE_UNAVAILABLE );
    }

    *olen = used;
    if( used > buf_len )
        return( MBEDTLS_ERR_SSL_BUFFER_TOO_SMALL );

    return( 0 );
}

/*
 * Public wrapper for ssl_session_save()
 */
int mbedtls_ssl_session_save( const mbedtls_ssl_session *session,
                              unsigned char *buf,
                              size_t buf_len,
                              size_t *olen )
{
    return( ssl_session_save( session, 0, buf, buf_len, olen ) );
}

#if defined(MBEDTLS_SSL_PROTO_TLS1_2)
/*
 * Deserialize session, see mbedtls_ssl_session_save() for format.
 *
 * This internal version is wrapped by a public function that cleans up in
 * case of error, and has an extra option omit_header.
 */
static int ssl_session_load_tls12( mbedtls_ssl_session *session,
                                   const unsigned char *buf,
                                   size_t len )
{
#if defined(MBEDTLS_HAVE_TIME)
    uint64_t start;
#endif
#if defined(MBEDTLS_X509_CRT_PARSE_C)
#if defined(MBEDTLS_SSL_KEEP_PEER_CERTIFICATE)
    size_t cert_len;
#endif /* MBEDTLS_SSL_KEEP_PEER_CERTIFICATE */
#endif /* MBEDTLS_X509_CRT_PARSE_C */

    const unsigned char *p = buf;
    const unsigned char * const end = buf + len;

    /*
     * Time
     */
#if defined(MBEDTLS_HAVE_TIME)
    if( 8 > (size_t)( end - p ) )
        return( MBEDTLS_ERR_SSL_BAD_INPUT_DATA );

    start = ( (uint64_t) p[0] << 56 ) |
            ( (uint64_t) p[1] << 48 ) |
            ( (uint64_t) p[2] << 40 ) |
            ( (uint64_t) p[3] << 32 ) |
            ( (uint64_t) p[4] << 24 ) |
            ( (uint64_t) p[5] << 16 ) |
            ( (uint64_t) p[6] <<  8 ) |
            ( (uint64_t) p[7]       );
    p += 8;

    session->start = (time_t) start;
#endif /* MBEDTLS_HAVE_TIME */

    /*
     * Basic mandatory fields
     */
    if( 2 + 1 + 1 + 32 + 48 + 4 > (size_t)( end - p ) )
        return( MBEDTLS_ERR_SSL_BAD_INPUT_DATA );

    session->ciphersuite = ( p[0] << 8 ) | p[1];
    p += 2;

    session->compression = *p++;

    session->id_len = *p++;
    memcpy( session->id, p, 32 );
    p += 32;

    memcpy( session->master, p, 48 );
    p += 48;

    session->verify_result = ( (uint32_t) p[0] << 24 ) |
                             ( (uint32_t) p[1] << 16 ) |
                             ( (uint32_t) p[2] <<  8 ) |
                             ( (uint32_t) p[3]       );
    p += 4;

    /* Immediately clear invalid pointer values that have been read, in case
     * we exit early before we replaced them with valid ones. */
#if defined(MBEDTLS_X509_CRT_PARSE_C)
#if defined(MBEDTLS_SSL_KEEP_PEER_CERTIFICATE)
    session->peer_cert = NULL;
#else
    session->peer_cert_digest = NULL;
#endif /* !MBEDTLS_SSL_KEEP_PEER_CERTIFICATE */
#endif /* MBEDTLS_X509_CRT_PARSE_C */
#if defined(MBEDTLS_SSL_SESSION_TICKETS) && defined(MBEDTLS_SSL_CLI_C)
    session->ticket = NULL;
#endif /* MBEDTLS_SSL_SESSION_TICKETS && MBEDTLS_SSL_CLI_C */

    /*
     * Peer certificate
     */
#if defined(MBEDTLS_X509_CRT_PARSE_C)
#if defined(MBEDTLS_SSL_KEEP_PEER_CERTIFICATE)
    /* Deserialize CRT from the end of the ticket. */
    if( 3 > (size_t)( end - p ) )
        return( MBEDTLS_ERR_SSL_BAD_INPUT_DATA );

    cert_len = ( p[0] << 16 ) | ( p[1] << 8 ) | p[2];
    p += 3;

    if( cert_len != 0 )
    {
        int ret = MBEDTLS_ERR_ERROR_CORRUPTION_DETECTED;

        if( cert_len > (size_t)( end - p ) )
            return( MBEDTLS_ERR_SSL_BAD_INPUT_DATA );

        session->peer_cert = mbedtls_calloc( 1, sizeof( mbedtls_x509_crt ) );

        if( session->peer_cert == NULL )
            return( MBEDTLS_ERR_SSL_ALLOC_FAILED );

        mbedtls_x509_crt_init( session->peer_cert );

        if( ( ret = mbedtls_x509_crt_parse_der( session->peer_cert,
                                                p, cert_len ) ) != 0 )
        {
            mbedtls_x509_crt_free( session->peer_cert );
            mbedtls_free( session->peer_cert );
            session->peer_cert = NULL;
            return( ret );
        }

        p += cert_len;
    }
#else /* MBEDTLS_SSL_KEEP_PEER_CERTIFICATE */
    /* Deserialize CRT digest from the end of the ticket. */
    if( 2 > (size_t)( end - p ) )
        return( MBEDTLS_ERR_SSL_BAD_INPUT_DATA );

    session->peer_cert_digest_type = (mbedtls_md_type_t) *p++;
    session->peer_cert_digest_len  = (size_t) *p++;

    if( session->peer_cert_digest_len != 0 )
    {
        const mbedtls_md_info_t *md_info =
            mbedtls_md_info_from_type( session->peer_cert_digest_type );
        if( md_info == NULL )
            return( MBEDTLS_ERR_SSL_BAD_INPUT_DATA );
        if( session->peer_cert_digest_len != mbedtls_md_get_size( md_info ) )
            return( MBEDTLS_ERR_SSL_BAD_INPUT_DATA );

        if( session->peer_cert_digest_len > (size_t)( end - p ) )
            return( MBEDTLS_ERR_SSL_BAD_INPUT_DATA );

        session->peer_cert_digest =
            mbedtls_calloc( 1, session->peer_cert_digest_len );
        if( session->peer_cert_digest == NULL )
            return( MBEDTLS_ERR_SSL_ALLOC_FAILED );

        memcpy( session->peer_cert_digest, p,
                session->peer_cert_digest_len );
        p += session->peer_cert_digest_len;
    }
#endif /* MBEDTLS_SSL_KEEP_PEER_CERTIFICATE */
#endif /* MBEDTLS_X509_CRT_PARSE_C */

    /*
     * Session ticket and associated data
     */
#if defined(MBEDTLS_SSL_SESSION_TICKETS) && defined(MBEDTLS_SSL_CLI_C)
    if( 3 > (size_t)( end - p ) )
        return( MBEDTLS_ERR_SSL_BAD_INPUT_DATA );

    session->ticket_len = ( p[0] << 16 ) | ( p[1] << 8 ) | p[2];
    p += 3;

    if( session->ticket_len != 0 )
    {
        if( session->ticket_len > (size_t)( end - p ) )
            return( MBEDTLS_ERR_SSL_BAD_INPUT_DATA );

        session->ticket = mbedtls_calloc( 1, session->ticket_len );
        if( session->ticket == NULL )
            return( MBEDTLS_ERR_SSL_ALLOC_FAILED );

        memcpy( session->ticket, p, session->ticket_len );
        p += session->ticket_len;
    }

    if( 4 > (size_t)( end - p ) )
        return( MBEDTLS_ERR_SSL_BAD_INPUT_DATA );

    session->ticket_lifetime = ( (uint32_t) p[0] << 24 ) |
                               ( (uint32_t) p[1] << 16 ) |
                               ( (uint32_t) p[2] <<  8 ) |
                               ( (uint32_t) p[3]       );
    p += 4;
#endif /* MBEDTLS_SSL_SESSION_TICKETS && MBEDTLS_SSL_CLI_C */

    /*
     * Misc extension-related info
     */
#if defined(MBEDTLS_SSL_MAX_FRAGMENT_LENGTH)
    if( 1 > (size_t)( end - p ) )
        return( MBEDTLS_ERR_SSL_BAD_INPUT_DATA );

    session->mfl_code = *p++;
#endif

#if defined(MBEDTLS_SSL_ENCRYPT_THEN_MAC)
    if( 1 > (size_t)( end - p ) )
        return( MBEDTLS_ERR_SSL_BAD_INPUT_DATA );

    session->encrypt_then_mac = *p++;
#endif

    /* Done, should have consumed entire buffer */
    if( p != end )
        return( MBEDTLS_ERR_SSL_BAD_INPUT_DATA );

    return( 0 );
}
#endif /* MBEDTLS_SSL_PROTO_TLS1_2 */

#if defined(MBEDTLS_SSL_PROTO_TLS1_3_EXPERIMENTAL)
#if !defined(MBEDTLS_SSL_NEW_SESSION_TICKET)
static size_t ssl_session_load_tls13( mbedtls_ssl_session *session,
                                      const unsigned char *buf,
                                      size_t len )
{
    return( MBEDTLS_ERR_SSL_FEATURE_UNAVAILABLE );
}
#else /* MBEDTLS_SSL_NEW_SESSION_TICKET */
static size_t ssl_session_load_tls13( mbedtls_ssl_session *session,
                                      const unsigned char *buf,
                                      size_t len )
{
    const unsigned char *p = buf;
    const unsigned char * const end = buf + len;

#if defined(MBEDTLS_HAVE_TIME)
    if( 8 > (size_t)( end - p ) )
        return( MBEDTLS_ERR_SSL_BAD_INPUT_DATA );

    session->start = (mbedtls_time_t)(
        ( (uint64_t) p[0] << 56 ) |
        ( (uint64_t) p[1] << 48 ) |
        ( (uint64_t) p[2] << 40 ) |
        ( (uint64_t) p[3] << 32 ) |
        ( (uint64_t) p[4] << 24 ) |
        ( (uint64_t) p[5] << 16 ) |
        ( (uint64_t) p[6] <<  8 ) |
        ( (uint64_t) p[7]       ));
    p += 8;
#endif /* MBEDTLS_HAVE_TIME */

    /* 2 bytes for ciphersuite,
     * 4 bytes for ticket_lifetime,
     * 4 bytes ticket_age_add,
     * 1 byte for key_len,
     * 1 byte for flags.
     */

    if( 2 + 4 + 4 + 1 + 1  > (size_t)( end - p ) )
        return( MBEDTLS_ERR_SSL_BAD_INPUT_DATA );

    session->ciphersuite = ( p[0] << 8 ) | p[1];
    p += 2;

    session->ticket_lifetime =
                        ( (uint32_t) p[0] << 24 ) |
                        ( (uint32_t) p[1] << 16 ) |
                        ( (uint32_t) p[2] <<  8 ) |
                        ( (uint32_t) p[3]       );
    p += 4;

    session->ticket_age_add =
                        ( (uint32_t) p[0] << 24 ) |
                        ( (uint32_t) p[1] << 16 ) |
                        ( (uint32_t) p[2] <<  8 ) |
                        ( (uint32_t) p[3]       );
    p += 4;

    session->ticket_flags = *p++;

    session->key_len = *p++;

    if( session->key_len > (size_t)( end - p ) )
        return( MBEDTLS_ERR_SSL_BAD_INPUT_DATA );

    if( session->key_len > sizeof( session->key ) )
        return( MBEDTLS_ERR_SSL_BUFFER_TOO_SMALL );

    memcpy( session->key, p, session->key_len );
    p += session->key_len;

#if defined(MBEDTLS_SSL_CLI_C)
    if( session->endpoint == MBEDTLS_SSL_IS_CLIENT )
    {
        if( 2 > (size_t)( end - p ) )
            return( MBEDTLS_ERR_SSL_BAD_INPUT_DATA );

        session->ticket_len = ( p[0] << 8 ) | p[1];
        p += 2;

        if( session->ticket_len > (size_t)( end - p ) )
            return( MBEDTLS_ERR_SSL_BAD_INPUT_DATA );

        session->ticket = mbedtls_calloc( session->ticket_len, 1 );
        if( session->ticket == NULL )
        {
            return ( MBEDTLS_ERR_SSL_ALLOC_FAILED );
        }
        else
        {
            memcpy( session->ticket, p, session->ticket_len );
            p += session->ticket_len;
        }

#if defined(MBEDTLS_HAVE_TIME)
        if( 8 > (size_t)( end - p ) )
            return( MBEDTLS_ERR_SSL_BAD_INPUT_DATA );

        session->ticket_received =
                ( (uint64_t) p[0] << 56 ) |
                ( (uint64_t) p[1] << 48 ) |
                ( (uint64_t) p[2] << 40 ) |
                ( (uint64_t) p[3] << 32 ) |
                ( (uint64_t) p[4] << 24 ) |
                ( (uint64_t) p[5] << 16 ) |
                ( (uint64_t) p[6] <<  8 ) |
                ( (uint64_t) p[7]       );
        p += 8;
#endif /* MBEDTLS_HAVE_TIME */
    }
#endif /* MBEDTLS_SSL_CLI_C */

    /* Done, should have consumed entire buffer */
    if( p != end )
        return( MBEDTLS_ERR_SSL_BAD_INPUT_DATA );

    return( 0 );
}
#endif /* MBEDTLS_SSL_NEW_SESSION_TICKET */
#endif /* MBEDTLS_SSL_PROTO_TLS1_3_EXPERIMENTAL */


static int ssl_session_load( mbedtls_ssl_session *session,
                             unsigned char omit_header,
                             const unsigned char *buf,
                             size_t len )
{
    const unsigned char *p = buf;
    const unsigned char * const end = buf + len;

    if( !omit_header )
    {
        /*
         * Check Mbed TLS version identifier
         */

        if( (size_t)( end - p ) < sizeof( ssl_serialized_session_header ) )
            return( MBEDTLS_ERR_SSL_BAD_INPUT_DATA );

        if( memcmp( p, ssl_serialized_session_header,
                    sizeof( ssl_serialized_session_header ) ) != 0 )
        {
            return( MBEDTLS_ERR_SSL_VERSION_MISMATCH );
        }
        p += sizeof( ssl_serialized_session_header );
    }

    /*
     * TLS version identifier
     */
    if( 1 > (size_t)( end - p ) )
        return( MBEDTLS_ERR_SSL_BAD_INPUT_DATA );
    session->minor_ver = *p++;

    /* Dispatch according to TLS version. */
    switch( session->minor_ver )
    {
#if defined(MBEDTLS_SSL_PROTO_TLS1_2)
    case MBEDTLS_SSL_MINOR_VERSION_3: /* TLS 1.2 */
    {
        size_t remaining_len = ( end - p );
        return( ssl_session_load_tls12( session, p, remaining_len ) );
    }
#endif /* MBEDTLS_SSL_PROTO_TLS1_2 */

#if defined(MBEDTLS_SSL_PROTO_TLS1_3_EXPERIMENTAL)
    case MBEDTLS_SSL_MINOR_VERSION_4: /* TLS 1.3 */
    {
        size_t remaining_len = ( end - p );
        return( ssl_session_load_tls13( session, p, remaining_len ) );
    }
#endif /* MBEDTLS_SSL_PROTO_TLS1_3_EXPERIMENTAL */

    default:
        return( MBEDTLS_ERR_SSL_BAD_INPUT_DATA );
    }
}

/*
 * Deserialize session: public wrapper for error cleaning
 */
int mbedtls_ssl_session_load( mbedtls_ssl_session *session,
                              const unsigned char *buf,
                              size_t len )
{
    int ret = ssl_session_load( session, 0, buf, len );

    if( ret != 0 )
        mbedtls_ssl_session_free( session );

    return( ret );
}
#endif /* MBEDTLS_SSL_PROTO_TLS1_2 || MBEDTLS_SSL_PROTO_TLS1_1 || MBEDTLS_SSL_PROTO_TLS1 ||
          MBEDTLS_SSL_NEW_SESSION_TICKET */

#if defined(MBEDTLS_SSL_USE_MPS)
int mbedtls_ssl_mps_remap_error( int ret )
{
    /* TODO: This should remap _all_ public MPS error codes. */

    if( ret == MBEDTLS_ERR_MPS_WANT_READ )
        ret = MBEDTLS_ERR_SSL_WANT_READ;
    if( ret == MBEDTLS_ERR_MPS_WANT_WRITE )
        ret = MBEDTLS_ERR_SSL_WANT_WRITE;
    if( ret == MBEDTLS_ERR_MPS_CONN_EOF )
        ret = MBEDTLS_ERR_SSL_CONN_EOF;
    if( ret == MBEDTLS_ERR_MPS_RETRY )
        ret = MBEDTLS_ERR_SSL_WANT_READ;

    return( ret );
}
#endif /* MBEDTLS_SSL_USE_MPS */

/*
 * Perform a single step of the SSL handshake
 */
static int ssl_prepare_handshake_step( mbedtls_ssl_context *ssl )
{
    int ret = MBEDTLS_ERR_ERROR_CORRUPTION_DETECTED;

    if( ( ret = mbedtls_ssl_flush_output( ssl ) ) != 0 )
        return( ret );

#if defined(MBEDTLS_SSL_PROTO_DTLS)
    if( ssl->conf->transport == MBEDTLS_SSL_TRANSPORT_DATAGRAM &&
        ssl->handshake->retransmit_state == MBEDTLS_SSL_RETRANS_SENDING )
    {
        if( ( ret = mbedtls_ssl_flight_transmit( ssl ) ) != 0 )
            return( ret );
    }
#endif /* MBEDTLS_SSL_PROTO_DTLS */

    return( ret );
}

int mbedtls_ssl_handshake_step( mbedtls_ssl_context *ssl )
{
    int ret = MBEDTLS_ERR_ERROR_CORRUPTION_DETECTED;

    if( ssl            == NULL                       ||
        ssl->conf      == NULL                       ||
        ssl->handshake == NULL                       ||
        ssl->state     == MBEDTLS_SSL_HANDSHAKE_OVER )
    {
        return( MBEDTLS_ERR_SSL_BAD_INPUT_DATA );
    }

    ret = ssl_prepare_handshake_step( ssl );
    if( ret != 0 )
        return( ret );

    ret = mbedtls_ssl_handle_pending_alert( ssl );
    if( ret != 0 )
        goto cleanup;

#if defined(MBEDTLS_SSL_CLI_C)
    if( ssl->conf->endpoint == MBEDTLS_SSL_IS_CLIENT )
    {
#if defined(MBEDTLS_SSL_PROTO_TLS1_3_EXPERIMENTAL)
        if( mbedtls_ssl_conf_is_tls13_only( ssl->conf ) )
            ret = mbedtls_ssl_handshake_client_step_tls1_3( ssl );
#endif /* MBEDTLS_SSL_PROTO_TLS1_3_EXPERIMENTAL */

#if defined(MBEDTLS_SSL_PROTO_TLS1_2)
        if( mbedtls_ssl_conf_is_tls12_only( ssl->conf ) )
            ret = mbedtls_ssl_handshake_client_step( ssl );
#endif /* MBEDTLS_SSL_PROTO_TLS1_2 */
    }
#endif
#if defined(MBEDTLS_SSL_SRV_C)
    if( ssl->conf->endpoint == MBEDTLS_SSL_IS_SERVER )
    {
#if defined(MBEDTLS_SSL_PROTO_TLS1_3_EXPERIMENTAL)
        if( mbedtls_ssl_conf_is_tls13_only( ssl->conf ) )
            ret = mbedtls_ssl_handshake_server_step_tls1_3( ssl );
#endif /* MBEDTLS_SSL_PROTO_TLS1_3_EXPERIMENTAL */

#if defined(MBEDTLS_SSL_PROTO_TLS1_2)
        if( mbedtls_ssl_conf_is_tls12_only( ssl->conf ) )
            ret = mbedtls_ssl_handshake_server_step( ssl );
#endif /* MBEDTLS_SSL_PROTO_TLS1_2 */
    }
#endif

    if( ret != 0 )
    {
        int alert_ret;
        alert_ret = mbedtls_ssl_handle_pending_alert( ssl );
        if( alert_ret != 0 )
        {
            ret = alert_ret;
            goto cleanup;
        }
    }

cleanup:

#if defined(MBEDTLS_SSL_USE_MPS)
    /*
     * Remap MPS error codes
     *
     * TODO: Consolidate MPS and SSL error codes, so that this isn't necessary.
     */
    ret = mbedtls_ssl_mps_remap_error( ret );
#endif /* MBEDTLS_SSL_USE_MPS */

    return( ret );
}

/*
 * Perform the SSL handshake
 */
int mbedtls_ssl_handshake( mbedtls_ssl_context *ssl )
{
    int ret = 0;

    /* Sanity checks */

    if( ssl == NULL || ssl->conf == NULL )
        return( MBEDTLS_ERR_SSL_BAD_INPUT_DATA );

#if defined(MBEDTLS_SSL_PROTO_DTLS)
    if( ssl->conf->transport == MBEDTLS_SSL_TRANSPORT_DATAGRAM &&
        ( ssl->f_set_timer == NULL || ssl->f_get_timer == NULL ) )
    {
        MBEDTLS_SSL_DEBUG_MSG( 1, ( "You must use "
                                     "mbedtls_ssl_set_timer_cb() for DTLS" ) );
        return( MBEDTLS_ERR_SSL_BAD_INPUT_DATA );
    }
#endif /* MBEDTLS_SSL_PROTO_DTLS */

    MBEDTLS_SSL_DEBUG_MSG( 2, ( "=> handshake" ) );

    /* Main handshake loop */
    while( ssl->state != MBEDTLS_SSL_HANDSHAKE_OVER )
    {
        ret = mbedtls_ssl_handshake_step( ssl );
        if( ret != 0 )
        {
#if defined(MBEDTLS_SSL_USE_MPS)
            mbedtls_mps_blocking_reason_t blocking_reason;
            mbedtls_mps_blocking_info_t     blocking_info;
            if( mbedtls_mps_connection_state( &ssl->mps->l4,
                                              &blocking_reason,
                                              &blocking_info )
                == MBEDTLS_MPS_STATE_BLOCKED )
            {
                if( blocking_reason == MBEDTLS_MPS_ERROR_ALERT_RECEIVED )
                {
                    MBEDTLS_SSL_DEBUG_MSG( 2,
                                ( "got an alert message, type: [%u:%u]",
                                  (unsigned) MBEDTLS_SSL_ALERT_LEVEL_FATAL,
                                  blocking_info.alert ) );
                }
            }
#endif /* MBEDTLS_SSL_USE_MPS */
            break;
        }
    }

    MBEDTLS_SSL_DEBUG_MSG( 2, ( "<= handshake" ) );

    return( ret );
}

#if defined(MBEDTLS_SSL_RENEGOTIATION)
#if defined(MBEDTLS_SSL_SRV_C)
/*
 * Write HelloRequest to request renegotiation on server
 */
static int ssl_write_hello_request( mbedtls_ssl_context *ssl )
{
    int ret = MBEDTLS_ERR_ERROR_CORRUPTION_DETECTED;

    MBEDTLS_SSL_DEBUG_MSG( 2, ( "=> write hello request" ) );

    ssl->out_msglen  = 4;
    ssl->out_msgtype = MBEDTLS_SSL_MSG_HANDSHAKE;
    ssl->out_msg[0]  = MBEDTLS_SSL_HS_HELLO_REQUEST;

    if( ( ret = mbedtls_ssl_write_handshake_msg( ssl ) ) != 0 )
    {
        MBEDTLS_SSL_DEBUG_RET( 1, "mbedtls_ssl_write_handshake_msg", ret );
        return( ret );
    }

    MBEDTLS_SSL_DEBUG_MSG( 2, ( "<= write hello request" ) );

    return( 0 );
}
#endif /* MBEDTLS_SSL_SRV_C */

/*
 * Actually renegotiate current connection, triggered by either:
 * - any side: calling mbedtls_ssl_renegotiate(),
 * - client: receiving a HelloRequest during mbedtls_ssl_read(),
 * - server: receiving any handshake message on server during mbedtls_ssl_read() after
 *   the initial handshake is completed.
 * If the handshake doesn't complete due to waiting for I/O, it will continue
 * during the next calls to mbedtls_ssl_renegotiate() or mbedtls_ssl_read() respectively.
 */
int mbedtls_ssl_start_renegotiation( mbedtls_ssl_context *ssl )
{
    int ret = MBEDTLS_ERR_ERROR_CORRUPTION_DETECTED;

    MBEDTLS_SSL_DEBUG_MSG( 2, ( "=> renegotiate" ) );

    if( ( ret = ssl_handshake_init( ssl ) ) != 0 )
        return( ret );

    /* RFC 6347 4.2.2: "[...] the HelloRequest will have message_seq = 0 and
     * the ServerHello will have message_seq = 1" */
#if defined(MBEDTLS_SSL_PROTO_DTLS)
    if( ssl->conf->transport == MBEDTLS_SSL_TRANSPORT_DATAGRAM &&
        ssl->renego_status == MBEDTLS_SSL_RENEGOTIATION_PENDING )
    {
        if( ssl->conf->endpoint == MBEDTLS_SSL_IS_SERVER )
            ssl->handshake->out_msg_seq = 1;
        else
            ssl->handshake->in_msg_seq = 1;
    }
#endif

    ssl->state = MBEDTLS_SSL_HELLO_REQUEST;
    ssl->renego_status = MBEDTLS_SSL_RENEGOTIATION_IN_PROGRESS;

    if( ( ret = mbedtls_ssl_handshake( ssl ) ) != 0 )
    {
        MBEDTLS_SSL_DEBUG_RET( 1, "mbedtls_ssl_handshake", ret );
        return( ret );
    }

    MBEDTLS_SSL_DEBUG_MSG( 2, ( "<= renegotiate" ) );

    return( 0 );
}

/*
 * Renegotiate current connection on client,
 * or request renegotiation on server
 */
int mbedtls_ssl_renegotiate( mbedtls_ssl_context *ssl )
{
    int ret = MBEDTLS_ERR_SSL_FEATURE_UNAVAILABLE;

    if( ssl == NULL || ssl->conf == NULL )
        return( MBEDTLS_ERR_SSL_BAD_INPUT_DATA );

#if defined(MBEDTLS_SSL_SRV_C)
    /* On server, just send the request */
    if( ssl->conf->endpoint == MBEDTLS_SSL_IS_SERVER )
    {
        if( ssl->state != MBEDTLS_SSL_HANDSHAKE_OVER )
            return( MBEDTLS_ERR_SSL_BAD_INPUT_DATA );

        ssl->renego_status = MBEDTLS_SSL_RENEGOTIATION_PENDING;

        /* Did we already try/start sending HelloRequest? */
        if( ssl->out_left != 0 )
            return( mbedtls_ssl_flush_output( ssl ) );

        return( ssl_write_hello_request( ssl ) );
    }
#endif /* MBEDTLS_SSL_SRV_C */

#if defined(MBEDTLS_SSL_CLI_C)
    /*
     * On client, either start the renegotiation process or,
     * if already in progress, continue the handshake
     */
    if( ssl->renego_status != MBEDTLS_SSL_RENEGOTIATION_IN_PROGRESS )
    {
        if( ssl->state != MBEDTLS_SSL_HANDSHAKE_OVER )
            return( MBEDTLS_ERR_SSL_BAD_INPUT_DATA );

        if( ( ret = mbedtls_ssl_start_renegotiation( ssl ) ) != 0 )
        {
            MBEDTLS_SSL_DEBUG_RET( 1, "mbedtls_ssl_start_renegotiation", ret );
            return( ret );
        }
    }
    else
    {
        if( ( ret = mbedtls_ssl_handshake( ssl ) ) != 0 )
        {
            MBEDTLS_SSL_DEBUG_RET( 1, "mbedtls_ssl_handshake", ret );
            return( ret );
        }
    }
#endif /* MBEDTLS_SSL_CLI_C */

    return( ret );
}
#endif /* MBEDTLS_SSL_RENEGOTIATION */

#if defined(MBEDTLS_X509_CRT_PARSE_C)
static void ssl_key_cert_free( mbedtls_ssl_key_cert *key_cert )
{
    mbedtls_ssl_key_cert *cur = key_cert, *next;

    while( cur != NULL )
    {
        next = cur->next;
        mbedtls_free( cur );
        cur = next;
    }
}
#endif /* MBEDTLS_X509_CRT_PARSE_C */

void mbedtls_ssl_handshake_free( mbedtls_ssl_context *ssl )
{
    mbedtls_ssl_handshake_params *handshake = ssl->handshake;

    if( handshake == NULL )
        return;

#if defined(MBEDTLS_SSL_ASYNC_PRIVATE)
    if( ssl->conf->f_async_cancel != NULL && handshake->async_in_progress != 0 )
    {
        ssl->conf->f_async_cancel( ssl );
        handshake->async_in_progress = 0;
    }
#endif /* MBEDTLS_SSL_ASYNC_PRIVATE */

#if defined(MBEDTLS_SSL_PROTO_TLS1_2)
#if defined(MBEDTLS_SHA256_C)
#if defined(MBEDTLS_USE_PSA_CRYPTO)
    psa_hash_abort( &handshake->fin_sha256_psa );
#else
    mbedtls_sha256_free(   &handshake->fin_sha256    );
#endif
#endif
#if defined(MBEDTLS_SHA384_C)
#if defined(MBEDTLS_USE_PSA_CRYPTO)
    psa_hash_abort( &handshake->fin_sha384_psa );
#else
    mbedtls_sha512_free(   &handshake->fin_sha512    );
#endif
#endif
#endif /* MBEDTLS_SSL_PROTO_TLS1_2 */

#if defined(MBEDTLS_DHM_C)
    mbedtls_dhm_free( &handshake->dhm_ctx );
#endif
#if defined(MBEDTLS_ECDH_C)
    mbedtls_ecdh_free( &handshake->ecdh_ctx );
#endif
#if defined(MBEDTLS_KEY_EXCHANGE_ECJPAKE_ENABLED)
    mbedtls_ecjpake_free( &handshake->ecjpake_ctx );
#if defined(MBEDTLS_SSL_CLI_C)
    mbedtls_free( handshake->ecjpake_cache );
    handshake->ecjpake_cache = NULL;
    handshake->ecjpake_cache_len = 0;
#endif
#endif

#if defined(MBEDTLS_ECDH_C) || defined(MBEDTLS_ECDSA_C) || \
    defined(MBEDTLS_KEY_EXCHANGE_ECJPAKE_ENABLED)
    /* explicit void pointer cast for buggy MS compiler */
    mbedtls_free( (void *) handshake->curves );
#endif

#if defined(MBEDTLS_KEY_EXCHANGE_SOME_PSK_ENABLED)
    if( handshake->psk != NULL )
    {
        mbedtls_platform_zeroize( handshake->psk, handshake->psk_len );
        mbedtls_free( handshake->psk );
    }
#endif

#if defined(MBEDTLS_X509_CRT_PARSE_C) && \
    defined(MBEDTLS_SSL_SERVER_NAME_INDICATION)
    /*
     * Free only the linked list wrapper, not the keys themselves
     * since the belong to the SNI callback
     */
    if( handshake->sni_key_cert != NULL )
    {
        mbedtls_ssl_key_cert *cur = handshake->sni_key_cert, *next;

        while( cur != NULL )
        {
            next = cur->next;
            mbedtls_free( cur );
            cur = next;
        }
    }
#endif /* MBEDTLS_X509_CRT_PARSE_C && MBEDTLS_SSL_SERVER_NAME_INDICATION */

#if defined(MBEDTLS_SSL_ECP_RESTARTABLE_ENABLED)
    mbedtls_x509_crt_restart_free( &handshake->ecrs_ctx );
    if( handshake->ecrs_peer_cert != NULL )
    {
        mbedtls_x509_crt_free( handshake->ecrs_peer_cert );
        mbedtls_free( handshake->ecrs_peer_cert );
    }
#endif

#if defined(MBEDTLS_X509_CRT_PARSE_C) &&        \
    !defined(MBEDTLS_SSL_KEEP_PEER_CERTIFICATE)
    mbedtls_pk_free( &handshake->peer_pubkey );
#endif /* MBEDTLS_X509_CRT_PARSE_C && !MBEDTLS_SSL_KEEP_PEER_CERTIFICATE */

#if defined(MBEDTLS_SSL_PROTO_DTLS) ||                  \
    defined(MBEDTLS_SSL_PROTO_TLS1_3_EXPERIMENTAL)
    mbedtls_free( handshake->verify_cookie );
#endif

#if defined(MBEDTLS_SSL_PROTO_DTLS)
    mbedtls_ssl_flight_free( handshake->flight );
    mbedtls_ssl_buffering_free( ssl );
#endif

#if defined(MBEDTLS_ECDH_C) &&                  \
    defined(MBEDTLS_USE_PSA_CRYPTO)
    psa_destroy_key( handshake->ecdh_psa_privkey );
#endif /* MBEDTLS_ECDH_C && MBEDTLS_USE_PSA_CRYPTO */

#if defined(MBEDTLS_SSL_VARIABLE_BUFFER_LENGTH)
    /* If the buffers are too big - reallocate. Because of the way Mbed TLS
     * processes datagrams and the fact that a datagram is allowed to have
     * several records in it, it is possible that the I/O buffers are not
     * empty at this stage */
    handle_buffer_resizing( ssl, 1, mbedtls_ssl_get_input_buflen( ssl ),
                                    mbedtls_ssl_get_output_buflen( ssl ) );
#endif

#if defined(MBEDTLS_SSL_PROTO_TLS1_3_EXPERIMENTAL)
<<<<<<< HEAD
    mbedtls_ssl_transform_free( handshake->transform_earlydata );
    mbedtls_free( handshake->transform_earlydata );
    mbedtls_ssl_transform_free( handshake->transform_handshake );
=======
    mbedtls_free( handshake->transform_earlydata );
>>>>>>> e043d15d
    mbedtls_free( handshake->transform_handshake );
    handshake->transform_earlydata = NULL;
    handshake->transform_handshake = NULL;
#endif /* MBEDTLS_SSL_PROTO_TLS1_3_EXPERIMENTAL */
<<<<<<< HEAD

    mbedtls_platform_zeroize( handshake,
                              sizeof( mbedtls_ssl_handshake_params ) );
=======
>>>>>>> e043d15d
}

void mbedtls_ssl_session_free( mbedtls_ssl_session *session )
{
    if( session == NULL )
        return;

#if defined(MBEDTLS_X509_CRT_PARSE_C)
    ssl_clear_peer_cert( session );
#endif

#if( defined(MBEDTLS_SSL_SESSION_TICKETS) || ( defined(MBEDTLS_SSL_NEW_SESSION_TICKET) && defined(MBEDTLS_SSL_CLI_C) ) )

    mbedtls_free( session->ticket );

#endif /* MBEDTLS_SSL_SESSION_TICKETS || ( MBEDTLS_SSL_NEW_SESSION_TICKET && MBEDTLS_SSL_CLI_C ) */

    mbedtls_platform_zeroize( session, sizeof( mbedtls_ssl_session ) );
}

#if defined(MBEDTLS_SSL_CONTEXT_SERIALIZATION)

#if defined(MBEDTLS_SSL_DTLS_CONNECTION_ID)
#define SSL_SERIALIZED_CONTEXT_CONFIG_DTLS_CONNECTION_ID 1u
#else
#define SSL_SERIALIZED_CONTEXT_CONFIG_DTLS_CONNECTION_ID 0u
#endif /* MBEDTLS_SSL_DTLS_CONNECTION_ID */

#define SSL_SERIALIZED_CONTEXT_CONFIG_DTLS_BADMAC_LIMIT 1u

#if defined(MBEDTLS_SSL_DTLS_ANTI_REPLAY)
#define SSL_SERIALIZED_CONTEXT_CONFIG_DTLS_ANTI_REPLAY 1u
#else
#define SSL_SERIALIZED_CONTEXT_CONFIG_DTLS_ANTI_REPLAY 0u
#endif /* MBEDTLS_SSL_DTLS_ANTI_REPLAY */

#if defined(MBEDTLS_SSL_ALPN)
#define SSL_SERIALIZED_CONTEXT_CONFIG_ALPN 1u
#else
#define SSL_SERIALIZED_CONTEXT_CONFIG_ALPN 0u
#endif /* MBEDTLS_SSL_ALPN */

#define SSL_SERIALIZED_CONTEXT_CONFIG_DTLS_CONNECTION_ID_BIT    0
#define SSL_SERIALIZED_CONTEXT_CONFIG_DTLS_BADMAC_LIMIT_BIT     1
#define SSL_SERIALIZED_CONTEXT_CONFIG_DTLS_ANTI_REPLAY_BIT      2
#define SSL_SERIALIZED_CONTEXT_CONFIG_ALPN_BIT                  3

#define SSL_SERIALIZED_CONTEXT_CONFIG_BITFLAG   \
    ( (uint32_t) (                              \
        ( SSL_SERIALIZED_CONTEXT_CONFIG_DTLS_CONNECTION_ID     << SSL_SERIALIZED_CONTEXT_CONFIG_DTLS_CONNECTION_ID_BIT     ) | \
        ( SSL_SERIALIZED_CONTEXT_CONFIG_DTLS_BADMAC_LIMIT      << SSL_SERIALIZED_CONTEXT_CONFIG_DTLS_BADMAC_LIMIT_BIT      ) | \
        ( SSL_SERIALIZED_CONTEXT_CONFIG_DTLS_ANTI_REPLAY       << SSL_SERIALIZED_CONTEXT_CONFIG_DTLS_ANTI_REPLAY_BIT       ) | \
        ( SSL_SERIALIZED_CONTEXT_CONFIG_ALPN                   << SSL_SERIALIZED_CONTEXT_CONFIG_ALPN_BIT                   ) | \
        0u ) )

static unsigned char ssl_serialized_context_header[] = {
    MBEDTLS_VERSION_MAJOR,
    MBEDTLS_VERSION_MINOR,
    MBEDTLS_VERSION_PATCH,
    ( SSL_SERIALIZED_SESSION_CONFIG_BITFLAG >> 8 ) & 0xFF,
    ( SSL_SERIALIZED_SESSION_CONFIG_BITFLAG >> 0 ) & 0xFF,
    ( SSL_SERIALIZED_CONTEXT_CONFIG_BITFLAG >> 16 ) & 0xFF,
    ( SSL_SERIALIZED_CONTEXT_CONFIG_BITFLAG >>  8 ) & 0xFF,
    ( SSL_SERIALIZED_CONTEXT_CONFIG_BITFLAG >>  0 ) & 0xFF,
};

/*
 * Serialize a full SSL context
 *
 * The format of the serialized data is:
 * (in the presentation language of TLS, RFC 8446 section 3)
 *
 *  // header
 *  opaque mbedtls_version[3];   // major, minor, patch
 *  opaque context_format[5];    // version-specific field determining
 *                               // the format of the remaining
 *                               // serialized data.
 *  Note: When updating the format, remember to keep these
 *        version+format bytes. (We may make their size part of the API.)
 *
 *  // session sub-structure
 *  opaque session<1..2^32-1>;  // see mbedtls_ssl_session_save()
 *  // transform sub-structure
 *  uint8 random[64];           // ServerHello.random+ClientHello.random
 *  uint8 in_cid<0..2^8-1>      // Connection ID: expected incoming value
 *  uint8 out_cid<0..2^8-1>     // Connection ID: outgoing value to use
 *  // fields from ssl_context
 *  uint32 badmac_seen;         // DTLS: number of records with failing MAC
 *  uint64 in_window_top;       // DTLS: last validated record seq_num
 *  uint64 in_window;           // DTLS: bitmask for replay protection
 *  uint8 disable_datagram_packing; // DTLS: only one record per datagram
 *  uint64 cur_out_ctr;         // Record layer: outgoing sequence number
 *  uint16 mtu;                 // DTLS: path mtu (max outgoing fragment size)
 *  uint8 alpn_chosen<0..2^8-1> // ALPN: negotiated application protocol
 *
 * Note that many fields of the ssl_context or sub-structures are not
 * serialized, as they fall in one of the following categories:
 *
 *  1. forced value (eg in_left must be 0)
 *  2. pointer to dynamically-allocated memory (eg session, transform)
 *  3. value can be re-derived from other data (eg session keys from MS)
 *  4. value was temporary (eg content of input buffer)
 *  5. value will be provided by the user again (eg I/O callbacks and context)
 */
int mbedtls_ssl_context_save( mbedtls_ssl_context *ssl,
                              unsigned char *buf,
                              size_t buf_len,
                              size_t *olen )
{
    unsigned char *p = buf;
    size_t used = 0;
    size_t session_len;
    int ret = 0;

    /*
     * Enforce usage restrictions, see "return BAD_INPUT_DATA" in
     * this function's documentation.
     *
     * These are due to assumptions/limitations in the implementation. Some of
     * them are likely to stay (no handshake in progress) some might go away
     * (only DTLS) but are currently used to simplify the implementation.
     */
    /* The initial handshake must be over */
    if( ssl->state != MBEDTLS_SSL_HANDSHAKE_OVER )
    {
        MBEDTLS_SSL_DEBUG_MSG( 1, ( "Initial handshake isn't over" ) );
        return( MBEDTLS_ERR_SSL_BAD_INPUT_DATA );
    }
    if( ssl->handshake != NULL )
    {
        MBEDTLS_SSL_DEBUG_MSG( 1, ( "Handshake isn't completed" ) );
        return( MBEDTLS_ERR_SSL_BAD_INPUT_DATA );
    }
    /* Double-check that sub-structures are indeed ready */
    if( ssl->transform == NULL || ssl->session == NULL )
    {
        MBEDTLS_SSL_DEBUG_MSG( 1, ( "Serialised structures aren't ready" ) );
        return( MBEDTLS_ERR_SSL_BAD_INPUT_DATA );
    }
    /* There must be no pending incoming or outgoing data */
    if( mbedtls_ssl_check_pending( ssl ) != 0 )
    {
        MBEDTLS_SSL_DEBUG_MSG( 1, ( "There is pending incoming data" ) );
        return( MBEDTLS_ERR_SSL_BAD_INPUT_DATA );
    }
    if( ssl->out_left != 0 )
    {
        MBEDTLS_SSL_DEBUG_MSG( 1, ( "There is pending outgoing data" ) );
        return( MBEDTLS_ERR_SSL_BAD_INPUT_DATA );
    }
    /* Protocol must be DLTS, not TLS */
    if( ssl->conf->transport != MBEDTLS_SSL_TRANSPORT_DATAGRAM )
    {
        MBEDTLS_SSL_DEBUG_MSG( 1, ( "Only DTLS is supported" ) );
        return( MBEDTLS_ERR_SSL_BAD_INPUT_DATA );
    }
    /* Version must be 1.2 */
    if( ssl->major_ver != MBEDTLS_SSL_MAJOR_VERSION_3 )
    {
        MBEDTLS_SSL_DEBUG_MSG( 1, ( "Only version 1.2 supported" ) );
        return( MBEDTLS_ERR_SSL_BAD_INPUT_DATA );
    }
    if( ssl->minor_ver != MBEDTLS_SSL_MINOR_VERSION_3 )
    {
        MBEDTLS_SSL_DEBUG_MSG( 1, ( "Only version 1.2 supported" ) );
        return( MBEDTLS_ERR_SSL_BAD_INPUT_DATA );
    }
    /* We must be using an AEAD ciphersuite */
    if( mbedtls_ssl_transform_uses_aead( ssl->transform ) != 1 )
    {
        MBEDTLS_SSL_DEBUG_MSG( 1, ( "Only AEAD ciphersuites supported" ) );
        return( MBEDTLS_ERR_SSL_BAD_INPUT_DATA );
    }
    /* Renegotiation must not be enabled */
#if defined(MBEDTLS_SSL_RENEGOTIATION)
    if( ssl->conf->disable_renegotiation != MBEDTLS_SSL_RENEGOTIATION_DISABLED )
    {
        MBEDTLS_SSL_DEBUG_MSG( 1, ( "Renegotiation must not be enabled" ) );
        return( MBEDTLS_ERR_SSL_BAD_INPUT_DATA );
    }
#endif

    /*
     * Version and format identifier
     */
    used += sizeof( ssl_serialized_context_header );

    if( used <= buf_len )
    {
        memcpy( p, ssl_serialized_context_header,
                sizeof( ssl_serialized_context_header ) );
        p += sizeof( ssl_serialized_context_header );
    }

    /*
     * Session (length + data)
     */
    ret = ssl_session_save( ssl->session, 1, NULL, 0, &session_len );
    if( ret != MBEDTLS_ERR_SSL_BUFFER_TOO_SMALL )
        return( ret );

    used += 4 + session_len;
    if( used <= buf_len )
    {
        *p++ = (unsigned char)( ( session_len >> 24 ) & 0xFF );
        *p++ = (unsigned char)( ( session_len >> 16 ) & 0xFF );
        *p++ = (unsigned char)( ( session_len >>  8 ) & 0xFF );
        *p++ = (unsigned char)( ( session_len       ) & 0xFF );

        ret = ssl_session_save( ssl->session, 1,
                                p, session_len, &session_len );
        if( ret != 0 )
            return( ret );

        p += session_len;
    }

    /*
     * Transform
     */
    used += sizeof( ssl->transform->randbytes );
    if( used <= buf_len )
    {
        memcpy( p, ssl->transform->randbytes,
           sizeof( ssl->transform->randbytes ) );
        p += sizeof( ssl->transform->randbytes );
    }

#if defined(MBEDTLS_SSL_DTLS_CONNECTION_ID)
    used += 2 + ssl->transform->in_cid_len + ssl->transform->out_cid_len;
    if( used <= buf_len )
    {
        *p++ = ssl->transform->in_cid_len;
        memcpy( p, ssl->transform->in_cid, ssl->transform->in_cid_len );
        p += ssl->transform->in_cid_len;

        *p++ = ssl->transform->out_cid_len;
        memcpy( p, ssl->transform->out_cid, ssl->transform->out_cid_len );
        p += ssl->transform->out_cid_len;
    }
#endif /* MBEDTLS_SSL_DTLS_CONNECTION_ID */

    /*
     * Saved fields from top-level ssl_context structure
     */
    used += 4;
    if( used <= buf_len )
    {
        *p++ = (unsigned char)( ( ssl->badmac_seen >> 24 ) & 0xFF );
        *p++ = (unsigned char)( ( ssl->badmac_seen >> 16 ) & 0xFF );
        *p++ = (unsigned char)( ( ssl->badmac_seen >>  8 ) & 0xFF );
        *p++ = (unsigned char)( ( ssl->badmac_seen       ) & 0xFF );
    }

#if defined(MBEDTLS_SSL_DTLS_ANTI_REPLAY)
    used += 16;
    if( used <= buf_len )
    {
        *p++ = (unsigned char)( ( ssl->in_window_top >> 56 ) & 0xFF );
        *p++ = (unsigned char)( ( ssl->in_window_top >> 48 ) & 0xFF );
        *p++ = (unsigned char)( ( ssl->in_window_top >> 40 ) & 0xFF );
        *p++ = (unsigned char)( ( ssl->in_window_top >> 32 ) & 0xFF );
        *p++ = (unsigned char)( ( ssl->in_window_top >> 24 ) & 0xFF );
        *p++ = (unsigned char)( ( ssl->in_window_top >> 16 ) & 0xFF );
        *p++ = (unsigned char)( ( ssl->in_window_top >>  8 ) & 0xFF );
        *p++ = (unsigned char)( ( ssl->in_window_top       ) & 0xFF );

        *p++ = (unsigned char)( ( ssl->in_window >> 56 ) & 0xFF );
        *p++ = (unsigned char)( ( ssl->in_window >> 48 ) & 0xFF );
        *p++ = (unsigned char)( ( ssl->in_window >> 40 ) & 0xFF );
        *p++ = (unsigned char)( ( ssl->in_window >> 32 ) & 0xFF );
        *p++ = (unsigned char)( ( ssl->in_window >> 24 ) & 0xFF );
        *p++ = (unsigned char)( ( ssl->in_window >> 16 ) & 0xFF );
        *p++ = (unsigned char)( ( ssl->in_window >>  8 ) & 0xFF );
        *p++ = (unsigned char)( ( ssl->in_window       ) & 0xFF );
    }
#endif /* MBEDTLS_SSL_DTLS_ANTI_REPLAY */

#if defined(MBEDTLS_SSL_PROTO_DTLS)
    used += 1;
    if( used <= buf_len )
    {
        *p++ = ssl->disable_datagram_packing;
    }
#endif /* MBEDTLS_SSL_PROTO_DTLS */

    used += 8;
    if( used <= buf_len )
    {
        memcpy( p, ssl->cur_out_ctr, 8 );
        p += 8;
    }

#if defined(MBEDTLS_SSL_PROTO_DTLS)
    used += 2;
    if( used <= buf_len )
    {
        *p++ = (unsigned char)( ( ssl->mtu >>  8 ) & 0xFF );
        *p++ = (unsigned char)( ( ssl->mtu       ) & 0xFF );
    }
#endif /* MBEDTLS_SSL_PROTO_DTLS */

#if defined(MBEDTLS_SSL_ALPN)
    {
        const uint8_t alpn_len = ssl->alpn_chosen
                               ? (uint8_t) strlen( ssl->alpn_chosen )
                               : 0;

        used += 1 + alpn_len;
        if( used <= buf_len )
        {
            *p++ = alpn_len;

            if( ssl->alpn_chosen != NULL )
            {
                memcpy( p, ssl->alpn_chosen, alpn_len );
                p += alpn_len;
            }
        }
    }
#endif /* MBEDTLS_SSL_ALPN */

    /*
     * Done
     */
    *olen = used;

    if( used > buf_len )
        return( MBEDTLS_ERR_SSL_BUFFER_TOO_SMALL );

    MBEDTLS_SSL_DEBUG_BUF( 4, "saved context", buf, used );

    return( mbedtls_ssl_session_reset_int( ssl, 0 ) );
}

/*
 * Helper to get TLS 1.2 PRF from ciphersuite
 * (Duplicates bits of logic from ssl_set_handshake_prfs().)
 */
typedef int (*tls_prf_fn)( const unsigned char *secret, size_t slen,
                           const char *label,
                           const unsigned char *random, size_t rlen,
                           unsigned char *dstbuf, size_t dlen );
static tls_prf_fn ssl_tls12prf_from_cs( int ciphersuite_id )
{
#if defined(MBEDTLS_SHA384_C)
    const mbedtls_ssl_ciphersuite_t * const ciphersuite_info =
         mbedtls_ssl_ciphersuite_from_id( ciphersuite_id );

    if( ciphersuite_info->mac == MBEDTLS_MD_SHA384 )
        return( tls_prf_sha384 );
#else
    (void) ciphersuite_id;
#endif
    return( tls_prf_sha256 );
}

/*
 * Deserialize context, see mbedtls_ssl_context_save() for format.
 *
 * This internal version is wrapped by a public function that cleans up in
 * case of error.
 */
static int ssl_context_load( mbedtls_ssl_context *ssl,
                             const unsigned char *buf,
                             size_t len )
{
    const unsigned char *p = buf;
    const unsigned char * const end = buf + len;
    size_t session_len;
    int ret = MBEDTLS_ERR_ERROR_CORRUPTION_DETECTED;

    /*
     * The context should have been freshly setup or reset.
     * Give the user an error in case of obvious misuse.
     * (Checking session is useful because it won't be NULL if we're
     * renegotiating, or if the user mistakenly loaded a session first.)
     */
    if( ssl->state != MBEDTLS_SSL_HELLO_REQUEST ||
        ssl->session != NULL )
    {
        return( MBEDTLS_ERR_SSL_BAD_INPUT_DATA );
    }

    /*
     * We can't check that the config matches the initial one, but we can at
     * least check it matches the requirements for serializing.
     */
    if( ssl->conf->transport != MBEDTLS_SSL_TRANSPORT_DATAGRAM ||
        ssl->conf->max_major_ver < MBEDTLS_SSL_MAJOR_VERSION_3 ||
        ssl->conf->min_major_ver > MBEDTLS_SSL_MAJOR_VERSION_3 ||
        ssl->conf->max_minor_ver < MBEDTLS_SSL_MINOR_VERSION_3 ||
        ssl->conf->min_minor_ver > MBEDTLS_SSL_MINOR_VERSION_3 ||
#if defined(MBEDTLS_SSL_RENEGOTIATION)
        ssl->conf->disable_renegotiation != MBEDTLS_SSL_RENEGOTIATION_DISABLED ||
#endif
        0 )
    {
        return( MBEDTLS_ERR_SSL_BAD_INPUT_DATA );
    }

    MBEDTLS_SSL_DEBUG_BUF( 4, "context to load", buf, len );

    /*
     * Check version identifier
     */
    if( (size_t)( end - p ) < sizeof( ssl_serialized_context_header ) )
        return( MBEDTLS_ERR_SSL_BAD_INPUT_DATA );

    if( memcmp( p, ssl_serialized_context_header,
                sizeof( ssl_serialized_context_header ) ) != 0 )
    {
        return( MBEDTLS_ERR_SSL_VERSION_MISMATCH );
    }
    p += sizeof( ssl_serialized_context_header );

    /*
     * Session
     */
    if( (size_t)( end - p ) < 4 )
        return( MBEDTLS_ERR_SSL_BAD_INPUT_DATA );

    session_len = ( (size_t) p[0] << 24 ) |
                  ( (size_t) p[1] << 16 ) |
                  ( (size_t) p[2] <<  8 ) |
                  ( (size_t) p[3]       );
    p += 4;

    /* This has been allocated by ssl_handshake_init(), called by
     * by either mbedtls_ssl_session_reset_int() or mbedtls_ssl_setup(). */
    ssl->session = ssl->session_negotiate;
    ssl->session_in = ssl->session;
    ssl->session_out = ssl->session;
    ssl->session_negotiate = NULL;

    if( (size_t)( end - p ) < session_len )
        return( MBEDTLS_ERR_SSL_BAD_INPUT_DATA );

    ret = ssl_session_load( ssl->session, 1, p, session_len );
    if( ret != 0 )
    {
        mbedtls_ssl_session_free( ssl->session );
        return( ret );
    }

    p += session_len;

    /*
     * Transform
     */

    /* This has been allocated by ssl_handshake_init(), called by
     * by either mbedtls_ssl_session_reset_int() or mbedtls_ssl_setup(). */
    ssl->transform = ssl->transform_negotiate;
    ssl->transform_in = ssl->transform;
    ssl->transform_out = ssl->transform;
    ssl->transform_negotiate = NULL;

    /* Read random bytes and populate structure */
    if( (size_t)( end - p ) < sizeof( ssl->transform->randbytes ) )
        return( MBEDTLS_ERR_SSL_BAD_INPUT_DATA );

    ret = ssl_tls12_populate_transform( ssl->transform,
                  ssl->session->ciphersuite,
                  ssl->session->master,
#if defined(MBEDTLS_SSL_SOME_SUITES_USE_MAC) && \
    defined(MBEDTLS_SSL_ENCRYPT_THEN_MAC)
                  ssl->session->encrypt_then_mac,
#endif /* MBEDTLS_SSL_ENCRYPT_THEN_MAC &&
          MBEDTLS_SSL_SOME_SUITES_USE_MAC */
                  ssl_tls12prf_from_cs( ssl->session->ciphersuite ),
                  p, /* currently pointing to randbytes */
                  MBEDTLS_SSL_MINOR_VERSION_3, /* (D)TLS 1.2 is forced */
                  ssl->conf->endpoint,
                  ssl );
    if( ret != 0 )
        return( ret );

    p += sizeof( ssl->transform->randbytes );

#if defined(MBEDTLS_SSL_DTLS_CONNECTION_ID)
    /* Read connection IDs and store them */
    if( (size_t)( end - p ) < 1 )
        return( MBEDTLS_ERR_SSL_BAD_INPUT_DATA );

    ssl->transform->in_cid_len = *p++;

    if( (size_t)( end - p ) < ssl->transform->in_cid_len + 1u )
        return( MBEDTLS_ERR_SSL_BAD_INPUT_DATA );

    memcpy( ssl->transform->in_cid, p, ssl->transform->in_cid_len );
    p += ssl->transform->in_cid_len;

    ssl->transform->out_cid_len = *p++;

    if( (size_t)( end - p ) < ssl->transform->out_cid_len )
        return( MBEDTLS_ERR_SSL_BAD_INPUT_DATA );

    memcpy( ssl->transform->out_cid, p, ssl->transform->out_cid_len );
    p += ssl->transform->out_cid_len;
#endif /* MBEDTLS_SSL_DTLS_CONNECTION_ID */

    /*
     * Saved fields from top-level ssl_context structure
     */
    if( (size_t)( end - p ) < 4 )
        return( MBEDTLS_ERR_SSL_BAD_INPUT_DATA );

    ssl->badmac_seen = ( (uint32_t) p[0] << 24 ) |
                       ( (uint32_t) p[1] << 16 ) |
                       ( (uint32_t) p[2] <<  8 ) |
                       ( (uint32_t) p[3]       );
    p += 4;

#if defined(MBEDTLS_SSL_DTLS_ANTI_REPLAY)
    if( (size_t)( end - p ) < 16 )
        return( MBEDTLS_ERR_SSL_BAD_INPUT_DATA );

    ssl->in_window_top = ( (uint64_t) p[0] << 56 ) |
                         ( (uint64_t) p[1] << 48 ) |
                         ( (uint64_t) p[2] << 40 ) |
                         ( (uint64_t) p[3] << 32 ) |
                         ( (uint64_t) p[4] << 24 ) |
                         ( (uint64_t) p[5] << 16 ) |
                         ( (uint64_t) p[6] <<  8 ) |
                         ( (uint64_t) p[7]       );
    p += 8;

    ssl->in_window = ( (uint64_t) p[0] << 56 ) |
                     ( (uint64_t) p[1] << 48 ) |
                     ( (uint64_t) p[2] << 40 ) |
                     ( (uint64_t) p[3] << 32 ) |
                     ( (uint64_t) p[4] << 24 ) |
                     ( (uint64_t) p[5] << 16 ) |
                     ( (uint64_t) p[6] <<  8 ) |
                     ( (uint64_t) p[7]       );
    p += 8;
#endif /* MBEDTLS_SSL_DTLS_ANTI_REPLAY */

#if defined(MBEDTLS_SSL_PROTO_DTLS)
    if( (size_t)( end - p ) < 1 )
        return( MBEDTLS_ERR_SSL_BAD_INPUT_DATA );

    ssl->disable_datagram_packing = *p++;
#endif /* MBEDTLS_SSL_PROTO_DTLS */

    if( (size_t)( end - p ) < 8 )
        return( MBEDTLS_ERR_SSL_BAD_INPUT_DATA );

    memcpy( ssl->cur_out_ctr, p, 8 );
    p += 8;

#if defined(MBEDTLS_SSL_PROTO_DTLS)
    if( (size_t)( end - p ) < 2 )
        return( MBEDTLS_ERR_SSL_BAD_INPUT_DATA );

    ssl->mtu = ( p[0] << 8 ) | p[1];
    p += 2;
#endif /* MBEDTLS_SSL_PROTO_DTLS */

#if defined(MBEDTLS_SSL_ALPN)
    {
        uint8_t alpn_len;
        const char **cur;

        if( (size_t)( end - p ) < 1 )
            return( MBEDTLS_ERR_SSL_BAD_INPUT_DATA );

        alpn_len = *p++;

        if( alpn_len != 0 && ssl->conf->alpn_list != NULL )
        {
            /* alpn_chosen should point to an item in the configured list */
            for( cur = ssl->conf->alpn_list; *cur != NULL; cur++ )
            {
                if( strlen( *cur ) == alpn_len &&
                    memcmp( p, cur, alpn_len ) == 0 )
                {
                    ssl->alpn_chosen = *cur;
                    break;
                }
            }
        }

        /* can only happen on conf mismatch */
        if( alpn_len != 0 && ssl->alpn_chosen == NULL )
            return( MBEDTLS_ERR_SSL_BAD_INPUT_DATA );

        p += alpn_len;
    }
#endif /* MBEDTLS_SSL_ALPN */

    /*
     * Forced fields from top-level ssl_context structure
     *
     * Most of them already set to the correct value by mbedtls_ssl_init() and
     * mbedtls_ssl_reset(), so we only need to set the remaining ones.
     */
    ssl->state = MBEDTLS_SSL_HANDSHAKE_OVER;

    ssl->major_ver = MBEDTLS_SSL_MAJOR_VERSION_3;
    ssl->minor_ver = MBEDTLS_SSL_MINOR_VERSION_3;

    /* Adjust pointers for header fields of outgoing records to
     * the given transform, accounting for explicit IV and CID. */
    mbedtls_ssl_update_out_pointers( ssl, ssl->transform );

#if defined(MBEDTLS_SSL_PROTO_DTLS)
    ssl->in_epoch = 1;
#endif

    /* mbedtls_ssl_reset() leaves the handshake sub-structure allocated,
     * which we don't want - otherwise we'd end up freeing the wrong transform
     * by calling mbedtls_ssl_handshake_wrapup_free_hs_transform()
     * inappropriately. */
    if( ssl->handshake != NULL )
    {
        mbedtls_ssl_handshake_free( ssl );
        mbedtls_free( ssl->handshake );
        ssl->handshake = NULL;
    }

    /*
     * Done - should have consumed entire buffer
     */
    if( p != end )
        return( MBEDTLS_ERR_SSL_BAD_INPUT_DATA );

    return( 0 );
}

/*
 * Deserialize context: public wrapper for error cleaning
 */
int mbedtls_ssl_context_load( mbedtls_ssl_context *context,
                              const unsigned char *buf,
                              size_t len )
{
    int ret = ssl_context_load( context, buf, len );

    if( ret != 0 )
        mbedtls_ssl_free( context );

    return( ret );
}
#endif /* MBEDTLS_SSL_CONTEXT_SERIALIZATION */

/*
 * Free an SSL context
 */
void mbedtls_ssl_free( mbedtls_ssl_context *ssl )
{
    if( ssl == NULL )
        return;

    MBEDTLS_SSL_DEBUG_MSG( 2, ( "=> free" ) );

#if defined(MBEDTLS_SSL_USE_MPS)
    ssl_mps_free( ssl );
#else /* MBEDTLS_SSL_USE_MPS */

    if( ssl->out_buf != NULL )
    {
#if defined(MBEDTLS_SSL_VARIABLE_BUFFER_LENGTH)
        size_t out_buf_len = ssl->out_buf_len;
#else
        size_t out_buf_len = MBEDTLS_SSL_OUT_BUFFER_LEN;
#endif

        mbedtls_platform_zeroize( ssl->out_buf, out_buf_len );
        mbedtls_free( ssl->out_buf );
        ssl->out_buf = NULL;
    }

    if( ssl->in_buf != NULL )
    {
#if defined(MBEDTLS_SSL_VARIABLE_BUFFER_LENGTH)
        size_t in_buf_len = ssl->in_buf_len;
#else
        size_t in_buf_len = MBEDTLS_SSL_IN_BUFFER_LEN;
#endif

        mbedtls_platform_zeroize( ssl->in_buf, in_buf_len );
        mbedtls_free( ssl->in_buf );
        ssl->in_buf = NULL;
    }

#endif /* MBEDTLS_SSL_USE_MPS */

#if defined(MBEDTLS_SSL_PROTO_TLS1_2_OR_EARLIER)
    if( ssl->transform )
    {
        mbedtls_ssl_transform_free( ssl->transform );
        mbedtls_free( ssl->transform );
    }
#endif

#if defined(MBEDTLS_SSL_PROTO_TLS1_3_EXPERIMENTAL) && \
    !defined(MBEDTLS_SSL_USE_MPS)
    mbedtls_ssl_transform_free( ssl->transform_application );
    mbedtls_free( ssl->transform_application );
    ssl->transform_application = NULL;
#endif

    if( ssl->handshake )
    {
        mbedtls_ssl_handshake_free( ssl );
        mbedtls_free( ssl->handshake );

#if defined(MBEDTLS_SSL_PROTO_TLS1_2_OR_EARLIER)
        mbedtls_ssl_transform_free( ssl->transform_negotiate );
        mbedtls_free( ssl->transform_negotiate );
#endif

        mbedtls_ssl_session_free( ssl->session_negotiate );
        mbedtls_free( ssl->session_negotiate );
    }

#if defined(MBEDTLS_SSL_PROTO_TLS1_3_EXPERIMENTAL)
    mbedtls_ssl_transform_free( ssl->transform_application );
    mbedtls_free( ssl->transform_application );
#endif /* MBEDTLS_SSL_PROTO_TLS1_3_EXPERIMENTAL */

    if( ssl->session )
    {
        mbedtls_ssl_session_free( ssl->session );
        mbedtls_free( ssl->session );
    }

#if defined(MBEDTLS_X509_CRT_PARSE_C)
    if( ssl->hostname != NULL )
    {
        mbedtls_platform_zeroize( ssl->hostname, strlen( ssl->hostname ) );
        mbedtls_free( ssl->hostname );
    }
#endif

#if ( defined(MBEDTLS_SSL_DTLS_HELLO_VERIFY) ||                         \
      ( defined(MBEDTLS_SSL_PROTO_TLS1_3_EXPERIMENTAL) &&               \
        defined(MBEDTLS_SSL_COOKIE_C) ) )                               \
    && defined(MBEDTLS_SSL_SRV_C)
    mbedtls_free( ssl->cli_id );
#endif

#if defined(MBEDTLS_ZERO_RTT) && defined(MBEDTLS_SSL_SRV_C)
    if( ssl->early_data_server_buf != NULL )
    {
        mbedtls_platform_zeroize( ssl->early_data_server_buf,
                                  ssl->early_data_server_buf_len );
        mbedtls_free( ssl->early_data_server_buf );
    }
#endif /* MBEDTLS_ZERO_RTT && MBEDTLS_SSL_SRV_C */

    MBEDTLS_SSL_DEBUG_MSG( 2, ( "<= free" ) );

    /* Actually clear after last debug message */
    mbedtls_platform_zeroize( ssl, sizeof( mbedtls_ssl_context ) );
}

/*
 * Initialze mbedtls_ssl_config
 */
void mbedtls_ssl_config_init( mbedtls_ssl_config *conf )
{
    memset( conf, 0, sizeof( mbedtls_ssl_config ) );
}

#if defined(MBEDTLS_KEY_EXCHANGE_WITH_CERT_ENABLED) && \
    defined(MBEDTLS_SSL_PROTO_TLS1_2)
/* The selection should be the same as mbedtls_x509_crt_profile_default in
 * x509_crt.c. Here, the order matters. Currently we favor stronger hashes,
 * for no fundamental reason.
 * See the documentation of mbedtls_ssl_conf_curves() for what we promise
 * about this list. */
static int ssl_preset_default_hashes[] = {
#if defined(MBEDTLS_SHA512_C)
    MBEDTLS_MD_SHA512,
#endif
#if defined(MBEDTLS_SHA384_C)
    MBEDTLS_MD_SHA384,
#endif
#if defined(MBEDTLS_SHA256_C)
    MBEDTLS_MD_SHA256,
#endif
    MBEDTLS_MD_NONE
};
#endif /* MBEDTLS_KEY_EXCHANGE_WITH_CERT_ENABLED && MBEDTLS_SSL_PROTO_TLS1_2 */

#if defined(MBEDTLS_ECP_C)
/* The selection should be the same as mbedtls_x509_crt_profile_default in
 * x509_crt.c, plus Montgomery curves for ECDHE. Here, the order matters:
 * curves with a lower resource usage come first.
 * See the documentation of mbedtls_ssl_conf_curves() for what we promise
 * about this list.
 */
static mbedtls_ecp_group_id ssl_preset_default_curves[] = {
#if defined(MBEDTLS_ECP_DP_CURVE25519_ENABLED)
    MBEDTLS_ECP_DP_CURVE25519,
#endif
#if defined(MBEDTLS_ECP_DP_SECP256R1_ENABLED)
    MBEDTLS_ECP_DP_SECP256R1,
#endif
#if defined(MBEDTLS_ECP_DP_SECP384R1_ENABLED)
    MBEDTLS_ECP_DP_SECP384R1,
#endif
#if defined(MBEDTLS_ECP_DP_CURVE448_ENABLED)
    MBEDTLS_ECP_DP_CURVE448,
#endif
#if defined(MBEDTLS_ECP_DP_SECP521R1_ENABLED)
    MBEDTLS_ECP_DP_SECP521R1,
#endif
#if defined(MBEDTLS_ECP_DP_BP256R1_ENABLED)
    MBEDTLS_ECP_DP_BP256R1,
#endif
#if defined(MBEDTLS_ECP_DP_BP384R1_ENABLED)
    MBEDTLS_ECP_DP_BP384R1,
#endif
#if defined(MBEDTLS_ECP_DP_BP512R1_ENABLED)
    MBEDTLS_ECP_DP_BP512R1,
#endif
    MBEDTLS_ECP_DP_NONE
};
#endif

static int ssl_preset_suiteb_ciphersuites[] = {
#if defined(MBEDTLS_AES_C) && defined(MBEDTLS_GCM_C)
#if defined(MBEDTLS_SSL_PROTO_TLS1) || defined(MBEDTLS_SSL_PROTO_TLS1_1) || \
    defined(MBEDTLS_SSL_PROTO_TLS1_2)
#if defined(MBEDTLS_SHA256_C)
    MBEDTLS_TLS_ECDHE_ECDSA_WITH_AES_128_GCM_SHA256,
#endif /* MBEDTLS_SHA256_C */
#if defined(MBEDTLS_SHA512_C)
    MBEDTLS_TLS_ECDHE_ECDSA_WITH_AES_256_GCM_SHA384,
#endif /* MBEDTLS_SHA512_C */
#endif /* MBEDTLS_SSL_PROTO_TLS1 || MBEDTLS_SSL_PROTO_TLS1_1 || \
          MBEDTLS_SSL_PROTO_TLS1_2 */
#if defined(MBEDTLS_SSL_PROTO_TLS1_3_EXPERIMENTAL)
#if defined(MBEDTLS_SHA256_C)
    MBEDTLS_TLS1_3_AES_128_GCM_SHA256,
#endif /* MBEDTLS_SHA256_C */
#if defined(MBEDTLS_SHA512_C)
    MBEDTLS_TLS1_3_AES_256_GCM_SHA384,
#endif /* MBEDTLS_SHA512_C */
#endif /* MBEDTLS_SSL_PROTO_TLS1_3_EXPERIMENTAL */
#endif /* MBEDTLS_AES_C && MBEDTLS_GCM_C */
    0
};

#if defined(MBEDTLS_KEY_EXCHANGE_WITH_CERT_ENABLED)

#if defined(MBEDTLS_SSL_PROTO_TLS1) || defined(MBEDTLS_SSL_PROTO_TLS1_1) || \
    defined(MBEDTLS_SSL_PROTO_TLS1_2)
static int ssl_preset_suiteb_hashes[] = {
    MBEDTLS_MD_SHA256,
    MBEDTLS_MD_SHA384,
    MBEDTLS_MD_NONE
};
#endif /* MBEDTLS_SSL_PROTO_TLS1 || MBEDTLS_SSL_PROTO_TLS1_1 || \
          MBEDTLS_SSL_PROTO_TLS1_2 */

#if defined(MBEDTLS_SSL_PROTO_TLS1_3_EXPERIMENTAL)

static int ssl_preset_suiteb_signature_algorithms[] = {
    /* ECDSA algorithms */
#if defined(MBEDTLS_ECDSA_C)
#if defined(MBEDTLS_SHA256_C) && defined(MBEDTLS_ECP_DP_SECP256R1_ENABLED)
    MBEDTLS_TLS13_SIG_ECDSA_SECP256R1_SHA256,
#endif /* MBEDTLS_SHA256_C && MBEDTLS_ECP_DP_SECP256R1_ENABLED */
#if defined(MBEDTLS_SHA512_C) && defined(MBEDTLS_ECP_DP_SECP384R1_ENABLED)
    MBEDTLS_TLS13_SIG_ECDSA_SECP384R1_SHA384,
#endif /* MBEDTLS_SHA512_C && MBEDTLS_ECP_DP_SECP384R1_ENABLED */
#if defined(MBEDTLS_SHA512_C) && defined(MBEDTLS_ECP_DP_SECP521R1_ENABLED)
    MBEDTLS_TLS13_SIG_ECDSA_SECP521R1_SHA512,
#endif /* MBEDTLS_SHA512_C && MBEDTLS_ECP_DP_SECP521R1_ENABLED */
#endif /* MBEDTLS_ECDSA_C */

    /* RSA algorithms */
#if defined(MBEDTLS_X509_RSASSA_PSS_SUPPORT)
    MBEDTLS_TLS13_SIG_RSA_PSS_RSAE_SHA256,
#endif

    MBEDTLS_TLS13_SIG_NONE
};
#endif /* MBEDTLS_SSL_PROTO_TLS1_3_EXPERIMENTAL */

#endif /* MBEDTLS_KEY_EXCHANGE_WITH_CERT_ENABLED */

#if defined(MBEDTLS_ECP_C)
static mbedtls_ecp_group_id ssl_preset_suiteb_curves[] = {
#if defined(MBEDTLS_ECP_DP_SECP256R1_ENABLED)
    MBEDTLS_ECP_DP_SECP256R1,
#endif /* MBEDTLS_ECP_DP_SECP256R1_ENABLED */
#if defined(MBEDTLS_ECP_DP_SECP384R1_ENABLED)
    MBEDTLS_ECP_DP_SECP384R1,
#endif /* MBEDTLS_ECP_DP_SECP384R1_ENABLED */
    MBEDTLS_ECP_DP_NONE
};
#endif /* MBEDTLS_ECP_C */

/*
 * Load default in mbedtls_ssl_config
 */
int mbedtls_ssl_config_defaults( mbedtls_ssl_config *conf,
                                 int endpoint, int transport, int preset )
{
#if defined(MBEDTLS_DHM_C) && defined(MBEDTLS_SSL_SRV_C)
    int ret = MBEDTLS_ERR_ERROR_CORRUPTION_DETECTED;
#endif

    /* Use the functions here so that they are covered in tests,
     * but otherwise access member directly for efficiency */
    mbedtls_ssl_conf_endpoint( conf, endpoint );
    mbedtls_ssl_conf_transport( conf, transport );

    /*
     * Things that are common to all presets
     */
#if defined(MBEDTLS_SSL_CLI_C)
    if( endpoint == MBEDTLS_SSL_IS_CLIENT )
    {
        conf->authmode = MBEDTLS_SSL_VERIFY_REQUIRED;
#if defined(MBEDTLS_SSL_SESSION_TICKETS)
        conf->session_tickets = MBEDTLS_SSL_SESSION_TICKETS_ENABLED;
#endif
    }
#endif

#if defined(MBEDTLS_SSL_ENCRYPT_THEN_MAC)
    conf->encrypt_then_mac = MBEDTLS_SSL_ETM_ENABLED;
#endif

#if defined(MBEDTLS_SSL_EXTENDED_MASTER_SECRET)
    conf->extended_ms = MBEDTLS_SSL_EXTENDED_MS_ENABLED;
#endif

#if defined(MBEDTLS_SSL_DTLS_HELLO_VERIFY) && defined(MBEDTLS_SSL_SRV_C)
    conf->f_cookie_write = ssl_cookie_write_dummy;
    conf->f_cookie_check = ssl_cookie_check_dummy;
#endif

#if defined(MBEDTLS_SSL_DTLS_ANTI_REPLAY)
    conf->anti_replay = MBEDTLS_SSL_ANTI_REPLAY_ENABLED;
#endif

#if defined(MBEDTLS_SSL_SRV_C)
    conf->cert_req_ca_list = MBEDTLS_SSL_CERT_REQ_CA_LIST_ENABLED;
    conf->respect_cli_pref = MBEDTLS_SSL_SRV_CIPHERSUITE_ORDER_SERVER;
#endif

#if defined(MBEDTLS_SSL_PROTO_DTLS)
    conf->hs_timeout_min = MBEDTLS_SSL_DTLS_TIMEOUT_DFL_MIN;
    conf->hs_timeout_max = MBEDTLS_SSL_DTLS_TIMEOUT_DFL_MAX;
#endif

#if defined(MBEDTLS_SSL_RENEGOTIATION)
    conf->renego_max_records = MBEDTLS_SSL_RENEGO_MAX_RECORDS_DEFAULT;
    memset( conf->renego_period,     0x00, 2 );
    memset( conf->renego_period + 2, 0xFF, 6 );
#endif

#if defined(MBEDTLS_DHM_C) && defined(MBEDTLS_SSL_SRV_C)
            if( endpoint == MBEDTLS_SSL_IS_SERVER )
            {
                const unsigned char dhm_p[] =
                    MBEDTLS_DHM_RFC3526_MODP_2048_P_BIN;
                const unsigned char dhm_g[] =
                    MBEDTLS_DHM_RFC3526_MODP_2048_G_BIN;

                if ( ( ret = mbedtls_ssl_conf_dh_param_bin( conf,
                                               dhm_p, sizeof( dhm_p ),
                                               dhm_g, sizeof( dhm_g ) ) ) != 0 )
                {
                    return( ret );
                }
            }
#endif

    /*
     * Preset-specific defaults
     */
    switch( preset )
    {
        /*
         * NSA Suite B
         */
        case MBEDTLS_SSL_PRESET_SUITEB:
            conf->min_major_ver = MBEDTLS_SSL_MAJOR_VERSION_3;
            conf->min_minor_ver = MBEDTLS_SSL_MINOR_VERSION_3; /* TLS 1.2 */
            conf->max_major_ver = MBEDTLS_SSL_MAX_MAJOR_VERSION;
            conf->max_minor_ver = MBEDTLS_SSL_MAX_MINOR_VERSION;

            conf->ciphersuite_list = ssl_preset_suiteb_ciphersuites;

#if defined(MBEDTLS_X509_CRT_PARSE_C)
            conf->cert_profile = &mbedtls_x509_crt_profile_suiteb;
#endif

#if defined(MBEDTLS_KEY_EXCHANGE_WITH_CERT_ENABLED)


#if defined(MBEDTLS_SSL_PROTO_TLS1_3_EXPERIMENTAL)
    /**
     * TLS 1.3 replaces SignatureAndHashAlgorithm with SignatureScheme.
     * - rfc8446 section-4.2.3
     * - rfc5246 section-7.4.1.4.1
     */
    conf->tls13_sig_algs = ssl_preset_suiteb_signature_algorithms;
#endif /* MBEDTLS_SSL_PROTO_TLS1_3_EXPERIMENTAL */

#if  defined(MBEDTLS_SSL_PROTO_TLS1_2)
    conf->sig_hashes = ssl_preset_suiteb_hashes;
#endif /* MBEDTLS_SSL_PROTO_TLS1_2 */

#endif /* MBEDTLS_KEY_EXCHANGE_WITH_CERT_ENABLED */

#if defined(MBEDTLS_ECP_C)
            conf->curve_list = ssl_preset_suiteb_curves;
#endif
            break;

        /*
         * Default
         */
        default:
            conf->min_major_ver = ( MBEDTLS_SSL_MIN_MAJOR_VERSION >
                                    MBEDTLS_SSL_MIN_VALID_MAJOR_VERSION ) ?
                                    MBEDTLS_SSL_MIN_MAJOR_VERSION :
                                    MBEDTLS_SSL_MIN_VALID_MAJOR_VERSION;
            conf->min_minor_ver = ( MBEDTLS_SSL_MIN_MINOR_VERSION >
                                    MBEDTLS_SSL_MIN_VALID_MINOR_VERSION ) ?
                                    MBEDTLS_SSL_MIN_MINOR_VERSION :
                                    MBEDTLS_SSL_MIN_VALID_MINOR_VERSION;
            conf->max_major_ver = MBEDTLS_SSL_MAX_MAJOR_VERSION;
            conf->max_minor_ver = MBEDTLS_SSL_MAX_MINOR_VERSION;

#if defined(MBEDTLS_SSL_PROTO_DTLS)
            if( transport == MBEDTLS_SSL_TRANSPORT_DATAGRAM )
                conf->min_minor_ver = MBEDTLS_SSL_MINOR_VERSION_3;
#endif
            conf->ciphersuite_list = mbedtls_ssl_list_ciphersuites();

#if defined(MBEDTLS_X509_CRT_PARSE_C)
            conf->cert_profile = &mbedtls_x509_crt_profile_default;
#endif

#if defined(MBEDTLS_KEY_EXCHANGE_WITH_CERT_ENABLED)

#if defined(MBEDTLS_SSL_PROTO_TLS1_3_EXPERIMENTAL)
        /**
         * TLS 1.3 replaces SignatureAndHashAlgorithm with SignatureScheme.
         * - rfc8446 section-4.2.3
         * - rfc5246 section-7.4.1.4.1
         */
        conf->tls13_sig_algs = ssl_preset_suiteb_signature_algorithms;
#endif /* MBEDTLS_SSL_PROTO_TLS1_3_EXPERIMENTAL */

#if defined(MBEDTLS_SSL_PROTO_TLS1_2)
        conf->sig_hashes = ssl_preset_default_hashes;
#endif /* MBEDTLS_SSL_PROTO_TLS1_2 */

#endif /* MBEDTLS_KEY_EXCHANGE_WITH_CERT_ENABLED */

#if defined(MBEDTLS_ECP_C)
            conf->curve_list = ssl_preset_default_curves;
#endif

#if defined(MBEDTLS_DHM_C) && defined(MBEDTLS_SSL_CLI_C)
            conf->dhm_min_bitlen = 1024;
#endif
    }

    return( 0 );
}

/*
 * Free mbedtls_ssl_config
 */
void mbedtls_ssl_config_free( mbedtls_ssl_config *conf )
{
#if defined(MBEDTLS_DHM_C)
    mbedtls_mpi_free( &conf->dhm_P );
    mbedtls_mpi_free( &conf->dhm_G );
#endif

#if defined(MBEDTLS_KEY_EXCHANGE_SOME_PSK_ENABLED)
    if( conf->psk != NULL )
    {
        mbedtls_platform_zeroize( conf->psk, conf->psk_len );
        mbedtls_free( conf->psk );
        conf->psk = NULL;
        conf->psk_len = 0;
    }

    if( conf->psk_identity != NULL )
    {
        mbedtls_platform_zeroize( conf->psk_identity, conf->psk_identity_len );
        mbedtls_free( conf->psk_identity );
        conf->psk_identity = NULL;
        conf->psk_identity_len = 0;
    }
#endif

#if defined(MBEDTLS_X509_CRT_PARSE_C)
    ssl_key_cert_free( conf->key_cert );
#endif

    mbedtls_platform_zeroize( conf, sizeof( mbedtls_ssl_config ) );
}

#if defined(MBEDTLS_PK_C) && \
    ( defined(MBEDTLS_RSA_C) || defined(MBEDTLS_ECDSA_C) )
/*
 * Convert between MBEDTLS_PK_XXX and SSL_SIG_XXX
 */
unsigned char mbedtls_ssl_sig_from_pk( mbedtls_pk_context *pk )
{
#if defined(MBEDTLS_RSA_C)
    if( mbedtls_pk_can_do( pk, MBEDTLS_PK_RSA ) )
        return( MBEDTLS_SSL_SIG_RSA );
#endif
#if defined(MBEDTLS_ECDSA_C)
    if( mbedtls_pk_can_do( pk, MBEDTLS_PK_ECDSA ) )
        return( MBEDTLS_SSL_SIG_ECDSA );
#endif
    return( MBEDTLS_SSL_SIG_ANON );
}

unsigned char mbedtls_ssl_sig_from_pk_alg( mbedtls_pk_type_t type )
{
    switch( type ) {
        case MBEDTLS_PK_RSA:
            return( MBEDTLS_SSL_SIG_RSA );
        case MBEDTLS_PK_ECDSA:
        case MBEDTLS_PK_ECKEY:
            return( MBEDTLS_SSL_SIG_ECDSA );
        default:
            return( MBEDTLS_SSL_SIG_ANON );
    }
}

mbedtls_pk_type_t mbedtls_ssl_pk_alg_from_sig( unsigned char sig )
{
    switch( sig )
    {
#if defined(MBEDTLS_RSA_C)
        case MBEDTLS_SSL_SIG_RSA:
            return( MBEDTLS_PK_RSA );
#endif
#if defined(MBEDTLS_ECDSA_C)
        case MBEDTLS_SSL_SIG_ECDSA:
            return( MBEDTLS_PK_ECDSA );
#endif
        default:
            return( MBEDTLS_PK_NONE );
    }
}
#endif /* MBEDTLS_PK_C && ( MBEDTLS_RSA_C || MBEDTLS_ECDSA_C ) */

#if defined(MBEDTLS_SSL_PROTO_TLS1_2) && \
    defined(MBEDTLS_KEY_EXCHANGE_WITH_CERT_ENABLED)

/* Find an entry in a signature-hash set matching a given hash algorithm. */
mbedtls_md_type_t mbedtls_ssl_sig_hash_set_find( mbedtls_ssl_sig_hash_set_t *set,
                                                 mbedtls_pk_type_t sig_alg )
{
    switch( sig_alg )
    {
        case MBEDTLS_PK_RSA:
            return( set->rsa );
        case MBEDTLS_PK_ECDSA:
            return( set->ecdsa );
        default:
            return( MBEDTLS_MD_NONE );
    }
}

/* Add a signature-hash-pair to a signature-hash set */
void mbedtls_ssl_sig_hash_set_add( mbedtls_ssl_sig_hash_set_t *set,
                                   mbedtls_pk_type_t sig_alg,
                                   mbedtls_md_type_t md_alg )
{
    switch( sig_alg )
    {
        case MBEDTLS_PK_RSA:
            if( set->rsa == MBEDTLS_MD_NONE )
                set->rsa = md_alg;
            break;

        case MBEDTLS_PK_ECDSA:
            if( set->ecdsa == MBEDTLS_MD_NONE )
                set->ecdsa = md_alg;
            break;

        default:
            break;
    }
}

/* Allow exactly one hash algorithm for each signature. */
void mbedtls_ssl_sig_hash_set_const_hash( mbedtls_ssl_sig_hash_set_t *set,
                                          mbedtls_md_type_t md_alg )
{
    set->rsa   = md_alg;
    set->ecdsa = md_alg;
}

#endif /* MBEDTLS_SSL_PROTO_TLS1_2) &&
          MBEDTLS_KEY_EXCHANGE_WITH_CERT_ENABLED */

/*
 * Convert from MBEDTLS_SSL_HASH_XXX to MBEDTLS_MD_XXX
 */
mbedtls_md_type_t mbedtls_ssl_md_alg_from_hash( unsigned char hash )
{
    switch( hash )
    {
#if defined(MBEDTLS_MD5_C)
        case MBEDTLS_SSL_HASH_MD5:
            return( MBEDTLS_MD_MD5 );
#endif
#if defined(MBEDTLS_SHA1_C)
        case MBEDTLS_SSL_HASH_SHA1:
            return( MBEDTLS_MD_SHA1 );
#endif
#if defined(MBEDTLS_SHA224_C)
        case MBEDTLS_SSL_HASH_SHA224:
            return( MBEDTLS_MD_SHA224 );
#endif
#if defined(MBEDTLS_SHA256_C)
        case MBEDTLS_SSL_HASH_SHA256:
            return( MBEDTLS_MD_SHA256 );
#endif
#if defined(MBEDTLS_SHA384_C)
        case MBEDTLS_SSL_HASH_SHA384:
            return( MBEDTLS_MD_SHA384 );
#endif
#if defined(MBEDTLS_SHA512_C)
        case MBEDTLS_SSL_HASH_SHA512:
            return( MBEDTLS_MD_SHA512 );
#endif
        default:
            return( MBEDTLS_MD_NONE );
    }
}

/*
 * Convert from MBEDTLS_MD_XXX to MBEDTLS_SSL_HASH_XXX
 */
unsigned char mbedtls_ssl_hash_from_md_alg( int md )
{
    switch( md )
    {
#if defined(MBEDTLS_MD5_C)
        case MBEDTLS_MD_MD5:
            return( MBEDTLS_SSL_HASH_MD5 );
#endif
#if defined(MBEDTLS_SHA1_C)
        case MBEDTLS_MD_SHA1:
            return( MBEDTLS_SSL_HASH_SHA1 );
#endif
#if defined(MBEDTLS_SHA224_C)
        case MBEDTLS_MD_SHA224:
            return( MBEDTLS_SSL_HASH_SHA224 );
#endif
#if defined(MBEDTLS_SHA256_C)
        case MBEDTLS_MD_SHA256:
            return( MBEDTLS_SSL_HASH_SHA256 );
#endif
#if defined(MBEDTLS_SHA384_C)
        case MBEDTLS_MD_SHA384:
            return( MBEDTLS_SSL_HASH_SHA384 );
#endif
#if defined(MBEDTLS_SHA512_C)
        case MBEDTLS_MD_SHA512:
            return( MBEDTLS_SSL_HASH_SHA512 );
#endif
        default:
            return( MBEDTLS_SSL_HASH_NONE );
    }
}

#if defined(MBEDTLS_ECP_C)
/*
 * Check if a curve proposed by the peer is in our list.
 * Return 0 if we're willing to use it, -1 otherwise.
 */
int mbedtls_ssl_check_curve( const mbedtls_ssl_context *ssl, mbedtls_ecp_group_id grp_id )
{
    const mbedtls_ecp_group_id *gid;

    if( ssl->conf->curve_list == NULL )
        return( -1 );

    for( gid = ssl->conf->curve_list; *gid != MBEDTLS_ECP_DP_NONE; gid++ )
        if( *gid == grp_id )
            return( 0 );

    return( -1 );
}
#endif /* MBEDTLS_ECP_C */

#if defined(MBEDTLS_KEY_EXCHANGE_WITH_CERT_ENABLED) \
    && defined(MBEDTLS_SSL_PROTO_TLS1_2)
/*
 * Check if a hash proposed by the peer is in our list.
 * Return 0 if we're willing to use it, -1 otherwise.
 *
 * Assumption: sig_hashes is terminated either with
 * SIGNATURE_NONE or with MBEDTLS_MD_NONE and both
 * equal 0x0.
 */

int mbedtls_ssl_check_sig_hash( const mbedtls_ssl_context *ssl,
                                mbedtls_md_type_t md )
{
    const int *cur;

    if( ssl->conf->sig_hashes == NULL )
        return( -1 );

    for( cur = ssl->conf->sig_hashes; *cur != SIGNATURE_NONE; cur++ )
        if( *cur == ( int )md )
            return( 0 );

    return( -1 );
}
#endif /* MBEDTLS_KEY_EXCHANGE_WITH_CERT_ENABLED && MBEDTLS_SSL_PROTO_TLS1_2 */

#if defined(MBEDTLS_X509_CRT_PARSE_C)
int mbedtls_ssl_check_cert_usage( const mbedtls_x509_crt* cert,
    const mbedtls_key_exchange_type_t key_exchange,
    int cert_endpoint,
    uint32_t* flags )
{
    int ret = 0;
    int usage = 0;
    const char *ext_oid;
    size_t ext_len;

    if( cert_endpoint == MBEDTLS_SSL_IS_SERVER )
    {
        /* Server part of the key exchange */
        switch( key_exchange )
        {
            case MBEDTLS_KEY_EXCHANGE_RSA:
            case MBEDTLS_KEY_EXCHANGE_RSA_PSK:
                usage = MBEDTLS_X509_KU_KEY_ENCIPHERMENT;
                break;

            case MBEDTLS_KEY_EXCHANGE_DHE_RSA:
            case MBEDTLS_KEY_EXCHANGE_ECDHE_RSA:
            case MBEDTLS_KEY_EXCHANGE_ECDHE_ECDSA:
                usage = MBEDTLS_X509_KU_DIGITAL_SIGNATURE;
                break;

            case MBEDTLS_KEY_EXCHANGE_ECDH_RSA:
            case MBEDTLS_KEY_EXCHANGE_ECDH_ECDSA:
                usage = MBEDTLS_X509_KU_KEY_AGREEMENT;
                break;

            /* Don't use default: we want warnings when adding new values */
            case MBEDTLS_KEY_EXCHANGE_NONE:
            case MBEDTLS_KEY_EXCHANGE_PSK:
            case MBEDTLS_KEY_EXCHANGE_DHE_PSK:
            case MBEDTLS_KEY_EXCHANGE_ECDHE_PSK:
            case MBEDTLS_KEY_EXCHANGE_ECJPAKE:
                usage = 0;
        }
    }
    else
    {
        /* Client auth: we only implement rsa_sign and mbedtls_ecdsa_sign for now */
        usage = MBEDTLS_X509_KU_DIGITAL_SIGNATURE;
    }

    if( mbedtls_x509_crt_check_key_usage( cert, usage ) != 0 )
    {
        *flags |= MBEDTLS_X509_BADCERT_KEY_USAGE;
        ret = -1;
    }

    if( cert_endpoint == MBEDTLS_SSL_IS_SERVER )
    {
        ext_oid = MBEDTLS_OID_SERVER_AUTH;
        ext_len = MBEDTLS_OID_SIZE( MBEDTLS_OID_SERVER_AUTH );
    }
    else
    {
        ext_oid = MBEDTLS_OID_CLIENT_AUTH;
        ext_len = MBEDTLS_OID_SIZE( MBEDTLS_OID_CLIENT_AUTH );
    }

    if( mbedtls_x509_crt_check_extended_key_usage( cert, ext_oid, ext_len ) != 0 )
    {
        *flags |= MBEDTLS_X509_BADCERT_EXT_KEY_USAGE;
        ret = -1;
    }

    return( ret );
}
#endif /* MBEDTLS_X509_CRT_PARSE_C */


#if defined(MBEDTLS_SSL_PROTO_TLS1_2_OR_EARLIER)
int mbedtls_ssl_set_calc_verify_md( mbedtls_ssl_context* ssl, int md )
{
#if defined(MBEDTLS_SSL_PROTO_TLS1_2)
    if( ssl->minor_ver != MBEDTLS_SSL_MINOR_VERSION_3 )
        return( -1 );

    switch( md )
    {
#if defined(MBEDTLS_SHA384_C)
        case MBEDTLS_SSL_HASH_SHA384:
            ssl->handshake->calc_verify = ssl_calc_verify_tls_sha384;
            break;
#endif
#if defined(MBEDTLS_SHA256_C)
        case MBEDTLS_SSL_HASH_SHA256:
            ssl->handshake->calc_verify = ssl_calc_verify_tls_sha256;
            break;
#endif
        default:
            return( -1 );
    }

    return 0;
#else /* !MBEDTLS_SSL_PROTO_TLS1_2 */
    (void) ssl;
    (void) md;

    return( -1 );
#endif /* MBEDTLS_SSL_PROTO_TLS1_2 */
}
#endif /* defined(MBEDTLS_SSL_PROTO_TLS1_2_OR_EARLIER) */


#if defined(MBEDTLS_SSL_PROTO_TLS1_2)

#if defined(MBEDTLS_USE_PSA_CRYPTO)
int mbedtls_ssl_get_key_exchange_md_tls1_2( mbedtls_ssl_context *ssl,
                                            unsigned char *hash, size_t *hashlen,
                                            unsigned char *data, size_t data_len,
                                            mbedtls_md_type_t md_alg )
{
    psa_status_t status;
    psa_hash_operation_t hash_operation = PSA_HASH_OPERATION_INIT;
    psa_algorithm_t hash_alg = mbedtls_psa_translate_md( md_alg );

    MBEDTLS_SSL_DEBUG_MSG( 3, ( "Perform PSA-based computation of digest of ServerKeyExchange" ) );

    if( ( status = psa_hash_setup( &hash_operation,
                                   hash_alg ) ) != PSA_SUCCESS )
    {
        MBEDTLS_SSL_DEBUG_RET( 1, "psa_hash_setup", status );
        goto exit;
    }

    if( ( status = psa_hash_update( &hash_operation, ssl->handshake->randbytes,
                                    64 ) ) != PSA_SUCCESS )
    {
        MBEDTLS_SSL_DEBUG_RET( 1, "psa_hash_update", status );
        goto exit;
    }

    if( ( status = psa_hash_update( &hash_operation,
                                    data, data_len ) ) != PSA_SUCCESS )
    {
        MBEDTLS_SSL_DEBUG_RET( 1, "psa_hash_update", status );
        goto exit;
    }

    if( ( status = psa_hash_finish( &hash_operation, hash, MBEDTLS_MD_MAX_SIZE,
                                    hashlen ) ) != PSA_SUCCESS )
    {
         MBEDTLS_SSL_DEBUG_RET( 1, "psa_hash_finish", status );
         goto exit;
    }

exit:
    if( status != PSA_SUCCESS )
    {
        mbedtls_ssl_send_alert_message( ssl, MBEDTLS_SSL_ALERT_LEVEL_FATAL,
                                        MBEDTLS_SSL_ALERT_MSG_INTERNAL_ERROR );
        switch( status )
        {
            case PSA_ERROR_NOT_SUPPORTED:
                return( MBEDTLS_ERR_MD_FEATURE_UNAVAILABLE );
            case PSA_ERROR_BAD_STATE: /* Intentional fallthrough */
            case PSA_ERROR_BUFFER_TOO_SMALL:
                return( MBEDTLS_ERR_MD_BAD_INPUT_DATA );
            case PSA_ERROR_INSUFFICIENT_MEMORY:
                return( MBEDTLS_ERR_MD_ALLOC_FAILED );
            default:
                return( MBEDTLS_ERR_PLATFORM_HW_ACCEL_FAILED );
        }
    }
    return( 0 );
}

#else

int mbedtls_ssl_get_key_exchange_md_tls1_2( mbedtls_ssl_context *ssl,
                                            unsigned char *hash, size_t *hashlen,
                                            unsigned char *data, size_t data_len,
                                            mbedtls_md_type_t md_alg )
{
    int ret = 0;
    mbedtls_md_context_t ctx;
    const mbedtls_md_info_t *md_info = mbedtls_md_info_from_type( md_alg );
    *hashlen = mbedtls_md_get_size( md_info );

    MBEDTLS_SSL_DEBUG_MSG( 3, ( "Perform mbedtls-based computation of digest of ServerKeyExchange" ) );

    mbedtls_md_init( &ctx );

    /*
     * digitally-signed struct {
     *     opaque client_random[32];
     *     opaque server_random[32];
     *     ServerDHParams params;
     * };
     */
    if( ( ret = mbedtls_md_setup( &ctx, md_info, 0 ) ) != 0 )
    {
        MBEDTLS_SSL_DEBUG_RET( 1, "mbedtls_md_setup", ret );
        goto exit;
    }
    if( ( ret = mbedtls_md_starts( &ctx ) ) != 0 )
    {
        MBEDTLS_SSL_DEBUG_RET( 1, "mbedtls_md_starts", ret );
        goto exit;
    }
    if( ( ret = mbedtls_md_update( &ctx, ssl->handshake->randbytes, 64 ) ) != 0 )
    {
        MBEDTLS_SSL_DEBUG_RET( 1, "mbedtls_md_update", ret );
        goto exit;
    }
    if( ( ret = mbedtls_md_update( &ctx, data, data_len ) ) != 0 )
    {
        MBEDTLS_SSL_DEBUG_RET( 1, "mbedtls_md_update", ret );
        goto exit;
    }
    if( ( ret = mbedtls_md_finish( &ctx, hash ) ) != 0 )
    {
        MBEDTLS_SSL_DEBUG_RET( 1, "mbedtls_md_finish", ret );
        goto exit;
    }

exit:
    mbedtls_md_free( &ctx );

    if( ret != 0 )
        mbedtls_ssl_send_alert_message( ssl, MBEDTLS_SSL_ALERT_LEVEL_FATAL,
                                        MBEDTLS_SSL_ALERT_MSG_INTERNAL_ERROR );

    return( ret );
}
#endif /* MBEDTLS_USE_PSA_CRYPTO */

#endif /* MBEDTLS_SSL_PROTO_TLS1_2 */

#if defined(MBEDTLS_SSL_PROTO_TLS1_2_OR_EARLIER) && defined(MBEDTLS_SSL_PROTO_TLS1_3_EXPERIMENTAL)
static void ssl_update_checksum_start( mbedtls_ssl_context* ssl,
                                       const unsigned char* buf, size_t len )
{
    if( ssl->minor_ver==MBEDTLS_SSL_MINOR_VERSION_4 )
        ssl_update_checksum_start_tls13( ssl, buf, len );
    else
        ssl_update_checksum_start_tls12( ssl, buf, len );
}

static void ssl_update_checksum_sha384( mbedtls_ssl_context* ssl,
                                       const unsigned char* buf, size_t len )
{
    if( ssl->minor_ver==MBEDTLS_SSL_MINOR_VERSION_4 )
        ssl_update_checksum_sha384_tls13( ssl, buf, len );
    else
        ssl_update_checksum_sha384_tls12( ssl, buf, len );
}

static void ssl_update_checksum_sha256( mbedtls_ssl_context* ssl,
                                        const unsigned char* buf, size_t len )
{
    if( ssl->minor_ver==MBEDTLS_SSL_MINOR_VERSION_4 )
        ssl_update_checksum_sha256_tls13( ssl, buf, len );
    else
        ssl_update_checksum_sha256_tls12( ssl, buf, len );
}

#elif defined(MBEDTLS_SSL_PROTO_TLS1_3_EXPERIMENTAL)
static void ssl_update_checksum_start( mbedtls_ssl_context* ssl,
                                       const unsigned char* buf, size_t len )
{
    ssl_update_checksum_start_tls13( ssl, buf, len );
}

static void ssl_update_checksum_sha384( mbedtls_ssl_context* ssl,
                                        const unsigned char* buf, size_t len )
{
    ssl_update_checksum_sha384_tls13( ssl, buf, len );
}

static void ssl_update_checksum_sha256( mbedtls_ssl_context* ssl,
                                        const unsigned char* buf, size_t len )
{
    ssl_update_checksum_sha256_tls13( ssl, buf, len );
}

#elif defined(MBEDTLS_SSL_PROTO_TLS1_2_OR_EARLIER)
static void ssl_update_checksum_start( mbedtls_ssl_context* ssl,
                                       const unsigned char* buf, size_t len )
{
    ssl_update_checksum_start_tls12( ssl, buf, len );
}

static void ssl_update_checksum_sha384( mbedtls_ssl_context* ssl,
                                       const unsigned char* buf, size_t len )
{
    ssl_update_checksum_sha384_tls12( ssl, buf, len );
}

static void ssl_update_checksum_sha256( mbedtls_ssl_context* ssl,
                                       const unsigned char* buf, size_t len )
{
    ssl_update_checksum_sha256_tls12( ssl, buf, len );
}


#endif /* defined(MBEDTLS_SSL_PROTO_TLS1_2_OR_EARLIER) \
          && defined(MBEDTLS_SSL_PROTO_TLS1_3_EXPERIMENTAL) */
#endif /* MBEDTLS_SSL_TLS_C */<|MERGE_RESOLUTION|>--- conflicted
+++ resolved
@@ -6508,23 +6508,14 @@
 #endif
 
 #if defined(MBEDTLS_SSL_PROTO_TLS1_3_EXPERIMENTAL)
-<<<<<<< HEAD
     mbedtls_ssl_transform_free( handshake->transform_earlydata );
     mbedtls_free( handshake->transform_earlydata );
     mbedtls_ssl_transform_free( handshake->transform_handshake );
-=======
-    mbedtls_free( handshake->transform_earlydata );
->>>>>>> e043d15d
     mbedtls_free( handshake->transform_handshake );
-    handshake->transform_earlydata = NULL;
-    handshake->transform_handshake = NULL;
 #endif /* MBEDTLS_SSL_PROTO_TLS1_3_EXPERIMENTAL */
-<<<<<<< HEAD
 
     mbedtls_platform_zeroize( handshake,
                               sizeof( mbedtls_ssl_handshake_params ) );
-=======
->>>>>>> e043d15d
 }
 
 void mbedtls_ssl_session_free( mbedtls_ssl_session *session )

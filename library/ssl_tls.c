--- conflicted
+++ resolved
@@ -6157,27 +6157,17 @@
 
     if( ret != 0 )
     {
-<<<<<<< HEAD
-        int alert_ret;
-        alert_ret = mbedtls_ssl_handle_pending_alert( ssl );
-        if( alert_ret != 0 )
-        {
-            ret = alert_ret;
-=======
         /* handshake_step return error. And it is same
          * with alert_reason.
          */
         if( ssl->send_alert )
         {
             ret = mbedtls_ssl_handle_pending_alert( ssl );
->>>>>>> 3bf1f97a
             goto cleanup;
         }
     }
 
 cleanup:
-<<<<<<< HEAD
-
 #if defined(MBEDTLS_SSL_USE_MPS)
     /*
      * Remap MPS error codes
@@ -6187,8 +6177,6 @@
     ret = mbedtls_ssl_mps_remap_error( ret );
 #endif /* MBEDTLS_SSL_USE_MPS */
 
-=======
->>>>>>> 3bf1f97a
     return( ret );
 }
 

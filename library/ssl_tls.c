--- conflicted
+++ resolved
@@ -1972,15 +1972,12 @@
     }
 #endif /* MBEDTLS_SSL_PROTO_TLS1_3 */
 
-<<<<<<< HEAD
-=======
 #if defined(MBEDTLS_SSL_PROTO_TLS1_3)
     psa_set_key_usage_flags( &key_attributes,
                              PSA_KEY_USAGE_DERIVE | PSA_KEY_USAGE_EXPORT );
 #else
     psa_set_key_usage_flags( &key_attributes, PSA_KEY_USAGE_DERIVE );
 #endif
->>>>>>> 340c559c
     psa_set_key_algorithm( &key_attributes, alg );
     psa_set_key_type( &key_attributes, PSA_KEY_TYPE_DERIVE );
 

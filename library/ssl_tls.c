/*
 *  TLS shared functions
 *
 *  Copyright The Mbed TLS Contributors
 *  SPDX-License-Identifier: Apache-2.0
 *
 *  Licensed under the Apache License, Version 2.0 (the "License"); you may
 *  not use this file except in compliance with the License.
 *  You may obtain a copy of the License at
 *
 *  http://www.apache.org/licenses/LICENSE-2.0
 *
 *  Unless required by applicable law or agreed to in writing, software
 *  distributed under the License is distributed on an "AS IS" BASIS, WITHOUT
 *  WARRANTIES OR CONDITIONS OF ANY KIND, either express or implied.
 *  See the License for the specific language governing permissions and
 *  limitations under the License.
 */
/*
 *  http://www.ietf.org/rfc/rfc2246.txt
 *  http://www.ietf.org/rfc/rfc4346.txt
 */

#include "common.h"

#if defined(MBEDTLS_SSL_TLS_C)

#if defined(MBEDTLS_PLATFORM_C)
#include "mbedtls/platform.h"
#else
#include <stdlib.h>
#define mbedtls_calloc    calloc
#define mbedtls_free      free
#endif

#include "mbedtls/ssl.h"
#include "mbedtls/debug.h"
#include "mbedtls/error.h"
#include "mbedtls/platform_util.h"
#include "mbedtls/version.h"

#include "ssl_misc.h"
#if defined(MBEDTLS_SSL_USE_MPS)
#include "mps_all.h"
#endif /* MEDTLS_SSL_USE_MPS */

#include <string.h>

#if defined(MBEDTLS_USE_PSA_CRYPTO)
#include "mbedtls/psa_util.h"
#include "psa/crypto.h"
#endif

#if defined(MBEDTLS_X509_CRT_PARSE_C)
#include "mbedtls/oid.h"
#endif

#if defined(MBEDTLS_SSL_PROTO_DTLS)

#if defined(MBEDTLS_SSL_DTLS_CONNECTION_ID)
/* Top-level Connection ID API */

int mbedtls_ssl_conf_cid( mbedtls_ssl_config *conf,
                          size_t len,
                          int ignore_other_cid )
{
    if( len > MBEDTLS_SSL_CID_IN_LEN_MAX )
        return( MBEDTLS_ERR_SSL_BAD_INPUT_DATA );

    if( ignore_other_cid != MBEDTLS_SSL_UNEXPECTED_CID_FAIL &&
        ignore_other_cid != MBEDTLS_SSL_UNEXPECTED_CID_IGNORE )
    {
        return( MBEDTLS_ERR_SSL_BAD_INPUT_DATA );
    }

    conf->ignore_unexpected_cid = ignore_other_cid;
    conf->cid_len = len;
    return( 0 );
}

int mbedtls_ssl_set_cid( mbedtls_ssl_context *ssl,
                         int enable,
                         unsigned char const *own_cid,
                         size_t own_cid_len )
{
    if( ssl->conf->transport != MBEDTLS_SSL_TRANSPORT_DATAGRAM )
        return( MBEDTLS_ERR_SSL_BAD_INPUT_DATA );

    ssl->negotiate_cid = enable;
    if( enable == MBEDTLS_SSL_CID_DISABLED )
    {
        MBEDTLS_SSL_DEBUG_MSG( 3, ( "Disable use of CID extension." ) );
        return( 0 );
    }
    MBEDTLS_SSL_DEBUG_MSG( 3, ( "Enable use of CID extension." ) );
    MBEDTLS_SSL_DEBUG_BUF( 3, "Own CID", own_cid, own_cid_len );

    if( own_cid_len != ssl->conf->cid_len )
    {
        MBEDTLS_SSL_DEBUG_MSG( 3, ( "CID length %u does not match CID length %u in config",
                                    (unsigned) own_cid_len,
                                    (unsigned) ssl->conf->cid_len ) );
        return( MBEDTLS_ERR_SSL_BAD_INPUT_DATA );
    }

    memcpy( ssl->own_cid, own_cid, own_cid_len );
    /* Truncation is not an issue here because
     * MBEDTLS_SSL_CID_IN_LEN_MAX at most 255. */
    ssl->own_cid_len = (uint8_t) own_cid_len;

    return( 0 );
}

int mbedtls_ssl_get_peer_cid( mbedtls_ssl_context *ssl,
                     int *enabled,
                     unsigned char peer_cid[ MBEDTLS_SSL_CID_OUT_LEN_MAX ],
                     size_t *peer_cid_len )
{
    *enabled = MBEDTLS_SSL_CID_DISABLED;

    if( ssl->conf->transport != MBEDTLS_SSL_TRANSPORT_DATAGRAM ||
        ssl->state != MBEDTLS_SSL_HANDSHAKE_OVER )
    {
        return( MBEDTLS_ERR_SSL_BAD_INPUT_DATA );
    }

    /* We report MBEDTLS_SSL_CID_DISABLED in case the CID extensions
     * were used, but client and server requested the empty CID.
     * This is indistinguishable from not using the CID extension
     * in the first place. */
    if( ssl->transform_in->in_cid_len  == 0 &&
        ssl->transform_in->out_cid_len == 0 )
    {
        return( 0 );
    }

    if( peer_cid_len != NULL )
    {
        *peer_cid_len = ssl->transform_in->out_cid_len;
        if( peer_cid != NULL )
        {
            memcpy( peer_cid, ssl->transform_in->out_cid,
                    ssl->transform_in->out_cid_len );
        }
    }

    *enabled = MBEDTLS_SSL_CID_ENABLED;

    return( 0 );
}
#endif /* MBEDTLS_SSL_DTLS_CONNECTION_ID */

#endif /* MBEDTLS_SSL_PROTO_DTLS */

#if defined(MBEDTLS_SSL_MAX_FRAGMENT_LENGTH)
/*
 * Convert max_fragment_length codes to length.
 * RFC 6066 says:
 *    enum{
 *        2^9(1), 2^10(2), 2^11(3), 2^12(4), (255)
 *    } MaxFragmentLength;
 * and we add 0 -> extension unused
 */
static unsigned int ssl_mfl_code_to_length( int mfl )
{
    switch( mfl )
    {
    case MBEDTLS_SSL_MAX_FRAG_LEN_NONE:
        return ( MBEDTLS_TLS_EXT_ADV_CONTENT_LEN );
    case MBEDTLS_SSL_MAX_FRAG_LEN_512:
        return 512;
    case MBEDTLS_SSL_MAX_FRAG_LEN_1024:
        return 1024;
    case MBEDTLS_SSL_MAX_FRAG_LEN_2048:
        return 2048;
    case MBEDTLS_SSL_MAX_FRAG_LEN_4096:
        return 4096;
    default:
        return ( MBEDTLS_TLS_EXT_ADV_CONTENT_LEN );
    }
}
#endif /* MBEDTLS_SSL_MAX_FRAGMENT_LENGTH */

int mbedtls_ssl_session_copy( mbedtls_ssl_session *dst,
                              const mbedtls_ssl_session *src )
{
    mbedtls_ssl_session_free( dst );
    memcpy( dst, src, sizeof( mbedtls_ssl_session ) );

#if defined(MBEDTLS_X509_CRT_PARSE_C)

#if defined(MBEDTLS_SSL_KEEP_PEER_CERTIFICATE)
    if( src->peer_cert != NULL )
    {
        int ret = MBEDTLS_ERR_ERROR_CORRUPTION_DETECTED;

        dst->peer_cert = mbedtls_calloc( 1, sizeof(mbedtls_x509_crt) );
        if( dst->peer_cert == NULL )
            return( MBEDTLS_ERR_SSL_ALLOC_FAILED );

        mbedtls_x509_crt_init( dst->peer_cert );

        if( ( ret = mbedtls_x509_crt_parse_der( dst->peer_cert, src->peer_cert->raw.p,
                                        src->peer_cert->raw.len ) ) != 0 )
        {
            mbedtls_free( dst->peer_cert );
            dst->peer_cert = NULL;
            return( ret );
        }
    }
#else /* MBEDTLS_SSL_KEEP_PEER_CERTIFICATE */
    if( src->peer_cert_digest != NULL )
    {
        dst->peer_cert_digest =
            mbedtls_calloc( 1, src->peer_cert_digest_len );
        if( dst->peer_cert_digest == NULL )
            return( MBEDTLS_ERR_SSL_ALLOC_FAILED );

        memcpy( dst->peer_cert_digest, src->peer_cert_digest,
                src->peer_cert_digest_len );
        dst->peer_cert_digest_type = src->peer_cert_digest_type;
        dst->peer_cert_digest_len = src->peer_cert_digest_len;
    }
#endif /* MBEDTLS_SSL_KEEP_PEER_CERTIFICATE */

#endif /* MBEDTLS_X509_CRT_PARSE_C */

#if ( defined(MBEDTLS_SSL_SESSION_TICKETS) || defined(MBEDTLS_SSL_NEW_SESSION_TICKET) ) && \
    defined(MBEDTLS_SSL_CLI_C)
    if( src->ticket != NULL )
    {
        dst->ticket = mbedtls_calloc( 1, src->ticket_len );
        if( dst->ticket == NULL )
            return( MBEDTLS_ERR_SSL_ALLOC_FAILED );

        memcpy( dst->ticket, src->ticket, src->ticket_len );
    }
#endif /* (MBEDTLS_SSL_SESSION_TICKETS || MBEDTLS_SSL_NEW_SESSION_TICKET) && MBEDTLS_SSL_CLI_C */

#if defined(MBEDTLS_SSL_NEW_SESSION_TICKET)

    /* Resumption Key */
    memcpy( dst->key, src->key, src->key_len );

#endif /* MBEDTLS_SSL_NEW_SESSION_TICKET */

    return( 0 );
}

#if defined(MBEDTLS_SSL_VARIABLE_BUFFER_LENGTH)
static int resize_buffer( unsigned char **buffer, size_t len_new, size_t *len_old )
{
    unsigned char* resized_buffer = mbedtls_calloc( 1, len_new );
    if( resized_buffer == NULL )
        return -1;

    /* We want to copy len_new bytes when downsizing the buffer, and
     * len_old bytes when upsizing, so we choose the smaller of two sizes,
     * to fit one buffer into another. Size checks, ensuring that no data is
     * lost, are done outside of this function. */
    memcpy( resized_buffer, *buffer,
            ( len_new < *len_old ) ? len_new : *len_old );
    mbedtls_platform_zeroize( *buffer, *len_old );
    mbedtls_free( *buffer );

    *buffer = resized_buffer;
    *len_old = len_new;

    return 0;
}

static void handle_buffer_resizing( mbedtls_ssl_context *ssl, int downsizing,
                                    size_t in_buf_new_len,
                                    size_t out_buf_new_len )
{
    int modified = 0;
    size_t written_in = 0, iv_offset_in = 0, len_offset_in = 0;
    size_t written_out = 0, iv_offset_out = 0, len_offset_out = 0;
    if( ssl->in_buf != NULL )
    {
        written_in = ssl->in_msg - ssl->in_buf;
        iv_offset_in = ssl->in_iv - ssl->in_buf;
        len_offset_in = ssl->in_len - ssl->in_buf;
        if( downsizing ?
            ssl->in_buf_len > in_buf_new_len && ssl->in_left < in_buf_new_len :
            ssl->in_buf_len < in_buf_new_len )
        {
            if( resize_buffer( &ssl->in_buf, in_buf_new_len, &ssl->in_buf_len ) != 0 )
            {
                MBEDTLS_SSL_DEBUG_MSG( 1, ( "input buffer resizing failed - out of memory" ) );
            }
            else
            {
                MBEDTLS_SSL_DEBUG_MSG( 2, ( "Reallocating in_buf to %" MBEDTLS_PRINTF_SIZET,
                                            in_buf_new_len ) );
                modified = 1;
            }
        }
    }

    if( ssl->out_buf != NULL )
    {
        written_out = ssl->out_msg - ssl->out_buf;
        iv_offset_out = ssl->out_iv - ssl->out_buf;
        len_offset_out = ssl->out_len - ssl->out_buf;
        if( downsizing ?
            ssl->out_buf_len > out_buf_new_len && ssl->out_left < out_buf_new_len :
            ssl->out_buf_len < out_buf_new_len )
        {
            if( resize_buffer( &ssl->out_buf, out_buf_new_len, &ssl->out_buf_len ) != 0 )
            {
                MBEDTLS_SSL_DEBUG_MSG( 1, ( "output buffer resizing failed - out of memory" ) );
            }
            else
            {
                MBEDTLS_SSL_DEBUG_MSG( 2, ( "Reallocating out_buf to %" MBEDTLS_PRINTF_SIZET,
                                            out_buf_new_len ) );
                modified = 1;
            }
        }
    }
    if( modified )
    {
        /* Update pointers here to avoid doing it twice. */
        mbedtls_ssl_reset_in_out_pointers( ssl );
        /* Fields below might not be properly updated with record
         * splitting or with CID, so they are manually updated here. */
        ssl->out_msg = ssl->out_buf + written_out;
        ssl->out_len = ssl->out_buf + len_offset_out;
        ssl->out_iv = ssl->out_buf + iv_offset_out;

        ssl->in_msg = ssl->in_buf + written_in;
        ssl->in_len = ssl->in_buf + len_offset_in;
        ssl->in_iv = ssl->in_buf + iv_offset_in;
    }
}
#endif /* MBEDTLS_SSL_VARIABLE_BUFFER_LENGTH */

#if defined(MBEDTLS_SSL_PROTO_TLS1_2)
#if defined(MBEDTLS_USE_PSA_CRYPTO)

static psa_status_t setup_psa_key_derivation( psa_key_derivation_operation_t* derivation,
                                              psa_key_id_t key,
                                              psa_algorithm_t alg,
                                              const unsigned char* seed, size_t seed_length,
                                              const unsigned char* label, size_t label_length,
                                              size_t capacity )
{
    psa_status_t status;

    status = psa_key_derivation_setup( derivation, alg );
    if( status != PSA_SUCCESS )
        return( status );

    if( PSA_ALG_IS_TLS12_PRF( alg ) || PSA_ALG_IS_TLS12_PSK_TO_MS( alg ) )
    {
        status = psa_key_derivation_input_bytes( derivation,
                                                 PSA_KEY_DERIVATION_INPUT_SEED,
                                                 seed, seed_length );
        if( status != PSA_SUCCESS )
            return( status );

        if( mbedtls_svc_key_id_is_null( key ) )
        {
            status = psa_key_derivation_input_bytes(
                derivation, PSA_KEY_DERIVATION_INPUT_SECRET,
                NULL, 0 );
        }
        else
        {
            status = psa_key_derivation_input_key(
                derivation, PSA_KEY_DERIVATION_INPUT_SECRET, key );
        }
        if( status != PSA_SUCCESS )
            return( status );

        status = psa_key_derivation_input_bytes( derivation,
                                                 PSA_KEY_DERIVATION_INPUT_LABEL,
                                                 label, label_length );
        if( status != PSA_SUCCESS )
            return( status );
    }
    else
    {
        return( PSA_ERROR_NOT_SUPPORTED );
    }

    status = psa_key_derivation_set_capacity( derivation, capacity );
    if( status != PSA_SUCCESS )
        return( status );

    return( PSA_SUCCESS );
}

static int tls_prf_generic( mbedtls_md_type_t md_type,
                            const unsigned char *secret, size_t slen,
                            const char *label,
                            const unsigned char *random, size_t rlen,
                            unsigned char *dstbuf, size_t dlen )
{
    psa_status_t status;
    psa_algorithm_t alg;
    psa_key_id_t master_key = MBEDTLS_SVC_KEY_ID_INIT;
    psa_key_derivation_operation_t derivation =
        PSA_KEY_DERIVATION_OPERATION_INIT;

    if( md_type == MBEDTLS_MD_SHA384 )
        alg = PSA_ALG_TLS12_PRF(PSA_ALG_SHA_384);
    else
        alg = PSA_ALG_TLS12_PRF(PSA_ALG_SHA_256);

    /* Normally a "secret" should be long enough to be impossible to
     * find by brute force, and in particular should not be empty. But
     * this PRF is also used to derive an IV, in particular in EAP-TLS,
     * and for this use case it makes sense to have a 0-length "secret".
     * Since the key API doesn't allow importing a key of length 0,
     * keep master_key=0, which setup_psa_key_derivation() understands
     * to mean a 0-length "secret" input. */
    if( slen != 0 )
    {
        psa_key_attributes_t key_attributes = psa_key_attributes_init();
        psa_set_key_usage_flags( &key_attributes, PSA_KEY_USAGE_DERIVE );
        psa_set_key_algorithm( &key_attributes, alg );
        psa_set_key_type( &key_attributes, PSA_KEY_TYPE_DERIVE );

        status = psa_import_key( &key_attributes, secret, slen, &master_key );
        if( status != PSA_SUCCESS )
            return( MBEDTLS_ERR_SSL_HW_ACCEL_FAILED );
    }

    status = setup_psa_key_derivation( &derivation,
                                       master_key, alg,
                                       random, rlen,
                                       (unsigned char const *) label,
                                       (size_t) strlen( label ),
                                       dlen );
    if( status != PSA_SUCCESS )
    {
        psa_key_derivation_abort( &derivation );
        psa_destroy_key( master_key );
        return( MBEDTLS_ERR_SSL_HW_ACCEL_FAILED );
    }

    status = psa_key_derivation_output_bytes( &derivation, dstbuf, dlen );
    if( status != PSA_SUCCESS )
    {
        psa_key_derivation_abort( &derivation );
        psa_destroy_key( master_key );
        return( MBEDTLS_ERR_SSL_HW_ACCEL_FAILED );
    }

    status = psa_key_derivation_abort( &derivation );
    if( status != PSA_SUCCESS )
    {
        psa_destroy_key( master_key );
        return( MBEDTLS_ERR_SSL_HW_ACCEL_FAILED );
    }

    if( ! mbedtls_svc_key_id_is_null( master_key ) )
        status = psa_destroy_key( master_key );
    if( status != PSA_SUCCESS )
        return( MBEDTLS_ERR_SSL_HW_ACCEL_FAILED );

    return( 0 );
}

#else /* MBEDTLS_USE_PSA_CRYPTO */

static int tls_prf_generic( mbedtls_md_type_t md_type,
                            const unsigned char *secret, size_t slen,
                            const char *label,
                            const unsigned char *random, size_t rlen,
                            unsigned char *dstbuf, size_t dlen )
{
    size_t nb;
    size_t i, j, k, md_len;
    unsigned char *tmp;
    size_t tmp_len = 0;
    unsigned char h_i[MBEDTLS_MD_MAX_SIZE];
    const mbedtls_md_info_t *md_info;
    mbedtls_md_context_t md_ctx;
    int ret = MBEDTLS_ERR_ERROR_CORRUPTION_DETECTED;

    mbedtls_md_init( &md_ctx );

    if( ( md_info = mbedtls_md_info_from_type( md_type ) ) == NULL )
        return( MBEDTLS_ERR_SSL_INTERNAL_ERROR );

    md_len = mbedtls_md_get_size( md_info );

    tmp_len = md_len + strlen( label ) + rlen;
    tmp = mbedtls_calloc( 1, tmp_len );
    if( tmp == NULL )
    {
        ret = MBEDTLS_ERR_SSL_ALLOC_FAILED;
        goto exit;
    }

    nb = strlen( label );
    memcpy( tmp + md_len, label, nb );
    memcpy( tmp + md_len + nb, random, rlen );
    nb += rlen;

    /*
     * Compute P_<hash>(secret, label + random)[0..dlen]
     */
    if ( ( ret = mbedtls_md_setup( &md_ctx, md_info, 1 ) ) != 0 )
        goto exit;

    mbedtls_md_hmac_starts( &md_ctx, secret, slen );
    mbedtls_md_hmac_update( &md_ctx, tmp + md_len, nb );
    mbedtls_md_hmac_finish( &md_ctx, tmp );

    for( i = 0; i < dlen; i += md_len )
    {
        mbedtls_md_hmac_reset ( &md_ctx );
        mbedtls_md_hmac_update( &md_ctx, tmp, md_len + nb );
        mbedtls_md_hmac_finish( &md_ctx, h_i );

        mbedtls_md_hmac_reset ( &md_ctx );
        mbedtls_md_hmac_update( &md_ctx, tmp, md_len );
        mbedtls_md_hmac_finish( &md_ctx, tmp );

        k = ( i + md_len > dlen ) ? dlen % md_len : md_len;

        for( j = 0; j < k; j++ )
            dstbuf[i + j]  = h_i[j];
    }

exit:
    mbedtls_md_free( &md_ctx );

    mbedtls_platform_zeroize( tmp, tmp_len );
    mbedtls_platform_zeroize( h_i, sizeof( h_i ) );

    mbedtls_free( tmp );

    return( ret );
}
#endif /* MBEDTLS_USE_PSA_CRYPTO */
#if defined(MBEDTLS_SHA256_C)
static int tls_prf_sha256( const unsigned char *secret, size_t slen,
                           const char *label,
                           const unsigned char *random, size_t rlen,
                           unsigned char *dstbuf, size_t dlen )
{
    return( tls_prf_generic( MBEDTLS_MD_SHA256, secret, slen,
                             label, random, rlen, dstbuf, dlen ) );
}
#endif /* MBEDTLS_SHA256_C */

#if defined(MBEDTLS_SHA384_C)
static int tls_prf_sha384( const unsigned char *secret, size_t slen,
                           const char *label,
                           const unsigned char *random, size_t rlen,
                           unsigned char *dstbuf, size_t dlen )
{
    return( tls_prf_generic( MBEDTLS_MD_SHA384, secret, slen,
                             label, random, rlen, dstbuf, dlen ) );
}
#endif /* MBEDTLS_SHA384_C */
#endif /* MBEDTLS_SSL_PROTO_TLS1_2 */

static void ssl_update_checksum_start( mbedtls_ssl_context *, const unsigned char *, size_t );

#if defined(MBEDTLS_SSL_PROTO_TLS1_2)
#if defined(MBEDTLS_SHA256_C)
static void ssl_update_checksum_sha256( mbedtls_ssl_context *, const unsigned char *, size_t );
static void ssl_calc_verify_tls_sha256( const mbedtls_ssl_context *,unsigned char*, size_t * );
static void ssl_calc_finished_tls_sha256( mbedtls_ssl_context *,unsigned char *, int );
#endif

#if defined(MBEDTLS_SHA384_C)
static void ssl_update_checksum_sha384( mbedtls_ssl_context *, const unsigned char *, size_t );
static void ssl_calc_verify_tls_sha384( const mbedtls_ssl_context *, unsigned char*, size_t * );
static void ssl_calc_finished_tls_sha384( mbedtls_ssl_context *, unsigned char *, int );
#endif
#endif /* MBEDTLS_SSL_PROTO_TLS1_2 */

#if defined(MBEDTLS_SSL_PROTO_TLS1_3_EXPERIMENTAL)

#if defined(MBEDTLS_SHA256_C)
static void ssl_update_checksum_sha256( mbedtls_ssl_context *, const unsigned char *, size_t );
#endif

#if defined(MBEDTLS_SHA512_C)
static void ssl_update_checksum_sha384( mbedtls_ssl_context *, const unsigned char *, size_t );
#endif

static int ssl_hash_transcript_core( mbedtls_ssl_context *ssl,
                                     mbedtls_md_type_t md,
                                     unsigned char *transcript,
                                     size_t len,
                                     size_t *olen )
{
    int ret;
    size_t hash_size;

    if( len < 4 )
        return( MBEDTLS_ERR_SSL_INTERNAL_ERROR );

    ret = mbedtls_ssl_get_handshake_transcript( ssl, md,
                                          transcript + 4,
                                          len - 4,
                                          &hash_size );
    if( ret != 0 )
    {
        MBEDTLS_SSL_DEBUG_RET( 4, "mbedtls_ssl_get_handshake_transcript", ret );
        return( ret );
    }

    transcript[0] = MBEDTLS_SSL_HS_MESSAGE_HASH;
    transcript[1] = 0;
    transcript[2] = 0;
    transcript[3] = (unsigned char) hash_size;

    *olen = 4 + hash_size;
    return( 0 );
}

/* Reset SSL context and update hash for handling HRR.
 *
 * Replace Transcript-Hash(X) by
 * Transcript-Hash( message_hash     ||
 *                 00 00 Hash.length ||
 *                 X )
 * A few states of the handshake are preserved, including:
 *   - session ID
 *   - session ticket
 *   - negotiated ciphersuite
 */
int mbedtls_ssl_reset_transcript_for_hrr( mbedtls_ssl_context *ssl )
{
    int ret = MBEDTLS_ERR_ERROR_CORRUPTION_DETECTED;
    unsigned char hash_transcript[ MBEDTLS_MD_MAX_SIZE + 4 ];
    size_t hash_olen;

    MBEDTLS_SSL_DEBUG_MSG( 3, ( "Reset SSL session for HRR" ) );

#if defined(MBEDTLS_SHA256_C)
    ret = ssl_hash_transcript_core( ssl, MBEDTLS_MD_SHA256,
                                    hash_transcript,
                                    sizeof( hash_transcript ),
                                    &hash_olen );
    if( ret != 0 )
    {
        MBEDTLS_SSL_DEBUG_RET( 4, "ssl_hash_transcript_core", ret );
        return( ret );
    }
    MBEDTLS_SSL_DEBUG_BUF( 4, "Truncated SHA-256 handshake transcript",
                           hash_transcript, hash_olen );

    mbedtls_sha256_starts( &ssl->handshake->fin_sha256, 0 );
    ssl_update_checksum_sha256( ssl, hash_transcript, hash_olen );
#endif /* MBEDTLS_SHA256_C */

#if defined(MBEDTLS_SHA512_C)
    ret = ssl_hash_transcript_core( ssl, MBEDTLS_MD_SHA384,
                                    hash_transcript,
                                    sizeof( hash_transcript ),
                                    &hash_olen );
    if( ret != 0 )
    {
        MBEDTLS_SSL_DEBUG_RET( 4, "ssl_hash_transcript_core", ret );
        return( ret );
    }
    MBEDTLS_SSL_DEBUG_BUF( 4, "Truncated SHA-384 handshake transcript",
                           hash_transcript, hash_olen );
#endif /* MBEDTLS_SHA512_C */

    return( ret );
}

#endif /* MBEDTLS_SSL_PROTO_TLS1_3_EXPERIMENTAL */

#if defined(MBEDTLS_KEY_EXCHANGE_PSK_ENABLED) && \
    defined(MBEDTLS_USE_PSA_CRYPTO)
static int ssl_use_opaque_psk( mbedtls_ssl_context const *ssl )
{
    if( ssl->conf->f_psk != NULL )
    {
        /* If we've used a callback to select the PSK,
         * the static configuration is irrelevant. */
        if( ! mbedtls_svc_key_id_is_null( ssl->handshake->psk_opaque ) )
            return( 1 );

        return( 0 );
    }

    if( ! mbedtls_svc_key_id_is_null( ssl->conf->psk_opaque ) )
        return( 1 );

    return( 0 );
}
#endif /* MBEDTLS_USE_PSA_CRYPTO &&
          MBEDTLS_KEY_EXCHANGE_PSK_ENABLED */

<<<<<<< HEAD
#if defined(MBEDTLS_SSL_PROTO_TLS1_2_OR_EARLIER)
#if defined(MBEDTLS_SSL_EXPORT_KEYS)
=======
>>>>>>> e6d7e5ce
static mbedtls_tls_prf_types tls_prf_get_type( mbedtls_ssl_tls_prf_cb *tls_prf )
{
#if defined(MBEDTLS_SSL_PROTO_TLS1_2)
#if defined(MBEDTLS_SHA384_C)
    if( tls_prf == tls_prf_sha384 )
    {
        return( MBEDTLS_SSL_TLS_PRF_SHA384 );
    }
    else
#endif
#if defined(MBEDTLS_SHA256_C)
    if( tls_prf == tls_prf_sha256 )
    {
        return( MBEDTLS_SSL_TLS_PRF_SHA256 );
    }
    else
#endif
#endif /* MBEDTLS_SSL_PROTO_TLS1_2 */
    return( MBEDTLS_SSL_TLS_PRF_NONE );
}
<<<<<<< HEAD
#endif /* MBEDTLS_SSL_EXPORT_KEYS */
#endif /* defined(MBEDTLS_SSL_PROTO_TLS1_2_OR_EARLIER) */
=======
>>>>>>> e6d7e5ce

int  mbedtls_ssl_tls_prf( const mbedtls_tls_prf_types prf,
                          const unsigned char *secret, size_t slen,
                          const char *label,
                          const unsigned char *random, size_t rlen,
                          unsigned char *dstbuf, size_t dlen )
{
    mbedtls_ssl_tls_prf_cb *tls_prf = NULL;

    switch( prf )
    {
#if defined(MBEDTLS_SSL_PROTO_TLS1_2)
#if defined(MBEDTLS_SHA384_C)
        case MBEDTLS_SSL_TLS_PRF_SHA384:
            tls_prf = tls_prf_sha384;
        break;
#endif /* MBEDTLS_SHA384_C */
#if defined(MBEDTLS_SHA256_C)
        case MBEDTLS_SSL_TLS_PRF_SHA256:
            tls_prf = tls_prf_sha256;
        break;
#endif /* MBEDTLS_SHA256_C */
#endif /* MBEDTLS_SSL_PROTO_TLS1_2 */
    default:
        return( MBEDTLS_ERR_SSL_FEATURE_UNAVAILABLE );
    }

    return( tls_prf( secret, slen, label, random, rlen, dstbuf, dlen ) );
}
#if defined(MBEDTLS_SSL_PROTO_TLS1_2_OR_EARLIER)
/* Type for the TLS PRF */
typedef int ssl_tls_prf_t(const unsigned char *, size_t, const char *,
                          const unsigned char *, size_t,
                          unsigned char *, size_t);

/*
 * Populate a transform structure with session keys and all the other
 * necessary information.
 *
 * Parameters:
 * - [in/out]: transform: structure to populate
 *      [in] must be just initialised with mbedtls_ssl_transform_init()
 *      [out] fully populated, ready for use by mbedtls_ssl_{en,de}crypt_buf()
 * - [in] ciphersuite
 * - [in] master
 * - [in] encrypt_then_mac
 * - [in] compression
 * - [in] tls_prf: pointer to PRF to use for key derivation
 * - [in] randbytes: buffer holding ServerHello.random + ClientHello.random
 * - [in] minor_ver: SSL/TLS minor version
 * - [in] endpoint: client or server
 * - [in] ssl: used for:
 *        - ssl->conf->{f,p}_export_keys
 *      [in] optionally used for:
 *        - MBEDTLS_DEBUG_C: ssl->conf->{f,p}_dbg
 */
static int ssl_tls12_populate_transform( mbedtls_ssl_transform *transform,
                                   int ciphersuite,
                                   const unsigned char master[48],
#if defined(MBEDTLS_SSL_SOME_SUITES_USE_MAC) && \
    defined(MBEDTLS_SSL_ENCRYPT_THEN_MAC)
                                   int encrypt_then_mac,
#endif /* MBEDTLS_SSL_ENCRYPT_THEN_MAC &&
          MBEDTLS_SSL_SOME_SUITES_USE_MAC */
                                   ssl_tls_prf_t tls_prf,
                                   const unsigned char randbytes[64],
                                   int minor_ver,
                                   unsigned endpoint,
                                   const mbedtls_ssl_context *ssl )
{
    int ret = 0;
#if defined(MBEDTLS_USE_PSA_CRYPTO)
    int psa_fallthrough;
#endif /* MBEDTLS_USE_PSA_CRYPTO */
    unsigned char keyblk[256];
    unsigned char *key1;
    unsigned char *key2;
    unsigned char *mac_enc;
    unsigned char *mac_dec;
    size_t mac_key_len = 0;
    size_t iv_copy_len;
    size_t keylen;
    const mbedtls_ssl_ciphersuite_t *ciphersuite_info;
    const mbedtls_cipher_info_t *cipher_info;
    const mbedtls_md_info_t *md_info;

#if !defined(MBEDTLS_DEBUG_C) && \
    !defined(MBEDTLS_SSL_DTLS_CONNECTION_ID)
    if( ssl->f_export_keys == NULL )
    {
        ssl = NULL; /* make sure we don't use it except for these cases */
        (void) ssl;
    }
#endif

    /*
     * Some data just needs copying into the structure
     */
#if defined(MBEDTLS_SSL_ENCRYPT_THEN_MAC) && \
    defined(MBEDTLS_SSL_SOME_SUITES_USE_MAC)
    transform->encrypt_then_mac = encrypt_then_mac;
#endif
    transform->minor_ver = minor_ver;

#if defined(MBEDTLS_SSL_CONTEXT_SERIALIZATION)
    memcpy( transform->randbytes, randbytes, sizeof( transform->randbytes ) );
#endif

#if defined(MBEDTLS_SSL_PROTO_TLS1_3_EXPERIMENTAL)
    if( minor_ver == MBEDTLS_SSL_MINOR_VERSION_4 )
    {
        /* At the moment, we keep TLS <= 1.2 and TLS 1.3 transform
         * generation separate. This should never happen. */
        return( MBEDTLS_ERR_SSL_INTERNAL_ERROR );
    }
#endif /* MBEDTLS_SSL_PROTO_TLS1_3_EXPERIMENTAL */

    /*
     * Get various info structures
     */
    ciphersuite_info = mbedtls_ssl_ciphersuite_from_id( ciphersuite );
    if( ciphersuite_info == NULL )
    {
        MBEDTLS_SSL_DEBUG_MSG( 1, ( "ciphersuite info for %d not found",
                                    ciphersuite ) );
        return( MBEDTLS_ERR_SSL_BAD_INPUT_DATA );
    }

    cipher_info = mbedtls_cipher_info_from_type( ciphersuite_info->cipher );
    if( cipher_info == NULL )
    {
        MBEDTLS_SSL_DEBUG_MSG( 1, ( "cipher info for %u not found",
                                    ciphersuite_info->cipher ) );
        return( MBEDTLS_ERR_SSL_BAD_INPUT_DATA );
    }

    md_info = mbedtls_md_info_from_type( ciphersuite_info->mac );
    if( md_info == NULL )
    {
        MBEDTLS_SSL_DEBUG_MSG( 1, ( "mbedtls_md info for %u not found",
                            (unsigned) ciphersuite_info->mac ) );
        return( MBEDTLS_ERR_SSL_BAD_INPUT_DATA );
    }

#if defined(MBEDTLS_SSL_DTLS_CONNECTION_ID)
    /* Copy own and peer's CID if the use of the CID
     * extension has been negotiated. */
    if( ssl->handshake->cid_in_use == MBEDTLS_SSL_CID_ENABLED )
    {
        MBEDTLS_SSL_DEBUG_MSG( 3, ( "Copy CIDs into SSL transform" ) );

        transform->in_cid_len = ssl->own_cid_len;
        memcpy( transform->in_cid, ssl->own_cid, ssl->own_cid_len );
        MBEDTLS_SSL_DEBUG_BUF( 3, "Incoming CID", transform->in_cid,
                               transform->in_cid_len );

        transform->out_cid_len = ssl->handshake->peer_cid_len;
        memcpy( transform->out_cid, ssl->handshake->peer_cid,
                ssl->handshake->peer_cid_len );
        MBEDTLS_SSL_DEBUG_BUF( 3, "Outgoing CID", transform->out_cid,
                               transform->out_cid_len );
    }
#endif /* MBEDTLS_SSL_DTLS_CONNECTION_ID */

    /*
     * Compute key block using the PRF
     */
    ret = tls_prf( master, 48, "key expansion", randbytes, 64, keyblk, 256 );
    if( ret != 0 )
    {
        MBEDTLS_SSL_DEBUG_RET( 1, "prf", ret );
        return( ret );
    }

    MBEDTLS_SSL_DEBUG_MSG( 3, ( "ciphersuite = %s",
                           mbedtls_ssl_get_ciphersuite_name( ciphersuite ) ) );
    MBEDTLS_SSL_DEBUG_BUF( 3, "master secret", master, 48 );
    MBEDTLS_SSL_DEBUG_BUF( 4, "random bytes", randbytes, 64 );
    MBEDTLS_SSL_DEBUG_BUF( 4, "key block", keyblk, 256 );

    /*
     * Determine the appropriate key, IV and MAC length.
     */

    keylen = mbedtls_cipher_info_get_key_bitlen( cipher_info ) / 8;

#if defined(MBEDTLS_GCM_C) ||                           \
    defined(MBEDTLS_CCM_C) ||                           \
    defined(MBEDTLS_CHACHAPOLY_C)
    if( mbedtls_cipher_info_get_mode( cipher_info ) == MBEDTLS_MODE_GCM ||
        mbedtls_cipher_info_get_mode( cipher_info ) == MBEDTLS_MODE_CCM ||
        mbedtls_cipher_info_get_mode( cipher_info ) == MBEDTLS_MODE_CHACHAPOLY )
    {
        size_t explicit_ivlen;

        transform->maclen = 0;
        mac_key_len = 0;
        transform->taglen =
            ciphersuite_info->flags & MBEDTLS_CIPHERSUITE_SHORT_TAG ? 8 : 16;

        /* All modes haves 96-bit IVs, but the length of the static parts vary
         * with mode and version:
         * - For GCM and CCM in TLS 1.2, there's a static IV of 4 Bytes
         *   (to be concatenated with a dynamically chosen IV of 8 Bytes)
         * - For ChaChaPoly in TLS 1.2, and all modes in TLS 1.3, there's
         *   a static IV of 12 Bytes (to be XOR'ed with the 8 Byte record
         *   sequence number).
         */
        transform->ivlen = 12;
        if( mbedtls_cipher_info_get_mode( cipher_info ) == MBEDTLS_MODE_CHACHAPOLY )
            transform->fixed_ivlen = 12;
        else
            transform->fixed_ivlen = 4;

        /* Minimum length of encrypted record */
        explicit_ivlen = transform->ivlen - transform->fixed_ivlen;
        transform->minlen = explicit_ivlen + transform->taglen;
    }
    else
#endif /* MBEDTLS_GCM_C || MBEDTLS_CCM_C || MBEDTLS_CHACHAPOLY_C */
#if defined(MBEDTLS_SSL_SOME_SUITES_USE_MAC)
    if( mbedtls_cipher_info_get_mode( cipher_info ) == MBEDTLS_MODE_STREAM ||
        mbedtls_cipher_info_get_mode( cipher_info ) == MBEDTLS_MODE_CBC )
    {
        /* Initialize HMAC contexts */
        if( ( ret = mbedtls_md_setup( &transform->md_ctx_enc, md_info, 1 ) ) != 0 ||
            ( ret = mbedtls_md_setup( &transform->md_ctx_dec, md_info, 1 ) ) != 0 )
        {
            MBEDTLS_SSL_DEBUG_RET( 1, "mbedtls_md_setup", ret );
            goto end;
        }

        /* Get MAC length */
        mac_key_len = mbedtls_md_get_size( md_info );
        transform->maclen = mac_key_len;

        /* IV length */
        transform->ivlen = cipher_info->iv_size;

        /* Minimum length */
        if( mbedtls_cipher_info_get_mode( cipher_info ) == MBEDTLS_MODE_STREAM )
            transform->minlen = transform->maclen;
        else
        {
            /*
             * GenericBlockCipher:
             * 1. if EtM is in use: one block plus MAC
             *    otherwise: * first multiple of blocklen greater than maclen
             * 2. IV
             */
#if defined(MBEDTLS_SSL_ENCRYPT_THEN_MAC)
            if( encrypt_then_mac == MBEDTLS_SSL_ETM_ENABLED )
            {
                transform->minlen = transform->maclen
                                  + cipher_info->block_size;
            }
            else
#endif
            {
                transform->minlen = transform->maclen
                                  + cipher_info->block_size
                                  - transform->maclen % cipher_info->block_size;
            }

#if defined(MBEDTLS_SSL_PROTO_TLS1_2)
            if( minor_ver == MBEDTLS_SSL_MINOR_VERSION_3 )
            {
                transform->minlen += transform->ivlen;
            }
            else
#endif
            {
                MBEDTLS_SSL_DEBUG_MSG( 1, ( "should never happen" ) );
                ret = MBEDTLS_ERR_SSL_INTERNAL_ERROR;
                goto end;
            }
        }
    }
    else
#endif /* MBEDTLS_SSL_SOME_SUITES_USE_MAC */
    {
        MBEDTLS_SSL_DEBUG_MSG( 1, ( "should never happen" ) );
        return( MBEDTLS_ERR_SSL_INTERNAL_ERROR );
    }

    MBEDTLS_SSL_DEBUG_MSG( 3, ( "keylen: %u, minlen: %u, ivlen: %u, maclen: %u",
                                (unsigned) keylen,
                                (unsigned) transform->minlen,
                                (unsigned) transform->ivlen,
                                (unsigned) transform->maclen ) );

    /*
     * Finally setup the cipher contexts, IVs and MAC secrets.
     */
#if defined(MBEDTLS_SSL_CLI_C)
    if( endpoint == MBEDTLS_SSL_IS_CLIENT )
    {
        key1 = keyblk + mac_key_len * 2;
        key2 = keyblk + mac_key_len * 2 + keylen;

        mac_enc = keyblk;
        mac_dec = keyblk + mac_key_len;

        /*
         * This is not used in TLS v1.1.
         */
        iv_copy_len = ( transform->fixed_ivlen ) ?
                            transform->fixed_ivlen : transform->ivlen;
        memcpy( transform->iv_enc, key2 + keylen,  iv_copy_len );
        memcpy( transform->iv_dec, key2 + keylen + iv_copy_len,
                iv_copy_len );
    }
    else
#endif /* MBEDTLS_SSL_CLI_C */
#if defined(MBEDTLS_SSL_SRV_C)
    if( endpoint == MBEDTLS_SSL_IS_SERVER )
    {
        key1 = keyblk + mac_key_len * 2 + keylen;
        key2 = keyblk + mac_key_len * 2;

        mac_enc = keyblk + mac_key_len;
        mac_dec = keyblk;

        /*
         * This is not used in TLS v1.1.
         */
        iv_copy_len = ( transform->fixed_ivlen ) ?
                            transform->fixed_ivlen : transform->ivlen;
        memcpy( transform->iv_dec, key1 + keylen,  iv_copy_len );
        memcpy( transform->iv_enc, key1 + keylen + iv_copy_len,
                iv_copy_len );
    }
    else
#endif /* MBEDTLS_SSL_SRV_C */
    {
        MBEDTLS_SSL_DEBUG_MSG( 1, ( "should never happen" ) );
        ret = MBEDTLS_ERR_SSL_INTERNAL_ERROR;
        goto end;
    }

#if defined(MBEDTLS_SSL_SOME_SUITES_USE_MAC)
#if defined(MBEDTLS_SSL_PROTO_TLS1_2)
    /* For HMAC-based ciphersuites, initialize the HMAC transforms.
       For AEAD-based ciphersuites, there is nothing to do here. */
    if( mac_key_len != 0 )
    {
        mbedtls_md_hmac_starts( &transform->md_ctx_enc, mac_enc, mac_key_len );
        mbedtls_md_hmac_starts( &transform->md_ctx_dec, mac_dec, mac_key_len );
    }
#endif
#endif /* MBEDTLS_SSL_SOME_SUITES_USE_MAC */

    ((void) mac_dec);
    ((void) mac_enc);

    if( ssl != NULL && ssl->f_export_keys != NULL )
    {
        ssl->f_export_keys( ssl->p_export_keys,
                            MBEDTLS_SSL_KEY_EXPORT_TLS12_MASTER_SECRET,
                            master, 48,
                            randbytes + 32,
                            randbytes,
                            tls_prf_get_type( tls_prf ) );
    }

#if defined(MBEDTLS_USE_PSA_CRYPTO)
    ret = mbedtls_cipher_setup_psa( &transform->cipher_ctx_enc,
                                    cipher_info, transform->taglen );
    if( ret != 0 && ret != MBEDTLS_ERR_CIPHER_FEATURE_UNAVAILABLE )
    {
        MBEDTLS_SSL_DEBUG_RET( 1, "mbedtls_cipher_setup_psa", ret );
        goto end;
    }

    if( ret == 0 )
    {
        MBEDTLS_SSL_DEBUG_MSG( 3, ( "Successfully setup PSA-based encryption cipher context" ) );
        psa_fallthrough = 0;
    }
    else
    {
        MBEDTLS_SSL_DEBUG_MSG( 1, ( "Failed to setup PSA-based cipher context for record encryption - fall through to default setup." ) );
        psa_fallthrough = 1;
    }

    if( psa_fallthrough == 1 )
#endif /* MBEDTLS_USE_PSA_CRYPTO */
    if( ( ret = mbedtls_cipher_setup( &transform->cipher_ctx_enc,
                                 cipher_info ) ) != 0 )
    {
        MBEDTLS_SSL_DEBUG_RET( 1, "mbedtls_cipher_setup", ret );
        goto end;
    }

#if defined(MBEDTLS_USE_PSA_CRYPTO)
    ret = mbedtls_cipher_setup_psa( &transform->cipher_ctx_dec,
                                    cipher_info, transform->taglen );
    if( ret != 0 && ret != MBEDTLS_ERR_CIPHER_FEATURE_UNAVAILABLE )
    {
        MBEDTLS_SSL_DEBUG_RET( 1, "mbedtls_cipher_setup_psa", ret );
        goto end;
    }

    if( ret == 0 )
    {
        MBEDTLS_SSL_DEBUG_MSG( 3, ( "Successfully setup PSA-based decryption cipher context" ) );
        psa_fallthrough = 0;
    }
    else
    {
        MBEDTLS_SSL_DEBUG_MSG( 1, ( "Failed to setup PSA-based cipher context for record decryption - fall through to default setup." ) );
        psa_fallthrough = 1;
    }

    if( psa_fallthrough == 1 )
#endif /* MBEDTLS_USE_PSA_CRYPTO */
    if( ( ret = mbedtls_cipher_setup( &transform->cipher_ctx_dec,
                                 cipher_info ) ) != 0 )
    {
        MBEDTLS_SSL_DEBUG_RET( 1, "mbedtls_cipher_setup", ret );
        goto end;
    }

    if( ( ret = mbedtls_cipher_setkey( &transform->cipher_ctx_enc, key1,
                               (int) mbedtls_cipher_info_get_key_bitlen( cipher_info ),
                               MBEDTLS_ENCRYPT ) ) != 0 )
    {
        MBEDTLS_SSL_DEBUG_RET( 1, "mbedtls_cipher_setkey", ret );
        goto end;
    }

    if( ( ret = mbedtls_cipher_setkey( &transform->cipher_ctx_dec, key2,
                               (int) mbedtls_cipher_info_get_key_bitlen( cipher_info ),
                               MBEDTLS_DECRYPT ) ) != 0 )
    {
        MBEDTLS_SSL_DEBUG_RET( 1, "mbedtls_cipher_setkey", ret );
        goto end;
    }

#if defined(MBEDTLS_CIPHER_MODE_CBC)
    if( mbedtls_cipher_info_get_mode( cipher_info ) == MBEDTLS_MODE_CBC )
    {
        if( ( ret = mbedtls_cipher_set_padding_mode( &transform->cipher_ctx_enc,
                                             MBEDTLS_PADDING_NONE ) ) != 0 )
        {
            MBEDTLS_SSL_DEBUG_RET( 1, "mbedtls_cipher_set_padding_mode", ret );
            goto end;
        }

        if( ( ret = mbedtls_cipher_set_padding_mode( &transform->cipher_ctx_dec,
                                             MBEDTLS_PADDING_NONE ) ) != 0 )
        {
            MBEDTLS_SSL_DEBUG_RET( 1, "mbedtls_cipher_set_padding_mode", ret );
            goto end;
        }
    }
#endif /* MBEDTLS_CIPHER_MODE_CBC */


end:
    mbedtls_platform_zeroize( keyblk, sizeof( keyblk ) );
    return( ret );
}

/*
 * Set appropriate PRF function and other SSL / TLS1.2 functions
 *
 * Inputs:
 * - SSL/TLS minor version
 * - hash associated with the ciphersuite (only used by TLS 1.2)
 *
 * Outputs:
 * - the tls_prf, calc_verify and calc_finished members of handshake structure
 */
static int ssl_set_handshake_prfs( mbedtls_ssl_handshake_params *handshake,
                                   int minor_ver,
                                   mbedtls_md_type_t hash )
{
#if !defined(MBEDTLS_SSL_PROTO_TLS1_2) || !defined(MBEDTLS_SHA384_C)
    (void) hash;
#endif

#if defined(MBEDTLS_SSL_PROTO_TLS1_2)
#if defined(MBEDTLS_SHA384_C)
    if( minor_ver == MBEDTLS_SSL_MINOR_VERSION_3 &&
        hash == MBEDTLS_MD_SHA384 )
    {
        handshake->tls_prf = tls_prf_sha384;
        handshake->calc_verify = ssl_calc_verify_tls_sha384;
        handshake->calc_finished = ssl_calc_finished_tls_sha384;
    }
    else
#endif
#if defined(MBEDTLS_SHA256_C)
    if( minor_ver == MBEDTLS_SSL_MINOR_VERSION_3 )
    {
        handshake->tls_prf = tls_prf_sha256;
        handshake->calc_verify = ssl_calc_verify_tls_sha256;
        handshake->calc_finished = ssl_calc_finished_tls_sha256;
    }
    else
#endif
#endif /* MBEDTLS_SSL_PROTO_TLS1_2 */
    {
        return( MBEDTLS_ERR_SSL_INTERNAL_ERROR );
    }

    return( 0 );
}

/*
 * Compute master secret if needed
 *
 * Parameters:
 * [in/out] handshake
 *          [in] resume, premaster, extended_ms, calc_verify, tls_prf
 *               (PSA-PSK) ciphersuite_info, psk_opaque
 *          [out] premaster (cleared)
 * [out] master
 * [in] ssl: optionally used for debugging, EMS and PSA-PSK
 *      debug: conf->f_dbg, conf->p_dbg
 *      EMS: passed to calc_verify (debug + session_negotiate)
 *      PSA-PSA: minor_ver, conf
 */
static int ssl_compute_master( mbedtls_ssl_handshake_params *handshake,
                               unsigned char *master,
                               const mbedtls_ssl_context *ssl )
{
    int ret = MBEDTLS_ERR_ERROR_CORRUPTION_DETECTED;

    /* cf. RFC 5246, Section 8.1:
     * "The master secret is always exactly 48 bytes in length." */
    size_t const master_secret_len = 48;

#if defined(MBEDTLS_SSL_EXTENDED_MASTER_SECRET)
    unsigned char session_hash[48];
#endif /* MBEDTLS_SSL_EXTENDED_MASTER_SECRET */

    /* The label for the KDF used for key expansion.
     * This is either "master secret" or "extended master secret"
     * depending on whether the Extended Master Secret extension
     * is used. */
    char const *lbl = "master secret";

    /* The salt for the KDF used for key expansion.
     * - If the Extended Master Secret extension is not used,
     *   this is ClientHello.Random + ServerHello.Random
     *   (see Sect. 8.1 in RFC 5246).
     * - If the Extended Master Secret extension is used,
     *   this is the transcript of the handshake so far.
     *   (see Sect. 4 in RFC 7627). */
    unsigned char const *salt = handshake->randbytes;
    size_t salt_len = 64;

#if !defined(MBEDTLS_DEBUG_C) &&                    \
    !defined(MBEDTLS_SSL_EXTENDED_MASTER_SECRET) && \
    !(defined(MBEDTLS_USE_PSA_CRYPTO) &&            \
      defined(MBEDTLS_KEY_EXCHANGE_PSK_ENABLED))
    ssl = NULL; /* make sure we don't use it except for those cases */
    (void) ssl;
#endif

    if( handshake->resume != 0 )
    {
        MBEDTLS_SSL_DEBUG_MSG( 3, ( "no premaster (session resumed)" ) );
        return( 0 );
    }

#if defined(MBEDTLS_SSL_EXTENDED_MASTER_SECRET)
    if( handshake->extended_ms == MBEDTLS_SSL_EXTENDED_MS_ENABLED )
    {
        lbl  = "extended master secret";
        salt = session_hash;
        handshake->calc_verify( ssl, session_hash, &salt_len );

        MBEDTLS_SSL_DEBUG_BUF( 3, "session hash for extended master secret",
                                  session_hash, salt_len );
    }
#endif /* MBEDTLS_SSL_EXTENDED_MS_ENABLED */

#if defined(MBEDTLS_USE_PSA_CRYPTO) &&          \
    defined(MBEDTLS_KEY_EXCHANGE_PSK_ENABLED)
    if( handshake->ciphersuite_info->key_exchange == MBEDTLS_KEY_EXCHANGE_PSK &&
        ssl->minor_ver == MBEDTLS_SSL_MINOR_VERSION_3 &&
        ssl_use_opaque_psk( ssl ) == 1 )
    {
        /* Perform PSK-to-MS expansion in a single step. */
        psa_status_t status;
        psa_algorithm_t alg;
        psa_key_id_t psk;
        psa_key_derivation_operation_t derivation =
            PSA_KEY_DERIVATION_OPERATION_INIT;
        mbedtls_md_type_t hash_alg = handshake->ciphersuite_info->mac;

        MBEDTLS_SSL_DEBUG_MSG( 2, ( "perform PSA-based PSK-to-MS expansion" ) );

        psk = mbedtls_ssl_get_opaque_psk( ssl );

        if( hash_alg == MBEDTLS_MD_SHA384 )
            alg = PSA_ALG_TLS12_PSK_TO_MS(PSA_ALG_SHA_384);
        else
            alg = PSA_ALG_TLS12_PSK_TO_MS(PSA_ALG_SHA_256);

        status = setup_psa_key_derivation( &derivation, psk, alg,
                                           salt, salt_len,
                                           (unsigned char const *) lbl,
                                           (size_t) strlen( lbl ),
                                           master_secret_len );
        if( status != PSA_SUCCESS )
        {
            psa_key_derivation_abort( &derivation );
            return( MBEDTLS_ERR_SSL_HW_ACCEL_FAILED );
        }

        status = psa_key_derivation_output_bytes( &derivation,
                                                  master,
                                                  master_secret_len );
        if( status != PSA_SUCCESS )
        {
            psa_key_derivation_abort( &derivation );
            return( MBEDTLS_ERR_SSL_HW_ACCEL_FAILED );
        }

        status = psa_key_derivation_abort( &derivation );
        if( status != PSA_SUCCESS )
            return( MBEDTLS_ERR_SSL_HW_ACCEL_FAILED );
    }
    else
#endif
    {
        ret = handshake->tls_prf( handshake->premaster, handshake->pmslen,
                                  lbl, salt, salt_len,
                                  master,
                                  master_secret_len );
        if( ret != 0 )
        {
            MBEDTLS_SSL_DEBUG_RET( 1, "prf", ret );
            return( ret );
        }

        MBEDTLS_SSL_DEBUG_BUF( 3, "premaster secret",
                               handshake->premaster,
                               handshake->pmslen );

        mbedtls_platform_zeroize( handshake->premaster,
                                  sizeof(handshake->premaster) );
    }

    return( 0 );
}

int mbedtls_ssl_derive_keys( mbedtls_ssl_context *ssl )
{
    int ret = MBEDTLS_ERR_ERROR_CORRUPTION_DETECTED;
    const mbedtls_ssl_ciphersuite_t * const ciphersuite_info =
        ssl->handshake->ciphersuite_info;

    MBEDTLS_SSL_DEBUG_MSG( 2, ( "=> derive keys" ) );

    /* Set PRF, calc_verify and calc_finished function pointers */
    ret = ssl_set_handshake_prfs( ssl->handshake,
                                  ssl->minor_ver,
                                  ciphersuite_info->mac );
    if( ret != 0 )
    {
        MBEDTLS_SSL_DEBUG_RET( 1, "ssl_set_handshake_prfs", ret );
        return( ret );
    }

    /* Compute master secret if needed */
    ret = ssl_compute_master( ssl->handshake,
                              ssl->session_negotiate->master,
                              ssl );
    if( ret != 0 )
    {
        MBEDTLS_SSL_DEBUG_RET( 1, "ssl_compute_master", ret );
        return( ret );
    }

    /* Swap the client and server random values:
     * - MS derivation wanted client+server (RFC 5246 8.1)
     * - key derivation wants server+client (RFC 5246 6.3) */
    {
        unsigned char tmp[64];
        memcpy( tmp, ssl->handshake->randbytes, 64 );
        memcpy( ssl->handshake->randbytes, tmp + 32, 32 );
        memcpy( ssl->handshake->randbytes + 32, tmp, 32 );
        mbedtls_platform_zeroize( tmp, sizeof( tmp ) );
    }

    /* Populate transform structure */
    ret = ssl_tls12_populate_transform( ssl->transform_negotiate,
                                        ssl->session_negotiate->ciphersuite,
                                        ssl->session_negotiate->master,
#if defined(MBEDTLS_SSL_SOME_SUITES_USE_MAC) && \
    defined(MBEDTLS_SSL_ENCRYPT_THEN_MAC)
                                        ssl->session_negotiate->encrypt_then_mac,
#endif /* MBEDTLS_SSL_ENCRYPT_THEN_MAC &&
          MBEDTLS_SSL_SOME_SUITES_USE_MAC */
                                        ssl->handshake->tls_prf,
                                        ssl->handshake->randbytes,
                                        ssl->minor_ver,
                                        ssl->conf->endpoint,
                                        ssl );
    if( ret != 0 )
    {
        MBEDTLS_SSL_DEBUG_RET( 1, "ssl_tls12_populate_transform", ret );
        return( ret );
    }

    /* We no longer need Server/ClientHello.random values */
    mbedtls_platform_zeroize( ssl->handshake->randbytes,
                      sizeof( ssl->handshake->randbytes ) );

    MBEDTLS_SSL_DEBUG_MSG( 2, ( "<= derive keys" ) );

    return( 0 );
}

#if defined(MBEDTLS_SSL_PROTO_TLS1_2)
#if defined(MBEDTLS_SHA256_C)
void ssl_calc_verify_tls_sha256( const mbedtls_ssl_context *ssl,
                                 unsigned char *hash,
                                 size_t *hlen )
{
#if defined(MBEDTLS_USE_PSA_CRYPTO)
    size_t hash_size;
    psa_status_t status;
    psa_hash_operation_t sha256_psa = psa_hash_operation_init();

    MBEDTLS_SSL_DEBUG_MSG( 2, ( "=> PSA calc verify sha256" ) );
    status = psa_hash_clone( &ssl->handshake->fin_sha256_psa, &sha256_psa );
    if( status != PSA_SUCCESS )
    {
        MBEDTLS_SSL_DEBUG_MSG( 2, ( "PSA hash clone failed" ) );
        return;
    }

    status = psa_hash_finish( &sha256_psa, hash, 32, &hash_size );
    if( status != PSA_SUCCESS )
    {
        MBEDTLS_SSL_DEBUG_MSG( 2, ( "PSA hash finish failed" ) );
        return;
    }

    *hlen = 32;
    MBEDTLS_SSL_DEBUG_BUF( 3, "PSA calculated verify result", hash, *hlen );
    MBEDTLS_SSL_DEBUG_MSG( 2, ( "<= PSA calc verify" ) );
#else
    mbedtls_sha256_context sha256;

    mbedtls_sha256_init( &sha256 );

    MBEDTLS_SSL_DEBUG_MSG( 2, ( "=> calc verify sha256" ) );

    mbedtls_sha256_clone( &sha256, &ssl->handshake->fin_sha256 );
    mbedtls_sha256_finish( &sha256, hash );

    *hlen = 32;

    MBEDTLS_SSL_DEBUG_BUF( 3, "calculated verify result", hash, *hlen );
    MBEDTLS_SSL_DEBUG_MSG( 2, ( "<= calc verify" ) );

    mbedtls_sha256_free( &sha256 );
#endif /* MBEDTLS_USE_PSA_CRYPTO */
    return;
}
#endif /* MBEDTLS_SHA256_C */

#if defined(MBEDTLS_SHA384_C)
void ssl_calc_verify_tls_sha384( const mbedtls_ssl_context *ssl,
                                 unsigned char *hash,
                                 size_t *hlen )
{
#if defined(MBEDTLS_USE_PSA_CRYPTO)
    size_t hash_size;
    psa_status_t status;
    psa_hash_operation_t sha384_psa = psa_hash_operation_init();

    MBEDTLS_SSL_DEBUG_MSG( 2, ( "=> PSA calc verify sha384" ) );
    status = psa_hash_clone( &ssl->handshake->fin_sha384_psa, &sha384_psa );
    if( status != PSA_SUCCESS )
    {
        MBEDTLS_SSL_DEBUG_MSG( 2, ( "PSA hash clone failed" ) );
        return;
    }

    status = psa_hash_finish( &sha384_psa, hash, 48, &hash_size );
    if( status != PSA_SUCCESS )
    {
        MBEDTLS_SSL_DEBUG_MSG( 2, ( "PSA hash finish failed" ) );
        return;
    }

    *hlen = 48;
    MBEDTLS_SSL_DEBUG_BUF( 3, "PSA calculated verify result", hash, *hlen );
    MBEDTLS_SSL_DEBUG_MSG( 2, ( "<= PSA calc verify" ) );
#else
    mbedtls_sha512_context sha512;

    mbedtls_sha512_init( &sha512 );

    MBEDTLS_SSL_DEBUG_MSG( 2, ( "=> calc verify sha384" ) );

    mbedtls_sha512_clone( &sha512, &ssl->handshake->fin_sha512 );
    mbedtls_sha512_finish( &sha512, hash );

    *hlen = 48;

    MBEDTLS_SSL_DEBUG_BUF( 3, "calculated verify result", hash, *hlen );
    MBEDTLS_SSL_DEBUG_MSG( 2, ( "<= calc verify" ) );

    mbedtls_sha512_free( &sha512 );
#endif /* MBEDTLS_USE_PSA_CRYPTO */
    return;
}
#endif /* MBEDTLS_SHA384_C */
#endif /* MBEDTLS_SSL_PROTO_TLS1_2 */

#if defined(MBEDTLS_KEY_EXCHANGE_SOME_PSK_ENABLED)
int mbedtls_ssl_psk_derive_premaster( mbedtls_ssl_context *ssl, mbedtls_key_exchange_type_t key_ex )
{
    unsigned char *p = ssl->handshake->premaster;
    unsigned char *end = p + sizeof( ssl->handshake->premaster );
    const unsigned char *psk = NULL;
    size_t psk_len = 0;

    if( mbedtls_ssl_get_psk( ssl, &psk, &psk_len )
            == MBEDTLS_ERR_SSL_PRIVATE_KEY_REQUIRED )
    {
        /*
         * This should never happen because the existence of a PSK is always
         * checked before calling this function
         */
        MBEDTLS_SSL_DEBUG_MSG( 1, ( "should never happen" ) );
        return( MBEDTLS_ERR_SSL_INTERNAL_ERROR );
    }

    /*
     * PMS = struct {
     *     opaque other_secret<0..2^16-1>;
     *     opaque psk<0..2^16-1>;
     * };
     * with "other_secret" depending on the particular key exchange
     */
#if defined(MBEDTLS_KEY_EXCHANGE_PSK_ENABLED)
    if( key_ex == MBEDTLS_KEY_EXCHANGE_PSK )
    {
        if( end - p < 2 )
            return( MBEDTLS_ERR_SSL_BAD_INPUT_DATA );

        MBEDTLS_PUT_UINT16_BE( psk_len, p, 0 );
        p += 2;

        if( end < p || (size_t)( end - p ) < psk_len )
            return( MBEDTLS_ERR_SSL_BAD_INPUT_DATA );

        memset( p, 0, psk_len );
        p += psk_len;
    }
    else
#endif /* MBEDTLS_KEY_EXCHANGE_PSK_ENABLED */
#if defined(MBEDTLS_KEY_EXCHANGE_RSA_PSK_ENABLED)
    if( key_ex == MBEDTLS_KEY_EXCHANGE_RSA_PSK )
    {
        /*
         * other_secret already set by the ClientKeyExchange message,
         * and is 48 bytes long
         */
        if( end - p < 2 )
            return( MBEDTLS_ERR_SSL_BAD_INPUT_DATA );

        *p++ = 0;
        *p++ = 48;
        p += 48;
    }
    else
#endif /* MBEDTLS_KEY_EXCHANGE_RSA_PSK_ENABLED */
#if defined(MBEDTLS_KEY_EXCHANGE_DHE_PSK_ENABLED)
    if( key_ex == MBEDTLS_KEY_EXCHANGE_DHE_PSK )
    {
        int ret = MBEDTLS_ERR_ERROR_CORRUPTION_DETECTED;
        size_t len;

        /* Write length only when we know the actual value */
        if( ( ret = mbedtls_dhm_calc_secret( &ssl->handshake->dhm_ctx,
                                      p + 2, end - ( p + 2 ), &len,
                                      ssl->conf->f_rng, ssl->conf->p_rng ) ) != 0 )
        {
            MBEDTLS_SSL_DEBUG_RET( 1, "mbedtls_dhm_calc_secret", ret );
            return( ret );
        }
        MBEDTLS_PUT_UINT16_BE( len, p, 0 );
        p += 2 + len;

        MBEDTLS_SSL_DEBUG_MPI( 3, "DHM: K ", &ssl->handshake->dhm_ctx.K  );
    }
    else
#endif /* MBEDTLS_KEY_EXCHANGE_DHE_PSK_ENABLED */
#if defined(MBEDTLS_KEY_EXCHANGE_ECDHE_PSK_ENABLED)
    if( key_ex == MBEDTLS_KEY_EXCHANGE_ECDHE_PSK )
    {
        int ret = MBEDTLS_ERR_ERROR_CORRUPTION_DETECTED;
        size_t zlen;

        if( ( ret = mbedtls_ecdh_calc_secret( &ssl->handshake->ecdh_ctx, &zlen,
                                       p + 2, end - ( p + 2 ),
                                       ssl->conf->f_rng, ssl->conf->p_rng ) ) != 0 )
        {
            MBEDTLS_SSL_DEBUG_RET( 1, "mbedtls_ecdh_calc_secret", ret );
            return( ret );
        }

        MBEDTLS_PUT_UINT16_BE( zlen, p, 0 );
        p += 2 + zlen;

        MBEDTLS_SSL_DEBUG_ECDH( 3, &ssl->handshake->ecdh_ctx,
                                MBEDTLS_DEBUG_ECDH_Z );
    }
    else
#endif /* MBEDTLS_KEY_EXCHANGE_ECDHE_PSK_ENABLED */
    {
        MBEDTLS_SSL_DEBUG_MSG( 1, ( "should never happen" ) );
        return( MBEDTLS_ERR_SSL_INTERNAL_ERROR );
    }

    /* opaque psk<0..2^16-1>; */
    if( end - p < 2 )
        return( MBEDTLS_ERR_SSL_BAD_INPUT_DATA );

    MBEDTLS_PUT_UINT16_BE( psk_len, p, 0 );
    p += 2;

    if( end < p || (size_t)( end - p ) < psk_len )
        return( MBEDTLS_ERR_SSL_BAD_INPUT_DATA );

    memcpy( p, psk, psk_len );
    p += psk_len;

    ssl->handshake->pmslen = p - ssl->handshake->premaster;

    return( 0 );
}
#endif /* MBEDTLS_KEY_EXCHANGE_SOME_PSK_ENABLED */

#endif /* defined(MBEDTLS_SSL_PROTO_TLS1_2_OR_EARLIER) */

#if defined(MBEDTLS_SSL_SRV_C) && defined(MBEDTLS_SSL_RENEGOTIATION)
static int ssl_write_hello_request( mbedtls_ssl_context *ssl );

#if defined(MBEDTLS_SSL_PROTO_DTLS)
int mbedtls_ssl_resend_hello_request( mbedtls_ssl_context *ssl )
{
    /* If renegotiation is not enforced, retransmit until we would reach max
     * timeout if we were using the usual handshake doubling scheme */
    if( ssl->conf->renego_max_records < 0 )
    {
        uint32_t ratio = ssl->conf->hs_timeout_max / ssl->conf->hs_timeout_min + 1;
        unsigned char doublings = 1;

        while( ratio != 0 )
        {
            ++doublings;
            ratio >>= 1;
        }

        if( ++ssl->renego_records_seen > doublings )
        {
            MBEDTLS_SSL_DEBUG_MSG( 2, ( "no longer retransmitting hello request" ) );
            return( 0 );
        }
    }

    return( ssl_write_hello_request( ssl ) );
}
#endif
#endif /* MBEDTLS_SSL_SRV_C && MBEDTLS_SSL_RENEGOTIATION */

#if defined(MBEDTLS_X509_CRT_PARSE_C)
static void ssl_clear_peer_cert( mbedtls_ssl_session *session )
{
#if defined(MBEDTLS_SSL_KEEP_PEER_CERTIFICATE)
    if( session->peer_cert != NULL )
    {
        mbedtls_x509_crt_free( session->peer_cert );
        mbedtls_free( session->peer_cert );
        session->peer_cert = NULL;
    }
#else /* MBEDTLS_SSL_KEEP_PEER_CERTIFICATE */
    if( session->peer_cert_digest != NULL )
    {
        /* Zeroization is not necessary. */
        mbedtls_free( session->peer_cert_digest );
        session->peer_cert_digest      = NULL;
        session->peer_cert_digest_type = MBEDTLS_MD_NONE;
        session->peer_cert_digest_len  = 0;
    }
#endif /* !MBEDTLS_SSL_KEEP_PEER_CERTIFICATE */
}
#endif /* MBEDTLS_X509_CRT_PARSE_C */

#if defined(MBEDTLS_SSL_PROTO_TLS1_2_OR_EARLIER)

/*
 * Handshake functions
 */
#if !defined(MBEDTLS_KEY_EXCHANGE_WITH_CERT_ENABLED)
/* No certificate support -> dummy functions */
int mbedtls_ssl_write_certificate( mbedtls_ssl_context *ssl )
{
    const mbedtls_ssl_ciphersuite_t *ciphersuite_info =
        ssl->handshake->ciphersuite_info;

    MBEDTLS_SSL_DEBUG_MSG( 2, ( "=> write certificate" ) );

    if( !mbedtls_ssl_ciphersuite_uses_srv_cert( ciphersuite_info ) )
    {
        MBEDTLS_SSL_DEBUG_MSG( 2, ( "<= skip write certificate" ) );
        ssl->state++;
        return( 0 );
    }

    MBEDTLS_SSL_DEBUG_MSG( 1, ( "should never happen" ) );
    return( MBEDTLS_ERR_SSL_INTERNAL_ERROR );
}

int mbedtls_ssl_parse_certificate( mbedtls_ssl_context *ssl )
{
    const mbedtls_ssl_ciphersuite_t *ciphersuite_info =
        ssl->handshake->ciphersuite_info;

    MBEDTLS_SSL_DEBUG_MSG( 2, ( "=> parse certificate" ) );

    if( !mbedtls_ssl_ciphersuite_uses_srv_cert( ciphersuite_info ) )
    {
        MBEDTLS_SSL_DEBUG_MSG( 2, ( "<= skip parse certificate" ) );
        ssl->state++;
        return( 0 );
    }

    MBEDTLS_SSL_DEBUG_MSG( 1, ( "should never happen" ) );
    return( MBEDTLS_ERR_SSL_INTERNAL_ERROR );
}

#else /* MBEDTLS_KEY_EXCHANGE_WITH_CERT_ENABLED */
/* Some certificate support -> implement write and parse */

int mbedtls_ssl_write_certificate( mbedtls_ssl_context *ssl )
{
    int ret = MBEDTLS_ERR_SSL_FEATURE_UNAVAILABLE;
    size_t i, n;
    const mbedtls_x509_crt *crt;
    const mbedtls_ssl_ciphersuite_t *ciphersuite_info =
        ssl->handshake->ciphersuite_info;

    MBEDTLS_SSL_DEBUG_MSG( 2, ( "=> write certificate" ) );

    if( !mbedtls_ssl_ciphersuite_uses_srv_cert( ciphersuite_info ) )
    {
        MBEDTLS_SSL_DEBUG_MSG( 2, ( "<= skip write certificate" ) );
        ssl->state++;
        return( 0 );
    }

#if defined(MBEDTLS_SSL_CLI_C)
    if( ssl->conf->endpoint == MBEDTLS_SSL_IS_CLIENT )
    {
        if( ssl->client_auth == 0 )
        {
            MBEDTLS_SSL_DEBUG_MSG( 2, ( "<= skip write certificate" ) );
            ssl->state++;
            return( 0 );
        }
    }
#endif /* MBEDTLS_SSL_CLI_C */
#if defined(MBEDTLS_SSL_SRV_C)
    if( ssl->conf->endpoint == MBEDTLS_SSL_IS_SERVER )
    {
        if( mbedtls_ssl_own_cert( ssl ) == NULL )
        {
            /* Should never happen because we shouldn't have picked the
             * ciphersuite if we don't have a certificate. */
            return( MBEDTLS_ERR_SSL_INTERNAL_ERROR );
        }
    }
#endif

    MBEDTLS_SSL_DEBUG_CRT( 3, "own certificate", mbedtls_ssl_own_cert( ssl ) );

    /*
     *     0  .  0    handshake type
     *     1  .  3    handshake length
     *     4  .  6    length of all certs
     *     7  .  9    length of cert. 1
     *    10  . n-1   peer certificate
     *     n  . n+2   length of cert. 2
     *    n+3 . ...   upper level cert, etc.
     */
    i = 7;
    crt = mbedtls_ssl_own_cert( ssl );

    while( crt != NULL )
    {
        n = crt->raw.len;
        if( n > MBEDTLS_SSL_OUT_CONTENT_LEN - 3 - i )
        {
            MBEDTLS_SSL_DEBUG_MSG( 1, ( "certificate too large, %" MBEDTLS_PRINTF_SIZET
                                        " > %" MBEDTLS_PRINTF_SIZET,
                           i + 3 + n, (size_t) MBEDTLS_SSL_OUT_CONTENT_LEN ) );
            return( MBEDTLS_ERR_SSL_BUFFER_TOO_SMALL );
        }

        ssl->out_msg[i    ] = MBEDTLS_BYTE_2( n );
        ssl->out_msg[i + 1] = MBEDTLS_BYTE_1( n );
        ssl->out_msg[i + 2] = MBEDTLS_BYTE_0( n );

        i += 3; memcpy( ssl->out_msg + i, crt->raw.p, n );
        i += n; crt = crt->next;
    }

    ssl->out_msg[4]  = MBEDTLS_BYTE_2( i - 7 );
    ssl->out_msg[5]  = MBEDTLS_BYTE_1( i - 7 );
    ssl->out_msg[6]  = MBEDTLS_BYTE_0( i - 7 );

    ssl->out_msglen  = i;
    ssl->out_msgtype = MBEDTLS_SSL_MSG_HANDSHAKE;
    ssl->out_msg[0]  = MBEDTLS_SSL_HS_CERTIFICATE;

    ssl->state++;

    if( ( ret = mbedtls_ssl_write_handshake_msg( ssl ) ) != 0 )
    {
        MBEDTLS_SSL_DEBUG_RET( 1, "mbedtls_ssl_write_handshake_msg", ret );
        return( ret );
    }

    MBEDTLS_SSL_DEBUG_MSG( 2, ( "<= write certificate" ) );

    return( ret );
}

#if defined(MBEDTLS_SSL_RENEGOTIATION) && defined(MBEDTLS_SSL_CLI_C)

#if defined(MBEDTLS_SSL_KEEP_PEER_CERTIFICATE)
static int ssl_check_peer_crt_unchanged( mbedtls_ssl_context *ssl,
                                         unsigned char *crt_buf,
                                         size_t crt_buf_len )
{
    mbedtls_x509_crt const * const peer_crt = ssl->session->peer_cert;

    if( peer_crt == NULL )
        return( -1 );

    if( peer_crt->raw.len != crt_buf_len )
        return( -1 );

    return( memcmp( peer_crt->raw.p, crt_buf, peer_crt->raw.len ) );
}
#else /* MBEDTLS_SSL_KEEP_PEER_CERTIFICATE */
static int ssl_check_peer_crt_unchanged( mbedtls_ssl_context *ssl,
                                         unsigned char *crt_buf,
                                         size_t crt_buf_len )
{
    int ret = MBEDTLS_ERR_ERROR_CORRUPTION_DETECTED;
    unsigned char const * const peer_cert_digest =
        ssl->session->peer_cert_digest;
    mbedtls_md_type_t const peer_cert_digest_type =
        ssl->session->peer_cert_digest_type;
    mbedtls_md_info_t const * const digest_info =
        mbedtls_md_info_from_type( peer_cert_digest_type );
    unsigned char tmp_digest[MBEDTLS_SSL_PEER_CERT_DIGEST_MAX_LEN];
    size_t digest_len;

    if( peer_cert_digest == NULL || digest_info == NULL )
        return( -1 );

    digest_len = mbedtls_md_get_size( digest_info );
    if( digest_len > MBEDTLS_SSL_PEER_CERT_DIGEST_MAX_LEN )
        return( -1 );

    ret = mbedtls_md( digest_info, crt_buf, crt_buf_len, tmp_digest );
    if( ret != 0 )
        return( -1 );

    return( memcmp( tmp_digest, peer_cert_digest, digest_len ) );
}
#endif /* MBEDTLS_SSL_KEEP_PEER_CERTIFICATE */
#endif /* MBEDTLS_SSL_RENEGOTIATION && MBEDTLS_SSL_CLI_C */

/*
 * Once the certificate message is read, parse it into a cert chain and
 * perform basic checks, but leave actual verification to the caller
 */
static int ssl_parse_certificate_chain( mbedtls_ssl_context *ssl,
                                        mbedtls_x509_crt *chain )
{
    int ret = MBEDTLS_ERR_ERROR_CORRUPTION_DETECTED;
#if defined(MBEDTLS_SSL_RENEGOTIATION) && defined(MBEDTLS_SSL_CLI_C)
    int crt_cnt=0;
#endif
    size_t i, n;
    uint8_t alert;

    if( ssl->in_msgtype != MBEDTLS_SSL_MSG_HANDSHAKE )
    {
        MBEDTLS_SSL_DEBUG_MSG( 1, ( "bad certificate message" ) );
        mbedtls_ssl_send_alert_message( ssl, MBEDTLS_SSL_ALERT_LEVEL_FATAL,
                                        MBEDTLS_SSL_ALERT_MSG_UNEXPECTED_MESSAGE );
        return( MBEDTLS_ERR_SSL_UNEXPECTED_MESSAGE );
    }

    if( ssl->in_msg[0] != MBEDTLS_SSL_HS_CERTIFICATE  )
    {
        mbedtls_ssl_send_alert_message( ssl, MBEDTLS_SSL_ALERT_LEVEL_FATAL,
                                        MBEDTLS_SSL_ALERT_MSG_UNEXPECTED_MESSAGE );
        return( MBEDTLS_ERR_SSL_UNEXPECTED_MESSAGE );
    }

    if( ssl->in_hslen < mbedtls_ssl_hs_hdr_len( ssl ) + 3 + 3 )
    {
        MBEDTLS_SSL_DEBUG_MSG( 1, ( "bad certificate message" ) );
        mbedtls_ssl_send_alert_message( ssl, MBEDTLS_SSL_ALERT_LEVEL_FATAL,
                                        MBEDTLS_SSL_ALERT_MSG_DECODE_ERROR );
        return( MBEDTLS_ERR_SSL_DECODE_ERROR );
    }

    i = mbedtls_ssl_hs_hdr_len( ssl );

    /*
     * Same message structure as in mbedtls_ssl_write_certificate()
     */
    n = ( ssl->in_msg[i+1] << 8 ) | ssl->in_msg[i+2];

    if( ssl->in_msg[i] != 0 ||
        ssl->in_hslen != n + 3 + mbedtls_ssl_hs_hdr_len( ssl ) )
    {
        MBEDTLS_SSL_DEBUG_MSG( 1, ( "bad certificate message" ) );
        mbedtls_ssl_send_alert_message( ssl, MBEDTLS_SSL_ALERT_LEVEL_FATAL,
                                        MBEDTLS_SSL_ALERT_MSG_DECODE_ERROR );
        return( MBEDTLS_ERR_SSL_DECODE_ERROR );
    }

    /* Make &ssl->in_msg[i] point to the beginning of the CRT chain. */
    i += 3;

    /* Iterate through and parse the CRTs in the provided chain. */
    while( i < ssl->in_hslen )
    {
        /* Check that there's room for the next CRT's length fields. */
        if ( i + 3 > ssl->in_hslen ) {
            MBEDTLS_SSL_DEBUG_MSG( 1, ( "bad certificate message" ) );
            mbedtls_ssl_send_alert_message( ssl,
                              MBEDTLS_SSL_ALERT_LEVEL_FATAL,
                              MBEDTLS_SSL_ALERT_MSG_DECODE_ERROR );
            return( MBEDTLS_ERR_SSL_DECODE_ERROR );
        }
        /* In theory, the CRT can be up to 2**24 Bytes, but we don't support
         * anything beyond 2**16 ~ 64K. */
        if( ssl->in_msg[i] != 0 )
        {
            MBEDTLS_SSL_DEBUG_MSG( 1, ( "bad certificate message" ) );
            mbedtls_ssl_send_alert_message( ssl,
                            MBEDTLS_SSL_ALERT_LEVEL_FATAL,
                            MBEDTLS_SSL_ALERT_MSG_UNSUPPORTED_CERT );
            return( MBEDTLS_ERR_SSL_BAD_CERTIFICATE );
        }

        /* Read length of the next CRT in the chain. */
        n = ( (unsigned int) ssl->in_msg[i + 1] << 8 )
            | (unsigned int) ssl->in_msg[i + 2];
        i += 3;

        if( n < 128 || i + n > ssl->in_hslen )
        {
            MBEDTLS_SSL_DEBUG_MSG( 1, ( "bad certificate message" ) );
            mbedtls_ssl_send_alert_message( ssl,
                                 MBEDTLS_SSL_ALERT_LEVEL_FATAL,
                                 MBEDTLS_SSL_ALERT_MSG_DECODE_ERROR );
            return( MBEDTLS_ERR_SSL_DECODE_ERROR );
        }

        /* Check if we're handling the first CRT in the chain. */
#if defined(MBEDTLS_SSL_RENEGOTIATION) && defined(MBEDTLS_SSL_CLI_C)
        if( crt_cnt++ == 0 &&
            ssl->conf->endpoint == MBEDTLS_SSL_IS_CLIENT &&
            ssl->renego_status == MBEDTLS_SSL_RENEGOTIATION_IN_PROGRESS )
        {
            /* During client-side renegotiation, check that the server's
             * end-CRTs hasn't changed compared to the initial handshake,
             * mitigating the triple handshake attack. On success, reuse
             * the original end-CRT instead of parsing it again. */
            MBEDTLS_SSL_DEBUG_MSG( 3, ( "Check that peer CRT hasn't changed during renegotiation" ) );
            if( ssl_check_peer_crt_unchanged( ssl,
                                              &ssl->in_msg[i],
                                              n ) != 0 )
            {
                MBEDTLS_SSL_DEBUG_MSG( 1, ( "new server cert during renegotiation" ) );
                mbedtls_ssl_send_alert_message( ssl,
                                                MBEDTLS_SSL_ALERT_LEVEL_FATAL,
                                                MBEDTLS_SSL_ALERT_MSG_ACCESS_DENIED );
                return( MBEDTLS_ERR_SSL_BAD_CERTIFICATE );
            }

            /* Now we can safely free the original chain. */
            ssl_clear_peer_cert( ssl->session );
        }
#endif /* MBEDTLS_SSL_RENEGOTIATION && MBEDTLS_SSL_CLI_C */

        /* Parse the next certificate in the chain. */
#if defined(MBEDTLS_SSL_KEEP_PEER_CERTIFICATE)
        ret = mbedtls_x509_crt_parse_der( chain, ssl->in_msg + i, n );
#else
        /* If we don't need to store the CRT chain permanently, parse
         * it in-place from the input buffer instead of making a copy. */
        ret = mbedtls_x509_crt_parse_der_nocopy( chain, ssl->in_msg + i, n );
#endif /* MBEDTLS_SSL_KEEP_PEER_CERTIFICATE */
        switch( ret )
        {
            case 0: /*ok*/
            case MBEDTLS_ERR_X509_UNKNOWN_SIG_ALG + MBEDTLS_ERR_OID_NOT_FOUND:
                /* Ignore certificate with an unknown algorithm: maybe a
                   prior certificate was already trusted. */
                break;

            case MBEDTLS_ERR_X509_ALLOC_FAILED:
                alert = MBEDTLS_SSL_ALERT_MSG_INTERNAL_ERROR;
                goto crt_parse_der_failed;

            case MBEDTLS_ERR_X509_UNKNOWN_VERSION:
                alert = MBEDTLS_SSL_ALERT_MSG_UNSUPPORTED_CERT;
                goto crt_parse_der_failed;

            default:
                alert = MBEDTLS_SSL_ALERT_MSG_BAD_CERT;
            crt_parse_der_failed:
                mbedtls_ssl_send_alert_message( ssl, MBEDTLS_SSL_ALERT_LEVEL_FATAL, alert );
                MBEDTLS_SSL_DEBUG_RET( 1, " mbedtls_x509_crt_parse_der", ret );
                return( ret );
        }

        i += n;
    }

    MBEDTLS_SSL_DEBUG_CRT( 3, "peer certificate", chain );
    return( 0 );
}

#if defined(MBEDTLS_SSL_SRV_C)
static int ssl_srv_check_client_no_crt_notification( mbedtls_ssl_context *ssl )
{
    if( ssl->conf->endpoint == MBEDTLS_SSL_IS_CLIENT )
        return( -1 );

#if defined(MBEDTLS_SSL_PROTO_TLS1_2)
    if( ssl->in_hslen   == 3 + mbedtls_ssl_hs_hdr_len( ssl ) &&
        ssl->in_msgtype == MBEDTLS_SSL_MSG_HANDSHAKE    &&
        ssl->in_msg[0]  == MBEDTLS_SSL_HS_CERTIFICATE   &&
        memcmp( ssl->in_msg + mbedtls_ssl_hs_hdr_len( ssl ), "\0\0\0", 3 ) == 0 )
    {
        MBEDTLS_SSL_DEBUG_MSG( 1, ( "TLSv1 client has no certificate" ) );
        return( 0 );
    }

    return( -1 );
#endif /* MBEDTLS_SSL_PROTO_TLS1_2 */
}
#endif /* MBEDTLS_SSL_SRV_C */

/* Check if a certificate message is expected.
 * Return either
 * - SSL_CERTIFICATE_EXPECTED, or
 * - SSL_CERTIFICATE_SKIP
 * indicating whether a Certificate message is expected or not.
 */
#define SSL_CERTIFICATE_EXPECTED 0
#define SSL_CERTIFICATE_SKIP     1
static int ssl_parse_certificate_coordinate( mbedtls_ssl_context *ssl,
                                             int authmode )
{
    const mbedtls_ssl_ciphersuite_t *ciphersuite_info =
        ssl->handshake->ciphersuite_info;

    if( !mbedtls_ssl_ciphersuite_uses_srv_cert( ciphersuite_info ) )
        return( SSL_CERTIFICATE_SKIP );

#if defined(MBEDTLS_SSL_SRV_C)
    if( ssl->conf->endpoint == MBEDTLS_SSL_IS_SERVER )
    {
        if( ciphersuite_info->key_exchange == MBEDTLS_KEY_EXCHANGE_RSA_PSK )
            return( SSL_CERTIFICATE_SKIP );

        if( authmode == MBEDTLS_SSL_VERIFY_NONE )
        {
            ssl->session_negotiate->verify_result =
                MBEDTLS_X509_BADCERT_SKIP_VERIFY;
            return( SSL_CERTIFICATE_SKIP );
        }
    }
#else
    ((void) authmode);
#endif /* MBEDTLS_SSL_SRV_C */

    return( SSL_CERTIFICATE_EXPECTED );
}

static int ssl_parse_certificate_verify( mbedtls_ssl_context *ssl,
                                         int authmode,
                                         mbedtls_x509_crt *chain,
                                         void *rs_ctx )
{
    int ret = 0;
    const mbedtls_ssl_ciphersuite_t *ciphersuite_info =
        ssl->handshake->ciphersuite_info;
    int have_ca_chain = 0;

    int (*f_vrfy)(void *, mbedtls_x509_crt *, int, uint32_t *);
    void *p_vrfy;

    if( authmode == MBEDTLS_SSL_VERIFY_NONE )
        return( 0 );

    if( ssl->f_vrfy != NULL )
    {
        MBEDTLS_SSL_DEBUG_MSG( 3, ( "Use context-specific verification callback" ) );
        f_vrfy = ssl->f_vrfy;
        p_vrfy = ssl->p_vrfy;
    }
    else
    {
        MBEDTLS_SSL_DEBUG_MSG( 3, ( "Use configuration-specific verification callback" ) );
        f_vrfy = ssl->conf->f_vrfy;
        p_vrfy = ssl->conf->p_vrfy;
    }

    /*
     * Main check: verify certificate
     */
#if defined(MBEDTLS_X509_TRUSTED_CERTIFICATE_CALLBACK)
    if( ssl->conf->f_ca_cb != NULL )
    {
        ((void) rs_ctx);
        have_ca_chain = 1;

        MBEDTLS_SSL_DEBUG_MSG( 3, ( "use CA callback for X.509 CRT verification" ) );
        ret = mbedtls_x509_crt_verify_with_ca_cb(
            chain,
            ssl->conf->f_ca_cb,
            ssl->conf->p_ca_cb,
            ssl->conf->cert_profile,
            ssl->hostname,
            &ssl->session_negotiate->verify_result,
            f_vrfy, p_vrfy );
    }
    else
#endif /* MBEDTLS_X509_TRUSTED_CERTIFICATE_CALLBACK */
    {
        mbedtls_x509_crt *ca_chain;
        mbedtls_x509_crl *ca_crl;

#if defined(MBEDTLS_SSL_SERVER_NAME_INDICATION)
        if( ssl->handshake->sni_ca_chain != NULL )
        {
            ca_chain = ssl->handshake->sni_ca_chain;
            ca_crl   = ssl->handshake->sni_ca_crl;
        }
        else
#endif
        {
            ca_chain = ssl->conf->ca_chain;
            ca_crl   = ssl->conf->ca_crl;
        }

        if( ca_chain != NULL )
            have_ca_chain = 1;

        ret = mbedtls_x509_crt_verify_restartable(
            chain,
            ca_chain, ca_crl,
            ssl->conf->cert_profile,
            ssl->hostname,
            &ssl->session_negotiate->verify_result,
            f_vrfy, p_vrfy, rs_ctx );
    }

    if( ret != 0 )
    {
        MBEDTLS_SSL_DEBUG_RET( 1, "x509_verify_cert", ret );
    }

#if defined(MBEDTLS_SSL_ECP_RESTARTABLE_ENABLED)
    if( ret == MBEDTLS_ERR_ECP_IN_PROGRESS )
        return( MBEDTLS_ERR_SSL_CRYPTO_IN_PROGRESS );
#endif

    /*
     * Secondary checks: always done, but change 'ret' only if it was 0
     */

#if defined(MBEDTLS_ECP_C)
    {
        const mbedtls_pk_context *pk = &chain->pk;

        /* If certificate uses an EC key, make sure the curve is OK */
        if( mbedtls_pk_can_do( pk, MBEDTLS_PK_ECKEY ) &&
            mbedtls_ssl_check_curve( ssl, mbedtls_pk_ec( *pk )->grp.id ) != 0 )
        {
            ssl->session_negotiate->verify_result |= MBEDTLS_X509_BADCERT_BAD_KEY;

            MBEDTLS_SSL_DEBUG_MSG( 1, ( "bad certificate (EC key curve)" ) );
            if( ret == 0 )
                ret = MBEDTLS_ERR_SSL_BAD_CERTIFICATE;
        }
    }
#endif /* MBEDTLS_ECP_C */

    if( mbedtls_ssl_check_cert_usage( chain,
                                      ciphersuite_info->key_exchange,
                                      ! ssl->conf->endpoint,
                                      &ssl->session_negotiate->verify_result ) != 0 )
    {
        MBEDTLS_SSL_DEBUG_MSG( 1, ( "bad certificate (usage extensions)" ) );
        if( ret == 0 )
            ret = MBEDTLS_ERR_SSL_BAD_CERTIFICATE;
    }

    /* mbedtls_x509_crt_verify_with_profile is supposed to report a
     * verification failure through MBEDTLS_ERR_X509_CERT_VERIFY_FAILED,
     * with details encoded in the verification flags. All other kinds
     * of error codes, including those from the user provided f_vrfy
     * functions, are treated as fatal and lead to a failure of
     * ssl_parse_certificate even if verification was optional. */
    if( authmode == MBEDTLS_SSL_VERIFY_OPTIONAL &&
        ( ret == MBEDTLS_ERR_X509_CERT_VERIFY_FAILED ||
          ret == MBEDTLS_ERR_SSL_BAD_CERTIFICATE ) )
    {
        ret = 0;
    }

    if( have_ca_chain == 0 && authmode == MBEDTLS_SSL_VERIFY_REQUIRED )
    {
        MBEDTLS_SSL_DEBUG_MSG( 1, ( "got no CA chain" ) );
        ret = MBEDTLS_ERR_SSL_CA_CHAIN_REQUIRED;
    }

    if( ret != 0 )
    {
        uint8_t alert;

        /* The certificate may have been rejected for several reasons.
           Pick one and send the corresponding alert. Which alert to send
           may be a subject of debate in some cases. */
        if( ssl->session_negotiate->verify_result & MBEDTLS_X509_BADCERT_OTHER )
            alert = MBEDTLS_SSL_ALERT_MSG_ACCESS_DENIED;
        else if( ssl->session_negotiate->verify_result & MBEDTLS_X509_BADCERT_CN_MISMATCH )
            alert = MBEDTLS_SSL_ALERT_MSG_BAD_CERT;
        else if( ssl->session_negotiate->verify_result & MBEDTLS_X509_BADCERT_KEY_USAGE )
            alert = MBEDTLS_SSL_ALERT_MSG_UNSUPPORTED_CERT;
        else if( ssl->session_negotiate->verify_result & MBEDTLS_X509_BADCERT_EXT_KEY_USAGE )
            alert = MBEDTLS_SSL_ALERT_MSG_UNSUPPORTED_CERT;
        else if( ssl->session_negotiate->verify_result & MBEDTLS_X509_BADCERT_NS_CERT_TYPE )
            alert = MBEDTLS_SSL_ALERT_MSG_UNSUPPORTED_CERT;
        else if( ssl->session_negotiate->verify_result & MBEDTLS_X509_BADCERT_BAD_PK )
            alert = MBEDTLS_SSL_ALERT_MSG_UNSUPPORTED_CERT;
        else if( ssl->session_negotiate->verify_result & MBEDTLS_X509_BADCERT_BAD_KEY )
            alert = MBEDTLS_SSL_ALERT_MSG_UNSUPPORTED_CERT;
        else if( ssl->session_negotiate->verify_result & MBEDTLS_X509_BADCERT_EXPIRED )
            alert = MBEDTLS_SSL_ALERT_MSG_CERT_EXPIRED;
        else if( ssl->session_negotiate->verify_result & MBEDTLS_X509_BADCERT_REVOKED )
            alert = MBEDTLS_SSL_ALERT_MSG_CERT_REVOKED;
        else if( ssl->session_negotiate->verify_result & MBEDTLS_X509_BADCERT_NOT_TRUSTED )
            alert = MBEDTLS_SSL_ALERT_MSG_UNKNOWN_CA;
        else
            alert = MBEDTLS_SSL_ALERT_MSG_CERT_UNKNOWN;
        mbedtls_ssl_send_alert_message( ssl, MBEDTLS_SSL_ALERT_LEVEL_FATAL,
                                        alert );
    }

#if defined(MBEDTLS_DEBUG_C)
    if( ssl->session_negotiate->verify_result != 0 )
    {
        MBEDTLS_SSL_DEBUG_MSG( 3, ( "! Certificate verification flags %08x",
                                    (unsigned int) ssl->session_negotiate->verify_result ) );
    }
    else
    {
        MBEDTLS_SSL_DEBUG_MSG( 3, ( "Certificate verification flags clear" ) );
    }
#endif /* MBEDTLS_DEBUG_C */

    return( ret );
}

#if !defined(MBEDTLS_SSL_KEEP_PEER_CERTIFICATE)
static int ssl_remember_peer_crt_digest( mbedtls_ssl_context *ssl,
                                         unsigned char *start, size_t len )
{
    int ret = MBEDTLS_ERR_ERROR_CORRUPTION_DETECTED;
    /* Remember digest of the peer's end-CRT. */
    ssl->session_negotiate->peer_cert_digest =
        mbedtls_calloc( 1, MBEDTLS_SSL_PEER_CERT_DIGEST_DFL_LEN );
    if( ssl->session_negotiate->peer_cert_digest == NULL )
    {
        MBEDTLS_SSL_DEBUG_MSG( 1, ( "alloc(%d bytes) failed",
                                    MBEDTLS_SSL_PEER_CERT_DIGEST_DFL_LEN ) );
        mbedtls_ssl_send_alert_message( ssl,
                                        MBEDTLS_SSL_ALERT_LEVEL_FATAL,
                                        MBEDTLS_SSL_ALERT_MSG_INTERNAL_ERROR );

        return( MBEDTLS_ERR_SSL_ALLOC_FAILED );
    }

    ret = mbedtls_md( mbedtls_md_info_from_type(
                          MBEDTLS_SSL_PEER_CERT_DIGEST_DFL_TYPE ),
                      start, len,
                      ssl->session_negotiate->peer_cert_digest );

    ssl->session_negotiate->peer_cert_digest_type =
        MBEDTLS_SSL_PEER_CERT_DIGEST_DFL_TYPE;
    ssl->session_negotiate->peer_cert_digest_len =
        MBEDTLS_SSL_PEER_CERT_DIGEST_DFL_LEN;

    return( ret );
}

static int ssl_remember_peer_pubkey( mbedtls_ssl_context *ssl,
                                     unsigned char *start, size_t len )
{
    unsigned char *end = start + len;
    int ret = MBEDTLS_ERR_ERROR_CORRUPTION_DETECTED;

    /* Make a copy of the peer's raw public key. */
    mbedtls_pk_init( &ssl->handshake->peer_pubkey );
    ret = mbedtls_pk_parse_subpubkey( &start, end,
                                      &ssl->handshake->peer_pubkey );
    if( ret != 0 )
    {
        /* We should have parsed the public key before. */
        return( MBEDTLS_ERR_SSL_INTERNAL_ERROR );
    }

    return( 0 );
}
#endif /* !MBEDTLS_SSL_KEEP_PEER_CERTIFICATE */

int mbedtls_ssl_parse_certificate( mbedtls_ssl_context *ssl )
{
    int ret = 0;
    int crt_expected;
#if defined(MBEDTLS_SSL_SRV_C) && defined(MBEDTLS_SSL_SERVER_NAME_INDICATION)
    const int authmode = ssl->handshake->sni_authmode != MBEDTLS_SSL_VERIFY_UNSET
                       ? ssl->handshake->sni_authmode
                       : ssl->conf->authmode;
#else
    const int authmode = ssl->conf->authmode;
#endif
    void *rs_ctx = NULL;
    mbedtls_x509_crt *chain = NULL;

    MBEDTLS_SSL_DEBUG_MSG( 2, ( "=> parse certificate" ) );

    crt_expected = ssl_parse_certificate_coordinate( ssl, authmode );
    if( crt_expected == SSL_CERTIFICATE_SKIP )
    {
        MBEDTLS_SSL_DEBUG_MSG( 2, ( "<= skip parse certificate" ) );
        goto exit;
    }

#if defined(MBEDTLS_SSL_ECP_RESTARTABLE_ENABLED)
    if( ssl->handshake->ecrs_enabled &&
        ssl->handshake->ecrs_state == ssl_ecrs_crt_verify )
    {
        chain = ssl->handshake->ecrs_peer_cert;
        ssl->handshake->ecrs_peer_cert = NULL;
        goto crt_verify;
    }
#endif

    if( ( ret = mbedtls_ssl_read_record( ssl, 1 ) ) != 0 )
    {
        /* mbedtls_ssl_read_record may have sent an alert already. We
           let it decide whether to alert. */
        MBEDTLS_SSL_DEBUG_RET( 1, "mbedtls_ssl_read_record", ret );
        goto exit;
    }

#if defined(MBEDTLS_SSL_SRV_C)
    if( ssl_srv_check_client_no_crt_notification( ssl ) == 0 )
    {
        ssl->session_negotiate->verify_result = MBEDTLS_X509_BADCERT_MISSING;

        if( authmode != MBEDTLS_SSL_VERIFY_OPTIONAL )
            ret = MBEDTLS_ERR_SSL_NO_CLIENT_CERTIFICATE;

        goto exit;
    }
#endif /* MBEDTLS_SSL_SRV_C */

    /* Clear existing peer CRT structure in case we tried to
     * reuse a session but it failed, and allocate a new one. */
    ssl_clear_peer_cert( ssl->session_negotiate );

    chain = mbedtls_calloc( 1, sizeof( mbedtls_x509_crt ) );
    if( chain == NULL )
    {
        MBEDTLS_SSL_DEBUG_MSG( 1, ( "alloc(%" MBEDTLS_PRINTF_SIZET " bytes) failed",
                                    sizeof( mbedtls_x509_crt ) ) );
        mbedtls_ssl_send_alert_message( ssl,
                                        MBEDTLS_SSL_ALERT_LEVEL_FATAL,
                                        MBEDTLS_SSL_ALERT_MSG_INTERNAL_ERROR );

        ret = MBEDTLS_ERR_SSL_ALLOC_FAILED;
        goto exit;
    }
    mbedtls_x509_crt_init( chain );

    ret = ssl_parse_certificate_chain( ssl, chain );
    if( ret != 0 )
        goto exit;

#if defined(MBEDTLS_SSL_ECP_RESTARTABLE_ENABLED)
    if( ssl->handshake->ecrs_enabled)
        ssl->handshake->ecrs_state = ssl_ecrs_crt_verify;

crt_verify:
    if( ssl->handshake->ecrs_enabled)
        rs_ctx = &ssl->handshake->ecrs_ctx;
#endif

    ret = ssl_parse_certificate_verify( ssl, authmode,
                                        chain, rs_ctx );
    if( ret != 0 )
        goto exit;

#if !defined(MBEDTLS_SSL_KEEP_PEER_CERTIFICATE)
    {
        unsigned char *crt_start, *pk_start;
        size_t crt_len, pk_len;

        /* We parse the CRT chain without copying, so
         * these pointers point into the input buffer,
         * and are hence still valid after freeing the
         * CRT chain. */

        crt_start = chain->raw.p;
        crt_len   = chain->raw.len;

        pk_start = chain->pk_raw.p;
        pk_len   = chain->pk_raw.len;

        /* Free the CRT structures before computing
         * digest and copying the peer's public key. */
        mbedtls_x509_crt_free( chain );
        mbedtls_free( chain );
        chain = NULL;

        ret = ssl_remember_peer_crt_digest( ssl, crt_start, crt_len );
        if( ret != 0 )
            goto exit;

        ret = ssl_remember_peer_pubkey( ssl, pk_start, pk_len );
        if( ret != 0 )
            goto exit;
    }
#else /* !MBEDTLS_SSL_KEEP_PEER_CERTIFICATE */
    /* Pass ownership to session structure. */
    ssl->session_negotiate->peer_cert = chain;
    chain = NULL;
#endif /* MBEDTLS_SSL_KEEP_PEER_CERTIFICATE */

    MBEDTLS_SSL_DEBUG_MSG( 2, ( "<= parse certificate" ) );

exit:

    if( ret == 0 )
        ssl->state++;

#if defined(MBEDTLS_SSL_ECP_RESTARTABLE_ENABLED)
    if( ret == MBEDTLS_ERR_SSL_CRYPTO_IN_PROGRESS )
    {
        ssl->handshake->ecrs_peer_cert = chain;
        chain = NULL;
    }
#endif

    if( chain != NULL )
    {
        mbedtls_x509_crt_free( chain );
        mbedtls_free( chain );
    }

    return( ret );
}
#endif /* MBEDTLS_KEY_EXCHANGE_WITH_CERT_ENABLED */
#endif /* defined(MBEDTLS_SSL_PROTO_TLS1_2_OR_EARLIER) */

void mbedtls_ssl_optimize_checksum( mbedtls_ssl_context *ssl,
                            const mbedtls_ssl_ciphersuite_t *ciphersuite_info )
{
    ((void) ciphersuite_info);

#if defined(MBEDTLS_SSL_PROTO_TLS1_2) || defined(MBEDTLS_SSL_PROTO_TLS1_3_EXPERIMENTAL)
#if defined(MBEDTLS_SHA384_C)
    if( ciphersuite_info->mac == MBEDTLS_MD_SHA384 )
        ssl->handshake->update_checksum = ssl_update_checksum_sha384;
    else
#endif
#if defined(MBEDTLS_SHA256_C)
    if( ciphersuite_info->mac != MBEDTLS_MD_SHA384 )
        ssl->handshake->update_checksum = ssl_update_checksum_sha256;
    else
#endif
#endif /* MBEDTLS_SSL_PROTO_TLS1_2 */
    {
        MBEDTLS_SSL_DEBUG_MSG( 1, ( "should never happen" ) );
        return;
    }
}

#if defined(MBEDTLS_SSL_PROTO_TLS1_2_OR_EARLIER)
void mbedtls_ssl_reset_checksum( mbedtls_ssl_context *ssl )
{
#if defined(MBEDTLS_SSL_PROTO_TLS1_2)
#if defined(MBEDTLS_SHA256_C)
#if defined(MBEDTLS_USE_PSA_CRYPTO)
    psa_hash_abort( &ssl->handshake->fin_sha256_psa );
    psa_hash_setup( &ssl->handshake->fin_sha256_psa, PSA_ALG_SHA_256 );
#else
    mbedtls_sha256_starts( &ssl->handshake->fin_sha256, 0 );
#endif
#endif
#if defined(MBEDTLS_SHA384_C)
#if defined(MBEDTLS_USE_PSA_CRYPTO)
    psa_hash_abort( &ssl->handshake->fin_sha384_psa );
    psa_hash_setup( &ssl->handshake->fin_sha384_psa, PSA_ALG_SHA_384 );
#else
    mbedtls_sha512_starts( &ssl->handshake->fin_sha512, 1 );
#endif
#endif
#endif /* MBEDTLS_SSL_PROTO_TLS1_2 */
}
#endif /* defined(MBEDTLS_SSL_PROTO_TLS1_2_OR_EARLIER) */

#if defined(MBEDTLS_SSL_PROTO_TLS1_3_EXPERIMENTAL)
static void ssl_update_checksum_start_tls13( mbedtls_ssl_context *ssl,
                                             const unsigned char *buf, size_t len )
{
#if defined(MBEDTLS_SSL_DEBUG_HANDSHAKE_HASHES)
#if defined(MBEDTLS_SHA256_C)
    mbedtls_sha256_context sha256_debug;
#endif /* MBEDTLS_SHA256_C */
#if defined(MBEDTLS_SHA512_C)
    mbedtls_sha512_context sha512_debug;
#endif /* MBEDTLS_SHA512_C */
    unsigned char padbuf[MBEDTLS_MD_MAX_SIZE];
#endif /* MBEDTLS_SSL_DEBUG_HANDSHAKE_HASHES */

#if defined(MBEDTLS_SHA256_C)
    MBEDTLS_SSL_DEBUG_BUF( 4, "Transcript state (before)",
          (unsigned char*) ssl->handshake->fin_sha256.state, 32 );
    mbedtls_sha256_update( &ssl->handshake->fin_sha256, buf, len );
    MBEDTLS_SSL_DEBUG_BUF( 4, "Input to handshake hash", buf, len );
    MBEDTLS_SSL_DEBUG_BUF( 4, "Transcript state (after)", ( unsigned char* )
                           ssl->handshake->fin_sha256.state, 32 );

#if defined(MBEDTLS_SSL_DEBUG_HANDSHAKE_HASHES)
    mbedtls_sha256_init( &sha256_debug );
    mbedtls_sha256_clone( &sha256_debug, &ssl->handshake->fin_sha256 );
    mbedtls_sha256_finish( &sha256_debug, padbuf );
    mbedtls_sha256_free( &sha256_debug );
    MBEDTLS_SSL_DEBUG_BUF( 4, "SHA-256 handshake hash", (unsigned char*)
                           padbuf, 32 );
#endif /* MBEDTLS_SSL_DEBUG_HANDSHAKE_HASHES */
#endif /* MBEDTLS_SHA256_C */

#if defined(MBEDTLS_SHA512_C)
    MBEDTLS_SSL_DEBUG_BUF( 4, "Transcript state (before)", (unsigned char*)
                           ssl->handshake->fin_sha512.state, 48 );
    mbedtls_sha512_update( &ssl->handshake->fin_sha512, buf, len );
    MBEDTLS_SSL_DEBUG_BUF( 4, "Input to handshake hash", buf, len );
    MBEDTLS_SSL_DEBUG_BUF( 4, "Transcript state (after)", ( unsigned char* )
                           ssl->handshake->fin_sha512.state, 48 );

#if defined(MBEDTLS_SSL_DEBUG_HANDSHAKE_HASHES)
    mbedtls_sha512_init( &sha512_debug );
    mbedtls_sha512_starts( &sha512_debug, 1 );
    mbedtls_sha512_clone( &sha512_debug, &ssl->handshake->fin_sha512 );
    mbedtls_sha512_finish( &sha512_debug, padbuf );
    mbedtls_sha512_free( &sha512_debug );
    MBEDTLS_SSL_DEBUG_BUF( 4, "SHA-384 handshake hash", ( unsigned char* )
                           padbuf, 48 );
#endif /* MBEDTLS_SSL_DEBUG_HANDSHAKE_HASHES */
#endif /* MBEDTLS_SHA512_C */
}
#endif /* MBEDTLS_SSL_PROTO_TLS1_3_EXPERIMENTAL */

#if defined(MBEDTLS_SSL_PROTO_TLS1_2_OR_EARLIER)
static void ssl_update_checksum_start_tls12( mbedtls_ssl_context* ssl,
                                             const unsigned char* buf, size_t len )
{
#if defined(MBEDTLS_SSL_PROTO_TLS1_2)
#if defined(MBEDTLS_SHA256_C)
#if defined(MBEDTLS_USE_PSA_CRYPTO)
    psa_hash_update( &ssl->handshake->fin_sha256_psa, buf, len );
#else
    mbedtls_sha256_update( &ssl->handshake->fin_sha256, buf, len );
#endif
#endif
#if defined(MBEDTLS_SHA384_C)
#if defined(MBEDTLS_USE_PSA_CRYPTO)
    psa_hash_update( &ssl->handshake->fin_sha384_psa, buf, len );
#else
    mbedtls_sha512_update( &ssl->handshake->fin_sha512, buf, len );
#endif
#endif
#endif /* MBEDTLS_SSL_PROTO_TLS1_2 */
}

#if defined(MBEDTLS_SSL_PROTO_TLS1_2)
#if defined(MBEDTLS_SHA256_C)
static void ssl_update_checksum_sha256_tls12( mbedtls_ssl_context *ssl,
                                        const unsigned char *buf, size_t len )
{
#if defined(MBEDTLS_USE_PSA_CRYPTO)
    psa_hash_update( &ssl->handshake->fin_sha256_psa, buf, len );
#else
    mbedtls_sha256_update( &ssl->handshake->fin_sha256, buf, len );
#endif
}
#endif

#if defined(MBEDTLS_SHA384_C)
static void ssl_update_checksum_sha384_tls12( mbedtls_ssl_context *ssl,
                                        const unsigned char *buf, size_t len )
{
#if defined(MBEDTLS_USE_PSA_CRYPTO)
    psa_hash_update( &ssl->handshake->fin_sha384_psa, buf, len );
#else
    mbedtls_sha512_update( &ssl->handshake->fin_sha512, buf, len );
#endif
}
#endif
#endif /* MBEDTLS_SSL_PROTO_TLS1_2 */
#endif /* defined(MBEDTLS_SSL_PROTO_TLS1_2_OR_EARLIER) */

#if defined(MBEDTLS_SSL_PROTO_TLS1_3_EXPERIMENTAL)

#if defined(MBEDTLS_SHA256_C)
static void ssl_update_checksum_sha256_tls13( mbedtls_ssl_context* ssl,
    const unsigned char* buf, size_t len )
{
    int ret = 0;

#if defined(MBEDTLS_SSL_DEBUG_HANDSHAKE_HASHES)
    mbedtls_sha256_context sha256;
    unsigned char padbuf[32];

#endif /* MBEDTLS_SSL_DEBUG_HANDSHAKE_HASHES */

    if( ( ret = mbedtls_sha256_update( &ssl->handshake->fin_sha256,
                                           buf,
                                           len ) ) != 0 )
    {
        MBEDTLS_SSL_DEBUG_RET( 1, "mbedtls_sha256_update", ret );
        goto exit;
    }
    MBEDTLS_SSL_DEBUG_BUF( 4, "Input to handshake hash", buf, len );
    MBEDTLS_SSL_DEBUG_BUF( 4, "Transcript state", ( unsigned char* )
        ssl->handshake->fin_sha256.state, 32 );

#if defined(MBEDTLS_SSL_DEBUG_HANDSHAKE_HASHES)
    mbedtls_sha256_init( &sha256 );
    mbedtls_sha256_clone( &sha256, &ssl->handshake->fin_sha256 );

    if( ( ret = mbedtls_sha256_finish( &sha256,
                                           padbuf ) ) != 0 )
    {
        MBEDTLS_SSL_DEBUG_RET( 1, "mbedtls_sha256_finish", ret );
        goto exit;
    }
    MBEDTLS_SSL_DEBUG_BUF( 4, "Handshake hash", ( unsigned char* )
        padbuf, 32 );
#endif /* MBEDTLS_SSL_DEBUG_HANDSHAKE_HASHES */


exit:;
#if defined(MBEDTLS_SSL_DEBUG_HANDSHAKE_HASHES)
    mbedtls_sha256_free( &sha256 );
#endif /* MBEDTLS_SSL_DEBUG_HANDSHAKE_HASHES */
}
#endif /* MBEDTLS_SHA256_C */

#if defined(MBEDTLS_SHA512_C)
static void ssl_update_checksum_sha384_tls13( mbedtls_ssl_context* ssl,
    const unsigned char* buf, size_t len )
{
    int ret = 0;

#if defined(MBEDTLS_SSL_DEBUG_HANDSHAKE_HASHES)
    mbedtls_sha512_context sha512;
    unsigned char padbuf[48];
#endif /* MBEDTLS_SSL_DEBUG_HANDSHAKE_HASHES */

    if( ( ret = mbedtls_sha512_update( &ssl->handshake->fin_sha512,
                                           buf,
                                           len ) ) != 0 )
    {
        MBEDTLS_SSL_DEBUG_RET( 1, "mbedtls_sha512_update", ret );
        goto exit;
    }
    MBEDTLS_SSL_DEBUG_BUF( 4, "Input to handshake hash", buf, len );
    MBEDTLS_SSL_DEBUG_BUF( 4, "Transcript hash", ( unsigned char* )
        ssl->handshake->fin_sha512.state, 48 );

#if defined(MBEDTLS_SSL_DEBUG_HANDSHAKE_HASHES)
    mbedtls_sha512_init( &sha512 );

    if( ( ret = mbedtls_sha512_starts( &sha512, 1 ) ) != 0 )
    {
        MBEDTLS_SSL_DEBUG_RET( 1, "mbedtls_sha512_starts", ret );
        goto exit;
    }

    mbedtls_sha512_clone( &sha512, &ssl->handshake->fin_sha512 );

    if( ( ret = mbedtls_sha512_finish( &sha512, padbuf ) ) != 0 )
    {
        MBEDTLS_SSL_DEBUG_RET( 1, "mbedtls_sha512_finish", ret );
        goto exit;
    }
    MBEDTLS_SSL_DEBUG_BUF( 4, "Handshake hash", ( unsigned char* )padbuf, 48 );
#endif /* MBEDTLS_SSL_DEBUG_HANDSHAKE_HASHES */

exit:;
#if defined(MBEDTLS_SSL_DEBUG_HANDSHAKE_HASHES)
    mbedtls_sha512_free( &sha512);
#endif /* MBEDTLS_SSL_DEBUG_HANDSHAKE_HASHES */
}
#endif /* MBEDTLS_SHA512_C */

#endif /* MBEDTLS_SSL_PROTO_TLS1_3_EXPERIMENTAL */

#if defined(MBEDTLS_SSL_PROTO_TLS1_2_OR_EARLIER)

#if defined(MBEDTLS_SSL_PROTO_TLS1_2)
#if defined(MBEDTLS_SHA256_C)
static void ssl_calc_finished_tls_sha256(
                mbedtls_ssl_context *ssl, unsigned char *buf, int from )
{
    int len = 12;
    const char *sender;
    unsigned char padbuf[32];
#if defined(MBEDTLS_USE_PSA_CRYPTO)
    size_t hash_size;
    psa_hash_operation_t sha256_psa = PSA_HASH_OPERATION_INIT;
    psa_status_t status;
#else
    mbedtls_sha256_context sha256;
#endif

    mbedtls_ssl_session *session = ssl->session_negotiate;
    if( !session )
        session = ssl->session;

    sender = ( from == MBEDTLS_SSL_IS_CLIENT )
             ? "client finished"
             : "server finished";

#if defined(MBEDTLS_USE_PSA_CRYPTO)
    sha256_psa = psa_hash_operation_init();

    MBEDTLS_SSL_DEBUG_MSG( 2, ( "=> calc PSA finished tls sha256" ) );

    status = psa_hash_clone( &ssl->handshake->fin_sha256_psa, &sha256_psa );
    if( status != PSA_SUCCESS )
    {
        MBEDTLS_SSL_DEBUG_MSG( 2, ( "PSA hash clone failed" ) );
        return;
    }

    status = psa_hash_finish( &sha256_psa, padbuf, sizeof( padbuf ), &hash_size );
    if( status != PSA_SUCCESS )
    {
        MBEDTLS_SSL_DEBUG_MSG( 2, ( "PSA hash finish failed" ) );
        return;
    }
    MBEDTLS_SSL_DEBUG_BUF( 3, "PSA calculated padbuf", padbuf, 32 );
#else

    mbedtls_sha256_init( &sha256 );

    MBEDTLS_SSL_DEBUG_MSG( 2, ( "=> calc  finished tls sha256" ) );

    mbedtls_sha256_clone( &sha256, &ssl->handshake->fin_sha256 );

    /*
     * TLSv1.2:
     *   hash = PRF( master, finished_label,
     *               Hash( handshake ) )[0.11]
     */

#if !defined(MBEDTLS_SHA256_ALT)
    MBEDTLS_SSL_DEBUG_BUF( 4, "finished sha2 state", (unsigned char *)
                   sha256.state, sizeof( sha256.state ) );
#endif

    mbedtls_sha256_finish( &sha256, padbuf );
    mbedtls_sha256_free( &sha256 );
#endif /* MBEDTLS_USE_PSA_CRYPTO */

    ssl->handshake->tls_prf( session->master, 48, sender,
                             padbuf, 32, buf, len );

    MBEDTLS_SSL_DEBUG_BUF( 3, "calc finished result", buf, len );

    mbedtls_platform_zeroize(  padbuf, sizeof(  padbuf ) );

    MBEDTLS_SSL_DEBUG_MSG( 2, ( "<= calc  finished" ) );
}
#endif /* MBEDTLS_SHA256_C */

#if defined(MBEDTLS_SHA384_C)

static void ssl_calc_finished_tls_sha384(
                mbedtls_ssl_context *ssl, unsigned char *buf, int from )
{
    int len = 12;
    const char *sender;
    unsigned char padbuf[48];
#if defined(MBEDTLS_USE_PSA_CRYPTO)
    size_t hash_size;
    psa_hash_operation_t sha384_psa = PSA_HASH_OPERATION_INIT;
    psa_status_t status;
#else
    mbedtls_sha512_context sha512;
#endif

    mbedtls_ssl_session *session = ssl->session_negotiate;
    if( !session )
        session = ssl->session;

    sender = ( from == MBEDTLS_SSL_IS_CLIENT )
                ? "client finished"
                : "server finished";

#if defined(MBEDTLS_USE_PSA_CRYPTO)
    sha384_psa = psa_hash_operation_init();

    MBEDTLS_SSL_DEBUG_MSG( 2, ( "=> calc PSA finished tls sha384" ) );

    status = psa_hash_clone( &ssl->handshake->fin_sha384_psa, &sha384_psa );
    if( status != PSA_SUCCESS )
    {
        MBEDTLS_SSL_DEBUG_MSG( 2, ( "PSA hash clone failed" ) );
        return;
    }

    status = psa_hash_finish( &sha384_psa, padbuf, sizeof( padbuf ), &hash_size );
    if( status != PSA_SUCCESS )
    {
        MBEDTLS_SSL_DEBUG_MSG( 2, ( "PSA hash finish failed" ) );
        return;
    }
    MBEDTLS_SSL_DEBUG_BUF( 3, "PSA calculated padbuf", padbuf, 48 );
#else
    mbedtls_sha512_init( &sha512 );

    MBEDTLS_SSL_DEBUG_MSG( 2, ( "=> calc  finished tls sha384" ) );

    mbedtls_sha512_clone( &sha512, &ssl->handshake->fin_sha512 );

    /*
     * TLSv1.2:
     *   hash = PRF( master, finished_label,
     *               Hash( handshake ) )[0.11]
     */

#if !defined(MBEDTLS_SHA512_ALT)
    MBEDTLS_SSL_DEBUG_BUF( 4, "finished sha512 state", (unsigned char *)
                   sha512.state, sizeof( sha512.state ) );
#endif
    mbedtls_sha512_finish( &sha512, padbuf );

    mbedtls_sha512_free( &sha512 );
#endif

    ssl->handshake->tls_prf( session->master, 48, sender,
                             padbuf, 48, buf, len );

    MBEDTLS_SSL_DEBUG_BUF( 3, "calc finished result", buf, len );

    mbedtls_platform_zeroize(  padbuf, sizeof( padbuf ) );

    MBEDTLS_SSL_DEBUG_MSG( 2, ( "<= calc  finished" ) );
}
#endif /* MBEDTLS_SHA384_C */
#endif /* MBEDTLS_SSL_PROTO_TLS1_2 */

void mbedtls_ssl_handshake_wrapup_free_hs_transform( mbedtls_ssl_context *ssl )
{
    MBEDTLS_SSL_DEBUG_MSG( 3, ( "=> handshake wrapup: final free" ) );

    /*
     * Free our handshake params
     */
    mbedtls_ssl_handshake_free( ssl );
    mbedtls_free( ssl->handshake );
    ssl->handshake = NULL;

#if defined(MBEDTLS_SSL_PROTO_TLS1_2_OR_EARLIER)
    /*
     * Free the previous transform and swith in the current one
     */
    if( ssl->transform )
    {
        mbedtls_ssl_transform_free( ssl->transform );
        mbedtls_free( ssl->transform );
    }
    ssl->transform = ssl->transform_negotiate;
    ssl->transform_negotiate = NULL;
#endif /* MBEDTLS_SSL_PROTO_TLS1_2_OR_EARLIER */

    MBEDTLS_SSL_DEBUG_MSG( 3, ( "<= handshake wrapup: final free" ) );
}

void mbedtls_ssl_handshake_wrapup( mbedtls_ssl_context *ssl )
{
    int resume = ssl->handshake->resume;

    MBEDTLS_SSL_DEBUG_MSG( 3, ( "=> handshake wrapup" ) );

#if defined(MBEDTLS_SSL_RENEGOTIATION)
    if( ssl->renego_status == MBEDTLS_SSL_RENEGOTIATION_IN_PROGRESS )
    {
        ssl->renego_status =  MBEDTLS_SSL_RENEGOTIATION_DONE;
        ssl->renego_records_seen = 0;
    }
#endif

    /*
     * Free the previous session and switch in the current one
     */
    if( ssl->session )
    {
#if defined(MBEDTLS_SSL_ENCRYPT_THEN_MAC)
        /* RFC 7366 3.1: keep the EtM state */
        ssl->session_negotiate->encrypt_then_mac =
                  ssl->session->encrypt_then_mac;
#endif

        mbedtls_ssl_session_free( ssl->session );
        mbedtls_free( ssl->session );
    }
    ssl->session = ssl->session_negotiate;
    ssl->session_negotiate = NULL;

    /*
     * Add cache entry
     */
    if( ssl->conf->f_set_cache != NULL &&
        ssl->session->id_len != 0 &&
        resume == 0 )
    {
        if( ssl->conf->f_set_cache( ssl->conf->p_cache,
                                    ssl->session->id,
                                    ssl->session->id_len,
                                    ssl->session ) != 0 )
            MBEDTLS_SSL_DEBUG_MSG( 1, ( "cache did not store session" ) );
    }

#if defined(MBEDTLS_SSL_PROTO_DTLS)
    if( ssl->conf->transport == MBEDTLS_SSL_TRANSPORT_DATAGRAM &&
        ssl->handshake->flight != NULL )
    {
        /* Cancel handshake timer */
        mbedtls_ssl_set_timer( ssl, 0 );

        /* Keep last flight around in case we need to resend it:
         * we need the handshake and transform structures for that */
        MBEDTLS_SSL_DEBUG_MSG( 3, ( "skip freeing handshake and transform" ) );
    }
    else
#endif
        mbedtls_ssl_handshake_wrapup_free_hs_transform( ssl );

    ssl->state++;

    MBEDTLS_SSL_DEBUG_MSG( 3, ( "<= handshake wrapup" ) );
}

int mbedtls_ssl_write_finished( mbedtls_ssl_context *ssl )
{
    int ret, hash_len;

    MBEDTLS_SSL_DEBUG_MSG( 2, ( "=> write finished" ) );

    mbedtls_ssl_update_out_pointers( ssl, ssl->transform_negotiate );

    ssl->handshake->calc_finished( ssl, ssl->out_msg + 4, ssl->conf->endpoint );

    /*
     * RFC 5246 7.4.9 (Page 63) says 12 is the default length and ciphersuites
     * may define some other value. Currently (early 2016), no defined
     * ciphersuite does this (and this is unlikely to change as activity has
     * moved to TLS 1.3 now) so we can keep the hardcoded 12 here.
     */
    hash_len = 12;

#if defined(MBEDTLS_SSL_RENEGOTIATION)
    ssl->verify_data_len = hash_len;
    memcpy( ssl->own_verify_data, ssl->out_msg + 4, hash_len );
#endif

    ssl->out_msglen  = 4 + hash_len;
    ssl->out_msgtype = MBEDTLS_SSL_MSG_HANDSHAKE;
    ssl->out_msg[0]  = MBEDTLS_SSL_HS_FINISHED;

    /*
     * In case of session resuming, invert the client and server
     * ChangeCipherSpec messages order.
     */
    if( ssl->handshake->resume != 0 )
    {
#if defined(MBEDTLS_SSL_CLI_C)
        if( ssl->conf->endpoint == MBEDTLS_SSL_IS_CLIENT )
            ssl->state = MBEDTLS_SSL_HANDSHAKE_WRAPUP;
#endif
#if defined(MBEDTLS_SSL_SRV_C)
        if( ssl->conf->endpoint == MBEDTLS_SSL_IS_SERVER )
            ssl->state = MBEDTLS_SSL_CLIENT_CHANGE_CIPHER_SPEC;
#endif
    }
    else
        ssl->state++;

    /*
     * Switch to our negotiated transform and session parameters for outbound
     * data.
     */
    MBEDTLS_SSL_DEBUG_MSG( 3, ( "switching to new transform spec for outbound data" ) );

#if defined(MBEDTLS_SSL_PROTO_DTLS)
    if( ssl->conf->transport == MBEDTLS_SSL_TRANSPORT_DATAGRAM )
    {
        unsigned char i;

        /* Remember current epoch settings for resending */
        ssl->handshake->alt_transform_out = ssl->transform_out;
        memcpy( ssl->handshake->alt_out_ctr, ssl->cur_out_ctr,
                sizeof( ssl->handshake->alt_out_ctr ) );

        /* Set sequence_number to zero */
        memset( &ssl->cur_out_ctr[2], 0, sizeof( ssl->cur_out_ctr ) - 2 );


        /* Increment epoch */
        for( i = 2; i > 0; i-- )
            if( ++ssl->cur_out_ctr[i - 1] != 0 )
                break;

        /* The loop goes to its end iff the counter is wrapping */
        if( i == 0 )
        {
            MBEDTLS_SSL_DEBUG_MSG( 1, ( "DTLS epoch would wrap" ) );
            return( MBEDTLS_ERR_SSL_COUNTER_WRAPPING );
        }
    }
    else
#endif /* MBEDTLS_SSL_PROTO_DTLS */
    memset( ssl->cur_out_ctr, 0, sizeof( ssl->cur_out_ctr ) );

    ssl->transform_out = ssl->transform_negotiate;
    ssl->session_out = ssl->session_negotiate;

#if defined(MBEDTLS_SSL_PROTO_DTLS)
    if( ssl->conf->transport == MBEDTLS_SSL_TRANSPORT_DATAGRAM )
        mbedtls_ssl_send_flight_completed( ssl );
#endif

    if( ( ret = mbedtls_ssl_write_handshake_msg( ssl ) ) != 0 )
    {
        MBEDTLS_SSL_DEBUG_RET( 1, "mbedtls_ssl_write_handshake_msg", ret );
        return( ret );
    }

#if defined(MBEDTLS_SSL_PROTO_DTLS)
    if( ssl->conf->transport == MBEDTLS_SSL_TRANSPORT_DATAGRAM &&
        ( ret = mbedtls_ssl_flight_transmit( ssl ) ) != 0 )
    {
        MBEDTLS_SSL_DEBUG_RET( 1, "mbedtls_ssl_flight_transmit", ret );
        return( ret );
    }
#endif

    MBEDTLS_SSL_DEBUG_MSG( 2, ( "<= write finished" ) );

    return( 0 );
}

#define SSL_MAX_HASH_LEN 12

int mbedtls_ssl_parse_finished( mbedtls_ssl_context *ssl )
{
    int ret = MBEDTLS_ERR_ERROR_CORRUPTION_DETECTED;
    unsigned int hash_len;
    unsigned char buf[SSL_MAX_HASH_LEN];

    MBEDTLS_SSL_DEBUG_MSG( 2, ( "=> parse finished" ) );

    ssl->handshake->calc_finished( ssl, buf, ssl->conf->endpoint ^ 1 );

    if( ( ret = mbedtls_ssl_read_record( ssl, 1 ) ) != 0 )
    {
        MBEDTLS_SSL_DEBUG_RET( 1, "mbedtls_ssl_read_record", ret );
        return( ret );
    }

    if( ssl->in_msgtype != MBEDTLS_SSL_MSG_HANDSHAKE )
    {
        MBEDTLS_SSL_DEBUG_MSG( 1, ( "bad finished message" ) );
        mbedtls_ssl_send_alert_message( ssl, MBEDTLS_SSL_ALERT_LEVEL_FATAL,
                                        MBEDTLS_SSL_ALERT_MSG_UNEXPECTED_MESSAGE );
        return( MBEDTLS_ERR_SSL_UNEXPECTED_MESSAGE );
    }

    hash_len = 12;

    if( ssl->in_msg[0] != MBEDTLS_SSL_HS_FINISHED  )
    {
        mbedtls_ssl_send_alert_message( ssl, MBEDTLS_SSL_ALERT_LEVEL_FATAL,
                                        MBEDTLS_SSL_ALERT_MSG_UNEXPECTED_MESSAGE );
        return( MBEDTLS_ERR_SSL_UNEXPECTED_MESSAGE );
    }

    if( ssl->in_hslen  != mbedtls_ssl_hs_hdr_len( ssl ) + hash_len )
    {
        MBEDTLS_SSL_DEBUG_MSG( 1, ( "bad finished message" ) );
        mbedtls_ssl_send_alert_message( ssl, MBEDTLS_SSL_ALERT_LEVEL_FATAL,
                                        MBEDTLS_SSL_ALERT_MSG_DECODE_ERROR );
        return( MBEDTLS_ERR_SSL_DECODE_ERROR );
    }

    if( mbedtls_ssl_safer_memcmp( ssl->in_msg + mbedtls_ssl_hs_hdr_len( ssl ),
                      buf, hash_len ) != 0 )
    {
        MBEDTLS_SSL_DEBUG_MSG( 1, ( "bad finished message" ) );
        mbedtls_ssl_send_alert_message( ssl, MBEDTLS_SSL_ALERT_LEVEL_FATAL,
                                        MBEDTLS_SSL_ALERT_MSG_DECRYPT_ERROR );
        return( MBEDTLS_ERR_SSL_HANDSHAKE_FAILURE );
    }

#if defined(MBEDTLS_SSL_RENEGOTIATION)
    ssl->verify_data_len = hash_len;
    memcpy( ssl->peer_verify_data, buf, hash_len );
#endif

    if( ssl->handshake->resume != 0 )
    {
#if defined(MBEDTLS_SSL_CLI_C)
        if( ssl->conf->endpoint == MBEDTLS_SSL_IS_CLIENT )
            ssl->state = MBEDTLS_SSL_CLIENT_CHANGE_CIPHER_SPEC;
#endif
#if defined(MBEDTLS_SSL_SRV_C)
        if( ssl->conf->endpoint == MBEDTLS_SSL_IS_SERVER )
            ssl->state = MBEDTLS_SSL_HANDSHAKE_WRAPUP;
#endif
    }
    else
        ssl->state++;

#if defined(MBEDTLS_SSL_PROTO_DTLS)
    if( ssl->conf->transport == MBEDTLS_SSL_TRANSPORT_DATAGRAM )
        mbedtls_ssl_recv_flight_completed( ssl );
#endif

    MBEDTLS_SSL_DEBUG_MSG( 2, ( "<= parse finished" ) );

    return( 0 );
}
#endif /* defined(MBEDTLS_SSL_PROTO_TLS1_2_OR_EARLIER) */

static void ssl_handshake_params_init( mbedtls_ssl_handshake_params *handshake )
{
    memset( handshake, 0, sizeof( mbedtls_ssl_handshake_params ) );

#if defined(MBEDTLS_SSL_PROTO_TLS1_2) || defined(MBEDTLS_SSL_PROTO_TLS1_3_EXPERIMENTAL)
#if defined(MBEDTLS_SHA256_C)
#if defined(MBEDTLS_USE_PSA_CRYPTO)
    handshake->fin_sha256_psa = psa_hash_operation_init();
    psa_hash_setup( &handshake->fin_sha256_psa, PSA_ALG_SHA_256 );
#else
    mbedtls_sha256_init(   &handshake->fin_sha256    );
    mbedtls_sha256_starts( &handshake->fin_sha256, 0 );
#endif
#endif
#if defined(MBEDTLS_SHA384_C)
#if defined(MBEDTLS_USE_PSA_CRYPTO)
    handshake->fin_sha384_psa = psa_hash_operation_init();
    psa_hash_setup( &handshake->fin_sha384_psa, PSA_ALG_SHA_384 );
#else
    mbedtls_sha512_init(   &handshake->fin_sha512    );
    mbedtls_sha512_starts( &handshake->fin_sha512, 1 );
#endif
#endif
#endif /* MBEDTLS_SSL_PROTO_TLS1_2 || MBEDTLS_SSL_PROTO_TLS1_3_EXPERIMENTAL */

    handshake->update_checksum = ssl_update_checksum_start;

#if defined(MBEDTLS_SSL_PROTO_TLS1_2) && \
    defined(MBEDTLS_KEY_EXCHANGE_WITH_CERT_ENABLED)
    mbedtls_ssl_sig_hash_set_init( &handshake->hash_algs );
#endif

#if defined(MBEDTLS_DHM_C)
    mbedtls_dhm_init( &handshake->dhm_ctx );
#endif
#if defined(MBEDTLS_ECDH_C)
    mbedtls_ecdh_init( &handshake->ecdh_ctx );
#endif
#if defined(MBEDTLS_KEY_EXCHANGE_ECJPAKE_ENABLED)
    mbedtls_ecjpake_init( &handshake->ecjpake_ctx );
#if defined(MBEDTLS_SSL_CLI_C)
    handshake->ecjpake_cache = NULL;
    handshake->ecjpake_cache_len = 0;
#endif
#endif

#if defined(MBEDTLS_SSL_ECP_RESTARTABLE_ENABLED)
    mbedtls_x509_crt_restart_init( &handshake->ecrs_ctx );
#endif

#if defined(MBEDTLS_SSL_SERVER_NAME_INDICATION)
    handshake->sni_authmode = MBEDTLS_SSL_VERIFY_UNSET;
#endif

#if defined(MBEDTLS_X509_CRT_PARSE_C) && \
    !defined(MBEDTLS_SSL_KEEP_PEER_CERTIFICATE)
    mbedtls_pk_init( &handshake->peer_pubkey );
#endif
}

void mbedtls_ssl_transform_init( mbedtls_ssl_transform *transform )
{
    memset( transform, 0, sizeof(mbedtls_ssl_transform) );

    mbedtls_cipher_init( &transform->cipher_ctx_enc );
    mbedtls_cipher_init( &transform->cipher_ctx_dec );

#if defined(MBEDTLS_SSL_SOME_SUITES_USE_MAC)
    mbedtls_md_init( &transform->md_ctx_enc );
    mbedtls_md_init( &transform->md_ctx_dec );
#endif
}

void mbedtls_ssl_session_init( mbedtls_ssl_session *session )
{
    memset( session, 0, sizeof(mbedtls_ssl_session) );
}

static int ssl_handshake_init( mbedtls_ssl_context *ssl )
{
    /* Clear old handshake information if present */
#if defined(MBEDTLS_SSL_PROTO_TLS1_2_OR_EARLIER)
    if( ssl->transform_negotiate )
        mbedtls_ssl_transform_free( ssl->transform_negotiate );
#endif /* MBEDTLS_SSL_PROTO_TLS1_2_OR_EARLIER */

    if( ssl->session_negotiate )
        mbedtls_ssl_session_free( ssl->session_negotiate );
    if( ssl->handshake )
        mbedtls_ssl_handshake_free( ssl );

#if defined(MBEDTLS_SSL_PROTO_TLS1_2_OR_EARLIER)
    /*
     * Either the pointers are now NULL or cleared properly and can be freed.
     * Now allocate missing structures.
     */
    if( ssl->transform_negotiate == NULL )
    {
        ssl->transform_negotiate = mbedtls_calloc( 1, sizeof(mbedtls_ssl_transform) );
    }
#endif /* MBEDTLS_SSL_PROTO_TLS1_2_OR_EARLIER */

    if( ssl->session_negotiate == NULL )
    {
        ssl->session_negotiate = mbedtls_calloc( 1, sizeof(mbedtls_ssl_session) );
    }

    if( ssl->handshake == NULL )
    {
        ssl->handshake = mbedtls_calloc( 1, sizeof(mbedtls_ssl_handshake_params) );
    }
#if defined(MBEDTLS_SSL_VARIABLE_BUFFER_LENGTH)
    /* If the buffers are too small - reallocate */

    handle_buffer_resizing( ssl, 0, MBEDTLS_SSL_IN_BUFFER_LEN,
                                    MBEDTLS_SSL_OUT_BUFFER_LEN );
#endif

    /* All pointers should exist and can be directly freed without issue */
    if( ssl->handshake           == NULL ||
#if defined(MBEDTLS_SSL_PROTO_TLS1_2_OR_EARLIER)
        ssl->transform_negotiate == NULL ||
#endif
        ssl->session_negotiate   == NULL )
    {
        MBEDTLS_SSL_DEBUG_MSG( 1, ( "alloc() of ssl sub-contexts failed" ) );

        mbedtls_free( ssl->handshake );
        ssl->handshake = NULL;

#if defined(MBEDTLS_SSL_PROTO_TLS1_2_OR_EARLIER)
        mbedtls_free( ssl->transform_negotiate );
        ssl->transform_negotiate = NULL;
#endif

        mbedtls_free( ssl->session_negotiate );
        ssl->session_negotiate = NULL;

        return( MBEDTLS_ERR_SSL_ALLOC_FAILED );
    }

    /* Initialize structures */
    mbedtls_ssl_session_init( ssl->session_negotiate );
    ssl_handshake_params_init( ssl->handshake );

#if defined(MBEDTLS_SSL_PROTO_TLS1_2_OR_EARLIER)
    mbedtls_ssl_transform_init( ssl->transform_negotiate );
#endif

#if defined(MBEDTLS_SSL_PROTO_DTLS)
    if( ssl->conf->transport == MBEDTLS_SSL_TRANSPORT_DATAGRAM )
    {
        ssl->handshake->alt_transform_out = ssl->transform_out;

        if( ssl->conf->endpoint == MBEDTLS_SSL_IS_CLIENT )
            ssl->handshake->retransmit_state = MBEDTLS_SSL_RETRANS_PREPARING;
        else
            ssl->handshake->retransmit_state = MBEDTLS_SSL_RETRANS_WAITING;

        mbedtls_ssl_set_timer( ssl, 0 );
    }
#endif

    return( 0 );
}

#if defined(MBEDTLS_SSL_DTLS_HELLO_VERIFY) && defined(MBEDTLS_SSL_SRV_C)
/* Dummy cookie callbacks for defaults */
static int ssl_cookie_write_dummy( void *ctx,
                      unsigned char **p, unsigned char *end,
                      const unsigned char *cli_id, size_t cli_id_len )
{
    ((void) ctx);
    ((void) p);
    ((void) end);
    ((void) cli_id);
    ((void) cli_id_len);

    return( MBEDTLS_ERR_SSL_FEATURE_UNAVAILABLE );
}

static int ssl_cookie_check_dummy( void *ctx,
                      const unsigned char *cookie, size_t cookie_len,
                      const unsigned char *cli_id, size_t cli_id_len )
{
    ((void) ctx);
    ((void) cookie);
    ((void) cookie_len);
    ((void) cli_id);
    ((void) cli_id_len);

    return( MBEDTLS_ERR_SSL_FEATURE_UNAVAILABLE );
}
#endif /* ( MBEDTLS_SSL_DTLS_HELLO_VERIFY || MBEDTLS_SSL_COOKIE_C )  && MBEDTLS_SSL_SRV_C */

/*
 * Initialize an SSL context
 */
void mbedtls_ssl_init( mbedtls_ssl_context *ssl )
{
    memset( ssl, 0, sizeof( mbedtls_ssl_context ) );
}

static int ssl_conf_version_check( const mbedtls_ssl_context *ssl )
{
#if defined(MBEDTLS_SSL_PROTO_TLS1_3_EXPERIMENTAL)
    if( mbedtls_ssl_conf_is_tls13_only( ssl->conf ) )
    {
        if( ssl->conf->transport == MBEDTLS_SSL_TRANSPORT_DATAGRAM )
        {
             MBEDTLS_SSL_DEBUG_MSG( 1, ( "DTLS 1.3 is not yet supported" ) );
             return( MBEDTLS_ERR_SSL_FEATURE_UNAVAILABLE );
        }
        MBEDTLS_SSL_DEBUG_MSG( 4, ( "The SSL configuration is tls13 only." ) );
        return( 0 );
    }
#endif

#if defined(MBEDTLS_SSL_PROTO_TLS1_2)
    if( mbedtls_ssl_conf_is_tls12_only( ssl->conf ) )
    {
        MBEDTLS_SSL_DEBUG_MSG( 4, ( "The SSL configuration is tls12 only." ) );
        return( 0 );
    }
#endif

#if defined(MBEDTLS_SSL_PROTO_TLS1_2) && defined(MBEDTLS_SSL_PROTO_TLS1_3_EXPERIMENTAL)
    if( mbedtls_ssl_conf_is_hybrid_tls12_tls13( ssl->conf ) )
    {
        MBEDTLS_SSL_DEBUG_MSG( 1, ( "Hybrid TLS 1.2 + TLS 1.3 configurations are not yet supported" ) );
        return( MBEDTLS_ERR_SSL_FEATURE_UNAVAILABLE );
    }
#endif

    MBEDTLS_SSL_DEBUG_MSG( 1, ( "The SSL configuration is invalid." ) );
    return( MBEDTLS_ERR_SSL_BAD_CONFIG );
}

static int ssl_conf_check(const mbedtls_ssl_context *ssl)
{
    int ret;
    ret = ssl_conf_version_check( ssl );
    if( ret != 0 )
        return( ret );

    /* Space for further checks */

    return( 0 );
}

#if defined(MBEDTLS_SSL_USE_MPS)
static int ssl_mps_init( mbedtls_ssl_context *ssl )
{
    int ret;

    ssl->mps = mbedtls_calloc( 1, sizeof( *ssl->mps ) );
    if( ssl->mps == NULL )
        return( MBEDTLS_ERR_SSL_ALLOC_FAILED );

    /* Allocator */
    {
        /* TODO: At the moment, the allocator doesn't support
         * different sizes for the in/out buffers. That's a
         * trivial change to the API, but for now, just
         * overapproximate. */
        size_t max_size;
        if( MBEDTLS_SSL_IN_BUFFER_LEN > MBEDTLS_SSL_OUT_BUFFER_LEN )
            max_size = MBEDTLS_SSL_IN_BUFFER_LEN;
        else
            max_size = MBEDTLS_SSL_OUT_BUFFER_LEN;

        ret = mps_alloc_init( &ssl->mps->alloc,
                              (mbedtls_mps_size_t) max_size );
        if( ret != 0 )
            goto exit;
    }

    /* Layer 1 */
    ret = mps_l1_init( &ssl->mps->l1, ssl->conf->transport,
                       &ssl->mps->alloc,
                       ssl->p_bio, ssl->f_send,
                       ssl->p_bio, ssl->f_recv );
    if( ret != 0 )
        goto exit;

    /* Layer 2 */
    ret = mps_l2_init( &ssl->mps->l2, &ssl->mps->l1,
                       ssl->conf->transport,
                       /* TODO: Use suitable config option */ 4096,
                       /* TODO: Use suitable config option */ 4096,
                       /* TODO: Add RNG for < TLS 1.3      */ NULL,
                       /* TODO: Add RNG for < TLS 1.3      */ NULL );
    if( ret != 0 )
        goto exit;

    /* Layer 3 */
    ret = mps_l3_init( &ssl->mps->l3, &ssl->mps->l2,
                       ssl->conf->transport );
    if( ret != 0 )
        goto exit;

    /* Layer 4 */
    ret = mbedtls_mps_init( &ssl->mps->l4, &ssl->mps->l3,
                            ssl->conf->transport,
                            /* TODO: Use suitable config option */ 4096 );
    if( ret != 0 )
        goto exit;

    /* Register TLS 1.3 content types.
     *
     * TODO: In a TLS-1.3-only configuration, this could be hardcoded.
     */
    ret = mps_l2_config_add_type( &ssl->mps->l2, MBEDTLS_MPS_MSG_HS,
                                  MBEDTLS_MPS_SPLIT_ENABLED,
                                  MBEDTLS_MPS_PACK_ENABLED,
                                  MBEDTLS_MPS_EMPTY_FORBIDDEN,
                                  MBEDTLS_MPS_IGNORE_KEEP );
    if( ret != 0 )
        goto exit;

    ret = mps_l2_config_add_type( &ssl->mps->l2, MBEDTLS_MPS_MSG_ALERT,
                                  MBEDTLS_MPS_SPLIT_DISABLED,
                                  MBEDTLS_MPS_PACK_DISABLED,
                                  MBEDTLS_MPS_EMPTY_FORBIDDEN,
                                  MBEDTLS_MPS_IGNORE_KEEP );
    if( ret != 0 )
        goto exit;

#if defined(MBEDTLS_SSL_TLS13_COMPATIBILITY_MODE)
    ret = mps_l2_config_add_type( &ssl->mps->l2, MBEDTLS_MPS_MSG_CCS,
                                  MBEDTLS_MPS_SPLIT_DISABLED,
                                  MBEDTLS_MPS_PACK_DISABLED,
                                  MBEDTLS_MPS_EMPTY_FORBIDDEN,
                                  MBEDTLS_MPS_IGNORE_DROP );
    if( ret != 0 )
        goto exit;
#endif /* MBEDTLS_SSL_TLS13_COMPATIBILITY_MODE */

    ret = mps_l2_config_add_type( &ssl->mps->l2, MBEDTLS_MPS_MSG_APP,
                                  MBEDTLS_MPS_SPLIT_ENABLED,
                                  MBEDTLS_MPS_PACK_ENABLED,
                                  MBEDTLS_MPS_EMPTY_ALLOWED,
                                  MBEDTLS_MPS_IGNORE_KEEP );
    if( ret != 0 )
        goto exit;

    /* Register initial epoch
     *
     * TODO: This will go away once MPS is setup with a NULL-epoch by default.
     */
    {
        mbedtls_mps_epoch_id initial_epoch;
        ret = mbedtls_mps_add_key_material( &ssl->mps->l4, NULL, &initial_epoch );
        if( ret != 0 )
            goto exit;

        ret = mbedtls_mps_set_incoming_keys( &ssl->mps->l4, initial_epoch );
        if( ret != 0 )
            goto exit;

        ret = mbedtls_mps_set_outgoing_keys( &ssl->mps->l4, initial_epoch );
        if( ret != 0 )
            goto exit;
    }

#if defined(MBEDTLS_SSL_USE_MPS)
    mbedtls_mps_transform_free = mbedtls_mps_transform_free_default;
    mbedtls_mps_transform_encrypt = mbedtls_mps_transform_encrypt_default;
    mbedtls_mps_transform_decrypt = mbedtls_mps_transform_decrypt_default;
    mbedtls_mps_transform_get_expansion = mbedtls_mps_transform_get_expansion_default;
#endif /* MBEDTLS_SSL_USE_MPS */

exit:

    if( ret != 0 )
        ret = MBEDTLS_ERR_SSL_INTERNAL_ERROR;

    return( ret );
}

static void ssl_mps_free( mbedtls_ssl_context *ssl )
{
    if( ssl->mps == NULL )
        return;

    mbedtls_mps_free( &ssl->mps->l4 );
    mps_l3_free( &ssl->mps->l3 );
    mps_l2_free( &ssl->mps->l2 );
    mps_l1_free( &ssl->mps->l1 );
    mps_alloc_free( &ssl->mps->alloc );
    mbedtls_free( ssl->mps );
    ssl->mps = NULL;
}
#endif /* MEDTLS_SSL_USE_MPS */

/*
 * Setup an SSL context
 */

int mbedtls_ssl_setup( mbedtls_ssl_context *ssl,
                       const mbedtls_ssl_config *conf )
{
    int ret = MBEDTLS_ERR_ERROR_CORRUPTION_DETECTED;
#if !defined(MBEDTLS_SSL_USE_MPS)
    size_t in_buf_len = MBEDTLS_SSL_IN_BUFFER_LEN;
    size_t out_buf_len = MBEDTLS_SSL_OUT_BUFFER_LEN;
#endif /* !MBEDTLS_SSL_USE_MPS */

    ssl->conf = conf;

    if( ( ret = ssl_conf_check( ssl ) ) != 0 )
        return( ret );

    /*
     * Prepare base structures
     */

#if !defined(MBEDTLS_SSL_USE_MPS)
    /* Set to NULL in case of an error condition */
    ssl->out_buf = NULL;

#if defined(MBEDTLS_SSL_VARIABLE_BUFFER_LENGTH)
    ssl->in_buf_len = in_buf_len;
#endif
    ssl->in_buf = mbedtls_calloc( 1, in_buf_len );
    if( ssl->in_buf == NULL )
    {
        MBEDTLS_SSL_DEBUG_MSG( 1, ( "alloc(%" MBEDTLS_PRINTF_SIZET " bytes) failed", in_buf_len ) );
        ret = MBEDTLS_ERR_SSL_ALLOC_FAILED;
        goto error;
    }

#if defined(MBEDTLS_SSL_VARIABLE_BUFFER_LENGTH)
    ssl->out_buf_len = out_buf_len;
#endif
    ssl->out_buf = mbedtls_calloc( 1, out_buf_len );
    if( ssl->out_buf == NULL )
    {
        MBEDTLS_SSL_DEBUG_MSG( 1, ( "alloc(%" MBEDTLS_PRINTF_SIZET " bytes) failed", out_buf_len ) );
        ret = MBEDTLS_ERR_SSL_ALLOC_FAILED;
        goto error;
    }

#if defined(MBEDTLS_SSL_PROTO_TLS1_2_OR_EARLIER)
    if( ssl_conf_is_tls12_only(conf) )
        mbedtls_ssl_reset_in_out_pointers( ssl );
#endif /* MBEDTLS_SSL_PROTO_TLS1_2_OR_EARLIER */

#if defined(MBEDTLS_SSL_PROTO_TLS1_3_EXPERIMENTAL)
    if( mbedtls_ssl_conf_is_tls13_only(conf) )
    {
#if defined(MBEDTLS_SSL_PROTO_DTLS)
        if( conf->transport == MBEDTLS_SSL_TRANSPORT_DATAGRAM )
        {
            ssl->out_hdr = ssl->out_buf;
            ssl->out_ctr = ssl->out_buf + 3;
            ssl->out_len = ssl->out_buf + 11;
            ssl->out_iv = ssl->out_buf + 13;
            ssl->out_msg = ssl->out_buf + 13;

            ssl->in_hdr = ssl->in_buf;
            ssl->in_ctr = ssl->in_buf + 3;
            ssl->in_len = ssl->in_buf + 11;
            ssl->in_iv = ssl->in_buf + 13;
            ssl->in_msg = ssl->in_buf + 13;
        }
        else
#endif /* MBEDTLS_SSL_PROTO_DTLS */
        {
            ssl->out_ctr = ssl->out_buf;
            ssl->out_hdr = ssl->out_buf + 8;
            ssl->out_len = ssl->out_buf + 11;
            ssl->out_iv = ssl->out_buf + 13;
            ssl->out_msg = ssl->out_buf + 13;

            ssl->in_ctr = ssl->in_buf;
            ssl->in_hdr = ssl->in_buf + 8;
            ssl->in_len = ssl->in_buf + 11;
            ssl->in_iv = ssl->in_buf + 13;
            ssl->in_msg = ssl->in_buf + 13;
        }
#endif /* MBEDTLS_SSL_PROTO_TLS1_3_EXPERIMENTAL */
    }
#endif /* !MBEDTLS_SSL_USE_MPS */

#if defined(MBEDTLS_SSL_DTLS_SRTP)
    memset( &ssl->dtls_srtp_info, 0, sizeof(ssl->dtls_srtp_info) );
#endif

    if( ( ret = ssl_handshake_init( ssl ) ) != 0 )
        goto error;

    /* Initialize ticket structure */
#if defined(MBEDTLS_SSL_NEW_SESSION_TICKET) && defined(MBEDTLS_SSL_CLI_C) && defined(MBEDTLS_SSL_PROTO_TLS1_3_EXPERIMENTAL)
    ssl->session_negotiate->ticket = NULL;
#endif /* ( MBEDTLS_SSL_NEW_SESSION_TICKET && MBEDTLS_SSL_CLI_C && MBEDTLS_SSL_PROTO_TLS1_3_EXPERIMENTAL */

#if defined(MBEDTLS_SSL_USE_MPS)
    ret = ssl_mps_init( ssl );
    if( ret != 0 )
        goto error;
#endif /* MBEDTLS_SSL_USE_MPS */

#if defined(MBEDTLS_ZERO_RTT)
#if defined(MBEDTLS_SSL_SRV_C)
    if( conf->endpoint == MBEDTLS_SSL_IS_SERVER &&
        conf->early_data_enabled == MBEDTLS_SSL_EARLY_DATA_ENABLED &&
        conf->max_early_data > 0 )
    {
        ssl->early_data_server_buf = mbedtls_calloc( 1, conf->max_early_data );
        ssl->early_data_server_buf_len = conf->max_early_data;
        if( ssl->early_data_server_buf == NULL )
        {
            MBEDTLS_SSL_DEBUG_MSG( 1, ( "alloc(%" MBEDTLS_PRINTF_SIZET " bytes) failed", conf->max_early_data ) );
            ret = MBEDTLS_ERR_SSL_ALLOC_FAILED;
            goto error;
        }
    }
#endif /* MBEDTLS_SSL_SRV_C */
#endif /* MBEDTLS_ZERO_RTT */

    return( 0 );

error:

    ssl->conf = NULL;

#if !defined(MBEDTLS_SSL_USE_MPS)
    mbedtls_free( ssl->in_buf );
    mbedtls_free( ssl->out_buf );

#if defined(MBEDTLS_SSL_VARIABLE_BUFFER_LENGTH)
    ssl->in_buf_len = 0;
    ssl->out_buf_len = 0;
#endif
    ssl->in_buf = NULL;
    ssl->out_buf = NULL;

    ssl->in_hdr = NULL;
    ssl->in_ctr = NULL;
    ssl->in_len = NULL;
    ssl->in_iv = NULL;
    ssl->in_msg = NULL;

    ssl->out_hdr = NULL;
    ssl->out_ctr = NULL;
    ssl->out_len = NULL;
    ssl->out_iv = NULL;
    ssl->out_msg = NULL;
#endif /* MBEDTLS_SSL_USE_MPS */

#if defined(MBEDTLS_ZERO_RTT) && defined(MBEDTLS_SSL_SRV_C)
    if( conf->endpoint == MBEDTLS_SSL_IS_SERVER )
    {
        mbedtls_free( ssl->early_data_server_buf );
        ssl->early_data_server_buf = NULL;
    }
#endif
    return( ret );
}

/*
 * Reset an initialized and used SSL context for re-use while retaining
 * all application-set variables, function pointers and data.
 *
 * If partial is non-zero, keep data in the input buffer and client ID.
 * (Use when a DTLS client reconnects from the same port.)
 */
void mbedtls_ssl_session_reset_msg_layer( mbedtls_ssl_context *ssl,
                                          int partial )
{
    /* TODO: Runtime dispatch depending on the TLS version in use */

#if defined(MBEDTLS_SSL_LEGACY_MSG_LAYER_REQUIRED)
#if defined(MBEDTLS_SSL_VARIABLE_BUFFER_LENGTH)
    size_t in_buf_len = ssl->in_buf_len;
    size_t out_buf_len = ssl->out_buf_len;
#else
    size_t in_buf_len = MBEDTLS_SSL_IN_BUFFER_LEN;
    size_t out_buf_len = MBEDTLS_SSL_OUT_BUFFER_LEN;
#endif

#if !defined(MBEDTLS_SSL_DTLS_CLIENT_PORT_REUSE) || !defined(MBEDTLS_SSL_SRV_C)
    partial = 0;
#endif

    /* Cancel any possibly running timer */
    mbedtls_ssl_set_timer( ssl, 0 );

    mbedtls_ssl_reset_in_out_pointers( ssl );

    /* Reset incoming message parsing */
    ssl->in_offt    = NULL;
    ssl->nb_zero    = 0;
    ssl->in_msgtype = 0;
    ssl->in_msglen  = 0;
    ssl->in_hslen   = 0;
    ssl->keep_current_message = 0;
    ssl->transform_in  = NULL;

#if defined(MBEDTLS_SSL_PROTO_DTLS)
    ssl->next_record_offset = 0;
    ssl->in_epoch = 0;
#endif

    /* Keep current datagram if partial == 1 */
    if( partial == 0 )
    {
        ssl->in_left = 0;
        memset( ssl->in_buf, 0, in_buf_len );
    }

    /* Reset outgoing message writing */
    ssl->out_msgtype = 0;
    ssl->out_msglen  = 0;
    ssl->out_left    = 0;
    memset( ssl->out_buf, 0, out_buf_len );
    memset( ssl->cur_out_ctr, 0, sizeof( ssl->cur_out_ctr ) );
    ssl->transform_out = NULL;

#if defined(MBEDTLS_SSL_DTLS_ANTI_REPLAY)
    mbedtls_ssl_dtls_replay_reset( ssl );
#endif

#if defined(MBEDTLS_SSL_PROTO_TLS1_2)
    if( ssl->transform )
    {
        mbedtls_ssl_transform_free( ssl->transform );
        mbedtls_free( ssl->transform );
        ssl->transform = NULL;
    }
#endif /* MBEDTLS_SSL_PROTO_TLS1_2 */

#else
    ((void) partial);
#endif /* MBEDTLS_SSL_LEGACY_MSG_LAYER_REQUIRED */

#if defined(MBEDTLS_SSL_PROTO_TLS1_3_EXPERIMENTAL)
#if !defined(MBEDTLS_SSL_USE_MPS)
    mbedtls_ssl_transform_free( ssl->transform_application );
    mbedtls_free( ssl->transform_application );
    ssl->transform_application = NULL;

    if( ssl->handshake != NULL )
    {
        mbedtls_ssl_transform_free( ssl->handshake->transform_earlydata );
        mbedtls_free( ssl->handshake->transform_earlydata );
        ssl->handshake->transform_earlydata = NULL;

        mbedtls_ssl_transform_free( ssl->handshake->transform_handshake );
        mbedtls_free( ssl->handshake->transform_handshake );
        ssl->handshake->transform_handshake = NULL;
    }

#else
    ssl_mps_free( ssl );
    ssl_mps_init( ssl );
#endif /* MBEDTLS_SSL_USE_MPS */

#if defined(MBEDTLS_ZERO_RTT) && defined(MBEDTLS_SSL_CLI_C)
    ssl->early_data_buf = NULL;
    ssl->early_data_len = 0;
#endif /* MBEDTLS_ZERO_RTT && MBEDTLS_SSL_CLI_C */
#endif /* MBEDTLS_SSL_PROTO_TLS1_3_EXPERIMENTAL */
}

int mbedtls_ssl_session_reset_int( mbedtls_ssl_context *ssl, int partial )
{
    int ret = MBEDTLS_ERR_ERROR_CORRUPTION_DETECTED;
#if !defined(MBEDTLS_SSL_DTLS_CLIENT_PORT_REUSE) || !defined(MBEDTLS_SSL_SRV_C)
    partial = 0;
#endif

    ssl->state = MBEDTLS_SSL_HELLO_REQUEST;

    mbedtls_ssl_session_reset_msg_layer( ssl, partial );

#if defined(MBEDTLS_SSL_RENEGOTIATION)
    ssl->renego_status = MBEDTLS_SSL_INITIAL_HANDSHAKE;
    ssl->renego_records_seen = 0;

    ssl->verify_data_len = 0;
    memset( ssl->own_verify_data, 0, MBEDTLS_SSL_VERIFY_DATA_MAX_LEN );
    memset( ssl->peer_verify_data, 0, MBEDTLS_SSL_VERIFY_DATA_MAX_LEN );
#endif
    ssl->secure_renegotiation = MBEDTLS_SSL_LEGACY_RENEGOTIATION;

    ssl->session_in = NULL;
    ssl->session_out = NULL;
    if( ssl->session )
    {
        mbedtls_ssl_session_free( ssl->session );
        mbedtls_free( ssl->session );
        ssl->session = NULL;
    }

#if defined(MBEDTLS_SSL_ALPN)
    ssl->alpn_chosen = NULL;
#endif

#if defined(MBEDTLS_SSL_DTLS_HELLO_VERIFY) && defined(MBEDTLS_SSL_SRV_C)
#if defined(MBEDTLS_SSL_DTLS_CLIENT_PORT_REUSE)
    if( partial == 0 )
#endif
    {
        mbedtls_free( ssl->cli_id );
        ssl->cli_id = NULL;
        ssl->cli_id_len = 0;
    }
#endif

    if( ( ret = ssl_handshake_init( ssl ) ) != 0 )
        return( ret );

    return( 0 );
}

/*
 * Reset an initialized and used SSL context for re-use while retaining
 * all application-set variables, function pointers and data.
 */
int mbedtls_ssl_session_reset( mbedtls_ssl_context *ssl )
{
    return( mbedtls_ssl_session_reset_int( ssl, 0 ) );
}

/*
 * SSL set accessors
 */
void mbedtls_ssl_conf_endpoint( mbedtls_ssl_config *conf, int endpoint )
{
    conf->endpoint   = endpoint;
}

void mbedtls_ssl_conf_transport( mbedtls_ssl_config *conf, int transport )
{
    conf->transport = transport;
}

#if defined(MBEDTLS_SSL_DTLS_ANTI_REPLAY)
void mbedtls_ssl_conf_dtls_anti_replay( mbedtls_ssl_config *conf, char mode )
{
    conf->anti_replay = mode;
}
#endif

void mbedtls_ssl_conf_dtls_badmac_limit( mbedtls_ssl_config *conf, unsigned limit )
{
    conf->badmac_limit = limit;
}

#if defined(MBEDTLS_SSL_PROTO_DTLS)

void mbedtls_ssl_set_datagram_packing( mbedtls_ssl_context *ssl,
                                       unsigned allow_packing )
{
    ssl->disable_datagram_packing = !allow_packing;
}

void mbedtls_ssl_conf_handshake_timeout( mbedtls_ssl_config *conf,
                                         uint32_t min, uint32_t max )
{
    conf->hs_timeout_min = min;
    conf->hs_timeout_max = max;
}
#endif

void mbedtls_ssl_conf_authmode( mbedtls_ssl_config *conf, int authmode )
{
    conf->authmode   = authmode;
}

#if defined(MBEDTLS_X509_CRT_PARSE_C)
void mbedtls_ssl_conf_verify( mbedtls_ssl_config *conf,
                     int (*f_vrfy)(void *, mbedtls_x509_crt *, int, uint32_t *),
                     void *p_vrfy )
{
    conf->f_vrfy      = f_vrfy;
    conf->p_vrfy      = p_vrfy;
}
#endif /* MBEDTLS_X509_CRT_PARSE_C */

void mbedtls_ssl_conf_rng( mbedtls_ssl_config *conf,
                  int (*f_rng)(void *, unsigned char *, size_t),
                  void *p_rng )
{
    conf->f_rng      = f_rng;
    conf->p_rng      = p_rng;
}

void mbedtls_ssl_conf_dbg( mbedtls_ssl_config *conf,
                  void (*f_dbg)(void *, int, const char *, int, const char *),
                  void  *p_dbg )
{
    conf->f_dbg      = f_dbg;
    conf->p_dbg      = p_dbg;
}

void mbedtls_ssl_set_bio( mbedtls_ssl_context *ssl,
        void *p_bio,
        mbedtls_ssl_send_t *f_send,
        mbedtls_ssl_recv_t *f_recv,
        mbedtls_ssl_recv_timeout_t *f_recv_timeout )
{
    ssl->p_bio          = p_bio;
    ssl->f_send         = f_send;
    ssl->f_recv         = f_recv;
    ssl->f_recv_timeout = f_recv_timeout;

#if defined(MBEDTLS_SSL_USE_MPS)
    /* Update MPS callbacks. */
    mps_l1_set_bio( &ssl->mps->l1,
                    p_bio, f_send,
                    p_bio, f_recv );
#endif /* MBEDTLS_SSL_USE_MPS */
}

#if defined(MBEDTLS_SSL_PROTO_DTLS)
void mbedtls_ssl_set_mtu( mbedtls_ssl_context *ssl, uint16_t mtu )
{
    ssl->mtu = mtu;
}
#endif

void mbedtls_ssl_conf_read_timeout( mbedtls_ssl_config *conf, uint32_t timeout )
{
    conf->read_timeout   = timeout;
}

void mbedtls_ssl_set_timer_cb( mbedtls_ssl_context *ssl,
                               void *p_timer,
                               mbedtls_ssl_set_timer_t *f_set_timer,
                               mbedtls_ssl_get_timer_t *f_get_timer )
{
    ssl->p_timer        = p_timer;
    ssl->f_set_timer    = f_set_timer;
    ssl->f_get_timer    = f_get_timer;

    /* Make sure we start with no timer running */
    mbedtls_ssl_set_timer( ssl, 0 );
}

#if defined(MBEDTLS_SSL_SRV_C)
void mbedtls_ssl_conf_session_cache( mbedtls_ssl_config *conf,
                                     void *p_cache,
                                     mbedtls_ssl_cache_get_t *f_get_cache,
                                     mbedtls_ssl_cache_set_t *f_set_cache )
{
    conf->p_cache = p_cache;
    conf->f_get_cache = f_get_cache;
    conf->f_set_cache = f_set_cache;
}
#endif /* MBEDTLS_SSL_SRV_C */

#if defined(MBEDTLS_SSL_CLI_C) && defined(MBEDTLS_SSL_NEW_SESSION_TICKET)
int mbedtls_ssl_set_session( mbedtls_ssl_context *ssl, const mbedtls_ssl_session *session )
{
    int ret = MBEDTLS_ERR_ERROR_CORRUPTION_DETECTED;

    if( ssl == NULL ||
        session == NULL ||
        ssl->session_negotiate == NULL ||
        ssl->conf->endpoint != MBEDTLS_SSL_IS_CLIENT )
    {
        return( MBEDTLS_ERR_SSL_BAD_INPUT_DATA );
    }

    if( ssl->handshake->resume == 1 )
        return( MBEDTLS_ERR_SSL_FEATURE_UNAVAILABLE );

    if( ( ret = mbedtls_ssl_session_copy( ssl->session_negotiate,
                                          session ) ) != 0 )
        return( ret );

    ssl->handshake->resume = 1;
    return( 0 );
}
#endif /* MBEDTLS_SSL_CLI_C && MBEDTLS_SSL_NEW_SESSION_TICKET */

void mbedtls_ssl_conf_ciphersuites( mbedtls_ssl_config *conf,
                                    const int *ciphersuites )
{
    conf->ciphersuite_list = ciphersuites;
}

#if defined(MBEDTLS_SSL_PROTO_TLS1_3_EXPERIMENTAL)
void mbedtls_ssl_conf_tls13_key_exchange_modes( mbedtls_ssl_config *conf,
                                                const int kex_modes )
{
    conf->tls13_kex_modes = kex_modes & MBEDTLS_SSL_TLS13_KEY_EXCHANGE_MODE_ALL;
}
#endif /* MBEDTLS_SSL_PROTO_TLS1_3_EXPERIMENTAL */

#if defined(MBEDTLS_X509_CRT_PARSE_C)
void mbedtls_ssl_conf_cert_profile( mbedtls_ssl_config *conf,
                                    const mbedtls_x509_crt_profile *profile )
{
    conf->cert_profile = profile;
}

/* Append a new keycert entry to a (possibly empty) list */
static int ssl_append_key_cert( mbedtls_ssl_key_cert **head,
                                mbedtls_x509_crt *cert,
                                mbedtls_pk_context *key )
{
    mbedtls_ssl_key_cert *new_cert;

    new_cert = mbedtls_calloc( 1, sizeof( mbedtls_ssl_key_cert ) );
    if( new_cert == NULL )
        return( MBEDTLS_ERR_SSL_ALLOC_FAILED );

    new_cert->cert = cert;
    new_cert->key  = key;
    new_cert->next = NULL;

    /* Update head is the list was null, else add to the end */
    if( *head == NULL )
    {
        *head = new_cert;
    }
    else
    {
        mbedtls_ssl_key_cert *cur = *head;
        while( cur->next != NULL )
            cur = cur->next;
        cur->next = new_cert;
    }

    return( 0 );
}

int mbedtls_ssl_conf_own_cert( mbedtls_ssl_config *conf,
                              mbedtls_x509_crt *own_cert,
                              mbedtls_pk_context *pk_key )
{
    return( ssl_append_key_cert( &conf->key_cert, own_cert, pk_key ) );
}

void mbedtls_ssl_conf_ca_chain( mbedtls_ssl_config *conf,
                               mbedtls_x509_crt *ca_chain,
                               mbedtls_x509_crl *ca_crl )
{
    conf->ca_chain   = ca_chain;
    conf->ca_crl     = ca_crl;

#if defined(MBEDTLS_X509_TRUSTED_CERTIFICATE_CALLBACK)
    /* mbedtls_ssl_conf_ca_chain() and mbedtls_ssl_conf_ca_cb()
     * cannot be used together. */
    conf->f_ca_cb = NULL;
    conf->p_ca_cb = NULL;
#endif /* MBEDTLS_X509_TRUSTED_CERTIFICATE_CALLBACK */
}

#if defined(MBEDTLS_X509_TRUSTED_CERTIFICATE_CALLBACK)
void mbedtls_ssl_conf_ca_cb( mbedtls_ssl_config *conf,
                             mbedtls_x509_crt_ca_cb_t f_ca_cb,
                             void *p_ca_cb )
{
    conf->f_ca_cb = f_ca_cb;
    conf->p_ca_cb = p_ca_cb;

    /* mbedtls_ssl_conf_ca_chain() and mbedtls_ssl_conf_ca_cb()
     * cannot be used together. */
    conf->ca_chain   = NULL;
    conf->ca_crl     = NULL;
}
#endif /* MBEDTLS_X509_TRUSTED_CERTIFICATE_CALLBACK */
#endif /* MBEDTLS_X509_CRT_PARSE_C */

#if defined(MBEDTLS_SSL_SERVER_NAME_INDICATION)
int mbedtls_ssl_set_hs_own_cert( mbedtls_ssl_context *ssl,
                                 mbedtls_x509_crt *own_cert,
                                 mbedtls_pk_context *pk_key )
{
    return( ssl_append_key_cert( &ssl->handshake->sni_key_cert,
                                 own_cert, pk_key ) );
}

void mbedtls_ssl_set_hs_ca_chain( mbedtls_ssl_context *ssl,
                                  mbedtls_x509_crt *ca_chain,
                                  mbedtls_x509_crl *ca_crl )
{
    ssl->handshake->sni_ca_chain   = ca_chain;
    ssl->handshake->sni_ca_crl     = ca_crl;
}

void mbedtls_ssl_set_hs_authmode( mbedtls_ssl_context *ssl,
                                  int authmode )
{
    ssl->handshake->sni_authmode = authmode;
}
#endif /* MBEDTLS_SSL_SERVER_NAME_INDICATION */

#if defined(MBEDTLS_X509_CRT_PARSE_C)
void mbedtls_ssl_set_verify( mbedtls_ssl_context *ssl,
                     int (*f_vrfy)(void *, mbedtls_x509_crt *, int, uint32_t *),
                     void *p_vrfy )
{
    ssl->f_vrfy = f_vrfy;
    ssl->p_vrfy = p_vrfy;
}
#endif

#if defined(MBEDTLS_KEY_EXCHANGE_ECJPAKE_ENABLED)
/*
 * Set EC J-PAKE password for current handshake
 */
int mbedtls_ssl_set_hs_ecjpake_password( mbedtls_ssl_context *ssl,
                                         const unsigned char *pw,
                                         size_t pw_len )
{
    mbedtls_ecjpake_role role;

    if( ssl->handshake == NULL || ssl->conf == NULL )
        return( MBEDTLS_ERR_SSL_BAD_INPUT_DATA );

    if( ssl->conf->endpoint == MBEDTLS_SSL_IS_SERVER )
        role = MBEDTLS_ECJPAKE_SERVER;
    else
        role = MBEDTLS_ECJPAKE_CLIENT;

    return( mbedtls_ecjpake_setup( &ssl->handshake->ecjpake_ctx,
                                   role,
                                   MBEDTLS_MD_SHA256,
                                   MBEDTLS_ECP_DP_SECP256R1,
                                   pw, pw_len ) );
}
#endif /* MBEDTLS_KEY_EXCHANGE_ECJPAKE_ENABLED */

#if defined(MBEDTLS_KEY_EXCHANGE_SOME_PSK_ENABLED)

static int ssl_conf_psk_is_configured( mbedtls_ssl_config const *conf )
{
#if defined(MBEDTLS_USE_PSA_CRYPTO)
    if( !mbedtls_svc_key_id_is_null( conf->psk_opaque ) )
        return( 1 );
#endif /* MBEDTLS_USE_PSA_CRYPTO */

    if( conf->psk != NULL )
        return( 1 );

    return( 0 );
}

static void ssl_conf_remove_psk( mbedtls_ssl_config *conf )
{
    /* Remove reference to existing PSK, if any. */
#if defined(MBEDTLS_USE_PSA_CRYPTO)
    if( ! mbedtls_svc_key_id_is_null( conf->psk_opaque ) )
    {
        /* The maintenance of the PSK key slot is the
         * user's responsibility. */
        conf->psk_opaque = MBEDTLS_SVC_KEY_ID_INIT;
    }
    /* This and the following branch should never
     * be taken simultaenously as we maintain the
     * invariant that raw and opaque PSKs are never
     * configured simultaneously. As a safeguard,
     * though, `else` is omitted here. */
#endif /* MBEDTLS_USE_PSA_CRYPTO */
    if( conf->psk != NULL )
    {
        mbedtls_platform_zeroize( conf->psk, conf->psk_len );

        mbedtls_free( conf->psk );
        conf->psk = NULL;
        conf->psk_len = 0;
    }

    /* Remove reference to PSK identity, if any. */
    if( conf->psk_identity != NULL )
    {
        mbedtls_free( conf->psk_identity );
        conf->psk_identity = NULL;
        conf->psk_identity_len = 0;
    }
}

/* This function assumes that PSK identity in the SSL config is unset.
 * It checks that the provided identity is well-formed and attempts
 * to make a copy of it in the SSL config.
 * On failure, the PSK identity in the config remains unset. */
static int ssl_conf_set_psk_identity( mbedtls_ssl_config *conf,
                                      unsigned char const *psk_identity,
                                      size_t psk_identity_len )
{
    /* Identity len will be encoded on two bytes */
    if( psk_identity               == NULL ||
        ( psk_identity_len >> 16 ) != 0    ||
        psk_identity_len > MBEDTLS_SSL_OUT_CONTENT_LEN )
    {
        return( MBEDTLS_ERR_SSL_BAD_INPUT_DATA );
    }

    conf->psk_identity = mbedtls_calloc( 1, psk_identity_len );
    if( conf->psk_identity == NULL )
        return( MBEDTLS_ERR_SSL_ALLOC_FAILED );

    conf->psk_identity_len = psk_identity_len;
    memcpy( conf->psk_identity, psk_identity, conf->psk_identity_len );

    return( 0 );
}

int mbedtls_ssl_conf_psk( mbedtls_ssl_config *conf,
                const unsigned char *psk, size_t psk_len,
                const unsigned char *psk_identity, size_t psk_identity_len )
{
    int ret = MBEDTLS_ERR_ERROR_CORRUPTION_DETECTED;

    /* We currently only support one PSK, raw or opaque. */
    if( ssl_conf_psk_is_configured( conf ) )
        return( MBEDTLS_ERR_SSL_FEATURE_UNAVAILABLE );

    /* Check and set raw PSK */
    if( psk == NULL )
        return( MBEDTLS_ERR_SSL_BAD_INPUT_DATA );
    if( psk_len == 0 )
        return( MBEDTLS_ERR_SSL_BAD_INPUT_DATA );
    if( psk_len > MBEDTLS_PSK_MAX_LEN )
        return( MBEDTLS_ERR_SSL_BAD_INPUT_DATA );

    if( ( conf->psk = mbedtls_calloc( 1, psk_len ) ) == NULL )
        return( MBEDTLS_ERR_SSL_ALLOC_FAILED );
    conf->psk_len = psk_len;
    memcpy( conf->psk, psk, conf->psk_len );

    /* Check and set PSK Identity */
    ret = ssl_conf_set_psk_identity( conf, psk_identity, psk_identity_len );
    if( ret != 0 )
        ssl_conf_remove_psk( conf );

    return( ret );
}

void mbedtls_ssl_remove_hs_psk( mbedtls_ssl_context* ssl )
{
#if defined(MBEDTLS_USE_PSA_CRYPTO)
    if( ! mbedtls_svc_key_id_is_null( ssl->handshake->psk_opaque ) )
    {
        ssl->handshake->psk_opaque = MBEDTLS_SVC_KEY_ID_INIT;
    }
    else
#endif /* MBEDTLS_USE_PSA_CRYPTO */
    if( ssl->handshake->psk != NULL )
    {
        mbedtls_platform_zeroize( ssl->handshake->psk,
                                  ssl->handshake->psk_len );
        mbedtls_free( ssl->handshake->psk );
        ssl->handshake->psk_len = 0;
        ssl->handshake->psk = NULL;
    }
}

int mbedtls_ssl_set_hs_psk( mbedtls_ssl_context *ssl,
                            const unsigned char *psk, size_t psk_len )
{
    if( psk == NULL || ssl->handshake == NULL )
        return( MBEDTLS_ERR_SSL_BAD_INPUT_DATA );

    if( psk_len > MBEDTLS_PSK_MAX_LEN )
    {
        MBEDTLS_SSL_DEBUG_MSG( 1,
            ( "PSK length has exceeded MBEDTLS_PSK_MAX_LEN (%u)",
              (unsigned) MBEDTLS_PSK_MAX_LEN ) );
        return( MBEDTLS_ERR_SSL_BAD_INPUT_DATA );
    }

    mbedtls_ssl_remove_hs_psk( ssl );

    if( ( ssl->handshake->psk = mbedtls_calloc( 1, psk_len ) ) == NULL )
        return( MBEDTLS_ERR_SSL_ALLOC_FAILED );

    ssl->handshake->psk_len = psk_len;
    memcpy( ssl->handshake->psk, psk, ssl->handshake->psk_len );

    return( 0 );
}

#if defined(MBEDTLS_USE_PSA_CRYPTO)
int mbedtls_ssl_conf_psk_opaque( mbedtls_ssl_config *conf,
                                 psa_key_id_t psk,
                                 const unsigned char *psk_identity,
                                 size_t psk_identity_len )
{
    int ret = MBEDTLS_ERR_ERROR_CORRUPTION_DETECTED;

    /* We currently only support one PSK, raw or opaque. */
    if( ssl_conf_psk_is_configured( conf ) )
        return( MBEDTLS_ERR_SSL_FEATURE_UNAVAILABLE );

    /* Check and set opaque PSK */
    if( mbedtls_svc_key_id_is_null( psk ) )
        return( MBEDTLS_ERR_SSL_BAD_INPUT_DATA );
    conf->psk_opaque = psk;

    /* Check and set PSK Identity */
    ret = ssl_conf_set_psk_identity( conf, psk_identity,
                                     psk_identity_len );
    if( ret != 0 )
        ssl_conf_remove_psk( conf );

    return( ret );
}

int mbedtls_ssl_set_hs_psk_opaque( mbedtls_ssl_context *ssl,
                                   psa_key_id_t psk )
{
    if( ( mbedtls_svc_key_id_is_null( psk ) ) ||
        ( ssl->handshake == NULL ) )
        return( MBEDTLS_ERR_SSL_BAD_INPUT_DATA );

    mbedtls_ssl_remove_hs_psk( ssl );
    ssl->handshake->psk_opaque = psk;
    return( 0 );
}
#endif /* MBEDTLS_USE_PSA_CRYPTO */

void mbedtls_ssl_conf_psk_cb( mbedtls_ssl_config *conf,
                     int (*f_psk)(void *, mbedtls_ssl_context *, const unsigned char *,
                     size_t),
                     void *p_psk )
{
    conf->f_psk = f_psk;
    conf->p_psk = p_psk;
}
#endif /* MBEDTLS_KEY_EXCHANGE_SOME_PSK_ENABLED */

#if defined(MBEDTLS_DHM_C) && defined(MBEDTLS_SSL_SRV_C)
int mbedtls_ssl_conf_dh_param_bin( mbedtls_ssl_config *conf,
                                   const unsigned char *dhm_P, size_t P_len,
                                   const unsigned char *dhm_G, size_t G_len )
{
    int ret = MBEDTLS_ERR_ERROR_CORRUPTION_DETECTED;

    if( ( ret = mbedtls_mpi_read_binary( &conf->dhm_P, dhm_P, P_len ) ) != 0 ||
        ( ret = mbedtls_mpi_read_binary( &conf->dhm_G, dhm_G, G_len ) ) != 0 )
    {
        mbedtls_mpi_free( &conf->dhm_P );
        mbedtls_mpi_free( &conf->dhm_G );
        return( ret );
    }

    return( 0 );
}

int mbedtls_ssl_conf_dh_param_ctx( mbedtls_ssl_config *conf, mbedtls_dhm_context *dhm_ctx )
{
    int ret = MBEDTLS_ERR_ERROR_CORRUPTION_DETECTED;

    if( ( ret = mbedtls_dhm_get_value( dhm_ctx, MBEDTLS_DHM_PARAM_P,
                                       &conf->dhm_P ) ) != 0 ||
        ( ret = mbedtls_dhm_get_value( dhm_ctx, MBEDTLS_DHM_PARAM_G,
                                       &conf->dhm_G ) ) != 0 )
    {
        mbedtls_mpi_free( &conf->dhm_P );
        mbedtls_mpi_free( &conf->dhm_G );
        return( ret );
    }

    return( 0 );
}
#endif /* MBEDTLS_DHM_C && MBEDTLS_SSL_SRV_C */

#if defined(MBEDTLS_DHM_C) && defined(MBEDTLS_SSL_CLI_C)
/*
 * Set the minimum length for Diffie-Hellman parameters
 */
void mbedtls_ssl_conf_dhm_min_bitlen( mbedtls_ssl_config *conf,
                                      unsigned int bitlen )
{
    conf->dhm_min_bitlen = bitlen;
}
#endif /* MBEDTLS_DHM_C && MBEDTLS_SSL_CLI_C */

#if defined(MBEDTLS_KEY_EXCHANGE_WITH_CERT_ENABLED)
/*
 * Set allowed/preferred hashes for handshake signatures
 */
void mbedtls_ssl_conf_sig_hashes( mbedtls_ssl_config *conf,
                                  const int *hashes )
{
    conf->sig_hashes = hashes;
}

#if defined(MBEDTLS_SSL_PROTO_TLS1_3_EXPERIMENTAL)
/* Configure allowed signature algorithms for use in TLS 1.3 */
void mbedtls_ssl_conf_sig_algs( mbedtls_ssl_config *conf,
                                const uint16_t* sig_algs )
{
    conf->tls13_sig_algs = sig_algs;
}
#endif /* MBEDTLS_SSL_PROTO_TLS1_3_EXPERIMENTAL */
#endif /* MBEDTLS_KEY_EXCHANGE_WITH_CERT_ENABLED */

#if defined(MBEDTLS_ECP_C)
/*
 * Set the allowed elliptic curves
 */
void mbedtls_ssl_conf_curves( mbedtls_ssl_config *conf,
                             const mbedtls_ecp_group_id *curve_list )
{
    conf->curve_list = curve_list;
}

#endif /* MBEDTLS_ECP_C */

#if defined(MBEDTLS_X509_CRT_PARSE_C)
int mbedtls_ssl_set_hostname( mbedtls_ssl_context *ssl, const char *hostname )
{
    /* Initialize to suppress unnecessary compiler warning */
    size_t hostname_len = 0;

    /* Check if new hostname is valid before
     * making any change to current one */
    if( hostname != NULL )
    {
        hostname_len = strlen( hostname );

        if( hostname_len > MBEDTLS_SSL_MAX_HOST_NAME_LEN )
            return( MBEDTLS_ERR_SSL_BAD_INPUT_DATA );
    }

    /* Now it's clear that we will overwrite the old hostname,
     * so we can free it safely */

    if( ssl->hostname != NULL )
    {
        mbedtls_platform_zeroize( ssl->hostname, strlen( ssl->hostname ) );
        mbedtls_free( ssl->hostname );
    }

    /* Passing NULL as hostname shall clear the old one */

    if( hostname == NULL )
    {
        ssl->hostname = NULL;
    }
    else
    {
        ssl->hostname = mbedtls_calloc( 1, hostname_len + 1 );
        if( ssl->hostname == NULL )
            return( MBEDTLS_ERR_SSL_ALLOC_FAILED );

        memcpy( ssl->hostname, hostname, hostname_len );

        ssl->hostname[hostname_len] = '\0';
    }

    return( 0 );
}
#endif /* MBEDTLS_X509_CRT_PARSE_C */

#if defined(MBEDTLS_SSL_SERVER_NAME_INDICATION)
void mbedtls_ssl_conf_sni( mbedtls_ssl_config *conf,
                  int (*f_sni)(void *, mbedtls_ssl_context *,
                                const unsigned char *, size_t),
                  void *p_sni )
{
    conf->f_sni = f_sni;
    conf->p_sni = p_sni;
}
#endif /* MBEDTLS_SSL_SERVER_NAME_INDICATION */

#if defined(MBEDTLS_SSL_ALPN)
int mbedtls_ssl_conf_alpn_protocols( mbedtls_ssl_config *conf, const char **protos )
{
    size_t cur_len, tot_len;
    const char **p;

    /*
     * RFC 7301 3.1: "Empty strings MUST NOT be included and byte strings
     * MUST NOT be truncated."
     * We check lengths now rather than later.
     */
    tot_len = 0;
    for( p = protos; *p != NULL; p++ )
    {
        cur_len = strlen( *p );
        tot_len += cur_len;

        if( ( cur_len == 0 ) ||
            ( cur_len > MBEDTLS_SSL_MAX_ALPN_NAME_LEN ) ||
            ( tot_len > MBEDTLS_SSL_MAX_ALPN_LIST_LEN ) )
            return( MBEDTLS_ERR_SSL_BAD_INPUT_DATA );
    }

    conf->alpn_list = protos;

    return( 0 );
}

const char *mbedtls_ssl_get_alpn_protocol( const mbedtls_ssl_context *ssl )
{
    return( ssl->alpn_chosen );
}
#endif /* MBEDTLS_SSL_ALPN */

#if defined(MBEDTLS_SSL_DTLS_SRTP)
void mbedtls_ssl_conf_srtp_mki_value_supported( mbedtls_ssl_config *conf,
                                                int support_mki_value )
{
    conf->dtls_srtp_mki_support = support_mki_value;
}

int mbedtls_ssl_dtls_srtp_set_mki_value( mbedtls_ssl_context *ssl,
                                         unsigned char *mki_value,
                                         uint16_t mki_len )
{
    if( mki_len > MBEDTLS_TLS_SRTP_MAX_MKI_LENGTH )
    {
        return( MBEDTLS_ERR_SSL_BAD_INPUT_DATA );
    }

    if( ssl->conf->dtls_srtp_mki_support == MBEDTLS_SSL_DTLS_SRTP_MKI_UNSUPPORTED )
    {
        return( MBEDTLS_ERR_SSL_FEATURE_UNAVAILABLE );
    }

    memcpy( ssl->dtls_srtp_info.mki_value, mki_value, mki_len );
    ssl->dtls_srtp_info.mki_len = mki_len;
    return( 0 );
}

int mbedtls_ssl_conf_dtls_srtp_protection_profiles( mbedtls_ssl_config *conf,
                                                    const mbedtls_ssl_srtp_profile *profiles )
{
    const mbedtls_ssl_srtp_profile *p;
    size_t list_size = 0;

    /* check the profiles list: all entry must be valid,
     * its size cannot be more than the total number of supported profiles, currently 4 */
    for( p = profiles; *p != MBEDTLS_TLS_SRTP_UNSET &&
                       list_size <= MBEDTLS_TLS_SRTP_MAX_PROFILE_LIST_LENGTH;
         p++ )
    {
        if( mbedtls_ssl_check_srtp_profile_value( *p ) != MBEDTLS_TLS_SRTP_UNSET )
        {
            list_size++;
        }
        else
        {
            /* unsupported value, stop parsing and set the size to an error value */
            list_size = MBEDTLS_TLS_SRTP_MAX_PROFILE_LIST_LENGTH + 1;
        }
    }

    if( list_size > MBEDTLS_TLS_SRTP_MAX_PROFILE_LIST_LENGTH )
    {
                conf->dtls_srtp_profile_list = NULL;
                conf->dtls_srtp_profile_list_len = 0;
                return( MBEDTLS_ERR_SSL_BAD_INPUT_DATA );
    }

    conf->dtls_srtp_profile_list = profiles;
    conf->dtls_srtp_profile_list_len = list_size;

    return( 0 );
}

void mbedtls_ssl_get_dtls_srtp_negotiation_result( const mbedtls_ssl_context *ssl,
                                                   mbedtls_dtls_srtp_info *dtls_srtp_info )
{
    dtls_srtp_info->chosen_dtls_srtp_profile = ssl->dtls_srtp_info.chosen_dtls_srtp_profile;
    /* do not copy the mki value if there is no chosen profile */
    if( dtls_srtp_info->chosen_dtls_srtp_profile == MBEDTLS_TLS_SRTP_UNSET )
    {
        dtls_srtp_info->mki_len = 0;
    }
    else
    {
        dtls_srtp_info->mki_len = ssl->dtls_srtp_info.mki_len;
        memcpy( dtls_srtp_info->mki_value, ssl->dtls_srtp_info.mki_value,
                ssl->dtls_srtp_info.mki_len );
    }
}
#endif /* MBEDTLS_SSL_DTLS_SRTP */

void mbedtls_ssl_conf_max_version( mbedtls_ssl_config *conf, int major, int minor )
{
    conf->max_major_ver = major;
    conf->max_minor_ver = minor;
}

void mbedtls_ssl_conf_min_version( mbedtls_ssl_config *conf, int major, int minor )
{
    conf->min_major_ver = major;
    conf->min_minor_ver = minor;
}

#if defined(MBEDTLS_SSL_SRV_C)
void mbedtls_ssl_conf_cert_req_ca_list( mbedtls_ssl_config *conf,
                                          char cert_req_ca_list )
{
    conf->cert_req_ca_list = cert_req_ca_list;
}
#endif

#if defined(MBEDTLS_SSL_ENCRYPT_THEN_MAC)
void mbedtls_ssl_conf_encrypt_then_mac( mbedtls_ssl_config *conf, char etm )
{
    conf->encrypt_then_mac = etm;
}
#endif

#if defined(MBEDTLS_SSL_EXTENDED_MASTER_SECRET)
void mbedtls_ssl_conf_extended_master_secret( mbedtls_ssl_config *conf, char ems )
{
    conf->extended_ms = ems;
}
#endif

#if defined(MBEDTLS_SSL_MAX_FRAGMENT_LENGTH)
int mbedtls_ssl_conf_max_frag_len( mbedtls_ssl_config *conf, unsigned char mfl_code )
{
    if( mfl_code >= MBEDTLS_SSL_MAX_FRAG_LEN_INVALID ||
        ssl_mfl_code_to_length( mfl_code ) > MBEDTLS_TLS_EXT_ADV_CONTENT_LEN )
    {
        return( MBEDTLS_ERR_SSL_BAD_INPUT_DATA );
    }

    conf->mfl_code = mfl_code;

    return( 0 );
}
#endif /* MBEDTLS_SSL_MAX_FRAGMENT_LENGTH */

void mbedtls_ssl_conf_legacy_renegotiation( mbedtls_ssl_config *conf, int allow_legacy )
{
    conf->allow_legacy_renegotiation = allow_legacy;
}

#if defined(MBEDTLS_SSL_RENEGOTIATION)
void mbedtls_ssl_conf_renegotiation( mbedtls_ssl_config *conf, int renegotiation )
{
    conf->disable_renegotiation = renegotiation;
}

void mbedtls_ssl_conf_renegotiation_enforced( mbedtls_ssl_config *conf, int max_records )
{
    conf->renego_max_records = max_records;
}

void mbedtls_ssl_conf_renegotiation_period( mbedtls_ssl_config *conf,
                                   const unsigned char period[8] )
{
    memcpy( conf->renego_period, period, 8 );
}
#endif /* MBEDTLS_SSL_RENEGOTIATION */

#if ( ( defined(MBEDTLS_SSL_SESSION_TICKETS) && defined(MBEDTLS_SSL_CLI_C) ) || \
      ( defined(MBEDTLS_SSL_NEW_SESSION_TICKET) ) )
void mbedtls_ssl_conf_session_tickets( mbedtls_ssl_config *conf, int use_tickets )
{
    conf->session_tickets = use_tickets;
}
#endif /* ( MBEDTLS_SSL_SESSION_TICKETS && MBEDTLS_SSL_CLI_C ) || MBEDTLS_SSL_NEW_SESSION_TICKET */

#if ( ( defined(MBEDTLS_SSL_SESSION_TICKETS) || defined(MBEDTLS_SSL_NEW_SESSION_TICKET) ) && \
      defined(MBEDTLS_SSL_SRV_C) )
void mbedtls_ssl_conf_session_tickets_cb( mbedtls_ssl_config* conf,
    mbedtls_ssl_ticket_write_t* f_ticket_write,
    mbedtls_ssl_ticket_parse_t* f_ticket_parse,
    void* p_ticket )
{
    conf->f_ticket_write = f_ticket_write;
    conf->f_ticket_parse = f_ticket_parse;
    conf->p_ticket = p_ticket;
}
#endif /* ( MBEDTLS_SSL_SESSION_TICKETS || MBEDTLS_SSL_NEW_SESSION_TICKET ) && MBEDTLS_SSL_SRV_C */

void mbedtls_ssl_set_export_keys_cb( mbedtls_ssl_context *ssl,
                                     mbedtls_ssl_export_keys_t *f_export_keys,
                                     void *p_export_keys )
{
    ssl->f_export_keys = f_export_keys;
    ssl->p_export_keys = p_export_keys;
}
<<<<<<< HEAD
#endif /* MBEDTLS_SSL_EXPORT_KEYS */
=======
>>>>>>> e6d7e5ce

#if defined(MBEDTLS_SSL_ASYNC_PRIVATE)
void mbedtls_ssl_conf_async_private_cb(
    mbedtls_ssl_config *conf,
    mbedtls_ssl_async_sign_t *f_async_sign,
    mbedtls_ssl_async_decrypt_t *f_async_decrypt,
    mbedtls_ssl_async_resume_t *f_async_resume,
    mbedtls_ssl_async_cancel_t *f_async_cancel,
    void *async_config_data )
{
    conf->f_async_sign_start = f_async_sign;
    conf->f_async_decrypt_start = f_async_decrypt;
    conf->f_async_resume = f_async_resume;
    conf->f_async_cancel = f_async_cancel;
    conf->p_async_config_data = async_config_data;
}

void *mbedtls_ssl_conf_get_async_config_data( const mbedtls_ssl_config *conf )
{
    return( conf->p_async_config_data );
}

void *mbedtls_ssl_get_async_operation_data( const mbedtls_ssl_context *ssl )
{
    if( ssl->handshake == NULL )
        return( NULL );
    else
        return( ssl->handshake->user_async_ctx );
}

void mbedtls_ssl_set_async_operation_data( mbedtls_ssl_context *ssl,
                                 void *ctx )
{
    if( ssl->handshake != NULL )
        ssl->handshake->user_async_ctx = ctx;
}
#endif /* MBEDTLS_SSL_ASYNC_PRIVATE */

/*
 * SSL get accessors
 */
uint32_t mbedtls_ssl_get_verify_result( const mbedtls_ssl_context *ssl )
{
    if( ssl->session != NULL )
        return( ssl->session->verify_result );

    if( ssl->session_negotiate != NULL )
        return( ssl->session_negotiate->verify_result );

    return( 0xFFFFFFFF );
}

const char *mbedtls_ssl_get_ciphersuite( const mbedtls_ssl_context *ssl )
{
    if( ssl == NULL || ssl->session == NULL )
        return( NULL );

    return mbedtls_ssl_get_ciphersuite_name( ssl->session->ciphersuite );
}

const char *mbedtls_ssl_get_version( const mbedtls_ssl_context *ssl )
{
#if defined(MBEDTLS_SSL_PROTO_DTLS)
    if( ssl->conf->transport == MBEDTLS_SSL_TRANSPORT_DATAGRAM )
    {
        switch( ssl->minor_ver )
        {
            case MBEDTLS_SSL_MINOR_VERSION_3:
                return( "DTLSv1.2" );
        case MBEDTLS_SSL_MINOR_VERSION_4:
            return( "DTLSv1.3" );

            default:
                return( "unknown (DTLS)" );
        }
    }
#endif

    switch( ssl->minor_ver )
    {
        case MBEDTLS_SSL_MINOR_VERSION_3:
            return( "TLSv1.2" );

        case MBEDTLS_SSL_MINOR_VERSION_4:
            return( "TLSv1.3" );

        default:
            return( "unknown" );
    }
}

#if defined(MBEDTLS_SSL_PROTO_TLS1_3_EXPERIMENTAL)
mbedtls_key_exchange_type_t mbedtls_ssl_get_key_exchange( const mbedtls_ssl_context* ssl )
{
    if( ssl == NULL || ssl->session == NULL )
        return( MBEDTLS_KEY_EXCHANGE_NONE );

    return ( ssl->handshake->key_exchange );
}
#endif /* MBEDTLS_SSL_PROTO_TLS1_3_EXPERIMENTAL */
#if defined(MBEDTLS_SSL_MAX_FRAGMENT_LENGTH)
size_t mbedtls_ssl_get_input_max_frag_len( const mbedtls_ssl_context *ssl )
{
    size_t max_len = MBEDTLS_SSL_IN_CONTENT_LEN;
    size_t read_mfl;

#if defined(MBEDTLS_SSL_PROTO_TLS1_2_OR_EARLIER)
    /* Use the configured MFL for the client if we're past SERVER_HELLO_DONE */
    if( ssl->conf->endpoint == MBEDTLS_SSL_IS_CLIENT &&
        ssl->state >= MBEDTLS_SSL_SERVER_HELLO_DONE )
    {
        return ssl_mfl_code_to_length( ssl->conf->mfl_code );
    }
#endif /* MBEDTLS_SSL_PROTO_TLS1_2_OR_EARLIER */

    /* Check if a smaller max length was negotiated */
    if( ssl->session_out != NULL )
    {
        read_mfl = ssl_mfl_code_to_length( ssl->session_out->mfl_code );
        if( read_mfl < max_len )
        {
            max_len = read_mfl;
        }
    }

    /* During a handshake, use the value being negotiated */
    if( ssl->session_negotiate != NULL )
    {
        read_mfl = ssl_mfl_code_to_length( ssl->session_negotiate->mfl_code );
        if( read_mfl < max_len )
        {
            max_len = read_mfl;
        }
    }

    return( max_len );
}

size_t mbedtls_ssl_get_output_max_frag_len( const mbedtls_ssl_context *ssl )
{
    size_t max_len;

    /*
     * Assume mfl_code is correct since it was checked when set
     */
    max_len = ssl_mfl_code_to_length( ssl->conf->mfl_code );

    /* Check if a smaller max length was negotiated */
    if( ssl->session_out != NULL &&
        ssl_mfl_code_to_length( ssl->session_out->mfl_code ) < max_len )
    {
        max_len = ssl_mfl_code_to_length( ssl->session_out->mfl_code );
    }

    /* During a handshake, use the value being negotiated */
    if( ssl->session_negotiate != NULL &&
        ssl_mfl_code_to_length( ssl->session_negotiate->mfl_code ) < max_len )
    {
        max_len = ssl_mfl_code_to_length( ssl->session_negotiate->mfl_code );
    }

    return( max_len );
}
#endif /* MBEDTLS_SSL_MAX_FRAGMENT_LENGTH */

#if defined(MBEDTLS_SSL_PROTO_DTLS)
size_t mbedtls_ssl_get_current_mtu( const mbedtls_ssl_context *ssl )
{
    /* Return unlimited mtu for client hello messages to avoid fragmentation. */
    if( ssl->conf->endpoint == MBEDTLS_SSL_IS_CLIENT &&
        ( ssl->state == MBEDTLS_SSL_CLIENT_HELLO ||
          ssl->state == MBEDTLS_SSL_SERVER_HELLO ) )
        return ( 0 );

    if( ssl->handshake == NULL || ssl->handshake->mtu == 0 )
        return( ssl->mtu );

    if( ssl->mtu == 0 )
        return( ssl->handshake->mtu );

    return( ssl->mtu < ssl->handshake->mtu ?
            ssl->mtu : ssl->handshake->mtu );
}
#endif /* MBEDTLS_SSL_PROTO_DTLS */

int mbedtls_ssl_get_max_out_record_payload( const mbedtls_ssl_context *ssl )
{
    size_t max_len = MBEDTLS_SSL_OUT_CONTENT_LEN;

#if !defined(MBEDTLS_SSL_MAX_FRAGMENT_LENGTH) && \
    !defined(MBEDTLS_SSL_PROTO_DTLS)
    (void) ssl;
#endif

#if defined(MBEDTLS_SSL_MAX_FRAGMENT_LENGTH)
    const size_t mfl = mbedtls_ssl_get_output_max_frag_len( ssl );

    if( max_len > mfl )
        max_len = mfl;
#endif

#if defined(MBEDTLS_SSL_PROTO_DTLS)
    if( mbedtls_ssl_get_current_mtu( ssl ) != 0 )
    {
        const size_t mtu = mbedtls_ssl_get_current_mtu( ssl );
        const int ret = mbedtls_ssl_get_record_expansion( ssl );
        const size_t overhead = (size_t) ret;

        if( ret < 0 )
            return( ret );

        if( mtu <= overhead )
        {
            MBEDTLS_SSL_DEBUG_MSG( 1, ( "MTU too low for record expansion" ) );
            return( MBEDTLS_ERR_SSL_FEATURE_UNAVAILABLE );
        }

        if( max_len > mtu - overhead )
            max_len = mtu - overhead;
    }
#endif /* MBEDTLS_SSL_PROTO_DTLS */

#if !defined(MBEDTLS_SSL_MAX_FRAGMENT_LENGTH) &&        \
    !defined(MBEDTLS_SSL_PROTO_DTLS)
    ((void) ssl);
#endif

    return( (int) max_len );
}

int mbedtls_ssl_get_max_in_record_payload( const mbedtls_ssl_context *ssl )
{
    size_t max_len = MBEDTLS_SSL_IN_CONTENT_LEN;

#if !defined(MBEDTLS_SSL_MAX_FRAGMENT_LENGTH)
    (void) ssl;
#endif

#if defined(MBEDTLS_SSL_MAX_FRAGMENT_LENGTH)
    const size_t mfl = mbedtls_ssl_get_input_max_frag_len( ssl );

    if( max_len > mfl )
        max_len = mfl;
#endif

    return( (int) max_len );
}

#if defined(MBEDTLS_X509_CRT_PARSE_C)
const mbedtls_x509_crt *mbedtls_ssl_get_peer_cert( const mbedtls_ssl_context *ssl )
{
    if( ssl == NULL || ssl->session == NULL )
        return( NULL );

#if defined(MBEDTLS_SSL_KEEP_PEER_CERTIFICATE)
    return( ssl->session->peer_cert );
#else
    return( NULL );
#endif /* MBEDTLS_SSL_KEEP_PEER_CERTIFICATE */
}
#endif /* MBEDTLS_X509_CRT_PARSE_C */

#if defined(MBEDTLS_SSL_CLI_C)
int mbedtls_ssl_get_session( const mbedtls_ssl_context *ssl,
                             mbedtls_ssl_session *dst )
{
    int ret;

    if( ssl == NULL ||
        dst == NULL ||
        ssl->session == NULL ||
        ssl->conf->endpoint != MBEDTLS_SSL_IS_CLIENT )
    {
        return( MBEDTLS_ERR_SSL_BAD_INPUT_DATA );
    }

    /* Since Mbed TLS 3.0, mbedtls_ssl_get_session() is no longer
     * idempotent: Each session can only be exported once.
     *
     * (This is in preparation for TLS 1.3 support where we will
     * need the ability to export multiple sessions (aka tickets),
     * which will be achieved by calling mbedtls_ssl_get_session()
     * multiple times until it fails.)
     *
     * Check whether we have already exported the current session,
     * and fail if so.
     */
    if( ssl->session->exported == 1 )
        return( MBEDTLS_ERR_SSL_FEATURE_UNAVAILABLE );

    ret = mbedtls_ssl_session_copy( dst, ssl->session );
    if( ret != 0 )
        return( ret );

    /* Remember that we've exported the session. */
    ssl->session->exported = 1;
    return( 0 );
}
#endif /* MBEDTLS_SSL_CLI_C */

/*
 * Define ticket header determining Mbed TLS version
 * and structure of the ticket.
 */

/*
 * Define bitflag determining compile-time settings influencing
 * structure of serialized SSL sessions.
 */

#if defined(MBEDTLS_HAVE_TIME)
#define SSL_SERIALIZED_SESSION_CONFIG_TIME 1
#else
#define SSL_SERIALIZED_SESSION_CONFIG_TIME 0
#endif /* MBEDTLS_HAVE_TIME */

#if defined(MBEDTLS_X509_CRT_PARSE_C)
#define SSL_SERIALIZED_SESSION_CONFIG_CRT 1
#else
#define SSL_SERIALIZED_SESSION_CONFIG_CRT 0
#endif /* MBEDTLS_X509_CRT_PARSE_C */

#if defined(MBEDTLS_SSL_CLI_C) && defined(MBEDTLS_SSL_SESSION_TICKETS)
#define SSL_SERIALIZED_SESSION_CONFIG_CLIENT_TICKET 1
#else
#define SSL_SERIALIZED_SESSION_CONFIG_CLIENT_TICKET 0
#endif /* MBEDTLS_SSL_CLI_C && MBEDTLS_SSL_SESSION_TICKETS */

#if defined(MBEDTLS_SSL_MAX_FRAGMENT_LENGTH)
#define SSL_SERIALIZED_SESSION_CONFIG_MFL 1
#else
#define SSL_SERIALIZED_SESSION_CONFIG_MFL 0
#endif /* MBEDTLS_SSL_MAX_FRAGMENT_LENGTH */

#if defined(MBEDTLS_SSL_ENCRYPT_THEN_MAC)
#define SSL_SERIALIZED_SESSION_CONFIG_ETM 1
#else
#define SSL_SERIALIZED_SESSION_CONFIG_ETM 0
#endif /* MBEDTLS_SSL_ENCRYPT_THEN_MAC */

#if defined(MBEDTLS_SSL_SESSION_TICKETS)
#define SSL_SERIALIZED_SESSION_CONFIG_TICKET 1
#else
#define SSL_SERIALIZED_SESSION_CONFIG_TICKET 0
#endif /* MBEDTLS_SSL_SESSION_TICKETS */

#define SSL_SERIALIZED_SESSION_CONFIG_TIME_BIT          0
#define SSL_SERIALIZED_SESSION_CONFIG_CRT_BIT           1
#define SSL_SERIALIZED_SESSION_CONFIG_CLIENT_TICKET_BIT 2
#define SSL_SERIALIZED_SESSION_CONFIG_MFL_BIT           3
#define SSL_SERIALIZED_SESSION_CONFIG_ETM_BIT           4
#define SSL_SERIALIZED_SESSION_CONFIG_TICKET_BIT        5

#define SSL_SERIALIZED_SESSION_CONFIG_BITFLAG                           \
    ( (uint16_t) (                                                      \
        ( SSL_SERIALIZED_SESSION_CONFIG_TIME          << SSL_SERIALIZED_SESSION_CONFIG_TIME_BIT          ) | \
        ( SSL_SERIALIZED_SESSION_CONFIG_CRT           << SSL_SERIALIZED_SESSION_CONFIG_CRT_BIT           ) | \
        ( SSL_SERIALIZED_SESSION_CONFIG_CLIENT_TICKET << SSL_SERIALIZED_SESSION_CONFIG_CLIENT_TICKET_BIT ) | \
        ( SSL_SERIALIZED_SESSION_CONFIG_MFL           << SSL_SERIALIZED_SESSION_CONFIG_MFL_BIT           ) | \
        ( SSL_SERIALIZED_SESSION_CONFIG_ETM           << SSL_SERIALIZED_SESSION_CONFIG_ETM_BIT           ) | \
        ( SSL_SERIALIZED_SESSION_CONFIG_TICKET        << SSL_SERIALIZED_SESSION_CONFIG_TICKET_BIT        ) ) )

#if defined(MBEDTLS_SSL_PROTO_TLS1_2) || defined(MBEDTLS_SSL_PROTO_TLS1_1) || \
    defined(MBEDTLS_SSL_PROTO_TLS1) || defined(MBEDTLS_SSL_NEW_SESSION_TICKET)
static unsigned char ssl_serialized_session_header[] = {
    MBEDTLS_VERSION_MAJOR,
    MBEDTLS_VERSION_MINOR,
    MBEDTLS_VERSION_PATCH,
    MBEDTLS_BYTE_1( SSL_SERIALIZED_SESSION_CONFIG_BITFLAG ),
    MBEDTLS_BYTE_0( SSL_SERIALIZED_SESSION_CONFIG_BITFLAG ),
};

/*
 * Serialize a session in the following format:
 * (in the presentation language of TLS, RFC 8446 section 3)
 *
 *  struct {
 *
 *    opaque mbedtls_version[3];   // library version: major, minor, patch
 *    opaque session_format[2];    // library-version specific 16-bit field
 *                                 // determining the format of the remaining
 *                                 // serialized data.
 *
 *          Note: When updating the format, remember to keep
 *          these version+format bytes.
 *
 *                                 // In this version, `session_format` determines
 *                                 // the setting of those compile-time
 *                                 // configuration options which influence
 *                                 // the structure of mbedtls_ssl_session.
 *
 *    uint8_t minor_ver;           // Protocol-version. Possible values:
 *                                 // - TLS 1.2 (MBEDTLS_SSL_MINOR_VERSION_3)
 *
 *    select (serialized_session.minor_ver) {
 *
 *      case MBEDTLS_SSL_MINOR_VERSION_3: // TLS 1.2
 *        serialized_session_tls12 data;
 *      case MBEDTLS_SSL_MINOR_VERSION_4: // TLS 1.3
 *        serialized_session_tls13 data;
 *
 *   };
 */

#if defined(MBEDTLS_SSL_PROTO_TLS1_2)
/* Serialization of TLS 1.2 sessions:
 *
 * struct {
 *    uint64 start_time;
 *    uint8 ciphersuite[2];           // defined by the standard
 *    uint8 compression;              // 0 or 1
 *    uint8 session_id_len;           // at most 32
 *    opaque session_id[32];
 *    opaque master[48];              // fixed length in the standard
 *    uint32 verify_result;
 *    opaque peer_cert<0..2^24-1>;    // length 0 means no peer cert
 *    opaque ticket<0..2^24-1>;       // length 0 means no ticket
 *    uint32 ticket_lifetime;
 *    uint8 mfl_code;                 // up to 255 according to standard
 *    uint8 encrypt_then_mac;         // 0 or 1
 * } serialized_session_tls12;
 *
 */
static size_t ssl_session_save_tls12( const mbedtls_ssl_session *session,
                                      unsigned char *buf,
                                      size_t buf_len )
{
    unsigned char *p = buf;
    size_t used = 0;

#if defined(MBEDTLS_HAVE_TIME)
    uint64_t start;
#endif
#if defined(MBEDTLS_X509_CRT_PARSE_C)
#if defined(MBEDTLS_SSL_KEEP_PEER_CERTIFICATE)
    size_t cert_len;
#endif /* MBEDTLS_SSL_KEEP_PEER_CERTIFICATE */
#endif /* MBEDTLS_X509_CRT_PARSE_C */

    /*
     * Time
     */
#if defined(MBEDTLS_HAVE_TIME)
    used += 8;

    if( used <= buf_len )
    {
        start = (uint64_t) session->start;

        MBEDTLS_PUT_UINT64_BE( start, p, 0 );
        p += 8;
    }
#endif /* MBEDTLS_HAVE_TIME */

    /*
     * Basic mandatory fields
     */
    used += 2   /* ciphersuite */
          + 1   /* compression */
          + 1   /* id_len */
          + sizeof( session->id )
          + sizeof( session->master )
          + 4;  /* verify_result */

    if( used <= buf_len )
    {
        MBEDTLS_PUT_UINT16_BE( session->ciphersuite, p, 0 );
        p += 2;

        *p++ = MBEDTLS_BYTE_0( session->compression );

        *p++ = MBEDTLS_BYTE_0( session->id_len );
        memcpy( p, session->id, 32 );
        p += 32;

        memcpy( p, session->master, 48 );
        p += 48;

        MBEDTLS_PUT_UINT32_BE( session->verify_result, p, 0 );
        p += 4;
    }

    /*
     * Peer's end-entity certificate
     */
#if defined(MBEDTLS_X509_CRT_PARSE_C)
#if defined(MBEDTLS_SSL_KEEP_PEER_CERTIFICATE)
    if( session->peer_cert == NULL )
        cert_len = 0;
    else
        cert_len = session->peer_cert->raw.len;

    used += 3 + cert_len;

    if( used <= buf_len )
    {
        *p++ = MBEDTLS_BYTE_2( cert_len );
        *p++ = MBEDTLS_BYTE_1( cert_len );
        *p++ = MBEDTLS_BYTE_0( cert_len );

        if( session->peer_cert != NULL )
        {
            memcpy( p, session->peer_cert->raw.p, cert_len );
            p += cert_len;
        }
    }
#else /* MBEDTLS_SSL_KEEP_PEER_CERTIFICATE */
    if( session->peer_cert_digest != NULL )
    {
        used += 1 /* type */ + 1 /* length */ + session->peer_cert_digest_len;
        if( used <= buf_len )
        {
            *p++ = (unsigned char) session->peer_cert_digest_type;
            *p++ = (unsigned char) session->peer_cert_digest_len;
            memcpy( p, session->peer_cert_digest,
                    session->peer_cert_digest_len );
            p += session->peer_cert_digest_len;
        }
    }
    else
    {
        used += 2;
        if( used <= buf_len )
        {
            *p++ = (unsigned char) MBEDTLS_MD_NONE;
            *p++ = 0;
        }
    }
#endif /* !MBEDTLS_SSL_KEEP_PEER_CERTIFICATE */
#endif /* MBEDTLS_X509_CRT_PARSE_C */

    /*
     * Session ticket if any, plus associated data
     */
#if defined(MBEDTLS_SSL_SESSION_TICKETS) && defined(MBEDTLS_SSL_CLI_C)
    used += 3 + session->ticket_len + 4; /* len + ticket + lifetime */

    if( used <= buf_len )
    {
        *p++ = MBEDTLS_BYTE_2( session->ticket_len );
        *p++ = MBEDTLS_BYTE_1( session->ticket_len );
        *p++ = MBEDTLS_BYTE_0( session->ticket_len );

        if( session->ticket != NULL )
        {
            memcpy( p, session->ticket, session->ticket_len );
            p += session->ticket_len;
        }

        MBEDTLS_PUT_UINT32_BE( session->ticket_lifetime, p, 0 );
        p += 4;
    }
#endif /* MBEDTLS_SSL_SESSION_TICKETS && MBEDTLS_SSL_CLI_C */

    /*
     * Misc extension-related info
     */
#if defined(MBEDTLS_SSL_MAX_FRAGMENT_LENGTH)
    used += 1;

    if( used <= buf_len )
        *p++ = session->mfl_code;
#endif

#if defined(MBEDTLS_SSL_ENCRYPT_THEN_MAC)
    used += 1;

    if( used <= buf_len )
        *p++ = MBEDTLS_BYTE_0( session->encrypt_then_mac );
#endif

    return( used );
}
#endif /* MBEDTLS_SSL_PROTO_TLS1_2 */

#if defined(MBEDTLS_SSL_PROTO_TLS1_3_EXPERIMENTAL)
/* Serialization of TLS 1.3 sessions:
 *
 * struct {
 *   uint64 start_time;
 *   uint8 ciphersuite[2];
 *   uint32 ticket_lifetime;
 *   uint32 ticket_age_add;
 *   uint8 ticket_flags;
 *   opaque resumption_key<0..255>;
 *   opaque ticket<0..2^16>;
 *   uint64 ticket_received;
 * } serialized_session_tls13;
 *
 */
#if !defined(MBEDTLS_SSL_NEW_SESSION_TICKET)
static size_t ssl_session_save_tls13( const mbedtls_ssl_session *session,
                                      unsigned char *buf,
                                      size_t buf_len )
{
    return( MBEDTLS_ERR_SSL_FEATURE_UNAVAILABLE );
}
#else /* MBEDTLS_SSL_NEW_SESSION_TICKET */
static size_t ssl_session_save_tls13( const mbedtls_ssl_session *session,
                                      unsigned char *buf,
                                      size_t buf_len )
{
    unsigned char *p = buf;
    size_t used = 0;
    uint64_t start;

    if( session == NULL )
        return( MBEDTLS_ERR_SSL_INTERNAL_ERROR );

#if defined(MBEDTLS_HAVE_TIME)
    used += 8;

    if( used <= buf_len )
    {
        start = (uint64_t) session->start;
        *p++ = (unsigned char)( ( start >> 56 ) & 0xFF );
        *p++ = (unsigned char)( ( start >> 48 ) & 0xFF );
        *p++ = (unsigned char)( ( start >> 40 ) & 0xFF );
        *p++ = (unsigned char)( ( start >> 32 ) & 0xFF );
        *p++ = (unsigned char)( ( start >> 24 ) & 0xFF );
        *p++ = (unsigned char)( ( start >> 16 ) & 0xFF );
        *p++ = (unsigned char)( ( start >>  8 ) & 0xFF );
        *p++ = (unsigned char)( ( start       ) & 0xFF );
    }
#endif /* MBEDTLS_HAVE_TIME */

    used += 2   /* ciphersuite     */
          + 4   /* ticket_lifetime */
          + 4   /* ticket_age_add  */
          + 1   /* flags           */
          + 1;  /* key_len         */

    if( used <= buf_len )
    {
        *p++ = (unsigned char)( ( session->ciphersuite >> 8 ) & 0xFF );
        *p++ = (unsigned char)( ( session->ciphersuite      ) & 0xFF );

        *p++ = (unsigned char)( ( session->ticket_lifetime >> 24 ) & 0xFF );
        *p++ = (unsigned char)( ( session->ticket_lifetime >> 16 ) & 0xFF );
        *p++ = (unsigned char)( ( session->ticket_lifetime >>  8 ) & 0xFF );
        *p++ = (unsigned char)( ( session->ticket_lifetime       ) & 0xFF );

        *p++ = (unsigned char)( ( session->ticket_age_add >> 24 ) & 0xFF );
        *p++ = (unsigned char)( ( session->ticket_age_add >> 16 ) & 0xFF );
        *p++ = (unsigned char)( ( session->ticket_age_add >>  8 ) & 0xFF );
        *p++ = (unsigned char)( ( session->ticket_age_add       ) & 0xFF );

        *p++ = (unsigned char)( ( session->ticket_flags      ) & 0xFF );

        *p++ = (unsigned char)( ( session->key_len      ) & 0xFF );
    }

    used += session->key_len;
    if( used <= buf_len )
    {
        memcpy( p, session->key, session->key_len );
        p += session->key_len;
    }

#if defined(MBEDTLS_SSL_CLI_C)
    if( session->endpoint == MBEDTLS_SSL_IS_CLIENT )
    {
        /* Store ticket itself */
        used += 2                     /* ticket length */
              + session->ticket_len;  /* ticket        */

        if( used <= buf_len )
        {
            *p++ = (unsigned char)( ( session->ticket_len >> 8 ) & 0xFF );
            *p++ = (unsigned char)( ( session->ticket_len      ) & 0xFF );

            memcpy( p, session->ticket, session->ticket_len );
            p +=  session->ticket_len;
        }

#if defined(MBEDTLS_HAVE_TIME)
        used += 8;

        if( used <= buf_len )
        {
            start = (uint64_t) session->ticket_received;
            *p++ = (unsigned char)( ( start >> 56 ) & 0xFF );
            *p++ = (unsigned char)( ( start >> 48 ) & 0xFF );
            *p++ = (unsigned char)( ( start >> 40 ) & 0xFF );
            *p++ = (unsigned char)( ( start >> 32 ) & 0xFF );
            *p++ = (unsigned char)( ( start >> 24 ) & 0xFF );
            *p++ = (unsigned char)( ( start >> 16 ) & 0xFF );
            *p++ = (unsigned char)( ( start >>  8 ) & 0xFF );
            *p++ = (unsigned char)( ( start       ) & 0xFF );
        }
#endif /* MBEDTLS_HAVE_TIME */
    }
#endif /* MBEDTLS_SSL_CLI_C */

    return( used );
}
#endif /* MBEDTLS_SSL_NEW_SESSION_TICKET */
#endif /* MBEDTLS_SSL_PROTO_TLS1_3_EXPERIMENTAL */

static int ssl_session_save( const mbedtls_ssl_session *session,
                             unsigned char omit_header,
                             unsigned char *buf,
                             size_t buf_len,
                             size_t *olen )
{
    unsigned char *p = buf;
    size_t used = 0;

    if( !omit_header )
    {
        /*
         * Add Mbed TLS version identifier
         */

        used += sizeof( ssl_serialized_session_header );

        if( used <= buf_len )
        {
            memcpy( p, ssl_serialized_session_header,
                    sizeof( ssl_serialized_session_header ) );
            p += sizeof( ssl_serialized_session_header );
        }
    }

    /*
     * TLS version identifier
     */
    used += 1;
    if( used <= buf_len )
    {
        *p++ = session->minor_ver;
    }

    /* Forward to version-specific serialization routine. */
    switch( session->minor_ver )
    {
#if defined(MBEDTLS_SSL_PROTO_TLS1_2)
    case MBEDTLS_SSL_MINOR_VERSION_3:
    {
        size_t remaining_len = used <= buf_len ? buf_len - used : 0;
        used += ssl_session_save_tls12( session, p, remaining_len );
        break;
    }
#endif /* MBEDTLS_SSL_PROTO_TLS1_2 */

#if defined(MBEDTLS_SSL_PROTO_TLS1_3_EXPERIMENTAL)
    case MBEDTLS_SSL_MINOR_VERSION_4:
    {
        size_t remaining_len = used <= buf_len ? buf_len - used : 0;
        used += ssl_session_save_tls13( session, p, remaining_len );
        break;
    }
#endif /* MBEDTLS_SSL_PROTO_TLS1_3_EXPERIMENTAL */

    default:
        return( MBEDTLS_ERR_SSL_FEATURE_UNAVAILABLE );
    }

    *olen = used;
    if( used > buf_len )
        return( MBEDTLS_ERR_SSL_BUFFER_TOO_SMALL );

    return( 0 );
}

/*
 * Public wrapper for ssl_session_save()
 */
int mbedtls_ssl_session_save( const mbedtls_ssl_session *session,
                              unsigned char *buf,
                              size_t buf_len,
                              size_t *olen )
{
    return( ssl_session_save( session, 0, buf, buf_len, olen ) );
}

#if defined(MBEDTLS_SSL_PROTO_TLS1_2)
/*
 * Deserialize session, see mbedtls_ssl_session_save() for format.
 *
 * This internal version is wrapped by a public function that cleans up in
 * case of error, and has an extra option omit_header.
 */
static int ssl_session_load_tls12( mbedtls_ssl_session *session,
                                   const unsigned char *buf,
                                   size_t len )
{
#if defined(MBEDTLS_HAVE_TIME)
    uint64_t start;
#endif
#if defined(MBEDTLS_X509_CRT_PARSE_C)
#if defined(MBEDTLS_SSL_KEEP_PEER_CERTIFICATE)
    size_t cert_len;
#endif /* MBEDTLS_SSL_KEEP_PEER_CERTIFICATE */
#endif /* MBEDTLS_X509_CRT_PARSE_C */

    const unsigned char *p = buf;
    const unsigned char * const end = buf + len;

    /*
     * Time
     */
#if defined(MBEDTLS_HAVE_TIME)
    if( 8 > (size_t)( end - p ) )
        return( MBEDTLS_ERR_SSL_BAD_INPUT_DATA );

    start = ( (uint64_t) p[0] << 56 ) |
            ( (uint64_t) p[1] << 48 ) |
            ( (uint64_t) p[2] << 40 ) |
            ( (uint64_t) p[3] << 32 ) |
            ( (uint64_t) p[4] << 24 ) |
            ( (uint64_t) p[5] << 16 ) |
            ( (uint64_t) p[6] <<  8 ) |
            ( (uint64_t) p[7]       );
    p += 8;

    session->start = (time_t) start;
#endif /* MBEDTLS_HAVE_TIME */

    /*
     * Basic mandatory fields
     */
    if( 2 + 1 + 1 + 32 + 48 + 4 > (size_t)( end - p ) )
        return( MBEDTLS_ERR_SSL_BAD_INPUT_DATA );

    session->ciphersuite = ( p[0] << 8 ) | p[1];
    p += 2;

    session->compression = *p++;

    session->id_len = *p++;
    memcpy( session->id, p, 32 );
    p += 32;

    memcpy( session->master, p, 48 );
    p += 48;

    session->verify_result = ( (uint32_t) p[0] << 24 ) |
                             ( (uint32_t) p[1] << 16 ) |
                             ( (uint32_t) p[2] <<  8 ) |
                             ( (uint32_t) p[3]       );
    p += 4;

    /* Immediately clear invalid pointer values that have been read, in case
     * we exit early before we replaced them with valid ones. */
#if defined(MBEDTLS_X509_CRT_PARSE_C)
#if defined(MBEDTLS_SSL_KEEP_PEER_CERTIFICATE)
    session->peer_cert = NULL;
#else
    session->peer_cert_digest = NULL;
#endif /* !MBEDTLS_SSL_KEEP_PEER_CERTIFICATE */
#endif /* MBEDTLS_X509_CRT_PARSE_C */
#if defined(MBEDTLS_SSL_SESSION_TICKETS) && defined(MBEDTLS_SSL_CLI_C)
    session->ticket = NULL;
#endif /* MBEDTLS_SSL_SESSION_TICKETS && MBEDTLS_SSL_CLI_C */

    /*
     * Peer certificate
     */
#if defined(MBEDTLS_X509_CRT_PARSE_C)
#if defined(MBEDTLS_SSL_KEEP_PEER_CERTIFICATE)
    /* Deserialize CRT from the end of the ticket. */
    if( 3 > (size_t)( end - p ) )
        return( MBEDTLS_ERR_SSL_BAD_INPUT_DATA );

    cert_len = ( p[0] << 16 ) | ( p[1] << 8 ) | p[2];
    p += 3;

    if( cert_len != 0 )
    {
        int ret = MBEDTLS_ERR_ERROR_CORRUPTION_DETECTED;

        if( cert_len > (size_t)( end - p ) )
            return( MBEDTLS_ERR_SSL_BAD_INPUT_DATA );

        session->peer_cert = mbedtls_calloc( 1, sizeof( mbedtls_x509_crt ) );

        if( session->peer_cert == NULL )
            return( MBEDTLS_ERR_SSL_ALLOC_FAILED );

        mbedtls_x509_crt_init( session->peer_cert );

        if( ( ret = mbedtls_x509_crt_parse_der( session->peer_cert,
                                                p, cert_len ) ) != 0 )
        {
            mbedtls_x509_crt_free( session->peer_cert );
            mbedtls_free( session->peer_cert );
            session->peer_cert = NULL;
            return( ret );
        }

        p += cert_len;
    }
#else /* MBEDTLS_SSL_KEEP_PEER_CERTIFICATE */
    /* Deserialize CRT digest from the end of the ticket. */
    if( 2 > (size_t)( end - p ) )
        return( MBEDTLS_ERR_SSL_BAD_INPUT_DATA );

    session->peer_cert_digest_type = (mbedtls_md_type_t) *p++;
    session->peer_cert_digest_len  = (size_t) *p++;

    if( session->peer_cert_digest_len != 0 )
    {
        const mbedtls_md_info_t *md_info =
            mbedtls_md_info_from_type( session->peer_cert_digest_type );
        if( md_info == NULL )
            return( MBEDTLS_ERR_SSL_BAD_INPUT_DATA );
        if( session->peer_cert_digest_len != mbedtls_md_get_size( md_info ) )
            return( MBEDTLS_ERR_SSL_BAD_INPUT_DATA );

        if( session->peer_cert_digest_len > (size_t)( end - p ) )
            return( MBEDTLS_ERR_SSL_BAD_INPUT_DATA );

        session->peer_cert_digest =
            mbedtls_calloc( 1, session->peer_cert_digest_len );
        if( session->peer_cert_digest == NULL )
            return( MBEDTLS_ERR_SSL_ALLOC_FAILED );

        memcpy( session->peer_cert_digest, p,
                session->peer_cert_digest_len );
        p += session->peer_cert_digest_len;
    }
#endif /* MBEDTLS_SSL_KEEP_PEER_CERTIFICATE */
#endif /* MBEDTLS_X509_CRT_PARSE_C */

    /*
     * Session ticket and associated data
     */
#if defined(MBEDTLS_SSL_SESSION_TICKETS) && defined(MBEDTLS_SSL_CLI_C)
    if( 3 > (size_t)( end - p ) )
        return( MBEDTLS_ERR_SSL_BAD_INPUT_DATA );

    session->ticket_len = ( p[0] << 16 ) | ( p[1] << 8 ) | p[2];
    p += 3;

    if( session->ticket_len != 0 )
    {
        if( session->ticket_len > (size_t)( end - p ) )
            return( MBEDTLS_ERR_SSL_BAD_INPUT_DATA );

        session->ticket = mbedtls_calloc( 1, session->ticket_len );
        if( session->ticket == NULL )
            return( MBEDTLS_ERR_SSL_ALLOC_FAILED );

        memcpy( session->ticket, p, session->ticket_len );
        p += session->ticket_len;
    }

    if( 4 > (size_t)( end - p ) )
        return( MBEDTLS_ERR_SSL_BAD_INPUT_DATA );

    session->ticket_lifetime = ( (uint32_t) p[0] << 24 ) |
                               ( (uint32_t) p[1] << 16 ) |
                               ( (uint32_t) p[2] <<  8 ) |
                               ( (uint32_t) p[3]       );
    p += 4;
#endif /* MBEDTLS_SSL_SESSION_TICKETS && MBEDTLS_SSL_CLI_C */

    /*
     * Misc extension-related info
     */
#if defined(MBEDTLS_SSL_MAX_FRAGMENT_LENGTH)
    if( 1 > (size_t)( end - p ) )
        return( MBEDTLS_ERR_SSL_BAD_INPUT_DATA );

    session->mfl_code = *p++;
#endif

#if defined(MBEDTLS_SSL_ENCRYPT_THEN_MAC)
    if( 1 > (size_t)( end - p ) )
        return( MBEDTLS_ERR_SSL_BAD_INPUT_DATA );

    session->encrypt_then_mac = *p++;
#endif

    /* Done, should have consumed entire buffer */
    if( p != end )
        return( MBEDTLS_ERR_SSL_BAD_INPUT_DATA );

    return( 0 );
}
#endif /* MBEDTLS_SSL_PROTO_TLS1_2 */

#if defined(MBEDTLS_SSL_PROTO_TLS1_3_EXPERIMENTAL)
#if !defined(MBEDTLS_SSL_NEW_SESSION_TICKET)
static size_t ssl_session_load_tls13( mbedtls_ssl_session *session,
                                      const unsigned char *buf,
                                      size_t len )
{
    return( MBEDTLS_ERR_SSL_FEATURE_UNAVAILABLE );
}
#else /* MBEDTLS_SSL_NEW_SESSION_TICKET */
static size_t ssl_session_load_tls13( mbedtls_ssl_session *session,
                                      const unsigned char *buf,
                                      size_t len )
{
    const unsigned char *p = buf;
    const unsigned char * const end = buf + len;

#if defined(MBEDTLS_HAVE_TIME)
    if( 8 > (size_t)( end - p ) )
        return( MBEDTLS_ERR_SSL_BAD_INPUT_DATA );

    session->start = (mbedtls_time_t)(
        ( (uint64_t) p[0] << 56 ) |
        ( (uint64_t) p[1] << 48 ) |
        ( (uint64_t) p[2] << 40 ) |
        ( (uint64_t) p[3] << 32 ) |
        ( (uint64_t) p[4] << 24 ) |
        ( (uint64_t) p[5] << 16 ) |
        ( (uint64_t) p[6] <<  8 ) |
        ( (uint64_t) p[7]       ));
    p += 8;
#endif /* MBEDTLS_HAVE_TIME */

    /* 2 bytes for ciphersuite,
     * 4 bytes for ticket_lifetime,
     * 4 bytes ticket_age_add,
     * 1 byte for key_len,
     * 1 byte for flags.
     */

    if( 2 + 4 + 4 + 1 + 1  > (size_t)( end - p ) )
        return( MBEDTLS_ERR_SSL_BAD_INPUT_DATA );

    session->ciphersuite = ( p[0] << 8 ) | p[1];
    p += 2;

    session->ticket_lifetime =
                        ( (uint32_t) p[0] << 24 ) |
                        ( (uint32_t) p[1] << 16 ) |
                        ( (uint32_t) p[2] <<  8 ) |
                        ( (uint32_t) p[3]       );
    p += 4;

    session->ticket_age_add =
                        ( (uint32_t) p[0] << 24 ) |
                        ( (uint32_t) p[1] << 16 ) |
                        ( (uint32_t) p[2] <<  8 ) |
                        ( (uint32_t) p[3]       );
    p += 4;

    session->ticket_flags = *p++;

    session->key_len = *p++;

    if( session->key_len > (size_t)( end - p ) )
        return( MBEDTLS_ERR_SSL_BAD_INPUT_DATA );

    if( session->key_len > sizeof( session->key ) )
        return( MBEDTLS_ERR_SSL_BUFFER_TOO_SMALL );

    memcpy( session->key, p, session->key_len );
    p += session->key_len;

#if defined(MBEDTLS_SSL_CLI_C)
    if( session->endpoint == MBEDTLS_SSL_IS_CLIENT )
    {
        if( 2 > (size_t)( end - p ) )
            return( MBEDTLS_ERR_SSL_BAD_INPUT_DATA );

        session->ticket_len = ( p[0] << 8 ) | p[1];
        p += 2;

        if( session->ticket_len > (size_t)( end - p ) )
            return( MBEDTLS_ERR_SSL_BAD_INPUT_DATA );

        session->ticket = mbedtls_calloc( session->ticket_len, 1 );
        if( session->ticket == NULL )
        {
            return ( MBEDTLS_ERR_SSL_ALLOC_FAILED );
        }
        else
        {
            memcpy( session->ticket, p, session->ticket_len );
            p += session->ticket_len;
        }

#if defined(MBEDTLS_HAVE_TIME)
        if( 8 > (size_t)( end - p ) )
            return( MBEDTLS_ERR_SSL_BAD_INPUT_DATA );

        session->ticket_received =
                ( (uint64_t) p[0] << 56 ) |
                ( (uint64_t) p[1] << 48 ) |
                ( (uint64_t) p[2] << 40 ) |
                ( (uint64_t) p[3] << 32 ) |
                ( (uint64_t) p[4] << 24 ) |
                ( (uint64_t) p[5] << 16 ) |
                ( (uint64_t) p[6] <<  8 ) |
                ( (uint64_t) p[7]       );
        p += 8;
#endif /* MBEDTLS_HAVE_TIME */
    }
#endif /* MBEDTLS_SSL_CLI_C */

    /* Done, should have consumed entire buffer */
    if( p != end )
        return( MBEDTLS_ERR_SSL_BAD_INPUT_DATA );

    return( 0 );
}
#endif /* MBEDTLS_SSL_NEW_SESSION_TICKET */
#endif /* MBEDTLS_SSL_PROTO_TLS1_3_EXPERIMENTAL */


static int ssl_session_load( mbedtls_ssl_session *session,
                             unsigned char omit_header,
                             const unsigned char *buf,
                             size_t len )
{
    const unsigned char *p = buf;
    const unsigned char * const end = buf + len;

    if( !omit_header )
    {
        /*
         * Check Mbed TLS version identifier
         */

        if( (size_t)( end - p ) < sizeof( ssl_serialized_session_header ) )
            return( MBEDTLS_ERR_SSL_BAD_INPUT_DATA );

        if( memcmp( p, ssl_serialized_session_header,
                    sizeof( ssl_serialized_session_header ) ) != 0 )
        {
            return( MBEDTLS_ERR_SSL_VERSION_MISMATCH );
        }
        p += sizeof( ssl_serialized_session_header );
    }

    /*
     * TLS version identifier
     */
    if( 1 > (size_t)( end - p ) )
        return( MBEDTLS_ERR_SSL_BAD_INPUT_DATA );
    session->minor_ver = *p++;

    /* Dispatch according to TLS version. */
    switch( session->minor_ver )
    {
#if defined(MBEDTLS_SSL_PROTO_TLS1_2)
    case MBEDTLS_SSL_MINOR_VERSION_3: /* TLS 1.2 */
    {
        size_t remaining_len = ( end - p );
        return( ssl_session_load_tls12( session, p, remaining_len ) );
    }
#endif /* MBEDTLS_SSL_PROTO_TLS1_2 */

#if defined(MBEDTLS_SSL_PROTO_TLS1_3_EXPERIMENTAL)
    case MBEDTLS_SSL_MINOR_VERSION_4: /* TLS 1.3 */
    {
        size_t remaining_len = ( end - p );
        return( ssl_session_load_tls13( session, p, remaining_len ) );
    }
#endif /* MBEDTLS_SSL_PROTO_TLS1_3_EXPERIMENTAL */

    default:
        return( MBEDTLS_ERR_SSL_BAD_INPUT_DATA );
    }
}

/*
 * Deserialize session: public wrapper for error cleaning
 */
int mbedtls_ssl_session_load( mbedtls_ssl_session *session,
                              const unsigned char *buf,
                              size_t len )
{
    int ret = ssl_session_load( session, 0, buf, len );

    if( ret != 0 )
        mbedtls_ssl_session_free( session );

    return( ret );
}
#endif /* MBEDTLS_SSL_PROTO_TLS1_2 || MBEDTLS_SSL_PROTO_TLS1_1 || MBEDTLS_SSL_PROTO_TLS1 ||
          MBEDTLS_SSL_NEW_SESSION_TICKET */

#if defined(MBEDTLS_SSL_USE_MPS)
int mbedtls_ssl_mps_remap_error( int ret )
{
    /* TODO: This should remap _all_ public MPS error codes. */

    if( ret == MBEDTLS_ERR_MPS_WANT_READ )
        ret = MBEDTLS_ERR_SSL_WANT_READ;
    if( ret == MBEDTLS_ERR_MPS_WANT_WRITE )
        ret = MBEDTLS_ERR_SSL_WANT_WRITE;
    if( ret == MBEDTLS_ERR_MPS_CONN_EOF )
        ret = MBEDTLS_ERR_SSL_CONN_EOF;
    if( ret == MBEDTLS_ERR_MPS_RETRY )
        ret = MBEDTLS_ERR_SSL_WANT_READ;

    return( ret );
}
#endif /* MBEDTLS_SSL_USE_MPS */

/*
 * Perform a single step of the SSL handshake
 */
static int ssl_prepare_handshake_step( mbedtls_ssl_context *ssl )
{
    int ret = MBEDTLS_ERR_ERROR_CORRUPTION_DETECTED;

    if( ( ret = mbedtls_ssl_flush_output( ssl ) ) != 0 )
        return( ret );

#if defined(MBEDTLS_SSL_PROTO_DTLS)
    if( ssl->conf->transport == MBEDTLS_SSL_TRANSPORT_DATAGRAM &&
        ssl->handshake->retransmit_state == MBEDTLS_SSL_RETRANS_SENDING )
    {
        if( ( ret = mbedtls_ssl_flight_transmit( ssl ) ) != 0 )
            return( ret );
    }
#endif /* MBEDTLS_SSL_PROTO_DTLS */

    return( ret );
}

int mbedtls_ssl_handshake_step( mbedtls_ssl_context *ssl )
{
    int ret = MBEDTLS_ERR_ERROR_CORRUPTION_DETECTED;

    if( ssl            == NULL                       ||
        ssl->conf      == NULL                       ||
        ssl->handshake == NULL                       ||
        ssl->state     == MBEDTLS_SSL_HANDSHAKE_OVER )
    {
        return( MBEDTLS_ERR_SSL_BAD_INPUT_DATA );
    }

    ret = ssl_prepare_handshake_step( ssl );
    if( ret != 0 )
        return( ret );

    ret = mbedtls_ssl_handle_pending_alert( ssl );
    if( ret != 0 )
        goto cleanup;

#if defined(MBEDTLS_SSL_CLI_C)
    if( ssl->conf->endpoint == MBEDTLS_SSL_IS_CLIENT )
    {
#if defined(MBEDTLS_SSL_PROTO_TLS1_3_EXPERIMENTAL)
        if( mbedtls_ssl_conf_is_tls13_only( ssl->conf ) )
            ret = mbedtls_ssl_tls13_handshake_client_step( ssl );
#endif /* MBEDTLS_SSL_PROTO_TLS1_3_EXPERIMENTAL */

#if defined(MBEDTLS_SSL_PROTO_TLS1_2)
        if( mbedtls_ssl_conf_is_tls12_only( ssl->conf ) )
            ret = mbedtls_ssl_handshake_client_step( ssl );
#endif /* MBEDTLS_SSL_PROTO_TLS1_2 */
    }
#endif
#if defined(MBEDTLS_SSL_SRV_C)
    if( ssl->conf->endpoint == MBEDTLS_SSL_IS_SERVER )
    {
#if defined(MBEDTLS_SSL_PROTO_TLS1_3_EXPERIMENTAL)
        if( mbedtls_ssl_conf_is_tls13_only( ssl->conf ) )
            ret = mbedtls_ssl_tls13_handshake_server_step( ssl );
#endif /* MBEDTLS_SSL_PROTO_TLS1_3_EXPERIMENTAL */

#if defined(MBEDTLS_SSL_PROTO_TLS1_2)
        if( mbedtls_ssl_conf_is_tls12_only( ssl->conf ) )
            ret = mbedtls_ssl_handshake_server_step( ssl );
#endif /* MBEDTLS_SSL_PROTO_TLS1_2 */
    }
#endif

    if( ret != 0 )
    {
        /* handshake_step return error. And it is same
         * with alert_reason.
         */
        if( ssl->send_alert )
        {
            ret = mbedtls_ssl_handle_pending_alert( ssl );
            goto cleanup;
        }
    }

cleanup:
#if defined(MBEDTLS_SSL_USE_MPS)
    /*
     * Remap MPS error codes
     *
     * TODO: Consolidate MPS and SSL error codes, so that this isn't necessary.
     */
    ret = mbedtls_ssl_mps_remap_error( ret );
#endif /* MBEDTLS_SSL_USE_MPS */

    return( ret );
}

/*
 * Perform the SSL handshake
 */
int mbedtls_ssl_handshake( mbedtls_ssl_context *ssl )
{
    int ret = 0;

    /* Sanity checks */

    if( ssl == NULL || ssl->conf == NULL )
        return( MBEDTLS_ERR_SSL_BAD_INPUT_DATA );

#if defined(MBEDTLS_SSL_PROTO_DTLS)
    if( ssl->conf->transport == MBEDTLS_SSL_TRANSPORT_DATAGRAM &&
        ( ssl->f_set_timer == NULL || ssl->f_get_timer == NULL ) )
    {
        MBEDTLS_SSL_DEBUG_MSG( 1, ( "You must use "
                                     "mbedtls_ssl_set_timer_cb() for DTLS" ) );
        return( MBEDTLS_ERR_SSL_BAD_INPUT_DATA );
    }
#endif /* MBEDTLS_SSL_PROTO_DTLS */

    MBEDTLS_SSL_DEBUG_MSG( 2, ( "=> handshake" ) );

    /* Main handshake loop */
    while( ssl->state != MBEDTLS_SSL_HANDSHAKE_OVER )
    {
        ret = mbedtls_ssl_handshake_step( ssl );
        if( ret != 0 )
        {
#if defined(MBEDTLS_SSL_USE_MPS)
            mbedtls_mps_blocking_reason_t blocking_reason;
            mbedtls_mps_blocking_info_t     blocking_info;
            if( mbedtls_mps_connection_state( &ssl->mps->l4,
                                              &blocking_reason,
                                              &blocking_info )
                == MBEDTLS_MPS_STATE_BLOCKED )
            {
                if( blocking_reason == MBEDTLS_MPS_ERROR_ALERT_RECEIVED )
                {
                    MBEDTLS_SSL_DEBUG_MSG( 2,
                                ( "got an alert message, type: [%u:%u]",
                                  (unsigned) MBEDTLS_SSL_ALERT_LEVEL_FATAL,
                                  blocking_info.alert ) );
                }
            }
#endif /* MBEDTLS_SSL_USE_MPS */
            break;
        }
    }

    MBEDTLS_SSL_DEBUG_MSG( 2, ( "<= handshake" ) );

    return( ret );
}

#if defined(MBEDTLS_SSL_RENEGOTIATION)
#if defined(MBEDTLS_SSL_SRV_C)
/*
 * Write HelloRequest to request renegotiation on server
 */
static int ssl_write_hello_request( mbedtls_ssl_context *ssl )
{
    int ret = MBEDTLS_ERR_ERROR_CORRUPTION_DETECTED;

    MBEDTLS_SSL_DEBUG_MSG( 2, ( "=> write hello request" ) );

    ssl->out_msglen  = 4;
    ssl->out_msgtype = MBEDTLS_SSL_MSG_HANDSHAKE;
    ssl->out_msg[0]  = MBEDTLS_SSL_HS_HELLO_REQUEST;

    if( ( ret = mbedtls_ssl_write_handshake_msg( ssl ) ) != 0 )
    {
        MBEDTLS_SSL_DEBUG_RET( 1, "mbedtls_ssl_write_handshake_msg", ret );
        return( ret );
    }

    MBEDTLS_SSL_DEBUG_MSG( 2, ( "<= write hello request" ) );

    return( 0 );
}
#endif /* MBEDTLS_SSL_SRV_C */

/*
 * Actually renegotiate current connection, triggered by either:
 * - any side: calling mbedtls_ssl_renegotiate(),
 * - client: receiving a HelloRequest during mbedtls_ssl_read(),
 * - server: receiving any handshake message on server during mbedtls_ssl_read() after
 *   the initial handshake is completed.
 * If the handshake doesn't complete due to waiting for I/O, it will continue
 * during the next calls to mbedtls_ssl_renegotiate() or mbedtls_ssl_read() respectively.
 */
int mbedtls_ssl_start_renegotiation( mbedtls_ssl_context *ssl )
{
    int ret = MBEDTLS_ERR_ERROR_CORRUPTION_DETECTED;

    MBEDTLS_SSL_DEBUG_MSG( 2, ( "=> renegotiate" ) );

    if( ( ret = ssl_handshake_init( ssl ) ) != 0 )
        return( ret );

    /* RFC 6347 4.2.2: "[...] the HelloRequest will have message_seq = 0 and
     * the ServerHello will have message_seq = 1" */
#if defined(MBEDTLS_SSL_PROTO_DTLS)
    if( ssl->conf->transport == MBEDTLS_SSL_TRANSPORT_DATAGRAM &&
        ssl->renego_status == MBEDTLS_SSL_RENEGOTIATION_PENDING )
    {
        if( ssl->conf->endpoint == MBEDTLS_SSL_IS_SERVER )
            ssl->handshake->out_msg_seq = 1;
        else
            ssl->handshake->in_msg_seq = 1;
    }
#endif

    ssl->state = MBEDTLS_SSL_HELLO_REQUEST;
    ssl->renego_status = MBEDTLS_SSL_RENEGOTIATION_IN_PROGRESS;

    if( ( ret = mbedtls_ssl_handshake( ssl ) ) != 0 )
    {
        MBEDTLS_SSL_DEBUG_RET( 1, "mbedtls_ssl_handshake", ret );
        return( ret );
    }

    MBEDTLS_SSL_DEBUG_MSG( 2, ( "<= renegotiate" ) );

    return( 0 );
}

/*
 * Renegotiate current connection on client,
 * or request renegotiation on server
 */
int mbedtls_ssl_renegotiate( mbedtls_ssl_context *ssl )
{
    int ret = MBEDTLS_ERR_SSL_FEATURE_UNAVAILABLE;

    if( ssl == NULL || ssl->conf == NULL )
        return( MBEDTLS_ERR_SSL_BAD_INPUT_DATA );

#if defined(MBEDTLS_SSL_SRV_C)
    /* On server, just send the request */
    if( ssl->conf->endpoint == MBEDTLS_SSL_IS_SERVER )
    {
        if( ssl->state != MBEDTLS_SSL_HANDSHAKE_OVER )
            return( MBEDTLS_ERR_SSL_BAD_INPUT_DATA );

        ssl->renego_status = MBEDTLS_SSL_RENEGOTIATION_PENDING;

        /* Did we already try/start sending HelloRequest? */
        if( ssl->out_left != 0 )
            return( mbedtls_ssl_flush_output( ssl ) );

        return( ssl_write_hello_request( ssl ) );
    }
#endif /* MBEDTLS_SSL_SRV_C */

#if defined(MBEDTLS_SSL_CLI_C)
    /*
     * On client, either start the renegotiation process or,
     * if already in progress, continue the handshake
     */
    if( ssl->renego_status != MBEDTLS_SSL_RENEGOTIATION_IN_PROGRESS )
    {
        if( ssl->state != MBEDTLS_SSL_HANDSHAKE_OVER )
            return( MBEDTLS_ERR_SSL_BAD_INPUT_DATA );

        if( ( ret = mbedtls_ssl_start_renegotiation( ssl ) ) != 0 )
        {
            MBEDTLS_SSL_DEBUG_RET( 1, "mbedtls_ssl_start_renegotiation", ret );
            return( ret );
        }
    }
    else
    {
        if( ( ret = mbedtls_ssl_handshake( ssl ) ) != 0 )
        {
            MBEDTLS_SSL_DEBUG_RET( 1, "mbedtls_ssl_handshake", ret );
            return( ret );
        }
    }
#endif /* MBEDTLS_SSL_CLI_C */

    return( ret );
}
#endif /* MBEDTLS_SSL_RENEGOTIATION */

#if defined(MBEDTLS_X509_CRT_PARSE_C)
static void ssl_key_cert_free( mbedtls_ssl_key_cert *key_cert )
{
    mbedtls_ssl_key_cert *cur = key_cert, *next;

    while( cur != NULL )
    {
        next = cur->next;
        mbedtls_free( cur );
        cur = next;
    }
}
#endif /* MBEDTLS_X509_CRT_PARSE_C */

void mbedtls_ssl_handshake_free( mbedtls_ssl_context *ssl )
{
    mbedtls_ssl_handshake_params *handshake = ssl->handshake;

    if( handshake == NULL )
        return;

#if defined(MBEDTLS_SSL_ASYNC_PRIVATE)
    if( ssl->conf->f_async_cancel != NULL && handshake->async_in_progress != 0 )
    {
        ssl->conf->f_async_cancel( ssl );
        handshake->async_in_progress = 0;
    }
#endif /* MBEDTLS_SSL_ASYNC_PRIVATE */

#if defined(MBEDTLS_SSL_PROTO_TLS1_2)
#if defined(MBEDTLS_SHA256_C)
#if defined(MBEDTLS_USE_PSA_CRYPTO)
    psa_hash_abort( &handshake->fin_sha256_psa );
#else
    mbedtls_sha256_free(   &handshake->fin_sha256    );
#endif
#endif
#if defined(MBEDTLS_SHA384_C)
#if defined(MBEDTLS_USE_PSA_CRYPTO)
    psa_hash_abort( &handshake->fin_sha384_psa );
#else
    mbedtls_sha512_free(   &handshake->fin_sha512    );
#endif
#endif
#endif /* MBEDTLS_SSL_PROTO_TLS1_2 */

#if defined(MBEDTLS_DHM_C)
    mbedtls_dhm_free( &handshake->dhm_ctx );
#endif
#if defined(MBEDTLS_ECDH_C)
    mbedtls_ecdh_free( &handshake->ecdh_ctx );
#endif
#if defined(MBEDTLS_KEY_EXCHANGE_ECJPAKE_ENABLED)
    mbedtls_ecjpake_free( &handshake->ecjpake_ctx );
#if defined(MBEDTLS_SSL_CLI_C)
    mbedtls_free( handshake->ecjpake_cache );
    handshake->ecjpake_cache = NULL;
    handshake->ecjpake_cache_len = 0;
#endif
#endif

#if defined(MBEDTLS_ECDH_C) || defined(MBEDTLS_ECDSA_C) || \
    defined(MBEDTLS_KEY_EXCHANGE_ECJPAKE_ENABLED)
    /* explicit void pointer cast for buggy MS compiler */
    mbedtls_free( (void *) handshake->curves );
#endif

#if defined(MBEDTLS_KEY_EXCHANGE_SOME_PSK_ENABLED)
    if( handshake->psk != NULL )
    {
        mbedtls_platform_zeroize( handshake->psk, handshake->psk_len );
        mbedtls_free( handshake->psk );
    }
#endif

#if defined(MBEDTLS_X509_CRT_PARSE_C) && \
    defined(MBEDTLS_SSL_SERVER_NAME_INDICATION)
    /*
     * Free only the linked list wrapper, not the keys themselves
     * since the belong to the SNI callback
     */
    if( handshake->sni_key_cert != NULL )
    {
        mbedtls_ssl_key_cert *cur = handshake->sni_key_cert, *next;

        while( cur != NULL )
        {
            next = cur->next;
            mbedtls_free( cur );
            cur = next;
        }
    }
#endif /* MBEDTLS_X509_CRT_PARSE_C && MBEDTLS_SSL_SERVER_NAME_INDICATION */

#if defined(MBEDTLS_SSL_ECP_RESTARTABLE_ENABLED)
    mbedtls_x509_crt_restart_free( &handshake->ecrs_ctx );
    if( handshake->ecrs_peer_cert != NULL )
    {
        mbedtls_x509_crt_free( handshake->ecrs_peer_cert );
        mbedtls_free( handshake->ecrs_peer_cert );
    }
#endif

#if defined(MBEDTLS_X509_CRT_PARSE_C) &&        \
    !defined(MBEDTLS_SSL_KEEP_PEER_CERTIFICATE)
    mbedtls_pk_free( &handshake->peer_pubkey );
#endif /* MBEDTLS_X509_CRT_PARSE_C && !MBEDTLS_SSL_KEEP_PEER_CERTIFICATE */

#if defined(MBEDTLS_SSL_PROTO_DTLS) ||                  \
    defined(MBEDTLS_SSL_PROTO_TLS1_3_EXPERIMENTAL)
    mbedtls_free( handshake->verify_cookie );
#endif

#if defined(MBEDTLS_SSL_PROTO_DTLS)
    mbedtls_ssl_flight_free( handshake->flight );
    mbedtls_ssl_buffering_free( ssl );
#endif

#if defined(MBEDTLS_ECDH_C) &&                  \
    defined(MBEDTLS_USE_PSA_CRYPTO)
    psa_destroy_key( handshake->ecdh_psa_privkey );
#endif /* MBEDTLS_ECDH_C && MBEDTLS_USE_PSA_CRYPTO */

#if defined(MBEDTLS_SSL_VARIABLE_BUFFER_LENGTH)
    /* If the buffers are too big - reallocate. Because of the way Mbed TLS
     * processes datagrams and the fact that a datagram is allowed to have
     * several records in it, it is possible that the I/O buffers are not
     * empty at this stage */
    handle_buffer_resizing( ssl, 1, mbedtls_ssl_get_input_buflen( ssl ),
                                    mbedtls_ssl_get_output_buflen( ssl ) );
#endif

#if defined(MBEDTLS_SSL_PROTO_TLS1_3_EXPERIMENTAL)
    mbedtls_ssl_transform_free( handshake->transform_earlydata );
    mbedtls_free( handshake->transform_earlydata );
    mbedtls_ssl_transform_free( handshake->transform_handshake );
    mbedtls_free( handshake->transform_handshake );
#endif /* MBEDTLS_SSL_PROTO_TLS1_3_EXPERIMENTAL */

    mbedtls_platform_zeroize( handshake,
                              sizeof( mbedtls_ssl_handshake_params ) );
}

void mbedtls_ssl_session_free( mbedtls_ssl_session *session )
{
    if( session == NULL )
        return;

#if defined(MBEDTLS_X509_CRT_PARSE_C)
    ssl_clear_peer_cert( session );
#endif

#if( defined(MBEDTLS_SSL_SESSION_TICKETS) || ( defined(MBEDTLS_SSL_NEW_SESSION_TICKET) && defined(MBEDTLS_SSL_CLI_C) ) )

    mbedtls_free( session->ticket );

#endif /* MBEDTLS_SSL_SESSION_TICKETS || ( MBEDTLS_SSL_NEW_SESSION_TICKET && MBEDTLS_SSL_CLI_C ) */

    mbedtls_platform_zeroize( session, sizeof( mbedtls_ssl_session ) );
}

#if defined(MBEDTLS_SSL_CONTEXT_SERIALIZATION)

#if defined(MBEDTLS_SSL_DTLS_CONNECTION_ID)
#define SSL_SERIALIZED_CONTEXT_CONFIG_DTLS_CONNECTION_ID 1u
#else
#define SSL_SERIALIZED_CONTEXT_CONFIG_DTLS_CONNECTION_ID 0u
#endif /* MBEDTLS_SSL_DTLS_CONNECTION_ID */

#define SSL_SERIALIZED_CONTEXT_CONFIG_DTLS_BADMAC_LIMIT 1u

#if defined(MBEDTLS_SSL_DTLS_ANTI_REPLAY)
#define SSL_SERIALIZED_CONTEXT_CONFIG_DTLS_ANTI_REPLAY 1u
#else
#define SSL_SERIALIZED_CONTEXT_CONFIG_DTLS_ANTI_REPLAY 0u
#endif /* MBEDTLS_SSL_DTLS_ANTI_REPLAY */

#if defined(MBEDTLS_SSL_ALPN)
#define SSL_SERIALIZED_CONTEXT_CONFIG_ALPN 1u
#else
#define SSL_SERIALIZED_CONTEXT_CONFIG_ALPN 0u
#endif /* MBEDTLS_SSL_ALPN */

#define SSL_SERIALIZED_CONTEXT_CONFIG_DTLS_CONNECTION_ID_BIT    0
#define SSL_SERIALIZED_CONTEXT_CONFIG_DTLS_BADMAC_LIMIT_BIT     1
#define SSL_SERIALIZED_CONTEXT_CONFIG_DTLS_ANTI_REPLAY_BIT      2
#define SSL_SERIALIZED_CONTEXT_CONFIG_ALPN_BIT                  3

#define SSL_SERIALIZED_CONTEXT_CONFIG_BITFLAG   \
    ( (uint32_t) (                              \
        ( SSL_SERIALIZED_CONTEXT_CONFIG_DTLS_CONNECTION_ID     << SSL_SERIALIZED_CONTEXT_CONFIG_DTLS_CONNECTION_ID_BIT     ) | \
        ( SSL_SERIALIZED_CONTEXT_CONFIG_DTLS_BADMAC_LIMIT      << SSL_SERIALIZED_CONTEXT_CONFIG_DTLS_BADMAC_LIMIT_BIT      ) | \
        ( SSL_SERIALIZED_CONTEXT_CONFIG_DTLS_ANTI_REPLAY       << SSL_SERIALIZED_CONTEXT_CONFIG_DTLS_ANTI_REPLAY_BIT       ) | \
        ( SSL_SERIALIZED_CONTEXT_CONFIG_ALPN                   << SSL_SERIALIZED_CONTEXT_CONFIG_ALPN_BIT                   ) | \
        0u ) )

static unsigned char ssl_serialized_context_header[] = {
    MBEDTLS_VERSION_MAJOR,
    MBEDTLS_VERSION_MINOR,
    MBEDTLS_VERSION_PATCH,
    MBEDTLS_BYTE_1( SSL_SERIALIZED_SESSION_CONFIG_BITFLAG ),
    MBEDTLS_BYTE_0( SSL_SERIALIZED_SESSION_CONFIG_BITFLAG ),
    MBEDTLS_BYTE_2( SSL_SERIALIZED_CONTEXT_CONFIG_BITFLAG ),
    MBEDTLS_BYTE_1( SSL_SERIALIZED_CONTEXT_CONFIG_BITFLAG ),
    MBEDTLS_BYTE_0( SSL_SERIALIZED_CONTEXT_CONFIG_BITFLAG ),
};

/*
 * Serialize a full SSL context
 *
 * The format of the serialized data is:
 * (in the presentation language of TLS, RFC 8446 section 3)
 *
 *  // header
 *  opaque mbedtls_version[3];   // major, minor, patch
 *  opaque context_format[5];    // version-specific field determining
 *                               // the format of the remaining
 *                               // serialized data.
 *  Note: When updating the format, remember to keep these
 *        version+format bytes. (We may make their size part of the API.)
 *
 *  // session sub-structure
 *  opaque session<1..2^32-1>;  // see mbedtls_ssl_session_save()
 *  // transform sub-structure
 *  uint8 random[64];           // ServerHello.random+ClientHello.random
 *  uint8 in_cid<0..2^8-1>      // Connection ID: expected incoming value
 *  uint8 out_cid<0..2^8-1>     // Connection ID: outgoing value to use
 *  // fields from ssl_context
 *  uint32 badmac_seen;         // DTLS: number of records with failing MAC
 *  uint64 in_window_top;       // DTLS: last validated record seq_num
 *  uint64 in_window;           // DTLS: bitmask for replay protection
 *  uint8 disable_datagram_packing; // DTLS: only one record per datagram
 *  uint64 cur_out_ctr;         // Record layer: outgoing sequence number
 *  uint16 mtu;                 // DTLS: path mtu (max outgoing fragment size)
 *  uint8 alpn_chosen<0..2^8-1> // ALPN: negotiated application protocol
 *
 * Note that many fields of the ssl_context or sub-structures are not
 * serialized, as they fall in one of the following categories:
 *
 *  1. forced value (eg in_left must be 0)
 *  2. pointer to dynamically-allocated memory (eg session, transform)
 *  3. value can be re-derived from other data (eg session keys from MS)
 *  4. value was temporary (eg content of input buffer)
 *  5. value will be provided by the user again (eg I/O callbacks and context)
 */
int mbedtls_ssl_context_save( mbedtls_ssl_context *ssl,
                              unsigned char *buf,
                              size_t buf_len,
                              size_t *olen )
{
    unsigned char *p = buf;
    size_t used = 0;
    size_t session_len;
    int ret = 0;

    /*
     * Enforce usage restrictions, see "return BAD_INPUT_DATA" in
     * this function's documentation.
     *
     * These are due to assumptions/limitations in the implementation. Some of
     * them are likely to stay (no handshake in progress) some might go away
     * (only DTLS) but are currently used to simplify the implementation.
     */
    /* The initial handshake must be over */
    if( ssl->state != MBEDTLS_SSL_HANDSHAKE_OVER )
    {
        MBEDTLS_SSL_DEBUG_MSG( 1, ( "Initial handshake isn't over" ) );
        return( MBEDTLS_ERR_SSL_BAD_INPUT_DATA );
    }
    if( ssl->handshake != NULL )
    {
        MBEDTLS_SSL_DEBUG_MSG( 1, ( "Handshake isn't completed" ) );
        return( MBEDTLS_ERR_SSL_BAD_INPUT_DATA );
    }
    /* Double-check that sub-structures are indeed ready */
    if( ssl->transform == NULL || ssl->session == NULL )
    {
        MBEDTLS_SSL_DEBUG_MSG( 1, ( "Serialised structures aren't ready" ) );
        return( MBEDTLS_ERR_SSL_BAD_INPUT_DATA );
    }
    /* There must be no pending incoming or outgoing data */
    if( mbedtls_ssl_check_pending( ssl ) != 0 )
    {
        MBEDTLS_SSL_DEBUG_MSG( 1, ( "There is pending incoming data" ) );
        return( MBEDTLS_ERR_SSL_BAD_INPUT_DATA );
    }
    if( ssl->out_left != 0 )
    {
        MBEDTLS_SSL_DEBUG_MSG( 1, ( "There is pending outgoing data" ) );
        return( MBEDTLS_ERR_SSL_BAD_INPUT_DATA );
    }
    /* Protocol must be DLTS, not TLS */
    if( ssl->conf->transport != MBEDTLS_SSL_TRANSPORT_DATAGRAM )
    {
        MBEDTLS_SSL_DEBUG_MSG( 1, ( "Only DTLS is supported" ) );
        return( MBEDTLS_ERR_SSL_BAD_INPUT_DATA );
    }
    /* Version must be 1.2 */
    if( ssl->major_ver != MBEDTLS_SSL_MAJOR_VERSION_3 )
    {
        MBEDTLS_SSL_DEBUG_MSG( 1, ( "Only version 1.2 supported" ) );
        return( MBEDTLS_ERR_SSL_BAD_INPUT_DATA );
    }
    if( ssl->minor_ver != MBEDTLS_SSL_MINOR_VERSION_3 )
    {
        MBEDTLS_SSL_DEBUG_MSG( 1, ( "Only version 1.2 supported" ) );
        return( MBEDTLS_ERR_SSL_BAD_INPUT_DATA );
    }
    /* We must be using an AEAD ciphersuite */
    if( mbedtls_ssl_transform_uses_aead( ssl->transform ) != 1 )
    {
        MBEDTLS_SSL_DEBUG_MSG( 1, ( "Only AEAD ciphersuites supported" ) );
        return( MBEDTLS_ERR_SSL_BAD_INPUT_DATA );
    }
    /* Renegotiation must not be enabled */
#if defined(MBEDTLS_SSL_RENEGOTIATION)
    if( ssl->conf->disable_renegotiation != MBEDTLS_SSL_RENEGOTIATION_DISABLED )
    {
        MBEDTLS_SSL_DEBUG_MSG( 1, ( "Renegotiation must not be enabled" ) );
        return( MBEDTLS_ERR_SSL_BAD_INPUT_DATA );
    }
#endif

    /*
     * Version and format identifier
     */
    used += sizeof( ssl_serialized_context_header );

    if( used <= buf_len )
    {
        memcpy( p, ssl_serialized_context_header,
                sizeof( ssl_serialized_context_header ) );
        p += sizeof( ssl_serialized_context_header );
    }

    /*
     * Session (length + data)
     */
    ret = ssl_session_save( ssl->session, 1, NULL, 0, &session_len );
    if( ret != MBEDTLS_ERR_SSL_BUFFER_TOO_SMALL )
        return( ret );

    used += 4 + session_len;
    if( used <= buf_len )
    {
        MBEDTLS_PUT_UINT32_BE( session_len, p, 0 );
        p += 4;

        ret = ssl_session_save( ssl->session, 1,
                                p, session_len, &session_len );
        if( ret != 0 )
            return( ret );

        p += session_len;
    }

    /*
     * Transform
     */
    used += sizeof( ssl->transform->randbytes );
    if( used <= buf_len )
    {
        memcpy( p, ssl->transform->randbytes,
           sizeof( ssl->transform->randbytes ) );
        p += sizeof( ssl->transform->randbytes );
    }

#if defined(MBEDTLS_SSL_DTLS_CONNECTION_ID)
    used += 2 + ssl->transform->in_cid_len + ssl->transform->out_cid_len;
    if( used <= buf_len )
    {
        *p++ = ssl->transform->in_cid_len;
        memcpy( p, ssl->transform->in_cid, ssl->transform->in_cid_len );
        p += ssl->transform->in_cid_len;

        *p++ = ssl->transform->out_cid_len;
        memcpy( p, ssl->transform->out_cid, ssl->transform->out_cid_len );
        p += ssl->transform->out_cid_len;
    }
#endif /* MBEDTLS_SSL_DTLS_CONNECTION_ID */

    /*
     * Saved fields from top-level ssl_context structure
     */
    used += 4;
    if( used <= buf_len )
    {
        MBEDTLS_PUT_UINT32_BE( ssl->badmac_seen, p, 0 );
        p += 4;
    }

#if defined(MBEDTLS_SSL_DTLS_ANTI_REPLAY)
    used += 16;
    if( used <= buf_len )
    {
        MBEDTLS_PUT_UINT64_BE( ssl->in_window_top, p, 0 );
        p += 8;

        MBEDTLS_PUT_UINT64_BE( ssl->in_window, p, 0 );
        p += 8;
    }
#endif /* MBEDTLS_SSL_DTLS_ANTI_REPLAY */

#if defined(MBEDTLS_SSL_PROTO_DTLS)
    used += 1;
    if( used <= buf_len )
    {
        *p++ = ssl->disable_datagram_packing;
    }
#endif /* MBEDTLS_SSL_PROTO_DTLS */

    used += MBEDTLS_SSL_SEQUENCE_NUMBER_LEN;
    if( used <= buf_len )
    {
        memcpy( p, ssl->cur_out_ctr, MBEDTLS_SSL_SEQUENCE_NUMBER_LEN );
        p += MBEDTLS_SSL_SEQUENCE_NUMBER_LEN;
    }

#if defined(MBEDTLS_SSL_PROTO_DTLS)
    used += 2;
    if( used <= buf_len )
    {
        MBEDTLS_PUT_UINT16_BE( ssl->mtu, p, 0 );
        p += 2;
    }
#endif /* MBEDTLS_SSL_PROTO_DTLS */

#if defined(MBEDTLS_SSL_ALPN)
    {
        const uint8_t alpn_len = ssl->alpn_chosen
                               ? (uint8_t) strlen( ssl->alpn_chosen )
                               : 0;

        used += 1 + alpn_len;
        if( used <= buf_len )
        {
            *p++ = alpn_len;

            if( ssl->alpn_chosen != NULL )
            {
                memcpy( p, ssl->alpn_chosen, alpn_len );
                p += alpn_len;
            }
        }
    }
#endif /* MBEDTLS_SSL_ALPN */

    /*
     * Done
     */
    *olen = used;

    if( used > buf_len )
        return( MBEDTLS_ERR_SSL_BUFFER_TOO_SMALL );

    MBEDTLS_SSL_DEBUG_BUF( 4, "saved context", buf, used );

    return( mbedtls_ssl_session_reset_int( ssl, 0 ) );
}

/*
 * Helper to get TLS 1.2 PRF from ciphersuite
 * (Duplicates bits of logic from ssl_set_handshake_prfs().)
 */
typedef int (*tls_prf_fn)( const unsigned char *secret, size_t slen,
                           const char *label,
                           const unsigned char *random, size_t rlen,
                           unsigned char *dstbuf, size_t dlen );
static tls_prf_fn ssl_tls12prf_from_cs( int ciphersuite_id )
{
#if defined(MBEDTLS_SHA384_C)
    const mbedtls_ssl_ciphersuite_t * const ciphersuite_info =
         mbedtls_ssl_ciphersuite_from_id( ciphersuite_id );

    if( ciphersuite_info->mac == MBEDTLS_MD_SHA384 )
        return( tls_prf_sha384 );
#else
    (void) ciphersuite_id;
#endif
    return( tls_prf_sha256 );
}

/*
 * Deserialize context, see mbedtls_ssl_context_save() for format.
 *
 * This internal version is wrapped by a public function that cleans up in
 * case of error.
 */
static int ssl_context_load( mbedtls_ssl_context *ssl,
                             const unsigned char *buf,
                             size_t len )
{
    const unsigned char *p = buf;
    const unsigned char * const end = buf + len;
    size_t session_len;
    int ret = MBEDTLS_ERR_ERROR_CORRUPTION_DETECTED;

    /*
     * The context should have been freshly setup or reset.
     * Give the user an error in case of obvious misuse.
     * (Checking session is useful because it won't be NULL if we're
     * renegotiating, or if the user mistakenly loaded a session first.)
     */
    if( ssl->state != MBEDTLS_SSL_HELLO_REQUEST ||
        ssl->session != NULL )
    {
        return( MBEDTLS_ERR_SSL_BAD_INPUT_DATA );
    }

    /*
     * We can't check that the config matches the initial one, but we can at
     * least check it matches the requirements for serializing.
     */
    if( ssl->conf->transport != MBEDTLS_SSL_TRANSPORT_DATAGRAM ||
        ssl->conf->max_major_ver < MBEDTLS_SSL_MAJOR_VERSION_3 ||
        ssl->conf->min_major_ver > MBEDTLS_SSL_MAJOR_VERSION_3 ||
        ssl->conf->max_minor_ver < MBEDTLS_SSL_MINOR_VERSION_3 ||
        ssl->conf->min_minor_ver > MBEDTLS_SSL_MINOR_VERSION_3 ||
#if defined(MBEDTLS_SSL_RENEGOTIATION)
        ssl->conf->disable_renegotiation != MBEDTLS_SSL_RENEGOTIATION_DISABLED ||
#endif
        0 )
    {
        return( MBEDTLS_ERR_SSL_BAD_INPUT_DATA );
    }

    MBEDTLS_SSL_DEBUG_BUF( 4, "context to load", buf, len );

    /*
     * Check version identifier
     */
    if( (size_t)( end - p ) < sizeof( ssl_serialized_context_header ) )
        return( MBEDTLS_ERR_SSL_BAD_INPUT_DATA );

    if( memcmp( p, ssl_serialized_context_header,
                sizeof( ssl_serialized_context_header ) ) != 0 )
    {
        return( MBEDTLS_ERR_SSL_VERSION_MISMATCH );
    }
    p += sizeof( ssl_serialized_context_header );

    /*
     * Session
     */
    if( (size_t)( end - p ) < 4 )
        return( MBEDTLS_ERR_SSL_BAD_INPUT_DATA );

    session_len = ( (size_t) p[0] << 24 ) |
                  ( (size_t) p[1] << 16 ) |
                  ( (size_t) p[2] <<  8 ) |
                  ( (size_t) p[3]       );
    p += 4;

    /* This has been allocated by ssl_handshake_init(), called by
     * by either mbedtls_ssl_session_reset_int() or mbedtls_ssl_setup(). */
    ssl->session = ssl->session_negotiate;
    ssl->session_in = ssl->session;
    ssl->session_out = ssl->session;
    ssl->session_negotiate = NULL;

    if( (size_t)( end - p ) < session_len )
        return( MBEDTLS_ERR_SSL_BAD_INPUT_DATA );

    ret = ssl_session_load( ssl->session, 1, p, session_len );
    if( ret != 0 )
    {
        mbedtls_ssl_session_free( ssl->session );
        return( ret );
    }

    p += session_len;

    /*
     * Transform
     */

    /* This has been allocated by ssl_handshake_init(), called by
     * by either mbedtls_ssl_session_reset_int() or mbedtls_ssl_setup(). */
    ssl->transform = ssl->transform_negotiate;
    ssl->transform_in = ssl->transform;
    ssl->transform_out = ssl->transform;
    ssl->transform_negotiate = NULL;

    /* Read random bytes and populate structure */
    if( (size_t)( end - p ) < sizeof( ssl->transform->randbytes ) )
        return( MBEDTLS_ERR_SSL_BAD_INPUT_DATA );

    ret = ssl_tls12_populate_transform( ssl->transform,
                  ssl->session->ciphersuite,
                  ssl->session->master,
#if defined(MBEDTLS_SSL_SOME_SUITES_USE_MAC) && \
    defined(MBEDTLS_SSL_ENCRYPT_THEN_MAC)
                  ssl->session->encrypt_then_mac,
#endif /* MBEDTLS_SSL_ENCRYPT_THEN_MAC &&
          MBEDTLS_SSL_SOME_SUITES_USE_MAC */
                  ssl_tls12prf_from_cs( ssl->session->ciphersuite ),
                  p, /* currently pointing to randbytes */
                  MBEDTLS_SSL_MINOR_VERSION_3, /* (D)TLS 1.2 is forced */
                  ssl->conf->endpoint,
                  ssl );
    if( ret != 0 )
        return( ret );

    p += sizeof( ssl->transform->randbytes );

#if defined(MBEDTLS_SSL_DTLS_CONNECTION_ID)
    /* Read connection IDs and store them */
    if( (size_t)( end - p ) < 1 )
        return( MBEDTLS_ERR_SSL_BAD_INPUT_DATA );

    ssl->transform->in_cid_len = *p++;

    if( (size_t)( end - p ) < ssl->transform->in_cid_len + 1u )
        return( MBEDTLS_ERR_SSL_BAD_INPUT_DATA );

    memcpy( ssl->transform->in_cid, p, ssl->transform->in_cid_len );
    p += ssl->transform->in_cid_len;

    ssl->transform->out_cid_len = *p++;

    if( (size_t)( end - p ) < ssl->transform->out_cid_len )
        return( MBEDTLS_ERR_SSL_BAD_INPUT_DATA );

    memcpy( ssl->transform->out_cid, p, ssl->transform->out_cid_len );
    p += ssl->transform->out_cid_len;
#endif /* MBEDTLS_SSL_DTLS_CONNECTION_ID */

    /*
     * Saved fields from top-level ssl_context structure
     */
    if( (size_t)( end - p ) < 4 )
        return( MBEDTLS_ERR_SSL_BAD_INPUT_DATA );

    ssl->badmac_seen = ( (uint32_t) p[0] << 24 ) |
                       ( (uint32_t) p[1] << 16 ) |
                       ( (uint32_t) p[2] <<  8 ) |
                       ( (uint32_t) p[3]       );
    p += 4;

#if defined(MBEDTLS_SSL_DTLS_ANTI_REPLAY)
    if( (size_t)( end - p ) < 16 )
        return( MBEDTLS_ERR_SSL_BAD_INPUT_DATA );

    ssl->in_window_top = ( (uint64_t) p[0] << 56 ) |
                         ( (uint64_t) p[1] << 48 ) |
                         ( (uint64_t) p[2] << 40 ) |
                         ( (uint64_t) p[3] << 32 ) |
                         ( (uint64_t) p[4] << 24 ) |
                         ( (uint64_t) p[5] << 16 ) |
                         ( (uint64_t) p[6] <<  8 ) |
                         ( (uint64_t) p[7]       );
    p += 8;

    ssl->in_window = ( (uint64_t) p[0] << 56 ) |
                     ( (uint64_t) p[1] << 48 ) |
                     ( (uint64_t) p[2] << 40 ) |
                     ( (uint64_t) p[3] << 32 ) |
                     ( (uint64_t) p[4] << 24 ) |
                     ( (uint64_t) p[5] << 16 ) |
                     ( (uint64_t) p[6] <<  8 ) |
                     ( (uint64_t) p[7]       );
    p += 8;
#endif /* MBEDTLS_SSL_DTLS_ANTI_REPLAY */

#if defined(MBEDTLS_SSL_PROTO_DTLS)
    if( (size_t)( end - p ) < 1 )
        return( MBEDTLS_ERR_SSL_BAD_INPUT_DATA );

    ssl->disable_datagram_packing = *p++;
#endif /* MBEDTLS_SSL_PROTO_DTLS */

    if( (size_t)( end - p ) < sizeof( ssl->cur_out_ctr ) )
        return( MBEDTLS_ERR_SSL_BAD_INPUT_DATA );
    memcpy( ssl->cur_out_ctr, p, sizeof( ssl->cur_out_ctr ) );
    p += sizeof( ssl->cur_out_ctr );

#if defined(MBEDTLS_SSL_PROTO_DTLS)
    if( (size_t)( end - p ) < 2 )
        return( MBEDTLS_ERR_SSL_BAD_INPUT_DATA );

    ssl->mtu = ( p[0] << 8 ) | p[1];
    p += 2;
#endif /* MBEDTLS_SSL_PROTO_DTLS */

#if defined(MBEDTLS_SSL_ALPN)
    {
        uint8_t alpn_len;
        const char **cur;

        if( (size_t)( end - p ) < 1 )
            return( MBEDTLS_ERR_SSL_BAD_INPUT_DATA );

        alpn_len = *p++;

        if( alpn_len != 0 && ssl->conf->alpn_list != NULL )
        {
            /* alpn_chosen should point to an item in the configured list */
            for( cur = ssl->conf->alpn_list; *cur != NULL; cur++ )
            {
                if( strlen( *cur ) == alpn_len &&
                    memcmp( p, cur, alpn_len ) == 0 )
                {
                    ssl->alpn_chosen = *cur;
                    break;
                }
            }
        }

        /* can only happen on conf mismatch */
        if( alpn_len != 0 && ssl->alpn_chosen == NULL )
            return( MBEDTLS_ERR_SSL_BAD_INPUT_DATA );

        p += alpn_len;
    }
#endif /* MBEDTLS_SSL_ALPN */

    /*
     * Forced fields from top-level ssl_context structure
     *
     * Most of them already set to the correct value by mbedtls_ssl_init() and
     * mbedtls_ssl_reset(), so we only need to set the remaining ones.
     */
    ssl->state = MBEDTLS_SSL_HANDSHAKE_OVER;

    ssl->major_ver = MBEDTLS_SSL_MAJOR_VERSION_3;
    ssl->minor_ver = MBEDTLS_SSL_MINOR_VERSION_3;

    /* Adjust pointers for header fields of outgoing records to
     * the given transform, accounting for explicit IV and CID. */
    mbedtls_ssl_update_out_pointers( ssl, ssl->transform );

#if defined(MBEDTLS_SSL_PROTO_DTLS)
    ssl->in_epoch = 1;
#endif

    /* mbedtls_ssl_reset() leaves the handshake sub-structure allocated,
     * which we don't want - otherwise we'd end up freeing the wrong transform
     * by calling mbedtls_ssl_handshake_wrapup_free_hs_transform()
     * inappropriately. */
    if( ssl->handshake != NULL )
    {
        mbedtls_ssl_handshake_free( ssl );
        mbedtls_free( ssl->handshake );
        ssl->handshake = NULL;
    }

    /*
     * Done - should have consumed entire buffer
     */
    if( p != end )
        return( MBEDTLS_ERR_SSL_BAD_INPUT_DATA );

    return( 0 );
}

/*
 * Deserialize context: public wrapper for error cleaning
 */
int mbedtls_ssl_context_load( mbedtls_ssl_context *context,
                              const unsigned char *buf,
                              size_t len )
{
    int ret = ssl_context_load( context, buf, len );

    if( ret != 0 )
        mbedtls_ssl_free( context );

    return( ret );
}
#endif /* MBEDTLS_SSL_CONTEXT_SERIALIZATION */

/*
 * Free an SSL context
 */
void mbedtls_ssl_free( mbedtls_ssl_context *ssl )
{
    if( ssl == NULL )
        return;

    MBEDTLS_SSL_DEBUG_MSG( 2, ( "=> free" ) );

#if defined(MBEDTLS_SSL_USE_MPS)
    ssl_mps_free( ssl );
#else /* MBEDTLS_SSL_USE_MPS */

    if( ssl->out_buf != NULL )
    {
#if defined(MBEDTLS_SSL_VARIABLE_BUFFER_LENGTH)
        size_t out_buf_len = ssl->out_buf_len;
#else
        size_t out_buf_len = MBEDTLS_SSL_OUT_BUFFER_LEN;
#endif

        mbedtls_platform_zeroize( ssl->out_buf, out_buf_len );
        mbedtls_free( ssl->out_buf );
        ssl->out_buf = NULL;
    }

    if( ssl->in_buf != NULL )
    {
#if defined(MBEDTLS_SSL_VARIABLE_BUFFER_LENGTH)
        size_t in_buf_len = ssl->in_buf_len;
#else
        size_t in_buf_len = MBEDTLS_SSL_IN_BUFFER_LEN;
#endif

        mbedtls_platform_zeroize( ssl->in_buf, in_buf_len );
        mbedtls_free( ssl->in_buf );
        ssl->in_buf = NULL;
    }

#endif /* MBEDTLS_SSL_USE_MPS */

#if defined(MBEDTLS_SSL_PROTO_TLS1_2_OR_EARLIER)
    if( ssl->transform )
    {
        mbedtls_ssl_transform_free( ssl->transform );
        mbedtls_free( ssl->transform );
    }
#endif

#if defined(MBEDTLS_SSL_PROTO_TLS1_3_EXPERIMENTAL) && \
    !defined(MBEDTLS_SSL_USE_MPS)
    mbedtls_ssl_transform_free( ssl->transform_application );
    mbedtls_free( ssl->transform_application );
    ssl->transform_application = NULL;
#endif

    if( ssl->handshake )
    {
        mbedtls_ssl_handshake_free( ssl );
        mbedtls_free( ssl->handshake );

#if defined(MBEDTLS_SSL_PROTO_TLS1_2_OR_EARLIER)
        mbedtls_ssl_transform_free( ssl->transform_negotiate );
        mbedtls_free( ssl->transform_negotiate );
#endif

        mbedtls_ssl_session_free( ssl->session_negotiate );
        mbedtls_free( ssl->session_negotiate );
    }

#if defined(MBEDTLS_SSL_PROTO_TLS1_3_EXPERIMENTAL)
    mbedtls_ssl_transform_free( ssl->transform_application );
    mbedtls_free( ssl->transform_application );
#endif /* MBEDTLS_SSL_PROTO_TLS1_3_EXPERIMENTAL */

    if( ssl->session )
    {
        mbedtls_ssl_session_free( ssl->session );
        mbedtls_free( ssl->session );
    }

#if defined(MBEDTLS_X509_CRT_PARSE_C)
    if( ssl->hostname != NULL )
    {
        mbedtls_platform_zeroize( ssl->hostname, strlen( ssl->hostname ) );
        mbedtls_free( ssl->hostname );
    }
#endif

#if ( defined(MBEDTLS_SSL_DTLS_HELLO_VERIFY) ||                         \
      ( defined(MBEDTLS_SSL_PROTO_TLS1_3_EXPERIMENTAL) &&               \
        defined(MBEDTLS_SSL_COOKIE_C) ) )                               \
    && defined(MBEDTLS_SSL_SRV_C)
    mbedtls_free( ssl->cli_id );
#endif

#if defined(MBEDTLS_ZERO_RTT) && defined(MBEDTLS_SSL_SRV_C)
    if( ssl->early_data_server_buf != NULL )
    {
        mbedtls_platform_zeroize( ssl->early_data_server_buf,
                                  ssl->early_data_server_buf_len );
        mbedtls_free( ssl->early_data_server_buf );
    }
#endif /* MBEDTLS_ZERO_RTT && MBEDTLS_SSL_SRV_C */

    MBEDTLS_SSL_DEBUG_MSG( 2, ( "<= free" ) );

    /* Actually clear after last debug message */
    mbedtls_platform_zeroize( ssl, sizeof( mbedtls_ssl_context ) );
}

/*
 * Initialze mbedtls_ssl_config
 */
void mbedtls_ssl_config_init( mbedtls_ssl_config *conf )
{
    memset( conf, 0, sizeof( mbedtls_ssl_config ) );
}

#if defined(MBEDTLS_KEY_EXCHANGE_WITH_CERT_ENABLED)
/* The selection should be the same as mbedtls_x509_crt_profile_default in
 * x509_crt.c. Here, the order matters. Currently we favor stronger hashes,
 * for no fundamental reason.
 * See the documentation of mbedtls_ssl_conf_curves() for what we promise
 * about this list. */
static int ssl_preset_default_hashes[] = {
#if defined(MBEDTLS_SHA512_C)
    MBEDTLS_MD_SHA512,
#endif
#if defined(MBEDTLS_SHA384_C)
    MBEDTLS_MD_SHA384,
#endif
#if defined(MBEDTLS_SHA256_C)
    MBEDTLS_MD_SHA256,
#endif
    MBEDTLS_MD_NONE
};
#endif /* MBEDTLS_KEY_EXCHANGE_WITH_CERT_ENABLED */

#if defined(MBEDTLS_ECP_C)
/* The selection should be the same as mbedtls_x509_crt_profile_default in
 * x509_crt.c, plus Montgomery curves for ECDHE. Here, the order matters:
 * curves with a lower resource usage come first.
 * See the documentation of mbedtls_ssl_conf_curves() for what we promise
 * about this list.
 */
static mbedtls_ecp_group_id ssl_preset_default_curves[] = {
#if defined(MBEDTLS_ECP_DP_CURVE25519_ENABLED)
    MBEDTLS_ECP_DP_CURVE25519,
#endif
#if defined(MBEDTLS_ECP_DP_SECP256R1_ENABLED)
    MBEDTLS_ECP_DP_SECP256R1,
#endif
#if defined(MBEDTLS_ECP_DP_SECP384R1_ENABLED)
    MBEDTLS_ECP_DP_SECP384R1,
#endif
#if defined(MBEDTLS_ECP_DP_CURVE448_ENABLED)
    MBEDTLS_ECP_DP_CURVE448,
#endif
#if defined(MBEDTLS_ECP_DP_SECP521R1_ENABLED)
    MBEDTLS_ECP_DP_SECP521R1,
#endif
#if defined(MBEDTLS_ECP_DP_BP256R1_ENABLED)
    MBEDTLS_ECP_DP_BP256R1,
#endif
#if defined(MBEDTLS_ECP_DP_BP384R1_ENABLED)
    MBEDTLS_ECP_DP_BP384R1,
#endif
#if defined(MBEDTLS_ECP_DP_BP512R1_ENABLED)
    MBEDTLS_ECP_DP_BP512R1,
#endif
    MBEDTLS_ECP_DP_NONE
};
#endif

static int ssl_preset_suiteb_ciphersuites[] = {
#if defined(MBEDTLS_AES_C) && defined(MBEDTLS_GCM_C)
#if defined(MBEDTLS_SSL_PROTO_TLS1) || defined(MBEDTLS_SSL_PROTO_TLS1_1) || \
    defined(MBEDTLS_SSL_PROTO_TLS1_2)
#if defined(MBEDTLS_SHA256_C)
    MBEDTLS_TLS_ECDHE_ECDSA_WITH_AES_128_GCM_SHA256,
#endif /* MBEDTLS_SHA256_C */
#if defined(MBEDTLS_SHA512_C)
    MBEDTLS_TLS_ECDHE_ECDSA_WITH_AES_256_GCM_SHA384,
#endif /* MBEDTLS_SHA512_C */
#endif /* MBEDTLS_SSL_PROTO_TLS1 || MBEDTLS_SSL_PROTO_TLS1_1 || \
          MBEDTLS_SSL_PROTO_TLS1_2 */
#if defined(MBEDTLS_SSL_PROTO_TLS1_3_EXPERIMENTAL)
#if defined(MBEDTLS_SHA256_C)
    MBEDTLS_TLS1_3_AES_128_GCM_SHA256,
#endif /* MBEDTLS_SHA256_C */
#if defined(MBEDTLS_SHA512_C)
    MBEDTLS_TLS1_3_AES_256_GCM_SHA384,
#endif /* MBEDTLS_SHA512_C */
#endif /* MBEDTLS_SSL_PROTO_TLS1_3_EXPERIMENTAL */
#endif /* MBEDTLS_AES_C && MBEDTLS_GCM_C */
    0
};

#if defined(MBEDTLS_KEY_EXCHANGE_WITH_CERT_ENABLED)

static int ssl_preset_suiteb_hashes[] = {
    MBEDTLS_MD_SHA256,
    MBEDTLS_MD_SHA384,
    MBEDTLS_MD_NONE
};

#if defined(MBEDTLS_SSL_PROTO_TLS1_3_EXPERIMENTAL)
static uint16_t ssl_preset_default_sig_algs[] = {
    /* ECDSA algorithms */
#if defined(MBEDTLS_ECDSA_C)
#if defined(MBEDTLS_SHA256_C) && defined(MBEDTLS_ECP_DP_SECP256R1_ENABLED)
    MBEDTLS_TLS13_SIG_ECDSA_SECP256R1_SHA256,
#endif /* MBEDTLS_SHA256_C && MBEDTLS_ECP_DP_SECP256R1_ENABLED */
#if defined(MBEDTLS_SHA512_C) && defined(MBEDTLS_ECP_DP_SECP384R1_ENABLED)
    MBEDTLS_TLS13_SIG_ECDSA_SECP384R1_SHA384,
#endif /* MBEDTLS_SHA512_C && MBEDTLS_ECP_DP_SECP384R1_ENABLED */
#if defined(MBEDTLS_SHA512_C) && defined(MBEDTLS_ECP_DP_SECP521R1_ENABLED)
    MBEDTLS_TLS13_SIG_ECDSA_SECP521R1_SHA512,
#endif /* MBEDTLS_SHA512_C && MBEDTLS_ECP_DP_SECP521R1_ENABLED */
#endif /* MBEDTLS_ECDSA_C */

    /* RSA algorithms */
#if defined(MBEDTLS_X509_RSASSA_PSS_SUPPORT)
    MBEDTLS_TLS13_SIG_RSA_PSS_RSAE_SHA256,
#endif

    MBEDTLS_TLS13_SIG_NONE
};

static uint16_t ssl_preset_suiteb_sig_algs[] = {
    /* ECDSA algorithms */
#if defined(MBEDTLS_ECDSA_C)
#if defined(MBEDTLS_SHA256_C) && defined(MBEDTLS_ECP_DP_SECP256R1_ENABLED)
    MBEDTLS_TLS13_SIG_ECDSA_SECP256R1_SHA256,
#endif /* MBEDTLS_SHA256_C && MBEDTLS_ECP_DP_SECP256R1_ENABLED */
#if defined(MBEDTLS_SHA512_C) && defined(MBEDTLS_ECP_DP_SECP384R1_ENABLED)
    MBEDTLS_TLS13_SIG_ECDSA_SECP384R1_SHA384,
#endif /* MBEDTLS_SHA512_C && MBEDTLS_ECP_DP_SECP384R1_ENABLED */
#endif /* MBEDTLS_ECDSA_C */
    MBEDTLS_TLS13_SIG_NONE
};
#endif /* MBEDTLS_SSL_PROTO_TLS1_3_EXPERIMENTAL */
#endif

#if defined(MBEDTLS_ECP_C)
static mbedtls_ecp_group_id ssl_preset_suiteb_curves[] = {
#if defined(MBEDTLS_ECP_DP_SECP256R1_ENABLED)
    MBEDTLS_ECP_DP_SECP256R1,
#endif /* MBEDTLS_ECP_DP_SECP256R1_ENABLED */
#if defined(MBEDTLS_ECP_DP_SECP384R1_ENABLED)
    MBEDTLS_ECP_DP_SECP384R1,
#endif /* MBEDTLS_ECP_DP_SECP384R1_ENABLED */
    MBEDTLS_ECP_DP_NONE
};
#endif /* MBEDTLS_ECP_C */

/*
 * Load default in mbedtls_ssl_config
 */
int mbedtls_ssl_config_defaults( mbedtls_ssl_config *conf,
                                 int endpoint, int transport, int preset )
{
#if defined(MBEDTLS_DHM_C) && defined(MBEDTLS_SSL_SRV_C)
    int ret = MBEDTLS_ERR_ERROR_CORRUPTION_DETECTED;
#endif

    /* Use the functions here so that they are covered in tests,
     * but otherwise access member directly for efficiency */
    mbedtls_ssl_conf_endpoint( conf, endpoint );
    mbedtls_ssl_conf_transport( conf, transport );

    /*
     * Things that are common to all presets
     */
#if defined(MBEDTLS_SSL_CLI_C)
    if( endpoint == MBEDTLS_SSL_IS_CLIENT )
    {
        conf->authmode = MBEDTLS_SSL_VERIFY_REQUIRED;
#if defined(MBEDTLS_SSL_SESSION_TICKETS)
        conf->session_tickets = MBEDTLS_SSL_SESSION_TICKETS_ENABLED;
#endif
    }
#endif

#if defined(MBEDTLS_SSL_ENCRYPT_THEN_MAC)
    conf->encrypt_then_mac = MBEDTLS_SSL_ETM_ENABLED;
#endif

#if defined(MBEDTLS_SSL_EXTENDED_MASTER_SECRET)
    conf->extended_ms = MBEDTLS_SSL_EXTENDED_MS_ENABLED;
#endif

#if defined(MBEDTLS_SSL_DTLS_HELLO_VERIFY) && defined(MBEDTLS_SSL_SRV_C)
    conf->f_cookie_write = ssl_cookie_write_dummy;
    conf->f_cookie_check = ssl_cookie_check_dummy;
#endif

#if defined(MBEDTLS_SSL_DTLS_ANTI_REPLAY)
    conf->anti_replay = MBEDTLS_SSL_ANTI_REPLAY_ENABLED;
#endif

#if defined(MBEDTLS_SSL_SRV_C)
    conf->cert_req_ca_list = MBEDTLS_SSL_CERT_REQ_CA_LIST_ENABLED;
    conf->respect_cli_pref = MBEDTLS_SSL_SRV_CIPHERSUITE_ORDER_SERVER;
#endif

#if defined(MBEDTLS_SSL_PROTO_DTLS)
    conf->hs_timeout_min = MBEDTLS_SSL_DTLS_TIMEOUT_DFL_MIN;
    conf->hs_timeout_max = MBEDTLS_SSL_DTLS_TIMEOUT_DFL_MAX;
#endif

#if defined(MBEDTLS_SSL_RENEGOTIATION)
    conf->renego_max_records = MBEDTLS_SSL_RENEGO_MAX_RECORDS_DEFAULT;
    memset( conf->renego_period,     0x00, 2 );
    memset( conf->renego_period + 2, 0xFF, 6 );
#endif

#if defined(MBEDTLS_DHM_C) && defined(MBEDTLS_SSL_SRV_C)
    if( endpoint == MBEDTLS_SSL_IS_SERVER )
    {
        const unsigned char dhm_p[] =
            MBEDTLS_DHM_RFC3526_MODP_2048_P_BIN;
        const unsigned char dhm_g[] =
            MBEDTLS_DHM_RFC3526_MODP_2048_G_BIN;

        if ( ( ret = mbedtls_ssl_conf_dh_param_bin( conf,
                                                    dhm_p, sizeof( dhm_p ),
                                                    dhm_g, sizeof( dhm_g ) ) ) != 0 )
        {
            return( ret );
        }
    }
#endif

#if defined(MBEDTLS_SSL_PROTO_TLS1_3_EXPERIMENTAL)
    /*
     * Allow all TLS 1.3 key exchange modes by default.
     */
    conf->tls13_kex_modes = MBEDTLS_SSL_TLS13_KEY_EXCHANGE_MODE_ALL;
#endif /* MBEDTLS_SSL_PROTO_TLS1_3_EXPERIMENTAL */

    /*
     * Preset-specific defaults
     */
    switch( preset )
    {
        /*
         * NSA Suite B
         */
        case MBEDTLS_SSL_PRESET_SUITEB:
            conf->min_major_ver = MBEDTLS_SSL_MAJOR_VERSION_3;
            conf->min_minor_ver = MBEDTLS_SSL_MINOR_VERSION_3; /* TLS 1.2 */
            conf->max_major_ver = MBEDTLS_SSL_MAX_MAJOR_VERSION;
            conf->max_minor_ver = MBEDTLS_SSL_MAX_MINOR_VERSION;

            conf->ciphersuite_list = ssl_preset_suiteb_ciphersuites;

#if defined(MBEDTLS_X509_CRT_PARSE_C)
            conf->cert_profile = &mbedtls_x509_crt_profile_suiteb;
#endif

#if defined(MBEDTLS_KEY_EXCHANGE_WITH_CERT_ENABLED)
            conf->sig_hashes = ssl_preset_suiteb_hashes;
#if defined(MBEDTLS_SSL_PROTO_TLS1_3_EXPERIMENTAL)
            conf->tls13_sig_algs = ssl_preset_suiteb_sig_algs;
#endif /* MBEDTLS_SSL_PROTO_TLS1_3_EXPERIMENTAL */
#endif

#if defined(MBEDTLS_ECP_C)
            conf->curve_list = ssl_preset_suiteb_curves;
#endif
            break;

        /*
         * Default
         */
        default:
            conf->min_major_ver = ( MBEDTLS_SSL_MIN_MAJOR_VERSION >
                                    MBEDTLS_SSL_MIN_VALID_MAJOR_VERSION ) ?
                                    MBEDTLS_SSL_MIN_MAJOR_VERSION :
                                    MBEDTLS_SSL_MIN_VALID_MAJOR_VERSION;
            conf->min_minor_ver = ( MBEDTLS_SSL_MIN_MINOR_VERSION >
                                    MBEDTLS_SSL_MIN_VALID_MINOR_VERSION ) ?
                                    MBEDTLS_SSL_MIN_MINOR_VERSION :
                                    MBEDTLS_SSL_MIN_VALID_MINOR_VERSION;
            conf->max_major_ver = MBEDTLS_SSL_MAX_MAJOR_VERSION;
            conf->max_minor_ver = MBEDTLS_SSL_MAX_MINOR_VERSION;

#if defined(MBEDTLS_SSL_PROTO_DTLS)
            if( transport == MBEDTLS_SSL_TRANSPORT_DATAGRAM )
                conf->min_minor_ver = MBEDTLS_SSL_MINOR_VERSION_3;
#endif
            conf->ciphersuite_list = mbedtls_ssl_list_ciphersuites();

#if defined(MBEDTLS_X509_CRT_PARSE_C)
            conf->cert_profile = &mbedtls_x509_crt_profile_default;
#endif

#if defined(MBEDTLS_KEY_EXCHANGE_WITH_CERT_ENABLED)
            conf->sig_hashes = ssl_preset_default_hashes;
#if defined(MBEDTLS_SSL_PROTO_TLS1_3_EXPERIMENTAL)
            conf->tls13_sig_algs = ssl_preset_default_sig_algs;
#endif /* MBEDTLS_SSL_PROTO_TLS1_3_EXPERIMENTAL */
#endif /* MBEDTLS_KEY_EXCHANGE_WITH_CERT_ENABLED */

#if defined(MBEDTLS_ECP_C)
            conf->curve_list = ssl_preset_default_curves;
#endif

#if defined(MBEDTLS_DHM_C) && defined(MBEDTLS_SSL_CLI_C)
            conf->dhm_min_bitlen = 1024;
#endif
    }

    return( 0 );
}

/*
 * Free mbedtls_ssl_config
 */
void mbedtls_ssl_config_free( mbedtls_ssl_config *conf )
{
#if defined(MBEDTLS_DHM_C)
    mbedtls_mpi_free( &conf->dhm_P );
    mbedtls_mpi_free( &conf->dhm_G );
#endif

#if defined(MBEDTLS_KEY_EXCHANGE_SOME_PSK_ENABLED)
    if( conf->psk != NULL )
    {
        mbedtls_platform_zeroize( conf->psk, conf->psk_len );
        mbedtls_free( conf->psk );
        conf->psk = NULL;
        conf->psk_len = 0;
    }

    if( conf->psk_identity != NULL )
    {
        mbedtls_platform_zeroize( conf->psk_identity, conf->psk_identity_len );
        mbedtls_free( conf->psk_identity );
        conf->psk_identity = NULL;
        conf->psk_identity_len = 0;
    }
#endif

#if defined(MBEDTLS_X509_CRT_PARSE_C)
    ssl_key_cert_free( conf->key_cert );
#endif

    mbedtls_platform_zeroize( conf, sizeof( mbedtls_ssl_config ) );
}

#if defined(MBEDTLS_PK_C) && \
    ( defined(MBEDTLS_RSA_C) || defined(MBEDTLS_ECDSA_C) )
/*
 * Convert between MBEDTLS_PK_XXX and SSL_SIG_XXX
 */
unsigned char mbedtls_ssl_sig_from_pk( mbedtls_pk_context *pk )
{
#if defined(MBEDTLS_RSA_C)
    if( mbedtls_pk_can_do( pk, MBEDTLS_PK_RSA ) )
        return( MBEDTLS_SSL_SIG_RSA );
#endif
#if defined(MBEDTLS_ECDSA_C)
    if( mbedtls_pk_can_do( pk, MBEDTLS_PK_ECDSA ) )
        return( MBEDTLS_SSL_SIG_ECDSA );
#endif
    return( MBEDTLS_SSL_SIG_ANON );
}

unsigned char mbedtls_ssl_sig_from_pk_alg( mbedtls_pk_type_t type )
{
    switch( type ) {
        case MBEDTLS_PK_RSA:
            return( MBEDTLS_SSL_SIG_RSA );
        case MBEDTLS_PK_ECDSA:
        case MBEDTLS_PK_ECKEY:
            return( MBEDTLS_SSL_SIG_ECDSA );
        default:
            return( MBEDTLS_SSL_SIG_ANON );
    }
}

mbedtls_pk_type_t mbedtls_ssl_pk_alg_from_sig( unsigned char sig )
{
    switch( sig )
    {
#if defined(MBEDTLS_RSA_C)
        case MBEDTLS_SSL_SIG_RSA:
            return( MBEDTLS_PK_RSA );
#endif
#if defined(MBEDTLS_ECDSA_C)
        case MBEDTLS_SSL_SIG_ECDSA:
            return( MBEDTLS_PK_ECDSA );
#endif
        default:
            return( MBEDTLS_PK_NONE );
    }
}
#endif /* MBEDTLS_PK_C && ( MBEDTLS_RSA_C || MBEDTLS_ECDSA_C ) */

#if defined(MBEDTLS_SSL_PROTO_TLS1_2) && \
    defined(MBEDTLS_KEY_EXCHANGE_WITH_CERT_ENABLED)

/* Find an entry in a signature-hash set matching a given hash algorithm. */
mbedtls_md_type_t mbedtls_ssl_sig_hash_set_find( mbedtls_ssl_sig_hash_set_t *set,
                                                 mbedtls_pk_type_t sig_alg )
{
    switch( sig_alg )
    {
        case MBEDTLS_PK_RSA:
            return( set->rsa );
        case MBEDTLS_PK_ECDSA:
            return( set->ecdsa );
        default:
            return( MBEDTLS_MD_NONE );
    }
}

/* Add a signature-hash-pair to a signature-hash set */
void mbedtls_ssl_sig_hash_set_add( mbedtls_ssl_sig_hash_set_t *set,
                                   mbedtls_pk_type_t sig_alg,
                                   mbedtls_md_type_t md_alg )
{
    switch( sig_alg )
    {
        case MBEDTLS_PK_RSA:
            if( set->rsa == MBEDTLS_MD_NONE )
                set->rsa = md_alg;
            break;

        case MBEDTLS_PK_ECDSA:
            if( set->ecdsa == MBEDTLS_MD_NONE )
                set->ecdsa = md_alg;
            break;

        default:
            break;
    }
}

/* Allow exactly one hash algorithm for each signature. */
void mbedtls_ssl_sig_hash_set_const_hash( mbedtls_ssl_sig_hash_set_t *set,
                                          mbedtls_md_type_t md_alg )
{
    set->rsa   = md_alg;
    set->ecdsa = md_alg;
}

#endif /* MBEDTLS_SSL_PROTO_TLS1_2) &&
          MBEDTLS_KEY_EXCHANGE_WITH_CERT_ENABLED */

/*
 * Convert from MBEDTLS_SSL_HASH_XXX to MBEDTLS_MD_XXX
 */
mbedtls_md_type_t mbedtls_ssl_md_alg_from_hash( unsigned char hash )
{
    switch( hash )
    {
#if defined(MBEDTLS_MD5_C)
        case MBEDTLS_SSL_HASH_MD5:
            return( MBEDTLS_MD_MD5 );
#endif
#if defined(MBEDTLS_SHA1_C)
        case MBEDTLS_SSL_HASH_SHA1:
            return( MBEDTLS_MD_SHA1 );
#endif
#if defined(MBEDTLS_SHA224_C)
        case MBEDTLS_SSL_HASH_SHA224:
            return( MBEDTLS_MD_SHA224 );
#endif
#if defined(MBEDTLS_SHA256_C)
        case MBEDTLS_SSL_HASH_SHA256:
            return( MBEDTLS_MD_SHA256 );
#endif
#if defined(MBEDTLS_SHA384_C)
        case MBEDTLS_SSL_HASH_SHA384:
            return( MBEDTLS_MD_SHA384 );
#endif
#if defined(MBEDTLS_SHA512_C)
        case MBEDTLS_SSL_HASH_SHA512:
            return( MBEDTLS_MD_SHA512 );
#endif
        default:
            return( MBEDTLS_MD_NONE );
    }
}

/*
 * Convert from MBEDTLS_MD_XXX to MBEDTLS_SSL_HASH_XXX
 */
unsigned char mbedtls_ssl_hash_from_md_alg( int md )
{
    switch( md )
    {
#if defined(MBEDTLS_MD5_C)
        case MBEDTLS_MD_MD5:
            return( MBEDTLS_SSL_HASH_MD5 );
#endif
#if defined(MBEDTLS_SHA1_C)
        case MBEDTLS_MD_SHA1:
            return( MBEDTLS_SSL_HASH_SHA1 );
#endif
#if defined(MBEDTLS_SHA224_C)
        case MBEDTLS_MD_SHA224:
            return( MBEDTLS_SSL_HASH_SHA224 );
#endif
#if defined(MBEDTLS_SHA256_C)
        case MBEDTLS_MD_SHA256:
            return( MBEDTLS_SSL_HASH_SHA256 );
#endif
#if defined(MBEDTLS_SHA384_C)
        case MBEDTLS_MD_SHA384:
            return( MBEDTLS_SSL_HASH_SHA384 );
#endif
#if defined(MBEDTLS_SHA512_C)
        case MBEDTLS_MD_SHA512:
            return( MBEDTLS_SSL_HASH_SHA512 );
#endif
        default:
            return( MBEDTLS_SSL_HASH_NONE );
    }
}

#if defined(MBEDTLS_ECP_C)
/*
 * Check if a curve proposed by the peer is in our list.
 * Return 0 if we're willing to use it, -1 otherwise.
 */
int mbedtls_ssl_check_curve( const mbedtls_ssl_context *ssl, mbedtls_ecp_group_id grp_id )
{
    const mbedtls_ecp_group_id *gid;

    if( ssl->conf->curve_list == NULL )
        return( -1 );

    for( gid = ssl->conf->curve_list; *gid != MBEDTLS_ECP_DP_NONE; gid++ )
        if( *gid == grp_id )
            return( 0 );

    return( -1 );
}
#endif /* MBEDTLS_ECP_C */

#if defined(MBEDTLS_KEY_EXCHANGE_WITH_CERT_ENABLED) \
    && defined(MBEDTLS_SSL_PROTO_TLS1_2)
/*
 * Check if a hash proposed by the peer is in our list.
 * Return 0 if we're willing to use it, -1 otherwise.
 *
 * Assumption: sig_hashes is terminated either with
 * SIGNATURE_NONE or with MBEDTLS_MD_NONE and both
 * equal 0x0.
 */

int mbedtls_ssl_check_sig_hash( const mbedtls_ssl_context *ssl,
                                mbedtls_md_type_t md )
{
    const int *cur;

    if( ssl->conf->sig_hashes == NULL )
        return( -1 );

    for( cur = ssl->conf->sig_hashes; *cur != SIGNATURE_NONE; cur++ )
        if( *cur == ( int )md )
            return( 0 );

    return( -1 );
}
#endif /* MBEDTLS_KEY_EXCHANGE_WITH_CERT_ENABLED && MBEDTLS_SSL_PROTO_TLS1_2 */

#if defined(MBEDTLS_X509_CRT_PARSE_C)
int mbedtls_ssl_check_cert_usage( const mbedtls_x509_crt* cert,
    const mbedtls_key_exchange_type_t key_exchange,
    int cert_endpoint,
    uint32_t* flags )
{
    int ret = 0;
    int usage = 0;
    const char *ext_oid;
    size_t ext_len;

    if( cert_endpoint == MBEDTLS_SSL_IS_SERVER )
    {
        /* Server part of the key exchange */
        switch( key_exchange )
        {
            case MBEDTLS_KEY_EXCHANGE_RSA:
            case MBEDTLS_KEY_EXCHANGE_RSA_PSK:
                usage = MBEDTLS_X509_KU_KEY_ENCIPHERMENT;
                break;

            case MBEDTLS_KEY_EXCHANGE_DHE_RSA:
            case MBEDTLS_KEY_EXCHANGE_ECDHE_RSA:
            case MBEDTLS_KEY_EXCHANGE_ECDHE_ECDSA:
                usage = MBEDTLS_X509_KU_DIGITAL_SIGNATURE;
                break;

            case MBEDTLS_KEY_EXCHANGE_ECDH_RSA:
            case MBEDTLS_KEY_EXCHANGE_ECDH_ECDSA:
                usage = MBEDTLS_X509_KU_KEY_AGREEMENT;
                break;

            /* Don't use default: we want warnings when adding new values */
            case MBEDTLS_KEY_EXCHANGE_NONE:
            case MBEDTLS_KEY_EXCHANGE_PSK:
            case MBEDTLS_KEY_EXCHANGE_DHE_PSK:
            case MBEDTLS_KEY_EXCHANGE_ECDHE_PSK:
            case MBEDTLS_KEY_EXCHANGE_ECJPAKE:
                usage = 0;
        }
    }
    else
    {
        /* Client auth: we only implement rsa_sign and mbedtls_ecdsa_sign for now */
        usage = MBEDTLS_X509_KU_DIGITAL_SIGNATURE;
    }

    if( mbedtls_x509_crt_check_key_usage( cert, usage ) != 0 )
    {
        *flags |= MBEDTLS_X509_BADCERT_KEY_USAGE;
        ret = -1;
    }

    if( cert_endpoint == MBEDTLS_SSL_IS_SERVER )
    {
        ext_oid = MBEDTLS_OID_SERVER_AUTH;
        ext_len = MBEDTLS_OID_SIZE( MBEDTLS_OID_SERVER_AUTH );
    }
    else
    {
        ext_oid = MBEDTLS_OID_CLIENT_AUTH;
        ext_len = MBEDTLS_OID_SIZE( MBEDTLS_OID_CLIENT_AUTH );
    }

    if( mbedtls_x509_crt_check_extended_key_usage( cert, ext_oid, ext_len ) != 0 )
    {
        *flags |= MBEDTLS_X509_BADCERT_EXT_KEY_USAGE;
        ret = -1;
    }

    return( ret );
}
#endif /* MBEDTLS_X509_CRT_PARSE_C */


#if defined(MBEDTLS_SSL_PROTO_TLS1_2_OR_EARLIER)
int mbedtls_ssl_set_calc_verify_md( mbedtls_ssl_context* ssl, int md )
{
#if defined(MBEDTLS_SSL_PROTO_TLS1_2)
    if( ssl->minor_ver != MBEDTLS_SSL_MINOR_VERSION_3 )
        return( -1 );

    switch( md )
    {
#if defined(MBEDTLS_SHA384_C)
        case MBEDTLS_SSL_HASH_SHA384:
            ssl->handshake->calc_verify = ssl_calc_verify_tls_sha384;
            break;
#endif
#if defined(MBEDTLS_SHA256_C)
        case MBEDTLS_SSL_HASH_SHA256:
            ssl->handshake->calc_verify = ssl_calc_verify_tls_sha256;
            break;
#endif
        default:
            return( -1 );
    }

    return 0;
#else /* !MBEDTLS_SSL_PROTO_TLS1_2 */
    (void) ssl;
    (void) md;

    return( -1 );
#endif /* MBEDTLS_SSL_PROTO_TLS1_2 */
}
#endif /* defined(MBEDTLS_SSL_PROTO_TLS1_2_OR_EARLIER) */


#if defined(MBEDTLS_SSL_PROTO_TLS1_2)

#if defined(MBEDTLS_USE_PSA_CRYPTO)
int mbedtls_ssl_get_key_exchange_md_tls1_2( mbedtls_ssl_context *ssl,
                                            unsigned char *hash, size_t *hashlen,
                                            unsigned char *data, size_t data_len,
                                            mbedtls_md_type_t md_alg )
{
    psa_status_t status;
    psa_hash_operation_t hash_operation = PSA_HASH_OPERATION_INIT;
    psa_algorithm_t hash_alg = mbedtls_psa_translate_md( md_alg );

    MBEDTLS_SSL_DEBUG_MSG( 3, ( "Perform PSA-based computation of digest of ServerKeyExchange" ) );

    if( ( status = psa_hash_setup( &hash_operation,
                                   hash_alg ) ) != PSA_SUCCESS )
    {
        MBEDTLS_SSL_DEBUG_RET( 1, "psa_hash_setup", status );
        goto exit;
    }

    if( ( status = psa_hash_update( &hash_operation, ssl->handshake->randbytes,
                                    64 ) ) != PSA_SUCCESS )
    {
        MBEDTLS_SSL_DEBUG_RET( 1, "psa_hash_update", status );
        goto exit;
    }

    if( ( status = psa_hash_update( &hash_operation,
                                    data, data_len ) ) != PSA_SUCCESS )
    {
        MBEDTLS_SSL_DEBUG_RET( 1, "psa_hash_update", status );
        goto exit;
    }

    if( ( status = psa_hash_finish( &hash_operation, hash, MBEDTLS_MD_MAX_SIZE,
                                    hashlen ) ) != PSA_SUCCESS )
    {
         MBEDTLS_SSL_DEBUG_RET( 1, "psa_hash_finish", status );
         goto exit;
    }

exit:
    if( status != PSA_SUCCESS )
    {
        mbedtls_ssl_send_alert_message( ssl, MBEDTLS_SSL_ALERT_LEVEL_FATAL,
                                        MBEDTLS_SSL_ALERT_MSG_INTERNAL_ERROR );
        switch( status )
        {
            case PSA_ERROR_NOT_SUPPORTED:
                return( MBEDTLS_ERR_MD_FEATURE_UNAVAILABLE );
            case PSA_ERROR_BAD_STATE: /* Intentional fallthrough */
            case PSA_ERROR_BUFFER_TOO_SMALL:
                return( MBEDTLS_ERR_MD_BAD_INPUT_DATA );
            case PSA_ERROR_INSUFFICIENT_MEMORY:
                return( MBEDTLS_ERR_MD_ALLOC_FAILED );
            default:
                return( MBEDTLS_ERR_PLATFORM_HW_ACCEL_FAILED );
        }
    }
    return( 0 );
}

#else

int mbedtls_ssl_get_key_exchange_md_tls1_2( mbedtls_ssl_context *ssl,
                                            unsigned char *hash, size_t *hashlen,
                                            unsigned char *data, size_t data_len,
                                            mbedtls_md_type_t md_alg )
{
    int ret = 0;
    mbedtls_md_context_t ctx;
    const mbedtls_md_info_t *md_info = mbedtls_md_info_from_type( md_alg );
    *hashlen = mbedtls_md_get_size( md_info );

    MBEDTLS_SSL_DEBUG_MSG( 3, ( "Perform mbedtls-based computation of digest of ServerKeyExchange" ) );

    mbedtls_md_init( &ctx );

    /*
     * digitally-signed struct {
     *     opaque client_random[32];
     *     opaque server_random[32];
     *     ServerDHParams params;
     * };
     */
    if( ( ret = mbedtls_md_setup( &ctx, md_info, 0 ) ) != 0 )
    {
        MBEDTLS_SSL_DEBUG_RET( 1, "mbedtls_md_setup", ret );
        goto exit;
    }
    if( ( ret = mbedtls_md_starts( &ctx ) ) != 0 )
    {
        MBEDTLS_SSL_DEBUG_RET( 1, "mbedtls_md_starts", ret );
        goto exit;
    }
    if( ( ret = mbedtls_md_update( &ctx, ssl->handshake->randbytes, 64 ) ) != 0 )
    {
        MBEDTLS_SSL_DEBUG_RET( 1, "mbedtls_md_update", ret );
        goto exit;
    }
    if( ( ret = mbedtls_md_update( &ctx, data, data_len ) ) != 0 )
    {
        MBEDTLS_SSL_DEBUG_RET( 1, "mbedtls_md_update", ret );
        goto exit;
    }
    if( ( ret = mbedtls_md_finish( &ctx, hash ) ) != 0 )
    {
        MBEDTLS_SSL_DEBUG_RET( 1, "mbedtls_md_finish", ret );
        goto exit;
    }

exit:
    mbedtls_md_free( &ctx );

    if( ret != 0 )
        mbedtls_ssl_send_alert_message( ssl, MBEDTLS_SSL_ALERT_LEVEL_FATAL,
                                        MBEDTLS_SSL_ALERT_MSG_INTERNAL_ERROR );

    return( ret );
}
#endif /* MBEDTLS_USE_PSA_CRYPTO */

#endif /* MBEDTLS_SSL_PROTO_TLS1_2 */

<<<<<<< HEAD
#if defined(MBEDTLS_SSL_PROTO_TLS1_2_OR_EARLIER) && defined(MBEDTLS_SSL_PROTO_TLS1_3_EXPERIMENTAL)
static void ssl_update_checksum_start( mbedtls_ssl_context* ssl,
                                       const unsigned char* buf, size_t len )
{
    if( ssl->minor_ver==MBEDTLS_SSL_MINOR_VERSION_4 )
        ssl_update_checksum_start_tls13( ssl, buf, len );
    else
        ssl_update_checksum_start_tls12( ssl, buf, len );
}

static void ssl_update_checksum_sha384( mbedtls_ssl_context* ssl,
                                       const unsigned char* buf, size_t len )
{
    if( ssl->minor_ver==MBEDTLS_SSL_MINOR_VERSION_4 )
        ssl_update_checksum_sha384_tls13( ssl, buf, len );
    else
        ssl_update_checksum_sha384_tls12( ssl, buf, len );
}

static void ssl_update_checksum_sha256( mbedtls_ssl_context* ssl,
                                        const unsigned char* buf, size_t len )
{
    if( ssl->minor_ver==MBEDTLS_SSL_MINOR_VERSION_4 )
        ssl_update_checksum_sha256_tls13( ssl, buf, len );
    else
        ssl_update_checksum_sha256_tls12( ssl, buf, len );
}

#elif defined(MBEDTLS_SSL_PROTO_TLS1_3_EXPERIMENTAL)
static void ssl_update_checksum_start( mbedtls_ssl_context* ssl,
                                       const unsigned char* buf, size_t len )
{
    ssl_update_checksum_start_tls13( ssl, buf, len );
}

static void ssl_update_checksum_sha384( mbedtls_ssl_context* ssl,
                                        const unsigned char* buf, size_t len )
{
    ssl_update_checksum_sha384_tls13( ssl, buf, len );
}

static void ssl_update_checksum_sha256( mbedtls_ssl_context* ssl,
                                        const unsigned char* buf, size_t len )
{
    ssl_update_checksum_sha256_tls13( ssl, buf, len );
}

#elif defined(MBEDTLS_SSL_PROTO_TLS1_2_OR_EARLIER)
static void ssl_update_checksum_start( mbedtls_ssl_context* ssl,
                                       const unsigned char* buf, size_t len )
{
    ssl_update_checksum_start_tls12( ssl, buf, len );
}

static void ssl_update_checksum_sha384( mbedtls_ssl_context* ssl,
                                       const unsigned char* buf, size_t len )
{
    ssl_update_checksum_sha384_tls12( ssl, buf, len );
}

static void ssl_update_checksum_sha256( mbedtls_ssl_context* ssl,
                                       const unsigned char* buf, size_t len )
{
    ssl_update_checksum_sha256_tls12( ssl, buf, len );
}


#endif /* defined(MBEDTLS_SSL_PROTO_TLS1_2_OR_EARLIER) \
          && defined(MBEDTLS_SSL_PROTO_TLS1_3_EXPERIMENTAL) */

=======
>>>>>>> e6d7e5ce
#if defined(MBEDTLS_USE_PSA_CRYPTO)
int mbedtls_ssl_get_handshake_transcript( mbedtls_ssl_context *ssl,
                                          const mbedtls_md_type_t md,
                                          unsigned char *dst,
                                          size_t dst_len,
                                          size_t *olen )
{
    ((void) ssl);
    ((void) md);
    ((void) dst);
    ((void) dst_len);
    *olen = 0;
    return( MBEDTLS_ERR_SSL_FEATURE_UNAVAILABLE);
}
#else /* MBEDTLS_USE_PSA_CRYPTO */

#if defined(MBEDTLS_SHA384_C)
static int ssl_get_handshake_transcript_sha384( mbedtls_ssl_context *ssl,
                                                unsigned char *dst,
                                                size_t dst_len,
                                                size_t *olen )
{
    int ret;
    mbedtls_sha512_context sha512;

    if( dst_len < 48 )
        return( MBEDTLS_ERR_SSL_INTERNAL_ERROR );

    mbedtls_sha512_init( &sha512 );
    mbedtls_sha512_clone( &sha512, &ssl->handshake->fin_sha512 );

    if( ( ret = mbedtls_sha512_finish( &sha512, dst ) ) != 0 )
    {
        MBEDTLS_SSL_DEBUG_RET( 1, "mbedtls_sha512_finish", ret );
        goto exit;
    }

    *olen = 48;

exit:

    mbedtls_sha512_free( &sha512 );
    return( ret );
}
#endif /* MBEDTLS_SHA384_C */

#if defined(MBEDTLS_SHA256_C)
static int ssl_get_handshake_transcript_sha256( mbedtls_ssl_context *ssl,
                                                unsigned char *dst,
                                                size_t dst_len,
                                                size_t *olen )
{
    int ret;
    mbedtls_sha256_context sha256;

    if( dst_len < 32 )
        return( MBEDTLS_ERR_SSL_INTERNAL_ERROR );

    mbedtls_sha256_init( &sha256 );
    mbedtls_sha256_clone( &sha256, &ssl->handshake->fin_sha256 );

    if( ( ret = mbedtls_sha256_finish( &sha256, dst ) ) != 0 )
    {
        MBEDTLS_SSL_DEBUG_RET( 1, "mbedtls_sha256_finish", ret );
        goto exit;
    }

    *olen = 32;

exit:

    mbedtls_sha256_free( &sha256 );
    return( ret );
}
#endif /* MBEDTLS_SHA256_C */

int mbedtls_ssl_get_handshake_transcript( mbedtls_ssl_context *ssl,
                                          const mbedtls_md_type_t md,
                                          unsigned char *dst,
                                          size_t dst_len,
                                          size_t *olen )
{
    switch( md )
    {

#if defined(MBEDTLS_SHA384_C)
    case MBEDTLS_MD_SHA384:
        return( ssl_get_handshake_transcript_sha384( ssl, dst, dst_len, olen ) );
#endif /* MBEDTLS_SHA384_C */

#if defined(MBEDTLS_SHA256_C)
    case MBEDTLS_MD_SHA256:
        return( ssl_get_handshake_transcript_sha256( ssl, dst, dst_len, olen ) );
#endif /* MBEDTLS_SHA256_C */

    default:
        break;
    }
    return( MBEDTLS_ERR_SSL_INTERNAL_ERROR );
}
#endif /* !MBEDTLS_USE_PSA_CRYPTO */

#endif /* MBEDTLS_SSL_TLS_C */<|MERGE_RESOLUTION|>--- conflicted
+++ resolved
@@ -695,11 +695,7 @@
 #endif /* MBEDTLS_USE_PSA_CRYPTO &&
           MBEDTLS_KEY_EXCHANGE_PSK_ENABLED */
 
-<<<<<<< HEAD
 #if defined(MBEDTLS_SSL_PROTO_TLS1_2_OR_EARLIER)
-#if defined(MBEDTLS_SSL_EXPORT_KEYS)
-=======
->>>>>>> e6d7e5ce
 static mbedtls_tls_prf_types tls_prf_get_type( mbedtls_ssl_tls_prf_cb *tls_prf )
 {
 #if defined(MBEDTLS_SSL_PROTO_TLS1_2)
@@ -720,11 +716,7 @@
 #endif /* MBEDTLS_SSL_PROTO_TLS1_2 */
     return( MBEDTLS_SSL_TLS_PRF_NONE );
 }
-<<<<<<< HEAD
-#endif /* MBEDTLS_SSL_EXPORT_KEYS */
 #endif /* defined(MBEDTLS_SSL_PROTO_TLS1_2_OR_EARLIER) */
-=======
->>>>>>> e6d7e5ce
 
 int  mbedtls_ssl_tls_prf( const mbedtls_tls_prf_types prf,
                           const unsigned char *secret, size_t slen,
@@ -4783,10 +4775,6 @@
     ssl->f_export_keys = f_export_keys;
     ssl->p_export_keys = p_export_keys;
 }
-<<<<<<< HEAD
-#endif /* MBEDTLS_SSL_EXPORT_KEYS */
-=======
->>>>>>> e6d7e5ce
 
 #if defined(MBEDTLS_SSL_ASYNC_PRIVATE)
 void mbedtls_ssl_conf_async_private_cb(
@@ -7944,7 +7932,6 @@
 
 #endif /* MBEDTLS_SSL_PROTO_TLS1_2 */
 
-<<<<<<< HEAD
 #if defined(MBEDTLS_SSL_PROTO_TLS1_2_OR_EARLIER) && defined(MBEDTLS_SSL_PROTO_TLS1_3_EXPERIMENTAL)
 static void ssl_update_checksum_start( mbedtls_ssl_context* ssl,
                                        const unsigned char* buf, size_t len )
@@ -8015,8 +8002,6 @@
 #endif /* defined(MBEDTLS_SSL_PROTO_TLS1_2_OR_EARLIER) \
           && defined(MBEDTLS_SSL_PROTO_TLS1_3_EXPERIMENTAL) */
 
-=======
->>>>>>> e6d7e5ce
 #if defined(MBEDTLS_USE_PSA_CRYPTO)
 int mbedtls_ssl_get_handshake_transcript( mbedtls_ssl_context *ssl,
                                           const mbedtls_md_type_t md,

--- conflicted
+++ resolved
@@ -317,16 +317,6 @@
      * on the old secret. */
     if( secret_old != NULL )
     {
-<<<<<<< HEAD
-        MBEDTLS_SSL_PROC_CHK(
-            mbedtls_ssl_tls1_3_derive_secret(
-                hash_alg,
-                secret_old, hlen,
-                MBEDTLS_SSL_TLS1_3_LBL_WITH_LEN( derived ),
-                NULL, 0, /* context */
-                MBEDTLS_SSL_TLS1_3_CONTEXT_UNHASHED,
-                tmp_secret, hlen ) );
-=======
         ret = mbedtls_ssl_tls13_derive_secret(
                    hash_alg,
                    secret_old, hlen,
@@ -336,7 +326,6 @@
                    tmp_secret, hlen );
         if( ret != 0 )
             goto cleanup;
->>>>>>> 8b5c3824
     }
 
     if( input != NULL )
@@ -352,21 +341,12 @@
     /* HKDF-Extract takes a salt and input key material.
      * The salt is the old secret, and the input key material
      * is the input secret (PSK / ECDHE). */
-<<<<<<< HEAD
-    MBEDTLS_SSL_PROC_CHK( mbedtls_hkdf_extract( md,
-        tmp_secret, hlen,
-        tmp_input, ilen,
-        secret_new ) );
-=======
     ret = mbedtls_hkdf_extract( md_info,
                     tmp_secret, hlen,
                     tmp_input, ilen,
                     secret_new );
     if( ret != 0 )
         goto cleanup;
->>>>>>> 8b5c3824
-
-    ret = 0;
 
  cleanup:
 
@@ -591,7 +571,7 @@
     return( 0 );
 }
 
-int mbedtls_ssl_tls1_3_generate_resumption_master_secret(
+int mbedtls_ssl_tls13_generate_resumption_master_secret(
     mbedtls_ssl_context *ssl )
 {
     int ret = 0;
@@ -604,7 +584,7 @@
     size_t transcript_len;
 
     MBEDTLS_SSL_DEBUG_MSG( 2,
-          ( "=> mbedtls_ssl_tls1_3_generate_resumption_master_secret" ) );
+          ( "=> mbedtls_ssl_tls13_generate_resumption_master_secret" ) );
 
     md_type = ssl->handshake->ciphersuite_info->mac;
     md_info = mbedtls_md_info_from_type( md_type );
@@ -616,8 +596,8 @@
     if( ret != 0 )
         return( ret );
 
-    ret = mbedtls_ssl_tls1_3_derive_resumption_master_secret( md_type,
-                              ssl->handshake->tls1_3_master_secrets.app,
+    ret = mbedtls_ssl_tls13_derive_resumption_master_secret( md_type,
+                              ssl->handshake->tls13_master_secrets.app,
                               transcript, transcript_len,
                               &ssl->session_negotiate->app_secrets );
     if( ret != 0 )
@@ -628,11 +608,11 @@
              md_size );
 
     MBEDTLS_SSL_DEBUG_MSG( 2,
-          ( "<= mbedtls_ssl_tls1_3_generate_resumption_master_secret" ) );
+          ( "<= mbedtls_ssl_tls13_generate_resumption_master_secret" ) );
     return( 0 );
 }
 #else /* MBEDTLS_SSL_NEW_SESSION_TICKET */
-int mbedtls_ssl_tls1_3_generate_resumption_master_secret(
+int mbedtls_ssl_tls13_generate_resumption_master_secret(
     mbedtls_ssl_context *ssl )
 {
     ((void) ssl);
@@ -675,7 +655,7 @@
                                          unsigned char const *transcript,
                                          unsigned char *dst )
 {
-    const mbedtls_md_info_t* const md_info = mbedtls_md_info_from_type( md_type );
+    const mbedtls_md_info_t * const md_info = mbedtls_md_info_from_type( md_type );
     size_t const md_size = mbedtls_md_get_size( md_info );
     unsigned char finished_key[MBEDTLS_MD_MAX_SIZE];
     int ret;
@@ -720,8 +700,8 @@
     return( ret );
 }
 
-int mbedtls_ssl_tls13_calculate_verify_data( mbedtls_ssl_context* ssl,
-                                             unsigned char* dst,
+int mbedtls_ssl_tls13_calculate_verify_data( mbedtls_ssl_context *ssl,
+                                             unsigned char *dst,
                                              size_t dst_len,
                                              size_t *actual_len,
                                              int from )
@@ -772,9 +752,8 @@
     return( ret );
 }
 
-<<<<<<< HEAD
 #if defined(MBEDTLS_KEY_EXCHANGE_SOME_PSK_ENABLED)
-/* mbedtls_ssl_tls1_3_create_psk_binder():
+/* mbedtls_ssl_tls13_create_psk_binder():
  *
  *                0
  *                |
@@ -786,13 +765,9 @@
  *                |                      "res binder",
  *                |                      "" )
  *                |                     = binder_key
-  *               ...
+ *                ...
  */
-
-int mbedtls_ssl_tls1_3_create_psk_binder( mbedtls_ssl_context *ssl,
-=======
 int mbedtls_ssl_tls13_create_psk_binder( mbedtls_ssl_context *ssl,
->>>>>>> 8b5c3824
                                const mbedtls_md_type_t md_type,
                                unsigned char const *psk, size_t psk_len,
                                int psk_type,
@@ -1015,16 +990,9 @@
 
     md_type = handshake->ciphersuite_info->mac;
 
-<<<<<<< HEAD
-    ret = mbedtls_ssl_tls1_3_evolve_secret(
-              md_type,
-              NULL,     /* No old secret */
-              handshake->psk, handshake->psk_len,
-              handshake->tls1_3_master_secrets.early );
-=======
-    ret = mbedtls_ssl_tls13_evolve_secret( md_type, NULL, NULL, 0,
+    ret = mbedtls_ssl_tls13_evolve_secret( md_type, NULL,
+                                           handshake->psk, handshake->psk_len,
                                            handshake->tls13_master_secrets.early );
->>>>>>> 8b5c3824
     if( ret != 0 )
     {
         MBEDTLS_SSL_DEBUG_RET( 1, "mbedtls_ssl_tls13_evolve_secret", ret );
@@ -1034,7 +1002,7 @@
     return( 0 );
 }
 
-/* mbedtls_ssl_tls1_3_generate_handshake_keys() generates keys necessary for
+/* mbedtls_ssl_tls13_generate_handshake_keys() generates keys necessary for
  * protecting the handshake messages, as described in Section 7 of TLS 1.3. */
 int mbedtls_ssl_tls13_generate_handshake_keys( mbedtls_ssl_context *ssl,
                                                mbedtls_ssl_key_set *traffic_keys )
@@ -1055,16 +1023,11 @@
     const mbedtls_ssl_ciphersuite_t *ciphersuite_info = handshake->ciphersuite_info;
     mbedtls_ssl_tls13_handshake_secrets *tls13_hs_secrets = &handshake->tls13_hs_secrets;
 
-    MBEDTLS_SSL_DEBUG_MSG( 2, ( "=> mbedtls_ssl_tls1_3_generate_handshake_keys" ) );
+    MBEDTLS_SSL_DEBUG_MSG( 2, ( "=> mbedtls_ssl_tls13_generate_handshake_keys" ) );
 
     cipher_info = mbedtls_cipher_info_from_type( ciphersuite_info->cipher );
-<<<<<<< HEAD
-    keylen = cipher_info->key_bitlen / 8;
-    ivlen = cipher_info->iv_size;
-=======
     key_len = cipher_info->key_bitlen >> 3;
     iv_len = cipher_info->iv_size;
->>>>>>> 8b5c3824
 
     md_type = ciphersuite_info->mac;
     md_info = mbedtls_md_info_from_type( md_type );
@@ -1082,15 +1045,6 @@
         return( ret );
     }
 
-<<<<<<< HEAD
-    ret = mbedtls_ssl_tls1_3_derive_handshake_secrets( md_type,
-                               handshake->tls1_3_master_secrets.handshake,
-                               transcript, transcript_len,
-                               tls13_hs_secrets );
-    if( ret != 0 )
-    {
-        MBEDTLS_SSL_DEBUG_RET( 1, "mbedtls_ssl_tls1_3_derive_early_secrets", ret );
-=======
     ret = mbedtls_ssl_tls13_derive_handshake_secrets( md_type,
                                     handshake->tls13_master_secrets.handshake,
                                     transcript, transcript_len, tls13_hs_secrets );
@@ -1098,7 +1052,6 @@
     {
         MBEDTLS_SSL_DEBUG_RET( 1, "mbedtls_ssl_tls13_derive_handshake_secrets",
                                ret );
->>>>>>> 8b5c3824
         return( ret );
     }
 
@@ -1132,17 +1085,10 @@
                 MBEDTLS_SSL_TLS_PRF_NONE /* TODO: FIX! */ );
     }
 
-<<<<<<< HEAD
-    ret = mbedtls_ssl_tls1_3_make_traffic_keys( md_type,
-                      tls13_hs_secrets->client_handshake_traffic_secret,
-                      tls13_hs_secrets->server_handshake_traffic_secret,
-                      md_size, keylen, ivlen, traffic_keys );
-=======
     ret = mbedtls_ssl_tls13_make_traffic_keys( md_type,
                             tls13_hs_secrets->client_handshake_traffic_secret,
                             tls13_hs_secrets->server_handshake_traffic_secret,
                             md_size, key_len, iv_len, traffic_keys );
->>>>>>> 8b5c3824
     if( ret != 0 )
     {
         MBEDTLS_SSL_DEBUG_RET( 1, "mbedtls_ssl_tls13_make_traffic_keys", ret );
@@ -1165,7 +1111,7 @@
                            traffic_keys->server_write_iv,
                            traffic_keys->iv_len);
 
-    MBEDTLS_SSL_DEBUG_MSG( 2, ( "<= mbedtls_ssl_tls1_3_generate_handshake_keys" ) );
+    MBEDTLS_SSL_DEBUG_MSG( 2, ( "<= mbedtls_ssl_tls13_generate_handshake_keys" ) );
 
 exit:
 
@@ -1189,11 +1135,7 @@
      * client_handshake_traffic_secret and server_handshake_traffic_secret
      * are derived in the handshake secret derivation stage.
      */
-<<<<<<< HEAD
     if( mbedtls_ssl_tls13_kex_with_ephemeral( ssl ) )
-=======
-    if( mbedtls_ssl_tls13_ephemeral_enabled( ssl ) )
->>>>>>> 8b5c3824
     {
         if( mbedtls_ssl_tls13_named_group_is_ecdhe( handshake->offered_group_id ) )
         {
@@ -1222,18 +1164,10 @@
     /*
      * Compute the Handshake secret
      */
-<<<<<<< HEAD
-
-    ret = mbedtls_ssl_tls1_3_evolve_secret( md_type,
-                              handshake->tls1_3_master_secrets.early,
-                              ecdhe, ephemeral_len,
-                              handshake->tls1_3_master_secrets.handshake );
-=======
     ret = mbedtls_ssl_tls13_evolve_secret( md_type,
                                            handshake->tls13_master_secrets.early,
                                            ecdhe, ephemeral_len,
                                            handshake->tls13_master_secrets.handshake );
->>>>>>> 8b5c3824
     if( ret != 0 )
     {
         MBEDTLS_SSL_DEBUG_RET( 1, "mbedtls_ssl_tls13_evolve_secret", ret );
@@ -1372,7 +1306,7 @@
 
 #if defined(MBEDTLS_ZERO_RTT)
 /* Early Data Key Derivation for TLS 1.3 */
-int mbedtls_ssl_tls1_3_generate_early_data_keys(
+int mbedtls_ssl_tls13_generate_early_data_keys(
     mbedtls_ssl_context *ssl,
     mbedtls_ssl_key_set *traffic_keys )
 {
@@ -1386,15 +1320,15 @@
     size_t transcript_len;
 
     mbedtls_cipher_info_t const *cipher_info;
-    size_t keylen, ivlen;
+    size_t key_len, iv_len;
 
     MBEDTLS_SSL_DEBUG_MSG( 2,
-         ( "=> mbedtls_ssl_tls1_3_generate_early_data_keys" ) );
+         ( "=> mbedtls_ssl_tls13_generate_early_data_keys" ) );
 
     cipher_info = mbedtls_cipher_info_from_type(
                                   ssl->handshake->ciphersuite_info->cipher );
-    keylen = cipher_info->key_bitlen / 8;
-    ivlen = cipher_info->iv_size;
+    key_len = cipher_info->key_bitlen / 8;
+    iv_len = cipher_info->iv_size;
 
     md_type = ssl->handshake->ciphersuite_info->mac;
     md_info = mbedtls_md_info_from_type( md_type );
@@ -1409,13 +1343,13 @@
         return( ret );
     }
 
-    ret = mbedtls_ssl_tls1_3_derive_early_secrets( md_type,
-                                   ssl->handshake->tls1_3_master_secrets.early,
+    ret = mbedtls_ssl_tls13_derive_early_secrets( md_type,
+                                   ssl->handshake->tls13_master_secrets.early,
                                    transcript, transcript_len,
                                    &ssl->handshake->early_secrets );
     if( ret != 0 )
     {
-        MBEDTLS_SSL_DEBUG_RET( 1, "mbedtls_ssl_tls1_3_derive_early_secrets", ret );
+        MBEDTLS_SSL_DEBUG_RET( 1, "mbedtls_ssl_tls13_derive_early_secrets", ret );
         return( ret );
     }
 
@@ -1427,7 +1361,7 @@
     if( ssl->f_export_keys != NULL )
     {
         ssl->f_export_keys( ssl->p_export_keys,
-                MBEDTLS_SSL_KEY_EXPORT_TLS13_CLIENT_EARLY_SECRET,
+                MBEDTLS_SSL_KEY_EXPORT_TLS1_3_CLIENT_EARLY_SECRET,
                 ssl->handshake->early_secrets.client_early_traffic_secret,
                 md_size,
                 ssl->handshake->randbytes + 32,
@@ -1436,17 +1370,17 @@
     }
 #endif /* MBEDTLS_SSL_EXPORT_KEYS */
 
-    ret = mbedtls_ssl_tls1_3_make_traffic_keys( md_type,
+    ret = mbedtls_ssl_tls13_make_traffic_keys( md_type,
                       ssl->handshake->early_secrets.client_early_traffic_secret,
                       ssl->handshake->early_secrets.client_early_traffic_secret,
-                      md_size, keylen, ivlen, traffic_keys );
-    if( ret != 0 )
-    {
-        MBEDTLS_SSL_DEBUG_RET( 1, "mbedtls_ssl_tls1_3_make_traffic_keys", ret );
-        return( ret );
-    }
-
-    MBEDTLS_SSL_DEBUG_MSG( 2, ( "<= mbedtls_ssl_tls1_3_generate_early_data_keys" ) );
+                      md_size, key_len, iv_len, traffic_keys );
+    if( ret != 0 )
+    {
+        MBEDTLS_SSL_DEBUG_RET( 1, "mbedtls_ssl_tls13_make_traffic_keys", ret );
+        return( ret );
+    }
+
+    MBEDTLS_SSL_DEBUG_MSG( 2, ( "<= mbedtls_ssl_tls13_generate_early_data_keys" ) );
     return( ret );
 }
 #endif /* MBEDTLS_ZERO_RTT */

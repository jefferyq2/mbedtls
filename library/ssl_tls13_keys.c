/*
 *  TLS 1.3 key schedule
 *
 *  Copyright The Mbed TLS Contributors
 *  SPDX-License-Identifier: Apache-2.0
 *
 *  Licensed under the Apache License, Version 2.0 ( the "License" ); you may
 *  not use this file except in compliance with the License.
 *  You may obtain a copy of the License at
 *
 *  http://www.apache.org/licenses/LICENSE-2.0
 *
 *  Unless required by applicable law or agreed to in writing, software
 *  distributed under the License is distributed on an "AS IS" BASIS, WITHOUT
 *  WARRANTIES OR CONDITIONS OF ANY KIND, either express or implied.
 *  See the License for the specific language governing permissions and
 *  limitations under the License.
 */

#include "common.h"

#if defined(MBEDTLS_SSL_PROTO_TLS1_3)

#include <stdint.h>
#include <string.h>

#include "mbedtls/hkdf.h"
#include "mbedtls/debug.h"
#include "mbedtls/error.h"
#include "mbedtls/platform.h"

#include "ssl_misc.h"
#include "ssl_tls13_keys.h"
#include "ssl_tls13_invasive.h"

#include "psa/crypto.h"

#if defined(MBEDTLS_SSL_USE_MPS)
#include "mps_all.h"
#endif /* MBEDTLS_SSL_USE_MPS */

#if defined(MBEDTLS_PLATFORM_C)
#include "mbedtls/platform.h"
#else
#include <stdlib.h>
#define mbedtls_calloc    calloc
#define mbedtls_free       free
#endif /* MBEDTLS_PLATFORM_C */

#define MBEDTLS_SSL_TLS1_3_LABEL( name, string )       \
    .name = string,

struct mbedtls_ssl_tls13_labels_struct const mbedtls_ssl_tls13_labels =
{
    /* This seems to work in C, despite the string literal being one
     * character too long due to the 0-termination. */
    MBEDTLS_SSL_TLS1_3_LABEL_LIST
};

#undef MBEDTLS_SSL_TLS1_3_LABEL

/*
 * This function creates a HkdfLabel structure used in the TLS 1.3 key schedule.
 *
 * The HkdfLabel is specified in RFC 8446 as follows:
 *
 * struct HkdfLabel {
 *   uint16 length;            // Length of expanded key material
 *   opaque label<7..255>;     // Always prefixed by "tls13 "
 *   opaque context<0..255>;   // Usually a communication transcript hash
 * };
 *
 * Parameters:
 * - desired_length: Length of expanded key material
 *                   Even though the standard allows expansion to up to
 *                   2**16 Bytes, TLS 1.3 never uses expansion to more than
 *                   255 Bytes, so we require `desired_length` to be at most
 *                   255. This allows us to save a few Bytes of code by
 *                   hardcoding the writing of the high bytes.
 * - (label, label_len): label + label length, without "tls13 " prefix
 *                       The label length MUST be less than or equal to
 *                       MBEDTLS_SSL_TLS1_3_KEY_SCHEDULE_MAX_LABEL_LEN
 *                       It is the caller's responsibility to ensure this.
 *                       All (label, label length) pairs used in TLS 1.3
 *                       can be obtained via MBEDTLS_SSL_TLS1_3_LBL_WITH_LEN().
 * - (ctx, ctx_len): context + context length
 *                   The context length MUST be less than or equal to
 *                   MBEDTLS_SSL_TLS1_3_KEY_SCHEDULE_MAX_CONTEXT_LEN
 *                   It is the caller's responsibility to ensure this.
 * - dst: Target buffer for HkdfLabel structure,
 *        This MUST be a writable buffer of size
 *        at least SSL_TLS1_3_KEY_SCHEDULE_MAX_HKDF_LABEL_LEN Bytes.
 * - dst_len: Pointer at which to store the actual length of
 *            the HkdfLabel structure on success.
 */

static const char tls13_label_prefix[6] = "tls13 ";

#define SSL_TLS1_3_KEY_SCHEDULE_HKDF_LABEL_LEN( label_len, context_len ) \
    (   2                  /* expansion length           */ \
      + 1                  /* label length               */ \
      + label_len                                           \
      + 1                  /* context length             */ \
      + context_len )

#define SSL_TLS1_3_KEY_SCHEDULE_MAX_HKDF_LABEL_LEN                      \
    SSL_TLS1_3_KEY_SCHEDULE_HKDF_LABEL_LEN(                             \
                     sizeof(tls13_label_prefix) +                       \
                     MBEDTLS_SSL_TLS1_3_KEY_SCHEDULE_MAX_LABEL_LEN,     \
                     MBEDTLS_SSL_TLS1_3_KEY_SCHEDULE_MAX_CONTEXT_LEN )

static void ssl_tls13_hkdf_encode_label(
                            size_t desired_length,
                            const unsigned char *label, size_t label_len,
                            const unsigned char *ctx, size_t ctx_len,
                            unsigned char *dst, size_t *dst_len )
{
    size_t total_label_len =
        sizeof(tls13_label_prefix) + label_len;
    size_t total_hkdf_lbl_len =
        SSL_TLS1_3_KEY_SCHEDULE_HKDF_LABEL_LEN( total_label_len, ctx_len );

    unsigned char *p = dst;

    /* Add the size of the expanded key material.
     * We're hardcoding the high byte to 0 here assuming that we never use
     * TLS 1.3 HKDF key expansion to more than 255 Bytes. */
#if MBEDTLS_SSL_TLS1_3_KEY_SCHEDULE_MAX_EXPANSION_LEN > 255
#error "The implementation of ssl_tls13_hkdf_encode_label() is not fit for the \
        value of MBEDTLS_SSL_TLS1_3_KEY_SCHEDULE_MAX_EXPANSION_LEN"
#endif

    *p++ = 0;
    *p++ = MBEDTLS_BYTE_0( desired_length );

    /* Add label incl. prefix */
    *p++ = MBEDTLS_BYTE_0( total_label_len );
    memcpy( p, tls13_label_prefix, sizeof(tls13_label_prefix) );
    p += sizeof(tls13_label_prefix);
    memcpy( p, label, label_len );
    p += label_len;

    /* Add context value */
    *p++ = MBEDTLS_BYTE_0( ctx_len );
    if( ctx_len != 0 )
        memcpy( p, ctx, ctx_len );

    /* Return total length to the caller.  */
    *dst_len = total_hkdf_lbl_len;
}

int mbedtls_ssl_tls13_hkdf_expand_label(
                     psa_algorithm_t hash_alg,
                     const unsigned char *secret, size_t secret_len,
                     const unsigned char *label, size_t label_len,
                     const unsigned char *ctx, size_t ctx_len,
                     unsigned char *buf, size_t buf_len )
{
    unsigned char hkdf_label[ SSL_TLS1_3_KEY_SCHEDULE_MAX_HKDF_LABEL_LEN ];
    size_t hkdf_label_len = 0;
    psa_status_t status = PSA_ERROR_CORRUPTION_DETECTED;
    psa_status_t abort_status = PSA_ERROR_CORRUPTION_DETECTED;
    psa_key_derivation_operation_t operation =
        PSA_KEY_DERIVATION_OPERATION_INIT;

    if( label_len > MBEDTLS_SSL_TLS1_3_KEY_SCHEDULE_MAX_LABEL_LEN )
    {
        /* Should never happen since this is an internal
         * function, and we know statically which labels
         * are allowed. */
        return( MBEDTLS_ERR_SSL_INTERNAL_ERROR );
    }

    if( ctx_len > MBEDTLS_SSL_TLS1_3_KEY_SCHEDULE_MAX_CONTEXT_LEN )
    {
        /* Should not happen, as above. */
        return( MBEDTLS_ERR_SSL_INTERNAL_ERROR );
    }

    if( buf_len > MBEDTLS_SSL_TLS1_3_KEY_SCHEDULE_MAX_EXPANSION_LEN )
    {
        /* Should not happen, as above. */
        return( MBEDTLS_ERR_SSL_INTERNAL_ERROR );
    }

    if( ! PSA_ALG_IS_HASH( hash_alg ) )
        return( MBEDTLS_ERR_SSL_BAD_INPUT_DATA );

    ssl_tls13_hkdf_encode_label( buf_len,
                                 label, label_len,
                                 ctx, ctx_len,
                                 hkdf_label,
                                 &hkdf_label_len );

    status = psa_key_derivation_setup( &operation, PSA_ALG_HKDF_EXPAND( hash_alg ) );

    if( status != PSA_SUCCESS )
         goto cleanup;

    status = psa_key_derivation_input_bytes( &operation,
                                             PSA_KEY_DERIVATION_INPUT_SECRET,
                                             secret,
                                             secret_len );

    if( status != PSA_SUCCESS )
         goto cleanup;

    status = psa_key_derivation_input_bytes( &operation,
                                             PSA_KEY_DERIVATION_INPUT_INFO,
                                             hkdf_label,
                                             hkdf_label_len );

    if( status != PSA_SUCCESS )
         goto cleanup;

    status = psa_key_derivation_output_bytes( &operation,
                                              buf,
                                              buf_len );

    if( status != PSA_SUCCESS )
         goto cleanup;

cleanup:
    abort_status = psa_key_derivation_abort( &operation );
    status = ( status == PSA_SUCCESS ? abort_status : status );
    mbedtls_platform_zeroize( hkdf_label, hkdf_label_len );
    return( psa_ssl_status_to_mbedtls ( status ) );
}

/*
 * The traffic keying material is generated from the following inputs:
 *
 *  - One secret value per sender.
 *  - A purpose value indicating the specific value being generated
 *  - The desired lengths of key and IV.
 *
 * The expansion itself is based on HKDF:
 *
 *   [sender]_write_key = HKDF-Expand-Label( Secret, "key", "", key_length )
 *   [sender]_write_iv  = HKDF-Expand-Label( Secret, "iv" , "", iv_length )
 *
 * [sender] denotes the sending side and the Secret value is provided
 * by the function caller. Note that we generate server and client side
 * keys in a single function call.
 */
int mbedtls_ssl_tls13_make_traffic_keys(
                     psa_algorithm_t hash_alg,
                     const unsigned char *client_secret,
                     const unsigned char *server_secret, size_t secret_len,
                     size_t key_len, size_t iv_len,
                     mbedtls_ssl_key_set *keys )
{
    int ret = 0;

    ret = mbedtls_ssl_tls13_hkdf_expand_label( hash_alg,
                    client_secret, secret_len,
                    MBEDTLS_SSL_TLS1_3_LBL_WITH_LEN( key ),
                    NULL, 0,
                    keys->client_write_key, key_len );
    if( ret != 0 )
        return( ret );

    ret = mbedtls_ssl_tls13_hkdf_expand_label( hash_alg,
                    server_secret, secret_len,
                    MBEDTLS_SSL_TLS1_3_LBL_WITH_LEN( key ),
                    NULL, 0,
                    keys->server_write_key, key_len );
    if( ret != 0 )
        return( ret );

    ret = mbedtls_ssl_tls13_hkdf_expand_label( hash_alg,
                    client_secret, secret_len,
                    MBEDTLS_SSL_TLS1_3_LBL_WITH_LEN( iv ),
                    NULL, 0,
                    keys->client_write_iv, iv_len );
    if( ret != 0 )
        return( ret );

    ret = mbedtls_ssl_tls13_hkdf_expand_label( hash_alg,
                    server_secret, secret_len,
                    MBEDTLS_SSL_TLS1_3_LBL_WITH_LEN( iv ),
                    NULL, 0,
                    keys->server_write_iv, iv_len );
    if( ret != 0 )
        return( ret );

    keys->key_len = key_len;
    keys->iv_len = iv_len;

    return( 0 );
}

int mbedtls_ssl_tls13_derive_secret(
                   psa_algorithm_t hash_alg,
                   const unsigned char *secret, size_t secret_len,
                   const unsigned char *label, size_t label_len,
                   const unsigned char *ctx, size_t ctx_len,
                   int ctx_hashed,
                   unsigned char *dstbuf, size_t dstbuf_len )
{
    int ret;
    unsigned char hashed_context[ PSA_HASH_MAX_SIZE ];
    if( ctx_hashed == MBEDTLS_SSL_TLS1_3_CONTEXT_UNHASHED )
    {
        psa_status_t status = PSA_ERROR_CORRUPTION_DETECTED;

        status = psa_hash_compute( hash_alg, ctx, ctx_len, hashed_context,
                                   PSA_HASH_LENGTH( hash_alg ), &ctx_len );
        if( status != PSA_SUCCESS )
        {
            ret = psa_ssl_status_to_mbedtls( status );
            return ret;
        }
    }
    else
    {
        if( ctx_len > sizeof(hashed_context) )
        {
            /* This should never happen since this function is internal
             * and the code sets `ctx_hashed` correctly.
             * Let's double-check nonetheless to not run at the risk
             * of getting a stack overflow. */
            return( MBEDTLS_ERR_SSL_INTERNAL_ERROR );
        }

        memcpy( hashed_context, ctx, ctx_len );
    }

    return( mbedtls_ssl_tls13_hkdf_expand_label( hash_alg,
                                                 secret, secret_len,
                                                 label, label_len,
                                                 hashed_context, ctx_len,
                                                 dstbuf, dstbuf_len ) );

}

int mbedtls_ssl_tls13_evolve_secret(
                   psa_algorithm_t hash_alg,
                   const unsigned char *secret_old,
                   const unsigned char *input, size_t input_len,
                   unsigned char *secret_new )
{
    int ret = MBEDTLS_ERR_SSL_INTERNAL_ERROR;
    psa_status_t status = PSA_ERROR_CORRUPTION_DETECTED;
    psa_status_t abort_status = PSA_ERROR_CORRUPTION_DETECTED;
    size_t hlen, ilen;
    unsigned char tmp_secret[ PSA_MAC_MAX_SIZE ] = { 0 };
    unsigned char tmp_input [ MBEDTLS_SSL_TLS1_3_MAX_IKM_SIZE ] = { 0 };
    psa_key_derivation_operation_t operation =
        PSA_KEY_DERIVATION_OPERATION_INIT;

    if( ! PSA_ALG_IS_HASH( hash_alg ) )
        return( MBEDTLS_ERR_SSL_BAD_INPUT_DATA );

    hlen = PSA_HASH_LENGTH( hash_alg );

    /* For non-initial runs, call Derive-Secret( ., "derived", "")
     * on the old secret. */
    if( secret_old != NULL )
    {
        ret = mbedtls_ssl_tls13_derive_secret(
                   hash_alg,
                   secret_old, hlen,
                   MBEDTLS_SSL_TLS1_3_LBL_WITH_LEN( derived ),
                   NULL, 0, /* context */
                   MBEDTLS_SSL_TLS1_3_CONTEXT_UNHASHED,
                   tmp_secret, hlen );
        if( ret != 0 )
            goto cleanup;
    }

    ret = 0;

    if( input != NULL && input_len != 0 )
    {
        memcpy( tmp_input, input, input_len );
        ilen = input_len;
    }
    else
    {
        ilen = hlen;
    }

    status = psa_key_derivation_setup( &operation,
                                       PSA_ALG_HKDF_EXTRACT( hash_alg ) );

    if( status != PSA_SUCCESS )
         goto cleanup;

    status = psa_key_derivation_input_bytes( &operation,
                                             PSA_KEY_DERIVATION_INPUT_SALT,
                                             tmp_secret,
                                             hlen );

    if( status != PSA_SUCCESS )
         goto cleanup;

    status = psa_key_derivation_input_bytes( &operation,
                                             PSA_KEY_DERIVATION_INPUT_SECRET,
                                             tmp_input,
                                             ilen );

    if( status != PSA_SUCCESS )
         goto cleanup;

    status = psa_key_derivation_output_bytes( &operation,
                                              secret_new,
                                              PSA_HASH_LENGTH( hash_alg ) );

    if( status != PSA_SUCCESS )
         goto cleanup;

 cleanup:
    abort_status = psa_key_derivation_abort( &operation );
    status = ( status == PSA_SUCCESS ? abort_status : status );
    ret = ( ret == 0 ? psa_ssl_status_to_mbedtls ( status ) : ret );
    mbedtls_platform_zeroize( tmp_secret, sizeof(tmp_secret) );
    mbedtls_platform_zeroize( tmp_input,  sizeof(tmp_input)  );
    return( ret );
}

int mbedtls_ssl_tls13_derive_early_secrets(
          psa_algorithm_t hash_alg,
          unsigned char const *early_secret,
          unsigned char const *transcript, size_t transcript_len,
          mbedtls_ssl_tls13_early_secrets *derived )
{
    int ret;
    size_t const hash_len = PSA_HASH_LENGTH( hash_alg );

    /* We should never call this function with an unknown hash,
     * but add an assertion anyway. */
    if( ! PSA_ALG_IS_HASH( hash_alg ) )
        return( MBEDTLS_ERR_SSL_INTERNAL_ERROR );

    /*
     *            0
     *            |
     *            v
     *  PSK ->  HKDF-Extract = Early Secret
     *            |
     *            +-----> Derive-Secret(., "c e traffic", ClientHello)
     *            |                     = client_early_traffic_secret
     *            |
     *            +-----> Derive-Secret(., "e exp master", ClientHello)
     *            |                     = early_exporter_master_secret
     *            v
     */

    /* Create client_early_traffic_secret */
    ret = mbedtls_ssl_tls13_derive_secret( hash_alg,
                         early_secret, hash_len,
                         MBEDTLS_SSL_TLS1_3_LBL_WITH_LEN( c_e_traffic ),
                         transcript, transcript_len,
                         MBEDTLS_SSL_TLS1_3_CONTEXT_HASHED,
                         derived->client_early_traffic_secret,
                         hash_len );
    if( ret != 0 )
        return( ret );

    /* Create early exporter */
    ret = mbedtls_ssl_tls13_derive_secret( hash_alg,
                         early_secret, hash_len,
                         MBEDTLS_SSL_TLS1_3_LBL_WITH_LEN( e_exp_master ),
                         transcript, transcript_len,
                         MBEDTLS_SSL_TLS1_3_CONTEXT_HASHED,
                         derived->early_exporter_master_secret,
                         hash_len );
    if( ret != 0 )
        return( ret );

    return( 0 );
}

int mbedtls_ssl_tls13_derive_handshake_secrets(
          psa_algorithm_t hash_alg,
          unsigned char const *handshake_secret,
          unsigned char const *transcript, size_t transcript_len,
          mbedtls_ssl_tls13_handshake_secrets *derived )
{
    int ret;
    size_t const hash_len = PSA_HASH_LENGTH( hash_alg );

    /* We should never call this function with an unknown hash,
     * but add an assertion anyway. */
    if( ! PSA_ALG_IS_HASH( hash_alg ) )
        return( MBEDTLS_ERR_SSL_INTERNAL_ERROR );

    /*
     *
     * Handshake Secret
     * |
     * +-----> Derive-Secret( ., "c hs traffic",
     * |                     ClientHello...ServerHello )
     * |                     = client_handshake_traffic_secret
     * |
     * +-----> Derive-Secret( ., "s hs traffic",
     * |                     ClientHello...ServerHello )
     * |                     = server_handshake_traffic_secret
     *
     */

    /*
     * Compute client_handshake_traffic_secret with
     * Derive-Secret( ., "c hs traffic", ClientHello...ServerHello )
     */

    ret = mbedtls_ssl_tls13_derive_secret( hash_alg,
             handshake_secret, hash_len,
             MBEDTLS_SSL_TLS1_3_LBL_WITH_LEN( c_hs_traffic ),
             transcript, transcript_len,
             MBEDTLS_SSL_TLS1_3_CONTEXT_HASHED,
             derived->client_handshake_traffic_secret,
             hash_len );
    if( ret != 0 )
        return( ret );

    /*
     * Compute server_handshake_traffic_secret with
     * Derive-Secret( ., "s hs traffic", ClientHello...ServerHello )
     */

    ret = mbedtls_ssl_tls13_derive_secret( hash_alg,
             handshake_secret, hash_len,
             MBEDTLS_SSL_TLS1_3_LBL_WITH_LEN( s_hs_traffic ),
             transcript, transcript_len,
             MBEDTLS_SSL_TLS1_3_CONTEXT_HASHED,
             derived->server_handshake_traffic_secret,
             hash_len );
    if( ret != 0 )
        return( ret );

    return( 0 );
}

int mbedtls_ssl_tls13_derive_application_secrets(
          psa_algorithm_t hash_alg,
          unsigned char const *application_secret,
          unsigned char const *transcript, size_t transcript_len,
          mbedtls_ssl_tls13_application_secrets *derived )
{
    int ret;
    size_t const hash_len = PSA_HASH_LENGTH( hash_alg );

    /* We should never call this function with an unknown hash,
     * but add an assertion anyway. */
    if( ! PSA_ALG_IS_HASH( hash_alg ) )
        return( MBEDTLS_ERR_SSL_INTERNAL_ERROR );

    /* Generate {client,server}_application_traffic_secret_0
     *
     * Master Secret
     * |
     * +-----> Derive-Secret( ., "c ap traffic",
     * |                      ClientHello...server Finished )
     * |                      = client_application_traffic_secret_0
     * |
     * +-----> Derive-Secret( ., "s ap traffic",
     * |                      ClientHello...Server Finished )
     * |                      = server_application_traffic_secret_0
     * |
     * +-----> Derive-Secret( ., "exp master",
     * |                      ClientHello...server Finished)
     * |                      = exporter_master_secret
     *
     */

    ret = mbedtls_ssl_tls13_derive_secret( hash_alg,
              application_secret, hash_len,
              MBEDTLS_SSL_TLS1_3_LBL_WITH_LEN( c_ap_traffic ),
              transcript, transcript_len,
              MBEDTLS_SSL_TLS1_3_CONTEXT_HASHED,
              derived->client_application_traffic_secret_N,
              hash_len );
    if( ret != 0 )
        return( ret );

    ret = mbedtls_ssl_tls13_derive_secret( hash_alg,
              application_secret, hash_len,
              MBEDTLS_SSL_TLS1_3_LBL_WITH_LEN( s_ap_traffic ),
              transcript, transcript_len,
              MBEDTLS_SSL_TLS1_3_CONTEXT_HASHED,
              derived->server_application_traffic_secret_N,
              hash_len );
    if( ret != 0 )
        return( ret );

    ret = mbedtls_ssl_tls13_derive_secret( hash_alg,
              application_secret, hash_len,
              MBEDTLS_SSL_TLS1_3_LBL_WITH_LEN( exp_master ),
              transcript, transcript_len,
              MBEDTLS_SSL_TLS1_3_CONTEXT_HASHED,
              derived->exporter_master_secret,
              hash_len );
    if( ret != 0 )
        return( ret );

    return( 0 );
}

/* Generate resumption_master_secret for use with the ticket exchange.
 *
 * This is not integrated with mbedtls_ssl_tls13_derive_application_secrets()
 * because it uses the transcript hash up to and including ClientFinished. */
int mbedtls_ssl_tls13_derive_resumption_master_secret(
          psa_algorithm_t hash_alg,
          unsigned char const *application_secret,
          unsigned char const *transcript, size_t transcript_len,
          mbedtls_ssl_tls13_application_secrets *derived )
{
    int ret;
    size_t const hash_len = PSA_HASH_LENGTH( hash_alg );

    /* We should never call this function with an unknown hash,
     * but add an assertion anyway. */
    if( ! PSA_ALG_IS_HASH( hash_alg ) )
        return( MBEDTLS_ERR_SSL_INTERNAL_ERROR );

    ret = mbedtls_ssl_tls13_derive_secret( hash_alg,
              application_secret, hash_len,
              MBEDTLS_SSL_TLS1_3_LBL_WITH_LEN( res_master ),
              transcript, transcript_len,
              MBEDTLS_SSL_TLS1_3_CONTEXT_HASHED,
              derived->resumption_master_secret,
              hash_len );

    if( ret != 0 )
        return( ret );

    return( 0 );
}

int mbedtls_ssl_tls13_generate_resumption_master_secret(
    mbedtls_ssl_context *ssl )
{
    int ret = 0;

    mbedtls_md_type_t md_type;
    mbedtls_md_info_t const *md_info;
    size_t md_size;

    unsigned char transcript[MBEDTLS_MD_MAX_SIZE];
    size_t transcript_len;

    MBEDTLS_SSL_DEBUG_MSG( 2,
          ( "=> mbedtls_ssl_tls13_generate_resumption_master_secret" ) );

    md_type = ssl->handshake->ciphersuite_info->mac;
    md_info = mbedtls_md_info_from_type( md_type );
    md_size = mbedtls_md_get_size( md_info );

    ret = mbedtls_ssl_get_handshake_transcript( ssl, md_type,
                                                transcript, sizeof( transcript ),
                                                &transcript_len );
    if( ret != 0 )
        return( ret );

    ret = mbedtls_ssl_tls13_derive_resumption_master_secret(
                              mbedtls_psa_translate_md( md_type ),
                              ssl->handshake->tls13_master_secrets.app,
                              transcript, transcript_len,
                              &ssl->session_negotiate->app_secrets );
    if( ret != 0 )
        return( ret );

    /* Erase master secrets */
    mbedtls_platform_zeroize( &ssl->handshake->tls13_master_secrets,
                              sizeof( ssl->handshake->tls13_master_secrets ) );

    MBEDTLS_SSL_DEBUG_BUF( 4, "Resumption master secret",
             ssl->session_negotiate->app_secrets.resumption_master_secret,
             md_size );

    MBEDTLS_SSL_DEBUG_MSG( 2,
          ( "<= mbedtls_ssl_tls13_generate_resumption_master_secret" ) );
    return( 0 );
}

int mbedtls_ssl_tls13_key_schedule_stage_application(
    mbedtls_ssl_context *ssl )
{
    int ret = MBEDTLS_ERR_ERROR_CORRUPTION_DETECTED;
    mbedtls_ssl_handshake_params *handshake = ssl->handshake;
    psa_algorithm_t const hash_alg = mbedtls_hash_info_psa_from_md(
                                        handshake->ciphersuite_info->mac );

    /*
     * Compute MasterSecret
     */
    ret = mbedtls_ssl_tls13_evolve_secret( hash_alg,
                    handshake->tls13_master_secrets.handshake,
                    NULL, 0,
                    handshake->tls13_master_secrets.app );
    if( ret != 0 )
    {
        MBEDTLS_SSL_DEBUG_RET( 1, "mbedtls_ssl_tls13_evolve_secret", ret );
        return( ret );
    }

    MBEDTLS_SSL_DEBUG_BUF( 4, "Master secret",
             handshake->tls13_master_secrets.app, PSA_HASH_LENGTH( hash_alg ) );

    return( 0 );
}

MBEDTLS_CHECK_RETURN_CRITICAL
static int ssl_tls13_calc_finished_core( psa_algorithm_t hash_alg,
                                         unsigned char const *base_key,
                                         unsigned char const *transcript,
                                         unsigned char *dst,
                                         size_t *dst_len )
{
    mbedtls_svc_key_id_t key = MBEDTLS_SVC_KEY_ID_INIT;
    psa_key_attributes_t attributes = PSA_KEY_ATTRIBUTES_INIT;
    psa_status_t status = PSA_ERROR_CORRUPTION_DETECTED;
    size_t hash_len = PSA_HASH_LENGTH( hash_alg );
    unsigned char finished_key[PSA_MAC_MAX_SIZE];
    int ret;
    psa_algorithm_t alg;

    /* We should never call this function with an unknown hash,
     * but add an assertion anyway. */
    if( ! PSA_ALG_IS_HASH( hash_alg ) )
        return( MBEDTLS_ERR_SSL_INTERNAL_ERROR );

    /* TLS 1.3 Finished message
     *
     * struct {
     *     opaque verify_data[Hash.length];
     * } Finished;
     *
     * verify_data =
     *     HMAC( finished_key,
     *            Hash( Handshake Context +
     *                  Certificate*      +
     *                  CertificateVerify* )
     *    )
     *
     * finished_key =
     *    HKDF-Expand-Label( BaseKey, "finished", "", Hash.length )
     */

    ret = mbedtls_ssl_tls13_hkdf_expand_label(
                                 hash_alg, base_key, hash_len,
                                 MBEDTLS_SSL_TLS1_3_LBL_WITH_LEN( finished ),
                                 NULL, 0,
                                 finished_key, hash_len );
    if( ret != 0 )
        goto exit;

    alg = PSA_ALG_HMAC( hash_alg );
    psa_set_key_usage_flags( &attributes, PSA_KEY_USAGE_SIGN_MESSAGE );
    psa_set_key_algorithm( &attributes, alg );
    psa_set_key_type( &attributes, PSA_KEY_TYPE_HMAC );

    status = psa_import_key( &attributes, finished_key, hash_len, &key );
    if( status != PSA_SUCCESS )
    {
        ret = psa_ssl_status_to_mbedtls( status );
        goto exit;
    }

    status = psa_mac_compute( key, alg, transcript, hash_len,
                              dst, hash_len, dst_len );
    ret = psa_ssl_status_to_mbedtls( status );

exit:

    status = psa_destroy_key( key );
    if( ret == 0 )
        ret = psa_ssl_status_to_mbedtls( status );

    mbedtls_platform_zeroize( finished_key, sizeof( finished_key ) );

    return( ret );
}

int mbedtls_ssl_tls13_calculate_verify_data( mbedtls_ssl_context *ssl,
                                             unsigned char *dst,
                                             size_t dst_len,
                                             size_t *actual_len,
                                             int from )
{
    int ret = MBEDTLS_ERR_ERROR_CORRUPTION_DETECTED;

    unsigned char transcript[MBEDTLS_TLS1_3_MD_MAX_SIZE];
    size_t transcript_len;

    unsigned char *base_key = NULL;
    size_t base_key_len = 0;
    mbedtls_ssl_tls13_handshake_secrets *tls13_hs_secrets =
                                            &ssl->handshake->tls13_hs_secrets;

    mbedtls_md_type_t const md_type = ssl->handshake->ciphersuite_info->mac;

    psa_algorithm_t hash_alg = mbedtls_hash_info_psa_from_md(
                                    ssl->handshake->ciphersuite_info->mac );
    size_t const hash_len = PSA_HASH_LENGTH( hash_alg );

    MBEDTLS_SSL_DEBUG_MSG( 2, ( "=> mbedtls_ssl_tls13_calculate_verify_data" ) );

    if( from == MBEDTLS_SSL_IS_CLIENT )
    {
        base_key = tls13_hs_secrets->client_handshake_traffic_secret;
        base_key_len = sizeof( tls13_hs_secrets->client_handshake_traffic_secret );
    }
    else
    {
        base_key = tls13_hs_secrets->server_handshake_traffic_secret;
        base_key_len = sizeof( tls13_hs_secrets->server_handshake_traffic_secret );
    }

    if( dst_len < hash_len )
    {
        ret = MBEDTLS_ERR_SSL_BUFFER_TOO_SMALL;
        goto exit;
    }

    ret = mbedtls_ssl_get_handshake_transcript( ssl, md_type,
                                                transcript, sizeof( transcript ),
                                                &transcript_len );
    if( ret != 0 )
    {
        MBEDTLS_SSL_DEBUG_RET( 1, "mbedtls_ssl_get_handshake_transcript", ret );
        goto exit;
    }
    MBEDTLS_SSL_DEBUG_BUF( 4, "handshake hash", transcript, transcript_len );

    ret = ssl_tls13_calc_finished_core( hash_alg, base_key, transcript, dst, actual_len );
    if( ret != 0 )
        goto exit;

    MBEDTLS_SSL_DEBUG_BUF( 3, "verify_data for finished message", dst, hash_len );
    MBEDTLS_SSL_DEBUG_MSG( 2, ( "<= mbedtls_ssl_tls13_calculate_verify_data" ) );

exit:
    /* Erase handshake secrets */
    mbedtls_platform_zeroize( base_key, base_key_len );
    mbedtls_platform_zeroize( transcript, sizeof( transcript ) );
    return( ret );
}

#if defined(MBEDTLS_KEY_EXCHANGE_SOME_PSK_ENABLED)
/* mbedtls_ssl_tls13_create_psk_binder():
 *
 *                0
 *                |
 *                v
 *   PSK ->  HKDF-Extract = Early Secret
 *                |
 *                +------> Derive-Secret( .,
 *                |                      "ext binder" |
 *                |                      "res binder",
 *                |                      "" )
 *                |                     = binder_key
 *                ...
 */
int mbedtls_ssl_tls13_create_psk_binder( mbedtls_ssl_context *ssl,
                               const psa_algorithm_t hash_alg,
                               unsigned char const *psk, size_t psk_len,
                               int psk_type,
                               unsigned char const *transcript,
                               unsigned char *result )
{
    int ret = 0;
    unsigned char binder_key[PSA_MAC_MAX_SIZE];
    unsigned char early_secret[PSA_MAC_MAX_SIZE];
    size_t const hash_len = PSA_HASH_LENGTH( hash_alg );
    size_t actual_len;

#if !defined(MBEDTLS_DEBUG_C)
    ssl = NULL; /* make sure we don't use it except for debug */
    ((void) ssl);
#endif

    /* We should never call this function with an unknown hash,
     * but add an assertion anyway. */
    if( ! PSA_ALG_IS_HASH( hash_alg ) )
        return( MBEDTLS_ERR_SSL_INTERNAL_ERROR );

    /*
     *            0
     *            |
     *            v
     *  PSK ->  HKDF-Extract = Early Secret
     *            |
     *            +-----> Derive-Secret(., "ext binder" | "res binder", "")
     *            |                     = binder_key
     *            v
     */

    ret = mbedtls_ssl_tls13_evolve_secret( hash_alg,
                                           NULL,          /* Old secret */
                                           psk, psk_len,  /* Input      */
                                           early_secret );
    if( ret != 0 )
    {
        MBEDTLS_SSL_DEBUG_RET( 1, "mbedtls_ssl_tls13_evolve_secret", ret );
        goto exit;
    }

    MBEDTLS_SSL_DEBUG_BUF( 4, "mbedtls_ssl_tls13_create_psk_binder",
                           early_secret, hash_len ) ;

    if( psk_type == MBEDTLS_SSL_TLS1_3_PSK_RESUMPTION )
    {
        ret = mbedtls_ssl_tls13_derive_secret( hash_alg,
                            early_secret, hash_len,
                            MBEDTLS_SSL_TLS1_3_LBL_WITH_LEN( res_binder ),
                            NULL, 0, MBEDTLS_SSL_TLS1_3_CONTEXT_UNHASHED,
                            binder_key, hash_len );
        MBEDTLS_SSL_DEBUG_MSG( 4, ( "Derive Early Secret with 'res binder'" ) );
    }
    else
    {
        ret = mbedtls_ssl_tls13_derive_secret( hash_alg,
                            early_secret, hash_len,
                            MBEDTLS_SSL_TLS1_3_LBL_WITH_LEN( ext_binder ),
                            NULL, 0, MBEDTLS_SSL_TLS1_3_CONTEXT_UNHASHED,
                            binder_key, hash_len );
        MBEDTLS_SSL_DEBUG_MSG( 4, ( "Derive Early Secret with 'ext binder'" ) );
    }

    if( ret != 0 )
    {
        MBEDTLS_SSL_DEBUG_RET( 1, "mbedtls_ssl_tls13_derive_secret", ret );
        goto exit;
    }

    /*
     * The binding_value is computed in the same way as the Finished message
     * but with the BaseKey being the binder_key.
     */

    ret = ssl_tls13_calc_finished_core( hash_alg, binder_key, transcript,
                                        result, &actual_len );
    if( ret != 0 )
        goto exit;

    MBEDTLS_SSL_DEBUG_BUF( 3, "psk binder", result, actual_len );

exit:

    mbedtls_platform_zeroize( early_secret, sizeof( early_secret ) );
    mbedtls_platform_zeroize( binder_key,   sizeof( binder_key ) );
    return( ret );
}
#endif /* MBEDTLS_KEY_EXCHANGE_SOME_PSK_ENABLED */

int mbedtls_ssl_tls13_populate_transform( mbedtls_ssl_transform *transform,
                                          int endpoint,
                                          int ciphersuite,
                                          mbedtls_ssl_key_set const *traffic_keys,
                                          mbedtls_ssl_context *ssl /* DEBUG ONLY */ )
{
#if !defined(MBEDTLS_USE_PSA_CRYPTO)
    int ret;
    mbedtls_cipher_info_t const *cipher_info;
#endif /* MBEDTLS_USE_PSA_CRYPTO */
    const mbedtls_ssl_ciphersuite_t *ciphersuite_info;
    unsigned char const *key_enc;
    unsigned char const *iv_enc;
    unsigned char const *key_dec;
    unsigned char const *iv_dec;

#if defined(MBEDTLS_USE_PSA_CRYPTO)
    psa_key_type_t key_type;
    psa_key_attributes_t attributes = PSA_KEY_ATTRIBUTES_INIT;
    psa_algorithm_t alg;
    size_t key_bits;
    psa_status_t status = PSA_SUCCESS;
#endif

#if !defined(MBEDTLS_DEBUG_C)
    ssl = NULL; /* make sure we don't use it except for those cases */
    (void) ssl;
#endif

    ciphersuite_info = mbedtls_ssl_ciphersuite_from_id( ciphersuite );
    if( ciphersuite_info == NULL )
    {
        MBEDTLS_SSL_DEBUG_MSG( 1, ( "ciphersuite info for %d not found",
                                    ciphersuite ) );
        return( MBEDTLS_ERR_SSL_BAD_INPUT_DATA );
    }

#if !defined(MBEDTLS_USE_PSA_CRYPTO)
    cipher_info = mbedtls_cipher_info_from_type( ciphersuite_info->cipher );
    if( cipher_info == NULL )
    {
        MBEDTLS_SSL_DEBUG_MSG( 1, ( "cipher info for %u not found",
                                    ciphersuite_info->cipher ) );
        return( MBEDTLS_ERR_SSL_BAD_INPUT_DATA );
    }

    /*
     * Setup cipher contexts in target transform
     */
    if( ( ret = mbedtls_cipher_setup( &transform->cipher_ctx_enc,
                                      cipher_info ) ) != 0 )
    {
        MBEDTLS_SSL_DEBUG_RET( 1, "mbedtls_cipher_setup", ret );
        return( ret );
    }

    if( ( ret = mbedtls_cipher_setup( &transform->cipher_ctx_dec,
                                      cipher_info ) ) != 0 )
    {
        MBEDTLS_SSL_DEBUG_RET( 1, "mbedtls_cipher_setup", ret );
        return( ret );
    }
#endif /* MBEDTLS_USE_PSA_CRYPTO */

#if defined(MBEDTLS_SSL_SRV_C)
    if( endpoint == MBEDTLS_SSL_IS_SERVER )
    {
        key_enc = traffic_keys->server_write_key;
        key_dec = traffic_keys->client_write_key;
        iv_enc = traffic_keys->server_write_iv;
        iv_dec = traffic_keys->client_write_iv;
    }
    else
#endif /* MBEDTLS_SSL_SRV_C */
#if defined(MBEDTLS_SSL_CLI_C)
    if( endpoint == MBEDTLS_SSL_IS_CLIENT )
    {
        key_enc = traffic_keys->client_write_key;
        key_dec = traffic_keys->server_write_key;
        iv_enc = traffic_keys->client_write_iv;
        iv_dec = traffic_keys->server_write_iv;
    }
    else
#endif /* MBEDTLS_SSL_CLI_C */
    {
        /* should not happen */
        return( MBEDTLS_ERR_SSL_INTERNAL_ERROR );
    }

    memcpy( transform->iv_enc, iv_enc, traffic_keys->iv_len );
    memcpy( transform->iv_dec, iv_dec, traffic_keys->iv_len );

#if !defined(MBEDTLS_USE_PSA_CRYPTO)
    if( ( ret = mbedtls_cipher_setkey( &transform->cipher_ctx_enc,
                                       key_enc, cipher_info->key_bitlen,
                                       MBEDTLS_ENCRYPT ) ) != 0 )
    {
        MBEDTLS_SSL_DEBUG_RET( 1, "mbedtls_cipher_setkey", ret );
        return( ret );
    }

    if( ( ret = mbedtls_cipher_setkey( &transform->cipher_ctx_dec,
                                       key_dec, cipher_info->key_bitlen,
                                       MBEDTLS_DECRYPT ) ) != 0 )
    {
        MBEDTLS_SSL_DEBUG_RET( 1, "mbedtls_cipher_setkey", ret );
        return( ret );
    }
#endif /* MBEDTLS_USE_PSA_CRYPTO */

    /*
     * Setup other fields in SSL transform
     */

    if( ( ciphersuite_info->flags & MBEDTLS_CIPHERSUITE_SHORT_TAG ) != 0 )
        transform->taglen  = 8;
    else
        transform->taglen  = 16;

    transform->ivlen       = traffic_keys->iv_len;
    transform->maclen      = 0;
    transform->fixed_ivlen = transform->ivlen;
    transform->tls_version = MBEDTLS_SSL_VERSION_TLS1_3;

    /* We add the true record content type (1 Byte) to the plaintext and
     * then pad to the configured granularity. The minimum length of the
     * type-extended and padded plaintext is therefore the padding
     * granularity. */
    transform->minlen =
        transform->taglen + MBEDTLS_SSL_CID_TLS1_3_PADDING_GRANULARITY;

#if defined(MBEDTLS_USE_PSA_CRYPTO)
    /*
     * Setup psa keys and alg
     */
    if( ( status = mbedtls_ssl_cipher_to_psa( ciphersuite_info->cipher,
                                 transform->taglen,
                                 &alg,
                                 &key_type,
                                 &key_bits ) ) != PSA_SUCCESS )
    {
        MBEDTLS_SSL_DEBUG_RET( 1, "mbedtls_ssl_cipher_to_psa", psa_ssl_status_to_mbedtls( status ) );
        return( psa_ssl_status_to_mbedtls( status ) );
    }

    transform->psa_alg = alg;

    if ( alg != MBEDTLS_SSL_NULL_CIPHER )
    {
        psa_set_key_usage_flags( &attributes, PSA_KEY_USAGE_ENCRYPT );
        psa_set_key_algorithm( &attributes, alg );
        psa_set_key_type( &attributes, key_type );

        if( ( status = psa_import_key( &attributes,
                                key_enc,
                                PSA_BITS_TO_BYTES( key_bits ),
                                &transform->psa_key_enc ) ) != PSA_SUCCESS )
        {
            MBEDTLS_SSL_DEBUG_RET( 1, "psa_import_key", psa_ssl_status_to_mbedtls( status ) );
            return( psa_ssl_status_to_mbedtls( status ) );
        }

        psa_set_key_usage_flags( &attributes, PSA_KEY_USAGE_DECRYPT );

        if( ( status = psa_import_key( &attributes,
                                key_dec,
                                PSA_BITS_TO_BYTES( key_bits ),
                                &transform->psa_key_dec ) ) != PSA_SUCCESS )
        {
            MBEDTLS_SSL_DEBUG_RET( 1, "psa_import_key", psa_ssl_status_to_mbedtls( status ) );
            return( psa_ssl_status_to_mbedtls( status ) );
        }
    }
#endif /* MBEDTLS_USE_PSA_CRYPTO */

    return( 0 );
}

int mbedtls_ssl_tls13_key_schedule_stage_early( mbedtls_ssl_context *ssl )
{
    int ret = MBEDTLS_ERR_ERROR_CORRUPTION_DETECTED;
    psa_algorithm_t hash_alg;
    mbedtls_ssl_handshake_params *handshake = ssl->handshake;
    unsigned char *psk = NULL;
    size_t psk_len = 0;

    if( handshake->ciphersuite_info == NULL )
    {
        MBEDTLS_SSL_DEBUG_MSG( 1, ( "cipher suite info not found" ) );
        return( MBEDTLS_ERR_SSL_INTERNAL_ERROR );
    }

    hash_alg = mbedtls_hash_info_psa_from_md( handshake->ciphersuite_info->mac );
#if defined(MBEDTLS_KEY_EXCHANGE_SOME_PSK_ENABLED)
    if( mbedtls_ssl_tls13_key_exchange_mode_with_psk( ssl ) )
    {
        ret = mbedtls_ssl_tls13_export_handshake_psk( ssl, &psk, &psk_len );
        if( ret != 0 )
        {
            MBEDTLS_SSL_DEBUG_RET( 1, "mbedtls_ssl_tls13_export_handshake_psk",
                                   ret );
            return( ret );
        }
    }
#endif

    ret = mbedtls_ssl_tls13_evolve_secret( hash_alg, NULL, psk, psk_len,
                                           handshake->tls13_master_secrets.early );
#if defined(MBEDTLS_USE_PSA_CRYPTO) && \
    defined(MBEDTLS_KEY_EXCHANGE_SOME_PSK_ENABLED)
    mbedtls_free( (void*)psk );
#endif
    if( ret != 0 )
    {
        MBEDTLS_SSL_DEBUG_RET( 1, "mbedtls_ssl_tls13_evolve_secret", ret );
        return( ret );
    }

    MBEDTLS_SSL_DEBUG_BUF( 4, "mbedtls_ssl_tls13_key_schedule_stage_early",
                           handshake->tls13_master_secrets.early,
                           PSA_HASH_LENGTH( hash_alg ) );
    return( 0 );
}

MBEDTLS_CHECK_RETURN_CRITICAL
static int mbedtls_ssl_tls13_get_cipher_key_info(
                    const mbedtls_ssl_ciphersuite_t *ciphersuite_info,
                    size_t *key_len, size_t *iv_len )
{
    psa_key_type_t key_type;
    psa_algorithm_t alg;
    size_t taglen;
    size_t key_bits;
    psa_status_t status = PSA_ERROR_CORRUPTION_DETECTED;

    if( ciphersuite_info->flags & MBEDTLS_CIPHERSUITE_SHORT_TAG )
        taglen = 8;
    else
        taglen = 16;

    status = mbedtls_ssl_cipher_to_psa( ciphersuite_info->cipher, taglen,
                                        &alg, &key_type, &key_bits );
    if( status != PSA_SUCCESS )
        return psa_ssl_status_to_mbedtls( status );

    *key_len = PSA_BITS_TO_BYTES( key_bits );

    /* TLS 1.3 only have AEAD ciphers, IV length is unconditionally 12 bytes */
    *iv_len = 12;

    return 0;
}

/* mbedtls_ssl_tls13_generate_handshake_keys() generates keys necessary for
 * protecting the handshake messages, as described in Section 7 of TLS 1.3. */
int mbedtls_ssl_tls13_generate_handshake_keys( mbedtls_ssl_context *ssl,
                                               mbedtls_ssl_key_set *traffic_keys )
{
    int ret = MBEDTLS_ERR_ERROR_CORRUPTION_DETECTED;

    mbedtls_md_type_t md_type;

    psa_algorithm_t hash_alg;
    size_t hash_len;

    unsigned char transcript[MBEDTLS_TLS1_3_MD_MAX_SIZE];
    size_t transcript_len;

    size_t key_len, iv_len;

    mbedtls_ssl_handshake_params *handshake = ssl->handshake;
    const mbedtls_ssl_ciphersuite_t *ciphersuite_info = handshake->ciphersuite_info;
    mbedtls_ssl_tls13_handshake_secrets *tls13_hs_secrets = &handshake->tls13_hs_secrets;

    MBEDTLS_SSL_DEBUG_MSG( 2, ( "=> mbedtls_ssl_tls13_generate_handshake_keys" ) );

    ret = mbedtls_ssl_tls13_get_cipher_key_info( ciphersuite_info,
                                                 &key_len, &iv_len );
    if( ret != 0 )
    {
        MBEDTLS_SSL_DEBUG_RET( 1, "mbedtls_ssl_tls13_get_cipher_key_info", ret );
        return ret;
    }

    md_type = ciphersuite_info->mac;

    hash_alg = mbedtls_hash_info_psa_from_md( ciphersuite_info->mac );
    hash_len = PSA_HASH_LENGTH( hash_alg );

    ret = mbedtls_ssl_get_handshake_transcript( ssl, md_type,
                                                transcript,
                                                sizeof( transcript ),
                                                &transcript_len );
    if( ret != 0 )
    {
        MBEDTLS_SSL_DEBUG_RET( 1,
                               "mbedtls_ssl_get_handshake_transcript",
                               ret );
        return( ret );
    }

    ret = mbedtls_ssl_tls13_derive_handshake_secrets( hash_alg,
                                    handshake->tls13_master_secrets.handshake,
                                    transcript, transcript_len, tls13_hs_secrets );
    if( ret != 0 )
    {
        MBEDTLS_SSL_DEBUG_RET( 1, "mbedtls_ssl_tls13_derive_handshake_secrets",
                               ret );
        return( ret );
    }

    MBEDTLS_SSL_DEBUG_BUF( 4, "Client handshake traffic secret",
                    tls13_hs_secrets->client_handshake_traffic_secret,
                    hash_len );
    MBEDTLS_SSL_DEBUG_BUF( 4, "Server handshake traffic secret",
                    tls13_hs_secrets->server_handshake_traffic_secret,
                    hash_len );

    /*
     * Export client handshake traffic secret
     */
    if( ssl->f_export_keys != NULL )
    {
        ssl->f_export_keys( ssl->p_export_keys,
                MBEDTLS_SSL_KEY_EXPORT_TLS1_3_CLIENT_HANDSHAKE_TRAFFIC_SECRET,
                tls13_hs_secrets->client_handshake_traffic_secret,
                hash_len,
                handshake->randbytes,
                handshake->randbytes + MBEDTLS_CLIENT_HELLO_RANDOM_LEN,
                MBEDTLS_SSL_TLS_PRF_NONE /* TODO: FIX! */ );

        ssl->f_export_keys( ssl->p_export_keys,
                MBEDTLS_SSL_KEY_EXPORT_TLS1_3_SERVER_HANDSHAKE_TRAFFIC_SECRET,
                tls13_hs_secrets->server_handshake_traffic_secret,
                hash_len,
                handshake->randbytes,
                handshake->randbytes + MBEDTLS_CLIENT_HELLO_RANDOM_LEN,
                MBEDTLS_SSL_TLS_PRF_NONE /* TODO: FIX! */ );
    }

    ret = mbedtls_ssl_tls13_make_traffic_keys( hash_alg,
                            tls13_hs_secrets->client_handshake_traffic_secret,
                            tls13_hs_secrets->server_handshake_traffic_secret,
                            hash_len, key_len, iv_len, traffic_keys );
    if( ret != 0 )
    {
        MBEDTLS_SSL_DEBUG_RET( 1, "mbedtls_ssl_tls13_make_traffic_keys", ret );
        goto exit;
    }

    MBEDTLS_SSL_DEBUG_BUF( 4, "client_handshake write_key",
                           traffic_keys->client_write_key,
                           traffic_keys->key_len);

    MBEDTLS_SSL_DEBUG_BUF( 4, "server_handshake write_key",
                           traffic_keys->server_write_key,
                           traffic_keys->key_len);

    MBEDTLS_SSL_DEBUG_BUF( 4, "client_handshake write_iv",
                           traffic_keys->client_write_iv,
                           traffic_keys->iv_len);

    MBEDTLS_SSL_DEBUG_BUF( 4, "server_handshake write_iv",
                           traffic_keys->server_write_iv,
                           traffic_keys->iv_len);

    MBEDTLS_SSL_DEBUG_MSG( 2, ( "<= mbedtls_ssl_tls13_generate_handshake_keys" ) );

exit:

    return( ret );
}

int mbedtls_ssl_tls13_key_schedule_stage_handshake( mbedtls_ssl_context *ssl )
{
    int ret = MBEDTLS_ERR_ERROR_CORRUPTION_DETECTED;
#if defined(MBEDTLS_KEY_EXCHANGE_SOME_ECDHE_ENABLED) && defined(MBEDTLS_ECDH_C)
    psa_status_t status = PSA_ERROR_GENERIC_ERROR;
#endif /* MBEDTLS_KEY_EXCHANGE_SOME_ECDHE_ENABLED && MBEDTLS_ECDH_C */
    mbedtls_ssl_handshake_params *handshake = ssl->handshake;
    psa_algorithm_t const hash_alg = mbedtls_hash_info_psa_from_md(
                                        handshake->ciphersuite_info->mac );

#if defined(MBEDTLS_KEY_EXCHANGE_SOME_ECDHE_ENABLED)
    /*
     * Compute ECDHE secret used to compute the handshake secret from which
     * client_handshake_traffic_secret and server_handshake_traffic_secret
     * are derived in the handshake secret derivation stage.
     */
    if( mbedtls_ssl_tls13_key_exchange_mode_with_ephemeral( ssl ) )
    {
        if( mbedtls_ssl_tls13_named_group_is_ecdhe( handshake->offered_group_id ) )
        {
#if defined(MBEDTLS_ECDH_C)
        /* Compute ECDH shared secret. */
        status = psa_raw_key_agreement(
                    PSA_ALG_ECDH, handshake->ecdh_psa_privkey,
                    handshake->ecdh_psa_peerkey, handshake->ecdh_psa_peerkey_len,
                    handshake->premaster, sizeof( handshake->premaster ),
                    &handshake->pmslen );
        if( status != PSA_SUCCESS )
        {
            ret = psa_ssl_status_to_mbedtls( status );
            MBEDTLS_SSL_DEBUG_RET( 1, "psa_raw_key_agreement", ret );
            return( ret );
        }

        status = psa_destroy_key( handshake->ecdh_psa_privkey );
        if( status != PSA_SUCCESS )
        {
            ret = psa_ssl_status_to_mbedtls( status );
            MBEDTLS_SSL_DEBUG_RET( 1, "psa_destroy_key", ret );
            return( ret );
        }

        handshake->ecdh_psa_privkey = MBEDTLS_SVC_KEY_ID_INIT;
#endif /* MBEDTLS_ECDH_C */
        }
        else if( mbedtls_ssl_tls13_named_group_is_dhe( handshake->offered_group_id ) )
        {
            MBEDTLS_SSL_DEBUG_MSG( 1, ( "DHE not supported." ) );
            return( MBEDTLS_ERR_ECP_FEATURE_UNAVAILABLE );
        }
    }
#else
    return( MBEDTLS_ERR_ECP_FEATURE_UNAVAILABLE );
#endif /* MBEDTLS_KEY_EXCHANGE_SOME_ECDHE_ENABLED */

    /*
     * Compute the Handshake secret
     */
    ret = mbedtls_ssl_tls13_evolve_secret( hash_alg,
                                           handshake->tls13_master_secrets.early,
                                           handshake->premaster, handshake->pmslen,
                                           handshake->tls13_master_secrets.handshake );
    if( ret != 0 )
    {
        MBEDTLS_SSL_DEBUG_RET( 1, "mbedtls_ssl_tls13_evolve_secret", ret );
        return( ret );
    }

    MBEDTLS_SSL_DEBUG_BUF( 4, "Handshake secret",
                           handshake->tls13_master_secrets.handshake,
                           PSA_HASH_LENGTH( hash_alg ) );

#if defined(MBEDTLS_KEY_EXCHANGE_SOME_ECDHE_ENABLED)
    mbedtls_platform_zeroize( handshake->premaster, sizeof( handshake->premaster ) );
#endif /* MBEDTLS_KEY_EXCHANGE_SOME_ECDHE_ENABLED */
    return( 0 );
}

/* Generate application traffic keys since any records following a 1-RTT Finished message
 * MUST be encrypted under the application traffic key.
 */
int mbedtls_ssl_tls13_generate_application_keys(
                                        mbedtls_ssl_context *ssl,
                                        mbedtls_ssl_key_set *traffic_keys )
{
    int ret = MBEDTLS_ERR_ERROR_CORRUPTION_DETECTED;
    mbedtls_ssl_handshake_params *handshake = ssl->handshake;

    /* Address at which to store the application secrets */
    mbedtls_ssl_tls13_application_secrets * const app_secrets =
        &ssl->session_negotiate->app_secrets;

    /* Holding the transcript up to and including the ServerFinished */
    unsigned char transcript[MBEDTLS_TLS1_3_MD_MAX_SIZE];
    size_t transcript_len;

    /* Variables relating to the hash for the chosen ciphersuite. */
    mbedtls_md_type_t md_type;

    psa_algorithm_t hash_alg;
    size_t hash_len;

    /* Variables relating to the cipher for the chosen ciphersuite. */
    size_t key_len, iv_len;

    MBEDTLS_SSL_DEBUG_MSG( 2, ( "=> derive application traffic keys" ) );

    /* Extract basic information about hash and ciphersuite */

    ret = mbedtls_ssl_tls13_get_cipher_key_info( handshake->ciphersuite_info,
                                                 &key_len, &iv_len );
    if( ret != 0 )
    {
        MBEDTLS_SSL_DEBUG_RET( 1, "mbedtls_ssl_tls13_get_cipher_key_info", ret );
        goto cleanup;
    }

    md_type = handshake->ciphersuite_info->mac;

    hash_alg = mbedtls_hash_info_psa_from_md( handshake->ciphersuite_info->mac );
    hash_len = PSA_HASH_LENGTH( hash_alg );

    /* Compute current handshake transcript. It's the caller's responsibility
     * to call this at the right time, that is, after the ServerFinished. */

    ret = mbedtls_ssl_get_handshake_transcript( ssl, md_type,
                                      transcript, sizeof( transcript ),
                                      &transcript_len );
    if( ret != 0 )
        goto cleanup;

    /* Compute application secrets from master secret and transcript hash. */

    ret = mbedtls_ssl_tls13_derive_application_secrets( hash_alg,
                                   handshake->tls13_master_secrets.app,
                                   transcript, transcript_len,
                                   app_secrets );
    if( ret != 0 )
    {
        MBEDTLS_SSL_DEBUG_RET( 1,
                     "mbedtls_ssl_tls13_derive_application_secrets", ret );
        goto cleanup;
    }

    /* Derive first epoch of IV + Key for application traffic. */

    ret = mbedtls_ssl_tls13_make_traffic_keys( hash_alg,
                             app_secrets->client_application_traffic_secret_N,
                             app_secrets->server_application_traffic_secret_N,
                             hash_len, key_len, iv_len, traffic_keys );
    if( ret != 0 )
    {
        MBEDTLS_SSL_DEBUG_RET( 1, "mbedtls_ssl_tls13_make_traffic_keys", ret );
        goto cleanup;
    }

    MBEDTLS_SSL_DEBUG_BUF( 4, "Client application traffic secret",
                           app_secrets->client_application_traffic_secret_N,
                           hash_len );

    MBEDTLS_SSL_DEBUG_BUF( 4, "Server application traffic secret",
                           app_secrets->server_application_traffic_secret_N,
                           hash_len );

    /*
     * Export client/server application traffic secret 0
     */
    if( ssl->f_export_keys != NULL )
    {
        ssl->f_export_keys( ssl->p_export_keys,
                MBEDTLS_SSL_KEY_EXPORT_TLS1_3_CLIENT_APPLICATION_TRAFFIC_SECRET,
                app_secrets->client_application_traffic_secret_N, hash_len,
                handshake->randbytes,
                handshake->randbytes + MBEDTLS_CLIENT_HELLO_RANDOM_LEN,
                MBEDTLS_SSL_TLS_PRF_NONE /* TODO: this should be replaced by
                                            a new constant for TLS 1.3! */ );

        ssl->f_export_keys( ssl->p_export_keys,
                MBEDTLS_SSL_KEY_EXPORT_TLS1_3_SERVER_APPLICATION_TRAFFIC_SECRET,
                app_secrets->server_application_traffic_secret_N, hash_len,
                handshake->randbytes,
                handshake->randbytes + MBEDTLS_CLIENT_HELLO_RANDOM_LEN,
                MBEDTLS_SSL_TLS_PRF_NONE /* TODO: this should be replaced by
                                            a new constant for TLS 1.3! */ );
    }

    MBEDTLS_SSL_DEBUG_BUF( 4, "client application_write_key:",
                              traffic_keys->client_write_key, key_len );
    MBEDTLS_SSL_DEBUG_BUF( 4, "server application write key",
                              traffic_keys->server_write_key, key_len );
    MBEDTLS_SSL_DEBUG_BUF( 4, "client application write IV",
                              traffic_keys->client_write_iv, iv_len );
    MBEDTLS_SSL_DEBUG_BUF( 4, "server application write IV",
                              traffic_keys->server_write_iv, iv_len );

    MBEDTLS_SSL_DEBUG_MSG( 2, ( "<= derive application traffic keys" ) );

 cleanup:
    /* randbytes is not used again */
    mbedtls_platform_zeroize( ssl->handshake->randbytes,
                              sizeof( ssl->handshake->randbytes ) );

    mbedtls_platform_zeroize( transcript, sizeof( transcript ) );
    return( ret );
}

#if defined(MBEDTLS_ZERO_RTT)
/* Early Data Key Derivation for TLS 1.3 */
int mbedtls_ssl_tls13_generate_early_data_keys(
    mbedtls_ssl_context *ssl,
    mbedtls_ssl_key_set *traffic_keys )
{
    int ret = 0;

    mbedtls_md_type_t md_type;
    mbedtls_md_info_t const *md_info;
    size_t md_size;

    unsigned char transcript[MBEDTLS_MD_MAX_SIZE];
    size_t transcript_len;

    mbedtls_cipher_info_t const *cipher_info;
    size_t key_len, iv_len;

    MBEDTLS_SSL_DEBUG_MSG( 2,
         ( "=> mbedtls_ssl_tls13_generate_early_data_keys" ) );

    cipher_info = mbedtls_cipher_info_from_type(
                                  ssl->handshake->ciphersuite_info->cipher );
    key_len = cipher_info->key_bitlen / 8;
    iv_len = cipher_info->iv_size;

    md_type = ssl->handshake->ciphersuite_info->mac;
    md_info = mbedtls_md_info_from_type( md_type );
    md_size = mbedtls_md_get_size( md_info );

    ret = mbedtls_ssl_get_handshake_transcript( ssl, md_type,
                                                transcript, sizeof( transcript ),
                                                &transcript_len );
    if( ret != 0 )
    {
        MBEDTLS_SSL_DEBUG_RET( 1, "mbedtls_ssl_get_handshake_transcript", ret );
        return( ret );
    }

    ret = mbedtls_ssl_tls13_derive_early_secrets(
              mbedtls_psa_translate_md( md_type ),
              ssl->handshake->tls13_master_secrets.early,
              transcript, transcript_len,
              &ssl->handshake->early_secrets );
    if( ret != 0 )
    {
        MBEDTLS_SSL_DEBUG_RET( 1, "mbedtls_ssl_tls13_derive_early_secrets", ret );
        return( ret );
    }

    MBEDTLS_SSL_DEBUG_BUF( 4, "client_early_traffic_secret",
                ssl->handshake->early_secrets.client_early_traffic_secret,
                md_size );

#if defined(MBEDTLS_SSL_EXPORT_KEYS)
    if( ssl->f_export_keys != NULL )
    {
        ssl->f_export_keys( ssl->p_export_keys,
                MBEDTLS_SSL_KEY_EXPORT_TLS1_3_CLIENT_EARLY_SECRET,
                ssl->handshake->early_secrets.client_early_traffic_secret,
                md_size,
                ssl->handshake->randbytes,
                ssl->handshake->randbytes + MBEDTLS_CLIENT_HELLO_RANDOM_LEN,
                MBEDTLS_SSL_TLS_PRF_NONE /* TODO: FIX! */ );
    }
#endif /* MBEDTLS_SSL_EXPORT_KEYS */

    ret = mbedtls_ssl_tls13_make_traffic_keys(
                      mbedtls_psa_translate_md( md_type ),
                      ssl->handshake->early_secrets.client_early_traffic_secret,
                      ssl->handshake->early_secrets.client_early_traffic_secret,
                      md_size, key_len, iv_len, traffic_keys );
    if( ret != 0 )
    {
        MBEDTLS_SSL_DEBUG_RET( 1, "mbedtls_ssl_tls13_make_traffic_keys", ret );
        return( ret );
    }

    MBEDTLS_SSL_DEBUG_MSG( 2, ( "<= mbedtls_ssl_tls13_generate_early_data_keys" ) );
    return( ret );
}
#endif /* MBEDTLS_ZERO_RTT */

int mbedtls_ssl_tls13_compute_handshake_transform( mbedtls_ssl_context *ssl )
{
    int ret = MBEDTLS_ERR_ERROR_CORRUPTION_DETECTED;
    mbedtls_ssl_key_set traffic_keys;
    mbedtls_ssl_transform *transform_handshake = NULL;
    mbedtls_ssl_handshake_params *handshake = ssl->handshake;

    /* Compute handshake secret */
    ret = mbedtls_ssl_tls13_key_schedule_stage_handshake( ssl );
    if( ret != 0 )
    {
        MBEDTLS_SSL_DEBUG_RET( 1, "mbedtls_ssl_tls13_derive_master_secret", ret );
        goto cleanup;
    }

    /* Next evolution in key schedule: Establish handshake secret and
     * key material. */
    ret = mbedtls_ssl_tls13_generate_handshake_keys( ssl, &traffic_keys );
    if( ret != 0 )
    {
        MBEDTLS_SSL_DEBUG_RET( 1, "mbedtls_ssl_tls13_generate_handshake_keys",
                               ret );
        goto cleanup;
    }

    transform_handshake = mbedtls_calloc( 1, sizeof( mbedtls_ssl_transform ) );
    if( transform_handshake == NULL )
    {
        ret = MBEDTLS_ERR_SSL_ALLOC_FAILED;
        goto cleanup;
    }

    ret = mbedtls_ssl_tls13_populate_transform(
                                        transform_handshake,
                                        ssl->conf->endpoint,
                                        ssl->session_negotiate->ciphersuite,
                                        &traffic_keys,
                                        ssl );
    if( ret != 0 )
    {
        MBEDTLS_SSL_DEBUG_RET( 1, "mbedtls_ssl_tls13_populate_transform", ret );
        goto cleanup;
    }
    handshake->transform_handshake = transform_handshake;

cleanup:
    mbedtls_platform_zeroize( &traffic_keys, sizeof( traffic_keys ) );
    if( ret != 0 )
        mbedtls_free( transform_handshake );

    return( ret );
}

<<<<<<< HEAD
=======
int mbedtls_ssl_tls13_compute_resumption_master_secret( mbedtls_ssl_context *ssl )
{
    int ret = MBEDTLS_ERR_ERROR_CORRUPTION_DETECTED;
    mbedtls_md_type_t md_type;
    mbedtls_ssl_handshake_params *handshake = ssl->handshake;
    unsigned char transcript[MBEDTLS_TLS1_3_MD_MAX_SIZE];
    size_t transcript_len;

    MBEDTLS_SSL_DEBUG_MSG( 2,
        ( "=> mbedtls_ssl_tls13_compute_resumption_master_secret" ) );

    md_type = handshake->ciphersuite_info->mac;

    ret = mbedtls_ssl_get_handshake_transcript( ssl, md_type,
                                                transcript, sizeof( transcript ),
                                                &transcript_len );
    if( ret != 0 )
        return( ret );

    ret = mbedtls_ssl_tls13_derive_resumption_master_secret(
                              mbedtls_psa_translate_md( md_type ),
                              handshake->tls13_master_secrets.app,
                              transcript, transcript_len,
                              &ssl->session_negotiate->app_secrets );
    if( ret != 0 )
        return( ret );

    /* Erase master secrets */
    mbedtls_platform_zeroize( &handshake->tls13_master_secrets,
                              sizeof( handshake->tls13_master_secrets ) );

    MBEDTLS_SSL_DEBUG_BUF( 4, "Resumption master secret",
             ssl->session_negotiate->app_secrets.resumption_master_secret,
             PSA_HASH_LENGTH( mbedtls_psa_translate_md( md_type ) ) ) ;

    MBEDTLS_SSL_DEBUG_MSG( 2,
        ( "<= mbedtls_ssl_tls13_compute_resumption_master_secret" ) );
    return( 0 );
}

>>>>>>> be0224ae
int mbedtls_ssl_tls13_compute_application_transform( mbedtls_ssl_context *ssl )
{
    int ret = MBEDTLS_ERR_ERROR_CORRUPTION_DETECTED;
    mbedtls_ssl_key_set traffic_keys;
    mbedtls_ssl_transform *transform_application = NULL;

    ret = mbedtls_ssl_tls13_key_schedule_stage_application( ssl );
    if( ret != 0 )
    {
        MBEDTLS_SSL_DEBUG_RET( 1,
           "mbedtls_ssl_tls13_key_schedule_stage_application", ret );
        goto cleanup;
    }

    ret = mbedtls_ssl_tls13_generate_application_keys( ssl, &traffic_keys );
    if( ret != 0 )
    {
        MBEDTLS_SSL_DEBUG_RET( 1,
            "mbedtls_ssl_tls13_generate_application_keys", ret );
        goto cleanup;
    }

    transform_application =
        mbedtls_calloc( 1, sizeof( mbedtls_ssl_transform ) );
    if( transform_application == NULL )
    {
        ret = MBEDTLS_ERR_SSL_ALLOC_FAILED;
        goto cleanup;
    }

    ret = mbedtls_ssl_tls13_populate_transform(
                                    transform_application,
                                    ssl->conf->endpoint,
                                    ssl->session_negotiate->ciphersuite,
                                    &traffic_keys,
                                    ssl );
    if( ret != 0 )
    {
        MBEDTLS_SSL_DEBUG_RET( 1, "mbedtls_ssl_tls13_populate_transform", ret );
        goto cleanup;
    }

#if !defined(MBEDTLS_SSL_USE_MPS)
    ssl->transform_application = transform_application;
#else /* MBEDTLS_SSL_USE_MPS */
    ret = mbedtls_mps_add_key_material( &ssl->mps->l4,
                                        transform_application,
                                        &ssl->epoch_application );
    if( ret != 0 )
        goto cleanup;
#endif /* MBEDTLS_SSL_USE_MPS */

cleanup:

    mbedtls_platform_zeroize( &traffic_keys, sizeof( traffic_keys ) );
    if( ret != 0 )
    {
        mbedtls_free( transform_application );
    }
    return( ret );
}

#if defined(MBEDTLS_KEY_EXCHANGE_SOME_PSK_ENABLED)
int mbedtls_ssl_tls13_export_handshake_psk( mbedtls_ssl_context *ssl,
                                            unsigned char **psk,
                                            size_t *psk_len )
{
#if defined(MBEDTLS_USE_PSA_CRYPTO)
    psa_key_attributes_t key_attributes = PSA_KEY_ATTRIBUTES_INIT;
    psa_status_t status = PSA_ERROR_CORRUPTION_DETECTED;

    *psk_len = 0;
    *psk = NULL;

    if( mbedtls_svc_key_id_is_null( ssl->handshake->psk_opaque ) )
        return( MBEDTLS_ERR_SSL_INTERNAL_ERROR );

    status = psa_get_key_attributes( ssl->handshake->psk_opaque, &key_attributes );
    if( status != PSA_SUCCESS )
        return( psa_ssl_status_to_mbedtls( status ) );

    *psk_len = PSA_BITS_TO_BYTES( psa_get_key_bits( &key_attributes ) );
    *psk = mbedtls_calloc( 1, *psk_len );
    if( *psk == NULL )
        return( MBEDTLS_ERR_SSL_ALLOC_FAILED );

    status = psa_export_key( ssl->handshake->psk_opaque,
                             (uint8_t *)*psk, *psk_len, psk_len );
    if( status != PSA_SUCCESS )
    {
        mbedtls_free( (void *)*psk );
        *psk = NULL;
        return( psa_ssl_status_to_mbedtls( status ) );
    }
    return( 0 );
#else
    *psk = ssl->handshake->psk;
    *psk_len = ssl->handshake->psk_len;
    if( *psk == NULL )
        return( MBEDTLS_ERR_SSL_INTERNAL_ERROR );
    return( 0 );
#endif /* !MBEDTLS_USE_PSA_CRYPTO */
}
#endif /* MBEDTLS_KEY_EXCHANGE_SOME_PSK_ENABLED */

#endif /* MBEDTLS_SSL_PROTO_TLS1_3 */
<|MERGE_RESOLUTION|>--- conflicted
+++ resolved
@@ -1662,8 +1662,6 @@
     return( ret );
 }
 
-<<<<<<< HEAD
-=======
 int mbedtls_ssl_tls13_compute_resumption_master_secret( mbedtls_ssl_context *ssl )
 {
     int ret = MBEDTLS_ERR_ERROR_CORRUPTION_DETECTED;
@@ -1704,7 +1702,6 @@
     return( 0 );
 }
 
->>>>>>> be0224ae
 int mbedtls_ssl_tls13_compute_application_transform( mbedtls_ssl_context *ssl )
 {
     int ret = MBEDTLS_ERR_ERROR_CORRUPTION_DETECTED;

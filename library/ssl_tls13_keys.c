/*
 *  TLS 1.3 key schedule
 *
 *  Copyright The Mbed TLS Contributors
 *  SPDX-License-Identifier: Apache-2.0
 *
 *  Licensed under the Apache License, Version 2.0 ( the "License" ); you may
 *  not use this file except in compliance with the License.
 *  You may obtain a copy of the License at
 *
 *  http://www.apache.org/licenses/LICENSE-2.0
 *
 *  Unless required by applicable law or agreed to in writing, software
 *  distributed under the License is distributed on an "AS IS" BASIS, WITHOUT
 *  WARRANTIES OR CONDITIONS OF ANY KIND, either express or implied.
 *  See the License for the specific language governing permissions and
 *  limitations under the License.
 */

#include "common.h"

#if defined(MBEDTLS_SSL_PROTO_TLS1_3_EXPERIMENTAL)

#include <stdint.h>
#include <string.h>

#include "mbedtls/hkdf.h"
#include "mbedtls/debug.h"
#include "mbedtls/error.h"

#include "ssl_misc.h"
#include "ssl_tls13_keys.h"

#if defined(MBEDTLS_PLATFORM_C)
#include "mbedtls/platform.h"
#else
#include <stdlib.h>
#define mbedtls_calloc    calloc
#define mbedtls_free       free
#endif /* MBEDTLS_PLATFORM_C */

#define MBEDTLS_SSL_TLS1_3_LABEL( name, string )       \
    .name = string,

struct mbedtls_ssl_tls1_3_labels_struct const mbedtls_ssl_tls1_3_labels =
{
    /* This seems to work in C, despite the string literal being one
     * character too long due to the 0-termination. */
    MBEDTLS_SSL_TLS1_3_LABEL_LIST
};

#undef MBEDTLS_SSL_TLS1_3_LABEL

/*
 * This function creates a HkdfLabel structure used in the TLS 1.3 key schedule.
 *
 * The HkdfLabel is specified in RFC 8446 as follows:
 *
 * struct HkdfLabel {
 *   uint16 length;            // Length of expanded key material
 *   opaque label<7..255>;     // Always prefixed by "tls13 "
 *   opaque context<0..255>;   // Usually a communication transcript hash
 * };
 *
 * Parameters:
 * - desired_length: Length of expanded key material
 *                   Even though the standard allows expansion to up to
 *                   2**16 Bytes, TLS 1.3 never uses expansion to more than
 *                   255 Bytes, so we require `desired_length` to be at most
 *                   255. This allows us to save a few Bytes of code by
 *                   hardcoding the writing of the high bytes.
 * - (label, llen): label + label length, without "tls13 " prefix
 *                  The label length MUST be less than or equal to
 *                  MBEDTLS_SSL_TLS1_3_KEY_SCHEDULE_MAX_LABEL_LEN
 *                  It is the caller's responsibility to ensure this.
 *                  All (label, label length) pairs used in TLS 1.3
 *                  can be obtained via MBEDTLS_SSL_TLS1_3_LBL_WITH_LEN().
 * - (ctx, clen): context + context length
 *                The context length MUST be less than or equal to
 *                MBEDTLS_SSL_TLS1_3_KEY_SCHEDULE_MAX_CONTEXT_LEN
 *                It is the caller's responsibility to ensure this.
 * - dst: Target buffer for HkdfLabel structure,
 *        This MUST be a writable buffer of size
 *        at least SSL_TLS1_3_KEY_SCHEDULE_MAX_HKDF_LABEL_LEN Bytes.
 * - dlen: Pointer at which to store the actual length of
 *         the HkdfLabel structure on success.
 */

static const char tls1_3_label_prefix[6] = "tls13 ";

#define SSL_TLS1_3_KEY_SCHEDULE_HKDF_LABEL_LEN( label_len, context_len ) \
    (   2                  /* expansion length           */ \
      + 1                  /* label length               */ \
      + label_len                                           \
      + 1                  /* context length             */ \
      + context_len )

#define SSL_TLS1_3_KEY_SCHEDULE_MAX_HKDF_LABEL_LEN                      \
    SSL_TLS1_3_KEY_SCHEDULE_HKDF_LABEL_LEN(                             \
                     sizeof(tls1_3_label_prefix) +                      \
                     MBEDTLS_SSL_TLS1_3_KEY_SCHEDULE_MAX_LABEL_LEN,     \
                     MBEDTLS_SSL_TLS1_3_KEY_SCHEDULE_MAX_CONTEXT_LEN )

static void ssl_tls1_3_hkdf_encode_label(
                            size_t desired_length,
                            const unsigned char *label, size_t llen,
                            const unsigned char *ctx, size_t clen,
                            unsigned char *dst, size_t *dlen )
{
    size_t total_label_len =
        sizeof(tls1_3_label_prefix) + llen;
    size_t total_hkdf_lbl_len =
        SSL_TLS1_3_KEY_SCHEDULE_HKDF_LABEL_LEN( total_label_len, clen );

    unsigned char *p = dst;

    /* Add the size of the expanded key material.
     * We're hardcoding the high byte to 0 here assuming that we never use
     * TLS 1.3 HKDF key expansion to more than 255 Bytes. */
#if MBEDTLS_SSL_TLS1_3_KEY_SCHEDULE_MAX_EXPANSION_LEN > 255
#error "The implementation of ssl_tls1_3_hkdf_encode_label() is not fit for the \
        value of MBEDTLS_SSL_TLS1_3_KEY_SCHEDULE_MAX_EXPANSION_LEN"
#endif

    *p++ = 0;
    *p++ = MBEDTLS_BYTE_0( desired_length );

    /* Add label incl. prefix */
    *p++ = MBEDTLS_BYTE_0( total_label_len );
    memcpy( p, tls1_3_label_prefix, sizeof(tls1_3_label_prefix) );
    p += sizeof(tls1_3_label_prefix);
    memcpy( p, label, llen );
    p += llen;

    /* Add context value */
    *p++ = MBEDTLS_BYTE_0( clen );
    if( clen != 0 )
        memcpy( p, ctx, clen );

    /* Return total length to the caller.  */
    *dlen = total_hkdf_lbl_len;
}

int mbedtls_ssl_tls1_3_hkdf_expand_label(
                     mbedtls_md_type_t hash_alg,
                     const unsigned char *secret, size_t slen,
                     const unsigned char *label, size_t llen,
                     const unsigned char *ctx, size_t clen,
                     unsigned char *buf, size_t blen )
{
    const mbedtls_md_info_t *md;
    unsigned char hkdf_label[ SSL_TLS1_3_KEY_SCHEDULE_MAX_HKDF_LABEL_LEN ];
    size_t hkdf_label_len;

    if( llen > MBEDTLS_SSL_TLS1_3_KEY_SCHEDULE_MAX_LABEL_LEN )
    {
        /* Should never happen since this is an internal
         * function, and we know statically which labels
         * are allowed. */
        return( MBEDTLS_ERR_SSL_INTERNAL_ERROR );
    }

    if( clen > MBEDTLS_SSL_TLS1_3_KEY_SCHEDULE_MAX_CONTEXT_LEN )
    {
        /* Should not happen, as above. */
        return( MBEDTLS_ERR_SSL_INTERNAL_ERROR );
    }

    if( blen > MBEDTLS_SSL_TLS1_3_KEY_SCHEDULE_MAX_EXPANSION_LEN )
    {
        /* Should not happen, as above. */
        return( MBEDTLS_ERR_SSL_INTERNAL_ERROR );
    }

    md = mbedtls_md_info_from_type( hash_alg );
    if( md == NULL )
        return( MBEDTLS_ERR_SSL_BAD_INPUT_DATA );

    ssl_tls1_3_hkdf_encode_label( blen,
                                  label, llen,
                                  ctx, clen,
                                  hkdf_label,
                                  &hkdf_label_len );

    return( mbedtls_hkdf_expand( md,
                                 secret, slen,
                                 hkdf_label, hkdf_label_len,
                                 buf, blen ) );
}

/*
 * The traffic keying material is generated from the following inputs:
 *
 *  - One secret value per sender.
 *  - A purpose value indicating the specific value being generated
 *  - The desired lengths of key and IV.
 *
 * The expansion itself is based on HKDF:
 *
 *   [sender]_write_key = HKDF-Expand-Label( Secret, "key", "", key_length )
 *   [sender]_write_iv  = HKDF-Expand-Label( Secret, "iv" , "", iv_length )
 *
 * [sender] denotes the sending side and the Secret value is provided
 * by the function caller. Note that we generate server and client side
 * keys in a single function call.
 */
int mbedtls_ssl_tls1_3_make_traffic_keys(
                     mbedtls_md_type_t hash_alg,
                     const unsigned char *client_secret,
                     const unsigned char *server_secret,
                     size_t slen, size_t key_len, size_t iv_len,
                     mbedtls_ssl_key_set *keys )
{
    int ret = 0;

    ret = mbedtls_ssl_tls1_3_hkdf_expand_label( hash_alg,
                    client_secret, slen,
                    MBEDTLS_SSL_TLS1_3_LBL_WITH_LEN( key ),
                    NULL, 0,
                    keys->client_write_key, key_len );
    if( ret != 0 )
        return( ret );

    ret = mbedtls_ssl_tls1_3_hkdf_expand_label( hash_alg,
                    server_secret, slen,
                    MBEDTLS_SSL_TLS1_3_LBL_WITH_LEN( key ),
                    NULL, 0,
                    keys->server_write_key, key_len );
    if( ret != 0 )
        return( ret );

    ret = mbedtls_ssl_tls1_3_hkdf_expand_label( hash_alg,
                    client_secret, slen,
                    MBEDTLS_SSL_TLS1_3_LBL_WITH_LEN( iv ),
                    NULL, 0,
                    keys->client_write_iv, iv_len );
    if( ret != 0 )
        return( ret );

    ret = mbedtls_ssl_tls1_3_hkdf_expand_label( hash_alg,
                    server_secret, slen,
                    MBEDTLS_SSL_TLS1_3_LBL_WITH_LEN( iv ),
                    NULL, 0,
                    keys->server_write_iv, iv_len );
    if( ret != 0 )
        return( ret );

    keys->key_len = key_len;
    keys->iv_len = iv_len;

    return( 0 );
}

int mbedtls_ssl_tls1_3_derive_secret(
                   mbedtls_md_type_t hash_alg,
                   const unsigned char *secret, size_t slen,
                   const unsigned char *label, size_t llen,
                   const unsigned char *ctx, size_t clen,
                   int ctx_hashed,
                   unsigned char *dstbuf, size_t buflen )
{
    int ret;
    unsigned char hashed_context[ MBEDTLS_MD_MAX_SIZE ];

    const mbedtls_md_info_t *md;
    md = mbedtls_md_info_from_type( hash_alg );
    if( md == NULL )
        return( MBEDTLS_ERR_SSL_BAD_INPUT_DATA );

    if( ctx_hashed == MBEDTLS_SSL_TLS1_3_CONTEXT_UNHASHED )
    {
        ret = mbedtls_md( md, ctx, clen, hashed_context );
        if( ret != 0 )
            return( ret );
        clen = mbedtls_md_get_size( md );
    }
    else
    {
        if( clen > sizeof(hashed_context) )
        {
            /* This should never happen since this function is internal
             * and the code sets `ctx_hashed` correctly.
             * Let's double-check nonetheless to not run at the risk
             * of getting a stack overflow. */
            return( MBEDTLS_ERR_SSL_INTERNAL_ERROR );
        }

        memcpy( hashed_context, ctx, clen );
    }

    return( mbedtls_ssl_tls1_3_hkdf_expand_label( hash_alg,
                                                  secret, slen,
                                                  label, llen,
                                                  hashed_context, clen,
                                                  dstbuf, buflen ) );
}

int mbedtls_ssl_tls1_3_evolve_secret(
                   mbedtls_md_type_t hash_alg,
                   const unsigned char *secret_old,
                   const unsigned char *input, size_t input_len,
                   unsigned char *secret_new )
{
    int ret = MBEDTLS_ERR_SSL_INTERNAL_ERROR;
    size_t hlen, ilen;
    unsigned char tmp_secret[ MBEDTLS_MD_MAX_SIZE ] = { 0 };
    unsigned char tmp_input [ MBEDTLS_SSL_TLS1_3_MAX_IKM_SIZE ] = { 0 };

    const mbedtls_md_info_t *md;
    md = mbedtls_md_info_from_type( hash_alg );
    if( md == NULL )
        return( MBEDTLS_ERR_SSL_BAD_INPUT_DATA );

    hlen = mbedtls_md_get_size( md );

    /* For non-initial runs, call Derive-Secret( ., "derived", "")
     * on the old secret. */
    if( secret_old != NULL )
    {
        MBEDTLS_SSL_PROC_CHK(
            mbedtls_ssl_tls1_3_derive_secret(
                hash_alg,
                secret_old, hlen,
                MBEDTLS_SSL_TLS1_3_LBL_WITH_LEN( derived ),
                NULL, 0, /* context */
                MBEDTLS_SSL_TLS1_3_CONTEXT_UNHASHED,
                tmp_secret, hlen ) );
    }

    if( input != NULL )
    {
        memcpy( tmp_input, input, input_len );
        ilen = input_len;
    }
    else
    {
        ilen = hlen;
    }

    /* HKDF-Extract takes a salt and input key material.
     * The salt is the old secret, and the input key material
     * is the input secret (PSK / ECDHE). */
    MBEDTLS_SSL_PROC_CHK( mbedtls_hkdf_extract( md,
        tmp_secret, hlen,
        tmp_input, ilen,
        secret_new ) );

    ret = 0;

 cleanup:

    mbedtls_platform_zeroize( tmp_secret, sizeof(tmp_secret) );
    mbedtls_platform_zeroize( tmp_input,  sizeof(tmp_input)  );
    return( ret );
}

int mbedtls_ssl_tls1_3_derive_early_secrets(
          mbedtls_md_type_t md_type,
          unsigned char const *early_secret,
          unsigned char const *transcript, size_t transcript_len,
          mbedtls_ssl_tls1_3_early_secrets *derived )
{
    int ret;
    mbedtls_md_info_t const * const md_info = mbedtls_md_info_from_type( md_type );
    size_t const md_size = mbedtls_md_get_size( md_info );

    /* We should never call this function with an unknown hash,
     * but add an assertion anyway. */
    if( md_info == 0 )
        return( MBEDTLS_ERR_SSL_INTERNAL_ERROR );

    /*
     *            0
     *            |
     *            v
     *  PSK ->  HKDF-Extract = Early Secret
     *            |
     *            +-----> Derive-Secret(., "c e traffic", ClientHello)
     *            |                     = client_early_traffic_secret
     *            |
     *            +-----> Derive-Secret(., "e exp master", ClientHello)
     *            |                     = early_exporter_master_secret
     *            v
     */

    /* Create client_early_traffic_secret */
    ret = mbedtls_ssl_tls1_3_derive_secret( md_type,
                         early_secret, md_size,
                         MBEDTLS_SSL_TLS1_3_LBL_WITH_LEN( c_e_traffic ),
                         transcript, transcript_len,
                         MBEDTLS_SSL_TLS1_3_CONTEXT_HASHED,
                         derived->client_early_traffic_secret,
                         md_size );
    if( ret != 0 )
        return( ret );

    /* Create early exporter */
    ret = mbedtls_ssl_tls1_3_derive_secret( md_type,
                         early_secret, md_size,
                         MBEDTLS_SSL_TLS1_3_LBL_WITH_LEN( e_exp_master ),
                         transcript, transcript_len,
                         MBEDTLS_SSL_TLS1_3_CONTEXT_HASHED,
                         derived->early_exporter_master_secret,
                         md_size );
    if( ret != 0 )
        return( ret );

    return( 0 );
}

int mbedtls_ssl_tls1_3_derive_handshake_secrets(
          mbedtls_md_type_t md_type,
          unsigned char const *handshake_secret,
          unsigned char const *transcript, size_t transcript_len,
          mbedtls_ssl_tls1_3_handshake_secrets *derived )
{
    int ret;
    mbedtls_md_info_t const * const md_info = mbedtls_md_info_from_type( md_type );
    size_t const md_size = mbedtls_md_get_size( md_info );

    /* We should never call this function with an unknown hash,
     * but add an assertion anyway. */
    if( md_info == 0 )
        return( MBEDTLS_ERR_SSL_INTERNAL_ERROR );

    /*
     *
     * Handshake Secret
     * |
     * +-----> Derive-Secret( ., "c hs traffic",
     * |                     ClientHello...ServerHello )
     * |                     = client_handshake_traffic_secret
     * |
     * +-----> Derive-Secret( ., "s hs traffic",
     * |                     ClientHello...ServerHello )
     * |                     = server_handshake_traffic_secret
     *
     */

    /*
     * Compute client_handshake_traffic_secret with
     * Derive-Secret( ., "c hs traffic", ClientHello...ServerHello )
     */

    ret = mbedtls_ssl_tls1_3_derive_secret( md_type,
             handshake_secret, md_size,
             MBEDTLS_SSL_TLS1_3_LBL_WITH_LEN( c_hs_traffic ),
             transcript, transcript_len,
             MBEDTLS_SSL_TLS1_3_CONTEXT_HASHED,
             derived->client_handshake_traffic_secret,
             md_size );
    if( ret != 0 )
        return( ret );

    /*
     * Compute server_handshake_traffic_secret with
     * Derive-Secret( ., "s hs traffic", ClientHello...ServerHello )
     */

    ret = mbedtls_ssl_tls1_3_derive_secret( md_type,
             handshake_secret, md_size,
             MBEDTLS_SSL_TLS1_3_LBL_WITH_LEN( s_hs_traffic ),
             transcript, transcript_len,
             MBEDTLS_SSL_TLS1_3_CONTEXT_HASHED,
             derived->server_handshake_traffic_secret,
             md_size );
    if( ret != 0 )
        return( ret );

    return( 0 );
}

int mbedtls_ssl_tls1_3_derive_application_secrets(
          mbedtls_md_type_t md_type,
          unsigned char const *application_secret,
          unsigned char const *transcript, size_t transcript_len,
          mbedtls_ssl_tls1_3_application_secrets *derived )
{
    int ret;
    mbedtls_md_info_t const * const md_info = mbedtls_md_info_from_type( md_type );
    size_t const md_size = mbedtls_md_get_size( md_info );

    /* We should never call this function with an unknown hash,
     * but add an assertion anyway. */
    if( md_info == 0 )
        return( MBEDTLS_ERR_SSL_INTERNAL_ERROR );

    /* Generate {client,server}_application_traffic_secret_0
     *
     * Master Secret
     * |
     * +-----> Derive-Secret( ., "c ap traffic",
     * |                      ClientHello...server Finished )
     * |                      = client_application_traffic_secret_0
     * |
     * +-----> Derive-Secret( ., "s ap traffic",
     * |                      ClientHello...Server Finished )
     * |                      = server_application_traffic_secret_0
     * |
     * +-----> Derive-Secret( ., "exp master",
     * |                      ClientHello...server Finished)
     * |                      = exporter_master_secret
     *
     */

    ret = mbedtls_ssl_tls1_3_derive_secret( md_type,
              application_secret, md_size,
              MBEDTLS_SSL_TLS1_3_LBL_WITH_LEN( c_ap_traffic ),
              transcript, transcript_len,
              MBEDTLS_SSL_TLS1_3_CONTEXT_HASHED,
              derived->client_application_traffic_secret_N,
              md_size );
    if( ret != 0 )
        return( ret );

    ret = mbedtls_ssl_tls1_3_derive_secret( md_type,
              application_secret, md_size,
              MBEDTLS_SSL_TLS1_3_LBL_WITH_LEN( s_ap_traffic ),
              transcript, transcript_len,
              MBEDTLS_SSL_TLS1_3_CONTEXT_HASHED,
              derived->server_application_traffic_secret_N,
              md_size );
    if( ret != 0 )
        return( ret );

    ret = mbedtls_ssl_tls1_3_derive_secret( md_type,
              application_secret, md_size,
              MBEDTLS_SSL_TLS1_3_LBL_WITH_LEN( exp_master ),
              transcript, transcript_len,
              MBEDTLS_SSL_TLS1_3_CONTEXT_HASHED,
              derived->exporter_master_secret,
              md_size );
    if( ret != 0 )
        return( ret );

    return( 0 );
}

#if defined(MBEDTLS_ZERO_RTT)
/* Early Data Key Derivation for TLS 1.3 */
int mbedtls_ssl_tls1_3_generate_early_data_keys(
    mbedtls_ssl_context *ssl,
    mbedtls_ssl_key_set *traffic_keys )
{
    int ret = 0;

    mbedtls_md_type_t md_type;
    mbedtls_md_info_t const *md_info;
    size_t md_size;

    unsigned char transcript[MBEDTLS_MD_MAX_SIZE];
    size_t transcript_len;

    mbedtls_cipher_info_t const *cipher_info;
    size_t keylen, ivlen;

<<<<<<< HEAD
    MBEDTLS_SSL_DEBUG_MSG( 2,
         ( "=> mbedtls_ssl_tls1_3_generate_early_data_keys" ) );
=======
int mbedtls_ssl_tls13_key_schedule_stage_application( mbedtls_ssl_context *ssl )
{
    int ret = MBEDTLS_ERR_ERROR_CORRUPTION_DETECTED;
    mbedtls_ssl_handshake_params *handshake = ssl->handshake;
    mbedtls_md_type_t const md_type = handshake->ciphersuite_info->mac;
#if defined(MBEDTLS_DEBUG_C)
    mbedtls_md_info_t const * const md_info = mbedtls_md_info_from_type( md_type );
    size_t const md_size = mbedtls_md_get_size( md_info );
#endif /* MBEDTLS_DEBUG_C */

    /*
     * Compute MasterSecret
     */
    ret = mbedtls_ssl_tls1_3_evolve_secret( md_type,
                    handshake->tls1_3_master_secrets.handshake,
                    NULL, 0,
                    handshake->tls1_3_master_secrets.app );
    if( ret != 0 )
    {
        MBEDTLS_SSL_DEBUG_RET( 1, "mbedtls_ssl_tls1_3_evolve_secret", ret );
        return( ret );
    }

    MBEDTLS_SSL_DEBUG_BUF( 4, "Master secret",
             handshake->tls1_3_master_secrets.app, md_size );

    return( 0 );
}

static int ssl_tls1_3_calc_finished_core( mbedtls_md_type_t md_type,
                                          unsigned char const *base_key,
                                          unsigned char const *transcript,
                                          unsigned char *dst )
{
    const mbedtls_md_info_t* const md_info = mbedtls_md_info_from_type( md_type );
    size_t const md_size = mbedtls_md_get_size( md_info );
    unsigned char finished_key[MBEDTLS_MD_MAX_SIZE];
    int ret;
>>>>>>> a4c99f2c

    cipher_info = mbedtls_cipher_info_from_type(
                                  ssl->handshake->ciphersuite_info->cipher );
    keylen = cipher_info->key_bitlen / 8;
    ivlen = cipher_info->iv_size;

    md_type = ssl->handshake->ciphersuite_info->mac;
    md_info = mbedtls_md_info_from_type( md_type );
    md_size = mbedtls_md_get_size( md_info );

    ret = mbedtls_ssl_get_handshake_transcript( ssl, md_type,
                                                transcript, sizeof( transcript ),
                                                &transcript_len );
    if( ret != 0 )
    {
        MBEDTLS_SSL_DEBUG_RET( 1, "mbedtls_ssl_get_handshake_transcript", ret );
        return( ret );
    }

    ret = mbedtls_ssl_tls1_3_derive_early_secrets( md_type,
                                   ssl->handshake->tls1_3_master_secrets.early,
                                   transcript, transcript_len,
                                   &ssl->handshake->early_secrets );
    if( ret != 0 )
    {
        MBEDTLS_SSL_DEBUG_RET( 1, "mbedtls_ssl_tls1_3_derive_early_secrets", ret );
        return( ret );
    }

    MBEDTLS_SSL_DEBUG_BUF( 4, "client_early_traffic_secret",
                ssl->handshake->early_secrets.client_early_traffic_secret,
                md_size );

#if defined(MBEDTLS_SSL_EXPORT_KEYS)
    if( ssl->f_export_keys != NULL )
    {
        ssl->f_export_keys( ssl->p_export_keys,
                MBEDTLS_SSL_KEY_EXPORT_TLS13_CLIENT_EARLY_SECRET,
                ssl->handshake->early_secrets.client_early_traffic_secret,
                md_size,
                ssl->handshake->randbytes + 32,
                ssl->handshake->randbytes,
                MBEDTLS_SSL_TLS_PRF_NONE /* TODO: FIX! */ );
    }
#endif /* MBEDTLS_SSL_EXPORT_KEYS */

    ret = mbedtls_ssl_tls1_3_make_traffic_keys( md_type,
                      ssl->handshake->early_secrets.client_early_traffic_secret,
                      ssl->handshake->early_secrets.client_early_traffic_secret,
                      md_size, keylen, ivlen, traffic_keys );
    if( ret != 0 )
    {
        MBEDTLS_SSL_DEBUG_RET( 1, "mbedtls_ssl_tls1_3_make_traffic_keys", ret );
        return( ret );
    }

    MBEDTLS_SSL_DEBUG_MSG( 2, ( "<= mbedtls_ssl_tls1_3_generate_early_data_keys" ) );
    return( ret );
}
#endif /* MBEDTLS_ZERO_RTT */

<<<<<<< HEAD
/* mbedtls_ssl_tls1_3_generate_handshake_keys() generates keys necessary for
 * protecting the handshake messages, as described in Section 7 of TLS 1.3. */
int mbedtls_ssl_tls13_generate_handshake_keys( mbedtls_ssl_context *ssl,
                                               mbedtls_ssl_key_set *traffic_keys )
=======
int mbedtls_ssl_tls13_calculate_verify_data( mbedtls_ssl_context* ssl,
                                             unsigned char* dst,
                                             size_t dst_len,
                                             size_t *actual_len,
                                             int from )
{
    int ret = MBEDTLS_ERR_ERROR_CORRUPTION_DETECTED;

    unsigned char transcript[MBEDTLS_TLS1_3_MD_MAX_SIZE];
    size_t transcript_len;

    unsigned char const *base_key = NULL;

    mbedtls_md_type_t const md_type = ssl->handshake->ciphersuite_info->mac;
    const mbedtls_md_info_t* const md = mbedtls_md_info_from_type( md_type );
    size_t const md_size = mbedtls_md_get_size( md );

    MBEDTLS_SSL_DEBUG_MSG( 2, ( "=> mbedtls_ssl_tls13_calculate_verify_data" ) );

    if( dst_len < md_size )
        return( MBEDTLS_ERR_SSL_BUFFER_TOO_SMALL );

    ret = mbedtls_ssl_get_handshake_transcript( ssl, md_type,
                                                transcript, sizeof( transcript ),
                                                &transcript_len );
    if( ret != 0 )
    {
        MBEDTLS_SSL_DEBUG_RET( 1, "mbedtls_ssl_get_handshake_transcript", ret );
        goto exit;
    }
    MBEDTLS_SSL_DEBUG_BUF( 4, "handshake hash", transcript, transcript_len );

    if( from == MBEDTLS_SSL_IS_CLIENT )
        base_key = ssl->handshake->tls13_hs_secrets.client_handshake_traffic_secret;
    else
        base_key = ssl->handshake->tls13_hs_secrets.server_handshake_traffic_secret;

    ret = ssl_tls1_3_calc_finished_core( md_type, base_key, transcript, dst );
    if( ret != 0 )
        goto exit;
    *actual_len = md_size;

    MBEDTLS_SSL_DEBUG_BUF( 3, "verify_data for finished message", dst, md_size );
    MBEDTLS_SSL_DEBUG_MSG( 2, ( "<= mbedtls_ssl_tls13_calculate_verify_data" ) );

exit:

    mbedtls_platform_zeroize( transcript, sizeof( transcript ) );
    return( ret );
}

int mbedtls_ssl_tls1_3_create_psk_binder( mbedtls_ssl_context *ssl,
                               const mbedtls_md_type_t md_type,
                               unsigned char const *psk, size_t psk_len,
                               int psk_type,
                               unsigned char const *transcript,
                               unsigned char *result )
>>>>>>> a4c99f2c
{
    int ret = MBEDTLS_ERR_ERROR_CORRUPTION_DETECTED;

    mbedtls_md_type_t md_type;
    mbedtls_md_info_t const *md_info;
    size_t md_size;

    unsigned char transcript[MBEDTLS_TLS1_3_MD_MAX_SIZE];
    size_t transcript_len;

    mbedtls_cipher_info_t const *cipher_info;
    size_t keylen, ivlen;

    mbedtls_ssl_handshake_params *handshake = ssl->handshake;
    const mbedtls_ssl_ciphersuite_t *ciphersuite_info = handshake->ciphersuite_info;
    mbedtls_ssl_tls1_3_handshake_secrets *tls13_hs_secrets = &handshake->tls13_hs_secrets;

    MBEDTLS_SSL_DEBUG_MSG( 2, ( "=> mbedtls_ssl_tls1_3_generate_handshake_keys" ) );

    cipher_info = mbedtls_cipher_info_from_type( ciphersuite_info->cipher );
    keylen = cipher_info->key_bitlen / 8;
    ivlen = cipher_info->iv_size;

    md_type = ciphersuite_info->mac;
    md_info = mbedtls_md_info_from_type( md_type );
    md_size = mbedtls_md_get_size( md_info );

    ret = mbedtls_ssl_get_handshake_transcript( ssl, md_type,
                                                transcript,
                                                sizeof( transcript ),
                                                &transcript_len );
    if( ret != 0 )
    {
        MBEDTLS_SSL_DEBUG_RET( 1,
                               "mbedtls_ssl_get_handshake_transcript",
                               ret );
        return( ret );
    }

    ret = mbedtls_ssl_tls1_3_derive_handshake_secrets( md_type,
                               handshake->tls1_3_master_secrets.handshake,
                               transcript, transcript_len,
                               tls13_hs_secrets );
    if( ret != 0 )
    {
        MBEDTLS_SSL_DEBUG_RET( 1, "mbedtls_ssl_tls1_3_derive_early_secrets", ret );
        return( ret );
    }

    MBEDTLS_SSL_DEBUG_BUF( 4, "Client handshake traffic secret",
                     tls13_hs_secrets->client_handshake_traffic_secret,
                     md_size );

    MBEDTLS_SSL_DEBUG_BUF( 4, "Server handshake traffic secret",
                     tls13_hs_secrets->server_handshake_traffic_secret,
                     md_size );

    /*
     * Export client handshake traffic secret
     */
    if( ssl->f_export_keys != NULL )
    {
        ssl->f_export_keys( ssl->p_export_keys,
                MBEDTLS_SSL_KEY_EXPORT_TLS13_CLIENT_HANDSHAKE_TRAFFIC_SECRET,
                tls13_hs_secrets->client_handshake_traffic_secret,
                md_size,
                ssl->handshake->randbytes + 32,
                ssl->handshake->randbytes,
                MBEDTLS_SSL_TLS_PRF_NONE /* TODO: FIX! */ );

        ssl->f_export_keys( ssl->p_export_keys,
                MBEDTLS_SSL_KEY_EXPORT_TLS13_SERVER_HANDSHAKE_TRAFFIC_SECRET,
                tls13_hs_secrets->server_handshake_traffic_secret,
                md_size,
                ssl->handshake->randbytes + 32,
                ssl->handshake->randbytes,
                MBEDTLS_SSL_TLS_PRF_NONE /* TODO: FIX! */ );
    }

    ret = mbedtls_ssl_tls1_3_make_traffic_keys( md_type,
                      tls13_hs_secrets->client_handshake_traffic_secret,
                      tls13_hs_secrets->server_handshake_traffic_secret,
                      md_size, keylen, ivlen, traffic_keys );
    if( ret != 0 )
    {
        MBEDTLS_SSL_DEBUG_RET( 1, "mbedtls_ssl_tls1_3_make_traffic_keys", ret );
        goto exit;
    }

    MBEDTLS_SSL_DEBUG_BUF( 4, "client_handshake write_key",
                           traffic_keys->client_write_key,
                           traffic_keys->key_len);

    MBEDTLS_SSL_DEBUG_BUF( 4, "server_handshake write_key",
                           traffic_keys->server_write_key,
                           traffic_keys->key_len);

    MBEDTLS_SSL_DEBUG_BUF( 4, "client_handshake write_iv",
                           traffic_keys->client_write_iv,
                           traffic_keys->iv_len);

    MBEDTLS_SSL_DEBUG_BUF( 4, "server_handshake write_iv",
                           traffic_keys->server_write_iv,
                           traffic_keys->iv_len);

    MBEDTLS_SSL_DEBUG_MSG( 2, ( "<= mbedtls_ssl_tls1_3_generate_handshake_keys" ) );

exit:

    return( ret );
}

/* Generate application traffic keys since any records following a 1-RTT Finished message
 * MUST be encrypted under the application traffic key.
 */
int mbedtls_ssl_tls13_generate_application_keys(
                                        mbedtls_ssl_context *ssl,
                                        mbedtls_ssl_key_set *traffic_keys )
{
    int ret = 0;

    /* Address at which to store the application secrets */
    mbedtls_ssl_tls1_3_application_secrets * const app_secrets =
        &ssl->session_negotiate->app_secrets;

    /* Holding the transcript up to and including the ServerFinished */
    unsigned char transcript[MBEDTLS_MD_MAX_SIZE];
    size_t transcript_len;

    /* Variables relating to the hash for the chosen ciphersuite. */
    mbedtls_md_type_t md_type;
    mbedtls_md_info_t const *md_info;
    size_t md_size;

    /* Variables relating to the cipher for the chosen ciphersuite. */
    mbedtls_cipher_info_t const *cipher_info;
    size_t keylen, ivlen;

    MBEDTLS_SSL_DEBUG_MSG( 2, ( "=> derive application traffic keys" ) );

    /* Extract basic information about hash and ciphersuite */

    cipher_info = mbedtls_cipher_info_from_type(
                                  ssl->handshake->ciphersuite_info->cipher );
    keylen = cipher_info->key_bitlen / 8;
    ivlen = cipher_info->iv_size;

    md_type = ssl->handshake->ciphersuite_info->mac;
    md_info = mbedtls_md_info_from_type( md_type );
    md_size = mbedtls_md_get_size( md_info );

    /* Compute current handshake transcript. It's the caller's responsiblity
     * to call this at the right time, that is, after the ServerFinished. */

    ret = mbedtls_ssl_get_handshake_transcript( ssl, md_type,
                                      transcript, sizeof( transcript ),
                                      &transcript_len );
    if( ret != 0 )
        return( ret );

    /* Compute application secrets from master secret and transcript hash. */

    ret = mbedtls_ssl_tls1_3_derive_application_secrets( md_type,
                                   ssl->handshake->tls1_3_master_secrets.app,
                                   transcript, transcript_len,
                                   app_secrets );
    if( ret != 0 )
    {
        MBEDTLS_SSL_DEBUG_RET( 1,
                     "mbedtls_ssl_tls1_3_derive_application_secrets", ret );
        return( ret );
    }

    /* Derive first epoch of IV + Key for application traffic. */

    ret = mbedtls_ssl_tls1_3_make_traffic_keys( md_type,
                             app_secrets->client_application_traffic_secret_N,
                             app_secrets->server_application_traffic_secret_N,
                             md_size, keylen, ivlen, traffic_keys );
    if( ret != 0 )
    {
        MBEDTLS_SSL_DEBUG_RET( 1, "mbedtls_ssl_tls1_3_make_traffic_keys", ret );
        return( ret );
    }

    MBEDTLS_SSL_DEBUG_BUF( 4, "Client application traffic secret",
                           app_secrets->client_application_traffic_secret_N,
                           md_size );

    MBEDTLS_SSL_DEBUG_BUF( 4, "Server application traffic secret",
                           app_secrets->server_application_traffic_secret_N,
                           md_size );

    /*
     * Export client/server application traffic secret 0
     */
#if defined(MBEDTLS_SSL_EXPORT_KEYS)
    if( ssl->f_export_keys != NULL )
    {
        ssl->f_export_keys( ssl->p_export_keys,
                MBEDTLS_SSL_KEY_EXPORT_TLS13_CLIENT_APPLICATION_TRAFFIC_SECRET,
                app_secrets->client_application_traffic_secret_N, md_size,
                ssl->handshake->randbytes + 32,
                ssl->handshake->randbytes,
                MBEDTLS_SSL_TLS_PRF_NONE /* TODO: FIX! */ );

        ssl->f_export_keys( ssl->p_export_keys,
                MBEDTLS_SSL_KEY_EXPORT_TLS13_SERVER_APPLICATION_TRAFFIC_SECRET,
                app_secrets->server_application_traffic_secret_N, md_size,
                ssl->handshake->randbytes + 32,
                ssl->handshake->randbytes,
                MBEDTLS_SSL_TLS_PRF_NONE /* TODO: FIX! */ );
    }
#endif /* MBEDTLS_SSL_EXPORT_KEYS */

    MBEDTLS_SSL_DEBUG_BUF( 4, "client application_write_key:",
                              traffic_keys->client_write_key, keylen );
    MBEDTLS_SSL_DEBUG_BUF( 4, "server application write key",
                              traffic_keys->server_write_key, keylen );
    MBEDTLS_SSL_DEBUG_BUF( 4, "client application write IV",
                              traffic_keys->client_write_iv, ivlen );
    MBEDTLS_SSL_DEBUG_BUF( 4, "server application write IV",
                              traffic_keys->server_write_iv, ivlen );

    MBEDTLS_SSL_DEBUG_MSG( 2, ( "<= derive application traffic keys" ) );
    return( 0 );
}

#if defined(MBEDTLS_SSL_NEW_SESSION_TICKET)
/* Generate resumption_master_secret for use with the ticket exchange.
 *
 * This is not integrated with mbedtls_ssl_tls1_3_derive_application_secrets()
 * because it uses the transcript hash up to and including ClientFinished. */
int mbedtls_ssl_tls1_3_derive_resumption_master_secret(
          mbedtls_md_type_t md_type,
          unsigned char const *application_secret,
          unsigned char const *transcript, size_t transcript_len,
          mbedtls_ssl_tls1_3_application_secrets *derived )
{
    int ret;
    mbedtls_md_info_t const * const md_info = mbedtls_md_info_from_type( md_type );
    size_t const md_size = mbedtls_md_get_size( md_info );

    /* We should never call this function with an unknown hash,
     * but add an assertion anyway. */
    if( md_info == 0 )
        return( MBEDTLS_ERR_SSL_INTERNAL_ERROR );

    ret = mbedtls_ssl_tls1_3_derive_secret( md_type,
              application_secret, md_size,
              MBEDTLS_SSL_TLS1_3_LBL_WITH_LEN( res_master ),
              transcript, transcript_len,
              MBEDTLS_SSL_TLS1_3_CONTEXT_HASHED,
              derived->resumption_master_secret,
              md_size );

    if( ret != 0 )
        return( ret );

    return( 0 );
}

int mbedtls_ssl_tls1_3_generate_resumption_master_secret(
    mbedtls_ssl_context *ssl )
{
    int ret = 0;

    mbedtls_md_type_t md_type;
    mbedtls_md_info_t const *md_info;
    size_t md_size;

    unsigned char transcript[MBEDTLS_MD_MAX_SIZE];
    size_t transcript_len;

    MBEDTLS_SSL_DEBUG_MSG( 2,
          ( "=> mbedtls_ssl_tls1_3_generate_resumption_master_secret" ) );

    md_type = ssl->handshake->ciphersuite_info->mac;
    md_info = mbedtls_md_info_from_type( md_type );
    md_size = mbedtls_md_get_size( md_info );

    ret = mbedtls_ssl_get_handshake_transcript( ssl, md_type,
                                                transcript, sizeof( transcript ),
                                                &transcript_len );
    if( ret != 0 )
        return( ret );

    ret = mbedtls_ssl_tls1_3_derive_resumption_master_secret( md_type,
                              ssl->handshake->tls1_3_master_secrets.app,
                              transcript, transcript_len,
                              &ssl->session_negotiate->app_secrets );
    if( ret != 0 )
        return( ret );

    MBEDTLS_SSL_DEBUG_BUF( 4, "Resumption master secret",
             ssl->session_negotiate->app_secrets.resumption_master_secret,
             md_size );

    MBEDTLS_SSL_DEBUG_MSG( 2,
          ( "<= mbedtls_ssl_tls1_3_generate_resumption_master_secret" ) );
    return( 0 );
}
#else /* MBEDTLS_SSL_NEW_SESSION_TICKET */
int mbedtls_ssl_tls1_3_generate_resumption_master_secret(
    mbedtls_ssl_context *ssl )
{
    ((void) ssl);
    return( 0 );
}
#endif /* MBEDTLS_SSL_NEW_SESSION_TICKET */

int mbedtls_ssl_tls1_3_key_schedule_stage_early( mbedtls_ssl_context *ssl )
{
    int ret = MBEDTLS_ERR_ERROR_CORRUPTION_DETECTED;
    mbedtls_md_type_t md_type;
    mbedtls_ssl_handshake_params *handshake = ssl->handshake;

    if( handshake->ciphersuite_info == NULL )
    {
        MBEDTLS_SSL_DEBUG_MSG( 1, ( "cipher suite info not found" ) );
        return( MBEDTLS_ERR_SSL_INTERNAL_ERROR );
    }

    md_type = handshake->ciphersuite_info->mac;

    ret = mbedtls_ssl_tls1_3_evolve_secret(
              md_type,
              NULL,     /* No old secret */
              handshake->psk, handshake->psk_len,
              handshake->tls1_3_master_secrets.early );
    if( ret != 0 )
    {
        MBEDTLS_SSL_DEBUG_RET( 1, "mbedtls_ssl_tls1_3_evolve_secret", ret );
        return( ret );
    }

    return( 0 );
}

int mbedtls_ssl_tls13_key_schedule_stage_handshake( mbedtls_ssl_context *ssl )
{
    int ret = MBEDTLS_ERR_ERROR_CORRUPTION_DETECTED;
    mbedtls_ssl_handshake_params *handshake = ssl->handshake;
    mbedtls_md_type_t const md_type = handshake->ciphersuite_info->mac;
    size_t ephemeral_len = 0;
    unsigned char ecdhe[MBEDTLS_ECP_MAX_BYTES];
#if defined(MBEDTLS_DEBUG_C)
    mbedtls_md_info_t const * const md_info = mbedtls_md_info_from_type( md_type );
    size_t const md_size = mbedtls_md_get_size( md_info );
#endif /* MBEDTLS_DEBUG_C */

#if defined(MBEDTLS_KEY_EXCHANGE_SOME_ECDHE_ENABLED)
    /*
     * Compute ECDHE secret used to compute the handshake secret from which
     * client_handshake_traffic_secret and server_handshake_traffic_secret
     * are derived in the handshake secret derivation stage.
     */
    if( mbedtls_ssl_tls13_kex_with_ephemeral( ssl ) )
    {
        if( mbedtls_ssl_tls13_named_group_is_ecdhe( handshake->offered_group_id ) )
        {
#if defined(MBEDTLS_ECDH_C)
            ret = mbedtls_ecdh_calc_secret( &handshake->ecdh_ctx,
                                            &ephemeral_len, ecdhe, sizeof( ecdhe ),
                                            ssl->conf->f_rng,
                                            ssl->conf->p_rng );
            if( ret != 0 )
            {
                MBEDTLS_SSL_DEBUG_RET( 1, "mbedtls_ecdh_calc_secret", ret );
                return( ret );
            }
#endif /* MBEDTLS_ECDH_C */
        }
        else if( mbedtls_ssl_tls13_named_group_is_dhe( handshake->offered_group_id ) )
        {
            MBEDTLS_SSL_DEBUG_MSG( 1, ( "DHE not supported." ) );
            return( MBEDTLS_ERR_ECP_FEATURE_UNAVAILABLE );
        }
    }
#else
    return( MBEDTLS_ERR_ECP_FEATURE_UNAVAILABLE );
#endif /* MBEDTLS_KEY_EXCHANGE_SOME_ECDHE_ENABLED */

    /*
     * Compute the Handshake secret
     */

    ret = mbedtls_ssl_tls1_3_evolve_secret( md_type,
                              handshake->tls1_3_master_secrets.early,
                              ecdhe, ephemeral_len,
                              handshake->tls1_3_master_secrets.handshake );
    if( ret != 0 )
    {
        MBEDTLS_SSL_DEBUG_RET( 1, "mbedtls_ssl_tls1_3_evolve_secret", ret );
        return( ret );
    }

    MBEDTLS_SSL_DEBUG_BUF( 4, "Handshake secret",
                           handshake->tls1_3_master_secrets.handshake, md_size );

#if defined(MBEDTLS_KEY_EXCHANGE_SOME_ECDHE_ENABLED)
    mbedtls_platform_zeroize( ecdhe, sizeof( ecdhe ) );
#endif /* MBEDTLS_KEY_EXCHANGE_SOME_ECDHE_ENABLED */
    return( 0 );
}

<<<<<<< HEAD
int mbedtls_ssl_tls13_key_schedule_stage_application(
    mbedtls_ssl_context *ssl )
{
    int ret = 0;
    mbedtls_md_type_t const md_type = ssl->handshake->ciphersuite_info->mac;
#if defined(MBEDTLS_DEBUG_C)
    mbedtls_md_info_t const * const md_info = mbedtls_md_info_from_type( md_type );
    size_t const md_size = mbedtls_md_get_size( md_info );
#endif /* MBEDTLS_DEBUG_C */

    /*
     * Compute MasterSecret
     */

    ret = mbedtls_ssl_tls1_3_evolve_secret( md_type,
                    ssl->handshake->tls1_3_master_secrets.handshake,
                    NULL, 0,
                    ssl->handshake->tls1_3_master_secrets.app );
    if( ret != 0 )
    {
        MBEDTLS_SSL_DEBUG_RET( 1, "mbedtls_ssl_tls1_3_evolve_secret", ret );
        return( ret );
    }

    MBEDTLS_SSL_DEBUG_BUF( 4, "Master secret",
             ssl->handshake->tls1_3_master_secrets.app, md_size );

    return( 0 );
}

static int ssl_tls1_3_calc_finished_core( mbedtls_md_type_t md_type,
                                          unsigned char const *base_key,
                                          unsigned char const *transcript,
                                          unsigned char *dst )
{
    const mbedtls_md_info_t* const md_info = mbedtls_md_info_from_type( md_type );
    size_t const md_size = mbedtls_md_get_size( md_info );
    unsigned char finished_key[MBEDTLS_MD_MAX_SIZE];
    int ret;

    /* We should never call this function with an unknown hash,
     * but add an assertion anyway. */
    if( md_info == 0 )
        return( MBEDTLS_ERR_SSL_INTERNAL_ERROR );

    /* TLS 1.3 Finished message
     *
     * struct {
     *     opaque verify_data[Hash.length];
     * } Finished;
     *
     * verify_data =
     *     HMAC( finished_key,
     *            Hash( Handshake Context +
     *                  Certificate*      +
     *                  CertificateVerify* )
     *    )
     *
     * finished_key =
     *    HKDF-Expand-Label( BaseKey, "finished", "", Hash.length )
     */

    ret = mbedtls_ssl_tls1_3_hkdf_expand_label(
                                 md_type, base_key, md_size,
                                 MBEDTLS_SSL_TLS1_3_LBL_WITH_LEN( finished ),
                                 NULL, 0,
                                 finished_key, md_size );
    if( ret != 0 )
        goto exit;

    ret = mbedtls_md_hmac( md_info, finished_key, md_size, transcript, md_size, dst );
    if( ret != 0 )
        goto exit;

exit:

    mbedtls_platform_zeroize( finished_key, sizeof( finished_key ) );
    return( ret );
}

int mbedtls_ssl_tls13_calculate_verify_data( mbedtls_ssl_context *ssl,
                                             unsigned char *dst,
                                             size_t dst_len,
                                             size_t *actual_len,
                                             int from )
{
    int ret;

    unsigned char transcript[MBEDTLS_MD_MAX_SIZE];
    size_t transcript_len;

    unsigned char const *base_key = NULL;

    mbedtls_md_type_t const md_type = ssl->handshake->ciphersuite_info->mac;
    const mbedtls_md_info_t* const md = mbedtls_md_info_from_type( md_type );
    size_t const md_size = mbedtls_md_get_size( md );

    MBEDTLS_SSL_DEBUG_MSG( 2, ( "=> mbedtls_ssl_tls1_3_calc_finished" ) );

    if( dst_len < md_size )
        return( MBEDTLS_ERR_SSL_BUFFER_TOO_SMALL );

    ret = mbedtls_ssl_get_handshake_transcript( ssl, md_type,
                                                transcript, sizeof( transcript ),
                                                &transcript_len );
    if( ret != 0 )
    {
        MBEDTLS_SSL_DEBUG_RET( 1, "mbedtls_ssl_get_handshake_transcript", ret );
        return( ret );
    }
    MBEDTLS_SSL_DEBUG_BUF( 4, "handshake hash", transcript, transcript_len );

    if( from == MBEDTLS_SSL_IS_CLIENT )
        base_key = ssl->handshake->tls13_hs_secrets.client_handshake_traffic_secret;
    else
        base_key = ssl->handshake->tls13_hs_secrets.server_handshake_traffic_secret;

    ret = ssl_tls1_3_calc_finished_core( md_type, base_key, transcript, dst );
    if( ret != 0 )
        return( ret );
    *actual_len = md_size;

    MBEDTLS_SSL_DEBUG_BUF( 3, "verify_data for finished message", dst, md_size );

    MBEDTLS_SSL_DEBUG_MSG( 2, ( "<= mbedtls_ssl_tls1_3_calc_finished" ) );
    return( 0 );
}

#if defined(MBEDTLS_KEY_EXCHANGE_SOME_PSK_ENABLED)
/* mbedtls_ssl_tls1_3_create_psk_binder():
 *
 *                0
 *                |
 *                v
 *   PSK ->  HKDF-Extract = Early Secret
 *                |
 *                +------> Derive-Secret( .,
 *                |                      "ext binder" |
 *                |                      "res binder",
 *                |                      "" )
 *                |                     = binder_key
  *               ...
 */

int mbedtls_ssl_tls1_3_create_psk_binder( mbedtls_ssl_context *ssl,
                               const mbedtls_md_type_t md_type,
                               unsigned char const *psk, size_t psk_len,
                               int psk_type,
                               unsigned char const *transcript,
                               unsigned char *result )
{
    int ret = 0;
    unsigned char binder_key[MBEDTLS_MD_MAX_SIZE];
    unsigned char early_secret[MBEDTLS_MD_MAX_SIZE];
    mbedtls_md_info_t const *md_info = mbedtls_md_info_from_type( md_type );
    size_t const md_size = mbedtls_md_get_size( md_info );

#if !defined(MBEDTLS_DEBUG_C)
    ssl = NULL; /* make sure we don't use it except for debug */
    ((void) ssl);
#endif

    /* We should never call this function with an unknown hash,
     * but add an assertion anyway. */
    if( md_info == 0 )
        return( MBEDTLS_ERR_SSL_INTERNAL_ERROR );

    /*
     *            0
     *            |
     *            v
     *  PSK ->  HKDF-Extract = Early Secret
     *            |
     *            +-----> Derive-Secret(., "ext binder" | "res binder", "")
     *            |                     = binder_key
     *            v
     */

    ret = mbedtls_ssl_tls1_3_evolve_secret( md_type,
                                            NULL,          /* Old secret */
                                            psk, psk_len,  /* Input      */
                                            early_secret );
    if( ret != 0 )
    {
        MBEDTLS_SSL_DEBUG_RET( 1, "mbedtls_ssl_tls1_3_evolve_secret", ret );
        goto exit;
    }

    if( psk_type == MBEDTLS_SSL_TLS1_3_PSK_RESUMPTION )
    {
        ret = mbedtls_ssl_tls1_3_derive_secret( md_type,
                            early_secret, md_size,
                            MBEDTLS_SSL_TLS1_3_LBL_WITH_LEN( res_binder ),
                            NULL, 0, MBEDTLS_SSL_TLS1_3_CONTEXT_UNHASHED,
                            binder_key, md_size );
        MBEDTLS_SSL_DEBUG_MSG( 4, ( "Derive Early Secret with 'res binder'" ) );
    }
    else
    {
        ret = mbedtls_ssl_tls1_3_derive_secret( md_type,
                            early_secret, md_size,
                            MBEDTLS_SSL_TLS1_3_LBL_WITH_LEN( ext_binder ),
                            NULL, 0, MBEDTLS_SSL_TLS1_3_CONTEXT_UNHASHED,
                            binder_key, md_size );
        MBEDTLS_SSL_DEBUG_MSG( 4, ( "Derive Early Secret with 'ext binder'" ) );
    }

    if( ret != 0 )
    {
        MBEDTLS_SSL_DEBUG_RET( 1, "mbedtls_ssl_tls1_3_derive_secret", ret );
        goto exit;
    }

    /*
     * The binding_value is computed in the same way as the Finished message
     * but with the BaseKey being the binder_key.
     */

    ret = ssl_tls1_3_calc_finished_core( md_type, binder_key, transcript, result );
    if( ret != 0 )
        goto exit;

    MBEDTLS_SSL_DEBUG_BUF( 3, "psk binder", result, md_size );

exit:

    mbedtls_platform_zeroize( early_secret, sizeof( early_secret ) );
    mbedtls_platform_zeroize( binder_key,   sizeof( binder_key ) );
    return( ret );
}
#endif /* MBEDTLS_KEY_EXCHANGE_SOME_PSK_ENABLED */

int mbedtls_ssl_tls13_populate_transform( mbedtls_ssl_transform *transform,
                                          int endpoint,
                                          int ciphersuite,
                                          mbedtls_ssl_key_set const *traffic_keys,
                                          mbedtls_ssl_context *ssl /* DEBUG ONLY */ )
{
    int ret;
    mbedtls_cipher_info_t const *cipher_info;
    const mbedtls_ssl_ciphersuite_t *ciphersuite_info;
    unsigned char const *key_enc;
    unsigned char const *iv_enc;
    unsigned char const *key_dec;
    unsigned char const *iv_dec;

#if !defined(MBEDTLS_DEBUG_C)
    ssl = NULL; /* make sure we don't use it except for those cases */
    (void) ssl;
#endif

    ciphersuite_info = mbedtls_ssl_ciphersuite_from_id( ciphersuite );
    if( ciphersuite_info == NULL )
    {
        MBEDTLS_SSL_DEBUG_MSG( 1, ( "ciphersuite info for %d not found",
                                    ciphersuite ) );
        return( MBEDTLS_ERR_SSL_BAD_INPUT_DATA );
    }

    cipher_info = mbedtls_cipher_info_from_type( ciphersuite_info->cipher );
    if( cipher_info == NULL )
    {
        MBEDTLS_SSL_DEBUG_MSG( 1, ( "cipher info for %u not found",
                                    ciphersuite_info->cipher ) );
        return( MBEDTLS_ERR_SSL_BAD_INPUT_DATA );
    }

    /*
     * Setup cipher contexts in target transform
     */

    if( ( ret = mbedtls_cipher_setup( &transform->cipher_ctx_enc,
                                      cipher_info ) ) != 0 )
    {
        MBEDTLS_SSL_DEBUG_RET( 1, "mbedtls_cipher_setup", ret );
        return( ret );
    }

    if( ( ret = mbedtls_cipher_setup( &transform->cipher_ctx_dec,
                                      cipher_info ) ) != 0 )
    {
        MBEDTLS_SSL_DEBUG_RET( 1, "mbedtls_cipher_setup", ret );
        return( ret );
    }

#if defined(MBEDTLS_SSL_SRV_C)
    if( endpoint == MBEDTLS_SSL_IS_SERVER )
    {
        key_enc = traffic_keys->server_write_key;
        key_dec = traffic_keys->client_write_key;
        iv_enc = traffic_keys->server_write_iv;
        iv_dec = traffic_keys->client_write_iv;
    }
    else
#endif /* MBEDTLS_SSL_SRV_C */
#if defined(MBEDTLS_SSL_CLI_C)
    if( endpoint == MBEDTLS_SSL_IS_CLIENT )
    {
        key_enc = traffic_keys->client_write_key;
        key_dec = traffic_keys->server_write_key;
        iv_enc = traffic_keys->client_write_iv;
        iv_dec = traffic_keys->server_write_iv;
    }
    else
#endif /* MBEDTLS_SSL_CLI_C */
    {
        /* should not happen */
        return( MBEDTLS_ERR_SSL_INTERNAL_ERROR );
    }

    memcpy( transform->iv_enc, iv_enc, traffic_keys->iv_len );
    memcpy( transform->iv_dec, iv_dec, traffic_keys->iv_len );

    if( ( ret = mbedtls_cipher_setkey( &transform->cipher_ctx_enc,
                                       key_enc, cipher_info->key_bitlen,
                                       MBEDTLS_ENCRYPT ) ) != 0 )
    {
        MBEDTLS_SSL_DEBUG_RET( 1, "mbedtls_cipher_setkey", ret );
        return( ret );
    }

    if( ( ret = mbedtls_cipher_setkey( &transform->cipher_ctx_dec,
                                       key_dec, cipher_info->key_bitlen,
                                       MBEDTLS_DECRYPT ) ) != 0 )
    {
        MBEDTLS_SSL_DEBUG_RET( 1, "mbedtls_cipher_setkey", ret );
        return( ret );
    }

    /*
     * Setup other fields in SSL transform
     */

    if( ( ciphersuite_info->flags & MBEDTLS_CIPHERSUITE_SHORT_TAG ) != 0 )
        transform->taglen  = 8;
    else
        transform->taglen  = 16;

    transform->ivlen       = traffic_keys->iv_len;
    transform->maclen      = 0;
    transform->fixed_ivlen = transform->ivlen;
    transform->minor_ver   = MBEDTLS_SSL_MINOR_VERSION_4;

    /* We add the true record content type (1 Byte) to the plaintext and
     * then pad to the configured granularity. The mimimum length of the
     * type-extended and padded plaintext is therefore the padding
     * granularity. */
    transform->minlen =
        transform->taglen + MBEDTLS_SSL_CID_TLS1_3_PADDING_GRANULARITY;

    return( 0 );
=======
/* Generate application traffic keys since any records following a 1-RTT Finished message
 * MUST be encrypted under the application traffic key.
 */
int mbedtls_ssl_tls13_generate_application_keys(
                                        mbedtls_ssl_context *ssl,
                                        mbedtls_ssl_key_set *traffic_keys )
{
    int ret = MBEDTLS_ERR_ERROR_CORRUPTION_DETECTED;
    mbedtls_ssl_handshake_params *handshake = ssl->handshake;

    /* Address at which to store the application secrets */
    mbedtls_ssl_tls1_3_application_secrets * const app_secrets =
        &ssl->session_negotiate->app_secrets;

    /* Holding the transcript up to and including the ServerFinished */
    unsigned char transcript[MBEDTLS_TLS1_3_MD_MAX_SIZE];
    size_t transcript_len;

    /* Variables relating to the hash for the chosen ciphersuite. */
    mbedtls_md_type_t md_type;
    mbedtls_md_info_t const *md_info;
    size_t md_size;

    /* Variables relating to the cipher for the chosen ciphersuite. */
    mbedtls_cipher_info_t const *cipher_info;
    size_t keylen, ivlen;

    MBEDTLS_SSL_DEBUG_MSG( 2, ( "=> derive application traffic keys" ) );

    /* Extract basic information about hash and ciphersuite */

    cipher_info = mbedtls_cipher_info_from_type(
                                  handshake->ciphersuite_info->cipher );
    keylen = cipher_info->key_bitlen / 8;
    ivlen = cipher_info->iv_size;

    md_type = handshake->ciphersuite_info->mac;
    md_info = mbedtls_md_info_from_type( md_type );
    md_size = mbedtls_md_get_size( md_info );

    /* Compute current handshake transcript. It's the caller's responsiblity
     * to call this at the right time, that is, after the ServerFinished. */

    ret = mbedtls_ssl_get_handshake_transcript( ssl, md_type,
                                      transcript, sizeof( transcript ),
                                      &transcript_len );
    if( ret != 0 )
        goto cleanup;

    /* Compute application secrets from master secret and transcript hash. */

    ret = mbedtls_ssl_tls1_3_derive_application_secrets( md_type,
                                   handshake->tls1_3_master_secrets.app,
                                   transcript, transcript_len,
                                   app_secrets );
    if( ret != 0 )
    {
        MBEDTLS_SSL_DEBUG_RET( 1,
                     "mbedtls_ssl_tls1_3_derive_application_secrets", ret );
        goto cleanup;
    }

    /* Derive first epoch of IV + Key for application traffic. */

    ret = mbedtls_ssl_tls1_3_make_traffic_keys( md_type,
                             app_secrets->client_application_traffic_secret_N,
                             app_secrets->server_application_traffic_secret_N,
                             md_size, keylen, ivlen, traffic_keys );
    if( ret != 0 )
    {
        MBEDTLS_SSL_DEBUG_RET( 1, "mbedtls_ssl_tls1_3_make_traffic_keys", ret );
        goto cleanup;
    }

    MBEDTLS_SSL_DEBUG_BUF( 4, "Client application traffic secret",
                           app_secrets->client_application_traffic_secret_N,
                           md_size );

    MBEDTLS_SSL_DEBUG_BUF( 4, "Server application traffic secret",
                           app_secrets->server_application_traffic_secret_N,
                           md_size );

    /*
     * Export client/server application traffic secret 0
     */
    if( ssl->f_export_keys != NULL )
    {
        ssl->f_export_keys( ssl->p_export_keys,
                MBEDTLS_SSL_KEY_EXPORT_TLS13_CLIENT_APPLICATION_TRAFFIC_SECRET,
                app_secrets->client_application_traffic_secret_N, md_size,
                handshake->randbytes + 32,
                handshake->randbytes,
                MBEDTLS_SSL_TLS_PRF_NONE /* TODO: this should be replaced by
                                            a new constant for TLS 1.3! */ );

        ssl->f_export_keys( ssl->p_export_keys,
                MBEDTLS_SSL_KEY_EXPORT_TLS13_SERVER_APPLICATION_TRAFFIC_SECRET,
                app_secrets->server_application_traffic_secret_N, md_size,
                handshake->randbytes + 32,
                handshake->randbytes,
                MBEDTLS_SSL_TLS_PRF_NONE /* TODO: this should be replaced by
                                            a new constant for TLS 1.3! */ );
    }

    MBEDTLS_SSL_DEBUG_BUF( 4, "client application_write_key:",
                              traffic_keys->client_write_key, keylen );
    MBEDTLS_SSL_DEBUG_BUF( 4, "server application write key",
                              traffic_keys->server_write_key, keylen );
    MBEDTLS_SSL_DEBUG_BUF( 4, "client application write IV",
                              traffic_keys->client_write_iv, ivlen );
    MBEDTLS_SSL_DEBUG_BUF( 4, "server application write IV",
                              traffic_keys->server_write_iv, ivlen );

    MBEDTLS_SSL_DEBUG_MSG( 2, ( "<= derive application traffic keys" ) );

 cleanup:

    mbedtls_platform_zeroize( transcript, sizeof( transcript ) );
    return( ret );
>>>>>>> a4c99f2c
}

#endif /* MBEDTLS_SSL_PROTO_TLS1_3_EXPERIMENTAL */<|MERGE_RESOLUTION|>--- conflicted
+++ resolved
@@ -554,49 +554,8 @@
     mbedtls_cipher_info_t const *cipher_info;
     size_t keylen, ivlen;
 
-<<<<<<< HEAD
     MBEDTLS_SSL_DEBUG_MSG( 2,
          ( "=> mbedtls_ssl_tls1_3_generate_early_data_keys" ) );
-=======
-int mbedtls_ssl_tls13_key_schedule_stage_application( mbedtls_ssl_context *ssl )
-{
-    int ret = MBEDTLS_ERR_ERROR_CORRUPTION_DETECTED;
-    mbedtls_ssl_handshake_params *handshake = ssl->handshake;
-    mbedtls_md_type_t const md_type = handshake->ciphersuite_info->mac;
-#if defined(MBEDTLS_DEBUG_C)
-    mbedtls_md_info_t const * const md_info = mbedtls_md_info_from_type( md_type );
-    size_t const md_size = mbedtls_md_get_size( md_info );
-#endif /* MBEDTLS_DEBUG_C */
-
-    /*
-     * Compute MasterSecret
-     */
-    ret = mbedtls_ssl_tls1_3_evolve_secret( md_type,
-                    handshake->tls1_3_master_secrets.handshake,
-                    NULL, 0,
-                    handshake->tls1_3_master_secrets.app );
-    if( ret != 0 )
-    {
-        MBEDTLS_SSL_DEBUG_RET( 1, "mbedtls_ssl_tls1_3_evolve_secret", ret );
-        return( ret );
-    }
-
-    MBEDTLS_SSL_DEBUG_BUF( 4, "Master secret",
-             handshake->tls1_3_master_secrets.app, md_size );
-
-    return( 0 );
-}
-
-static int ssl_tls1_3_calc_finished_core( mbedtls_md_type_t md_type,
-                                          unsigned char const *base_key,
-                                          unsigned char const *transcript,
-                                          unsigned char *dst )
-{
-    const mbedtls_md_info_t* const md_info = mbedtls_md_info_from_type( md_type );
-    size_t const md_size = mbedtls_md_get_size( md_info );
-    unsigned char finished_key[MBEDTLS_MD_MAX_SIZE];
-    int ret;
->>>>>>> a4c99f2c
 
     cipher_info = mbedtls_cipher_info_from_type(
                                   ssl->handshake->ciphersuite_info->cipher );
@@ -658,70 +617,10 @@
 }
 #endif /* MBEDTLS_ZERO_RTT */
 
-<<<<<<< HEAD
 /* mbedtls_ssl_tls1_3_generate_handshake_keys() generates keys necessary for
  * protecting the handshake messages, as described in Section 7 of TLS 1.3. */
 int mbedtls_ssl_tls13_generate_handshake_keys( mbedtls_ssl_context *ssl,
                                                mbedtls_ssl_key_set *traffic_keys )
-=======
-int mbedtls_ssl_tls13_calculate_verify_data( mbedtls_ssl_context* ssl,
-                                             unsigned char* dst,
-                                             size_t dst_len,
-                                             size_t *actual_len,
-                                             int from )
-{
-    int ret = MBEDTLS_ERR_ERROR_CORRUPTION_DETECTED;
-
-    unsigned char transcript[MBEDTLS_TLS1_3_MD_MAX_SIZE];
-    size_t transcript_len;
-
-    unsigned char const *base_key = NULL;
-
-    mbedtls_md_type_t const md_type = ssl->handshake->ciphersuite_info->mac;
-    const mbedtls_md_info_t* const md = mbedtls_md_info_from_type( md_type );
-    size_t const md_size = mbedtls_md_get_size( md );
-
-    MBEDTLS_SSL_DEBUG_MSG( 2, ( "=> mbedtls_ssl_tls13_calculate_verify_data" ) );
-
-    if( dst_len < md_size )
-        return( MBEDTLS_ERR_SSL_BUFFER_TOO_SMALL );
-
-    ret = mbedtls_ssl_get_handshake_transcript( ssl, md_type,
-                                                transcript, sizeof( transcript ),
-                                                &transcript_len );
-    if( ret != 0 )
-    {
-        MBEDTLS_SSL_DEBUG_RET( 1, "mbedtls_ssl_get_handshake_transcript", ret );
-        goto exit;
-    }
-    MBEDTLS_SSL_DEBUG_BUF( 4, "handshake hash", transcript, transcript_len );
-
-    if( from == MBEDTLS_SSL_IS_CLIENT )
-        base_key = ssl->handshake->tls13_hs_secrets.client_handshake_traffic_secret;
-    else
-        base_key = ssl->handshake->tls13_hs_secrets.server_handshake_traffic_secret;
-
-    ret = ssl_tls1_3_calc_finished_core( md_type, base_key, transcript, dst );
-    if( ret != 0 )
-        goto exit;
-    *actual_len = md_size;
-
-    MBEDTLS_SSL_DEBUG_BUF( 3, "verify_data for finished message", dst, md_size );
-    MBEDTLS_SSL_DEBUG_MSG( 2, ( "<= mbedtls_ssl_tls13_calculate_verify_data" ) );
-
-exit:
-
-    mbedtls_platform_zeroize( transcript, sizeof( transcript ) );
-    return( ret );
-}
-
-int mbedtls_ssl_tls1_3_create_psk_binder( mbedtls_ssl_context *ssl,
-                               const mbedtls_md_type_t md_type,
-                               unsigned char const *psk, size_t psk_len,
-                               int psk_type,
-                               unsigned char const *transcript,
-                               unsigned char *result )
->>>>>>> a4c99f2c
 {
     int ret = MBEDTLS_ERR_ERROR_CORRUPTION_DETECTED;
 
@@ -841,14 +740,15 @@
                                         mbedtls_ssl_context *ssl,
                                         mbedtls_ssl_key_set *traffic_keys )
 {
-    int ret = 0;
+    int ret = MBEDTLS_ERR_ERROR_CORRUPTION_DETECTED;
+    mbedtls_ssl_handshake_params *handshake = ssl->handshake;
 
     /* Address at which to store the application secrets */
     mbedtls_ssl_tls1_3_application_secrets * const app_secrets =
         &ssl->session_negotiate->app_secrets;
 
     /* Holding the transcript up to and including the ServerFinished */
-    unsigned char transcript[MBEDTLS_MD_MAX_SIZE];
+    unsigned char transcript[MBEDTLS_TLS1_3_MD_MAX_SIZE];
     size_t transcript_len;
 
     /* Variables relating to the hash for the chosen ciphersuite. */
@@ -865,11 +765,11 @@
     /* Extract basic information about hash and ciphersuite */
 
     cipher_info = mbedtls_cipher_info_from_type(
-                                  ssl->handshake->ciphersuite_info->cipher );
+                                  handshake->ciphersuite_info->cipher );
     keylen = cipher_info->key_bitlen / 8;
     ivlen = cipher_info->iv_size;
 
-    md_type = ssl->handshake->ciphersuite_info->mac;
+    md_type = handshake->ciphersuite_info->mac;
     md_info = mbedtls_md_info_from_type( md_type );
     md_size = mbedtls_md_get_size( md_info );
 
@@ -880,19 +780,19 @@
                                       transcript, sizeof( transcript ),
                                       &transcript_len );
     if( ret != 0 )
-        return( ret );
+        goto cleanup;
 
     /* Compute application secrets from master secret and transcript hash. */
 
     ret = mbedtls_ssl_tls1_3_derive_application_secrets( md_type,
-                                   ssl->handshake->tls1_3_master_secrets.app,
+                                   handshake->tls1_3_master_secrets.app,
                                    transcript, transcript_len,
                                    app_secrets );
     if( ret != 0 )
     {
         MBEDTLS_SSL_DEBUG_RET( 1,
                      "mbedtls_ssl_tls1_3_derive_application_secrets", ret );
-        return( ret );
+        goto cleanup;
     }
 
     /* Derive first epoch of IV + Key for application traffic. */
@@ -904,7 +804,7 @@
     if( ret != 0 )
     {
         MBEDTLS_SSL_DEBUG_RET( 1, "mbedtls_ssl_tls1_3_make_traffic_keys", ret );
-        return( ret );
+        goto cleanup;
     }
 
     MBEDTLS_SSL_DEBUG_BUF( 4, "Client application traffic secret",
@@ -918,24 +818,24 @@
     /*
      * Export client/server application traffic secret 0
      */
-#if defined(MBEDTLS_SSL_EXPORT_KEYS)
     if( ssl->f_export_keys != NULL )
     {
         ssl->f_export_keys( ssl->p_export_keys,
                 MBEDTLS_SSL_KEY_EXPORT_TLS13_CLIENT_APPLICATION_TRAFFIC_SECRET,
                 app_secrets->client_application_traffic_secret_N, md_size,
-                ssl->handshake->randbytes + 32,
-                ssl->handshake->randbytes,
-                MBEDTLS_SSL_TLS_PRF_NONE /* TODO: FIX! */ );
+                handshake->randbytes + 32,
+                handshake->randbytes,
+                MBEDTLS_SSL_TLS_PRF_NONE /* TODO: this should be replaced by
+                                            a new constant for TLS 1.3! */ );
 
         ssl->f_export_keys( ssl->p_export_keys,
                 MBEDTLS_SSL_KEY_EXPORT_TLS13_SERVER_APPLICATION_TRAFFIC_SECRET,
                 app_secrets->server_application_traffic_secret_N, md_size,
-                ssl->handshake->randbytes + 32,
-                ssl->handshake->randbytes,
-                MBEDTLS_SSL_TLS_PRF_NONE /* TODO: FIX! */ );
-    }
-#endif /* MBEDTLS_SSL_EXPORT_KEYS */
+                handshake->randbytes + 32,
+                handshake->randbytes,
+                MBEDTLS_SSL_TLS_PRF_NONE /* TODO: this should be replaced by
+                                            a new constant for TLS 1.3! */ );
+    }
 
     MBEDTLS_SSL_DEBUG_BUF( 4, "client application_write_key:",
                               traffic_keys->client_write_key, keylen );
@@ -947,7 +847,11 @@
                               traffic_keys->server_write_iv, ivlen );
 
     MBEDTLS_SSL_DEBUG_MSG( 2, ( "<= derive application traffic keys" ) );
-    return( 0 );
+
+ cleanup:
+
+    mbedtls_platform_zeroize( transcript, sizeof( transcript ) );
+    return( ret );
 }
 
 #if defined(MBEDTLS_SSL_NEW_SESSION_TICKET)
@@ -1128,12 +1032,12 @@
     return( 0 );
 }
 
-<<<<<<< HEAD
 int mbedtls_ssl_tls13_key_schedule_stage_application(
     mbedtls_ssl_context *ssl )
 {
-    int ret = 0;
-    mbedtls_md_type_t const md_type = ssl->handshake->ciphersuite_info->mac;
+    int ret = MBEDTLS_ERR_ERROR_CORRUPTION_DETECTED;
+    mbedtls_ssl_handshake_params *handshake = ssl->handshake;
+    mbedtls_md_type_t const md_type = handshake->ciphersuite_info->mac;
 #if defined(MBEDTLS_DEBUG_C)
     mbedtls_md_info_t const * const md_info = mbedtls_md_info_from_type( md_type );
     size_t const md_size = mbedtls_md_get_size( md_info );
@@ -1142,11 +1046,10 @@
     /*
      * Compute MasterSecret
      */
-
     ret = mbedtls_ssl_tls1_3_evolve_secret( md_type,
-                    ssl->handshake->tls1_3_master_secrets.handshake,
+                    handshake->tls1_3_master_secrets.handshake,
                     NULL, 0,
-                    ssl->handshake->tls1_3_master_secrets.app );
+                    handshake->tls1_3_master_secrets.app );
     if( ret != 0 )
     {
         MBEDTLS_SSL_DEBUG_RET( 1, "mbedtls_ssl_tls1_3_evolve_secret", ret );
@@ -1154,7 +1057,7 @@
     }
 
     MBEDTLS_SSL_DEBUG_BUF( 4, "Master secret",
-             ssl->handshake->tls1_3_master_secrets.app, md_size );
+             handshake->tls1_3_master_secrets.app, md_size );
 
     return( 0 );
 }
@@ -1209,15 +1112,15 @@
     return( ret );
 }
 
-int mbedtls_ssl_tls13_calculate_verify_data( mbedtls_ssl_context *ssl,
-                                             unsigned char *dst,
+int mbedtls_ssl_tls13_calculate_verify_data( mbedtls_ssl_context* ssl,
+                                             unsigned char* dst,
                                              size_t dst_len,
                                              size_t *actual_len,
                                              int from )
 {
-    int ret;
-
-    unsigned char transcript[MBEDTLS_MD_MAX_SIZE];
+    int ret = MBEDTLS_ERR_ERROR_CORRUPTION_DETECTED;
+
+    unsigned char transcript[MBEDTLS_TLS1_3_MD_MAX_SIZE];
     size_t transcript_len;
 
     unsigned char const *base_key = NULL;
@@ -1226,7 +1129,7 @@
     const mbedtls_md_info_t* const md = mbedtls_md_info_from_type( md_type );
     size_t const md_size = mbedtls_md_get_size( md );
 
-    MBEDTLS_SSL_DEBUG_MSG( 2, ( "=> mbedtls_ssl_tls1_3_calc_finished" ) );
+    MBEDTLS_SSL_DEBUG_MSG( 2, ( "=> mbedtls_ssl_tls13_calculate_verify_data" ) );
 
     if( dst_len < md_size )
         return( MBEDTLS_ERR_SSL_BUFFER_TOO_SMALL );
@@ -1237,7 +1140,7 @@
     if( ret != 0 )
     {
         MBEDTLS_SSL_DEBUG_RET( 1, "mbedtls_ssl_get_handshake_transcript", ret );
-        return( ret );
+        goto exit;
     }
     MBEDTLS_SSL_DEBUG_BUF( 4, "handshake hash", transcript, transcript_len );
 
@@ -1248,13 +1151,16 @@
 
     ret = ssl_tls1_3_calc_finished_core( md_type, base_key, transcript, dst );
     if( ret != 0 )
-        return( ret );
+        goto exit;
     *actual_len = md_size;
 
     MBEDTLS_SSL_DEBUG_BUF( 3, "verify_data for finished message", dst, md_size );
-
-    MBEDTLS_SSL_DEBUG_MSG( 2, ( "<= mbedtls_ssl_tls1_3_calc_finished" ) );
-    return( 0 );
+    MBEDTLS_SSL_DEBUG_MSG( 2, ( "<= mbedtls_ssl_tls13_calculate_verify_data" ) );
+
+exit:
+
+    mbedtls_platform_zeroize( transcript, sizeof( transcript ) );
+    return( ret );
 }
 
 #if defined(MBEDTLS_KEY_EXCHANGE_SOME_PSK_ENABLED)
@@ -1480,127 +1386,6 @@
         transform->taglen + MBEDTLS_SSL_CID_TLS1_3_PADDING_GRANULARITY;
 
     return( 0 );
-=======
-/* Generate application traffic keys since any records following a 1-RTT Finished message
- * MUST be encrypted under the application traffic key.
- */
-int mbedtls_ssl_tls13_generate_application_keys(
-                                        mbedtls_ssl_context *ssl,
-                                        mbedtls_ssl_key_set *traffic_keys )
-{
-    int ret = MBEDTLS_ERR_ERROR_CORRUPTION_DETECTED;
-    mbedtls_ssl_handshake_params *handshake = ssl->handshake;
-
-    /* Address at which to store the application secrets */
-    mbedtls_ssl_tls1_3_application_secrets * const app_secrets =
-        &ssl->session_negotiate->app_secrets;
-
-    /* Holding the transcript up to and including the ServerFinished */
-    unsigned char transcript[MBEDTLS_TLS1_3_MD_MAX_SIZE];
-    size_t transcript_len;
-
-    /* Variables relating to the hash for the chosen ciphersuite. */
-    mbedtls_md_type_t md_type;
-    mbedtls_md_info_t const *md_info;
-    size_t md_size;
-
-    /* Variables relating to the cipher for the chosen ciphersuite. */
-    mbedtls_cipher_info_t const *cipher_info;
-    size_t keylen, ivlen;
-
-    MBEDTLS_SSL_DEBUG_MSG( 2, ( "=> derive application traffic keys" ) );
-
-    /* Extract basic information about hash and ciphersuite */
-
-    cipher_info = mbedtls_cipher_info_from_type(
-                                  handshake->ciphersuite_info->cipher );
-    keylen = cipher_info->key_bitlen / 8;
-    ivlen = cipher_info->iv_size;
-
-    md_type = handshake->ciphersuite_info->mac;
-    md_info = mbedtls_md_info_from_type( md_type );
-    md_size = mbedtls_md_get_size( md_info );
-
-    /* Compute current handshake transcript. It's the caller's responsiblity
-     * to call this at the right time, that is, after the ServerFinished. */
-
-    ret = mbedtls_ssl_get_handshake_transcript( ssl, md_type,
-                                      transcript, sizeof( transcript ),
-                                      &transcript_len );
-    if( ret != 0 )
-        goto cleanup;
-
-    /* Compute application secrets from master secret and transcript hash. */
-
-    ret = mbedtls_ssl_tls1_3_derive_application_secrets( md_type,
-                                   handshake->tls1_3_master_secrets.app,
-                                   transcript, transcript_len,
-                                   app_secrets );
-    if( ret != 0 )
-    {
-        MBEDTLS_SSL_DEBUG_RET( 1,
-                     "mbedtls_ssl_tls1_3_derive_application_secrets", ret );
-        goto cleanup;
-    }
-
-    /* Derive first epoch of IV + Key for application traffic. */
-
-    ret = mbedtls_ssl_tls1_3_make_traffic_keys( md_type,
-                             app_secrets->client_application_traffic_secret_N,
-                             app_secrets->server_application_traffic_secret_N,
-                             md_size, keylen, ivlen, traffic_keys );
-    if( ret != 0 )
-    {
-        MBEDTLS_SSL_DEBUG_RET( 1, "mbedtls_ssl_tls1_3_make_traffic_keys", ret );
-        goto cleanup;
-    }
-
-    MBEDTLS_SSL_DEBUG_BUF( 4, "Client application traffic secret",
-                           app_secrets->client_application_traffic_secret_N,
-                           md_size );
-
-    MBEDTLS_SSL_DEBUG_BUF( 4, "Server application traffic secret",
-                           app_secrets->server_application_traffic_secret_N,
-                           md_size );
-
-    /*
-     * Export client/server application traffic secret 0
-     */
-    if( ssl->f_export_keys != NULL )
-    {
-        ssl->f_export_keys( ssl->p_export_keys,
-                MBEDTLS_SSL_KEY_EXPORT_TLS13_CLIENT_APPLICATION_TRAFFIC_SECRET,
-                app_secrets->client_application_traffic_secret_N, md_size,
-                handshake->randbytes + 32,
-                handshake->randbytes,
-                MBEDTLS_SSL_TLS_PRF_NONE /* TODO: this should be replaced by
-                                            a new constant for TLS 1.3! */ );
-
-        ssl->f_export_keys( ssl->p_export_keys,
-                MBEDTLS_SSL_KEY_EXPORT_TLS13_SERVER_APPLICATION_TRAFFIC_SECRET,
-                app_secrets->server_application_traffic_secret_N, md_size,
-                handshake->randbytes + 32,
-                handshake->randbytes,
-                MBEDTLS_SSL_TLS_PRF_NONE /* TODO: this should be replaced by
-                                            a new constant for TLS 1.3! */ );
-    }
-
-    MBEDTLS_SSL_DEBUG_BUF( 4, "client application_write_key:",
-                              traffic_keys->client_write_key, keylen );
-    MBEDTLS_SSL_DEBUG_BUF( 4, "server application write key",
-                              traffic_keys->server_write_key, keylen );
-    MBEDTLS_SSL_DEBUG_BUF( 4, "client application write IV",
-                              traffic_keys->client_write_iv, ivlen );
-    MBEDTLS_SSL_DEBUG_BUF( 4, "server application write IV",
-                              traffic_keys->server_write_iv, ivlen );
-
-    MBEDTLS_SSL_DEBUG_MSG( 2, ( "<= derive application traffic keys" ) );
-
- cleanup:
-
-    mbedtls_platform_zeroize( transcript, sizeof( transcript ) );
-    return( ret );
->>>>>>> a4c99f2c
 }
 
 #endif /* MBEDTLS_SSL_PROTO_TLS1_3_EXPERIMENTAL */
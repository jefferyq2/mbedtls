--- conflicted
+++ resolved
@@ -25,12 +25,6 @@
 #include <string.h>
 
 #include "mbedtls/hkdf.h"
-<<<<<<< HEAD
-#include "ssl_misc.h"
-#include "mbedtls/debug.h"
-#include "ssl_tls13_keys.h"
-=======
->>>>>>> fd320e9a
 #include "mbedtls/debug.h"
 #include "mbedtls/error.h"
 
@@ -1251,31 +1245,6 @@
 }
 #endif /* MBEDTLS_KEY_EXCHANGE_SOME_PSK_ENABLED */
 
-int mbedtls_ssl_tls1_3_key_schedule_stage_early_data(
-    mbedtls_ssl_context *ssl )
-{
-    int ret = 0;
-    if( ssl->handshake->ciphersuite_info == NULL )
-    {
-        MBEDTLS_SSL_DEBUG_MSG( 1, ( "cipher suite info not found" ) );
-        return( MBEDTLS_ERR_SSL_INTERNAL_ERROR );
-    }
-    mbedtls_md_type_t const md_type = ssl->handshake->ciphersuite_info->mac;
-
-    ret = mbedtls_ssl_tls1_3_evolve_secret( md_type,
-                              NULL,          /* Old secret */
-                              ssl->handshake->psk,
-                              ssl->handshake->psk_len,
-                              ssl->handshake->tls1_3_master_secrets.early );
-    if( ret != 0 )
-    {
-        MBEDTLS_SSL_DEBUG_RET( 1, "mbedtls_ssl_tls1_3_evolve_secret", ret );
-        return( ret );
-    }
-
-    return( 0 );
-}
-
 int mbedtls_ssl_tls13_populate_transform( mbedtls_ssl_transform *transform,
                                           int endpoint,
                                           int ciphersuite,
@@ -1410,8 +1379,11 @@
 
     md_type = ssl->handshake->ciphersuite_info->mac;
 
-    ret = mbedtls_ssl_tls1_3_evolve_secret( md_type, NULL, NULL, 0,
-                                ssl->handshake->tls1_3_master_secrets.early );
+    ret = mbedtls_ssl_tls1_3_evolve_secret(
+              md_type,
+              NULL,     /* No old secret */
+              ssl->handshake->psk, ssl->handshake->psk_len,
+              ssl->handshake->tls1_3_master_secrets.early );
     if( ret != 0 )
     {
         MBEDTLS_SSL_DEBUG_RET( 1, "mbedtls_ssl_tls1_3_evolve_secret", ret );
@@ -1420,5 +1392,4 @@
 
     return( 0 );
 }
-
 #endif /* MBEDTLS_SSL_PROTO_TLS1_3_EXPERIMENTAL */
--- conflicted
+++ resolved
@@ -27,7 +27,6 @@
 #include "mbedtls/hkdf.h"
 #include "mbedtls/debug.h"
 #include "mbedtls/error.h"
-<<<<<<< HEAD
 
 #include "ssl_misc.h"
 #include "ssl_tls13_keys.h"
@@ -39,11 +38,6 @@
 #define mbedtls_calloc    calloc
 #define mbedtls_free       free
 #endif /* MBEDTLS_PLATFORM_C */
-=======
-
-#include "ssl_misc.h"
-#include "ssl_tls13_keys.h"
->>>>>>> e6d7e5ce
 
 #define MBEDTLS_SSL_TLS1_3_LABEL( name, string )       \
     .name = string,
@@ -625,46 +619,51 @@
 
 /* mbedtls_ssl_tls1_3_generate_handshake_keys() generates keys necessary for
  * protecting the handshake messages, as described in Section 7 of TLS 1.3. */
-int mbedtls_ssl_tls1_3_generate_handshake_keys(
-    mbedtls_ssl_context *ssl,
-    mbedtls_ssl_key_set *traffic_keys )
-{
-    int ret = 0;
+int mbedtls_ssl_tls13_generate_handshake_keys( mbedtls_ssl_context *ssl,
+                                               mbedtls_ssl_key_set *traffic_keys )
+{
+    int ret = MBEDTLS_ERR_ERROR_CORRUPTION_DETECTED;
 
     mbedtls_md_type_t md_type;
     mbedtls_md_info_t const *md_info;
     size_t md_size;
 
-    unsigned char transcript[MBEDTLS_MD_MAX_SIZE];
+    unsigned char transcript[MBEDTLS_TLS1_3_MD_MAX_SIZE];
     size_t transcript_len;
 
     mbedtls_cipher_info_t const *cipher_info;
     size_t keylen, ivlen;
 
+    mbedtls_ssl_handshake_params *handshake = ssl->handshake;
+    const mbedtls_ssl_ciphersuite_t *ciphersuite_info = handshake->ciphersuite_info;
+    mbedtls_ssl_tls1_3_handshake_secrets *tls13_hs_secrets = &handshake->tls13_hs_secrets;
+
     MBEDTLS_SSL_DEBUG_MSG( 2, ( "=> mbedtls_ssl_tls1_3_generate_handshake_keys" ) );
 
-    cipher_info = mbedtls_cipher_info_from_type(
-                                  ssl->handshake->ciphersuite_info->cipher );
+    cipher_info = mbedtls_cipher_info_from_type( ciphersuite_info->cipher );
     keylen = cipher_info->key_bitlen / 8;
     ivlen = cipher_info->iv_size;
 
-    md_type = ssl->handshake->ciphersuite_info->mac;
+    md_type = ciphersuite_info->mac;
     md_info = mbedtls_md_info_from_type( md_type );
     md_size = mbedtls_md_get_size( md_info );
 
     ret = mbedtls_ssl_get_handshake_transcript( ssl, md_type,
-                                                transcript, sizeof( transcript ),
+                                                transcript,
+                                                sizeof( transcript ),
                                                 &transcript_len );
     if( ret != 0 )
     {
-        MBEDTLS_SSL_DEBUG_RET( 1, "mbedtls_ssl_get_handshake_transcript", ret );
+        MBEDTLS_SSL_DEBUG_RET( 1,
+                               "mbedtls_ssl_get_handshake_transcript",
+                               ret );
         return( ret );
     }
 
     ret = mbedtls_ssl_tls1_3_derive_handshake_secrets( md_type,
-                               ssl->handshake->tls1_3_master_secrets.handshake,
+                               handshake->tls1_3_master_secrets.handshake,
                                transcript, transcript_len,
-                               &ssl->handshake->hs_secrets );
+                               tls13_hs_secrets );
     if( ret != 0 )
     {
         MBEDTLS_SSL_DEBUG_RET( 1, "mbedtls_ssl_tls1_3_derive_early_secrets", ret );
@@ -672,22 +671,21 @@
     }
 
     MBEDTLS_SSL_DEBUG_BUF( 4, "Client handshake traffic secret",
-                     ssl->handshake->hs_secrets.client_handshake_traffic_secret,
+                     tls13_hs_secrets->client_handshake_traffic_secret,
                      md_size );
 
     MBEDTLS_SSL_DEBUG_BUF( 4, "Server handshake traffic secret",
-                     ssl->handshake->hs_secrets.server_handshake_traffic_secret,
+                     tls13_hs_secrets->server_handshake_traffic_secret,
                      md_size );
 
     /*
      * Export client handshake traffic secret
      */
-#if defined(MBEDTLS_SSL_EXPORT_KEYS)
     if( ssl->f_export_keys != NULL )
     {
         ssl->f_export_keys( ssl->p_export_keys,
                 MBEDTLS_SSL_KEY_EXPORT_TLS13_CLIENT_HANDSHAKE_TRAFFIC_SECRET,
-                ssl->handshake->hs_secrets.client_handshake_traffic_secret,
+                tls13_hs_secrets->client_handshake_traffic_secret,
                 md_size,
                 ssl->handshake->randbytes + 32,
                 ssl->handshake->randbytes,
@@ -695,19 +693,17 @@
 
         ssl->f_export_keys( ssl->p_export_keys,
                 MBEDTLS_SSL_KEY_EXPORT_TLS13_SERVER_HANDSHAKE_TRAFFIC_SECRET,
-                ssl->handshake->hs_secrets.server_handshake_traffic_secret,
+                tls13_hs_secrets->server_handshake_traffic_secret,
                 md_size,
                 ssl->handshake->randbytes + 32,
                 ssl->handshake->randbytes,
                 MBEDTLS_SSL_TLS_PRF_NONE /* TODO: FIX! */ );
     }
-#endif /* MBEDTLS_SSL_EXPORT_KEYS */
 
     ret = mbedtls_ssl_tls1_3_make_traffic_keys( md_type,
-                      ssl->handshake->hs_secrets.client_handshake_traffic_secret,
-                      ssl->handshake->hs_secrets.server_handshake_traffic_secret,
-                      md_size,
-                      keylen, ivlen, traffic_keys );
+                      tls13_hs_secrets->client_handshake_traffic_secret,
+                      tls13_hs_secrets->server_handshake_traffic_secret,
+                      md_size, keylen, ivlen, traffic_keys );
     if( ret != 0 )
     {
         MBEDTLS_SSL_DEBUG_RET( 1, "mbedtls_ssl_tls1_3_make_traffic_keys", ret );
@@ -936,599 +932,6 @@
 }
 #endif /* MBEDTLS_SSL_NEW_SESSION_TICKET */
 
-static int ssl_tls1_3_complete_ephemeral_secret( mbedtls_ssl_context *ssl,
-                                                 unsigned char *secret,
-                                                 size_t secret_len,
-                                                 unsigned char **actual_secret,
-                                                 size_t *actual_len )
-{
-    int ret = 0;
-
-    /*
-     * Compute ECDHE secret for second stage of secret evolution.
-     */
-#if defined(MBEDTLS_KEY_EXCHANGE_SOME_ECDHE_ENABLED)
-    if( mbedtls_ssl_tls13_kex_with_ephemeral( ssl ) )
-    {
-        ret = mbedtls_ecdh_calc_secret(
-                   &ssl->handshake->ecdh_ctx,
-                   actual_len, secret, secret_len,
-                   ssl->conf->f_rng, ssl->conf->p_rng );
-
-        if( ret != 0 )
-        {
-            MBEDTLS_SSL_DEBUG_RET( 1, "mbedtls_ecdh_calc_secret", ret );
-            return( ret );
-        }
-
-        *actual_secret = secret;
-    }
-    else
-#endif /* MBEDTLS_KEY_EXCHANGE_SOME_ECDHE_ENABLED */
-    {
-        *actual_secret = NULL;
-        *actual_len = 0;
-    }
-
-    return( 0 );
-}
-
-int mbedtls_ssl_tls1_3_key_schedule_stage_handshake(
-    mbedtls_ssl_context *ssl )
-{
-    int ret = 0;
-    mbedtls_md_type_t const md_type = ssl->handshake->ciphersuite_info->mac;
-#if defined(MBEDTLS_DEBUG_C)
-    mbedtls_md_info_t const * const md_info = mbedtls_md_info_from_type( md_type );
-    size_t const md_size = mbedtls_md_get_size( md_info );
-#endif /* MBEDTLS_DEBUG_C */
-
-    unsigned char *ephemeral;
-    size_t ephemeral_len;
-
-    unsigned char ecdhe[66]; /* TODO: Magic constant! */
-
-    /* Finalize calculation of ephemeral input to key schedule, if present. */
-    ret = ssl_tls1_3_complete_ephemeral_secret( ssl,
-                                                ecdhe, sizeof( ecdhe ),
-                                                &ephemeral,
-                                                &ephemeral_len );
-    if( ret != 0 )
-        return( ret );
-
-    /*
-     * Compute HandshakeSecret
-     */
-
-    ret = mbedtls_ssl_tls1_3_evolve_secret( md_type,
-                              ssl->handshake->tls1_3_master_secrets.early,
-                              ephemeral, ephemeral_len,
-                              ssl->handshake->tls1_3_master_secrets.handshake );
-    if( ret != 0 )
-    {
-        MBEDTLS_SSL_DEBUG_RET( 1, "mbedtls_ssl_tls1_3_evolve_secret", ret );
-        return( ret );
-    }
-
-    MBEDTLS_SSL_DEBUG_BUF( 4, "Handshake secret",
-            ssl->handshake->tls1_3_master_secrets.handshake, md_size );
-
-#if defined(MBEDTLS_KEY_EXCHANGE_SOME_ECDHE_ENABLED)
-    mbedtls_platform_zeroize( ecdhe, sizeof( ecdhe ) );
-#endif /* MBEDTLS_KEY_EXCHANGE_SOME_ECDHE_ENABLED */
-    return( 0 );
-}
-
-int mbedtls_ssl_tls1_3_key_schedule_stage_application(
-    mbedtls_ssl_context *ssl )
-{
-    int ret = 0;
-    mbedtls_md_type_t const md_type = ssl->handshake->ciphersuite_info->mac;
-#if defined(MBEDTLS_DEBUG_C)
-    mbedtls_md_info_t const * const md_info = mbedtls_md_info_from_type( md_type );
-    size_t const md_size = mbedtls_md_get_size( md_info );
-#endif /* MBEDTLS_DEBUG_C */
-
-    /*
-     * Compute MasterSecret
-     */
-
-    ret = mbedtls_ssl_tls1_3_evolve_secret( md_type,
-                    ssl->handshake->tls1_3_master_secrets.handshake,
-                    NULL, 0,
-                    ssl->handshake->tls1_3_master_secrets.app );
-    if( ret != 0 )
-    {
-        MBEDTLS_SSL_DEBUG_RET( 1, "mbedtls_ssl_tls1_3_evolve_secret", ret );
-        return( ret );
-    }
-
-    MBEDTLS_SSL_DEBUG_BUF( 4, "Master secret",
-             ssl->handshake->tls1_3_master_secrets.app, md_size );
-
-    return( 0 );
-}
-
-static int ssl_tls1_3_calc_finished_core( mbedtls_md_type_t md_type,
-                                          unsigned char const *base_key,
-                                          unsigned char const *transcript,
-                                          unsigned char *dst )
-{
-    const mbedtls_md_info_t* const md_info = mbedtls_md_info_from_type( md_type );
-    size_t const md_size = mbedtls_md_get_size( md_info );
-    unsigned char finished_key[MBEDTLS_MD_MAX_SIZE];
-    int ret;
-
-    /* We should never call this function with an unknown hash,
-     * but add an assertion anyway. */
-    if( md_info == 0 )
-        return( MBEDTLS_ERR_SSL_INTERNAL_ERROR );
-
-    /* TLS 1.3 Finished message
-     *
-     * struct {
-     *     opaque verify_data[Hash.length];
-     * } Finished;
-     *
-     * verify_data =
-     *     HMAC( finished_key,
-     *            Hash( Handshake Context +
-     *                  Certificate*      +
-     *                  CertificateVerify* )
-     *    )
-     *
-     * finished_key =
-     *    HKDF-Expand-Label( BaseKey, "finished", "", Hash.length )
-     */
-
-    ret = mbedtls_ssl_tls1_3_hkdf_expand_label(
-                                 md_type, base_key, md_size,
-                                 MBEDTLS_SSL_TLS1_3_LBL_WITH_LEN( finished ),
-                                 NULL, 0,
-                                 finished_key, md_size );
-    if( ret != 0 )
-        goto exit;
-
-    ret = mbedtls_md_hmac( md_info, finished_key, md_size, transcript, md_size, dst );
-    if( ret != 0 )
-        goto exit;
-
-exit:
-
-    mbedtls_platform_zeroize( finished_key, sizeof( finished_key ) );
-    return( ret );
-}
-
-int mbedtls_ssl_tls1_3_calc_finished( mbedtls_ssl_context* ssl,
-                                      unsigned char* dst,
-                                      size_t dst_len,
-                                      size_t *actual_len,
-                                      int from )
-{
-    int ret;
-
-    unsigned char transcript[MBEDTLS_MD_MAX_SIZE];
-    size_t transcript_len;
-
-    unsigned char const *base_key = NULL;
-
-    mbedtls_md_type_t const md_type = ssl->handshake->ciphersuite_info->mac;
-    const mbedtls_md_info_t* const md = mbedtls_md_info_from_type( md_type );
-    size_t const md_size = mbedtls_md_get_size( md );
-
-    MBEDTLS_SSL_DEBUG_MSG( 2, ( "=> mbedtls_ssl_tls1_3_calc_finished" ) );
-
-    if( dst_len < md_size )
-        return( MBEDTLS_ERR_SSL_BUFFER_TOO_SMALL );
-
-    ret = mbedtls_ssl_get_handshake_transcript( ssl, md_type,
-                                                transcript, sizeof( transcript ),
-                                                &transcript_len );
-    if( ret != 0 )
-    {
-        MBEDTLS_SSL_DEBUG_RET( 1, "mbedtls_ssl_get_handshake_transcript", ret );
-        return( ret );
-    }
-    MBEDTLS_SSL_DEBUG_BUF( 4, "handshake hash", transcript, transcript_len );
-
-    if( from == MBEDTLS_SSL_IS_CLIENT )
-        base_key = ssl->handshake->hs_secrets.client_handshake_traffic_secret;
-    else
-        base_key = ssl->handshake->hs_secrets.server_handshake_traffic_secret;
-
-    ret = ssl_tls1_3_calc_finished_core( md_type, base_key, transcript, dst );
-    if( ret != 0 )
-        return( ret );
-    *actual_len = md_size;
-
-    MBEDTLS_SSL_DEBUG_BUF( 3, "verify_data for finished message", dst, md_size );
-
-    MBEDTLS_SSL_DEBUG_MSG( 2, ( "<= mbedtls_ssl_tls1_3_calc_finished" ) );
-    return( 0 );
-}
-
-#if defined(MBEDTLS_KEY_EXCHANGE_SOME_PSK_ENABLED)
-/* mbedtls_ssl_tls1_3_create_psk_binder():
- *
- *                0
- *                |
- *                v
- *   PSK ->  HKDF-Extract = Early Secret
- *                |
- *                +------> Derive-Secret( .,
- *                |                      "ext binder" |
- *                |                      "res binder",
- *                |                      "" )
- *                |                     = binder_key
-  *               ...
- */
-
-int mbedtls_ssl_tls1_3_create_psk_binder( mbedtls_ssl_context *ssl,
-                               const mbedtls_md_type_t md_type,
-                               unsigned char const *psk, size_t psk_len,
-                               int psk_type,
-                               unsigned char const *transcript,
-                               unsigned char *result )
-{
-    int ret = 0;
-    unsigned char binder_key[MBEDTLS_MD_MAX_SIZE];
-    unsigned char early_secret[MBEDTLS_MD_MAX_SIZE];
-    mbedtls_md_info_t const *md_info = mbedtls_md_info_from_type( md_type );
-    size_t const md_size = mbedtls_md_get_size( md_info );
-
-#if !defined(MBEDTLS_DEBUG_C)
-    ssl = NULL; /* make sure we don't use it except for debug */
-    ((void) ssl);
-#endif
-
-    /* We should never call this function with an unknown hash,
-     * but add an assertion anyway. */
-    if( md_info == 0 )
-        return( MBEDTLS_ERR_SSL_INTERNAL_ERROR );
-
-    /*
-     *            0
-     *            |
-     *            v
-     *  PSK ->  HKDF-Extract = Early Secret
-     *            |
-     *            +-----> Derive-Secret(., "ext binder" | "res binder", "")
-     *            |                     = binder_key
-     *            v
-     */
-
-    ret = mbedtls_ssl_tls1_3_evolve_secret( md_type,
-                                            NULL,          /* Old secret */
-                                            psk, psk_len,  /* Input      */
-                                            early_secret );
-    if( ret != 0 )
-    {
-        MBEDTLS_SSL_DEBUG_RET( 1, "mbedtls_ssl_tls1_3_evolve_secret", ret );
-        goto exit;
-    }
-
-    if( psk_type == MBEDTLS_SSL_TLS1_3_PSK_RESUMPTION )
-    {
-        ret = mbedtls_ssl_tls1_3_derive_secret( md_type,
-                            early_secret, md_size,
-                            MBEDTLS_SSL_TLS1_3_LBL_WITH_LEN( res_binder ),
-                            NULL, 0, MBEDTLS_SSL_TLS1_3_CONTEXT_UNHASHED,
-                            binder_key, md_size );
-        MBEDTLS_SSL_DEBUG_MSG( 4, ( "Derive Early Secret with 'res binder'" ) );
-    }
-    else
-    {
-        ret = mbedtls_ssl_tls1_3_derive_secret( md_type,
-                            early_secret, md_size,
-                            MBEDTLS_SSL_TLS1_3_LBL_WITH_LEN( ext_binder ),
-                            NULL, 0, MBEDTLS_SSL_TLS1_3_CONTEXT_UNHASHED,
-                            binder_key, md_size );
-        MBEDTLS_SSL_DEBUG_MSG( 4, ( "Derive Early Secret with 'ext binder'" ) );
-    }
-
-    if( ret != 0 )
-    {
-        MBEDTLS_SSL_DEBUG_RET( 1, "mbedtls_ssl_tls1_3_derive_secret", ret );
-        goto exit;
-    }
-
-    /*
-     * The binding_value is computed in the same way as the Finished message
-     * but with the BaseKey being the binder_key.
-     */
-
-    ret = ssl_tls1_3_calc_finished_core( md_type, binder_key, transcript, result );
-    if( ret != 0 )
-        goto exit;
-
-    MBEDTLS_SSL_DEBUG_BUF( 3, "psk binder", result, md_size );
-
-exit:
-
-    mbedtls_platform_zeroize( early_secret, sizeof( early_secret ) );
-    mbedtls_platform_zeroize( binder_key,   sizeof( binder_key ) );
-    return( ret );
-}
-#endif /* MBEDTLS_KEY_EXCHANGE_SOME_PSK_ENABLED */
-
-int mbedtls_ssl_tls13_populate_transform( mbedtls_ssl_transform *transform,
-                                          int endpoint,
-                                          int ciphersuite,
-                                          mbedtls_ssl_key_set const *traffic_keys,
-                                          mbedtls_ssl_context *ssl /* DEBUG ONLY */ )
-{
-    int ret;
-    mbedtls_cipher_info_t const *cipher_info;
-    const mbedtls_ssl_ciphersuite_t *ciphersuite_info;
-    unsigned char const *key_enc;
-    unsigned char const *iv_enc;
-    unsigned char const *key_dec;
-    unsigned char const *iv_dec;
-
-#if !defined(MBEDTLS_DEBUG_C)
-    ssl = NULL; /* make sure we don't use it except for those cases */
-    (void) ssl;
-#endif
-
-    ciphersuite_info = mbedtls_ssl_ciphersuite_from_id( ciphersuite );
-    if( ciphersuite_info == NULL )
-    {
-        MBEDTLS_SSL_DEBUG_MSG( 1, ( "ciphersuite info for %d not found",
-                                    ciphersuite ) );
-        return( MBEDTLS_ERR_SSL_BAD_INPUT_DATA );
-    }
-
-    cipher_info = mbedtls_cipher_info_from_type( ciphersuite_info->cipher );
-    if( cipher_info == NULL )
-    {
-        MBEDTLS_SSL_DEBUG_MSG( 1, ( "cipher info for %u not found",
-                                    ciphersuite_info->cipher ) );
-        return( MBEDTLS_ERR_SSL_BAD_INPUT_DATA );
-    }
-
-    /*
-     * Setup cipher contexts in target transform
-     */
-
-    if( ( ret = mbedtls_cipher_setup( &transform->cipher_ctx_enc,
-                                      cipher_info ) ) != 0 )
-    {
-        MBEDTLS_SSL_DEBUG_RET( 1, "mbedtls_cipher_setup", ret );
-        return( ret );
-    }
-
-    if( ( ret = mbedtls_cipher_setup( &transform->cipher_ctx_dec,
-                                      cipher_info ) ) != 0 )
-    {
-        MBEDTLS_SSL_DEBUG_RET( 1, "mbedtls_cipher_setup", ret );
-        return( ret );
-    }
-
-#if defined(MBEDTLS_SSL_SRV_C)
-    if( endpoint == MBEDTLS_SSL_IS_SERVER )
-    {
-        key_enc = traffic_keys->server_write_key;
-        key_dec = traffic_keys->client_write_key;
-        iv_enc = traffic_keys->server_write_iv;
-        iv_dec = traffic_keys->client_write_iv;
-    }
-    else
-#endif /* MBEDTLS_SSL_SRV_C */
-#if defined(MBEDTLS_SSL_CLI_C)
-    if( endpoint == MBEDTLS_SSL_IS_CLIENT )
-    {
-        key_enc = traffic_keys->client_write_key;
-        key_dec = traffic_keys->server_write_key;
-        iv_enc = traffic_keys->client_write_iv;
-        iv_dec = traffic_keys->server_write_iv;
-    }
-    else
-#endif /* MBEDTLS_SSL_CLI_C */
-    {
-        /* should not happen */
-        return( MBEDTLS_ERR_SSL_INTERNAL_ERROR );
-    }
-
-    memcpy( transform->iv_enc, iv_enc, traffic_keys->iv_len );
-    memcpy( transform->iv_dec, iv_dec, traffic_keys->iv_len );
-
-    if( ( ret = mbedtls_cipher_setkey( &transform->cipher_ctx_enc,
-                                       key_enc, cipher_info->key_bitlen,
-                                       MBEDTLS_ENCRYPT ) ) != 0 )
-    {
-        MBEDTLS_SSL_DEBUG_RET( 1, "mbedtls_cipher_setkey", ret );
-        return( ret );
-    }
-
-    if( ( ret = mbedtls_cipher_setkey( &transform->cipher_ctx_dec,
-                                       key_dec, cipher_info->key_bitlen,
-                                       MBEDTLS_DECRYPT ) ) != 0 )
-    {
-        MBEDTLS_SSL_DEBUG_RET( 1, "mbedtls_cipher_setkey", ret );
-        return( ret );
-    }
-
-    /*
-     * Setup other fields in SSL transform
-     */
-
-    if( ( ciphersuite_info->flags & MBEDTLS_CIPHERSUITE_SHORT_TAG ) != 0 )
-        transform->taglen  = 8;
-    else
-        transform->taglen  = 16;
-
-    transform->ivlen       = traffic_keys->iv_len;
-    transform->maclen      = 0;
-    transform->fixed_ivlen = transform->ivlen;
-    transform->minor_ver   = MBEDTLS_SSL_MINOR_VERSION_4;
-
-    /* We add the true record content type (1 Byte) to the plaintext and
-     * then pad to the configured granularity. The mimimum length of the
-     * type-extended and padded plaintext is therefore the padding
-     * granularity. */
-    transform->minlen =
-        transform->taglen + MBEDTLS_SSL_CID_TLS1_3_PADDING_GRANULARITY;
-
-    return( 0 );
-}
-
-int mbedtls_ssl_tls1_3_key_schedule_stage_early( mbedtls_ssl_context *ssl )
-{
-    int ret = MBEDTLS_ERR_ERROR_CORRUPTION_DETECTED;
-    mbedtls_md_type_t md_type;
-<<<<<<< HEAD
-
-    if( ssl->handshake->ciphersuite_info == NULL )
-=======
-    mbedtls_ssl_handshake_params *handshake = ssl->handshake;
-
-    if( handshake->ciphersuite_info == NULL )
->>>>>>> e6d7e5ce
-    {
-        MBEDTLS_SSL_DEBUG_MSG( 1, ( "cipher suite info not found" ) );
-        return( MBEDTLS_ERR_SSL_INTERNAL_ERROR );
-    }
-
-<<<<<<< HEAD
-    md_type = ssl->handshake->ciphersuite_info->mac;
-
-    ret = mbedtls_ssl_tls1_3_evolve_secret(
-              md_type,
-              NULL,     /* No old secret */
-              ssl->handshake->psk, ssl->handshake->psk_len,
-              ssl->handshake->tls1_3_master_secrets.early );
-=======
-    md_type = handshake->ciphersuite_info->mac;
-
-    ret = mbedtls_ssl_tls1_3_evolve_secret( md_type, NULL, NULL, 0,
-                                            handshake->tls1_3_master_secrets.early );
->>>>>>> e6d7e5ce
-    if( ret != 0 )
-    {
-        MBEDTLS_SSL_DEBUG_RET( 1, "mbedtls_ssl_tls1_3_evolve_secret", ret );
-        return( ret );
-    }
-
-    return( 0 );
-}
-<<<<<<< HEAD
-=======
-
-/* mbedtls_ssl_tls13_generate_handshake_keys() generates keys necessary for
- * protecting the handshake messages, as described in Section 7 of TLS 1.3. */
-int mbedtls_ssl_tls13_generate_handshake_keys( mbedtls_ssl_context *ssl,
-                                               mbedtls_ssl_key_set *traffic_keys )
-{
-    int ret = MBEDTLS_ERR_ERROR_CORRUPTION_DETECTED;
-
-    mbedtls_md_type_t md_type;
-    mbedtls_md_info_t const *md_info;
-    size_t md_size;
-
-    unsigned char transcript[MBEDTLS_TLS1_3_MD_MAX_SIZE];
-    size_t transcript_len;
-
-    mbedtls_cipher_info_t const *cipher_info;
-    size_t keylen, ivlen;
-
-    mbedtls_ssl_handshake_params *handshake = ssl->handshake;
-    const mbedtls_ssl_ciphersuite_t *ciphersuite_info = handshake->ciphersuite_info;
-    mbedtls_ssl_tls1_3_handshake_secrets *tls13_hs_secrets = &handshake->tls13_hs_secrets;
-
-    MBEDTLS_SSL_DEBUG_MSG( 2, ( "=> mbedtls_ssl_tls13_generate_handshake_keys" ) );
-
-    cipher_info = mbedtls_cipher_info_from_type( ciphersuite_info->cipher );
-    keylen = cipher_info->key_bitlen >> 3;
-    ivlen = cipher_info->iv_size;
-
-    md_type = ciphersuite_info->mac;
-    md_info = mbedtls_md_info_from_type( md_type );
-    md_size = mbedtls_md_get_size( md_info );
-
-    ret = mbedtls_ssl_get_handshake_transcript( ssl, md_type,
-                                                transcript,
-                                                sizeof( transcript ),
-                                                &transcript_len );
-    if( ret != 0 )
-    {
-        MBEDTLS_SSL_DEBUG_RET( 1,
-                               "mbedtls_ssl_get_handshake_transcript",
-                               ret );
-        return( ret );
-    }
-
-    ret = mbedtls_ssl_tls1_3_derive_handshake_secrets( md_type,
-                                    handshake->tls1_3_master_secrets.handshake,
-                                    transcript, transcript_len, tls13_hs_secrets );
-    if( ret != 0 )
-    {
-        MBEDTLS_SSL_DEBUG_RET( 1, "mbedtls_ssl_tls1_3_derive_handshake_secrets",
-                               ret );
-        return( ret );
-    }
-
-    MBEDTLS_SSL_DEBUG_BUF( 4, "Client handshake traffic secret",
-                    tls13_hs_secrets->client_handshake_traffic_secret,
-                    md_size );
-    MBEDTLS_SSL_DEBUG_BUF( 4, "Server handshake traffic secret",
-                    tls13_hs_secrets->server_handshake_traffic_secret,
-                    md_size );
-
-    /*
-     * Export client handshake traffic secret
-     */
-    if( ssl->f_export_keys != NULL )
-    {
-        ssl->f_export_keys( ssl->p_export_keys,
-                MBEDTLS_SSL_KEY_EXPORT_TLS13_CLIENT_HANDSHAKE_TRAFFIC_SECRET,
-                tls13_hs_secrets->client_handshake_traffic_secret,
-                md_size,
-                handshake->randbytes + 32,
-                handshake->randbytes,
-                MBEDTLS_SSL_TLS_PRF_NONE /* TODO: FIX! */ );
-
-        ssl->f_export_keys( ssl->p_export_keys,
-                MBEDTLS_SSL_KEY_EXPORT_TLS13_SERVER_HANDSHAKE_TRAFFIC_SECRET,
-                tls13_hs_secrets->server_handshake_traffic_secret,
-                md_size,
-                handshake->randbytes + 32,
-                handshake->randbytes,
-                MBEDTLS_SSL_TLS_PRF_NONE /* TODO: FIX! */ );
-    }
-
-    ret = mbedtls_ssl_tls1_3_make_traffic_keys( md_type,
-                            tls13_hs_secrets->client_handshake_traffic_secret,
-                            tls13_hs_secrets->server_handshake_traffic_secret,
-                            md_size, keylen, ivlen, traffic_keys );
-    if( ret != 0 )
-    {
-        MBEDTLS_SSL_DEBUG_RET( 1, "mbedtls_ssl_tls1_3_make_traffic_keys", ret );
-        goto exit;
-    }
-
-    MBEDTLS_SSL_DEBUG_BUF( 4, "client_handshake write_key",
-                           traffic_keys->client_write_key,
-                           traffic_keys->key_len);
-
-    MBEDTLS_SSL_DEBUG_BUF( 4, "server_handshake write_key",
-                           traffic_keys->server_write_key,
-                           traffic_keys->key_len);
-
-    MBEDTLS_SSL_DEBUG_BUF( 4, "client_handshake write_iv",
-                           traffic_keys->client_write_iv,
-                           traffic_keys->iv_len);
-
-    MBEDTLS_SSL_DEBUG_BUF( 4, "server_handshake write_iv",
-                           traffic_keys->server_write_iv,
-                           traffic_keys->iv_len);
-
-    MBEDTLS_SSL_DEBUG_MSG( 2, ( "<= mbedtls_ssl_tls13_generate_handshake_keys" ) );
-
-exit:
-
-    return( ret );
-}
-
 int mbedtls_ssl_tls13_key_schedule_stage_handshake( mbedtls_ssl_context *ssl )
 {
     int ret = MBEDTLS_ERR_ERROR_CORRUPTION_DETECTED;
@@ -1547,7 +950,7 @@
      * client_handshake_traffic_secret and server_handshake_traffic_secret
      * are derived in the handshake secret derivation stage.
      */
-    if( mbedtls_ssl_tls1_3_ephemeral_enabled( ssl ) )
+    if( mbedtls_ssl_tls13_kex_with_ephemeral( ssl ) )
     {
         if( mbedtls_ssl_tls13_named_group_is_ecdhe( handshake->offered_group_id ) )
         {
@@ -1574,12 +977,13 @@
 #endif /* MBEDTLS_KEY_EXCHANGE_SOME_ECDHE_ENABLED */
 
     /*
-     * Compute the Handshake Secret
-     */
+     * Compute the Handshake secret
+     */
+
     ret = mbedtls_ssl_tls1_3_evolve_secret( md_type,
-                                            handshake->tls1_3_master_secrets.early,
-                                            ecdhe, ephemeral_len,
-                                            handshake->tls1_3_master_secrets.handshake );
+                              handshake->tls1_3_master_secrets.early,
+                              ecdhe, ephemeral_len,
+                              handshake->tls1_3_master_secrets.handshake );
     if( ret != 0 )
     {
         MBEDTLS_SSL_DEBUG_RET( 1, "mbedtls_ssl_tls1_3_evolve_secret", ret );
@@ -1595,5 +999,385 @@
     return( 0 );
 }
 
->>>>>>> e6d7e5ce
+int mbedtls_ssl_tls1_3_key_schedule_stage_application(
+    mbedtls_ssl_context *ssl )
+{
+    int ret = 0;
+    mbedtls_md_type_t const md_type = ssl->handshake->ciphersuite_info->mac;
+#if defined(MBEDTLS_DEBUG_C)
+    mbedtls_md_info_t const * const md_info = mbedtls_md_info_from_type( md_type );
+    size_t const md_size = mbedtls_md_get_size( md_info );
+#endif /* MBEDTLS_DEBUG_C */
+
+    /*
+     * Compute MasterSecret
+     */
+
+    ret = mbedtls_ssl_tls1_3_evolve_secret( md_type,
+                    ssl->handshake->tls1_3_master_secrets.handshake,
+                    NULL, 0,
+                    ssl->handshake->tls1_3_master_secrets.app );
+    if( ret != 0 )
+    {
+        MBEDTLS_SSL_DEBUG_RET( 1, "mbedtls_ssl_tls1_3_evolve_secret", ret );
+        return( ret );
+    }
+
+    MBEDTLS_SSL_DEBUG_BUF( 4, "Master secret",
+             ssl->handshake->tls1_3_master_secrets.app, md_size );
+
+    return( 0 );
+}
+
+static int ssl_tls1_3_calc_finished_core( mbedtls_md_type_t md_type,
+                                          unsigned char const *base_key,
+                                          unsigned char const *transcript,
+                                          unsigned char *dst )
+{
+    const mbedtls_md_info_t* const md_info = mbedtls_md_info_from_type( md_type );
+    size_t const md_size = mbedtls_md_get_size( md_info );
+    unsigned char finished_key[MBEDTLS_MD_MAX_SIZE];
+    int ret;
+
+    /* We should never call this function with an unknown hash,
+     * but add an assertion anyway. */
+    if( md_info == 0 )
+        return( MBEDTLS_ERR_SSL_INTERNAL_ERROR );
+
+    /* TLS 1.3 Finished message
+     *
+     * struct {
+     *     opaque verify_data[Hash.length];
+     * } Finished;
+     *
+     * verify_data =
+     *     HMAC( finished_key,
+     *            Hash( Handshake Context +
+     *                  Certificate*      +
+     *                  CertificateVerify* )
+     *    )
+     *
+     * finished_key =
+     *    HKDF-Expand-Label( BaseKey, "finished", "", Hash.length )
+     */
+
+    ret = mbedtls_ssl_tls1_3_hkdf_expand_label(
+                                 md_type, base_key, md_size,
+                                 MBEDTLS_SSL_TLS1_3_LBL_WITH_LEN( finished ),
+                                 NULL, 0,
+                                 finished_key, md_size );
+    if( ret != 0 )
+        goto exit;
+
+    ret = mbedtls_md_hmac( md_info, finished_key, md_size, transcript, md_size, dst );
+    if( ret != 0 )
+        goto exit;
+
+exit:
+
+    mbedtls_platform_zeroize( finished_key, sizeof( finished_key ) );
+    return( ret );
+}
+
+int mbedtls_ssl_tls1_3_calc_finished( mbedtls_ssl_context* ssl,
+                                      unsigned char* dst,
+                                      size_t dst_len,
+                                      size_t *actual_len,
+                                      int from )
+{
+    int ret;
+
+    unsigned char transcript[MBEDTLS_MD_MAX_SIZE];
+    size_t transcript_len;
+
+    unsigned char const *base_key = NULL;
+
+    mbedtls_md_type_t const md_type = ssl->handshake->ciphersuite_info->mac;
+    const mbedtls_md_info_t* const md = mbedtls_md_info_from_type( md_type );
+    size_t const md_size = mbedtls_md_get_size( md );
+
+    MBEDTLS_SSL_DEBUG_MSG( 2, ( "=> mbedtls_ssl_tls1_3_calc_finished" ) );
+
+    if( dst_len < md_size )
+        return( MBEDTLS_ERR_SSL_BUFFER_TOO_SMALL );
+
+    ret = mbedtls_ssl_get_handshake_transcript( ssl, md_type,
+                                                transcript, sizeof( transcript ),
+                                                &transcript_len );
+    if( ret != 0 )
+    {
+        MBEDTLS_SSL_DEBUG_RET( 1, "mbedtls_ssl_get_handshake_transcript", ret );
+        return( ret );
+    }
+    MBEDTLS_SSL_DEBUG_BUF( 4, "handshake hash", transcript, transcript_len );
+
+    if( from == MBEDTLS_SSL_IS_CLIENT )
+        base_key = ssl->handshake->tls13_hs_secrets.client_handshake_traffic_secret;
+    else
+        base_key = ssl->handshake->tls13_hs_secrets.server_handshake_traffic_secret;
+
+    ret = ssl_tls1_3_calc_finished_core( md_type, base_key, transcript, dst );
+    if( ret != 0 )
+        return( ret );
+    *actual_len = md_size;
+
+    MBEDTLS_SSL_DEBUG_BUF( 3, "verify_data for finished message", dst, md_size );
+
+    MBEDTLS_SSL_DEBUG_MSG( 2, ( "<= mbedtls_ssl_tls1_3_calc_finished" ) );
+    return( 0 );
+}
+
+#if defined(MBEDTLS_KEY_EXCHANGE_SOME_PSK_ENABLED)
+/* mbedtls_ssl_tls1_3_create_psk_binder():
+ *
+ *                0
+ *                |
+ *                v
+ *   PSK ->  HKDF-Extract = Early Secret
+ *                |
+ *                +------> Derive-Secret( .,
+ *                |                      "ext binder" |
+ *                |                      "res binder",
+ *                |                      "" )
+ *                |                     = binder_key
+  *               ...
+ */
+
+int mbedtls_ssl_tls1_3_create_psk_binder( mbedtls_ssl_context *ssl,
+                               const mbedtls_md_type_t md_type,
+                               unsigned char const *psk, size_t psk_len,
+                               int psk_type,
+                               unsigned char const *transcript,
+                               unsigned char *result )
+{
+    int ret = 0;
+    unsigned char binder_key[MBEDTLS_MD_MAX_SIZE];
+    unsigned char early_secret[MBEDTLS_MD_MAX_SIZE];
+    mbedtls_md_info_t const *md_info = mbedtls_md_info_from_type( md_type );
+    size_t const md_size = mbedtls_md_get_size( md_info );
+
+#if !defined(MBEDTLS_DEBUG_C)
+    ssl = NULL; /* make sure we don't use it except for debug */
+    ((void) ssl);
+#endif
+
+    /* We should never call this function with an unknown hash,
+     * but add an assertion anyway. */
+    if( md_info == 0 )
+        return( MBEDTLS_ERR_SSL_INTERNAL_ERROR );
+
+    /*
+     *            0
+     *            |
+     *            v
+     *  PSK ->  HKDF-Extract = Early Secret
+     *            |
+     *            +-----> Derive-Secret(., "ext binder" | "res binder", "")
+     *            |                     = binder_key
+     *            v
+     */
+
+    ret = mbedtls_ssl_tls1_3_evolve_secret( md_type,
+                                            NULL,          /* Old secret */
+                                            psk, psk_len,  /* Input      */
+                                            early_secret );
+    if( ret != 0 )
+    {
+        MBEDTLS_SSL_DEBUG_RET( 1, "mbedtls_ssl_tls1_3_evolve_secret", ret );
+        goto exit;
+    }
+
+    if( psk_type == MBEDTLS_SSL_TLS1_3_PSK_RESUMPTION )
+    {
+        ret = mbedtls_ssl_tls1_3_derive_secret( md_type,
+                            early_secret, md_size,
+                            MBEDTLS_SSL_TLS1_3_LBL_WITH_LEN( res_binder ),
+                            NULL, 0, MBEDTLS_SSL_TLS1_3_CONTEXT_UNHASHED,
+                            binder_key, md_size );
+        MBEDTLS_SSL_DEBUG_MSG( 4, ( "Derive Early Secret with 'res binder'" ) );
+    }
+    else
+    {
+        ret = mbedtls_ssl_tls1_3_derive_secret( md_type,
+                            early_secret, md_size,
+                            MBEDTLS_SSL_TLS1_3_LBL_WITH_LEN( ext_binder ),
+                            NULL, 0, MBEDTLS_SSL_TLS1_3_CONTEXT_UNHASHED,
+                            binder_key, md_size );
+        MBEDTLS_SSL_DEBUG_MSG( 4, ( "Derive Early Secret with 'ext binder'" ) );
+    }
+
+    if( ret != 0 )
+    {
+        MBEDTLS_SSL_DEBUG_RET( 1, "mbedtls_ssl_tls1_3_derive_secret", ret );
+        goto exit;
+    }
+
+    /*
+     * The binding_value is computed in the same way as the Finished message
+     * but with the BaseKey being the binder_key.
+     */
+
+    ret = ssl_tls1_3_calc_finished_core( md_type, binder_key, transcript, result );
+    if( ret != 0 )
+        goto exit;
+
+    MBEDTLS_SSL_DEBUG_BUF( 3, "psk binder", result, md_size );
+
+exit:
+
+    mbedtls_platform_zeroize( early_secret, sizeof( early_secret ) );
+    mbedtls_platform_zeroize( binder_key,   sizeof( binder_key ) );
+    return( ret );
+}
+#endif /* MBEDTLS_KEY_EXCHANGE_SOME_PSK_ENABLED */
+
+int mbedtls_ssl_tls13_populate_transform( mbedtls_ssl_transform *transform,
+                                          int endpoint,
+                                          int ciphersuite,
+                                          mbedtls_ssl_key_set const *traffic_keys,
+                                          mbedtls_ssl_context *ssl /* DEBUG ONLY */ )
+{
+    int ret;
+    mbedtls_cipher_info_t const *cipher_info;
+    const mbedtls_ssl_ciphersuite_t *ciphersuite_info;
+    unsigned char const *key_enc;
+    unsigned char const *iv_enc;
+    unsigned char const *key_dec;
+    unsigned char const *iv_dec;
+
+#if !defined(MBEDTLS_DEBUG_C)
+    ssl = NULL; /* make sure we don't use it except for those cases */
+    (void) ssl;
+#endif
+
+    ciphersuite_info = mbedtls_ssl_ciphersuite_from_id( ciphersuite );
+    if( ciphersuite_info == NULL )
+    {
+        MBEDTLS_SSL_DEBUG_MSG( 1, ( "ciphersuite info for %d not found",
+                                    ciphersuite ) );
+        return( MBEDTLS_ERR_SSL_BAD_INPUT_DATA );
+    }
+
+    cipher_info = mbedtls_cipher_info_from_type( ciphersuite_info->cipher );
+    if( cipher_info == NULL )
+    {
+        MBEDTLS_SSL_DEBUG_MSG( 1, ( "cipher info for %u not found",
+                                    ciphersuite_info->cipher ) );
+        return( MBEDTLS_ERR_SSL_BAD_INPUT_DATA );
+    }
+
+    /*
+     * Setup cipher contexts in target transform
+     */
+
+    if( ( ret = mbedtls_cipher_setup( &transform->cipher_ctx_enc,
+                                      cipher_info ) ) != 0 )
+    {
+        MBEDTLS_SSL_DEBUG_RET( 1, "mbedtls_cipher_setup", ret );
+        return( ret );
+    }
+
+    if( ( ret = mbedtls_cipher_setup( &transform->cipher_ctx_dec,
+                                      cipher_info ) ) != 0 )
+    {
+        MBEDTLS_SSL_DEBUG_RET( 1, "mbedtls_cipher_setup", ret );
+        return( ret );
+    }
+
+#if defined(MBEDTLS_SSL_SRV_C)
+    if( endpoint == MBEDTLS_SSL_IS_SERVER )
+    {
+        key_enc = traffic_keys->server_write_key;
+        key_dec = traffic_keys->client_write_key;
+        iv_enc = traffic_keys->server_write_iv;
+        iv_dec = traffic_keys->client_write_iv;
+    }
+    else
+#endif /* MBEDTLS_SSL_SRV_C */
+#if defined(MBEDTLS_SSL_CLI_C)
+    if( endpoint == MBEDTLS_SSL_IS_CLIENT )
+    {
+        key_enc = traffic_keys->client_write_key;
+        key_dec = traffic_keys->server_write_key;
+        iv_enc = traffic_keys->client_write_iv;
+        iv_dec = traffic_keys->server_write_iv;
+    }
+    else
+#endif /* MBEDTLS_SSL_CLI_C */
+    {
+        /* should not happen */
+        return( MBEDTLS_ERR_SSL_INTERNAL_ERROR );
+    }
+
+    memcpy( transform->iv_enc, iv_enc, traffic_keys->iv_len );
+    memcpy( transform->iv_dec, iv_dec, traffic_keys->iv_len );
+
+    if( ( ret = mbedtls_cipher_setkey( &transform->cipher_ctx_enc,
+                                       key_enc, cipher_info->key_bitlen,
+                                       MBEDTLS_ENCRYPT ) ) != 0 )
+    {
+        MBEDTLS_SSL_DEBUG_RET( 1, "mbedtls_cipher_setkey", ret );
+        return( ret );
+    }
+
+    if( ( ret = mbedtls_cipher_setkey( &transform->cipher_ctx_dec,
+                                       key_dec, cipher_info->key_bitlen,
+                                       MBEDTLS_DECRYPT ) ) != 0 )
+    {
+        MBEDTLS_SSL_DEBUG_RET( 1, "mbedtls_cipher_setkey", ret );
+        return( ret );
+    }
+
+    /*
+     * Setup other fields in SSL transform
+     */
+
+    if( ( ciphersuite_info->flags & MBEDTLS_CIPHERSUITE_SHORT_TAG ) != 0 )
+        transform->taglen  = 8;
+    else
+        transform->taglen  = 16;
+
+    transform->ivlen       = traffic_keys->iv_len;
+    transform->maclen      = 0;
+    transform->fixed_ivlen = transform->ivlen;
+    transform->minor_ver   = MBEDTLS_SSL_MINOR_VERSION_4;
+
+    /* We add the true record content type (1 Byte) to the plaintext and
+     * then pad to the configured granularity. The mimimum length of the
+     * type-extended and padded plaintext is therefore the padding
+     * granularity. */
+    transform->minlen =
+        transform->taglen + MBEDTLS_SSL_CID_TLS1_3_PADDING_GRANULARITY;
+
+    return( 0 );
+}
+
+int mbedtls_ssl_tls1_3_key_schedule_stage_early( mbedtls_ssl_context *ssl )
+{
+    int ret = MBEDTLS_ERR_ERROR_CORRUPTION_DETECTED;
+    mbedtls_md_type_t md_type;
+    mbedtls_ssl_handshake_params *handshake = ssl->handshake;
+
+    if( handshake->ciphersuite_info == NULL )
+    {
+        MBEDTLS_SSL_DEBUG_MSG( 1, ( "cipher suite info not found" ) );
+        return( MBEDTLS_ERR_SSL_INTERNAL_ERROR );
+    }
+
+    md_type = handshake->ciphersuite_info->mac;
+
+    ret = mbedtls_ssl_tls1_3_evolve_secret(
+              md_type,
+              NULL,     /* No old secret */
+              handshake->psk, handshake->psk_len,
+              handshake->tls1_3_master_secrets.early );
+    if( ret != 0 )
+    {
+        MBEDTLS_SSL_DEBUG_RET( 1, "mbedtls_ssl_tls1_3_evolve_secret", ret );
+        return( ret );
+    }
+
+    return( 0 );
+}
+
 #endif /* MBEDTLS_SSL_PROTO_TLS1_3_EXPERIMENTAL */
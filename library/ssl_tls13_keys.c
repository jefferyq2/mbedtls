/*
 *  TLS 1.3 key schedule
 *
 *  Copyright The Mbed TLS Contributors
 *  SPDX-License-Identifier: Apache-2.0
 *
 *  Licensed under the Apache License, Version 2.0 ( the "License" ); you may
 *  not use this file except in compliance with the License.
 *  You may obtain a copy of the License at
 *
 *  http://www.apache.org/licenses/LICENSE-2.0
 *
 *  Unless required by applicable law or agreed to in writing, software
 *  distributed under the License is distributed on an "AS IS" BASIS, WITHOUT
 *  WARRANTIES OR CONDITIONS OF ANY KIND, either express or implied.
 *  See the License for the specific language governing permissions and
 *  limitations under the License.
 */

#include "common.h"

#if defined(MBEDTLS_SSL_PROTO_TLS1_3)

#include <stdint.h>
#include <string.h>

#include "mbedtls/hkdf.h"
#include "mbedtls/debug.h"
#include "mbedtls/error.h"
#include "mbedtls/platform.h"

#include "ssl_misc.h"
#include "ssl_tls13_keys.h"
#include "ssl_tls13_invasive.h"

#include "psa/crypto.h"

#if defined(MBEDTLS_SSL_USE_MPS)
#include "mps_all.h"
#endif /* MBEDTLS_SSL_USE_MPS */

#if defined(MBEDTLS_PLATFORM_C)
#include "mbedtls/platform.h"
#else
#include <stdlib.h>
#define mbedtls_calloc    calloc
#define mbedtls_free       free
#endif /* MBEDTLS_PLATFORM_C */

#define MBEDTLS_SSL_TLS1_3_LABEL( name, string )       \
    .name = string,

struct mbedtls_ssl_tls13_labels_struct const mbedtls_ssl_tls13_labels =
{
    /* This seems to work in C, despite the string literal being one
     * character too long due to the 0-termination. */
    MBEDTLS_SSL_TLS1_3_LABEL_LIST
};

#undef MBEDTLS_SSL_TLS1_3_LABEL

/*
 * This function creates a HkdfLabel structure used in the TLS 1.3 key schedule.
 *
 * The HkdfLabel is specified in RFC 8446 as follows:
 *
 * struct HkdfLabel {
 *   uint16 length;            // Length of expanded key material
 *   opaque label<7..255>;     // Always prefixed by "tls13 "
 *   opaque context<0..255>;   // Usually a communication transcript hash
 * };
 *
 * Parameters:
 * - desired_length: Length of expanded key material
 *                   Even though the standard allows expansion to up to
 *                   2**16 Bytes, TLS 1.3 never uses expansion to more than
 *                   255 Bytes, so we require `desired_length` to be at most
 *                   255. This allows us to save a few Bytes of code by
 *                   hardcoding the writing of the high bytes.
 * - (label, label_len): label + label length, without "tls13 " prefix
 *                       The label length MUST be less than or equal to
 *                       MBEDTLS_SSL_TLS1_3_KEY_SCHEDULE_MAX_LABEL_LEN
 *                       It is the caller's responsibility to ensure this.
 *                       All (label, label length) pairs used in TLS 1.3
 *                       can be obtained via MBEDTLS_SSL_TLS1_3_LBL_WITH_LEN().
 * - (ctx, ctx_len): context + context length
 *                   The context length MUST be less than or equal to
 *                   MBEDTLS_SSL_TLS1_3_KEY_SCHEDULE_MAX_CONTEXT_LEN
 *                   It is the caller's responsibility to ensure this.
 * - dst: Target buffer for HkdfLabel structure,
 *        This MUST be a writable buffer of size
 *        at least SSL_TLS1_3_KEY_SCHEDULE_MAX_HKDF_LABEL_LEN Bytes.
 * - dst_len: Pointer at which to store the actual length of
 *            the HkdfLabel structure on success.
 */

static const char tls13_label_prefix[6] = "tls13 ";

#define SSL_TLS1_3_KEY_SCHEDULE_HKDF_LABEL_LEN( label_len, context_len ) \
    (   2                  /* expansion length           */ \
      + 1                  /* label length               */ \
      + label_len                                           \
      + 1                  /* context length             */ \
      + context_len )

#define SSL_TLS1_3_KEY_SCHEDULE_MAX_HKDF_LABEL_LEN                      \
    SSL_TLS1_3_KEY_SCHEDULE_HKDF_LABEL_LEN(                             \
                     sizeof(tls13_label_prefix) +                       \
                     MBEDTLS_SSL_TLS1_3_KEY_SCHEDULE_MAX_LABEL_LEN,     \
                     MBEDTLS_SSL_TLS1_3_KEY_SCHEDULE_MAX_CONTEXT_LEN )

static void ssl_tls13_hkdf_encode_label(
                            size_t desired_length,
                            const unsigned char *label, size_t label_len,
                            const unsigned char *ctx, size_t ctx_len,
                            unsigned char *dst, size_t *dst_len )
{
    size_t total_label_len =
        sizeof(tls13_label_prefix) + label_len;
    size_t total_hkdf_lbl_len =
        SSL_TLS1_3_KEY_SCHEDULE_HKDF_LABEL_LEN( total_label_len, ctx_len );

    unsigned char *p = dst;

    /* Add the size of the expanded key material.
     * We're hardcoding the high byte to 0 here assuming that we never use
     * TLS 1.3 HKDF key expansion to more than 255 Bytes. */
#if MBEDTLS_SSL_TLS1_3_KEY_SCHEDULE_MAX_EXPANSION_LEN > 255
#error "The implementation of ssl_tls13_hkdf_encode_label() is not fit for the \
        value of MBEDTLS_SSL_TLS1_3_KEY_SCHEDULE_MAX_EXPANSION_LEN"
#endif

    *p++ = 0;
    *p++ = MBEDTLS_BYTE_0( desired_length );

    /* Add label incl. prefix */
    *p++ = MBEDTLS_BYTE_0( total_label_len );
    memcpy( p, tls13_label_prefix, sizeof(tls13_label_prefix) );
    p += sizeof(tls13_label_prefix);
    memcpy( p, label, label_len );
    p += label_len;

    /* Add context value */
    *p++ = MBEDTLS_BYTE_0( ctx_len );
    if( ctx_len != 0 )
        memcpy( p, ctx, ctx_len );

    /* Return total length to the caller.  */
    *dst_len = total_hkdf_lbl_len;
}

int mbedtls_ssl_tls13_hkdf_expand_label(
                     psa_algorithm_t hash_alg,
                     const unsigned char *secret, size_t secret_len,
                     const unsigned char *label, size_t label_len,
                     const unsigned char *ctx, size_t ctx_len,
                     unsigned char *buf, size_t buf_len )
{
    unsigned char hkdf_label[ SSL_TLS1_3_KEY_SCHEDULE_MAX_HKDF_LABEL_LEN ];
    size_t hkdf_label_len = 0;
    psa_status_t status = PSA_ERROR_CORRUPTION_DETECTED;
    psa_status_t abort_status = PSA_ERROR_CORRUPTION_DETECTED;
    psa_key_derivation_operation_t operation =
        PSA_KEY_DERIVATION_OPERATION_INIT;

    if( label_len > MBEDTLS_SSL_TLS1_3_KEY_SCHEDULE_MAX_LABEL_LEN )
    {
        /* Should never happen since this is an internal
         * function, and we know statically which labels
         * are allowed. */
        return( MBEDTLS_ERR_SSL_INTERNAL_ERROR );
    }

    if( ctx_len > MBEDTLS_SSL_TLS1_3_KEY_SCHEDULE_MAX_CONTEXT_LEN )
    {
        /* Should not happen, as above. */
        return( MBEDTLS_ERR_SSL_INTERNAL_ERROR );
    }

    if( buf_len > MBEDTLS_SSL_TLS1_3_KEY_SCHEDULE_MAX_EXPANSION_LEN )
    {
        /* Should not happen, as above. */
        return( MBEDTLS_ERR_SSL_INTERNAL_ERROR );
    }

    if( ! PSA_ALG_IS_HASH( hash_alg ) )
        return( MBEDTLS_ERR_SSL_BAD_INPUT_DATA );

    ssl_tls13_hkdf_encode_label( buf_len,
                                 label, label_len,
                                 ctx, ctx_len,
                                 hkdf_label,
                                 &hkdf_label_len );

    status = psa_key_derivation_setup( &operation, PSA_ALG_HKDF_EXPAND( hash_alg ) );

    if( status != PSA_SUCCESS )
         goto cleanup;

    status = psa_key_derivation_input_bytes( &operation,
                                             PSA_KEY_DERIVATION_INPUT_SECRET,
                                             secret,
                                             secret_len );

    if( status != PSA_SUCCESS )
         goto cleanup;

    status = psa_key_derivation_input_bytes( &operation,
                                             PSA_KEY_DERIVATION_INPUT_INFO,
                                             hkdf_label,
                                             hkdf_label_len );

    if( status != PSA_SUCCESS )
         goto cleanup;

    status = psa_key_derivation_output_bytes( &operation,
                                              buf,
                                              buf_len );

    if( status != PSA_SUCCESS )
         goto cleanup;

cleanup:
    abort_status = psa_key_derivation_abort( &operation );
    status = ( status == PSA_SUCCESS ? abort_status : status );
    mbedtls_platform_zeroize( hkdf_label, hkdf_label_len );
    return( psa_ssl_status_to_mbedtls ( status ) );
}

static int ssl_tls13_get_psk( mbedtls_ssl_context *ssl,
                              unsigned char **psk,
                              size_t *psk_len )
{
#if defined(MBEDTLS_USE_PSA_CRYPTO)
    psa_key_attributes_t key_attributes = PSA_KEY_ATTRIBUTES_INIT;
    psa_status_t status;

    *psk_len = 0;
    *psk = NULL;

    status = psa_get_key_attributes( ssl->handshake->psk_opaque, &key_attributes );
    if( status != PSA_SUCCESS)
    {
        return( psa_ssl_status_to_mbedtls( status ) );
    }

    *psk_len = PSA_BITS_TO_BYTES( psa_get_key_bits( &key_attributes ) );
    *psk = mbedtls_calloc( 1, *psk_len );
    if( *psk == NULL )
    {
        return( MBEDTLS_ERR_SSL_ALLOC_FAILED );
    }

    status = psa_export_key( ssl->handshake->psk_opaque,
                             (uint8_t *)*psk, *psk_len, psk_len );
    if( status != PSA_SUCCESS)
    {
        mbedtls_free( (void *)*psk );
        return( psa_ssl_status_to_mbedtls( status ) );
    }
#else
    *psk = ssl->handshake->psk;
    *psk_len = ssl->handshake->psk_len;
#endif /* !MBEDTLS_USE_PSA_CRYPTO */
    return( 0 );
}

/*
 * The traffic keying material is generated from the following inputs:
 *
 *  - One secret value per sender.
 *  - A purpose value indicating the specific value being generated
 *  - The desired lengths of key and IV.
 *
 * The expansion itself is based on HKDF:
 *
 *   [sender]_write_key = HKDF-Expand-Label( Secret, "key", "", key_length )
 *   [sender]_write_iv  = HKDF-Expand-Label( Secret, "iv" , "", iv_length )
 *
 * [sender] denotes the sending side and the Secret value is provided
 * by the function caller. Note that we generate server and client side
 * keys in a single function call.
 */
int mbedtls_ssl_tls13_make_traffic_keys(
                     psa_algorithm_t hash_alg,
                     const unsigned char *client_secret,
                     const unsigned char *server_secret, size_t secret_len,
                     size_t key_len, size_t iv_len,
                     mbedtls_ssl_key_set *keys )
{
    int ret = 0;

    ret = mbedtls_ssl_tls13_hkdf_expand_label( hash_alg,
                    client_secret, secret_len,
                    MBEDTLS_SSL_TLS1_3_LBL_WITH_LEN( key ),
                    NULL, 0,
                    keys->client_write_key, key_len );
    if( ret != 0 )
        return( ret );

    ret = mbedtls_ssl_tls13_hkdf_expand_label( hash_alg,
                    server_secret, secret_len,
                    MBEDTLS_SSL_TLS1_3_LBL_WITH_LEN( key ),
                    NULL, 0,
                    keys->server_write_key, key_len );
    if( ret != 0 )
        return( ret );

    ret = mbedtls_ssl_tls13_hkdf_expand_label( hash_alg,
                    client_secret, secret_len,
                    MBEDTLS_SSL_TLS1_3_LBL_WITH_LEN( iv ),
                    NULL, 0,
                    keys->client_write_iv, iv_len );
    if( ret != 0 )
        return( ret );

    ret = mbedtls_ssl_tls13_hkdf_expand_label( hash_alg,
                    server_secret, secret_len,
                    MBEDTLS_SSL_TLS1_3_LBL_WITH_LEN( iv ),
                    NULL, 0,
                    keys->server_write_iv, iv_len );
    if( ret != 0 )
        return( ret );

    keys->key_len = key_len;
    keys->iv_len = iv_len;

    return( 0 );
}

int mbedtls_ssl_tls13_derive_secret(
                   psa_algorithm_t hash_alg,
                   const unsigned char *secret, size_t secret_len,
                   const unsigned char *label, size_t label_len,
                   const unsigned char *ctx, size_t ctx_len,
                   int ctx_hashed,
                   unsigned char *dstbuf, size_t dstbuf_len )
{
    int ret;
    unsigned char hashed_context[ PSA_HASH_MAX_SIZE ];
    if( ctx_hashed == MBEDTLS_SSL_TLS1_3_CONTEXT_UNHASHED )
    {
        psa_status_t status = PSA_ERROR_CORRUPTION_DETECTED;

        status = psa_hash_compute( hash_alg, ctx, ctx_len, hashed_context,
                                   PSA_HASH_LENGTH( hash_alg ), &ctx_len );
        if( status != PSA_SUCCESS )
        {
            ret = psa_ssl_status_to_mbedtls( status );
            return ret;
        }
    }
    else
    {
        if( ctx_len > sizeof(hashed_context) )
        {
            /* This should never happen since this function is internal
             * and the code sets `ctx_hashed` correctly.
             * Let's double-check nonetheless to not run at the risk
             * of getting a stack overflow. */
            return( MBEDTLS_ERR_SSL_INTERNAL_ERROR );
        }

        memcpy( hashed_context, ctx, ctx_len );
    }

    return( mbedtls_ssl_tls13_hkdf_expand_label( hash_alg,
                                                 secret, secret_len,
                                                 label, label_len,
                                                 hashed_context, ctx_len,
                                                 dstbuf, dstbuf_len ) );

}

int mbedtls_ssl_tls13_evolve_secret(
                   psa_algorithm_t hash_alg,
                   const unsigned char *secret_old,
                   const unsigned char *input, size_t input_len,
                   unsigned char *secret_new )
{
    int ret = MBEDTLS_ERR_SSL_INTERNAL_ERROR;
    psa_status_t status = PSA_ERROR_CORRUPTION_DETECTED;
    psa_status_t abort_status = PSA_ERROR_CORRUPTION_DETECTED;
    size_t hlen, ilen;
    unsigned char tmp_secret[ PSA_MAC_MAX_SIZE ] = { 0 };
    unsigned char tmp_input [ MBEDTLS_SSL_TLS1_3_MAX_IKM_SIZE ] = { 0 };
    psa_key_derivation_operation_t operation =
        PSA_KEY_DERIVATION_OPERATION_INIT;

    if( ! PSA_ALG_IS_HASH( hash_alg ) )
        return( MBEDTLS_ERR_SSL_BAD_INPUT_DATA );

    hlen = PSA_HASH_LENGTH( hash_alg );

    /* For non-initial runs, call Derive-Secret( ., "derived", "")
     * on the old secret. */
    if( secret_old != NULL )
    {
        ret = mbedtls_ssl_tls13_derive_secret(
                   hash_alg,
                   secret_old, hlen,
                   MBEDTLS_SSL_TLS1_3_LBL_WITH_LEN( derived ),
                   NULL, 0, /* context */
                   MBEDTLS_SSL_TLS1_3_CONTEXT_UNHASHED,
                   tmp_secret, hlen );
        if( ret != 0 )
            goto cleanup;
    }

    ret = 0;

    if( input != NULL && input_len != 0 )
    {
        memcpy( tmp_input, input, input_len );
        ilen = input_len;
    }
    else
    {
        ilen = hlen;
    }

    status = psa_key_derivation_setup( &operation,
                                       PSA_ALG_HKDF_EXTRACT( hash_alg ) );

    if( status != PSA_SUCCESS )
         goto cleanup;

    status = psa_key_derivation_input_bytes( &operation,
                                             PSA_KEY_DERIVATION_INPUT_SALT,
                                             tmp_secret,
                                             hlen );

    if( status != PSA_SUCCESS )
         goto cleanup;

    status = psa_key_derivation_input_bytes( &operation,
                                             PSA_KEY_DERIVATION_INPUT_SECRET,
                                             tmp_input,
                                             ilen );

    if( status != PSA_SUCCESS )
         goto cleanup;

    status = psa_key_derivation_output_bytes( &operation,
                                              secret_new,
                                              PSA_HASH_LENGTH( hash_alg ) );

    if( status != PSA_SUCCESS )
         goto cleanup;

 cleanup:
    abort_status = psa_key_derivation_abort( &operation );
    status = ( status == PSA_SUCCESS ? abort_status : status );
    ret = ( ret == 0 ? psa_ssl_status_to_mbedtls ( status ) : ret );
    mbedtls_platform_zeroize( tmp_secret, sizeof(tmp_secret) );
    mbedtls_platform_zeroize( tmp_input,  sizeof(tmp_input)  );
    return( ret );
}

int mbedtls_ssl_tls13_derive_early_secrets(
          psa_algorithm_t hash_alg,
          unsigned char const *early_secret,
          unsigned char const *transcript, size_t transcript_len,
          mbedtls_ssl_tls13_early_secrets *derived )
{
    int ret;
    size_t const hash_len = PSA_HASH_LENGTH( hash_alg );

    /* We should never call this function with an unknown hash,
     * but add an assertion anyway. */
    if( ! PSA_ALG_IS_HASH( hash_alg ) )
        return( MBEDTLS_ERR_SSL_INTERNAL_ERROR );

    /*
     *            0
     *            |
     *            v
     *  PSK ->  HKDF-Extract = Early Secret
     *            |
     *            +-----> Derive-Secret(., "c e traffic", ClientHello)
     *            |                     = client_early_traffic_secret
     *            |
     *            +-----> Derive-Secret(., "e exp master", ClientHello)
     *            |                     = early_exporter_master_secret
     *            v
     */

    /* Create client_early_traffic_secret */
    ret = mbedtls_ssl_tls13_derive_secret( hash_alg,
                         early_secret, hash_len,
                         MBEDTLS_SSL_TLS1_3_LBL_WITH_LEN( c_e_traffic ),
                         transcript, transcript_len,
                         MBEDTLS_SSL_TLS1_3_CONTEXT_HASHED,
                         derived->client_early_traffic_secret,
                         hash_len );
    if( ret != 0 )
        return( ret );

    /* Create early exporter */
    ret = mbedtls_ssl_tls13_derive_secret( hash_alg,
                         early_secret, hash_len,
                         MBEDTLS_SSL_TLS1_3_LBL_WITH_LEN( e_exp_master ),
                         transcript, transcript_len,
                         MBEDTLS_SSL_TLS1_3_CONTEXT_HASHED,
                         derived->early_exporter_master_secret,
                         hash_len );
    if( ret != 0 )
        return( ret );

    return( 0 );
}

int mbedtls_ssl_tls13_derive_handshake_secrets(
          psa_algorithm_t hash_alg,
          unsigned char const *handshake_secret,
          unsigned char const *transcript, size_t transcript_len,
          mbedtls_ssl_tls13_handshake_secrets *derived )
{
    int ret;
    size_t const hash_len = PSA_HASH_LENGTH( hash_alg );

    /* We should never call this function with an unknown hash,
     * but add an assertion anyway. */
    if( ! PSA_ALG_IS_HASH( hash_alg ) )
        return( MBEDTLS_ERR_SSL_INTERNAL_ERROR );

    /*
     *
     * Handshake Secret
     * |
     * +-----> Derive-Secret( ., "c hs traffic",
     * |                     ClientHello...ServerHello )
     * |                     = client_handshake_traffic_secret
     * |
     * +-----> Derive-Secret( ., "s hs traffic",
     * |                     ClientHello...ServerHello )
     * |                     = server_handshake_traffic_secret
     *
     */

    /*
     * Compute client_handshake_traffic_secret with
     * Derive-Secret( ., "c hs traffic", ClientHello...ServerHello )
     */

    ret = mbedtls_ssl_tls13_derive_secret( hash_alg,
             handshake_secret, hash_len,
             MBEDTLS_SSL_TLS1_3_LBL_WITH_LEN( c_hs_traffic ),
             transcript, transcript_len,
             MBEDTLS_SSL_TLS1_3_CONTEXT_HASHED,
             derived->client_handshake_traffic_secret,
             hash_len );
    if( ret != 0 )
        return( ret );

    /*
     * Compute server_handshake_traffic_secret with
     * Derive-Secret( ., "s hs traffic", ClientHello...ServerHello )
     */

    ret = mbedtls_ssl_tls13_derive_secret( hash_alg,
             handshake_secret, hash_len,
             MBEDTLS_SSL_TLS1_3_LBL_WITH_LEN( s_hs_traffic ),
             transcript, transcript_len,
             MBEDTLS_SSL_TLS1_3_CONTEXT_HASHED,
             derived->server_handshake_traffic_secret,
             hash_len );
    if( ret != 0 )
        return( ret );

    return( 0 );
}

int mbedtls_ssl_tls13_derive_application_secrets(
          psa_algorithm_t hash_alg,
          unsigned char const *application_secret,
          unsigned char const *transcript, size_t transcript_len,
          mbedtls_ssl_tls13_application_secrets *derived )
{
    int ret;
    size_t const hash_len = PSA_HASH_LENGTH( hash_alg );

    /* We should never call this function with an unknown hash,
     * but add an assertion anyway. */
    if( ! PSA_ALG_IS_HASH( hash_alg ) )
        return( MBEDTLS_ERR_SSL_INTERNAL_ERROR );

    /* Generate {client,server}_application_traffic_secret_0
     *
     * Master Secret
     * |
     * +-----> Derive-Secret( ., "c ap traffic",
     * |                      ClientHello...server Finished )
     * |                      = client_application_traffic_secret_0
     * |
     * +-----> Derive-Secret( ., "s ap traffic",
     * |                      ClientHello...Server Finished )
     * |                      = server_application_traffic_secret_0
     * |
     * +-----> Derive-Secret( ., "exp master",
     * |                      ClientHello...server Finished)
     * |                      = exporter_master_secret
     *
     */

    ret = mbedtls_ssl_tls13_derive_secret( hash_alg,
              application_secret, hash_len,
              MBEDTLS_SSL_TLS1_3_LBL_WITH_LEN( c_ap_traffic ),
              transcript, transcript_len,
              MBEDTLS_SSL_TLS1_3_CONTEXT_HASHED,
              derived->client_application_traffic_secret_N,
              hash_len );
    if( ret != 0 )
        return( ret );

    ret = mbedtls_ssl_tls13_derive_secret( hash_alg,
              application_secret, hash_len,
              MBEDTLS_SSL_TLS1_3_LBL_WITH_LEN( s_ap_traffic ),
              transcript, transcript_len,
              MBEDTLS_SSL_TLS1_3_CONTEXT_HASHED,
              derived->server_application_traffic_secret_N,
              hash_len );
    if( ret != 0 )
        return( ret );

    ret = mbedtls_ssl_tls13_derive_secret( hash_alg,
              application_secret, hash_len,
              MBEDTLS_SSL_TLS1_3_LBL_WITH_LEN( exp_master ),
              transcript, transcript_len,
              MBEDTLS_SSL_TLS1_3_CONTEXT_HASHED,
              derived->exporter_master_secret,
              hash_len );
    if( ret != 0 )
        return( ret );

    return( 0 );
}

/* Generate resumption_master_secret for use with the ticket exchange.
 *
 * This is not integrated with mbedtls_ssl_tls13_derive_application_secrets()
 * because it uses the transcript hash up to and including ClientFinished. */
int mbedtls_ssl_tls13_derive_resumption_master_secret(
          psa_algorithm_t hash_alg,
          unsigned char const *application_secret,
          unsigned char const *transcript, size_t transcript_len,
          mbedtls_ssl_tls13_application_secrets *derived )
{
    int ret;
    size_t const hash_len = PSA_HASH_LENGTH( hash_alg );

    /* We should never call this function with an unknown hash,
     * but add an assertion anyway. */
    if( ! PSA_ALG_IS_HASH( hash_alg ) )
        return( MBEDTLS_ERR_SSL_INTERNAL_ERROR );

    ret = mbedtls_ssl_tls13_derive_secret( hash_alg,
              application_secret, hash_len,
              MBEDTLS_SSL_TLS1_3_LBL_WITH_LEN( res_master ),
              transcript, transcript_len,
              MBEDTLS_SSL_TLS1_3_CONTEXT_HASHED,
              derived->resumption_master_secret,
              hash_len );

    if( ret != 0 )
        return( ret );

    return( 0 );
}

int mbedtls_ssl_tls13_generate_resumption_master_secret(
    mbedtls_ssl_context *ssl )
{
    int ret = 0;

    mbedtls_md_type_t md_type;
    mbedtls_md_info_t const *md_info;
    size_t md_size;

    unsigned char transcript[MBEDTLS_MD_MAX_SIZE];
    size_t transcript_len;

    MBEDTLS_SSL_DEBUG_MSG( 2,
          ( "=> mbedtls_ssl_tls13_generate_resumption_master_secret" ) );

    md_type = ssl->handshake->ciphersuite_info->mac;
    md_info = mbedtls_md_info_from_type( md_type );
    md_size = mbedtls_md_get_size( md_info );

    ret = mbedtls_ssl_get_handshake_transcript( ssl, md_type,
                                                transcript, sizeof( transcript ),
                                                &transcript_len );
    if( ret != 0 )
        return( ret );

    ret = mbedtls_ssl_tls13_derive_resumption_master_secret(
                              mbedtls_psa_translate_md( md_type ),
                              ssl->handshake->tls13_master_secrets.app,
                              transcript, transcript_len,
                              &ssl->session_negotiate->app_secrets );
    if( ret != 0 )
        return( ret );

    /* Erase master secrets */
    mbedtls_platform_zeroize( &ssl->handshake->tls13_master_secrets,
                              sizeof( ssl->handshake->tls13_master_secrets ) );

    MBEDTLS_SSL_DEBUG_BUF( 4, "Resumption master secret",
             ssl->session_negotiate->app_secrets.resumption_master_secret,
             md_size );

    MBEDTLS_SSL_DEBUG_MSG( 2,
          ( "<= mbedtls_ssl_tls13_generate_resumption_master_secret" ) );
    return( 0 );
}

int mbedtls_ssl_tls13_key_schedule_stage_application(
    mbedtls_ssl_context *ssl )
{
    int ret = MBEDTLS_ERR_ERROR_CORRUPTION_DETECTED;
    mbedtls_ssl_handshake_params *handshake = ssl->handshake;
    psa_algorithm_t const hash_alg = mbedtls_hash_info_psa_from_md(
                                        handshake->ciphersuite_info->mac );

    /*
     * Compute MasterSecret
     */
    ret = mbedtls_ssl_tls13_evolve_secret( hash_alg,
                    handshake->tls13_master_secrets.handshake,
                    NULL, 0,
                    handshake->tls13_master_secrets.app );
    if( ret != 0 )
    {
        MBEDTLS_SSL_DEBUG_RET( 1, "mbedtls_ssl_tls13_evolve_secret", ret );
        return( ret );
    }

    MBEDTLS_SSL_DEBUG_BUF( 4, "Master secret",
             handshake->tls13_master_secrets.app, PSA_HASH_LENGTH( hash_alg ) );

    return( 0 );
}

MBEDTLS_CHECK_RETURN_CRITICAL
static int ssl_tls13_calc_finished_core( psa_algorithm_t hash_alg,
                                         unsigned char const *base_key,
                                         unsigned char const *transcript,
                                         unsigned char *dst,
                                         size_t *dst_len )
{
    mbedtls_svc_key_id_t key = MBEDTLS_SVC_KEY_ID_INIT;
    psa_key_attributes_t attributes = PSA_KEY_ATTRIBUTES_INIT;
    psa_status_t status = PSA_ERROR_CORRUPTION_DETECTED;
    size_t hash_len = PSA_HASH_LENGTH( hash_alg );
    unsigned char finished_key[PSA_MAC_MAX_SIZE];
    int ret;
    psa_algorithm_t alg;

    /* We should never call this function with an unknown hash,
     * but add an assertion anyway. */
    if( ! PSA_ALG_IS_HASH( hash_alg ) )
        return( MBEDTLS_ERR_SSL_INTERNAL_ERROR );

    /* TLS 1.3 Finished message
     *
     * struct {
     *     opaque verify_data[Hash.length];
     * } Finished;
     *
     * verify_data =
     *     HMAC( finished_key,
     *            Hash( Handshake Context +
     *                  Certificate*      +
     *                  CertificateVerify* )
     *    )
     *
     * finished_key =
     *    HKDF-Expand-Label( BaseKey, "finished", "", Hash.length )
     */

    ret = mbedtls_ssl_tls13_hkdf_expand_label(
                                 hash_alg, base_key, hash_len,
                                 MBEDTLS_SSL_TLS1_3_LBL_WITH_LEN( finished ),
                                 NULL, 0,
                                 finished_key, hash_len );
    if( ret != 0 )
        goto exit;

    alg = PSA_ALG_HMAC( hash_alg );
    psa_set_key_usage_flags( &attributes, PSA_KEY_USAGE_SIGN_MESSAGE );
    psa_set_key_algorithm( &attributes, alg );
    psa_set_key_type( &attributes, PSA_KEY_TYPE_HMAC );

    status = psa_import_key( &attributes, finished_key, hash_len, &key );
    if( status != PSA_SUCCESS )
    {
        ret = psa_ssl_status_to_mbedtls( status );
        goto exit;
    }

    status = psa_mac_compute( key, alg, transcript, hash_len,
                              dst, hash_len, dst_len );
    ret = psa_ssl_status_to_mbedtls( status );

exit:

    status = psa_destroy_key( key );
    if( ret == 0 )
        ret = psa_ssl_status_to_mbedtls( status );

    mbedtls_platform_zeroize( finished_key, sizeof( finished_key ) );

    return( ret );
}

int mbedtls_ssl_tls13_calculate_verify_data( mbedtls_ssl_context *ssl,
                                             unsigned char *dst,
                                             size_t dst_len,
                                             size_t *actual_len,
                                             int from )
{
    int ret = MBEDTLS_ERR_ERROR_CORRUPTION_DETECTED;

    unsigned char transcript[MBEDTLS_TLS1_3_MD_MAX_SIZE];
    size_t transcript_len;

    unsigned char *base_key = NULL;
    size_t base_key_len = 0;
    mbedtls_ssl_tls13_handshake_secrets *tls13_hs_secrets =
                                            &ssl->handshake->tls13_hs_secrets;

    mbedtls_md_type_t const md_type = ssl->handshake->ciphersuite_info->mac;

    psa_algorithm_t hash_alg = mbedtls_hash_info_psa_from_md(
                                    ssl->handshake->ciphersuite_info->mac );
    size_t const hash_len = PSA_HASH_LENGTH( hash_alg );

    MBEDTLS_SSL_DEBUG_MSG( 2, ( "=> mbedtls_ssl_tls13_calculate_verify_data" ) );

    if( from == MBEDTLS_SSL_IS_CLIENT )
    {
        base_key = tls13_hs_secrets->client_handshake_traffic_secret;
        base_key_len = sizeof( tls13_hs_secrets->client_handshake_traffic_secret );
    }
    else
    {
        base_key = tls13_hs_secrets->server_handshake_traffic_secret;
        base_key_len = sizeof( tls13_hs_secrets->server_handshake_traffic_secret );
    }

    if( dst_len < hash_len )
    {
        ret = MBEDTLS_ERR_SSL_BUFFER_TOO_SMALL;
        goto exit;
    }

    ret = mbedtls_ssl_get_handshake_transcript( ssl, md_type,
                                                transcript, sizeof( transcript ),
                                                &transcript_len );
    if( ret != 0 )
    {
        MBEDTLS_SSL_DEBUG_RET( 1, "mbedtls_ssl_get_handshake_transcript", ret );
        goto exit;
    }
    MBEDTLS_SSL_DEBUG_BUF( 4, "handshake hash", transcript, transcript_len );

    ret = ssl_tls13_calc_finished_core( hash_alg, base_key, transcript, dst, actual_len );
    if( ret != 0 )
        goto exit;

    MBEDTLS_SSL_DEBUG_BUF( 3, "verify_data for finished message", dst, hash_len );
    MBEDTLS_SSL_DEBUG_MSG( 2, ( "<= mbedtls_ssl_tls13_calculate_verify_data" ) );

exit:
    /* Erase handshake secrets */
    mbedtls_platform_zeroize( base_key, base_key_len );
    mbedtls_platform_zeroize( transcript, sizeof( transcript ) );
    return( ret );
}

#if defined(MBEDTLS_KEY_EXCHANGE_SOME_PSK_ENABLED)
/* mbedtls_ssl_tls13_create_psk_binder():
 *
 *                0
 *                |
 *                v
 *   PSK ->  HKDF-Extract = Early Secret
 *                |
 *                +------> Derive-Secret( .,
 *                |                      "ext binder" |
 *                |                      "res binder",
 *                |                      "" )
 *                |                     = binder_key
 *                ...
 */
int mbedtls_ssl_tls13_create_psk_binder( mbedtls_ssl_context *ssl,
                               const psa_algorithm_t hash_alg,
                               unsigned char const *psk, size_t psk_len,
                               int psk_type,
                               unsigned char const *transcript,
                               unsigned char *result )
{
    int ret = 0;
    unsigned char binder_key[PSA_MAC_MAX_SIZE];
    unsigned char early_secret[PSA_MAC_MAX_SIZE];
    size_t const hash_len = PSA_HASH_LENGTH( hash_alg );
    size_t actual_len;

#if !defined(MBEDTLS_DEBUG_C)
    ssl = NULL; /* make sure we don't use it except for debug */
    ((void) ssl);
#endif

    /* We should never call this function with an unknown hash,
     * but add an assertion anyway. */
    if( ! PSA_ALG_IS_HASH( hash_alg ) )
        return( MBEDTLS_ERR_SSL_INTERNAL_ERROR );

    /*
     *            0
     *            |
     *            v
     *  PSK ->  HKDF-Extract = Early Secret
     *            |
     *            +-----> Derive-Secret(., "ext binder" | "res binder", "")
     *            |                     = binder_key
     *            v
     */

    ret = mbedtls_ssl_tls13_evolve_secret( hash_alg,
                                           NULL,          /* Old secret */
                                           psk, psk_len,  /* Input      */
                                           early_secret );
    if( ret != 0 )
    {
        MBEDTLS_SSL_DEBUG_RET( 1, "mbedtls_ssl_tls13_evolve_secret", ret );
        goto exit;
    }

    MBEDTLS_SSL_DEBUG_BUF( 4, "mbedtls_ssl_tls13_create_psk_binder",
                           early_secret, hash_len ) ;

    if( psk_type == MBEDTLS_SSL_TLS1_3_PSK_RESUMPTION )
    {
        ret = mbedtls_ssl_tls13_derive_secret( hash_alg,
                            early_secret, hash_len,
                            MBEDTLS_SSL_TLS1_3_LBL_WITH_LEN( res_binder ),
                            NULL, 0, MBEDTLS_SSL_TLS1_3_CONTEXT_UNHASHED,
                            binder_key, hash_len );
        MBEDTLS_SSL_DEBUG_MSG( 4, ( "Derive Early Secret with 'res binder'" ) );
    }
    else
    {
        ret = mbedtls_ssl_tls13_derive_secret( hash_alg,
                            early_secret, hash_len,
                            MBEDTLS_SSL_TLS1_3_LBL_WITH_LEN( ext_binder ),
                            NULL, 0, MBEDTLS_SSL_TLS1_3_CONTEXT_UNHASHED,
                            binder_key, hash_len );
        MBEDTLS_SSL_DEBUG_MSG( 4, ( "Derive Early Secret with 'ext binder'" ) );
    }

    if( ret != 0 )
    {
        MBEDTLS_SSL_DEBUG_RET( 1, "mbedtls_ssl_tls13_derive_secret", ret );
        goto exit;
    }

    /*
     * The binding_value is computed in the same way as the Finished message
     * but with the BaseKey being the binder_key.
     */

    ret = ssl_tls13_calc_finished_core( hash_alg, binder_key, transcript,
                                        result, &actual_len );
    if( ret != 0 )
        goto exit;

    MBEDTLS_SSL_DEBUG_BUF( 3, "psk binder", result, actual_len );

exit:

    mbedtls_platform_zeroize( early_secret, sizeof( early_secret ) );
    mbedtls_platform_zeroize( binder_key,   sizeof( binder_key ) );
    return( ret );
}
#endif /* MBEDTLS_KEY_EXCHANGE_SOME_PSK_ENABLED */

int mbedtls_ssl_tls13_populate_transform( mbedtls_ssl_transform *transform,
                                          int endpoint,
                                          int ciphersuite,
                                          mbedtls_ssl_key_set const *traffic_keys,
                                          mbedtls_ssl_context *ssl /* DEBUG ONLY */ )
{
#if !defined(MBEDTLS_USE_PSA_CRYPTO)
    int ret;
    mbedtls_cipher_info_t const *cipher_info;
#endif /* MBEDTLS_USE_PSA_CRYPTO */
    const mbedtls_ssl_ciphersuite_t *ciphersuite_info;
    unsigned char const *key_enc;
    unsigned char const *iv_enc;
    unsigned char const *key_dec;
    unsigned char const *iv_dec;

#if defined(MBEDTLS_USE_PSA_CRYPTO)
    psa_key_type_t key_type;
    psa_key_attributes_t attributes = PSA_KEY_ATTRIBUTES_INIT;
    psa_algorithm_t alg;
    size_t key_bits;
    psa_status_t status = PSA_SUCCESS;
#endif

#if !defined(MBEDTLS_DEBUG_C)
    ssl = NULL; /* make sure we don't use it except for those cases */
    (void) ssl;
#endif

    ciphersuite_info = mbedtls_ssl_ciphersuite_from_id( ciphersuite );
    if( ciphersuite_info == NULL )
    {
        MBEDTLS_SSL_DEBUG_MSG( 1, ( "ciphersuite info for %d not found",
                                    ciphersuite ) );
        return( MBEDTLS_ERR_SSL_BAD_INPUT_DATA );
    }

#if !defined(MBEDTLS_USE_PSA_CRYPTO)
    cipher_info = mbedtls_cipher_info_from_type( ciphersuite_info->cipher );
    if( cipher_info == NULL )
    {
        MBEDTLS_SSL_DEBUG_MSG( 1, ( "cipher info for %u not found",
                                    ciphersuite_info->cipher ) );
        return( MBEDTLS_ERR_SSL_BAD_INPUT_DATA );
    }

    /*
     * Setup cipher contexts in target transform
     */
    if( ( ret = mbedtls_cipher_setup( &transform->cipher_ctx_enc,
                                      cipher_info ) ) != 0 )
    {
        MBEDTLS_SSL_DEBUG_RET( 1, "mbedtls_cipher_setup", ret );
        return( ret );
    }

    if( ( ret = mbedtls_cipher_setup( &transform->cipher_ctx_dec,
                                      cipher_info ) ) != 0 )
    {
        MBEDTLS_SSL_DEBUG_RET( 1, "mbedtls_cipher_setup", ret );
        return( ret );
    }
#endif /* MBEDTLS_USE_PSA_CRYPTO */

#if defined(MBEDTLS_SSL_SRV_C)
    if( endpoint == MBEDTLS_SSL_IS_SERVER )
    {
        key_enc = traffic_keys->server_write_key;
        key_dec = traffic_keys->client_write_key;
        iv_enc = traffic_keys->server_write_iv;
        iv_dec = traffic_keys->client_write_iv;
    }
    else
#endif /* MBEDTLS_SSL_SRV_C */
#if defined(MBEDTLS_SSL_CLI_C)
    if( endpoint == MBEDTLS_SSL_IS_CLIENT )
    {
        key_enc = traffic_keys->client_write_key;
        key_dec = traffic_keys->server_write_key;
        iv_enc = traffic_keys->client_write_iv;
        iv_dec = traffic_keys->server_write_iv;
    }
    else
#endif /* MBEDTLS_SSL_CLI_C */
    {
        /* should not happen */
        return( MBEDTLS_ERR_SSL_INTERNAL_ERROR );
    }

    memcpy( transform->iv_enc, iv_enc, traffic_keys->iv_len );
    memcpy( transform->iv_dec, iv_dec, traffic_keys->iv_len );

#if !defined(MBEDTLS_USE_PSA_CRYPTO)
    if( ( ret = mbedtls_cipher_setkey( &transform->cipher_ctx_enc,
                                       key_enc, cipher_info->key_bitlen,
                                       MBEDTLS_ENCRYPT ) ) != 0 )
    {
        MBEDTLS_SSL_DEBUG_RET( 1, "mbedtls_cipher_setkey", ret );
        return( ret );
    }

    if( ( ret = mbedtls_cipher_setkey( &transform->cipher_ctx_dec,
                                       key_dec, cipher_info->key_bitlen,
                                       MBEDTLS_DECRYPT ) ) != 0 )
    {
        MBEDTLS_SSL_DEBUG_RET( 1, "mbedtls_cipher_setkey", ret );
        return( ret );
    }
#endif /* MBEDTLS_USE_PSA_CRYPTO */

    /*
     * Setup other fields in SSL transform
     */

    if( ( ciphersuite_info->flags & MBEDTLS_CIPHERSUITE_SHORT_TAG ) != 0 )
        transform->taglen  = 8;
    else
        transform->taglen  = 16;

    transform->ivlen       = traffic_keys->iv_len;
    transform->maclen      = 0;
    transform->fixed_ivlen = transform->ivlen;
    transform->tls_version = MBEDTLS_SSL_VERSION_TLS1_3;

    /* We add the true record content type (1 Byte) to the plaintext and
     * then pad to the configured granularity. The minimum length of the
     * type-extended and padded plaintext is therefore the padding
     * granularity. */
    transform->minlen =
        transform->taglen + MBEDTLS_SSL_CID_TLS1_3_PADDING_GRANULARITY;

#if defined(MBEDTLS_USE_PSA_CRYPTO)
    /*
     * Setup psa keys and alg
     */
    if( ( status = mbedtls_ssl_cipher_to_psa( ciphersuite_info->cipher,
                                 transform->taglen,
                                 &alg,
                                 &key_type,
                                 &key_bits ) ) != PSA_SUCCESS )
    {
        MBEDTLS_SSL_DEBUG_RET( 1, "mbedtls_ssl_cipher_to_psa", psa_ssl_status_to_mbedtls( status ) );
        return( psa_ssl_status_to_mbedtls( status ) );
    }

    transform->psa_alg = alg;

    if ( alg != MBEDTLS_SSL_NULL_CIPHER )
    {
        psa_set_key_usage_flags( &attributes, PSA_KEY_USAGE_ENCRYPT );
        psa_set_key_algorithm( &attributes, alg );
        psa_set_key_type( &attributes, key_type );

        if( ( status = psa_import_key( &attributes,
                                key_enc,
                                PSA_BITS_TO_BYTES( key_bits ),
                                &transform->psa_key_enc ) ) != PSA_SUCCESS )
        {
            MBEDTLS_SSL_DEBUG_RET( 1, "psa_import_key", psa_ssl_status_to_mbedtls( status ) );
            return( psa_ssl_status_to_mbedtls( status ) );
        }

        psa_set_key_usage_flags( &attributes, PSA_KEY_USAGE_DECRYPT );

        if( ( status = psa_import_key( &attributes,
                                key_dec,
                                PSA_BITS_TO_BYTES( key_bits ),
                                &transform->psa_key_dec ) ) != PSA_SUCCESS )
        {
            MBEDTLS_SSL_DEBUG_RET( 1, "psa_import_key", psa_ssl_status_to_mbedtls( status ) );
            return( psa_ssl_status_to_mbedtls( status ) );
        }
    }
#endif /* MBEDTLS_USE_PSA_CRYPTO */

    return( 0 );
}

int mbedtls_ssl_tls13_key_schedule_stage_early( mbedtls_ssl_context *ssl )
{
    int ret = MBEDTLS_ERR_ERROR_CORRUPTION_DETECTED;
    psa_algorithm_t hash_alg;
    mbedtls_ssl_handshake_params *handshake = ssl->handshake;
<<<<<<< HEAD
    unsigned char *psk;
    size_t psk_len;
=======
    unsigned char *psk = NULL;
    size_t psk_len = 0;
>>>>>>> e00d6d6b

    if( handshake->ciphersuite_info == NULL )
    {
        MBEDTLS_SSL_DEBUG_MSG( 1, ( "cipher suite info not found" ) );
        return( MBEDTLS_ERR_SSL_INTERNAL_ERROR );
    }

    hash_alg = mbedtls_hash_info_psa_from_md( handshake->ciphersuite_info->mac );
#if defined(MBEDTLS_KEY_EXCHANGE_SOME_PSK_ENABLED)
    if( mbedtls_ssl_tls13_key_exchange_mode_with_psk( ssl ) )
    {
        ret = mbedtls_ssl_tls13_export_handshake_psk( ssl, &psk, &psk_len );
        if( ret != 0 )
        {
            MBEDTLS_SSL_DEBUG_RET( 1, "mbedtls_ssl_tls13_export_handshake_psk",
                                   ret );
            return( ret );
        }
    }
#endif

<<<<<<< HEAD
    ret = ssl_tls13_get_psk( ssl, &psk, &psk_len );
    if( ret != 0 )
    {
        psk = NULL;
        psk_len = 0;
    }

    ret = mbedtls_ssl_tls13_evolve_secret( hash_alg, NULL,
                                           psk, psk_len,
                                           handshake->tls13_master_secrets.early );
#if defined(MBEDTLS_USE_PSA_CRYPTO)
    if( psk != NULL )
        mbedtls_free( psk );
#endif

=======
    ret = mbedtls_ssl_tls13_evolve_secret( hash_alg, NULL, psk, psk_len,
                                           handshake->tls13_master_secrets.early );
#if defined(MBEDTLS_USE_PSA_CRYPTO) && \
    defined(MBEDTLS_KEY_EXCHANGE_SOME_PSK_ENABLED)
    mbedtls_free( (void*)psk );
#endif
>>>>>>> e00d6d6b
    if( ret != 0 )
    {
        MBEDTLS_SSL_DEBUG_RET( 1, "mbedtls_ssl_tls13_evolve_secret", ret );
        return( ret );
    }

    MBEDTLS_SSL_DEBUG_BUF( 4, "mbedtls_ssl_tls13_key_schedule_stage_early",
                           handshake->tls13_master_secrets.early,
                           PSA_HASH_LENGTH( hash_alg ) );
    return( 0 );
}

MBEDTLS_CHECK_RETURN_CRITICAL
static int mbedtls_ssl_tls13_get_cipher_key_info(
                    const mbedtls_ssl_ciphersuite_t *ciphersuite_info,
                    size_t *key_len, size_t *iv_len )
{
    psa_key_type_t key_type;
    psa_algorithm_t alg;
    size_t taglen;
    size_t key_bits;
    psa_status_t status = PSA_ERROR_CORRUPTION_DETECTED;

    if( ciphersuite_info->flags & MBEDTLS_CIPHERSUITE_SHORT_TAG )
        taglen = 8;
    else
        taglen = 16;

    status = mbedtls_ssl_cipher_to_psa( ciphersuite_info->cipher, taglen,
                                        &alg, &key_type, &key_bits );
    if( status != PSA_SUCCESS )
        return psa_ssl_status_to_mbedtls( status );

    *key_len = PSA_BITS_TO_BYTES( key_bits );

    /* TLS 1.3 only have AEAD ciphers, IV length is unconditionally 12 bytes */
    *iv_len = 12;

    return 0;
}

/* mbedtls_ssl_tls13_generate_handshake_keys() generates keys necessary for
 * protecting the handshake messages, as described in Section 7 of TLS 1.3. */
int mbedtls_ssl_tls13_generate_handshake_keys( mbedtls_ssl_context *ssl,
                                               mbedtls_ssl_key_set *traffic_keys )
{
    int ret = MBEDTLS_ERR_ERROR_CORRUPTION_DETECTED;

    mbedtls_md_type_t md_type;

    psa_algorithm_t hash_alg;
    size_t hash_len;

    unsigned char transcript[MBEDTLS_TLS1_3_MD_MAX_SIZE];
    size_t transcript_len;

    size_t key_len, iv_len;

    mbedtls_ssl_handshake_params *handshake = ssl->handshake;
    const mbedtls_ssl_ciphersuite_t *ciphersuite_info = handshake->ciphersuite_info;
    mbedtls_ssl_tls13_handshake_secrets *tls13_hs_secrets = &handshake->tls13_hs_secrets;

    MBEDTLS_SSL_DEBUG_MSG( 2, ( "=> mbedtls_ssl_tls13_generate_handshake_keys" ) );

    ret = mbedtls_ssl_tls13_get_cipher_key_info( ciphersuite_info,
                                                 &key_len, &iv_len );
    if( ret != 0 )
    {
        MBEDTLS_SSL_DEBUG_RET( 1, "mbedtls_ssl_tls13_get_cipher_key_info", ret );
        return ret;
    }

    md_type = ciphersuite_info->mac;

    hash_alg = mbedtls_hash_info_psa_from_md( ciphersuite_info->mac );
    hash_len = PSA_HASH_LENGTH( hash_alg );

    ret = mbedtls_ssl_get_handshake_transcript( ssl, md_type,
                                                transcript,
                                                sizeof( transcript ),
                                                &transcript_len );
    if( ret != 0 )
    {
        MBEDTLS_SSL_DEBUG_RET( 1,
                               "mbedtls_ssl_get_handshake_transcript",
                               ret );
        return( ret );
    }

    ret = mbedtls_ssl_tls13_derive_handshake_secrets( hash_alg,
                                    handshake->tls13_master_secrets.handshake,
                                    transcript, transcript_len, tls13_hs_secrets );
    if( ret != 0 )
    {
        MBEDTLS_SSL_DEBUG_RET( 1, "mbedtls_ssl_tls13_derive_handshake_secrets",
                               ret );
        return( ret );
    }

    MBEDTLS_SSL_DEBUG_BUF( 4, "Client handshake traffic secret",
                    tls13_hs_secrets->client_handshake_traffic_secret,
                    hash_len );
    MBEDTLS_SSL_DEBUG_BUF( 4, "Server handshake traffic secret",
                    tls13_hs_secrets->server_handshake_traffic_secret,
                    hash_len );

    /*
     * Export client handshake traffic secret
     */
    if( ssl->f_export_keys != NULL )
    {
        ssl->f_export_keys( ssl->p_export_keys,
                MBEDTLS_SSL_KEY_EXPORT_TLS1_3_CLIENT_HANDSHAKE_TRAFFIC_SECRET,
                tls13_hs_secrets->client_handshake_traffic_secret,
                hash_len,
                handshake->randbytes,
                handshake->randbytes + MBEDTLS_CLIENT_HELLO_RANDOM_LEN,
                MBEDTLS_SSL_TLS_PRF_NONE /* TODO: FIX! */ );

        ssl->f_export_keys( ssl->p_export_keys,
                MBEDTLS_SSL_KEY_EXPORT_TLS1_3_SERVER_HANDSHAKE_TRAFFIC_SECRET,
                tls13_hs_secrets->server_handshake_traffic_secret,
                hash_len,
                handshake->randbytes,
                handshake->randbytes + MBEDTLS_CLIENT_HELLO_RANDOM_LEN,
                MBEDTLS_SSL_TLS_PRF_NONE /* TODO: FIX! */ );
    }

    ret = mbedtls_ssl_tls13_make_traffic_keys( hash_alg,
                            tls13_hs_secrets->client_handshake_traffic_secret,
                            tls13_hs_secrets->server_handshake_traffic_secret,
                            hash_len, key_len, iv_len, traffic_keys );
    if( ret != 0 )
    {
        MBEDTLS_SSL_DEBUG_RET( 1, "mbedtls_ssl_tls13_make_traffic_keys", ret );
        goto exit;
    }

    MBEDTLS_SSL_DEBUG_BUF( 4, "client_handshake write_key",
                           traffic_keys->client_write_key,
                           traffic_keys->key_len);

    MBEDTLS_SSL_DEBUG_BUF( 4, "server_handshake write_key",
                           traffic_keys->server_write_key,
                           traffic_keys->key_len);

    MBEDTLS_SSL_DEBUG_BUF( 4, "client_handshake write_iv",
                           traffic_keys->client_write_iv,
                           traffic_keys->iv_len);

    MBEDTLS_SSL_DEBUG_BUF( 4, "server_handshake write_iv",
                           traffic_keys->server_write_iv,
                           traffic_keys->iv_len);

    MBEDTLS_SSL_DEBUG_MSG( 2, ( "<= mbedtls_ssl_tls13_generate_handshake_keys" ) );

exit:

    return( ret );
}

int mbedtls_ssl_tls13_key_schedule_stage_handshake( mbedtls_ssl_context *ssl )
{
    int ret = MBEDTLS_ERR_ERROR_CORRUPTION_DETECTED;
#if defined(MBEDTLS_KEY_EXCHANGE_SOME_ECDHE_ENABLED) && defined(MBEDTLS_ECDH_C)
    psa_status_t status = PSA_ERROR_GENERIC_ERROR;
#endif /* MBEDTLS_KEY_EXCHANGE_SOME_ECDHE_ENABLED && MBEDTLS_ECDH_C */
    mbedtls_ssl_handshake_params *handshake = ssl->handshake;
    psa_algorithm_t const hash_alg = mbedtls_hash_info_psa_from_md(
                                        handshake->ciphersuite_info->mac );

#if defined(MBEDTLS_KEY_EXCHANGE_SOME_ECDHE_ENABLED)
    /*
     * Compute ECDHE secret used to compute the handshake secret from which
     * client_handshake_traffic_secret and server_handshake_traffic_secret
     * are derived in the handshake secret derivation stage.
     */
    if( mbedtls_ssl_tls13_key_exchange_mode_with_ephemeral( ssl ) )
    {
        if( mbedtls_ssl_tls13_named_group_is_ecdhe( handshake->offered_group_id ) )
        {
#if defined(MBEDTLS_ECDH_C)
        /* Compute ECDH shared secret. */
        status = psa_raw_key_agreement(
                    PSA_ALG_ECDH, handshake->ecdh_psa_privkey,
                    handshake->ecdh_psa_peerkey, handshake->ecdh_psa_peerkey_len,
                    handshake->premaster, sizeof( handshake->premaster ),
                    &handshake->pmslen );
        if( status != PSA_SUCCESS )
        {
            ret = psa_ssl_status_to_mbedtls( status );
            MBEDTLS_SSL_DEBUG_RET( 1, "psa_raw_key_agreement", ret );
            return( ret );
        }

        status = psa_destroy_key( handshake->ecdh_psa_privkey );
        if( status != PSA_SUCCESS )
        {
            ret = psa_ssl_status_to_mbedtls( status );
            MBEDTLS_SSL_DEBUG_RET( 1, "psa_destroy_key", ret );
            return( ret );
        }

        handshake->ecdh_psa_privkey = MBEDTLS_SVC_KEY_ID_INIT;
#endif /* MBEDTLS_ECDH_C */
        }
        else if( mbedtls_ssl_tls13_named_group_is_dhe( handshake->offered_group_id ) )
        {
            MBEDTLS_SSL_DEBUG_MSG( 1, ( "DHE not supported." ) );
            return( MBEDTLS_ERR_ECP_FEATURE_UNAVAILABLE );
        }
    }
#else
    return( MBEDTLS_ERR_ECP_FEATURE_UNAVAILABLE );
#endif /* MBEDTLS_KEY_EXCHANGE_SOME_ECDHE_ENABLED */

    /*
     * Compute the Handshake secret
     */
    ret = mbedtls_ssl_tls13_evolve_secret( hash_alg,
                                           handshake->tls13_master_secrets.early,
                                           handshake->premaster, handshake->pmslen,
                                           handshake->tls13_master_secrets.handshake );
    if( ret != 0 )
    {
        MBEDTLS_SSL_DEBUG_RET( 1, "mbedtls_ssl_tls13_evolve_secret", ret );
        return( ret );
    }

    MBEDTLS_SSL_DEBUG_BUF( 4, "Handshake secret",
                           handshake->tls13_master_secrets.handshake,
                           PSA_HASH_LENGTH( hash_alg ) );

#if defined(MBEDTLS_KEY_EXCHANGE_SOME_ECDHE_ENABLED)
    mbedtls_platform_zeroize( handshake->premaster, sizeof( handshake->premaster ) );
#endif /* MBEDTLS_KEY_EXCHANGE_SOME_ECDHE_ENABLED */
    return( 0 );
}

/* Generate application traffic keys since any records following a 1-RTT Finished message
 * MUST be encrypted under the application traffic key.
 */
int mbedtls_ssl_tls13_generate_application_keys(
                                        mbedtls_ssl_context *ssl,
                                        mbedtls_ssl_key_set *traffic_keys )
{
    int ret = MBEDTLS_ERR_ERROR_CORRUPTION_DETECTED;
    mbedtls_ssl_handshake_params *handshake = ssl->handshake;

    /* Address at which to store the application secrets */
    mbedtls_ssl_tls13_application_secrets * const app_secrets =
        &ssl->session_negotiate->app_secrets;

    /* Holding the transcript up to and including the ServerFinished */
    unsigned char transcript[MBEDTLS_TLS1_3_MD_MAX_SIZE];
    size_t transcript_len;

    /* Variables relating to the hash for the chosen ciphersuite. */
    mbedtls_md_type_t md_type;

    psa_algorithm_t hash_alg;
    size_t hash_len;

    /* Variables relating to the cipher for the chosen ciphersuite. */
    size_t key_len, iv_len;

    MBEDTLS_SSL_DEBUG_MSG( 2, ( "=> derive application traffic keys" ) );

    /* Extract basic information about hash and ciphersuite */

    ret = mbedtls_ssl_tls13_get_cipher_key_info( handshake->ciphersuite_info,
                                                 &key_len, &iv_len );
    if( ret != 0 )
    {
        MBEDTLS_SSL_DEBUG_RET( 1, "mbedtls_ssl_tls13_get_cipher_key_info", ret );
        goto cleanup;
    }

    md_type = handshake->ciphersuite_info->mac;

    hash_alg = mbedtls_hash_info_psa_from_md( handshake->ciphersuite_info->mac );
    hash_len = PSA_HASH_LENGTH( hash_alg );

    /* Compute current handshake transcript. It's the caller's responsibility
     * to call this at the right time, that is, after the ServerFinished. */

    ret = mbedtls_ssl_get_handshake_transcript( ssl, md_type,
                                      transcript, sizeof( transcript ),
                                      &transcript_len );
    if( ret != 0 )
        goto cleanup;

    /* Compute application secrets from master secret and transcript hash. */

    ret = mbedtls_ssl_tls13_derive_application_secrets( hash_alg,
                                   handshake->tls13_master_secrets.app,
                                   transcript, transcript_len,
                                   app_secrets );
    if( ret != 0 )
    {
        MBEDTLS_SSL_DEBUG_RET( 1,
                     "mbedtls_ssl_tls13_derive_application_secrets", ret );
        goto cleanup;
    }

    /* Derive first epoch of IV + Key for application traffic. */

    ret = mbedtls_ssl_tls13_make_traffic_keys( hash_alg,
                             app_secrets->client_application_traffic_secret_N,
                             app_secrets->server_application_traffic_secret_N,
                             hash_len, key_len, iv_len, traffic_keys );
    if( ret != 0 )
    {
        MBEDTLS_SSL_DEBUG_RET( 1, "mbedtls_ssl_tls13_make_traffic_keys", ret );
        goto cleanup;
    }

    MBEDTLS_SSL_DEBUG_BUF( 4, "Client application traffic secret",
                           app_secrets->client_application_traffic_secret_N,
                           hash_len );

    MBEDTLS_SSL_DEBUG_BUF( 4, "Server application traffic secret",
                           app_secrets->server_application_traffic_secret_N,
                           hash_len );

    /*
     * Export client/server application traffic secret 0
     */
    if( ssl->f_export_keys != NULL )
    {
        ssl->f_export_keys( ssl->p_export_keys,
                MBEDTLS_SSL_KEY_EXPORT_TLS1_3_CLIENT_APPLICATION_TRAFFIC_SECRET,
                app_secrets->client_application_traffic_secret_N, hash_len,
                handshake->randbytes,
                handshake->randbytes + MBEDTLS_CLIENT_HELLO_RANDOM_LEN,
                MBEDTLS_SSL_TLS_PRF_NONE /* TODO: this should be replaced by
                                            a new constant for TLS 1.3! */ );

        ssl->f_export_keys( ssl->p_export_keys,
                MBEDTLS_SSL_KEY_EXPORT_TLS1_3_SERVER_APPLICATION_TRAFFIC_SECRET,
                app_secrets->server_application_traffic_secret_N, hash_len,
                handshake->randbytes,
                handshake->randbytes + MBEDTLS_CLIENT_HELLO_RANDOM_LEN,
                MBEDTLS_SSL_TLS_PRF_NONE /* TODO: this should be replaced by
                                            a new constant for TLS 1.3! */ );
    }

    MBEDTLS_SSL_DEBUG_BUF( 4, "client application_write_key:",
                              traffic_keys->client_write_key, key_len );
    MBEDTLS_SSL_DEBUG_BUF( 4, "server application write key",
                              traffic_keys->server_write_key, key_len );
    MBEDTLS_SSL_DEBUG_BUF( 4, "client application write IV",
                              traffic_keys->client_write_iv, iv_len );
    MBEDTLS_SSL_DEBUG_BUF( 4, "server application write IV",
                              traffic_keys->server_write_iv, iv_len );

    MBEDTLS_SSL_DEBUG_MSG( 2, ( "<= derive application traffic keys" ) );

 cleanup:
    /* randbytes is not used again */
    mbedtls_platform_zeroize( ssl->handshake->randbytes,
                              sizeof( ssl->handshake->randbytes ) );

    mbedtls_platform_zeroize( transcript, sizeof( transcript ) );
    return( ret );
}

#if defined(MBEDTLS_ZERO_RTT)
/* Early Data Key Derivation for TLS 1.3 */
int mbedtls_ssl_tls13_generate_early_data_keys(
    mbedtls_ssl_context *ssl,
    mbedtls_ssl_key_set *traffic_keys )
{
    int ret = 0;

    mbedtls_md_type_t md_type;
    mbedtls_md_info_t const *md_info;
    size_t md_size;

    unsigned char transcript[MBEDTLS_MD_MAX_SIZE];
    size_t transcript_len;

    mbedtls_cipher_info_t const *cipher_info;
    size_t key_len, iv_len;

    MBEDTLS_SSL_DEBUG_MSG( 2,
         ( "=> mbedtls_ssl_tls13_generate_early_data_keys" ) );

    cipher_info = mbedtls_cipher_info_from_type(
                                  ssl->handshake->ciphersuite_info->cipher );
    key_len = cipher_info->key_bitlen / 8;
    iv_len = cipher_info->iv_size;

    md_type = ssl->handshake->ciphersuite_info->mac;
    md_info = mbedtls_md_info_from_type( md_type );
    md_size = mbedtls_md_get_size( md_info );

    ret = mbedtls_ssl_get_handshake_transcript( ssl, md_type,
                                                transcript, sizeof( transcript ),
                                                &transcript_len );
    if( ret != 0 )
    {
        MBEDTLS_SSL_DEBUG_RET( 1, "mbedtls_ssl_get_handshake_transcript", ret );
        return( ret );
    }

    ret = mbedtls_ssl_tls13_derive_early_secrets(
              mbedtls_psa_translate_md( md_type ),
              ssl->handshake->tls13_master_secrets.early,
              transcript, transcript_len,
              &ssl->handshake->early_secrets );
    if( ret != 0 )
    {
        MBEDTLS_SSL_DEBUG_RET( 1, "mbedtls_ssl_tls13_derive_early_secrets", ret );
        return( ret );
    }

    MBEDTLS_SSL_DEBUG_BUF( 4, "client_early_traffic_secret",
                ssl->handshake->early_secrets.client_early_traffic_secret,
                md_size );

#if defined(MBEDTLS_SSL_EXPORT_KEYS)
    if( ssl->f_export_keys != NULL )
    {
        ssl->f_export_keys( ssl->p_export_keys,
                MBEDTLS_SSL_KEY_EXPORT_TLS1_3_CLIENT_EARLY_SECRET,
                ssl->handshake->early_secrets.client_early_traffic_secret,
                md_size,
                ssl->handshake->randbytes,
                ssl->handshake->randbytes + MBEDTLS_CLIENT_HELLO_RANDOM_LEN,
                MBEDTLS_SSL_TLS_PRF_NONE /* TODO: FIX! */ );
    }
#endif /* MBEDTLS_SSL_EXPORT_KEYS */

    ret = mbedtls_ssl_tls13_make_traffic_keys(
                      mbedtls_psa_translate_md( md_type ),
                      ssl->handshake->early_secrets.client_early_traffic_secret,
                      ssl->handshake->early_secrets.client_early_traffic_secret,
                      md_size, key_len, iv_len, traffic_keys );
    if( ret != 0 )
    {
        MBEDTLS_SSL_DEBUG_RET( 1, "mbedtls_ssl_tls13_make_traffic_keys", ret );
        return( ret );
    }

    MBEDTLS_SSL_DEBUG_MSG( 2, ( "<= mbedtls_ssl_tls13_generate_early_data_keys" ) );
    return( ret );
}
#endif /* MBEDTLS_ZERO_RTT */

int mbedtls_ssl_tls13_compute_handshake_transform( mbedtls_ssl_context *ssl )
{
    int ret = MBEDTLS_ERR_ERROR_CORRUPTION_DETECTED;
    mbedtls_ssl_key_set traffic_keys;
    mbedtls_ssl_transform *transform_handshake = NULL;
    mbedtls_ssl_handshake_params *handshake = ssl->handshake;

    /* Compute handshake secret */
    ret = mbedtls_ssl_tls13_key_schedule_stage_handshake( ssl );
    if( ret != 0 )
    {
        MBEDTLS_SSL_DEBUG_RET( 1, "mbedtls_ssl_tls13_derive_master_secret", ret );
        goto cleanup;
    }

    /* Next evolution in key schedule: Establish handshake secret and
     * key material. */
    ret = mbedtls_ssl_tls13_generate_handshake_keys( ssl, &traffic_keys );
    if( ret != 0 )
    {
        MBEDTLS_SSL_DEBUG_RET( 1, "mbedtls_ssl_tls13_generate_handshake_keys",
                               ret );
        goto cleanup;
    }

    transform_handshake = mbedtls_calloc( 1, sizeof( mbedtls_ssl_transform ) );
    if( transform_handshake == NULL )
    {
        ret = MBEDTLS_ERR_SSL_ALLOC_FAILED;
        goto cleanup;
    }

    ret = mbedtls_ssl_tls13_populate_transform(
                                        transform_handshake,
                                        ssl->conf->endpoint,
                                        ssl->session_negotiate->ciphersuite,
                                        &traffic_keys,
                                        ssl );
    if( ret != 0 )
    {
        MBEDTLS_SSL_DEBUG_RET( 1, "mbedtls_ssl_tls13_populate_transform", ret );
        goto cleanup;
    }
    handshake->transform_handshake = transform_handshake;

cleanup:
    mbedtls_platform_zeroize( &traffic_keys, sizeof( traffic_keys ) );
    if( ret != 0 )
        mbedtls_free( transform_handshake );

    return( ret );
}

int mbedtls_ssl_tls13_compute_application_transform( mbedtls_ssl_context *ssl )
{
    int ret = MBEDTLS_ERR_ERROR_CORRUPTION_DETECTED;
    mbedtls_ssl_key_set traffic_keys;
    mbedtls_ssl_transform *transform_application = NULL;

    ret = mbedtls_ssl_tls13_key_schedule_stage_application( ssl );
    if( ret != 0 )
    {
        MBEDTLS_SSL_DEBUG_RET( 1,
           "mbedtls_ssl_tls13_key_schedule_stage_application", ret );
        goto cleanup;
    }

    ret = mbedtls_ssl_tls13_generate_application_keys( ssl, &traffic_keys );
    if( ret != 0 )
    {
        MBEDTLS_SSL_DEBUG_RET( 1,
            "mbedtls_ssl_tls13_generate_application_keys", ret );
        goto cleanup;
    }

    transform_application =
        mbedtls_calloc( 1, sizeof( mbedtls_ssl_transform ) );
    if( transform_application == NULL )
    {
        ret = MBEDTLS_ERR_SSL_ALLOC_FAILED;
        goto cleanup;
    }

    ret = mbedtls_ssl_tls13_populate_transform(
                                    transform_application,
                                    ssl->conf->endpoint,
                                    ssl->session_negotiate->ciphersuite,
                                    &traffic_keys,
                                    ssl );
    if( ret != 0 )
    {
        MBEDTLS_SSL_DEBUG_RET( 1, "mbedtls_ssl_tls13_populate_transform", ret );
        goto cleanup;
    }

#if !defined(MBEDTLS_SSL_USE_MPS)
    ssl->transform_application = transform_application;
#else /* MBEDTLS_SSL_USE_MPS */
    ret = mbedtls_mps_add_key_material( &ssl->mps->l4,
                                        transform_application,
                                        &ssl->epoch_application );
    if( ret != 0 )
        goto cleanup;
#endif /* MBEDTLS_SSL_USE_MPS */

cleanup:

    mbedtls_platform_zeroize( &traffic_keys, sizeof( traffic_keys ) );
    if( ret != 0 )
    {
        mbedtls_free( transform_application );
    }
    return( ret );
}
<<<<<<< HEAD
#endif /* MBEDTLS_SSL_PROTO_TLS1_3 */
=======

#if defined(MBEDTLS_KEY_EXCHANGE_SOME_PSK_ENABLED)
int mbedtls_ssl_tls13_export_handshake_psk( mbedtls_ssl_context *ssl,
                                            unsigned char **psk,
                                            size_t *psk_len )
{
#if defined(MBEDTLS_USE_PSA_CRYPTO)
    psa_key_attributes_t key_attributes = PSA_KEY_ATTRIBUTES_INIT;
    psa_status_t status = PSA_ERROR_CORRUPTION_DETECTED;

    *psk_len = 0;
    *psk = NULL;

    if( mbedtls_svc_key_id_is_null( ssl->handshake->psk_opaque ) )
        return( MBEDTLS_ERR_SSL_INTERNAL_ERROR );

    status = psa_get_key_attributes( ssl->handshake->psk_opaque, &key_attributes );
    if( status != PSA_SUCCESS )
        return( psa_ssl_status_to_mbedtls( status ) );

    *psk_len = PSA_BITS_TO_BYTES( psa_get_key_bits( &key_attributes ) );
    *psk = mbedtls_calloc( 1, *psk_len );
    if( *psk == NULL )
        return( MBEDTLS_ERR_SSL_ALLOC_FAILED );

    status = psa_export_key( ssl->handshake->psk_opaque,
                             (uint8_t *)*psk, *psk_len, psk_len );
    if( status != PSA_SUCCESS )
    {
        mbedtls_free( (void *)*psk );
        *psk = NULL;
        return( psa_ssl_status_to_mbedtls( status ) );
    }
    return( 0 );
#else
    *psk = ssl->handshake->psk;
    *psk_len = ssl->handshake->psk_len;
    if( *psk == NULL )
        return( MBEDTLS_ERR_SSL_INTERNAL_ERROR );
    return( 0 );
#endif /* !MBEDTLS_USE_PSA_CRYPTO */
}
#endif /* MBEDTLS_KEY_EXCHANGE_SOME_PSK_ENABLED */

#endif /* MBEDTLS_SSL_PROTO_TLS1_3 */
>>>>>>> e00d6d6b
<|MERGE_RESOLUTION|>--- conflicted
+++ resolved
@@ -1168,13 +1168,8 @@
     int ret = MBEDTLS_ERR_ERROR_CORRUPTION_DETECTED;
     psa_algorithm_t hash_alg;
     mbedtls_ssl_handshake_params *handshake = ssl->handshake;
-<<<<<<< HEAD
-    unsigned char *psk;
-    size_t psk_len;
-=======
     unsigned char *psk = NULL;
     size_t psk_len = 0;
->>>>>>> e00d6d6b
 
     if( handshake->ciphersuite_info == NULL )
     {
@@ -1196,30 +1191,12 @@
     }
 #endif
 
-<<<<<<< HEAD
-    ret = ssl_tls13_get_psk( ssl, &psk, &psk_len );
-    if( ret != 0 )
-    {
-        psk = NULL;
-        psk_len = 0;
-    }
-
-    ret = mbedtls_ssl_tls13_evolve_secret( hash_alg, NULL,
-                                           psk, psk_len,
-                                           handshake->tls13_master_secrets.early );
-#if defined(MBEDTLS_USE_PSA_CRYPTO)
-    if( psk != NULL )
-        mbedtls_free( psk );
-#endif
-
-=======
     ret = mbedtls_ssl_tls13_evolve_secret( hash_alg, NULL, psk, psk_len,
                                            handshake->tls13_master_secrets.early );
 #if defined(MBEDTLS_USE_PSA_CRYPTO) && \
     defined(MBEDTLS_KEY_EXCHANGE_SOME_PSK_ENABLED)
     mbedtls_free( (void*)psk );
 #endif
->>>>>>> e00d6d6b
     if( ret != 0 )
     {
         MBEDTLS_SSL_DEBUG_RET( 1, "mbedtls_ssl_tls13_evolve_secret", ret );
@@ -1784,9 +1761,6 @@
     }
     return( ret );
 }
-<<<<<<< HEAD
-#endif /* MBEDTLS_SSL_PROTO_TLS1_3 */
-=======
 
 #if defined(MBEDTLS_KEY_EXCHANGE_SOME_PSK_ENABLED)
 int mbedtls_ssl_tls13_export_handshake_psk( mbedtls_ssl_context *ssl,
@@ -1832,4 +1806,3 @@
 #endif /* MBEDTLS_KEY_EXCHANGE_SOME_PSK_ENABLED */
 
 #endif /* MBEDTLS_SSL_PROTO_TLS1_3 */
->>>>>>> e00d6d6b

/*
 *  TLS 1.3 key schedule
 *
 *  Copyright The Mbed TLS Contributors
 *  SPDX-License-Identifier: Apache-2.0
 *
 *  Licensed under the Apache License, Version 2.0 ( the "License" ); you may
 *  not use this file except in compliance with the License.
 *  You may obtain a copy of the License at
 *
 *  http://www.apache.org/licenses/LICENSE-2.0
 *
 *  Unless required by applicable law or agreed to in writing, software
 *  distributed under the License is distributed on an "AS IS" BASIS, WITHOUT
 *  WARRANTIES OR CONDITIONS OF ANY KIND, either express or implied.
 *  See the License for the specific language governing permissions and
 *  limitations under the License.
 */

#include "common.h"

#if defined(MBEDTLS_SSL_PROTO_TLS1_3_EXPERIMENTAL)

#include "mbedtls/hkdf.h"
<<<<<<< HEAD
#include "mbedtls/ssl_internal.h"
#include "mbedtls/debug.h"
=======
#include "ssl_misc.h"
>>>>>>> b637150d
#include "ssl_tls13_keys.h"
#include "mbedtls/debug.h"

#include <stdint.h>
#include <string.h>

#if defined(MBEDTLS_PLATFORM_C)
#include "mbedtls/platform.h"
#else
#include <stdlib.h>
#define mbedtls_calloc    calloc
#define mbedtls_free       free
#endif /* MBEDTLS_PLATFORM_C */

#define MBEDTLS_SSL_TLS1_3_LABEL( name, string )       \
    .name = string,

struct mbedtls_ssl_tls1_3_labels_struct const mbedtls_ssl_tls1_3_labels =
{
    /* This seems to work in C, despite the string literal being one
     * character too long due to the 0-termination. */
    MBEDTLS_SSL_TLS1_3_LABEL_LIST
};

#undef MBEDTLS_SSL_TLS1_3_LABEL

/*
 * This function creates a HkdfLabel structure used in the TLS 1.3 key schedule.
 *
 * The HkdfLabel is specified in RFC 8446 as follows:
 *
 * struct HkdfLabel {
 *   uint16 length;            // Length of expanded key material
 *   opaque label<7..255>;     // Always prefixed by "tls13 "
 *   opaque context<0..255>;   // Usually a communication transcript hash
 * };
 *
 * Parameters:
 * - desired_length: Length of expanded key material
 *                   Even though the standard allows expansion to up to
 *                   2**16 Bytes, TLS 1.3 never uses expansion to more than
 *                   255 Bytes, so we require `desired_length` to be at most
 *                   255. This allows us to save a few Bytes of code by
 *                   hardcoding the writing of the high bytes.
 * - (label, llen): label + label length, without "tls13 " prefix
 *                  The label length MUST be less than or equal to
 *                  MBEDTLS_SSL_TLS1_3_KEY_SCHEDULE_MAX_LABEL_LEN
 *                  It is the caller's responsibility to ensure this.
 *                  All (label, label length) pairs used in TLS 1.3
 *                  can be obtained via MBEDTLS_SSL_TLS1_3_LBL_WITH_LEN().
 * - (ctx, clen): context + context length
 *                The context length MUST be less than or equal to
 *                MBEDTLS_SSL_TLS1_3_KEY_SCHEDULE_MAX_CONTEXT_LEN
 *                It is the caller's responsibility to ensure this.
 * - dst: Target buffer for HkdfLabel structure,
 *        This MUST be a writable buffer of size
 *        at least SSL_TLS1_3_KEY_SCHEDULE_MAX_HKDF_LABEL_LEN Bytes.
 * - dlen: Pointer at which to store the actual length of
 *         the HkdfLabel structure on success.
 */

static const char tls1_3_label_prefix[6] = "tls13 ";

#define SSL_TLS1_3_KEY_SCHEDULE_HKDF_LABEL_LEN( label_len, context_len ) \
    (   2                  /* expansion length           */ \
      + 1                  /* label length               */ \
      + label_len                                           \
      + 1                  /* context length             */ \
      + context_len )

#define SSL_TLS1_3_KEY_SCHEDULE_MAX_HKDF_LABEL_LEN                      \
    SSL_TLS1_3_KEY_SCHEDULE_HKDF_LABEL_LEN(                             \
                     sizeof(tls1_3_label_prefix) +                      \
                     MBEDTLS_SSL_TLS1_3_KEY_SCHEDULE_MAX_LABEL_LEN,     \
                     MBEDTLS_SSL_TLS1_3_KEY_SCHEDULE_MAX_CONTEXT_LEN )

static void ssl_tls1_3_hkdf_encode_label(
                            size_t desired_length,
                            const unsigned char *label, size_t llen,
                            const unsigned char *ctx, size_t clen,
                            unsigned char *dst, size_t *dlen )
{
    size_t total_label_len =
        sizeof(tls1_3_label_prefix) + llen;
    size_t total_hkdf_lbl_len =
        SSL_TLS1_3_KEY_SCHEDULE_HKDF_LABEL_LEN( total_label_len, clen );

    unsigned char *p = dst;

    /* Add the size of the expanded key material.
     * We're hardcoding the high byte to 0 here assuming that we never use
     * TLS 1.3 HKDF key expansion to more than 255 Bytes. */
#if MBEDTLS_SSL_TLS1_3_KEY_SCHEDULE_MAX_EXPANSION_LEN > 255
#error "The implementation of ssl_tls1_3_hkdf_encode_label() is not fit for the \
        value of MBEDTLS_SSL_TLS1_3_KEY_SCHEDULE_MAX_EXPANSION_LEN"
#endif

    *p++ = 0;
    *p++ = (unsigned char)( ( desired_length >> 0 ) & 0xFF );

    /* Add label incl. prefix */
    *p++ = (unsigned char)( total_label_len & 0xFF );
    memcpy( p, tls1_3_label_prefix, sizeof(tls1_3_label_prefix) );
    p += sizeof(tls1_3_label_prefix);
    memcpy( p, label, llen );
    p += llen;

    /* Add context value */
    *p++ = (unsigned char)( clen & 0xFF );
    if( clen != 0 )
        memcpy( p, ctx, clen );

    /* Return total length to the caller.  */
    *dlen = total_hkdf_lbl_len;
}

int mbedtls_ssl_tls1_3_hkdf_expand_label(
                     mbedtls_md_type_t hash_alg,
                     const unsigned char *secret, size_t slen,
                     const unsigned char *label, size_t llen,
                     const unsigned char *ctx, size_t clen,
                     unsigned char *buf, size_t blen )
{
    const mbedtls_md_info_t *md;
    unsigned char hkdf_label[ SSL_TLS1_3_KEY_SCHEDULE_MAX_HKDF_LABEL_LEN ];
    size_t hkdf_label_len;

    if( llen > MBEDTLS_SSL_TLS1_3_KEY_SCHEDULE_MAX_LABEL_LEN )
    {
        /* Should never happen since this is an internal
         * function, and we know statically which labels
         * are allowed. */
        return( MBEDTLS_ERR_SSL_INTERNAL_ERROR );
    }

    if( clen > MBEDTLS_SSL_TLS1_3_KEY_SCHEDULE_MAX_CONTEXT_LEN )
    {
        /* Should not happen, as above. */
        return( MBEDTLS_ERR_SSL_INTERNAL_ERROR );
    }

    if( blen > MBEDTLS_SSL_TLS1_3_KEY_SCHEDULE_MAX_EXPANSION_LEN )
    {
        /* Should not happen, as above. */
        return( MBEDTLS_ERR_SSL_INTERNAL_ERROR );
    }

    md = mbedtls_md_info_from_type( hash_alg );
    if( md == NULL )
        return( MBEDTLS_ERR_SSL_BAD_INPUT_DATA );

    ssl_tls1_3_hkdf_encode_label( blen,
                                  label, llen,
                                  ctx, clen,
                                  hkdf_label,
                                  &hkdf_label_len );

    return( mbedtls_hkdf_expand( md,
                                 secret, slen,
                                 hkdf_label, hkdf_label_len,
                                 buf, blen ) );
}

/*
 * The traffic keying material is generated from the following inputs:
 *
 *  - One secret value per sender.
 *  - A purpose value indicating the specific value being generated
 *  - The desired lengths of key and IV.
 *
 * The expansion itself is based on HKDF:
 *
 *   [sender]_write_key = HKDF-Expand-Label( Secret, "key", "", key_length )
 *   [sender]_write_iv  = HKDF-Expand-Label( Secret, "iv" , "", iv_length )
 *
 * [sender] denotes the sending side and the Secret value is provided
 * by the function caller. Note that we generate server and client side
 * keys in a single function call.
 */
int mbedtls_ssl_tls1_3_make_traffic_keys(
                     mbedtls_md_type_t hash_alg,
                     const unsigned char *client_secret,
                     const unsigned char *server_secret,
                     size_t slen, size_t key_len, size_t iv_len,
                     mbedtls_ssl_key_set *keys )
{
    int ret = 0;

    ret = mbedtls_ssl_tls1_3_hkdf_expand_label( hash_alg,
                    client_secret, slen,
                    MBEDTLS_SSL_TLS1_3_LBL_WITH_LEN( key ),
                    NULL, 0,
                    keys->client_write_key, key_len );
    if( ret != 0 )
        return( ret );

    ret = mbedtls_ssl_tls1_3_hkdf_expand_label( hash_alg,
                    server_secret, slen,
                    MBEDTLS_SSL_TLS1_3_LBL_WITH_LEN( key ),
                    NULL, 0,
                    keys->server_write_key, key_len );
    if( ret != 0 )
        return( ret );

    ret = mbedtls_ssl_tls1_3_hkdf_expand_label( hash_alg,
                    client_secret, slen,
                    MBEDTLS_SSL_TLS1_3_LBL_WITH_LEN( iv ),
                    NULL, 0,
                    keys->client_write_iv, iv_len );
    if( ret != 0 )
        return( ret );

    ret = mbedtls_ssl_tls1_3_hkdf_expand_label( hash_alg,
                    server_secret, slen,
                    MBEDTLS_SSL_TLS1_3_LBL_WITH_LEN( iv ),
                    NULL, 0,
                    keys->server_write_iv, iv_len );
    if( ret != 0 )
        return( ret );

    keys->key_len = key_len;
    keys->iv_len = iv_len;

    return( 0 );
}

int mbedtls_ssl_tls1_3_derive_secret(
                   mbedtls_md_type_t hash_alg,
                   const unsigned char *secret, size_t slen,
                   const unsigned char *label, size_t llen,
                   const unsigned char *ctx, size_t clen,
                   int ctx_hashed,
                   unsigned char *dstbuf, size_t buflen )
{
    int ret;
    unsigned char hashed_context[ MBEDTLS_MD_MAX_SIZE ];

    const mbedtls_md_info_t *md;
    md = mbedtls_md_info_from_type( hash_alg );
    if( md == NULL )
        return( MBEDTLS_ERR_SSL_BAD_INPUT_DATA );

    if( ctx_hashed == MBEDTLS_SSL_TLS1_3_CONTEXT_UNHASHED )
    {
        ret = mbedtls_md( md, ctx, clen, hashed_context );
        if( ret != 0 )
            return( ret );
        clen = mbedtls_md_get_size( md );
    }
    else
    {
        if( clen > sizeof(hashed_context) )
        {
            /* This should never happen since this function is internal
             * and the code sets `ctx_hashed` correctly.
             * Let's double-check nonetheless to not run at the risk
             * of getting a stack overflow. */
            return( MBEDTLS_ERR_SSL_INTERNAL_ERROR );
        }

        memcpy( hashed_context, ctx, clen );
    }

    return( mbedtls_ssl_tls1_3_hkdf_expand_label( hash_alg,
                                                  secret, slen,
                                                  label, llen,
                                                  hashed_context, clen,
                                                  dstbuf, buflen ) );
}

int mbedtls_ssl_tls1_3_evolve_secret(
                   mbedtls_md_type_t hash_alg,
                   const unsigned char *secret_old,
                   const unsigned char *input, size_t input_len,
                   unsigned char *secret_new )
{
    int ret = MBEDTLS_ERR_SSL_INTERNAL_ERROR;
    size_t hlen, ilen;
    unsigned char tmp_secret[ MBEDTLS_MD_MAX_SIZE ] = { 0 };
    unsigned char tmp_input [ MBEDTLS_SSL_TLS1_3_MAX_IKM_SIZE ] = { 0 };

    const mbedtls_md_info_t *md;
    md = mbedtls_md_info_from_type( hash_alg );
    if( md == NULL )
        return( MBEDTLS_ERR_SSL_BAD_INPUT_DATA );

    hlen = mbedtls_md_get_size( md );

    /* For non-initial runs, call Derive-Secret( ., "derived", "")
     * on the old secret. */
    if( secret_old != NULL )
    {
        MBEDTLS_SSL_PROC_CHK(
            mbedtls_ssl_tls1_3_derive_secret(
                hash_alg,
                secret_old, hlen,
                MBEDTLS_SSL_TLS1_3_LBL_WITH_LEN( derived ),
                NULL, 0, /* context */
                MBEDTLS_SSL_TLS1_3_CONTEXT_UNHASHED,
                tmp_secret, hlen ) );
    }

    if( input != NULL )
    {
        memcpy( tmp_input, input, input_len );
        ilen = input_len;
    }
    else
    {
        ilen = hlen;
    }

    /* HKDF-Extract takes a salt and input key material.
     * The salt is the old secret, and the input key material
     * is the input secret (PSK / ECDHE). */
    MBEDTLS_SSL_PROC_CHK( mbedtls_hkdf_extract( md,
        tmp_secret, hlen,
        tmp_input, ilen,
        secret_new ) );

    ret = 0;

 cleanup:

    mbedtls_platform_zeroize( tmp_secret, sizeof(tmp_secret) );
    mbedtls_platform_zeroize( tmp_input,  sizeof(tmp_input)  );
    return( ret );
}

<<<<<<< HEAD
/*
 *
 * The following code hasn't been upstreamed yet.
 *
 */

#if defined(MBEDTLS_ZERO_RTT)
=======
>>>>>>> b637150d
int mbedtls_ssl_tls1_3_derive_early_secrets(
          mbedtls_md_type_t md_type,
          unsigned char const *early_secret,
          unsigned char const *transcript, size_t transcript_len,
<<<<<<< HEAD
          mbedtls_ssl_tls1_3_early_secrets *derived_early_secrets )
=======
          mbedtls_ssl_tls1_3_early_secrets *derived )
>>>>>>> b637150d
{
    int ret;
    mbedtls_md_info_t const * const md_info = mbedtls_md_info_from_type( md_type );
    size_t const md_size = mbedtls_md_get_size( md_info );

<<<<<<< HEAD
=======
    /* We should never call this function with an unknown hash,
     * but add an assertion anyway. */
    if( md_info == 0 )
        return( MBEDTLS_ERR_SSL_INTERNAL_ERROR );

>>>>>>> b637150d
    /*
     *            0
     *            |
     *            v
     *  PSK ->  HKDF-Extract = Early Secret
     *            |
<<<<<<< HEAD
     *            +-----> Derive-Secret(., "ext binder" | "res binder", "")
     *            |                     = binder_key
     *            |
=======
>>>>>>> b637150d
     *            +-----> Derive-Secret(., "c e traffic", ClientHello)
     *            |                     = client_early_traffic_secret
     *            |
     *            +-----> Derive-Secret(., "e exp master", ClientHello)
     *            |                     = early_exporter_master_secret
     *            v
     */

    /* Create client_early_traffic_secret */
    ret = mbedtls_ssl_tls1_3_derive_secret( md_type,
                         early_secret, md_size,
                         MBEDTLS_SSL_TLS1_3_LBL_WITH_LEN( c_e_traffic ),
                         transcript, transcript_len,
                         MBEDTLS_SSL_TLS1_3_CONTEXT_HASHED,
<<<<<<< HEAD
                         derived_early_secrets->client_early_traffic_secret,
=======
                         derived->client_early_traffic_secret,
>>>>>>> b637150d
                         md_size );
    if( ret != 0 )
        return( ret );

    /* Create early exporter */
    ret = mbedtls_ssl_tls1_3_derive_secret( md_type,
                         early_secret, md_size,
                         MBEDTLS_SSL_TLS1_3_LBL_WITH_LEN( e_exp_master ),
                         transcript, transcript_len,
                         MBEDTLS_SSL_TLS1_3_CONTEXT_HASHED,
<<<<<<< HEAD
                         derived_early_secrets->early_exporter_master_secret,
=======
                         derived->early_exporter_master_secret,
>>>>>>> b637150d
                         md_size );
    if( ret != 0 )
        return( ret );

    return( 0 );
}
<<<<<<< HEAD
#endif /* MBEDTLS_ZERO_RTT */
=======
>>>>>>> b637150d

int mbedtls_ssl_tls1_3_derive_handshake_secrets(
          mbedtls_md_type_t md_type,
          unsigned char const *handshake_secret,
          unsigned char const *transcript, size_t transcript_len,
<<<<<<< HEAD
          mbedtls_ssl_tls1_3_handshake_secrets *derived_handshake_secrets )
=======
          mbedtls_ssl_tls1_3_handshake_secrets *derived )
>>>>>>> b637150d
{
    int ret;
    mbedtls_md_info_t const * const md_info = mbedtls_md_info_from_type( md_type );
    size_t const md_size = mbedtls_md_get_size( md_info );

<<<<<<< HEAD
=======
    /* We should never call this function with an unknown hash,
     * but add an assertion anyway. */
    if( md_info == 0 )
        return( MBEDTLS_ERR_SSL_INTERNAL_ERROR );

>>>>>>> b637150d
    /*
     *
     * Handshake Secret
     * |
     * +-----> Derive-Secret( ., "c hs traffic",
     * |                     ClientHello...ServerHello )
     * |                     = client_handshake_traffic_secret
     * |
     * +-----> Derive-Secret( ., "s hs traffic",
     * |                     ClientHello...ServerHello )
     * |                     = server_handshake_traffic_secret
     *
     */

    /*
     * Compute client_handshake_traffic_secret with
<<<<<<< HEAD
     *	 Derive-Secret( ., "c hs traffic", ClientHello...ServerHello )
=======
     * Derive-Secret( ., "c hs traffic", ClientHello...ServerHello )
>>>>>>> b637150d
     */

    ret = mbedtls_ssl_tls1_3_derive_secret( md_type,
             handshake_secret, md_size,
             MBEDTLS_SSL_TLS1_3_LBL_WITH_LEN( c_hs_traffic ),
             transcript, transcript_len,
             MBEDTLS_SSL_TLS1_3_CONTEXT_HASHED,
<<<<<<< HEAD
             derived_handshake_secrets->client_handshake_traffic_secret,
             md_size );

=======
             derived->client_handshake_traffic_secret,
             md_size );
>>>>>>> b637150d
    if( ret != 0 )
        return( ret );

    /*
     * Compute server_handshake_traffic_secret with
<<<<<<< HEAD
     *   Derive-Secret( ., "s hs traffic", ClientHello...ServerHello )
=======
     * Derive-Secret( ., "s hs traffic", ClientHello...ServerHello )
>>>>>>> b637150d
     */

    ret = mbedtls_ssl_tls1_3_derive_secret( md_type,
             handshake_secret, md_size,
             MBEDTLS_SSL_TLS1_3_LBL_WITH_LEN( s_hs_traffic ),
             transcript, transcript_len,
             MBEDTLS_SSL_TLS1_3_CONTEXT_HASHED,
<<<<<<< HEAD
             derived_handshake_secrets->server_handshake_traffic_secret,
             md_size );

=======
             derived->server_handshake_traffic_secret,
             md_size );
>>>>>>> b637150d
    if( ret != 0 )
        return( ret );

    return( 0 );
}

int mbedtls_ssl_tls1_3_derive_application_secrets(
          mbedtls_md_type_t md_type,
          unsigned char const *application_secret,
          unsigned char const *transcript, size_t transcript_len,
<<<<<<< HEAD
          mbedtls_ssl_tls1_3_application_secrets *derived_application_secrets )
=======
          mbedtls_ssl_tls1_3_application_secrets *derived )
>>>>>>> b637150d
{
    int ret;
    mbedtls_md_info_t const * const md_info = mbedtls_md_info_from_type( md_type );
    size_t const md_size = mbedtls_md_get_size( md_info );

<<<<<<< HEAD
=======
    /* We should never call this function with an unknown hash,
     * but add an assertion anyway. */
    if( md_info == 0 )
        return( MBEDTLS_ERR_SSL_INTERNAL_ERROR );

>>>>>>> b637150d
    /* Generate {client,server}_application_traffic_secret_0
     *
     * Master Secret
     * |
     * +-----> Derive-Secret( ., "c ap traffic",
     * |                      ClientHello...server Finished )
     * |                      = client_application_traffic_secret_0
     * |
     * +-----> Derive-Secret( ., "s ap traffic",
     * |                      ClientHello...Server Finished )
     * |                      = server_application_traffic_secret_0
     * |
     * +-----> Derive-Secret( ., "exp master",
     * |                      ClientHello...server Finished)
     * |                      = exporter_master_secret
     *
     */

    ret = mbedtls_ssl_tls1_3_derive_secret( md_type,
              application_secret, md_size,
              MBEDTLS_SSL_TLS1_3_LBL_WITH_LEN( c_ap_traffic ),
              transcript, transcript_len,
              MBEDTLS_SSL_TLS1_3_CONTEXT_HASHED,
<<<<<<< HEAD
              derived_application_secrets->client_application_traffic_secret_N,
              md_size );

=======
              derived->client_application_traffic_secret_N,
              md_size );
>>>>>>> b637150d
    if( ret != 0 )
        return( ret );

    ret = mbedtls_ssl_tls1_3_derive_secret( md_type,
              application_secret, md_size,
              MBEDTLS_SSL_TLS1_3_LBL_WITH_LEN( s_ap_traffic ),
              transcript, transcript_len,
              MBEDTLS_SSL_TLS1_3_CONTEXT_HASHED,
<<<<<<< HEAD
              derived_application_secrets->server_application_traffic_secret_N,
              md_size );

=======
              derived->server_application_traffic_secret_N,
              md_size );
>>>>>>> b637150d
    if( ret != 0 )
        return( ret );

    ret = mbedtls_ssl_tls1_3_derive_secret( md_type,
              application_secret, md_size,
              MBEDTLS_SSL_TLS1_3_LBL_WITH_LEN( exp_master ),
              transcript, transcript_len,
              MBEDTLS_SSL_TLS1_3_CONTEXT_HASHED,
<<<<<<< HEAD
              derived_application_secrets->exporter_master_secret,
              md_size );

=======
              derived->exporter_master_secret,
              md_size );
>>>>>>> b637150d
    if( ret != 0 )
        return( ret );

    return( 0 );
}

<<<<<<< HEAD
#if defined(MBEDTLS_ZERO_RTT)
/* Early Data Key Derivation for TLS 1.3 */
int mbedtls_ssl_tls1_3_generate_early_data_keys(
    mbedtls_ssl_context *ssl,
    mbedtls_ssl_key_set *traffic_keys )
{
    int ret = 0;

    mbedtls_md_type_t md_type;
    mbedtls_md_info_t const *md_info;
    size_t md_size;

    unsigned char transcript[MBEDTLS_MD_MAX_SIZE];
    size_t transcript_len;

    mbedtls_cipher_info_t const *cipher_info;
    size_t keylen, ivlen;

    MBEDTLS_SSL_DEBUG_MSG( 2,
         ( "=> mbedtls_ssl_tls1_3_generate_early_data_keys" ) );

    cipher_info = mbedtls_cipher_info_from_type(
                                  ssl->handshake->ciphersuite_info->cipher );
    keylen = cipher_info->key_bitlen / 8;
    ivlen = cipher_info->iv_size;

    md_type = ssl->handshake->ciphersuite_info->mac;
    md_info = mbedtls_md_info_from_type( md_type );
    md_size = mbedtls_md_get_size( md_info );

    ret = mbedtls_ssl_get_handshake_transcript( ssl, md_type,
                                                transcript, sizeof( transcript ),
                                                &transcript_len );
    if( ret != 0 )
    {
        MBEDTLS_SSL_DEBUG_RET( 1, "mbedtls_ssl_get_handshake_transcript", ret );
        return( ret );
    }

    ret = mbedtls_ssl_tls1_3_derive_early_secrets( md_type,
                                   ssl->handshake->tls1_3_master_secrets.early,
                                   transcript, transcript_len,
                                   &ssl->handshake->early_secrets );
    if( ret != 0 )
    {
        MBEDTLS_SSL_DEBUG_RET( 1, "mbedtls_ssl_tls1_3_derive_early_secrets", ret );
        return( ret );
    }

    MBEDTLS_SSL_DEBUG_BUF( 4, "client_early_traffic_secret",
                ssl->handshake->early_secrets.client_early_traffic_secret,
                md_size );

#if defined(MBEDTLS_SSL_EXPORT_KEYS)
    if( ssl->conf->f_export_secret != NULL )
    {
        ssl->conf->f_export_secret( ssl->conf->p_export_secret,
                ssl->handshake->randbytes,
                MBEDTLS_SSL_TLS1_3_CLIENT_EARLY_TRAFFIC_SECRET,
                ssl->handshake->early_secrets.client_early_traffic_secret,
                md_size );
    }
#endif /* MBEDTLS_SSL_EXPORT_KEYS */

    ret = mbedtls_ssl_tls1_3_make_traffic_keys( md_type,
                      ssl->handshake->early_secrets.client_early_traffic_secret,
                      ssl->handshake->early_secrets.client_early_traffic_secret,
                      md_size, keylen, ivlen, traffic_keys );
    if( ret != 0 )
    {
        MBEDTLS_SSL_DEBUG_RET( 1, "mbedtls_ssl_tls1_3_make_traffic_keys", ret );
        return( ret );
    }

    MBEDTLS_SSL_DEBUG_MSG( 2, ( "<= mbedtls_ssl_tls1_3_generate_early_data_keys" ) );
    return( ret );
}
#endif /* MBEDTLS_ZERO_RTT */

/* mbedtls_ssl_tls1_3_generate_handshake_keys() generates keys necessary for
 * protecting the handshake messages, as described in Section 7 of TLS 1.3. */
int mbedtls_ssl_tls1_3_generate_handshake_keys(
    mbedtls_ssl_context *ssl,
    mbedtls_ssl_key_set *traffic_keys )
{
    int ret = 0;

    mbedtls_md_type_t md_type;
    mbedtls_md_info_t const *md_info;
    size_t md_size;

    unsigned char transcript[MBEDTLS_MD_MAX_SIZE];
    size_t transcript_len;

    mbedtls_cipher_info_t const *cipher_info;
    size_t keylen, ivlen;

    MBEDTLS_SSL_DEBUG_MSG( 2, ( "=> mbedtls_ssl_tls1_3_generate_handshake_keys" ) );

    cipher_info = mbedtls_cipher_info_from_type(
                                  ssl->handshake->ciphersuite_info->cipher );
    keylen = cipher_info->key_bitlen / 8;
    ivlen = cipher_info->iv_size;

    md_type = ssl->handshake->ciphersuite_info->mac;
    md_info = mbedtls_md_info_from_type( md_type );
    md_size = mbedtls_md_get_size( md_info );

    ret = mbedtls_ssl_get_handshake_transcript( ssl, md_type,
                                                transcript, sizeof( transcript ),
                                                &transcript_len );
    if( ret != 0 )
    {
        MBEDTLS_SSL_DEBUG_RET( 1, "mbedtls_ssl_get_handshake_transcript", ret );
        return( ret );
    }

    ret = mbedtls_ssl_tls1_3_derive_handshake_secrets( md_type,
                               ssl->handshake->tls1_3_master_secrets.handshake,
                               transcript, transcript_len,
                               &ssl->handshake->hs_secrets );
    if( ret != 0 )
    {
        MBEDTLS_SSL_DEBUG_RET( 1, "mbedtls_ssl_tls1_3_derive_early_secrets", ret );
        return( ret );
    }

    MBEDTLS_SSL_DEBUG_BUF( 4, "Client handshake traffic secret",
                     ssl->handshake->hs_secrets.client_handshake_traffic_secret,
                     md_size );

    MBEDTLS_SSL_DEBUG_BUF( 4, "Server handshake traffic secret",
                     ssl->handshake->hs_secrets.server_handshake_traffic_secret,
                     md_size );

    /*
     * Export client handshake traffic secret
     */
#if defined(MBEDTLS_SSL_EXPORT_KEYS)
    if( ssl->conf->f_export_secret != NULL )
    {
        ssl->conf->f_export_secret( ssl->conf->p_export_secret,
                ssl->handshake->randbytes,
                MBEDTLS_SSL_TLS1_3_CLIENT_HANDSHAKE_TRAFFIC_SECRET,
                ssl->handshake->hs_secrets.client_handshake_traffic_secret,
                md_size );

        ssl->conf->f_export_secret( ssl->conf->p_export_secret,
                ssl->handshake->randbytes,
                MBEDTLS_SSL_TLS1_3_SERVER_HANDSHAKE_TRAFFIC_SECRET,
                ssl->handshake->hs_secrets.server_handshake_traffic_secret,
                md_size );
    }
#endif /* MBEDTLS_SSL_EXPORT_KEYS */

    ret = mbedtls_ssl_tls1_3_make_traffic_keys( md_type,
                      ssl->handshake->hs_secrets.client_handshake_traffic_secret,
                      ssl->handshake->hs_secrets.server_handshake_traffic_secret,
                      md_size,
                      keylen, ivlen, traffic_keys );
    if( ret != 0 )
    {
        MBEDTLS_SSL_DEBUG_RET( 1, "mbedtls_ssl_tls1_3_make_traffic_keys", ret );
        goto exit;
    }

    MBEDTLS_SSL_DEBUG_BUF( 4, "client_handshake write_key",
                           traffic_keys->client_write_key,
                           traffic_keys->key_len);

    MBEDTLS_SSL_DEBUG_BUF( 4, "server_handshake write_key",
                           traffic_keys->server_write_key,
                           traffic_keys->key_len);

    MBEDTLS_SSL_DEBUG_BUF( 4, "client_handshake write_iv",
                           traffic_keys->client_write_iv,
                           traffic_keys->iv_len);

    MBEDTLS_SSL_DEBUG_BUF( 4, "server_handshake write_iv",
                           traffic_keys->server_write_iv,
                           traffic_keys->iv_len);

    MBEDTLS_SSL_DEBUG_MSG( 2, ( "<= mbedtls_ssl_tls1_3_generate_handshake_keys" ) );

exit:

    return( ret );
}

/* Generate application traffic keys since any records following a 1-RTT Finished message
 * MUST be encrypted under the application traffic key.
 */
int mbedtls_ssl_tls1_3_generate_application_keys(
                                        mbedtls_ssl_context *ssl,
                                        mbedtls_ssl_key_set *traffic_keys )
{
    int ret = 0;

    /* Address at which to store the application secrets */
    mbedtls_ssl_tls1_3_application_secrets * const app_secrets =
        &ssl->session_negotiate->app_secrets;

    /* Holding the transcript up to and including the ServerFinished */
    unsigned char transcript[MBEDTLS_MD_MAX_SIZE];
    size_t transcript_len;

    /* Variables relating to the hash for the chosen ciphersuite. */
    mbedtls_md_type_t md_type;
    mbedtls_md_info_t const *md_info;
    size_t md_size;

    /* Variables relating to the cipher for the chosen ciphersuite. */
    mbedtls_cipher_info_t const *cipher_info;
    size_t keylen, ivlen;

    MBEDTLS_SSL_DEBUG_MSG( 2, ( "=> derive application traffic keys" ) );

    /* Extract basic information about hash and ciphersuite */

    cipher_info = mbedtls_cipher_info_from_type(
                                  ssl->handshake->ciphersuite_info->cipher );
    keylen = cipher_info->key_bitlen / 8;
    ivlen = cipher_info->iv_size;

    md_type = ssl->handshake->ciphersuite_info->mac;
    md_info = mbedtls_md_info_from_type( md_type );
    md_size = mbedtls_md_get_size( md_info );

    /* Compute current handshake transcript. It's the caller's responsiblity
     * to call this at the right time, that is, after the ServerFinished. */

    ret = mbedtls_ssl_get_handshake_transcript( ssl, md_type,
                                      transcript, sizeof( transcript ),
                                      &transcript_len );
    if( ret != 0 )
        return( ret );

    /* Compute application secrets from master secret and transcript hash. */

    ret = mbedtls_ssl_tls1_3_derive_application_secrets( md_type,
                                   ssl->handshake->tls1_3_master_secrets.app,
                                   transcript, transcript_len,
                                   app_secrets );
    if( ret != 0 )
    {
        MBEDTLS_SSL_DEBUG_RET( 1,
                     "mbedtls_ssl_tls1_3_derive_application_secrets", ret );
        return( ret );
    }

    /* Derive first epoch of IV + Key for application traffic. */

    ret = mbedtls_ssl_tls1_3_make_traffic_keys( md_type,
                             app_secrets->client_application_traffic_secret_N,
                             app_secrets->server_application_traffic_secret_N,
                             md_size, keylen, ivlen, traffic_keys );
    if( ret != 0 )
    {
        MBEDTLS_SSL_DEBUG_RET( 1, "mbedtls_ssl_tls1_3_make_traffic_keys", ret );
        return( ret );
    }

    MBEDTLS_SSL_DEBUG_BUF( 4, "Client application traffic secret",
                           app_secrets->client_application_traffic_secret_N,
                           md_size );

    MBEDTLS_SSL_DEBUG_BUF( 4, "Server application traffic secret",
                           app_secrets->server_application_traffic_secret_N,
                           md_size );

    /*
     * Export client/server application traffic secret 0
     */
#if defined(MBEDTLS_SSL_EXPORT_KEYS)
    if( ssl->conf->f_export_secret != NULL )
    {
        ssl->conf->f_export_secret( ssl->conf->p_export_secret,
                ssl->handshake->randbytes,
                MBEDTLS_SSL_TLS1_3_CLIENT_APPLICATION_TRAFFIC_SECRET_0,
                app_secrets->client_application_traffic_secret_N, md_size );

        ssl->conf->f_export_secret( ssl->conf->p_export_secret,
                ssl->handshake->randbytes,
                MBEDTLS_SSL_TLS1_3_SERVER_APPLICATION_TRAFFIC_SECRET_0,
                app_secrets->server_application_traffic_secret_N, md_size );
    }
#endif /* MBEDTLS_SSL_EXPORT_KEYS */

    MBEDTLS_SSL_DEBUG_BUF( 4, "client application_write_key:",
                              traffic_keys->client_write_key, keylen );
    MBEDTLS_SSL_DEBUG_BUF( 4, "server application write key",
                              traffic_keys->server_write_key, keylen );
    MBEDTLS_SSL_DEBUG_BUF( 4, "client application write IV",
                              traffic_keys->client_write_iv, ivlen );
    MBEDTLS_SSL_DEBUG_BUF( 4, "server application write IV",
                              traffic_keys->server_write_iv, ivlen );

    MBEDTLS_SSL_DEBUG_MSG( 2, ( "<= derive application traffic keys" ) );
    return( 0 );
}

#if defined(MBEDTLS_SSL_NEW_SESSION_TICKET)
=======
>>>>>>> b637150d
/* Generate resumption_master_secret for use with the ticket exchange.
 *
 * This is not integrated with mbedtls_ssl_tls1_3_derive_application_secrets()
 * because it uses the transcript hash up to and including ClientFinished. */
int mbedtls_ssl_tls1_3_derive_resumption_master_secret(
          mbedtls_md_type_t md_type,
          unsigned char const *application_secret,
          unsigned char const *transcript, size_t transcript_len,
<<<<<<< HEAD
          mbedtls_ssl_tls1_3_application_secrets *derived_application_secrets )
=======
          mbedtls_ssl_tls1_3_application_secrets *derived )
>>>>>>> b637150d
{
    int ret;
    mbedtls_md_info_t const * const md_info = mbedtls_md_info_from_type( md_type );
    size_t const md_size = mbedtls_md_get_size( md_info );

<<<<<<< HEAD
=======
    /* We should never call this function with an unknown hash,
     * but add an assertion anyway. */
    if( md_info == 0 )
        return( MBEDTLS_ERR_SSL_INTERNAL_ERROR );

>>>>>>> b637150d
    ret = mbedtls_ssl_tls1_3_derive_secret( md_type,
              application_secret, md_size,
              MBEDTLS_SSL_TLS1_3_LBL_WITH_LEN( res_master ),
              transcript, transcript_len,
              MBEDTLS_SSL_TLS1_3_CONTEXT_HASHED,
<<<<<<< HEAD
              derived_application_secrets->resumption_master_secret,
=======
              derived->resumption_master_secret,
>>>>>>> b637150d
              md_size );

    if( ret != 0 )
        return( ret );

    return( 0 );
}

<<<<<<< HEAD
int mbedtls_ssl_tls1_3_generate_resumption_master_secret(
    mbedtls_ssl_context *ssl )
{
    int ret = 0;

    mbedtls_md_type_t md_type;
    mbedtls_md_info_t const *md_info;
    size_t md_size;

    unsigned char transcript[MBEDTLS_MD_MAX_SIZE];
    size_t transcript_len;

    MBEDTLS_SSL_DEBUG_MSG( 2,
          ( "=> mbedtls_ssl_tls1_3_generate_resumption_master_secret" ) );

    md_type = ssl->handshake->ciphersuite_info->mac;
    md_info = mbedtls_md_info_from_type( md_type );
    md_size = mbedtls_md_get_size( md_info );

    ret = mbedtls_ssl_get_handshake_transcript( ssl, md_type,
                                                transcript, sizeof( transcript ),
                                                &transcript_len );
    if( ret != 0 )
        return( ret );

    ret = mbedtls_ssl_tls1_3_derive_resumption_master_secret( md_type,
                              ssl->handshake->tls1_3_master_secrets.app,
                              transcript, transcript_len,
                              &ssl->session_negotiate->app_secrets );
    if( ret != 0 )
        return( ret );

    MBEDTLS_SSL_DEBUG_BUF( 4, "Resumption master secret",
             ssl->session_negotiate->app_secrets.resumption_master_secret,
             md_size );

    MBEDTLS_SSL_DEBUG_MSG( 2,
          ( "<= mbedtls_ssl_tls1_3_generate_resumption_master_secret" ) );
    return( 0 );
}
#else /* MBEDTLS_SSL_NEW_SESSION_TICKET */
int mbedtls_ssl_tls1_3_generate_resumption_master_secret(
    mbedtls_ssl_context *ssl )
{
    ((void) ssl);
    return( 0 );
}
#endif /* MBEDTLS_SSL_NEW_SESSION_TICKET */

static int ssl_tls1_3_complete_ephemeral_secret( mbedtls_ssl_context *ssl,
                                                 unsigned char *secret,
                                                 size_t secret_len,
                                                 unsigned char **actual_secret,
                                                 size_t *actual_len )
{
    int ret = 0;

    /*
     * Compute ECDHE secret for second stage of secret evolution.
     */
#if defined(MBEDTLS_KEY_EXCHANGE_SOME_ECDHE_ENABLED)
    if( ssl->handshake->key_exchange ==
          MBEDTLS_KEY_EXCHANGE_ECDHE_PSK ||
        ssl->handshake->key_exchange ==
          MBEDTLS_KEY_EXCHANGE_ECDHE_ECDSA )
    {

        ret = mbedtls_ecdh_calc_secret(
                   &ssl->handshake->ecdh_ctx,
                   actual_len, secret, secret_len,
                   ssl->conf->f_rng, ssl->conf->p_rng );

        if( ret != 0 )
        {
            MBEDTLS_SSL_DEBUG_RET( 1, "mbedtls_ecdh_calc_secret", ret );
            return( ret );
        }

        *actual_secret = secret;
    }
    else
#endif /* MBEDTLS_KEY_EXCHANGE_SOME_ECDHE_ENABLED */
    {
        *actual_secret = NULL;
        *actual_len = 0;
    }

    return( 0 );
}

int mbedtls_ssl_tls1_3_key_schedule_stage_handshake(
    mbedtls_ssl_context *ssl )
{
    int ret = 0;
    mbedtls_md_type_t const md_type = ssl->handshake->ciphersuite_info->mac;
#if defined(MBEDTLS_DEBUG_C)
    mbedtls_md_info_t const * const md_info = mbedtls_md_info_from_type( md_type );
    size_t const md_size = mbedtls_md_get_size( md_info );
#endif /* MBEDTLS_DEBUG_C */

    unsigned char *ephemeral;
    size_t ephemeral_len;

    unsigned char ecdhe[66]; /* TODO: Magic constant! */

    /* Finalize calculation of ephemeral input to key schedule, if present. */
    ret = ssl_tls1_3_complete_ephemeral_secret( ssl,
                                                ecdhe, sizeof( ecdhe ),
                                                &ephemeral,
                                                &ephemeral_len );
    if( ret != 0 )
        return( ret );

    /*
     * Compute HandshakeSecret
     */

    ret = mbedtls_ssl_tls1_3_evolve_secret( md_type,
                              ssl->handshake->tls1_3_master_secrets.early,
                              ephemeral, ephemeral_len,
                              ssl->handshake->tls1_3_master_secrets.handshake );
    if( ret != 0 )
    {
        MBEDTLS_SSL_DEBUG_RET( 1, "mbedtls_ssl_tls1_3_evolve_secret", ret );
        return( ret );
    }

    MBEDTLS_SSL_DEBUG_BUF( 4, "Handshake secret",
            ssl->handshake->tls1_3_master_secrets.handshake, md_size );

#if defined(MBEDTLS_KEY_EXCHANGE_SOME_ECDHE_ENABLED)
    mbedtls_platform_zeroize( ecdhe, sizeof( ecdhe ) );
#endif /* MBEDTLS_KEY_EXCHANGE_SOME_ECDHE_ENABLED */
    return( 0 );
}

int mbedtls_ssl_tls1_3_key_schedule_stage_application(
    mbedtls_ssl_context *ssl )
{
    int ret = 0;
    mbedtls_md_type_t const md_type = ssl->handshake->ciphersuite_info->mac;
#if defined(MBEDTLS_DEBUG_C)
    mbedtls_md_info_t const * const md_info = mbedtls_md_info_from_type( md_type );
    size_t const md_size = mbedtls_md_get_size( md_info );
#endif /* MBEDTLS_DEBUG_C */

    /*
     * Compute MasterSecret
     */

    ret = mbedtls_ssl_tls1_3_evolve_secret( md_type,
                    ssl->handshake->tls1_3_master_secrets.handshake,
                    NULL, 0,
                    ssl->handshake->tls1_3_master_secrets.app );
    if( ret != 0 )
    {
        MBEDTLS_SSL_DEBUG_RET( 1, "mbedtls_ssl_tls1_3_evolve_secret", ret );
        return( ret );
    }

    MBEDTLS_SSL_DEBUG_BUF( 4, "Master secret",
             ssl->handshake->tls1_3_master_secrets.app, md_size );

    return( 0 );
}

=======
>>>>>>> b637150d
static int ssl_tls1_3_calc_finished_core( mbedtls_md_type_t md_type,
                                          unsigned char const *base_key,
                                          unsigned char const *transcript,
                                          unsigned char *dst )
{
<<<<<<< HEAD
    const mbedtls_md_info_t* const md = mbedtls_md_info_from_type( md_type );
    size_t const md_size = mbedtls_md_get_size( md );
    unsigned char finished_key[MBEDTLS_MD_MAX_SIZE];
    int ret;

=======
    const mbedtls_md_info_t* const md_info = mbedtls_md_info_from_type( md_type );
    size_t const md_size = mbedtls_md_get_size( md_info );
    unsigned char finished_key[MBEDTLS_MD_MAX_SIZE];
    int ret;

    /* We should never call this function with an unknown hash,
     * but add an assertion anyway. */
    if( md_info == 0 )
        return( MBEDTLS_ERR_SSL_INTERNAL_ERROR );

>>>>>>> b637150d
    /* TLS 1.3 Finished message
     *
     * struct {
     *     opaque verify_data[Hash.length];
     * } Finished;
     *
     * verify_data =
     *     HMAC( finished_key,
     *            Hash( Handshake Context +
     *                  Certificate*      +
     *                  CertificateVerify* )
     *    )
     *
     * finished_key =
     *    HKDF-Expand-Label( BaseKey, "finished", "", Hash.length )
     */

    ret = mbedtls_ssl_tls1_3_hkdf_expand_label(
                                 md_type, base_key, md_size,
                                 MBEDTLS_SSL_TLS1_3_LBL_WITH_LEN( finished ),
                                 NULL, 0,
                                 finished_key, md_size );
    if( ret != 0 )
        goto exit;

<<<<<<< HEAD
    ret = mbedtls_md_hmac( md, finished_key, md_size, transcript, md_size, dst );
=======
    ret = mbedtls_md_hmac( md_info, finished_key, md_size, transcript, md_size, dst );
>>>>>>> b637150d
    if( ret != 0 )
        goto exit;

exit:

    mbedtls_platform_zeroize( finished_key, sizeof( finished_key ) );
    return( ret );
}

<<<<<<< HEAD
int mbedtls_ssl_tls1_3_calc_finished( mbedtls_ssl_context* ssl,
                                      unsigned char* dst,
                                      size_t dst_len,
                                      size_t *actual_len,
                                      int from )
{
    int ret;

    unsigned char transcript[MBEDTLS_MD_MAX_SIZE];
    size_t transcript_len;

    unsigned char const *base_key = NULL;

    mbedtls_md_type_t const md_type = ssl->handshake->ciphersuite_info->mac;
    const mbedtls_md_info_t* const md = mbedtls_md_info_from_type( md_type );
    size_t const md_size = mbedtls_md_get_size( md );

    MBEDTLS_SSL_DEBUG_MSG( 2, ( "=> mbedtls_ssl_tls1_3_calc_finished" ) );

    if( dst_len < md_size )
        return( MBEDTLS_ERR_SSL_BUFFER_TOO_SMALL );

    ret = mbedtls_ssl_get_handshake_transcript( ssl, md_type,
                                                transcript, sizeof( transcript ),
                                                &transcript_len );
    if( ret != 0 )
    {
        MBEDTLS_SSL_DEBUG_RET( 1, "mbedtls_ssl_get_handshake_transcript", ret );
        return( ret );
    }
    MBEDTLS_SSL_DEBUG_BUF( 4, "handshake hash", transcript, transcript_len );

    if( from == MBEDTLS_SSL_IS_CLIENT )
        base_key = ssl->handshake->hs_secrets.client_handshake_traffic_secret;
    else
        base_key = ssl->handshake->hs_secrets.server_handshake_traffic_secret;

    ret = ssl_tls1_3_calc_finished_core( md_type, base_key, transcript, dst );
    if( ret != 0 )
        return( ret );
    *actual_len = md_size;

    MBEDTLS_SSL_DEBUG_BUF( 3, "verify_data for finished message", dst, md_size );

    MBEDTLS_SSL_DEBUG_MSG( 2, ( "<= mbedtls_ssl_tls1_3_calc_finished" ) );
    return( 0 );
}

#if defined(MBEDTLS_KEY_EXCHANGE_SOME_PSK_ENABLED)
/* mbedtls_ssl_tls1_3_create_psk_binder():
 *
 *                0
 *                |
 *                v
 *   PSK ->  HKDF-Extract = Early Secret
 *                |
 *                +------> Derive-Secret( .,
 *                |                      "ext binder" |
 *                |                      "res binder",
 *                |                      "" )
 *                |                     = binder_key
  *               ...
 */

int mbedtls_ssl_tls1_3_create_psk_binder( mbedtls_ssl_context *ssl,
                               unsigned char const *psk, size_t psk_len,
                               const mbedtls_md_type_t md_type,
                               int is_external,
=======
int mbedtls_ssl_tls1_3_create_psk_binder( mbedtls_ssl_context *ssl,
                               const mbedtls_md_type_t md_type,
                               unsigned char const *psk, size_t psk_len,
                               int psk_type,
>>>>>>> b637150d
                               unsigned char const *transcript,
                               unsigned char *result )
{
    int ret = 0;
    unsigned char binder_key[MBEDTLS_MD_MAX_SIZE];
    unsigned char early_secret[MBEDTLS_MD_MAX_SIZE];
    mbedtls_md_info_t const *md_info = mbedtls_md_info_from_type( md_type );
    size_t const md_size = mbedtls_md_get_size( md_info );

<<<<<<< HEAD
=======
#if !defined(MBEDTLS_DEBUG_C)
    ssl = NULL; /* make sure we don't use it except for debug */
    ((void) ssl);
#endif

    /* We should never call this function with an unknown hash,
     * but add an assertion anyway. */
    if( md_info == 0 )
        return( MBEDTLS_ERR_SSL_INTERNAL_ERROR );

    /*
     *            0
     *            |
     *            v
     *  PSK ->  HKDF-Extract = Early Secret
     *            |
     *            +-----> Derive-Secret(., "ext binder" | "res binder", "")
     *            |                     = binder_key
     *            v
     */

>>>>>>> b637150d
    ret = mbedtls_ssl_tls1_3_evolve_secret( md_type,
                                            NULL,          /* Old secret */
                                            psk, psk_len,  /* Input      */
                                            early_secret );
    if( ret != 0 )
    {
        MBEDTLS_SSL_DEBUG_RET( 1, "mbedtls_ssl_tls1_3_evolve_secret", ret );
        goto exit;
    }

<<<<<<< HEAD
    /*
     * Compute binder_key with
     *
     *    Derive-Secret( early_secret, "ext binder" | "res binder", "" )
     */

    if( !is_external )
=======
    if( psk_type == MBEDTLS_SSL_TLS1_3_PSK_RESUMPTION )
>>>>>>> b637150d
    {
        ret = mbedtls_ssl_tls1_3_derive_secret( md_type,
                            early_secret, md_size,
                            MBEDTLS_SSL_TLS1_3_LBL_WITH_LEN( res_binder ),
                            NULL, 0, MBEDTLS_SSL_TLS1_3_CONTEXT_UNHASHED,
                            binder_key, md_size );
        MBEDTLS_SSL_DEBUG_MSG( 4, ( "Derive Early Secret with 'res binder'" ) );
    }
    else
    {
        ret = mbedtls_ssl_tls1_3_derive_secret( md_type,
                            early_secret, md_size,
                            MBEDTLS_SSL_TLS1_3_LBL_WITH_LEN( ext_binder ),
                            NULL, 0, MBEDTLS_SSL_TLS1_3_CONTEXT_UNHASHED,
                            binder_key, md_size );
        MBEDTLS_SSL_DEBUG_MSG( 4, ( "Derive Early Secret with 'ext binder'" ) );
    }

    if( ret != 0 )
    {
        MBEDTLS_SSL_DEBUG_RET( 1, "mbedtls_ssl_tls1_3_derive_secret", ret );
        goto exit;
    }

    /*
     * The binding_value is computed in the same way as the Finished message
     * but with the BaseKey being the binder_key.
     */

    ret = ssl_tls1_3_calc_finished_core( md_type, binder_key, transcript, result );
    if( ret != 0 )
        goto exit;

    MBEDTLS_SSL_DEBUG_BUF( 3, "psk binder", result, md_size );

exit:

    mbedtls_platform_zeroize( early_secret, sizeof( early_secret ) );
    mbedtls_platform_zeroize( binder_key,   sizeof( binder_key ) );
    return( ret );
}
<<<<<<< HEAD
#endif /* MBEDTLS_KEY_EXCHANGE_SOME_PSK_ENABLED */

int mbedtls_ssl_tls1_3_key_schedule_stage_early_data(
    mbedtls_ssl_context *ssl )
{
    int ret = 0;
    if( ssl->handshake->ciphersuite_info == NULL )
    {
        MBEDTLS_SSL_DEBUG_MSG( 1, ( "cipher suite info not found" ) );
        return( MBEDTLS_ERR_SSL_INTERNAL_ERROR );
    }
    mbedtls_md_type_t const md_type = ssl->handshake->ciphersuite_info->mac;

    ret = mbedtls_ssl_tls1_3_evolve_secret( md_type,
                              NULL,          /* Old secret */
                              ssl->handshake->psk,
                              ssl->handshake->psk_len,
                              ssl->handshake->tls1_3_master_secrets.early );
    if( ret != 0 )
    {
        MBEDTLS_SSL_DEBUG_RET( 1, "mbedtls_ssl_tls1_3_evolve_secret", ret );
        return( ret );
    }

    return( 0 );
}
=======
>>>>>>> b637150d

#endif /* MBEDTLS_SSL_PROTO_TLS1_3_EXPERIMENTAL */<|MERGE_RESOLUTION|>--- conflicted
+++ resolved
@@ -22,12 +22,8 @@
 #if defined(MBEDTLS_SSL_PROTO_TLS1_3_EXPERIMENTAL)
 
 #include "mbedtls/hkdf.h"
-<<<<<<< HEAD
-#include "mbedtls/ssl_internal.h"
+#include "ssl_misc.h"
 #include "mbedtls/debug.h"
-=======
-#include "ssl_misc.h"
->>>>>>> b637150d
 #include "ssl_tls13_keys.h"
 #include "mbedtls/debug.h"
 
@@ -357,50 +353,27 @@
     return( ret );
 }
 
-<<<<<<< HEAD
-/*
- *
- * The following code hasn't been upstreamed yet.
- *
- */
-
-#if defined(MBEDTLS_ZERO_RTT)
-=======
->>>>>>> b637150d
 int mbedtls_ssl_tls1_3_derive_early_secrets(
           mbedtls_md_type_t md_type,
           unsigned char const *early_secret,
           unsigned char const *transcript, size_t transcript_len,
-<<<<<<< HEAD
-          mbedtls_ssl_tls1_3_early_secrets *derived_early_secrets )
-=======
           mbedtls_ssl_tls1_3_early_secrets *derived )
->>>>>>> b637150d
 {
     int ret;
     mbedtls_md_info_t const * const md_info = mbedtls_md_info_from_type( md_type );
     size_t const md_size = mbedtls_md_get_size( md_info );
 
-<<<<<<< HEAD
-=======
     /* We should never call this function with an unknown hash,
      * but add an assertion anyway. */
     if( md_info == 0 )
         return( MBEDTLS_ERR_SSL_INTERNAL_ERROR );
 
->>>>>>> b637150d
     /*
      *            0
      *            |
      *            v
      *  PSK ->  HKDF-Extract = Early Secret
      *            |
-<<<<<<< HEAD
-     *            +-----> Derive-Secret(., "ext binder" | "res binder", "")
-     *            |                     = binder_key
-     *            |
-=======
->>>>>>> b637150d
      *            +-----> Derive-Secret(., "c e traffic", ClientHello)
      *            |                     = client_early_traffic_secret
      *            |
@@ -415,11 +388,7 @@
                          MBEDTLS_SSL_TLS1_3_LBL_WITH_LEN( c_e_traffic ),
                          transcript, transcript_len,
                          MBEDTLS_SSL_TLS1_3_CONTEXT_HASHED,
-<<<<<<< HEAD
-                         derived_early_secrets->client_early_traffic_secret,
-=======
                          derived->client_early_traffic_secret,
->>>>>>> b637150d
                          md_size );
     if( ret != 0 )
         return( ret );
@@ -430,44 +399,29 @@
                          MBEDTLS_SSL_TLS1_3_LBL_WITH_LEN( e_exp_master ),
                          transcript, transcript_len,
                          MBEDTLS_SSL_TLS1_3_CONTEXT_HASHED,
-<<<<<<< HEAD
-                         derived_early_secrets->early_exporter_master_secret,
-=======
                          derived->early_exporter_master_secret,
->>>>>>> b637150d
                          md_size );
     if( ret != 0 )
         return( ret );
 
     return( 0 );
 }
-<<<<<<< HEAD
-#endif /* MBEDTLS_ZERO_RTT */
-=======
->>>>>>> b637150d
 
 int mbedtls_ssl_tls1_3_derive_handshake_secrets(
           mbedtls_md_type_t md_type,
           unsigned char const *handshake_secret,
           unsigned char const *transcript, size_t transcript_len,
-<<<<<<< HEAD
-          mbedtls_ssl_tls1_3_handshake_secrets *derived_handshake_secrets )
-=======
           mbedtls_ssl_tls1_3_handshake_secrets *derived )
->>>>>>> b637150d
 {
     int ret;
     mbedtls_md_info_t const * const md_info = mbedtls_md_info_from_type( md_type );
     size_t const md_size = mbedtls_md_get_size( md_info );
 
-<<<<<<< HEAD
-=======
     /* We should never call this function with an unknown hash,
      * but add an assertion anyway. */
     if( md_info == 0 )
         return( MBEDTLS_ERR_SSL_INTERNAL_ERROR );
 
->>>>>>> b637150d
     /*
      *
      * Handshake Secret
@@ -484,11 +438,7 @@
 
     /*
      * Compute client_handshake_traffic_secret with
-<<<<<<< HEAD
-     *	 Derive-Secret( ., "c hs traffic", ClientHello...ServerHello )
-=======
      * Derive-Secret( ., "c hs traffic", ClientHello...ServerHello )
->>>>>>> b637150d
      */
 
     ret = mbedtls_ssl_tls1_3_derive_secret( md_type,
@@ -496,24 +446,14 @@
              MBEDTLS_SSL_TLS1_3_LBL_WITH_LEN( c_hs_traffic ),
              transcript, transcript_len,
              MBEDTLS_SSL_TLS1_3_CONTEXT_HASHED,
-<<<<<<< HEAD
-             derived_handshake_secrets->client_handshake_traffic_secret,
-             md_size );
-
-=======
              derived->client_handshake_traffic_secret,
              md_size );
->>>>>>> b637150d
     if( ret != 0 )
         return( ret );
 
     /*
      * Compute server_handshake_traffic_secret with
-<<<<<<< HEAD
-     *   Derive-Secret( ., "s hs traffic", ClientHello...ServerHello )
-=======
      * Derive-Secret( ., "s hs traffic", ClientHello...ServerHello )
->>>>>>> b637150d
      */
 
     ret = mbedtls_ssl_tls1_3_derive_secret( md_type,
@@ -521,14 +461,8 @@
              MBEDTLS_SSL_TLS1_3_LBL_WITH_LEN( s_hs_traffic ),
              transcript, transcript_len,
              MBEDTLS_SSL_TLS1_3_CONTEXT_HASHED,
-<<<<<<< HEAD
-             derived_handshake_secrets->server_handshake_traffic_secret,
-             md_size );
-
-=======
              derived->server_handshake_traffic_secret,
              md_size );
->>>>>>> b637150d
     if( ret != 0 )
         return( ret );
 
@@ -539,24 +473,17 @@
           mbedtls_md_type_t md_type,
           unsigned char const *application_secret,
           unsigned char const *transcript, size_t transcript_len,
-<<<<<<< HEAD
-          mbedtls_ssl_tls1_3_application_secrets *derived_application_secrets )
-=======
           mbedtls_ssl_tls1_3_application_secrets *derived )
->>>>>>> b637150d
 {
     int ret;
     mbedtls_md_info_t const * const md_info = mbedtls_md_info_from_type( md_type );
     size_t const md_size = mbedtls_md_get_size( md_info );
 
-<<<<<<< HEAD
-=======
     /* We should never call this function with an unknown hash,
      * but add an assertion anyway. */
     if( md_info == 0 )
         return( MBEDTLS_ERR_SSL_INTERNAL_ERROR );
 
->>>>>>> b637150d
     /* Generate {client,server}_application_traffic_secret_0
      *
      * Master Secret
@@ -580,14 +507,8 @@
               MBEDTLS_SSL_TLS1_3_LBL_WITH_LEN( c_ap_traffic ),
               transcript, transcript_len,
               MBEDTLS_SSL_TLS1_3_CONTEXT_HASHED,
-<<<<<<< HEAD
-              derived_application_secrets->client_application_traffic_secret_N,
-              md_size );
-
-=======
               derived->client_application_traffic_secret_N,
               md_size );
->>>>>>> b637150d
     if( ret != 0 )
         return( ret );
 
@@ -596,14 +517,8 @@
               MBEDTLS_SSL_TLS1_3_LBL_WITH_LEN( s_ap_traffic ),
               transcript, transcript_len,
               MBEDTLS_SSL_TLS1_3_CONTEXT_HASHED,
-<<<<<<< HEAD
-              derived_application_secrets->server_application_traffic_secret_N,
-              md_size );
-
-=======
               derived->server_application_traffic_secret_N,
               md_size );
->>>>>>> b637150d
     if( ret != 0 )
         return( ret );
 
@@ -612,21 +527,14 @@
               MBEDTLS_SSL_TLS1_3_LBL_WITH_LEN( exp_master ),
               transcript, transcript_len,
               MBEDTLS_SSL_TLS1_3_CONTEXT_HASHED,
-<<<<<<< HEAD
-              derived_application_secrets->exporter_master_secret,
-              md_size );
-
-=======
               derived->exporter_master_secret,
               md_size );
->>>>>>> b637150d
     if( ret != 0 )
         return( ret );
 
     return( 0 );
 }
 
-<<<<<<< HEAD
 #if defined(MBEDTLS_ZERO_RTT)
 /* Early Data Key Derivation for TLS 1.3 */
 int mbedtls_ssl_tls1_3_generate_early_data_keys(
@@ -929,8 +837,6 @@
 }
 
 #if defined(MBEDTLS_SSL_NEW_SESSION_TICKET)
-=======
->>>>>>> b637150d
 /* Generate resumption_master_secret for use with the ticket exchange.
  *
  * This is not integrated with mbedtls_ssl_tls1_3_derive_application_secrets()
@@ -939,34 +845,23 @@
           mbedtls_md_type_t md_type,
           unsigned char const *application_secret,
           unsigned char const *transcript, size_t transcript_len,
-<<<<<<< HEAD
-          mbedtls_ssl_tls1_3_application_secrets *derived_application_secrets )
-=======
           mbedtls_ssl_tls1_3_application_secrets *derived )
->>>>>>> b637150d
 {
     int ret;
     mbedtls_md_info_t const * const md_info = mbedtls_md_info_from_type( md_type );
     size_t const md_size = mbedtls_md_get_size( md_info );
 
-<<<<<<< HEAD
-=======
     /* We should never call this function with an unknown hash,
      * but add an assertion anyway. */
     if( md_info == 0 )
         return( MBEDTLS_ERR_SSL_INTERNAL_ERROR );
 
->>>>>>> b637150d
     ret = mbedtls_ssl_tls1_3_derive_secret( md_type,
               application_secret, md_size,
               MBEDTLS_SSL_TLS1_3_LBL_WITH_LEN( res_master ),
               transcript, transcript_len,
               MBEDTLS_SSL_TLS1_3_CONTEXT_HASHED,
-<<<<<<< HEAD
-              derived_application_secrets->resumption_master_secret,
-=======
               derived->resumption_master_secret,
->>>>>>> b637150d
               md_size );
 
     if( ret != 0 )
@@ -975,7 +870,6 @@
     return( 0 );
 }
 
-<<<<<<< HEAD
 int mbedtls_ssl_tls1_3_generate_resumption_master_secret(
     mbedtls_ssl_context *ssl )
 {
@@ -1142,20 +1036,11 @@
     return( 0 );
 }
 
-=======
->>>>>>> b637150d
 static int ssl_tls1_3_calc_finished_core( mbedtls_md_type_t md_type,
                                           unsigned char const *base_key,
                                           unsigned char const *transcript,
                                           unsigned char *dst )
 {
-<<<<<<< HEAD
-    const mbedtls_md_info_t* const md = mbedtls_md_info_from_type( md_type );
-    size_t const md_size = mbedtls_md_get_size( md );
-    unsigned char finished_key[MBEDTLS_MD_MAX_SIZE];
-    int ret;
-
-=======
     const mbedtls_md_info_t* const md_info = mbedtls_md_info_from_type( md_type );
     size_t const md_size = mbedtls_md_get_size( md_info );
     unsigned char finished_key[MBEDTLS_MD_MAX_SIZE];
@@ -1166,7 +1051,6 @@
     if( md_info == 0 )
         return( MBEDTLS_ERR_SSL_INTERNAL_ERROR );
 
->>>>>>> b637150d
     /* TLS 1.3 Finished message
      *
      * struct {
@@ -1192,11 +1076,7 @@
     if( ret != 0 )
         goto exit;
 
-<<<<<<< HEAD
-    ret = mbedtls_md_hmac( md, finished_key, md_size, transcript, md_size, dst );
-=======
     ret = mbedtls_md_hmac( md_info, finished_key, md_size, transcript, md_size, dst );
->>>>>>> b637150d
     if( ret != 0 )
         goto exit;
 
@@ -1206,7 +1086,6 @@
     return( ret );
 }
 
-<<<<<<< HEAD
 int mbedtls_ssl_tls1_3_calc_finished( mbedtls_ssl_context* ssl,
                                       unsigned char* dst,
                                       size_t dst_len,
@@ -1272,15 +1151,9 @@
  */
 
 int mbedtls_ssl_tls1_3_create_psk_binder( mbedtls_ssl_context *ssl,
-                               unsigned char const *psk, size_t psk_len,
-                               const mbedtls_md_type_t md_type,
-                               int is_external,
-=======
-int mbedtls_ssl_tls1_3_create_psk_binder( mbedtls_ssl_context *ssl,
                                const mbedtls_md_type_t md_type,
                                unsigned char const *psk, size_t psk_len,
                                int psk_type,
->>>>>>> b637150d
                                unsigned char const *transcript,
                                unsigned char *result )
 {
@@ -1290,8 +1163,6 @@
     mbedtls_md_info_t const *md_info = mbedtls_md_info_from_type( md_type );
     size_t const md_size = mbedtls_md_get_size( md_info );
 
-<<<<<<< HEAD
-=======
 #if !defined(MBEDTLS_DEBUG_C)
     ssl = NULL; /* make sure we don't use it except for debug */
     ((void) ssl);
@@ -1313,7 +1184,6 @@
      *            v
      */
 
->>>>>>> b637150d
     ret = mbedtls_ssl_tls1_3_evolve_secret( md_type,
                                             NULL,          /* Old secret */
                                             psk, psk_len,  /* Input      */
@@ -1324,17 +1194,7 @@
         goto exit;
     }
 
-<<<<<<< HEAD
-    /*
-     * Compute binder_key with
-     *
-     *    Derive-Secret( early_secret, "ext binder" | "res binder", "" )
-     */
-
-    if( !is_external )
-=======
     if( psk_type == MBEDTLS_SSL_TLS1_3_PSK_RESUMPTION )
->>>>>>> b637150d
     {
         ret = mbedtls_ssl_tls1_3_derive_secret( md_type,
                             early_secret, md_size,
@@ -1376,7 +1236,6 @@
     mbedtls_platform_zeroize( binder_key,   sizeof( binder_key ) );
     return( ret );
 }
-<<<<<<< HEAD
 #endif /* MBEDTLS_KEY_EXCHANGE_SOME_PSK_ENABLED */
 
 int mbedtls_ssl_tls1_3_key_schedule_stage_early_data(
@@ -1403,7 +1262,5 @@
 
     return( 0 );
 }
-=======
->>>>>>> b637150d
 
 #endif /* MBEDTLS_SSL_PROTO_TLS1_3_EXPERIMENTAL */
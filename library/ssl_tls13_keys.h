/*
 *  TLS 1.3 key schedule
 *
 *  Copyright The Mbed TLS Contributors
 *  SPDX-License-Identifier: Apache-2.0
 *
 *  Licensed under the Apache License, Version 2.0 ( the "License" ); you may
 *  not use this file except in compliance with the License.
 *  You may obtain a copy of the License at
 *
 *  http://www.apache.org/licenses/LICENSE-2.0
 *
 *  Unless required by applicable law or agreed to in writing, software
 *  distributed under the License is distributed on an "AS IS" BASIS, WITHOUT
 *  WARRANTIES OR CONDITIONS OF ANY KIND, either express or implied.
 *  See the License for the specific language governing permissions and
 *  limitations under the License.
 */
#if !defined(MBEDTLS_SSL_TLS1_3_KEYS_H)
#define MBEDTLS_SSL_TLS1_3_KEYS_H

#include "ssl_misc.h"

/* The maximum size of the intermediate key material.
 * The IKM can be a
 * - 0-string of length corresponding to the size of the
 *   underlying hash function, and hence can be bounded
 *   in size by MBEDTLS_MD_MAX_SIZE.
 * - the PSK, which is bounded in size by MBEDTLS_PREMASTER_SIZE
 * - the (EC)DHE, which is bounded in size by MBEDTLS_PREMASTER_SIZE
 */
#define MBEDTLS_SSL_TLS1_3_MAX_IKM_SIZE \
    ( MBEDTLS_PREMASTER_SIZE > MBEDTLS_MD_MAX_SIZE ? \
      MBEDTLS_PREMASTER_SIZE : MBEDTLS_MD_MAX_SIZE )

/* This requires MBEDTLS_SSL_TLS1_3_LABEL( idx, name, string ) to be defined at
 * the point of use. See e.g. the definition of mbedtls_ssl_tls13_labels_union
 * below. */
#define MBEDTLS_SSL_TLS1_3_LABEL_LIST                                             \
    MBEDTLS_SSL_TLS1_3_LABEL( finished    , "finished"                          ) \
    MBEDTLS_SSL_TLS1_3_LABEL( resumption  , "resumption"                        ) \
    MBEDTLS_SSL_TLS1_3_LABEL( traffic_upd , "traffic upd"                       ) \
    MBEDTLS_SSL_TLS1_3_LABEL( exporter    , "exporter"                          ) \
    MBEDTLS_SSL_TLS1_3_LABEL( key         , "key"                               ) \
    MBEDTLS_SSL_TLS1_3_LABEL( iv          , "iv"                                ) \
    MBEDTLS_SSL_TLS1_3_LABEL( c_hs_traffic, "c hs traffic"                      ) \
    MBEDTLS_SSL_TLS1_3_LABEL( c_ap_traffic, "c ap traffic"                      ) \
    MBEDTLS_SSL_TLS1_3_LABEL( c_e_traffic , "c e traffic"                       ) \
    MBEDTLS_SSL_TLS1_3_LABEL( s_hs_traffic, "s hs traffic"                      ) \
    MBEDTLS_SSL_TLS1_3_LABEL( s_ap_traffic, "s ap traffic"                      ) \
    MBEDTLS_SSL_TLS1_3_LABEL( s_e_traffic , "s e traffic"                       ) \
    MBEDTLS_SSL_TLS1_3_LABEL( e_exp_master, "e exp master"                      ) \
    MBEDTLS_SSL_TLS1_3_LABEL( res_master  , "res master"                        ) \
    MBEDTLS_SSL_TLS1_3_LABEL( exp_master  , "exp master"                        ) \
    MBEDTLS_SSL_TLS1_3_LABEL( ext_binder  , "ext binder"                        ) \
    MBEDTLS_SSL_TLS1_3_LABEL( res_binder  , "res binder"                        ) \
    MBEDTLS_SSL_TLS1_3_LABEL( derived     , "derived"                           ) \
    MBEDTLS_SSL_TLS1_3_LABEL( client_cv   , "TLS 1.3, client CertificateVerify" ) \
    MBEDTLS_SSL_TLS1_3_LABEL( server_cv   , "TLS 1.3, server CertificateVerify" )

#define MBEDTLS_SSL_TLS1_3_CONTEXT_UNHASHED 0
#define MBEDTLS_SSL_TLS1_3_CONTEXT_HASHED   1

#define MBEDTLS_SSL_TLS1_3_PSK_EXTERNAL   0
#define MBEDTLS_SSL_TLS1_3_PSK_RESUMPTION 1

#if defined(MBEDTLS_SSL_PROTO_TLS1_3)

#define MBEDTLS_SSL_TLS1_3_LABEL( name, string )       \
    const unsigned char name    [ sizeof(string) - 1 ];

union mbedtls_ssl_tls13_labels_union
{
    MBEDTLS_SSL_TLS1_3_LABEL_LIST
};
struct mbedtls_ssl_tls13_labels_struct
{
    MBEDTLS_SSL_TLS1_3_LABEL_LIST
};
#undef MBEDTLS_SSL_TLS1_3_LABEL

extern const struct mbedtls_ssl_tls13_labels_struct mbedtls_ssl_tls13_labels;

#define MBEDTLS_SSL_TLS1_3_LBL_LEN( LABEL )  \
    sizeof(mbedtls_ssl_tls13_labels.LABEL)

#define MBEDTLS_SSL_TLS1_3_LBL_WITH_LEN( LABEL )  \
    mbedtls_ssl_tls13_labels.LABEL,              \
    MBEDTLS_SSL_TLS1_3_LBL_LEN( LABEL )

#define MBEDTLS_SSL_TLS1_3_KEY_SCHEDULE_MAX_LABEL_LEN  \
    sizeof( union mbedtls_ssl_tls13_labels_union )

/* The maximum length of HKDF contexts used in the TLS 1.3 standard.
 * Since contexts are always hashes of message transcripts, this can
 * be approximated from above by the maximum hash size. */
#define MBEDTLS_SSL_TLS1_3_KEY_SCHEDULE_MAX_CONTEXT_LEN  \
    MBEDTLS_MD_MAX_SIZE

/* Maximum desired length for expanded key material generated
 * by HKDF-Expand-Label.
 *
 * Warning: If this ever needs to be increased, the implementation
 * ssl_tls13_hkdf_encode_label() in ssl_tls13_keys.c needs to be
 * adjusted since it currently assumes that HKDF key expansion
 * is never used with more than 255 Bytes of output. */
#define MBEDTLS_SSL_TLS1_3_KEY_SCHEDULE_MAX_EXPANSION_LEN 255

/* Macro to express the length of the verify structure length.
 *
 * The structure is computed per TLS 1.3 specification as:
 *   - 64 bytes of octet 32,
 *   - 33 bytes for the context string
 *        (which is either "TLS 1.3, client CertificateVerify"
 *         or "TLS 1.3, server CertificateVerify"),
 *   - 1 byte for the octet 0x0, which servers as a separator,
 *   - 32 or 48 bytes for the Transcript-Hash(Handshake Context, Certificate)
 *     (depending on the size of the transcript_hash)
 *
 * This results in a total size of
 * - 130 bytes for a SHA256-based transcript hash, or
 *   (64 + 33 + 1 + 32 bytes)
 * - 146 bytes for a SHA384-based transcript hash.
 *   (64 + 33 + 1 + 48 bytes)
 *
 */
#define MBEDTLS_SSL_VERIFY_STRUCT_MAX_SIZE  ( 64 +                 \
                                              33 +                 \
                                               1 +                 \
                                              MBEDTLS_MD_MAX_SIZE  \
                                            )

/**
 * \brief            The \c HKDF-Expand-Label function from
 *                   the TLS 1.3 standard RFC 8446.
 *
 * <tt>
 *                   HKDF-Expand-Label( Secret, Label, Context, Length ) =
 *                       HKDF-Expand( Secret, HkdfLabel, Length )
 * </tt>
 *
 * \param hash_alg   The identifier for the hash algorithm to use.
 * \param secret     The \c Secret argument to \c HKDF-Expand-Label.
 *                   This must be a readable buffer of length
 *                   \p secret_len Bytes.
 * \param secret_len The length of \p secret in Bytes.
 * \param label      The \c Label argument to \c HKDF-Expand-Label.
 *                   This must be a readable buffer of length
 *                   \p label_len Bytes.
 * \param label_len  The length of \p label in Bytes.
 * \param ctx        The \c Context argument to \c HKDF-Expand-Label.
 *                   This must be a readable buffer of length \p ctx_len Bytes.
 * \param ctx_len    The length of \p context in Bytes.
 * \param buf        The destination buffer to hold the expanded secret.
 *                   This must be a writable buffer of length \p buf_len Bytes.
 * \param buf_len    The desired size of the expanded secret in Bytes.
 *
 * \returns          \c 0 on success.
 * \return           A negative error code on failure.
 */

MBEDTLS_CHECK_RETURN_CRITICAL
int mbedtls_ssl_tls13_hkdf_expand_label(
                     psa_algorithm_t hash_alg,
                     const unsigned char *secret, size_t secret_len,
                     const unsigned char *label, size_t label_len,
                     const unsigned char *ctx, size_t ctx_len,
                     unsigned char *buf, size_t buf_len );

/**
 * \brief           This function is part of the TLS 1.3 key schedule.
 *                  It extracts key and IV for the actual client/server traffic
 *                  from the client/server traffic secrets.
 *
 * From RFC 8446:
 *
 * <tt>
 *   [sender]_write_key = HKDF-Expand-Label(Secret, "key", "", key_length)
 *   [sender]_write_iv  = HKDF-Expand-Label(Secret, "iv", "", iv_length)*
 * </tt>
 *
 * \param hash_alg      The identifier for the hash algorithm to be used
 *                      for the HKDF-based expansion of the secret.
 * \param client_secret The client traffic secret.
 *                      This must be a readable buffer of size
 *                      \p secret_len Bytes
 * \param server_secret The server traffic secret.
 *                      This must be a readable buffer of size
 *                      \p secret_len Bytes
 * \param secret_len    Length of the secrets \p client_secret and
 *                      \p server_secret in Bytes.
 * \param key_len       The desired length of the key to be extracted in Bytes.
 * \param iv_len        The desired length of the IV to be extracted in Bytes.
 * \param keys          The address of the structure holding the generated
 *                      keys and IVs.
 *
 * \returns             \c 0 on success.
 * \returns             A negative error code on failure.
 */

MBEDTLS_CHECK_RETURN_CRITICAL
int mbedtls_ssl_tls13_make_traffic_keys(
                     psa_algorithm_t hash_alg,
                     const unsigned char *client_secret,
                     const unsigned char *server_secret, size_t secret_len,
                     size_t key_len, size_t iv_len,
                     mbedtls_ssl_key_set *keys );

/**
 * \brief The \c Derive-Secret function from the TLS 1.3 standard RFC 8446.
 *
 * <tt>
 *   Derive-Secret( Secret, Label, Messages ) =
 *      HKDF-Expand-Label( Secret, Label,
 *                         Hash( Messages ),
 *                         Hash.Length ) )
 * </tt>
 *
 * \param hash_alg   The identifier for the hash function used for the
 *                   applications of HKDF.
 * \param secret     The \c Secret argument to the \c Derive-Secret function.
 *                   This must be a readable buffer of length
 *                   \p secret_len Bytes.
 * \param secret_len The length of \p secret in Bytes.
 * \param label      The \c Label argument to the \c Derive-Secret function.
 *                   This must be a readable buffer of length
 *                   \p label_len Bytes.
 * \param label_len  The length of \p label in Bytes.
 * \param ctx        The hash of the \c Messages argument to the
 *                   \c Derive-Secret function, or the \c Messages argument
 *                   itself, depending on \p ctx_hashed.
 * \param ctx_len    The length of \p ctx in Bytes.
 * \param ctx_hashed This indicates whether the \p ctx contains the hash of
 *                   the \c Messages argument in the application of the
 *                   \c Derive-Secret function
 *                   (value MBEDTLS_SSL_TLS1_3_CONTEXT_HASHED), or whether
 *                   it is the content of \c Messages itself, in which case
 *                   the function takes care of the hashing
 *                   (value MBEDTLS_SSL_TLS1_3_CONTEXT_UNHASHED).
 * \param dstbuf     The target buffer to write the output of
 *                   \c Derive-Secret to. This must be a writable buffer of
 *                   size \p dtsbuf_len Bytes.
 * \param dstbuf_len The length of \p dstbuf in Bytes.
 *
 * \returns        \c 0 on success.
 * \returns        A negative error code on failure.
 */
MBEDTLS_CHECK_RETURN_CRITICAL
int mbedtls_ssl_tls13_derive_secret(
                   psa_algorithm_t hash_alg,
                   const unsigned char *secret, size_t secret_len,
                   const unsigned char *label, size_t label_len,
                   const unsigned char *ctx, size_t ctx_len,
                   int ctx_hashed,
                   unsigned char *dstbuf, size_t dstbuf_len );

/**
 * \brief Derive TLS 1.3 early data key material from early secret.
 *
 *        This is a small wrapper invoking mbedtls_ssl_tls13_derive_secret()
 *        with the appropriate labels.
 *
 * <tt>
 *        Early Secret
 *             |
 *             +-----> Derive-Secret(., "c e traffic", ClientHello)
 *             |                      = client_early_traffic_secret
 *             |
 *             +-----> Derive-Secret(., "e exp master", ClientHello)
 *             .                      = early_exporter_master_secret
 *             .
 *             .
 * </tt>
 *
 * \note  To obtain the actual key and IV for the early data traffic,
 *        the client secret derived by this function need to be
 *        further processed by mbedtls_ssl_tls13_make_traffic_keys().
 *
 * \note  The binder key, which is also generated from the early secret,
 *        is omitted here. Its calculation is part of the separate routine
 *        mbedtls_ssl_tls13_create_psk_binder().
 *
 * \param hash_alg     The hash algorithm associated with the PSK for which
 *                     early data key material is being derived.
 * \param early_secret The early secret from which the early data key material
 *                     should be derived. This must be a readable buffer whose
 *                     length is the digest size of the hash algorithm
 *                     represented by \p md_size.
 * \param transcript   The transcript of the handshake so far, calculated with
 *                     respect to \p hash_alg. This must be a readable buffer
 *                     whose length is the digest size of the hash algorithm
 *                     represented by \p md_size.
 * \param derived      The address of the structure in which to store
 *                     the early data key material.
 *
 * \returns        \c 0 on success.
 * \returns        A negative error code on failure.
 */
MBEDTLS_CHECK_RETURN_CRITICAL
int mbedtls_ssl_tls13_derive_early_secrets(
          psa_algorithm_t hash_alg,
          unsigned char const *early_secret,
          unsigned char const *transcript, size_t transcript_len,
          mbedtls_ssl_tls13_early_secrets *derived );

/**
 * \brief Derive TLS 1.3 handshake key material from the handshake secret.
 *
 *        This is a small wrapper invoking mbedtls_ssl_tls13_derive_secret()
 *        with the appropriate labels from the standard.
 *
 * <tt>
 *        Handshake Secret
 *              |
 *              +-----> Derive-Secret( ., "c hs traffic",
 *              |                      ClientHello...ServerHello )
 *              |                      = client_handshake_traffic_secret
 *              |
 *              +-----> Derive-Secret( ., "s hs traffic",
 *              .                      ClientHello...ServerHello )
 *              .                      = server_handshake_traffic_secret
 *              .
 * </tt>
 *
 * \note  To obtain the actual key and IV for the encrypted handshake traffic,
 *        the client and server secret derived by this function need to be
 *        further processed by mbedtls_ssl_tls13_make_traffic_keys().
 *
 * \param hash_alg          The hash algorithm associated with the ciphersuite
 *                          that's being used for the connection.
 * \param handshake_secret  The handshake secret from which the handshake key
 *                          material should be derived. This must be a readable
 *                          buffer whose length is the digest size of the hash
 *                          algorithm represented by \p md_size.
 * \param transcript        The transcript of the handshake so far, calculated
 *                          with respect to \p hash_alg. This must be a readable
 *                          buffer whose length is the digest size of the hash
 *                          algorithm represented by \p md_size.
 * \param derived           The address of the structure in which to
 *                          store the handshake key material.
 *
 * \returns        \c 0 on success.
 * \returns        A negative error code on failure.
 */
MBEDTLS_CHECK_RETURN_CRITICAL
int mbedtls_ssl_tls13_derive_handshake_secrets(
          psa_algorithm_t hash_alg,
          unsigned char const *handshake_secret,
          unsigned char const *transcript, size_t transcript_len,
          mbedtls_ssl_tls13_handshake_secrets *derived );

/**
 * \brief Derive TLS 1.3 application key material from the master secret.
 *
 *        This is a small wrapper invoking mbedtls_ssl_tls13_derive_secret()
 *        with the appropriate labels from the standard.
 *
 * <tt>
 *        Master Secret
 *              |
 *              +-----> Derive-Secret( ., "c ap traffic",
 *              |                      ClientHello...server Finished )
 *              |                      = client_application_traffic_secret_0
 *              |
 *              +-----> Derive-Secret( ., "s ap traffic",
 *              |                      ClientHello...Server Finished )
 *              |                      = server_application_traffic_secret_0
 *              |
 *              +-----> Derive-Secret( ., "exp master",
 *              .                      ClientHello...server Finished)
 *              .                      = exporter_master_secret
 *              .
 * </tt>
 *
 * \note  To obtain the actual key and IV for the (0-th) application traffic,
 *        the client and server secret derived by this function need to be
 *        further processed by mbedtls_ssl_tls13_make_traffic_keys().
 *
 * \param hash_alg          The hash algorithm associated with the ciphersuite
 *                          that's being used for the connection.
 * \param master_secret     The master secret from which the application key
 *                          material should be derived. This must be a readable
 *                          buffer whose length is the digest size of the hash
 *                          algorithm represented by \p md_size.
 * \param transcript        The transcript of the handshake up to and including
 *                          the ServerFinished message, calculated with respect
 *                          to \p hash_alg. This must be a readable buffer whose
 *                          length is the digest size of the hash algorithm
 *                          represented by \p hash_alg.
 * \param derived           The address of the structure in which to
 *                          store the application key material.
 *
 * \returns        \c 0 on success.
 * \returns        A negative error code on failure.
 */
MBEDTLS_CHECK_RETURN_CRITICAL
int mbedtls_ssl_tls13_derive_application_secrets(
          psa_algorithm_t hash_alg,
          unsigned char const *master_secret,
          unsigned char const *transcript, size_t transcript_len,
          mbedtls_ssl_tls13_application_secrets *derived );

/**
 * \brief Derive TLS 1.3 resumption master secret from the master secret.
 *
 *        This is a small wrapper invoking mbedtls_ssl_tls13_derive_secret()
 *        with the appropriate labels from the standard.
 *
 * \param hash_alg          The hash algorithm used in the application for which
 *                          key material is being derived.
 * \param application_secret The application secret from which the resumption master
 *                          secret should be derived. This must be a readable
 *                          buffer whose length is the digest size of the hash
 *                          algorithm represented by \p md_size.
 * \param transcript        The transcript of the handshake up to and including
 *                          the ClientFinished message, calculated with respect
 *                          to \p hash_alg. This must be a readable buffer whose
 *                          length is the digest size of the hash algorithm
 *                          represented by \p hash_alg.
 * \param transcript_len    The length of \p transcript in Bytes.
 * \param derived           The address of the structure in which to
 *                          store the resumption master secret.
 *
 * \returns        \c 0 on success.
 * \returns        A negative error code on failure.
 */
MBEDTLS_CHECK_RETURN_CRITICAL
int mbedtls_ssl_tls13_derive_resumption_master_secret(
          psa_algorithm_t hash_alg,
          unsigned char const *application_secret,
          unsigned char const *transcript, size_t transcript_len,
          mbedtls_ssl_tls13_application_secrets *derived );

/**
 * \brief Compute the next secret in the TLS 1.3 key schedule
 *
 * The TLS 1.3 key schedule proceeds as follows to compute
 * the three main secrets during the handshake: The early
 * secret for early data, the handshake secret for all
 * other encrypted handshake messages, and the master
 * secret for all application traffic.
 *
 * <tt>
 *                    0
 *                    |
 *                    v
 *     PSK ->  HKDF-Extract = Early Secret
 *                    |
 *                    v
 *     Derive-Secret( ., "derived", "" )
 *                    |
 *                    v
 *  (EC)DHE -> HKDF-Extract = Handshake Secret
 *                    |
 *                    v
 *     Derive-Secret( ., "derived", "" )
 *                    |
 *                    v
 *     0 -> HKDF-Extract = Master Secret
 * </tt>
 *
 * Each of the three secrets in turn is the basis for further
 * key derivations, such as the derivation of traffic keys and IVs;
 * see e.g. mbedtls_ssl_tls13_make_traffic_keys().
 *
 * This function implements one step in this evolution of secrets:
 *
 * <tt>
 *                old_secret
 *                    |
 *                    v
 *     Derive-Secret( ., "derived", "" )
 *                    |
 *                    v
 *     input -> HKDF-Extract = new_secret
 * </tt>
 *
 * \param hash_alg    The identifier for the hash function used for the
 *                    applications of HKDF.
 * \param secret_old  The address of the buffer holding the old secret
 *                    on function entry. If not \c NULL, this must be a
 *                    readable buffer whose size matches the output size
 *                    of the hash function represented by \p hash_alg.
 *                    If \c NULL, an all \c 0 array will be used instead.
 * \param input       The address of the buffer holding the additional
 *                    input for the key derivation (e.g., the PSK or the
 *                    ephemeral (EC)DH secret). If not \c NULL, this must be
 *                    a readable buffer whose size \p input_len Bytes.
 *                    If \c NULL, an all \c 0 array will be used instead.
 * \param input_len   The length of \p input in Bytes. This must not be
 *                    larger than MBEDTLS_SSL_TLS1_3_MAX_IKM_SIZE.
 * \param secret_new  The address of the buffer holding the new secret
 *                    on function exit. This must be a writable buffer
 *                    whose size matches the output size of the hash
 *                    function represented by \p hash_alg.
 *                    This may be the same as \p secret_old.
 *
 * \returns           \c 0 on success.
 * \returns           A negative error code on failure.
 */

MBEDTLS_CHECK_RETURN_CRITICAL
int mbedtls_ssl_tls13_evolve_secret(
                   psa_algorithm_t hash_alg,
                   const unsigned char *secret_old,
                   const unsigned char *input, size_t input_len,
                   unsigned char *secret_new );

/**
 * \brief             Calculate a TLS 1.3 PSK binder.
 *
 * \param ssl         The SSL context. This is used for debugging only and may
 *                    be \c NULL if MBEDTLS_DEBUG_C is disabled.
 * \param hash_alg    The hash algorithm associated to the PSK \p psk.
 * \param psk         The buffer holding the PSK for which to create a binder.
 * \param psk_len     The size of \p psk in bytes.
 * \param psk_type    This indicates whether the PSK \p psk is externally
 *                    provisioned (#MBEDTLS_SSL_TLS1_3_PSK_EXTERNAL) or a
 *                    resumption PSK (#MBEDTLS_SSL_TLS1_3_PSK_RESUMPTION).
 * \param transcript  The handshake transcript up to the point where the
 *                    PSK binder calculation happens. This must be readable,
 *                    and its size must be equal to the digest size of
 *                    the hash algorithm represented by \p hash_alg.
 * \param result      The address at which to store the PSK binder on success.
 *                    This must be writable, and its size must be equal to the
 *                    digest size of  the hash algorithm represented by
 *                    \p hash_alg.
 *
 * \returns           \c 0 on success.
 * \returns           A negative error code on failure.
 */
MBEDTLS_CHECK_RETURN_CRITICAL
int mbedtls_ssl_tls13_create_psk_binder( mbedtls_ssl_context *ssl,
                               const psa_algorithm_t hash_alg,
                               unsigned char const *psk, size_t psk_len,
                               int psk_type,
                               unsigned char const *transcript,
                               unsigned char *result );

/**
 * \bref Setup an SSL transform structure representing the
 *       record protection mechanism used by TLS 1.3
 *
 * \param transform    The SSL transform structure to be created. This must have
 *                     been initialized through mbedtls_ssl_transform_init() and
 *                     not used in any other way prior to calling this function.
 *                     In particular, this function does not clean up the
 *                     transform structure prior to installing the new keys.
 * \param endpoint     Indicates whether the transform is for the client
 *                     (value #MBEDTLS_SSL_IS_CLIENT) or the server
 *                     (value #MBEDTLS_SSL_IS_SERVER).
 * \param ciphersuite  The numerical identifier for the ciphersuite to use.
 *                     This must be one of the identifiers listed in
 *                     ssl_ciphersuites.h.
 * \param traffic_keys The key material to use. No reference is stored in
 *                     the SSL transform being generated, and the caller
 *                     should destroy the key material afterwards.
 * \param ssl          (Debug-only) The SSL context to use for debug output
 *                     in case of failure. This parameter is only needed if
 *                     #MBEDTLS_DEBUG_C is set, and is ignored otherwise.
 *
 * \return             \c 0 on success. In this case, \p transform is ready to
 *                     be used with mbedtls_ssl_transform_decrypt() and
 *                     mbedtls_ssl_transform_encrypt().
 * \return             A negative error code on failure.
 */
MBEDTLS_CHECK_RETURN_CRITICAL
int mbedtls_ssl_tls13_populate_transform( mbedtls_ssl_transform *transform,
                                          int endpoint,
                                          int ciphersuite,
                                          mbedtls_ssl_key_set const *traffic_keys,
                                          mbedtls_ssl_context *ssl );

/*
 * TLS 1.3 key schedule evolutions
 *
 *   Early Data -> Handshake -> Application
 *
 * Small wrappers around mbedtls_ssl_tls13_evolve_secret().
 */

/**
 * \brief Begin TLS 1.3 key schedule by calculating early secret
 *        from chosen PSK.
 *
 *        The TLS 1.3 key schedule can be viewed as a simple state machine
 *        with states Initial -> Early -> Handshake -> Application, and
 *        this function represents the Initial -> Early transition.
 *
 *        In the early stage, mbedtls_ssl_tls13_generate_early_data_keys()
 *        can be used to derive the 0-RTT traffic keys.
 *
 * \param ssl  The SSL context to operate on.
 *
 * \returns    \c 0 on success.
 * \returns    A negative error code on failure.
 */
MBEDTLS_CHECK_RETURN_CRITICAL
int mbedtls_ssl_tls13_key_schedule_stage_early( mbedtls_ssl_context *ssl );

/**
 * \brief Transition into handshake stage of TLS 1.3 key schedule.
 *
 *        The TLS 1.3 key schedule can be viewed as a simple state machine
 *        with states Initial -> Early -> Handshake -> Application, and
 *        this function represents the Early -> Handshake transition.
 *
 *        In the handshake stage, mbedtls_ssl_tls13_generate_handshake_keys()
 *        can be used to derive the handshake traffic keys.
 *
 * \param ssl  The SSL context to operate on. This must be in key schedule
 *             stage \c Early.
 *
 * \returns    \c 0 on success.
 * \returns    A negative error code on failure.
 */
MBEDTLS_CHECK_RETURN_CRITICAL
int mbedtls_ssl_tls13_key_schedule_stage_handshake( mbedtls_ssl_context *ssl );

/**
<<<<<<< HEAD
=======
 * \brief Compute TLS 1.3 handshake traffic keys.
 *
 * \param ssl  The SSL context to operate on. This must be in
 *             key schedule stage \c Handshake, see
 *             mbedtls_ssl_tls13_key_schedule_stage_handshake().
 * \param traffic_keys The address at which to store the handshake traffic key
 *                     keys. This must be writable but may be uninitialized.
 *
 * \returns    \c 0 on success.
 * \returns    A negative error code on failure.
 */
MBEDTLS_CHECK_RETURN_CRITICAL
int mbedtls_ssl_tls13_generate_handshake_keys( mbedtls_ssl_context *ssl,
                                               mbedtls_ssl_key_set *traffic_keys );

/**
>>>>>>> 72fa1c23
 * \brief Transition into application stage of TLS 1.3 key schedule.
 *
 *        The TLS 1.3 key schedule can be viewed as a simple state machine
 *        with states Initial -> Early -> Handshake -> Application, and
 *        this function represents the Handshake -> Application transition.
 *
 *        In the handshake stage, mbedtls_ssl_tls13_generate_application_keys()
 *        can be used to derive the handshake traffic keys.
 *
 * \param ssl  The SSL context to operate on. This must be in key schedule
 *             stage \c Handshake.
 *
 * \returns    \c 0 on success.
 * \returns    A negative error code on failure.
 */
MBEDTLS_CHECK_RETURN_CRITICAL
int mbedtls_ssl_tls13_key_schedule_stage_application( mbedtls_ssl_context *ssl );

/*
 * Convenience functions combining
 *
 *    mbedtls_ssl_tls13_key_schedule_stage_xxx()
 *
 * with
 *
 *    mbedtls_ssl_tls13_make_traffic_keys()
 *
 * Those functions assume that the key schedule has been moved
 * to the correct stage via
 *
 *    mbedtls_ssl_tls13_key_schedule_stage_xxx().
 */

/**
 * \brief Compute traffic keys for 0-RTT.
 *
 * \param ssl  The SSL context to operate on. This must be in key schedule stage
 *             \c Early, see mbedtls_ssl_tls13_key_schedule_stage_early_data().
 * \param traffic_keys The address at which to store the 0-RTT traffic key
 *                     keys. This must be writable but may be uninitialized.
 *
 * \returns    \c 0 on success.
 * \returns    A negative error code on failure.
 */
int mbedtls_ssl_tls13_generate_early_data_keys(
    mbedtls_ssl_context *ssl, mbedtls_ssl_key_set *traffic_keys );

/**
 * \brief Compute TLS 1.3 handshake traffic keys.
 *
 * \param ssl  The SSL context to operate on. This must be in
 *             key schedule stage \c Handshake, see
 *             mbedtls_ssl_tls13_key_schedule_stage_handshake().
 * \param traffic_keys The address at which to store the handshake traffic key
 *                     keys. This must be writable but may be uninitialized.
 *
 * \returns    \c 0 on success.
 * \returns    A negative error code on failure.
 */
int mbedtls_ssl_tls13_generate_handshake_keys( mbedtls_ssl_context *ssl,
                                               mbedtls_ssl_key_set *traffic_keys );

/**
 * \brief Compute TLS 1.3 application traffic keys.
 *
 * \param ssl  The SSL context to operate on. This must be in
 *             key schedule stage \c Application, see
 *             mbedtls_ssl_tls13_key_schedule_stage_application().
 * \param traffic_keys The address at which to store the application traffic key
 *                     keys. This must be writable but may be uninitialized.
 *
 * \returns    \c 0 on success.
 * \returns    A negative error code on failure.
 */
MBEDTLS_CHECK_RETURN_CRITICAL
int mbedtls_ssl_tls13_generate_application_keys(
    mbedtls_ssl_context *ssl, mbedtls_ssl_key_set *traffic_keys );

/**
 * \brief Compute TLS 1.3 resumption master secret.
 *
 * \param ssl  The SSL context to operate on. This must be in
 *             key schedule stage \c Application, see
 *             mbedtls_ssl_tls13_key_schedule_stage_application().
 *
 * \returns    \c 0 on success.
 * \returns    A negative error code on failure.
 */
int mbedtls_ssl_tls13_generate_resumption_master_secret(
    mbedtls_ssl_context* ssl );

/**
 * \brief Compute TLS 1.3 resumption master secret.
 *
 * \param ssl  The SSL context to operate on. This must be in
 *             key schedule stage \c Application, see
 *             mbedtls_ssl_tls13_key_schedule_stage_application().
 *
 * \returns    \c 0 on success.
 * \returns    A negative error code on failure.
 */
MBEDTLS_CHECK_RETURN_CRITICAL
int mbedtls_ssl_tls13_generate_resumption_master_secret(
    mbedtls_ssl_context *ssl );

/**
 * \brief Calculate the verify_data value for the client or server TLS 1.3
 * Finished message.
 *
 * \param ssl  The SSL context to operate on. This must be in
 *             key schedule stage \c Handshake, see
 *             mbedtls_ssl_tls13_key_schedule_stage_application().
 * \param dst        The address at which to write the verify_data value.
 * \param dst_len    The size of \p dst in bytes.
 * \param actual_len The address at which to store the amount of data
 *                   actually written to \p dst upon success.
 * \param which      The message to calculate the `verify_data` for:
 *                   - #MBEDTLS_SSL_IS_CLIENT for the Client's Finished message
 *                   - #MBEDTLS_SSL_IS_SERVER for the Server's Finished message
 *
 * \note       Both client and server call this function twice, once to
 *             generate their own Finished message, and once to verify the
 *             peer's Finished message.

 * \returns    \c 0 on success.
 * \returns    A negative error code on failure.
 */
MBEDTLS_CHECK_RETURN_CRITICAL
int mbedtls_ssl_tls13_calculate_verify_data( mbedtls_ssl_context *ssl,
                                             unsigned char *dst,
                                             size_t dst_len,
                                             size_t *actual_len,
                                             int which );

/*
 * TLS 1.3 key schedule evolutions
 *
 *   Early -> Handshake -> Application
 *
 * Small wrappers around mbedtls_ssl_tls13_evolve_secret().
 */

/**
 * \brief Begin TLS 1.3 key schedule by calculating early secret.
 *
 *        The TLS 1.3 key schedule can be viewed as a simple state machine
 *        with states Initial -> Early -> Handshake -> Application, and
 *        this function represents the Initial -> Early transition.
 *
 * \param ssl  The SSL context to operate on.
 *
 * \returns    \c 0 on success.
 * \returns    A negative error code on failure.
 */
int mbedtls_ssl_tls13_key_schedule_stage_early( mbedtls_ssl_context *ssl );

/**
 * \brief Compute TLS 1.3 handshake transform
 *
 * \param ssl  The SSL context to operate on. The early secret must have been
 *             computed.
 *
 * \returns    \c 0 on success.
 * \returns    A negative error code on failure.
 */
MBEDTLS_CHECK_RETURN_CRITICAL
int mbedtls_ssl_tls13_compute_handshake_transform( mbedtls_ssl_context *ssl );

/**
 * \brief Compute TLS 1.3 application transform
 *
 * \param ssl  The SSL context to operate on. The early secret must have been
 *             computed.
 *
 * \returns    \c 0 on success.
 * \returns    A negative error code on failure.
 */
MBEDTLS_CHECK_RETURN_CRITICAL
int mbedtls_ssl_tls13_compute_application_transform( mbedtls_ssl_context *ssl );

#endif /* MBEDTLS_SSL_PROTO_TLS1_3 */

#endif /* MBEDTLS_SSL_TLS1_3_KEYS_H */<|MERGE_RESOLUTION|>--- conflicted
+++ resolved
@@ -618,8 +618,6 @@
 int mbedtls_ssl_tls13_key_schedule_stage_handshake( mbedtls_ssl_context *ssl );
 
 /**
-<<<<<<< HEAD
-=======
  * \brief Compute TLS 1.3 handshake traffic keys.
  *
  * \param ssl  The SSL context to operate on. This must be in
@@ -636,7 +634,6 @@
                                                mbedtls_ssl_key_set *traffic_keys );
 
 /**
->>>>>>> 72fa1c23
  * \brief Transition into application stage of TLS 1.3 key schedule.
  *
  *        The TLS 1.3 key schedule can be viewed as a simple state machine

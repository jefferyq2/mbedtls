--- conflicted
+++ resolved
@@ -494,8 +494,169 @@
                    const unsigned char *input, size_t input_len,
                    unsigned char *secret_new );
 
-<<<<<<< HEAD
-=======
+/*
+ * TLS 1.3 key schedule evolutions
+ *
+ *   Early Data -> Handshake -> Application
+ *
+ * Small wrappers around mbedtls_ssl_tls13_evolve_secret().
+ */
+
+/**
+ * \brief Begin TLS 1.3 key schedule by calculating early secret
+ *        from chosen PSK.
+ *
+ *        The TLS 1.3 key schedule can be viewed as a simple state machine
+ *        with states Initial -> Early -> Handshake -> Application, and
+ *        this function represents the Initial -> Early transition.
+ *
+ *        In the early stage, mbedtls_ssl_tls13_generate_early_data_keys()
+ *        can be used to derive the 0-RTT traffic keys.
+ *
+ * \param ssl  The SSL context to operate on.
+ *
+ * \returns    \c 0 on success.
+ * \returns    A negative error code on failure.
+ */
+int mbedtls_ssl_tls13_key_schedule_stage_early( mbedtls_ssl_context *ssl );
+
+/**
+ * \brief Transition into handshake stage of TLS 1.3 key schedule.
+ *
+ *        The TLS 1.3 key schedule can be viewed as a simple state machine
+ *        with states Initial -> Early -> Handshake -> Application, and
+ *        this function represents the Early -> Handshake transition.
+ *
+ *        In the handshake stage, mbedtls_ssl_tls13_generate_handshake_keys()
+ *        can be used to derive the handshake traffic keys.
+ *
+ * \param ssl  The SSL context to operate on. This must be in key schedule
+ *             stage \c Early.
+ *
+ * \returns    \c 0 on success.
+ * \returns    A negative error code on failure.
+ */
+int mbedtls_ssl_tls13_key_schedule_stage_handshake( mbedtls_ssl_context *ssl );
+
+/**
+ * \brief Transition into application stage of TLS 1.3 key schedule.
+ *
+ *        The TLS 1.3 key schedule can be viewed as a simple state machine
+ *        with states Initial -> Early -> Handshake -> Application, and
+ *        this function represents the Handshake -> Application transition.
+ *
+ *        In the handshake stage, mbedtls_ssl_tls13_generate_application_keys()
+ *        can be used to derive the handshake traffic keys.
+ *
+ * \param ssl  The SSL context to operate on. This must be in key schedule
+ *             stage \c Handshake.
+ *
+ * \returns    \c 0 on success.
+ * \returns    A negative error code on failure.
+ */
+int mbedtls_ssl_tls13_key_schedule_stage_application( mbedtls_ssl_context *ssl );
+
+/*
+ * Convenience functions combining
+ *
+ *    mbedtls_ssl_tls13_key_schedule_stage_xxx()
+ *
+ * with
+ *
+ *    mbedtls_ssl_tls13_make_traffic_keys()
+ *
+ * Those functions assume that the key schedule has been moved
+ * to the correct stage via
+ *
+ *    mbedtls_ssl_tls13_key_schedule_stage_xxx().
+ */
+
+/**
+ * \brief Compute traffic keys for 0-RTT.
+ *
+ * \param ssl  The SSL context to operate on. This must be in key schedule stage
+ *             \c Early, see mbedtls_ssl_tls13_key_schedule_stage_early_data().
+ * \param traffic_keys The address at which to store the 0-RTT traffic key
+ *                     keys. This must be writable but may be uninitialized.
+ *
+ * \returns    \c 0 on success.
+ * \returns    A negative error code on failure.
+ */
+int mbedtls_ssl_tls13_generate_early_data_keys(
+    mbedtls_ssl_context *ssl, mbedtls_ssl_key_set *traffic_keys );
+
+/**
+ * \brief Compute TLS 1.3 handshake traffic keys.
+ *
+ * \param ssl  The SSL context to operate on. This must be in
+ *             key schedule stage \c Handshake, see
+ *             mbedtls_ssl_tls13_key_schedule_stage_handshake().
+ * \param traffic_keys The address at which to store the handshake traffic key
+ *                     keys. This must be writable but may be uninitialized.
+ *
+ * \returns    \c 0 on success.
+ * \returns    A negative error code on failure.
+ */
+int mbedtls_ssl_tls13_generate_handshake_keys( mbedtls_ssl_context *ssl,
+                                               mbedtls_ssl_key_set *traffic_keys );
+
+/**
+ * \brief Compute TLS 1.3 application traffic keys.
+ *
+ * \param ssl  The SSL context to operate on. This must be in
+ *             key schedule stage \c Application, see
+ *             mbedtls_ssl_tls13_key_schedule_stage_application().
+ * \param traffic_keys The address at which to store the application traffic key
+ *                     keys. This must be writable but may be uninitialized.
+ *
+ * \returns    \c 0 on success.
+ * \returns    A negative error code on failure.
+ */
+int mbedtls_ssl_tls13_generate_application_keys(
+    mbedtls_ssl_context *ssl, mbedtls_ssl_key_set *traffic_keys );
+
+/**
+ * \brief Compute TLS 1.3 resumption master secret.
+ *
+ * \param ssl  The SSL context to operate on. This must be in
+ *             key schedule stage \c Application, see
+ *             mbedtls_ssl_tls13_key_schedule_stage_application().
+ *
+ * \returns    \c 0 on success.
+ * \returns    A negative error code on failure.
+ */
+int mbedtls_ssl_tls13_generate_resumption_master_secret(
+    mbedtls_ssl_context* ssl );
+
+/**
+ * \brief Calculate the verify_data value for the client or server TLS 1.3
+ * Finished message.
+ *
+ * \param ssl  The SSL context to operate on. This must be in
+ *             key schedule stage \c Handshake, see
+ *             mbedtls_ssl_tls13_key_schedule_stage_application().
+ * \param dst        The address at which to write the verify_data value.
+ * \param dst_len    The size of \p dst in bytes.
+ * \param actual_len The address at which to store the amount of data
+ *                   actually written to \p dst upon success.
+ * \param which      The message to calculate the `verify_data` for:
+ *                   - #MBEDTLS_SSL_IS_CLIENT for the Client's Finished message
+ *                   - #MBEDTLS_SSL_IS_SERVER for the Server's Finished message
+ *
+ * \note       Both client and server call this function twice, once to
+ *             generate their own Finished message, and once to verify the
+ *             peer's Finished message.
+
+ * \returns    \c 0 on success.
+ * \returns    A negative error code on failure.
+ */
+int mbedtls_ssl_tls13_calculate_verify_data( mbedtls_ssl_context *ssl,
+                                             unsigned char *dst,
+                                             size_t dst_len,
+                                             size_t *actual_len,
+                                             int which );
+
+#if defined(MBEDTLS_KEY_EXCHANGE_SOME_PSK_ENABLED)
 #define MBEDTLS_SSL_TLS1_3_PSK_EXTERNAL   0
 #define MBEDTLS_SSL_TLS1_3_PSK_RESUMPTION 1
 
@@ -528,6 +689,7 @@
                                int psk_type,
                                unsigned char const *transcript,
                                unsigned char *result );
+#endif /* MBEDTLS_KEY_EXCHANGE_SOME_PSK_ENABLED */
 
 /**
  * \bref Setup an SSL transform structure representing the
@@ -562,262 +724,26 @@
                                           mbedtls_ssl_key_set const *traffic_keys,
                                           mbedtls_ssl_context *ssl );
 
->>>>>>> 8b5c3824
 /*
  * TLS 1.3 key schedule evolutions
  *
- *   Early Data -> Handshake -> Application
+ *   Early -> Handshake -> Application
  *
  * Small wrappers around mbedtls_ssl_tls13_evolve_secret().
  */
 
 /**
- * \brief Begin TLS 1.3 key schedule by calculating early secret
- *        from chosen PSK.
+ * \brief Begin TLS 1.3 key schedule by calculating early secret.
  *
  *        The TLS 1.3 key schedule can be viewed as a simple state machine
  *        with states Initial -> Early -> Handshake -> Application, and
  *        this function represents the Initial -> Early transition.
  *
- *        In the early stage, mbedtls_ssl_tls1_3_generate_early_data_keys()
- *        can be used to derive the 0-RTT traffic keys.
- *
  * \param ssl  The SSL context to operate on.
  *
  * \returns    \c 0 on success.
  * \returns    A negative error code on failure.
  */
-<<<<<<< HEAD
-int mbedtls_ssl_tls1_3_key_schedule_stage_early_data(
-    mbedtls_ssl_context *ssl );
-=======
 int mbedtls_ssl_tls13_key_schedule_stage_early( mbedtls_ssl_context *ssl );
->>>>>>> 8b5c3824
-
-/**
- * \brief Transition into handshake stage of TLS 1.3 key schedule.
- *
- *        The TLS 1.3 key schedule can be viewed as a simple state machine
- *        with states Initial -> Early -> Handshake -> Application, and
- *        this function represents the Early -> Handshake transition.
- *
- *        In the handshake stage, mbedtls_ssl_tls13_generate_handshake_keys()
- *        can be used to derive the handshake traffic keys.
- *
- * \param ssl  The SSL context to operate on. This must be in key schedule
- *             stage \c Early.
- *
- * \returns    \c 0 on success.
- * \returns    A negative error code on failure.
- */
-int mbedtls_ssl_tls13_key_schedule_stage_handshake( mbedtls_ssl_context *ssl );
-
-/**
- * \brief Transition into application stage of TLS 1.3 key schedule.
- *
- *        The TLS 1.3 key schedule can be viewed as a simple state machine
- *        with states Initial -> Early -> Handshake -> Application, and
- *        this function represents the Handshake -> Application transition.
- *
- *        In the handshake stage, mbedtls_ssl_tls13_generate_application_keys()
- *        can be used to derive the handshake traffic keys.
- *
- * \param ssl  The SSL context to operate on. This must be in key schedule
- *             stage \c Handshake.
- *
- * \returns    \c 0 on success.
- * \returns    A negative error code on failure.
- */
-int mbedtls_ssl_tls13_key_schedule_stage_application( mbedtls_ssl_context *ssl );
-
-/*
- * Convenience functions combining
- *
- *    mbedtls_ssl_tls1_3_key_schedule_stage_xxx()
- *
- * with
- *
- *    mbedtls_ssl_tls1_3_make_traffic_keys()
- *
- * Those functions assume that the key schedule has been moved
- * to the correct stage via
- *
- *    mbedtls_ssl_tls1_3_key_schedule_stage_xxx().
- */
-
-/**
- * \brief Compute traffic keys for 0-RTT.
- *
- * \param ssl  The SSL context to operate on. This must be in key schedule stage
- *             \c Early, see mbedtls_ssl_tls1_3_key_schedule_stage_early_data().
- * \param traffic_keys The address at which to store the 0-RTT traffic key
- *                     keys. This must be writable but may be uninitialized.
- *
- * \returns    \c 0 on success.
- * \returns    A negative error code on failure.
- */
-int mbedtls_ssl_tls1_3_generate_early_data_keys(
-    mbedtls_ssl_context *ssl, mbedtls_ssl_key_set *traffic_keys );
-
-/**
- * \brief Compute TLS 1.3 handshake traffic keys.
- *
- * \param ssl  The SSL context to operate on. This must be in
- *             key schedule stage \c Handshake, see
- *             mbedtls_ssl_tls13_key_schedule_stage_handshake().
- * \param traffic_keys The address at which to store the handshake traffic key
- *                     keys. This must be writable but may be uninitialized.
- *
- * \returns    \c 0 on success.
- * \returns    A negative error code on failure.
- */
-int mbedtls_ssl_tls13_generate_handshake_keys( mbedtls_ssl_context *ssl,
-                                               mbedtls_ssl_key_set *traffic_keys );
-
-/**
- * \brief Compute TLS 1.3 application traffic keys.
- *
- * \param ssl  The SSL context to operate on. This must be in
- *             key schedule stage \c Application, see
- *             mbedtls_ssl_tls13_key_schedule_stage_application().
- * \param traffic_keys The address at which to store the application traffic key
- *                     keys. This must be writable but may be uninitialized.
- *
- * \returns    \c 0 on success.
- * \returns    A negative error code on failure.
- */
-int mbedtls_ssl_tls13_generate_application_keys(
-    mbedtls_ssl_context *ssl, mbedtls_ssl_key_set *traffic_keys );
-
-/**
- * \brief Compute TLS 1.3 resumption master secret.
- *
- * \param ssl  The SSL context to operate on. This must be in
- *             key schedule stage \c Application, see
- *             mbedtls_ssl_tls1_3_key_schedule_stage_application().
- *
- * \returns    \c 0 on success.
- * \returns    A negative error code on failure.
- */
-int mbedtls_ssl_tls1_3_generate_resumption_master_secret(
-    mbedtls_ssl_context* ssl );
-
-/**
- * \brief Calculate the verify_data value for the client or server TLS 1.3
- * Finished message.
- *
- * \param ssl  The SSL context to operate on. This must be in
- *             key schedule stage \c Handshake, see
- *             mbedtls_ssl_tls13_key_schedule_stage_application().
- * \param dst        The address at which to write the verify_data value.
- * \param dst_len    The size of \p dst in bytes.
- * \param actual_len The address at which to store the amount of data
- *                   actually written to \p dst upon success.
- * \param which      The message to calculate the `verify_data` for:
- *                   - #MBEDTLS_SSL_IS_CLIENT for the Client's Finished message
- *                   - #MBEDTLS_SSL_IS_SERVER for the Server's Finished message
- *
- * \note       Both client and server call this function twice, once to
- *             generate their own Finished message, and once to verify the
- *             peer's Finished message.
-
- * \returns    \c 0 on success.
- * \returns    A negative error code on failure.
- */
-int mbedtls_ssl_tls13_calculate_verify_data( mbedtls_ssl_context *ssl,
-                                             unsigned char *dst,
-                                             size_t dst_len,
-                                             size_t *actual_len,
-                                             int which );
-
-#if defined(MBEDTLS_KEY_EXCHANGE_SOME_PSK_ENABLED)
-#define MBEDTLS_SSL_TLS1_3_PSK_EXTERNAL   0
-#define MBEDTLS_SSL_TLS1_3_PSK_RESUMPTION 1
-
-/**
- * \brief             Calculate a TLS 1.3 PSK binder.
- *
- * \param ssl         The SSL context. This is used for debugging only and may
- *                    be \c NULL if MBEDTLS_DEBUG_C is disabled.
- * \param md_type     The hash algorithm associated to the PSK \p psk.
- * \param psk         The buffer holding the PSK for which to create a binder.
- * \param psk_len     The size of \p psk in bytes.
- * \param psk_type    This indicates whether the PSK \p psk is externally
- *                    provisioned (#MBEDTLS_SSL_TLS1_3_PSK_EXTERNAL) or a
- *                    resumption PSK (#MBEDTLS_SSL_TLS1_3_PSK_RESUMPTION).
- * \param transcript  The handshake transcript up to the point where the
- *                    PSK binder calculation happens. This must be readable,
- *                    and its size must be equal to the digest size of
- *                    the hash algorithm represented by \p md_type.
- * \param result      The address at which to store the PSK binder on success.
- *                    This must be writable, and its size must be equal to the
- *                    digest size of  the hash algorithm represented by
- *                    \p md_type.
- *
- * \returns           \c 0 on success.
- * \returns           A negative error code on failure.
- */
-int mbedtls_ssl_tls1_3_create_psk_binder( mbedtls_ssl_context *ssl,
-                               const mbedtls_md_type_t md_type,
-                               unsigned char const *psk, size_t psk_len,
-                               int psk_type,
-                               unsigned char const *transcript,
-                               unsigned char *result );
-#endif /* MBEDTLS_KEY_EXCHANGE_SOME_PSK_ENABLED */
-
-/**
- * \bref Setup an SSL transform structure representing the
- *       record protection mechanism used by TLS 1.3
- *
- * \param transform    The SSL transform structure to be created. This must have
- *                     been initialized through mbedtls_ssl_transform_init() and
- *                     not used in any other way prior to calling this function.
- *                     In particular, this function does not clean up the
- *                     transform structure prior to installing the new keys.
- * \param endpoint     Indicates whether the transform is for the client
- *                     (value #MBEDTLS_SSL_IS_CLIENT) or the server
- *                     (value #MBEDTLS_SSL_IS_SERVER).
- * \param ciphersuite  The numerical identifier for the ciphersuite to use.
- *                     This must be one of the identifiers listed in
- *                     ssl_ciphersuites.h.
- * \param traffic_keys The key material to use. No reference is stored in
- *                     the SSL transform being generated, and the caller
- *                     should destroy the key material afterwards.
- * \param ssl          (Debug-only) The SSL context to use for debug output
- *                     in case of failure. This parameter is only needed if
- *                     #MBEDTLS_DEBUG_C is set, and is ignored otherwise.
- *
- * \return             \c 0 on success. In this case, \p transform is ready to
- *                     be used with mbedtls_ssl_transform_decrypt() and
- *                     mbedtls_ssl_transform_encrypt().
- * \return             A negative error code on failure.
- */
-int mbedtls_ssl_tls13_populate_transform( mbedtls_ssl_transform *transform,
-                                          int endpoint,
-                                          int ciphersuite,
-                                          mbedtls_ssl_key_set const *traffic_keys,
-                                          mbedtls_ssl_context *ssl );
-
-/*
- * TLS 1.3 key schedule evolutions
- *
- *   Early -> Handshake -> Application
- *
- * Small wrappers around mbedtls_ssl_tls1_3_evolve_secret().
- */
-
-/**
- * \brief Begin TLS 1.3 key schedule by calculating early secret.
- *
- *        The TLS 1.3 key schedule can be viewed as a simple state machine
- *        with states Initial -> Early -> Handshake -> Application, and
- *        this function represents the Initial -> Early transition.
- *
- * \param ssl  The SSL context to operate on.
- *
- * \returns    \c 0 on success.
- * \returns    A negative error code on failure.
- */
-int mbedtls_ssl_tls1_3_key_schedule_stage_early( mbedtls_ssl_context *ssl );
 
 #endif /* MBEDTLS_SSL_TLS1_3_KEYS_H */
--- conflicted
+++ resolved
@@ -531,7 +531,7 @@
  * \returns    \c 0 on success.
  * \returns    A negative error code on failure.
  */
-int mbedtls_ssl_tls1_3_key_schedule_stage_handshake(
+int mbedtls_ssl_tls13_key_schedule_stage_handshake(
     mbedtls_ssl_context *ssl );
 
 /**
@@ -541,7 +541,7 @@
  *        with states Initial -> Early -> Handshake -> Application, and
  *        this function represents the Handshake -> Application transition.
  *
- *        In the handshake stage, mbedtls_ssl_tls1_3_generate_application_keys()
+ *        In the handshake stage, mbedtls_ssl_tls13_generate_application_keys()
  *        can be used to derive the handshake traffic keys.
  *
  * \param ssl  The SSL context to operate on. This must be in key schedule
@@ -587,14 +587,14 @@
  *
  * \param ssl  The SSL context to operate on. This must be in
  *             key schedule stage \c Handshake, see
- *             mbedtls_ssl_tls1_3_key_schedule_stage_handshake().
+ *             mbedtls_ssl_tls13_key_schedule_stage_handshake().
  * \param traffic_keys The address at which to store the handshake traffic key
  *                     keys. This must be writable but may be uninitialized.
  *
  * \returns    \c 0 on success.
  * \returns    A negative error code on failure.
  */
-int mbedtls_ssl_tls1_3_generate_handshake_keys(
+int mbedtls_ssl_tls13_generate_handshake_keys(
     mbedtls_ssl_context* ssl, mbedtls_ssl_key_set *traffic_keys );
 
 /**
@@ -742,40 +742,4 @@
  */
 int mbedtls_ssl_tls1_3_key_schedule_stage_early( mbedtls_ssl_context *ssl );
 
-<<<<<<< HEAD
-=======
-/**
- * \brief Transition into handshake stage of TLS 1.3 key schedule.
- *
- *        The TLS 1.3 key schedule can be viewed as a simple state machine
- *        with states Initial -> Early -> Handshake -> Application, and
- *        this function represents the Early -> Handshake transition.
- *
- *        In the handshake stage, mbedtls_ssl_tls13_generate_handshake_keys()
- *        can be used to derive the handshake traffic keys.
- *
- * \param ssl  The SSL context to operate on. This must be in key schedule
- *             stage \c Early.
- *
- * \returns    \c 0 on success.
- * \returns    A negative error code on failure.
- */
-int mbedtls_ssl_tls13_key_schedule_stage_handshake( mbedtls_ssl_context *ssl );
-
-/**
- * \brief Compute TLS 1.3 handshake traffic keys.
- *
- * \param ssl  The SSL context to operate on. This must be in
- *             key schedule stage \c Handshake, see
- *             mbedtls_ssl_tls13_key_schedule_stage_handshake().
- * \param traffic_keys The address at which to store the handshake traffic key
- *                     keys. This must be writable but may be uninitialized.
- *
- * \returns    \c 0 on success.
- * \returns    A negative error code on failure.
- */
-int mbedtls_ssl_tls13_generate_handshake_keys( mbedtls_ssl_context *ssl,
-                                               mbedtls_ssl_key_set *traffic_keys );
-
->>>>>>> e6d7e5ce
 #endif /* MBEDTLS_SSL_TLS1_3_KEYS_H */
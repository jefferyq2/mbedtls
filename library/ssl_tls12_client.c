--- conflicted
+++ resolved
@@ -269,42 +269,6 @@
 }
 #endif /* MBEDTLS_SSL_DTLS_CONNECTION_ID */
 
-<<<<<<< HEAD
-=======
-#if defined(MBEDTLS_SSL_MAX_FRAGMENT_LENGTH)
-MBEDTLS_CHECK_RETURN_CRITICAL
-static int ssl_write_max_fragment_length_ext( mbedtls_ssl_context *ssl,
-                                              unsigned char *buf,
-                                              const unsigned char *end,
-                                              size_t *olen )
-{
-    unsigned char *p = buf;
-
-    *olen = 0;
-
-    if( ssl->conf->mfl_code == MBEDTLS_SSL_MAX_FRAG_LEN_NONE )
-        return( 0 );
-
-    MBEDTLS_SSL_DEBUG_MSG( 3,
-        ( "client hello, adding max_fragment_length extension" ) );
-
-    MBEDTLS_SSL_CHK_BUF_PTR( p, end, 5 );
-
-    MBEDTLS_PUT_UINT16_BE( MBEDTLS_TLS_EXT_MAX_FRAGMENT_LENGTH, p, 0 );
-    p += 2;
-
-    *p++ = 0x00;
-    *p++ = 1;
-
-    *p++ = ssl->conf->mfl_code;
-
-    *olen = 5;
-
-    return( 0 );
-}
-#endif /* MBEDTLS_SSL_MAX_FRAGMENT_LENGTH */
-
->>>>>>> 72fa1c23
 #if defined(MBEDTLS_SSL_ENCRYPT_THEN_MAC)
 MBEDTLS_CHECK_RETURN_CRITICAL
 static int ssl_write_encrypt_then_mac_ext( mbedtls_ssl_context *ssl,

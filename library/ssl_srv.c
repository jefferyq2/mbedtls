--- conflicted
+++ resolved
@@ -19,13 +19,7 @@
 
 #include "common.h"
 
-<<<<<<< HEAD
-#if defined(MBEDTLS_SSL_PROTO_TLS1_2)
-
-#if defined(MBEDTLS_SSL_SRV_C)
-=======
 #if defined(MBEDTLS_SSL_SRV_C) && defined(MBEDTLS_SSL_PROTO_TLS1_2)
->>>>>>> 436b7269
 
 #if defined(MBEDTLS_PLATFORM_C)
 #include "mbedtls/platform.h"
@@ -4387,10 +4381,4 @@
     conf->respect_cli_pref = order;
 }
 
-<<<<<<< HEAD
-#endif /* MBEDTLS_SSL_SRV_C */
-
-#endif /* MBEDTLS_SSL_PROTO_TLS1_2 */
-=======
-#endif /* MBEDTLS_SSL_SRV_C && MBEDTLS_SSL_PROTO_TLS1_2 */
->>>>>>> 436b7269
+#endif /* MBEDTLS_SSL_SRV_C && MBEDTLS_SSL_PROTO_TLS1_2 */
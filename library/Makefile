--- conflicted
+++ resolved
@@ -171,7 +171,8 @@
 	  ssl_ticket.o \
 	  ssl_tls.o \
 	  ssl_tls13_keys.o \
-<<<<<<< HEAD
+	  ssl_tls13_client.o \
+	  ssl_tls13_server.o \
 	  mps_reader.o \
 	  mps_writer.o \
 	  mps_layer1.o \
@@ -181,11 +182,6 @@
 	  mps_allocator.o \
           mps_transform.o \
           # This line is intentionally left blank
-=======
-	  ssl_tls13_client.o \
-	  ssl_tls13_server.o \
-	  # This line is intentionally left blank
->>>>>>> b9930e7d
 
 .SILENT:
 

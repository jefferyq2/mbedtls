/*
 *  TLS 1.3 functionality shared between client and server
 *
 *  Copyright The Mbed TLS Contributors
 *  SPDX-License-Identifier: Apache-2.0
 *
 *  Licensed under the Apache License, Version 2.0 (the "License"); you may
 *  not use this file except in compliance with the License.
 *  You may obtain a copy of the License at
 *
 *  http://www.apache.org/licenses/LICENSE-2.0
 *
 *  Unless required by applicable law or agreed to in writing, software
 *  distributed under the License is distributed on an "AS IS" BASIS, WITHOUT
 *  WARRANTIES OR CONDITIONS OF ANY KIND, either express or implied.
 *  See the License for the specific language governing permissions and
 *  limitations under the License.
 */

#include "common.h"

#if defined(MBEDTLS_SSL_TLS_C)

#if defined(MBEDTLS_SSL_PROTO_TLS1_3_EXPERIMENTAL)

#define SSL_DONT_FORCE_FLUSH 0
#define SSL_FORCE_FLUSH      1

#include "mbedtls/ssl_ticket.h"
#include "mbedtls/debug.h"
#include "mbedtls/error.h"
<<<<<<< HEAD
#include "mbedtls/ssl.h"
#include "mbedtls/hkdf.h"
#include <string.h>
=======
#include "mbedtls/debug.h"
>>>>>>> 05420b12

#include "ssl_misc.h"
#include "ssl_tls13_keys.h"
#if defined(MBEDTLS_SSL_USE_MPS)
#include "mps_all.h"
#endif /* MBEDTLS_SSL_USE_MPS */

#include "ecp_internal.h"

#include "mbedtls/oid.h"

#if defined(MBEDTLS_PLATFORM_C)
#include "mbedtls/platform.h"
#else
#include <stdlib.h>
#define mbedtls_calloc    calloc
#define mbedtls_free       free
#endif /* MBEDTLS_PLATFORM_C */

#if defined(MBEDTLS_SSL_USE_MPS)
int mbedtls_ssl_fetch_handshake_msg( mbedtls_ssl_context *ssl,
                                     unsigned hs_type,
                                     unsigned char **buf,
                                     size_t *buflen )
{
    int ret;
    mbedtls_mps_handshake_in msg;

    MBEDTLS_SSL_PROC_CHK_NEG( mbedtls_mps_read( &ssl->mps->l4 ) );

    if( ret != MBEDTLS_MPS_MSG_HS )
        return( MBEDTLS_ERR_SSL_UNEXPECTED_MESSAGE );

    MBEDTLS_SSL_PROC_CHK( mbedtls_mps_read_handshake( &ssl->mps->l4,
                                                      &msg ) );

    if( msg.type != hs_type )
        return( MBEDTLS_ERR_SSL_UNEXPECTED_MESSAGE );

    ret = mbedtls_mps_reader_get( msg.handle,
                                  msg.length,
                                  buf,
                                  NULL );

    if( ret == MBEDTLS_ERR_MPS_READER_OUT_OF_DATA )
    {
        MBEDTLS_SSL_PROC_CHK( mbedtls_mps_read_pause( &ssl->mps->l4 ) );
        ret = MBEDTLS_ERR_SSL_WANT_READ;
    }
    else
    {
        MBEDTLS_SSL_PROC_CHK( ret );

        /* *buf already set in mbedtls_mps_reader_get() */
        *buflen = msg.length;
    }

cleanup:

    return( ret );
}

int mbedtls_ssl_mps_hs_consume_full_hs_msg( mbedtls_ssl_context *ssl )
{
    int ret;
    mbedtls_mps_handshake_in msg;

    MBEDTLS_SSL_PROC_CHK( mbedtls_mps_read_handshake( &ssl->mps->l4,
                                                      &msg ) );

    MBEDTLS_SSL_PROC_CHK( mbedtls_mps_reader_commit( msg.handle ) );
    MBEDTLS_SSL_PROC_CHK( mbedtls_mps_read_consume( &ssl->mps->l4 ) );

cleanup:

    return( ret );
}

int mbedtls_ssl_tls13_start_handshake_msg( mbedtls_ssl_context *ssl,
                                           unsigned hs_type,
                                           unsigned char **buf,
                                           size_t *buflen )
{
    int ret = MBEDTLS_ERR_ERROR_CORRUPTION_DETECTED;
    mbedtls_mps_handshake_out * const msg = &ssl->handshake->hs_msg_out;

    msg->type   = hs_type;
    msg->length = MBEDTLS_MPS_SIZE_UNKNOWN;
    MBEDTLS_SSL_PROC_CHK( mbedtls_mps_write_handshake( &ssl->mps->l4,
                                                       msg, NULL, NULL ) );

    MBEDTLS_SSL_PROC_CHK( mbedtls_writer_get( msg->handle,
                                              MBEDTLS_MPS_SIZE_MAX,
                                              buf, buflen ) );

cleanup:
    return( ret );
}

int mbedtls_ssl_tls13_finish_handshake_msg( mbedtls_ssl_context *ssl,
                                            size_t buf_len,
                                            size_t msg_len )
{
    int ret = MBEDTLS_ERR_ERROR_CORRUPTION_DETECTED;
    mbedtls_mps_handshake_out * const msg = &ssl->handshake->hs_msg_out;

    MBEDTLS_SSL_PROC_CHK( mbedtls_writer_commit_partial( msg->handle,
                                                         buf_len - msg_len ) );
    MBEDTLS_SSL_PROC_CHK( mbedtls_mps_dispatch( &ssl->mps->l4 ) );

cleanup:
    return( ret );
}

#else /* MBEDTLS_SSL_USE_MPS */

int mbedtls_ssl_fetch_handshake_msg( mbedtls_ssl_context *ssl,
                                     unsigned hs_type,
                                     unsigned char **buf,
                                     size_t *buflen )
{
    int ret;

    if( ( ret = mbedtls_ssl_read_record( ssl, 0 ) ) != 0 )
    {
        MBEDTLS_SSL_DEBUG_RET( 1, "mbedtls_ssl_read_record", ret );
        goto cleanup;
    }

    if( ssl->in_msgtype != MBEDTLS_SSL_MSG_HANDSHAKE         ||
        ssl->in_msg[0]  != hs_type )
    {
        MBEDTLS_SSL_DEBUG_MSG( 1, ( "bad certificate verify message" ) );
        MBEDTLS_SSL_PEND_FATAL_ALERT( MBEDTLS_SSL_ALERT_MSG_UNEXPECTED_MESSAGE,
                                      MBEDTLS_ERR_SSL_UNEXPECTED_MESSAGE );
        ret = MBEDTLS_ERR_SSL_UNEXPECTED_MESSAGE;
        goto cleanup;
    }

    *buf    = ssl->in_msg   + 4;
    *buflen = ssl->in_hslen - 4;


cleanup:

    return( ret );
}

int mbedtls_ssl_tls1_3_fetch_handshake_msg( mbedtls_ssl_context *ssl,
                                            unsigned hs_type,
                                            unsigned char **buf,
                                            size_t *buflen )
{
    int ret;

    if( ( ret = mbedtls_ssl_read_record( ssl, 0 ) ) != 0 )
    {
        MBEDTLS_SSL_DEBUG_RET( 1, "mbedtls_ssl_read_record", ret );
        goto cleanup;
    }

    if( ssl->in_msgtype != MBEDTLS_SSL_MSG_HANDSHAKE ||
        ssl->in_msg[0]  != hs_type )
    {
        MBEDTLS_SSL_DEBUG_MSG( 1, ( "Receive unexpected handshake message." ) );
        MBEDTLS_SSL_PEND_FATAL_ALERT( MBEDTLS_SSL_ALERT_MSG_UNEXPECTED_MESSAGE,
                                      MBEDTLS_ERR_SSL_UNEXPECTED_MESSAGE );
        ret = MBEDTLS_ERR_SSL_UNEXPECTED_MESSAGE;
        goto cleanup;
    }

    /*
     * Jump handshake header (4 bytes, see Section 4 of RFC 8446).
     *    ...
     *    HandshakeType msg_type;
     *    uint24 length;
     *    ...
     */
    *buf    = ssl->in_msg   + 4;
    *buflen = ssl->in_hslen - 4;

cleanup:

    return( ret );
}

int mbedtls_ssl_tls13_start_handshake_msg( mbedtls_ssl_context *ssl,
                                           unsigned hs_type,
                                           unsigned char **buf,
                                           size_t *buf_len )
{
    /*
     * Reserve 4 bytes for hanshake header. ( Section 4,RFC 8446 )
     *    ...
     *    HandshakeType msg_type;
     *    uint24 length;
     *    ...
     */
    *buf = ssl->out_msg + 4;
    *buf_len = MBEDTLS_SSL_OUT_CONTENT_LEN - 4;

    ssl->out_msgtype = MBEDTLS_SSL_MSG_HANDSHAKE;
    ssl->out_msg[0]  = hs_type;

    return( 0 );
}

int mbedtls_ssl_tls13_finish_handshake_msg( mbedtls_ssl_context *ssl,
                                            size_t buf_len,
                                            size_t msg_len )
{
    int ret = MBEDTLS_ERR_ERROR_CORRUPTION_DETECTED;
    size_t msg_len_with_header;
    ((void) buf_len);

    /* Add reserved 4 bytes for handshake header */
    msg_len_with_header = msg_len + 4;
    ssl->out_msglen = msg_len_with_header;
    MBEDTLS_SSL_PROC_CHK( mbedtls_ssl_write_handshake_msg_ext( ssl, 0 ) );

cleanup:
    return( ret );
}

#endif /* MBEDTLS_SSL_USE_MPS */

void mbedtls_ssl_tls13_add_hs_msg_to_checksum( mbedtls_ssl_context *ssl,
                                               unsigned hs_type,
                                               unsigned char const *msg,
                                               size_t msg_len )
{
    mbedtls_ssl_tls13_add_hs_hdr_to_checksum( ssl, hs_type, msg_len );
    ssl->handshake->update_checksum( ssl, msg, msg_len );
}

void mbedtls_ssl_tls13_add_hs_hdr_to_checksum( mbedtls_ssl_context *ssl,
                                               unsigned hs_type,
                                               size_t total_hs_len )
{
    unsigned char hs_hdr[4];

    /* Build HS header for checksum update. */
    hs_hdr[0] = MBEDTLS_BYTE_0( hs_type );
    hs_hdr[1] = MBEDTLS_BYTE_2( total_hs_len );
    hs_hdr[2] = MBEDTLS_BYTE_1( total_hs_len );
    hs_hdr[3] = MBEDTLS_BYTE_0( total_hs_len );

    ssl->handshake->update_checksum( ssl, hs_hdr, sizeof( hs_hdr ) );
}

/*
 *
 * STATE HANDLING: Write ChangeCipherSpec
 *
 */

#if defined(MBEDTLS_SSL_TLS13_COMPATIBILITY_MODE)

 /* Main entry point; orchestrates the other functions */
int mbedtls_ssl_write_change_cipher_spec_process( mbedtls_ssl_context* ssl );

#define SSL_WRITE_CCS_NEEDED     0
#define SSL_WRITE_CCS_SKIP       1
static int ssl_write_change_cipher_spec_coordinate( mbedtls_ssl_context* ssl );

#if !defined(MBEDTLS_SSL_USE_MPS)
static int ssl_write_change_cipher_spec_write( mbedtls_ssl_context* ssl,
    unsigned char* buf,
    size_t buflen,
    size_t* olen );
#endif /* !MBEDTLS_SSL_USE_MPS */
static int ssl_write_change_cipher_spec_postprocess( mbedtls_ssl_context* ssl );


/*
 * Implementation
 */

int mbedtls_ssl_write_change_cipher_spec_process( mbedtls_ssl_context* ssl )
{
    int ret;

    MBEDTLS_SSL_DEBUG_MSG( 2, ( "=> write change cipher spec" ) );

    MBEDTLS_SSL_PROC_CHK_NEG( ssl_write_change_cipher_spec_coordinate( ssl ) );

    if( ret == SSL_WRITE_CCS_NEEDED )
    {
#if defined(MBEDTLS_SSL_USE_MPS)

        MBEDTLS_SSL_PROC_CHK( mbedtls_mps_flush( &ssl->mps->l4 ) );
        MBEDTLS_SSL_PROC_CHK( mbedtls_mps_write_ccs( &ssl->mps->l4 ) );
        MBEDTLS_SSL_PROC_CHK( mbedtls_mps_dispatch( &ssl->mps->l4 ) );
        MBEDTLS_SSL_PROC_CHK( ssl_write_change_cipher_spec_postprocess( ssl ) );

#else /* MBEDTLS_SSL_USE_MPS */
        /* Make sure we can write a new message. */
        MBEDTLS_SSL_PROC_CHK( mbedtls_ssl_flush_output( ssl ) );

        /* Write CCS message */
        MBEDTLS_SSL_PROC_CHK( ssl_write_change_cipher_spec_write( ssl, ssl->out_msg,
            MBEDTLS_SSL_OUT_CONTENT_LEN,
            &ssl->out_msglen ) );

        ssl->out_msgtype = MBEDTLS_SSL_MSG_CHANGE_CIPHER_SPEC;

        /* Update state */
        MBEDTLS_SSL_PROC_CHK( ssl_write_change_cipher_spec_postprocess( ssl ) );

        /* Dispatch message */
        MBEDTLS_SSL_PROC_CHK( mbedtls_ssl_write_record( ssl, SSL_FORCE_FLUSH ) );

#endif /* MBEDTLS_SSL_USE_MPS */
    }
    else
    {
        /* Update state */
        MBEDTLS_SSL_PROC_CHK( ssl_write_change_cipher_spec_postprocess( ssl ) );
    }

cleanup:

    MBEDTLS_SSL_DEBUG_MSG( 2, ( "<= write change cipher spec" ) );
    return( ret );
}

static int ssl_write_change_cipher_spec_coordinate( mbedtls_ssl_context* ssl )
{
#if !defined(MBEDTLS_SSL_SRV_C)
    ( ( void ) ssl );
#endif /* !MBEDTLS_SSL_SRV_C */
    int ret = SSL_WRITE_CCS_NEEDED;

#if defined(MBEDTLS_SSL_SRV_C)
    if( ssl->conf->endpoint == MBEDTLS_SSL_IS_SERVER )
    {
        if( ssl->state == MBEDTLS_SSL_SERVER_CCS_AFTER_SERVER_HELLO )
        {
            /* Only transmit the CCS if we have not done so
             * earlier already after the HRR.
             */
            if( ssl->handshake->hello_retry_requests_sent == 0 )
                ret = SSL_WRITE_CCS_NEEDED;
            else
                ret = SSL_WRITE_CCS_SKIP;
        }
    }
#endif /* MBEDTLS_SSL_SRV_C */
    return( ret );
}

#if !defined(MBEDTLS_SSL_USE_MPS)
static int ssl_write_change_cipher_spec_write( mbedtls_ssl_context* ssl,
                                               unsigned char* buf,
                                               size_t buflen,
                                               size_t* olen )
{
    ((void) ssl);

    if( buflen < 1 )
    {
        MBEDTLS_SSL_DEBUG_MSG( 1, ( "buffer too small" ) );
        return( MBEDTLS_ERR_SSL_ALLOC_FAILED );
    }

    buf[0] = 1;
    *olen = 1;
    return( 0 );
}
#endif /* !MBEDTLS_SSL_USE_MPS */

static int ssl_write_change_cipher_spec_postprocess( mbedtls_ssl_context* ssl )
{

#if defined(MBEDTLS_SSL_SRV_C)
    if( ssl->conf->endpoint == MBEDTLS_SSL_IS_SERVER )
    {
        switch( ssl->state )
        {
            case MBEDTLS_SSL_SERVER_CCS_AFTER_SERVER_HELLO:
                mbedtls_ssl_handshake_set_state( ssl, MBEDTLS_SSL_ENCRYPTED_EXTENSIONS );
                ssl->handshake->ccs_sent++;
                break;

            case MBEDTLS_SSL_SERVER_CCS_AFTER_HRR:
                mbedtls_ssl_handshake_set_state( ssl, MBEDTLS_SSL_SECOND_CLIENT_HELLO );
                ssl->handshake->ccs_sent++;
                break;

            default:
                MBEDTLS_SSL_DEBUG_MSG( 1, ( "should never happen" ) );
                return( MBEDTLS_ERR_SSL_INTERNAL_ERROR );
        }
    }
#endif /* MBEDTLS_SSL_SRV_C */

#if defined(MBEDTLS_SSL_CLI_C)
    if( ssl->conf->endpoint == MBEDTLS_SSL_IS_CLIENT )
    {
        switch( ssl->state )
        {
            case MBEDTLS_SSL_CLIENT_CCS_AFTER_CLIENT_HELLO:
                mbedtls_ssl_handshake_set_state( ssl, MBEDTLS_SSL_EARLY_APP_DATA );
                break;
            case MBEDTLS_SSL_CLIENT_CCS_BEFORE_2ND_CLIENT_HELLO:
                mbedtls_ssl_handshake_set_state( ssl, MBEDTLS_SSL_CLIENT_HELLO );
                break;
            case MBEDTLS_SSL_CLIENT_CCS_AFTER_SERVER_FINISHED:
                mbedtls_ssl_handshake_set_state( ssl, MBEDTLS_SSL_CLIENT_CERTIFICATE );
                break;
            default:
                MBEDTLS_SSL_DEBUG_MSG( 1, ( "should never happen" ) );
                return( MBEDTLS_ERR_SSL_INTERNAL_ERROR );
        }
    }
#endif /* MBEDTLS_SSL_CLI_C */

    return( 0 );
}
#endif /* MBEDTLS_SSL_TLS13_COMPATIBILITY_MODE */

#if defined(MBEDTLS_KEY_EXCHANGE_WITH_CERT_ENABLED)

/*
 * mbedtls_ssl_tls13_write_sig_alg_ext( )
 *
 * enum {
 *    ....
 *   ecdsa_secp256r1_sha256( 0x0403 ),
 *   ecdsa_secp384r1_sha384( 0x0503 ),
 *   ecdsa_secp521r1_sha512( 0x0603 ),
 *    ....
 * } SignatureScheme;
 *
 * struct {
 *    SignatureScheme supported_signature_algorithms<2..2^16-2>;
 * } SignatureSchemeList;
 *
 * Only if we handle at least one key exchange that needs signatures.
 */
int mbedtls_ssl_tls13_write_sig_alg_ext( mbedtls_ssl_context *ssl,
                                         unsigned char* buf,
                                         unsigned char* end,
                                         size_t* olen )
{
    unsigned char *p = buf;
    unsigned char *supported_sig_alg_ptr; /* Start of supported_signature_algorithms */
    size_t supported_sig_alg_len = 0;     /* Length of supported_signature_algorithms */

    *olen = 0;

    /* Skip the extension on the client if all allowed key exchanges
     * are PSK-based. */
#if defined(MBEDTLS_SSL_CLI_C)
    if( ssl->conf->endpoint == MBEDTLS_SSL_IS_CLIENT &&
        !mbedtls_ssl_conf_tls13_some_ephemeral_enabled( ssl ) )
    {
        return( 0 );
    }
#endif /* MBEDTLS_SSL_CLI_C */

    MBEDTLS_SSL_DEBUG_MSG( 3, ( "adding signature_algorithms extension" ) );

    /* Check if we have space for header and length field:
     * - extension_type         (2 bytes)
     * - extension_data_length  (2 bytes)
     * - supported_signature_algorithms_length   (2 bytes)
     */
    MBEDTLS_SSL_CHK_BUF_PTR( p, end, 6 );
    p += 6;

    /*
     * Write supported_signature_algorithms
     */
    supported_sig_alg_ptr = p;
    for( const uint16_t *sig_alg = ssl->conf->tls13_sig_algs;
         *sig_alg != MBEDTLS_TLS13_SIG_NONE; sig_alg++ )
    {
        MBEDTLS_SSL_CHK_BUF_PTR( p, end, 2 );
        MBEDTLS_PUT_UINT16_BE( *sig_alg, p, 0 );
        p += 2;
        MBEDTLS_SSL_DEBUG_MSG( 3, ( "signature scheme [%x]", *sig_alg ) );
    }

    /* Length of supported_signature_algorithms */
    supported_sig_alg_len = p - supported_sig_alg_ptr;
    if( supported_sig_alg_len == 0 )
    {
        MBEDTLS_SSL_DEBUG_MSG( 1, ( "No signature algorithms defined." ) );
        return( MBEDTLS_ERR_SSL_INTERNAL_ERROR );
    }

    /* Write extension_type */
    MBEDTLS_PUT_UINT16_BE( MBEDTLS_TLS_EXT_SIG_ALG, buf, 0 );
    /* Write extension_data_length */
    MBEDTLS_PUT_UINT16_BE( supported_sig_alg_len + 2, buf, 2 );
    /* Write length of supported_signature_algorithms */
    MBEDTLS_PUT_UINT16_BE( supported_sig_alg_len, buf, 4 );

    /* Output the total length of signature algorithms extension. */
    *olen = p - buf;

    ssl->handshake->extensions_present |= MBEDTLS_SSL_EXT_SIG_ALG;
<<<<<<< HEAD

    return( 0 );
}

int mbedtls_ssl_parse_signature_algorithms_ext( mbedtls_ssl_context *ssl,
                                        const unsigned char *buf,
                                        size_t buf_len )
{
    size_t sig_alg_list_size; /* size of receive signature algorithms list */
    const unsigned char *p; /* pointer to individual signature algorithm */
    const unsigned char *end = buf + buf_len; /* end of buffer */
    const uint16_t *sig_alg; /* iterate through configured signature schemes */
    int signature_scheme; /* store received signature algorithm scheme */
    uint32_t common_idx = 0; /* iterate through received_signature_schemes_list */

    if( buf_len < 2 )
    {
        MBEDTLS_SSL_DEBUG_MSG( 1, ( "bad signature_algorithms extension" ) );
        return( MBEDTLS_ERR_SSL_DECODE_ERROR );
    }

    sig_alg_list_size = ( ( size_t) buf[0] << 8 ) | ( (size_t) buf[1] );
    if( sig_alg_list_size + 2 != buf_len ||
        sig_alg_list_size % 2 != 0 )
    {
        MBEDTLS_SSL_DEBUG_MSG( 1, ( "bad signature_algorithms extension" ) );
        return( MBEDTLS_ERR_SSL_DECODE_ERROR );
    }
    memset( ssl->handshake->received_signature_schemes_list,
        0, sizeof( ssl->handshake->received_signature_schemes_list ) );

    for( p = buf + 2; p < end && common_idx + 1 < MBEDTLS_SIGNATURE_SCHEMES_SIZE; p += 2 )
    {
        signature_scheme = ( (int) p[0] << 8 ) | ( ( int ) p[1] );

        MBEDTLS_SSL_DEBUG_MSG( 4, ( "received signature algorithm: 0x%x", signature_scheme ) );

        for( sig_alg = ssl->conf->tls13_sig_algs;
             *sig_alg != MBEDTLS_TLS13_SIG_NONE; sig_alg++ )
        {
            if( *sig_alg == signature_scheme )
            {
                ssl->handshake->received_signature_schemes_list[common_idx] = signature_scheme;
                common_idx++;
                break;
            }
        }
    }

    if( common_idx == 0 )
    {
        MBEDTLS_SSL_DEBUG_MSG( 3, ( "no signature algorithm in common" ) );
        MBEDTLS_SSL_PEND_FATAL_ALERT( MBEDTLS_SSL_ALERT_MSG_HANDSHAKE_FAILURE,
                                      MBEDTLS_ERR_SSL_HANDSHAKE_FAILURE );
        return( MBEDTLS_ERR_SSL_HANDSHAKE_FAILURE );
    }

    ssl->handshake->received_signature_schemes_list[common_idx] =
        MBEDTLS_TLS13_SIG_NONE;

    return( 0 );
}
#endif /* MBEDTLS_KEY_EXCHANGE_WITH_CERT_ENABLED */

#if !defined(MBEDTLS_SSL_USE_MPS)
void mbedtls_ssl_set_inbound_transform( mbedtls_ssl_context *ssl,
                                       mbedtls_ssl_transform *transform )
{
    if( ssl->transform_in == transform )
        return;

    ssl->transform_in = transform;
    memset( ssl->in_ctr, 0, 8 );
}

void mbedtls_ssl_set_outbound_transform( mbedtls_ssl_context *ssl,
                                         mbedtls_ssl_transform *transform )
{
    ssl->transform_out = transform;
    memset( ssl->cur_out_ctr, 0, 8 );
}
#endif /* !MBEDTLS_SSL_USE_MPS */

/*
 * The ssl_create_verify_structure() creates the verify structure.
 * As input, it requires the transcript hash.
 *
 * The caller has to ensure that the buffer has size at least
 * MBEDTLS_SSL_VERIFY_STRUCT_MAX_SIZE bytes.
 */
static void ssl_create_verify_structure( unsigned char *transcript_hash,
                                        size_t transcript_hash_len,
                                        unsigned char *verify_buffer,
                                        size_t *verify_buffer_len,
                                        int from )
{
    size_t idx = 0;

    /* RFC 8446, Section 4.4.3:
     *
     * The digital signature [in the CertificateVerify message] is then
     * computed over the concatenation of:
     * -  A string that consists of octet 32 (0x20) repeated 64 times
     * -  The context string
     * -  A single 0 byte which serves as the separator
     * -  The content to be signed
     */

    uint8_t const verify_padding_val = 0x20;
    size_t const verify_padding_len = 64;

    memset( verify_buffer + idx, verify_padding_val, verify_padding_len );
    idx += verify_padding_len;

    if( from == MBEDTLS_SSL_IS_CLIENT )
    {
        memcpy( verify_buffer + idx, MBEDTLS_SSL_TLS1_3_LBL_WITH_LEN( client_cv ) );
        idx += MBEDTLS_SSL_TLS1_3_LBL_LEN( client_cv );
    }
    else
    { /* from == MBEDTLS_SSL_IS_SERVER */
        memcpy( verify_buffer + idx, MBEDTLS_SSL_TLS1_3_LBL_WITH_LEN( server_cv ) );
        idx += MBEDTLS_SSL_TLS1_3_LBL_LEN( server_cv );
    }

    verify_buffer[idx++] = 0x0;

    memcpy( verify_buffer + idx, transcript_hash, transcript_hash_len );
    idx += transcript_hash_len;

    *verify_buffer_len = idx;
}

/*
 *
 * STATE HANDLING: CertificateVerify
 *
 */

/*
 * Overview
 */

/* Main entry point: orchestrates the other functions. */
int mbedtls_ssl_write_certificate_verify_process( mbedtls_ssl_context* ssl );

/* Coordinate: Check whether a certificate verify message should be sent.
 * Returns a negative value on failure, and otherwise
 * - SSL_WRITE_CERTIFICATE_VERIFY_SKIP
 * - SSL_WRITE_CERTIFICATE_VERIFY_SEND
 * to indicate if the CertificateVerify message should be sent or not.
 */
#define SSL_WRITE_CERTIFICATE_VERIFY_SKIP 0
#define SSL_WRITE_CERTIFICATE_VERIFY_SEND 1
static int ssl_write_certificate_verify_coordinate( mbedtls_ssl_context* ssl );
#if defined(MBEDTLS_KEY_EXCHANGE_ECDHE_ECDSA_ENABLED)
static int ssl_certificate_verify_write( mbedtls_ssl_context* ssl,
                                         unsigned char* buf,
                                         size_t buflen,
                                         size_t* olen );
#endif /* MBEDTLS_KEY_EXCHANGE_ECDHE_ECDSA_ENABLED */
static int ssl_certificate_verify_postprocess( mbedtls_ssl_context* ssl );

/*
 * Implementation
 */

int mbedtls_ssl_write_certificate_verify_process( mbedtls_ssl_context* ssl )
{
    int ret = 0;
    MBEDTLS_SSL_DEBUG_MSG( 2, ( "=> write certificate verify" ) );

    /* Coordination step: Check if we need to send a CertificateVerify */
    MBEDTLS_SSL_PROC_CHK_NEG( ssl_write_certificate_verify_coordinate( ssl ) );

    if( ret == SSL_WRITE_CERTIFICATE_VERIFY_SEND )
    {
        unsigned char *buf;
        size_t buf_len, msg_len;

        MBEDTLS_SSL_PROC_CHK( mbedtls_ssl_tls13_start_handshake_msg( ssl,
                   MBEDTLS_SSL_HS_CERTIFICATE_VERIFY, &buf, &buf_len ) );

        MBEDTLS_SSL_PROC_CHK( ssl_certificate_verify_write(
                                  ssl, buf, buf_len, &msg_len ) );

        mbedtls_ssl_tls13_add_hs_msg_to_checksum(
            ssl, MBEDTLS_SSL_HS_CERTIFICATE_VERIFY, buf, msg_len );
        /* Update state */
        MBEDTLS_SSL_PROC_CHK( ssl_certificate_verify_postprocess( ssl ) );

        MBEDTLS_SSL_PROC_CHK( mbedtls_ssl_tls13_finish_handshake_msg(
                                  ssl, buf_len, msg_len ) );
    }
    else
    {
        MBEDTLS_SSL_PROC_CHK( ssl_certificate_verify_postprocess( ssl ) );
    }

cleanup:

    MBEDTLS_SSL_DEBUG_MSG( 2, ( "<= write certificate verify" ) );
    return( ret );
}

static int ssl_write_certificate_verify_coordinate( mbedtls_ssl_context* ssl )
{
    int have_own_cert = 1;
    int ret;

    if( mbedtls_ssl_tls13_kex_with_psk( ssl ) )
    {
        MBEDTLS_SSL_DEBUG_MSG( 2, ( "<= skip write certificate verify" ) );
        return( SSL_WRITE_CERTIFICATE_VERIFY_SKIP );
    }

#if !defined(MBEDTLS_KEY_EXCHANGE_ECDHE_ECDSA_ENABLED)
    MBEDTLS_SSL_DEBUG_MSG( 1, ( "should never happen" ) );
    return( MBEDTLS_ERR_SSL_INTERNAL_ERROR );
#else
    if( mbedtls_ssl_own_cert( ssl ) == NULL )
        have_own_cert = 0;

    if( ssl->conf->endpoint == MBEDTLS_SSL_IS_CLIENT )
    {
        if( ssl->client_auth == 0 ||
            have_own_cert == 0 ||
            ssl->conf->authmode == MBEDTLS_SSL_VERIFY_NONE )
        {
            MBEDTLS_SSL_DEBUG_MSG( 2, ( "<= skip write certificate verify" ) );
            return( SSL_WRITE_CERTIFICATE_VERIFY_SKIP );
        }
    }

    if( have_own_cert == 0 &&
        ssl->client_auth == 1 &&
        ssl->conf->authmode != MBEDTLS_SSL_VERIFY_NONE )
    {
        MBEDTLS_SSL_DEBUG_MSG( 1, ( "got no certificate" ) );
        return( MBEDTLS_ERR_SSL_PRIVATE_KEY_REQUIRED );
    }

    /*
     * Check whether the signature scheme corresponds to the key we are using
     */
    if( mbedtls_ssl_sig_from_pk( mbedtls_ssl_own_key( ssl ) ) !=
        MBEDTLS_SSL_SIG_ECDSA )
    {
        MBEDTLS_SSL_DEBUG_MSG( 1,
            ( "Certificate Verify: Only ECDSA signature algorithm is currently supported." ) );
        return( MBEDTLS_ERR_SSL_HANDSHAKE_FAILURE );
    }

    /* Calculate the transcript hash */
    ret = mbedtls_ssl_get_handshake_transcript( ssl,
      ssl->handshake->ciphersuite_info->mac,
      ssl->handshake->state_local.certificate_verify_out.handshake_hash,
      sizeof( ssl->handshake->state_local.certificate_verify_out.handshake_hash ),
      &ssl->handshake->state_local.certificate_verify_out.handshake_hash_len );
    if( ret != 0 )
        return( ret );

    MBEDTLS_SSL_DEBUG_BUF( 3, "handshake hash",
        ssl->handshake->state_local.certificate_verify_out.handshake_hash,
        ssl->handshake->state_local.certificate_verify_out.handshake_hash_len);

    return( SSL_WRITE_CERTIFICATE_VERIFY_SEND );
#endif /* MBEDTLS_KEY_EXCHANGE_ECDHE_ECDSA_ENABLED */
}


#if defined(MBEDTLS_KEY_EXCHANGE_ECDHE_ECDSA_ENABLED)
static int ssl_certificate_verify_write( mbedtls_ssl_context* ssl,
                                         unsigned char* buf,
                                         size_t buflen,
                                         size_t* olen )
{
    int ret;
    size_t n = 0;
    unsigned char verify_buffer[ MBEDTLS_SSL_VERIFY_STRUCT_MAX_SIZE ];
    const int *sig_scheme; /* iterate through configured signature schemes */
    size_t verify_buffer_len;
    mbedtls_pk_context *own_key;
    size_t own_key_size;
    unsigned int md_alg;
    int sig_alg;
    unsigned char verify_hash[ MBEDTLS_MD_MAX_SIZE ];
    size_t verify_hash_len;
    unsigned char *p;
    const mbedtls_md_info_t *md_info;
    /* Verify whether we can use signature algorithm */
    int signature_scheme_client;
    unsigned char * const end = buf + buflen;

    p = buf;
    if( buflen < 2 + MBEDTLS_MD_MAX_SIZE )
    {
        MBEDTLS_SSL_DEBUG_MSG( 1, ( "buffer too short" ) );
        return( MBEDTLS_ERR_SSL_BUFFER_TOO_SMALL );
    }

    /* Create verify structure */
    ssl_create_verify_structure(
            ssl->handshake->state_local.certificate_verify_out.handshake_hash,
            ssl->handshake->state_local.certificate_verify_out.handshake_hash_len,
            verify_buffer,
            &verify_buffer_len,
            ssl->conf->endpoint );

    /*
     *  struct {
     *    SignatureScheme algorithm;
     *    opaque signature<0..2^16-1>;
     *  } CertificateVerify;
     */

    /* Determine size of key */
    own_key = mbedtls_ssl_own_key( ssl );
    if( own_key != NULL)
    {
        own_key_size = mbedtls_pk_get_bitlen( own_key );
        switch( own_key_size)
        {
            case 256:
                md_alg  = MBEDTLS_MD_SHA256;
                sig_alg = MBEDTLS_TLS13_SIG_ECDSA_SECP256R1_SHA256;
                break;
            case 384:
                md_alg  = MBEDTLS_MD_SHA384;
                sig_alg = MBEDTLS_TLS13_SIG_ECDSA_SECP384R1_SHA384;
                break;
            default:
                MBEDTLS_SSL_DEBUG_MSG( 3, ( "unknown key size: %" MBEDTLS_PRINTF_SIZET " bits",
                               own_key_size ) );
                return( MBEDTLS_ERR_SSL_INTERNAL_ERROR );
        }
    }
    else
    {
        MBEDTLS_SSL_DEBUG_MSG( 1, ( "should never happen" ) );
        return( MBEDTLS_ERR_SSL_INTERNAL_ERROR );
    }

    signature_scheme_client = MBEDTLS_TLS13_SIG_NONE;

    for( sig_scheme = ssl->handshake->received_signature_schemes_list;
        *sig_scheme != MBEDTLS_TLS13_SIG_NONE; sig_scheme++ )
    {
        if( *sig_scheme == sig_alg )
        {
            signature_scheme_client = *sig_scheme;
            break;
        }
    }

    if( signature_scheme_client == MBEDTLS_TLS13_SIG_NONE )
    {
        MBEDTLS_SSL_DEBUG_MSG( 1, ( "should never happen" ) );
        return( MBEDTLS_ERR_SSL_INTERNAL_ERROR );
    }

    *(p++) = (unsigned char)( ( signature_scheme_client >> 8 ) & 0xFF );
    *(p++) = (unsigned char)( ( signature_scheme_client >> 0 ) & 0xFF );

    /* Hash verify buffer with indicated hash function */
    md_info = mbedtls_md_info_from_type( md_alg );
    if( md_info == NULL )
        return( MBEDTLS_ERR_SSL_INTERNAL_ERROR );

    ret = mbedtls_md( md_info, verify_buffer, verify_buffer_len, verify_hash );
    if( ret != 0 )
        return( ret );

    verify_hash_len = mbedtls_md_get_size( md_info );
    MBEDTLS_SSL_DEBUG_BUF( 3, "verify hash", verify_hash, verify_hash_len );

    if( ( ret = mbedtls_pk_sign( own_key, md_alg,
                                 verify_hash, verify_hash_len,
                                 p + 2, (size_t)( end - ( p + 2 ) ), &n,
                                 ssl->conf->f_rng, ssl->conf->p_rng ) ) != 0 )
    {
        MBEDTLS_SSL_DEBUG_RET( 1, "mbedtls_pk_sign", ret );
        return( ret );
    }

    p[0] = (unsigned char)( n >> 8 );
    p[1] = (unsigned char)( n >> 0 );

    p += 2 + n;

    *olen = (size_t)( p - buf );
    return( ret );
}
#endif /* MBEDTLS_KEY_EXCHANGE_ECDHE_ECDSA_ENABLED */

static int ssl_certificate_verify_postprocess( mbedtls_ssl_context* ssl )
{
    if( ssl->conf->endpoint == MBEDTLS_SSL_IS_CLIENT )
    {
        mbedtls_ssl_handshake_set_state( ssl, MBEDTLS_SSL_CLIENT_FINISHED );
    }
    else
    {
        mbedtls_ssl_handshake_set_state( ssl, MBEDTLS_SSL_SERVER_FINISHED );
    }

=======
>>>>>>> 05420b12
    return( 0 );
}

/*
 *
 * STATE HANDLING: Read CertificateVerify
 *
 */

/*
 * Overview
 */

/* Main entry point; orchestrates the other functions */
int mbedtls_ssl_read_certificate_verify_process( mbedtls_ssl_context* ssl );

/* Coordinate: Check whether a certificate verify message is expected.
 * Returns a negative value on failure, and otherwise
 * - SSL_CERTIFICATE_VERIFY_SKIP
 * - SSL_CERTIFICATE_VERIFY_READ
 * to indicate if the CertificateVerify message should be present or not.
 */
#define SSL_CERTIFICATE_VERIFY_SKIP 0
#define SSL_CERTIFICATE_VERIFY_READ 1
static int ssl_read_certificate_verify_coordinate( mbedtls_ssl_context* ssl );

#if defined(MBEDTLS_KEY_EXCHANGE_WITH_CERT_ENABLED)
/* Parse and validate CertificateVerify message
 *
 * Note: The size of the hash buffer is assumed to be large enough to
 *       hold the transcript given the selected hash algorithm.
 *       No bounds-checking is done inside the function.
 */
static int ssl_read_certificate_verify_parse( mbedtls_ssl_context* ssl,
                                              unsigned char const* buf,
                                              size_t buflen,
                                              unsigned char const* hash,
                                              size_t hashlen );
#endif /* MBEDTLS_KEY_EXCHANGE_WITH_CERT_ENABLED */

/* Update handshake state machine */
static int ssl_read_certificate_verify_postprocess( mbedtls_ssl_context* ssl );

/*
 * Implementation
 */

int mbedtls_ssl_read_certificate_verify_process( mbedtls_ssl_context* ssl )
{
    int ret;
    unsigned char verify_buffer[ MBEDTLS_SSL_VERIFY_STRUCT_MAX_SIZE ];
    size_t verify_buffer_len;
    unsigned char transcript[ MBEDTLS_MD_MAX_SIZE ];
    size_t transcript_len;

    /* Coordination step */
    MBEDTLS_SSL_DEBUG_MSG( 2, ( "=> parse certificate verify" ) );

    MBEDTLS_SSL_PROC_CHK_NEG( ssl_read_certificate_verify_coordinate( ssl ) );

#if defined(MBEDTLS_KEY_EXCHANGE_WITH_CERT_ENABLED) // TBD: double-check
    if( ret == SSL_CERTIFICATE_VERIFY_READ )
    {
        unsigned char *buf;
        size_t buflen;

        /* Need to calculate the hash of the transcript first
         * before reading the message since otherwise it gets
         * included in the transcript
         */
        ret = mbedtls_ssl_get_handshake_transcript( ssl,
                               ssl->handshake->ciphersuite_info->mac,
                               transcript, sizeof( transcript ),
                               &transcript_len );
        if( ret != 0 )
            return( ret );

        MBEDTLS_SSL_DEBUG_BUF( 3, "handshake hash", transcript,
                               transcript_len );

        /* Create verify structure */
        ssl_create_verify_structure( transcript,
                                     transcript_len,
                                     verify_buffer,
                                     &verify_buffer_len,
                                     !ssl->conf->endpoint );

        MBEDTLS_SSL_PROC_CHK( mbedtls_ssl_fetch_handshake_msg( ssl,
                          MBEDTLS_SSL_HS_CERTIFICATE_VERIFY, &buf, &buflen ) );


        /* Process the message contents */
        MBEDTLS_SSL_PROC_CHK( ssl_read_certificate_verify_parse( ssl, buf, buflen,
                                                                 verify_buffer,
                                                                 verify_buffer_len ) );

        mbedtls_ssl_tls13_add_hs_msg_to_checksum(
            ssl, MBEDTLS_SSL_HS_CERTIFICATE_VERIFY, buf, buflen );
#if defined(MBEDTLS_SSL_USE_MPS)
        MBEDTLS_SSL_PROC_CHK( mbedtls_ssl_mps_hs_consume_full_hs_msg( ssl ) );
#endif
    }
    else
#endif /* MBEDTLS_KEY_EXCHANGE_WITH_CERT_ENABLED */
    if( ret == SSL_CERTIFICATE_VERIFY_SKIP )
    {
        MBEDTLS_SSL_DEBUG_MSG( 2, ( "<= skip parse certificate verify" ) );
    }
    else
    {
        MBEDTLS_SSL_DEBUG_MSG( 1, ( "should never happen" ) );
        return( MBEDTLS_ERR_SSL_INTERNAL_ERROR );
    }

    /* Update state machine and handshake checksum state.
     *
     * The manual update of the checksum state only needs to be
     * done manually here because we couldn't have it done automatically
     * when reading the message.
     */
    MBEDTLS_SSL_PROC_CHK( ssl_read_certificate_verify_postprocess( ssl ) );

cleanup:

    MBEDTLS_SSL_DEBUG_MSG( 2, ( "<= parse certificate verify" ) );
    return( ret );
}

static int ssl_read_certificate_verify_coordinate( mbedtls_ssl_context* ssl )
{
    if( mbedtls_ssl_tls13_kex_with_psk( ssl ) )
        return( SSL_CERTIFICATE_VERIFY_SKIP );

#if !defined(MBEDTLS_KEY_EXCHANGE_WITH_CERT_ENABLED)
    MBEDTLS_SSL_DEBUG_MSG( 1, ( "should never happen" ) );
    return( MBEDTLS_ERR_SSL_INTERNAL_ERROR );
#else
    if( ssl->session_negotiate->peer_cert == NULL )
        return( SSL_CERTIFICATE_VERIFY_SKIP );

    return( SSL_CERTIFICATE_VERIFY_READ );
#endif /* MBEDTLS_KEY_EXCHANGE_WITH_CERT_ENABLED */
}


#if defined(MBEDTLS_KEY_EXCHANGE_WITH_CERT_ENABLED)
static int ssl_read_certificate_verify_parse( mbedtls_ssl_context* ssl,
                                              unsigned char const* buf,
                                              size_t buflen,
                                              unsigned char const* verify_buffer,
                                              size_t verify_buffer_len )
{
    int ret;
    int signature_scheme;
    size_t sig_len;
    mbedtls_pk_type_t sig_alg;
    mbedtls_md_type_t md_alg;
    unsigned char verify_hash[ MBEDTLS_MD_MAX_SIZE ];
    size_t verify_hash_len;

    void const *opts_ptr = NULL;
#if defined(MBEDTLS_X509_RSASSA_PSS_SUPPORT)
    mbedtls_pk_rsassa_pss_options opts;
#endif /* MBEDTLS_X509_RSASSA_PSS_SUPPORT */

    /*
     * struct {
     *     SignatureScheme algorithm;
     *     opaque signature<0..2^16-1>;
     * } CertificateVerify;
     *
     */

    if( buflen < 2 )
    {
        MBEDTLS_SSL_DEBUG_MSG( 1, ( "bad certificate verify message" ) );
        return( MBEDTLS_ERR_SSL_DECODE_ERROR );
    }

    signature_scheme = ( buf[0] << 8 ) | buf[1];

    /* We currently only support ECDSA-based signatures */
    switch( signature_scheme )
    {
        case MBEDTLS_TLS13_SIG_ECDSA_SECP256R1_SHA256:
            md_alg = MBEDTLS_MD_SHA256;
            sig_alg = MBEDTLS_PK_ECDSA;
            break;
        case MBEDTLS_TLS13_SIG_ECDSA_SECP384R1_SHA384:
            md_alg = MBEDTLS_MD_SHA384;
            sig_alg = MBEDTLS_PK_ECDSA;
            break;
        case MBEDTLS_TLS13_SIG_ECDSA_SECP521R1_SHA512:
            md_alg = MBEDTLS_MD_SHA512;
            sig_alg = MBEDTLS_PK_ECDSA;
            break;
#if defined(MBEDTLS_X509_RSASSA_PSS_SUPPORT)
        case MBEDTLS_TLS13_SIG_RSA_PSS_RSAE_SHA256:
            MBEDTLS_SSL_DEBUG_MSG( 4, ( "Certificate Verify: using RSA" ) );
            md_alg = MBEDTLS_MD_SHA256;
            sig_alg = MBEDTLS_PK_RSASSA_PSS;
            break;
#endif /* MBEDTLS_X509_RSASSA_PSS_SUPPORT */
        default:
            MBEDTLS_SSL_DEBUG_MSG( 1, ( "Certificate Verify: Unknown signature algorithm." ) );
            return( MBEDTLS_ERR_SSL_HANDSHAKE_FAILURE );
    }

    MBEDTLS_SSL_DEBUG_MSG( 3, ( "Certificate Verify: Signature algorithm ( %04x )",
                                signature_scheme ) );

    buflen -= 2;
    buf += 2;

    /*
     * Signature
     */

    /*
     * Check the certificate's key type matches the signature alg
     */
    if( !mbedtls_pk_can_do( &ssl->session_negotiate->peer_cert->pk, sig_alg ) )
    {
        MBEDTLS_SSL_DEBUG_MSG( 1, ( "signature algorithm doesn't match cert key" ) );
        return( MBEDTLS_ERR_SSL_ILLEGAL_PARAMETER );
    }

    if( buflen < 2 )
    {
        MBEDTLS_SSL_DEBUG_MSG( 1, ( "bad certificate verify message" ) );
        return( MBEDTLS_ERR_SSL_DECODE_ERROR );
    }

    sig_len = ( buf[0] << 8 ) | buf[1];
    buf += 2;
    buflen -= 2;

    if( buflen != sig_len )
    {
        MBEDTLS_SSL_DEBUG_MSG( 1, ( "bad certificate verify message" ) );
        return( MBEDTLS_ERR_SSL_DECODE_ERROR );
    }

    /* Hash verify buffer with indicated hash function */
#if defined(MBEDTLS_SHA256_C)
    if( md_alg == MBEDTLS_MD_SHA256 )
    {
        verify_hash_len = 32;
        if( ( ret = mbedtls_sha256( verify_buffer,
            verify_buffer_len, verify_hash, 0 /* 0 for SHA-256 instead of SHA-224 */ )  ) != 0 )
        {
            MBEDTLS_SSL_DEBUG_RET( 1, "mbedtls_sha256_ret", ret );
            return( MBEDTLS_ERR_SSL_HANDSHAKE_FAILURE );
        }
    }
    else
#endif /* MBEDTLS_SHA256_C */
#if defined(MBEDTLS_SHA512_C)
    if( md_alg == MBEDTLS_MD_SHA384 )
    {
        verify_hash_len = 48;
        if( ( ret = mbedtls_sha512( verify_buffer,
                                    verify_buffer_len,
                                    verify_hash,
                                    1 ) ) != 0 )
        {
            MBEDTLS_SSL_DEBUG_RET( 1, "mbedtls_sha512_ret", ret );
            return( MBEDTLS_ERR_SSL_HANDSHAKE_FAILURE );
        }
    }
    else
#endif /* MBEDTLS_SHA512_C */
    {
        MBEDTLS_SSL_DEBUG_MSG( 1, ( "Certificate Verify: Unknown signature algorithm." ) );
        return( MBEDTLS_ERR_SSL_HANDSHAKE_FAILURE );
    }

    MBEDTLS_SSL_DEBUG_BUF( 3, "verify hash", verify_hash, verify_hash_len );
#if defined(MBEDTLS_X509_RSASSA_PSS_SUPPORT)
    if( sig_alg == MBEDTLS_PK_RSASSA_PSS )
    {
        const mbedtls_md_info_t* md_info;
        opts.mgf1_hash_id = md_alg;
        if( ( md_info = mbedtls_md_info_from_type( md_alg ) ) == NULL )
        {
            return( MBEDTLS_ERR_SSL_INTERNAL_ERROR );
        }
        opts.expected_salt_len = mbedtls_md_get_size( md_info );
        opts_ptr = (const void*) &opts;
    }
#endif /* MBEDTLS_X509_RSASSA_PSS_SUPPORT */

    if( ( ret = mbedtls_pk_verify_ext(
              sig_alg,
              opts_ptr,
              &ssl->session_negotiate->peer_cert->pk,
              md_alg,
              verify_hash,
              verify_hash_len,
              buf,
              sig_len ) ) != 0 )
    {
        MBEDTLS_SSL_DEBUG_RET( 1, "mbedtls_pk_verify_ext", ret );
        return( ret );
    }

    return( 0 );
}
#endif /* MBEDTLS_KEY_EXCHANGE_WITH_CERT_ENABLED */


static int ssl_read_certificate_verify_postprocess( mbedtls_ssl_context* ssl )
{
#if defined(MBEDTLS_SSL_SRV_C)
    if( ssl->conf->endpoint == MBEDTLS_SSL_IS_SERVER )
    {
        mbedtls_ssl_handshake_set_state( ssl, MBEDTLS_SSL_CLIENT_FINISHED );
    }
    else
#endif /* MBEDTLS_SSL_SRV_C */
    {
        mbedtls_ssl_handshake_set_state( ssl, MBEDTLS_SSL_SERVER_FINISHED );
    }

    return( 0 );
}



/*
 *
 * STATE HANDLING: Outgoing Certificate
 *
 */

/*
 * Overview
 */

/* Main state-handling entry point; orchestrates the other functions. */
int mbedtls_ssl_write_certificate_process( mbedtls_ssl_context* ssl );

/* Check if a certificate should be written, and if yes,
 * if it is available.
 * Returns a negative error code on failure ( such as no certificate
 * being available on the server ), and otherwise
 * SSL_WRITE_CERTIFICATE_AVAILABLE or
 * SSL_WRITE_CERTIFICATE_SKIP
 * indicating that a Certificate message should be written based
 * on the configured certificate, or whether it should be silently skipped.
 */

#define SSL_WRITE_CERTIFICATE_AVAILABLE  0
#define SSL_WRITE_CERTIFICATE_SKIP       1
static int ssl_write_certificate_coordinate( mbedtls_ssl_context* ssl );
#if defined(MBEDTLS_KEY_EXCHANGE_WITH_CERT_ENABLED)
/* Write certificate message based on the configured certificate */
static int ssl_write_certificate_write( mbedtls_ssl_context* ssl,
                                        unsigned char* buf,
                                        size_t buflen,
                                        size_t* olen );
#endif /* MBEDTLS_KEY_EXCHANGE_WITH_CERT_ENABLED */
/* Update the state after handling the outgoing certificate message. */
static int ssl_write_certificate_postprocess( mbedtls_ssl_context* ssl );

/*
 * Implementation
 */

int mbedtls_ssl_write_certificate_process( mbedtls_ssl_context* ssl )
{
    int ret;
    MBEDTLS_SSL_DEBUG_MSG( 2, ( "=> write certificate" ) );

    /* Coordination: Check if we need to send a certificate. */
    MBEDTLS_SSL_PROC_CHK_NEG( ssl_write_certificate_coordinate( ssl ) );

#if defined(MBEDTLS_KEY_EXCHANGE_WITH_CERT_ENABLED)
    if( ret == SSL_WRITE_CERTIFICATE_AVAILABLE )
    {
        unsigned char *buf;
        size_t buf_len, msg_len;

        MBEDTLS_SSL_PROC_CHK( mbedtls_ssl_tls13_start_handshake_msg( ssl,
                   MBEDTLS_SSL_HS_CERTIFICATE, &buf, &buf_len ) );

        MBEDTLS_SSL_PROC_CHK( ssl_write_certificate_write(
                                  ssl, buf, buf_len, &msg_len ) );

        mbedtls_ssl_tls13_add_hs_msg_to_checksum(
            ssl, MBEDTLS_SSL_HS_CERTIFICATE, buf, msg_len );

        MBEDTLS_SSL_PROC_CHK( ssl_write_certificate_postprocess( ssl ) );
        MBEDTLS_SSL_PROC_CHK( mbedtls_ssl_tls13_finish_handshake_msg(
                                  ssl, buf_len, msg_len ) );
    }
    else
#endif /* MBEDTLS_KEY_EXCHANGE_WITH_CERT_ENABLED */
    {
        MBEDTLS_SSL_DEBUG_MSG( 2, ( "<= skip write certificate" ) );
        MBEDTLS_SSL_PROC_CHK( ssl_write_certificate_postprocess( ssl ) );
    }

cleanup:

    MBEDTLS_SSL_DEBUG_MSG( 2, ( "<= write certificate" ) );
    return( ret );
}


static int ssl_write_certificate_coordinate( mbedtls_ssl_context* ssl )
{
#if defined(MBEDTLS_SSL_SRV_C)
    int have_own_cert = 1;
#endif /* MBEDTLS_SSL_SRV_C */

#if defined(MBEDTLS_SSL_CLI_C)
    if( ssl->conf->endpoint == MBEDTLS_SSL_IS_CLIENT )
    {
        MBEDTLS_SSL_DEBUG_MSG( 1,
                  ( "Switch to handshake traffic keys for outbound traffic" ) );

#if defined(MBEDTLS_SSL_USE_MPS)
        {
            int ret;

            /* Use new transform for outgoing data. */
            ret = mbedtls_mps_set_outgoing_keys( &ssl->mps->l4,
                                                 ssl->handshake->epoch_handshake );
            if( ret != 0 )
                return( ret );
        }
#else
        mbedtls_ssl_set_outbound_transform( ssl, ssl->handshake->transform_handshake );
#endif /* MBEDTLS_SSL_USE_MPS */
    }
#endif /* MBEDTLS_SSL_CLI_C */

    /* For PSK and ECDHE-PSK ciphersuites there is no certificate to exchange. */
    if( mbedtls_ssl_tls13_kex_with_psk( ssl ) )
    {
        MBEDTLS_SSL_DEBUG_MSG( 2, ( "<= skip write certificate" ) );
        return( SSL_WRITE_CERTIFICATE_SKIP );
    }

#if !defined(MBEDTLS_KEY_EXCHANGE_WITH_CERT_ENABLED)
    MBEDTLS_SSL_DEBUG_MSG( 1, ( "should never happen" ) );
    return( MBEDTLS_ERR_SSL_INTERNAL_ERROR );
#else

#if defined(MBEDTLS_SSL_CLI_C)
    if( ssl->conf->endpoint == MBEDTLS_SSL_IS_CLIENT )
    {
        /* The client MUST send a Certificate message if and only
         * if the server has requested client authentication via a
         * CertificateRequest message.
         *
         * client_auth indicates whether the server had requested
         * client authentication.
         */
        if( ssl->client_auth == 0 )
        {
            MBEDTLS_SSL_DEBUG_MSG( 2, ( "<= skip write certificate" ) );
            return( SSL_WRITE_CERTIFICATE_SKIP );
        }
    }
#endif /* MBEDTLS_SSL_CLI_C */
#if defined(MBEDTLS_SSL_SRV_C)
    if( ssl->conf->endpoint == MBEDTLS_SSL_IS_SERVER )
    {
        if( have_own_cert == 0 )
        {
            MBEDTLS_SSL_DEBUG_MSG( 1, ( "got no certificate to send" ) );
            return( MBEDTLS_ERR_SSL_HANDSHAKE_FAILURE );
        }
    }
#endif /* MBEDTLS_SSL_SRV_C */

    return( SSL_WRITE_CERTIFICATE_AVAILABLE );
#endif /* MBEDTLS_KEY_EXCHANGE_WITH_CERT_ENABLED */
}



#if defined(MBEDTLS_KEY_EXCHANGE_WITH_CERT_ENABLED)
static int ssl_write_certificate_write( mbedtls_ssl_context* ssl,
                                        unsigned char* buf,
                                        size_t buflen,
                                        size_t* olen )
{
    size_t i=0, n, total_len;
    const mbedtls_x509_crt* crt;
    unsigned char* start;

    /* TODO: Add bounds checks! Only then remove the next line. */
    ((void) buflen );

    /* empty certificate_request_context with length 0 */
    buf[i] = 0;
    /* Skip length of certificate_request_context and
     * the length of CertificateEntry
     */
    i += 1;

#if defined(MBEDTLS_SSL_CLI_C)
    /* If the server requests client authentication but no suitable
     * certificate is available, the client MUST send a
     * Certificate message containing no certificates
     * ( i.e., with the "certificate_list" field having length 0 ).
     *
     * authmode indicates whether the client configuration required authentication.
     */
    if( ssl->conf->endpoint == MBEDTLS_SSL_IS_CLIENT && ( ( mbedtls_ssl_own_cert( ssl ) == NULL ) || ssl->conf->authmode == MBEDTLS_SSL_VERIFY_NONE ) )
    {
        MBEDTLS_SSL_DEBUG_MSG( 2, ( "<= write empty client certificate" ) );
        buf[i] = 0;
        buf[i + 1] = 0;
        buf[i + 2] = 0;
        i += 3;

        goto empty_cert;
    }
#endif /* MBEDTLS_SSL_CLI_C */

    start = &buf[i];
    crt = mbedtls_ssl_own_cert( ssl );
    MBEDTLS_SSL_DEBUG_CRT( 3, "own certificate", mbedtls_ssl_own_cert( ssl ) );

    i += 3;

    while ( crt != NULL )
    {
        n = crt->raw.len;
        if( n > buflen - 3 - i )
        {
            MBEDTLS_SSL_DEBUG_MSG( 1, ( "certificate too large, %" MBEDTLS_PRINTF_SIZET " > %d",
                                        i + 3 + n, MBEDTLS_SSL_OUT_CONTENT_LEN ) );
            return( MBEDTLS_ERR_SSL_BUFFER_TOO_SMALL );
        }

        buf[i] = (unsigned char)( n >> 16 );
        buf[i + 1] = (unsigned char)( n >> 8 );
        buf[i + 2] = (unsigned char)( n );

        i += 3; memcpy( buf + i, crt->raw.p, n );
        i += n; crt = crt->next;

        /* Currently, we don't have any certificate extensions defined.
         * Hence, we are sending an empty extension with length zero.
         */
        buf[i] = 0;
        buf[i + 1] = 0;
        i += 2;
    }
    total_len = &buf[i] - start - 3;
    *start++ = (unsigned char)( ( total_len ) >> 16 );
    *start++ = (unsigned char)( ( total_len ) >> 8 );
    *start++ = (unsigned char)( ( total_len ) );

#if defined(MBEDTLS_SSL_CLI_C)
empty_cert:
#endif /* MBEDTLS_SSL_CLI_C */

    *olen = i;

    return( 0 );
}
#endif /* MBEDTLS_KEY_EXCHANGE_WITH_CERT_ENABLED */



/* Update the state after handling the outgoing certificate message. */
static int ssl_write_certificate_postprocess( mbedtls_ssl_context* ssl )
{
#if defined(MBEDTLS_SSL_CLI_C)
    if( ssl->conf->endpoint == MBEDTLS_SSL_IS_CLIENT )
    {
        mbedtls_ssl_handshake_set_state( ssl, MBEDTLS_SSL_CLIENT_CERTIFICATE_VERIFY );
        return( 0 );
    }
    else
#endif /* MBEDTLS_SSL_CLI_C */

#if defined(MBEDTLS_SSL_SRV_C)
        if( ssl->conf->endpoint == MBEDTLS_SSL_IS_SERVER )
        {
            mbedtls_ssl_handshake_set_state( ssl, MBEDTLS_SSL_CERTIFICATE_VERIFY );
            return( 0 );
        }
#endif /* MBEDTLS_SSL_SRV_C */

    return( MBEDTLS_ERR_SSL_INTERNAL_ERROR );
}



/*
 *
 * STATE HANDLING: Incoming Certificate
 *
 */

/*
 * Overview
 */

/* Main state-handling entry point; orchestrates the other functions. */
int mbedtls_ssl_read_certificate_process( mbedtls_ssl_context* ssl );

/* Coordination: Check if a certificate is expected.
 * Returns a negative error code on failure, and otherwise
 * SSL_CERTIFICATE_EXPECTED or
 * SSL_CERTIFICATE_SKIP
 * indicating whether a Certificate message is expected or not.
 */
#define SSL_CERTIFICATE_EXPECTED   0
#define SSL_CERTIFICATE_SKIP       1
static int ssl_read_certificate_coordinate( mbedtls_ssl_context* ssl );

#if defined(MBEDTLS_KEY_EXCHANGE_ECDHE_ECDSA_ENABLED)
/* Parse certificate chain send by the peer. */
static int ssl_read_certificate_parse( mbedtls_ssl_context* ssl,
                                       unsigned char const* buf,
                                       size_t buflen );
/* Validate certificate chain sent by the peer. */
static int ssl_read_certificate_validate( mbedtls_ssl_context* ssl );

#endif /* MBEDTLS_KEY_EXCHANGE_ECDHE_ECDSA_ENABLED */

/* Update the state after handling the incoming certificate message. */
static int ssl_read_certificate_postprocess( mbedtls_ssl_context* ssl );

/*
 * Implementation
 */

int mbedtls_ssl_read_certificate_process( mbedtls_ssl_context* ssl )
{
    int ret;
    MBEDTLS_SSL_DEBUG_MSG( 2, ( "=> parse certificate" ) );

    /* Coordination:
     * Check if we expect a certificate, and if yes,
     * check if a non-empty certificate has been sent. */
    MBEDTLS_SSL_PROC_CHK_NEG( ssl_read_certificate_coordinate( ssl ) );
#if defined(MBEDTLS_KEY_EXCHANGE_ECDHE_ECDSA_ENABLED)
    if( ret == SSL_CERTIFICATE_EXPECTED )
    {
        unsigned char *buf;
        size_t buflen;

        MBEDTLS_SSL_PROC_CHK( mbedtls_ssl_fetch_handshake_msg( ssl,
                                          MBEDTLS_SSL_HS_CERTIFICATE,
                                          &buf, &buflen ) );

        /* Parse the certificate chain sent by the peer. */
        MBEDTLS_SSL_PROC_CHK( ssl_read_certificate_parse( ssl, buf, buflen ) );
        /* Validate the certificate chain and set the verification results. */
        MBEDTLS_SSL_PROC_CHK( ssl_read_certificate_validate( ssl ) );

        mbedtls_ssl_tls13_add_hs_msg_to_checksum(
            ssl, MBEDTLS_SSL_HS_CERTIFICATE, buf, buflen );
#if defined(MBEDTLS_SSL_USE_MPS)
        MBEDTLS_SSL_PROC_CHK( mbedtls_ssl_mps_hs_consume_full_hs_msg( ssl ) );
#endif /* MBEDTLS_SSL_USE_MPS */

    }
    else
#endif /* MBEDTLS_KEY_EXCHANGE_ECDHE_ECDSA_ENABLED */
    if( ret == SSL_CERTIFICATE_SKIP )
    {
        MBEDTLS_SSL_DEBUG_MSG( 2, ( "<= skip parse certificate" ) );
    }
    else
    {
        MBEDTLS_SSL_DEBUG_MSG( 1, ( "should never happen" ) );
        return( MBEDTLS_ERR_SSL_INTERNAL_ERROR );
    }

    /* Update state */
    MBEDTLS_SSL_PROC_CHK( ssl_read_certificate_postprocess( ssl ) );

cleanup:

    MBEDTLS_SSL_DEBUG_MSG( 2, ( "<= parse certificate" ) );
    return( ret );
}

static int ssl_read_certificate_coordinate( mbedtls_ssl_context* ssl )
{
#if defined(MBEDTLS_SSL_SRV_C)
    int authmode = ssl->conf->authmode;
#endif /* MBEDTLS_SSL_SRV_C */

#if defined(MBEDTLS_SSL_SRV_C)
    if( ssl->conf->endpoint == MBEDTLS_SSL_IS_SERVER )
    {
        MBEDTLS_SSL_DEBUG_MSG( 1, ( "Switch to handshake keys for inbound traffic" ) );

#if defined(MBEDTLS_SSL_USE_MPS)
        {
            int ret;
            ret = mbedtls_mps_set_incoming_keys( &ssl->mps->l4,
                                                 ssl->handshake->epoch_handshake );
            if( ret != 0 )
                return( ret );
        }
#else
        mbedtls_ssl_set_inbound_transform( ssl, ssl->handshake->transform_handshake );
#endif /* MBEDTLS_SSL_USE_MPS */
    }
#endif /* MBEDTLS_SSL_SRV_C */

    if( mbedtls_ssl_tls13_kex_with_psk( ssl ) )
        return( SSL_CERTIFICATE_SKIP );

#if !defined(MBEDTLS_KEY_EXCHANGE_ECDHE_ECDSA_ENABLED)
    ( ( void )authmode );
    MBEDTLS_SSL_DEBUG_MSG( 1, ( "should never happen" ) );
    return( MBEDTLS_ERR_SSL_INTERNAL_ERROR );
#else
#if defined(MBEDTLS_SSL_SRV_C)
    if( ssl->conf->endpoint == MBEDTLS_SSL_IS_SERVER )
    {
        /* If SNI was used, overwrite authentication mode
         * from the configuration. */
#if defined(MBEDTLS_SSL_SERVER_NAME_INDICATION)
        if( ssl->handshake->sni_authmode != MBEDTLS_SSL_VERIFY_UNSET )
            authmode = ssl->handshake->sni_authmode;
#endif /* MBEDTLS_SSL_SERVER_NAME_INDICATION */

        if( authmode == MBEDTLS_SSL_VERIFY_NONE )
        {
            /* NOTE: Is it intentional that we set verify_result
             * to SKIP_VERIFY on server-side only? */
            ssl->session_negotiate->verify_result =
                MBEDTLS_X509_BADCERT_SKIP_VERIFY;
            return( SSL_CERTIFICATE_SKIP );
        }
    }
#endif /* MBEDTLS_SSL_SRV_C */

    return( SSL_CERTIFICATE_EXPECTED );
#endif /* !MBEDTLS_KEY_EXCHANGE_ECDHE_ECDSA_ENABLED */
}

#if defined(MBEDTLS_KEY_EXCHANGE_ECDHE_ECDSA_ENABLED)
/* Write certificate message based on the configured certificate */
static int ssl_read_certificate_parse( mbedtls_ssl_context* ssl,
                                       unsigned char const* buf,
                                       size_t buflen )
{
    int ret;
    size_t i, n, certificate_request_context_len;

#if defined(MBEDTLS_SSL_SRV_C)
    int authmode = ssl->conf->authmode;

    if( ssl->conf->endpoint == MBEDTLS_SSL_IS_SERVER )
    {
        /* read certificate request context length */
        certificate_request_context_len = (size_t) buf[0];

        /* verify message length */
        if( buflen < 3 + certificate_request_context_len + 1 )
        {
            MBEDTLS_SSL_DEBUG_MSG( 1, ( "bad certificate message" ) );
            MBEDTLS_SSL_PEND_FATAL_ALERT( MBEDTLS_SSL_ALERT_MSG_DECODE_ERROR,
                                          MBEDTLS_ERR_SSL_DECODE_ERROR );
            return( MBEDTLS_ERR_SSL_DECODE_ERROR );
        }

        /* check whether we got an empty certificate message */
        if( memcmp( buf + 1 + certificate_request_context_len , "\0\0\0", 3 ) == 0 )
        {
            MBEDTLS_SSL_DEBUG_MSG( 1, ( "client has no certificate - empty certificate message received" ) );

            ssl->session_negotiate->verify_result = MBEDTLS_X509_BADCERT_MISSING;
            if( authmode == MBEDTLS_SSL_VERIFY_OPTIONAL )
                return( 0 );
            else
            {
                MBEDTLS_SSL_DEBUG_MSG( 1, ( "client certificate required" ) );
                MBEDTLS_SSL_PEND_FATAL_ALERT( MBEDTLS_SSL_ALERT_MSG_CERT_REQUIRED,
                                              MBEDTLS_ERR_SSL_NO_CLIENT_CERTIFICATE );
                return( MBEDTLS_ERR_SSL_NO_CLIENT_CERTIFICATE );
            }
        }
    }
#endif /* MBEDTLS_SSL_SRV_C */

    if( buflen < 3 + 3 )
    {
        MBEDTLS_SSL_DEBUG_MSG( 1, ( "bad certificate message" ) );
        MBEDTLS_SSL_PEND_FATAL_ALERT( MBEDTLS_SSL_ALERT_MSG_DECODE_ERROR,
                                      MBEDTLS_ERR_SSL_DECODE_ERROR );
        return( MBEDTLS_ERR_SSL_DECODE_ERROR );
    }

    i = 0;

    /* length information of certificate_request_context */
    certificate_request_context_len = buf[i + 1];

    /* skip certificate_request_context */
    i += certificate_request_context_len + 1;

    n = ( buf[i + 1] << 8 ) | buf[i + 2];

    if( buf[i] != 0 ||
        buflen != ( n + 3 + certificate_request_context_len + 1 ) )
    {
        MBEDTLS_SSL_DEBUG_MSG( 1, ( "bad certificate message" ) );
        MBEDTLS_SSL_PEND_FATAL_ALERT( MBEDTLS_SSL_ALERT_MSG_DECODE_ERROR,
                                      MBEDTLS_ERR_SSL_DECODE_ERROR );
        return( MBEDTLS_ERR_SSL_DECODE_ERROR );
    }

    /* In case we tried to reuse a session but it failed */
    if( ssl->session_negotiate->peer_cert != NULL )
    {
        mbedtls_x509_crt_free( ssl->session_negotiate->peer_cert );
        mbedtls_free( ssl->session_negotiate->peer_cert );
    }

    if( ( ssl->session_negotiate->peer_cert = mbedtls_calloc( 1,
                                                              sizeof( mbedtls_x509_crt ) ) ) == NULL )
    {
        MBEDTLS_SSL_DEBUG_MSG( 1, ( "alloc( %" MBEDTLS_PRINTF_SIZET " bytes ) failed",
                                    sizeof( mbedtls_x509_crt ) ) );
        MBEDTLS_SSL_PEND_FATAL_ALERT( MBEDTLS_SSL_ALERT_MSG_INTERNAL_ERROR,
                                      MBEDTLS_ERR_SSL_ALLOC_FAILED );
        return( MBEDTLS_ERR_SSL_ALLOC_FAILED );
    }

    mbedtls_x509_crt_init( ssl->session_negotiate->peer_cert );

    i += 3;

    while ( i < buflen )
    {
        if( buf[i] != 0 )
        {
            MBEDTLS_SSL_DEBUG_MSG( 1, ( "bad certificate message" ) );
            MBEDTLS_SSL_PEND_FATAL_ALERT( MBEDTLS_SSL_ALERT_MSG_HANDSHAKE_FAILURE,
                                          MBEDTLS_ERR_SSL_HANDSHAKE_FAILURE );
            return( MBEDTLS_ERR_SSL_HANDSHAKE_FAILURE );
        }

        n = ( ( unsigned int )buf[i + 1] << 8 )
            | ( unsigned int )buf[i + 2];
        i += 3;

        if( n < 128 || i + n > buflen )
        {
            MBEDTLS_SSL_DEBUG_MSG( 1, ( "bad certificate message" ) );
            MBEDTLS_SSL_PEND_FATAL_ALERT( MBEDTLS_SSL_ALERT_MSG_DECODE_ERROR,
                                          MBEDTLS_ERR_SSL_DECODE_ERROR );
            return( MBEDTLS_ERR_SSL_DECODE_ERROR );
        }

        ret = mbedtls_x509_crt_parse_der( ssl->session_negotiate->peer_cert,
                                          buf + i, n );

        switch( ret )
        {
            case 0: /*ok*/
            case MBEDTLS_ERR_X509_UNKNOWN_SIG_ALG + MBEDTLS_ERR_OID_NOT_FOUND:
                /* Ignore certificate with an unknown algorithm: maybe a
                   prior certificate was already trusted. */
                break;

            case MBEDTLS_ERR_X509_ALLOC_FAILED:
                MBEDTLS_SSL_PEND_FATAL_ALERT( MBEDTLS_SSL_ALERT_MSG_INTERNAL_ERROR,
                                              MBEDTLS_ERR_X509_ALLOC_FAILED );
                MBEDTLS_SSL_DEBUG_RET( 1, " mbedtls_x509_crt_parse_der", ret );
                return( ret );

            case MBEDTLS_ERR_X509_UNKNOWN_VERSION:
                MBEDTLS_SSL_PEND_FATAL_ALERT( MBEDTLS_SSL_ALERT_MSG_UNSUPPORTED_CERT,
                                              MBEDTLS_ERR_X509_UNKNOWN_VERSION );
                MBEDTLS_SSL_DEBUG_RET( 1, " mbedtls_x509_crt_parse_der", ret );
                return( ret );

            default:
                MBEDTLS_SSL_PEND_FATAL_ALERT( MBEDTLS_SSL_ALERT_MSG_BAD_CERT,
                                              ret );
                MBEDTLS_SSL_DEBUG_RET( 1, " mbedtls_x509_crt_parse_der", ret );
                return( ret );
        }

        i += n;

        /* length information of certificate extensions */
        n = ( buf[i] << 8 ) | buf[i + 1];

        /* we ignore the certificate extension right now */
        i += 2 + n;
    }

    MBEDTLS_SSL_DEBUG_CRT( 3, "peer certificate", ssl->session_negotiate->peer_cert );

    return( 0 );
}
#endif /* MBEDTLS_KEY_EXCHANGE_ECDHE_ECDSA_ENABLED */

#if defined(MBEDTLS_KEY_EXCHANGE_ECDHE_ECDSA_ENABLED)
static int ssl_read_certificate_validate( mbedtls_ssl_context* ssl )
{
    int ret = 0;
    int authmode = ssl->conf->authmode;
    mbedtls_x509_crt* ca_chain;
    mbedtls_x509_crl* ca_crl;

    /* If SNI was used, overwrite authentication mode
     * from the configuration. */
#if defined(MBEDTLS_SSL_SERVER_NAME_INDICATION)
    if( ssl->handshake->sni_authmode != MBEDTLS_SSL_VERIFY_UNSET )
        authmode = ssl->handshake->sni_authmode;
#endif

    /*
     * If the client hasn't sent a certificate ( i.e. it sent
     * an empty certificate chain ), this is reflected in the peer CRT
     * structure being unset.
     * Check for that and handle it depending on the
     * server's authentication mode.
     */
#if defined(MBEDTLS_SSL_SRV_C)
    if( ssl->conf->endpoint == MBEDTLS_SSL_IS_SERVER &&
        ssl->session_negotiate->peer_cert == NULL )
    {
        MBEDTLS_SSL_DEBUG_MSG( 1, ( "client has no certificate" ) );

        /* The client was asked for a certificate but didn't send
           one. The client should know what's going on, so we
           don't send an alert. */

        /* Note that for authmode == VERIFY_NONE we don't end up in this
         * routine in the first place, because ssl_read_certificate_coordinate
         * will return CERTIFICATE_SKIP. */
        ssl->session_negotiate->verify_result = MBEDTLS_X509_BADCERT_MISSING;
        if( authmode == MBEDTLS_SSL_VERIFY_OPTIONAL )
            return( 0 );
        else
            return( MBEDTLS_ERR_SSL_NO_CLIENT_CERTIFICATE );
    }
#endif /* MBEDTLS_SSL_SRV_C */


    if( authmode == MBEDTLS_SSL_VERIFY_NONE )
    {
        /* NOTE: This happens on client-side only, with the
         * server-side case of VERIFY_NONE being handled earlier
         * and leading to `ssl->verify_result` being set to
         * MBEDTLS_X509_BADCERT_SKIP_VERIFY --
         * is this difference intentional? */
        return( 0 );
    }

#if defined(MBEDTLS_SSL_SERVER_NAME_INDICATION)
    if( ssl->handshake->sni_ca_chain != NULL )
    {
        ca_chain = ssl->handshake->sni_ca_chain;
        ca_crl = ssl->handshake->sni_ca_crl;
    }
    else
#endif /* MBEDTLS_SSL_SERVER_NAME_INDICATION */
    {
        ca_chain = ssl->conf->ca_chain;
        ca_crl = ssl->conf->ca_crl;
    }

    /*
     * Main check: verify certificate
     */
    ret = mbedtls_x509_crt_verify_with_profile(
        ssl->session_negotiate->peer_cert,
        ca_chain, ca_crl,
        ssl->conf->cert_profile,
        ssl->hostname,
        &ssl->session_negotiate->verify_result,
        ssl->conf->f_vrfy, ssl->conf->p_vrfy );

    if( ret != 0 )
    {
        MBEDTLS_SSL_DEBUG_RET( 1, "x509_verify_cert", ret );
    }

    /*
     * Secondary checks: always done, but change 'ret' only if it was 0
     */

#if defined(MBEDTLS_ECP_C)
    {
        const mbedtls_pk_context* pk = &ssl->session_negotiate->peer_cert->pk;

        /* If certificate uses an EC key, make sure the curve is OK */
        if( mbedtls_pk_can_do( pk, MBEDTLS_PK_ECKEY ) &&
            mbedtls_ssl_check_curve( ssl, mbedtls_pk_ec( *pk )->grp.id ) != 0 )
        {
            ssl->session_negotiate->verify_result |= MBEDTLS_X509_BADCERT_BAD_KEY;

            MBEDTLS_SSL_DEBUG_MSG( 1, ( "bad certificate ( EC key curve )" ) );
            if( ret == 0 )
                ret = MBEDTLS_ERR_SSL_BAD_CERTIFICATE;
        }
    }
#endif /* MBEDTLS_ECP_C */

    if( mbedtls_ssl_check_cert_usage( ssl->session_negotiate->peer_cert,
                                      ssl->handshake->key_exchange,     /*		ciphersuite_info, */
                                      !ssl->conf->endpoint,
                                      &ssl->session_negotiate->verify_result ) != 0 )
    {
        MBEDTLS_SSL_DEBUG_MSG( 1, ( "bad certificate ( usage extensions )" ) );
        if( ret == 0 )
            ret = MBEDTLS_ERR_SSL_BAD_CERTIFICATE;
    }

    /* mbedtls_x509_crt_verify_with_profile is supposed to report a
     * verification failure through MBEDTLS_ERR_X509_CERT_VERIFY_FAILED,
     * with details encoded in the verification flags. All other kinds
     * of error codes, including those from the user provided f_vrfy
     * functions, are treated as fatal and lead to a failure of
     * ssl_parse_certificate even if verification was optional. */
    if( authmode == MBEDTLS_SSL_VERIFY_OPTIONAL &&
        ( ret == MBEDTLS_ERR_X509_CERT_VERIFY_FAILED ||
          ret == MBEDTLS_ERR_SSL_BAD_CERTIFICATE ) )
    {
        ret = 0;
    }

    if( ca_chain == NULL && authmode == MBEDTLS_SSL_VERIFY_REQUIRED )
    {
        MBEDTLS_SSL_DEBUG_MSG( 1, ( "got no CA chain" ) );
        ret = MBEDTLS_ERR_SSL_CA_CHAIN_REQUIRED;
    }

    if( ret != 0 )
    {
        /* The certificate may have been rejected for several reasons.
           Pick one and send the corresponding alert. Which alert to send
           may be a subject of debate in some cases. */
        if( ssl->session_negotiate->verify_result & MBEDTLS_X509_BADCERT_OTHER )
            MBEDTLS_SSL_PEND_FATAL_ALERT( MBEDTLS_SSL_ALERT_MSG_ACCESS_DENIED, ret );
        else if( ssl->session_negotiate->verify_result & MBEDTLS_X509_BADCERT_CN_MISMATCH )
            MBEDTLS_SSL_PEND_FATAL_ALERT( MBEDTLS_SSL_ALERT_MSG_BAD_CERT, ret );
        else if( ssl->session_negotiate->verify_result & MBEDTLS_X509_BADCERT_KEY_USAGE )
            MBEDTLS_SSL_PEND_FATAL_ALERT( MBEDTLS_SSL_ALERT_MSG_UNSUPPORTED_CERT, ret );
        else if( ssl->session_negotiate->verify_result & MBEDTLS_X509_BADCERT_EXT_KEY_USAGE )
            MBEDTLS_SSL_PEND_FATAL_ALERT( MBEDTLS_SSL_ALERT_MSG_UNSUPPORTED_CERT, ret );
        else if( ssl->session_negotiate->verify_result & MBEDTLS_X509_BADCERT_NS_CERT_TYPE )
            MBEDTLS_SSL_PEND_FATAL_ALERT( MBEDTLS_SSL_ALERT_MSG_UNSUPPORTED_CERT, ret );
        else if( ssl->session_negotiate->verify_result & MBEDTLS_X509_BADCERT_BAD_PK )
            MBEDTLS_SSL_PEND_FATAL_ALERT( MBEDTLS_SSL_ALERT_MSG_UNSUPPORTED_CERT, ret );
        else if( ssl->session_negotiate->verify_result & MBEDTLS_X509_BADCERT_BAD_KEY )
            MBEDTLS_SSL_PEND_FATAL_ALERT( MBEDTLS_SSL_ALERT_MSG_UNSUPPORTED_CERT, ret );
        else if( ssl->session_negotiate->verify_result & MBEDTLS_X509_BADCERT_EXPIRED )
            MBEDTLS_SSL_PEND_FATAL_ALERT( MBEDTLS_SSL_ALERT_MSG_CERT_EXPIRED, ret );
        else if( ssl->session_negotiate->verify_result & MBEDTLS_X509_BADCERT_REVOKED )
            MBEDTLS_SSL_PEND_FATAL_ALERT( MBEDTLS_SSL_ALERT_MSG_CERT_REVOKED, ret );
        else if( ssl->session_negotiate->verify_result & MBEDTLS_X509_BADCERT_NOT_TRUSTED )
            MBEDTLS_SSL_PEND_FATAL_ALERT( MBEDTLS_SSL_ALERT_MSG_UNKNOWN_CA, ret );
        else
            MBEDTLS_SSL_PEND_FATAL_ALERT( MBEDTLS_SSL_ALERT_MSG_CERT_UNKNOWN, ret );
    }

#if defined(MBEDTLS_DEBUG_C)
    if( ssl->session_negotiate->verify_result != 0 )
    {
        MBEDTLS_SSL_DEBUG_MSG( 3, ( "! Certificate verification flags %x",
                                    ssl->session_negotiate->verify_result ) );
    }
    else
    {
        MBEDTLS_SSL_DEBUG_MSG( 3, ( "Certificate verification flags clear" ) );
    }
#endif /* MBEDTLS_DEBUG_C */

    return( ret );
}
#endif /* MBEDTLS_KEY_EXCHANGE_ECDHE_ECDSA_ENABLED */

static int ssl_read_certificate_postprocess( mbedtls_ssl_context* ssl )
{
#if defined(MBEDTLS_SSL_SRV_C)
    if( ssl->conf->endpoint == MBEDTLS_SSL_IS_SERVER )
    {
        mbedtls_ssl_handshake_set_state( ssl, MBEDTLS_SSL_CLIENT_CERTIFICATE_VERIFY );
    }
    else
#endif /* MBEDTLS_SSL_SRV_C */
    {
        mbedtls_ssl_handshake_set_state( ssl, MBEDTLS_SSL_CERTIFICATE_VERIFY );
    }
    return( 0 );
}

void mbedtls_ssl_handshake_wrapup_tls13( mbedtls_ssl_context *ssl )
{

    MBEDTLS_SSL_DEBUG_MSG( 3, ( "=> handshake wrapup" ) );


    /*
     * Free the previous session and switch in the current one
     */
    if( ssl->session )
    {

        mbedtls_ssl_session_free( ssl->session );
        mbedtls_free( ssl->session );
    }
    ssl->session = ssl->session_negotiate;
    ssl->session_negotiate = NULL;

    MBEDTLS_SSL_DEBUG_MSG( 3, ( "<= handshake wrapup" ) );
}

/*
 *
 * STATE HANDLING: Outgoing Finished
 *
 */

/*
 * Overview
 */

/* Main entry point: orchestrates the other functions */
int mbedtls_ssl_finished_out_process( mbedtls_ssl_context* ssl );

static int ssl_finished_out_prepare( mbedtls_ssl_context* ssl );
static int ssl_finished_out_write( mbedtls_ssl_context* ssl,
                                   unsigned char* buf,
                                   size_t buflen,
                                   size_t* olen );
static int ssl_finished_out_postprocess( mbedtls_ssl_context* ssl );


/*
 * Implementation
 */


int mbedtls_ssl_finished_out_process( mbedtls_ssl_context* ssl )
{
    int ret;
    unsigned char *buf;
    size_t buf_len, msg_len;

    MBEDTLS_SSL_DEBUG_MSG( 2, ( "=> write finished" ) );

    if( !ssl->handshake->state_local.finished_out.preparation_done )
    {
        MBEDTLS_SSL_PROC_CHK( ssl_finished_out_prepare( ssl ) );
        ssl->handshake->state_local.finished_out.preparation_done = 1;
    }

    MBEDTLS_SSL_PROC_CHK( mbedtls_ssl_tls13_start_handshake_msg( ssl,
                         MBEDTLS_SSL_HS_FINISHED, &buf, &buf_len ) );

    MBEDTLS_SSL_PROC_CHK( ssl_finished_out_write(
                              ssl, buf, buf_len, &msg_len ) );

    mbedtls_ssl_tls13_add_hs_msg_to_checksum(
        ssl, MBEDTLS_SSL_HS_FINISHED, buf, msg_len );

    MBEDTLS_SSL_PROC_CHK( ssl_finished_out_postprocess( ssl ) );
    MBEDTLS_SSL_PROC_CHK( mbedtls_ssl_tls13_finish_handshake_msg(
                              ssl, buf_len, msg_len ) );
    MBEDTLS_SSL_PROC_CHK( mbedtls_ssl_flush_output( ssl ) );

cleanup:

    MBEDTLS_SSL_DEBUG_MSG( 2, ( "<= write finished" ) );
    return( ret );
}

static int ssl_finished_out_prepare( mbedtls_ssl_context* ssl )
{
    int ret;

    /* Compute transcript of handshake up to now. */
    ret = mbedtls_ssl_tls1_3_calc_finished( ssl,
                    ssl->handshake->state_local.finished_out.digest,
                    sizeof( ssl->handshake->state_local.finished_out.digest ),
                    &ssl->handshake->state_local.finished_out.digest_len,
                    ssl->conf->endpoint );

    if( ret != 0 )
    {
         MBEDTLS_SSL_DEBUG_RET( 1, "calc_finished failed", ret );
        return( ret );
    }

    return( 0 );
}

static int ssl_finished_out_postprocess( mbedtls_ssl_context* ssl )
{
    int ret = 0;

#if defined(MBEDTLS_SSL_CLI_C)
    if( ssl->conf->endpoint == MBEDTLS_SSL_IS_CLIENT )
    {
        /* Compute resumption_master_secret */
        ret = mbedtls_ssl_tls1_3_generate_resumption_master_secret( ssl );
        if( ret != 0 )
        {
            MBEDTLS_SSL_DEBUG_RET( 1,
                    "mbedtls_ssl_tls1_3_generate_resumption_master_secret ", ret );
            return ( ret );
        }

        mbedtls_ssl_handshake_set_state( ssl, MBEDTLS_SSL_FLUSH_BUFFERS );
    }
    else
#endif /* MBEDTLS_SSL_CLI_C */
#if defined(MBEDTLS_SSL_SRV_C)
    if( ssl->conf->endpoint == MBEDTLS_SSL_IS_SERVER )
    {
        mbedtls_ssl_key_set traffic_keys;
        mbedtls_ssl_transform *transform_application;

        ret = mbedtls_ssl_tls1_3_key_schedule_stage_application( ssl );
        if( ret != 0 )
        {
            MBEDTLS_SSL_DEBUG_RET( 1,
               "mbedtls_ssl_tls1_3_key_schedule_stage_application", ret );
            return( ret );
        }

        ret = mbedtls_ssl_tls1_3_generate_application_keys(
                     ssl, &traffic_keys );
        if( ret != 0 )
        {
            MBEDTLS_SSL_DEBUG_RET( 1,
                  "mbedtls_ssl_tls1_3_generate_application_keys", ret );
            return( ret );
        }

        transform_application =
            mbedtls_calloc( 1, sizeof( mbedtls_ssl_transform ) );
        if( transform_application == NULL )
            return( MBEDTLS_ERR_SSL_ALLOC_FAILED );

        ret = mbedtls_ssl_tls13_populate_transform(
            transform_application, ssl->conf->endpoint,
            ssl->session_negotiate->ciphersuite,
            &traffic_keys, ssl );
        if( ret != 0 )
            return( ret );

#if !defined(MBEDTLS_SSL_USE_MPS)
        ssl->transform_application = transform_application;
#else /* MBEDTLS_SSL_USE_MPS */
        /* Register transform with MPS. */
        ret = mbedtls_mps_add_key_material( &ssl->mps->l4,
                                            transform_application,
                                            &ssl->epoch_application );
        if( ret != 0 )
            return( ret );
#endif /* MBEDTLS_SSL_USE_MPS */

        mbedtls_ssl_handshake_set_state( ssl, MBEDTLS_SSL_EARLY_APP_DATA );
    }
    else
#endif /* MBEDTLS_SSL_SRV_C */
    {
        /* Should never happen */
        return( MBEDTLS_ERR_SSL_INTERNAL_ERROR );
    }

    return( 0 );
}

static int ssl_finished_out_write( mbedtls_ssl_context* ssl,
                                   unsigned char* buf,
                                   size_t buflen,
                                   size_t* olen )
{
    size_t finished_len = ssl->handshake->state_local.finished_out.digest_len;

    /* Note: Even if DTLS is used, the current message writing functions
     * write TLS headers, and it is only at sending time that the actual
     * DTLS header is generated. That's why we unconditionally shift by
     * 4 bytes here as opposed to mbedtls_ssl_hs_hdr_len( ssl ). */

    if( buflen < finished_len )
        return( MBEDTLS_ERR_SSL_BUFFER_TOO_SMALL );

    memcpy( buf, ssl->handshake->state_local.finished_out.digest,
            ssl->handshake->state_local.finished_out.digest_len );

    *olen = finished_len;
    return( 0 );
}

/*
 *
 * STATE HANDLING: Incoming Finished
 *
 */

/*
 * Overview
 */

/* Main entry point: orchestrates the other functions */
int mbedtls_ssl_finished_in_process( mbedtls_ssl_context* ssl );

static int ssl_finished_in_preprocess( mbedtls_ssl_context* ssl );
static int ssl_finished_in_postprocess( mbedtls_ssl_context* ssl );
static int ssl_finished_in_parse( mbedtls_ssl_context* ssl,
                                  const unsigned char* buf,
                                  size_t buflen );

/*
 * Implementation
 */

int mbedtls_ssl_finished_in_process( mbedtls_ssl_context* ssl )
{
    int ret = 0;
    unsigned char *buf;
    size_t buflen;

    MBEDTLS_SSL_DEBUG_MSG( 2, ( "=> parse finished" ) );

    /* Preprocessing step: Compute handshake digest */
    MBEDTLS_SSL_PROC_CHK( ssl_finished_in_preprocess( ssl ) );

    MBEDTLS_SSL_PROC_CHK( mbedtls_ssl_fetch_handshake_msg( ssl,
                                              MBEDTLS_SSL_HS_FINISHED,
                                              &buf, &buflen ) );
    MBEDTLS_SSL_PROC_CHK( ssl_finished_in_parse( ssl, buf, buflen ) );
    mbedtls_ssl_tls13_add_hs_msg_to_checksum(
        ssl, MBEDTLS_SSL_HS_FINISHED, buf, buflen );
#if defined(MBEDTLS_SSL_USE_MPS)
    MBEDTLS_SSL_PROC_CHK( mbedtls_ssl_mps_hs_consume_full_hs_msg( ssl ) );
#endif /* MBEDTLS_SSL_USE_MPS */
    MBEDTLS_SSL_PROC_CHK( ssl_finished_in_postprocess( ssl ) );

cleanup:

    MBEDTLS_SSL_DEBUG_MSG( 2, ( "<= parse finished" ) );
    return( ret );
}

static int ssl_finished_in_preprocess( mbedtls_ssl_context* ssl )
{
    int ret;

    ret = mbedtls_ssl_tls1_3_calc_finished( ssl,
                    ssl->handshake->state_local.finished_in.digest,
                    sizeof( ssl->handshake->state_local.finished_in.digest ),
                    &ssl->handshake->state_local.finished_in.digest_len,
                    ssl->conf->endpoint ^ 1 );
    if( ret != 0 )
    {
        MBEDTLS_SSL_DEBUG_RET( 1, "mbedtls_ssl_tls1_3_calc_finished", ret );
        return( ret );
    }

    return( 0 );
}

static int ssl_finished_in_parse( mbedtls_ssl_context* ssl,
                                  const unsigned char* buf,
                                  size_t buflen )
{
    /* Structural validation */
    if( buflen != ssl->handshake->state_local.finished_in.digest_len )
    {
        MBEDTLS_SSL_DEBUG_MSG( 1, ( "bad finished message" ) );

        MBEDTLS_SSL_PEND_FATAL_ALERT( MBEDTLS_SSL_ALERT_MSG_DECODE_ERROR,
                                      MBEDTLS_ERR_SSL_DECODE_ERROR );
        return( MBEDTLS_ERR_SSL_DECODE_ERROR );
    }

    MBEDTLS_SSL_DEBUG_BUF( 4, "Hash (self-computed):",
                           ssl->handshake->state_local.finished_in.digest,
                           ssl->handshake->state_local.finished_in.digest_len );
    MBEDTLS_SSL_DEBUG_BUF( 4, "Hash (received message):", buf,
                           ssl->handshake->state_local.finished_in.digest_len );

    /* Semantic validation */
    if( mbedtls_ssl_safer_memcmp( buf,
                   ssl->handshake->state_local.finished_in.digest,
                   ssl->handshake->state_local.finished_in.digest_len ) != 0 )
    {
        MBEDTLS_SSL_DEBUG_MSG( 1, ( "bad finished message" ) );

        MBEDTLS_SSL_PEND_FATAL_ALERT( MBEDTLS_SSL_ALERT_MSG_DECODE_ERROR,
                                      MBEDTLS_ERR_SSL_HANDSHAKE_FAILURE );
        return( MBEDTLS_ERR_SSL_HANDSHAKE_FAILURE );
    }
    return( 0 );
}

#if defined(MBEDTLS_SSL_CLI_C)
static int ssl_finished_in_postprocess_cli( mbedtls_ssl_context *ssl )
{
    int ret = 0;
    mbedtls_ssl_key_set traffic_keys;
    mbedtls_ssl_transform *transform_application;

    ret = mbedtls_ssl_tls1_3_key_schedule_stage_application( ssl );
    if( ret != 0 )
    {
        MBEDTLS_SSL_DEBUG_RET( 1,
           "mbedtls_ssl_tls1_3_key_schedule_stage_application", ret );
        return( ret );
    }

    ret = mbedtls_ssl_tls1_3_generate_application_keys(
        ssl, &traffic_keys );
    if( ret != 0 )
    {
        MBEDTLS_SSL_DEBUG_RET( 1,
            "mbedtls_ssl_tls1_3_generate_application_keys", ret );
        return( ret );
    }

    transform_application =
        mbedtls_calloc( 1, sizeof( mbedtls_ssl_transform ) );
    if( transform_application == NULL )
        return( MBEDTLS_ERR_SSL_ALLOC_FAILED );

    ret = mbedtls_ssl_tls13_populate_transform(
                                    transform_application,
                                    ssl->conf->endpoint,
                                    ssl->session_negotiate->ciphersuite,
                                    &traffic_keys,
                                    ssl );
    if( ret != 0 )
    {
        MBEDTLS_SSL_DEBUG_RET( 1, "mbedtls_ssl_tls13_populate_transform", ret );
        return( ret );
    }

#if !defined(MBEDTLS_SSL_USE_MPS)
    ssl->transform_application = transform_application;
#else /* MBEDTLS_SSL_USE_MPS */
    ret = mbedtls_mps_add_key_material( &ssl->mps->l4,
                                        transform_application,
                                        &ssl->epoch_application );
    if( ret != 0 )
        return( ret );
#endif /* MBEDTLS_SSL_USE_MPS */

    mbedtls_ssl_handshake_set_state( ssl, MBEDTLS_SSL_END_OF_EARLY_DATA );
    return( 0 );
}
#endif /* MBEDTLS_SSL_CLI_C */

static int ssl_finished_in_postprocess( mbedtls_ssl_context* ssl )
{
#if defined(MBEDTLS_SSL_SRV_C)
    int ret;
    if( ssl->conf->endpoint == MBEDTLS_SSL_IS_SERVER )
    {
        /* Compute resumption_master_secret */
        ret = mbedtls_ssl_tls1_3_generate_resumption_master_secret( ssl );
        if( ret != 0 )
        {
            MBEDTLS_SSL_DEBUG_RET( 1,
               "mbedtls_ssl_tls1_3_generate_resumption_master_secret ", ret );
            return( ret );
        }

        mbedtls_ssl_handshake_set_state( ssl, MBEDTLS_SSL_HANDSHAKE_WRAPUP );
        return( 0 );
    }
#endif /* MBEDTLS_SSL_SRV_C */

#if defined(MBEDTLS_SSL_CLI_C)
    if( ssl->conf->endpoint == MBEDTLS_SSL_IS_CLIENT )
    {
        return( ssl_finished_in_postprocess_cli( ssl ) );
    }
#endif /* MBEDTLS_SSL_CLI_C */

    return( MBEDTLS_ERR_SSL_INTERNAL_ERROR );
}

#if defined(MBEDTLS_ZERO_RTT)
void mbedtls_ssl_conf_early_data( mbedtls_ssl_config* conf, int early_data,
                                  size_t max_early_data,
                                  int(*early_data_callback)( mbedtls_ssl_context*,
                                                             const unsigned char*,
                                                             size_t ) )
{
#if !defined(MBEDTLS_SSL_SRV_C)
    ( ( void ) max_early_data );
    ( ( void ) early_data_callback );
#endif /* !MBEDTLS_SSL_SRV_C */
    conf->early_data_enabled = early_data;

#if defined(MBEDTLS_SSL_SRV_C)

    if( early_data == MBEDTLS_SSL_EARLY_DATA_ENABLED )
    {
        if( max_early_data > MBEDTLS_SSL_MAX_EARLY_DATA )
            max_early_data = MBEDTLS_SSL_MAX_EARLY_DATA;

        conf->max_early_data = max_early_data;
        conf->early_data_callback = early_data_callback;
        /* Only the server uses the early data callback.
         * For the client this parameter is not used. */
    }
    else
    {
        conf->early_data_callback = NULL;
    }
#endif
}
#endif /* MBEDTLS_ZERO_RTT */

#if defined(MBEDTLS_KEY_EXCHANGE_WITH_CERT_ENABLED)
void mbedtls_ssl_conf_signature_algorithms( mbedtls_ssl_config *conf,
                     const uint16_t* sig_algs )
{
    /* TODO: Add available algorithm check */
    conf->tls13_sig_algs = sig_algs;
}
#endif /* MBEDTLS_KEY_EXCHANGE_WITH_CERT_ENABLED */

/* Early Data Extension
 *
 * struct {} Empty;
 *
 * struct {
 *   select ( Handshake.msg_type ) {
 *     case new_session_ticket:   uint32 max_early_data_size;
 *     case client_hello:         Empty;
 *     case encrypted_extensions: Empty;
 *   };
 * } EarlyDataIndication;
 */
#if defined(MBEDTLS_ZERO_RTT)
int mbedtls_ssl_write_early_data_ext( mbedtls_ssl_context *ssl,
                                      unsigned char *buf,
                                      const unsigned char *end,
                                      size_t *olen )
{
    unsigned char *p = buf;

    *olen = 0;

#if defined(MBEDTLS_SSL_CLI_C)
    if( ssl->conf->endpoint == MBEDTLS_SSL_IS_CLIENT )
    {
        if( !mbedtls_ssl_conf_tls13_some_psk_enabled( ssl ) ||
            mbedtls_ssl_get_psk_to_offer( ssl, NULL, NULL, NULL, NULL ) != 0 ||
            ssl->conf->early_data_enabled == MBEDTLS_SSL_EARLY_DATA_DISABLED )
        {
            MBEDTLS_SSL_DEBUG_MSG( 2, ( "<= skip write early_data extension" ) );
            ssl->handshake->early_data = MBEDTLS_SSL_EARLY_DATA_OFF;
            return( 0 );
        }
    }
#endif /* MBEDTLS_SSL_CLI_C */

#if defined(MBEDTLS_SSL_SRV_C)
    if( ssl->conf->endpoint == MBEDTLS_SSL_IS_SERVER )
    {
        if( ( ssl->handshake->extensions_present & MBEDTLS_SSL_EXT_EARLY_DATA ) == 0 )
            return( 0 );

        if( ssl->conf->tls13_kex_modes !=
                   MBEDTLS_SSL_TLS13_KEY_EXCHANGE_MODE_PSK ||
            ssl->conf->early_data_enabled == MBEDTLS_SSL_EARLY_DATA_DISABLED )
        {
            MBEDTLS_SSL_DEBUG_MSG( 2, ( "<= skip write early_data extension" ) );
            ssl->handshake->early_data = MBEDTLS_SSL_EARLY_DATA_OFF;
            return( 0 );
        }
    }
#endif /* MBEDTLS_SSL_SRV_C */

    if( ( end - buf ) < 4 )
    {
        MBEDTLS_SSL_DEBUG_MSG( 1, ( "buffer too small" ) );
        return ( MBEDTLS_ERR_SSL_BUFFER_TOO_SMALL );
    }

#if defined(MBEDTLS_SSL_CLI_C)
    if( ssl->conf->endpoint == MBEDTLS_SSL_IS_CLIENT )
    {
        MBEDTLS_SSL_DEBUG_MSG( 3, ( "client hello, adding early_data extension" ) );
        /* We're using rejected once we send the EarlyData extension,
           and change it to accepted upon receipt of the server extension. */
        ssl->early_data_status = MBEDTLS_SSL_EARLY_DATA_REJECTED;
    }
#endif /* MBEDTLS_SSL_CLI_C */

#if defined(MBEDTLS_SSL_SRV_C)
    if( ssl->conf->endpoint == MBEDTLS_SSL_IS_SERVER )
    {
        MBEDTLS_SSL_DEBUG_MSG( 3, ( "server hello, adding early_data extension" ) );
    }
#endif /* MBEDTLS_SSL_SRV_C */

    ssl->handshake->early_data = MBEDTLS_SSL_EARLY_DATA_ON;

    /* Write extension header */
    *p++ = (unsigned char)( ( MBEDTLS_TLS_EXT_EARLY_DATA >> 8 ) & 0xFF );
    *p++ = (unsigned char)( ( MBEDTLS_TLS_EXT_EARLY_DATA ) & 0xFF );

    /* Write total extension length */
    *p++ = 0;
    *p++ = 0;

    *olen = 4;
    return( 0 );
}
#endif /* MBEDTLS_ZERO_RTT */


#if defined(MBEDTLS_ECDH_C)
#if defined(MBEDTLS_ECDH_LEGACY_CONTEXT)
typedef mbedtls_ecdh_context mbedtls_ecdh_context_mbed;
#endif

#define ECDH_VALIDATE_RET( cond )    \
    MBEDTLS_INTERNAL_VALIDATE_RET( cond, MBEDTLS_ERR_ECP_BAD_INPUT_DATA )

static int ecdh_make_tls_13_params_internal( mbedtls_ecdh_context_mbed *ctx,
                                      size_t *olen, int point_format,
                                      unsigned char *buf, size_t blen,
                                      int (*f_rng)(void *,
                                                   unsigned char *,
                                                   size_t),
                                      void *p_rng,
                                      int restart_enabled )
{
    int ret = MBEDTLS_ERR_ERROR_CORRUPTION_DETECTED;
#if defined(MBEDTLS_ECP_RESTARTABLE)
    mbedtls_ecp_restart_ctx *rs_ctx = NULL;
#endif

    if( ctx->grp.pbits == 0 )
        return( MBEDTLS_ERR_ECP_BAD_INPUT_DATA );

#if defined(MBEDTLS_ECP_RESTARTABLE)
    if( restart_enabled )
        rs_ctx = &ctx->rs;
#else
    (void) restart_enabled;
#endif


#if defined(MBEDTLS_ECP_RESTARTABLE)
    if( ( ret = ecdh_gen_public_restartable( &ctx->grp, &ctx->d, &ctx->Q,
                                             f_rng, p_rng, rs_ctx ) ) != 0 )
        return( ret );
#else
    if( ( ret = mbedtls_ecdh_gen_public( &ctx->grp, &ctx->d, &ctx->Q,
                                         f_rng, p_rng ) ) != 0 )
        return( ret );
#endif /* MBEDTLS_ECP_RESTARTABLE */

    ret = mbedtls_ecp_point_write_binary( &ctx->grp, &ctx->Q, point_format,
                                          olen, buf, blen );
    if( ret != 0 )
        return( ret );

    return( 0 );
}

int mbedtls_ecdh_make_tls_13_params( mbedtls_ecdh_context *ctx, size_t *olen,
                              unsigned char *buf, size_t blen,
                              int (*f_rng)(void *, unsigned char *, size_t),
                              void *p_rng )
{
    int restart_enabled = 0;
    ECDH_VALIDATE_RET( ctx != NULL );
    ECDH_VALIDATE_RET( olen != NULL );
    ECDH_VALIDATE_RET( buf != NULL );
    ECDH_VALIDATE_RET( f_rng != NULL );

#if defined(MBEDTLS_ECP_RESTARTABLE)
    restart_enabled = ctx->restart_enabled;
#else
    (void) restart_enabled;
#endif

#if defined(MBEDTLS_ECDH_LEGACY_CONTEXT)
    return( ecdh_make_tls_13_params_internal( ctx, olen, ctx->point_format, buf, blen,
                                       f_rng, p_rng, restart_enabled ) );
#else
    switch( ctx->var )
    {
#if defined(MBEDTLS_ECDH_VARIANT_EVEREST_ENABLED)
        case MBEDTLS_ECDH_VARIANT_EVEREST:
            return( mbedtls_everest_make_params( &ctx->ctx.everest_ecdh, olen,
                                                 buf, blen, f_rng, p_rng ) );
#endif
        case MBEDTLS_ECDH_VARIANT_MBEDTLS_2_0:
            return( ecdh_make_tls_13_params_internal( &ctx->ctx.mbed_ecdh, olen,
                                               ctx->point_format, buf, blen,
                                               f_rng, p_rng,
                                               restart_enabled ) );
        default:
            return MBEDTLS_ERR_ECP_BAD_INPUT_DATA;
    }
#endif
}

static int ecdh_import_public_raw( mbedtls_ecdh_context_mbed *ctx,
                                   const unsigned char *buf,
                                   const unsigned char *end )
{
    return( mbedtls_ecp_point_read_binary( &ctx->grp, &ctx->Qp,
                                           buf, end - buf ) );
}

#if defined(MBEDTLS_ECDH_VARIANT_EVEREST_ENABLED)
static int everest_import_public_raw( mbedtls_x25519_context *ctx,
                        const unsigned char *buf, const unsigned char *end )
{
    if( end - buf != MBEDTLS_X25519_KEY_SIZE_BYTES )
        return( MBEDTLS_ERR_ECP_BAD_INPUT_DATA );

    memcpy( ctx->peer_point, buf, MBEDTLS_X25519_KEY_SIZE_BYTES );
    return( 0 );
}
#endif /* MBEDTLS_ECDH_VARIANT_EVEREST_ENABLED */

int mbedtls_ecdh_import_public_raw( mbedtls_ecdh_context *ctx,
                                    const unsigned char *buf,
                                    const unsigned char *end )
{
    ECDH_VALIDATE_RET( ctx != NULL );
    ECDH_VALIDATE_RET( buf != NULL );
    ECDH_VALIDATE_RET( end != NULL );

#if defined(MBEDTLS_ECDH_LEGACY_CONTEXT)
    return( ecdh_read_tls_13_params_internal( ctx, buf, end ) );
#else
    switch( ctx->var )
    {
#if defined(MBEDTLS_ECDH_VARIANT_EVEREST_ENABLED)
        case MBEDTLS_ECDH_VARIANT_EVEREST:
            return( everest_import_public_raw( &ctx->ctx.everest_ecdh,
                                               buf, end) );
#endif
        case MBEDTLS_ECDH_VARIANT_MBEDTLS_2_0:
            return( ecdh_import_public_raw( &ctx->ctx.mbed_ecdh,
                                            buf, end ) );
        default:
            return MBEDTLS_ERR_ECP_BAD_INPUT_DATA;
    }
#endif
}

static int ecdh_make_tls_13_public_internal( mbedtls_ecdh_context_mbed *ctx,
                                      size_t *olen, int point_format,
                                      unsigned char *buf, size_t blen,
                                      int (*f_rng)(void *,
                                                   unsigned char *,
                                                   size_t),
                                      void *p_rng,
                                      int restart_enabled )
{
    int ret = MBEDTLS_ERR_ERROR_CORRUPTION_DETECTED;
#if defined(MBEDTLS_ECP_RESTARTABLE)
    mbedtls_ecp_restart_ctx *rs_ctx = NULL;
#endif

    if( ctx->grp.pbits == 0 )
        return( MBEDTLS_ERR_ECP_BAD_INPUT_DATA );

#if defined(MBEDTLS_ECP_RESTARTABLE)
    if( restart_enabled )
        rs_ctx = &ctx->rs;
#else
    (void) restart_enabled;
#endif

#if defined(MBEDTLS_ECP_RESTARTABLE)
    if( ( ret = ecdh_gen_public_restartable( &ctx->grp, &ctx->d, &ctx->Q,
                                             f_rng, p_rng, rs_ctx ) ) != 0 )
        return( ret );
#else
    if( ( ret = mbedtls_ecdh_gen_public( &ctx->grp, &ctx->d, &ctx->Q,
                                         f_rng, p_rng ) ) != 0 )
        return( ret );
#endif /* MBEDTLS_ECP_RESTARTABLE */

    return mbedtls_ecp_tls_13_write_point( &ctx->grp, &ctx->Q, point_format, olen,
                                        buf, blen );
}

/*
 * Setup and export the client public value
 */
int mbedtls_ecdh_make_tls_13_public( mbedtls_ecdh_context *ctx, size_t *olen,
                              unsigned char *buf, size_t blen,
                              int (*f_rng)(void *, unsigned char *, size_t),
                              void *p_rng )
{
    int restart_enabled = 0;
    ECDH_VALIDATE_RET( ctx != NULL );
    ECDH_VALIDATE_RET( olen != NULL );
    ECDH_VALIDATE_RET( buf != NULL );
    ECDH_VALIDATE_RET( f_rng != NULL );

#if defined(MBEDTLS_ECP_RESTARTABLE)
    restart_enabled = ctx->restart_enabled;
#endif

#if defined(MBEDTLS_ECDH_LEGACY_CONTEXT)
    return( ecdh_make_tls_13_public_internal( ctx, olen, ctx->point_format, buf, blen,
                                       f_rng, p_rng, restart_enabled ) );
#else
    switch( ctx->var )
    {
#if defined(MBEDTLS_ECDH_VARIANT_EVEREST_ENABLED)
        case MBEDTLS_ECDH_VARIANT_EVEREST:
            return( mbedtls_everest_make_public( &ctx->ctx.everest_ecdh, olen,
                                                 buf, blen, f_rng, p_rng ) );
#endif
        case MBEDTLS_ECDH_VARIANT_MBEDTLS_2_0:
            return( ecdh_make_tls_13_public_internal( &ctx->ctx.mbed_ecdh, olen,
                                               ctx->point_format, buf, blen,
                                               f_rng, p_rng,
                                               restart_enabled ) );
        default:
            return MBEDTLS_ERR_ECP_BAD_INPUT_DATA;
    }
#endif
}

static int ecdh_read_tls_13_public_internal( mbedtls_ecdh_context_mbed *ctx,
                                      const unsigned char *buf, size_t blen )
{
    int ret = MBEDTLS_ERR_ERROR_CORRUPTION_DETECTED;
    const unsigned char *p = buf;

    if( ( ret = mbedtls_ecp_tls_13_read_point( &ctx->grp, &ctx->Qp, &p,
                                            blen ) ) != 0 )
        return( ret );

    if( (size_t)( p - buf ) != blen )
        return( MBEDTLS_ERR_ECP_BAD_INPUT_DATA );

    return( 0 );
}

/*
 * Parse and import the client's TLS 1.3 public value
 */
int mbedtls_ecdh_read_tls_13_public( mbedtls_ecdh_context *ctx,
                              const unsigned char *buf, size_t blen )
{
    ECDH_VALIDATE_RET( ctx != NULL );
    ECDH_VALIDATE_RET( buf != NULL );

#if defined(MBEDTLS_ECDH_LEGACY_CONTEXT)
    return( ecdh_read_tls_13_public_internal( ctx, buf, blen ) );
#else
    switch( ctx->var )
    {
#if defined(MBEDTLS_ECDH_VARIANT_EVEREST_ENABLED)
        case MBEDTLS_ECDH_VARIANT_EVEREST:
            return( mbedtls_everest_read_public( &ctx->ctx.everest_ecdh,
                                                 buf, blen ) );
#endif
        case MBEDTLS_ECDH_VARIANT_MBEDTLS_2_0:
            return( ecdh_read_tls_13_public_internal( &ctx->ctx.mbed_ecdh,
                                                       buf, blen ) );
        default:
            return MBEDTLS_ERR_ECP_BAD_INPUT_DATA;
    }
#endif
}
#endif /* MBEDTLS_ECDH_C */

#if defined(MBEDTLS_ECP_C)
#define ECP_VALIDATE_RET( cond )    \
    MBEDTLS_INTERNAL_VALIDATE_RET( cond, MBEDTLS_ERR_ECP_BAD_INPUT_DATA )

int mbedtls_ecp_tls_13_read_point( const mbedtls_ecp_group *grp,
                                mbedtls_ecp_point *pt,
                                const unsigned char **buf, size_t buf_len )
{
    unsigned char data_len;
    const unsigned char *buf_start;
    ECP_VALIDATE_RET( grp != NULL );
    ECP_VALIDATE_RET( pt  != NULL );
    ECP_VALIDATE_RET( buf != NULL );
    ECP_VALIDATE_RET( *buf != NULL );

    if( buf_len < 3 )
        return( MBEDTLS_ERR_ECP_BAD_INPUT_DATA );

    data_len = ( *( *buf ) << 8 ) | *( *buf+1 );
    *buf += 2;

    if( data_len < 1 || data_len > buf_len - 2 )
        return( MBEDTLS_ERR_ECP_BAD_INPUT_DATA );

    /*
     * Save buffer start for read_binary and update buf
     */
    buf_start = *buf;
    *buf += data_len;

    return( mbedtls_ecp_point_read_binary( grp, pt, buf_start, data_len ) );
}

int mbedtls_ecp_tls_13_write_point( const mbedtls_ecp_group *grp, const mbedtls_ecp_point *pt,
                         int format, size_t *olen,
                         unsigned char *buf, size_t blen )
{
    int ret = MBEDTLS_ERR_ERROR_CORRUPTION_DETECTED;
    ECP_VALIDATE_RET( grp  != NULL );
    ECP_VALIDATE_RET( pt   != NULL );
    ECP_VALIDATE_RET( olen != NULL );
    ECP_VALIDATE_RET( buf  != NULL );
    ECP_VALIDATE_RET( format == MBEDTLS_ECP_PF_UNCOMPRESSED ||
                      format == MBEDTLS_ECP_PF_COMPRESSED );

    if( blen < 2 )
        return( MBEDTLS_ERR_ECP_BAD_INPUT_DATA );

    if( ( ret = mbedtls_ecp_point_write_binary( grp, pt, format,
                    olen, buf + 2, blen - 2) ) != 0 )
        return( ret );

    // Length
    *buf++ = (unsigned char)( ( *olen >> 8 ) & 0xFF );
    *buf++ = (unsigned char)( ( *olen ) & 0xFF );
    *olen += 2;

    return( 0 );
}

/*
 * Write the ECParameters record corresponding to a group (TLS 1.3)
 */
int mbedtls_ecp_tls_13_write_group( const mbedtls_ecp_group *grp, size_t *olen,
                         unsigned char *buf, size_t blen )
{
    const mbedtls_ecp_curve_info *curve_info;
    ECP_VALIDATE_RET( grp  != NULL );
    ECP_VALIDATE_RET( buf  != NULL );
    ECP_VALIDATE_RET( olen != NULL );

    if( ( curve_info = mbedtls_ecp_curve_info_from_grp_id( grp->id ) ) == NULL )
        return( MBEDTLS_ERR_ECP_BAD_INPUT_DATA );

    *olen = 2;
    if( blen < *olen )
        return( MBEDTLS_ERR_ECP_BUFFER_TOO_SMALL );

    // Two bytes for named curve
    buf[0] = curve_info->tls_id >> 8;
    buf[1] = curve_info->tls_id & 0xFF;

    return( 0 );
}

#endif /* MBEDTLS_ECP_C */
#endif /* MBEDTLS_SSL_PROTO_TLS1_3_EXPERIMENTAL */

#endif /* MBEDTLS_SSL_TLS_C */<|MERGE_RESOLUTION|>--- conflicted
+++ resolved
@@ -29,13 +29,9 @@
 #include "mbedtls/ssl_ticket.h"
 #include "mbedtls/debug.h"
 #include "mbedtls/error.h"
-<<<<<<< HEAD
 #include "mbedtls/ssl.h"
 #include "mbedtls/hkdf.h"
 #include <string.h>
-=======
-#include "mbedtls/debug.h"
->>>>>>> 05420b12
 
 #include "ssl_misc.h"
 #include "ssl_tls13_keys.h"
@@ -56,10 +52,10 @@
 #endif /* MBEDTLS_PLATFORM_C */
 
 #if defined(MBEDTLS_SSL_USE_MPS)
-int mbedtls_ssl_fetch_handshake_msg( mbedtls_ssl_context *ssl,
-                                     unsigned hs_type,
-                                     unsigned char **buf,
-                                     size_t *buflen )
+int mbedtls_ssl_tls1_3_fetch_handshake_msg( mbedtls_ssl_context *ssl,
+                                            unsigned hs_type,
+                                            unsigned char **buf,
+                                            size_t *buflen )
 {
     int ret;
     mbedtls_mps_handshake_in msg;
@@ -151,39 +147,6 @@
 }
 
 #else /* MBEDTLS_SSL_USE_MPS */
-
-int mbedtls_ssl_fetch_handshake_msg( mbedtls_ssl_context *ssl,
-                                     unsigned hs_type,
-                                     unsigned char **buf,
-                                     size_t *buflen )
-{
-    int ret;
-
-    if( ( ret = mbedtls_ssl_read_record( ssl, 0 ) ) != 0 )
-    {
-        MBEDTLS_SSL_DEBUG_RET( 1, "mbedtls_ssl_read_record", ret );
-        goto cleanup;
-    }
-
-    if( ssl->in_msgtype != MBEDTLS_SSL_MSG_HANDSHAKE         ||
-        ssl->in_msg[0]  != hs_type )
-    {
-        MBEDTLS_SSL_DEBUG_MSG( 1, ( "bad certificate verify message" ) );
-        MBEDTLS_SSL_PEND_FATAL_ALERT( MBEDTLS_SSL_ALERT_MSG_UNEXPECTED_MESSAGE,
-                                      MBEDTLS_ERR_SSL_UNEXPECTED_MESSAGE );
-        ret = MBEDTLS_ERR_SSL_UNEXPECTED_MESSAGE;
-        goto cleanup;
-    }
-
-    *buf    = ssl->in_msg   + 4;
-    *buflen = ssl->in_hslen - 4;
-
-
-cleanup:
-
-    return( ret );
-}
-
 int mbedtls_ssl_tls1_3_fetch_handshake_msg( mbedtls_ssl_context *ssl,
                                             unsigned hs_type,
                                             unsigned char **buf,
@@ -539,7 +502,6 @@
     *olen = p - buf;
 
     ssl->handshake->extensions_present |= MBEDTLS_SSL_EXT_SIG_ALG;
-<<<<<<< HEAD
 
     return( 0 );
 }
@@ -946,8 +908,6 @@
         mbedtls_ssl_handshake_set_state( ssl, MBEDTLS_SSL_SERVER_FINISHED );
     }
 
-=======
->>>>>>> 05420b12
     return( 0 );
 }
 
@@ -1035,7 +995,7 @@
                                      &verify_buffer_len,
                                      !ssl->conf->endpoint );
 
-        MBEDTLS_SSL_PROC_CHK( mbedtls_ssl_fetch_handshake_msg( ssl,
+        MBEDTLS_SSL_PROC_CHK( mbedtls_ssl_tls1_3_fetch_handshake_msg( ssl,
                           MBEDTLS_SSL_HS_CERTIFICATE_VERIFY, &buf, &buflen ) );
 
 
@@ -1599,7 +1559,7 @@
         unsigned char *buf;
         size_t buflen;
 
-        MBEDTLS_SSL_PROC_CHK( mbedtls_ssl_fetch_handshake_msg( ssl,
+        MBEDTLS_SSL_PROC_CHK( mbedtls_ssl_tls1_3_fetch_handshake_msg( ssl,
                                           MBEDTLS_SSL_HS_CERTIFICATE,
                                           &buf, &buflen ) );
 
@@ -2282,9 +2242,9 @@
     /* Preprocessing step: Compute handshake digest */
     MBEDTLS_SSL_PROC_CHK( ssl_finished_in_preprocess( ssl ) );
 
-    MBEDTLS_SSL_PROC_CHK( mbedtls_ssl_fetch_handshake_msg( ssl,
-                                              MBEDTLS_SSL_HS_FINISHED,
-                                              &buf, &buflen ) );
+    MBEDTLS_SSL_PROC_CHK( mbedtls_ssl_tls1_3_fetch_handshake_msg(
+                              ssl, MBEDTLS_SSL_HS_FINISHED,
+                              &buf, &buflen ) );
     MBEDTLS_SSL_PROC_CHK( ssl_finished_in_parse( ssl, buf, buflen ) );
     mbedtls_ssl_tls13_add_hs_msg_to_checksum(
         ssl, MBEDTLS_SSL_HS_FINISHED, buf, buflen );

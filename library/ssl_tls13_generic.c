/*
 *  TLS 1.3 functionality shared between client and server
 *
 *  Copyright The Mbed TLS Contributors
 *  SPDX-License-Identifier: Apache-2.0
 *
 *  Licensed under the Apache License, Version 2.0 (the "License"); you may
 *  not use this file except in compliance with the License.
 *  You may obtain a copy of the License at
 *
 *  http://www.apache.org/licenses/LICENSE-2.0
 *
 *  Unless required by applicable law or agreed to in writing, software
 *  distributed under the License is distributed on an "AS IS" BASIS, WITHOUT
 *  WARRANTIES OR CONDITIONS OF ANY KIND, either express or implied.
 *  See the License for the specific language governing permissions and
 *  limitations under the License.
 */

#include "common.h"

#if defined(MBEDTLS_SSL_TLS_C)

#if defined(MBEDTLS_SSL_PROTO_TLS1_3)

#define SSL_DONT_FORCE_FLUSH 0
#define SSL_FORCE_FLUSH      1

#include "mbedtls/ssl_ticket.h"
#include "mbedtls/debug.h"
#include "mbedtls/error.h"
#include "mbedtls/oid.h"
#include "mbedtls/platform.h"
#include "mbedtls/constant_time.h"
#include "mbedtls/ssl.h"
#include "mbedtls/hkdf.h"
#include <string.h>

#include "ssl_misc.h"
#include "ssl_tls13_keys.h"
#if defined(MBEDTLS_SSL_USE_MPS)
#include "mps_all.h"
#endif /* MBEDTLS_SSL_USE_MPS */

#include "ecp_internal.h"

#if defined(MBEDTLS_SSL_USE_MPS)
int mbedtls_ssl_tls13_fetch_handshake_msg( mbedtls_ssl_context *ssl,
                                           unsigned hs_type,
                                           unsigned char **buf,
                                           size_t *buf_len )
{
    int ret;
    mbedtls_mps_handshake_in msg;

    MBEDTLS_SSL_PROC_CHK_NEG( mbedtls_mps_read( &ssl->mps->l4 ) );

    if( ret != MBEDTLS_MPS_MSG_HS )
        return( MBEDTLS_ERR_SSL_UNEXPECTED_MESSAGE );

    MBEDTLS_SSL_PROC_CHK( mbedtls_mps_read_handshake( &ssl->mps->l4,
                                                      &msg ) );

    if( msg.type != hs_type )
        return( MBEDTLS_ERR_SSL_UNEXPECTED_MESSAGE );

    ret = mbedtls_mps_reader_get( msg.handle,
                                  msg.length,
                                  buf,
                                  NULL );

    if( ret == MBEDTLS_ERR_MPS_READER_OUT_OF_DATA )
    {
        MBEDTLS_SSL_PROC_CHK( mbedtls_mps_read_pause( &ssl->mps->l4 ) );
        ret = MBEDTLS_ERR_SSL_WANT_READ;
    }
    else
    {
        MBEDTLS_SSL_PROC_CHK( ret );

        /* *buf already set in mbedtls_mps_reader_get() */
        *buf_len = msg.length;
    }

cleanup:

    return( ret );
}

int mbedtls_ssl_mps_hs_consume_full_hs_msg( mbedtls_ssl_context *ssl )
{
    int ret;
    mbedtls_mps_handshake_in msg;

    MBEDTLS_SSL_PROC_CHK( mbedtls_mps_read_handshake( &ssl->mps->l4,
                                                      &msg ) );

    MBEDTLS_SSL_PROC_CHK( mbedtls_mps_reader_commit( msg.handle ) );
    MBEDTLS_SSL_PROC_CHK( mbedtls_mps_read_consume( &ssl->mps->l4 ) );

cleanup:

    return( ret );
}

int mbedtls_ssl_tls13_start_handshake_msg( mbedtls_ssl_context *ssl,
                                           unsigned hs_type,
                                           unsigned char **buf,
                                           size_t *buf_len )
{
    int ret = MBEDTLS_ERR_ERROR_CORRUPTION_DETECTED;
    mbedtls_mps_handshake_out * const msg = &ssl->handshake->hs_msg_out;

    msg->type   = hs_type;
    msg->length = MBEDTLS_MPS_SIZE_UNKNOWN;
    MBEDTLS_SSL_PROC_CHK( mbedtls_mps_write_handshake( &ssl->mps->l4,
                                                       msg, NULL, NULL ) );

    MBEDTLS_SSL_PROC_CHK( mbedtls_writer_get( msg->handle,
                                              MBEDTLS_MPS_SIZE_MAX,
                                              buf, buf_len ) );

cleanup:
    return( ret );
}

int mbedtls_ssl_tls13_finish_handshake_msg( mbedtls_ssl_context *ssl,
                                            size_t buf_len,
                                            size_t msg_len )
{
    int ret = MBEDTLS_ERR_ERROR_CORRUPTION_DETECTED;
    mbedtls_mps_handshake_out * const msg = &ssl->handshake->hs_msg_out;

    MBEDTLS_SSL_PROC_CHK( mbedtls_writer_commit_partial( msg->handle,
                                                         buf_len - msg_len ) );
    MBEDTLS_SSL_PROC_CHK( mbedtls_mps_dispatch( &ssl->mps->l4 ) );

cleanup:
    return( ret );
}

#else /* MBEDTLS_SSL_USE_MPS */
int mbedtls_ssl_tls13_fetch_handshake_msg( mbedtls_ssl_context *ssl,
                                           unsigned hs_type,
                                           unsigned char **buf,
                                           size_t *buf_len )
{
    int ret;

    if( ( ret = mbedtls_ssl_read_record( ssl, 0 ) ) != 0 )
    {
        MBEDTLS_SSL_DEBUG_RET( 1, "mbedtls_ssl_read_record", ret );
        goto cleanup;
    }

    if( ssl->in_msgtype != MBEDTLS_SSL_MSG_HANDSHAKE ||
        ssl->in_msg[0]  != hs_type )
    {
        MBEDTLS_SSL_DEBUG_MSG( 1, ( "Receive unexpected handshake message." ) );
        MBEDTLS_SSL_PEND_FATAL_ALERT( MBEDTLS_SSL_ALERT_MSG_UNEXPECTED_MESSAGE,
                                      MBEDTLS_ERR_SSL_UNEXPECTED_MESSAGE );
        ret = MBEDTLS_ERR_SSL_UNEXPECTED_MESSAGE;
        goto cleanup;
    }

    /*
     * Jump handshake header (4 bytes, see Section 4 of RFC 8446).
     *    ...
     *    HandshakeType msg_type;
     *    uint24 length;
     *    ...
     */
    *buf = ssl->in_msg   + 4;
    *buf_len = ssl->in_hslen - 4;

cleanup:

    return( ret );
}

int mbedtls_ssl_tls13_start_handshake_msg( mbedtls_ssl_context *ssl,
                                           unsigned hs_type,
                                           unsigned char **buf,
                                           size_t *buf_len )
{
    /*
     * Reserve 4 bytes for hanshake header. ( Section 4,RFC 8446 )
     *    ...
     *    HandshakeType msg_type;
     *    uint24 length;
     *    ...
     */
    *buf = ssl->out_msg + 4;
    *buf_len = MBEDTLS_SSL_OUT_CONTENT_LEN - 4;

    ssl->out_msgtype = MBEDTLS_SSL_MSG_HANDSHAKE;
    ssl->out_msg[0]  = hs_type;

    return( 0 );
}

int mbedtls_ssl_tls13_finish_handshake_msg( mbedtls_ssl_context *ssl,
                                            size_t buf_len,
                                            size_t msg_len )
{
    int ret = MBEDTLS_ERR_ERROR_CORRUPTION_DETECTED;
    size_t msg_with_header_len;
    ((void) buf_len);

    /* Add reserved 4 bytes for handshake header */
    msg_with_header_len = msg_len + 4;
    ssl->out_msglen = msg_with_header_len;
    MBEDTLS_SSL_PROC_CHK( mbedtls_ssl_write_handshake_msg_ext( ssl, 0 ) );

cleanup:
    return( ret );
}

#endif /* MBEDTLS_SSL_USE_MPS */

void mbedtls_ssl_tls13_add_hs_msg_to_checksum( mbedtls_ssl_context *ssl,
                                               unsigned hs_type,
                                               unsigned char const *msg,
                                               size_t msg_len )
{
    mbedtls_ssl_tls13_add_hs_hdr_to_checksum( ssl, hs_type, msg_len );
    ssl->handshake->update_checksum( ssl, msg, msg_len );
}

void mbedtls_ssl_tls13_add_hs_hdr_to_checksum( mbedtls_ssl_context *ssl,
                                               unsigned hs_type,
                                               size_t total_hs_len )
{
    unsigned char hs_hdr[4];

    /* Build HS header for checksum update. */
    hs_hdr[0] = MBEDTLS_BYTE_0( hs_type );
    hs_hdr[1] = MBEDTLS_BYTE_2( total_hs_len );
    hs_hdr[2] = MBEDTLS_BYTE_1( total_hs_len );
    hs_hdr[3] = MBEDTLS_BYTE_0( total_hs_len );

    ssl->handshake->update_checksum( ssl, hs_hdr, sizeof( hs_hdr ) );
}

#if defined(MBEDTLS_KEY_EXCHANGE_WITH_CERT_ENABLED)

/*
 * mbedtls_ssl_tls13_write_sig_alg_ext( )
 *
 * enum {
 *    ....
 *   ecdsa_secp256r1_sha256( 0x0403 ),
 *   ecdsa_secp384r1_sha384( 0x0503 ),
 *   ecdsa_secp521r1_sha512( 0x0603 ),
 *    ....
 * } SignatureScheme;
 *
 * struct {
 *    SignatureScheme supported_signature_algorithms<2..2^16-2>;
 * } SignatureSchemeList;
 *
 * Only if we handle at least one key exchange that needs signatures.
 */
int mbedtls_ssl_tls13_write_sig_alg_ext( mbedtls_ssl_context *ssl,
                                         unsigned char *buf,
                                         unsigned char *end,
                                         size_t *out_len )
{
    unsigned char *p = buf;
    unsigned char *supported_sig_alg; /* Start of supported_signature_algorithms */
    size_t supported_sig_alg_len = 0; /* Length of supported_signature_algorithms */

    *out_len = 0;

    /* Skip the extension on the client if all allowed key exchanges
     * are PSK-based. */
#if defined(MBEDTLS_SSL_CLI_C)
    if( ssl->conf->endpoint == MBEDTLS_SSL_IS_CLIENT &&
        !mbedtls_ssl_conf_tls13_some_ephemeral_enabled( ssl ) )
    {
        return( 0 );
    }
#endif /* MBEDTLS_SSL_CLI_C */

    MBEDTLS_SSL_DEBUG_MSG( 3, ( "adding signature_algorithms extension" ) );

    /* Check if we have space for header and length field:
     * - extension_type         (2 bytes)
     * - extension_data_length  (2 bytes)
     * - supported_signature_algorithms_length   (2 bytes)
     */
    MBEDTLS_SSL_CHK_BUF_PTR( p, end, 6 );
    p += 6;

    /*
     * Write supported_signature_algorithms
     */
    supported_sig_alg = p;
    for( const uint16_t *sig_alg = ssl->conf->tls13_sig_algs;
         *sig_alg != MBEDTLS_TLS1_3_SIG_NONE; sig_alg++ )
    {
        MBEDTLS_SSL_CHK_BUF_PTR( p, end, 2 );
        MBEDTLS_PUT_UINT16_BE( *sig_alg, p, 0 );
        p += 2;
        MBEDTLS_SSL_DEBUG_MSG( 3, ( "signature scheme [%x]", *sig_alg ) );
    }

    /* Length of supported_signature_algorithms */
    supported_sig_alg_len = p - supported_sig_alg;
    if( supported_sig_alg_len == 0 )
    {
        MBEDTLS_SSL_DEBUG_MSG( 1, ( "No signature algorithms defined." ) );
        return( MBEDTLS_ERR_SSL_INTERNAL_ERROR );
    }

    /* Write extension_type */
    MBEDTLS_PUT_UINT16_BE( MBEDTLS_TLS_EXT_SIG_ALG, buf, 0 );
    /* Write extension_data_length */
    MBEDTLS_PUT_UINT16_BE( supported_sig_alg_len + 2, buf, 2 );
    /* Write length of supported_signature_algorithms */
    MBEDTLS_PUT_UINT16_BE( supported_sig_alg_len, buf, 4 );

    /* Output the total length of signature algorithms extension. */
    *out_len = p - buf;

    ssl->handshake->extensions_present |= MBEDTLS_SSL_EXT_SIG_ALG;

    return( 0 );
}

/*
 * STATE HANDLING: Read CertificateVerify
 */
/* Macro to express the maximum length of the verify structure.
 *
 * The structure is computed per TLS 1.3 specification as:
 *   - 64 bytes of octet 32,
 *   - 33 bytes for the context string
 *        (which is either "TLS 1.3, client CertificateVerify"
 *         or "TLS 1.3, server CertificateVerify"),
 *   - 1 byte for the octet 0x0, which serves as a separator,
 *   - 32 or 48 bytes for the Transcript-Hash(Handshake Context, Certificate)
 *     (depending on the size of the transcript_hash)
 *
 * This results in a total size of
 * - 130 bytes for a SHA256-based transcript hash, or
 *   (64 + 33 + 1 + 32 bytes)
 * - 146 bytes for a SHA384-based transcript hash.
 *   (64 + 33 + 1 + 48 bytes)
 *
 */
#define SSL_VERIFY_STRUCT_MAX_SIZE  ( 64 +                          \
                                      33 +                          \
                                       1 +                          \
                                      MBEDTLS_TLS1_3_MD_MAX_SIZE    \
                                    )

/*
 * The ssl_tls13_create_verify_structure() creates the verify structure.
 * As input, it requires the transcript hash.
 *
 * The caller has to ensure that the buffer has size at least
 * SSL_VERIFY_STRUCT_MAX_SIZE bytes.
 */
static void ssl_tls13_create_verify_structure( const unsigned char *transcript_hash,
                                               size_t transcript_hash_len,
                                               unsigned char *verify_buffer,
                                               size_t *verify_buffer_len,
                                               int from )
{
    size_t idx;

    /* RFC 8446, Section 4.4.3:
     *
     * The digital signature [in the CertificateVerify message] is then
     * computed over the concatenation of:
     * -  A string that consists of octet 32 (0x20) repeated 64 times
     * -  The context string
     * -  A single 0 byte which serves as the separator
     * -  The content to be signed
     */
    memset( verify_buffer, 0x20, 64 );
    idx = 64;

    if( from == MBEDTLS_SSL_IS_CLIENT )
    {
        memcpy( verify_buffer + idx, MBEDTLS_SSL_TLS1_3_LBL_WITH_LEN( client_cv ) );
        idx += MBEDTLS_SSL_TLS1_3_LBL_LEN( client_cv );
    }
    else
    { /* from == MBEDTLS_SSL_IS_SERVER */
        memcpy( verify_buffer + idx, MBEDTLS_SSL_TLS1_3_LBL_WITH_LEN( server_cv ) );
        idx += MBEDTLS_SSL_TLS1_3_LBL_LEN( server_cv );
    }

    verify_buffer[idx++] = 0x0;

    memcpy( verify_buffer + idx, transcript_hash, transcript_hash_len );
    idx += transcript_hash_len;

    *verify_buffer_len = idx;
}

static int ssl_tls13_sig_alg_is_offered( const mbedtls_ssl_context *ssl,
                                         uint16_t sig_alg )
{
    const uint16_t *tls13_sig_alg = ssl->conf->tls13_sig_algs;

    for( ; *tls13_sig_alg != MBEDTLS_TLS1_3_SIG_NONE ; tls13_sig_alg++ )
    {
        if( *tls13_sig_alg == sig_alg )
            return( 1 );
    }
    return( 0 );
}
#endif /* MBEDTLS_KEY_EXCHANGE_WITH_CERT_ENABLED */

/* Coordinate: Check whether a certificate verify message is expected.
 * Returns a negative value on failure, and otherwise
 * - SSL_CERTIFICATE_VERIFY_SKIP
 * - SSL_CERTIFICATE_VERIFY_READ
 * to indicate if the CertificateVerify message should be present or not.
 */
#define SSL_CERTIFICATE_VERIFY_SKIP 0
#define SSL_CERTIFICATE_VERIFY_READ 1
static int ssl_tls13_read_certificate_verify_coordinate( mbedtls_ssl_context *ssl )
{
    if( mbedtls_ssl_tls13_kex_with_psk( ssl ) )
        return( SSL_CERTIFICATE_VERIFY_SKIP );

#if !defined(MBEDTLS_KEY_EXCHANGE_WITH_CERT_ENABLED)
    MBEDTLS_SSL_DEBUG_MSG( 1, ( "should never happen" ) );
    return( MBEDTLS_ERR_SSL_INTERNAL_ERROR );
#else
    if( ssl->session_negotiate->peer_cert == NULL )
        return( SSL_CERTIFICATE_VERIFY_SKIP );

    return( SSL_CERTIFICATE_VERIFY_READ );
#endif /* MBEDTLS_KEY_EXCHANGE_WITH_CERT_ENABLED */
}

#if defined(MBEDTLS_KEY_EXCHANGE_WITH_CERT_ENABLED)
/* Parse and validate CertificateVerify message
 *
 * Note: The size of the hash buffer is assumed to be large enough to
 *       hold the transcript given the selected hash algorithm.
 *       No bounds-checking is done inside the function.
 */
static int ssl_tls13_parse_certificate_verify( mbedtls_ssl_context *ssl,
                                               const unsigned char *buf,
                                               const unsigned char *end,
                                               const unsigned char *verify_buffer,
                                               size_t verify_buffer_len )
{
    int ret = MBEDTLS_ERR_ERROR_CORRUPTION_DETECTED;
    const unsigned char *p = buf;
    uint16_t algorithm;
    size_t signature_len;
    mbedtls_pk_type_t sig_alg;
    mbedtls_md_type_t md_alg;
    unsigned char verify_hash[MBEDTLS_MD_MAX_SIZE];
    size_t verify_hash_len;

    void const *options = NULL;
#if defined(MBEDTLS_X509_RSASSA_PSS_SUPPORT)
    mbedtls_pk_rsassa_pss_options rsassa_pss_options;
#endif /* MBEDTLS_X509_RSASSA_PSS_SUPPORT */

    /*
     * struct {
     *     SignatureScheme algorithm;
     *     opaque signature<0..2^16-1>;
     * } CertificateVerify;
     */
    MBEDTLS_SSL_CHK_BUF_READ_PTR( p, end, 2 );
    algorithm = MBEDTLS_GET_UINT16_BE( p, 0 );
    p += 2;

    /* RFC 8446 section 4.4.3
     *
     * If the CertificateVerify message is sent by a server, the signature algorithm
     * MUST be one offered in the client's "signature_algorithms" extension unless
     * no valid certificate chain can be produced without unsupported algorithms
     *
     * RFC 8446 section 4.4.2.2
     *
     * If the client cannot construct an acceptable chain using the provided
     * certificates and decides to abort the handshake, then it MUST abort the handshake
     * with an appropriate certificate-related alert (by default, "unsupported_certificate").
     *
     * Check if algorithm is an offered signature algorithm.
     */
    if( ! ssl_tls13_sig_alg_is_offered( ssl, algorithm ) )
    {
        /* algorithm not in offered signature algorithms list */
        MBEDTLS_SSL_DEBUG_MSG( 1, ( "Received signature algorithm(%04x) is not "
                                    "offered.",
                                    ( unsigned int ) algorithm ) );
        goto error;
    }

    /* We currently only support ECDSA-based signatures */
    switch( algorithm )
    {
        case MBEDTLS_TLS1_3_SIG_ECDSA_SECP256R1_SHA256:
            md_alg = MBEDTLS_MD_SHA256;
            sig_alg = MBEDTLS_PK_ECDSA;
            break;
        case MBEDTLS_TLS1_3_SIG_ECDSA_SECP384R1_SHA384:
            md_alg = MBEDTLS_MD_SHA384;
            sig_alg = MBEDTLS_PK_ECDSA;
            break;
        case MBEDTLS_TLS1_3_SIG_ECDSA_SECP521R1_SHA512:
            md_alg = MBEDTLS_MD_SHA512;
            sig_alg = MBEDTLS_PK_ECDSA;
            break;
#if defined(MBEDTLS_X509_RSASSA_PSS_SUPPORT)
        case MBEDTLS_TLS1_3_SIG_RSA_PSS_RSAE_SHA256:
            MBEDTLS_SSL_DEBUG_MSG( 4, ( "Certificate Verify: using RSA PSS" ) );
            md_alg = MBEDTLS_MD_SHA256;
            sig_alg = MBEDTLS_PK_RSASSA_PSS;
            break;
#endif /* MBEDTLS_X509_RSASSA_PSS_SUPPORT */
        default:
            MBEDTLS_SSL_DEBUG_MSG( 1, ( "Certificate Verify: Unknown signature algorithm." ) );
            goto error;
    }

    MBEDTLS_SSL_DEBUG_MSG( 3, ( "Certificate Verify: Signature algorithm ( %04x )",
                                ( unsigned int ) algorithm ) );

    /*
     * Check the certificate's key type matches the signature alg
     */
    if( !mbedtls_pk_can_do( &ssl->session_negotiate->peer_cert->pk, sig_alg ) )
    {
        MBEDTLS_SSL_DEBUG_MSG( 1, ( "signature algorithm doesn't match cert key" ) );
        goto error;
    }

    MBEDTLS_SSL_CHK_BUF_READ_PTR( p, end, 2 );
    signature_len = MBEDTLS_GET_UINT16_BE( p, 0 );
    p += 2;
    MBEDTLS_SSL_CHK_BUF_READ_PTR( p, end, signature_len );

    /* Hash verify buffer with indicated hash function */
    switch( md_alg )
    {
#if defined(MBEDTLS_SHA256_C)
        case MBEDTLS_MD_SHA256:
            verify_hash_len = 32;
            ret = mbedtls_sha256( verify_buffer, verify_buffer_len, verify_hash, 0 );
            break;
#endif /* MBEDTLS_SHA256_C */

#if defined(MBEDTLS_SHA384_C)
        case MBEDTLS_MD_SHA384:
            verify_hash_len = 48;
            ret = mbedtls_sha512( verify_buffer, verify_buffer_len, verify_hash, 1 );
            break;
#endif /* MBEDTLS_SHA384_C */

#if defined(MBEDTLS_SHA512_C)
        case MBEDTLS_MD_SHA512:
            verify_hash_len = 64;
            ret = mbedtls_sha512( verify_buffer, verify_buffer_len, verify_hash, 0 );
            break;
#endif /* MBEDTLS_SHA512_C */

        default:
            ret = MBEDTLS_ERR_SSL_HANDSHAKE_FAILURE;
            break;
    }

    if( ret != 0 )
    {
        MBEDTLS_SSL_DEBUG_RET( 1, "hash computation error", ret );
        goto error;
    }

    MBEDTLS_SSL_DEBUG_BUF( 3, "verify hash", verify_hash, verify_hash_len );
#if defined(MBEDTLS_X509_RSASSA_PSS_SUPPORT)
    if( sig_alg == MBEDTLS_PK_RSASSA_PSS )
    {
        const mbedtls_md_info_t *md_info;
        rsassa_pss_options.mgf1_hash_id = md_alg;
        if( ( md_info = mbedtls_md_info_from_type( md_alg ) ) == NULL )
        {
            return( MBEDTLS_ERR_SSL_INTERNAL_ERROR );
        }
        rsassa_pss_options.expected_salt_len = mbedtls_md_get_size( md_info );
        options = (const void*) &rsassa_pss_options;
    }
#endif /* MBEDTLS_X509_RSASSA_PSS_SUPPORT */

    if( ( ret = mbedtls_pk_verify_ext( sig_alg, options,
                                       &ssl->session_negotiate->peer_cert->pk,
                                       md_alg, verify_hash, verify_hash_len,
                                       p, signature_len ) ) == 0 )
    {
        return( 0 );
    }
    MBEDTLS_SSL_DEBUG_RET( 1, "mbedtls_pk_verify_ext", ret );

error:
    /* RFC 8446 section 4.4.3
     *
     * If the verification fails, the receiver MUST terminate the handshake
     * with a "decrypt_error" alert.
    */
    MBEDTLS_SSL_PEND_FATAL_ALERT( MBEDTLS_SSL_ALERT_MSG_DECRYPT_ERROR,
                                  MBEDTLS_ERR_SSL_HANDSHAKE_FAILURE );
    return( MBEDTLS_ERR_SSL_HANDSHAKE_FAILURE );

}
#endif /* MBEDTLS_KEY_EXCHANGE_WITH_CERT_ENABLED */

int mbedtls_ssl_tls13_process_certificate_verify( mbedtls_ssl_context *ssl )
{

#if defined(MBEDTLS_KEY_EXCHANGE_WITH_CERT_ENABLED)
    int ret = MBEDTLS_ERR_ERROR_CORRUPTION_DETECTED;
    unsigned char verify_buffer[SSL_VERIFY_STRUCT_MAX_SIZE];
    size_t verify_buffer_len;
    unsigned char transcript[MBEDTLS_TLS1_3_MD_MAX_SIZE];
    size_t transcript_len;
    unsigned char *buf;
    size_t buf_len;

    MBEDTLS_SSL_DEBUG_MSG( 2, ( "=> parse certificate verify" ) );

    MBEDTLS_SSL_PROC_CHK_NEG( ssl_tls13_read_certificate_verify_coordinate( ssl ) );
    if( ret == SSL_CERTIFICATE_VERIFY_SKIP )
    {
        MBEDTLS_SSL_DEBUG_MSG( 2, ( "<= skip parse certificate verify" ) );
        ret = 0;
        goto cleanup;
    }
    else if( ret != SSL_CERTIFICATE_VERIFY_READ )
    {
        MBEDTLS_SSL_DEBUG_MSG( 1, ( "should never happen" ) );
        ret = MBEDTLS_ERR_SSL_INTERNAL_ERROR;
        goto cleanup;
    }

    MBEDTLS_SSL_PROC_CHK(
        mbedtls_ssl_tls13_fetch_handshake_msg( ssl,
                MBEDTLS_SSL_HS_CERTIFICATE_VERIFY, &buf, &buf_len ) );

    ret = mbedtls_ssl_get_handshake_transcript( ssl,
                            ssl->handshake->ciphersuite_info->mac,
                            transcript, sizeof( transcript ),
                            &transcript_len );
    if( ret != 0 )
    {
        MBEDTLS_SSL_PEND_FATAL_ALERT(
            MBEDTLS_SSL_ALERT_MSG_INTERNAL_ERROR,
            MBEDTLS_ERR_SSL_INTERNAL_ERROR );
        goto cleanup;
    }

    MBEDTLS_SSL_DEBUG_BUF( 3, "handshake hash", transcript, transcript_len );

    /* Create verify structure */
    ssl_tls13_create_verify_structure( transcript,
                                       transcript_len,
                                       verify_buffer,
                                       &verify_buffer_len,
                                       ( ssl->conf->endpoint == MBEDTLS_SSL_IS_CLIENT ) ?
                                         MBEDTLS_SSL_IS_SERVER :
                                         MBEDTLS_SSL_IS_CLIENT );

    /* Process the message contents */
    MBEDTLS_SSL_PROC_CHK( ssl_tls13_parse_certificate_verify( ssl, buf,
                            buf + buf_len, verify_buffer, verify_buffer_len ) );

    mbedtls_ssl_tls13_add_hs_msg_to_checksum( ssl,
                        MBEDTLS_SSL_HS_CERTIFICATE_VERIFY, buf, buf_len );
#if defined(MBEDTLS_SSL_USE_MPS)
    MBEDTLS_SSL_PROC_CHK( mbedtls_ssl_mps_hs_consume_full_hs_msg( ssl ) );
#endif

cleanup:

    MBEDTLS_SSL_DEBUG_MSG( 2, ( "<= parse certificate verify" ) );
    MBEDTLS_SSL_DEBUG_RET( 1, "mbedtls_ssl_tls13_process_certificate_verify", ret );
    return( ret );
#else
    ((void) ssl);
    MBEDTLS_SSL_DEBUG_MSG( 1, ( "should never happen" ) );
    return( MBEDTLS_ERR_SSL_INTERNAL_ERROR );
#endif /* MBEDTLS_KEY_EXCHANGE_WITH_CERT_ENABLED */
}

/*
 *
 * STATE HANDLING: Incoming Certificate
 *
 */

/* Coordination: Check if a certificate is expected.
 * Returns a negative error code on failure, and otherwise
 * SSL_CERTIFICATE_EXPECTED or
 * SSL_CERTIFICATE_SKIP
 * indicating whether a Certificate message is expected or not.
 */
#define SSL_CERTIFICATE_EXPECTED   0
#define SSL_CERTIFICATE_SKIP       1

static int ssl_tls13_read_certificate_coordinate( mbedtls_ssl_context *ssl )
{
#if defined(MBEDTLS_SSL_SRV_C)
    int authmode = ssl->conf->authmode;
#endif /* MBEDTLS_SSL_SRV_C */

#if defined(MBEDTLS_SSL_SRV_C)
    if( ssl->conf->endpoint == MBEDTLS_SSL_IS_SERVER )
    {
        MBEDTLS_SSL_DEBUG_MSG( 1, ( "Switch to handshake keys for inbound traffic" ) );

#if defined(MBEDTLS_SSL_USE_MPS)
        {
            int ret;
            ret = mbedtls_mps_set_incoming_keys( &ssl->mps->l4,
                                                 ssl->handshake->epoch_handshake );
            if( ret != 0 )
                return( ret );
        }
#else
        mbedtls_ssl_set_inbound_transform( ssl, ssl->handshake->transform_handshake );
#endif /* MBEDTLS_SSL_USE_MPS */
    }
#endif /* MBEDTLS_SSL_SRV_C */

    if( mbedtls_ssl_tls13_kex_with_psk( ssl ) )
        return( SSL_CERTIFICATE_SKIP );

#if !defined(MBEDTLS_KEY_EXCHANGE_ECDHE_ECDSA_ENABLED)
    ( ( void )authmode );
    MBEDTLS_SSL_DEBUG_MSG( 1, ( "should never happen" ) );
    return( MBEDTLS_ERR_SSL_INTERNAL_ERROR );
#else
#if defined(MBEDTLS_SSL_SRV_C)
    if( ssl->conf->endpoint == MBEDTLS_SSL_IS_SERVER )
    {
        /* If SNI was used, overwrite authentication mode
         * from the configuration. */
#if defined(MBEDTLS_SSL_SERVER_NAME_INDICATION)
        if( ssl->handshake->sni_authmode != MBEDTLS_SSL_VERIFY_UNSET )
            authmode = ssl->handshake->sni_authmode;
#endif /* MBEDTLS_SSL_SERVER_NAME_INDICATION */

        if( authmode == MBEDTLS_SSL_VERIFY_NONE )
        {
            /* NOTE: Is it intentional that we set verify_result
             * to SKIP_VERIFY on server-side only? */
            ssl->session_negotiate->verify_result =
                MBEDTLS_X509_BADCERT_SKIP_VERIFY;
            return( SSL_CERTIFICATE_SKIP );
        }
    }
#endif /* MBEDTLS_SSL_SRV_C */

    return( SSL_CERTIFICATE_EXPECTED );
#endif /* !MBEDTLS_KEY_EXCHANGE_ECDHE_ECDSA_ENABLED */
}

#if defined(MBEDTLS_KEY_EXCHANGE_ECDHE_ECDSA_ENABLED)
#if defined(MBEDTLS_SSL_KEEP_PEER_CERTIFICATE)
/*
 * Structure of Certificate message:
 *
 * enum {
 *     X509(0),
 *     RawPublicKey(2),
 *     (255)
 * } CertificateType;
 *
 * struct {
 *     select (certificate_type) {
 *         case RawPublicKey:
 *           * From RFC 7250 ASN.1_subjectPublicKeyInfo *
 *           opaque ASN1_subjectPublicKeyInfo<1..2^24-1>;
 *         case X509:
 *           opaque cert_data<1..2^24-1>;
 *     };
 *     Extension extensions<0..2^16-1>;
 * } CertificateEntry;
 *
 * struct {
 *     opaque certificate_request_context<0..2^8-1>;
 *     CertificateEntry certificate_list<0..2^24-1>;
 * } Certificate;
 *
 */

/* Parse certificate chain send by the peer. */
static int ssl_tls13_parse_certificate( mbedtls_ssl_context *ssl,
                                        unsigned char const *buf,
                                        unsigned char const *end )
{
    int ret = MBEDTLS_ERR_ERROR_CORRUPTION_DETECTED;
    size_t certificate_request_context_len = 0;
    size_t certificate_list_len = 0;
    const unsigned char *p = buf;
    const unsigned char *certificate_list_end;

    MBEDTLS_SSL_CHK_BUF_READ_PTR( p, end, 1 );
    certificate_request_context_len = p[0];
    p++;

#if defined(MBEDTLS_SSL_SRV_C)
    if( ssl->conf->endpoint == MBEDTLS_SSL_IS_SERVER )
    {
        MBEDTLS_SSL_CHK_BUF_READ_PTR( p, end,
                                      certificate_request_context_len + 3 );

        /* check whether we got an empty certificate message */
        if( memcmp( p + certificate_request_context_len , "\0\0\0", 3 ) == 0 )
        {
            MBEDTLS_SSL_DEBUG_MSG( 1,
                ( "client has no certificate - empty certificate message received" ) );

            ssl->session_negotiate->verify_result = MBEDTLS_X509_BADCERT_MISSING;
            if( ssl->conf->authmode == MBEDTLS_SSL_VERIFY_OPTIONAL )
                return( 0 );
            else
            {
                MBEDTLS_SSL_DEBUG_MSG( 1, ( "client certificate required" ) );
                MBEDTLS_SSL_PEND_FATAL_ALERT( MBEDTLS_SSL_ALERT_MSG_CERT_REQUIRED,
                                              MBEDTLS_ERR_SSL_NO_CLIENT_CERTIFICATE );
                return( MBEDTLS_ERR_SSL_NO_CLIENT_CERTIFICATE );
            }
        }
    }
#endif /* MBEDTLS_SSL_SRV_C */

    MBEDTLS_SSL_CHK_BUF_READ_PTR( p, end, 3 );
    certificate_list_len = MBEDTLS_GET_UINT24_BE( p, 0 );
    p += 3;

    /* In theory, the certificate list can be up to 2^24 Bytes, but we don't
     * support anything beyond 2^16 = 64K.
     */
    if( ( ( ssl->conf->endpoint == MBEDTLS_SSL_IS_CLIENT ) &&
          ( certificate_request_context_len != 0 ) )
        ||
        ( certificate_list_len >= 0x10000 ) )
    {
        MBEDTLS_SSL_DEBUG_MSG( 1, ( "bad certificate message" ) );
        MBEDTLS_SSL_PEND_FATAL_ALERT( MBEDTLS_SSL_ALERT_MSG_DECODE_ERROR,
                                      MBEDTLS_ERR_SSL_DECODE_ERROR );
        return( MBEDTLS_ERR_SSL_DECODE_ERROR );
    }

    /* In case we tried to reuse a session but it failed */
    if( ssl->session_negotiate->peer_cert != NULL )
    {
        mbedtls_x509_crt_free( ssl->session_negotiate->peer_cert );
        mbedtls_free( ssl->session_negotiate->peer_cert );
    }

    if( ( ssl->session_negotiate->peer_cert =
              mbedtls_calloc( 1, sizeof( mbedtls_x509_crt ) ) ) == NULL )
    {
        MBEDTLS_SSL_DEBUG_MSG( 1, ( "alloc( %" MBEDTLS_PRINTF_SIZET " bytes ) failed",
                                    sizeof( mbedtls_x509_crt ) ) );
        MBEDTLS_SSL_PEND_FATAL_ALERT( MBEDTLS_SSL_ALERT_MSG_INTERNAL_ERROR,
                                      MBEDTLS_ERR_SSL_ALLOC_FAILED );
        return( MBEDTLS_ERR_SSL_ALLOC_FAILED );
    }

    mbedtls_x509_crt_init( ssl->session_negotiate->peer_cert );

    certificate_list_end = p + certificate_list_len;
    while( p < certificate_list_end )
    {
        size_t cert_data_len, extensions_len;

        MBEDTLS_SSL_CHK_BUF_READ_PTR( p, certificate_list_end, 3 );
        cert_data_len = MBEDTLS_GET_UINT24_BE( p, 0 );
        p += 3;

        /* In theory, the CRT can be up to 2^24 Bytes, but we don't support
         * anything beyond 2^16 = 64K. Otherwise as in the TLS 1.2 code,
         * check that we have a minimum of 128 bytes of data, this is not
         * clear why we need that though.
         */
        if( ( cert_data_len < 128 ) || ( cert_data_len >= 0x10000 ) )
        {
            MBEDTLS_SSL_DEBUG_MSG( 1, ( "bad Certificate message" ) );
            MBEDTLS_SSL_PEND_FATAL_ALERT( MBEDTLS_SSL_ALERT_MSG_DECODE_ERROR,
                                          MBEDTLS_ERR_SSL_DECODE_ERROR );
            return( MBEDTLS_ERR_SSL_DECODE_ERROR );
        }

        MBEDTLS_SSL_CHK_BUF_READ_PTR( p, certificate_list_end, cert_data_len );
        ret = mbedtls_x509_crt_parse_der( ssl->session_negotiate->peer_cert,
                                          p, cert_data_len );

        switch( ret )
        {
            case 0: /*ok*/
            case MBEDTLS_ERR_X509_UNKNOWN_SIG_ALG + MBEDTLS_ERR_OID_NOT_FOUND:
                /* Ignore certificate with an unknown algorithm: maybe a
                   prior certificate was already trusted. */
                break;

            case MBEDTLS_ERR_X509_ALLOC_FAILED:
                MBEDTLS_SSL_PEND_FATAL_ALERT( MBEDTLS_SSL_ALERT_MSG_INTERNAL_ERROR,
                                              MBEDTLS_ERR_X509_ALLOC_FAILED );
                MBEDTLS_SSL_DEBUG_RET( 1, " mbedtls_x509_crt_parse_der", ret );
                return( ret );

            case MBEDTLS_ERR_X509_UNKNOWN_VERSION:
                MBEDTLS_SSL_PEND_FATAL_ALERT( MBEDTLS_SSL_ALERT_MSG_UNSUPPORTED_CERT,
                                              MBEDTLS_ERR_X509_UNKNOWN_VERSION );
                MBEDTLS_SSL_DEBUG_RET( 1, " mbedtls_x509_crt_parse_der", ret );
                return( ret );

            default:
                MBEDTLS_SSL_PEND_FATAL_ALERT( MBEDTLS_SSL_ALERT_MSG_BAD_CERT,
                                              ret );
                MBEDTLS_SSL_DEBUG_RET( 1, " mbedtls_x509_crt_parse_der", ret );
                return( ret );
        }

        p += cert_data_len;

        /* Certificate extensions length */
        MBEDTLS_SSL_CHK_BUF_READ_PTR( p, certificate_list_end, 2 );
        extensions_len = MBEDTLS_GET_UINT16_BE( p, 0 );
        p += 2;
        MBEDTLS_SSL_CHK_BUF_READ_PTR( p, certificate_list_end, extensions_len );
        p += extensions_len;
    }

    /* Check that all the message is consumed. */
    if( p != end )
    {
        MBEDTLS_SSL_DEBUG_MSG( 1, ( "bad Certificate message" ) );
        MBEDTLS_SSL_PEND_FATAL_ALERT( MBEDTLS_SSL_ALERT_MSG_DECODE_ERROR, \
                                      MBEDTLS_ERR_SSL_DECODE_ERROR );
        return( MBEDTLS_ERR_SSL_DECODE_ERROR );
    }

    MBEDTLS_SSL_DEBUG_CRT( 3, "peer certificate", ssl->session_negotiate->peer_cert );

    return( ret );
}
#else
static int ssl_tls13_parse_certificate( mbedtls_ssl_context *ssl,
                                        const unsigned char *buf,
                                        const unsigned char *end )
{
    ((void) ssl);
    ((void) buf);
    ((void) end);
    return( MBEDTLS_ERR_SSL_FEATURE_UNAVAILABLE );
}
#endif /* MBEDTLS_SSL_KEEP_PEER_CERTIFICATE */
#endif /* MBEDTLS_KEY_EXCHANGE_ECDHE_ECDSA_ENABLED */

#if defined(MBEDTLS_KEY_EXCHANGE_ECDHE_ECDSA_ENABLED)
#if defined(MBEDTLS_SSL_KEEP_PEER_CERTIFICATE)
/* Validate certificate chain sent by the server. */
static int ssl_tls13_validate_certificate( mbedtls_ssl_context *ssl )
{
    int ret = 0;
    int authmode = ssl->conf->authmode;
    mbedtls_x509_crt *ca_chain;
    mbedtls_x509_crl *ca_crl;
    uint32_t verify_result = 0;

    /* If SNI was used, overwrite authentication mode
     * from the configuration. */
#if defined(MBEDTLS_SSL_SERVER_NAME_INDICATION)
    if( ssl->handshake->sni_authmode != MBEDTLS_SSL_VERIFY_UNSET )
        authmode = ssl->handshake->sni_authmode;
#endif

    /*
     * If the client hasn't sent a certificate ( i.e. it sent
     * an empty certificate chain ), this is reflected in the peer CRT
     * structure being unset.
     * Check for that and handle it depending on the
     * server's authentication mode.
     */
#if defined(MBEDTLS_SSL_SRV_C)
    if( ssl->conf->endpoint == MBEDTLS_SSL_IS_SERVER &&
        ssl->session_negotiate->peer_cert == NULL )
    {
        MBEDTLS_SSL_DEBUG_MSG( 1, ( "client has no certificate" ) );

        /* The client was asked for a certificate but didn't send
           one. The client should know what's going on, so we
           don't send an alert. */

        /* Note that for authmode == VERIFY_NONE we don't end up in this
         * routine in the first place, because ssl_tls13_read_certificate_coordinate
         * will return CERTIFICATE_SKIP. */
        ssl->session_negotiate->verify_result = MBEDTLS_X509_BADCERT_MISSING;
        if( authmode == MBEDTLS_SSL_VERIFY_OPTIONAL )
            return( 0 );
        else
            return( MBEDTLS_ERR_SSL_NO_CLIENT_CERTIFICATE );
    }
#endif /* MBEDTLS_SSL_SRV_C */


    if( authmode == MBEDTLS_SSL_VERIFY_NONE )
    {
        /* NOTE: This happens on client-side only, with the
         * server-side case of VERIFY_NONE being handled earlier
         * and leading to `ssl->verify_result` being set to
         * MBEDTLS_X509_BADCERT_SKIP_VERIFY --
         * is this difference intentional? */
        return( 0 );
    }

#if defined(MBEDTLS_SSL_SERVER_NAME_INDICATION)
    if( ssl->handshake->sni_ca_chain != NULL )
    {
        ca_chain = ssl->handshake->sni_ca_chain;
        ca_crl = ssl->handshake->sni_ca_crl;
    }
    else
#endif /* MBEDTLS_SSL_SERVER_NAME_INDICATION */
    {
        ca_chain = ssl->conf->ca_chain;
        ca_crl = ssl->conf->ca_crl;
    }

    /*
     * Main check: verify certificate
     */
    ret = mbedtls_x509_crt_verify_with_profile(
        ssl->session_negotiate->peer_cert,
        ca_chain, ca_crl,
        ssl->conf->cert_profile,
        ssl->hostname,
        &verify_result,
        ssl->conf->f_vrfy, ssl->conf->p_vrfy );

    if( ret != 0 )
    {
        MBEDTLS_SSL_DEBUG_RET( 1, "x509_verify_cert", ret );
    }

    /*
     * Secondary checks: always done, but change 'ret' only if it was 0
     */

#if defined(MBEDTLS_ECP_C)
    {
        const mbedtls_pk_context *pk = &ssl->session_negotiate->peer_cert->pk;

        /* If certificate uses an EC key, make sure the curve is OK */
        if( mbedtls_pk_can_do( pk, MBEDTLS_PK_ECKEY ) &&
            mbedtls_ssl_check_curve( ssl, mbedtls_pk_ec( *pk )->grp.id ) != 0 )
        {
            ssl->session_negotiate->verify_result |= MBEDTLS_X509_BADCERT_BAD_KEY;

            MBEDTLS_SSL_DEBUG_MSG( 1, ( "bad certificate ( EC key curve )" ) );
            if( ret == 0 )
                ret = MBEDTLS_ERR_SSL_BAD_CERTIFICATE;
        }
    }
#endif /* MBEDTLS_ECP_C */

    if( mbedtls_ssl_check_cert_usage( ssl->session_negotiate->peer_cert,
                                      ssl->handshake->key_exchange,
                                      !ssl->conf->endpoint,
                                      &verify_result ) != 0 )
    {
        MBEDTLS_SSL_DEBUG_MSG( 1, ( "bad certificate ( usage extensions )" ) );
        if( ret == 0 )
            ret = MBEDTLS_ERR_SSL_BAD_CERTIFICATE;
    }

    /* mbedtls_x509_crt_verify_with_profile is supposed to report a
     * verification failure through MBEDTLS_ERR_X509_CERT_VERIFY_FAILED,
     * with details encoded in the verification flags. All other kinds
     * of error codes, including those from the user provided f_vrfy
     * functions, are treated as fatal and lead to a failure of
     * ssl_tls13_parse_certificate even if verification was optional. */
    if( authmode == MBEDTLS_SSL_VERIFY_OPTIONAL &&
        ( ret == MBEDTLS_ERR_X509_CERT_VERIFY_FAILED ||
          ret == MBEDTLS_ERR_SSL_BAD_CERTIFICATE ) )
    {
        ret = 0;
    }

    if( ca_chain == NULL && authmode == MBEDTLS_SSL_VERIFY_REQUIRED )
    {
        MBEDTLS_SSL_DEBUG_MSG( 1, ( "got no CA chain" ) );
        ret = MBEDTLS_ERR_SSL_CA_CHAIN_REQUIRED;
    }

    if( ret != 0 )
    {
        /* The certificate may have been rejected for several reasons.
           Pick one and send the corresponding alert. Which alert to send
           may be a subject of debate in some cases. */
        if( verify_result & MBEDTLS_X509_BADCERT_OTHER )
            MBEDTLS_SSL_PEND_FATAL_ALERT( MBEDTLS_SSL_ALERT_MSG_ACCESS_DENIED, ret );
        else if( verify_result & MBEDTLS_X509_BADCERT_CN_MISMATCH )
            MBEDTLS_SSL_PEND_FATAL_ALERT( MBEDTLS_SSL_ALERT_MSG_BAD_CERT, ret );
        else if( verify_result & ( MBEDTLS_X509_BADCERT_KEY_USAGE |
                                   MBEDTLS_X509_BADCERT_EXT_KEY_USAGE |
                                   MBEDTLS_X509_BADCERT_NS_CERT_TYPE |
                                   MBEDTLS_X509_BADCERT_BAD_PK |
                                   MBEDTLS_X509_BADCERT_BAD_KEY ) )
            MBEDTLS_SSL_PEND_FATAL_ALERT( MBEDTLS_SSL_ALERT_MSG_UNSUPPORTED_CERT, ret );
        else if( verify_result & MBEDTLS_X509_BADCERT_EXPIRED )
            MBEDTLS_SSL_PEND_FATAL_ALERT( MBEDTLS_SSL_ALERT_MSG_CERT_EXPIRED, ret );
        else if( verify_result & MBEDTLS_X509_BADCERT_REVOKED )
            MBEDTLS_SSL_PEND_FATAL_ALERT( MBEDTLS_SSL_ALERT_MSG_CERT_REVOKED, ret );
        else if( verify_result & MBEDTLS_X509_BADCERT_NOT_TRUSTED )
            MBEDTLS_SSL_PEND_FATAL_ALERT( MBEDTLS_SSL_ALERT_MSG_UNKNOWN_CA, ret );
        else
            MBEDTLS_SSL_PEND_FATAL_ALERT( MBEDTLS_SSL_ALERT_MSG_CERT_UNKNOWN, ret );
    }

#if defined(MBEDTLS_DEBUG_C)
    if( verify_result != 0 )
    {
        MBEDTLS_SSL_DEBUG_MSG( 3, ( "! Certificate verification flags %x",
                                    ssl->session_negotiate->verify_result ) );
    }
    else
    {
        MBEDTLS_SSL_DEBUG_MSG( 3, ( "Certificate verification flags clear" ) );
    }
#endif /* MBEDTLS_DEBUG_C */

    ssl->session_negotiate->verify_result = verify_result;
    return( ret );
}
#else /* MBEDTLS_SSL_KEEP_PEER_CERTIFICATE */
static int ssl_tls13_validate_certificate( mbedtls_ssl_context *ssl )
{
    ((void) ssl);
    return( MBEDTLS_ERR_SSL_FEATURE_UNAVAILABLE );
}
#endif /* MBEDTLS_SSL_KEEP_PEER_CERTIFICATE */
#endif /* MBEDTLS_KEY_EXCHANGE_ECDHE_ECDSA_ENABLED */

int mbedtls_ssl_tls13_process_certificate( mbedtls_ssl_context *ssl )
{
    int ret = MBEDTLS_ERR_ERROR_CORRUPTION_DETECTED;
    MBEDTLS_SSL_DEBUG_MSG( 2, ( "=> parse certificate" ) );

    /* Coordination:
     * Check if we expect a certificate, and if yes,
     * check if a non-empty certificate has been sent. */
    MBEDTLS_SSL_PROC_CHK_NEG( ssl_tls13_read_certificate_coordinate( ssl ) );
#if defined(MBEDTLS_KEY_EXCHANGE_ECDHE_ECDSA_ENABLED)
    if( ret == SSL_CERTIFICATE_EXPECTED )
    {
        unsigned char *buf;
        size_t buf_len;

        MBEDTLS_SSL_PROC_CHK( mbedtls_ssl_tls13_fetch_handshake_msg(
                              ssl, MBEDTLS_SSL_HS_CERTIFICATE,
                              &buf, &buf_len ) );

        /* Parse the certificate chain sent by the peer. */
        MBEDTLS_SSL_PROC_CHK( ssl_tls13_parse_certificate( ssl, buf,
                                                           buf + buf_len ) );
        /* Validate the certificate chain and set the verification results. */
        MBEDTLS_SSL_PROC_CHK( ssl_tls13_validate_certificate( ssl ) );

        mbedtls_ssl_tls13_add_hs_msg_to_checksum( ssl, MBEDTLS_SSL_HS_CERTIFICATE,
                                                  buf, buf_len );
#if defined(MBEDTLS_SSL_USE_MPS)
        MBEDTLS_SSL_PROC_CHK( mbedtls_ssl_mps_hs_consume_full_hs_msg( ssl ) );
#endif /* MBEDTLS_SSL_USE_MPS */

    }
    else
#endif /* MBEDTLS_KEY_EXCHANGE_ECDHE_ECDSA_ENABLED */
    if( ret == SSL_CERTIFICATE_SKIP )
    {
        MBEDTLS_SSL_DEBUG_MSG( 2, ( "<= skip parse certificate" ) );
        ret = 0;
    }
    else
    {
        MBEDTLS_SSL_DEBUG_MSG( 1, ( "should never happen" ) );
        ret = MBEDTLS_ERR_SSL_INTERNAL_ERROR;
    }

cleanup:

    MBEDTLS_SSL_DEBUG_MSG( 2, ( "<= parse certificate" ) );
    return( ret );
}

/*
 *
 * STATE HANDLING: Incoming Finished message.
 */
/*
 * Implementation
 */

static int ssl_tls13_preprocess_finished_message( mbedtls_ssl_context *ssl )
{
    int ret;

    ret = mbedtls_ssl_tls13_calculate_verify_data( ssl,
                    ssl->handshake->state_local.finished_in.digest,
                    sizeof( ssl->handshake->state_local.finished_in.digest ),
                    &ssl->handshake->state_local.finished_in.digest_len,
                    ssl->conf->endpoint == MBEDTLS_SSL_IS_CLIENT ?
                        MBEDTLS_SSL_IS_SERVER : MBEDTLS_SSL_IS_CLIENT );
    if( ret != 0 )
    {
        MBEDTLS_SSL_DEBUG_RET( 1, "mbedtls_ssl_tls13_calculate_verify_data", ret );
        return( ret );
    }

    return( 0 );
}

static int ssl_tls13_parse_finished_message( mbedtls_ssl_context *ssl,
                                             const unsigned char *buf,
                                             const unsigned char *end )
{
    /*
     * struct {
     *     opaque verify_data[Hash.length];
     * } Finished;
     */
    const unsigned char *expected_verify_data =
        ssl->handshake->state_local.finished_in.digest;
    size_t expected_verify_data_len =
        ssl->handshake->state_local.finished_in.digest_len;
    /* Structural validation */
    if( (size_t)( end - buf ) != expected_verify_data_len )
    {
        MBEDTLS_SSL_DEBUG_MSG( 1, ( "bad finished message" ) );

        MBEDTLS_SSL_PEND_FATAL_ALERT( MBEDTLS_SSL_ALERT_MSG_DECODE_ERROR,
                                      MBEDTLS_ERR_SSL_DECODE_ERROR );
        return( MBEDTLS_ERR_SSL_DECODE_ERROR );
    }

    MBEDTLS_SSL_DEBUG_BUF( 4, "verify_data (self-computed):",
                           expected_verify_data,
                           expected_verify_data_len );
    MBEDTLS_SSL_DEBUG_BUF( 4, "verify_data (received message):", buf,
                           expected_verify_data_len );

    /* Semantic validation */
    if( mbedtls_ct_memcmp( buf,
                           expected_verify_data,
                           expected_verify_data_len ) != 0 )
    {
        MBEDTLS_SSL_DEBUG_MSG( 1, ( "bad finished message" ) );

        MBEDTLS_SSL_PEND_FATAL_ALERT( MBEDTLS_SSL_ALERT_MSG_DECRYPT_ERROR,
                                      MBEDTLS_ERR_SSL_HANDSHAKE_FAILURE );
        return( MBEDTLS_ERR_SSL_HANDSHAKE_FAILURE );
    }
    return( 0 );
}

#if defined(MBEDTLS_SSL_CLI_C)
static int ssl_tls13_postprocess_server_finished_message( mbedtls_ssl_context *ssl )
{
    int ret = MBEDTLS_ERR_ERROR_CORRUPTION_DETECTED;
    mbedtls_ssl_key_set traffic_keys;
    mbedtls_ssl_transform *transform_application = NULL;

    ret = mbedtls_ssl_tls13_key_schedule_stage_application( ssl );
    if( ret != 0 )
    {
        MBEDTLS_SSL_DEBUG_RET( 1,
           "mbedtls_ssl_tls13_key_schedule_stage_application", ret );
        goto cleanup;
    }

    ret = mbedtls_ssl_tls13_generate_application_keys( ssl, &traffic_keys );
    if( ret != 0 )
    {
        MBEDTLS_SSL_DEBUG_RET( 1,
            "mbedtls_ssl_tls13_generate_application_keys", ret );
        goto cleanup;
    }

    transform_application =
        mbedtls_calloc( 1, sizeof( mbedtls_ssl_transform ) );
    if( transform_application == NULL )
    {
        ret = MBEDTLS_ERR_SSL_ALLOC_FAILED;
        goto cleanup;
    }

    ret = mbedtls_ssl_tls13_populate_transform(
                                    transform_application,
                                    ssl->conf->endpoint,
                                    ssl->session_negotiate->ciphersuite,
                                    &traffic_keys,
                                    ssl );
    if( ret != 0 )
    {
        MBEDTLS_SSL_DEBUG_RET( 1, "mbedtls_ssl_tls13_populate_transform", ret );
        goto cleanup;
    }

#if !defined(MBEDTLS_SSL_USE_MPS)
    ssl->transform_application = transform_application;
#else /* MBEDTLS_SSL_USE_MPS */
    ret = mbedtls_mps_add_key_material( &ssl->mps->l4,
                                        transform_application,
                                        &ssl->epoch_application );
    if( ret != 0 )
        goto cleanup;
#endif /* MBEDTLS_SSL_USE_MPS */

cleanup:

    mbedtls_platform_zeroize( &traffic_keys, sizeof( traffic_keys ) );
    if( ret != 0 )
    {
        mbedtls_free( transform_application );
        MBEDTLS_SSL_PEND_FATAL_ALERT(
                MBEDTLS_SSL_ALERT_MSG_HANDSHAKE_FAILURE,
                MBEDTLS_ERR_SSL_HANDSHAKE_FAILURE );
    }
    return( ret );
}
#endif /* MBEDTLS_SSL_CLI_C */

static int ssl_tls13_postprocess_finished_message( mbedtls_ssl_context *ssl )
{
#if defined(MBEDTLS_SSL_SRV_C)
    int ret;
    if( ssl->conf->endpoint == MBEDTLS_SSL_IS_SERVER )
    {
        /* Compute resumption_master_secret */
        ret = mbedtls_ssl_tls13_generate_resumption_master_secret( ssl );
        if( ret != 0 )
        {
            MBEDTLS_SSL_DEBUG_RET( 1,
               "mbedtls_ssl_tls13_generate_resumption_master_secret ", ret );
            return( ret );
        }

        return( 0 );
    }
#endif /* MBEDTLS_SSL_SRV_C */

#if defined(MBEDTLS_SSL_CLI_C)
    if( ssl->conf->endpoint == MBEDTLS_SSL_IS_CLIENT )
    {
        return( ssl_tls13_postprocess_server_finished_message( ssl ) );
    }
#endif /* MBEDTLS_SSL_CLI_C */

    return( MBEDTLS_ERR_SSL_INTERNAL_ERROR );
}

int mbedtls_ssl_tls13_process_finished_message( mbedtls_ssl_context *ssl )
{
    int ret = MBEDTLS_ERR_ERROR_CORRUPTION_DETECTED;
    unsigned char *buf;
    size_t buf_len;

    MBEDTLS_SSL_DEBUG_MSG( 2, ( "=> parse finished message" ) );

    MBEDTLS_SSL_PROC_CHK( mbedtls_ssl_tls13_fetch_handshake_msg( ssl,
                                              MBEDTLS_SSL_HS_FINISHED,
                                              &buf, &buf_len ) );
    /* Preprocessing step: Compute handshake digest */
    MBEDTLS_SSL_PROC_CHK( ssl_tls13_preprocess_finished_message( ssl ) );

    MBEDTLS_SSL_PROC_CHK( ssl_tls13_parse_finished_message( ssl, buf, buf + buf_len ) );
    mbedtls_ssl_tls13_add_hs_msg_to_checksum(
        ssl, MBEDTLS_SSL_HS_FINISHED, buf, buf_len );

#if defined(MBEDTLS_SSL_USE_MPS)
    MBEDTLS_SSL_PROC_CHK( mbedtls_ssl_mps_hs_consume_full_hs_msg( ssl ) );
#endif /* MBEDTLS_SSL_USE_MPS */

    MBEDTLS_SSL_PROC_CHK( ssl_tls13_postprocess_finished_message( ssl ) );

cleanup:

    MBEDTLS_SSL_DEBUG_MSG( 2, ( "<= parse finished message" ) );
    return( ret );
}

/*
 *
 * STATE HANDLING: Write and send Finished message.
 *
 */
/*
 * Implement
 */

static int ssl_tls13_prepare_finished_message( mbedtls_ssl_context *ssl )
{
    int ret;

    /* Compute transcript of handshake up to now. */
    ret = mbedtls_ssl_tls13_calculate_verify_data( ssl,
                    ssl->handshake->state_local.finished_out.digest,
                    sizeof( ssl->handshake->state_local.finished_out.digest ),
                    &ssl->handshake->state_local.finished_out.digest_len,
                    ssl->conf->endpoint );

    if( ret != 0 )
    {
        MBEDTLS_SSL_DEBUG_RET( 1, "calculate_verify_data failed", ret );
        return( ret );
    }

    return( 0 );
}

static int ssl_tls13_finalize_finished_message( mbedtls_ssl_context *ssl )
{
    int ret = 0;

#if defined(MBEDTLS_SSL_CLI_C)
    if( ssl->conf->endpoint == MBEDTLS_SSL_IS_CLIENT )
    {
        /* Compute resumption_master_secret */
        ret = mbedtls_ssl_tls13_generate_resumption_master_secret( ssl );
        if( ret != 0 )
        {
            MBEDTLS_SSL_DEBUG_RET( 1,
                    "mbedtls_ssl_tls13_generate_resumption_master_secret ", ret );
            return ( ret );
        }
        
        mbedtls_ssl_handshake_set_state( ssl, MBEDTLS_SSL_FLUSH_BUFFERS );
    }
    else
#endif /* MBEDTLS_SSL_CLI_C */
#if defined(MBEDTLS_SSL_SRV_C)
    if( ssl->conf->endpoint == MBEDTLS_SSL_IS_SERVER )
    {
        mbedtls_ssl_key_set traffic_keys;
        mbedtls_ssl_transform *transform_application;

        ret = mbedtls_ssl_tls13_key_schedule_stage_application( ssl );
        if( ret != 0 )
        {
            MBEDTLS_SSL_DEBUG_RET( 1,
               "mbedtls_ssl_tls13_key_schedule_stage_application", ret );
            return( ret );
        }

        ret = mbedtls_ssl_tls13_generate_application_keys(
                     ssl, &traffic_keys );
        if( ret != 0 )
        {
            MBEDTLS_SSL_DEBUG_RET( 1,
                  "mbedtls_ssl_tls13_generate_application_keys", ret );
            return( ret );
        }

        transform_application =
            mbedtls_calloc( 1, sizeof( mbedtls_ssl_transform ) );
        if( transform_application == NULL )
            return( MBEDTLS_ERR_SSL_ALLOC_FAILED );

        ret = mbedtls_ssl_tls13_populate_transform(
            transform_application, ssl->conf->endpoint,
            ssl->session_negotiate->ciphersuite,
            &traffic_keys, ssl );
        if( ret != 0 )
            return( ret );

#if !defined(MBEDTLS_SSL_USE_MPS)
        ssl->transform_application = transform_application;
#else /* MBEDTLS_SSL_USE_MPS */
        /* Register transform with MPS. */
        ret = mbedtls_mps_add_key_material( &ssl->mps->l4,
                                            transform_application,
                                            &ssl->epoch_application );
        if( ret != 0 )
            return( ret );
#endif /* MBEDTLS_SSL_USE_MPS */

        mbedtls_ssl_handshake_set_state( ssl, MBEDTLS_SSL_EARLY_APP_DATA );
    }
    else
#endif /* MBEDTLS_SSL_SRV_C */
    {
        /* Should never happen */
        return( MBEDTLS_ERR_SSL_INTERNAL_ERROR );
    }

    return( 0 );
}

static int ssl_tls13_write_finished_message_body( mbedtls_ssl_context *ssl,
                                                  unsigned char *buf,
                                                  unsigned char *end,
                                                  size_t *out_len )
{
    size_t verify_data_len = ssl->handshake->state_local.finished_out.digest_len;
    /*
     * struct {
     *     opaque verify_data[Hash.length];
     * } Finished;
     */
    MBEDTLS_SSL_CHK_BUF_PTR( buf, end, verify_data_len );

    memcpy( buf, ssl->handshake->state_local.finished_out.digest,
            verify_data_len );

    *out_len = verify_data_len;
    return( 0 );
}

/* Main entry point: orchestrates the other functions */
int mbedtls_ssl_tls13_write_finished_message( mbedtls_ssl_context *ssl )
{
    int ret = MBEDTLS_ERR_ERROR_CORRUPTION_DETECTED;
    unsigned char *buf;
    size_t buf_len, msg_len;

    MBEDTLS_SSL_DEBUG_MSG( 2, ( "=> write finished message" ) );

    if( !ssl->handshake->state_local.finished_out.preparation_done )
    {
        MBEDTLS_SSL_PROC_CHK( ssl_tls13_prepare_finished_message( ssl ) );
        ssl->handshake->state_local.finished_out.preparation_done = 1;
    }

    MBEDTLS_SSL_PROC_CHK( mbedtls_ssl_tls13_start_handshake_msg( ssl,
                              MBEDTLS_SSL_HS_FINISHED, &buf, &buf_len ) );

    MBEDTLS_SSL_PROC_CHK( ssl_tls13_write_finished_message_body(
                              ssl, buf, buf + buf_len, &msg_len ) );

    mbedtls_ssl_tls13_add_hs_msg_to_checksum( ssl, MBEDTLS_SSL_HS_FINISHED,
                                              buf, msg_len );

    MBEDTLS_SSL_PROC_CHK( ssl_tls13_finalize_finished_message( ssl ) );
    MBEDTLS_SSL_PROC_CHK( mbedtls_ssl_tls13_finish_handshake_msg( ssl,
                                              buf_len, msg_len ) );
    MBEDTLS_SSL_PROC_CHK( mbedtls_ssl_flush_output( ssl ) );

cleanup:

    MBEDTLS_SSL_DEBUG_MSG( 2, ( "<= write finished message" ) );
    return( ret );
}

void mbedtls_ssl_tls13_handshake_wrapup( mbedtls_ssl_context *ssl )
{

    MBEDTLS_SSL_DEBUG_MSG( 3, ( "=> handshake wrapup" ) );

    /*
     * Free the previous session and switch to the current one.
     */
    if( ssl->session )
    {
        mbedtls_ssl_session_free( ssl->session );
        mbedtls_free( ssl->session );
    }
    ssl->session = ssl->session_negotiate;
    ssl->session_negotiate = NULL;

    MBEDTLS_SSL_DEBUG_MSG( 3, ( "<= handshake wrapup" ) );
}

/*
 *
 * STATE HANDLING: Write ChangeCipherSpec
 *
 */
#if defined(MBEDTLS_SSL_TLS1_3_COMPATIBILITY_MODE)

<<<<<<< HEAD
#define SSL_WRITE_CCS_NEEDED     0
#define SSL_WRITE_CCS_SKIP       1
static int ssl_tls13_write_change_cipher_spec_coordinate( mbedtls_ssl_context *ssl )
{
#if !defined(MBEDTLS_SSL_SRV_C)
    ( ( void ) ssl );
#endif /* !MBEDTLS_SSL_SRV_C */
    int ret = SSL_WRITE_CCS_NEEDED;

#if defined(MBEDTLS_SSL_SRV_C)
    if( ssl->conf->endpoint == MBEDTLS_SSL_IS_SERVER )
    {
        if( ssl->state == MBEDTLS_SSL_SERVER_CCS_AFTER_SERVER_HELLO )
        {
            /* Only transmit the CCS if we have not done so
             * earlier already after the HRR.
             */
            if( ssl->handshake->hello_retry_requests_sent == 0 )
                ret = SSL_WRITE_CCS_NEEDED;
            else
                ret = SSL_WRITE_CCS_SKIP;
        }
    }
#endif /* MBEDTLS_SSL_SRV_C */
    return( ret );
}

#if !defined(MBEDTLS_SSL_USE_MPS)
=======
>>>>>>> 64bff9f2
static int ssl_tls13_write_change_cipher_spec_body( mbedtls_ssl_context *ssl,
                                                    unsigned char *buf,
                                                    unsigned char *end,
                                                    size_t *olen )
{
    ((void) ssl);

    MBEDTLS_SSL_CHK_BUF_PTR( buf, end, 1 );
    buf[0] = 1;
    *olen = 1;

    return( 0 );
}
<<<<<<< HEAD
#endif /* !MBEDTLS_SSL_USE_MPS */

static int ssl_tls13_write_change_cipher_spec_postprocess( mbedtls_ssl_context *ssl )
{

#if defined(MBEDTLS_SSL_SRV_C)
    if( ssl->conf->endpoint == MBEDTLS_SSL_IS_SERVER )
    {
        switch( ssl->state )
        {
            case MBEDTLS_SSL_SERVER_CCS_AFTER_SERVER_HELLO:
                mbedtls_ssl_handshake_set_state( ssl, MBEDTLS_SSL_ENCRYPTED_EXTENSIONS );
                ssl->handshake->ccs_sent++;
                break;

            case MBEDTLS_SSL_SERVER_CCS_AFTER_HRR:
                mbedtls_ssl_handshake_set_state( ssl, MBEDTLS_SSL_SECOND_CLIENT_HELLO );
                ssl->handshake->ccs_sent++;
                break;

            default:
                MBEDTLS_SSL_DEBUG_MSG( 1, ( "should never happen" ) );
                return( MBEDTLS_ERR_SSL_INTERNAL_ERROR );
        }
    }
#endif /* MBEDTLS_SSL_SRV_C */

#if defined(MBEDTLS_SSL_CLI_C)
    if( ssl->conf->endpoint == MBEDTLS_SSL_IS_CLIENT )
    {
        switch( ssl->state )
        {
            case MBEDTLS_SSL_CLIENT_CCS_AFTER_CLIENT_HELLO:
                mbedtls_ssl_handshake_set_state( ssl, MBEDTLS_SSL_EARLY_APP_DATA );
                break;
            case MBEDTLS_SSL_CLIENT_CCS_BEFORE_2ND_CLIENT_HELLO:
                mbedtls_ssl_handshake_set_state( ssl, MBEDTLS_SSL_CLIENT_HELLO );
                break;
            case MBEDTLS_SSL_CLIENT_CCS_AFTER_SERVER_FINISHED:
                mbedtls_ssl_handshake_set_state( ssl, MBEDTLS_SSL_CLIENT_CERTIFICATE );
                break;
            default:
                MBEDTLS_SSL_DEBUG_MSG( 1, ( "should never happen" ) );
                return( MBEDTLS_ERR_SSL_INTERNAL_ERROR );
        }
    }
#endif /* MBEDTLS_SSL_CLI_C */

    return( 0 );
}

int mbedtls_ssl_tls13_write_change_cipher_spec_process( mbedtls_ssl_context *ssl )
{
    int ret;

    MBEDTLS_SSL_DEBUG_MSG( 2, ( "=> write change cipher spec" ) );

    MBEDTLS_SSL_PROC_CHK_NEG( ssl_tls13_write_change_cipher_spec_coordinate( ssl ) );

    if( ret == SSL_WRITE_CCS_NEEDED )
    {
#if defined(MBEDTLS_SSL_USE_MPS)

        MBEDTLS_SSL_PROC_CHK( mbedtls_mps_flush( &ssl->mps->l4 ) );
        MBEDTLS_SSL_PROC_CHK( mbedtls_mps_write_ccs( &ssl->mps->l4 ) );
        MBEDTLS_SSL_PROC_CHK( mbedtls_mps_dispatch( &ssl->mps->l4 ) );
        MBEDTLS_SSL_PROC_CHK( ssl_tls13_write_change_cipher_spec_postprocess( ssl ) );

#else /* MBEDTLS_SSL_USE_MPS */
        /* Make sure we can write a new message. */
        MBEDTLS_SSL_PROC_CHK( mbedtls_ssl_flush_output( ssl ) );

        /* Write CCS message */
        MBEDTLS_SSL_PROC_CHK( ssl_tls13_write_change_cipher_spec_body(
                                  ssl, ssl->out_msg,
                                  ssl->out_msg + MBEDTLS_SSL_OUT_CONTENT_LEN,
                                  &ssl->out_msglen ) );

        ssl->out_msgtype = MBEDTLS_SSL_MSG_CHANGE_CIPHER_SPEC;

        /* Update state */
        MBEDTLS_SSL_PROC_CHK( ssl_tls13_write_change_cipher_spec_postprocess( ssl ) );

        /* Dispatch message */
        MBEDTLS_SSL_PROC_CHK( mbedtls_ssl_write_record( ssl, SSL_FORCE_FLUSH ) );

#endif /* MBEDTLS_SSL_USE_MPS */
    }
    else
    {
        /* Update state */
        MBEDTLS_SSL_PROC_CHK( ssl_tls13_write_change_cipher_spec_postprocess( ssl ) );
    }
=======

int mbedtls_ssl_tls13_write_change_cipher_spec( mbedtls_ssl_context *ssl )
{
    int ret = MBEDTLS_ERR_ERROR_CORRUPTION_DETECTED;

    MBEDTLS_SSL_DEBUG_MSG( 2, ( "=> write change cipher spec" ) );

    MBEDTLS_SSL_PROC_CHK( mbedtls_ssl_flush_output( ssl ) );

    /* Write CCS message */
    MBEDTLS_SSL_PROC_CHK( ssl_tls13_write_change_cipher_spec_body(
                              ssl, ssl->out_msg,
                              ssl->out_msg + MBEDTLS_SSL_OUT_CONTENT_LEN,
                              &ssl->out_msglen ) );

    ssl->out_msgtype = MBEDTLS_SSL_MSG_CHANGE_CIPHER_SPEC;

    /* Dispatch message */
    MBEDTLS_SSL_PROC_CHK( mbedtls_ssl_write_record( ssl, 1 ) );
>>>>>>> 64bff9f2

cleanup:

    MBEDTLS_SSL_DEBUG_MSG( 2, ( "<= write change cipher spec" ) );
    return( ret );
}
<<<<<<< HEAD
#endif /* MBEDTLS_SSL_TLS1_3_COMPATIBILITY_MODE */

#if defined(MBEDTLS_KEY_EXCHANGE_WITH_CERT_ENABLED)

int mbedtls_ssl_tls13_parse_signature_algorithms_ext( mbedtls_ssl_context *ssl,
                                                      const unsigned char *buf,
                                                      size_t buf_len )
{
    size_t sig_alg_list_size; /* size of receive signature algorithms list */
    const unsigned char *p; /* pointer to individual signature algorithm */
    const unsigned char *end = buf + buf_len; /* end of buffer */
    const uint16_t *sig_alg; /* iterate through configured signature schemes */
    int signature_scheme; /* store received signature algorithm scheme */
    uint32_t common_idx = 0; /* iterate through received_signature_schemes_list */

    if( buf_len < 2 )
    {
        MBEDTLS_SSL_DEBUG_MSG( 1, ( "bad signature_algorithms extension" ) );
        return( MBEDTLS_ERR_SSL_DECODE_ERROR );
    }

    sig_alg_list_size = MBEDTLS_GET_UINT16_BE( buf, 0 );
    if( sig_alg_list_size + 2 != buf_len ||
        sig_alg_list_size % 2 != 0 )
    {
        MBEDTLS_SSL_DEBUG_MSG( 1, ( "bad signature_algorithms extension" ) );
        return( MBEDTLS_ERR_SSL_DECODE_ERROR );
    }
    memset( ssl->handshake->received_signature_schemes_list,
        0, sizeof( ssl->handshake->received_signature_schemes_list ) );

    for( p = buf + 2; p < end && common_idx + 1 < MBEDTLS_SIGNATURE_SCHEMES_SIZE; p += 2 )
    {
        signature_scheme = MBEDTLS_GET_UINT16_BE( p, 0 );

        MBEDTLS_SSL_DEBUG_MSG( 4, ( "received signature algorithm: 0x%x", signature_scheme ) );

        for( sig_alg = ssl->conf->tls13_sig_algs;
             *sig_alg != MBEDTLS_TLS1_3_SIG_NONE; sig_alg++ )
        {
            if( *sig_alg == signature_scheme )
            {
                ssl->handshake->received_signature_schemes_list[common_idx] = signature_scheme;
                common_idx++;
                break;
            }
        }
    }

    if( common_idx == 0 )
    {
        MBEDTLS_SSL_DEBUG_MSG( 3, ( "no signature algorithm in common" ) );
        MBEDTLS_SSL_PEND_FATAL_ALERT( MBEDTLS_SSL_ALERT_MSG_HANDSHAKE_FAILURE,
                                      MBEDTLS_ERR_SSL_HANDSHAKE_FAILURE );
        return( MBEDTLS_ERR_SSL_HANDSHAKE_FAILURE );
    }

    ssl->handshake->received_signature_schemes_list[common_idx] =
        MBEDTLS_TLS1_3_SIG_NONE;

    return( 0 );
}
#endif /* MBEDTLS_KEY_EXCHANGE_WITH_CERT_ENABLED */

/*
 *
 * STATE HANDLING: Write CertificateVerify
 *
 */

/*
 * Overview
 */

/* Main entry point: orchestrates the other functions. */
int mbedtls_ssl_tls13_write_certificate_verify_process( mbedtls_ssl_context *ssl );

/* Coordinate: Check whether a certificate verify message should be sent.
 * Returns a negative value on failure, and otherwise
 * - SSL_WRITE_CERTIFICATE_VERIFY_SKIP
 * - SSL_WRITE_CERTIFICATE_VERIFY_SEND
 * to indicate if the CertificateVerify message should be sent or not.
 */
#define SSL_WRITE_CERTIFICATE_VERIFY_SKIP 0
#define SSL_WRITE_CERTIFICATE_VERIFY_SEND 1
static int ssl_tls13_write_certificate_verify_coordinate( mbedtls_ssl_context *ssl );
#if defined(MBEDTLS_KEY_EXCHANGE_ECDHE_ECDSA_ENABLED)
static int ssl_tls13_certificate_verify_write( mbedtls_ssl_context *ssl,
                                               unsigned char *buf,
                                               size_t buf_len,
                                               size_t *out_len );
#endif /* MBEDTLS_KEY_EXCHANGE_ECDHE_ECDSA_ENABLED */
static int ssl_tls13_certificate_verify_postprocess( mbedtls_ssl_context *ssl );

/*
 * Implementation
 */

int mbedtls_ssl_tls13_write_certificate_verify_process( mbedtls_ssl_context *ssl )
{
    int ret = 0;
    MBEDTLS_SSL_DEBUG_MSG( 2, ( "=> write certificate verify" ) );

    /* Coordination step: Check if we need to send a CertificateVerify */
    MBEDTLS_SSL_PROC_CHK_NEG( ssl_tls13_write_certificate_verify_coordinate( ssl ) );

    if( ret == SSL_WRITE_CERTIFICATE_VERIFY_SEND )
    {
        unsigned char *buf;
        size_t buf_len, msg_len;

        MBEDTLS_SSL_PROC_CHK( mbedtls_ssl_tls13_start_handshake_msg( ssl,
                   MBEDTLS_SSL_HS_CERTIFICATE_VERIFY, &buf, &buf_len ) );

        MBEDTLS_SSL_PROC_CHK( ssl_tls13_certificate_verify_write(
                                  ssl, buf, buf_len, &msg_len ) );

        mbedtls_ssl_tls13_add_hs_msg_to_checksum(
            ssl, MBEDTLS_SSL_HS_CERTIFICATE_VERIFY, buf, msg_len );
        /* Update state */
        MBEDTLS_SSL_PROC_CHK( ssl_tls13_certificate_verify_postprocess( ssl ) );

        MBEDTLS_SSL_PROC_CHK( mbedtls_ssl_tls13_finish_handshake_msg(
                                  ssl, buf_len, msg_len ) );
    }
    else
    {
        MBEDTLS_SSL_PROC_CHK( ssl_tls13_certificate_verify_postprocess( ssl ) );
    }

cleanup:

    MBEDTLS_SSL_DEBUG_MSG( 2, ( "<= write certificate verify" ) );
    return( ret );
}

static int ssl_tls13_write_certificate_verify_coordinate( mbedtls_ssl_context *ssl )
{
    int have_own_cert = 1;
    int ret;

    if( mbedtls_ssl_tls13_kex_with_psk( ssl ) )
    {
        MBEDTLS_SSL_DEBUG_MSG( 2, ( "<= skip write certificate verify" ) );
        return( SSL_WRITE_CERTIFICATE_VERIFY_SKIP );
    }

#if !defined(MBEDTLS_KEY_EXCHANGE_ECDHE_ECDSA_ENABLED)
    MBEDTLS_SSL_DEBUG_MSG( 1, ( "should never happen" ) );
    return( MBEDTLS_ERR_SSL_INTERNAL_ERROR );
#else
    if( mbedtls_ssl_own_cert( ssl ) == NULL )
        have_own_cert = 0;

    if( ssl->conf->endpoint == MBEDTLS_SSL_IS_CLIENT )
    {
        if( ssl->client_auth == 0 ||
            have_own_cert == 0 ||
            ssl->conf->authmode == MBEDTLS_SSL_VERIFY_NONE )
        {
            MBEDTLS_SSL_DEBUG_MSG( 2, ( "<= skip write certificate verify" ) );
            return( SSL_WRITE_CERTIFICATE_VERIFY_SKIP );
        }
    }

    if( have_own_cert == 0 &&
        ssl->client_auth == 1 &&
        ssl->conf->authmode != MBEDTLS_SSL_VERIFY_NONE )
    {
        MBEDTLS_SSL_DEBUG_MSG( 1, ( "got no certificate" ) );
        return( MBEDTLS_ERR_SSL_PRIVATE_KEY_REQUIRED );
    }

    /*
     * Check whether the signature scheme corresponds to the key we are using
     */
    if( mbedtls_ssl_sig_from_pk( mbedtls_ssl_own_key( ssl ) ) !=
        MBEDTLS_SSL_SIG_ECDSA )
    {
        MBEDTLS_SSL_DEBUG_MSG( 1,
            ( "Certificate Verify: Only ECDSA signature algorithm is currently supported." ) );
        return( MBEDTLS_ERR_SSL_HANDSHAKE_FAILURE );
    }

    /* Calculate the transcript hash */
    ret = mbedtls_ssl_get_handshake_transcript( ssl,
      ssl->handshake->ciphersuite_info->mac,
      ssl->handshake->state_local.certificate_verify_out.handshake_hash,
      sizeof( ssl->handshake->state_local.certificate_verify_out.handshake_hash ),
      &ssl->handshake->state_local.certificate_verify_out.handshake_hash_len );
    if( ret != 0 )
        return( ret );

    MBEDTLS_SSL_DEBUG_BUF( 3, "handshake hash",
        ssl->handshake->state_local.certificate_verify_out.handshake_hash,
        ssl->handshake->state_local.certificate_verify_out.handshake_hash_len);

    return( SSL_WRITE_CERTIFICATE_VERIFY_SEND );
#endif /* MBEDTLS_KEY_EXCHANGE_ECDHE_ECDSA_ENABLED */
}


#if defined(MBEDTLS_KEY_EXCHANGE_ECDHE_ECDSA_ENABLED)
static int ssl_tls13_certificate_verify_write( mbedtls_ssl_context *ssl,
                                               unsigned char *buf,
                                               size_t buf_len,
                                               size_t *out_len )
{
    int ret;
    size_t n = 0;
    unsigned char verify_buffer[ MBEDTLS_SSL_VERIFY_STRUCT_MAX_SIZE ];
    const int *sig_scheme; /* iterate through configured signature schemes */
    size_t verify_buffer_len;
    mbedtls_pk_context *own_key;
    size_t own_key_size;
    unsigned int md_alg;
    int sig_alg;
    unsigned char verify_hash[ MBEDTLS_MD_MAX_SIZE ];
    size_t verify_hash_len;
    unsigned char *p;
    const mbedtls_md_info_t *md_info;
    /* Verify whether we can use signature algorithm */
    int signature_scheme_client;
    unsigned char * const end = buf + buf_len;

    p = buf;
    if( buf_len < 2 + MBEDTLS_MD_MAX_SIZE )
    {
        MBEDTLS_SSL_DEBUG_MSG( 1, ( "buffer too short" ) );
        return( MBEDTLS_ERR_SSL_BUFFER_TOO_SMALL );
    }

    /* Create verify structure */
    ssl_tls13_create_verify_structure(
            ssl->handshake->state_local.certificate_verify_out.handshake_hash,
            ssl->handshake->state_local.certificate_verify_out.handshake_hash_len,
            verify_buffer,
            &verify_buffer_len,
            ssl->conf->endpoint );

    /*
     *  struct {
     *    SignatureScheme algorithm;
     *    opaque signature<0..2^16-1>;
     *  } CertificateVerify;
     */

    /* Determine size of key */
    own_key = mbedtls_ssl_own_key( ssl );
    if( own_key != NULL)
    {
        own_key_size = mbedtls_pk_get_bitlen( own_key );
        switch( own_key_size)
        {
            case 256:
                md_alg  = MBEDTLS_MD_SHA256;
                sig_alg = MBEDTLS_TLS1_3_SIG_ECDSA_SECP256R1_SHA256;
                break;
            case 384:
                md_alg  = MBEDTLS_MD_SHA384;
                sig_alg = MBEDTLS_TLS1_3_SIG_ECDSA_SECP384R1_SHA384;
                break;
            default:
                MBEDTLS_SSL_DEBUG_MSG( 3, ( "unknown key size: %" MBEDTLS_PRINTF_SIZET " bits",
                               own_key_size ) );
                return( MBEDTLS_ERR_SSL_INTERNAL_ERROR );
        }
    }
    else
    {
        MBEDTLS_SSL_DEBUG_MSG( 1, ( "should never happen" ) );
        return( MBEDTLS_ERR_SSL_INTERNAL_ERROR );
    }

    signature_scheme_client = MBEDTLS_TLS1_3_SIG_NONE;

    for( sig_scheme = ssl->handshake->received_signature_schemes_list;
        *sig_scheme != MBEDTLS_TLS1_3_SIG_NONE; sig_scheme++ )
    {
        if( *sig_scheme == sig_alg )
        {
            signature_scheme_client = *sig_scheme;
            break;
        }
    }

    if( signature_scheme_client == MBEDTLS_TLS1_3_SIG_NONE )
    {
        MBEDTLS_SSL_DEBUG_MSG( 1, ( "should never happen" ) );
        return( MBEDTLS_ERR_SSL_INTERNAL_ERROR );
    }

    MBEDTLS_PUT_UINT16_BE( signature_scheme_client, p, 0 );
    p += 2;

    /* Hash verify buffer with indicated hash function */
    md_info = mbedtls_md_info_from_type( md_alg );
    if( md_info == NULL )
        return( MBEDTLS_ERR_SSL_INTERNAL_ERROR );

    ret = mbedtls_md( md_info, verify_buffer, verify_buffer_len, verify_hash );
    if( ret != 0 )
        return( ret );

    verify_hash_len = mbedtls_md_get_size( md_info );
    MBEDTLS_SSL_DEBUG_BUF( 3, "verify hash", verify_hash, verify_hash_len );

    if( ( ret = mbedtls_pk_sign( own_key, md_alg,
                                 verify_hash, verify_hash_len,
                                 p + 2, (size_t)( end - ( p + 2 ) ), &n,
                                 ssl->conf->f_rng, ssl->conf->p_rng ) ) != 0 )
    {
        MBEDTLS_SSL_DEBUG_RET( 1, "mbedtls_pk_sign", ret );
        return( ret );
    }

    MBEDTLS_PUT_UINT16_BE( n, p, 0 );
    p += 2 + n;

    *out_len = (size_t)( p - buf );
    return( ret );
}
#endif /* MBEDTLS_KEY_EXCHANGE_ECDHE_ECDSA_ENABLED */

static int ssl_tls13_certificate_verify_postprocess( mbedtls_ssl_context *ssl )
{
    if( ssl->conf->endpoint == MBEDTLS_SSL_IS_CLIENT )
    {
        mbedtls_ssl_handshake_set_state( ssl, MBEDTLS_SSL_CLIENT_FINISHED );
    }
    else
    {
        mbedtls_ssl_handshake_set_state( ssl, MBEDTLS_SSL_SERVER_FINISHED );
    }

    return( 0 );
}

/*
 *
 * STATE HANDLING: Outgoing Certificate
 *
 */

/*
 * Overview
 */

/* Main state-handling entry point; orchestrates the other functions. */
int mbedtls_ssl_tls13_write_certificate_process( mbedtls_ssl_context *ssl );

/* Check if a certificate should be written, and if yes,
 * if it is available.
 * Returns a negative error code on failure ( such as no certificate
 * being available on the server ), and otherwise
 * SSL_WRITE_CERTIFICATE_AVAILABLE or
 * SSL_WRITE_CERTIFICATE_SKIP
 * indicating that a Certificate message should be written based
 * on the configured certificate, or whether it should be silently skipped.
 */

#define SSL_WRITE_CERTIFICATE_AVAILABLE  0
#define SSL_WRITE_CERTIFICATE_SKIP       1
static int ssl_tls13_write_certificate_coordinate( mbedtls_ssl_context *ssl );
#if defined(MBEDTLS_KEY_EXCHANGE_WITH_CERT_ENABLED)
/* Write certificate message based on the configured certificate */
static int ssl_tls13_write_certificate_write( mbedtls_ssl_context *ssl,
                                              unsigned char *buf,
                                              size_t buf_len,
                                              size_t *out_len );
#endif /* MBEDTLS_KEY_EXCHANGE_WITH_CERT_ENABLED */
/* Update the state after handling the outgoing certificate message. */
static int ssl_tls13_write_certificate_postprocess( mbedtls_ssl_context *ssl );

/*
 * Implementation
 */

int mbedtls_ssl_tls13_write_certificate_process( mbedtls_ssl_context *ssl )
{
    int ret;
    MBEDTLS_SSL_DEBUG_MSG( 2, ( "=> write certificate" ) );

    /* Coordination: Check if we need to send a certificate. */
    MBEDTLS_SSL_PROC_CHK_NEG( ssl_tls13_write_certificate_coordinate( ssl ) );

#if defined(MBEDTLS_KEY_EXCHANGE_WITH_CERT_ENABLED)
    if( ret == SSL_WRITE_CERTIFICATE_AVAILABLE )
    {
        unsigned char *buf;
        size_t buf_len, msg_len;

        MBEDTLS_SSL_PROC_CHK( mbedtls_ssl_tls13_start_handshake_msg( ssl,
                   MBEDTLS_SSL_HS_CERTIFICATE, &buf, &buf_len ) );

        MBEDTLS_SSL_PROC_CHK( ssl_tls13_write_certificate_write(
                                  ssl, buf, buf_len, &msg_len ) );

        mbedtls_ssl_tls13_add_hs_msg_to_checksum(
            ssl, MBEDTLS_SSL_HS_CERTIFICATE, buf, msg_len );

        MBEDTLS_SSL_PROC_CHK( ssl_tls13_write_certificate_postprocess( ssl ) );
        MBEDTLS_SSL_PROC_CHK( mbedtls_ssl_tls13_finish_handshake_msg(
                                  ssl, buf_len, msg_len ) );
    }
    else
#endif /* MBEDTLS_KEY_EXCHANGE_WITH_CERT_ENABLED */
    {
        MBEDTLS_SSL_DEBUG_MSG( 2, ( "<= skip write certificate" ) );
        MBEDTLS_SSL_PROC_CHK( ssl_tls13_write_certificate_postprocess( ssl ) );
    }

cleanup:

    MBEDTLS_SSL_DEBUG_MSG( 2, ( "<= write certificate" ) );
    return( ret );
}


static int ssl_tls13_write_certificate_coordinate( mbedtls_ssl_context *ssl )
{
#if defined(MBEDTLS_SSL_SRV_C)
    int have_own_cert = 1;
#endif /* MBEDTLS_SSL_SRV_C */

#if defined(MBEDTLS_SSL_CLI_C)
    if( ssl->conf->endpoint == MBEDTLS_SSL_IS_CLIENT )
    {
        MBEDTLS_SSL_DEBUG_MSG( 1,
                  ( "Switch to handshake traffic keys for outbound traffic" ) );

#if defined(MBEDTLS_SSL_USE_MPS)
        {
            int ret;

            /* Use new transform for outgoing data. */
            ret = mbedtls_mps_set_outgoing_keys( &ssl->mps->l4,
                                                 ssl->handshake->epoch_handshake );
            if( ret != 0 )
                return( ret );
        }
#else
        mbedtls_ssl_set_outbound_transform( ssl, ssl->handshake->transform_handshake );
#endif /* MBEDTLS_SSL_USE_MPS */
    }
#endif /* MBEDTLS_SSL_CLI_C */

    /* For PSK and ECDHE-PSK ciphersuites there is no certificate to exchange. */
    if( mbedtls_ssl_tls13_kex_with_psk( ssl ) )
    {
        MBEDTLS_SSL_DEBUG_MSG( 2, ( "<= skip write certificate" ) );
        return( SSL_WRITE_CERTIFICATE_SKIP );
    }

#if !defined(MBEDTLS_KEY_EXCHANGE_WITH_CERT_ENABLED)
    MBEDTLS_SSL_DEBUG_MSG( 1, ( "should never happen" ) );
    return( MBEDTLS_ERR_SSL_INTERNAL_ERROR );
#else

#if defined(MBEDTLS_SSL_CLI_C)
    if( ssl->conf->endpoint == MBEDTLS_SSL_IS_CLIENT )
    {
        /* The client MUST send a Certificate message if and only
         * if the server has requested client authentication via a
         * CertificateRequest message.
         *
         * client_auth indicates whether the server had requested
         * client authentication.
         */
        if( ssl->client_auth == 0 )
        {
            MBEDTLS_SSL_DEBUG_MSG( 2, ( "<= skip write certificate" ) );
            return( SSL_WRITE_CERTIFICATE_SKIP );
        }
    }
#endif /* MBEDTLS_SSL_CLI_C */
#if defined(MBEDTLS_SSL_SRV_C)
    if( ssl->conf->endpoint == MBEDTLS_SSL_IS_SERVER )
    {
        if( have_own_cert == 0 )
        {
            MBEDTLS_SSL_DEBUG_MSG( 1, ( "got no certificate to send" ) );
            return( MBEDTLS_ERR_SSL_HANDSHAKE_FAILURE );
        }
    }
#endif /* MBEDTLS_SSL_SRV_C */

    return( SSL_WRITE_CERTIFICATE_AVAILABLE );
#endif /* MBEDTLS_KEY_EXCHANGE_WITH_CERT_ENABLED */
}



#if defined(MBEDTLS_KEY_EXCHANGE_WITH_CERT_ENABLED)
static int ssl_tls13_write_certificate_write( mbedtls_ssl_context *ssl,
                                              unsigned char *buf,
                                              size_t buf_len,
                                              size_t *out_len )
{
    size_t i=0, n, total_len;
    const mbedtls_x509_crt *crt;
    unsigned char *start;

    /* TODO: Add bounds checks! Only then remove the next line. */
    ((void) buf_len );

    /* empty certificate_request_context with length 0 */
    buf[i] = 0;
    /* Skip length of certificate_request_context and
     * the length of CertificateEntry
     */
    i += 1;

#if defined(MBEDTLS_SSL_CLI_C)
    /* If the server requests client authentication but no suitable
     * certificate is available, the client MUST send a
     * Certificate message containing no certificates
     * ( i.e., with the "certificate_list" field having length 0 ).
     *
     * authmode indicates whether the client configuration required authentication.
     */
    if( ssl->conf->endpoint == MBEDTLS_SSL_IS_CLIENT && ( ( mbedtls_ssl_own_cert( ssl ) == NULL ) || ssl->conf->authmode == MBEDTLS_SSL_VERIFY_NONE ) )
    {
        MBEDTLS_SSL_DEBUG_MSG( 2, ( "<= write empty client certificate" ) );
        buf[i] = 0;
        buf[i + 1] = 0;
        buf[i + 2] = 0;
        i += 3;

        goto empty_cert;
    }
#endif /* MBEDTLS_SSL_CLI_C */

    start = &buf[i];
    crt = mbedtls_ssl_own_cert( ssl );
    MBEDTLS_SSL_DEBUG_CRT( 3, "own certificate", mbedtls_ssl_own_cert( ssl ) );

    i += 3;

    while ( crt != NULL )
    {
        n = crt->raw.len;
        if( n > buf_len - 3 - i )
        {
            MBEDTLS_SSL_DEBUG_MSG( 1, ( "certificate too large, %" MBEDTLS_PRINTF_SIZET " > %d",
                                        i + 3 + n, MBEDTLS_SSL_OUT_CONTENT_LEN ) );
            return( MBEDTLS_ERR_SSL_BUFFER_TOO_SMALL );
        }

        MBEDTLS_PUT_UINT24_BE( n, buf, i );
        i += 3; memcpy( buf + i, crt->raw.p, n );
        i += n; crt = crt->next;

        /* Currently, we don't have any certificate extensions defined.
         * Hence, we are sending an empty extension with length zero.
         */
        buf[i] = 0;
        buf[i + 1] = 0;
        i += 2;
    }
    total_len = &buf[i] - start - 3;
    MBEDTLS_PUT_UINT24_BE( total_len, start, 0 );

#if defined(MBEDTLS_SSL_CLI_C)
empty_cert:
#endif /* MBEDTLS_SSL_CLI_C */

    *out_len = i;

    return( 0 );
}
#endif /* MBEDTLS_KEY_EXCHANGE_WITH_CERT_ENABLED */

/* Update the state after handling the outgoing certificate message. */
static int ssl_tls13_write_certificate_postprocess( mbedtls_ssl_context *ssl )
{
#if defined(MBEDTLS_SSL_CLI_C)
    if( ssl->conf->endpoint == MBEDTLS_SSL_IS_CLIENT )
    {
        mbedtls_ssl_handshake_set_state( ssl, MBEDTLS_SSL_CLIENT_CERTIFICATE_VERIFY );
        return( 0 );
    }
    else
#endif /* MBEDTLS_SSL_CLI_C */

#if defined(MBEDTLS_SSL_SRV_C)
        if( ssl->conf->endpoint == MBEDTLS_SSL_IS_SERVER )
        {
            mbedtls_ssl_handshake_set_state( ssl, MBEDTLS_SSL_CERTIFICATE_VERIFY );
            return( 0 );
        }
#endif /* MBEDTLS_SSL_SRV_C */

    return( MBEDTLS_ERR_SSL_INTERNAL_ERROR );
}

#if defined(MBEDTLS_ZERO_RTT)
void mbedtls_ssl_conf_early_data(
    mbedtls_ssl_config *conf,
    int early_data, size_t max_early_data,
    int(*early_data_callback)( mbedtls_ssl_context*,
                               const unsigned char*,
                               size_t ) )
{
#if !defined(MBEDTLS_SSL_SRV_C)
    ( ( void ) max_early_data );
    ( ( void ) early_data_callback );
#endif /* !MBEDTLS_SSL_SRV_C */
    conf->early_data_enabled = early_data;

#if defined(MBEDTLS_SSL_SRV_C)

    if( early_data == MBEDTLS_SSL_EARLY_DATA_ENABLED )
    {
        if( max_early_data > MBEDTLS_SSL_MAX_EARLY_DATA )
            max_early_data = MBEDTLS_SSL_MAX_EARLY_DATA;

        conf->max_early_data = max_early_data;
        conf->early_data_callback = early_data_callback;
        /* Only the server uses the early data callback.
         * For the client this parameter is not used. */
    }
    else
    {
        conf->early_data_callback = NULL;
    }
#endif
}
#endif /* MBEDTLS_ZERO_RTT */

#if defined(MBEDTLS_KEY_EXCHANGE_WITH_CERT_ENABLED)
void mbedtls_ssl_conf_signature_algorithms( mbedtls_ssl_config *conf,
                    const uint16_t *sig_algs )
{
    /* TODO: Add available algorithm check */
    conf->tls13_sig_algs = sig_algs;
}
#endif /* MBEDTLS_KEY_EXCHANGE_WITH_CERT_ENABLED */

/* Early Data Extension
 *
 * struct {} Empty;
 *
 * struct {
 *   select ( Handshake.msg_type ) {
 *     case new_session_ticket:   uint32 max_early_data_size;
 *     case client_hello:         Empty;
 *     case encrypted_extensions: Empty;
 *   };
 * } EarlyDataIndication;
 */
#if defined(MBEDTLS_ZERO_RTT)
int mbedtls_ssl_tls13_write_early_data_ext( mbedtls_ssl_context *ssl,
                                            unsigned char *buf,
                                            const unsigned char *end,
                                            size_t *out_len )
{
    unsigned char *p = buf;

    *out_len = 0;

#if defined(MBEDTLS_SSL_CLI_C)
    if( ssl->conf->endpoint == MBEDTLS_SSL_IS_CLIENT )
    {
        if( !mbedtls_ssl_conf_tls13_some_psk_enabled( ssl ) ||
            mbedtls_ssl_get_psk_to_offer( ssl, NULL, NULL, NULL, NULL ) != 0 ||
            ssl->conf->early_data_enabled == MBEDTLS_SSL_EARLY_DATA_DISABLED )
        {
            MBEDTLS_SSL_DEBUG_MSG( 2, ( "<= skip write early_data extension" ) );
            ssl->handshake->early_data = MBEDTLS_SSL_EARLY_DATA_OFF;
            return( 0 );
        }
    }
#endif /* MBEDTLS_SSL_CLI_C */

#if defined(MBEDTLS_SSL_SRV_C)
    if( ssl->conf->endpoint == MBEDTLS_SSL_IS_SERVER )
    {
        if( ( ssl->handshake->extensions_present & MBEDTLS_SSL_EXT_EARLY_DATA ) == 0 )
            return( 0 );

        if( ssl->conf->tls13_kex_modes !=
                   MBEDTLS_SSL_TLS1_3_KEY_EXCHANGE_MODE_PSK ||
            ssl->conf->early_data_enabled == MBEDTLS_SSL_EARLY_DATA_DISABLED )
        {
            MBEDTLS_SSL_DEBUG_MSG( 2, ( "<= skip write early_data extension" ) );
            ssl->handshake->early_data = MBEDTLS_SSL_EARLY_DATA_OFF;
            return( 0 );
        }
    }
#endif /* MBEDTLS_SSL_SRV_C */

    if( ( end - buf ) < 4 )
    {
        MBEDTLS_SSL_DEBUG_MSG( 1, ( "buffer too small" ) );
        return ( MBEDTLS_ERR_SSL_BUFFER_TOO_SMALL );
    }

#if defined(MBEDTLS_SSL_CLI_C)
    if( ssl->conf->endpoint == MBEDTLS_SSL_IS_CLIENT )
    {
        MBEDTLS_SSL_DEBUG_MSG( 3, ( "client hello, adding early_data extension" ) );
        /* We're using rejected once we send the EarlyData extension,
           and change it to accepted upon receipt of the server extension. */
        ssl->early_data_status = MBEDTLS_SSL_EARLY_DATA_REJECTED;
    }
#endif /* MBEDTLS_SSL_CLI_C */

#if defined(MBEDTLS_SSL_SRV_C)
    if( ssl->conf->endpoint == MBEDTLS_SSL_IS_SERVER )
    {
        MBEDTLS_SSL_DEBUG_MSG( 3, ( "server hello, adding early_data extension" ) );
    }
#endif /* MBEDTLS_SSL_SRV_C */

    ssl->handshake->early_data = MBEDTLS_SSL_EARLY_DATA_ON;

    /* Write extension header */
    MBEDTLS_PUT_UINT16_BE( MBEDTLS_TLS_EXT_EARLY_DATA, p, 0 );

    /* Write total extension length */
    MBEDTLS_PUT_UINT16_BE( 0, p, 2 );

    *out_len = 4;
    return( 0 );
}
#endif /* MBEDTLS_ZERO_RTT */


#if defined(MBEDTLS_ECDH_C)
#if defined(MBEDTLS_ECDH_LEGACY_CONTEXT)
typedef mbedtls_ecdh_context mbedtls_ecdh_context_mbed;
#endif

#define ECDH_VALIDATE_RET( cond )    \
    MBEDTLS_INTERNAL_VALIDATE_RET( cond, MBEDTLS_ERR_ECP_BAD_INPUT_DATA )

static int ecdh_make_tls13_params_internal( mbedtls_ecdh_context_mbed *ctx,
                                      size_t *out_len, int point_format,
                                      unsigned char *buf, size_t blen,
                                      int (*f_rng)(void *,
                                                   unsigned char *,
                                                   size_t),
                                      void *p_rng,
                                      int restart_enabled )
{
    int ret = MBEDTLS_ERR_ERROR_CORRUPTION_DETECTED;
#if defined(MBEDTLS_ECP_RESTARTABLE)
    mbedtls_ecp_restart_ctx *rs_ctx = NULL;
#endif

    if( ctx->grp.pbits == 0 )
        return( MBEDTLS_ERR_ECP_BAD_INPUT_DATA );

#if defined(MBEDTLS_ECP_RESTARTABLE)
    if( restart_enabled )
        rs_ctx = &ctx->rs;
#else
    (void) restart_enabled;
#endif


#if defined(MBEDTLS_ECP_RESTARTABLE)
    if( ( ret = ecdh_gen_public_restartable( &ctx->grp, &ctx->d, &ctx->Q,
                                             f_rng, p_rng, rs_ctx ) ) != 0 )
        return( ret );
#else
    if( ( ret = mbedtls_ecdh_gen_public( &ctx->grp, &ctx->d, &ctx->Q,
                                         f_rng, p_rng ) ) != 0 )
        return( ret );
#endif /* MBEDTLS_ECP_RESTARTABLE */

    ret = mbedtls_ecp_point_write_binary( &ctx->grp, &ctx->Q, point_format,
                                          out_len, buf, blen );
    if( ret != 0 )
        return( ret );

    return( 0 );
}

int mbedtls_ecdh_make_tls13_params( mbedtls_ecdh_context *ctx, size_t *out_len,
                              unsigned char *buf, size_t blen,
                              int (*f_rng)(void *, unsigned char *, size_t),
                              void *p_rng )
{
    int restart_enabled = 0;
    ECDH_VALIDATE_RET( ctx != NULL );
    ECDH_VALIDATE_RET( out_len != NULL );
    ECDH_VALIDATE_RET( buf != NULL );
    ECDH_VALIDATE_RET( f_rng != NULL );

#if defined(MBEDTLS_ECP_RESTARTABLE)
    restart_enabled = ctx->restart_enabled;
#else
    (void) restart_enabled;
#endif

#if defined(MBEDTLS_ECDH_LEGACY_CONTEXT)
    return( ecdh_make_tls13_params_internal( ctx, out_len, ctx->point_format, buf, blen,
                                       f_rng, p_rng, restart_enabled ) );
#else
    switch( ctx->var )
    {
#if defined(MBEDTLS_ECDH_VARIANT_EVEREST_ENABLED)
        case MBEDTLS_ECDH_VARIANT_EVEREST:
            return( mbedtls_everest_make_params( &ctx->ctx.everest_ecdh, out_len,
                                                 buf, blen, f_rng, p_rng ) );
#endif
        case MBEDTLS_ECDH_VARIANT_MBEDTLS_2_0:
            return( ecdh_make_tls13_params_internal( &ctx->ctx.mbed_ecdh, out_len,
                                               ctx->point_format, buf, blen,
                                               f_rng, p_rng,
                                               restart_enabled ) );
        default:
            return MBEDTLS_ERR_ECP_BAD_INPUT_DATA;
    }
#endif
}

static int ecdh_import_public_raw( mbedtls_ecdh_context_mbed *ctx,
                                   const unsigned char *buf,
                                   const unsigned char *end )
{
    return( mbedtls_ecp_point_read_binary( &ctx->grp, &ctx->Qp,
                                           buf, end - buf ) );
}

#if defined(MBEDTLS_ECDH_VARIANT_EVEREST_ENABLED)
static int everest_import_public_raw( mbedtls_x25519_context *ctx,
                        const unsigned char *buf, const unsigned char *end )
{
    if( end - buf != MBEDTLS_X25519_KEY_SIZE_BYTES )
        return( MBEDTLS_ERR_ECP_BAD_INPUT_DATA );

    memcpy( ctx->peer_point, buf, MBEDTLS_X25519_KEY_SIZE_BYTES );
    return( 0 );
}
#endif /* MBEDTLS_ECDH_VARIANT_EVEREST_ENABLED */

int mbedtls_ecdh_import_public_raw( mbedtls_ecdh_context *ctx,
                                    const unsigned char *buf,
                                    const unsigned char *end )
{
    ECDH_VALIDATE_RET( ctx != NULL );
    ECDH_VALIDATE_RET( buf != NULL );
    ECDH_VALIDATE_RET( end != NULL );

#if defined(MBEDTLS_ECDH_LEGACY_CONTEXT)
    return( ecdh_read_tls13_params_internal( ctx, buf, end ) );
#else
    switch( ctx->var )
    {
#if defined(MBEDTLS_ECDH_VARIANT_EVEREST_ENABLED)
        case MBEDTLS_ECDH_VARIANT_EVEREST:
            return( everest_import_public_raw( &ctx->ctx.everest_ecdh,
                                               buf, end) );
#endif
        case MBEDTLS_ECDH_VARIANT_MBEDTLS_2_0:
            return( ecdh_import_public_raw( &ctx->ctx.mbed_ecdh,
                                            buf, end ) );
        default:
            return MBEDTLS_ERR_ECP_BAD_INPUT_DATA;
    }
#endif
}

static int ecdh_make_tls13_public_internal( mbedtls_ecdh_context_mbed *ctx,
                                      size_t *out_len, int point_format,
                                      unsigned char *buf, size_t blen,
                                      int (*f_rng)(void *,
                                                   unsigned char *,
                                                   size_t),
                                      void *p_rng,
                                      int restart_enabled )
{
    int ret = MBEDTLS_ERR_ERROR_CORRUPTION_DETECTED;
#if defined(MBEDTLS_ECP_RESTARTABLE)
    mbedtls_ecp_restart_ctx *rs_ctx = NULL;
#endif

    if( ctx->grp.pbits == 0 )
        return( MBEDTLS_ERR_ECP_BAD_INPUT_DATA );

#if defined(MBEDTLS_ECP_RESTARTABLE)
    if( restart_enabled )
        rs_ctx = &ctx->rs;
#else
    (void) restart_enabled;
#endif

#if defined(MBEDTLS_ECP_RESTARTABLE)
    if( ( ret = ecdh_gen_public_restartable( &ctx->grp, &ctx->d, &ctx->Q,
                                             f_rng, p_rng, rs_ctx ) ) != 0 )
        return( ret );
#else
    if( ( ret = mbedtls_ecdh_gen_public( &ctx->grp, &ctx->d, &ctx->Q,
                                         f_rng, p_rng ) ) != 0 )
        return( ret );
#endif /* MBEDTLS_ECP_RESTARTABLE */

    return mbedtls_ecp_tls13_write_point( &ctx->grp, &ctx->Q, point_format, out_len,
                                        buf, blen );
}

/*
 * Setup and export the client public value
 */
int mbedtls_ecdh_make_tls13_public( mbedtls_ecdh_context *ctx, size_t *out_len,
                              unsigned char *buf, size_t blen,
                              int (*f_rng)(void *, unsigned char *, size_t),
                              void *p_rng )
{
    int restart_enabled = 0;
    ECDH_VALIDATE_RET( ctx != NULL );
    ECDH_VALIDATE_RET( out_len != NULL );
    ECDH_VALIDATE_RET( buf != NULL );
    ECDH_VALIDATE_RET( f_rng != NULL );

#if defined(MBEDTLS_ECP_RESTARTABLE)
    restart_enabled = ctx->restart_enabled;
#endif

#if defined(MBEDTLS_ECDH_LEGACY_CONTEXT)
    return( ecdh_make_tls13_public_internal( ctx, out_len, ctx->point_format, buf, blen,
                                       f_rng, p_rng, restart_enabled ) );
#else
    switch( ctx->var )
    {
#if defined(MBEDTLS_ECDH_VARIANT_EVEREST_ENABLED)
        case MBEDTLS_ECDH_VARIANT_EVEREST:
            return( mbedtls_everest_make_public( &ctx->ctx.everest_ecdh, out_len,
                                                 buf, blen, f_rng, p_rng ) );
#endif
        case MBEDTLS_ECDH_VARIANT_MBEDTLS_2_0:
            return( ecdh_make_tls13_public_internal( &ctx->ctx.mbed_ecdh, out_len,
                                               ctx->point_format, buf, blen,
                                               f_rng, p_rng,
                                               restart_enabled ) );
        default:
            return MBEDTLS_ERR_ECP_BAD_INPUT_DATA;
    }
#endif
}

static int ecdh_read_tls13_public_internal( mbedtls_ecdh_context_mbed *ctx,
                                      const unsigned char *buf, size_t blen )
{
    int ret = MBEDTLS_ERR_ERROR_CORRUPTION_DETECTED;
    const unsigned char *p = buf;

    if( ( ret = mbedtls_ecp_tls13_read_point( &ctx->grp, &ctx->Qp, &p,
                                            blen ) ) != 0 )
        return( ret );

    if( (size_t)( p - buf ) != blen )
        return( MBEDTLS_ERR_ECP_BAD_INPUT_DATA );

    return( 0 );
}

/*
 * Parse and import the client's TLS 1.3 public value
 */
int mbedtls_ecdh_read_tls13_public( mbedtls_ecdh_context *ctx,
                              const unsigned char *buf, size_t blen )
{
    ECDH_VALIDATE_RET( ctx != NULL );
    ECDH_VALIDATE_RET( buf != NULL );

#if defined(MBEDTLS_ECDH_LEGACY_CONTEXT)
    return( ecdh_read_tls13_public_internal( ctx, buf, blen ) );
#else
    switch( ctx->var )
    {
#if defined(MBEDTLS_ECDH_VARIANT_EVEREST_ENABLED)
        case MBEDTLS_ECDH_VARIANT_EVEREST:
            return( mbedtls_everest_read_public( &ctx->ctx.everest_ecdh,
                                                 buf, blen ) );
#endif
        case MBEDTLS_ECDH_VARIANT_MBEDTLS_2_0:
            return( ecdh_read_tls13_public_internal( &ctx->ctx.mbed_ecdh,
                                                       buf, blen ) );
        default:
            return MBEDTLS_ERR_ECP_BAD_INPUT_DATA;
    }
#endif
}
#endif /* MBEDTLS_ECDH_C */

#if defined(MBEDTLS_ECP_C)
#define ECP_VALIDATE_RET( cond )    \
    MBEDTLS_INTERNAL_VALIDATE_RET( cond, MBEDTLS_ERR_ECP_BAD_INPUT_DATA )

int mbedtls_ecp_tls13_read_point( const mbedtls_ecp_group *grp,
                                  mbedtls_ecp_point *pt,
                                  const unsigned char **buf, size_t buf_len )
{
    unsigned char data_len;
    const unsigned char *buf_start;
    ECP_VALIDATE_RET( grp != NULL );
    ECP_VALIDATE_RET( pt  != NULL );
    ECP_VALIDATE_RET( buf != NULL );
    ECP_VALIDATE_RET( *buf != NULL );

    if( buf_len < 3 )
        return( MBEDTLS_ERR_ECP_BAD_INPUT_DATA );

    data_len = MBEDTLS_GET_UINT16_BE( *buf, 0 );
    *buf += 2;

    if( data_len < 1 || data_len > buf_len - 2 )
        return( MBEDTLS_ERR_ECP_BAD_INPUT_DATA );

    /*
     * Save buffer start for read_binary and update buf
     */
    buf_start = *buf;
    *buf += data_len;

    return( mbedtls_ecp_point_read_binary( grp, pt, buf_start, data_len ) );
}

int mbedtls_ecp_tls13_write_point( const mbedtls_ecp_group *grp, const mbedtls_ecp_point *pt,
                                   int format, size_t *out_len,
                                   unsigned char *buf, size_t blen )
{
    int ret = MBEDTLS_ERR_ERROR_CORRUPTION_DETECTED;
    ECP_VALIDATE_RET( grp  != NULL );
    ECP_VALIDATE_RET( pt   != NULL );
    ECP_VALIDATE_RET( out_len != NULL );
    ECP_VALIDATE_RET( buf  != NULL );
    ECP_VALIDATE_RET( format == MBEDTLS_ECP_PF_UNCOMPRESSED ||
                      format == MBEDTLS_ECP_PF_COMPRESSED );

    if( blen < 2 )
        return( MBEDTLS_ERR_ECP_BAD_INPUT_DATA );

    if( ( ret = mbedtls_ecp_point_write_binary( grp, pt, format,
                    out_len, buf + 2, blen - 2) ) != 0 )
        return( ret );

    // Length
    MBEDTLS_PUT_UINT16_BE( *out_len, buf, 0 );
    *out_len += 2;

    return( 0 );
}

/*
 * Write the ECParameters record corresponding to a group (TLS 1.3)
 */
int mbedtls_ecp_tls13_write_group( const mbedtls_ecp_group *grp, size_t *out_len,
                         unsigned char *buf, size_t blen )
{
    const mbedtls_ecp_curve_info *curve_info;
    ECP_VALIDATE_RET( grp  != NULL );
    ECP_VALIDATE_RET( buf  != NULL );
    ECP_VALIDATE_RET( out_len != NULL );

    if( ( curve_info = mbedtls_ecp_curve_info_from_grp_id( grp->id ) ) == NULL )
        return( MBEDTLS_ERR_ECP_BAD_INPUT_DATA );

    *out_len = 2;
    if( blen < *out_len )
        return( MBEDTLS_ERR_ECP_BUFFER_TOO_SMALL );

    // Two bytes for named curve
    MBEDTLS_PUT_UINT16_BE( curve_info->tls_id, buf, 0 );

    return( 0 );
}

#endif /* MBEDTLS_ECP_C */

#endif /* MBEDTLS_SSL_PROTO_TLS1_3_EXPERIMENTAL */
=======

#endif /* MBEDTLS_SSL_TLS1_3_COMPATIBILITY_MODE */

#endif /* MBEDTLS_SSL_PROTO_TLS1_3 */
>>>>>>> 64bff9f2

#endif /* MBEDTLS_SSL_TLS_C */<|MERGE_RESOLUTION|>--- conflicted
+++ resolved
@@ -1581,7 +1581,6 @@
  */
 #if defined(MBEDTLS_SSL_TLS1_3_COMPATIBILITY_MODE)
 
-<<<<<<< HEAD
 #define SSL_WRITE_CCS_NEEDED     0
 #define SSL_WRITE_CCS_SKIP       1
 static int ssl_tls13_write_change_cipher_spec_coordinate( mbedtls_ssl_context *ssl )
@@ -1610,8 +1609,6 @@
 }
 
 #if !defined(MBEDTLS_SSL_USE_MPS)
-=======
->>>>>>> 64bff9f2
 static int ssl_tls13_write_change_cipher_spec_body( mbedtls_ssl_context *ssl,
                                                     unsigned char *buf,
                                                     unsigned char *end,
@@ -1625,7 +1622,6 @@
 
     return( 0 );
 }
-<<<<<<< HEAD
 #endif /* !MBEDTLS_SSL_USE_MPS */
 
 static int ssl_tls13_write_change_cipher_spec_postprocess( mbedtls_ssl_context *ssl )
@@ -1719,34 +1715,12 @@
         /* Update state */
         MBEDTLS_SSL_PROC_CHK( ssl_tls13_write_change_cipher_spec_postprocess( ssl ) );
     }
-=======
-
-int mbedtls_ssl_tls13_write_change_cipher_spec( mbedtls_ssl_context *ssl )
-{
-    int ret = MBEDTLS_ERR_ERROR_CORRUPTION_DETECTED;
-
-    MBEDTLS_SSL_DEBUG_MSG( 2, ( "=> write change cipher spec" ) );
-
-    MBEDTLS_SSL_PROC_CHK( mbedtls_ssl_flush_output( ssl ) );
-
-    /* Write CCS message */
-    MBEDTLS_SSL_PROC_CHK( ssl_tls13_write_change_cipher_spec_body(
-                              ssl, ssl->out_msg,
-                              ssl->out_msg + MBEDTLS_SSL_OUT_CONTENT_LEN,
-                              &ssl->out_msglen ) );
-
-    ssl->out_msgtype = MBEDTLS_SSL_MSG_CHANGE_CIPHER_SPEC;
-
-    /* Dispatch message */
-    MBEDTLS_SSL_PROC_CHK( mbedtls_ssl_write_record( ssl, 1 ) );
->>>>>>> 64bff9f2
 
 cleanup:
 
     MBEDTLS_SSL_DEBUG_MSG( 2, ( "<= write change cipher spec" ) );
     return( ret );
 }
-<<<<<<< HEAD
 #endif /* MBEDTLS_SSL_TLS1_3_COMPATIBILITY_MODE */
 
 #if defined(MBEDTLS_KEY_EXCHANGE_WITH_CERT_ENABLED)
@@ -2821,12 +2795,6 @@
 
 #endif /* MBEDTLS_ECP_C */
 
-#endif /* MBEDTLS_SSL_PROTO_TLS1_3_EXPERIMENTAL */
-=======
-
-#endif /* MBEDTLS_SSL_TLS1_3_COMPATIBILITY_MODE */
-
 #endif /* MBEDTLS_SSL_PROTO_TLS1_3 */
->>>>>>> 64bff9f2
 
 #endif /* MBEDTLS_SSL_TLS_C */
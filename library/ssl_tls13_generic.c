--- conflicted
+++ resolved
@@ -243,84 +243,6 @@
 }
 
 #if defined(MBEDTLS_KEY_EXCHANGE_WITH_CERT_ENABLED)
-<<<<<<< HEAD
-
-/*
- * mbedtls_ssl_tls13_write_sig_alg_ext( )
- *
- * enum {
- *    ....
- *   ecdsa_secp256r1_sha256( 0x0403 ),
- *   ecdsa_secp384r1_sha384( 0x0503 ),
- *   ecdsa_secp521r1_sha512( 0x0603 ),
- *    ....
- * } SignatureScheme;
- *
- * struct {
- *    SignatureScheme supported_signature_algorithms<2..2^16-2>;
- * } SignatureSchemeList;
- *
- * Only if we handle at least one key exchange that needs signatures.
- */
-int mbedtls_ssl_tls13_write_sig_alg_ext( mbedtls_ssl_context *ssl,
-                                         unsigned char *buf,
-                                         unsigned char *end,
-                                         size_t *out_len )
-{
-    unsigned char *p = buf;
-    unsigned char *supported_sig_alg; /* Start of supported_signature_algorithms */
-    size_t supported_sig_alg_len = 0; /* Length of supported_signature_algorithms */
-
-    *out_len = 0;
-
-    MBEDTLS_SSL_DEBUG_MSG( 3, ( "adding signature_algorithms extension" ) );
-
-    /* Check if we have space for header and length field:
-     * - extension_type         (2 bytes)
-     * - extension_data_length  (2 bytes)
-     * - supported_signature_algorithms_length   (2 bytes)
-     */
-    MBEDTLS_SSL_CHK_BUF_PTR( p, end, 6 );
-    p += 6;
-
-    /*
-     * Write supported_signature_algorithms
-     */
-    supported_sig_alg = p;
-    for( const uint16_t *sig_alg = ssl->conf->tls13_sig_algs;
-         *sig_alg != MBEDTLS_TLS1_3_SIG_NONE; sig_alg++ )
-    {
-        MBEDTLS_SSL_CHK_BUF_PTR( p, end, 2 );
-        MBEDTLS_PUT_UINT16_BE( *sig_alg, p, 0 );
-        p += 2;
-        MBEDTLS_SSL_DEBUG_MSG( 3, ( "signature scheme [%x]", *sig_alg ) );
-    }
-
-    /* Length of supported_signature_algorithms */
-    supported_sig_alg_len = p - supported_sig_alg;
-    if( supported_sig_alg_len == 0 )
-    {
-        MBEDTLS_SSL_DEBUG_MSG( 1, ( "No signature algorithms defined." ) );
-        return( MBEDTLS_ERR_SSL_INTERNAL_ERROR );
-    }
-
-    /* Write extension_type */
-    MBEDTLS_PUT_UINT16_BE( MBEDTLS_TLS_EXT_SIG_ALG, buf, 0 );
-    /* Write extension_data_length */
-    MBEDTLS_PUT_UINT16_BE( supported_sig_alg_len + 2, buf, 2 );
-    /* Write length of supported_signature_algorithms */
-    MBEDTLS_PUT_UINT16_BE( supported_sig_alg_len, buf, 4 );
-
-    /* Output the total length of signature algorithms extension. */
-    *out_len = p - buf;
-
-    ssl->handshake->extensions_present |= MBEDTLS_SSL_EXT_SIG_ALG;
-
-    return( 0 );
-}
-
-=======
->>>>>>> f51b79c2
 /*
  * STATE HANDLING: Read CertificateVerify
  */
@@ -394,19 +316,6 @@
     *verify_buffer_len = idx;
 }
 
-<<<<<<< HEAD
-static int ssl_tls13_sig_alg_is_offered( const mbedtls_ssl_context *ssl,
-                                         uint16_t sig_alg )
-{
-    const uint16_t *tls13_sig_alg = ssl->conf->tls13_sig_algs;
-
-    for( ; *tls13_sig_alg != MBEDTLS_TLS1_3_SIG_NONE ; tls13_sig_alg++ )
-    {
-        if( *tls13_sig_alg == sig_alg )
-            return( 1 );
-    }
-    return( 0 );
-}
 #endif /* MBEDTLS_KEY_EXCHANGE_WITH_CERT_ENABLED */
 
 /* Coordinate: Check whether a certificate verify message is expected.
@@ -440,8 +349,6 @@
  *       hold the transcript given the selected hash algorithm.
  *       No bounds-checking is done inside the function.
  */
-=======
->>>>>>> f51b79c2
 static int ssl_tls13_parse_certificate_verify( mbedtls_ssl_context *ssl,
                                                const unsigned char *buf,
                                                const unsigned char *end,
@@ -1754,7 +1661,6 @@
     size_t sig_alg_list_size; /* size of receive signature algorithms list */
     const unsigned char *p; /* pointer to individual signature algorithm */
     const unsigned char *end = buf + buf_len; /* end of buffer */
-    const uint16_t *sig_alg; /* iterate through configured signature schemes */
     int signature_scheme; /* store received signature algorithm scheme */
     uint32_t common_idx = 0; /* iterate through received_signature_schemes_list */
 
@@ -1780,15 +1686,10 @@
 
         MBEDTLS_SSL_DEBUG_MSG( 4, ( "received signature algorithm: 0x%x", signature_scheme ) );
 
-        for( sig_alg = ssl->conf->tls13_sig_algs;
-             *sig_alg != MBEDTLS_TLS1_3_SIG_NONE; sig_alg++ )
+        if( mbedtls_ssl_sig_alg_is_offered( ssl, signature_scheme ) )
         {
-            if( *sig_alg == signature_scheme )
-            {
-                ssl->handshake->received_signature_schemes_list[common_idx] = signature_scheme;
-                common_idx++;
-                break;
-            }
+            ssl->handshake->received_signature_schemes_list[common_idx] = signature_scheme;
+            common_idx++;
         }
     }
 
@@ -2372,15 +2273,6 @@
 #endif
 }
 #endif /* MBEDTLS_ZERO_RTT */
-
-#if defined(MBEDTLS_KEY_EXCHANGE_WITH_CERT_ENABLED)
-void mbedtls_ssl_conf_signature_algorithms( mbedtls_ssl_config *conf,
-                    const uint16_t *sig_algs )
-{
-    /* TODO: Add available algorithm check */
-    conf->tls13_sig_algs = sig_algs;
-}
-#endif /* MBEDTLS_KEY_EXCHANGE_WITH_CERT_ENABLED */
 
 /* Early Data Extension
  *

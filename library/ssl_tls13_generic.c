--- conflicted
+++ resolved
@@ -98,7 +98,6 @@
     MBEDTLS_SSL_PROC_CHK( mbedtls_mps_reader_commit( msg.handle ) );
     MBEDTLS_SSL_PROC_CHK( mbedtls_mps_read_consume( &ssl->mps->l4 ) );
 
-<<<<<<< HEAD
 cleanup:
 
     return( ret );
@@ -141,8 +140,6 @@
 }
 
 #else /* MBEDTLS_SSL_USE_MPS */
-=======
->>>>>>> 9eab5a6f
 int mbedtls_ssl_tls13_fetch_handshake_msg( mbedtls_ssl_context *ssl,
                                            unsigned hs_type,
                                            unsigned char **buf,
@@ -219,11 +216,8 @@
     return( ret );
 }
 
-<<<<<<< HEAD
 #endif /* MBEDTLS_SSL_USE_MPS */
 
-=======
->>>>>>> 9eab5a6f
 void mbedtls_ssl_tls13_add_hs_msg_to_checksum( mbedtls_ssl_context *ssl,
                                                unsigned hs_type,
                                                unsigned char const *msg,
@@ -588,11 +582,7 @@
 #if defined(MBEDTLS_X509_RSASSA_PSS_SUPPORT)
     if( sig_alg == MBEDTLS_PK_RSASSA_PSS )
     {
-<<<<<<< HEAD
         const mbedtls_md_info_t *md_info;
-=======
-        const mbedtls_md_info_t* md_info;
->>>>>>> 9eab5a6f
         rsassa_pss_options.mgf1_hash_id = md_alg;
         if( ( md_info = mbedtls_md_info_from_type( md_alg ) ) == NULL )
         {
@@ -1175,17 +1165,11 @@
                               ssl, MBEDTLS_SSL_HS_CERTIFICATE,
                               &buf, &buf_len ) );
 
-<<<<<<< HEAD
         /* Parse the certificate chain sent by the peer. */
         MBEDTLS_SSL_PROC_CHK( ssl_tls13_parse_certificate( ssl, buf,
                                                            buf + buf_len ) );
         /* Validate the certificate chain and set the verification results. */
         MBEDTLS_SSL_PROC_CHK( ssl_tls13_validate_certificate( ssl ) );
-=======
-    MBEDTLS_SSL_PROC_CHK( mbedtls_ssl_tls13_fetch_handshake_msg(
-                          ssl, MBEDTLS_SSL_HS_CERTIFICATE,
-                          &buf, &buf_len ) );
->>>>>>> 9eab5a6f
 
         mbedtls_ssl_tls13_add_hs_msg_to_checksum( ssl, MBEDTLS_SSL_HS_CERTIFICATE,
                                                   buf, buf_len );
@@ -1193,7 +1177,6 @@
         MBEDTLS_SSL_PROC_CHK( mbedtls_ssl_mps_hs_consume_full_hs_msg( ssl ) );
 #endif /* MBEDTLS_SSL_USE_MPS */
 
-<<<<<<< HEAD
     }
     else
 #endif /* MBEDTLS_KEY_EXCHANGE_ECDHE_ECDSA_ENABLED */
@@ -1207,10 +1190,6 @@
         MBEDTLS_SSL_DEBUG_MSG( 1, ( "should never happen" ) );
         ret = MBEDTLS_ERR_SSL_INTERNAL_ERROR;
     }
-=======
-    mbedtls_ssl_tls13_add_hs_msg_to_checksum( ssl, MBEDTLS_SSL_HS_CERTIFICATE,
-                                              buf, buf_len );
->>>>>>> 9eab5a6f
 
 cleanup:
 
@@ -1401,14 +1380,11 @@
     MBEDTLS_SSL_PROC_CHK( ssl_tls13_parse_finished_message( ssl, buf, buf + buf_len ) );
     mbedtls_ssl_tls13_add_hs_msg_to_checksum(
         ssl, MBEDTLS_SSL_HS_FINISHED, buf, buf_len );
-<<<<<<< HEAD
 
 #if defined(MBEDTLS_SSL_USE_MPS)
     MBEDTLS_SSL_PROC_CHK( mbedtls_ssl_mps_hs_consume_full_hs_msg( ssl ) );
 #endif /* MBEDTLS_SSL_USE_MPS */
 
-=======
->>>>>>> 9eab5a6f
     MBEDTLS_SSL_PROC_CHK( ssl_tls13_postprocess_finished_message( ssl ) );
 
 cleanup:
@@ -1603,78 +1579,10 @@
  * STATE HANDLING: Write ChangeCipherSpec
  *
  */
-<<<<<<< HEAD
-
 #if defined(MBEDTLS_SSL_TLS1_3_COMPATIBILITY_MODE)
-
- /* Main entry point; orchestrates the other functions */
-int mbedtls_ssl_tls13_write_change_cipher_spec_process( mbedtls_ssl_context *ssl );
 
 #define SSL_WRITE_CCS_NEEDED     0
 #define SSL_WRITE_CCS_SKIP       1
-static int ssl_tls13_write_change_cipher_spec_coordinate( mbedtls_ssl_context *ssl );
-
-#if !defined(MBEDTLS_SSL_USE_MPS)
-static int ssl_tls13_write_change_cipher_spec_write( mbedtls_ssl_context *ssl,
-    unsigned char *buf,
-    size_t buf_len,
-    size_t *out_len );
-#endif /* !MBEDTLS_SSL_USE_MPS */
-static int ssl_tls13_write_change_cipher_spec_postprocess( mbedtls_ssl_context *ssl );
-
-
-/*
- * Implementation
- */
-
-int mbedtls_ssl_tls13_write_change_cipher_spec_process( mbedtls_ssl_context *ssl )
-{
-    int ret;
-
-    MBEDTLS_SSL_DEBUG_MSG( 2, ( "=> write change cipher spec" ) );
-
-    MBEDTLS_SSL_PROC_CHK_NEG( ssl_tls13_write_change_cipher_spec_coordinate( ssl ) );
-
-    if( ret == SSL_WRITE_CCS_NEEDED )
-    {
-#if defined(MBEDTLS_SSL_USE_MPS)
-
-        MBEDTLS_SSL_PROC_CHK( mbedtls_mps_flush( &ssl->mps->l4 ) );
-        MBEDTLS_SSL_PROC_CHK( mbedtls_mps_write_ccs( &ssl->mps->l4 ) );
-        MBEDTLS_SSL_PROC_CHK( mbedtls_mps_dispatch( &ssl->mps->l4 ) );
-        MBEDTLS_SSL_PROC_CHK( ssl_tls13_write_change_cipher_spec_postprocess( ssl ) );
-
-#else /* MBEDTLS_SSL_USE_MPS */
-        /* Make sure we can write a new message. */
-        MBEDTLS_SSL_PROC_CHK( mbedtls_ssl_flush_output( ssl ) );
-
-        /* Write CCS message */
-        MBEDTLS_SSL_PROC_CHK( ssl_tls13_write_change_cipher_spec_write( ssl, ssl->out_msg,
-            MBEDTLS_SSL_OUT_CONTENT_LEN,
-            &ssl->out_msglen ) );
-
-        ssl->out_msgtype = MBEDTLS_SSL_MSG_CHANGE_CIPHER_SPEC;
-
-        /* Update state */
-        MBEDTLS_SSL_PROC_CHK( ssl_tls13_write_change_cipher_spec_postprocess( ssl ) );
-
-        /* Dispatch message */
-        MBEDTLS_SSL_PROC_CHK( mbedtls_ssl_write_record( ssl, SSL_FORCE_FLUSH ) );
-
-#endif /* MBEDTLS_SSL_USE_MPS */
-    }
-    else
-    {
-        /* Update state */
-        MBEDTLS_SSL_PROC_CHK( ssl_tls13_write_change_cipher_spec_postprocess( ssl ) );
-    }
-
-cleanup:
-
-    MBEDTLS_SSL_DEBUG_MSG( 2, ( "<= write change cipher spec" ) );
-    return( ret );
-}
-
 static int ssl_tls13_write_change_cipher_spec_coordinate( mbedtls_ssl_context *ssl )
 {
 #if !defined(MBEDTLS_SSL_SRV_C)
@@ -1701,21 +1609,17 @@
 }
 
 #if !defined(MBEDTLS_SSL_USE_MPS)
-static int ssl_tls13_write_change_cipher_spec_write( mbedtls_ssl_context *ssl,
-                                                     unsigned char *buf,
-                                                     size_t buf_len,
-                                                     size_t *out_len )
+static int ssl_tls13_write_change_cipher_spec_body( mbedtls_ssl_context *ssl,
+                                                    unsigned char *buf,
+                                                    unsigned char *end,
+                                                    size_t *olen )
 {
     ((void) ssl);
 
-    if( buf_len < 1 )
-    {
-        MBEDTLS_SSL_DEBUG_MSG( 1, ( "buffer too small" ) );
-        return( MBEDTLS_ERR_SSL_ALLOC_FAILED );
-    }
-
+    MBEDTLS_SSL_CHK_BUF_PTR( buf, end, 1 );
     buf[0] = 1;
-    *out_len = 1;
+    *olen = 1;
+
     return( 0 );
 }
 #endif /* !MBEDTLS_SSL_USE_MPS */
@@ -1767,6 +1671,55 @@
 #endif /* MBEDTLS_SSL_CLI_C */
 
     return( 0 );
+}
+
+int mbedtls_ssl_tls13_write_change_cipher_spec_process( mbedtls_ssl_context *ssl )
+{
+    int ret;
+
+    MBEDTLS_SSL_DEBUG_MSG( 2, ( "=> write change cipher spec" ) );
+
+    MBEDTLS_SSL_PROC_CHK_NEG( ssl_tls13_write_change_cipher_spec_coordinate( ssl ) );
+
+    if( ret == SSL_WRITE_CCS_NEEDED )
+    {
+#if defined(MBEDTLS_SSL_USE_MPS)
+
+        MBEDTLS_SSL_PROC_CHK( mbedtls_mps_flush( &ssl->mps->l4 ) );
+        MBEDTLS_SSL_PROC_CHK( mbedtls_mps_write_ccs( &ssl->mps->l4 ) );
+        MBEDTLS_SSL_PROC_CHK( mbedtls_mps_dispatch( &ssl->mps->l4 ) );
+        MBEDTLS_SSL_PROC_CHK( ssl_tls13_write_change_cipher_spec_postprocess( ssl ) );
+
+#else /* MBEDTLS_SSL_USE_MPS */
+        /* Make sure we can write a new message. */
+        MBEDTLS_SSL_PROC_CHK( mbedtls_ssl_flush_output( ssl ) );
+
+        /* Write CCS message */
+        MBEDTLS_SSL_PROC_CHK( ssl_tls13_write_change_cipher_spec_body(
+                                  ssl, ssl->out_msg,
+                                  ssl->out_msg + MBEDTLS_SSL_OUT_CONTENT_LEN,
+                                  &ssl->out_msglen ) );
+
+        ssl->out_msgtype = MBEDTLS_SSL_MSG_CHANGE_CIPHER_SPEC;
+
+        /* Update state */
+        MBEDTLS_SSL_PROC_CHK( ssl_tls13_write_change_cipher_spec_postprocess( ssl ) );
+
+        /* Dispatch message */
+        MBEDTLS_SSL_PROC_CHK( mbedtls_ssl_write_record( ssl, SSL_FORCE_FLUSH ) );
+
+#endif /* MBEDTLS_SSL_USE_MPS */
+    }
+    else
+    {
+        /* Update state */
+        MBEDTLS_SSL_PROC_CHK( ssl_tls13_write_change_cipher_spec_postprocess( ssl ) );
+    }
+
+cleanup:
+
+    MBEDTLS_SSL_DEBUG_MSG( 2, ( "<= write change cipher spec" ) );
+    return( ret );
 }
 #endif /* MBEDTLS_SSL_TLS1_3_COMPATIBILITY_MODE */
 
@@ -2841,50 +2794,6 @@
 }
 
 #endif /* MBEDTLS_ECP_C */
-=======
-#if defined(MBEDTLS_SSL_TLS1_3_COMPATIBILITY_MODE)
-
-static int ssl_tls13_write_change_cipher_spec_body( mbedtls_ssl_context *ssl,
-                                                    unsigned char *buf,
-                                                    unsigned char *end,
-                                                    size_t *olen )
-{
-    ((void) ssl);
-
-    MBEDTLS_SSL_CHK_BUF_PTR( buf, end, 1 );
-    buf[0] = 1;
-    *olen = 1;
-
-    return( 0 );
-}
-
-int mbedtls_ssl_tls13_write_change_cipher_spec( mbedtls_ssl_context *ssl )
-{
-    int ret = MBEDTLS_ERR_ERROR_CORRUPTION_DETECTED;
-
-    MBEDTLS_SSL_DEBUG_MSG( 2, ( "=> write change cipher spec" ) );
-
-    MBEDTLS_SSL_PROC_CHK( mbedtls_ssl_flush_output( ssl ) );
-
-    /* Write CCS message */
-    MBEDTLS_SSL_PROC_CHK( ssl_tls13_write_change_cipher_spec_body(
-                              ssl, ssl->out_msg,
-                              ssl->out_msg + MBEDTLS_SSL_OUT_CONTENT_LEN,
-                              &ssl->out_msglen ) );
-
-    ssl->out_msgtype = MBEDTLS_SSL_MSG_CHANGE_CIPHER_SPEC;
-
-    /* Dispatch message */
-    MBEDTLS_SSL_PROC_CHK( mbedtls_ssl_write_record( ssl, 1 ) );
-
-cleanup:
-
-    MBEDTLS_SSL_DEBUG_MSG( 2, ( "<= write change cipher spec" ) );
-    return( ret );
-}
-
-#endif /* MBEDTLS_SSL_TLS1_3_COMPATIBILITY_MODE */
->>>>>>> 9eab5a6f
 
 #endif /* MBEDTLS_SSL_PROTO_TLS1_3_EXPERIMENTAL */
 

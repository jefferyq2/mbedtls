--- conflicted
+++ resolved
@@ -34,7 +34,6 @@
 #include <string.h>
 
 #include "ssl_misc.h"
-<<<<<<< HEAD
 #include "ssl_tls13_keys.h"
 #if defined(MBEDTLS_SSL_USE_MPS)
 #include "mps_all.h"
@@ -99,12 +98,6 @@
 {
     int ret;
     mbedtls_mps_handshake_in msg;
-=======
-#include <mbedtls/debug.h>
-#include <mbedtls/oid.h>
-#include <mbedtls/platform.h>
-
->>>>>>> f93cbd26
 
     MBEDTLS_SSL_PROC_CHK( mbedtls_mps_read_handshake( &ssl->mps->l4,
                                                       &msg ) );
@@ -574,7 +567,6 @@
 #endif /* MBEDTLS_KEY_EXCHANGE_WITH_CERT_ENABLED */
 
 /*
-<<<<<<< HEAD
  * The ssl_create_verify_structure() creates the verify structure.
  * As input, it requires the transcript hash.
  *
@@ -1497,10 +1489,6 @@
  *
  */
 
-/*
- * Implementation
- */
-
 /* Coordination: Check if a certificate is expected.
  * Returns a negative error code on failure, and otherwise
  * SSL_CERTIFICATE_EXPECTED or
@@ -1567,1290 +1555,6 @@
     return( SSL_CERTIFICATE_EXPECTED );
 #endif /* !MBEDTLS_KEY_EXCHANGE_ECDHE_ECDSA_ENABLED */
 }
-
-#if defined(MBEDTLS_KEY_EXCHANGE_ECDHE_ECDSA_ENABLED)
-/* Write certificate message based on the configured certificate */
-static int ssl_read_certificate_parse( mbedtls_ssl_context* ssl,
-                                       unsigned char const* buf,
-                                       size_t buflen )
-{
-    int ret;
-    size_t i, n, certificate_request_context_len;
-
-#if defined(MBEDTLS_SSL_SRV_C)
-    int authmode = ssl->conf->authmode;
-
-    if( ssl->conf->endpoint == MBEDTLS_SSL_IS_SERVER )
-    {
-        /* read certificate request context length */
-        certificate_request_context_len = (size_t) buf[0];
-
-        /* verify message length */
-        if( buflen < 3 + certificate_request_context_len + 1 )
-        {
-            MBEDTLS_SSL_DEBUG_MSG( 1, ( "bad certificate message" ) );
-            MBEDTLS_SSL_PEND_FATAL_ALERT( MBEDTLS_SSL_ALERT_MSG_DECODE_ERROR,
-                                          MBEDTLS_ERR_SSL_DECODE_ERROR );
-            return( MBEDTLS_ERR_SSL_DECODE_ERROR );
-        }
-
-        /* check whether we got an empty certificate message */
-        if( memcmp( buf + 1 + certificate_request_context_len , "\0\0\0", 3 ) == 0 )
-        {
-            MBEDTLS_SSL_DEBUG_MSG( 1, ( "client has no certificate - empty certificate message received" ) );
-
-            ssl->session_negotiate->verify_result = MBEDTLS_X509_BADCERT_MISSING;
-            if( authmode == MBEDTLS_SSL_VERIFY_OPTIONAL )
-                return( 0 );
-            else
-            {
-                MBEDTLS_SSL_DEBUG_MSG( 1, ( "client certificate required" ) );
-                MBEDTLS_SSL_PEND_FATAL_ALERT( MBEDTLS_SSL_ALERT_MSG_CERT_REQUIRED,
-                                              MBEDTLS_ERR_SSL_NO_CLIENT_CERTIFICATE );
-                return( MBEDTLS_ERR_SSL_NO_CLIENT_CERTIFICATE );
-            }
-        }
-    }
-#endif /* MBEDTLS_SSL_SRV_C */
-
-    if( buflen < 3 + 3 )
-    {
-        MBEDTLS_SSL_DEBUG_MSG( 1, ( "bad certificate message" ) );
-        MBEDTLS_SSL_PEND_FATAL_ALERT( MBEDTLS_SSL_ALERT_MSG_DECODE_ERROR,
-                                      MBEDTLS_ERR_SSL_DECODE_ERROR );
-        return( MBEDTLS_ERR_SSL_DECODE_ERROR );
-    }
-
-    i = 0;
-
-    /* length information of certificate_request_context */
-    certificate_request_context_len = buf[i + 1];
-
-    /* skip certificate_request_context */
-    i += certificate_request_context_len + 1;
-
-    n = ( buf[i + 1] << 8 ) | buf[i + 2];
-
-    if( buf[i] != 0 ||
-        buflen != ( n + 3 + certificate_request_context_len + 1 ) )
-    {
-        MBEDTLS_SSL_DEBUG_MSG( 1, ( "bad certificate message" ) );
-        MBEDTLS_SSL_PEND_FATAL_ALERT( MBEDTLS_SSL_ALERT_MSG_DECODE_ERROR,
-                                      MBEDTLS_ERR_SSL_DECODE_ERROR );
-        return( MBEDTLS_ERR_SSL_DECODE_ERROR );
-    }
-
-    /* In case we tried to reuse a session but it failed */
-    if( ssl->session_negotiate->peer_cert != NULL )
-    {
-        mbedtls_x509_crt_free( ssl->session_negotiate->peer_cert );
-        mbedtls_free( ssl->session_negotiate->peer_cert );
-    }
-
-    if( ( ssl->session_negotiate->peer_cert = mbedtls_calloc( 1,
-                                                              sizeof( mbedtls_x509_crt ) ) ) == NULL )
-    {
-        MBEDTLS_SSL_DEBUG_MSG( 1, ( "alloc( %" MBEDTLS_PRINTF_SIZET " bytes ) failed",
-                                    sizeof( mbedtls_x509_crt ) ) );
-        MBEDTLS_SSL_PEND_FATAL_ALERT( MBEDTLS_SSL_ALERT_MSG_INTERNAL_ERROR,
-                                      MBEDTLS_ERR_SSL_ALLOC_FAILED );
-        return( MBEDTLS_ERR_SSL_ALLOC_FAILED );
-    }
-
-    mbedtls_x509_crt_init( ssl->session_negotiate->peer_cert );
-
-    i += 3;
-
-    while ( i < buflen )
-    {
-        if( buf[i] != 0 )
-        {
-            MBEDTLS_SSL_DEBUG_MSG( 1, ( "bad certificate message" ) );
-            MBEDTLS_SSL_PEND_FATAL_ALERT( MBEDTLS_SSL_ALERT_MSG_HANDSHAKE_FAILURE,
-                                          MBEDTLS_ERR_SSL_HANDSHAKE_FAILURE );
-            return( MBEDTLS_ERR_SSL_HANDSHAKE_FAILURE );
-        }
-
-        n = ( ( unsigned int )buf[i + 1] << 8 )
-            | ( unsigned int )buf[i + 2];
-        i += 3;
-
-        if( n < 128 || i + n > buflen )
-        {
-            MBEDTLS_SSL_DEBUG_MSG( 1, ( "bad certificate message" ) );
-            MBEDTLS_SSL_PEND_FATAL_ALERT( MBEDTLS_SSL_ALERT_MSG_DECODE_ERROR,
-                                          MBEDTLS_ERR_SSL_DECODE_ERROR );
-            return( MBEDTLS_ERR_SSL_DECODE_ERROR );
-        }
-
-        ret = mbedtls_x509_crt_parse_der( ssl->session_negotiate->peer_cert,
-                                          buf + i, n );
-
-        switch( ret )
-        {
-            case 0: /*ok*/
-            case MBEDTLS_ERR_X509_UNKNOWN_SIG_ALG + MBEDTLS_ERR_OID_NOT_FOUND:
-                /* Ignore certificate with an unknown algorithm: maybe a
-                   prior certificate was already trusted. */
-                break;
-
-            case MBEDTLS_ERR_X509_ALLOC_FAILED:
-                MBEDTLS_SSL_PEND_FATAL_ALERT( MBEDTLS_SSL_ALERT_MSG_INTERNAL_ERROR,
-                                              MBEDTLS_ERR_X509_ALLOC_FAILED );
-                MBEDTLS_SSL_DEBUG_RET( 1, " mbedtls_x509_crt_parse_der", ret );
-                return( ret );
-
-            case MBEDTLS_ERR_X509_UNKNOWN_VERSION:
-                MBEDTLS_SSL_PEND_FATAL_ALERT( MBEDTLS_SSL_ALERT_MSG_UNSUPPORTED_CERT,
-                                              MBEDTLS_ERR_X509_UNKNOWN_VERSION );
-                MBEDTLS_SSL_DEBUG_RET( 1, " mbedtls_x509_crt_parse_der", ret );
-                return( ret );
-
-            default:
-                MBEDTLS_SSL_PEND_FATAL_ALERT( MBEDTLS_SSL_ALERT_MSG_BAD_CERT,
-                                              ret );
-                MBEDTLS_SSL_DEBUG_RET( 1, " mbedtls_x509_crt_parse_der", ret );
-                return( ret );
-        }
-
-        i += n;
-
-        /* length information of certificate extensions */
-        n = ( buf[i] << 8 ) | buf[i + 1];
-
-        /* we ignore the certificate extension right now */
-        i += 2 + n;
-    }
-
-    MBEDTLS_SSL_DEBUG_CRT( 3, "peer certificate", ssl->session_negotiate->peer_cert );
-
-    return( 0 );
-}
-#endif /* MBEDTLS_KEY_EXCHANGE_ECDHE_ECDSA_ENABLED */
-
-#if defined(MBEDTLS_KEY_EXCHANGE_ECDHE_ECDSA_ENABLED)
-static int ssl_read_certificate_validate( mbedtls_ssl_context* ssl )
-{
-    int ret = 0;
-    int authmode = ssl->conf->authmode;
-    mbedtls_x509_crt* ca_chain;
-    mbedtls_x509_crl* ca_crl;
-
-    /* If SNI was used, overwrite authentication mode
-     * from the configuration. */
-#if defined(MBEDTLS_SSL_SERVER_NAME_INDICATION)
-    if( ssl->handshake->sni_authmode != MBEDTLS_SSL_VERIFY_UNSET )
-        authmode = ssl->handshake->sni_authmode;
-#endif
-
-    /*
-     * If the client hasn't sent a certificate ( i.e. it sent
-     * an empty certificate chain ), this is reflected in the peer CRT
-     * structure being unset.
-     * Check for that and handle it depending on the
-     * server's authentication mode.
-     */
-#if defined(MBEDTLS_SSL_SRV_C)
-    if( ssl->conf->endpoint == MBEDTLS_SSL_IS_SERVER &&
-        ssl->session_negotiate->peer_cert == NULL )
-    {
-        MBEDTLS_SSL_DEBUG_MSG( 1, ( "client has no certificate" ) );
-
-        /* The client was asked for a certificate but didn't send
-           one. The client should know what's going on, so we
-           don't send an alert. */
-
-        /* Note that for authmode == VERIFY_NONE we don't end up in this
-         * routine in the first place, because ssl_read_certificate_coordinate
-         * will return CERTIFICATE_SKIP. */
-        ssl->session_negotiate->verify_result = MBEDTLS_X509_BADCERT_MISSING;
-        if( authmode == MBEDTLS_SSL_VERIFY_OPTIONAL )
-            return( 0 );
-        else
-            return( MBEDTLS_ERR_SSL_NO_CLIENT_CERTIFICATE );
-    }
-#endif /* MBEDTLS_SSL_SRV_C */
-
-
-    if( authmode == MBEDTLS_SSL_VERIFY_NONE )
-    {
-        /* NOTE: This happens on client-side only, with the
-         * server-side case of VERIFY_NONE being handled earlier
-         * and leading to `ssl->verify_result` being set to
-         * MBEDTLS_X509_BADCERT_SKIP_VERIFY --
-         * is this difference intentional? */
-        return( 0 );
-    }
-
-#if defined(MBEDTLS_SSL_SERVER_NAME_INDICATION)
-    if( ssl->handshake->sni_ca_chain != NULL )
-    {
-        ca_chain = ssl->handshake->sni_ca_chain;
-        ca_crl = ssl->handshake->sni_ca_crl;
-    }
-    else
-#endif /* MBEDTLS_SSL_SERVER_NAME_INDICATION */
-    {
-        ca_chain = ssl->conf->ca_chain;
-        ca_crl = ssl->conf->ca_crl;
-    }
-
-    /*
-     * Main check: verify certificate
-     */
-    ret = mbedtls_x509_crt_verify_with_profile(
-        ssl->session_negotiate->peer_cert,
-        ca_chain, ca_crl,
-        ssl->conf->cert_profile,
-        ssl->hostname,
-        &ssl->session_negotiate->verify_result,
-        ssl->conf->f_vrfy, ssl->conf->p_vrfy );
-
-    if( ret != 0 )
-    {
-        MBEDTLS_SSL_DEBUG_RET( 1, "x509_verify_cert", ret );
-    }
-
-    /*
-     * Secondary checks: always done, but change 'ret' only if it was 0
-     */
-
-#if defined(MBEDTLS_ECP_C)
-    {
-        const mbedtls_pk_context* pk = &ssl->session_negotiate->peer_cert->pk;
-
-        /* If certificate uses an EC key, make sure the curve is OK */
-        if( mbedtls_pk_can_do( pk, MBEDTLS_PK_ECKEY ) &&
-            mbedtls_ssl_check_curve( ssl, mbedtls_pk_ec( *pk )->grp.id ) != 0 )
-        {
-            ssl->session_negotiate->verify_result |= MBEDTLS_X509_BADCERT_BAD_KEY;
-
-            MBEDTLS_SSL_DEBUG_MSG( 1, ( "bad certificate ( EC key curve )" ) );
-            if( ret == 0 )
-                ret = MBEDTLS_ERR_SSL_BAD_CERTIFICATE;
-        }
-    }
-#endif /* MBEDTLS_ECP_C */
-
-    if( mbedtls_ssl_check_cert_usage( ssl->session_negotiate->peer_cert,
-                                      ssl->handshake->key_exchange,     /*		ciphersuite_info, */
-                                      !ssl->conf->endpoint,
-                                      &ssl->session_negotiate->verify_result ) != 0 )
-    {
-        MBEDTLS_SSL_DEBUG_MSG( 1, ( "bad certificate ( usage extensions )" ) );
-        if( ret == 0 )
-            ret = MBEDTLS_ERR_SSL_BAD_CERTIFICATE;
-    }
-
-    /* mbedtls_x509_crt_verify_with_profile is supposed to report a
-     * verification failure through MBEDTLS_ERR_X509_CERT_VERIFY_FAILED,
-     * with details encoded in the verification flags. All other kinds
-     * of error codes, including those from the user provided f_vrfy
-     * functions, are treated as fatal and lead to a failure of
-     * ssl_parse_certificate even if verification was optional. */
-    if( authmode == MBEDTLS_SSL_VERIFY_OPTIONAL &&
-        ( ret == MBEDTLS_ERR_X509_CERT_VERIFY_FAILED ||
-          ret == MBEDTLS_ERR_SSL_BAD_CERTIFICATE ) )
-    {
-        ret = 0;
-    }
-
-    if( ca_chain == NULL && authmode == MBEDTLS_SSL_VERIFY_REQUIRED )
-    {
-        MBEDTLS_SSL_DEBUG_MSG( 1, ( "got no CA chain" ) );
-        ret = MBEDTLS_ERR_SSL_CA_CHAIN_REQUIRED;
-    }
-
-    if( ret != 0 )
-    {
-        /* The certificate may have been rejected for several reasons.
-           Pick one and send the corresponding alert. Which alert to send
-           may be a subject of debate in some cases. */
-        if( ssl->session_negotiate->verify_result & MBEDTLS_X509_BADCERT_OTHER )
-            MBEDTLS_SSL_PEND_FATAL_ALERT( MBEDTLS_SSL_ALERT_MSG_ACCESS_DENIED, ret );
-        else if( ssl->session_negotiate->verify_result & MBEDTLS_X509_BADCERT_CN_MISMATCH )
-            MBEDTLS_SSL_PEND_FATAL_ALERT( MBEDTLS_SSL_ALERT_MSG_BAD_CERT, ret );
-        else if( ssl->session_negotiate->verify_result & MBEDTLS_X509_BADCERT_KEY_USAGE )
-            MBEDTLS_SSL_PEND_FATAL_ALERT( MBEDTLS_SSL_ALERT_MSG_UNSUPPORTED_CERT, ret );
-        else if( ssl->session_negotiate->verify_result & MBEDTLS_X509_BADCERT_EXT_KEY_USAGE )
-            MBEDTLS_SSL_PEND_FATAL_ALERT( MBEDTLS_SSL_ALERT_MSG_UNSUPPORTED_CERT, ret );
-        else if( ssl->session_negotiate->verify_result & MBEDTLS_X509_BADCERT_NS_CERT_TYPE )
-            MBEDTLS_SSL_PEND_FATAL_ALERT( MBEDTLS_SSL_ALERT_MSG_UNSUPPORTED_CERT, ret );
-        else if( ssl->session_negotiate->verify_result & MBEDTLS_X509_BADCERT_BAD_PK )
-            MBEDTLS_SSL_PEND_FATAL_ALERT( MBEDTLS_SSL_ALERT_MSG_UNSUPPORTED_CERT, ret );
-        else if( ssl->session_negotiate->verify_result & MBEDTLS_X509_BADCERT_BAD_KEY )
-            MBEDTLS_SSL_PEND_FATAL_ALERT( MBEDTLS_SSL_ALERT_MSG_UNSUPPORTED_CERT, ret );
-        else if( ssl->session_negotiate->verify_result & MBEDTLS_X509_BADCERT_EXPIRED )
-            MBEDTLS_SSL_PEND_FATAL_ALERT( MBEDTLS_SSL_ALERT_MSG_CERT_EXPIRED, ret );
-        else if( ssl->session_negotiate->verify_result & MBEDTLS_X509_BADCERT_REVOKED )
-            MBEDTLS_SSL_PEND_FATAL_ALERT( MBEDTLS_SSL_ALERT_MSG_CERT_REVOKED, ret );
-        else if( ssl->session_negotiate->verify_result & MBEDTLS_X509_BADCERT_NOT_TRUSTED )
-            MBEDTLS_SSL_PEND_FATAL_ALERT( MBEDTLS_SSL_ALERT_MSG_UNKNOWN_CA, ret );
-        else
-            MBEDTLS_SSL_PEND_FATAL_ALERT( MBEDTLS_SSL_ALERT_MSG_CERT_UNKNOWN, ret );
-    }
-
-#if defined(MBEDTLS_DEBUG_C)
-    if( ssl->session_negotiate->verify_result != 0 )
-    {
-        MBEDTLS_SSL_DEBUG_MSG( 3, ( "! Certificate verification flags %x",
-                                    ssl->session_negotiate->verify_result ) );
-    }
-    else
-    {
-        MBEDTLS_SSL_DEBUG_MSG( 3, ( "Certificate verification flags clear" ) );
-    }
-#endif /* MBEDTLS_DEBUG_C */
-
-    return( ret );
-}
-#endif /* MBEDTLS_KEY_EXCHANGE_ECDHE_ECDSA_ENABLED */
-
-static int ssl_read_certificate_postprocess( mbedtls_ssl_context* ssl )
-{
-#if defined(MBEDTLS_SSL_SRV_C)
-    if( ssl->conf->endpoint == MBEDTLS_SSL_IS_SERVER )
-    {
-        mbedtls_ssl_handshake_set_state( ssl, MBEDTLS_SSL_CLIENT_CERTIFICATE_VERIFY );
-    }
-    else
-#endif /* MBEDTLS_SSL_SRV_C */
-    {
-        mbedtls_ssl_handshake_set_state( ssl, MBEDTLS_SSL_CERTIFICATE_VERIFY );
-    }
-    return( 0 );
-}
-
-int mbedtls_ssl_read_certificate_process( mbedtls_ssl_context* ssl )
-{
-    int ret;
-    MBEDTLS_SSL_DEBUG_MSG( 2, ( "=> parse certificate" ) );
-
-    /* Coordination:
-     * Check if we expect a certificate, and if yes,
-     * check if a non-empty certificate has been sent. */
-    MBEDTLS_SSL_PROC_CHK_NEG( ssl_read_certificate_coordinate( ssl ) );
-#if defined(MBEDTLS_KEY_EXCHANGE_ECDHE_ECDSA_ENABLED)
-    if( ret == SSL_CERTIFICATE_EXPECTED )
-    {
-        unsigned char *buf;
-        size_t buflen;
-
-        MBEDTLS_SSL_PROC_CHK( mbedtls_ssl_tls1_3_fetch_handshake_msg( ssl,
-                                          MBEDTLS_SSL_HS_CERTIFICATE,
-                                          &buf, &buflen ) );
-
-        /* Parse the certificate chain sent by the peer. */
-        MBEDTLS_SSL_PROC_CHK( ssl_read_certificate_parse( ssl, buf, buflen ) );
-        /* Validate the certificate chain and set the verification results. */
-        MBEDTLS_SSL_PROC_CHK( ssl_read_certificate_validate( ssl ) );
-
-        mbedtls_ssl_tls1_3_add_hs_msg_to_checksum(
-            ssl, MBEDTLS_SSL_HS_CERTIFICATE, buf, buflen );
-#if defined(MBEDTLS_SSL_USE_MPS)
-        MBEDTLS_SSL_PROC_CHK( mbedtls_ssl_mps_hs_consume_full_hs_msg( ssl ) );
-#endif /* MBEDTLS_SSL_USE_MPS */
-
-    }
-    else
-#endif /* MBEDTLS_KEY_EXCHANGE_ECDHE_ECDSA_ENABLED */
-    if( ret == SSL_CERTIFICATE_SKIP )
-    {
-        MBEDTLS_SSL_DEBUG_MSG( 2, ( "<= skip parse certificate" ) );
-    }
-    else
-    {
-        MBEDTLS_SSL_DEBUG_MSG( 1, ( "should never happen" ) );
-        return( MBEDTLS_ERR_SSL_INTERNAL_ERROR );
-    }
-
-    /* Update state */
-    MBEDTLS_SSL_PROC_CHK( ssl_read_certificate_postprocess( ssl ) );
-
-cleanup:
-
-    MBEDTLS_SSL_DEBUG_MSG( 2, ( "<= parse certificate" ) );
-    return( ret );
-}
-
-void mbedtls_ssl_handshake_wrapup_tls13( mbedtls_ssl_context *ssl )
-{
-
-    MBEDTLS_SSL_DEBUG_MSG( 3, ( "=> handshake wrapup" ) );
-
-
-    /*
-     * Free the previous session and switch in the current one
-     */
-    if( ssl->session )
-    {
-
-        mbedtls_ssl_session_free( ssl->session );
-        mbedtls_free( ssl->session );
-    }
-    ssl->session = ssl->session_negotiate;
-    ssl->session_negotiate = NULL;
-
-    MBEDTLS_SSL_DEBUG_MSG( 3, ( "<= handshake wrapup" ) );
-}
-/*
- *
- * STATE HANDLING: Outgoing Finished
- *
- */
-
-/*
- * Overview
- */
-
-/* Main entry point: orchestrates the other functions */
-int mbedtls_ssl_finished_out_process( mbedtls_ssl_context* ssl );
-
-static int ssl_finished_out_prepare( mbedtls_ssl_context* ssl );
-static int ssl_finished_out_write( mbedtls_ssl_context* ssl,
-                                   unsigned char* buf,
-                                   size_t buflen,
-                                   size_t* olen );
-static int ssl_finished_out_postprocess( mbedtls_ssl_context* ssl );
-
-
-/*
- * Implementation
- */
-
-
-int mbedtls_ssl_finished_out_process( mbedtls_ssl_context* ssl )
-{
-    int ret;
-    unsigned char *buf;
-    size_t buf_len, msg_len;
-
-    MBEDTLS_SSL_DEBUG_MSG( 2, ( "=> write finished" ) );
-
-    if( !ssl->handshake->state_local.finished_out.preparation_done )
-    {
-        MBEDTLS_SSL_PROC_CHK( ssl_finished_out_prepare( ssl ) );
-        ssl->handshake->state_local.finished_out.preparation_done = 1;
-    }
-
-    MBEDTLS_SSL_PROC_CHK( mbedtls_ssl_tls13_start_handshake_msg( ssl,
-                         MBEDTLS_SSL_HS_FINISHED, &buf, &buf_len ) );
-
-    MBEDTLS_SSL_PROC_CHK( ssl_finished_out_write(
-                              ssl, buf, buf_len, &msg_len ) );
-
-    mbedtls_ssl_tls1_3_add_hs_msg_to_checksum(
-        ssl, MBEDTLS_SSL_HS_FINISHED, buf, msg_len );
-
-    MBEDTLS_SSL_PROC_CHK( ssl_finished_out_postprocess( ssl ) );
-    MBEDTLS_SSL_PROC_CHK( mbedtls_ssl_tls13_finish_handshake_msg(
-                              ssl, buf_len, msg_len ) );
-    MBEDTLS_SSL_PROC_CHK( mbedtls_ssl_flush_output( ssl ) );
-
-cleanup:
-
-    MBEDTLS_SSL_DEBUG_MSG( 2, ( "<= write finished" ) );
-    return( ret );
-}
-
-static int ssl_finished_out_prepare( mbedtls_ssl_context* ssl )
-{
-    int ret;
-
-    /* Compute transcript of handshake up to now. */
-    ret = mbedtls_ssl_tls1_3_calc_finished( ssl,
-                    ssl->handshake->state_local.finished_out.digest,
-                    sizeof( ssl->handshake->state_local.finished_out.digest ),
-                    &ssl->handshake->state_local.finished_out.digest_len,
-                    ssl->conf->endpoint );
-
-    if( ret != 0 )
-    {
-         MBEDTLS_SSL_DEBUG_RET( 1, "calc_finished failed", ret );
-        return( ret );
-    }
-
-    return( 0 );
-}
-
-static int ssl_finished_out_postprocess( mbedtls_ssl_context* ssl )
-{
-    int ret = 0;
-
-#if defined(MBEDTLS_SSL_CLI_C)
-    if( ssl->conf->endpoint == MBEDTLS_SSL_IS_CLIENT )
-    {
-        /* Compute resumption_master_secret */
-        ret = mbedtls_ssl_tls1_3_generate_resumption_master_secret( ssl );
-        if( ret != 0 )
-        {
-            MBEDTLS_SSL_DEBUG_RET( 1,
-                    "mbedtls_ssl_tls1_3_generate_resumption_master_secret ", ret );
-            return ( ret );
-        }
-
-        mbedtls_ssl_handshake_set_state( ssl, MBEDTLS_SSL_FLUSH_BUFFERS );
-    }
-    else
-#endif /* MBEDTLS_SSL_CLI_C */
-#if defined(MBEDTLS_SSL_SRV_C)
-    if( ssl->conf->endpoint == MBEDTLS_SSL_IS_SERVER )
-    {
-        mbedtls_ssl_key_set traffic_keys;
-        mbedtls_ssl_transform *transform_application;
-
-        ret = mbedtls_ssl_tls1_3_key_schedule_stage_application( ssl );
-        if( ret != 0 )
-        {
-            MBEDTLS_SSL_DEBUG_RET( 1,
-               "mbedtls_ssl_tls1_3_key_schedule_stage_application", ret );
-            return( ret );
-        }
-
-        ret = mbedtls_ssl_tls1_3_generate_application_keys(
-                     ssl, &traffic_keys );
-        if( ret != 0 )
-        {
-            MBEDTLS_SSL_DEBUG_RET( 1,
-                  "mbedtls_ssl_tls1_3_generate_application_keys", ret );
-            return( ret );
-        }
-
-        transform_application =
-            mbedtls_calloc( 1, sizeof( mbedtls_ssl_transform ) );
-        if( transform_application == NULL )
-            return( MBEDTLS_ERR_SSL_ALLOC_FAILED );
-
-        ret = mbedtls_ssl_tls13_populate_transform(
-            transform_application, ssl->conf->endpoint,
-            ssl->session_negotiate->ciphersuite,
-            &traffic_keys, ssl );
-        if( ret != 0 )
-            return( ret );
-
-#if !defined(MBEDTLS_SSL_USE_MPS)
-        ssl->transform_application = transform_application;
-#else /* MBEDTLS_SSL_USE_MPS */
-        /* Register transform with MPS. */
-        ret = mbedtls_mps_add_key_material( &ssl->mps->l4,
-                                            transform_application,
-                                            &ssl->epoch_application );
-        if( ret != 0 )
-            return( ret );
-#endif /* MBEDTLS_SSL_USE_MPS */
-
-        mbedtls_ssl_handshake_set_state( ssl, MBEDTLS_SSL_EARLY_APP_DATA );
-    }
-    else
-#endif /* MBEDTLS_SSL_SRV_C */
-    {
-        /* Should never happen */
-        return( MBEDTLS_ERR_SSL_INTERNAL_ERROR );
-    }
-
-    return( 0 );
-}
-
-static int ssl_finished_out_write( mbedtls_ssl_context* ssl,
-                                   unsigned char* buf,
-                                   size_t buflen,
-                                   size_t* olen )
-{
-    size_t finished_len = ssl->handshake->state_local.finished_out.digest_len;
-
-    /* Note: Even if DTLS is used, the current message writing functions
-     * write TLS headers, and it is only at sending time that the actual
-     * DTLS header is generated. That's why we unconditionally shift by
-     * 4 bytes here as opposed to mbedtls_ssl_hs_hdr_len( ssl ). */
-
-    if( buflen < finished_len )
-        return( MBEDTLS_ERR_SSL_BUFFER_TOO_SMALL );
-
-    memcpy( buf, ssl->handshake->state_local.finished_out.digest,
-            ssl->handshake->state_local.finished_out.digest_len );
-
-    *olen = finished_len;
-    return( 0 );
-}
-
-/*
- *
- * STATE HANDLING: Incoming Finished
- *
- */
-
-/*
- * Overview
- */
-
-/* Main entry point: orchestrates the other functions */
-int mbedtls_ssl_finished_in_process( mbedtls_ssl_context* ssl );
-
-static int ssl_finished_in_preprocess( mbedtls_ssl_context* ssl );
-static int ssl_finished_in_postprocess( mbedtls_ssl_context* ssl );
-static int ssl_finished_in_parse( mbedtls_ssl_context* ssl,
-                                  const unsigned char* buf,
-                                  size_t buflen );
-
-/*
- * Implementation
- */
-
-int mbedtls_ssl_finished_in_process( mbedtls_ssl_context* ssl )
-{
-    int ret = 0;
-    unsigned char *buf;
-    size_t buflen;
-
-    MBEDTLS_SSL_DEBUG_MSG( 2, ( "=> parse finished" ) );
-
-    /* Preprocessing step: Compute handshake digest */
-    MBEDTLS_SSL_PROC_CHK( ssl_finished_in_preprocess( ssl ) );
-
-    MBEDTLS_SSL_PROC_CHK( mbedtls_ssl_tls1_3_fetch_handshake_msg(
-                              ssl, MBEDTLS_SSL_HS_FINISHED,
-                              &buf, &buflen ) );
-    MBEDTLS_SSL_PROC_CHK( ssl_finished_in_parse( ssl, buf, buflen ) );
-    mbedtls_ssl_tls1_3_add_hs_msg_to_checksum(
-        ssl, MBEDTLS_SSL_HS_FINISHED, buf, buflen );
-#if defined(MBEDTLS_SSL_USE_MPS)
-    MBEDTLS_SSL_PROC_CHK( mbedtls_ssl_mps_hs_consume_full_hs_msg( ssl ) );
-#endif /* MBEDTLS_SSL_USE_MPS */
-    MBEDTLS_SSL_PROC_CHK( ssl_finished_in_postprocess( ssl ) );
-
-cleanup:
-
-    MBEDTLS_SSL_DEBUG_MSG( 2, ( "<= parse finished" ) );
-    return( ret );
-}
-
-static int ssl_finished_in_preprocess( mbedtls_ssl_context* ssl )
-{
-    int ret;
-
-    ret = mbedtls_ssl_tls1_3_calc_finished( ssl,
-                    ssl->handshake->state_local.finished_in.digest,
-                    sizeof( ssl->handshake->state_local.finished_in.digest ),
-                    &ssl->handshake->state_local.finished_in.digest_len,
-                    ssl->conf->endpoint ^ 1 );
-    if( ret != 0 )
-    {
-        MBEDTLS_SSL_DEBUG_RET( 1, "mbedtls_ssl_tls1_3_calc_finished", ret );
-        return( ret );
-    }
-
-    return( 0 );
-}
-
-static int ssl_finished_in_parse( mbedtls_ssl_context* ssl,
-                                  const unsigned char* buf,
-                                  size_t buflen )
-{
-    /* Structural validation */
-    if( buflen != ssl->handshake->state_local.finished_in.digest_len )
-    {
-        MBEDTLS_SSL_DEBUG_MSG( 1, ( "bad finished message" ) );
-
-        MBEDTLS_SSL_PEND_FATAL_ALERT( MBEDTLS_SSL_ALERT_MSG_DECODE_ERROR,
-                                      MBEDTLS_ERR_SSL_DECODE_ERROR );
-        return( MBEDTLS_ERR_SSL_DECODE_ERROR );
-    }
-
-    MBEDTLS_SSL_DEBUG_BUF( 4, "Hash (self-computed):",
-                           ssl->handshake->state_local.finished_in.digest,
-                           ssl->handshake->state_local.finished_in.digest_len );
-    MBEDTLS_SSL_DEBUG_BUF( 4, "Hash (received message):", buf,
-                           ssl->handshake->state_local.finished_in.digest_len );
-
-    /* Semantic validation */
-    if( mbedtls_ssl_safer_memcmp( buf,
-                   ssl->handshake->state_local.finished_in.digest,
-                   ssl->handshake->state_local.finished_in.digest_len ) != 0 )
-    {
-        MBEDTLS_SSL_DEBUG_MSG( 1, ( "bad finished message" ) );
-
-        MBEDTLS_SSL_PEND_FATAL_ALERT( MBEDTLS_SSL_ALERT_MSG_DECODE_ERROR,
-                                      MBEDTLS_ERR_SSL_HANDSHAKE_FAILURE );
-        return( MBEDTLS_ERR_SSL_HANDSHAKE_FAILURE );
-    }
-    return( 0 );
-}
-
-#if defined(MBEDTLS_SSL_CLI_C)
-static int ssl_finished_in_postprocess_cli( mbedtls_ssl_context *ssl )
-{
-    int ret = 0;
-    mbedtls_ssl_key_set traffic_keys;
-    mbedtls_ssl_transform *transform_application;
-
-    ret = mbedtls_ssl_tls1_3_key_schedule_stage_application( ssl );
-    if( ret != 0 )
-    {
-        MBEDTLS_SSL_DEBUG_RET( 1,
-           "mbedtls_ssl_tls1_3_key_schedule_stage_application", ret );
-        return( ret );
-    }
-
-    ret = mbedtls_ssl_tls1_3_generate_application_keys(
-        ssl, &traffic_keys );
-    if( ret != 0 )
-    {
-        MBEDTLS_SSL_DEBUG_RET( 1,
-            "mbedtls_ssl_tls1_3_generate_application_keys", ret );
-        return( ret );
-    }
-
-    transform_application =
-        mbedtls_calloc( 1, sizeof( mbedtls_ssl_transform ) );
-    if( transform_application == NULL )
-        return( MBEDTLS_ERR_SSL_ALLOC_FAILED );
-
-    ret = mbedtls_ssl_tls13_populate_transform(
-                                    transform_application,
-                                    ssl->conf->endpoint,
-                                    ssl->session_negotiate->ciphersuite,
-                                    &traffic_keys,
-                                    ssl );
-    if( ret != 0 )
-    {
-        MBEDTLS_SSL_DEBUG_RET( 1, "mbedtls_ssl_tls13_populate_transform", ret );
-        return( ret );
-    }
-
-#if !defined(MBEDTLS_SSL_USE_MPS)
-    ssl->transform_application = transform_application;
-#else /* MBEDTLS_SSL_USE_MPS */
-    ret = mbedtls_mps_add_key_material( &ssl->mps->l4,
-                                        transform_application,
-                                        &ssl->epoch_application );
-    if( ret != 0 )
-        return( ret );
-#endif /* MBEDTLS_SSL_USE_MPS */
-
-    mbedtls_ssl_handshake_set_state( ssl, MBEDTLS_SSL_END_OF_EARLY_DATA );
-    return( 0 );
-}
-#endif /* MBEDTLS_SSL_CLI_C */
-
-static int ssl_finished_in_postprocess( mbedtls_ssl_context* ssl )
-{
-#if defined(MBEDTLS_SSL_SRV_C)
-    int ret;
-    if( ssl->conf->endpoint == MBEDTLS_SSL_IS_SERVER )
-    {
-        /* Compute resumption_master_secret */
-        ret = mbedtls_ssl_tls1_3_generate_resumption_master_secret( ssl );
-        if( ret != 0 )
-        {
-            MBEDTLS_SSL_DEBUG_RET( 1,
-               "mbedtls_ssl_tls1_3_generate_resumption_master_secret ", ret );
-            return( ret );
-        }
-
-        mbedtls_ssl_handshake_set_state( ssl, MBEDTLS_SSL_HANDSHAKE_WRAPUP );
-        return( 0 );
-    }
-#endif /* MBEDTLS_SSL_SRV_C */
-
-#if defined(MBEDTLS_SSL_CLI_C)
-    if( ssl->conf->endpoint == MBEDTLS_SSL_IS_CLIENT )
-    {
-        return( ssl_finished_in_postprocess_cli( ssl ) );
-    }
-#endif /* MBEDTLS_SSL_CLI_C */
-
-    return( MBEDTLS_ERR_SSL_INTERNAL_ERROR );
-}
-
-#if defined(MBEDTLS_ZERO_RTT)
-void mbedtls_ssl_conf_early_data( mbedtls_ssl_config* conf, int early_data,
-                                  size_t max_early_data,
-                                  int(*early_data_callback)( mbedtls_ssl_context*,
-                                                             const unsigned char*,
-                                                             size_t ) )
-{
-#if !defined(MBEDTLS_SSL_SRV_C)
-    ( ( void ) max_early_data );
-    ( ( void ) early_data_callback );
-#endif /* !MBEDTLS_SSL_SRV_C */
-    conf->early_data_enabled = early_data;
-
-#if defined(MBEDTLS_SSL_SRV_C)
-
-    if( early_data == MBEDTLS_SSL_EARLY_DATA_ENABLED )
-    {
-        if( max_early_data > MBEDTLS_SSL_MAX_EARLY_DATA )
-            max_early_data = MBEDTLS_SSL_MAX_EARLY_DATA;
-
-        conf->max_early_data = max_early_data;
-        conf->early_data_callback = early_data_callback;
-        /* Only the server uses the early data callback.
-         * For the client this parameter is not used. */
-    }
-    else
-    {
-        conf->early_data_callback = NULL;
-    }
-#endif
-}
-#endif /* MBEDTLS_ZERO_RTT */
-
-#if defined(MBEDTLS_KEY_EXCHANGE_WITH_CERT_ENABLED)
-void mbedtls_ssl_conf_signature_algorithms( mbedtls_ssl_config *conf,
-                     const uint16_t* sig_algs )
-{
-    /* TODO: Add available algorithm check */
-    conf->tls13_sig_algs = sig_algs;
-}
-#endif /* MBEDTLS_KEY_EXCHANGE_WITH_CERT_ENABLED */
-
-/* Early Data Extension
- *
- * struct {} Empty;
- *
- * struct {
- *   select ( Handshake.msg_type ) {
- *     case new_session_ticket:   uint32 max_early_data_size;
- *     case client_hello:         Empty;
- *     case encrypted_extensions: Empty;
- *   };
- * } EarlyDataIndication;
- */
-#if defined(MBEDTLS_ZERO_RTT)
-int mbedtls_ssl_write_early_data_ext( mbedtls_ssl_context *ssl,
-                                      unsigned char *buf,
-                                      const unsigned char *end,
-                                      size_t *olen )
-{
-    unsigned char *p = buf;
-
-    *olen = 0;
-
-#if defined(MBEDTLS_SSL_CLI_C)
-    if( ssl->conf->endpoint == MBEDTLS_SSL_IS_CLIENT )
-    {
-        if( !mbedtls_ssl_conf_tls13_some_psk_enabled( ssl ) ||
-            mbedtls_ssl_get_psk_to_offer( ssl, NULL, NULL, NULL, NULL ) != 0 ||
-            ssl->conf->early_data_enabled == MBEDTLS_SSL_EARLY_DATA_DISABLED )
-        {
-            MBEDTLS_SSL_DEBUG_MSG( 2, ( "<= skip write early_data extension" ) );
-            ssl->handshake->early_data = MBEDTLS_SSL_EARLY_DATA_OFF;
-            return( 0 );
-        }
-    }
-#endif /* MBEDTLS_SSL_CLI_C */
-
-#if defined(MBEDTLS_SSL_SRV_C)
-    if( ssl->conf->endpoint == MBEDTLS_SSL_IS_SERVER )
-    {
-        if( ( ssl->handshake->extensions_present & MBEDTLS_SSL_EXT_EARLY_DATA ) == 0 )
-            return( 0 );
-
-        if( ssl->conf->tls13_kex_modes !=
-                   MBEDTLS_SSL_TLS13_KEY_EXCHANGE_MODE_PSK ||
-            ssl->conf->early_data_enabled == MBEDTLS_SSL_EARLY_DATA_DISABLED )
-        {
-            MBEDTLS_SSL_DEBUG_MSG( 2, ( "<= skip write early_data extension" ) );
-            ssl->handshake->early_data = MBEDTLS_SSL_EARLY_DATA_OFF;
-            return( 0 );
-        }
-    }
-#endif /* MBEDTLS_SSL_SRV_C */
-
-    if( ( end - buf ) < 4 )
-    {
-        MBEDTLS_SSL_DEBUG_MSG( 1, ( "buffer too small" ) );
-        return ( MBEDTLS_ERR_SSL_BUFFER_TOO_SMALL );
-    }
-
-#if defined(MBEDTLS_SSL_CLI_C)
-    if( ssl->conf->endpoint == MBEDTLS_SSL_IS_CLIENT )
-    {
-        MBEDTLS_SSL_DEBUG_MSG( 3, ( "client hello, adding early_data extension" ) );
-        /* We're using rejected once we send the EarlyData extension,
-           and change it to accepted upon receipt of the server extension. */
-        ssl->early_data_status = MBEDTLS_SSL_EARLY_DATA_REJECTED;
-    }
-#endif /* MBEDTLS_SSL_CLI_C */
-
-#if defined(MBEDTLS_SSL_SRV_C)
-    if( ssl->conf->endpoint == MBEDTLS_SSL_IS_SERVER )
-    {
-        MBEDTLS_SSL_DEBUG_MSG( 3, ( "server hello, adding early_data extension" ) );
-    }
-#endif /* MBEDTLS_SSL_SRV_C */
-
-    ssl->handshake->early_data = MBEDTLS_SSL_EARLY_DATA_ON;
-
-    /* Write extension header */
-    *p++ = (unsigned char)( ( MBEDTLS_TLS_EXT_EARLY_DATA >> 8 ) & 0xFF );
-    *p++ = (unsigned char)( ( MBEDTLS_TLS_EXT_EARLY_DATA ) & 0xFF );
-
-    /* Write total extension length */
-    *p++ = 0;
-    *p++ = 0;
-
-    *olen = 4;
-    return( 0 );
-}
-#endif /* MBEDTLS_ZERO_RTT */
-
-
-#if defined(MBEDTLS_ECDH_C)
-#if defined(MBEDTLS_ECDH_LEGACY_CONTEXT)
-typedef mbedtls_ecdh_context mbedtls_ecdh_context_mbed;
-#endif
-
-#define ECDH_VALIDATE_RET( cond )    \
-    MBEDTLS_INTERNAL_VALIDATE_RET( cond, MBEDTLS_ERR_ECP_BAD_INPUT_DATA )
-
-static int ecdh_make_tls_13_params_internal( mbedtls_ecdh_context_mbed *ctx,
-                                      size_t *olen, int point_format,
-                                      unsigned char *buf, size_t blen,
-                                      int (*f_rng)(void *,
-                                                   unsigned char *,
-                                                   size_t),
-                                      void *p_rng,
-                                      int restart_enabled )
-{
-    int ret = MBEDTLS_ERR_ERROR_CORRUPTION_DETECTED;
-#if defined(MBEDTLS_ECP_RESTARTABLE)
-    mbedtls_ecp_restart_ctx *rs_ctx = NULL;
-#endif
-
-    if( ctx->grp.pbits == 0 )
-        return( MBEDTLS_ERR_ECP_BAD_INPUT_DATA );
-
-#if defined(MBEDTLS_ECP_RESTARTABLE)
-    if( restart_enabled )
-        rs_ctx = &ctx->rs;
-#else
-    (void) restart_enabled;
-#endif
-
-
-#if defined(MBEDTLS_ECP_RESTARTABLE)
-    if( ( ret = ecdh_gen_public_restartable( &ctx->grp, &ctx->d, &ctx->Q,
-                                             f_rng, p_rng, rs_ctx ) ) != 0 )
-        return( ret );
-#else
-    if( ( ret = mbedtls_ecdh_gen_public( &ctx->grp, &ctx->d, &ctx->Q,
-                                         f_rng, p_rng ) ) != 0 )
-        return( ret );
-#endif /* MBEDTLS_ECP_RESTARTABLE */
-
-    ret = mbedtls_ecp_point_write_binary( &ctx->grp, &ctx->Q, point_format,
-                                          olen, buf, blen );
-    if( ret != 0 )
-        return( ret );
-
-    return( 0 );
-}
-
-int mbedtls_ecdh_make_tls_13_params( mbedtls_ecdh_context *ctx, size_t *olen,
-                              unsigned char *buf, size_t blen,
-                              int (*f_rng)(void *, unsigned char *, size_t),
-                              void *p_rng )
-{
-    int restart_enabled = 0;
-    ECDH_VALIDATE_RET( ctx != NULL );
-    ECDH_VALIDATE_RET( olen != NULL );
-    ECDH_VALIDATE_RET( buf != NULL );
-    ECDH_VALIDATE_RET( f_rng != NULL );
-
-#if defined(MBEDTLS_ECP_RESTARTABLE)
-    restart_enabled = ctx->restart_enabled;
-#else
-    (void) restart_enabled;
-#endif
-
-#if defined(MBEDTLS_ECDH_LEGACY_CONTEXT)
-    return( ecdh_make_tls_13_params_internal( ctx, olen, ctx->point_format, buf, blen,
-                                       f_rng, p_rng, restart_enabled ) );
-#else
-    switch( ctx->var )
-    {
-#if defined(MBEDTLS_ECDH_VARIANT_EVEREST_ENABLED)
-        case MBEDTLS_ECDH_VARIANT_EVEREST:
-            return( mbedtls_everest_make_params( &ctx->ctx.everest_ecdh, olen,
-                                                 buf, blen, f_rng, p_rng ) );
-#endif
-        case MBEDTLS_ECDH_VARIANT_MBEDTLS_2_0:
-            return( ecdh_make_tls_13_params_internal( &ctx->ctx.mbed_ecdh, olen,
-                                               ctx->point_format, buf, blen,
-                                               f_rng, p_rng,
-                                               restart_enabled ) );
-        default:
-            return MBEDTLS_ERR_ECP_BAD_INPUT_DATA;
-    }
-#endif
-}
-
-static int ecdh_import_public_raw( mbedtls_ecdh_context_mbed *ctx,
-                                   const unsigned char *buf,
-                                   const unsigned char *end )
-{
-    return( mbedtls_ecp_point_read_binary( &ctx->grp, &ctx->Qp,
-                                           buf, end - buf ) );
-}
-
-#if defined(MBEDTLS_ECDH_VARIANT_EVEREST_ENABLED)
-static int everest_import_public_raw( mbedtls_x25519_context *ctx,
-                        const unsigned char *buf, const unsigned char *end )
-{
-    if( end - buf != MBEDTLS_X25519_KEY_SIZE_BYTES )
-        return( MBEDTLS_ERR_ECP_BAD_INPUT_DATA );
-
-    memcpy( ctx->peer_point, buf, MBEDTLS_X25519_KEY_SIZE_BYTES );
-    return( 0 );
-}
-#endif /* MBEDTLS_ECDH_VARIANT_EVEREST_ENABLED */
-
-int mbedtls_ecdh_import_public_raw( mbedtls_ecdh_context *ctx,
-                                    const unsigned char *buf,
-                                    const unsigned char *end )
-{
-    ECDH_VALIDATE_RET( ctx != NULL );
-    ECDH_VALIDATE_RET( buf != NULL );
-    ECDH_VALIDATE_RET( end != NULL );
-
-#if defined(MBEDTLS_ECDH_LEGACY_CONTEXT)
-    return( ecdh_read_tls_13_params_internal( ctx, buf, end ) );
-#else
-    switch( ctx->var )
-    {
-#if defined(MBEDTLS_ECDH_VARIANT_EVEREST_ENABLED)
-        case MBEDTLS_ECDH_VARIANT_EVEREST:
-            return( everest_import_public_raw( &ctx->ctx.everest_ecdh,
-                                               buf, end) );
-#endif
-        case MBEDTLS_ECDH_VARIANT_MBEDTLS_2_0:
-            return( ecdh_import_public_raw( &ctx->ctx.mbed_ecdh,
-                                            buf, end ) );
-        default:
-            return MBEDTLS_ERR_ECP_BAD_INPUT_DATA;
-    }
-#endif
-}
-
-static int ecdh_make_tls_13_public_internal( mbedtls_ecdh_context_mbed *ctx,
-                                      size_t *olen, int point_format,
-                                      unsigned char *buf, size_t blen,
-                                      int (*f_rng)(void *,
-                                                   unsigned char *,
-                                                   size_t),
-                                      void *p_rng,
-                                      int restart_enabled )
-{
-    int ret = MBEDTLS_ERR_ERROR_CORRUPTION_DETECTED;
-#if defined(MBEDTLS_ECP_RESTARTABLE)
-    mbedtls_ecp_restart_ctx *rs_ctx = NULL;
-#endif
-
-    if( ctx->grp.pbits == 0 )
-        return( MBEDTLS_ERR_ECP_BAD_INPUT_DATA );
-
-#if defined(MBEDTLS_ECP_RESTARTABLE)
-    if( restart_enabled )
-        rs_ctx = &ctx->rs;
-#else
-    (void) restart_enabled;
-#endif
-
-#if defined(MBEDTLS_ECP_RESTARTABLE)
-    if( ( ret = ecdh_gen_public_restartable( &ctx->grp, &ctx->d, &ctx->Q,
-                                             f_rng, p_rng, rs_ctx ) ) != 0 )
-        return( ret );
-#else
-    if( ( ret = mbedtls_ecdh_gen_public( &ctx->grp, &ctx->d, &ctx->Q,
-                                         f_rng, p_rng ) ) != 0 )
-        return( ret );
-#endif /* MBEDTLS_ECP_RESTARTABLE */
-
-    return mbedtls_ecp_tls_13_write_point( &ctx->grp, &ctx->Q, point_format, olen,
-                                        buf, blen );
-}
-
-/*
- * Setup and export the client public value
- */
-int mbedtls_ecdh_make_tls_13_public( mbedtls_ecdh_context *ctx, size_t *olen,
-                              unsigned char *buf, size_t blen,
-                              int (*f_rng)(void *, unsigned char *, size_t),
-                              void *p_rng )
-{
-    int restart_enabled = 0;
-    ECDH_VALIDATE_RET( ctx != NULL );
-    ECDH_VALIDATE_RET( olen != NULL );
-    ECDH_VALIDATE_RET( buf != NULL );
-    ECDH_VALIDATE_RET( f_rng != NULL );
-
-#if defined(MBEDTLS_ECP_RESTARTABLE)
-    restart_enabled = ctx->restart_enabled;
-#endif
-
-#if defined(MBEDTLS_ECDH_LEGACY_CONTEXT)
-    return( ecdh_make_tls_13_public_internal( ctx, olen, ctx->point_format, buf, blen,
-                                       f_rng, p_rng, restart_enabled ) );
-#else
-    switch( ctx->var )
-    {
-#if defined(MBEDTLS_ECDH_VARIANT_EVEREST_ENABLED)
-        case MBEDTLS_ECDH_VARIANT_EVEREST:
-            return( mbedtls_everest_make_public( &ctx->ctx.everest_ecdh, olen,
-                                                 buf, blen, f_rng, p_rng ) );
-#endif
-        case MBEDTLS_ECDH_VARIANT_MBEDTLS_2_0:
-            return( ecdh_make_tls_13_public_internal( &ctx->ctx.mbed_ecdh, olen,
-                                               ctx->point_format, buf, blen,
-                                               f_rng, p_rng,
-                                               restart_enabled ) );
-        default:
-            return MBEDTLS_ERR_ECP_BAD_INPUT_DATA;
-    }
-#endif
-}
-
-static int ecdh_read_tls_13_public_internal( mbedtls_ecdh_context_mbed *ctx,
-                                      const unsigned char *buf, size_t blen )
-{
-    int ret = MBEDTLS_ERR_ERROR_CORRUPTION_DETECTED;
-    const unsigned char *p = buf;
-
-    if( ( ret = mbedtls_ecp_tls_13_read_point( &ctx->grp, &ctx->Qp, &p,
-                                            blen ) ) != 0 )
-        return( ret );
-
-    if( (size_t)( p - buf ) != blen )
-        return( MBEDTLS_ERR_ECP_BAD_INPUT_DATA );
-
-    return( 0 );
-}
-
-/*
- * Parse and import the client's TLS 1.3 public value
- */
-int mbedtls_ecdh_read_tls_13_public( mbedtls_ecdh_context *ctx,
-                              const unsigned char *buf, size_t blen )
-{
-    ECDH_VALIDATE_RET( ctx != NULL );
-    ECDH_VALIDATE_RET( buf != NULL );
-
-#if defined(MBEDTLS_ECDH_LEGACY_CONTEXT)
-    return( ecdh_read_tls_13_public_internal( ctx, buf, blen ) );
-#else
-    switch( ctx->var )
-    {
-#if defined(MBEDTLS_ECDH_VARIANT_EVEREST_ENABLED)
-        case MBEDTLS_ECDH_VARIANT_EVEREST:
-            return( mbedtls_everest_read_public( &ctx->ctx.everest_ecdh,
-                                                 buf, blen ) );
-#endif
-        case MBEDTLS_ECDH_VARIANT_MBEDTLS_2_0:
-            return( ecdh_read_tls_13_public_internal( &ctx->ctx.mbed_ecdh,
-                                                       buf, blen ) );
-        default:
-            return MBEDTLS_ERR_ECP_BAD_INPUT_DATA;
-    }
-#endif
-}
-#endif /* MBEDTLS_ECDH_C */
-
-#if defined(MBEDTLS_ECP_C)
-#define ECP_VALIDATE_RET( cond )    \
-    MBEDTLS_INTERNAL_VALIDATE_RET( cond, MBEDTLS_ERR_ECP_BAD_INPUT_DATA )
-
-int mbedtls_ecp_tls_13_read_point( const mbedtls_ecp_group *grp,
-                                mbedtls_ecp_point *pt,
-                                const unsigned char **buf, size_t buf_len )
-{
-    unsigned char data_len;
-    const unsigned char *buf_start;
-    ECP_VALIDATE_RET( grp != NULL );
-    ECP_VALIDATE_RET( pt  != NULL );
-    ECP_VALIDATE_RET( buf != NULL );
-    ECP_VALIDATE_RET( *buf != NULL );
-
-    if( buf_len < 3 )
-        return( MBEDTLS_ERR_ECP_BAD_INPUT_DATA );
-
-    data_len = ( *( *buf ) << 8 ) | *( *buf+1 );
-    *buf += 2;
-
-    if( data_len < 1 || data_len > buf_len - 2 )
-        return( MBEDTLS_ERR_ECP_BAD_INPUT_DATA );
-
-    /*
-     * Save buffer start for read_binary and update buf
-     */
-    buf_start = *buf;
-    *buf += data_len;
-
-    return( mbedtls_ecp_point_read_binary( grp, pt, buf_start, data_len ) );
-}
-
-int mbedtls_ecp_tls_13_write_point( const mbedtls_ecp_group *grp, const mbedtls_ecp_point *pt,
-                         int format, size_t *olen,
-                         unsigned char *buf, size_t blen )
-{
-    int ret = MBEDTLS_ERR_ERROR_CORRUPTION_DETECTED;
-    ECP_VALIDATE_RET( grp  != NULL );
-    ECP_VALIDATE_RET( pt   != NULL );
-    ECP_VALIDATE_RET( olen != NULL );
-    ECP_VALIDATE_RET( buf  != NULL );
-    ECP_VALIDATE_RET( format == MBEDTLS_ECP_PF_UNCOMPRESSED ||
-                      format == MBEDTLS_ECP_PF_COMPRESSED );
-
-    if( blen < 2 )
-        return( MBEDTLS_ERR_ECP_BAD_INPUT_DATA );
-
-    if( ( ret = mbedtls_ecp_point_write_binary( grp, pt, format,
-                    olen, buf + 2, blen - 2) ) != 0 )
-        return( ret );
-
-    // Length
-    *buf++ = (unsigned char)( ( *olen >> 8 ) & 0xFF );
-    *buf++ = (unsigned char)( ( *olen ) & 0xFF );
-    *olen += 2;
-
-    return( 0 );
-}
-
-/*
- * Write the ECParameters record corresponding to a group (TLS 1.3)
- */
-int mbedtls_ecp_tls_13_write_group( const mbedtls_ecp_group *grp, size_t *olen,
-                         unsigned char *buf, size_t blen )
-{
-    const mbedtls_ecp_curve_info *curve_info;
-    ECP_VALIDATE_RET( grp  != NULL );
-    ECP_VALIDATE_RET( buf  != NULL );
-    ECP_VALIDATE_RET( olen != NULL );
-
-    if( ( curve_info = mbedtls_ecp_curve_info_from_grp_id( grp->id ) ) == NULL )
-        return( MBEDTLS_ERR_ECP_BAD_INPUT_DATA );
-
-    *olen = 2;
-    if( blen < *olen )
-        return( MBEDTLS_ERR_ECP_BUFFER_TOO_SMALL );
-
-    // Two bytes for named curve
-    buf[0] = curve_info->tls_id >> 8;
-    buf[1] = curve_info->tls_id & 0xFF;
-
-    return( 0 );
-}
-
-#endif /* MBEDTLS_ECP_C */
-=======
- *
- * STATE HANDLING: Incoming Certificate, client-side only currently.
- *
- */
-
-/*
- * Implementation
- */
 
 #if defined(MBEDTLS_KEY_EXCHANGE_ECDHE_ECDSA_ENABLED)
 #if defined(MBEDTLS_SSL_KEEP_PEER_CERTIFICATE)
@@ -2881,10 +1585,10 @@
  *
  */
 
-/* Parse certificate chain send by the server. */
+/* Parse certificate chain send by the peer. */
 static int ssl_tls13_parse_certificate( mbedtls_ssl_context *ssl,
-                                        const unsigned char *buf,
-                                        const unsigned char *end )
+                                        unsigned char const *buf,
+                                        unsigned char const *end )
 {
     int ret = MBEDTLS_ERR_ERROR_CORRUPTION_DETECTED;
     size_t certificate_request_context_len = 0;
@@ -2892,15 +1596,46 @@
     const unsigned char *p = buf;
     const unsigned char *certificate_list_end;
 
-    MBEDTLS_SSL_CHK_BUF_READ_PTR( p, end, 4 );
+    MBEDTLS_SSL_CHK_BUF_READ_PTR( p, end, 1 );
     certificate_request_context_len = p[0];
-    certificate_list_len = MBEDTLS_GET_UINT24_BE( p, 1 );
-    p += 4;
+    p++;
+
+#if defined(MBEDTLS_SSL_SRV_C)
+    if( ssl->conf->endpoint == MBEDTLS_SSL_IS_SERVER )
+    {
+        MBEDTLS_SSL_CHK_BUF_READ_PTR( p, end,
+                                      certificate_request_context_len + 3 );
+
+        /* check whether we got an empty certificate message */
+        if( memcmp( p + certificate_request_context_len , "\0\0\0", 3 ) == 0 )
+        {
+            MBEDTLS_SSL_DEBUG_MSG( 1,
+                ( "client has no certificate - empty certificate message received" ) );
+
+            ssl->session_negotiate->verify_result = MBEDTLS_X509_BADCERT_MISSING;
+            if( ssl->conf->authmode == MBEDTLS_SSL_VERIFY_OPTIONAL )
+                return( 0 );
+            else
+            {
+                MBEDTLS_SSL_DEBUG_MSG( 1, ( "client certificate required" ) );
+                MBEDTLS_SSL_PEND_FATAL_ALERT( MBEDTLS_SSL_ALERT_MSG_CERT_REQUIRED,
+                                              MBEDTLS_ERR_SSL_NO_CLIENT_CERTIFICATE );
+                return( MBEDTLS_ERR_SSL_NO_CLIENT_CERTIFICATE );
+            }
+        }
+    }
+#endif /* MBEDTLS_SSL_SRV_C */
+
+    MBEDTLS_SSL_CHK_BUF_READ_PTR( p, end, 3 );
+    certificate_list_len = MBEDTLS_GET_UINT24_BE( p, 0 );
+    p += 3;
 
     /* In theory, the certificate list can be up to 2^24 Bytes, but we don't
      * support anything beyond 2^16 = 64K.
      */
-    if( ( certificate_request_context_len != 0 ) ||
+    if( ( ( ssl->conf->endpoint == MBEDTLS_SSL_IS_CLIENT ) &&
+          ( certificate_request_context_len != 0 ) )
+        ||
         ( certificate_list_len >= 0x10000 ) )
     {
         MBEDTLS_SSL_DEBUG_MSG( 1, ( "bad certificate message" ) );
@@ -2917,7 +1652,7 @@
     }
 
     if( ( ssl->session_negotiate->peer_cert =
-          mbedtls_calloc( 1, sizeof( mbedtls_x509_crt ) ) ) == NULL )
+              mbedtls_calloc( 1, sizeof( mbedtls_x509_crt ) ) ) == NULL )
     {
         MBEDTLS_SSL_DEBUG_MSG( 1, ( "alloc( %" MBEDTLS_PRINTF_SIZET " bytes ) failed",
                                     sizeof( mbedtls_x509_crt ) ) );
@@ -2957,7 +1692,6 @@
         switch( ret )
         {
             case 0: /*ok*/
-                break;
             case MBEDTLS_ERR_X509_UNKNOWN_SIG_ALG + MBEDTLS_ERR_OID_NOT_FOUND:
                 /* Ignore certificate with an unknown algorithm: maybe a
                    prior certificate was already trusted. */
@@ -3024,9 +1758,56 @@
 static int ssl_tls13_validate_certificate( mbedtls_ssl_context *ssl )
 {
     int ret = 0;
+    int authmode = ssl->conf->authmode;
     mbedtls_x509_crt *ca_chain;
     mbedtls_x509_crl *ca_crl;
     uint32_t verify_result = 0;
+
+    /* If SNI was used, overwrite authentication mode
+     * from the configuration. */
+#if defined(MBEDTLS_SSL_SERVER_NAME_INDICATION)
+    if( ssl->handshake->sni_authmode != MBEDTLS_SSL_VERIFY_UNSET )
+        authmode = ssl->handshake->sni_authmode;
+#endif
+
+    /*
+     * If the client hasn't sent a certificate ( i.e. it sent
+     * an empty certificate chain ), this is reflected in the peer CRT
+     * structure being unset.
+     * Check for that and handle it depending on the
+     * server's authentication mode.
+     */
+#if defined(MBEDTLS_SSL_SRV_C)
+    if( ssl->conf->endpoint == MBEDTLS_SSL_IS_SERVER &&
+        ssl->session_negotiate->peer_cert == NULL )
+    {
+        MBEDTLS_SSL_DEBUG_MSG( 1, ( "client has no certificate" ) );
+
+        /* The client was asked for a certificate but didn't send
+           one. The client should know what's going on, so we
+           don't send an alert. */
+
+        /* Note that for authmode == VERIFY_NONE we don't end up in this
+         * routine in the first place, because ssl_read_certificate_coordinate
+         * will return CERTIFICATE_SKIP. */
+        ssl->session_negotiate->verify_result = MBEDTLS_X509_BADCERT_MISSING;
+        if( authmode == MBEDTLS_SSL_VERIFY_OPTIONAL )
+            return( 0 );
+        else
+            return( MBEDTLS_ERR_SSL_NO_CLIENT_CERTIFICATE );
+    }
+#endif /* MBEDTLS_SSL_SRV_C */
+
+
+    if( authmode == MBEDTLS_SSL_VERIFY_NONE )
+    {
+        /* NOTE: This happens on client-side only, with the
+         * server-side case of VERIFY_NONE being handled earlier
+         * and leading to `ssl->verify_result` being set to
+         * MBEDTLS_X509_BADCERT_SKIP_VERIFY --
+         * is this difference intentional? */
+        return( 0 );
+    }
 
 #if defined(MBEDTLS_SSL_SERVER_NAME_INDICATION)
     if( ssl->handshake->sni_ca_chain != NULL )
@@ -3063,13 +1844,13 @@
 
 #if defined(MBEDTLS_ECP_C)
     {
-        const mbedtls_pk_context *pk = &ssl->session_negotiate->peer_cert->pk;
+        const mbedtls_pk_context* pk = &ssl->session_negotiate->peer_cert->pk;
 
         /* If certificate uses an EC key, make sure the curve is OK */
         if( mbedtls_pk_can_do( pk, MBEDTLS_PK_ECKEY ) &&
             mbedtls_ssl_check_curve( ssl, mbedtls_pk_ec( *pk )->grp.id ) != 0 )
         {
-            verify_result |= MBEDTLS_X509_BADCERT_BAD_KEY;
+            ssl->session_negotiate->verify_result |= MBEDTLS_X509_BADCERT_BAD_KEY;
 
             MBEDTLS_SSL_DEBUG_MSG( 1, ( "bad certificate ( EC key curve )" ) );
             if( ret == 0 )
@@ -3079,7 +1860,7 @@
 #endif /* MBEDTLS_ECP_C */
 
     if( mbedtls_ssl_check_cert_usage( ssl->session_negotiate->peer_cert,
-                                      ssl->handshake->ciphersuite_info,
+                                      ssl->handshake->key_exchange,
                                       !ssl->conf->endpoint,
                                       &verify_result ) != 0 )
     {
@@ -3088,8 +1869,20 @@
             ret = MBEDTLS_ERR_SSL_BAD_CERTIFICATE;
     }
 
-
-    if( ca_chain == NULL )
+    /* mbedtls_x509_crt_verify_with_profile is supposed to report a
+     * verification failure through MBEDTLS_ERR_X509_CERT_VERIFY_FAILED,
+     * with details encoded in the verification flags. All other kinds
+     * of error codes, including those from the user provided f_vrfy
+     * functions, are treated as fatal and lead to a failure of
+     * ssl_parse_certificate even if verification was optional. */
+    if( authmode == MBEDTLS_SSL_VERIFY_OPTIONAL &&
+        ( ret == MBEDTLS_ERR_X509_CERT_VERIFY_FAILED ||
+          ret == MBEDTLS_ERR_SSL_BAD_CERTIFICATE ) )
+    {
+        ret = 0;
+    }
+
+    if( ca_chain == NULL && authmode == MBEDTLS_SSL_VERIFY_REQUIRED )
     {
         MBEDTLS_SSL_DEBUG_MSG( 1, ( "got no CA chain" ) );
         ret = MBEDTLS_ERR_SSL_CA_CHAIN_REQUIRED;
@@ -3123,8 +1916,8 @@
 #if defined(MBEDTLS_DEBUG_C)
     if( verify_result != 0 )
     {
-        MBEDTLS_SSL_DEBUG_MSG( 3, ( "! Certificate verification flags %08x",
-                                    (unsigned int) verify_result ) );
+        MBEDTLS_SSL_DEBUG_MSG( 3, ( "! Certificate verification flags %x",
+                                    ssl->session_negotiate->verify_result ) );
     }
     else
     {
@@ -3149,33 +1942,921 @@
     int ret = MBEDTLS_ERR_ERROR_CORRUPTION_DETECTED;
     MBEDTLS_SSL_DEBUG_MSG( 2, ( "=> parse certificate" ) );
 
+    /* Coordination:
+     * Check if we expect a certificate, and if yes,
+     * check if a non-empty certificate has been sent. */
+    MBEDTLS_SSL_PROC_CHK_NEG( ssl_read_certificate_coordinate( ssl ) );
 #if defined(MBEDTLS_KEY_EXCHANGE_ECDHE_ECDSA_ENABLED)
+    if( ret == SSL_CERTIFICATE_EXPECTED )
+    {
+        unsigned char *buf;
+        size_t buf_len;
+
+        MBEDTLS_SSL_PROC_CHK( mbedtls_ssl_tls1_3_fetch_handshake_msg(
+                              ssl, MBEDTLS_SSL_HS_CERTIFICATE,
+                              &buf, &buf_len ) );
+
+        /* Parse the certificate chain sent by the peer. */
+        MBEDTLS_SSL_PROC_CHK( ssl_tls13_parse_certificate( ssl, buf,
+                                                           buf + buf_len ) );
+        /* Validate the certificate chain and set the verification results. */
+        MBEDTLS_SSL_PROC_CHK( ssl_tls13_validate_certificate( ssl ) );
+
+        mbedtls_ssl_tls1_3_add_hs_msg_to_checksum( ssl, MBEDTLS_SSL_HS_CERTIFICATE,
+                                                   buf, buf_len );
+#if defined(MBEDTLS_SSL_USE_MPS)
+        MBEDTLS_SSL_PROC_CHK( mbedtls_ssl_mps_hs_consume_full_hs_msg( ssl ) );
+#endif /* MBEDTLS_SSL_USE_MPS */
+
+    }
+    else
+#endif /* MBEDTLS_KEY_EXCHANGE_ECDHE_ECDSA_ENABLED */
+    if( ret == SSL_CERTIFICATE_SKIP )
+    {
+        MBEDTLS_SSL_DEBUG_MSG( 2, ( "<= skip parse certificate" ) );
+        ret = 0;
+    }
+    else
+    {
+        MBEDTLS_SSL_DEBUG_MSG( 1, ( "should never happen" ) );
+        ret = MBEDTLS_ERR_SSL_INTERNAL_ERROR;
+    }
+
+cleanup:
+
+    MBEDTLS_SSL_DEBUG_MSG( 2, ( "<= parse certificate" ) );
+    return( ret );
+}
+
+void mbedtls_ssl_handshake_wrapup_tls13( mbedtls_ssl_context *ssl )
+{
+
+    MBEDTLS_SSL_DEBUG_MSG( 3, ( "=> handshake wrapup" ) );
+
+
+    /*
+     * Free the previous session and switch in the current one
+     */
+    if( ssl->session )
+    {
+
+        mbedtls_ssl_session_free( ssl->session );
+        mbedtls_free( ssl->session );
+    }
+    ssl->session = ssl->session_negotiate;
+    ssl->session_negotiate = NULL;
+
+    MBEDTLS_SSL_DEBUG_MSG( 3, ( "<= handshake wrapup" ) );
+}
+/*
+ *
+ * STATE HANDLING: Outgoing Finished
+ *
+ */
+
+/*
+ * Overview
+ */
+
+/* Main entry point: orchestrates the other functions */
+int mbedtls_ssl_finished_out_process( mbedtls_ssl_context* ssl );
+
+static int ssl_finished_out_prepare( mbedtls_ssl_context* ssl );
+static int ssl_finished_out_write( mbedtls_ssl_context* ssl,
+                                   unsigned char* buf,
+                                   size_t buflen,
+                                   size_t* olen );
+static int ssl_finished_out_postprocess( mbedtls_ssl_context* ssl );
+
+
+/*
+ * Implementation
+ */
+
+
+int mbedtls_ssl_finished_out_process( mbedtls_ssl_context* ssl )
+{
+    int ret;
     unsigned char *buf;
-    size_t buf_len;
+    size_t buf_len, msg_len;
+
+    MBEDTLS_SSL_DEBUG_MSG( 2, ( "=> write finished" ) );
+
+    if( !ssl->handshake->state_local.finished_out.preparation_done )
+    {
+        MBEDTLS_SSL_PROC_CHK( ssl_finished_out_prepare( ssl ) );
+        ssl->handshake->state_local.finished_out.preparation_done = 1;
+    }
+
+    MBEDTLS_SSL_PROC_CHK( mbedtls_ssl_tls13_start_handshake_msg( ssl,
+                         MBEDTLS_SSL_HS_FINISHED, &buf, &buf_len ) );
+
+    MBEDTLS_SSL_PROC_CHK( ssl_finished_out_write(
+                              ssl, buf, buf_len, &msg_len ) );
+
+    mbedtls_ssl_tls1_3_add_hs_msg_to_checksum(
+        ssl, MBEDTLS_SSL_HS_FINISHED, buf, msg_len );
+
+    MBEDTLS_SSL_PROC_CHK( ssl_finished_out_postprocess( ssl ) );
+    MBEDTLS_SSL_PROC_CHK( mbedtls_ssl_tls13_finish_handshake_msg(
+                              ssl, buf_len, msg_len ) );
+    MBEDTLS_SSL_PROC_CHK( mbedtls_ssl_flush_output( ssl ) );
+
+cleanup:
+
+    MBEDTLS_SSL_DEBUG_MSG( 2, ( "<= write finished" ) );
+    return( ret );
+}
+
+static int ssl_finished_out_prepare( mbedtls_ssl_context* ssl )
+{
+    int ret;
+
+    /* Compute transcript of handshake up to now. */
+    ret = mbedtls_ssl_tls1_3_calc_finished( ssl,
+                    ssl->handshake->state_local.finished_out.digest,
+                    sizeof( ssl->handshake->state_local.finished_out.digest ),
+                    &ssl->handshake->state_local.finished_out.digest_len,
+                    ssl->conf->endpoint );
+
+    if( ret != 0 )
+    {
+         MBEDTLS_SSL_DEBUG_RET( 1, "calc_finished failed", ret );
+        return( ret );
+    }
+
+    return( 0 );
+}
+
+static int ssl_finished_out_postprocess( mbedtls_ssl_context* ssl )
+{
+    int ret = 0;
+
+#if defined(MBEDTLS_SSL_CLI_C)
+    if( ssl->conf->endpoint == MBEDTLS_SSL_IS_CLIENT )
+    {
+        /* Compute resumption_master_secret */
+        ret = mbedtls_ssl_tls1_3_generate_resumption_master_secret( ssl );
+        if( ret != 0 )
+        {
+            MBEDTLS_SSL_DEBUG_RET( 1,
+                    "mbedtls_ssl_tls1_3_generate_resumption_master_secret ", ret );
+            return ( ret );
+        }
+
+        mbedtls_ssl_handshake_set_state( ssl, MBEDTLS_SSL_FLUSH_BUFFERS );
+    }
+    else
+#endif /* MBEDTLS_SSL_CLI_C */
+#if defined(MBEDTLS_SSL_SRV_C)
+    if( ssl->conf->endpoint == MBEDTLS_SSL_IS_SERVER )
+    {
+        mbedtls_ssl_key_set traffic_keys;
+        mbedtls_ssl_transform *transform_application;
+
+        ret = mbedtls_ssl_tls1_3_key_schedule_stage_application( ssl );
+        if( ret != 0 )
+        {
+            MBEDTLS_SSL_DEBUG_RET( 1,
+               "mbedtls_ssl_tls1_3_key_schedule_stage_application", ret );
+            return( ret );
+        }
+
+        ret = mbedtls_ssl_tls1_3_generate_application_keys(
+                     ssl, &traffic_keys );
+        if( ret != 0 )
+        {
+            MBEDTLS_SSL_DEBUG_RET( 1,
+                  "mbedtls_ssl_tls1_3_generate_application_keys", ret );
+            return( ret );
+        }
+
+        transform_application =
+            mbedtls_calloc( 1, sizeof( mbedtls_ssl_transform ) );
+        if( transform_application == NULL )
+            return( MBEDTLS_ERR_SSL_ALLOC_FAILED );
+
+        ret = mbedtls_ssl_tls13_populate_transform(
+            transform_application, ssl->conf->endpoint,
+            ssl->session_negotiate->ciphersuite,
+            &traffic_keys, ssl );
+        if( ret != 0 )
+            return( ret );
+
+#if !defined(MBEDTLS_SSL_USE_MPS)
+        ssl->transform_application = transform_application;
+#else /* MBEDTLS_SSL_USE_MPS */
+        /* Register transform with MPS. */
+        ret = mbedtls_mps_add_key_material( &ssl->mps->l4,
+                                            transform_application,
+                                            &ssl->epoch_application );
+        if( ret != 0 )
+            return( ret );
+#endif /* MBEDTLS_SSL_USE_MPS */
+
+        mbedtls_ssl_handshake_set_state( ssl, MBEDTLS_SSL_EARLY_APP_DATA );
+    }
+    else
+#endif /* MBEDTLS_SSL_SRV_C */
+    {
+        /* Should never happen */
+        return( MBEDTLS_ERR_SSL_INTERNAL_ERROR );
+    }
+
+    return( 0 );
+}
+
+static int ssl_finished_out_write( mbedtls_ssl_context* ssl,
+                                   unsigned char* buf,
+                                   size_t buflen,
+                                   size_t* olen )
+{
+    size_t finished_len = ssl->handshake->state_local.finished_out.digest_len;
+
+    /* Note: Even if DTLS is used, the current message writing functions
+     * write TLS headers, and it is only at sending time that the actual
+     * DTLS header is generated. That's why we unconditionally shift by
+     * 4 bytes here as opposed to mbedtls_ssl_hs_hdr_len( ssl ). */
+
+    if( buflen < finished_len )
+        return( MBEDTLS_ERR_SSL_BUFFER_TOO_SMALL );
+
+    memcpy( buf, ssl->handshake->state_local.finished_out.digest,
+            ssl->handshake->state_local.finished_out.digest_len );
+
+    *olen = finished_len;
+    return( 0 );
+}
+
+/*
+ *
+ * STATE HANDLING: Incoming Finished
+ *
+ */
+
+/*
+ * Overview
+ */
+
+/* Main entry point: orchestrates the other functions */
+int mbedtls_ssl_finished_in_process( mbedtls_ssl_context* ssl );
+
+static int ssl_finished_in_preprocess( mbedtls_ssl_context* ssl );
+static int ssl_finished_in_postprocess( mbedtls_ssl_context* ssl );
+static int ssl_finished_in_parse( mbedtls_ssl_context* ssl,
+                                  const unsigned char* buf,
+                                  size_t buflen );
+
+/*
+ * Implementation
+ */
+
+int mbedtls_ssl_finished_in_process( mbedtls_ssl_context* ssl )
+{
+    int ret = 0;
+    unsigned char *buf;
+    size_t buflen;
+
+    MBEDTLS_SSL_DEBUG_MSG( 2, ( "=> parse finished" ) );
+
+    /* Preprocessing step: Compute handshake digest */
+    MBEDTLS_SSL_PROC_CHK( ssl_finished_in_preprocess( ssl ) );
 
     MBEDTLS_SSL_PROC_CHK( mbedtls_ssl_tls1_3_fetch_handshake_msg(
-                          ssl, MBEDTLS_SSL_HS_CERTIFICATE,
-                          &buf, &buf_len ) );
-
-    /* Parse the certificate chain sent by the peer. */
-    MBEDTLS_SSL_PROC_CHK( ssl_tls13_parse_certificate( ssl, buf, buf + buf_len ) );
-    /* Validate the certificate chain and set the verification results. */
-    MBEDTLS_SSL_PROC_CHK( ssl_tls13_validate_certificate( ssl ) );
-
-    mbedtls_ssl_tls1_3_add_hs_msg_to_checksum( ssl, MBEDTLS_SSL_HS_CERTIFICATE,
-                                               buf, buf_len );
+                              ssl, MBEDTLS_SSL_HS_FINISHED,
+                              &buf, &buflen ) );
+    MBEDTLS_SSL_PROC_CHK( ssl_finished_in_parse( ssl, buf, buflen ) );
+    mbedtls_ssl_tls1_3_add_hs_msg_to_checksum(
+        ssl, MBEDTLS_SSL_HS_FINISHED, buf, buflen );
+#if defined(MBEDTLS_SSL_USE_MPS)
+    MBEDTLS_SSL_PROC_CHK( mbedtls_ssl_mps_hs_consume_full_hs_msg( ssl ) );
+#endif /* MBEDTLS_SSL_USE_MPS */
+    MBEDTLS_SSL_PROC_CHK( ssl_finished_in_postprocess( ssl ) );
 
 cleanup:
 
-    MBEDTLS_SSL_DEBUG_MSG( 2, ( "<= parse certificate" ) );
+    MBEDTLS_SSL_DEBUG_MSG( 2, ( "<= parse finished" ) );
+    return( ret );
+}
+
+static int ssl_finished_in_preprocess( mbedtls_ssl_context* ssl )
+{
+    int ret;
+
+    ret = mbedtls_ssl_tls1_3_calc_finished( ssl,
+                    ssl->handshake->state_local.finished_in.digest,
+                    sizeof( ssl->handshake->state_local.finished_in.digest ),
+                    &ssl->handshake->state_local.finished_in.digest_len,
+                    ssl->conf->endpoint ^ 1 );
+    if( ret != 0 )
+    {
+        MBEDTLS_SSL_DEBUG_RET( 1, "mbedtls_ssl_tls1_3_calc_finished", ret );
+        return( ret );
+    }
+
+    return( 0 );
+}
+
+static int ssl_finished_in_parse( mbedtls_ssl_context* ssl,
+                                  const unsigned char* buf,
+                                  size_t buflen )
+{
+    /* Structural validation */
+    if( buflen != ssl->handshake->state_local.finished_in.digest_len )
+    {
+        MBEDTLS_SSL_DEBUG_MSG( 1, ( "bad finished message" ) );
+
+        MBEDTLS_SSL_PEND_FATAL_ALERT( MBEDTLS_SSL_ALERT_MSG_DECODE_ERROR,
+                                      MBEDTLS_ERR_SSL_DECODE_ERROR );
+        return( MBEDTLS_ERR_SSL_DECODE_ERROR );
+    }
+
+    MBEDTLS_SSL_DEBUG_BUF( 4, "Hash (self-computed):",
+                           ssl->handshake->state_local.finished_in.digest,
+                           ssl->handshake->state_local.finished_in.digest_len );
+    MBEDTLS_SSL_DEBUG_BUF( 4, "Hash (received message):", buf,
+                           ssl->handshake->state_local.finished_in.digest_len );
+
+    /* Semantic validation */
+    if( mbedtls_ssl_safer_memcmp( buf,
+                   ssl->handshake->state_local.finished_in.digest,
+                   ssl->handshake->state_local.finished_in.digest_len ) != 0 )
+    {
+        MBEDTLS_SSL_DEBUG_MSG( 1, ( "bad finished message" ) );
+
+        MBEDTLS_SSL_PEND_FATAL_ALERT( MBEDTLS_SSL_ALERT_MSG_DECODE_ERROR,
+                                      MBEDTLS_ERR_SSL_HANDSHAKE_FAILURE );
+        return( MBEDTLS_ERR_SSL_HANDSHAKE_FAILURE );
+    }
+    return( 0 );
+}
+
+#if defined(MBEDTLS_SSL_CLI_C)
+static int ssl_finished_in_postprocess_cli( mbedtls_ssl_context *ssl )
+{
+    int ret = 0;
+    mbedtls_ssl_key_set traffic_keys;
+    mbedtls_ssl_transform *transform_application;
+
+    ret = mbedtls_ssl_tls1_3_key_schedule_stage_application( ssl );
+    if( ret != 0 )
+    {
+        MBEDTLS_SSL_DEBUG_RET( 1,
+           "mbedtls_ssl_tls1_3_key_schedule_stage_application", ret );
+        return( ret );
+    }
+
+    ret = mbedtls_ssl_tls1_3_generate_application_keys(
+        ssl, &traffic_keys );
+    if( ret != 0 )
+    {
+        MBEDTLS_SSL_DEBUG_RET( 1,
+            "mbedtls_ssl_tls1_3_generate_application_keys", ret );
+        return( ret );
+    }
+
+    transform_application =
+        mbedtls_calloc( 1, sizeof( mbedtls_ssl_transform ) );
+    if( transform_application == NULL )
+        return( MBEDTLS_ERR_SSL_ALLOC_FAILED );
+
+    ret = mbedtls_ssl_tls13_populate_transform(
+                                    transform_application,
+                                    ssl->conf->endpoint,
+                                    ssl->session_negotiate->ciphersuite,
+                                    &traffic_keys,
+                                    ssl );
+    if( ret != 0 )
+    {
+        MBEDTLS_SSL_DEBUG_RET( 1, "mbedtls_ssl_tls13_populate_transform", ret );
+        return( ret );
+    }
+
+#if !defined(MBEDTLS_SSL_USE_MPS)
+    ssl->transform_application = transform_application;
+#else /* MBEDTLS_SSL_USE_MPS */
+    ret = mbedtls_mps_add_key_material( &ssl->mps->l4,
+                                        transform_application,
+                                        &ssl->epoch_application );
+    if( ret != 0 )
+        return( ret );
+#endif /* MBEDTLS_SSL_USE_MPS */
+
+    mbedtls_ssl_handshake_set_state( ssl, MBEDTLS_SSL_END_OF_EARLY_DATA );
+    return( 0 );
+}
+#endif /* MBEDTLS_SSL_CLI_C */
+
+static int ssl_finished_in_postprocess( mbedtls_ssl_context* ssl )
+{
+#if defined(MBEDTLS_SSL_SRV_C)
+    int ret;
+    if( ssl->conf->endpoint == MBEDTLS_SSL_IS_SERVER )
+    {
+        /* Compute resumption_master_secret */
+        ret = mbedtls_ssl_tls1_3_generate_resumption_master_secret( ssl );
+        if( ret != 0 )
+        {
+            MBEDTLS_SSL_DEBUG_RET( 1,
+               "mbedtls_ssl_tls1_3_generate_resumption_master_secret ", ret );
+            return( ret );
+        }
+
+        mbedtls_ssl_handshake_set_state( ssl, MBEDTLS_SSL_HANDSHAKE_WRAPUP );
+        return( 0 );
+    }
+#endif /* MBEDTLS_SSL_SRV_C */
+
+#if defined(MBEDTLS_SSL_CLI_C)
+    if( ssl->conf->endpoint == MBEDTLS_SSL_IS_CLIENT )
+    {
+        return( ssl_finished_in_postprocess_cli( ssl ) );
+    }
+#endif /* MBEDTLS_SSL_CLI_C */
+
+    return( MBEDTLS_ERR_SSL_INTERNAL_ERROR );
+}
+
+#if defined(MBEDTLS_ZERO_RTT)
+void mbedtls_ssl_conf_early_data( mbedtls_ssl_config* conf, int early_data,
+                                  size_t max_early_data,
+                                  int(*early_data_callback)( mbedtls_ssl_context*,
+                                                             const unsigned char*,
+                                                             size_t ) )
+{
+#if !defined(MBEDTLS_SSL_SRV_C)
+    ( ( void ) max_early_data );
+    ( ( void ) early_data_callback );
+#endif /* !MBEDTLS_SSL_SRV_C */
+    conf->early_data_enabled = early_data;
+
+#if defined(MBEDTLS_SSL_SRV_C)
+
+    if( early_data == MBEDTLS_SSL_EARLY_DATA_ENABLED )
+    {
+        if( max_early_data > MBEDTLS_SSL_MAX_EARLY_DATA )
+            max_early_data = MBEDTLS_SSL_MAX_EARLY_DATA;
+
+        conf->max_early_data = max_early_data;
+        conf->early_data_callback = early_data_callback;
+        /* Only the server uses the early data callback.
+         * For the client this parameter is not used. */
+    }
+    else
+    {
+        conf->early_data_callback = NULL;
+    }
+#endif
+}
+#endif /* MBEDTLS_ZERO_RTT */
+
+#if defined(MBEDTLS_KEY_EXCHANGE_WITH_CERT_ENABLED)
+void mbedtls_ssl_conf_signature_algorithms( mbedtls_ssl_config *conf,
+                     const uint16_t* sig_algs )
+{
+    /* TODO: Add available algorithm check */
+    conf->tls13_sig_algs = sig_algs;
+}
+#endif /* MBEDTLS_KEY_EXCHANGE_WITH_CERT_ENABLED */
+
+/* Early Data Extension
+ *
+ * struct {} Empty;
+ *
+ * struct {
+ *   select ( Handshake.msg_type ) {
+ *     case new_session_ticket:   uint32 max_early_data_size;
+ *     case client_hello:         Empty;
+ *     case encrypted_extensions: Empty;
+ *   };
+ * } EarlyDataIndication;
+ */
+#if defined(MBEDTLS_ZERO_RTT)
+int mbedtls_ssl_write_early_data_ext( mbedtls_ssl_context *ssl,
+                                      unsigned char *buf,
+                                      const unsigned char *end,
+                                      size_t *olen )
+{
+    unsigned char *p = buf;
+
+    *olen = 0;
+
+#if defined(MBEDTLS_SSL_CLI_C)
+    if( ssl->conf->endpoint == MBEDTLS_SSL_IS_CLIENT )
+    {
+        if( !mbedtls_ssl_conf_tls13_some_psk_enabled( ssl ) ||
+            mbedtls_ssl_get_psk_to_offer( ssl, NULL, NULL, NULL, NULL ) != 0 ||
+            ssl->conf->early_data_enabled == MBEDTLS_SSL_EARLY_DATA_DISABLED )
+        {
+            MBEDTLS_SSL_DEBUG_MSG( 2, ( "<= skip write early_data extension" ) );
+            ssl->handshake->early_data = MBEDTLS_SSL_EARLY_DATA_OFF;
+            return( 0 );
+        }
+    }
+#endif /* MBEDTLS_SSL_CLI_C */
+
+#if defined(MBEDTLS_SSL_SRV_C)
+    if( ssl->conf->endpoint == MBEDTLS_SSL_IS_SERVER )
+    {
+        if( ( ssl->handshake->extensions_present & MBEDTLS_SSL_EXT_EARLY_DATA ) == 0 )
+            return( 0 );
+
+        if( ssl->conf->tls13_kex_modes !=
+                   MBEDTLS_SSL_TLS13_KEY_EXCHANGE_MODE_PSK ||
+            ssl->conf->early_data_enabled == MBEDTLS_SSL_EARLY_DATA_DISABLED )
+        {
+            MBEDTLS_SSL_DEBUG_MSG( 2, ( "<= skip write early_data extension" ) );
+            ssl->handshake->early_data = MBEDTLS_SSL_EARLY_DATA_OFF;
+            return( 0 );
+        }
+    }
+#endif /* MBEDTLS_SSL_SRV_C */
+
+    if( ( end - buf ) < 4 )
+    {
+        MBEDTLS_SSL_DEBUG_MSG( 1, ( "buffer too small" ) );
+        return ( MBEDTLS_ERR_SSL_BUFFER_TOO_SMALL );
+    }
+
+#if defined(MBEDTLS_SSL_CLI_C)
+    if( ssl->conf->endpoint == MBEDTLS_SSL_IS_CLIENT )
+    {
+        MBEDTLS_SSL_DEBUG_MSG( 3, ( "client hello, adding early_data extension" ) );
+        /* We're using rejected once we send the EarlyData extension,
+           and change it to accepted upon receipt of the server extension. */
+        ssl->early_data_status = MBEDTLS_SSL_EARLY_DATA_REJECTED;
+    }
+#endif /* MBEDTLS_SSL_CLI_C */
+
+#if defined(MBEDTLS_SSL_SRV_C)
+    if( ssl->conf->endpoint == MBEDTLS_SSL_IS_SERVER )
+    {
+        MBEDTLS_SSL_DEBUG_MSG( 3, ( "server hello, adding early_data extension" ) );
+    }
+#endif /* MBEDTLS_SSL_SRV_C */
+
+    ssl->handshake->early_data = MBEDTLS_SSL_EARLY_DATA_ON;
+
+    /* Write extension header */
+    *p++ = (unsigned char)( ( MBEDTLS_TLS_EXT_EARLY_DATA >> 8 ) & 0xFF );
+    *p++ = (unsigned char)( ( MBEDTLS_TLS_EXT_EARLY_DATA ) & 0xFF );
+
+    /* Write total extension length */
+    *p++ = 0;
+    *p++ = 0;
+
+    *olen = 4;
+    return( 0 );
+}
+#endif /* MBEDTLS_ZERO_RTT */
+
+
+#if defined(MBEDTLS_ECDH_C)
+#if defined(MBEDTLS_ECDH_LEGACY_CONTEXT)
+typedef mbedtls_ecdh_context mbedtls_ecdh_context_mbed;
+#endif
+
+#define ECDH_VALIDATE_RET( cond )    \
+    MBEDTLS_INTERNAL_VALIDATE_RET( cond, MBEDTLS_ERR_ECP_BAD_INPUT_DATA )
+
+static int ecdh_make_tls_13_params_internal( mbedtls_ecdh_context_mbed *ctx,
+                                      size_t *olen, int point_format,
+                                      unsigned char *buf, size_t blen,
+                                      int (*f_rng)(void *,
+                                                   unsigned char *,
+                                                   size_t),
+                                      void *p_rng,
+                                      int restart_enabled )
+{
+    int ret = MBEDTLS_ERR_ERROR_CORRUPTION_DETECTED;
+#if defined(MBEDTLS_ECP_RESTARTABLE)
+    mbedtls_ecp_restart_ctx *rs_ctx = NULL;
+#endif
+
+    if( ctx->grp.pbits == 0 )
+        return( MBEDTLS_ERR_ECP_BAD_INPUT_DATA );
+
+#if defined(MBEDTLS_ECP_RESTARTABLE)
+    if( restart_enabled )
+        rs_ctx = &ctx->rs;
 #else
-    MBEDTLS_SSL_DEBUG_MSG( 1, ( "should never happen" ) );
-    ret = MBEDTLS_ERR_SSL_INTERNAL_ERROR;
-#endif /* MBEDTLS_KEY_EXCHANGE_ECDHE_ECDSA_ENABLED */
-    return( ret );
-}
-
->>>>>>> f93cbd26
+    (void) restart_enabled;
+#endif
+
+
+#if defined(MBEDTLS_ECP_RESTARTABLE)
+    if( ( ret = ecdh_gen_public_restartable( &ctx->grp, &ctx->d, &ctx->Q,
+                                             f_rng, p_rng, rs_ctx ) ) != 0 )
+        return( ret );
+#else
+    if( ( ret = mbedtls_ecdh_gen_public( &ctx->grp, &ctx->d, &ctx->Q,
+                                         f_rng, p_rng ) ) != 0 )
+        return( ret );
+#endif /* MBEDTLS_ECP_RESTARTABLE */
+
+    ret = mbedtls_ecp_point_write_binary( &ctx->grp, &ctx->Q, point_format,
+                                          olen, buf, blen );
+    if( ret != 0 )
+        return( ret );
+
+    return( 0 );
+}
+
+int mbedtls_ecdh_make_tls_13_params( mbedtls_ecdh_context *ctx, size_t *olen,
+                              unsigned char *buf, size_t blen,
+                              int (*f_rng)(void *, unsigned char *, size_t),
+                              void *p_rng )
+{
+    int restart_enabled = 0;
+    ECDH_VALIDATE_RET( ctx != NULL );
+    ECDH_VALIDATE_RET( olen != NULL );
+    ECDH_VALIDATE_RET( buf != NULL );
+    ECDH_VALIDATE_RET( f_rng != NULL );
+
+#if defined(MBEDTLS_ECP_RESTARTABLE)
+    restart_enabled = ctx->restart_enabled;
+#else
+    (void) restart_enabled;
+#endif
+
+#if defined(MBEDTLS_ECDH_LEGACY_CONTEXT)
+    return( ecdh_make_tls_13_params_internal( ctx, olen, ctx->point_format, buf, blen,
+                                       f_rng, p_rng, restart_enabled ) );
+#else
+    switch( ctx->var )
+    {
+#if defined(MBEDTLS_ECDH_VARIANT_EVEREST_ENABLED)
+        case MBEDTLS_ECDH_VARIANT_EVEREST:
+            return( mbedtls_everest_make_params( &ctx->ctx.everest_ecdh, olen,
+                                                 buf, blen, f_rng, p_rng ) );
+#endif
+        case MBEDTLS_ECDH_VARIANT_MBEDTLS_2_0:
+            return( ecdh_make_tls_13_params_internal( &ctx->ctx.mbed_ecdh, olen,
+                                               ctx->point_format, buf, blen,
+                                               f_rng, p_rng,
+                                               restart_enabled ) );
+        default:
+            return MBEDTLS_ERR_ECP_BAD_INPUT_DATA;
+    }
+#endif
+}
+
+static int ecdh_import_public_raw( mbedtls_ecdh_context_mbed *ctx,
+                                   const unsigned char *buf,
+                                   const unsigned char *end )
+{
+    return( mbedtls_ecp_point_read_binary( &ctx->grp, &ctx->Qp,
+                                           buf, end - buf ) );
+}
+
+#if defined(MBEDTLS_ECDH_VARIANT_EVEREST_ENABLED)
+static int everest_import_public_raw( mbedtls_x25519_context *ctx,
+                        const unsigned char *buf, const unsigned char *end )
+{
+    if( end - buf != MBEDTLS_X25519_KEY_SIZE_BYTES )
+        return( MBEDTLS_ERR_ECP_BAD_INPUT_DATA );
+
+    memcpy( ctx->peer_point, buf, MBEDTLS_X25519_KEY_SIZE_BYTES );
+    return( 0 );
+}
+#endif /* MBEDTLS_ECDH_VARIANT_EVEREST_ENABLED */
+
+int mbedtls_ecdh_import_public_raw( mbedtls_ecdh_context *ctx,
+                                    const unsigned char *buf,
+                                    const unsigned char *end )
+{
+    ECDH_VALIDATE_RET( ctx != NULL );
+    ECDH_VALIDATE_RET( buf != NULL );
+    ECDH_VALIDATE_RET( end != NULL );
+
+#if defined(MBEDTLS_ECDH_LEGACY_CONTEXT)
+    return( ecdh_read_tls_13_params_internal( ctx, buf, end ) );
+#else
+    switch( ctx->var )
+    {
+#if defined(MBEDTLS_ECDH_VARIANT_EVEREST_ENABLED)
+        case MBEDTLS_ECDH_VARIANT_EVEREST:
+            return( everest_import_public_raw( &ctx->ctx.everest_ecdh,
+                                               buf, end) );
+#endif
+        case MBEDTLS_ECDH_VARIANT_MBEDTLS_2_0:
+            return( ecdh_import_public_raw( &ctx->ctx.mbed_ecdh,
+                                            buf, end ) );
+        default:
+            return MBEDTLS_ERR_ECP_BAD_INPUT_DATA;
+    }
+#endif
+}
+
+static int ecdh_make_tls_13_public_internal( mbedtls_ecdh_context_mbed *ctx,
+                                      size_t *olen, int point_format,
+                                      unsigned char *buf, size_t blen,
+                                      int (*f_rng)(void *,
+                                                   unsigned char *,
+                                                   size_t),
+                                      void *p_rng,
+                                      int restart_enabled )
+{
+    int ret = MBEDTLS_ERR_ERROR_CORRUPTION_DETECTED;
+#if defined(MBEDTLS_ECP_RESTARTABLE)
+    mbedtls_ecp_restart_ctx *rs_ctx = NULL;
+#endif
+
+    if( ctx->grp.pbits == 0 )
+        return( MBEDTLS_ERR_ECP_BAD_INPUT_DATA );
+
+#if defined(MBEDTLS_ECP_RESTARTABLE)
+    if( restart_enabled )
+        rs_ctx = &ctx->rs;
+#else
+    (void) restart_enabled;
+#endif
+
+#if defined(MBEDTLS_ECP_RESTARTABLE)
+    if( ( ret = ecdh_gen_public_restartable( &ctx->grp, &ctx->d, &ctx->Q,
+                                             f_rng, p_rng, rs_ctx ) ) != 0 )
+        return( ret );
+#else
+    if( ( ret = mbedtls_ecdh_gen_public( &ctx->grp, &ctx->d, &ctx->Q,
+                                         f_rng, p_rng ) ) != 0 )
+        return( ret );
+#endif /* MBEDTLS_ECP_RESTARTABLE */
+
+    return mbedtls_ecp_tls_13_write_point( &ctx->grp, &ctx->Q, point_format, olen,
+                                        buf, blen );
+}
+
+/*
+ * Setup and export the client public value
+ */
+int mbedtls_ecdh_make_tls_13_public( mbedtls_ecdh_context *ctx, size_t *olen,
+                              unsigned char *buf, size_t blen,
+                              int (*f_rng)(void *, unsigned char *, size_t),
+                              void *p_rng )
+{
+    int restart_enabled = 0;
+    ECDH_VALIDATE_RET( ctx != NULL );
+    ECDH_VALIDATE_RET( olen != NULL );
+    ECDH_VALIDATE_RET( buf != NULL );
+    ECDH_VALIDATE_RET( f_rng != NULL );
+
+#if defined(MBEDTLS_ECP_RESTARTABLE)
+    restart_enabled = ctx->restart_enabled;
+#endif
+
+#if defined(MBEDTLS_ECDH_LEGACY_CONTEXT)
+    return( ecdh_make_tls_13_public_internal( ctx, olen, ctx->point_format, buf, blen,
+                                       f_rng, p_rng, restart_enabled ) );
+#else
+    switch( ctx->var )
+    {
+#if defined(MBEDTLS_ECDH_VARIANT_EVEREST_ENABLED)
+        case MBEDTLS_ECDH_VARIANT_EVEREST:
+            return( mbedtls_everest_make_public( &ctx->ctx.everest_ecdh, olen,
+                                                 buf, blen, f_rng, p_rng ) );
+#endif
+        case MBEDTLS_ECDH_VARIANT_MBEDTLS_2_0:
+            return( ecdh_make_tls_13_public_internal( &ctx->ctx.mbed_ecdh, olen,
+                                               ctx->point_format, buf, blen,
+                                               f_rng, p_rng,
+                                               restart_enabled ) );
+        default:
+            return MBEDTLS_ERR_ECP_BAD_INPUT_DATA;
+    }
+#endif
+}
+
+static int ecdh_read_tls_13_public_internal( mbedtls_ecdh_context_mbed *ctx,
+                                      const unsigned char *buf, size_t blen )
+{
+    int ret = MBEDTLS_ERR_ERROR_CORRUPTION_DETECTED;
+    const unsigned char *p = buf;
+
+    if( ( ret = mbedtls_ecp_tls_13_read_point( &ctx->grp, &ctx->Qp, &p,
+                                            blen ) ) != 0 )
+        return( ret );
+
+    if( (size_t)( p - buf ) != blen )
+        return( MBEDTLS_ERR_ECP_BAD_INPUT_DATA );
+
+    return( 0 );
+}
+
+/*
+ * Parse and import the client's TLS 1.3 public value
+ */
+int mbedtls_ecdh_read_tls_13_public( mbedtls_ecdh_context *ctx,
+                              const unsigned char *buf, size_t blen )
+{
+    ECDH_VALIDATE_RET( ctx != NULL );
+    ECDH_VALIDATE_RET( buf != NULL );
+
+#if defined(MBEDTLS_ECDH_LEGACY_CONTEXT)
+    return( ecdh_read_tls_13_public_internal( ctx, buf, blen ) );
+#else
+    switch( ctx->var )
+    {
+#if defined(MBEDTLS_ECDH_VARIANT_EVEREST_ENABLED)
+        case MBEDTLS_ECDH_VARIANT_EVEREST:
+            return( mbedtls_everest_read_public( &ctx->ctx.everest_ecdh,
+                                                 buf, blen ) );
+#endif
+        case MBEDTLS_ECDH_VARIANT_MBEDTLS_2_0:
+            return( ecdh_read_tls_13_public_internal( &ctx->ctx.mbed_ecdh,
+                                                       buf, blen ) );
+        default:
+            return MBEDTLS_ERR_ECP_BAD_INPUT_DATA;
+    }
+#endif
+}
+#endif /* MBEDTLS_ECDH_C */
+
+#if defined(MBEDTLS_ECP_C)
+#define ECP_VALIDATE_RET( cond )    \
+    MBEDTLS_INTERNAL_VALIDATE_RET( cond, MBEDTLS_ERR_ECP_BAD_INPUT_DATA )
+
+int mbedtls_ecp_tls_13_read_point( const mbedtls_ecp_group *grp,
+                                mbedtls_ecp_point *pt,
+                                const unsigned char **buf, size_t buf_len )
+{
+    unsigned char data_len;
+    const unsigned char *buf_start;
+    ECP_VALIDATE_RET( grp != NULL );
+    ECP_VALIDATE_RET( pt  != NULL );
+    ECP_VALIDATE_RET( buf != NULL );
+    ECP_VALIDATE_RET( *buf != NULL );
+
+    if( buf_len < 3 )
+        return( MBEDTLS_ERR_ECP_BAD_INPUT_DATA );
+
+    data_len = ( *( *buf ) << 8 ) | *( *buf+1 );
+    *buf += 2;
+
+    if( data_len < 1 || data_len > buf_len - 2 )
+        return( MBEDTLS_ERR_ECP_BAD_INPUT_DATA );
+
+    /*
+     * Save buffer start for read_binary and update buf
+     */
+    buf_start = *buf;
+    *buf += data_len;
+
+    return( mbedtls_ecp_point_read_binary( grp, pt, buf_start, data_len ) );
+}
+
+int mbedtls_ecp_tls_13_write_point( const mbedtls_ecp_group *grp, const mbedtls_ecp_point *pt,
+                         int format, size_t *olen,
+                         unsigned char *buf, size_t blen )
+{
+    int ret = MBEDTLS_ERR_ERROR_CORRUPTION_DETECTED;
+    ECP_VALIDATE_RET( grp  != NULL );
+    ECP_VALIDATE_RET( pt   != NULL );
+    ECP_VALIDATE_RET( olen != NULL );
+    ECP_VALIDATE_RET( buf  != NULL );
+    ECP_VALIDATE_RET( format == MBEDTLS_ECP_PF_UNCOMPRESSED ||
+                      format == MBEDTLS_ECP_PF_COMPRESSED );
+
+    if( blen < 2 )
+        return( MBEDTLS_ERR_ECP_BAD_INPUT_DATA );
+
+    if( ( ret = mbedtls_ecp_point_write_binary( grp, pt, format,
+                    olen, buf + 2, blen - 2) ) != 0 )
+        return( ret );
+
+    // Length
+    *buf++ = (unsigned char)( ( *olen >> 8 ) & 0xFF );
+    *buf++ = (unsigned char)( ( *olen ) & 0xFF );
+    *olen += 2;
+
+    return( 0 );
+}
+
+/*
+ * Write the ECParameters record corresponding to a group (TLS 1.3)
+ */
+int mbedtls_ecp_tls_13_write_group( const mbedtls_ecp_group *grp, size_t *olen,
+                         unsigned char *buf, size_t blen )
+{
+    const mbedtls_ecp_curve_info *curve_info;
+    ECP_VALIDATE_RET( grp  != NULL );
+    ECP_VALIDATE_RET( buf  != NULL );
+    ECP_VALIDATE_RET( olen != NULL );
+
+    if( ( curve_info = mbedtls_ecp_curve_info_from_grp_id( grp->id ) ) == NULL )
+        return( MBEDTLS_ERR_ECP_BAD_INPUT_DATA );
+
+    *olen = 2;
+    if( blen < *olen )
+        return( MBEDTLS_ERR_ECP_BUFFER_TOO_SMALL );
+
+    // Two bytes for named curve
+    buf[0] = curve_info->tls_id >> 8;
+    buf[1] = curve_info->tls_id & 0xFF;
+
+    return( 0 );
+}
+
+#endif /* MBEDTLS_ECP_C */
 #endif /* MBEDTLS_SSL_PROTO_TLS1_3_EXPERIMENTAL */
 
 #endif /* MBEDTLS_SSL_TLS_C */
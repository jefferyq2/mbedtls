/*
 *  TLS 1.3 functionality shared between client and server
 *
 *  Copyright The Mbed TLS Contributors
 *  SPDX-License-Identifier: Apache-2.0
 *
 *  Licensed under the Apache License, Version 2.0 (the "License"); you may
 *  not use this file except in compliance with the License.
 *  You may obtain a copy of the License at
 *
 *  http://www.apache.org/licenses/LICENSE-2.0
 *
 *  Unless required by applicable law or agreed to in writing, software
 *  distributed under the License is distributed on an "AS IS" BASIS, WITHOUT
 *  WARRANTIES OR CONDITIONS OF ANY KIND, either express or implied.
 *  See the License for the specific language governing permissions and
 *  limitations under the License.
 */

#include "common.h"

#if defined(MBEDTLS_SSL_TLS_C)

#if defined(MBEDTLS_SSL_PROTO_TLS1_3_EXPERIMENTAL)

<<<<<<< HEAD
#define SSL_DONT_FORCE_FLUSH 0
#define SSL_FORCE_FLUSH      1

#include "mbedtls/ssl_ticket.h"
#include "mbedtls/debug.h"
#include "mbedtls/error.h"
#include "mbedtls/ssl.h"
#include "mbedtls/hkdf.h"
#include <string.h>

#include "ssl_misc.h"
#include "ssl_tls13_keys.h"
#if defined(MBEDTLS_SSL_USE_MPS)
#include "mps_all.h"
#endif /* MBEDTLS_SSL_USE_MPS */

#include "ecp_internal.h"

#include "mbedtls/oid.h"

#if defined(MBEDTLS_PLATFORM_C)
#include "mbedtls/platform.h"
#else
#include <stdlib.h>
#define mbedtls_calloc    calloc
#define mbedtls_free       free
#endif /* MBEDTLS_PLATFORM_C */

#if defined(MBEDTLS_SSL_USE_MPS)
int mbedtls_ssl_tls1_3_fetch_handshake_msg( mbedtls_ssl_context *ssl,
                                            unsigned hs_type,
                                            unsigned char **buf,
                                            size_t *buflen )
{
    int ret;
    mbedtls_mps_handshake_in msg;

    MBEDTLS_SSL_PROC_CHK_NEG( mbedtls_mps_read( &ssl->mps->l4 ) );

    if( ret != MBEDTLS_MPS_MSG_HS )
        return( MBEDTLS_ERR_SSL_UNEXPECTED_MESSAGE );

    MBEDTLS_SSL_PROC_CHK( mbedtls_mps_read_handshake( &ssl->mps->l4,
                                                      &msg ) );

    if( msg.type != hs_type )
        return( MBEDTLS_ERR_SSL_UNEXPECTED_MESSAGE );

    ret = mbedtls_mps_reader_get( msg.handle,
                                  msg.length,
                                  buf,
                                  NULL );

    if( ret == MBEDTLS_ERR_MPS_READER_OUT_OF_DATA )
    {
        MBEDTLS_SSL_PROC_CHK( mbedtls_mps_read_pause( &ssl->mps->l4 ) );
        ret = MBEDTLS_ERR_SSL_WANT_READ;
    }
    else
    {
        MBEDTLS_SSL_PROC_CHK( ret );

        /* *buf already set in mbedtls_mps_reader_get() */
        *buflen = msg.length;
    }

cleanup:

    return( ret );
}

int mbedtls_ssl_mps_hs_consume_full_hs_msg( mbedtls_ssl_context *ssl )
{
    int ret;
    mbedtls_mps_handshake_in msg;

    MBEDTLS_SSL_PROC_CHK( mbedtls_mps_read_handshake( &ssl->mps->l4,
                                                      &msg ) );

    MBEDTLS_SSL_PROC_CHK( mbedtls_mps_reader_commit( msg.handle ) );
    MBEDTLS_SSL_PROC_CHK( mbedtls_mps_read_consume( &ssl->mps->l4 ) );

cleanup:

    return( ret );
}

int mbedtls_ssl_tls13_start_handshake_msg( mbedtls_ssl_context *ssl,
                                           unsigned hs_type,
                                           unsigned char **buf,
                                           size_t *buflen )
{
    int ret = MBEDTLS_ERR_ERROR_CORRUPTION_DETECTED;
    mbedtls_mps_handshake_out * const msg = &ssl->handshake->hs_msg_out;

    msg->type   = hs_type;
    msg->length = MBEDTLS_MPS_SIZE_UNKNOWN;
    MBEDTLS_SSL_PROC_CHK( mbedtls_mps_write_handshake( &ssl->mps->l4,
                                                       msg, NULL, NULL ) );

    MBEDTLS_SSL_PROC_CHK( mbedtls_writer_get( msg->handle,
                                              MBEDTLS_MPS_SIZE_MAX,
                                              buf, buflen ) );
=======
#include <string.h>

#include "mbedtls/error.h"
#include "mbedtls/debug.h"
#include "mbedtls/oid.h"
#include "mbedtls/platform.h"

#include "ssl_misc.h"
#include "ssl_tls13_keys.h"
>>>>>>> a4c99f2c

cleanup:
    return( ret );
}

int mbedtls_ssl_tls13_finish_handshake_msg( mbedtls_ssl_context *ssl,
                                            size_t buf_len,
                                            size_t msg_len )
{
    int ret = MBEDTLS_ERR_ERROR_CORRUPTION_DETECTED;
    mbedtls_mps_handshake_out * const msg = &ssl->handshake->hs_msg_out;

    MBEDTLS_SSL_PROC_CHK( mbedtls_writer_commit_partial( msg->handle,
                                                         buf_len - msg_len ) );
    MBEDTLS_SSL_PROC_CHK( mbedtls_mps_dispatch( &ssl->mps->l4 ) );

cleanup:
    return( ret );
}

#else /* MBEDTLS_SSL_USE_MPS */
int mbedtls_ssl_tls1_3_fetch_handshake_msg( mbedtls_ssl_context *ssl,
                                            unsigned hs_type,
                                            unsigned char **buf,
                                            size_t *buflen )
{
    int ret;

    if( ( ret = mbedtls_ssl_read_record( ssl, 0 ) ) != 0 )
    {
        MBEDTLS_SSL_DEBUG_RET( 1, "mbedtls_ssl_read_record", ret );
        goto cleanup;
    }

    if( ssl->in_msgtype != MBEDTLS_SSL_MSG_HANDSHAKE ||
        ssl->in_msg[0]  != hs_type )
    {
        MBEDTLS_SSL_DEBUG_MSG( 1, ( "Receive unexpected handshake message." ) );
        MBEDTLS_SSL_PEND_FATAL_ALERT( MBEDTLS_SSL_ALERT_MSG_UNEXPECTED_MESSAGE,
                                      MBEDTLS_ERR_SSL_UNEXPECTED_MESSAGE );
        ret = MBEDTLS_ERR_SSL_UNEXPECTED_MESSAGE;
        goto cleanup;
    }

    /*
     * Jump handshake header (4 bytes, see Section 4 of RFC 8446).
     *    ...
     *    HandshakeType msg_type;
     *    uint24 length;
     *    ...
     */
    *buf    = ssl->in_msg   + 4;
    *buflen = ssl->in_hslen - 4;

cleanup:

    return( ret );
}

int mbedtls_ssl_tls13_start_handshake_msg( mbedtls_ssl_context *ssl,
                                           unsigned hs_type,
                                           unsigned char **buf,
                                           size_t *buf_len )
{
    /*
     * Reserve 4 bytes for hanshake header. ( Section 4,RFC 8446 )
     *    ...
     *    HandshakeType msg_type;
     *    uint24 length;
     *    ...
     */
    *buf = ssl->out_msg + 4;
    *buf_len = MBEDTLS_SSL_OUT_CONTENT_LEN - 4;

    ssl->out_msgtype = MBEDTLS_SSL_MSG_HANDSHAKE;
    ssl->out_msg[0]  = hs_type;

    return( 0 );
}

int mbedtls_ssl_tls13_finish_handshake_msg( mbedtls_ssl_context *ssl,
                                            size_t buf_len,
                                            size_t msg_len )
{
    int ret = MBEDTLS_ERR_ERROR_CORRUPTION_DETECTED;
    size_t msg_len_with_header;
    ((void) buf_len);

    /* Add reserved 4 bytes for handshake header */
    msg_len_with_header = msg_len + 4;
    ssl->out_msglen = msg_len_with_header;
    MBEDTLS_SSL_PROC_CHK( mbedtls_ssl_write_handshake_msg_ext( ssl, 0 ) );

cleanup:
    return( ret );
}

#endif /* MBEDTLS_SSL_USE_MPS */

void mbedtls_ssl_tls1_3_add_hs_msg_to_checksum( mbedtls_ssl_context *ssl,
                                                unsigned hs_type,
                                                unsigned char const *msg,
                                                size_t msg_len )
{
    mbedtls_ssl_tls13_add_hs_hdr_to_checksum( ssl, hs_type, msg_len );
    ssl->handshake->update_checksum( ssl, msg, msg_len );
}

void mbedtls_ssl_tls13_add_hs_hdr_to_checksum( mbedtls_ssl_context *ssl,
                                               unsigned hs_type,
                                               size_t total_hs_len )
{
    unsigned char hs_hdr[4];

    /* Build HS header for checksum update. */
    hs_hdr[0] = MBEDTLS_BYTE_0( hs_type );
    hs_hdr[1] = MBEDTLS_BYTE_2( total_hs_len );
    hs_hdr[2] = MBEDTLS_BYTE_1( total_hs_len );
    hs_hdr[3] = MBEDTLS_BYTE_0( total_hs_len );

    ssl->handshake->update_checksum( ssl, hs_hdr, sizeof( hs_hdr ) );
}

/* Macro to express the maximum length of the verify structure.
 *
 * The structure is computed per TLS 1.3 specification as:
 *   - 64 bytes of octet 32,
 *   - 33 bytes for the context string
 *        (which is either "TLS 1.3, client CertificateVerify"
 *         or "TLS 1.3, server CertificateVerify"),
 *   - 1 byte for the octet 0x0, which serves as a separator,
 *   - 32 or 48 bytes for the Transcript-Hash(Handshake Context, Certificate)
 *     (depending on the size of the transcript_hash)
 *
 * This results in a total size of
 * - 130 bytes for a SHA256-based transcript hash, or
 *   (64 + 33 + 1 + 32 bytes)
 * - 146 bytes for a SHA384-based transcript hash.
 *   (64 + 33 + 1 + 48 bytes)
 *
 */
#define SSL_VERIFY_STRUCT_MAX_SIZE  ( 64 +                          \
                                      33 +                          \
                                       1 +                          \
                                      MBEDTLS_TLS1_3_MD_MAX_SIZE    \
                                    )

/*
 * The ssl_tls13_create_verify_structure() creates the verify structure.
 * As input, it requires the transcript hash.
 *
 * The caller has to ensure that the buffer has size at least
 * SSL_VERIFY_STRUCT_MAX_SIZE bytes.
 */
static void ssl_tls13_create_verify_structure( const unsigned char *transcript_hash,
                                               size_t transcript_hash_len,
                                               unsigned char *verify_buffer,
                                               size_t *verify_buffer_len,
                                               int from )
{
    size_t idx;

    /* RFC 8446, Section 4.4.3:
     *
     * The digital signature [in the CertificateVerify message] is then
     * computed over the concatenation of:
     * -  A string that consists of octet 32 (0x20) repeated 64 times
     * -  The context string
     * -  A single 0 byte which serves as the separator
     * -  The content to be signed
     */
    memset( verify_buffer, 0x20, 64 );
    idx = 64;

    if( from == MBEDTLS_SSL_IS_CLIENT )
    {
        memcpy( verify_buffer + idx, MBEDTLS_SSL_TLS1_3_LBL_WITH_LEN( client_cv ) );
        idx += MBEDTLS_SSL_TLS1_3_LBL_LEN( client_cv );
    }
    else
    { /* from == MBEDTLS_SSL_IS_SERVER */
        memcpy( verify_buffer + idx, MBEDTLS_SSL_TLS1_3_LBL_WITH_LEN( server_cv ) );
        idx += MBEDTLS_SSL_TLS1_3_LBL_LEN( server_cv );
    }

    verify_buffer[idx++] = 0x0;

    memcpy( verify_buffer + idx, transcript_hash, transcript_hash_len );
    idx += transcript_hash_len;

    *verify_buffer_len = idx;
}

/*
 *
 * STATE HANDLING: Write ChangeCipherSpec
 *
 */

#if defined(MBEDTLS_SSL_TLS13_COMPATIBILITY_MODE)

 /* Main entry point; orchestrates the other functions */
int mbedtls_ssl_write_change_cipher_spec_process( mbedtls_ssl_context* ssl );

#define SSL_WRITE_CCS_NEEDED     0
#define SSL_WRITE_CCS_SKIP       1
static int ssl_write_change_cipher_spec_coordinate( mbedtls_ssl_context* ssl );

#if !defined(MBEDTLS_SSL_USE_MPS)
static int ssl_write_change_cipher_spec_write( mbedtls_ssl_context* ssl,
    unsigned char* buf,
    size_t buflen,
    size_t* olen );
#endif /* !MBEDTLS_SSL_USE_MPS */
static int ssl_write_change_cipher_spec_postprocess( mbedtls_ssl_context* ssl );


/*
 * Implementation
 */

int mbedtls_ssl_write_change_cipher_spec_process( mbedtls_ssl_context* ssl )
{
    int ret;

    MBEDTLS_SSL_DEBUG_MSG( 2, ( "=> write change cipher spec" ) );

    MBEDTLS_SSL_PROC_CHK_NEG( ssl_write_change_cipher_spec_coordinate( ssl ) );

    if( ret == SSL_WRITE_CCS_NEEDED )
    {
#if defined(MBEDTLS_SSL_USE_MPS)

        MBEDTLS_SSL_PROC_CHK( mbedtls_mps_flush( &ssl->mps->l4 ) );
        MBEDTLS_SSL_PROC_CHK( mbedtls_mps_write_ccs( &ssl->mps->l4 ) );
        MBEDTLS_SSL_PROC_CHK( mbedtls_mps_dispatch( &ssl->mps->l4 ) );
        MBEDTLS_SSL_PROC_CHK( ssl_write_change_cipher_spec_postprocess( ssl ) );

#else /* MBEDTLS_SSL_USE_MPS */
        /* Make sure we can write a new message. */
        MBEDTLS_SSL_PROC_CHK( mbedtls_ssl_flush_output( ssl ) );

        /* Write CCS message */
        MBEDTLS_SSL_PROC_CHK( ssl_write_change_cipher_spec_write( ssl, ssl->out_msg,
            MBEDTLS_SSL_OUT_CONTENT_LEN,
            &ssl->out_msglen ) );

        ssl->out_msgtype = MBEDTLS_SSL_MSG_CHANGE_CIPHER_SPEC;

        /* Update state */
        MBEDTLS_SSL_PROC_CHK( ssl_write_change_cipher_spec_postprocess( ssl ) );

        /* Dispatch message */
        MBEDTLS_SSL_PROC_CHK( mbedtls_ssl_write_record( ssl, SSL_FORCE_FLUSH ) );

#endif /* MBEDTLS_SSL_USE_MPS */
    }
    else
    {
        /* Update state */
        MBEDTLS_SSL_PROC_CHK( ssl_write_change_cipher_spec_postprocess( ssl ) );
    }

cleanup:

    MBEDTLS_SSL_DEBUG_MSG( 2, ( "<= write change cipher spec" ) );
    return( ret );
}

static int ssl_write_change_cipher_spec_coordinate( mbedtls_ssl_context* ssl )
{
#if !defined(MBEDTLS_SSL_SRV_C)
    ( ( void ) ssl );
#endif /* !MBEDTLS_SSL_SRV_C */
    int ret = SSL_WRITE_CCS_NEEDED;

#if defined(MBEDTLS_SSL_SRV_C)
    if( ssl->conf->endpoint == MBEDTLS_SSL_IS_SERVER )
    {
        if( ssl->state == MBEDTLS_SSL_SERVER_CCS_AFTER_SERVER_HELLO )
        {
            /* Only transmit the CCS if we have not done so
             * earlier already after the HRR.
             */
            if( ssl->handshake->hello_retry_requests_sent == 0 )
                ret = SSL_WRITE_CCS_NEEDED;
            else
                ret = SSL_WRITE_CCS_SKIP;
        }
    }
#endif /* MBEDTLS_SSL_SRV_C */
    return( ret );
}

#if !defined(MBEDTLS_SSL_USE_MPS)
static int ssl_write_change_cipher_spec_write( mbedtls_ssl_context* ssl,
                                               unsigned char* buf,
                                               size_t buflen,
                                               size_t* olen )
{
    ((void) ssl);

    if( buflen < 1 )
    {
        MBEDTLS_SSL_DEBUG_MSG( 1, ( "buffer too small" ) );
        return( MBEDTLS_ERR_SSL_ALLOC_FAILED );
    }

    buf[0] = 1;
    *olen = 1;
    return( 0 );
}
#endif /* !MBEDTLS_SSL_USE_MPS */

static int ssl_write_change_cipher_spec_postprocess( mbedtls_ssl_context* ssl )
{

#if defined(MBEDTLS_SSL_SRV_C)
    if( ssl->conf->endpoint == MBEDTLS_SSL_IS_SERVER )
    {
        switch( ssl->state )
        {
            case MBEDTLS_SSL_SERVER_CCS_AFTER_SERVER_HELLO:
                mbedtls_ssl_handshake_set_state( ssl, MBEDTLS_SSL_ENCRYPTED_EXTENSIONS );
                ssl->handshake->ccs_sent++;
                break;

            case MBEDTLS_SSL_SERVER_CCS_AFTER_HRR:
                mbedtls_ssl_handshake_set_state( ssl, MBEDTLS_SSL_SECOND_CLIENT_HELLO );
                ssl->handshake->ccs_sent++;
                break;

            default:
                MBEDTLS_SSL_DEBUG_MSG( 1, ( "should never happen" ) );
                return( MBEDTLS_ERR_SSL_INTERNAL_ERROR );
        }
    }
#endif /* MBEDTLS_SSL_SRV_C */

#if defined(MBEDTLS_SSL_CLI_C)
    if( ssl->conf->endpoint == MBEDTLS_SSL_IS_CLIENT )
    {
        switch( ssl->state )
        {
            case MBEDTLS_SSL_CLIENT_CCS_AFTER_CLIENT_HELLO:
                mbedtls_ssl_handshake_set_state( ssl, MBEDTLS_SSL_EARLY_APP_DATA );
                break;
            case MBEDTLS_SSL_CLIENT_CCS_BEFORE_2ND_CLIENT_HELLO:
                mbedtls_ssl_handshake_set_state( ssl, MBEDTLS_SSL_CLIENT_HELLO );
                break;
            case MBEDTLS_SSL_CLIENT_CCS_AFTER_SERVER_FINISHED:
                mbedtls_ssl_handshake_set_state( ssl, MBEDTLS_SSL_CLIENT_CERTIFICATE );
                break;
            default:
                MBEDTLS_SSL_DEBUG_MSG( 1, ( "should never happen" ) );
                return( MBEDTLS_ERR_SSL_INTERNAL_ERROR );
        }
    }
#endif /* MBEDTLS_SSL_CLI_C */

    return( 0 );
}
#endif /* MBEDTLS_SSL_TLS13_COMPATIBILITY_MODE */

#if defined(MBEDTLS_KEY_EXCHANGE_WITH_CERT_ENABLED)

/*
 * mbedtls_ssl_tls13_write_sig_alg_ext( )
 *
 * enum {
 *    ....
 *   ecdsa_secp256r1_sha256( 0x0403 ),
 *   ecdsa_secp384r1_sha384( 0x0503 ),
 *   ecdsa_secp521r1_sha512( 0x0603 ),
 *    ....
 * } SignatureScheme;
 *
 * struct {
 *    SignatureScheme supported_signature_algorithms<2..2^16-2>;
 * } SignatureSchemeList;
 *
 * Only if we handle at least one key exchange that needs signatures.
 */
int mbedtls_ssl_tls13_write_sig_alg_ext( mbedtls_ssl_context *ssl,
                                         unsigned char* buf,
                                         unsigned char* end,
                                         size_t* olen )
{
    unsigned char *p = buf;
    unsigned char *supported_sig_alg_ptr; /* Start of supported_signature_algorithms */
    size_t supported_sig_alg_len = 0;     /* Length of supported_signature_algorithms */

    *olen = 0;

    /* Skip the extension on the client if all allowed key exchanges
     * are PSK-based. */
#if defined(MBEDTLS_SSL_CLI_C)
    if( ssl->conf->endpoint == MBEDTLS_SSL_IS_CLIENT &&
        !mbedtls_ssl_conf_tls13_some_ephemeral_enabled( ssl ) )
    {
        return( 0 );
    }
#endif /* MBEDTLS_SSL_CLI_C */

    MBEDTLS_SSL_DEBUG_MSG( 3, ( "adding signature_algorithms extension" ) );

    /* Check if we have space for header and length field:
     * - extension_type         (2 bytes)
     * - extension_data_length  (2 bytes)
     * - supported_signature_algorithms_length   (2 bytes)
     */
    MBEDTLS_SSL_CHK_BUF_PTR( p, end, 6 );
    p += 6;

    /*
     * Write supported_signature_algorithms
     */
    supported_sig_alg_ptr = p;
    for( const uint16_t *sig_alg = ssl->conf->tls13_sig_algs;
         *sig_alg != MBEDTLS_TLS13_SIG_NONE; sig_alg++ )
    {
        MBEDTLS_SSL_CHK_BUF_PTR( p, end, 2 );
        MBEDTLS_PUT_UINT16_BE( *sig_alg, p, 0 );
        p += 2;
        MBEDTLS_SSL_DEBUG_MSG( 3, ( "signature scheme [%x]", *sig_alg ) );
    }

    /* Length of supported_signature_algorithms */
    supported_sig_alg_len = p - supported_sig_alg_ptr;
    if( supported_sig_alg_len == 0 )
    {
        MBEDTLS_SSL_DEBUG_MSG( 1, ( "No signature algorithms defined." ) );
        return( MBEDTLS_ERR_SSL_INTERNAL_ERROR );
    }

    /* Write extension_type */
    MBEDTLS_PUT_UINT16_BE( MBEDTLS_TLS_EXT_SIG_ALG, buf, 0 );
    /* Write extension_data_length */
    MBEDTLS_PUT_UINT16_BE( supported_sig_alg_len + 2, buf, 2 );
    /* Write length of supported_signature_algorithms */
    MBEDTLS_PUT_UINT16_BE( supported_sig_alg_len, buf, 4 );

    /* Output the total length of signature algorithms extension. */
    *olen = p - buf;

    ssl->handshake->extensions_present |= MBEDTLS_SSL_EXT_SIG_ALG;

    return( 0 );
}

<<<<<<< HEAD
int mbedtls_ssl_parse_signature_algorithms_ext( mbedtls_ssl_context *ssl,
                                        const unsigned char *buf,
                                        size_t buf_len )
{
    size_t sig_alg_list_size; /* size of receive signature algorithms list */
    const unsigned char *p; /* pointer to individual signature algorithm */
    const unsigned char *end = buf + buf_len; /* end of buffer */
    const uint16_t *sig_alg; /* iterate through configured signature schemes */
    int signature_scheme; /* store received signature algorithm scheme */
    uint32_t common_idx = 0; /* iterate through received_signature_schemes_list */

    if( buf_len < 2 )
    {
        MBEDTLS_SSL_DEBUG_MSG( 1, ( "bad signature_algorithms extension" ) );
        return( MBEDTLS_ERR_SSL_DECODE_ERROR );
    }

    sig_alg_list_size = ( ( size_t) buf[0] << 8 ) | ( (size_t) buf[1] );
    if( sig_alg_list_size + 2 != buf_len ||
        sig_alg_list_size % 2 != 0 )
    {
        MBEDTLS_SSL_DEBUG_MSG( 1, ( "bad signature_algorithms extension" ) );
        return( MBEDTLS_ERR_SSL_DECODE_ERROR );
    }
    memset( ssl->handshake->received_signature_schemes_list,
        0, sizeof( ssl->handshake->received_signature_schemes_list ) );

    for( p = buf + 2; p < end && common_idx + 1 < MBEDTLS_SIGNATURE_SCHEMES_SIZE; p += 2 )
    {
        signature_scheme = ( (int) p[0] << 8 ) | ( ( int ) p[1] );

        MBEDTLS_SSL_DEBUG_MSG( 4, ( "received signature algorithm: 0x%x", signature_scheme ) );

        for( sig_alg = ssl->conf->tls13_sig_algs;
             *sig_alg != MBEDTLS_TLS13_SIG_NONE; sig_alg++ )
        {
            if( *sig_alg == signature_scheme )
            {
                ssl->handshake->received_signature_schemes_list[common_idx] = signature_scheme;
                common_idx++;
                break;
            }
        }
    }

    if( common_idx == 0 )
    {
        MBEDTLS_SSL_DEBUG_MSG( 3, ( "no signature algorithm in common" ) );
        MBEDTLS_SSL_PEND_FATAL_ALERT( MBEDTLS_SSL_ALERT_MSG_HANDSHAKE_FAILURE,
                                      MBEDTLS_ERR_SSL_HANDSHAKE_FAILURE );
        return( MBEDTLS_ERR_SSL_HANDSHAKE_FAILURE );
    }

    ssl->handshake->received_signature_schemes_list[common_idx] =
        MBEDTLS_TLS13_SIG_NONE;

    return( 0 );
=======
/*
 * STATE HANDLING: Read CertificateVerify
 */
/* Macro to express the maximum length of the verify structure.
 *
 * The structure is computed per TLS 1.3 specification as:
 *   - 64 bytes of octet 32,
 *   - 33 bytes for the context string
 *        (which is either "TLS 1.3, client CertificateVerify"
 *         or "TLS 1.3, server CertificateVerify"),
 *   - 1 byte for the octet 0x0, which serves as a separator,
 *   - 32 or 48 bytes for the Transcript-Hash(Handshake Context, Certificate)
 *     (depending on the size of the transcript_hash)
 *
 * This results in a total size of
 * - 130 bytes for a SHA256-based transcript hash, or
 *   (64 + 33 + 1 + 32 bytes)
 * - 146 bytes for a SHA384-based transcript hash.
 *   (64 + 33 + 1 + 48 bytes)
 *
 */
#define SSL_VERIFY_STRUCT_MAX_SIZE  ( 64 +                          \
                                      33 +                          \
                                       1 +                          \
                                      MBEDTLS_TLS1_3_MD_MAX_SIZE    \
                                    )

/*
 * The ssl_tls13_create_verify_structure() creates the verify structure.
 * As input, it requires the transcript hash.
 *
 * The caller has to ensure that the buffer has size at least
 * SSL_VERIFY_STRUCT_MAX_SIZE bytes.
 */
static void ssl_tls13_create_verify_structure( const unsigned char *transcript_hash,
                                               size_t transcript_hash_len,
                                               unsigned char *verify_buffer,
                                               size_t *verify_buffer_len,
                                               int from )
{
    size_t idx;

    /* RFC 8446, Section 4.4.3:
     *
     * The digital signature [in the CertificateVerify message] is then
     * computed over the concatenation of:
     * -  A string that consists of octet 32 (0x20) repeated 64 times
     * -  The context string
     * -  A single 0 byte which serves as the separator
     * -  The content to be signed
     */
    memset( verify_buffer, 0x20, 64 );
    idx = 64;

    if( from == MBEDTLS_SSL_IS_CLIENT )
    {
        memcpy( verify_buffer + idx, MBEDTLS_SSL_TLS1_3_LBL_WITH_LEN( client_cv ) );
        idx += MBEDTLS_SSL_TLS1_3_LBL_LEN( client_cv );
    }
    else
    { /* from == MBEDTLS_SSL_IS_SERVER */
        memcpy( verify_buffer + idx, MBEDTLS_SSL_TLS1_3_LBL_WITH_LEN( server_cv ) );
        idx += MBEDTLS_SSL_TLS1_3_LBL_LEN( server_cv );
    }

    verify_buffer[idx++] = 0x0;

    memcpy( verify_buffer + idx, transcript_hash, transcript_hash_len );
    idx += transcript_hash_len;

    *verify_buffer_len = idx;
}

static int ssl_tls13_sig_alg_is_offered( const mbedtls_ssl_context *ssl,
                                         uint16_t sig_alg )
{
    const uint16_t *tls13_sig_alg = ssl->conf->tls13_sig_algs;

    for( ; *tls13_sig_alg != MBEDTLS_TLS13_SIG_NONE ; tls13_sig_alg++ )
    {
        if( *tls13_sig_alg == sig_alg )
            return( 1 );
    }
    return( 0 );
}

static int ssl_tls13_parse_certificate_verify( mbedtls_ssl_context *ssl,
                                               const unsigned char *buf,
                                               const unsigned char *end,
                                               const unsigned char *verify_buffer,
                                               size_t verify_buffer_len )
{
    int ret = MBEDTLS_ERR_ERROR_CORRUPTION_DETECTED;
    const unsigned char *p = buf;
    uint16_t algorithm;
    size_t signature_len;
    mbedtls_pk_type_t sig_alg;
    mbedtls_md_type_t md_alg;
    unsigned char verify_hash[MBEDTLS_MD_MAX_SIZE];
    size_t verify_hash_len;

    /*
     * struct {
     *     SignatureScheme algorithm;
     *     opaque signature<0..2^16-1>;
     * } CertificateVerify;
     */
    MBEDTLS_SSL_CHK_BUF_READ_PTR( p, end, 2 );
    algorithm = MBEDTLS_GET_UINT16_BE( p, 0 );
    p += 2;

    /* RFC 8446 section 4.4.3
     *
     * If the CertificateVerify message is sent by a server, the signature algorithm
     * MUST be one offered in the client's "signature_algorithms" extension unless
     * no valid certificate chain can be produced without unsupported algorithms
     *
     * RFC 8446 section 4.4.2.2
     *
     * If the client cannot construct an acceptable chain using the provided
     * certificates and decides to abort the handshake, then it MUST abort the handshake
     * with an appropriate certificate-related alert (by default, "unsupported_certificate").
     *
     * Check if algorithm is an offered signature algorithm.
     */
    if( ! ssl_tls13_sig_alg_is_offered( ssl, algorithm ) )
    {
        /* algorithm not in offered signature algorithms list */
        MBEDTLS_SSL_DEBUG_MSG( 1, ( "Received signature algorithm(%04x) is not "
                                    "offered.",
                                    ( unsigned int ) algorithm ) );
        goto error;
    }

    /* We currently only support ECDSA-based signatures */
    switch( algorithm )
    {
        case MBEDTLS_TLS13_SIG_ECDSA_SECP256R1_SHA256:
            md_alg = MBEDTLS_MD_SHA256;
            sig_alg = MBEDTLS_PK_ECDSA;
            break;
        case MBEDTLS_TLS13_SIG_ECDSA_SECP384R1_SHA384:
            md_alg = MBEDTLS_MD_SHA384;
            sig_alg = MBEDTLS_PK_ECDSA;
            break;
        case MBEDTLS_TLS13_SIG_ECDSA_SECP521R1_SHA512:
            md_alg = MBEDTLS_MD_SHA512;
            sig_alg = MBEDTLS_PK_ECDSA;
            break;
        default:
            MBEDTLS_SSL_DEBUG_MSG( 1, ( "Certificate Verify: Unknown signature algorithm." ) );
            goto error;
    }

    MBEDTLS_SSL_DEBUG_MSG( 3, ( "Certificate Verify: Signature algorithm ( %04x )",
                                ( unsigned int ) algorithm ) );

    /*
     * Check the certificate's key type matches the signature alg
     */
    if( !mbedtls_pk_can_do( &ssl->session_negotiate->peer_cert->pk, sig_alg ) )
    {
        MBEDTLS_SSL_DEBUG_MSG( 1, ( "signature algorithm doesn't match cert key" ) );
        goto error;
    }

    MBEDTLS_SSL_CHK_BUF_READ_PTR( p, end, 2 );
    signature_len = MBEDTLS_GET_UINT16_BE( p, 0 );
    p += 2;
    MBEDTLS_SSL_CHK_BUF_READ_PTR( p, end, signature_len );

    /* Hash verify buffer with indicated hash function */
    switch( md_alg )
    {
#if defined(MBEDTLS_SHA256_C)
        case MBEDTLS_MD_SHA256:
            verify_hash_len = 32;
            ret = mbedtls_sha256( verify_buffer, verify_buffer_len, verify_hash, 0 );
            break;
#endif /* MBEDTLS_SHA256_C */

#if defined(MBEDTLS_SHA384_C)
        case MBEDTLS_MD_SHA384:
            verify_hash_len = 48;
            ret = mbedtls_sha512( verify_buffer, verify_buffer_len, verify_hash, 1 );
            break;
#endif /* MBEDTLS_SHA384_C */

#if defined(MBEDTLS_SHA512_C)
        case MBEDTLS_MD_SHA512:
            verify_hash_len = 64;
            ret = mbedtls_sha512( verify_buffer, verify_buffer_len, verify_hash, 0 );
            break;
#endif /* MBEDTLS_SHA512_C */

        default:
            ret = MBEDTLS_ERR_SSL_HANDSHAKE_FAILURE;
            break;
    }

    if( ret != 0 )
    {
        MBEDTLS_SSL_DEBUG_RET( 1, "hash computation error", ret );
        goto error;
    }

    MBEDTLS_SSL_DEBUG_BUF( 3, "verify hash", verify_hash, verify_hash_len );

    if( ( ret = mbedtls_pk_verify_ext( sig_alg, NULL,
                                       &ssl->session_negotiate->peer_cert->pk,
                                       md_alg, verify_hash, verify_hash_len,
                                       p, signature_len ) ) == 0 )
    {
        return( 0 );
    }
    MBEDTLS_SSL_DEBUG_RET( 1, "mbedtls_pk_verify_ext", ret );

error:
    /* RFC 8446 section 4.4.3
     *
     * If the verification fails, the receiver MUST terminate the handshake
     * with a "decrypt_error" alert.
    */
    MBEDTLS_SSL_PEND_FATAL_ALERT( MBEDTLS_SSL_ALERT_MSG_DECRYPT_ERROR,
                                  MBEDTLS_ERR_SSL_HANDSHAKE_FAILURE );
    return( MBEDTLS_ERR_SSL_HANDSHAKE_FAILURE );

>>>>>>> a4c99f2c
}
#endif /* MBEDTLS_KEY_EXCHANGE_WITH_CERT_ENABLED */

int mbedtls_ssl_tls13_process_certificate_verify( mbedtls_ssl_context *ssl )
{

#if defined(MBEDTLS_KEY_EXCHANGE_WITH_CERT_ENABLED)
    int ret = MBEDTLS_ERR_ERROR_CORRUPTION_DETECTED;
    unsigned char verify_buffer[SSL_VERIFY_STRUCT_MAX_SIZE];
    size_t verify_buffer_len;
    unsigned char transcript[MBEDTLS_TLS1_3_MD_MAX_SIZE];
    size_t transcript_len;
    unsigned char *buf;
    size_t buf_len;

    MBEDTLS_SSL_DEBUG_MSG( 2, ( "=> parse certificate verify" ) );

    MBEDTLS_SSL_PROC_CHK(
        mbedtls_ssl_tls1_3_fetch_handshake_msg( ssl,
                MBEDTLS_SSL_HS_CERTIFICATE_VERIFY, &buf, &buf_len ) );

    /* Need to calculate the hash of the transcript first
     * before reading the message since otherwise it gets
     * included in the transcript
     */
    ret = mbedtls_ssl_get_handshake_transcript( ssl,
                            ssl->handshake->ciphersuite_info->mac,
                            transcript, sizeof( transcript ),
                            &transcript_len );
    if( ret != 0 )
    {
        MBEDTLS_SSL_PEND_FATAL_ALERT(
            MBEDTLS_SSL_ALERT_MSG_INTERNAL_ERROR,
            MBEDTLS_ERR_SSL_INTERNAL_ERROR );
        return( ret );
    }

    MBEDTLS_SSL_DEBUG_BUF( 3, "handshake hash", transcript, transcript_len );

    /* Create verify structure */
    ssl_tls13_create_verify_structure( transcript,
                                       transcript_len,
                                       verify_buffer,
                                       &verify_buffer_len,
                                       ( ssl->conf->endpoint == MBEDTLS_SSL_IS_CLIENT ) ?
                                         MBEDTLS_SSL_IS_SERVER :
                                         MBEDTLS_SSL_IS_CLIENT );

    /* Process the message contents */
    MBEDTLS_SSL_PROC_CHK( ssl_tls13_parse_certificate_verify( ssl, buf,
                            buf + buf_len, verify_buffer, verify_buffer_len ) );

    mbedtls_ssl_tls1_3_add_hs_msg_to_checksum( ssl,
                        MBEDTLS_SSL_HS_CERTIFICATE_VERIFY, buf, buf_len );

cleanup:

    MBEDTLS_SSL_DEBUG_MSG( 2, ( "<= parse certificate verify" ) );
    MBEDTLS_SSL_DEBUG_RET( 1, "mbedtls_ssl_tls13_process_certificate_verify", ret );
    return( ret );
#else
    ((void) ssl);
    MBEDTLS_SSL_DEBUG_MSG( 1, ( "should never happen" ) );
    return( MBEDTLS_ERR_SSL_INTERNAL_ERROR );
#endif /* MBEDTLS_KEY_EXCHANGE_WITH_CERT_ENABLED */
}

/*
 *
 * STATE HANDLING: CertificateVerify
 *
 */

/*
 * Overview
 */

/* Main entry point: orchestrates the other functions. */
int mbedtls_ssl_write_certificate_verify_process( mbedtls_ssl_context* ssl );

/* Coordinate: Check whether a certificate verify message should be sent.
 * Returns a negative value on failure, and otherwise
 * - SSL_WRITE_CERTIFICATE_VERIFY_SKIP
 * - SSL_WRITE_CERTIFICATE_VERIFY_SEND
 * to indicate if the CertificateVerify message should be sent or not.
 */
#define SSL_WRITE_CERTIFICATE_VERIFY_SKIP 0
#define SSL_WRITE_CERTIFICATE_VERIFY_SEND 1
static int ssl_write_certificate_verify_coordinate( mbedtls_ssl_context* ssl );
#if defined(MBEDTLS_KEY_EXCHANGE_ECDHE_ECDSA_ENABLED)
static int ssl_certificate_verify_write( mbedtls_ssl_context* ssl,
                                         unsigned char* buf,
                                         size_t buflen,
                                         size_t* olen );
#endif /* MBEDTLS_KEY_EXCHANGE_ECDHE_ECDSA_ENABLED */
static int ssl_certificate_verify_postprocess( mbedtls_ssl_context* ssl );

/*
 * Implementation
 */

int mbedtls_ssl_write_certificate_verify_process( mbedtls_ssl_context* ssl )
{
    int ret = 0;
    MBEDTLS_SSL_DEBUG_MSG( 2, ( "=> write certificate verify" ) );

    /* Coordination step: Check if we need to send a CertificateVerify */
    MBEDTLS_SSL_PROC_CHK_NEG( ssl_write_certificate_verify_coordinate( ssl ) );

    if( ret == SSL_WRITE_CERTIFICATE_VERIFY_SEND )
    {
        unsigned char *buf;
        size_t buf_len, msg_len;

        MBEDTLS_SSL_PROC_CHK( mbedtls_ssl_tls13_start_handshake_msg( ssl,
                   MBEDTLS_SSL_HS_CERTIFICATE_VERIFY, &buf, &buf_len ) );

        MBEDTLS_SSL_PROC_CHK( ssl_certificate_verify_write(
                                  ssl, buf, buf_len, &msg_len ) );

        mbedtls_ssl_tls1_3_add_hs_msg_to_checksum(
            ssl, MBEDTLS_SSL_HS_CERTIFICATE_VERIFY, buf, msg_len );
        /* Update state */
        MBEDTLS_SSL_PROC_CHK( ssl_certificate_verify_postprocess( ssl ) );

        MBEDTLS_SSL_PROC_CHK( mbedtls_ssl_tls13_finish_handshake_msg(
                                  ssl, buf_len, msg_len ) );
    }
    else
    {
        MBEDTLS_SSL_PROC_CHK( ssl_certificate_verify_postprocess( ssl ) );
    }

cleanup:

    MBEDTLS_SSL_DEBUG_MSG( 2, ( "<= write certificate verify" ) );
    return( ret );
}

static int ssl_write_certificate_verify_coordinate( mbedtls_ssl_context* ssl )
{
    int have_own_cert = 1;
    int ret;

    if( mbedtls_ssl_tls13_kex_with_psk( ssl ) )
    {
        MBEDTLS_SSL_DEBUG_MSG( 2, ( "<= skip write certificate verify" ) );
        return( SSL_WRITE_CERTIFICATE_VERIFY_SKIP );
    }

#if !defined(MBEDTLS_KEY_EXCHANGE_ECDHE_ECDSA_ENABLED)
    MBEDTLS_SSL_DEBUG_MSG( 1, ( "should never happen" ) );
    return( MBEDTLS_ERR_SSL_INTERNAL_ERROR );
#else
    if( mbedtls_ssl_own_cert( ssl ) == NULL )
        have_own_cert = 0;

    if( ssl->conf->endpoint == MBEDTLS_SSL_IS_CLIENT )
    {
        if( ssl->client_auth == 0 ||
            have_own_cert == 0 ||
            ssl->conf->authmode == MBEDTLS_SSL_VERIFY_NONE )
        {
            MBEDTLS_SSL_DEBUG_MSG( 2, ( "<= skip write certificate verify" ) );
            return( SSL_WRITE_CERTIFICATE_VERIFY_SKIP );
        }
    }

    if( have_own_cert == 0 &&
        ssl->client_auth == 1 &&
        ssl->conf->authmode != MBEDTLS_SSL_VERIFY_NONE )
    {
        MBEDTLS_SSL_DEBUG_MSG( 1, ( "got no certificate" ) );
        return( MBEDTLS_ERR_SSL_PRIVATE_KEY_REQUIRED );
    }

    /*
     * Check whether the signature scheme corresponds to the key we are using
     */
    if( mbedtls_ssl_sig_from_pk( mbedtls_ssl_own_key( ssl ) ) !=
        MBEDTLS_SSL_SIG_ECDSA )
    {
        MBEDTLS_SSL_DEBUG_MSG( 1,
            ( "Certificate Verify: Only ECDSA signature algorithm is currently supported." ) );
        return( MBEDTLS_ERR_SSL_HANDSHAKE_FAILURE );
    }

    /* Calculate the transcript hash */
    ret = mbedtls_ssl_get_handshake_transcript( ssl,
      ssl->handshake->ciphersuite_info->mac,
      ssl->handshake->state_local.certificate_verify_out.handshake_hash,
      sizeof( ssl->handshake->state_local.certificate_verify_out.handshake_hash ),
      &ssl->handshake->state_local.certificate_verify_out.handshake_hash_len );
    if( ret != 0 )
        return( ret );

    MBEDTLS_SSL_DEBUG_BUF( 3, "handshake hash",
        ssl->handshake->state_local.certificate_verify_out.handshake_hash,
        ssl->handshake->state_local.certificate_verify_out.handshake_hash_len);

    return( SSL_WRITE_CERTIFICATE_VERIFY_SEND );
#endif /* MBEDTLS_KEY_EXCHANGE_ECDHE_ECDSA_ENABLED */
}


#if defined(MBEDTLS_KEY_EXCHANGE_ECDHE_ECDSA_ENABLED)
static int ssl_certificate_verify_write( mbedtls_ssl_context* ssl,
                                         unsigned char* buf,
                                         size_t buflen,
                                         size_t* olen )
{
    int ret;
    size_t n = 0;
    unsigned char verify_buffer[ MBEDTLS_SSL_VERIFY_STRUCT_MAX_SIZE ];
    const int *sig_scheme; /* iterate through configured signature schemes */
    size_t verify_buffer_len;
    mbedtls_pk_context *own_key;
    size_t own_key_size;
    unsigned int md_alg;
    int sig_alg;
    unsigned char verify_hash[ MBEDTLS_MD_MAX_SIZE ];
    size_t verify_hash_len;
    unsigned char *p;
    const mbedtls_md_info_t *md_info;
    /* Verify whether we can use signature algorithm */
    int signature_scheme_client;
    unsigned char * const end = buf + buflen;

    p = buf;
    if( buflen < 2 + MBEDTLS_MD_MAX_SIZE )
    {
        MBEDTLS_SSL_DEBUG_MSG( 1, ( "buffer too short" ) );
        return( MBEDTLS_ERR_SSL_BUFFER_TOO_SMALL );
    }

    /* Create verify structure */
    ssl_tls13_create_verify_structure(
            ssl->handshake->state_local.certificate_verify_out.handshake_hash,
            ssl->handshake->state_local.certificate_verify_out.handshake_hash_len,
            verify_buffer,
            &verify_buffer_len,
            ssl->conf->endpoint );

    /*
     *  struct {
     *    SignatureScheme algorithm;
     *    opaque signature<0..2^16-1>;
     *  } CertificateVerify;
     */

    /* Determine size of key */
    own_key = mbedtls_ssl_own_key( ssl );
    if( own_key != NULL)
    {
        own_key_size = mbedtls_pk_get_bitlen( own_key );
        switch( own_key_size)
        {
            case 256:
                md_alg  = MBEDTLS_MD_SHA256;
                sig_alg = MBEDTLS_TLS13_SIG_ECDSA_SECP256R1_SHA256;
                break;
            case 384:
                md_alg  = MBEDTLS_MD_SHA384;
                sig_alg = MBEDTLS_TLS13_SIG_ECDSA_SECP384R1_SHA384;
                break;
            default:
                MBEDTLS_SSL_DEBUG_MSG( 3, ( "unknown key size: %" MBEDTLS_PRINTF_SIZET " bits",
                               own_key_size ) );
                return( MBEDTLS_ERR_SSL_INTERNAL_ERROR );
        }
    }
    else
    {
        MBEDTLS_SSL_DEBUG_MSG( 1, ( "should never happen" ) );
        return( MBEDTLS_ERR_SSL_INTERNAL_ERROR );
    }

    signature_scheme_client = MBEDTLS_TLS13_SIG_NONE;

    for( sig_scheme = ssl->handshake->received_signature_schemes_list;
        *sig_scheme != MBEDTLS_TLS13_SIG_NONE; sig_scheme++ )
    {
        if( *sig_scheme == sig_alg )
        {
            signature_scheme_client = *sig_scheme;
            break;
        }
    }

    if( signature_scheme_client == MBEDTLS_TLS13_SIG_NONE )
    {
        MBEDTLS_SSL_DEBUG_MSG( 1, ( "should never happen" ) );
        return( MBEDTLS_ERR_SSL_INTERNAL_ERROR );
    }

    *(p++) = (unsigned char)( ( signature_scheme_client >> 8 ) & 0xFF );
    *(p++) = (unsigned char)( ( signature_scheme_client >> 0 ) & 0xFF );

    /* Hash verify buffer with indicated hash function */
    md_info = mbedtls_md_info_from_type( md_alg );
    if( md_info == NULL )
        return( MBEDTLS_ERR_SSL_INTERNAL_ERROR );

    ret = mbedtls_md( md_info, verify_buffer, verify_buffer_len, verify_hash );
    if( ret != 0 )
        return( ret );

    verify_hash_len = mbedtls_md_get_size( md_info );
    MBEDTLS_SSL_DEBUG_BUF( 3, "verify hash", verify_hash, verify_hash_len );

    if( ( ret = mbedtls_pk_sign( own_key, md_alg,
                                 verify_hash, verify_hash_len,
                                 p + 2, (size_t)( end - ( p + 2 ) ), &n,
                                 ssl->conf->f_rng, ssl->conf->p_rng ) ) != 0 )
    {
        MBEDTLS_SSL_DEBUG_RET( 1, "mbedtls_pk_sign", ret );
        return( ret );
    }

    p[0] = (unsigned char)( n >> 8 );
    p[1] = (unsigned char)( n >> 0 );

    p += 2 + n;

    *olen = (size_t)( p - buf );
    return( ret );
}
#endif /* MBEDTLS_KEY_EXCHANGE_ECDHE_ECDSA_ENABLED */

static int ssl_certificate_verify_postprocess( mbedtls_ssl_context* ssl )
{
    if( ssl->conf->endpoint == MBEDTLS_SSL_IS_CLIENT )
    {
        mbedtls_ssl_handshake_set_state( ssl, MBEDTLS_SSL_CLIENT_FINISHED );
    }
    else
    {
        mbedtls_ssl_handshake_set_state( ssl, MBEDTLS_SSL_SERVER_FINISHED );
    }

    return( 0 );
}

/*
 *
 * STATE HANDLING: Read CertificateVerify
 *
 */

/*
 * Implementation
 */

static int ssl_tls13_sig_alg_is_offered( const mbedtls_ssl_context *ssl,
                                         uint16_t sig_alg )
{
    const uint16_t *tls13_sig_alg = ssl->conf->tls13_sig_algs;

    for( ; *tls13_sig_alg != MBEDTLS_TLS13_SIG_NONE ; tls13_sig_alg++ )
    {
        if( *tls13_sig_alg == sig_alg )
            return( 1 );
    }
    return( 0 );
}

/* Coordinate: Check whether a certificate verify message is expected.
 * Returns a negative value on failure, and otherwise
 * - SSL_CERTIFICATE_VERIFY_SKIP
 * - SSL_CERTIFICATE_VERIFY_READ
 * to indicate if the CertificateVerify message should be present or not.
 */
#define SSL_CERTIFICATE_VERIFY_SKIP 0
#define SSL_CERTIFICATE_VERIFY_READ 1
static int ssl_read_certificate_verify_coordinate( mbedtls_ssl_context* ssl )
{
    if( mbedtls_ssl_tls13_kex_with_psk( ssl ) )
        return( SSL_CERTIFICATE_VERIFY_SKIP );

#if !defined(MBEDTLS_KEY_EXCHANGE_WITH_CERT_ENABLED)
    MBEDTLS_SSL_DEBUG_MSG( 1, ( "should never happen" ) );
    return( MBEDTLS_ERR_SSL_INTERNAL_ERROR );
#else
    if( ssl->session_negotiate->peer_cert == NULL )
        return( SSL_CERTIFICATE_VERIFY_SKIP );

    return( SSL_CERTIFICATE_VERIFY_READ );
#endif /* MBEDTLS_KEY_EXCHANGE_WITH_CERT_ENABLED */
}

#if defined(MBEDTLS_KEY_EXCHANGE_WITH_CERT_ENABLED)
/* Parse and validate CertificateVerify message
 *
 * Note: The size of the hash buffer is assumed to be large enough to
 *       hold the transcript given the selected hash algorithm.
 *       No bounds-checking is done inside the function.
 */
static int ssl_tls13_parse_certificate_verify( mbedtls_ssl_context *ssl,
                                               const unsigned char *buf,
                                               const unsigned char *end,
                                               const unsigned char *verify_buffer,
                                               size_t verify_buffer_len )
{
    int ret = MBEDTLS_ERR_ERROR_CORRUPTION_DETECTED;
    const unsigned char *p = buf;
    uint16_t algorithm;
    size_t signature_len;
    mbedtls_pk_type_t sig_alg;
    mbedtls_md_type_t md_alg;
    unsigned char verify_hash[MBEDTLS_MD_MAX_SIZE];
    size_t verify_hash_len;

    void const *opts_ptr = NULL;
#if defined(MBEDTLS_X509_RSASSA_PSS_SUPPORT)
    mbedtls_pk_rsassa_pss_options opts;
#endif /* MBEDTLS_X509_RSASSA_PSS_SUPPORT */

    /*
     * struct {
     *     SignatureScheme algorithm;
     *     opaque signature<0..2^16-1>;
     * } CertificateVerify;
     */
    MBEDTLS_SSL_CHK_BUF_READ_PTR( p, end, 2 );
    algorithm = MBEDTLS_GET_UINT16_BE( p, 0 );
    p += 2;

    /* RFC 8446 section 4.4.3
     *
     * If the CertificateVerify message is sent by a server, the signature algorithm
     * MUST be one offered in the client's "signature_algorithms" extension unless
     * no valid certificate chain can be produced without unsupported algorithms
     *
     * RFC 8446 section 4.4.2.2
     *
     * If the client cannot construct an acceptable chain using the provided
     * certificates and decides to abort the handshake, then it MUST abort the handshake
     * with an appropriate certificate-related alert (by default, "unsupported_certificate").
     *
     * Check if algorithm is an offered signature algorithm.
     */
    if( ! ssl_tls13_sig_alg_is_offered( ssl, algorithm ) )
    {
        /* algorithm not in offered signature algorithms list */
        MBEDTLS_SSL_DEBUG_MSG( 1, ( "Received signature algorithm(%04x) is not "
                                    "offered.",
                                    ( unsigned int ) algorithm ) );
        goto error;
    }

    /* We currently only support ECDSA-based signatures */
    switch( algorithm )
    {
        case MBEDTLS_TLS13_SIG_ECDSA_SECP256R1_SHA256:
            md_alg = MBEDTLS_MD_SHA256;
            sig_alg = MBEDTLS_PK_ECDSA;
            break;
        case MBEDTLS_TLS13_SIG_ECDSA_SECP384R1_SHA384:
            md_alg = MBEDTLS_MD_SHA384;
            sig_alg = MBEDTLS_PK_ECDSA;
            break;
        case MBEDTLS_TLS13_SIG_ECDSA_SECP521R1_SHA512:
            md_alg = MBEDTLS_MD_SHA512;
            sig_alg = MBEDTLS_PK_ECDSA;
            break;
#if defined(MBEDTLS_X509_RSASSA_PSS_SUPPORT)
        case MBEDTLS_TLS13_SIG_RSA_PSS_RSAE_SHA256:
            MBEDTLS_SSL_DEBUG_MSG( 4, ( "Certificate Verify: using RSA" ) );
            md_alg = MBEDTLS_MD_SHA256;
            sig_alg = MBEDTLS_PK_RSASSA_PSS;
            break;
#endif /* MBEDTLS_X509_RSASSA_PSS_SUPPORT */
        default:
            MBEDTLS_SSL_DEBUG_MSG( 1, ( "Certificate Verify: Unknown signature algorithm." ) );
            goto error;
    }

    MBEDTLS_SSL_DEBUG_MSG( 3, ( "Certificate Verify: Signature algorithm ( %04x )",
                                ( unsigned int ) algorithm ) );

    /*
     * Check the certificate's key type matches the signature alg
     */
    if( !mbedtls_pk_can_do( &ssl->session_negotiate->peer_cert->pk, sig_alg ) )
    {
        MBEDTLS_SSL_DEBUG_MSG( 1, ( "signature algorithm doesn't match cert key" ) );
        goto error;
    }

    MBEDTLS_SSL_CHK_BUF_READ_PTR( p, end, 2 );
    signature_len = MBEDTLS_GET_UINT16_BE( p, 0 );
    p += 2;
    MBEDTLS_SSL_CHK_BUF_READ_PTR( p, end, signature_len );

    /* Hash verify buffer with indicated hash function */
    switch( md_alg )
    {
#if defined(MBEDTLS_SHA256_C)
        case MBEDTLS_MD_SHA256:
            verify_hash_len = 32;
            ret = mbedtls_sha256( verify_buffer, verify_buffer_len, verify_hash, 0 );
            break;
#endif /* MBEDTLS_SHA256_C */

#if defined(MBEDTLS_SHA384_C)
        case MBEDTLS_MD_SHA384:
            verify_hash_len = 48;
            ret = mbedtls_sha512( verify_buffer, verify_buffer_len, verify_hash, 1 );
            break;
#endif /* MBEDTLS_SHA384_C */

#if defined(MBEDTLS_SHA512_C)
        case MBEDTLS_MD_SHA512:
            verify_hash_len = 64;
            ret = mbedtls_sha512( verify_buffer, verify_buffer_len, verify_hash, 0 );
            break;
#endif /* MBEDTLS_SHA512_C */

        default:
            ret = MBEDTLS_ERR_SSL_HANDSHAKE_FAILURE;
            break;
    }

<<<<<<< HEAD
    if( ret != 0 )
    {
        MBEDTLS_SSL_DEBUG_RET( 1, "hash computation error", ret );
        goto error;
    }

    MBEDTLS_SSL_DEBUG_BUF( 3, "verify hash", verify_hash, verify_hash_len );
#if defined(MBEDTLS_X509_RSASSA_PSS_SUPPORT)
    if( sig_alg == MBEDTLS_PK_RSASSA_PSS )
    {
        const mbedtls_md_info_t* md_info;
        opts.mgf1_hash_id = md_alg;
        if( ( md_info = mbedtls_md_info_from_type( md_alg ) ) == NULL )
        {
            return( MBEDTLS_ERR_SSL_INTERNAL_ERROR );
        }
        opts.expected_salt_len = mbedtls_md_get_size( md_info );
        opts_ptr = (const void*) &opts;
    }
#endif /* MBEDTLS_X509_RSASSA_PSS_SUPPORT */

    if( ( ret = mbedtls_pk_verify_ext( sig_alg, opts_ptr,
                                       &ssl->session_negotiate->peer_cert->pk,
                                       md_alg, verify_hash, verify_hash_len,
                                       p, signature_len ) ) == 0 )
    {
        return( 0 );
    }
    MBEDTLS_SSL_DEBUG_RET( 1, "mbedtls_pk_verify_ext", ret );

error:
    /* RFC 8446 section 4.4.3
     *
     * If the verification fails, the receiver MUST terminate the handshake
     * with a "decrypt_error" alert.
    */
    MBEDTLS_SSL_PEND_FATAL_ALERT( MBEDTLS_SSL_ALERT_MSG_DECRYPT_ERROR,
                                  MBEDTLS_ERR_SSL_HANDSHAKE_FAILURE );
    return( MBEDTLS_ERR_SSL_HANDSHAKE_FAILURE );

}
#endif /* MBEDTLS_KEY_EXCHANGE_WITH_CERT_ENABLED */

int mbedtls_ssl_tls13_process_certificate_verify( mbedtls_ssl_context *ssl )
{
#if defined(MBEDTLS_KEY_EXCHANGE_WITH_CERT_ENABLED)
    int ret = MBEDTLS_ERR_ERROR_CORRUPTION_DETECTED;
    unsigned char verify_buffer[SSL_VERIFY_STRUCT_MAX_SIZE];
    size_t verify_buffer_len;
    unsigned char transcript[MBEDTLS_TLS1_3_MD_MAX_SIZE];
    size_t transcript_len;
    unsigned char *buf;
    size_t buf_len;

    MBEDTLS_SSL_DEBUG_MSG( 2, ( "=> parse certificate verify" ) );

    MBEDTLS_SSL_PROC_CHK_NEG( ssl_read_certificate_verify_coordinate( ssl ) );
    if( ret == SSL_CERTIFICATE_VERIFY_SKIP )
    {
        MBEDTLS_SSL_DEBUG_MSG( 2, ( "<= skip parse certificate verify" ) );
        ret = 0;
        goto cleanup;
    }
    else if( ret != SSL_CERTIFICATE_VERIFY_READ )
    {
        MBEDTLS_SSL_DEBUG_MSG( 1, ( "should never happen" ) );
        ret = MBEDTLS_ERR_SSL_INTERNAL_ERROR;
        goto cleanup;
    }

    MBEDTLS_SSL_PROC_CHK( mbedtls_ssl_tls1_3_fetch_handshake_msg( ssl,
                          MBEDTLS_SSL_HS_CERTIFICATE_VERIFY, &buf, &buf_len ) );

    ret = mbedtls_ssl_get_handshake_transcript( ssl,
                            ssl->handshake->ciphersuite_info->mac,
                            transcript, sizeof( transcript ),
                            &transcript_len );
    if( ret != 0 )
    {
        MBEDTLS_SSL_PEND_FATAL_ALERT(
            MBEDTLS_SSL_ALERT_MSG_INTERNAL_ERROR,
            MBEDTLS_ERR_SSL_INTERNAL_ERROR );
        goto cleanup;
    }

    MBEDTLS_SSL_DEBUG_BUF( 3, "handshake hash", transcript, transcript_len );

    /* Create verify structure */
    ssl_tls13_create_verify_structure( transcript,
                                       transcript_len,
                                       verify_buffer,
                                       &verify_buffer_len,
                                       ( ssl->conf->endpoint == MBEDTLS_SSL_IS_CLIENT ) ?
                                         MBEDTLS_SSL_IS_SERVER :
                                         MBEDTLS_SSL_IS_CLIENT );

    /* Process the message contents */
    MBEDTLS_SSL_PROC_CHK( ssl_tls13_parse_certificate_verify( ssl, buf,
                            buf + buf_len, verify_buffer, verify_buffer_len ) );

    mbedtls_ssl_tls1_3_add_hs_msg_to_checksum( ssl,
                        MBEDTLS_SSL_HS_CERTIFICATE_VERIFY, buf, buf_len );
#if defined(MBEDTLS_SSL_USE_MPS)
    MBEDTLS_SSL_PROC_CHK( mbedtls_ssl_mps_hs_consume_full_hs_msg( ssl ) );
#endif

cleanup:

    MBEDTLS_SSL_DEBUG_MSG( 2, ( "<= parse certificate verify" ) );
    MBEDTLS_SSL_DEBUG_RET( 1, "mbedtls_ssl_tls13_process_certificate_verify", ret );
    return( ret );
#else
    ((void) ssl);
    MBEDTLS_SSL_DEBUG_MSG( 1, ( "should never happen" ) );
    return( MBEDTLS_ERR_SSL_INTERNAL_ERROR );
#endif /* MBEDTLS_KEY_EXCHANGE_WITH_CERT_ENABLED */
}

/*
 *
 * STATE HANDLING: Outgoing Certificate
 *
 */

/*
 * Overview
 */

/* Main state-handling entry point; orchestrates the other functions. */
int mbedtls_ssl_write_certificate_process( mbedtls_ssl_context* ssl );

/* Check if a certificate should be written, and if yes,
 * if it is available.
 * Returns a negative error code on failure ( such as no certificate
 * being available on the server ), and otherwise
 * SSL_WRITE_CERTIFICATE_AVAILABLE or
 * SSL_WRITE_CERTIFICATE_SKIP
 * indicating that a Certificate message should be written based
 * on the configured certificate, or whether it should be silently skipped.
 */

#define SSL_WRITE_CERTIFICATE_AVAILABLE  0
#define SSL_WRITE_CERTIFICATE_SKIP       1
static int ssl_write_certificate_coordinate( mbedtls_ssl_context* ssl );
#if defined(MBEDTLS_KEY_EXCHANGE_WITH_CERT_ENABLED)
/* Write certificate message based on the configured certificate */
static int ssl_write_certificate_write( mbedtls_ssl_context* ssl,
                                        unsigned char* buf,
                                        size_t buflen,
                                        size_t* olen );
#endif /* MBEDTLS_KEY_EXCHANGE_WITH_CERT_ENABLED */
/* Update the state after handling the outgoing certificate message. */
static int ssl_write_certificate_postprocess( mbedtls_ssl_context* ssl );

/*
 * Implementation
 */

int mbedtls_ssl_write_certificate_process( mbedtls_ssl_context* ssl )
{
    int ret;
    MBEDTLS_SSL_DEBUG_MSG( 2, ( "=> write certificate" ) );

    /* Coordination: Check if we need to send a certificate. */
    MBEDTLS_SSL_PROC_CHK_NEG( ssl_write_certificate_coordinate( ssl ) );

#if defined(MBEDTLS_KEY_EXCHANGE_WITH_CERT_ENABLED)
    if( ret == SSL_WRITE_CERTIFICATE_AVAILABLE )
    {
        unsigned char *buf;
        size_t buf_len, msg_len;

        MBEDTLS_SSL_PROC_CHK( mbedtls_ssl_tls13_start_handshake_msg( ssl,
                   MBEDTLS_SSL_HS_CERTIFICATE, &buf, &buf_len ) );

        MBEDTLS_SSL_PROC_CHK( ssl_write_certificate_write(
                                  ssl, buf, buf_len, &msg_len ) );

        mbedtls_ssl_tls1_3_add_hs_msg_to_checksum(
            ssl, MBEDTLS_SSL_HS_CERTIFICATE, buf, msg_len );

        MBEDTLS_SSL_PROC_CHK( ssl_write_certificate_postprocess( ssl ) );
        MBEDTLS_SSL_PROC_CHK( mbedtls_ssl_tls13_finish_handshake_msg(
                                  ssl, buf_len, msg_len ) );
    }
    else
#endif /* MBEDTLS_KEY_EXCHANGE_WITH_CERT_ENABLED */
    {
        MBEDTLS_SSL_DEBUG_MSG( 2, ( "<= skip write certificate" ) );
        MBEDTLS_SSL_PROC_CHK( ssl_write_certificate_postprocess( ssl ) );
    }

cleanup:

    MBEDTLS_SSL_DEBUG_MSG( 2, ( "<= write certificate" ) );
    return( ret );
}


static int ssl_write_certificate_coordinate( mbedtls_ssl_context* ssl )
{
#if defined(MBEDTLS_SSL_SRV_C)
    int have_own_cert = 1;
#endif /* MBEDTLS_SSL_SRV_C */

#if defined(MBEDTLS_SSL_CLI_C)
    if( ssl->conf->endpoint == MBEDTLS_SSL_IS_CLIENT )
    {
        MBEDTLS_SSL_DEBUG_MSG( 1,
                  ( "Switch to handshake traffic keys for outbound traffic" ) );

#if defined(MBEDTLS_SSL_USE_MPS)
        {
            int ret;

            /* Use new transform for outgoing data. */
            ret = mbedtls_mps_set_outgoing_keys( &ssl->mps->l4,
                                                 ssl->handshake->epoch_handshake );
            if( ret != 0 )
                return( ret );
        }
#else
        mbedtls_ssl_set_outbound_transform( ssl, ssl->handshake->transform_handshake );
#endif /* MBEDTLS_SSL_USE_MPS */
    }
#endif /* MBEDTLS_SSL_CLI_C */

    /* For PSK and ECDHE-PSK ciphersuites there is no certificate to exchange. */
    if( mbedtls_ssl_tls13_kex_with_psk( ssl ) )
    {
        MBEDTLS_SSL_DEBUG_MSG( 2, ( "<= skip write certificate" ) );
        return( SSL_WRITE_CERTIFICATE_SKIP );
    }

#if !defined(MBEDTLS_KEY_EXCHANGE_WITH_CERT_ENABLED)
    MBEDTLS_SSL_DEBUG_MSG( 1, ( "should never happen" ) );
    return( MBEDTLS_ERR_SSL_INTERNAL_ERROR );
#else

#if defined(MBEDTLS_SSL_CLI_C)
    if( ssl->conf->endpoint == MBEDTLS_SSL_IS_CLIENT )
    {
        /* The client MUST send a Certificate message if and only
         * if the server has requested client authentication via a
         * CertificateRequest message.
         *
         * client_auth indicates whether the server had requested
         * client authentication.
         */
        if( ssl->client_auth == 0 )
        {
            MBEDTLS_SSL_DEBUG_MSG( 2, ( "<= skip write certificate" ) );
            return( SSL_WRITE_CERTIFICATE_SKIP );
        }
    }
#endif /* MBEDTLS_SSL_CLI_C */
#if defined(MBEDTLS_SSL_SRV_C)
    if( ssl->conf->endpoint == MBEDTLS_SSL_IS_SERVER )
    {
        if( have_own_cert == 0 )
        {
            MBEDTLS_SSL_DEBUG_MSG( 1, ( "got no certificate to send" ) );
            return( MBEDTLS_ERR_SSL_HANDSHAKE_FAILURE );
        }
    }
#endif /* MBEDTLS_SSL_SRV_C */

    return( SSL_WRITE_CERTIFICATE_AVAILABLE );
#endif /* MBEDTLS_KEY_EXCHANGE_WITH_CERT_ENABLED */
}



#if defined(MBEDTLS_KEY_EXCHANGE_WITH_CERT_ENABLED)
static int ssl_write_certificate_write( mbedtls_ssl_context* ssl,
                                        unsigned char* buf,
                                        size_t buflen,
                                        size_t* olen )
{
    size_t i=0, n, total_len;
    const mbedtls_x509_crt* crt;
    unsigned char* start;

    /* TODO: Add bounds checks! Only then remove the next line. */
    ((void) buflen );

    /* empty certificate_request_context with length 0 */
    buf[i] = 0;
    /* Skip length of certificate_request_context and
     * the length of CertificateEntry
     */
    i += 1;

#if defined(MBEDTLS_SSL_CLI_C)
    /* If the server requests client authentication but no suitable
     * certificate is available, the client MUST send a
     * Certificate message containing no certificates
     * ( i.e., with the "certificate_list" field having length 0 ).
     *
     * authmode indicates whether the client configuration required authentication.
     */
    if( ssl->conf->endpoint == MBEDTLS_SSL_IS_CLIENT && ( ( mbedtls_ssl_own_cert( ssl ) == NULL ) || ssl->conf->authmode == MBEDTLS_SSL_VERIFY_NONE ) )
    {
        MBEDTLS_SSL_DEBUG_MSG( 2, ( "<= write empty client certificate" ) );
        buf[i] = 0;
        buf[i + 1] = 0;
        buf[i + 2] = 0;
        i += 3;

        goto empty_cert;
    }
#endif /* MBEDTLS_SSL_CLI_C */

    start = &buf[i];
    crt = mbedtls_ssl_own_cert( ssl );
    MBEDTLS_SSL_DEBUG_CRT( 3, "own certificate", mbedtls_ssl_own_cert( ssl ) );

    i += 3;

    while ( crt != NULL )
    {
        n = crt->raw.len;
        if( n > buflen - 3 - i )
        {
            MBEDTLS_SSL_DEBUG_MSG( 1, ( "certificate too large, %" MBEDTLS_PRINTF_SIZET " > %d",
                                        i + 3 + n, MBEDTLS_SSL_OUT_CONTENT_LEN ) );
            return( MBEDTLS_ERR_SSL_BUFFER_TOO_SMALL );
        }

        buf[i] = (unsigned char)( n >> 16 );
        buf[i + 1] = (unsigned char)( n >> 8 );
        buf[i + 2] = (unsigned char)( n );

        i += 3; memcpy( buf + i, crt->raw.p, n );
        i += n; crt = crt->next;

        /* Currently, we don't have any certificate extensions defined.
         * Hence, we are sending an empty extension with length zero.
         */
        buf[i] = 0;
        buf[i + 1] = 0;
        i += 2;
    }
    total_len = &buf[i] - start - 3;
    *start++ = (unsigned char)( ( total_len ) >> 16 );
    *start++ = (unsigned char)( ( total_len ) >> 8 );
    *start++ = (unsigned char)( ( total_len ) );

#if defined(MBEDTLS_SSL_CLI_C)
empty_cert:
#endif /* MBEDTLS_SSL_CLI_C */

    *olen = i;

    return( 0 );
}
#endif /* MBEDTLS_KEY_EXCHANGE_WITH_CERT_ENABLED */



/* Update the state after handling the outgoing certificate message. */
static int ssl_write_certificate_postprocess( mbedtls_ssl_context* ssl )
{
#if defined(MBEDTLS_SSL_CLI_C)
    if( ssl->conf->endpoint == MBEDTLS_SSL_IS_CLIENT )
    {
        mbedtls_ssl_handshake_set_state( ssl, MBEDTLS_SSL_CLIENT_CERTIFICATE_VERIFY );
        return( 0 );
    }
    else
#endif /* MBEDTLS_SSL_CLI_C */

#if defined(MBEDTLS_SSL_SRV_C)
        if( ssl->conf->endpoint == MBEDTLS_SSL_IS_SERVER )
        {
            mbedtls_ssl_handshake_set_state( ssl, MBEDTLS_SSL_CERTIFICATE_VERIFY );
            return( 0 );
        }
#endif /* MBEDTLS_SSL_SRV_C */

    return( MBEDTLS_ERR_SSL_INTERNAL_ERROR );
}

/*
 *
 * STATE HANDLING: Incoming Certificate
 *
 */

/* Coordination: Check if a certificate is expected.
 * Returns a negative error code on failure, and otherwise
 * SSL_CERTIFICATE_EXPECTED or
 * SSL_CERTIFICATE_SKIP
 * indicating whether a Certificate message is expected or not.
 */
#define SSL_CERTIFICATE_EXPECTED   0
#define SSL_CERTIFICATE_SKIP       1

static int ssl_read_certificate_coordinate( mbedtls_ssl_context* ssl )
{
#if defined(MBEDTLS_SSL_SRV_C)
    int authmode = ssl->conf->authmode;
#endif /* MBEDTLS_SSL_SRV_C */

#if defined(MBEDTLS_SSL_SRV_C)
    if( ssl->conf->endpoint == MBEDTLS_SSL_IS_SERVER )
    {
        MBEDTLS_SSL_DEBUG_MSG( 1, ( "Switch to handshake keys for inbound traffic" ) );

#if defined(MBEDTLS_SSL_USE_MPS)
        {
            int ret;
            ret = mbedtls_mps_set_incoming_keys( &ssl->mps->l4,
                                                 ssl->handshake->epoch_handshake );
            if( ret != 0 )
                return( ret );
        }
#else
        mbedtls_ssl_set_inbound_transform( ssl, ssl->handshake->transform_handshake );
#endif /* MBEDTLS_SSL_USE_MPS */
    }
#endif /* MBEDTLS_SSL_SRV_C */

    if( mbedtls_ssl_tls13_kex_with_psk( ssl ) )
        return( SSL_CERTIFICATE_SKIP );

#if !defined(MBEDTLS_KEY_EXCHANGE_ECDHE_ECDSA_ENABLED)
    ( ( void )authmode );
    MBEDTLS_SSL_DEBUG_MSG( 1, ( "should never happen" ) );
    return( MBEDTLS_ERR_SSL_INTERNAL_ERROR );
#else
#if defined(MBEDTLS_SSL_SRV_C)
    if( ssl->conf->endpoint == MBEDTLS_SSL_IS_SERVER )
    {
        /* If SNI was used, overwrite authentication mode
         * from the configuration. */
#if defined(MBEDTLS_SSL_SERVER_NAME_INDICATION)
        if( ssl->handshake->sni_authmode != MBEDTLS_SSL_VERIFY_UNSET )
            authmode = ssl->handshake->sni_authmode;
#endif /* MBEDTLS_SSL_SERVER_NAME_INDICATION */

        if( authmode == MBEDTLS_SSL_VERIFY_NONE )
        {
            /* NOTE: Is it intentional that we set verify_result
             * to SKIP_VERIFY on server-side only? */
            ssl->session_negotiate->verify_result =
                MBEDTLS_X509_BADCERT_SKIP_VERIFY;
            return( SSL_CERTIFICATE_SKIP );
        }
    }
#endif /* MBEDTLS_SSL_SRV_C */

    return( SSL_CERTIFICATE_EXPECTED );
#endif /* !MBEDTLS_KEY_EXCHANGE_ECDHE_ECDSA_ENABLED */
}

#if defined(MBEDTLS_KEY_EXCHANGE_ECDHE_ECDSA_ENABLED)
#if defined(MBEDTLS_SSL_KEEP_PEER_CERTIFICATE)
/*
 * Structure of Certificate message:
 *
 * enum {
 *     X509(0),
 *     RawPublicKey(2),
 *     (255)
 * } CertificateType;
 *
 * struct {
 *     select (certificate_type) {
 *         case RawPublicKey:
 *           * From RFC 7250 ASN.1_subjectPublicKeyInfo *
 *           opaque ASN1_subjectPublicKeyInfo<1..2^24-1>;
 *         case X509:
 *           opaque cert_data<1..2^24-1>;
 *     };
 *     Extension extensions<0..2^16-1>;
 * } CertificateEntry;
 *
 * struct {
 *     opaque certificate_request_context<0..2^8-1>;
 *     CertificateEntry certificate_list<0..2^24-1>;
 * } Certificate;
 *
 */

/* Parse certificate chain send by the peer. */
static int ssl_tls13_parse_certificate( mbedtls_ssl_context *ssl,
                                        unsigned char const *buf,
                                        unsigned char const *end )
{
    int ret = MBEDTLS_ERR_ERROR_CORRUPTION_DETECTED;
    size_t certificate_request_context_len = 0;
    size_t certificate_list_len = 0;
    const unsigned char *p = buf;
    const unsigned char *certificate_list_end;

    MBEDTLS_SSL_CHK_BUF_READ_PTR( p, end, 1 );
    certificate_request_context_len = p[0];
    p++;

#if defined(MBEDTLS_SSL_SRV_C)
    if( ssl->conf->endpoint == MBEDTLS_SSL_IS_SERVER )
    {
        MBEDTLS_SSL_CHK_BUF_READ_PTR( p, end,
                                      certificate_request_context_len + 3 );

        /* check whether we got an empty certificate message */
        if( memcmp( p + certificate_request_context_len , "\0\0\0", 3 ) == 0 )
        {
            MBEDTLS_SSL_DEBUG_MSG( 1,
                ( "client has no certificate - empty certificate message received" ) );

            ssl->session_negotiate->verify_result = MBEDTLS_X509_BADCERT_MISSING;
            if( ssl->conf->authmode == MBEDTLS_SSL_VERIFY_OPTIONAL )
                return( 0 );
            else
            {
                MBEDTLS_SSL_DEBUG_MSG( 1, ( "client certificate required" ) );
                MBEDTLS_SSL_PEND_FATAL_ALERT( MBEDTLS_SSL_ALERT_MSG_CERT_REQUIRED,
                                              MBEDTLS_ERR_SSL_NO_CLIENT_CERTIFICATE );
                return( MBEDTLS_ERR_SSL_NO_CLIENT_CERTIFICATE );
            }
        }
    }
#endif /* MBEDTLS_SSL_SRV_C */

    MBEDTLS_SSL_CHK_BUF_READ_PTR( p, end, 3 );
    certificate_list_len = MBEDTLS_GET_UINT24_BE( p, 0 );
    p += 3;

    /* In theory, the certificate list can be up to 2^24 Bytes, but we don't
     * support anything beyond 2^16 = 64K.
     */
    if( ( ( ssl->conf->endpoint == MBEDTLS_SSL_IS_CLIENT ) &&
          ( certificate_request_context_len != 0 ) )
        ||
        ( certificate_list_len >= 0x10000 ) )
    {
        MBEDTLS_SSL_DEBUG_MSG( 1, ( "bad certificate message" ) );
        MBEDTLS_SSL_PEND_FATAL_ALERT( MBEDTLS_SSL_ALERT_MSG_DECODE_ERROR,
                                      MBEDTLS_ERR_SSL_DECODE_ERROR );
        return( MBEDTLS_ERR_SSL_DECODE_ERROR );
    }

    /* In case we tried to reuse a session but it failed */
    if( ssl->session_negotiate->peer_cert != NULL )
    {
        mbedtls_x509_crt_free( ssl->session_negotiate->peer_cert );
        mbedtls_free( ssl->session_negotiate->peer_cert );
    }

    if( ( ssl->session_negotiate->peer_cert =
              mbedtls_calloc( 1, sizeof( mbedtls_x509_crt ) ) ) == NULL )
    {
        MBEDTLS_SSL_DEBUG_MSG( 1, ( "alloc( %" MBEDTLS_PRINTF_SIZET " bytes ) failed",
                                    sizeof( mbedtls_x509_crt ) ) );
        MBEDTLS_SSL_PEND_FATAL_ALERT( MBEDTLS_SSL_ALERT_MSG_INTERNAL_ERROR,
                                      MBEDTLS_ERR_SSL_ALLOC_FAILED );
        return( MBEDTLS_ERR_SSL_ALLOC_FAILED );
    }

    mbedtls_x509_crt_init( ssl->session_negotiate->peer_cert );

    certificate_list_end = p + certificate_list_len;
    while( p < certificate_list_end )
    {
        size_t cert_data_len, extensions_len;

        MBEDTLS_SSL_CHK_BUF_READ_PTR( p, certificate_list_end, 3 );
        cert_data_len = MBEDTLS_GET_UINT24_BE( p, 0 );
        p += 3;

        /* In theory, the CRT can be up to 2^24 Bytes, but we don't support
         * anything beyond 2^16 = 64K. Otherwise as in the TLS 1.2 code,
         * check that we have a minimum of 128 bytes of data, this is not
         * clear why we need that though.
         */
        if( ( cert_data_len < 128 ) || ( cert_data_len >= 0x10000 ) )
        {
            MBEDTLS_SSL_DEBUG_MSG( 1, ( "bad Certificate message" ) );
            MBEDTLS_SSL_PEND_FATAL_ALERT( MBEDTLS_SSL_ALERT_MSG_DECODE_ERROR,
                                          MBEDTLS_ERR_SSL_DECODE_ERROR );
            return( MBEDTLS_ERR_SSL_DECODE_ERROR );
        }

        MBEDTLS_SSL_CHK_BUF_READ_PTR( p, certificate_list_end, cert_data_len );
        ret = mbedtls_x509_crt_parse_der( ssl->session_negotiate->peer_cert,
                                          p, cert_data_len );

        switch( ret )
        {
            case 0: /*ok*/
            case MBEDTLS_ERR_X509_UNKNOWN_SIG_ALG + MBEDTLS_ERR_OID_NOT_FOUND:
                /* Ignore certificate with an unknown algorithm: maybe a
                   prior certificate was already trusted. */
                break;

            case MBEDTLS_ERR_X509_ALLOC_FAILED:
                MBEDTLS_SSL_PEND_FATAL_ALERT( MBEDTLS_SSL_ALERT_MSG_INTERNAL_ERROR,
                                              MBEDTLS_ERR_X509_ALLOC_FAILED );
                MBEDTLS_SSL_DEBUG_RET( 1, " mbedtls_x509_crt_parse_der", ret );
                return( ret );

            case MBEDTLS_ERR_X509_UNKNOWN_VERSION:
                MBEDTLS_SSL_PEND_FATAL_ALERT( MBEDTLS_SSL_ALERT_MSG_UNSUPPORTED_CERT,
                                              MBEDTLS_ERR_X509_UNKNOWN_VERSION );
                MBEDTLS_SSL_DEBUG_RET( 1, " mbedtls_x509_crt_parse_der", ret );
                return( ret );

            default:
                MBEDTLS_SSL_PEND_FATAL_ALERT( MBEDTLS_SSL_ALERT_MSG_BAD_CERT,
                                              ret );
                MBEDTLS_SSL_DEBUG_RET( 1, " mbedtls_x509_crt_parse_der", ret );
                return( ret );
        }

        p += cert_data_len;

        /* Certificate extensions length */
        MBEDTLS_SSL_CHK_BUF_READ_PTR( p, certificate_list_end, 2 );
        extensions_len = MBEDTLS_GET_UINT16_BE( p, 0 );
        p += 2;
        MBEDTLS_SSL_CHK_BUF_READ_PTR( p, certificate_list_end, extensions_len );
        p += extensions_len;
    }

    /* Check that all the message is consumed. */
    if( p != end )
    {
        MBEDTLS_SSL_DEBUG_MSG( 1, ( "bad Certificate message" ) );
        MBEDTLS_SSL_PEND_FATAL_ALERT( MBEDTLS_SSL_ALERT_MSG_DECODE_ERROR, \
                                      MBEDTLS_ERR_SSL_DECODE_ERROR );
        return( MBEDTLS_ERR_SSL_DECODE_ERROR );
    }

    MBEDTLS_SSL_DEBUG_CRT( 3, "peer certificate", ssl->session_negotiate->peer_cert );

    return( ret );
}
#else
static int ssl_tls13_parse_certificate( mbedtls_ssl_context *ssl,
                                        const unsigned char *buf,
                                        const unsigned char *end )
{
    ((void) ssl);
    ((void) buf);
    ((void) end);
    return( MBEDTLS_ERR_SSL_FEATURE_UNAVAILABLE );
}
#endif /* MBEDTLS_SSL_KEEP_PEER_CERTIFICATE */
#endif /* MBEDTLS_KEY_EXCHANGE_ECDHE_ECDSA_ENABLED */

#if defined(MBEDTLS_KEY_EXCHANGE_ECDHE_ECDSA_ENABLED)
#if defined(MBEDTLS_SSL_KEEP_PEER_CERTIFICATE)
/* Validate certificate chain sent by the server. */
static int ssl_tls13_validate_certificate( mbedtls_ssl_context *ssl )
{
    int ret = 0;
    int authmode = ssl->conf->authmode;
    mbedtls_x509_crt *ca_chain;
    mbedtls_x509_crl *ca_crl;
    uint32_t verify_result = 0;

    /* If SNI was used, overwrite authentication mode
     * from the configuration. */
#if defined(MBEDTLS_SSL_SERVER_NAME_INDICATION)
    if( ssl->handshake->sni_authmode != MBEDTLS_SSL_VERIFY_UNSET )
        authmode = ssl->handshake->sni_authmode;
#endif

    /*
     * If the client hasn't sent a certificate ( i.e. it sent
     * an empty certificate chain ), this is reflected in the peer CRT
     * structure being unset.
     * Check for that and handle it depending on the
     * server's authentication mode.
     */
#if defined(MBEDTLS_SSL_SRV_C)
    if( ssl->conf->endpoint == MBEDTLS_SSL_IS_SERVER &&
        ssl->session_negotiate->peer_cert == NULL )
    {
        MBEDTLS_SSL_DEBUG_MSG( 1, ( "client has no certificate" ) );

        /* The client was asked for a certificate but didn't send
           one. The client should know what's going on, so we
           don't send an alert. */

        /* Note that for authmode == VERIFY_NONE we don't end up in this
         * routine in the first place, because ssl_read_certificate_coordinate
         * will return CERTIFICATE_SKIP. */
        ssl->session_negotiate->verify_result = MBEDTLS_X509_BADCERT_MISSING;
        if( authmode == MBEDTLS_SSL_VERIFY_OPTIONAL )
            return( 0 );
        else
            return( MBEDTLS_ERR_SSL_NO_CLIENT_CERTIFICATE );
    }
#endif /* MBEDTLS_SSL_SRV_C */


    if( authmode == MBEDTLS_SSL_VERIFY_NONE )
    {
        /* NOTE: This happens on client-side only, with the
         * server-side case of VERIFY_NONE being handled earlier
         * and leading to `ssl->verify_result` being set to
         * MBEDTLS_X509_BADCERT_SKIP_VERIFY --
         * is this difference intentional? */
        return( 0 );
    }

#if defined(MBEDTLS_SSL_SERVER_NAME_INDICATION)
    if( ssl->handshake->sni_ca_chain != NULL )
    {
        ca_chain = ssl->handshake->sni_ca_chain;
        ca_crl = ssl->handshake->sni_ca_crl;
    }
    else
#endif /* MBEDTLS_SSL_SERVER_NAME_INDICATION */
    {
        ca_chain = ssl->conf->ca_chain;
        ca_crl = ssl->conf->ca_crl;
    }

    /*
     * Main check: verify certificate
     */
    ret = mbedtls_x509_crt_verify_with_profile(
        ssl->session_negotiate->peer_cert,
        ca_chain, ca_crl,
        ssl->conf->cert_profile,
        ssl->hostname,
        &verify_result,
        ssl->conf->f_vrfy, ssl->conf->p_vrfy );

    if( ret != 0 )
    {
        MBEDTLS_SSL_DEBUG_RET( 1, "x509_verify_cert", ret );
    }

    /*
     * Secondary checks: always done, but change 'ret' only if it was 0
     */

#if defined(MBEDTLS_ECP_C)
    {
        const mbedtls_pk_context* pk = &ssl->session_negotiate->peer_cert->pk;

        /* If certificate uses an EC key, make sure the curve is OK */
        if( mbedtls_pk_can_do( pk, MBEDTLS_PK_ECKEY ) &&
            mbedtls_ssl_check_curve( ssl, mbedtls_pk_ec( *pk )->grp.id ) != 0 )
        {
            ssl->session_negotiate->verify_result |= MBEDTLS_X509_BADCERT_BAD_KEY;

            MBEDTLS_SSL_DEBUG_MSG( 1, ( "bad certificate ( EC key curve )" ) );
            if( ret == 0 )
                ret = MBEDTLS_ERR_SSL_BAD_CERTIFICATE;
        }
    }
#endif /* MBEDTLS_ECP_C */

    if( mbedtls_ssl_check_cert_usage( ssl->session_negotiate->peer_cert,
                                      ssl->handshake->key_exchange,
                                      !ssl->conf->endpoint,
                                      &verify_result ) != 0 )
    {
        MBEDTLS_SSL_DEBUG_MSG( 1, ( "bad certificate ( usage extensions )" ) );
        if( ret == 0 )
            ret = MBEDTLS_ERR_SSL_BAD_CERTIFICATE;
    }

    /* mbedtls_x509_crt_verify_with_profile is supposed to report a
     * verification failure through MBEDTLS_ERR_X509_CERT_VERIFY_FAILED,
     * with details encoded in the verification flags. All other kinds
     * of error codes, including those from the user provided f_vrfy
     * functions, are treated as fatal and lead to a failure of
     * ssl_parse_certificate even if verification was optional. */
    if( authmode == MBEDTLS_SSL_VERIFY_OPTIONAL &&
        ( ret == MBEDTLS_ERR_X509_CERT_VERIFY_FAILED ||
          ret == MBEDTLS_ERR_SSL_BAD_CERTIFICATE ) )
    {
        ret = 0;
    }

    if( ca_chain == NULL && authmode == MBEDTLS_SSL_VERIFY_REQUIRED )
    {
        MBEDTLS_SSL_DEBUG_MSG( 1, ( "got no CA chain" ) );
        ret = MBEDTLS_ERR_SSL_CA_CHAIN_REQUIRED;
    }

    if( ret != 0 )
    {
        /* The certificate may have been rejected for several reasons.
           Pick one and send the corresponding alert. Which alert to send
           may be a subject of debate in some cases. */
        if( verify_result & MBEDTLS_X509_BADCERT_OTHER )
            MBEDTLS_SSL_PEND_FATAL_ALERT( MBEDTLS_SSL_ALERT_MSG_ACCESS_DENIED, ret );
        else if( verify_result & MBEDTLS_X509_BADCERT_CN_MISMATCH )
            MBEDTLS_SSL_PEND_FATAL_ALERT( MBEDTLS_SSL_ALERT_MSG_BAD_CERT, ret );
        else if( verify_result & ( MBEDTLS_X509_BADCERT_KEY_USAGE |
                                   MBEDTLS_X509_BADCERT_EXT_KEY_USAGE |
                                   MBEDTLS_X509_BADCERT_NS_CERT_TYPE |
                                   MBEDTLS_X509_BADCERT_BAD_PK |
                                   MBEDTLS_X509_BADCERT_BAD_KEY ) )
            MBEDTLS_SSL_PEND_FATAL_ALERT( MBEDTLS_SSL_ALERT_MSG_UNSUPPORTED_CERT, ret );
        else if( verify_result & MBEDTLS_X509_BADCERT_EXPIRED )
            MBEDTLS_SSL_PEND_FATAL_ALERT( MBEDTLS_SSL_ALERT_MSG_CERT_EXPIRED, ret );
        else if( verify_result & MBEDTLS_X509_BADCERT_REVOKED )
            MBEDTLS_SSL_PEND_FATAL_ALERT( MBEDTLS_SSL_ALERT_MSG_CERT_REVOKED, ret );
        else if( verify_result & MBEDTLS_X509_BADCERT_NOT_TRUSTED )
            MBEDTLS_SSL_PEND_FATAL_ALERT( MBEDTLS_SSL_ALERT_MSG_UNKNOWN_CA, ret );
        else
            MBEDTLS_SSL_PEND_FATAL_ALERT( MBEDTLS_SSL_ALERT_MSG_CERT_UNKNOWN, ret );
    }

#if defined(MBEDTLS_DEBUG_C)
    if( verify_result != 0 )
    {
        MBEDTLS_SSL_DEBUG_MSG( 3, ( "! Certificate verification flags %x",
                                    ssl->session_negotiate->verify_result ) );
    }
    else
    {
        MBEDTLS_SSL_DEBUG_MSG( 3, ( "Certificate verification flags clear" ) );
    }
#endif /* MBEDTLS_DEBUG_C */

    ssl->session_negotiate->verify_result = verify_result;
    return( ret );
}
#else /* MBEDTLS_SSL_KEEP_PEER_CERTIFICATE */
static int ssl_tls13_validate_certificate( mbedtls_ssl_context *ssl )
{
    ((void) ssl);
    return( MBEDTLS_ERR_SSL_FEATURE_UNAVAILABLE );
}
#endif /* MBEDTLS_SSL_KEEP_PEER_CERTIFICATE */
#endif /* MBEDTLS_KEY_EXCHANGE_ECDHE_ECDSA_ENABLED */

int mbedtls_ssl_tls13_process_certificate( mbedtls_ssl_context *ssl )
{
    int ret = MBEDTLS_ERR_ERROR_CORRUPTION_DETECTED;
    MBEDTLS_SSL_DEBUG_MSG( 2, ( "=> parse certificate" ) );

    /* Coordination:
     * Check if we expect a certificate, and if yes,
     * check if a non-empty certificate has been sent. */
    MBEDTLS_SSL_PROC_CHK_NEG( ssl_read_certificate_coordinate( ssl ) );
#if defined(MBEDTLS_KEY_EXCHANGE_ECDHE_ECDSA_ENABLED)
    if( ret == SSL_CERTIFICATE_EXPECTED )
    {
        unsigned char *buf;
        size_t buf_len;

        MBEDTLS_SSL_PROC_CHK( mbedtls_ssl_tls1_3_fetch_handshake_msg(
                              ssl, MBEDTLS_SSL_HS_CERTIFICATE,
                              &buf, &buf_len ) );

        /* Parse the certificate chain sent by the peer. */
        MBEDTLS_SSL_PROC_CHK( ssl_tls13_parse_certificate( ssl, buf,
                                                           buf + buf_len ) );
        /* Validate the certificate chain and set the verification results. */
        MBEDTLS_SSL_PROC_CHK( ssl_tls13_validate_certificate( ssl ) );

        mbedtls_ssl_tls1_3_add_hs_msg_to_checksum( ssl, MBEDTLS_SSL_HS_CERTIFICATE,
                                                   buf, buf_len );
#if defined(MBEDTLS_SSL_USE_MPS)
        MBEDTLS_SSL_PROC_CHK( mbedtls_ssl_mps_hs_consume_full_hs_msg( ssl ) );
#endif /* MBEDTLS_SSL_USE_MPS */

    }
    else
#endif /* MBEDTLS_KEY_EXCHANGE_ECDHE_ECDSA_ENABLED */
    if( ret == SSL_CERTIFICATE_SKIP )
    {
        MBEDTLS_SSL_DEBUG_MSG( 2, ( "<= skip parse certificate" ) );
        ret = 0;
    }
    else
    {
        MBEDTLS_SSL_DEBUG_MSG( 1, ( "should never happen" ) );
        ret = MBEDTLS_ERR_SSL_INTERNAL_ERROR;
    }

cleanup:

    MBEDTLS_SSL_DEBUG_MSG( 2, ( "<= parse certificate" ) );
    return( ret );
}

void mbedtls_ssl_handshake_wrapup_tls13( mbedtls_ssl_context *ssl )
{

    MBEDTLS_SSL_DEBUG_MSG( 3, ( "=> handshake wrapup" ) );


    /*
     * Free the previous session and switch in the current one
     */
    if( ssl->session )
    {

        mbedtls_ssl_session_free( ssl->session );
        mbedtls_free( ssl->session );
    }
    ssl->session = ssl->session_negotiate;
    ssl->session_negotiate = NULL;

    MBEDTLS_SSL_DEBUG_MSG( 3, ( "<= handshake wrapup" ) );
}
/*
 *
 * STATE HANDLING: Outgoing Finished
 *
 */

/*
 * Overview
 */

/* Main entry point: orchestrates the other functions */
int mbedtls_ssl_finished_out_process( mbedtls_ssl_context* ssl );

static int ssl_finished_out_prepare( mbedtls_ssl_context* ssl );
static int ssl_finished_out_write( mbedtls_ssl_context* ssl,
                                   unsigned char* buf,
                                   size_t buflen,
                                   size_t* olen );
static int ssl_finished_out_postprocess( mbedtls_ssl_context* ssl );


/*
 * Implementation
 */


int mbedtls_ssl_finished_out_process( mbedtls_ssl_context* ssl )
{
    int ret;
    unsigned char *buf;
    size_t buf_len, msg_len;

    MBEDTLS_SSL_DEBUG_MSG( 2, ( "=> write finished" ) );

    if( !ssl->handshake->state_local.finished_out.preparation_done )
    {
        MBEDTLS_SSL_PROC_CHK( ssl_finished_out_prepare( ssl ) );
        ssl->handshake->state_local.finished_out.preparation_done = 1;
    }

    MBEDTLS_SSL_PROC_CHK( mbedtls_ssl_tls13_start_handshake_msg( ssl,
                         MBEDTLS_SSL_HS_FINISHED, &buf, &buf_len ) );

    MBEDTLS_SSL_PROC_CHK( ssl_finished_out_write(
                              ssl, buf, buf_len, &msg_len ) );

    mbedtls_ssl_tls1_3_add_hs_msg_to_checksum(
        ssl, MBEDTLS_SSL_HS_FINISHED, buf, msg_len );

    MBEDTLS_SSL_PROC_CHK( ssl_finished_out_postprocess( ssl ) );
    MBEDTLS_SSL_PROC_CHK( mbedtls_ssl_tls13_finish_handshake_msg(
                              ssl, buf_len, msg_len ) );
    MBEDTLS_SSL_PROC_CHK( mbedtls_ssl_flush_output( ssl ) );

cleanup:

    MBEDTLS_SSL_DEBUG_MSG( 2, ( "<= write finished" ) );
    return( ret );
}

static int ssl_finished_out_prepare( mbedtls_ssl_context* ssl )
{
    int ret;

    /* Compute transcript of handshake up to now. */
    ret = mbedtls_ssl_tls13_calculate_verify_data( ssl,
                    ssl->handshake->state_local.finished_out.digest,
                    sizeof( ssl->handshake->state_local.finished_out.digest ),
                    &ssl->handshake->state_local.finished_out.digest_len,
                    ssl->conf->endpoint );

    if( ret != 0 )
    {
         MBEDTLS_SSL_DEBUG_RET( 1, "calc_finished failed", ret );
        return( ret );
    }

    return( 0 );
}

static int ssl_finished_out_postprocess( mbedtls_ssl_context* ssl )
{
    int ret = 0;

#if defined(MBEDTLS_SSL_CLI_C)
    if( ssl->conf->endpoint == MBEDTLS_SSL_IS_CLIENT )
    {
        /* Compute resumption_master_secret */
        ret = mbedtls_ssl_tls1_3_generate_resumption_master_secret( ssl );
        if( ret != 0 )
        {
            MBEDTLS_SSL_DEBUG_RET( 1,
                    "mbedtls_ssl_tls1_3_generate_resumption_master_secret ", ret );
            return ( ret );
        }

        mbedtls_ssl_handshake_set_state( ssl, MBEDTLS_SSL_FLUSH_BUFFERS );
    }
    else
#endif /* MBEDTLS_SSL_CLI_C */
#if defined(MBEDTLS_SSL_SRV_C)
    if( ssl->conf->endpoint == MBEDTLS_SSL_IS_SERVER )
    {
        mbedtls_ssl_key_set traffic_keys;
        mbedtls_ssl_transform *transform_application;

        ret = mbedtls_ssl_tls13_key_schedule_stage_application( ssl );
        if( ret != 0 )
        {
            MBEDTLS_SSL_DEBUG_RET( 1,
               "mbedtls_ssl_tls13_key_schedule_stage_application", ret );
            return( ret );
        }

        ret = mbedtls_ssl_tls13_generate_application_keys(
                     ssl, &traffic_keys );
        if( ret != 0 )
        {
            MBEDTLS_SSL_DEBUG_RET( 1,
                  "mbedtls_ssl_tls1_3_generate_application_keys", ret );
            return( ret );
        }

        transform_application =
            mbedtls_calloc( 1, sizeof( mbedtls_ssl_transform ) );
        if( transform_application == NULL )
            return( MBEDTLS_ERR_SSL_ALLOC_FAILED );

        ret = mbedtls_ssl_tls13_populate_transform(
            transform_application, ssl->conf->endpoint,
            ssl->session_negotiate->ciphersuite,
            &traffic_keys, ssl );
        if( ret != 0 )
            return( ret );

#if !defined(MBEDTLS_SSL_USE_MPS)
        ssl->transform_application = transform_application;
#else /* MBEDTLS_SSL_USE_MPS */
        /* Register transform with MPS. */
        ret = mbedtls_mps_add_key_material( &ssl->mps->l4,
                                            transform_application,
                                            &ssl->epoch_application );
        if( ret != 0 )
            return( ret );
#endif /* MBEDTLS_SSL_USE_MPS */

        mbedtls_ssl_handshake_set_state( ssl, MBEDTLS_SSL_EARLY_APP_DATA );
    }
    else
#endif /* MBEDTLS_SSL_SRV_C */
    {
        /* Should never happen */
        return( MBEDTLS_ERR_SSL_INTERNAL_ERROR );
    }

    return( 0 );
}

static int ssl_finished_out_write( mbedtls_ssl_context* ssl,
                                   unsigned char* buf,
                                   size_t buflen,
                                   size_t* olen )
{
    size_t finished_len = ssl->handshake->state_local.finished_out.digest_len;

    /* Note: Even if DTLS is used, the current message writing functions
     * write TLS headers, and it is only at sending time that the actual
     * DTLS header is generated. That's why we unconditionally shift by
     * 4 bytes here as opposed to mbedtls_ssl_hs_hdr_len( ssl ). */

    if( buflen < finished_len )
        return( MBEDTLS_ERR_SSL_BUFFER_TOO_SMALL );

    memcpy( buf, ssl->handshake->state_local.finished_out.digest,
            ssl->handshake->state_local.finished_out.digest_len );

    *olen = finished_len;
    return( 0 );
}

/*
 *
 * STATE HANDLING: Incoming Finished
 *
 */

=======
/*
 *
 * STATE HANDLING: Incoming Finished message.
 */
>>>>>>> a4c99f2c
/*
 * Implementation
 */

<<<<<<< HEAD
static int ssl_tls13_preprocess_finished_message( mbedtls_ssl_context* ssl )
=======
static int ssl_tls13_preprocess_finished_message( mbedtls_ssl_context *ssl )
>>>>>>> a4c99f2c
{
    int ret;

    ret = mbedtls_ssl_tls13_calculate_verify_data( ssl,
                    ssl->handshake->state_local.finished_in.digest,
                    sizeof( ssl->handshake->state_local.finished_in.digest ),
                    &ssl->handshake->state_local.finished_in.digest_len,
<<<<<<< HEAD
                    ssl->conf->endpoint ^ 1 );
    if( ret != 0 )
    {
        MBEDTLS_SSL_DEBUG_RET( 1, "mbedtls_ssl_tls1_3_calc_finished", ret );
=======
                    ssl->conf->endpoint == MBEDTLS_SSL_IS_CLIENT ?
                        MBEDTLS_SSL_IS_SERVER : MBEDTLS_SSL_IS_CLIENT );
    if( ret != 0 )
    {
        MBEDTLS_SSL_DEBUG_RET( 1, "mbedtls_ssl_tls13_calculate_verify_data", ret );
>>>>>>> a4c99f2c
        return( ret );
    }

    return( 0 );
}

<<<<<<< HEAD
static int ssl_tls13_parse_finished_message( mbedtls_ssl_context* ssl,
                                             const unsigned char* buf,
                                             size_t buflen )
{
    /* Structural validation */
    if( buflen != ssl->handshake->state_local.finished_in.digest_len )
=======
static int ssl_tls13_parse_finished_message( mbedtls_ssl_context *ssl,
                                             const unsigned char *buf,
                                             const unsigned char *end )
{
    /*
     * struct {
     *     opaque verify_data[Hash.length];
     * } Finished;
     */
    const unsigned char *expected_verify_data =
        ssl->handshake->state_local.finished_in.digest;
    size_t expected_verify_data_len =
        ssl->handshake->state_local.finished_in.digest_len;
    /* Structural validation */
    if( (size_t)( end - buf ) != expected_verify_data_len )
>>>>>>> a4c99f2c
    {
        MBEDTLS_SSL_DEBUG_MSG( 1, ( "bad finished message" ) );

        MBEDTLS_SSL_PEND_FATAL_ALERT( MBEDTLS_SSL_ALERT_MSG_DECODE_ERROR,
                                      MBEDTLS_ERR_SSL_DECODE_ERROR );
        return( MBEDTLS_ERR_SSL_DECODE_ERROR );
    }

<<<<<<< HEAD
    MBEDTLS_SSL_DEBUG_BUF( 4, "Hash (self-computed):",
                           ssl->handshake->state_local.finished_in.digest,
                           ssl->handshake->state_local.finished_in.digest_len );
    MBEDTLS_SSL_DEBUG_BUF( 4, "Hash (received message):", buf,
                           ssl->handshake->state_local.finished_in.digest_len );

    /* Semantic validation */
    if( mbedtls_ssl_safer_memcmp( buf,
                   ssl->handshake->state_local.finished_in.digest,
                   ssl->handshake->state_local.finished_in.digest_len ) != 0 )
    {
        MBEDTLS_SSL_DEBUG_MSG( 1, ( "bad finished message" ) );

        MBEDTLS_SSL_PEND_FATAL_ALERT( MBEDTLS_SSL_ALERT_MSG_DECODE_ERROR,
=======
    MBEDTLS_SSL_DEBUG_BUF( 4, "verify_data (self-computed):",
                           expected_verify_data,
                           expected_verify_data_len );
    MBEDTLS_SSL_DEBUG_BUF( 4, "verify_data (received message):", buf,
                           expected_verify_data_len );

    /* Semantic validation */
    if( mbedtls_ssl_safer_memcmp( buf,
                                  expected_verify_data,
                                  expected_verify_data_len ) != 0 )
    {
        MBEDTLS_SSL_DEBUG_MSG( 1, ( "bad finished message" ) );

        MBEDTLS_SSL_PEND_FATAL_ALERT( MBEDTLS_SSL_ALERT_MSG_DECRYPT_ERROR,
>>>>>>> a4c99f2c
                                      MBEDTLS_ERR_SSL_HANDSHAKE_FAILURE );
        return( MBEDTLS_ERR_SSL_HANDSHAKE_FAILURE );
    }
    return( 0 );
}

#if defined(MBEDTLS_SSL_CLI_C)
static int ssl_tls13_postprocess_server_finished_message( mbedtls_ssl_context *ssl )
{
<<<<<<< HEAD
    int ret = 0;
    mbedtls_ssl_key_set traffic_keys;
    mbedtls_ssl_transform *transform_application;
=======
    int ret = MBEDTLS_ERR_ERROR_CORRUPTION_DETECTED;
    mbedtls_ssl_key_set traffic_keys;
    mbedtls_ssl_transform *transform_application = NULL;
>>>>>>> a4c99f2c

    ret = mbedtls_ssl_tls13_key_schedule_stage_application( ssl );
    if( ret != 0 )
    {
        MBEDTLS_SSL_DEBUG_RET( 1,
           "mbedtls_ssl_tls13_key_schedule_stage_application", ret );
<<<<<<< HEAD
        return( ret );
    }

    ret = mbedtls_ssl_tls13_generate_application_keys(
        ssl, &traffic_keys );
    if( ret != 0 )
    {
        MBEDTLS_SSL_DEBUG_RET( 1,
            "mbedtls_ssl_tls1_3_generate_application_keys", ret );
        return( ret );
=======
        goto cleanup;
    }

    ret = mbedtls_ssl_tls13_generate_application_keys( ssl, &traffic_keys );
    if( ret != 0 )
    {
        MBEDTLS_SSL_DEBUG_RET( 1,
            "mbedtls_ssl_tls13_generate_application_keys", ret );
        goto cleanup;
>>>>>>> a4c99f2c
    }

    transform_application =
        mbedtls_calloc( 1, sizeof( mbedtls_ssl_transform ) );
    if( transform_application == NULL )
<<<<<<< HEAD
        return( MBEDTLS_ERR_SSL_ALLOC_FAILED );
=======
    {
        ret = MBEDTLS_ERR_SSL_ALLOC_FAILED;
        goto cleanup;
    }
>>>>>>> a4c99f2c

    ret = mbedtls_ssl_tls13_populate_transform(
                                    transform_application,
                                    ssl->conf->endpoint,
                                    ssl->session_negotiate->ciphersuite,
                                    &traffic_keys,
                                    ssl );
    if( ret != 0 )
    {
        MBEDTLS_SSL_DEBUG_RET( 1, "mbedtls_ssl_tls13_populate_transform", ret );
<<<<<<< HEAD
        return( ret );
    }

#if !defined(MBEDTLS_SSL_USE_MPS)
    ssl->transform_application = transform_application;
#else /* MBEDTLS_SSL_USE_MPS */
    ret = mbedtls_mps_add_key_material( &ssl->mps->l4,
                                        transform_application,
                                        &ssl->epoch_application );
    if( ret != 0 )
        return( ret );
#endif /* MBEDTLS_SSL_USE_MPS */

    mbedtls_ssl_handshake_set_state( ssl, MBEDTLS_SSL_END_OF_EARLY_DATA );
    return( 0 );
}
#endif /* MBEDTLS_SSL_CLI_C */

static int ssl_tls13_postprocess_finished_message( mbedtls_ssl_context *ssl )
{
#if defined(MBEDTLS_SSL_SRV_C)
    int ret;
    if( ssl->conf->endpoint == MBEDTLS_SSL_IS_SERVER )
    {
        /* Compute resumption_master_secret */
        ret = mbedtls_ssl_tls1_3_generate_resumption_master_secret( ssl );
        if( ret != 0 )
        {
            MBEDTLS_SSL_DEBUG_RET( 1,
               "mbedtls_ssl_tls1_3_generate_resumption_master_secret ", ret );
            return( ret );
        }

        mbedtls_ssl_handshake_set_state( ssl, MBEDTLS_SSL_HANDSHAKE_WRAPUP );
        return( 0 );
    }
#endif /* MBEDTLS_SSL_SRV_C */
=======
        goto cleanup;
    }

    ssl->transform_application = transform_application;

cleanup:

    mbedtls_platform_zeroize( &traffic_keys, sizeof( traffic_keys ) );
    if( ret != 0 )
    {
        mbedtls_free( transform_application );
        MBEDTLS_SSL_PEND_FATAL_ALERT(
                MBEDTLS_SSL_ALERT_MSG_HANDSHAKE_FAILURE,
                MBEDTLS_ERR_SSL_HANDSHAKE_FAILURE );
    }
    return( ret );
}
#endif /* MBEDTLS_SSL_CLI_C */

static int ssl_tls13_postprocess_finished_message( mbedtls_ssl_context* ssl )
{
>>>>>>> a4c99f2c

#if defined(MBEDTLS_SSL_CLI_C)
    if( ssl->conf->endpoint == MBEDTLS_SSL_IS_CLIENT )
    {
        return( ssl_tls13_postprocess_server_finished_message( ssl ) );
    }
<<<<<<< HEAD
=======
#else
    ((void) ssl);
>>>>>>> a4c99f2c
#endif /* MBEDTLS_SSL_CLI_C */

    return( MBEDTLS_ERR_SSL_INTERNAL_ERROR );
}

int mbedtls_ssl_tls13_process_finished_message( mbedtls_ssl_context *ssl )
{
<<<<<<< HEAD
    int ret = 0;
    unsigned char *buf;
    size_t buflen;

    MBEDTLS_SSL_DEBUG_MSG( 2, ( "=> parse finished" ) );
=======
    int ret = MBEDTLS_ERR_ERROR_CORRUPTION_DETECTED;
    unsigned char *buf;
    size_t buflen;

    MBEDTLS_SSL_DEBUG_MSG( 2, ( "=> parse finished message" ) );
>>>>>>> a4c99f2c

    /* Preprocessing step: Compute handshake digest */
    MBEDTLS_SSL_PROC_CHK( ssl_tls13_preprocess_finished_message( ssl ) );

<<<<<<< HEAD
    MBEDTLS_SSL_PROC_CHK( mbedtls_ssl_tls1_3_fetch_handshake_msg(
                              ssl, MBEDTLS_SSL_HS_FINISHED,
                              &buf, &buflen ) );
    MBEDTLS_SSL_PROC_CHK( ssl_tls13_parse_finished_message( ssl, buf, buflen ) );
    mbedtls_ssl_tls1_3_add_hs_msg_to_checksum(
        ssl, MBEDTLS_SSL_HS_FINISHED, buf, buflen );
#if defined(MBEDTLS_SSL_USE_MPS)
    MBEDTLS_SSL_PROC_CHK( mbedtls_ssl_mps_hs_consume_full_hs_msg( ssl ) );
#endif /* MBEDTLS_SSL_USE_MPS */
=======
    MBEDTLS_SSL_PROC_CHK( mbedtls_ssl_tls1_3_fetch_handshake_msg( ssl,
                                              MBEDTLS_SSL_HS_FINISHED,
                                              &buf, &buflen ) );
    MBEDTLS_SSL_PROC_CHK( ssl_tls13_parse_finished_message( ssl, buf, buf + buflen ) );
    mbedtls_ssl_tls1_3_add_hs_msg_to_checksum(
        ssl, MBEDTLS_SSL_HS_FINISHED, buf, buflen );
>>>>>>> a4c99f2c
    MBEDTLS_SSL_PROC_CHK( ssl_tls13_postprocess_finished_message( ssl ) );

cleanup:

<<<<<<< HEAD
    MBEDTLS_SSL_DEBUG_MSG( 2, ( "<= parse finished" ) );
=======
    MBEDTLS_SSL_DEBUG_MSG( 2, ( "<= parse finished message" ) );
>>>>>>> a4c99f2c
    return( ret );
}


<<<<<<< HEAD
#if defined(MBEDTLS_ZERO_RTT)
void mbedtls_ssl_conf_early_data( mbedtls_ssl_config* conf, int early_data,
                                  size_t max_early_data,
                                  int(*early_data_callback)( mbedtls_ssl_context*,
                                                             const unsigned char*,
                                                             size_t ) )
{
#if !defined(MBEDTLS_SSL_SRV_C)
    ( ( void ) max_early_data );
    ( ( void ) early_data_callback );
#endif /* !MBEDTLS_SSL_SRV_C */
    conf->early_data_enabled = early_data;

#if defined(MBEDTLS_SSL_SRV_C)

    if( early_data == MBEDTLS_SSL_EARLY_DATA_ENABLED )
    {
        if( max_early_data > MBEDTLS_SSL_MAX_EARLY_DATA )
            max_early_data = MBEDTLS_SSL_MAX_EARLY_DATA;

        conf->max_early_data = max_early_data;
        conf->early_data_callback = early_data_callback;
        /* Only the server uses the early data callback.
         * For the client this parameter is not used. */
    }
    else
    {
        conf->early_data_callback = NULL;
    }
#endif
}
#endif /* MBEDTLS_ZERO_RTT */

#if defined(MBEDTLS_KEY_EXCHANGE_WITH_CERT_ENABLED)
void mbedtls_ssl_conf_signature_algorithms( mbedtls_ssl_config *conf,
                     const uint16_t* sig_algs )
{
    /* TODO: Add available algorithm check */
    conf->tls13_sig_algs = sig_algs;
}
#endif /* MBEDTLS_KEY_EXCHANGE_WITH_CERT_ENABLED */

/* Early Data Extension
 *
 * struct {} Empty;
 *
 * struct {
 *   select ( Handshake.msg_type ) {
 *     case new_session_ticket:   uint32 max_early_data_size;
 *     case client_hello:         Empty;
 *     case encrypted_extensions: Empty;
 *   };
 * } EarlyDataIndication;
 */
#if defined(MBEDTLS_ZERO_RTT)
int mbedtls_ssl_write_early_data_ext( mbedtls_ssl_context *ssl,
                                      unsigned char *buf,
                                      const unsigned char *end,
                                      size_t *olen )
{
    unsigned char *p = buf;

    *olen = 0;

#if defined(MBEDTLS_SSL_CLI_C)
    if( ssl->conf->endpoint == MBEDTLS_SSL_IS_CLIENT )
    {
        if( !mbedtls_ssl_conf_tls13_some_psk_enabled( ssl ) ||
            mbedtls_ssl_get_psk_to_offer( ssl, NULL, NULL, NULL, NULL ) != 0 ||
            ssl->conf->early_data_enabled == MBEDTLS_SSL_EARLY_DATA_DISABLED )
        {
            MBEDTLS_SSL_DEBUG_MSG( 2, ( "<= skip write early_data extension" ) );
            ssl->handshake->early_data = MBEDTLS_SSL_EARLY_DATA_OFF;
            return( 0 );
        }
    }
#endif /* MBEDTLS_SSL_CLI_C */

#if defined(MBEDTLS_SSL_SRV_C)
    if( ssl->conf->endpoint == MBEDTLS_SSL_IS_SERVER )
    {
        if( ( ssl->handshake->extensions_present & MBEDTLS_SSL_EXT_EARLY_DATA ) == 0 )
            return( 0 );

        if( ssl->conf->tls13_kex_modes !=
                   MBEDTLS_SSL_TLS13_KEY_EXCHANGE_MODE_PSK ||
            ssl->conf->early_data_enabled == MBEDTLS_SSL_EARLY_DATA_DISABLED )
        {
            MBEDTLS_SSL_DEBUG_MSG( 2, ( "<= skip write early_data extension" ) );
            ssl->handshake->early_data = MBEDTLS_SSL_EARLY_DATA_OFF;
            return( 0 );
        }
    }
#endif /* MBEDTLS_SSL_SRV_C */

    if( ( end - buf ) < 4 )
    {
        MBEDTLS_SSL_DEBUG_MSG( 1, ( "buffer too small" ) );
        return ( MBEDTLS_ERR_SSL_BUFFER_TOO_SMALL );
    }

#if defined(MBEDTLS_SSL_CLI_C)
    if( ssl->conf->endpoint == MBEDTLS_SSL_IS_CLIENT )
    {
        MBEDTLS_SSL_DEBUG_MSG( 3, ( "client hello, adding early_data extension" ) );
        /* We're using rejected once we send the EarlyData extension,
           and change it to accepted upon receipt of the server extension. */
        ssl->early_data_status = MBEDTLS_SSL_EARLY_DATA_REJECTED;
    }
#endif /* MBEDTLS_SSL_CLI_C */

#if defined(MBEDTLS_SSL_SRV_C)
    if( ssl->conf->endpoint == MBEDTLS_SSL_IS_SERVER )
    {
        MBEDTLS_SSL_DEBUG_MSG( 3, ( "server hello, adding early_data extension" ) );
    }
#endif /* MBEDTLS_SSL_SRV_C */

    ssl->handshake->early_data = MBEDTLS_SSL_EARLY_DATA_ON;

    /* Write extension header */
    *p++ = (unsigned char)( ( MBEDTLS_TLS_EXT_EARLY_DATA >> 8 ) & 0xFF );
    *p++ = (unsigned char)( ( MBEDTLS_TLS_EXT_EARLY_DATA ) & 0xFF );

    /* Write total extension length */
    *p++ = 0;
    *p++ = 0;

    *olen = 4;
    return( 0 );
}
#endif /* MBEDTLS_ZERO_RTT */


#if defined(MBEDTLS_ECDH_C)
#if defined(MBEDTLS_ECDH_LEGACY_CONTEXT)
typedef mbedtls_ecdh_context mbedtls_ecdh_context_mbed;
#endif

#define ECDH_VALIDATE_RET( cond )    \
    MBEDTLS_INTERNAL_VALIDATE_RET( cond, MBEDTLS_ERR_ECP_BAD_INPUT_DATA )

static int ecdh_make_tls_13_params_internal( mbedtls_ecdh_context_mbed *ctx,
                                      size_t *olen, int point_format,
                                      unsigned char *buf, size_t blen,
                                      int (*f_rng)(void *,
                                                   unsigned char *,
                                                   size_t),
                                      void *p_rng,
                                      int restart_enabled )
{
    int ret = MBEDTLS_ERR_ERROR_CORRUPTION_DETECTED;
#if defined(MBEDTLS_ECP_RESTARTABLE)
    mbedtls_ecp_restart_ctx *rs_ctx = NULL;
#endif

    if( ctx->grp.pbits == 0 )
        return( MBEDTLS_ERR_ECP_BAD_INPUT_DATA );

#if defined(MBEDTLS_ECP_RESTARTABLE)
    if( restart_enabled )
        rs_ctx = &ctx->rs;
#else
    (void) restart_enabled;
#endif


#if defined(MBEDTLS_ECP_RESTARTABLE)
    if( ( ret = ecdh_gen_public_restartable( &ctx->grp, &ctx->d, &ctx->Q,
                                             f_rng, p_rng, rs_ctx ) ) != 0 )
        return( ret );
#else
    if( ( ret = mbedtls_ecdh_gen_public( &ctx->grp, &ctx->d, &ctx->Q,
                                         f_rng, p_rng ) ) != 0 )
        return( ret );
#endif /* MBEDTLS_ECP_RESTARTABLE */

    ret = mbedtls_ecp_point_write_binary( &ctx->grp, &ctx->Q, point_format,
                                          olen, buf, blen );
    if( ret != 0 )
        return( ret );

    return( 0 );
}

int mbedtls_ecdh_make_tls_13_params( mbedtls_ecdh_context *ctx, size_t *olen,
                              unsigned char *buf, size_t blen,
                              int (*f_rng)(void *, unsigned char *, size_t),
                              void *p_rng )
{
    int restart_enabled = 0;
    ECDH_VALIDATE_RET( ctx != NULL );
    ECDH_VALIDATE_RET( olen != NULL );
    ECDH_VALIDATE_RET( buf != NULL );
    ECDH_VALIDATE_RET( f_rng != NULL );

#if defined(MBEDTLS_ECP_RESTARTABLE)
    restart_enabled = ctx->restart_enabled;
#else
    (void) restart_enabled;
#endif

#if defined(MBEDTLS_ECDH_LEGACY_CONTEXT)
    return( ecdh_make_tls_13_params_internal( ctx, olen, ctx->point_format, buf, blen,
                                       f_rng, p_rng, restart_enabled ) );
#else
    switch( ctx->var )
    {
#if defined(MBEDTLS_ECDH_VARIANT_EVEREST_ENABLED)
        case MBEDTLS_ECDH_VARIANT_EVEREST:
            return( mbedtls_everest_make_params( &ctx->ctx.everest_ecdh, olen,
                                                 buf, blen, f_rng, p_rng ) );
#endif
        case MBEDTLS_ECDH_VARIANT_MBEDTLS_2_0:
            return( ecdh_make_tls_13_params_internal( &ctx->ctx.mbed_ecdh, olen,
                                               ctx->point_format, buf, blen,
                                               f_rng, p_rng,
                                               restart_enabled ) );
        default:
            return MBEDTLS_ERR_ECP_BAD_INPUT_DATA;
    }
#endif
}

static int ecdh_import_public_raw( mbedtls_ecdh_context_mbed *ctx,
                                   const unsigned char *buf,
                                   const unsigned char *end )
{
    return( mbedtls_ecp_point_read_binary( &ctx->grp, &ctx->Qp,
                                           buf, end - buf ) );
}

#if defined(MBEDTLS_ECDH_VARIANT_EVEREST_ENABLED)
static int everest_import_public_raw( mbedtls_x25519_context *ctx,
                        const unsigned char *buf, const unsigned char *end )
{
    if( end - buf != MBEDTLS_X25519_KEY_SIZE_BYTES )
        return( MBEDTLS_ERR_ECP_BAD_INPUT_DATA );

    memcpy( ctx->peer_point, buf, MBEDTLS_X25519_KEY_SIZE_BYTES );
    return( 0 );
}
#endif /* MBEDTLS_ECDH_VARIANT_EVEREST_ENABLED */

int mbedtls_ecdh_import_public_raw( mbedtls_ecdh_context *ctx,
                                    const unsigned char *buf,
                                    const unsigned char *end )
{
    ECDH_VALIDATE_RET( ctx != NULL );
    ECDH_VALIDATE_RET( buf != NULL );
    ECDH_VALIDATE_RET( end != NULL );

#if defined(MBEDTLS_ECDH_LEGACY_CONTEXT)
    return( ecdh_read_tls_13_params_internal( ctx, buf, end ) );
#else
    switch( ctx->var )
    {
#if defined(MBEDTLS_ECDH_VARIANT_EVEREST_ENABLED)
        case MBEDTLS_ECDH_VARIANT_EVEREST:
            return( everest_import_public_raw( &ctx->ctx.everest_ecdh,
                                               buf, end) );
#endif
        case MBEDTLS_ECDH_VARIANT_MBEDTLS_2_0:
            return( ecdh_import_public_raw( &ctx->ctx.mbed_ecdh,
                                            buf, end ) );
        default:
            return MBEDTLS_ERR_ECP_BAD_INPUT_DATA;
    }
#endif
}

static int ecdh_make_tls_13_public_internal( mbedtls_ecdh_context_mbed *ctx,
                                      size_t *olen, int point_format,
                                      unsigned char *buf, size_t blen,
                                      int (*f_rng)(void *,
                                                   unsigned char *,
                                                   size_t),
                                      void *p_rng,
                                      int restart_enabled )
{
    int ret = MBEDTLS_ERR_ERROR_CORRUPTION_DETECTED;
#if defined(MBEDTLS_ECP_RESTARTABLE)
    mbedtls_ecp_restart_ctx *rs_ctx = NULL;
#endif

    if( ctx->grp.pbits == 0 )
        return( MBEDTLS_ERR_ECP_BAD_INPUT_DATA );

#if defined(MBEDTLS_ECP_RESTARTABLE)
    if( restart_enabled )
        rs_ctx = &ctx->rs;
#else
    (void) restart_enabled;
#endif

#if defined(MBEDTLS_ECP_RESTARTABLE)
    if( ( ret = ecdh_gen_public_restartable( &ctx->grp, &ctx->d, &ctx->Q,
                                             f_rng, p_rng, rs_ctx ) ) != 0 )
        return( ret );
#else
    if( ( ret = mbedtls_ecdh_gen_public( &ctx->grp, &ctx->d, &ctx->Q,
                                         f_rng, p_rng ) ) != 0 )
        return( ret );
#endif /* MBEDTLS_ECP_RESTARTABLE */

    return mbedtls_ecp_tls_13_write_point( &ctx->grp, &ctx->Q, point_format, olen,
                                        buf, blen );
}

/*
 * Setup and export the client public value
 */
int mbedtls_ecdh_make_tls_13_public( mbedtls_ecdh_context *ctx, size_t *olen,
                              unsigned char *buf, size_t blen,
                              int (*f_rng)(void *, unsigned char *, size_t),
                              void *p_rng )
{
    int restart_enabled = 0;
    ECDH_VALIDATE_RET( ctx != NULL );
    ECDH_VALIDATE_RET( olen != NULL );
    ECDH_VALIDATE_RET( buf != NULL );
    ECDH_VALIDATE_RET( f_rng != NULL );

#if defined(MBEDTLS_ECP_RESTARTABLE)
    restart_enabled = ctx->restart_enabled;
#endif

#if defined(MBEDTLS_ECDH_LEGACY_CONTEXT)
    return( ecdh_make_tls_13_public_internal( ctx, olen, ctx->point_format, buf, blen,
                                       f_rng, p_rng, restart_enabled ) );
#else
    switch( ctx->var )
    {
#if defined(MBEDTLS_ECDH_VARIANT_EVEREST_ENABLED)
        case MBEDTLS_ECDH_VARIANT_EVEREST:
            return( mbedtls_everest_make_public( &ctx->ctx.everest_ecdh, olen,
                                                 buf, blen, f_rng, p_rng ) );
#endif
        case MBEDTLS_ECDH_VARIANT_MBEDTLS_2_0:
            return( ecdh_make_tls_13_public_internal( &ctx->ctx.mbed_ecdh, olen,
                                               ctx->point_format, buf, blen,
                                               f_rng, p_rng,
                                               restart_enabled ) );
        default:
            return MBEDTLS_ERR_ECP_BAD_INPUT_DATA;
    }
#endif
}

static int ecdh_read_tls_13_public_internal( mbedtls_ecdh_context_mbed *ctx,
                                      const unsigned char *buf, size_t blen )
{
    int ret = MBEDTLS_ERR_ERROR_CORRUPTION_DETECTED;
    const unsigned char *p = buf;

    if( ( ret = mbedtls_ecp_tls_13_read_point( &ctx->grp, &ctx->Qp, &p,
                                            blen ) ) != 0 )
        return( ret );

    if( (size_t)( p - buf ) != blen )
        return( MBEDTLS_ERR_ECP_BAD_INPUT_DATA );

    return( 0 );
}

/*
 * Parse and import the client's TLS 1.3 public value
 */
int mbedtls_ecdh_read_tls_13_public( mbedtls_ecdh_context *ctx,
                              const unsigned char *buf, size_t blen )
{
    ECDH_VALIDATE_RET( ctx != NULL );
    ECDH_VALIDATE_RET( buf != NULL );

#if defined(MBEDTLS_ECDH_LEGACY_CONTEXT)
    return( ecdh_read_tls_13_public_internal( ctx, buf, blen ) );
#else
    switch( ctx->var )
    {
#if defined(MBEDTLS_ECDH_VARIANT_EVEREST_ENABLED)
        case MBEDTLS_ECDH_VARIANT_EVEREST:
            return( mbedtls_everest_read_public( &ctx->ctx.everest_ecdh,
                                                 buf, blen ) );
#endif
        case MBEDTLS_ECDH_VARIANT_MBEDTLS_2_0:
            return( ecdh_read_tls_13_public_internal( &ctx->ctx.mbed_ecdh,
                                                       buf, blen ) );
        default:
            return MBEDTLS_ERR_ECP_BAD_INPUT_DATA;
    }
#endif
}
#endif /* MBEDTLS_ECDH_C */

#if defined(MBEDTLS_ECP_C)
#define ECP_VALIDATE_RET( cond )    \
    MBEDTLS_INTERNAL_VALIDATE_RET( cond, MBEDTLS_ERR_ECP_BAD_INPUT_DATA )

int mbedtls_ecp_tls_13_read_point( const mbedtls_ecp_group *grp,
                                mbedtls_ecp_point *pt,
                                const unsigned char **buf, size_t buf_len )
{
    unsigned char data_len;
    const unsigned char *buf_start;
    ECP_VALIDATE_RET( grp != NULL );
    ECP_VALIDATE_RET( pt  != NULL );
    ECP_VALIDATE_RET( buf != NULL );
    ECP_VALIDATE_RET( *buf != NULL );

    if( buf_len < 3 )
        return( MBEDTLS_ERR_ECP_BAD_INPUT_DATA );

    data_len = ( *( *buf ) << 8 ) | *( *buf+1 );
    *buf += 2;

    if( data_len < 1 || data_len > buf_len - 2 )
        return( MBEDTLS_ERR_ECP_BAD_INPUT_DATA );

    /*
     * Save buffer start for read_binary and update buf
     */
    buf_start = *buf;
    *buf += data_len;

    return( mbedtls_ecp_point_read_binary( grp, pt, buf_start, data_len ) );
}

int mbedtls_ecp_tls_13_write_point( const mbedtls_ecp_group *grp, const mbedtls_ecp_point *pt,
                         int format, size_t *olen,
                         unsigned char *buf, size_t blen )
{
    int ret = MBEDTLS_ERR_ERROR_CORRUPTION_DETECTED;
    ECP_VALIDATE_RET( grp  != NULL );
    ECP_VALIDATE_RET( pt   != NULL );
    ECP_VALIDATE_RET( olen != NULL );
    ECP_VALIDATE_RET( buf  != NULL );
    ECP_VALIDATE_RET( format == MBEDTLS_ECP_PF_UNCOMPRESSED ||
                      format == MBEDTLS_ECP_PF_COMPRESSED );

    if( blen < 2 )
        return( MBEDTLS_ERR_ECP_BAD_INPUT_DATA );

    if( ( ret = mbedtls_ecp_point_write_binary( grp, pt, format,
                    olen, buf + 2, blen - 2) ) != 0 )
        return( ret );

    // Length
    *buf++ = (unsigned char)( ( *olen >> 8 ) & 0xFF );
    *buf++ = (unsigned char)( ( *olen ) & 0xFF );
    *olen += 2;

    return( 0 );
}

/*
 * Write the ECParameters record corresponding to a group (TLS 1.3)
 */
int mbedtls_ecp_tls_13_write_group( const mbedtls_ecp_group *grp, size_t *olen,
                         unsigned char *buf, size_t blen )
{
    const mbedtls_ecp_curve_info *curve_info;
    ECP_VALIDATE_RET( grp  != NULL );
    ECP_VALIDATE_RET( buf  != NULL );
    ECP_VALIDATE_RET( olen != NULL );

    if( ( curve_info = mbedtls_ecp_curve_info_from_grp_id( grp->id ) ) == NULL )
        return( MBEDTLS_ERR_ECP_BAD_INPUT_DATA );

    *olen = 2;
    if( blen < *olen )
        return( MBEDTLS_ERR_ECP_BUFFER_TOO_SMALL );

    // Two bytes for named curve
    buf[0] = curve_info->tls_id >> 8;
    buf[1] = curve_info->tls_id & 0xFF;

    return( 0 );
}

#endif /* MBEDTLS_ECP_C */
=======
>>>>>>> a4c99f2c
#endif /* MBEDTLS_SSL_PROTO_TLS1_3_EXPERIMENTAL */

#endif /* MBEDTLS_SSL_TLS_C */<|MERGE_RESOLUTION|>--- conflicted
+++ resolved
@@ -23,7 +23,6 @@
 
 #if defined(MBEDTLS_SSL_PROTO_TLS1_3_EXPERIMENTAL)
 
-<<<<<<< HEAD
 #define SSL_DONT_FORCE_FLUSH 0
 #define SSL_FORCE_FLUSH      1
 
@@ -127,17 +126,6 @@
     MBEDTLS_SSL_PROC_CHK( mbedtls_writer_get( msg->handle,
                                               MBEDTLS_MPS_SIZE_MAX,
                                               buf, buflen ) );
-=======
-#include <string.h>
-
-#include "mbedtls/error.h"
-#include "mbedtls/debug.h"
-#include "mbedtls/oid.h"
-#include "mbedtls/platform.h"
-
-#include "ssl_misc.h"
-#include "ssl_tls13_keys.h"
->>>>>>> a4c99f2c
 
 cleanup:
     return( ret );
@@ -588,7 +576,6 @@
     return( 0 );
 }
 
-<<<<<<< HEAD
 int mbedtls_ssl_parse_signature_algorithms_ext( mbedtls_ssl_context *ssl,
                                         const unsigned char *buf,
                                         size_t buf_len )
@@ -646,301 +633,8 @@
         MBEDTLS_TLS13_SIG_NONE;
 
     return( 0 );
-=======
-/*
- * STATE HANDLING: Read CertificateVerify
- */
-/* Macro to express the maximum length of the verify structure.
- *
- * The structure is computed per TLS 1.3 specification as:
- *   - 64 bytes of octet 32,
- *   - 33 bytes for the context string
- *        (which is either "TLS 1.3, client CertificateVerify"
- *         or "TLS 1.3, server CertificateVerify"),
- *   - 1 byte for the octet 0x0, which serves as a separator,
- *   - 32 or 48 bytes for the Transcript-Hash(Handshake Context, Certificate)
- *     (depending on the size of the transcript_hash)
- *
- * This results in a total size of
- * - 130 bytes for a SHA256-based transcript hash, or
- *   (64 + 33 + 1 + 32 bytes)
- * - 146 bytes for a SHA384-based transcript hash.
- *   (64 + 33 + 1 + 48 bytes)
- *
- */
-#define SSL_VERIFY_STRUCT_MAX_SIZE  ( 64 +                          \
-                                      33 +                          \
-                                       1 +                          \
-                                      MBEDTLS_TLS1_3_MD_MAX_SIZE    \
-                                    )
-
-/*
- * The ssl_tls13_create_verify_structure() creates the verify structure.
- * As input, it requires the transcript hash.
- *
- * The caller has to ensure that the buffer has size at least
- * SSL_VERIFY_STRUCT_MAX_SIZE bytes.
- */
-static void ssl_tls13_create_verify_structure( const unsigned char *transcript_hash,
-                                               size_t transcript_hash_len,
-                                               unsigned char *verify_buffer,
-                                               size_t *verify_buffer_len,
-                                               int from )
-{
-    size_t idx;
-
-    /* RFC 8446, Section 4.4.3:
-     *
-     * The digital signature [in the CertificateVerify message] is then
-     * computed over the concatenation of:
-     * -  A string that consists of octet 32 (0x20) repeated 64 times
-     * -  The context string
-     * -  A single 0 byte which serves as the separator
-     * -  The content to be signed
-     */
-    memset( verify_buffer, 0x20, 64 );
-    idx = 64;
-
-    if( from == MBEDTLS_SSL_IS_CLIENT )
-    {
-        memcpy( verify_buffer + idx, MBEDTLS_SSL_TLS1_3_LBL_WITH_LEN( client_cv ) );
-        idx += MBEDTLS_SSL_TLS1_3_LBL_LEN( client_cv );
-    }
-    else
-    { /* from == MBEDTLS_SSL_IS_SERVER */
-        memcpy( verify_buffer + idx, MBEDTLS_SSL_TLS1_3_LBL_WITH_LEN( server_cv ) );
-        idx += MBEDTLS_SSL_TLS1_3_LBL_LEN( server_cv );
-    }
-
-    verify_buffer[idx++] = 0x0;
-
-    memcpy( verify_buffer + idx, transcript_hash, transcript_hash_len );
-    idx += transcript_hash_len;
-
-    *verify_buffer_len = idx;
-}
-
-static int ssl_tls13_sig_alg_is_offered( const mbedtls_ssl_context *ssl,
-                                         uint16_t sig_alg )
-{
-    const uint16_t *tls13_sig_alg = ssl->conf->tls13_sig_algs;
-
-    for( ; *tls13_sig_alg != MBEDTLS_TLS13_SIG_NONE ; tls13_sig_alg++ )
-    {
-        if( *tls13_sig_alg == sig_alg )
-            return( 1 );
-    }
-    return( 0 );
-}
-
-static int ssl_tls13_parse_certificate_verify( mbedtls_ssl_context *ssl,
-                                               const unsigned char *buf,
-                                               const unsigned char *end,
-                                               const unsigned char *verify_buffer,
-                                               size_t verify_buffer_len )
-{
-    int ret = MBEDTLS_ERR_ERROR_CORRUPTION_DETECTED;
-    const unsigned char *p = buf;
-    uint16_t algorithm;
-    size_t signature_len;
-    mbedtls_pk_type_t sig_alg;
-    mbedtls_md_type_t md_alg;
-    unsigned char verify_hash[MBEDTLS_MD_MAX_SIZE];
-    size_t verify_hash_len;
-
-    /*
-     * struct {
-     *     SignatureScheme algorithm;
-     *     opaque signature<0..2^16-1>;
-     * } CertificateVerify;
-     */
-    MBEDTLS_SSL_CHK_BUF_READ_PTR( p, end, 2 );
-    algorithm = MBEDTLS_GET_UINT16_BE( p, 0 );
-    p += 2;
-
-    /* RFC 8446 section 4.4.3
-     *
-     * If the CertificateVerify message is sent by a server, the signature algorithm
-     * MUST be one offered in the client's "signature_algorithms" extension unless
-     * no valid certificate chain can be produced without unsupported algorithms
-     *
-     * RFC 8446 section 4.4.2.2
-     *
-     * If the client cannot construct an acceptable chain using the provided
-     * certificates and decides to abort the handshake, then it MUST abort the handshake
-     * with an appropriate certificate-related alert (by default, "unsupported_certificate").
-     *
-     * Check if algorithm is an offered signature algorithm.
-     */
-    if( ! ssl_tls13_sig_alg_is_offered( ssl, algorithm ) )
-    {
-        /* algorithm not in offered signature algorithms list */
-        MBEDTLS_SSL_DEBUG_MSG( 1, ( "Received signature algorithm(%04x) is not "
-                                    "offered.",
-                                    ( unsigned int ) algorithm ) );
-        goto error;
-    }
-
-    /* We currently only support ECDSA-based signatures */
-    switch( algorithm )
-    {
-        case MBEDTLS_TLS13_SIG_ECDSA_SECP256R1_SHA256:
-            md_alg = MBEDTLS_MD_SHA256;
-            sig_alg = MBEDTLS_PK_ECDSA;
-            break;
-        case MBEDTLS_TLS13_SIG_ECDSA_SECP384R1_SHA384:
-            md_alg = MBEDTLS_MD_SHA384;
-            sig_alg = MBEDTLS_PK_ECDSA;
-            break;
-        case MBEDTLS_TLS13_SIG_ECDSA_SECP521R1_SHA512:
-            md_alg = MBEDTLS_MD_SHA512;
-            sig_alg = MBEDTLS_PK_ECDSA;
-            break;
-        default:
-            MBEDTLS_SSL_DEBUG_MSG( 1, ( "Certificate Verify: Unknown signature algorithm." ) );
-            goto error;
-    }
-
-    MBEDTLS_SSL_DEBUG_MSG( 3, ( "Certificate Verify: Signature algorithm ( %04x )",
-                                ( unsigned int ) algorithm ) );
-
-    /*
-     * Check the certificate's key type matches the signature alg
-     */
-    if( !mbedtls_pk_can_do( &ssl->session_negotiate->peer_cert->pk, sig_alg ) )
-    {
-        MBEDTLS_SSL_DEBUG_MSG( 1, ( "signature algorithm doesn't match cert key" ) );
-        goto error;
-    }
-
-    MBEDTLS_SSL_CHK_BUF_READ_PTR( p, end, 2 );
-    signature_len = MBEDTLS_GET_UINT16_BE( p, 0 );
-    p += 2;
-    MBEDTLS_SSL_CHK_BUF_READ_PTR( p, end, signature_len );
-
-    /* Hash verify buffer with indicated hash function */
-    switch( md_alg )
-    {
-#if defined(MBEDTLS_SHA256_C)
-        case MBEDTLS_MD_SHA256:
-            verify_hash_len = 32;
-            ret = mbedtls_sha256( verify_buffer, verify_buffer_len, verify_hash, 0 );
-            break;
-#endif /* MBEDTLS_SHA256_C */
-
-#if defined(MBEDTLS_SHA384_C)
-        case MBEDTLS_MD_SHA384:
-            verify_hash_len = 48;
-            ret = mbedtls_sha512( verify_buffer, verify_buffer_len, verify_hash, 1 );
-            break;
-#endif /* MBEDTLS_SHA384_C */
-
-#if defined(MBEDTLS_SHA512_C)
-        case MBEDTLS_MD_SHA512:
-            verify_hash_len = 64;
-            ret = mbedtls_sha512( verify_buffer, verify_buffer_len, verify_hash, 0 );
-            break;
-#endif /* MBEDTLS_SHA512_C */
-
-        default:
-            ret = MBEDTLS_ERR_SSL_HANDSHAKE_FAILURE;
-            break;
-    }
-
-    if( ret != 0 )
-    {
-        MBEDTLS_SSL_DEBUG_RET( 1, "hash computation error", ret );
-        goto error;
-    }
-
-    MBEDTLS_SSL_DEBUG_BUF( 3, "verify hash", verify_hash, verify_hash_len );
-
-    if( ( ret = mbedtls_pk_verify_ext( sig_alg, NULL,
-                                       &ssl->session_negotiate->peer_cert->pk,
-                                       md_alg, verify_hash, verify_hash_len,
-                                       p, signature_len ) ) == 0 )
-    {
-        return( 0 );
-    }
-    MBEDTLS_SSL_DEBUG_RET( 1, "mbedtls_pk_verify_ext", ret );
-
-error:
-    /* RFC 8446 section 4.4.3
-     *
-     * If the verification fails, the receiver MUST terminate the handshake
-     * with a "decrypt_error" alert.
-    */
-    MBEDTLS_SSL_PEND_FATAL_ALERT( MBEDTLS_SSL_ALERT_MSG_DECRYPT_ERROR,
-                                  MBEDTLS_ERR_SSL_HANDSHAKE_FAILURE );
-    return( MBEDTLS_ERR_SSL_HANDSHAKE_FAILURE );
-
->>>>>>> a4c99f2c
 }
 #endif /* MBEDTLS_KEY_EXCHANGE_WITH_CERT_ENABLED */
-
-int mbedtls_ssl_tls13_process_certificate_verify( mbedtls_ssl_context *ssl )
-{
-
-#if defined(MBEDTLS_KEY_EXCHANGE_WITH_CERT_ENABLED)
-    int ret = MBEDTLS_ERR_ERROR_CORRUPTION_DETECTED;
-    unsigned char verify_buffer[SSL_VERIFY_STRUCT_MAX_SIZE];
-    size_t verify_buffer_len;
-    unsigned char transcript[MBEDTLS_TLS1_3_MD_MAX_SIZE];
-    size_t transcript_len;
-    unsigned char *buf;
-    size_t buf_len;
-
-    MBEDTLS_SSL_DEBUG_MSG( 2, ( "=> parse certificate verify" ) );
-
-    MBEDTLS_SSL_PROC_CHK(
-        mbedtls_ssl_tls1_3_fetch_handshake_msg( ssl,
-                MBEDTLS_SSL_HS_CERTIFICATE_VERIFY, &buf, &buf_len ) );
-
-    /* Need to calculate the hash of the transcript first
-     * before reading the message since otherwise it gets
-     * included in the transcript
-     */
-    ret = mbedtls_ssl_get_handshake_transcript( ssl,
-                            ssl->handshake->ciphersuite_info->mac,
-                            transcript, sizeof( transcript ),
-                            &transcript_len );
-    if( ret != 0 )
-    {
-        MBEDTLS_SSL_PEND_FATAL_ALERT(
-            MBEDTLS_SSL_ALERT_MSG_INTERNAL_ERROR,
-            MBEDTLS_ERR_SSL_INTERNAL_ERROR );
-        return( ret );
-    }
-
-    MBEDTLS_SSL_DEBUG_BUF( 3, "handshake hash", transcript, transcript_len );
-
-    /* Create verify structure */
-    ssl_tls13_create_verify_structure( transcript,
-                                       transcript_len,
-                                       verify_buffer,
-                                       &verify_buffer_len,
-                                       ( ssl->conf->endpoint == MBEDTLS_SSL_IS_CLIENT ) ?
-                                         MBEDTLS_SSL_IS_SERVER :
-                                         MBEDTLS_SSL_IS_CLIENT );
-
-    /* Process the message contents */
-    MBEDTLS_SSL_PROC_CHK( ssl_tls13_parse_certificate_verify( ssl, buf,
-                            buf + buf_len, verify_buffer, verify_buffer_len ) );
-
-    mbedtls_ssl_tls1_3_add_hs_msg_to_checksum( ssl,
-                        MBEDTLS_SSL_HS_CERTIFICATE_VERIFY, buf, buf_len );
-
-cleanup:
-
-    MBEDTLS_SSL_DEBUG_MSG( 2, ( "<= parse certificate verify" ) );
-    MBEDTLS_SSL_DEBUG_RET( 1, "mbedtls_ssl_tls13_process_certificate_verify", ret );
-    return( ret );
-#else
-    ((void) ssl);
-    MBEDTLS_SSL_DEBUG_MSG( 1, ( "should never happen" ) );
-    return( MBEDTLS_ERR_SSL_INTERNAL_ERROR );
-#endif /* MBEDTLS_KEY_EXCHANGE_WITH_CERT_ENABLED */
-}
 
 /*
  *
@@ -1398,7 +1092,6 @@
             break;
     }
 
-<<<<<<< HEAD
     if( ret != 0 )
     {
         MBEDTLS_SSL_DEBUG_RET( 1, "hash computation error", ret );
@@ -2489,25 +2182,13 @@
 
 /*
  *
- * STATE HANDLING: Incoming Finished
- *
- */
-
-=======
-/*
- *
  * STATE HANDLING: Incoming Finished message.
  */
->>>>>>> a4c99f2c
 /*
  * Implementation
  */
 
-<<<<<<< HEAD
-static int ssl_tls13_preprocess_finished_message( mbedtls_ssl_context* ssl )
-=======
 static int ssl_tls13_preprocess_finished_message( mbedtls_ssl_context *ssl )
->>>>>>> a4c99f2c
 {
     int ret;
 
@@ -2515,32 +2196,17 @@
                     ssl->handshake->state_local.finished_in.digest,
                     sizeof( ssl->handshake->state_local.finished_in.digest ),
                     &ssl->handshake->state_local.finished_in.digest_len,
-<<<<<<< HEAD
-                    ssl->conf->endpoint ^ 1 );
-    if( ret != 0 )
-    {
-        MBEDTLS_SSL_DEBUG_RET( 1, "mbedtls_ssl_tls1_3_calc_finished", ret );
-=======
                     ssl->conf->endpoint == MBEDTLS_SSL_IS_CLIENT ?
                         MBEDTLS_SSL_IS_SERVER : MBEDTLS_SSL_IS_CLIENT );
     if( ret != 0 )
     {
         MBEDTLS_SSL_DEBUG_RET( 1, "mbedtls_ssl_tls13_calculate_verify_data", ret );
->>>>>>> a4c99f2c
         return( ret );
     }
 
     return( 0 );
 }
 
-<<<<<<< HEAD
-static int ssl_tls13_parse_finished_message( mbedtls_ssl_context* ssl,
-                                             const unsigned char* buf,
-                                             size_t buflen )
-{
-    /* Structural validation */
-    if( buflen != ssl->handshake->state_local.finished_in.digest_len )
-=======
 static int ssl_tls13_parse_finished_message( mbedtls_ssl_context *ssl,
                                              const unsigned char *buf,
                                              const unsigned char *end )
@@ -2556,7 +2222,6 @@
         ssl->handshake->state_local.finished_in.digest_len;
     /* Structural validation */
     if( (size_t)( end - buf ) != expected_verify_data_len )
->>>>>>> a4c99f2c
     {
         MBEDTLS_SSL_DEBUG_MSG( 1, ( "bad finished message" ) );
 
@@ -2565,22 +2230,6 @@
         return( MBEDTLS_ERR_SSL_DECODE_ERROR );
     }
 
-<<<<<<< HEAD
-    MBEDTLS_SSL_DEBUG_BUF( 4, "Hash (self-computed):",
-                           ssl->handshake->state_local.finished_in.digest,
-                           ssl->handshake->state_local.finished_in.digest_len );
-    MBEDTLS_SSL_DEBUG_BUF( 4, "Hash (received message):", buf,
-                           ssl->handshake->state_local.finished_in.digest_len );
-
-    /* Semantic validation */
-    if( mbedtls_ssl_safer_memcmp( buf,
-                   ssl->handshake->state_local.finished_in.digest,
-                   ssl->handshake->state_local.finished_in.digest_len ) != 0 )
-    {
-        MBEDTLS_SSL_DEBUG_MSG( 1, ( "bad finished message" ) );
-
-        MBEDTLS_SSL_PEND_FATAL_ALERT( MBEDTLS_SSL_ALERT_MSG_DECODE_ERROR,
-=======
     MBEDTLS_SSL_DEBUG_BUF( 4, "verify_data (self-computed):",
                            expected_verify_data,
                            expected_verify_data_len );
@@ -2595,7 +2244,6 @@
         MBEDTLS_SSL_DEBUG_MSG( 1, ( "bad finished message" ) );
 
         MBEDTLS_SSL_PEND_FATAL_ALERT( MBEDTLS_SSL_ALERT_MSG_DECRYPT_ERROR,
->>>>>>> a4c99f2c
                                       MBEDTLS_ERR_SSL_HANDSHAKE_FAILURE );
         return( MBEDTLS_ERR_SSL_HANDSHAKE_FAILURE );
     }
@@ -2605,33 +2253,15 @@
 #if defined(MBEDTLS_SSL_CLI_C)
 static int ssl_tls13_postprocess_server_finished_message( mbedtls_ssl_context *ssl )
 {
-<<<<<<< HEAD
-    int ret = 0;
-    mbedtls_ssl_key_set traffic_keys;
-    mbedtls_ssl_transform *transform_application;
-=======
     int ret = MBEDTLS_ERR_ERROR_CORRUPTION_DETECTED;
     mbedtls_ssl_key_set traffic_keys;
     mbedtls_ssl_transform *transform_application = NULL;
->>>>>>> a4c99f2c
 
     ret = mbedtls_ssl_tls13_key_schedule_stage_application( ssl );
     if( ret != 0 )
     {
         MBEDTLS_SSL_DEBUG_RET( 1,
            "mbedtls_ssl_tls13_key_schedule_stage_application", ret );
-<<<<<<< HEAD
-        return( ret );
-    }
-
-    ret = mbedtls_ssl_tls13_generate_application_keys(
-        ssl, &traffic_keys );
-    if( ret != 0 )
-    {
-        MBEDTLS_SSL_DEBUG_RET( 1,
-            "mbedtls_ssl_tls1_3_generate_application_keys", ret );
-        return( ret );
-=======
         goto cleanup;
     }
 
@@ -2641,20 +2271,15 @@
         MBEDTLS_SSL_DEBUG_RET( 1,
             "mbedtls_ssl_tls13_generate_application_keys", ret );
         goto cleanup;
->>>>>>> a4c99f2c
     }
 
     transform_application =
         mbedtls_calloc( 1, sizeof( mbedtls_ssl_transform ) );
     if( transform_application == NULL )
-<<<<<<< HEAD
-        return( MBEDTLS_ERR_SSL_ALLOC_FAILED );
-=======
     {
         ret = MBEDTLS_ERR_SSL_ALLOC_FAILED;
         goto cleanup;
     }
->>>>>>> a4c99f2c
 
     ret = mbedtls_ssl_tls13_populate_transform(
                                     transform_application,
@@ -2665,8 +2290,7 @@
     if( ret != 0 )
     {
         MBEDTLS_SSL_DEBUG_RET( 1, "mbedtls_ssl_tls13_populate_transform", ret );
-<<<<<<< HEAD
-        return( ret );
+        goto cleanup;
     }
 
 #if !defined(MBEDTLS_SSL_USE_MPS)
@@ -2676,11 +2300,20 @@
                                         transform_application,
                                         &ssl->epoch_application );
     if( ret != 0 )
-        return( ret );
+        goto cleanup;
 #endif /* MBEDTLS_SSL_USE_MPS */
 
-    mbedtls_ssl_handshake_set_state( ssl, MBEDTLS_SSL_END_OF_EARLY_DATA );
-    return( 0 );
+cleanup:
+
+    mbedtls_platform_zeroize( &traffic_keys, sizeof( traffic_keys ) );
+    if( ret != 0 )
+    {
+        mbedtls_free( transform_application );
+        MBEDTLS_SSL_PEND_FATAL_ALERT(
+                MBEDTLS_SSL_ALERT_MSG_HANDSHAKE_FAILURE,
+                MBEDTLS_ERR_SSL_HANDSHAKE_FAILURE );
+    }
+    return( ret );
 }
 #endif /* MBEDTLS_SSL_CLI_C */
 
@@ -2699,44 +2332,15 @@
             return( ret );
         }
 
-        mbedtls_ssl_handshake_set_state( ssl, MBEDTLS_SSL_HANDSHAKE_WRAPUP );
         return( 0 );
     }
 #endif /* MBEDTLS_SSL_SRV_C */
-=======
-        goto cleanup;
-    }
-
-    ssl->transform_application = transform_application;
-
-cleanup:
-
-    mbedtls_platform_zeroize( &traffic_keys, sizeof( traffic_keys ) );
-    if( ret != 0 )
-    {
-        mbedtls_free( transform_application );
-        MBEDTLS_SSL_PEND_FATAL_ALERT(
-                MBEDTLS_SSL_ALERT_MSG_HANDSHAKE_FAILURE,
-                MBEDTLS_ERR_SSL_HANDSHAKE_FAILURE );
-    }
-    return( ret );
-}
-#endif /* MBEDTLS_SSL_CLI_C */
-
-static int ssl_tls13_postprocess_finished_message( mbedtls_ssl_context* ssl )
-{
->>>>>>> a4c99f2c
 
 #if defined(MBEDTLS_SSL_CLI_C)
     if( ssl->conf->endpoint == MBEDTLS_SSL_IS_CLIENT )
     {
         return( ssl_tls13_postprocess_server_finished_message( ssl ) );
     }
-<<<<<<< HEAD
-=======
-#else
-    ((void) ssl);
->>>>>>> a4c99f2c
 #endif /* MBEDTLS_SSL_CLI_C */
 
     return( MBEDTLS_ERR_SSL_INTERNAL_ERROR );
@@ -2744,55 +2348,33 @@
 
 int mbedtls_ssl_tls13_process_finished_message( mbedtls_ssl_context *ssl )
 {
-<<<<<<< HEAD
-    int ret = 0;
-    unsigned char *buf;
-    size_t buflen;
-
-    MBEDTLS_SSL_DEBUG_MSG( 2, ( "=> parse finished" ) );
-=======
     int ret = MBEDTLS_ERR_ERROR_CORRUPTION_DETECTED;
     unsigned char *buf;
     size_t buflen;
 
     MBEDTLS_SSL_DEBUG_MSG( 2, ( "=> parse finished message" ) );
->>>>>>> a4c99f2c
 
     /* Preprocessing step: Compute handshake digest */
     MBEDTLS_SSL_PROC_CHK( ssl_tls13_preprocess_finished_message( ssl ) );
 
-<<<<<<< HEAD
-    MBEDTLS_SSL_PROC_CHK( mbedtls_ssl_tls1_3_fetch_handshake_msg(
-                              ssl, MBEDTLS_SSL_HS_FINISHED,
-                              &buf, &buflen ) );
-    MBEDTLS_SSL_PROC_CHK( ssl_tls13_parse_finished_message( ssl, buf, buflen ) );
-    mbedtls_ssl_tls1_3_add_hs_msg_to_checksum(
-        ssl, MBEDTLS_SSL_HS_FINISHED, buf, buflen );
-#if defined(MBEDTLS_SSL_USE_MPS)
-    MBEDTLS_SSL_PROC_CHK( mbedtls_ssl_mps_hs_consume_full_hs_msg( ssl ) );
-#endif /* MBEDTLS_SSL_USE_MPS */
-=======
     MBEDTLS_SSL_PROC_CHK( mbedtls_ssl_tls1_3_fetch_handshake_msg( ssl,
                                               MBEDTLS_SSL_HS_FINISHED,
                                               &buf, &buflen ) );
     MBEDTLS_SSL_PROC_CHK( ssl_tls13_parse_finished_message( ssl, buf, buf + buflen ) );
     mbedtls_ssl_tls1_3_add_hs_msg_to_checksum(
         ssl, MBEDTLS_SSL_HS_FINISHED, buf, buflen );
->>>>>>> a4c99f2c
+#if defined(MBEDTLS_SSL_USE_MPS)
+    MBEDTLS_SSL_PROC_CHK( mbedtls_ssl_mps_hs_consume_full_hs_msg( ssl ) );
+#endif /* MBEDTLS_SSL_USE_MPS */
+
     MBEDTLS_SSL_PROC_CHK( ssl_tls13_postprocess_finished_message( ssl ) );
 
 cleanup:
 
-<<<<<<< HEAD
-    MBEDTLS_SSL_DEBUG_MSG( 2, ( "<= parse finished" ) );
-=======
     MBEDTLS_SSL_DEBUG_MSG( 2, ( "<= parse finished message" ) );
->>>>>>> a4c99f2c
     return( ret );
 }
 
-
-<<<<<<< HEAD
 #if defined(MBEDTLS_ZERO_RTT)
 void mbedtls_ssl_conf_early_data( mbedtls_ssl_config* conf, int early_data,
                                   size_t max_early_data,
@@ -3273,8 +2855,6 @@
 }
 
 #endif /* MBEDTLS_ECP_C */
-=======
->>>>>>> a4c99f2c
 #endif /* MBEDTLS_SSL_PROTO_TLS1_3_EXPERIMENTAL */
 
 #endif /* MBEDTLS_SSL_TLS_C */
--- conflicted
+++ resolved
@@ -38,73 +38,12 @@
 #include "ssl_tls13_keys.h"
 #include "ssl_debug_helpers.h"
 
-<<<<<<< HEAD
 #if defined(MBEDTLS_SSL_USE_MPS)
 #include "mps_all.h"
 #endif /* MBEDTLS_SSL_USE_MPS */
 
 #include "ecp_internal.h"
 
-#if defined(MBEDTLS_SSL_USE_MPS)
-int mbedtls_ssl_tls13_fetch_handshake_msg( mbedtls_ssl_context *ssl,
-                                           unsigned hs_type,
-                                           unsigned char **buf,
-                                           size_t *buf_len )
-{
-    int ret;
-    mbedtls_mps_handshake_in msg;
-
-    MBEDTLS_SSL_PROC_CHK_NEG( mbedtls_mps_read( &ssl->mps->l4 ) );
-
-    if( ret != MBEDTLS_MPS_MSG_HS )
-        return( MBEDTLS_ERR_SSL_UNEXPECTED_MESSAGE );
-
-    MBEDTLS_SSL_PROC_CHK( mbedtls_mps_read_handshake( &ssl->mps->l4,
-                                                      &msg ) );
-
-    if( msg.type != hs_type )
-        return( MBEDTLS_ERR_SSL_UNEXPECTED_MESSAGE );
-
-    ret = mbedtls_mps_reader_get( msg.handle,
-                                  msg.length,
-                                  buf,
-                                  NULL );
-
-    if( ret == MBEDTLS_ERR_MPS_READER_OUT_OF_DATA )
-    {
-        MBEDTLS_SSL_PROC_CHK( mbedtls_mps_read_pause( &ssl->mps->l4 ) );
-        ret = MBEDTLS_ERR_SSL_WANT_READ;
-    }
-    else
-    {
-        MBEDTLS_SSL_PROC_CHK( ret );
-
-        /* *buf already set in mbedtls_mps_reader_get() */
-        *buf_len = msg.length;
-    }
-
-cleanup:
-
-    return( ret );
-}
-
-int mbedtls_ssl_mps_hs_consume_full_hs_msg( mbedtls_ssl_context *ssl )
-{
-    int ret;
-    mbedtls_mps_handshake_in msg;
-
-    MBEDTLS_SSL_PROC_CHK( mbedtls_mps_read_handshake( &ssl->mps->l4,
-                                                      &msg ) );
-    MBEDTLS_SSL_PROC_CHK( mbedtls_mps_reader_commit( msg.handle ) );
-    MBEDTLS_SSL_PROC_CHK( mbedtls_mps_read_consume( &ssl->mps->l4 ) );
-
-cleanup:
-
-    return( ret );
-}
-
-#else /* MBEDTLS_SSL_USE_MPS */
-=======
 const uint8_t mbedtls_ssl_tls13_hello_retry_request_magic[
                 MBEDTLS_SERVER_HELLO_RANDOM_LEN ] =
                     { 0xCF, 0x21, 0xAD, 0x74, 0xE5, 0x9A, 0x61, 0x11,
@@ -112,7 +51,65 @@
                       0xC2, 0xA2, 0x11, 0x16, 0x7A, 0xBB, 0x8C, 0x5E,
                       0x07, 0x9E, 0x09, 0xE2, 0xC8, 0xA8, 0x33, 0x9C };
 
->>>>>>> d1a954d2
+#if defined(MBEDTLS_SSL_USE_MPS)
+int mbedtls_ssl_tls13_fetch_handshake_msg( mbedtls_ssl_context *ssl,
+                                           unsigned hs_type,
+                                           unsigned char **buf,
+                                           size_t *buf_len )
+{
+    int ret;
+    mbedtls_mps_handshake_in msg;
+
+    MBEDTLS_SSL_PROC_CHK_NEG( mbedtls_mps_read( &ssl->mps->l4 ) );
+
+    if( ret != MBEDTLS_MPS_MSG_HS )
+        return( MBEDTLS_ERR_SSL_UNEXPECTED_MESSAGE );
+
+    MBEDTLS_SSL_PROC_CHK( mbedtls_mps_read_handshake( &ssl->mps->l4,
+                                                      &msg ) );
+
+    if( msg.type != hs_type )
+        return( MBEDTLS_ERR_SSL_UNEXPECTED_MESSAGE );
+
+    ret = mbedtls_mps_reader_get( msg.handle,
+                                  msg.length,
+                                  buf,
+                                  NULL );
+
+    if( ret == MBEDTLS_ERR_MPS_READER_OUT_OF_DATA )
+    {
+        MBEDTLS_SSL_PROC_CHK( mbedtls_mps_read_pause( &ssl->mps->l4 ) );
+        ret = MBEDTLS_ERR_SSL_WANT_READ;
+    }
+    else
+    {
+        MBEDTLS_SSL_PROC_CHK( ret );
+
+        /* *buf already set in mbedtls_mps_reader_get() */
+        *buf_len = msg.length;
+    }
+
+cleanup:
+
+    return( ret );
+}
+
+int mbedtls_ssl_mps_hs_consume_full_hs_msg( mbedtls_ssl_context *ssl )
+{
+    int ret;
+    mbedtls_mps_handshake_in msg;
+
+    MBEDTLS_SSL_PROC_CHK( mbedtls_mps_read_handshake( &ssl->mps->l4,
+                                                      &msg ) );
+    MBEDTLS_SSL_PROC_CHK( mbedtls_mps_reader_commit( msg.handle ) );
+    MBEDTLS_SSL_PROC_CHK( mbedtls_mps_read_consume( &ssl->mps->l4 ) );
+
+cleanup:
+
+    return( ret );
+}
+
+#else /* MBEDTLS_SSL_USE_MPS */
 int mbedtls_ssl_tls13_fetch_handshake_msg( mbedtls_ssl_context *ssl,
                                            unsigned hs_type,
                                            unsigned char **buf,
@@ -1442,7 +1439,7 @@
             /* Only transmit the CCS if we have not done so
              * earlier already after the HRR.
              */
-            if( ssl->handshake->hello_retry_requests_sent == 0 )
+            if( ssl->handshake->hello_retry_request_count == 0 )
                 ret = SSL_WRITE_CCS_NEEDED;
             else
                 ret = SSL_WRITE_CCS_SKIP;
@@ -2181,352 +2178,6 @@
 }
 #endif /* MBEDTLS_ZERO_RTT */
 
-
-#if defined(MBEDTLS_ECDH_C)
-#if defined(MBEDTLS_ECDH_LEGACY_CONTEXT)
-typedef mbedtls_ecdh_context mbedtls_ecdh_context_mbed;
-#endif
-
-#define ECDH_VALIDATE_RET( cond )    \
-    MBEDTLS_INTERNAL_VALIDATE_RET( cond, MBEDTLS_ERR_ECP_BAD_INPUT_DATA )
-
-static int ecdh_make_tls13_params_internal( mbedtls_ecdh_context_mbed *ctx,
-                                      size_t *out_len, int point_format,
-                                      unsigned char *buf, size_t blen,
-                                      int (*f_rng)(void *,
-                                                   unsigned char *,
-                                                   size_t),
-                                      void *p_rng,
-                                      int restart_enabled )
-{
-    int ret = MBEDTLS_ERR_ERROR_CORRUPTION_DETECTED;
-#if defined(MBEDTLS_ECP_RESTARTABLE)
-    mbedtls_ecp_restart_ctx *rs_ctx = NULL;
-#endif
-
-    if( ctx->grp.pbits == 0 )
-        return( MBEDTLS_ERR_ECP_BAD_INPUT_DATA );
-
-#if defined(MBEDTLS_ECP_RESTARTABLE)
-    if( restart_enabled )
-        rs_ctx = &ctx->rs;
-#else
-    (void) restart_enabled;
-#endif
-
-
-#if defined(MBEDTLS_ECP_RESTARTABLE)
-    if( ( ret = ecdh_gen_public_restartable( &ctx->grp, &ctx->d, &ctx->Q,
-                                             f_rng, p_rng, rs_ctx ) ) != 0 )
-        return( ret );
-#else
-    if( ( ret = mbedtls_ecdh_gen_public( &ctx->grp, &ctx->d, &ctx->Q,
-                                         f_rng, p_rng ) ) != 0 )
-        return( ret );
-#endif /* MBEDTLS_ECP_RESTARTABLE */
-
-    ret = mbedtls_ecp_point_write_binary( &ctx->grp, &ctx->Q, point_format,
-                                          out_len, buf, blen );
-    if( ret != 0 )
-        return( ret );
-
-    return( 0 );
-}
-
-int mbedtls_ecdh_make_tls13_params( mbedtls_ecdh_context *ctx, size_t *out_len,
-                              unsigned char *buf, size_t blen,
-                              int (*f_rng)(void *, unsigned char *, size_t),
-                              void *p_rng )
-{
-    int restart_enabled = 0;
-    ECDH_VALIDATE_RET( ctx != NULL );
-    ECDH_VALIDATE_RET( out_len != NULL );
-    ECDH_VALIDATE_RET( buf != NULL );
-    ECDH_VALIDATE_RET( f_rng != NULL );
-
-#if defined(MBEDTLS_ECP_RESTARTABLE)
-    restart_enabled = ctx->restart_enabled;
-#else
-    (void) restart_enabled;
-#endif
-
-#if defined(MBEDTLS_ECDH_LEGACY_CONTEXT)
-    return( ecdh_make_tls13_params_internal( ctx, out_len, ctx->point_format, buf, blen,
-                                       f_rng, p_rng, restart_enabled ) );
-#else
-    switch( ctx->var )
-    {
-#if defined(MBEDTLS_ECDH_VARIANT_EVEREST_ENABLED)
-        case MBEDTLS_ECDH_VARIANT_EVEREST:
-            return( mbedtls_everest_make_params( &ctx->ctx.everest_ecdh, out_len,
-                                                 buf, blen, f_rng, p_rng ) );
-#endif
-        case MBEDTLS_ECDH_VARIANT_MBEDTLS_2_0:
-            return( ecdh_make_tls13_params_internal( &ctx->ctx.mbed_ecdh, out_len,
-                                               ctx->point_format, buf, blen,
-                                               f_rng, p_rng,
-                                               restart_enabled ) );
-        default:
-            return MBEDTLS_ERR_ECP_BAD_INPUT_DATA;
-    }
-#endif
-}
-
-static int ecdh_import_public_raw( mbedtls_ecdh_context_mbed *ctx,
-                                   const unsigned char *buf,
-                                   const unsigned char *end )
-{
-    return( mbedtls_ecp_point_read_binary( &ctx->grp, &ctx->Qp,
-                                           buf, end - buf ) );
-}
-
-#if defined(MBEDTLS_ECDH_VARIANT_EVEREST_ENABLED)
-static int everest_import_public_raw( mbedtls_x25519_context *ctx,
-                        const unsigned char *buf, const unsigned char *end )
-{
-    if( end - buf != MBEDTLS_X25519_KEY_SIZE_BYTES )
-        return( MBEDTLS_ERR_ECP_BAD_INPUT_DATA );
-
-    memcpy( ctx->peer_point, buf, MBEDTLS_X25519_KEY_SIZE_BYTES );
-    return( 0 );
-}
-#endif /* MBEDTLS_ECDH_VARIANT_EVEREST_ENABLED */
-
-int mbedtls_ecdh_import_public_raw( mbedtls_ecdh_context *ctx,
-                                    const unsigned char *buf,
-                                    const unsigned char *end )
-{
-    ECDH_VALIDATE_RET( ctx != NULL );
-    ECDH_VALIDATE_RET( buf != NULL );
-    ECDH_VALIDATE_RET( end != NULL );
-
-#if defined(MBEDTLS_ECDH_LEGACY_CONTEXT)
-    return( ecdh_read_tls13_params_internal( ctx, buf, end ) );
-#else
-    switch( ctx->var )
-    {
-#if defined(MBEDTLS_ECDH_VARIANT_EVEREST_ENABLED)
-        case MBEDTLS_ECDH_VARIANT_EVEREST:
-            return( everest_import_public_raw( &ctx->ctx.everest_ecdh,
-                                               buf, end) );
-#endif
-        case MBEDTLS_ECDH_VARIANT_MBEDTLS_2_0:
-            return( ecdh_import_public_raw( &ctx->ctx.mbed_ecdh,
-                                            buf, end ) );
-        default:
-            return MBEDTLS_ERR_ECP_BAD_INPUT_DATA;
-    }
-#endif
-}
-
-static int ecdh_make_tls13_public_internal( mbedtls_ecdh_context_mbed *ctx,
-                                      size_t *out_len, int point_format,
-                                      unsigned char *buf, size_t blen,
-                                      int (*f_rng)(void *,
-                                                   unsigned char *,
-                                                   size_t),
-                                      void *p_rng,
-                                      int restart_enabled )
-{
-    int ret = MBEDTLS_ERR_ERROR_CORRUPTION_DETECTED;
-#if defined(MBEDTLS_ECP_RESTARTABLE)
-    mbedtls_ecp_restart_ctx *rs_ctx = NULL;
-#endif
-
-    if( ctx->grp.pbits == 0 )
-        return( MBEDTLS_ERR_ECP_BAD_INPUT_DATA );
-
-#if defined(MBEDTLS_ECP_RESTARTABLE)
-    if( restart_enabled )
-        rs_ctx = &ctx->rs;
-#else
-    (void) restart_enabled;
-#endif
-
-#if defined(MBEDTLS_ECP_RESTARTABLE)
-    if( ( ret = ecdh_gen_public_restartable( &ctx->grp, &ctx->d, &ctx->Q,
-                                             f_rng, p_rng, rs_ctx ) ) != 0 )
-        return( ret );
-#else
-    if( ( ret = mbedtls_ecdh_gen_public( &ctx->grp, &ctx->d, &ctx->Q,
-                                         f_rng, p_rng ) ) != 0 )
-        return( ret );
-#endif /* MBEDTLS_ECP_RESTARTABLE */
-
-    return mbedtls_ecp_tls13_write_point( &ctx->grp, &ctx->Q, point_format, out_len,
-                                        buf, blen );
-}
-
-/*
- * Setup and export the client public value
- */
-int mbedtls_ecdh_make_tls13_public( mbedtls_ecdh_context *ctx, size_t *out_len,
-                              unsigned char *buf, size_t blen,
-                              int (*f_rng)(void *, unsigned char *, size_t),
-                              void *p_rng )
-{
-    int restart_enabled = 0;
-    ECDH_VALIDATE_RET( ctx != NULL );
-    ECDH_VALIDATE_RET( out_len != NULL );
-    ECDH_VALIDATE_RET( buf != NULL );
-    ECDH_VALIDATE_RET( f_rng != NULL );
-
-#if defined(MBEDTLS_ECP_RESTARTABLE)
-    restart_enabled = ctx->restart_enabled;
-#endif
-
-#if defined(MBEDTLS_ECDH_LEGACY_CONTEXT)
-    return( ecdh_make_tls13_public_internal( ctx, out_len, ctx->point_format, buf, blen,
-                                       f_rng, p_rng, restart_enabled ) );
-#else
-    switch( ctx->var )
-    {
-#if defined(MBEDTLS_ECDH_VARIANT_EVEREST_ENABLED)
-        case MBEDTLS_ECDH_VARIANT_EVEREST:
-            return( mbedtls_everest_make_public( &ctx->ctx.everest_ecdh, out_len,
-                                                 buf, blen, f_rng, p_rng ) );
-#endif
-        case MBEDTLS_ECDH_VARIANT_MBEDTLS_2_0:
-            return( ecdh_make_tls13_public_internal( &ctx->ctx.mbed_ecdh, out_len,
-                                               ctx->point_format, buf, blen,
-                                               f_rng, p_rng,
-                                               restart_enabled ) );
-        default:
-            return MBEDTLS_ERR_ECP_BAD_INPUT_DATA;
-    }
-#endif
-}
-
-static int ecdh_read_tls13_public_internal( mbedtls_ecdh_context_mbed *ctx,
-                                      const unsigned char *buf, size_t blen )
-{
-    int ret = MBEDTLS_ERR_ERROR_CORRUPTION_DETECTED;
-    const unsigned char *p = buf;
-
-    if( ( ret = mbedtls_ecp_tls13_read_point( &ctx->grp, &ctx->Qp, &p,
-                                            blen ) ) != 0 )
-        return( ret );
-
-    if( (size_t)( p - buf ) != blen )
-        return( MBEDTLS_ERR_ECP_BAD_INPUT_DATA );
-
-    return( 0 );
-}
-
-/*
- * Parse and import the client's TLS 1.3 public value
- */
-int mbedtls_ecdh_read_tls13_public( mbedtls_ecdh_context *ctx,
-                              const unsigned char *buf, size_t blen )
-{
-    ECDH_VALIDATE_RET( ctx != NULL );
-    ECDH_VALIDATE_RET( buf != NULL );
-
-#if defined(MBEDTLS_ECDH_LEGACY_CONTEXT)
-    return( ecdh_read_tls13_public_internal( ctx, buf, blen ) );
-#else
-    switch( ctx->var )
-    {
-#if defined(MBEDTLS_ECDH_VARIANT_EVEREST_ENABLED)
-        case MBEDTLS_ECDH_VARIANT_EVEREST:
-            return( mbedtls_everest_read_public( &ctx->ctx.everest_ecdh,
-                                                 buf, blen ) );
-#endif
-        case MBEDTLS_ECDH_VARIANT_MBEDTLS_2_0:
-            return( ecdh_read_tls13_public_internal( &ctx->ctx.mbed_ecdh,
-                                                       buf, blen ) );
-        default:
-            return MBEDTLS_ERR_ECP_BAD_INPUT_DATA;
-    }
-#endif
-}
-#endif /* MBEDTLS_ECDH_C */
-
-#if defined(MBEDTLS_ECP_C)
-#define ECP_VALIDATE_RET( cond )    \
-    MBEDTLS_INTERNAL_VALIDATE_RET( cond, MBEDTLS_ERR_ECP_BAD_INPUT_DATA )
-
-int mbedtls_ecp_tls13_read_point( const mbedtls_ecp_group *grp,
-                                  mbedtls_ecp_point *pt,
-                                  const unsigned char **buf, size_t buf_len )
-{
-    unsigned char data_len;
-    const unsigned char *buf_start;
-    ECP_VALIDATE_RET( grp != NULL );
-    ECP_VALIDATE_RET( pt  != NULL );
-    ECP_VALIDATE_RET( buf != NULL );
-    ECP_VALIDATE_RET( *buf != NULL );
-
-    if( buf_len < 3 )
-        return( MBEDTLS_ERR_ECP_BAD_INPUT_DATA );
-
-    data_len = MBEDTLS_GET_UINT16_BE( *buf, 0 );
-    *buf += 2;
-
-    if( data_len < 1 || data_len > buf_len - 2 )
-        return( MBEDTLS_ERR_ECP_BAD_INPUT_DATA );
-
-    /*
-     * Save buffer start for read_binary and update buf
-     */
-    buf_start = *buf;
-    *buf += data_len;
-
-    return( mbedtls_ecp_point_read_binary( grp, pt, buf_start, data_len ) );
-}
-
-int mbedtls_ecp_tls13_write_point( const mbedtls_ecp_group *grp, const mbedtls_ecp_point *pt,
-                                   int format, size_t *out_len,
-                                   unsigned char *buf, size_t blen )
-{
-    int ret = MBEDTLS_ERR_ERROR_CORRUPTION_DETECTED;
-    ECP_VALIDATE_RET( grp  != NULL );
-    ECP_VALIDATE_RET( pt   != NULL );
-    ECP_VALIDATE_RET( out_len != NULL );
-    ECP_VALIDATE_RET( buf  != NULL );
-    ECP_VALIDATE_RET( format == MBEDTLS_ECP_PF_UNCOMPRESSED ||
-                      format == MBEDTLS_ECP_PF_COMPRESSED );
-
-    if( blen < 2 )
-        return( MBEDTLS_ERR_ECP_BAD_INPUT_DATA );
-
-    if( ( ret = mbedtls_ecp_point_write_binary( grp, pt, format,
-                    out_len, buf + 2, blen - 2) ) != 0 )
-        return( ret );
-
-    // Length
-    MBEDTLS_PUT_UINT16_BE( *out_len, buf, 0 );
-    *out_len += 2;
-
-    return( 0 );
-}
-
-/*
- * Write the ECParameters record corresponding to a group (TLS 1.3)
- */
-int mbedtls_ecp_tls13_write_group( const mbedtls_ecp_group *grp, size_t *out_len,
-                         unsigned char *buf, size_t blen )
-{
-    const mbedtls_ecp_curve_info *curve_info;
-    ECP_VALIDATE_RET( grp  != NULL );
-    ECP_VALIDATE_RET( buf  != NULL );
-    ECP_VALIDATE_RET( out_len != NULL );
-
-    if( ( curve_info = mbedtls_ecp_curve_info_from_grp_id( grp->id ) ) == NULL )
-        return( MBEDTLS_ERR_ECP_BAD_INPUT_DATA );
-
-    *out_len = 2;
-    if( blen < *out_len )
-        return( MBEDTLS_ERR_ECP_BUFFER_TOO_SMALL );
-
-    // Two bytes for named curve
-    MBEDTLS_PUT_UINT16_BE( curve_info->tls_id, buf, 0 );
-
-    return( 0 );
-}
-
-#endif /* MBEDTLS_ECP_C */
-
 /* Reset SSL context and update hash for handling HRR.
  *
  * Replace Transcript-Hash(X) by

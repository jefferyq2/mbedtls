--- conflicted
+++ resolved
@@ -23,7 +23,6 @@
 
 #if defined(MBEDTLS_SSL_PROTO_TLS1_3_EXPERIMENTAL)
 
-<<<<<<< HEAD
 #define SSL_DONT_FORCE_FLUSH 0
 #define SSL_FORCE_FLUSH      1
 
@@ -127,17 +126,6 @@
     MBEDTLS_SSL_PROC_CHK( mbedtls_writer_get( msg->handle,
                                               MBEDTLS_MPS_SIZE_MAX,
                                               buf, buflen ) );
-=======
-#include <string.h>
-
-#include "mbedtls/error.h"
-#include "mbedtls/debug.h"
-#include "mbedtls/oid.h"
-#include "mbedtls/platform.h"
-
-#include "ssl_misc.h"
-#include "ssl_tls13_keys.h"
->>>>>>> 5398c10b
 
 cleanup:
     return( ret );
@@ -259,6 +247,76 @@
     hs_hdr[3] = MBEDTLS_BYTE_0( total_hs_len );
 
     ssl->handshake->update_checksum( ssl, hs_hdr, sizeof( hs_hdr ) );
+}
+
+/* Macro to express the maximum length of the verify structure.
+ *
+ * The structure is computed per TLS 1.3 specification as:
+ *   - 64 bytes of octet 32,
+ *   - 33 bytes for the context string
+ *        (which is either "TLS 1.3, client CertificateVerify"
+ *         or "TLS 1.3, server CertificateVerify"),
+ *   - 1 byte for the octet 0x0, which serves as a separator,
+ *   - 32 or 48 bytes for the Transcript-Hash(Handshake Context, Certificate)
+ *     (depending on the size of the transcript_hash)
+ *
+ * This results in a total size of
+ * - 130 bytes for a SHA256-based transcript hash, or
+ *   (64 + 33 + 1 + 32 bytes)
+ * - 146 bytes for a SHA384-based transcript hash.
+ *   (64 + 33 + 1 + 48 bytes)
+ *
+ */
+#define SSL_VERIFY_STRUCT_MAX_SIZE  ( 64 +                          \
+                                      33 +                          \
+                                       1 +                          \
+                                      MBEDTLS_TLS1_3_MD_MAX_SIZE    \
+                                    )
+
+/*
+ * The ssl_tls13_create_verify_structure() creates the verify structure.
+ * As input, it requires the transcript hash.
+ *
+ * The caller has to ensure that the buffer has size at least
+ * SSL_VERIFY_STRUCT_MAX_SIZE bytes.
+ */
+static void ssl_tls13_create_verify_structure( const unsigned char *transcript_hash,
+                                               size_t transcript_hash_len,
+                                               unsigned char *verify_buffer,
+                                               size_t *verify_buffer_len,
+                                               int from )
+{
+    size_t idx;
+
+    /* RFC 8446, Section 4.4.3:
+     *
+     * The digital signature [in the CertificateVerify message] is then
+     * computed over the concatenation of:
+     * -  A string that consists of octet 32 (0x20) repeated 64 times
+     * -  The context string
+     * -  A single 0 byte which serves as the separator
+     * -  The content to be signed
+     */
+    memset( verify_buffer, 0x20, 64 );
+    idx = 64;
+
+    if( from == MBEDTLS_SSL_IS_CLIENT )
+    {
+        memcpy( verify_buffer + idx, MBEDTLS_SSL_TLS1_3_LBL_WITH_LEN( client_cv ) );
+        idx += MBEDTLS_SSL_TLS1_3_LBL_LEN( client_cv );
+    }
+    else
+    { /* from == MBEDTLS_SSL_IS_SERVER */
+        memcpy( verify_buffer + idx, MBEDTLS_SSL_TLS1_3_LBL_WITH_LEN( server_cv ) );
+        idx += MBEDTLS_SSL_TLS1_3_LBL_LEN( server_cv );
+    }
+
+    verify_buffer[idx++] = 0x0;
+
+    memcpy( verify_buffer + idx, transcript_hash, transcript_hash_len );
+    idx += transcript_hash_len;
+
+    *verify_buffer_len = idx;
 }
 
 /*
@@ -518,7 +576,6 @@
     return( 0 );
 }
 
-<<<<<<< HEAD
 int mbedtls_ssl_parse_signature_algorithms_ext( mbedtls_ssl_context *ssl,
                                         const unsigned char *buf,
                                         size_t buf_len )
@@ -576,351 +633,8 @@
         MBEDTLS_TLS13_SIG_NONE;
 
     return( 0 );
-=======
-/*
- * STATE HANDLING: Read CertificateVerify
- */
-/* Macro to express the maximum length of the verify structure.
- *
- * The structure is computed per TLS 1.3 specification as:
- *   - 64 bytes of octet 32,
- *   - 33 bytes for the context string
- *        (which is either "TLS 1.3, client CertificateVerify"
- *         or "TLS 1.3, server CertificateVerify"),
- *   - 1 byte for the octet 0x0, which serves as a separator,
- *   - 32 or 48 bytes for the Transcript-Hash(Handshake Context, Certificate)
- *     (depending on the size of the transcript_hash)
- *
- * This results in a total size of
- * - 130 bytes for a SHA256-based transcript hash, or
- *   (64 + 33 + 1 + 32 bytes)
- * - 146 bytes for a SHA384-based transcript hash.
- *   (64 + 33 + 1 + 48 bytes)
- *
- */
-#define SSL_VERIFY_STRUCT_MAX_SIZE  ( 64 +                          \
-                                      33 +                          \
-                                       1 +                          \
-                                      MBEDTLS_TLS1_3_MD_MAX_SIZE    \
-                                    )
-
-/*
- * The ssl_tls13_create_verify_structure() creates the verify structure.
- * As input, it requires the transcript hash.
- *
- * The caller has to ensure that the buffer has size at least
- * SSL_VERIFY_STRUCT_MAX_SIZE bytes.
- */
-static void ssl_tls13_create_verify_structure( const unsigned char *transcript_hash,
-                                               size_t transcript_hash_len,
-                                               unsigned char *verify_buffer,
-                                               size_t *verify_buffer_len,
-                                               int from )
-{
-    size_t idx;
-
-    /* RFC 8446, Section 4.4.3:
-     *
-     * The digital signature [in the CertificateVerify message] is then
-     * computed over the concatenation of:
-     * -  A string that consists of octet 32 (0x20) repeated 64 times
-     * -  The context string
-     * -  A single 0 byte which serves as the separator
-     * -  The content to be signed
-     */
-    memset( verify_buffer, 0x20, 64 );
-    idx = 64;
-
-    if( from == MBEDTLS_SSL_IS_CLIENT )
-    {
-        memcpy( verify_buffer + idx, MBEDTLS_SSL_TLS1_3_LBL_WITH_LEN( client_cv ) );
-        idx += MBEDTLS_SSL_TLS1_3_LBL_LEN( client_cv );
-    }
-    else
-    { /* from == MBEDTLS_SSL_IS_SERVER */
-        memcpy( verify_buffer + idx, MBEDTLS_SSL_TLS1_3_LBL_WITH_LEN( server_cv ) );
-        idx += MBEDTLS_SSL_TLS1_3_LBL_LEN( server_cv );
-    }
-
-    verify_buffer[idx++] = 0x0;
-
-    memcpy( verify_buffer + idx, transcript_hash, transcript_hash_len );
-    idx += transcript_hash_len;
-
-    *verify_buffer_len = idx;
-}
-
-static int ssl_tls13_sig_alg_is_offered( const mbedtls_ssl_context *ssl,
-                                         uint16_t sig_alg )
-{
-    const uint16_t *tls13_sig_alg = ssl->conf->tls13_sig_algs;
-
-    for( ; *tls13_sig_alg != MBEDTLS_TLS13_SIG_NONE ; tls13_sig_alg++ )
-    {
-        if( *tls13_sig_alg == sig_alg )
-            return( 1 );
-    }
-    return( 0 );
-}
-
-static int ssl_tls13_parse_certificate_verify( mbedtls_ssl_context *ssl,
-                                               const unsigned char *buf,
-                                               const unsigned char *end,
-                                               const unsigned char *verify_buffer,
-                                               size_t verify_buffer_len )
-{
-    int ret = MBEDTLS_ERR_ERROR_CORRUPTION_DETECTED;
-    const unsigned char *p = buf;
-    uint16_t algorithm;
-    size_t signature_len;
-    mbedtls_pk_type_t sig_alg;
-    mbedtls_md_type_t md_alg;
-    unsigned char verify_hash[MBEDTLS_MD_MAX_SIZE];
-    size_t verify_hash_len;
-
-    /*
-     * struct {
-     *     SignatureScheme algorithm;
-     *     opaque signature<0..2^16-1>;
-     * } CertificateVerify;
-     */
-    MBEDTLS_SSL_CHK_BUF_READ_PTR( p, end, 2 );
-    algorithm = MBEDTLS_GET_UINT16_BE( p, 0 );
-    p += 2;
-
-    /* RFC 8446 section 4.4.3
-     *
-     * If the CertificateVerify message is sent by a server, the signature algorithm
-     * MUST be one offered in the client's "signature_algorithms" extension unless
-     * no valid certificate chain can be produced without unsupported algorithms
-     *
-     * RFC 8446 section 4.4.2.2
-     *
-     * If the client cannot construct an acceptable chain using the provided
-     * certificates and decides to abort the handshake, then it MUST abort the handshake
-     * with an appropriate certificate-related alert (by default, "unsupported_certificate").
-     *
-     * Check if algorithm is an offered signature algorithm.
-     */
-    if( ! ssl_tls13_sig_alg_is_offered( ssl, algorithm ) )
-    {
-        /* algorithm not in offered signature algorithms list */
-        MBEDTLS_SSL_DEBUG_MSG( 1, ( "Received signature algorithm(%04x) is not "
-                                    "offered.",
-                                    ( unsigned int ) algorithm ) );
-        goto error;
-    }
-
-    /* We currently only support ECDSA-based signatures */
-    switch( algorithm )
-    {
-        case MBEDTLS_TLS13_SIG_ECDSA_SECP256R1_SHA256:
-            md_alg = MBEDTLS_MD_SHA256;
-            sig_alg = MBEDTLS_PK_ECDSA;
-            break;
-        case MBEDTLS_TLS13_SIG_ECDSA_SECP384R1_SHA384:
-            md_alg = MBEDTLS_MD_SHA384;
-            sig_alg = MBEDTLS_PK_ECDSA;
-            break;
-        case MBEDTLS_TLS13_SIG_ECDSA_SECP521R1_SHA512:
-            md_alg = MBEDTLS_MD_SHA512;
-            sig_alg = MBEDTLS_PK_ECDSA;
-            break;
-        default:
-            MBEDTLS_SSL_DEBUG_MSG( 1, ( "Certificate Verify: Unknown signature algorithm." ) );
-            goto error;
-    }
-
-    MBEDTLS_SSL_DEBUG_MSG( 3, ( "Certificate Verify: Signature algorithm ( %04x )",
-                                ( unsigned int ) algorithm ) );
-
-    /*
-     * Check the certificate's key type matches the signature alg
-     */
-    if( !mbedtls_pk_can_do( &ssl->session_negotiate->peer_cert->pk, sig_alg ) )
-    {
-        MBEDTLS_SSL_DEBUG_MSG( 1, ( "signature algorithm doesn't match cert key" ) );
-        goto error;
-    }
-
-    MBEDTLS_SSL_CHK_BUF_READ_PTR( p, end, 2 );
-    signature_len = MBEDTLS_GET_UINT16_BE( p, 0 );
-    p += 2;
-    MBEDTLS_SSL_CHK_BUF_READ_PTR( p, end, signature_len );
-
-    /* Hash verify buffer with indicated hash function */
-    switch( md_alg )
-    {
-#if defined(MBEDTLS_SHA256_C)
-        case MBEDTLS_MD_SHA256:
-            verify_hash_len = 32;
-            ret = mbedtls_sha256( verify_buffer, verify_buffer_len, verify_hash, 0 );
-            break;
-#endif /* MBEDTLS_SHA256_C */
-
-#if defined(MBEDTLS_SHA384_C)
-        case MBEDTLS_MD_SHA384:
-            verify_hash_len = 48;
-            ret = mbedtls_sha512( verify_buffer, verify_buffer_len, verify_hash, 1 );
-            break;
-#endif /* MBEDTLS_SHA384_C */
-
-#if defined(MBEDTLS_SHA512_C)
-        case MBEDTLS_MD_SHA512:
-            verify_hash_len = 64;
-            ret = mbedtls_sha512( verify_buffer, verify_buffer_len, verify_hash, 0 );
-            break;
-#endif /* MBEDTLS_SHA512_C */
-
-        default:
-            ret = MBEDTLS_ERR_SSL_HANDSHAKE_FAILURE;
-            break;
-    }
-
-    if( ret != 0 )
-    {
-        MBEDTLS_SSL_DEBUG_RET( 1, "hash computation error", ret );
-        goto error;
-    }
-
-    MBEDTLS_SSL_DEBUG_BUF( 3, "verify hash", verify_hash, verify_hash_len );
-
-    if( ( ret = mbedtls_pk_verify_ext( sig_alg, NULL,
-                                       &ssl->session_negotiate->peer_cert->pk,
-                                       md_alg, verify_hash, verify_hash_len,
-                                       p, signature_len ) ) == 0 )
-    {
-        return( 0 );
-    }
-    MBEDTLS_SSL_DEBUG_RET( 1, "mbedtls_pk_verify_ext", ret );
-
-error:
-    /* RFC 8446 section 4.4.3
-     *
-     * If the verification fails, the receiver MUST terminate the handshake
-     * with a "decrypt_error" alert.
-    */
-    MBEDTLS_SSL_PEND_FATAL_ALERT( MBEDTLS_SSL_ALERT_MSG_DECRYPT_ERROR,
-                                  MBEDTLS_ERR_SSL_HANDSHAKE_FAILURE );
-    return( MBEDTLS_ERR_SSL_HANDSHAKE_FAILURE );
-
->>>>>>> 5398c10b
 }
 #endif /* MBEDTLS_KEY_EXCHANGE_WITH_CERT_ENABLED */
-
-int mbedtls_ssl_tls13_process_certificate_verify( mbedtls_ssl_context *ssl )
-{
-
-#if defined(MBEDTLS_KEY_EXCHANGE_WITH_CERT_ENABLED)
-    int ret = MBEDTLS_ERR_ERROR_CORRUPTION_DETECTED;
-    unsigned char verify_buffer[SSL_VERIFY_STRUCT_MAX_SIZE];
-    size_t verify_buffer_len;
-    unsigned char transcript[MBEDTLS_TLS1_3_MD_MAX_SIZE];
-    size_t transcript_len;
-    unsigned char *buf;
-    size_t buf_len;
-
-    MBEDTLS_SSL_DEBUG_MSG( 2, ( "=> parse certificate verify" ) );
-
-    MBEDTLS_SSL_PROC_CHK(
-        mbedtls_ssl_tls1_3_fetch_handshake_msg( ssl,
-                MBEDTLS_SSL_HS_CERTIFICATE_VERIFY, &buf, &buf_len ) );
-
-    /* Need to calculate the hash of the transcript first
-     * before reading the message since otherwise it gets
-     * included in the transcript
-     */
-    ret = mbedtls_ssl_get_handshake_transcript( ssl,
-                            ssl->handshake->ciphersuite_info->mac,
-                            transcript, sizeof( transcript ),
-                            &transcript_len );
-    if( ret != 0 )
-    {
-        MBEDTLS_SSL_PEND_FATAL_ALERT(
-            MBEDTLS_SSL_ALERT_MSG_INTERNAL_ERROR,
-            MBEDTLS_ERR_SSL_INTERNAL_ERROR );
-        return( ret );
-    }
-
-    MBEDTLS_SSL_DEBUG_BUF( 3, "handshake hash", transcript, transcript_len );
-
-    /* Create verify structure */
-    ssl_tls13_create_verify_structure( transcript,
-                                       transcript_len,
-                                       verify_buffer,
-                                       &verify_buffer_len,
-                                       ( ssl->conf->endpoint == MBEDTLS_SSL_IS_CLIENT ) ?
-                                         MBEDTLS_SSL_IS_SERVER :
-                                         MBEDTLS_SSL_IS_CLIENT );
-
-    /* Process the message contents */
-    MBEDTLS_SSL_PROC_CHK( ssl_tls13_parse_certificate_verify( ssl, buf,
-                            buf + buf_len, verify_buffer, verify_buffer_len ) );
-
-    mbedtls_ssl_tls1_3_add_hs_msg_to_checksum( ssl,
-                        MBEDTLS_SSL_HS_CERTIFICATE_VERIFY, buf, buf_len );
-
-cleanup:
-
-    MBEDTLS_SSL_DEBUG_MSG( 2, ( "<= parse certificate verify" ) );
-    MBEDTLS_SSL_DEBUG_RET( 1, "mbedtls_ssl_tls13_process_certificate_verify", ret );
-    return( ret );
-#else
-    ((void) ssl);
-    MBEDTLS_SSL_DEBUG_MSG( 1, ( "should never happen" ) );
-    return( MBEDTLS_ERR_SSL_INTERNAL_ERROR );
-#endif /* MBEDTLS_KEY_EXCHANGE_WITH_CERT_ENABLED */
-}
-
-/*
- * The ssl_tls13_create_verify_structure() creates the verify structure.
- * As input, it requires the transcript hash.
- *
- * The caller has to ensure that the buffer has size at least
- * MBEDTLS_SSL_VERIFY_STRUCT_MAX_SIZE bytes.
- */
-static void ssl_tls13_create_verify_structure( unsigned char *transcript_hash,
-                                               size_t transcript_hash_len,
-                                               unsigned char *verify_buffer,
-                                               size_t *verify_buffer_len,
-                                               int from )
-{
-    size_t idx = 0;
-
-    /* RFC 8446, Section 4.4.3:
-     *
-     * The digital signature [in the CertificateVerify message] is then
-     * computed over the concatenation of:
-     * -  A string that consists of octet 32 (0x20) repeated 64 times
-     * -  The context string
-     * -  A single 0 byte which serves as the separator
-     * -  The content to be signed
-     */
-
-    uint8_t const verify_padding_val = 0x20;
-    size_t const verify_padding_len = 64;
-
-    memset( verify_buffer + idx, verify_padding_val, verify_padding_len );
-    idx += verify_padding_len;
-
-    if( from == MBEDTLS_SSL_IS_CLIENT )
-    {
-        memcpy( verify_buffer + idx, MBEDTLS_SSL_TLS1_3_LBL_WITH_LEN( client_cv ) );
-        idx += MBEDTLS_SSL_TLS1_3_LBL_LEN( client_cv );
-    }
-    else
-    { /* from == MBEDTLS_SSL_IS_SERVER */
-        memcpy( verify_buffer + idx, MBEDTLS_SSL_TLS1_3_LBL_WITH_LEN( server_cv ) );
-        idx += MBEDTLS_SSL_TLS1_3_LBL_LEN( server_cv );
-    }
-
-    verify_buffer[idx++] = 0x0;
-
-    memcpy( verify_buffer + idx, transcript_hash, transcript_hash_len );
-    idx += transcript_hash_len;
-
-    *verify_buffer_len = idx;
-}
 
 /*
  *
@@ -1208,6 +922,19 @@
  * Implementation
  */
 
+static int ssl_tls13_sig_alg_is_offered( const mbedtls_ssl_context *ssl,
+                                         uint16_t sig_alg )
+{
+    const uint16_t *tls13_sig_alg = ssl->conf->tls13_sig_algs;
+
+    for( ; *tls13_sig_alg != MBEDTLS_TLS13_SIG_NONE ; tls13_sig_alg++ )
+    {
+        if( *tls13_sig_alg == sig_alg )
+            return( 1 );
+    }
+    return( 0 );
+}
+
 /* Coordinate: Check whether a certificate verify message is expected.
  * Returns a negative value on failure, and otherwise
  * - SSL_CERTIFICATE_VERIFY_SKIP
@@ -1239,18 +966,19 @@
  *       hold the transcript given the selected hash algorithm.
  *       No bounds-checking is done inside the function.
  */
-static int ssl_tls13_parse_certificate_verify( mbedtls_ssl_context* ssl,
-                                               unsigned char const* buf,
-                                               size_t buflen,
-                                               unsigned char const* verify_buffer,
+static int ssl_tls13_parse_certificate_verify( mbedtls_ssl_context *ssl,
+                                               const unsigned char *buf,
+                                               const unsigned char *end,
+                                               const unsigned char *verify_buffer,
                                                size_t verify_buffer_len )
 {
-    int ret;
-    int signature_scheme;
-    size_t sig_len;
+    int ret = MBEDTLS_ERR_ERROR_CORRUPTION_DETECTED;
+    const unsigned char *p = buf;
+    uint16_t algorithm;
+    size_t signature_len;
     mbedtls_pk_type_t sig_alg;
     mbedtls_md_type_t md_alg;
-    unsigned char verify_hash[ MBEDTLS_MD_MAX_SIZE ];
+    unsigned char verify_hash[MBEDTLS_MD_MAX_SIZE];
     size_t verify_hash_len;
 
     void const *opts_ptr = NULL;
@@ -1263,19 +991,36 @@
      *     SignatureScheme algorithm;
      *     opaque signature<0..2^16-1>;
      * } CertificateVerify;
+     */
+    MBEDTLS_SSL_CHK_BUF_READ_PTR( p, end, 2 );
+    algorithm = MBEDTLS_GET_UINT16_BE( p, 0 );
+    p += 2;
+
+    /* RFC 8446 section 4.4.3
      *
+     * If the CertificateVerify message is sent by a server, the signature algorithm
+     * MUST be one offered in the client's "signature_algorithms" extension unless
+     * no valid certificate chain can be produced without unsupported algorithms
+     *
+     * RFC 8446 section 4.4.2.2
+     *
+     * If the client cannot construct an acceptable chain using the provided
+     * certificates and decides to abort the handshake, then it MUST abort the handshake
+     * with an appropriate certificate-related alert (by default, "unsupported_certificate").
+     *
+     * Check if algorithm is an offered signature algorithm.
      */
-
-    if( buflen < 2 )
-    {
-        MBEDTLS_SSL_DEBUG_MSG( 1, ( "bad certificate verify message" ) );
-        return( MBEDTLS_ERR_SSL_DECODE_ERROR );
-    }
-
-    signature_scheme = ( buf[0] << 8 ) | buf[1];
+    if( ! ssl_tls13_sig_alg_is_offered( ssl, algorithm ) )
+    {
+        /* algorithm not in offered signature algorithms list */
+        MBEDTLS_SSL_DEBUG_MSG( 1, ( "Received signature algorithm(%04x) is not "
+                                    "offered.",
+                                    ( unsigned int ) algorithm ) );
+        goto error;
+    }
 
     /* We currently only support ECDSA-based signatures */
-    switch( signature_scheme )
+    switch( algorithm )
     {
         case MBEDTLS_TLS13_SIG_ECDSA_SECP256R1_SHA256:
             md_alg = MBEDTLS_MD_SHA256;
@@ -1298,18 +1043,11 @@
 #endif /* MBEDTLS_X509_RSASSA_PSS_SUPPORT */
         default:
             MBEDTLS_SSL_DEBUG_MSG( 1, ( "Certificate Verify: Unknown signature algorithm." ) );
-            return( MBEDTLS_ERR_SSL_HANDSHAKE_FAILURE );
+            goto error;
     }
 
     MBEDTLS_SSL_DEBUG_MSG( 3, ( "Certificate Verify: Signature algorithm ( %04x )",
-                                signature_scheme ) );
-
-    buflen -= 2;
-    buf += 2;
-
-    /*
-     * Signature
-     */
+                                ( unsigned int ) algorithm ) );
 
     /*
      * Check the certificate's key type matches the signature alg
@@ -1317,57 +1055,47 @@
     if( !mbedtls_pk_can_do( &ssl->session_negotiate->peer_cert->pk, sig_alg ) )
     {
         MBEDTLS_SSL_DEBUG_MSG( 1, ( "signature algorithm doesn't match cert key" ) );
-        return( MBEDTLS_ERR_SSL_ILLEGAL_PARAMETER );
-    }
-
-    if( buflen < 2 )
-    {
-        MBEDTLS_SSL_DEBUG_MSG( 1, ( "bad certificate verify message" ) );
-        return( MBEDTLS_ERR_SSL_DECODE_ERROR );
-    }
-
-    sig_len = ( buf[0] << 8 ) | buf[1];
-    buf += 2;
-    buflen -= 2;
-
-    if( buflen != sig_len )
-    {
-        MBEDTLS_SSL_DEBUG_MSG( 1, ( "bad certificate verify message" ) );
-        return( MBEDTLS_ERR_SSL_DECODE_ERROR );
-    }
+        goto error;
+    }
+
+    MBEDTLS_SSL_CHK_BUF_READ_PTR( p, end, 2 );
+    signature_len = MBEDTLS_GET_UINT16_BE( p, 0 );
+    p += 2;
+    MBEDTLS_SSL_CHK_BUF_READ_PTR( p, end, signature_len );
 
     /* Hash verify buffer with indicated hash function */
+    switch( md_alg )
+    {
 #if defined(MBEDTLS_SHA256_C)
-    if( md_alg == MBEDTLS_MD_SHA256 )
-    {
-        verify_hash_len = 32;
-        if( ( ret = mbedtls_sha256( verify_buffer,
-            verify_buffer_len, verify_hash, 0 /* 0 for SHA-256 instead of SHA-224 */ )  ) != 0 )
-        {
-            MBEDTLS_SSL_DEBUG_RET( 1, "mbedtls_sha256_ret", ret );
-            return( MBEDTLS_ERR_SSL_HANDSHAKE_FAILURE );
-        }
-    }
-    else
+        case MBEDTLS_MD_SHA256:
+            verify_hash_len = 32;
+            ret = mbedtls_sha256( verify_buffer, verify_buffer_len, verify_hash, 0 );
+            break;
 #endif /* MBEDTLS_SHA256_C */
+
+#if defined(MBEDTLS_SHA384_C)
+        case MBEDTLS_MD_SHA384:
+            verify_hash_len = 48;
+            ret = mbedtls_sha512( verify_buffer, verify_buffer_len, verify_hash, 1 );
+            break;
+#endif /* MBEDTLS_SHA384_C */
+
 #if defined(MBEDTLS_SHA512_C)
-    if( md_alg == MBEDTLS_MD_SHA384 )
-    {
-        verify_hash_len = 48;
-        if( ( ret = mbedtls_sha512( verify_buffer,
-                                    verify_buffer_len,
-                                    verify_hash,
-                                    1 ) ) != 0 )
-        {
-            MBEDTLS_SSL_DEBUG_RET( 1, "mbedtls_sha512_ret", ret );
-            return( MBEDTLS_ERR_SSL_HANDSHAKE_FAILURE );
-        }
-    }
-    else
+        case MBEDTLS_MD_SHA512:
+            verify_hash_len = 64;
+            ret = mbedtls_sha512( verify_buffer, verify_buffer_len, verify_hash, 0 );
+            break;
 #endif /* MBEDTLS_SHA512_C */
-    {
-        MBEDTLS_SSL_DEBUG_MSG( 1, ( "Certificate Verify: Unknown signature algorithm." ) );
-        return( MBEDTLS_ERR_SSL_HANDSHAKE_FAILURE );
+
+        default:
+            ret = MBEDTLS_ERR_SSL_HANDSHAKE_FAILURE;
+            break;
+    }
+
+    if( ret != 0 )
+    {
+        MBEDTLS_SSL_DEBUG_RET( 1, "hash computation error", ret );
+        goto error;
     }
 
     MBEDTLS_SSL_DEBUG_BUF( 3, "verify hash", verify_hash, verify_hash_len );
@@ -1385,120 +1113,101 @@
     }
 #endif /* MBEDTLS_X509_RSASSA_PSS_SUPPORT */
 
-    if( ( ret = mbedtls_pk_verify_ext(
-              sig_alg,
-              opts_ptr,
-              &ssl->session_negotiate->peer_cert->pk,
-              md_alg,
-              verify_hash,
-              verify_hash_len,
-              buf,
-              sig_len ) ) != 0 )
-    {
-        MBEDTLS_SSL_DEBUG_RET( 1, "mbedtls_pk_verify_ext", ret );
-        return( ret );
-    }
-
-    return( 0 );
+    if( ( ret = mbedtls_pk_verify_ext( sig_alg, opts_ptr,
+                                       &ssl->session_negotiate->peer_cert->pk,
+                                       md_alg, verify_hash, verify_hash_len,
+                                       p, signature_len ) ) == 0 )
+    {
+        return( 0 );
+    }
+    MBEDTLS_SSL_DEBUG_RET( 1, "mbedtls_pk_verify_ext", ret );
+
+error:
+    /* RFC 8446 section 4.4.3
+     *
+     * If the verification fails, the receiver MUST terminate the handshake
+     * with a "decrypt_error" alert.
+    */
+    MBEDTLS_SSL_PEND_FATAL_ALERT( MBEDTLS_SSL_ALERT_MSG_DECRYPT_ERROR,
+                                  MBEDTLS_ERR_SSL_HANDSHAKE_FAILURE );
+    return( MBEDTLS_ERR_SSL_HANDSHAKE_FAILURE );
+
 }
 #endif /* MBEDTLS_KEY_EXCHANGE_WITH_CERT_ENABLED */
 
-
-static int ssl_read_certificate_verify_postprocess( mbedtls_ssl_context* ssl )
-{
-#if defined(MBEDTLS_SSL_SRV_C)
-    if( ssl->conf->endpoint == MBEDTLS_SSL_IS_SERVER )
-    {
-        mbedtls_ssl_handshake_set_state( ssl, MBEDTLS_SSL_CLIENT_FINISHED );
-    }
-    else
-#endif /* MBEDTLS_SSL_SRV_C */
-    {
-        mbedtls_ssl_handshake_set_state( ssl, MBEDTLS_SSL_SERVER_FINISHED );
-    }
-
-    return( 0 );
-}
-
 int mbedtls_ssl_tls13_process_certificate_verify( mbedtls_ssl_context *ssl )
 {
-    int ret;
-    unsigned char verify_buffer[ MBEDTLS_SSL_VERIFY_STRUCT_MAX_SIZE ];
+#if defined(MBEDTLS_KEY_EXCHANGE_WITH_CERT_ENABLED)
+    int ret = MBEDTLS_ERR_ERROR_CORRUPTION_DETECTED;
+    unsigned char verify_buffer[SSL_VERIFY_STRUCT_MAX_SIZE];
     size_t verify_buffer_len;
-    unsigned char transcript[ MBEDTLS_MD_MAX_SIZE ];
+    unsigned char transcript[MBEDTLS_TLS1_3_MD_MAX_SIZE];
     size_t transcript_len;
-
-    /* Coordination step */
+    unsigned char *buf;
+    size_t buf_len;
+
     MBEDTLS_SSL_DEBUG_MSG( 2, ( "=> parse certificate verify" ) );
 
     MBEDTLS_SSL_PROC_CHK_NEG( ssl_read_certificate_verify_coordinate( ssl ) );
-
-#if defined(MBEDTLS_KEY_EXCHANGE_WITH_CERT_ENABLED) // TBD: double-check
-    if( ret == SSL_CERTIFICATE_VERIFY_READ )
-    {
-        unsigned char *buf;
-        size_t buflen;
-
-        /* Need to calculate the hash of the transcript first
-         * before reading the message since otherwise it gets
-         * included in the transcript
-         */
-        ret = mbedtls_ssl_get_handshake_transcript( ssl,
-                               ssl->handshake->ciphersuite_info->mac,
-                               transcript, sizeof( transcript ),
-                               &transcript_len );
-        if( ret != 0 )
-            return( ret );
-
-        MBEDTLS_SSL_DEBUG_BUF( 3, "handshake hash", transcript,
-                               transcript_len );
-
-        /* Create verify structure */
-        ssl_tls13_create_verify_structure( transcript,
-                                           transcript_len,
-                                           verify_buffer,
-                                           &verify_buffer_len,
-                                           !ssl->conf->endpoint );
-
-        MBEDTLS_SSL_PROC_CHK( mbedtls_ssl_tls1_3_fetch_handshake_msg( ssl,
-                          MBEDTLS_SSL_HS_CERTIFICATE_VERIFY, &buf, &buflen ) );
-
-
-        /* Process the message contents */
-        MBEDTLS_SSL_PROC_CHK( ssl_tls13_parse_certificate_verify(
-                                  ssl, buf, buflen,
-                                  verify_buffer, verify_buffer_len ) );
-
-        mbedtls_ssl_tls1_3_add_hs_msg_to_checksum(
-            ssl, MBEDTLS_SSL_HS_CERTIFICATE_VERIFY, buf, buflen );
+    if( ret == SSL_CERTIFICATE_VERIFY_SKIP )
+    {
+        MBEDTLS_SSL_DEBUG_MSG( 2, ( "<= skip parse certificate verify" ) );
+        ret = 0;
+        goto cleanup;
+    }
+    else if( ret != SSL_CERTIFICATE_VERIFY_READ )
+    {
+        MBEDTLS_SSL_DEBUG_MSG( 1, ( "should never happen" ) );
+        ret = MBEDTLS_ERR_SSL_INTERNAL_ERROR;
+        goto cleanup;
+    }
+
+    MBEDTLS_SSL_PROC_CHK( mbedtls_ssl_tls1_3_fetch_handshake_msg( ssl,
+                          MBEDTLS_SSL_HS_CERTIFICATE_VERIFY, &buf, &buf_len ) );
+
+    ret = mbedtls_ssl_get_handshake_transcript( ssl,
+                            ssl->handshake->ciphersuite_info->mac,
+                            transcript, sizeof( transcript ),
+                            &transcript_len );
+    if( ret != 0 )
+    {
+        MBEDTLS_SSL_PEND_FATAL_ALERT(
+            MBEDTLS_SSL_ALERT_MSG_INTERNAL_ERROR,
+            MBEDTLS_ERR_SSL_INTERNAL_ERROR );
+        goto cleanup;
+    }
+
+    MBEDTLS_SSL_DEBUG_BUF( 3, "handshake hash", transcript, transcript_len );
+
+    /* Create verify structure */
+    ssl_tls13_create_verify_structure( transcript,
+                                       transcript_len,
+                                       verify_buffer,
+                                       &verify_buffer_len,
+                                       ( ssl->conf->endpoint == MBEDTLS_SSL_IS_CLIENT ) ?
+                                         MBEDTLS_SSL_IS_SERVER :
+                                         MBEDTLS_SSL_IS_CLIENT );
+
+    /* Process the message contents */
+    MBEDTLS_SSL_PROC_CHK( ssl_tls13_parse_certificate_verify( ssl, buf,
+                            buf + buf_len, verify_buffer, verify_buffer_len ) );
+
+    mbedtls_ssl_tls1_3_add_hs_msg_to_checksum( ssl,
+                        MBEDTLS_SSL_HS_CERTIFICATE_VERIFY, buf, buf_len );
 #if defined(MBEDTLS_SSL_USE_MPS)
-        MBEDTLS_SSL_PROC_CHK( mbedtls_ssl_mps_hs_consume_full_hs_msg( ssl ) );
+    MBEDTLS_SSL_PROC_CHK( mbedtls_ssl_mps_hs_consume_full_hs_msg( ssl ) );
 #endif
-    }
-    else
+
+cleanup:
+
+    MBEDTLS_SSL_DEBUG_MSG( 2, ( "<= parse certificate verify" ) );
+    MBEDTLS_SSL_DEBUG_RET( 1, "mbedtls_ssl_tls13_process_certificate_verify", ret );
+    return( ret );
+#else
+    ((void) ssl);
+    MBEDTLS_SSL_DEBUG_MSG( 1, ( "should never happen" ) );
+    return( MBEDTLS_ERR_SSL_INTERNAL_ERROR );
 #endif /* MBEDTLS_KEY_EXCHANGE_WITH_CERT_ENABLED */
-    if( ret == SSL_CERTIFICATE_VERIFY_SKIP )
-    {
-        MBEDTLS_SSL_DEBUG_MSG( 2, ( "<= skip parse certificate verify" ) );
-    }
-    else
-    {
-        MBEDTLS_SSL_DEBUG_MSG( 1, ( "should never happen" ) );
-        return( MBEDTLS_ERR_SSL_INTERNAL_ERROR );
-    }
-
-    /* Update state machine and handshake checksum state.
-     *
-     * The manual update of the checksum state only needs to be
-     * done manually here because we couldn't have it done automatically
-     * when reading the message.
-     */
-    MBEDTLS_SSL_PROC_CHK( ssl_read_certificate_verify_postprocess( ssl ) );
-
-cleanup:
-
-    MBEDTLS_SSL_DEBUG_MSG( 2, ( "<= parse certificate verify" ) );
-    return( ret );
 }
 
 /*

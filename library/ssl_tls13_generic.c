/*
 *  TLS 1.3 functionality shared between client and server
 *
 *  Copyright The Mbed TLS Contributors
 *  SPDX-License-Identifier: Apache-2.0
 *
 *  Licensed under the Apache License, Version 2.0 (the "License"); you may
 *  not use this file except in compliance with the License.
 *  You may obtain a copy of the License at
 *
 *  http://www.apache.org/licenses/LICENSE-2.0
 *
 *  Unless required by applicable law or agreed to in writing, software
 *  distributed under the License is distributed on an "AS IS" BASIS, WITHOUT
 *  WARRANTIES OR CONDITIONS OF ANY KIND, either express or implied.
 *  See the License for the specific language governing permissions and
 *  limitations under the License.
 */

#include "common.h"

#if defined(MBEDTLS_SSL_TLS_C) && defined(MBEDTLS_SSL_PROTO_TLS1_3)

#define SSL_DONT_FORCE_FLUSH 0
#define SSL_FORCE_FLUSH      1

#include "mbedtls/ssl_ticket.h"
#include "mbedtls/debug.h"
#include "mbedtls/error.h"
#include "mbedtls/oid.h"
#include "mbedtls/platform.h"
#include "mbedtls/constant_time.h"
#include "mbedtls/ssl.h"
#include "mbedtls/hkdf.h"
#include <string.h>

#include "ssl_misc.h"
#include "ssl_tls13_keys.h"
<<<<<<< HEAD
#if defined(MBEDTLS_SSL_USE_MPS)
#include "mps_all.h"
#endif /* MBEDTLS_SSL_USE_MPS */

#include "ecp_internal.h"

#if defined(MBEDTLS_SSL_USE_MPS)
int mbedtls_ssl_tls13_fetch_handshake_msg( mbedtls_ssl_context *ssl,
                                           unsigned hs_type,
                                           unsigned char **buf,
                                           size_t *buf_len )
{
    int ret;
    mbedtls_mps_handshake_in msg;

    MBEDTLS_SSL_PROC_CHK_NEG( mbedtls_mps_read( &ssl->mps->l4 ) );

    if( ret != MBEDTLS_MPS_MSG_HS )
        return( MBEDTLS_ERR_SSL_UNEXPECTED_MESSAGE );

    MBEDTLS_SSL_PROC_CHK( mbedtls_mps_read_handshake( &ssl->mps->l4,
                                                      &msg ) );

    if( msg.type != hs_type )
        return( MBEDTLS_ERR_SSL_UNEXPECTED_MESSAGE );

    ret = mbedtls_mps_reader_get( msg.handle,
                                  msg.length,
                                  buf,
                                  NULL );

    if( ret == MBEDTLS_ERR_MPS_READER_OUT_OF_DATA )
    {
        MBEDTLS_SSL_PROC_CHK( mbedtls_mps_read_pause( &ssl->mps->l4 ) );
        ret = MBEDTLS_ERR_SSL_WANT_READ;
    }
    else
    {
        MBEDTLS_SSL_PROC_CHK( ret );

        /* *buf already set in mbedtls_mps_reader_get() */
        *buf_len = msg.length;
    }

cleanup:

    return( ret );
}

int mbedtls_ssl_mps_hs_consume_full_hs_msg( mbedtls_ssl_context *ssl )
{
    int ret;
    mbedtls_mps_handshake_in msg;

    MBEDTLS_SSL_PROC_CHK( mbedtls_mps_read_handshake( &ssl->mps->l4,
                                                      &msg ) );
=======
#include "ssl_debug_helpers.h"
>>>>>>> 63d97ad0

    MBEDTLS_SSL_PROC_CHK( mbedtls_mps_reader_commit( msg.handle ) );
    MBEDTLS_SSL_PROC_CHK( mbedtls_mps_read_consume( &ssl->mps->l4 ) );

cleanup:

    return( ret );
}

int mbedtls_ssl_tls13_start_handshake_msg( mbedtls_ssl_context *ssl,
                                           unsigned hs_type,
                                           unsigned char **buf,
                                           size_t *buf_len )
{
    int ret = MBEDTLS_ERR_ERROR_CORRUPTION_DETECTED;
    mbedtls_mps_handshake_out * const msg = &ssl->handshake->hs_msg_out;

    msg->type   = hs_type;
    msg->length = MBEDTLS_MPS_SIZE_UNKNOWN;
    MBEDTLS_SSL_PROC_CHK( mbedtls_mps_write_handshake( &ssl->mps->l4,
                                                       msg, NULL, NULL ) );

    MBEDTLS_SSL_PROC_CHK( mbedtls_writer_get( msg->handle,
                                              MBEDTLS_MPS_SIZE_MAX,
                                              buf, buf_len ) );

cleanup:
    return( ret );
}

int mbedtls_ssl_tls13_finish_handshake_msg( mbedtls_ssl_context *ssl,
                                            size_t buf_len,
                                            size_t msg_len )
{
    int ret = MBEDTLS_ERR_ERROR_CORRUPTION_DETECTED;
    mbedtls_mps_handshake_out * const msg = &ssl->handshake->hs_msg_out;

    MBEDTLS_SSL_PROC_CHK( mbedtls_writer_commit_partial( msg->handle,
                                                         buf_len - msg_len ) );
    MBEDTLS_SSL_PROC_CHK( mbedtls_mps_dispatch( &ssl->mps->l4 ) );

cleanup:
    return( ret );
}

#else /* MBEDTLS_SSL_USE_MPS */
int mbedtls_ssl_tls13_fetch_handshake_msg( mbedtls_ssl_context *ssl,
                                           unsigned hs_type,
                                           unsigned char **buf,
                                           size_t *buf_len )
{
    int ret;

    if( ( ret = mbedtls_ssl_read_record( ssl, 0 ) ) != 0 )
    {
        MBEDTLS_SSL_DEBUG_RET( 1, "mbedtls_ssl_read_record", ret );
        goto cleanup;
    }

    if( ssl->in_msgtype != MBEDTLS_SSL_MSG_HANDSHAKE ||
        ssl->in_msg[0]  != hs_type )
    {
        MBEDTLS_SSL_DEBUG_MSG( 1, ( "Receive unexpected handshake message." ) );
        MBEDTLS_SSL_PEND_FATAL_ALERT( MBEDTLS_SSL_ALERT_MSG_UNEXPECTED_MESSAGE,
                                      MBEDTLS_ERR_SSL_UNEXPECTED_MESSAGE );
        ret = MBEDTLS_ERR_SSL_UNEXPECTED_MESSAGE;
        goto cleanup;
    }

    /*
     * Jump handshake header (4 bytes, see Section 4 of RFC 8446).
     *    ...
     *    HandshakeType msg_type;
     *    uint24 length;
     *    ...
     */
    *buf = ssl->in_msg   + 4;
    *buf_len = ssl->in_hslen - 4;

cleanup:

    return( ret );
}

int mbedtls_ssl_tls13_start_handshake_msg( mbedtls_ssl_context *ssl,
                                           unsigned hs_type,
                                           unsigned char **buf,
                                           size_t *buf_len )
{
    /*
     * Reserve 4 bytes for hanshake header. ( Section 4,RFC 8446 )
     *    ...
     *    HandshakeType msg_type;
     *    uint24 length;
     *    ...
     */
    *buf = ssl->out_msg + 4;
    *buf_len = MBEDTLS_SSL_OUT_CONTENT_LEN - 4;

    ssl->out_msgtype = MBEDTLS_SSL_MSG_HANDSHAKE;
    ssl->out_msg[0]  = hs_type;

    return( 0 );
}

int mbedtls_ssl_tls13_finish_handshake_msg( mbedtls_ssl_context *ssl,
                                            size_t buf_len,
                                            size_t msg_len )
{
    int ret = MBEDTLS_ERR_ERROR_CORRUPTION_DETECTED;
    size_t msg_with_header_len;
    ((void) buf_len);

    /* Add reserved 4 bytes for handshake header */
    msg_with_header_len = msg_len + 4;
    ssl->out_msglen = msg_with_header_len;
    MBEDTLS_SSL_PROC_CHK( mbedtls_ssl_write_handshake_msg_ext( ssl, 0, 0 ) );

cleanup:
    return( ret );
}

#endif /* MBEDTLS_SSL_USE_MPS */

void mbedtls_ssl_tls13_add_hs_msg_to_checksum( mbedtls_ssl_context *ssl,
                                               unsigned hs_type,
                                               unsigned char const *msg,
                                               size_t msg_len )
{
    mbedtls_ssl_tls13_add_hs_hdr_to_checksum( ssl, hs_type, msg_len );
    ssl->handshake->update_checksum( ssl, msg, msg_len );
}

void mbedtls_ssl_tls13_add_hs_hdr_to_checksum( mbedtls_ssl_context *ssl,
                                               unsigned hs_type,
                                               size_t total_hs_len )
{
    unsigned char hs_hdr[4];

    /* Build HS header for checksum update. */
    hs_hdr[0] = MBEDTLS_BYTE_0( hs_type );
    hs_hdr[1] = MBEDTLS_BYTE_2( total_hs_len );
    hs_hdr[2] = MBEDTLS_BYTE_1( total_hs_len );
    hs_hdr[3] = MBEDTLS_BYTE_0( total_hs_len );

    ssl->handshake->update_checksum( ssl, hs_hdr, sizeof( hs_hdr ) );
}

#if defined(MBEDTLS_KEY_EXCHANGE_WITH_CERT_ENABLED)
/* mbedtls_ssl_tls13_parse_sig_alg_ext()
 *
 * enum {
 *    ....
 *   ecdsa_secp256r1_sha256( 0x0403 ),
 *   ecdsa_secp384r1_sha384( 0x0503 ),
 *   ecdsa_secp521r1_sha512( 0x0603 ),
 *    ....
 * } SignatureScheme;
 *
 * struct {
 *    SignatureScheme supported_signature_algorithms<2..2^16-2>;
 * } SignatureSchemeList;
 */
int mbedtls_ssl_tls13_parse_sig_alg_ext( mbedtls_ssl_context *ssl,
                                         const unsigned char *buf,
                                         const unsigned char *end )
{
    const unsigned char *p = buf;
    size_t supported_sig_algs_len = 0;
    const unsigned char *supported_sig_algs_end;
    uint16_t sig_alg;
    uint32_t common_idx = 0;

    MBEDTLS_SSL_CHK_BUF_READ_PTR( p, end, 2 );
    supported_sig_algs_len = MBEDTLS_GET_UINT16_BE( p, 0 );
    p += 2;

    memset( ssl->handshake->received_sig_algs, 0,
            sizeof(ssl->handshake->received_sig_algs) );

    MBEDTLS_SSL_CHK_BUF_READ_PTR( p, end, supported_sig_algs_len );
    supported_sig_algs_end = p + supported_sig_algs_len;
    while( p < supported_sig_algs_end )
    {
        MBEDTLS_SSL_CHK_BUF_READ_PTR( p, supported_sig_algs_end, 2 );
        sig_alg = MBEDTLS_GET_UINT16_BE( p, 0 );
        p += 2;

        MBEDTLS_SSL_DEBUG_MSG( 4, ( "received signature algorithm: 0x%x",
                                    sig_alg ) );

        if( ! mbedtls_ssl_sig_alg_is_offered( ssl, sig_alg ) ||
            ! mbedtls_ssl_sig_alg_is_supported( ssl, sig_alg ) )
            continue;

        if( common_idx + 1 < MBEDTLS_RECEIVED_SIG_ALGS_SIZE )
        {
            ssl->handshake->received_sig_algs[common_idx] = sig_alg;
            common_idx += 1;
        }
    }
    /* Check that we consumed all the message. */
    if( p != end )
    {
        MBEDTLS_SSL_DEBUG_MSG( 1,
            ( "Signature algorithms extension length misaligned" ) );
        MBEDTLS_SSL_PEND_FATAL_ALERT( MBEDTLS_SSL_ALERT_MSG_DECODE_ERROR,
                                      MBEDTLS_ERR_SSL_DECODE_ERROR );
        return( MBEDTLS_ERR_SSL_DECODE_ERROR );
    }

    if( common_idx == 0 )
    {
        MBEDTLS_SSL_DEBUG_MSG( 3, ( "no signature algorithm in common" ) );
        MBEDTLS_SSL_PEND_FATAL_ALERT( MBEDTLS_SSL_ALERT_MSG_HANDSHAKE_FAILURE,
                                      MBEDTLS_ERR_SSL_HANDSHAKE_FAILURE );
        return( MBEDTLS_ERR_SSL_HANDSHAKE_FAILURE );
    }

    ssl->handshake->received_sig_algs[common_idx] = MBEDTLS_TLS1_3_SIG_NONE;
    return( 0 );
}

/*
 * STATE HANDLING: Read CertificateVerify
 */
/* Macro to express the maximum length of the verify structure.
 *
 * The structure is computed per TLS 1.3 specification as:
 *   - 64 bytes of octet 32,
 *   - 33 bytes for the context string
 *        (which is either "TLS 1.3, client CertificateVerify"
 *         or "TLS 1.3, server CertificateVerify"),
 *   - 1 byte for the octet 0x0, which serves as a separator,
 *   - 32 or 48 bytes for the Transcript-Hash(Handshake Context, Certificate)
 *     (depending on the size of the transcript_hash)
 *
 * This results in a total size of
 * - 130 bytes for a SHA256-based transcript hash, or
 *   (64 + 33 + 1 + 32 bytes)
 * - 146 bytes for a SHA384-based transcript hash.
 *   (64 + 33 + 1 + 48 bytes)
 *
 */
#define SSL_VERIFY_STRUCT_MAX_SIZE  ( 64 +                          \
                                      33 +                          \
                                       1 +                          \
                                      MBEDTLS_TLS1_3_MD_MAX_SIZE    \
                                    )

/*
 * The ssl_tls13_create_verify_structure() creates the verify structure.
 * As input, it requires the transcript hash.
 *
 * The caller has to ensure that the buffer has size at least
 * SSL_VERIFY_STRUCT_MAX_SIZE bytes.
 */
static void ssl_tls13_create_verify_structure( const unsigned char *transcript_hash,
                                               size_t transcript_hash_len,
                                               unsigned char *verify_buffer,
                                               size_t *verify_buffer_len,
                                               int from )
{
    size_t idx;

    /* RFC 8446, Section 4.4.3:
     *
     * The digital signature [in the CertificateVerify message] is then
     * computed over the concatenation of:
     * -  A string that consists of octet 32 (0x20) repeated 64 times
     * -  The context string
     * -  A single 0 byte which serves as the separator
     * -  The content to be signed
     */
    memset( verify_buffer, 0x20, 64 );
    idx = 64;

    if( from == MBEDTLS_SSL_IS_CLIENT )
    {
        memcpy( verify_buffer + idx, MBEDTLS_SSL_TLS1_3_LBL_WITH_LEN( client_cv ) );
        idx += MBEDTLS_SSL_TLS1_3_LBL_LEN( client_cv );
    }
    else
    { /* from == MBEDTLS_SSL_IS_SERVER */
        memcpy( verify_buffer + idx, MBEDTLS_SSL_TLS1_3_LBL_WITH_LEN( server_cv ) );
        idx += MBEDTLS_SSL_TLS1_3_LBL_LEN( server_cv );
    }

    verify_buffer[idx++] = 0x0;

    memcpy( verify_buffer + idx, transcript_hash, transcript_hash_len );
    idx += transcript_hash_len;

    *verify_buffer_len = idx;
}

#endif /* MBEDTLS_KEY_EXCHANGE_WITH_CERT_ENABLED */

/* Coordinate: Check whether a certificate verify message is expected.
 * Returns a negative value on failure, and otherwise
 * - SSL_CERTIFICATE_VERIFY_SKIP
 * - SSL_CERTIFICATE_VERIFY_READ
 * to indicate if the CertificateVerify message should be present or not.
 */
#define SSL_CERTIFICATE_VERIFY_SKIP 0
#define SSL_CERTIFICATE_VERIFY_READ 1
static int ssl_tls13_read_certificate_verify_coordinate( mbedtls_ssl_context *ssl )
{
    if( mbedtls_ssl_tls13_kex_with_psk( ssl ) )
        return( SSL_CERTIFICATE_VERIFY_SKIP );

#if !defined(MBEDTLS_KEY_EXCHANGE_WITH_CERT_ENABLED)
    MBEDTLS_SSL_DEBUG_MSG( 1, ( "should never happen" ) );
    return( MBEDTLS_ERR_SSL_INTERNAL_ERROR );
#else
    if( ssl->session_negotiate->peer_cert == NULL )
        return( SSL_CERTIFICATE_VERIFY_SKIP );

    return( SSL_CERTIFICATE_VERIFY_READ );
#endif /* MBEDTLS_KEY_EXCHANGE_WITH_CERT_ENABLED */
}

#if defined(MBEDTLS_KEY_EXCHANGE_WITH_CERT_ENABLED)
/* Parse and validate CertificateVerify message
 *
 * Note: The size of the hash buffer is assumed to be large enough to
 *       hold the transcript given the selected hash algorithm.
 *       No bounds-checking is done inside the function.
 */
static int ssl_tls13_parse_certificate_verify( mbedtls_ssl_context *ssl,
                                               const unsigned char *buf,
                                               const unsigned char *end,
                                               const unsigned char *verify_buffer,
                                               size_t verify_buffer_len )
{
    int ret = MBEDTLS_ERR_ERROR_CORRUPTION_DETECTED;
    const unsigned char *p = buf;
    uint16_t algorithm;
    size_t signature_len;
    mbedtls_pk_type_t sig_alg;
    mbedtls_md_type_t md_alg;
    unsigned char verify_hash[MBEDTLS_MD_MAX_SIZE];
    size_t verify_hash_len;

    void const *options = NULL;
#if defined(MBEDTLS_X509_RSASSA_PSS_SUPPORT)
    mbedtls_pk_rsassa_pss_options rsassa_pss_options;
#endif /* MBEDTLS_X509_RSASSA_PSS_SUPPORT */

    /*
     * struct {
     *     SignatureScheme algorithm;
     *     opaque signature<0..2^16-1>;
     * } CertificateVerify;
     */
    MBEDTLS_SSL_CHK_BUF_READ_PTR( p, end, 2 );
    algorithm = MBEDTLS_GET_UINT16_BE( p, 0 );
    p += 2;

    /* RFC 8446 section 4.4.3
     *
     * If the CertificateVerify message is sent by a server, the signature algorithm
     * MUST be one offered in the client's "signature_algorithms" extension unless
     * no valid certificate chain can be produced without unsupported algorithms
     *
     * RFC 8446 section 4.4.2.2
     *
     * If the client cannot construct an acceptable chain using the provided
     * certificates and decides to abort the handshake, then it MUST abort the handshake
     * with an appropriate certificate-related alert (by default, "unsupported_certificate").
     *
     * Check if algorithm is an offered signature algorithm.
     */
    if( ! mbedtls_ssl_sig_alg_is_offered( ssl, algorithm ) )
    {
        /* algorithm not in offered signature algorithms list */
        MBEDTLS_SSL_DEBUG_MSG( 1, ( "Received signature algorithm(%04x) is not "
                                    "offered.",
                                    ( unsigned int ) algorithm ) );
        goto error;
    }

    if( mbedtls_ssl_tls13_get_pk_type_and_md_alg_from_sig_alg(
                                        algorithm, &sig_alg, &md_alg ) != 0 )
    {
        goto error;
    }

    MBEDTLS_SSL_DEBUG_MSG( 3, ( "Certificate Verify: Signature algorithm ( %04x )",
                                ( unsigned int ) algorithm ) );

    /*
     * Check the certificate's key type matches the signature alg
     */
    if( !mbedtls_pk_can_do( &ssl->session_negotiate->peer_cert->pk, sig_alg ) )
    {
        MBEDTLS_SSL_DEBUG_MSG( 1, ( "signature algorithm doesn't match cert key" ) );
        goto error;
    }

    MBEDTLS_SSL_CHK_BUF_READ_PTR( p, end, 2 );
    signature_len = MBEDTLS_GET_UINT16_BE( p, 0 );
    p += 2;
    MBEDTLS_SSL_CHK_BUF_READ_PTR( p, end, signature_len );

    /* Hash verify buffer with indicated hash function */
    switch( md_alg )
    {
#if defined(MBEDTLS_SHA256_C)
        case MBEDTLS_MD_SHA256:
            verify_hash_len = 32;
            ret = mbedtls_sha256( verify_buffer, verify_buffer_len, verify_hash, 0 );
            break;
#endif /* MBEDTLS_SHA256_C */

#if defined(MBEDTLS_SHA384_C)
        case MBEDTLS_MD_SHA384:
            verify_hash_len = 48;
            ret = mbedtls_sha512( verify_buffer, verify_buffer_len, verify_hash, 1 );
            break;
#endif /* MBEDTLS_SHA384_C */

#if defined(MBEDTLS_SHA512_C)
        case MBEDTLS_MD_SHA512:
            verify_hash_len = 64;
            ret = mbedtls_sha512( verify_buffer, verify_buffer_len, verify_hash, 0 );
            break;
#endif /* MBEDTLS_SHA512_C */

        default:
            ret = MBEDTLS_ERR_SSL_HANDSHAKE_FAILURE;
            break;
    }

    if( ret != 0 )
    {
        MBEDTLS_SSL_DEBUG_RET( 1, "hash computation error", ret );
        goto error;
    }

    MBEDTLS_SSL_DEBUG_BUF( 3, "verify hash", verify_hash, verify_hash_len );
#if defined(MBEDTLS_X509_RSASSA_PSS_SUPPORT)
    if( sig_alg == MBEDTLS_PK_RSASSA_PSS )
    {
        const mbedtls_md_info_t *md_info;
        rsassa_pss_options.mgf1_hash_id = md_alg;
        if( ( md_info = mbedtls_md_info_from_type( md_alg ) ) == NULL )
        {
            return( MBEDTLS_ERR_SSL_INTERNAL_ERROR );
        }
        rsassa_pss_options.expected_salt_len = mbedtls_md_get_size( md_info );
        options = (const void*) &rsassa_pss_options;
    }
#endif /* MBEDTLS_X509_RSASSA_PSS_SUPPORT */

    if( ( ret = mbedtls_pk_verify_ext( sig_alg, options,
                                       &ssl->session_negotiate->peer_cert->pk,
                                       md_alg, verify_hash, verify_hash_len,
                                       p, signature_len ) ) == 0 )
    {
        return( 0 );
    }
    MBEDTLS_SSL_DEBUG_RET( 1, "mbedtls_pk_verify_ext", ret );

error:
    /* RFC 8446 section 4.4.3
     *
     * If the verification fails, the receiver MUST terminate the handshake
     * with a "decrypt_error" alert.
    */
    MBEDTLS_SSL_PEND_FATAL_ALERT( MBEDTLS_SSL_ALERT_MSG_DECRYPT_ERROR,
                                  MBEDTLS_ERR_SSL_HANDSHAKE_FAILURE );
    return( MBEDTLS_ERR_SSL_HANDSHAKE_FAILURE );

}
#endif /* MBEDTLS_KEY_EXCHANGE_WITH_CERT_ENABLED */

int mbedtls_ssl_tls13_process_certificate_verify( mbedtls_ssl_context *ssl )
{

#if defined(MBEDTLS_KEY_EXCHANGE_WITH_CERT_ENABLED)
    int ret = MBEDTLS_ERR_ERROR_CORRUPTION_DETECTED;
    unsigned char verify_buffer[SSL_VERIFY_STRUCT_MAX_SIZE];
    size_t verify_buffer_len;
    unsigned char transcript[MBEDTLS_TLS1_3_MD_MAX_SIZE];
    size_t transcript_len;
    unsigned char *buf;
    size_t buf_len;

    MBEDTLS_SSL_DEBUG_MSG( 2, ( "=> parse certificate verify" ) );

    MBEDTLS_SSL_PROC_CHK_NEG( ssl_tls13_read_certificate_verify_coordinate( ssl ) );
    if( ret == SSL_CERTIFICATE_VERIFY_SKIP )
    {
        MBEDTLS_SSL_DEBUG_MSG( 2, ( "<= skip parse certificate verify" ) );
        ret = 0;
        goto cleanup;
    }
    else if( ret != SSL_CERTIFICATE_VERIFY_READ )
    {
        MBEDTLS_SSL_DEBUG_MSG( 1, ( "should never happen" ) );
        ret = MBEDTLS_ERR_SSL_INTERNAL_ERROR;
        goto cleanup;
    }

    MBEDTLS_SSL_PROC_CHK(
        mbedtls_ssl_tls13_fetch_handshake_msg( ssl,
                MBEDTLS_SSL_HS_CERTIFICATE_VERIFY, &buf, &buf_len ) );

    ret = mbedtls_ssl_get_handshake_transcript( ssl,
                            ssl->handshake->ciphersuite_info->mac,
                            transcript, sizeof( transcript ),
                            &transcript_len );
    if( ret != 0 )
    {
        MBEDTLS_SSL_PEND_FATAL_ALERT(
            MBEDTLS_SSL_ALERT_MSG_INTERNAL_ERROR,
            MBEDTLS_ERR_SSL_INTERNAL_ERROR );
        goto cleanup;
    }

    MBEDTLS_SSL_DEBUG_BUF( 3, "handshake hash", transcript, transcript_len );

    /* Create verify structure */
    ssl_tls13_create_verify_structure( transcript,
                                       transcript_len,
                                       verify_buffer,
                                       &verify_buffer_len,
                                       ( ssl->conf->endpoint == MBEDTLS_SSL_IS_CLIENT ) ?
                                         MBEDTLS_SSL_IS_SERVER :
                                         MBEDTLS_SSL_IS_CLIENT );

    /* Process the message contents */
    MBEDTLS_SSL_PROC_CHK( ssl_tls13_parse_certificate_verify( ssl, buf,
                            buf + buf_len, verify_buffer, verify_buffer_len ) );

    mbedtls_ssl_tls13_add_hs_msg_to_checksum( ssl,
                        MBEDTLS_SSL_HS_CERTIFICATE_VERIFY, buf, buf_len );
#if defined(MBEDTLS_SSL_USE_MPS)
    MBEDTLS_SSL_PROC_CHK( mbedtls_ssl_mps_hs_consume_full_hs_msg( ssl ) );
#endif

cleanup:

    MBEDTLS_SSL_DEBUG_MSG( 2, ( "<= parse certificate verify" ) );
    MBEDTLS_SSL_DEBUG_RET( 1, "mbedtls_ssl_tls13_process_certificate_verify", ret );
    return( ret );
#else
    ((void) ssl);
    MBEDTLS_SSL_DEBUG_MSG( 1, ( "should never happen" ) );
    return( MBEDTLS_ERR_SSL_INTERNAL_ERROR );
#endif /* MBEDTLS_KEY_EXCHANGE_WITH_CERT_ENABLED */
}

/*
 *
 * STATE HANDLING: Incoming Certificate
 *
 */

/* Coordination: Check if a certificate is expected.
 * Returns a negative error code on failure, and otherwise
 * SSL_CERTIFICATE_EXPECTED or
 * SSL_CERTIFICATE_SKIP
 * indicating whether a Certificate message is expected or not.
 */
#define SSL_CERTIFICATE_EXPECTED   0
#define SSL_CERTIFICATE_SKIP       1

static int ssl_tls13_read_certificate_coordinate( mbedtls_ssl_context *ssl )
{
#if defined(MBEDTLS_SSL_SRV_C)
    int authmode = ssl->conf->authmode;
#endif /* MBEDTLS_SSL_SRV_C */

#if defined(MBEDTLS_SSL_SRV_C)
    if( ssl->conf->endpoint == MBEDTLS_SSL_IS_SERVER )
    {
        MBEDTLS_SSL_DEBUG_MSG( 1, ( "Switch to handshake keys for inbound traffic" ) );

#if defined(MBEDTLS_SSL_USE_MPS)
        {
            int ret;
            ret = mbedtls_mps_set_incoming_keys( &ssl->mps->l4,
                                                 ssl->handshake->epoch_handshake );
            if( ret != 0 )
                return( ret );
        }
#else
        mbedtls_ssl_set_inbound_transform( ssl, ssl->handshake->transform_handshake );
#endif /* MBEDTLS_SSL_USE_MPS */
    }
#endif /* MBEDTLS_SSL_SRV_C */

    if( mbedtls_ssl_tls13_kex_with_psk( ssl ) )
        return( SSL_CERTIFICATE_SKIP );

#if !defined(MBEDTLS_KEY_EXCHANGE_ECDHE_ECDSA_ENABLED)
    ( ( void )authmode );
    MBEDTLS_SSL_DEBUG_MSG( 1, ( "should never happen" ) );
    return( MBEDTLS_ERR_SSL_INTERNAL_ERROR );
#else
#if defined(MBEDTLS_SSL_SRV_C)
    if( ssl->conf->endpoint == MBEDTLS_SSL_IS_SERVER )
    {
        /* If SNI was used, overwrite authentication mode
         * from the configuration. */
#if defined(MBEDTLS_SSL_SERVER_NAME_INDICATION)
        if( ssl->handshake->sni_authmode != MBEDTLS_SSL_VERIFY_UNSET )
            authmode = ssl->handshake->sni_authmode;
#endif /* MBEDTLS_SSL_SERVER_NAME_INDICATION */

        if( authmode == MBEDTLS_SSL_VERIFY_NONE )
        {
            /* NOTE: Is it intentional that we set verify_result
             * to SKIP_VERIFY on server-side only? */
            ssl->session_negotiate->verify_result =
                MBEDTLS_X509_BADCERT_SKIP_VERIFY;
            return( SSL_CERTIFICATE_SKIP );
        }
    }
#endif /* MBEDTLS_SSL_SRV_C */

    return( SSL_CERTIFICATE_EXPECTED );
#endif /* !MBEDTLS_KEY_EXCHANGE_ECDHE_ECDSA_ENABLED */
}

#if defined(MBEDTLS_KEY_EXCHANGE_ECDHE_ECDSA_ENABLED)
#if defined(MBEDTLS_SSL_KEEP_PEER_CERTIFICATE)
/*
 * Structure of Certificate message:
 *
 * enum {
 *     X509(0),
 *     RawPublicKey(2),
 *     (255)
 * } CertificateType;
 *
 * struct {
 *     select (certificate_type) {
 *         case RawPublicKey:
 *           * From RFC 7250 ASN.1_subjectPublicKeyInfo *
 *           opaque ASN1_subjectPublicKeyInfo<1..2^24-1>;
 *         case X509:
 *           opaque cert_data<1..2^24-1>;
 *     };
 *     Extension extensions<0..2^16-1>;
 * } CertificateEntry;
 *
 * struct {
 *     opaque certificate_request_context<0..2^8-1>;
 *     CertificateEntry certificate_list<0..2^24-1>;
 * } Certificate;
 *
 */

/* Parse certificate chain send by the peer. */
static int ssl_tls13_parse_certificate( mbedtls_ssl_context *ssl,
                                        unsigned char const *buf,
                                        unsigned char const *end )
{
    int ret = MBEDTLS_ERR_ERROR_CORRUPTION_DETECTED;
    size_t certificate_request_context_len = 0;
    size_t certificate_list_len = 0;
    const unsigned char *p = buf;
    const unsigned char *certificate_list_end;

    MBEDTLS_SSL_CHK_BUF_READ_PTR( p, end, 1 );
    certificate_request_context_len = p[0];
    p++;

#if defined(MBEDTLS_SSL_SRV_C)
    if( ssl->conf->endpoint == MBEDTLS_SSL_IS_SERVER )
    {
        MBEDTLS_SSL_CHK_BUF_READ_PTR( p, end,
                                      certificate_request_context_len + 3 );

        /* check whether we got an empty certificate message */
        if( memcmp( p + certificate_request_context_len , "\0\0\0", 3 ) == 0 )
        {
            MBEDTLS_SSL_DEBUG_MSG( 1,
                ( "client has no certificate - empty certificate message received" ) );

            ssl->session_negotiate->verify_result = MBEDTLS_X509_BADCERT_MISSING;
            if( ssl->conf->authmode == MBEDTLS_SSL_VERIFY_OPTIONAL )
                return( 0 );
            else
            {
                MBEDTLS_SSL_DEBUG_MSG( 1, ( "client certificate required" ) );
                MBEDTLS_SSL_PEND_FATAL_ALERT( MBEDTLS_SSL_ALERT_MSG_CERT_REQUIRED,
                                              MBEDTLS_ERR_SSL_NO_CLIENT_CERTIFICATE );
                return( MBEDTLS_ERR_SSL_NO_CLIENT_CERTIFICATE );
            }
        }
    }
#endif /* MBEDTLS_SSL_SRV_C */

    MBEDTLS_SSL_CHK_BUF_READ_PTR( p, end, 3 );
    certificate_list_len = MBEDTLS_GET_UINT24_BE( p, 0 );
    p += 3;

    /* In theory, the certificate list can be up to 2^24 Bytes, but we don't
     * support anything beyond 2^16 = 64K.
     */
    if( ( ( ssl->conf->endpoint == MBEDTLS_SSL_IS_CLIENT ) &&
          ( certificate_request_context_len != 0 ) )
        ||
        ( certificate_list_len >= 0x10000 ) )
    {
        MBEDTLS_SSL_DEBUG_MSG( 1, ( "bad certificate message" ) );
        MBEDTLS_SSL_PEND_FATAL_ALERT( MBEDTLS_SSL_ALERT_MSG_DECODE_ERROR,
                                      MBEDTLS_ERR_SSL_DECODE_ERROR );
        return( MBEDTLS_ERR_SSL_DECODE_ERROR );
    }

    /* In case we tried to reuse a session but it failed */
    if( ssl->session_negotiate->peer_cert != NULL )
    {
        mbedtls_x509_crt_free( ssl->session_negotiate->peer_cert );
        mbedtls_free( ssl->session_negotiate->peer_cert );
    }

    if( ( ssl->session_negotiate->peer_cert =
              mbedtls_calloc( 1, sizeof( mbedtls_x509_crt ) ) ) == NULL )
    {
        MBEDTLS_SSL_DEBUG_MSG( 1, ( "alloc( %" MBEDTLS_PRINTF_SIZET " bytes ) failed",
                                    sizeof( mbedtls_x509_crt ) ) );
        MBEDTLS_SSL_PEND_FATAL_ALERT( MBEDTLS_SSL_ALERT_MSG_INTERNAL_ERROR,
                                      MBEDTLS_ERR_SSL_ALLOC_FAILED );
        return( MBEDTLS_ERR_SSL_ALLOC_FAILED );
    }

    mbedtls_x509_crt_init( ssl->session_negotiate->peer_cert );

    certificate_list_end = p + certificate_list_len;
    while( p < certificate_list_end )
    {
        size_t cert_data_len, extensions_len;

        MBEDTLS_SSL_CHK_BUF_READ_PTR( p, certificate_list_end, 3 );
        cert_data_len = MBEDTLS_GET_UINT24_BE( p, 0 );
        p += 3;

        /* In theory, the CRT can be up to 2^24 Bytes, but we don't support
         * anything beyond 2^16 = 64K. Otherwise as in the TLS 1.2 code,
         * check that we have a minimum of 128 bytes of data, this is not
         * clear why we need that though.
         */
        if( ( cert_data_len < 128 ) || ( cert_data_len >= 0x10000 ) )
        {
            MBEDTLS_SSL_DEBUG_MSG( 1, ( "bad Certificate message" ) );
            MBEDTLS_SSL_PEND_FATAL_ALERT( MBEDTLS_SSL_ALERT_MSG_DECODE_ERROR,
                                          MBEDTLS_ERR_SSL_DECODE_ERROR );
            return( MBEDTLS_ERR_SSL_DECODE_ERROR );
        }

        MBEDTLS_SSL_CHK_BUF_READ_PTR( p, certificate_list_end, cert_data_len );
        ret = mbedtls_x509_crt_parse_der( ssl->session_negotiate->peer_cert,
                                          p, cert_data_len );

        switch( ret )
        {
            case 0: /*ok*/
            case MBEDTLS_ERR_X509_UNKNOWN_SIG_ALG + MBEDTLS_ERR_OID_NOT_FOUND:
                /* Ignore certificate with an unknown algorithm: maybe a
                   prior certificate was already trusted. */
                break;

            case MBEDTLS_ERR_X509_ALLOC_FAILED:
                MBEDTLS_SSL_PEND_FATAL_ALERT( MBEDTLS_SSL_ALERT_MSG_INTERNAL_ERROR,
                                              MBEDTLS_ERR_X509_ALLOC_FAILED );
                MBEDTLS_SSL_DEBUG_RET( 1, " mbedtls_x509_crt_parse_der", ret );
                return( ret );

            case MBEDTLS_ERR_X509_UNKNOWN_VERSION:
                MBEDTLS_SSL_PEND_FATAL_ALERT( MBEDTLS_SSL_ALERT_MSG_UNSUPPORTED_CERT,
                                              MBEDTLS_ERR_X509_UNKNOWN_VERSION );
                MBEDTLS_SSL_DEBUG_RET( 1, " mbedtls_x509_crt_parse_der", ret );
                return( ret );

            default:
                MBEDTLS_SSL_PEND_FATAL_ALERT( MBEDTLS_SSL_ALERT_MSG_BAD_CERT,
                                              ret );
                MBEDTLS_SSL_DEBUG_RET( 1, " mbedtls_x509_crt_parse_der", ret );
                return( ret );
        }

        p += cert_data_len;

        /* Certificate extensions length */
        MBEDTLS_SSL_CHK_BUF_READ_PTR( p, certificate_list_end, 2 );
        extensions_len = MBEDTLS_GET_UINT16_BE( p, 0 );
        p += 2;
        MBEDTLS_SSL_CHK_BUF_READ_PTR( p, certificate_list_end, extensions_len );
        p += extensions_len;
    }

    /* Check that all the message is consumed. */
    if( p != end )
    {
        MBEDTLS_SSL_DEBUG_MSG( 1, ( "bad Certificate message" ) );
        MBEDTLS_SSL_PEND_FATAL_ALERT( MBEDTLS_SSL_ALERT_MSG_DECODE_ERROR, \
                                      MBEDTLS_ERR_SSL_DECODE_ERROR );
        return( MBEDTLS_ERR_SSL_DECODE_ERROR );
    }

    MBEDTLS_SSL_DEBUG_CRT( 3, "peer certificate", ssl->session_negotiate->peer_cert );

    return( ret );
}
#else
static int ssl_tls13_parse_certificate( mbedtls_ssl_context *ssl,
                                        const unsigned char *buf,
                                        const unsigned char *end )
{
    ((void) ssl);
    ((void) buf);
    ((void) end);
    return( MBEDTLS_ERR_SSL_FEATURE_UNAVAILABLE );
}
#endif /* MBEDTLS_SSL_KEEP_PEER_CERTIFICATE */
#endif /* MBEDTLS_KEY_EXCHANGE_ECDHE_ECDSA_ENABLED */

#if defined(MBEDTLS_KEY_EXCHANGE_ECDHE_ECDSA_ENABLED)
#if defined(MBEDTLS_SSL_KEEP_PEER_CERTIFICATE)
/* Validate certificate chain sent by the server. */
static int ssl_tls13_validate_certificate( mbedtls_ssl_context *ssl )
{
    int ret = 0;
    int authmode = ssl->conf->authmode;
    mbedtls_x509_crt *ca_chain;
    mbedtls_x509_crl *ca_crl;
    uint32_t verify_result = 0;

    /* If SNI was used, overwrite authentication mode
     * from the configuration. */
#if defined(MBEDTLS_SSL_SERVER_NAME_INDICATION)
    if( ssl->handshake->sni_authmode != MBEDTLS_SSL_VERIFY_UNSET )
        authmode = ssl->handshake->sni_authmode;
#endif

    /*
     * If the client hasn't sent a certificate ( i.e. it sent
     * an empty certificate chain ), this is reflected in the peer CRT
     * structure being unset.
     * Check for that and handle it depending on the
     * server's authentication mode.
     */
#if defined(MBEDTLS_SSL_SRV_C)
    if( ssl->conf->endpoint == MBEDTLS_SSL_IS_SERVER &&
        ssl->session_negotiate->peer_cert == NULL )
    {
        MBEDTLS_SSL_DEBUG_MSG( 1, ( "client has no certificate" ) );

        /* The client was asked for a certificate but didn't send
           one. The client should know what's going on, so we
           don't send an alert. */

        /* Note that for authmode == VERIFY_NONE we don't end up in this
         * routine in the first place, because ssl_tls13_read_certificate_coordinate
         * will return CERTIFICATE_SKIP. */
        ssl->session_negotiate->verify_result = MBEDTLS_X509_BADCERT_MISSING;
        if( authmode == MBEDTLS_SSL_VERIFY_OPTIONAL )
            return( 0 );
        else
            return( MBEDTLS_ERR_SSL_NO_CLIENT_CERTIFICATE );
    }
#endif /* MBEDTLS_SSL_SRV_C */


    if( authmode == MBEDTLS_SSL_VERIFY_NONE )
    {
        /* NOTE: This happens on client-side only, with the
         * server-side case of VERIFY_NONE being handled earlier
         * and leading to `ssl->verify_result` being set to
         * MBEDTLS_X509_BADCERT_SKIP_VERIFY --
         * is this difference intentional? */
        return( 0 );
    }

#if defined(MBEDTLS_SSL_SERVER_NAME_INDICATION)
    if( ssl->handshake->sni_ca_chain != NULL )
    {
        ca_chain = ssl->handshake->sni_ca_chain;
        ca_crl = ssl->handshake->sni_ca_crl;
    }
    else
#endif /* MBEDTLS_SSL_SERVER_NAME_INDICATION */
    {
        ca_chain = ssl->conf->ca_chain;
        ca_crl = ssl->conf->ca_crl;
    }

    /*
     * Main check: verify certificate
     */
    ret = mbedtls_x509_crt_verify_with_profile(
        ssl->session_negotiate->peer_cert,
        ca_chain, ca_crl,
        ssl->conf->cert_profile,
        ssl->hostname,
        &verify_result,
        ssl->conf->f_vrfy, ssl->conf->p_vrfy );

    if( ret != 0 )
    {
        MBEDTLS_SSL_DEBUG_RET( 1, "x509_verify_cert", ret );
    }

    /*
     * Secondary checks: always done, but change 'ret' only if it was 0
     */
    if( mbedtls_ssl_check_cert_usage( ssl->session_negotiate->peer_cert,
                                      ssl->handshake->key_exchange,
                                      !ssl->conf->endpoint,
                                      &verify_result ) != 0 )
    {
        MBEDTLS_SSL_DEBUG_MSG( 1, ( "bad certificate ( usage extensions )" ) );
        if( ret == 0 )
            ret = MBEDTLS_ERR_SSL_BAD_CERTIFICATE;
    }

    /* mbedtls_x509_crt_verify_with_profile is supposed to report a
     * verification failure through MBEDTLS_ERR_X509_CERT_VERIFY_FAILED,
     * with details encoded in the verification flags. All other kinds
     * of error codes, including those from the user provided f_vrfy
     * functions, are treated as fatal and lead to a failure of
     * ssl_tls13_parse_certificate even if verification was optional. */
    if( authmode == MBEDTLS_SSL_VERIFY_OPTIONAL &&
        ( ret == MBEDTLS_ERR_X509_CERT_VERIFY_FAILED ||
          ret == MBEDTLS_ERR_SSL_BAD_CERTIFICATE ) )
    {
        ret = 0;
    }

    if( ca_chain == NULL && authmode == MBEDTLS_SSL_VERIFY_REQUIRED )
    {
        MBEDTLS_SSL_DEBUG_MSG( 1, ( "got no CA chain" ) );
        ret = MBEDTLS_ERR_SSL_CA_CHAIN_REQUIRED;
    }

    if( ret != 0 )
    {
        /* The certificate may have been rejected for several reasons.
           Pick one and send the corresponding alert. Which alert to send
           may be a subject of debate in some cases. */
        if( verify_result & MBEDTLS_X509_BADCERT_OTHER )
            MBEDTLS_SSL_PEND_FATAL_ALERT( MBEDTLS_SSL_ALERT_MSG_ACCESS_DENIED, ret );
        else if( verify_result & MBEDTLS_X509_BADCERT_CN_MISMATCH )
            MBEDTLS_SSL_PEND_FATAL_ALERT( MBEDTLS_SSL_ALERT_MSG_BAD_CERT, ret );
        else if( verify_result & ( MBEDTLS_X509_BADCERT_KEY_USAGE |
                                   MBEDTLS_X509_BADCERT_EXT_KEY_USAGE |
                                   MBEDTLS_X509_BADCERT_NS_CERT_TYPE |
                                   MBEDTLS_X509_BADCERT_BAD_PK |
                                   MBEDTLS_X509_BADCERT_BAD_KEY ) )
            MBEDTLS_SSL_PEND_FATAL_ALERT( MBEDTLS_SSL_ALERT_MSG_UNSUPPORTED_CERT, ret );
        else if( verify_result & MBEDTLS_X509_BADCERT_EXPIRED )
            MBEDTLS_SSL_PEND_FATAL_ALERT( MBEDTLS_SSL_ALERT_MSG_CERT_EXPIRED, ret );
        else if( verify_result & MBEDTLS_X509_BADCERT_REVOKED )
            MBEDTLS_SSL_PEND_FATAL_ALERT( MBEDTLS_SSL_ALERT_MSG_CERT_REVOKED, ret );
        else if( verify_result & MBEDTLS_X509_BADCERT_NOT_TRUSTED )
            MBEDTLS_SSL_PEND_FATAL_ALERT( MBEDTLS_SSL_ALERT_MSG_UNKNOWN_CA, ret );
        else
            MBEDTLS_SSL_PEND_FATAL_ALERT( MBEDTLS_SSL_ALERT_MSG_CERT_UNKNOWN, ret );
    }

#if defined(MBEDTLS_DEBUG_C)
    if( verify_result != 0 )
    {
        MBEDTLS_SSL_DEBUG_MSG( 3, ( "! Certificate verification flags %x",
                                    ssl->session_negotiate->verify_result ) );
    }
    else
    {
        MBEDTLS_SSL_DEBUG_MSG( 3, ( "Certificate verification flags clear" ) );
    }
#endif /* MBEDTLS_DEBUG_C */

    ssl->session_negotiate->verify_result = verify_result;
    return( ret );
}
#else /* MBEDTLS_SSL_KEEP_PEER_CERTIFICATE */
static int ssl_tls13_validate_certificate( mbedtls_ssl_context *ssl )
{
    ((void) ssl);
    return( MBEDTLS_ERR_SSL_FEATURE_UNAVAILABLE );
}
#endif /* MBEDTLS_SSL_KEEP_PEER_CERTIFICATE */
#endif /* MBEDTLS_KEY_EXCHANGE_ECDHE_ECDSA_ENABLED */

int mbedtls_ssl_tls13_process_certificate( mbedtls_ssl_context *ssl )
{
    int ret = MBEDTLS_ERR_ERROR_CORRUPTION_DETECTED;
    MBEDTLS_SSL_DEBUG_MSG( 2, ( "=> parse certificate" ) );

    /* Coordination:
     * Check if we expect a certificate, and if yes,
     * check if a non-empty certificate has been sent. */
    MBEDTLS_SSL_PROC_CHK_NEG( ssl_tls13_read_certificate_coordinate( ssl ) );
#if defined(MBEDTLS_KEY_EXCHANGE_ECDHE_ECDSA_ENABLED)
    if( ret == SSL_CERTIFICATE_EXPECTED )
    {
        unsigned char *buf;
        size_t buf_len;

        MBEDTLS_SSL_PROC_CHK( mbedtls_ssl_tls13_fetch_handshake_msg(
                              ssl, MBEDTLS_SSL_HS_CERTIFICATE,
                              &buf, &buf_len ) );

        /* Parse the certificate chain sent by the peer. */
        MBEDTLS_SSL_PROC_CHK( ssl_tls13_parse_certificate( ssl, buf,
                                                           buf + buf_len ) );
        /* Validate the certificate chain and set the verification results. */
        MBEDTLS_SSL_PROC_CHK( ssl_tls13_validate_certificate( ssl ) );

        mbedtls_ssl_tls13_add_hs_msg_to_checksum( ssl, MBEDTLS_SSL_HS_CERTIFICATE,
                                                  buf, buf_len );
#if defined(MBEDTLS_SSL_USE_MPS)
        MBEDTLS_SSL_PROC_CHK( mbedtls_ssl_mps_hs_consume_full_hs_msg( ssl ) );
#endif /* MBEDTLS_SSL_USE_MPS */

    }
    else
#endif /* MBEDTLS_KEY_EXCHANGE_ECDHE_ECDSA_ENABLED */
    if( ret == SSL_CERTIFICATE_SKIP )
    {
        MBEDTLS_SSL_DEBUG_MSG( 2, ( "<= skip parse certificate" ) );
        ret = 0;
    }
    else
    {
        MBEDTLS_SSL_DEBUG_MSG( 1, ( "should never happen" ) );
        ret = MBEDTLS_ERR_SSL_INTERNAL_ERROR;
    }

cleanup:

    MBEDTLS_SSL_DEBUG_MSG( 2, ( "<= parse certificate" ) );
    return( ret );
}

/*
 *
 * STATE HANDLING: Incoming Finished message.
 */
/*
 * Implementation
 */

static int ssl_tls13_preprocess_finished_message( mbedtls_ssl_context *ssl )
{
    int ret;

    ret = mbedtls_ssl_tls13_calculate_verify_data( ssl,
                    ssl->handshake->state_local.finished_in.digest,
                    sizeof( ssl->handshake->state_local.finished_in.digest ),
                    &ssl->handshake->state_local.finished_in.digest_len,
                    ssl->conf->endpoint == MBEDTLS_SSL_IS_CLIENT ?
                        MBEDTLS_SSL_IS_SERVER : MBEDTLS_SSL_IS_CLIENT );
    if( ret != 0 )
    {
        MBEDTLS_SSL_DEBUG_RET( 1, "mbedtls_ssl_tls13_calculate_verify_data", ret );
        return( ret );
    }

    return( 0 );
}

static int ssl_tls13_parse_finished_message( mbedtls_ssl_context *ssl,
                                             const unsigned char *buf,
                                             const unsigned char *end )
{
    /*
     * struct {
     *     opaque verify_data[Hash.length];
     * } Finished;
     */
    const unsigned char *expected_verify_data =
        ssl->handshake->state_local.finished_in.digest;
    size_t expected_verify_data_len =
        ssl->handshake->state_local.finished_in.digest_len;
    /* Structural validation */
    if( (size_t)( end - buf ) != expected_verify_data_len )
    {
<<<<<<< HEAD
=======
        size_t cert_data_len = crt->raw.len;

        MBEDTLS_SSL_CHK_BUF_PTR( p, end, cert_data_len + 3 + 2 );
        MBEDTLS_PUT_UINT24_BE( cert_data_len, p, 0 );
        p += 3;

        memcpy( p, crt->raw.p, cert_data_len );
        p += cert_data_len;
        crt = crt->next;

        /* Currently, we don't have any certificate extensions defined.
         * Hence, we are sending an empty extension with length zero.
         */
        MBEDTLS_PUT_UINT24_BE( 0, p, 0 );
        p += 2;
    }

    MBEDTLS_PUT_UINT24_BE( p - p_certificate_list_len - 3,
                           p_certificate_list_len, 0 );

    *out_len = p - buf;

    return( 0 );
}

int mbedtls_ssl_tls13_write_certificate( mbedtls_ssl_context *ssl )
{
    int ret;
    unsigned char *buf;
    size_t buf_len, msg_len;

    MBEDTLS_SSL_DEBUG_MSG( 2, ( "=> write certificate" ) );

    MBEDTLS_SSL_PROC_CHK( mbedtls_ssl_tls13_start_handshake_msg( ssl,
                          MBEDTLS_SSL_HS_CERTIFICATE, &buf, &buf_len ) );

    MBEDTLS_SSL_PROC_CHK( ssl_tls13_write_certificate_body( ssl,
                                                            buf,
                                                            buf + buf_len,
                                                            &msg_len ) );

    mbedtls_ssl_tls13_add_hs_msg_to_checksum( ssl,
                                              MBEDTLS_SSL_HS_CERTIFICATE,
                                              buf,
                                              msg_len );

    MBEDTLS_SSL_PROC_CHK( mbedtls_ssl_tls13_finish_handshake_msg(
                              ssl, buf_len, msg_len ) );
cleanup:

    MBEDTLS_SSL_DEBUG_MSG( 2, ( "<= write certificate" ) );
    return( ret );
}

/*
 * STATE HANDLING: Output Certificate Verify
 */
static int ssl_tls13_get_sig_alg_from_pk( mbedtls_ssl_context *ssl,
                                          mbedtls_pk_context *own_key,
                                          uint16_t *algorithm )
{
    mbedtls_pk_type_t sig = mbedtls_ssl_sig_from_pk( own_key );
    /* Determine the size of the key */
    size_t own_key_size = mbedtls_pk_get_bitlen( own_key );
    *algorithm = MBEDTLS_TLS1_3_SIG_NONE;
    ((void) own_key_size);

    switch( sig )
    {
#if defined(MBEDTLS_ECDSA_C)
        case MBEDTLS_SSL_SIG_ECDSA:
            switch( own_key_size )
            {
                case 256:
                    *algorithm = MBEDTLS_TLS1_3_SIG_ECDSA_SECP256R1_SHA256;
                    return( 0 );
                case 384:
                    *algorithm = MBEDTLS_TLS1_3_SIG_ECDSA_SECP384R1_SHA384;
                    return( 0 );
                case 521:
                    *algorithm = MBEDTLS_TLS1_3_SIG_ECDSA_SECP521R1_SHA512;
                    return( 0 );
                default:
                    MBEDTLS_SSL_DEBUG_MSG( 3,
                                           ( "unknown key size: %"
                                             MBEDTLS_PRINTF_SIZET " bits",
                                             own_key_size ) );
                    break;
            }
            break;
#endif /* MBEDTLS_ECDSA_C */

#if defined(MBEDTLS_RSA_C)
        case MBEDTLS_SSL_SIG_RSA:
#if defined(MBEDTLS_PKCS1_V21)
#if defined(MBEDTLS_SHA256_C)
            if( own_key_size <= 2048 &&
                mbedtls_ssl_sig_alg_is_received( ssl,
                                    MBEDTLS_TLS1_3_SIG_RSA_PSS_RSAE_SHA256 ) )
            {
                *algorithm = MBEDTLS_TLS1_3_SIG_RSA_PSS_RSAE_SHA256;
                return( 0 );
            }
            else
#endif /* MBEDTLS_SHA256_C */
#if defined(MBEDTLS_SHA384_C)
            if( own_key_size <= 3072 &&
                mbedtls_ssl_sig_alg_is_received( ssl,
                                    MBEDTLS_TLS1_3_SIG_RSA_PSS_RSAE_SHA384 ) )
            {
                *algorithm = MBEDTLS_TLS1_3_SIG_RSA_PSS_RSAE_SHA384;
                return( 0 );
            }
            else
#endif /* MBEDTLS_SHA384_C */
#if defined(MBEDTLS_SHA512_C)
            if( own_key_size <= 4096 &&
                mbedtls_ssl_sig_alg_is_received( ssl,
                                    MBEDTLS_TLS1_3_SIG_RSA_PSS_RSAE_SHA512 ) )
            {
                *algorithm = MBEDTLS_TLS1_3_SIG_RSA_PSS_RSAE_SHA512;
                return( 0 );
            }
            else
#endif /* MBEDTLS_SHA512_C */
#endif /* MBEDTLS_PKCS1_V21 */
#if defined(MBEDTLS_PKCS1_V15)
#if defined(MBEDTLS_SHA256_C)
            if( own_key_size <= 2048 &&
                mbedtls_ssl_sig_alg_is_received( ssl,
                                    MBEDTLS_TLS1_3_SIG_RSA_PKCS1_SHA256 ) )
            {
                *algorithm = MBEDTLS_TLS1_3_SIG_RSA_PKCS1_SHA256;
                return( 0 );
            }
            else
#endif /* MBEDTLS_SHA256_C */
#if defined(MBEDTLS_SHA384_C)
            if( own_key_size <= 3072 &&
                mbedtls_ssl_sig_alg_is_received( ssl,
                                    MBEDTLS_TLS1_3_SIG_RSA_PKCS1_SHA384 ) )
            {
                *algorithm = MBEDTLS_TLS1_3_SIG_RSA_PKCS1_SHA384;
                return( 0 );
            }
            else
#endif /* MBEDTLS_SHA384_C */
#if defined(MBEDTLS_SHA512_C)
            if( own_key_size <= 4096 &&
                mbedtls_ssl_sig_alg_is_received( ssl,
                                    MBEDTLS_TLS1_3_SIG_RSA_PKCS1_SHA512 ) )
            {
                *algorithm = MBEDTLS_TLS1_3_SIG_RSA_PKCS1_SHA512;
                return( 0 );
            }
            else
#endif /* MBEDTLS_SHA512_C */
#endif /* MBEDTLS_PKCS1_V15 */
            {
                MBEDTLS_SSL_DEBUG_MSG( 3,
                                       ( "unknown key size: %"
                                         MBEDTLS_PRINTF_SIZET " bits",
                                         own_key_size ) );
            }
            break;
#endif /* MBEDTLS_RSA_C */
        default:
            MBEDTLS_SSL_DEBUG_MSG( 1,
                                   ( "unkown signature type : %u", sig ) );
            break;
    }
    return( -1 );
}

static int ssl_tls13_write_certificate_verify_body( mbedtls_ssl_context *ssl,
                                                    unsigned char *buf,
                                                    unsigned char *end,
                                                    size_t *out_len )
{
    int ret;
    unsigned char *p = buf;
    mbedtls_pk_context *own_key;

    unsigned char handshake_hash[ MBEDTLS_TLS1_3_MD_MAX_SIZE ];
    size_t handshake_hash_len;
    unsigned char verify_buffer[ SSL_VERIFY_STRUCT_MAX_SIZE ];
    size_t verify_buffer_len;
    mbedtls_pk_type_t pk_type = MBEDTLS_PK_NONE;
    mbedtls_md_type_t md_alg = MBEDTLS_MD_NONE;
    uint16_t algorithm = MBEDTLS_TLS1_3_SIG_NONE;
    size_t signature_len = 0;
    const mbedtls_md_info_t *md_info;
    unsigned char verify_hash[ MBEDTLS_MD_MAX_SIZE ];
    size_t verify_hash_len;

    *out_len = 0;

    own_key = mbedtls_ssl_own_key( ssl );
    if( own_key == NULL )
    {
        MBEDTLS_SSL_DEBUG_MSG( 1, ( "should never happen" ) );
        return( MBEDTLS_ERR_SSL_INTERNAL_ERROR );
    }

    ret = mbedtls_ssl_get_handshake_transcript( ssl,
                                        ssl->handshake->ciphersuite_info->mac,
                                        handshake_hash,
                                        sizeof( handshake_hash ),
                                        &handshake_hash_len );
    if( ret != 0 )
        return( ret );

    MBEDTLS_SSL_DEBUG_BUF( 3, "handshake hash",
        handshake_hash,
        handshake_hash_len);

    ssl_tls13_create_verify_structure( handshake_hash, handshake_hash_len,
                                       verify_buffer, &verify_buffer_len,
                                       ssl->conf->endpoint );

    /*
     *  struct {
     *    SignatureScheme algorithm;
     *    opaque signature<0..2^16-1>;
     *  } CertificateVerify;
     */
    ret = ssl_tls13_get_sig_alg_from_pk( ssl, own_key, &algorithm );
    if( ret != 0 || ! mbedtls_ssl_sig_alg_is_received( ssl, algorithm ) )
    {
        MBEDTLS_SSL_DEBUG_MSG( 1,
                    ( "signature algorithm not in received or offered list." ) );

        MBEDTLS_SSL_DEBUG_MSG( 1, ( "Signature algorithm is %s",
                                    mbedtls_ssl_sig_alg_to_str( algorithm ) ) );

        MBEDTLS_SSL_PEND_FATAL_ALERT( MBEDTLS_SSL_ALERT_MSG_HANDSHAKE_FAILURE,
                                      MBEDTLS_ERR_SSL_HANDSHAKE_FAILURE );
        return( MBEDTLS_ERR_SSL_HANDSHAKE_FAILURE );
    }

    if( mbedtls_ssl_tls13_get_pk_type_and_md_alg_from_sig_alg(
                                        algorithm, &pk_type, &md_alg ) != 0 )
    {
        return( MBEDTLS_ERR_SSL_INTERNAL_ERROR  );
    }

    /* Check there is space for the algorithm identifier (2 bytes) and the
     * signature length (2 bytes).
     */
    MBEDTLS_SSL_CHK_BUF_PTR( p, end, 4 );
    MBEDTLS_PUT_UINT16_BE( algorithm, p, 0 );
    p += 2;

    /* Hash verify buffer with indicated hash function */
    md_info = mbedtls_md_info_from_type( md_alg );
    if( md_info == NULL )
        return( MBEDTLS_ERR_SSL_INTERNAL_ERROR );

    ret = mbedtls_md( md_info, verify_buffer, verify_buffer_len, verify_hash );
    if( ret != 0 )
        return( ret );

    verify_hash_len = mbedtls_md_get_size( md_info );
    MBEDTLS_SSL_DEBUG_BUF( 3, "verify hash", verify_hash, verify_hash_len );

    if( ( ret = mbedtls_pk_sign_ext( pk_type, own_key,
                        md_alg, verify_hash, verify_hash_len,
                        p + 2, (size_t)( end - ( p + 2 ) ), &signature_len,
                        ssl->conf->f_rng, ssl->conf->p_rng ) ) != 0 )
    {
        MBEDTLS_SSL_DEBUG_RET( 1, "mbedtls_pk_sign", ret );
        return( ret );
    }

    MBEDTLS_PUT_UINT16_BE( signature_len, p, 0 );
    p += 2 + signature_len;

    *out_len = (size_t)( p - buf );

    return( ret );
}

int mbedtls_ssl_tls13_write_certificate_verify( mbedtls_ssl_context *ssl )
{
    int ret = 0;
    unsigned char *buf;
    size_t buf_len, msg_len;

    MBEDTLS_SSL_DEBUG_MSG( 2, ( "=> write certificate verify" ) );

    MBEDTLS_SSL_PROC_CHK( mbedtls_ssl_tls13_start_handshake_msg( ssl,
                MBEDTLS_SSL_HS_CERTIFICATE_VERIFY, &buf, &buf_len ) );

    MBEDTLS_SSL_PROC_CHK( ssl_tls13_write_certificate_verify_body(
                                ssl, buf, buf + buf_len, &msg_len ) );

    mbedtls_ssl_tls13_add_hs_msg_to_checksum(
        ssl, MBEDTLS_SSL_HS_CERTIFICATE_VERIFY, buf, msg_len );

    MBEDTLS_SSL_PROC_CHK( mbedtls_ssl_tls13_finish_handshake_msg(
                                ssl, buf_len, msg_len ) );

cleanup:

    MBEDTLS_SSL_DEBUG_MSG( 2, ( "<= write certificate verify" ) );
    return( ret );
}

#endif /* MBEDTLS_KEY_EXCHANGE_WITH_CERT_ENABLED */

/*
 *
 * STATE HANDLING: Incoming Finished message.
 */
/*
 * Implementation
 */

static int ssl_tls13_preprocess_finished_message( mbedtls_ssl_context *ssl )
{
    int ret;

    ret = mbedtls_ssl_tls13_calculate_verify_data( ssl,
                    ssl->handshake->state_local.finished_in.digest,
                    sizeof( ssl->handshake->state_local.finished_in.digest ),
                    &ssl->handshake->state_local.finished_in.digest_len,
                    ssl->conf->endpoint == MBEDTLS_SSL_IS_CLIENT ?
                        MBEDTLS_SSL_IS_SERVER : MBEDTLS_SSL_IS_CLIENT );
    if( ret != 0 )
    {
        MBEDTLS_SSL_DEBUG_RET( 1, "mbedtls_ssl_tls13_calculate_verify_data", ret );
        return( ret );
    }

    return( 0 );
}

static int ssl_tls13_parse_finished_message( mbedtls_ssl_context *ssl,
                                             const unsigned char *buf,
                                             const unsigned char *end )
{
    /*
     * struct {
     *     opaque verify_data[Hash.length];
     * } Finished;
     */
    const unsigned char *expected_verify_data =
        ssl->handshake->state_local.finished_in.digest;
    size_t expected_verify_data_len =
        ssl->handshake->state_local.finished_in.digest_len;
    /* Structural validation */
    if( (size_t)( end - buf ) != expected_verify_data_len )
    {
>>>>>>> 63d97ad0
        MBEDTLS_SSL_DEBUG_MSG( 1, ( "bad finished message" ) );

        MBEDTLS_SSL_PEND_FATAL_ALERT( MBEDTLS_SSL_ALERT_MSG_DECODE_ERROR,
                                      MBEDTLS_ERR_SSL_DECODE_ERROR );
        return( MBEDTLS_ERR_SSL_DECODE_ERROR );
    }

    MBEDTLS_SSL_DEBUG_BUF( 4, "verify_data (self-computed):",
                           expected_verify_data,
                           expected_verify_data_len );
    MBEDTLS_SSL_DEBUG_BUF( 4, "verify_data (received message):", buf,
                           expected_verify_data_len );

    /* Semantic validation */
    if( mbedtls_ct_memcmp( buf,
                           expected_verify_data,
                           expected_verify_data_len ) != 0 )
    {
        MBEDTLS_SSL_DEBUG_MSG( 1, ( "bad finished message" ) );

        MBEDTLS_SSL_PEND_FATAL_ALERT( MBEDTLS_SSL_ALERT_MSG_DECRYPT_ERROR,
                                      MBEDTLS_ERR_SSL_HANDSHAKE_FAILURE );
        return( MBEDTLS_ERR_SSL_HANDSHAKE_FAILURE );
    }
    return( 0 );
}

#if defined(MBEDTLS_SSL_CLI_C)
static int ssl_tls13_postprocess_server_finished_message( mbedtls_ssl_context *ssl )
{
    int ret = MBEDTLS_ERR_ERROR_CORRUPTION_DETECTED;
    mbedtls_ssl_key_set traffic_keys;
    mbedtls_ssl_transform *transform_application = NULL;

    ret = mbedtls_ssl_tls13_key_schedule_stage_application( ssl );
    if( ret != 0 )
    {
        MBEDTLS_SSL_DEBUG_RET( 1,
           "mbedtls_ssl_tls13_key_schedule_stage_application", ret );
        goto cleanup;
    }

    ret = mbedtls_ssl_tls13_generate_application_keys( ssl, &traffic_keys );
    if( ret != 0 )
    {
        MBEDTLS_SSL_DEBUG_RET( 1,
            "mbedtls_ssl_tls13_generate_application_keys", ret );
        goto cleanup;
    }

    transform_application =
        mbedtls_calloc( 1, sizeof( mbedtls_ssl_transform ) );
    if( transform_application == NULL )
    {
        ret = MBEDTLS_ERR_SSL_ALLOC_FAILED;
        goto cleanup;
    }

    ret = mbedtls_ssl_tls13_populate_transform(
                                    transform_application,
                                    ssl->conf->endpoint,
                                    ssl->session_negotiate->ciphersuite,
                                    &traffic_keys,
                                    ssl );
    if( ret != 0 )
    {
        MBEDTLS_SSL_DEBUG_RET( 1, "mbedtls_ssl_tls13_populate_transform", ret );
        goto cleanup;
    }

#if !defined(MBEDTLS_SSL_USE_MPS)
    ssl->transform_application = transform_application;
#else /* MBEDTLS_SSL_USE_MPS */
    ret = mbedtls_mps_add_key_material( &ssl->mps->l4,
                                        transform_application,
                                        &ssl->epoch_application );
    if( ret != 0 )
        goto cleanup;
#endif /* MBEDTLS_SSL_USE_MPS */

cleanup:

    mbedtls_platform_zeroize( &traffic_keys, sizeof( traffic_keys ) );
    if( ret != 0 )
    {
        mbedtls_free( transform_application );
        MBEDTLS_SSL_PEND_FATAL_ALERT(
                MBEDTLS_SSL_ALERT_MSG_HANDSHAKE_FAILURE,
                MBEDTLS_ERR_SSL_HANDSHAKE_FAILURE );
    }
    return( ret );
}
#endif /* MBEDTLS_SSL_CLI_C */

static int ssl_tls13_postprocess_finished_message( mbedtls_ssl_context *ssl )
{
#if defined(MBEDTLS_SSL_SRV_C)
    int ret;
    if( ssl->conf->endpoint == MBEDTLS_SSL_IS_SERVER )
    {
        /* Compute resumption_master_secret */
        ret = mbedtls_ssl_tls13_generate_resumption_master_secret( ssl );
        if( ret != 0 )
        {
            MBEDTLS_SSL_DEBUG_RET( 1,
               "mbedtls_ssl_tls13_generate_resumption_master_secret ", ret );
            return( ret );
        }

        return( 0 );
    }
#endif /* MBEDTLS_SSL_SRV_C */

#if defined(MBEDTLS_SSL_CLI_C)
    if( ssl->conf->endpoint == MBEDTLS_SSL_IS_CLIENT )
    {
        return( ssl_tls13_postprocess_server_finished_message( ssl ) );
    }
#endif /* MBEDTLS_SSL_CLI_C */

    return( MBEDTLS_ERR_SSL_INTERNAL_ERROR );
}

int mbedtls_ssl_tls13_process_finished_message( mbedtls_ssl_context *ssl )
{
    int ret = MBEDTLS_ERR_ERROR_CORRUPTION_DETECTED;
    unsigned char *buf;
    size_t buf_len;

    MBEDTLS_SSL_DEBUG_MSG( 2, ( "=> parse finished message" ) );

    MBEDTLS_SSL_PROC_CHK( mbedtls_ssl_tls13_fetch_handshake_msg( ssl,
                                              MBEDTLS_SSL_HS_FINISHED,
                                              &buf, &buf_len ) );
    /* Preprocessing step: Compute handshake digest */
    MBEDTLS_SSL_PROC_CHK( ssl_tls13_preprocess_finished_message( ssl ) );

    MBEDTLS_SSL_PROC_CHK( ssl_tls13_parse_finished_message( ssl, buf, buf + buf_len ) );
    mbedtls_ssl_tls13_add_hs_msg_to_checksum(
        ssl, MBEDTLS_SSL_HS_FINISHED, buf, buf_len );

#if defined(MBEDTLS_SSL_USE_MPS)
    MBEDTLS_SSL_PROC_CHK( mbedtls_ssl_mps_hs_consume_full_hs_msg( ssl ) );
#endif /* MBEDTLS_SSL_USE_MPS */

    MBEDTLS_SSL_PROC_CHK( ssl_tls13_postprocess_finished_message( ssl ) );

cleanup:

    MBEDTLS_SSL_DEBUG_MSG( 2, ( "<= parse finished message" ) );
    return( ret );
}

/*
 *
 * STATE HANDLING: Write and send Finished message.
 *
 */
/*
 * Implement
 */

static int ssl_tls13_prepare_finished_message( mbedtls_ssl_context *ssl )
{
    int ret;

    /* Compute transcript of handshake up to now. */
    ret = mbedtls_ssl_tls13_calculate_verify_data( ssl,
                    ssl->handshake->state_local.finished_out.digest,
                    sizeof( ssl->handshake->state_local.finished_out.digest ),
                    &ssl->handshake->state_local.finished_out.digest_len,
                    ssl->conf->endpoint );

    if( ret != 0 )
    {
        MBEDTLS_SSL_DEBUG_RET( 1, "calculate_verify_data failed", ret );
        return( ret );
    }

    return( 0 );
}

static int ssl_tls13_finalize_finished_message( mbedtls_ssl_context *ssl )
{
    int ret = 0;

#if defined(MBEDTLS_SSL_CLI_C)
    if( ssl->conf->endpoint == MBEDTLS_SSL_IS_CLIENT )
    {
        /* Compute resumption_master_secret */
        ret = mbedtls_ssl_tls13_generate_resumption_master_secret( ssl );
        if( ret != 0 )
        {
            MBEDTLS_SSL_DEBUG_RET( 1,
                    "mbedtls_ssl_tls13_generate_resumption_master_secret ", ret );
            return ( ret );
        }

        mbedtls_ssl_handshake_set_state( ssl, MBEDTLS_SSL_FLUSH_BUFFERS );
    }
    else
#endif /* MBEDTLS_SSL_CLI_C */
#if defined(MBEDTLS_SSL_SRV_C)
    if( ssl->conf->endpoint == MBEDTLS_SSL_IS_SERVER )
    {
        mbedtls_ssl_key_set traffic_keys;
        mbedtls_ssl_transform *transform_application;

        ret = mbedtls_ssl_tls13_key_schedule_stage_application( ssl );
        if( ret != 0 )
        {
            MBEDTLS_SSL_DEBUG_RET( 1,
               "mbedtls_ssl_tls13_key_schedule_stage_application", ret );
            return( ret );
        }

        ret = mbedtls_ssl_tls13_generate_application_keys(
                     ssl, &traffic_keys );
        if( ret != 0 )
        {
            MBEDTLS_SSL_DEBUG_RET( 1,
                  "mbedtls_ssl_tls13_generate_application_keys", ret );
            return( ret );
        }

        transform_application =
            mbedtls_calloc( 1, sizeof( mbedtls_ssl_transform ) );
        if( transform_application == NULL )
            return( MBEDTLS_ERR_SSL_ALLOC_FAILED );

        ret = mbedtls_ssl_tls13_populate_transform(
            transform_application, ssl->conf->endpoint,
            ssl->session_negotiate->ciphersuite,
            &traffic_keys, ssl );
        if( ret != 0 )
            return( ret );

#if !defined(MBEDTLS_SSL_USE_MPS)
        ssl->transform_application = transform_application;
#else /* MBEDTLS_SSL_USE_MPS */
        /* Register transform with MPS. */
        ret = mbedtls_mps_add_key_material( &ssl->mps->l4,
                                            transform_application,
                                            &ssl->epoch_application );
        if( ret != 0 )
            return( ret );
#endif /* MBEDTLS_SSL_USE_MPS */

        mbedtls_ssl_handshake_set_state( ssl, MBEDTLS_SSL_EARLY_APP_DATA );
    }
    else
#endif /* MBEDTLS_SSL_SRV_C */
    {
        /* Should never happen */
        return( MBEDTLS_ERR_SSL_INTERNAL_ERROR );
    }

    return( 0 );
}

static int ssl_tls13_write_finished_message_body( mbedtls_ssl_context *ssl,
                                                  unsigned char *buf,
                                                  unsigned char *end,
                                                  size_t *out_len )
{
    size_t verify_data_len = ssl->handshake->state_local.finished_out.digest_len;
    /*
     * struct {
     *     opaque verify_data[Hash.length];
     * } Finished;
     */
    MBEDTLS_SSL_CHK_BUF_PTR( buf, end, verify_data_len );

    memcpy( buf, ssl->handshake->state_local.finished_out.digest,
            verify_data_len );

    *out_len = verify_data_len;
    return( 0 );
}

/* Main entry point: orchestrates the other functions */
int mbedtls_ssl_tls13_write_finished_message( mbedtls_ssl_context *ssl )
{
    int ret = MBEDTLS_ERR_ERROR_CORRUPTION_DETECTED;
    unsigned char *buf;
    size_t buf_len, msg_len;

    MBEDTLS_SSL_DEBUG_MSG( 2, ( "=> write finished message" ) );

    if( !ssl->handshake->state_local.finished_out.preparation_done )
    {
        MBEDTLS_SSL_PROC_CHK( ssl_tls13_prepare_finished_message( ssl ) );
        ssl->handshake->state_local.finished_out.preparation_done = 1;
    }

    MBEDTLS_SSL_PROC_CHK( mbedtls_ssl_tls13_start_handshake_msg( ssl,
                              MBEDTLS_SSL_HS_FINISHED, &buf, &buf_len ) );

    MBEDTLS_SSL_PROC_CHK( ssl_tls13_write_finished_message_body(
                              ssl, buf, buf + buf_len, &msg_len ) );

    mbedtls_ssl_tls13_add_hs_msg_to_checksum( ssl, MBEDTLS_SSL_HS_FINISHED,
                                              buf, msg_len );

    MBEDTLS_SSL_PROC_CHK( ssl_tls13_finalize_finished_message( ssl ) );
    MBEDTLS_SSL_PROC_CHK( mbedtls_ssl_tls13_finish_handshake_msg( ssl,
                                              buf_len, msg_len ) );

cleanup:

    MBEDTLS_SSL_DEBUG_MSG( 2, ( "<= write finished message" ) );
    return( ret );
}

void mbedtls_ssl_tls13_handshake_wrapup( mbedtls_ssl_context *ssl )
{

    MBEDTLS_SSL_DEBUG_MSG( 3, ( "=> handshake wrapup" ) );

    /*
     * Free the previous session and switch to the current one.
     */
    if( ssl->session )
    {
        mbedtls_ssl_session_free( ssl->session );
        mbedtls_free( ssl->session );
    }
    ssl->session = ssl->session_negotiate;
    ssl->session_negotiate = NULL;

    MBEDTLS_SSL_DEBUG_MSG( 3, ( "<= handshake wrapup" ) );
}

/*
 *
 * STATE HANDLING: Write ChangeCipherSpec
 *
 */
#if defined(MBEDTLS_SSL_TLS1_3_COMPATIBILITY_MODE)

#define SSL_WRITE_CCS_NEEDED     0
#define SSL_WRITE_CCS_SKIP       1
static int ssl_tls13_write_change_cipher_spec_coordinate( mbedtls_ssl_context *ssl )
{
    int ret = SSL_WRITE_CCS_NEEDED;

#if defined(MBEDTLS_SSL_SRV_C)
    if( ssl->conf->endpoint == MBEDTLS_SSL_IS_SERVER )
    {
        if( ssl->state == MBEDTLS_SSL_SERVER_CCS_AFTER_SERVER_HELLO )
        {
            /* Only transmit the CCS if we have not done so
             * earlier already after the HRR.
             */
            if( ssl->handshake->hello_retry_requests_sent == 0 )
                ret = SSL_WRITE_CCS_NEEDED;
            else
                ret = SSL_WRITE_CCS_SKIP;
        }
    }
#endif /* MBEDTLS_SSL_SRV_C */

#if defined(MBEDTLS_SSL_CLI_C)
    if( ssl->conf->endpoint == MBEDTLS_SSL_IS_CLIENT )
    {
#if defined(MBEDTLS_ZERO_RTT)
        switch( ssl->state )
        {
            case MBEDTLS_SSL_CLIENT_CCS_AFTER_CLIENT_HELLO:
                if( ssl->handshake->early_data != MBEDTLS_SSL_EARLY_DATA_ON )
                    ret = SSL_WRITE_CCS_SKIP;
                break;

            case MBEDTLS_SSL_CLIENT_CCS_BEFORE_2ND_CLIENT_HELLO:
            case MBEDTLS_SSL_CLIENT_CCS_AFTER_SERVER_FINISHED:
                if( ssl->handshake->early_data == MBEDTLS_SSL_EARLY_DATA_ON )
                    ret = SSL_WRITE_CCS_SKIP;
                break;

            default:
                MBEDTLS_SSL_DEBUG_MSG( 1, ( "should never happen" ) );
                return( MBEDTLS_ERR_SSL_INTERNAL_ERROR );
        }
#else /* MBEDTLS_ZERO_RTT */
        if( ssl->state == MBEDTLS_SSL_CLIENT_CCS_AFTER_CLIENT_HELLO )
            ret = SSL_WRITE_CCS_SKIP;
#endif /* MBEDTLS_ZERO_RTT */
    }
#endif /* MBEDTLS_SSL_CLI_C */
    return( ret );
}

static int ssl_tls13_finalize_change_cipher_spec( mbedtls_ssl_context *ssl )
{
    (void) ssl;

#if defined(MBEDTLS_SSL_SRV_C)
    if( ssl->conf->endpoint == MBEDTLS_SSL_IS_SERVER )
    {
        switch( ssl->state )
        {
            case MBEDTLS_SSL_SERVER_CCS_AFTER_SERVER_HELLO:
                mbedtls_ssl_handshake_set_state( ssl, MBEDTLS_SSL_ENCRYPTED_EXTENSIONS );
                ssl->handshake->ccs_sent++;
                break;

            case MBEDTLS_SSL_SERVER_CCS_AFTER_HRR:
                mbedtls_ssl_handshake_set_state( ssl, MBEDTLS_SSL_SECOND_CLIENT_HELLO );
                ssl->handshake->ccs_sent++;
                break;

            default:
                MBEDTLS_SSL_DEBUG_MSG( 1, ( "should never happen" ) );
                return( MBEDTLS_ERR_SSL_INTERNAL_ERROR );
        }
    }
#endif /* MBEDTLS_SSL_SRV_C */

    return( 0 );
}

#if !defined(MBEDTLS_SSL_USE_MPS)
static int ssl_tls13_write_change_cipher_spec_body( mbedtls_ssl_context *ssl,
                                                    unsigned char *buf,
                                                    unsigned char *end,
                                                    size_t *olen )
{
    ((void) ssl);

    MBEDTLS_SSL_CHK_BUF_PTR( buf, end, 1 );
    buf[0] = 1;
    *olen = 1;

    return( 0 );
}
#endif /* !MBEDTLS_SSL_USE_MPS */

int mbedtls_ssl_tls13_write_change_cipher_spec( mbedtls_ssl_context *ssl )
{
    int ret;

    MBEDTLS_SSL_DEBUG_MSG( 2, ( "=> write change cipher spec" ) );

    MBEDTLS_SSL_PROC_CHK_NEG( ssl_tls13_write_change_cipher_spec_coordinate( ssl ) );

    if( ret == SSL_WRITE_CCS_NEEDED )
    {
#if defined(MBEDTLS_SSL_USE_MPS)

        MBEDTLS_SSL_PROC_CHK( mbedtls_mps_flush( &ssl->mps->l4 ) );
        MBEDTLS_SSL_PROC_CHK( mbedtls_mps_write_ccs( &ssl->mps->l4 ) );
        MBEDTLS_SSL_PROC_CHK( mbedtls_mps_dispatch( &ssl->mps->l4 ) );

#else /* MBEDTLS_SSL_USE_MPS */

        /* Write CCS message */
        MBEDTLS_SSL_PROC_CHK( ssl_tls13_write_change_cipher_spec_body(
                                  ssl, ssl->out_msg,
                                  ssl->out_msg + MBEDTLS_SSL_OUT_CONTENT_LEN,
                                  &ssl->out_msglen ) );

        ssl->out_msgtype = MBEDTLS_SSL_MSG_CHANGE_CIPHER_SPEC;

        /* Dispatch message */
        MBEDTLS_SSL_PROC_CHK( mbedtls_ssl_write_record( ssl, 0 ) );

#endif /* MBEDTLS_SSL_USE_MPS */
    }

    MBEDTLS_SSL_PROC_CHK( ssl_tls13_finalize_change_cipher_spec( ssl ) );

cleanup:

    MBEDTLS_SSL_DEBUG_MSG( 2, ( "<= write change cipher spec" ) );
    return( ret );
}
#endif /* MBEDTLS_SSL_TLS1_3_COMPATIBILITY_MODE */

#if defined(MBEDTLS_KEY_EXCHANGE_WITH_CERT_ENABLED)

/*
 * STATE HANDLING: Output Certificate
 */
/* Check if a certificate should be written, and if yes,
 * if it is available.
 * Returns a negative error code on failure ( such as no certificate
 * being available on the server ), and otherwise
 * SSL_WRITE_CERTIFICATE_SEND or
 * SSL_WRITE_CERTIFICATE_SKIP
 * indicating that a Certificate message should be written based
 * on the configured certificate, or whether it should be silently skipped.
 */
#define SSL_WRITE_CERTIFICATE_SEND 0
#define SSL_WRITE_CERTIFICATE_SKIP 1

static int ssl_tls13_write_certificate_coordinate( mbedtls_ssl_context *ssl )
{
#if defined(MBEDTLS_SSL_SRV_C)
    int have_own_cert = 1;
#endif /* MBEDTLS_SSL_SRV_C */

    /* For PSK and ECDHE-PSK ciphersuites there is no certificate to exchange. */
    if( mbedtls_ssl_tls13_kex_with_psk( ssl ) )
    {
        MBEDTLS_SSL_DEBUG_MSG( 2, ( "<= skip write certificate" ) );
        return( SSL_WRITE_CERTIFICATE_SKIP );
    }

#if defined(MBEDTLS_SSL_SRV_C)
    if( ssl->conf->endpoint == MBEDTLS_SSL_IS_SERVER )
    {
        if( have_own_cert == 0 )
        {
            MBEDTLS_SSL_DEBUG_MSG( 1, ( "got no certificate to send" ) );
            return( MBEDTLS_ERR_SSL_HANDSHAKE_FAILURE );
        }
    }
#endif /* MBEDTLS_SSL_SRV_C */

    return( SSL_WRITE_CERTIFICATE_SEND );
}

/*
 *  enum {
 *        X509(0),
 *        RawPublicKey(2),
 *        (255)
 *    } CertificateType;
 *
 *    struct {
 *        select (certificate_type) {
 *            case RawPublicKey:
 *              // From RFC 7250 ASN.1_subjectPublicKeyInfo
 *              opaque ASN1_subjectPublicKeyInfo<1..2^24-1>;
 *
 *            case X509:
 *              opaque cert_data<1..2^24-1>;
 *        };
 *        Extension extensions<0..2^16-1>;
 *    } CertificateEntry;
 *
 *    struct {
 *        opaque certificate_request_context<0..2^8-1>;
 *        CertificateEntry certificate_list<0..2^24-1>;
 *    } Certificate;
 */
static int ssl_tls13_write_certificate_body( mbedtls_ssl_context *ssl,
                                             unsigned char *buf,
                                             unsigned char *end,
                                             size_t *out_len )
{
    const mbedtls_x509_crt *crt = mbedtls_ssl_own_cert( ssl );
    unsigned char *p = buf;
    unsigned char *certificate_request_context =
                                    ssl->handshake->certificate_request_context;
    unsigned char certificate_request_context_len =
                                ssl->handshake->certificate_request_context_len;
    unsigned char *p_certificate_list_len;


    /* ...
     * opaque certificate_request_context<0..2^8-1>;
     * ...
     */
    MBEDTLS_SSL_CHK_BUF_PTR( p, end, certificate_request_context_len + 1 );
    *p++ = certificate_request_context_len;
    if( certificate_request_context_len > 0 )
    {
        memcpy( p, certificate_request_context, certificate_request_context_len );
        p += certificate_request_context_len;
    }

    /* ...
     * CertificateEntry certificate_list<0..2^24-1>;
     * ...
     */
    MBEDTLS_SSL_CHK_BUF_PTR( p, end, 3 );
    p_certificate_list_len = p;
    p += 3;

    MBEDTLS_SSL_DEBUG_CRT( 3, "own certificate", crt );

    while( crt != NULL )
    {
        size_t cert_data_len = crt->raw.len;

        MBEDTLS_SSL_CHK_BUF_PTR( p, end, cert_data_len + 3 + 2 );
        MBEDTLS_PUT_UINT24_BE( cert_data_len, p, 0 );
        p += 3;

        memcpy( p, crt->raw.p, cert_data_len );
        p += cert_data_len;
        crt = crt->next;

        /* Currently, we don't have any certificate extensions defined.
         * Hence, we are sending an empty extension with length zero.
         */
        MBEDTLS_PUT_UINT24_BE( 0, p, 0 );
        p += 2;
    }

    MBEDTLS_PUT_UINT24_BE( p - p_certificate_list_len - 3,
                           p_certificate_list_len, 0 );

    *out_len = p - buf;

    return( 0 );
}

static int ssl_tls13_finalize_write_certificate( mbedtls_ssl_context *ssl )
{
    (void) ssl;

#if defined(MBEDTLS_SSL_SRV_C)
    if( ssl->conf->endpoint == MBEDTLS_SSL_IS_SERVER )
        mbedtls_ssl_handshake_set_state( ssl, MBEDTLS_SSL_CERTIFICATE_VERIFY );
#endif /* MBEDTLS_SSL_SRV_C */

    return( 0 );
}

int mbedtls_ssl_tls13_write_certificate( mbedtls_ssl_context *ssl )
{
    int ret;

    MBEDTLS_SSL_DEBUG_MSG( 2, ( "=> write certificate" ) );

    /* Coordination: Check if we need to send a certificate. */
    MBEDTLS_SSL_PROC_CHK_NEG( ssl_tls13_write_certificate_coordinate( ssl ) );

    if( ret == SSL_WRITE_CERTIFICATE_SEND )
    {
        unsigned char *buf;
        size_t buf_len, msg_len;

        MBEDTLS_SSL_PROC_CHK( mbedtls_ssl_tls13_start_handshake_msg( ssl,
                              MBEDTLS_SSL_HS_CERTIFICATE, &buf, &buf_len ) );

        MBEDTLS_SSL_PROC_CHK( ssl_tls13_write_certificate_body( ssl,
                                                                buf,
                                                                buf + buf_len,
                                                                &msg_len ) );

        mbedtls_ssl_tls13_add_hs_msg_to_checksum( ssl,
                                                  MBEDTLS_SSL_HS_CERTIFICATE,
                                                  buf,
                                                  msg_len );

        MBEDTLS_SSL_PROC_CHK( mbedtls_ssl_tls13_finish_handshake_msg(
                                  ssl, buf_len, msg_len ) );
    }

    MBEDTLS_SSL_PROC_CHK( ssl_tls13_finalize_write_certificate( ssl ) );

cleanup:

    MBEDTLS_SSL_DEBUG_MSG( 2, ( "<= write certificate" ) );
    return( ret );
}

/*
 * STATE HANDLING: Output Certificate Verify
 */

/* Coordinate: Check whether a certificate verify message should be sent.
 * Returns a negative value on failure, and otherwise
 * - SSL_WRITE_CERTIFICATE_VERIFY_SKIP
 * - SSL_WRITE_CERTIFICATE_VERIFY_SEND
 * to indicate if the CertificateVerify message should be sent or not.
 */
#define SSL_WRITE_CERTIFICATE_VERIFY_SKIP 0
#define SSL_WRITE_CERTIFICATE_VERIFY_SEND 1

static int ssl_tls13_write_certificate_verify_coordinate( mbedtls_ssl_context *ssl )
{
#if defined(MBEDTLS_SSL_SRV_C)
    int have_own_cert = 1;
#endif

    if( mbedtls_ssl_tls13_kex_with_psk( ssl ) )
    {
        MBEDTLS_SSL_DEBUG_MSG( 2, ( "<= skip write certificate verify" ) );
        return( SSL_WRITE_CERTIFICATE_VERIFY_SKIP );
    }

#if defined(MBEDTLS_SSL_SRV_C)
    if( mbedtls_ssl_own_cert( ssl ) == NULL )
        have_own_cert = 0;

    if( have_own_cert == 0 &&
        ssl->conf->authmode != MBEDTLS_SSL_VERIFY_NONE )
    {
        MBEDTLS_SSL_DEBUG_MSG( 1, ( "got no certificate" ) );
        return( MBEDTLS_ERR_SSL_PRIVATE_KEY_REQUIRED );
    }
#endif

    return( SSL_WRITE_CERTIFICATE_VERIFY_SEND );
}

static int ssl_tls13_write_certificate_verify_body( mbedtls_ssl_context *ssl,
                                                    unsigned char *buf,
                                                    unsigned char *end,
                                                    size_t *out_len )
{
    int ret;
    unsigned char *p = buf;
    mbedtls_pk_context *own_key;

    unsigned char handshake_hash[ MBEDTLS_TLS1_3_MD_MAX_SIZE ];
    size_t handshake_hash_len;
    unsigned char verify_buffer[ SSL_VERIFY_STRUCT_MAX_SIZE ];
    size_t verify_buffer_len;
    unsigned char signature_type;
#if defined(MBEDTLS_ECDSA_C)
    size_t own_key_size;
#endif /* MBEDTLS_ECDSA_C */
    mbedtls_md_type_t md_alg;
    uint16_t algorithm = MBEDTLS_TLS1_3_SIG_NONE;
    size_t signature_len = 0;
    const mbedtls_md_info_t *md_info;
    unsigned char verify_hash[ MBEDTLS_MD_MAX_SIZE ];
    size_t verify_hash_len;

    *out_len = 0;

    own_key = mbedtls_ssl_own_key( ssl );
    if( own_key == NULL )
    {
        MBEDTLS_SSL_DEBUG_MSG( 1, ( "should never happen" ) );
        return( MBEDTLS_ERR_SSL_INTERNAL_ERROR );
    }

    ret = mbedtls_ssl_get_handshake_transcript( ssl,
                                        ssl->handshake->ciphersuite_info->mac,
                                        handshake_hash,
                                        sizeof( handshake_hash ),
                                        &handshake_hash_len );
    if( ret != 0 )
        return( ret );

    MBEDTLS_SSL_DEBUG_BUF( 3, "handshake hash",
        handshake_hash,
        handshake_hash_len);

    ssl_tls13_create_verify_structure( handshake_hash, handshake_hash_len,
                                       verify_buffer, &verify_buffer_len,
                                       ssl->conf->endpoint );

    /*
     *  struct {
     *    SignatureScheme algorithm;
     *    opaque signature<0..2^16-1>;
     *  } CertificateVerify;
     */
    signature_type = mbedtls_ssl_sig_from_pk( own_key );
#if defined(MBEDTLS_ECDSA_C)
    /* Determine the size of the key */
    own_key_size = mbedtls_pk_get_bitlen( own_key );
#endif /* MBEDTLS_ECDSA_C */
    switch( signature_type )
    {
#if defined(MBEDTLS_ECDSA_C)
        case MBEDTLS_SSL_SIG_ECDSA:
            switch( own_key_size )
            {
                case 256:
                    md_alg  = MBEDTLS_MD_SHA256;
                    algorithm = MBEDTLS_TLS1_3_SIG_ECDSA_SECP256R1_SHA256;
                    break;
                case 384:
                    md_alg  = MBEDTLS_MD_SHA384;
                    algorithm = MBEDTLS_TLS1_3_SIG_ECDSA_SECP384R1_SHA384;
                    break;
                case 521:
                    md_alg  = MBEDTLS_MD_SHA512;
                    algorithm = MBEDTLS_TLS1_3_SIG_ECDSA_SECP521R1_SHA512;
                    break;
                default:
                    MBEDTLS_SSL_DEBUG_MSG( 3,
                                           ( "unknown key size: %"
                                             MBEDTLS_PRINTF_SIZET " bits",
                                             own_key_size ) );
                    break;
            }
            break;
#endif /* MBEDTLS_ECDSA_C */

        default:
            MBEDTLS_SSL_DEBUG_MSG( 1,
                                   ( "unkown pk type : %d", signature_type ) );
            break;
    }

    if( algorithm == MBEDTLS_TLS1_3_SIG_NONE ||
        ! mbedtls_ssl_sig_alg_is_received( ssl, algorithm ) )
    {
        MBEDTLS_SSL_DEBUG_MSG( 1,
                    ( "signature algorithm not in received or offered list." ) );
        MBEDTLS_SSL_PEND_FATAL_ALERT( MBEDTLS_SSL_ALERT_MSG_HANDSHAKE_FAILURE,
                                      MBEDTLS_ERR_SSL_HANDSHAKE_FAILURE );
        return( MBEDTLS_ERR_SSL_HANDSHAKE_FAILURE );
    }

    /* Check there is space for the algorithm identifier (2 bytes) and the
     * signature length (2 bytes).
     */
    MBEDTLS_SSL_CHK_BUF_PTR( p, end, 4 );
    MBEDTLS_PUT_UINT16_BE( algorithm, p, 0 );
    p += 2;

    /* Hash verify buffer with indicated hash function */
    md_info = mbedtls_md_info_from_type( md_alg );
    if( md_info == NULL )
        return( MBEDTLS_ERR_SSL_INTERNAL_ERROR );

    ret = mbedtls_md( md_info, verify_buffer, verify_buffer_len, verify_hash );
    if( ret != 0 )
        return( ret );

    verify_hash_len = mbedtls_md_get_size( md_info );
    MBEDTLS_SSL_DEBUG_BUF( 3, "verify hash", verify_hash, verify_hash_len );

    if( ( ret = mbedtls_pk_sign( own_key, md_alg,
                                 verify_hash, verify_hash_len,
                                 p + 2, (size_t)( end - ( p + 2 ) ), &signature_len,
                                 ssl->conf->f_rng, ssl->conf->p_rng ) ) != 0 )
    {
        MBEDTLS_SSL_DEBUG_RET( 1, "mbedtls_pk_sign", ret );
        return( ret );
    }

    MBEDTLS_PUT_UINT16_BE( signature_len, p, 0 );
    p += 2 + signature_len;

    *out_len = (size_t)( p - buf );

    return( ret );
}

static int ssl_tls13_finalize_certificate_verify( mbedtls_ssl_context *ssl )
{
    (void) ssl;

#if defined(MBEDTLS_SSL_SRV_C)
    if( ssl->conf->endpoint == MBEDTLS_SSL_IS_SERVER )
        mbedtls_ssl_handshake_set_state( ssl, MBEDTLS_SSL_SERVER_FINISHED );
#endif /* MBEDTLS_SSL_SRV_C */

    return( 0 );
}

int mbedtls_ssl_tls13_write_certificate_verify( mbedtls_ssl_context *ssl )
{
    int ret = 0;

    MBEDTLS_SSL_DEBUG_MSG( 2, ( "=> write certificate verify" ) );

    MBEDTLS_SSL_PROC_CHK_NEG( ssl_tls13_write_certificate_verify_coordinate( ssl ) );

    if( ret == SSL_WRITE_CERTIFICATE_VERIFY_SEND )
    {
        unsigned char *buf;
        size_t buf_len, msg_len;

        MBEDTLS_SSL_PROC_CHK( mbedtls_ssl_tls13_start_handshake_msg( ssl,
                   MBEDTLS_SSL_HS_CERTIFICATE_VERIFY, &buf, &buf_len ) );

        MBEDTLS_SSL_PROC_CHK( ssl_tls13_write_certificate_verify_body(
                                    ssl, buf, buf + buf_len, &msg_len ) );

        mbedtls_ssl_tls13_add_hs_msg_to_checksum(
            ssl, MBEDTLS_SSL_HS_CERTIFICATE_VERIFY, buf, msg_len );

        MBEDTLS_SSL_PROC_CHK( mbedtls_ssl_tls13_finish_handshake_msg(
                                  ssl, buf_len, msg_len ) );
    }

    MBEDTLS_SSL_PROC_CHK( ssl_tls13_finalize_certificate_verify( ssl ) );

cleanup:

    MBEDTLS_SSL_DEBUG_MSG( 2, ( "<= write certificate verify" ) );
    return( ret );
}
#endif /* MBEDTLS_KEY_EXCHANGE_WITH_CERT_ENABLED */

#if defined(MBEDTLS_ZERO_RTT)
void mbedtls_ssl_conf_early_data(
    mbedtls_ssl_config *conf,
    int early_data, size_t max_early_data,
    int(*early_data_callback)( mbedtls_ssl_context*,
                               const unsigned char*,
                               size_t ) )
{
#if !defined(MBEDTLS_SSL_SRV_C)
    ( ( void ) max_early_data );
    ( ( void ) early_data_callback );
#endif /* !MBEDTLS_SSL_SRV_C */
    conf->early_data_enabled = early_data;

#if defined(MBEDTLS_SSL_SRV_C)

    if( early_data == MBEDTLS_SSL_EARLY_DATA_ENABLED )
    {
        if( max_early_data > MBEDTLS_SSL_MAX_EARLY_DATA )
            max_early_data = MBEDTLS_SSL_MAX_EARLY_DATA;

        conf->max_early_data = max_early_data;
        conf->early_data_callback = early_data_callback;
        /* Only the server uses the early data callback.
         * For the client this parameter is not used. */
    }
    else
    {
        conf->early_data_callback = NULL;
    }
#endif
}
#endif /* MBEDTLS_ZERO_RTT */

/* Early Data Extension
 *
 * struct {} Empty;
 *
 * struct {
 *   select ( Handshake.msg_type ) {
 *     case new_session_ticket:   uint32 max_early_data_size;
 *     case client_hello:         Empty;
 *     case encrypted_extensions: Empty;
 *   };
 * } EarlyDataIndication;
 */
#if defined(MBEDTLS_ZERO_RTT)
int mbedtls_ssl_tls13_write_early_data_ext( mbedtls_ssl_context *ssl,
                                            unsigned char *buf,
                                            const unsigned char *end,
                                            size_t *out_len )
{
    unsigned char *p = buf;

    *out_len = 0;

#if defined(MBEDTLS_SSL_CLI_C)
    if( ssl->conf->endpoint == MBEDTLS_SSL_IS_CLIENT )
    {
        if( !mbedtls_ssl_conf_tls13_some_psk_enabled( ssl ) ||
            mbedtls_ssl_get_psk_to_offer( ssl, NULL, NULL, NULL, NULL ) != 0 ||
            ssl->conf->early_data_enabled == MBEDTLS_SSL_EARLY_DATA_DISABLED )
        {
            MBEDTLS_SSL_DEBUG_MSG( 2, ( "<= skip write early_data extension" ) );
            ssl->handshake->early_data = MBEDTLS_SSL_EARLY_DATA_OFF;
            return( 0 );
        }
    }
#endif /* MBEDTLS_SSL_CLI_C */

#if defined(MBEDTLS_SSL_SRV_C)
    if( ssl->conf->endpoint == MBEDTLS_SSL_IS_SERVER )
    {
        if( ( ssl->handshake->extensions_present & MBEDTLS_SSL_EXT_EARLY_DATA ) == 0 )
            return( 0 );

        if( ssl->conf->tls13_kex_modes !=
                   MBEDTLS_SSL_TLS1_3_KEY_EXCHANGE_MODE_PSK ||
            ssl->conf->early_data_enabled == MBEDTLS_SSL_EARLY_DATA_DISABLED )
        {
            MBEDTLS_SSL_DEBUG_MSG( 2, ( "<= skip write early_data extension" ) );
            ssl->handshake->early_data = MBEDTLS_SSL_EARLY_DATA_OFF;
            return( 0 );
        }
    }
#endif /* MBEDTLS_SSL_SRV_C */

    if( ( end - buf ) < 4 )
    {
        MBEDTLS_SSL_DEBUG_MSG( 1, ( "buffer too small" ) );
        return ( MBEDTLS_ERR_SSL_BUFFER_TOO_SMALL );
    }

#if defined(MBEDTLS_SSL_CLI_C)
    if( ssl->conf->endpoint == MBEDTLS_SSL_IS_CLIENT )
    {
        MBEDTLS_SSL_DEBUG_MSG( 3, ( "client hello, adding early_data extension" ) );
        /* We're using rejected once we send the EarlyData extension,
           and change it to accepted upon receipt of the server extension. */
        ssl->early_data_status = MBEDTLS_SSL_EARLY_DATA_REJECTED;
    }
#endif /* MBEDTLS_SSL_CLI_C */

#if defined(MBEDTLS_SSL_SRV_C)
    if( ssl->conf->endpoint == MBEDTLS_SSL_IS_SERVER )
    {
        MBEDTLS_SSL_DEBUG_MSG( 3, ( "server hello, adding early_data extension" ) );
    }
#endif /* MBEDTLS_SSL_SRV_C */

    ssl->handshake->early_data = MBEDTLS_SSL_EARLY_DATA_ON;

    /* Write extension header */
    MBEDTLS_PUT_UINT16_BE( MBEDTLS_TLS_EXT_EARLY_DATA, p, 0 );

    /* Write total extension length */
    MBEDTLS_PUT_UINT16_BE( 0, p, 2 );

    *out_len = 4;
    return( 0 );
}
#endif /* MBEDTLS_ZERO_RTT */


#if defined(MBEDTLS_ECDH_C)
#if defined(MBEDTLS_ECDH_LEGACY_CONTEXT)
typedef mbedtls_ecdh_context mbedtls_ecdh_context_mbed;
#endif

#define ECDH_VALIDATE_RET( cond )    \
    MBEDTLS_INTERNAL_VALIDATE_RET( cond, MBEDTLS_ERR_ECP_BAD_INPUT_DATA )

static int ecdh_make_tls13_params_internal( mbedtls_ecdh_context_mbed *ctx,
                                      size_t *out_len, int point_format,
                                      unsigned char *buf, size_t blen,
                                      int (*f_rng)(void *,
                                                   unsigned char *,
                                                   size_t),
                                      void *p_rng,
                                      int restart_enabled )
{
    int ret = MBEDTLS_ERR_ERROR_CORRUPTION_DETECTED;
#if defined(MBEDTLS_ECP_RESTARTABLE)
    mbedtls_ecp_restart_ctx *rs_ctx = NULL;
#endif

    if( ctx->grp.pbits == 0 )
        return( MBEDTLS_ERR_ECP_BAD_INPUT_DATA );

#if defined(MBEDTLS_ECP_RESTARTABLE)
    if( restart_enabled )
        rs_ctx = &ctx->rs;
#else
    (void) restart_enabled;
#endif


#if defined(MBEDTLS_ECP_RESTARTABLE)
    if( ( ret = ecdh_gen_public_restartable( &ctx->grp, &ctx->d, &ctx->Q,
                                             f_rng, p_rng, rs_ctx ) ) != 0 )
        return( ret );
#else
    if( ( ret = mbedtls_ecdh_gen_public( &ctx->grp, &ctx->d, &ctx->Q,
                                         f_rng, p_rng ) ) != 0 )
        return( ret );
#endif /* MBEDTLS_ECP_RESTARTABLE */

    ret = mbedtls_ecp_point_write_binary( &ctx->grp, &ctx->Q, point_format,
                                          out_len, buf, blen );
    if( ret != 0 )
        return( ret );

    return( 0 );
}

int mbedtls_ecdh_make_tls13_params( mbedtls_ecdh_context *ctx, size_t *out_len,
                              unsigned char *buf, size_t blen,
                              int (*f_rng)(void *, unsigned char *, size_t),
                              void *p_rng )
{
    int restart_enabled = 0;
    ECDH_VALIDATE_RET( ctx != NULL );
    ECDH_VALIDATE_RET( out_len != NULL );
    ECDH_VALIDATE_RET( buf != NULL );
    ECDH_VALIDATE_RET( f_rng != NULL );

#if defined(MBEDTLS_ECP_RESTARTABLE)
    restart_enabled = ctx->restart_enabled;
#else
    (void) restart_enabled;
#endif

#if defined(MBEDTLS_ECDH_LEGACY_CONTEXT)
    return( ecdh_make_tls13_params_internal( ctx, out_len, ctx->point_format, buf, blen,
                                       f_rng, p_rng, restart_enabled ) );
#else
    switch( ctx->var )
    {
#if defined(MBEDTLS_ECDH_VARIANT_EVEREST_ENABLED)
        case MBEDTLS_ECDH_VARIANT_EVEREST:
            return( mbedtls_everest_make_params( &ctx->ctx.everest_ecdh, out_len,
                                                 buf, blen, f_rng, p_rng ) );
#endif
        case MBEDTLS_ECDH_VARIANT_MBEDTLS_2_0:
            return( ecdh_make_tls13_params_internal( &ctx->ctx.mbed_ecdh, out_len,
                                               ctx->point_format, buf, blen,
                                               f_rng, p_rng,
                                               restart_enabled ) );
        default:
            return MBEDTLS_ERR_ECP_BAD_INPUT_DATA;
    }
#endif
}

static int ecdh_import_public_raw( mbedtls_ecdh_context_mbed *ctx,
                                   const unsigned char *buf,
                                   const unsigned char *end )
{
    return( mbedtls_ecp_point_read_binary( &ctx->grp, &ctx->Qp,
                                           buf, end - buf ) );
}

#if defined(MBEDTLS_ECDH_VARIANT_EVEREST_ENABLED)
static int everest_import_public_raw( mbedtls_x25519_context *ctx,
                        const unsigned char *buf, const unsigned char *end )
{
    if( end - buf != MBEDTLS_X25519_KEY_SIZE_BYTES )
        return( MBEDTLS_ERR_ECP_BAD_INPUT_DATA );

    memcpy( ctx->peer_point, buf, MBEDTLS_X25519_KEY_SIZE_BYTES );
    return( 0 );
}
#endif /* MBEDTLS_ECDH_VARIANT_EVEREST_ENABLED */

int mbedtls_ecdh_import_public_raw( mbedtls_ecdh_context *ctx,
                                    const unsigned char *buf,
                                    const unsigned char *end )
{
    ECDH_VALIDATE_RET( ctx != NULL );
    ECDH_VALIDATE_RET( buf != NULL );
    ECDH_VALIDATE_RET( end != NULL );

#if defined(MBEDTLS_ECDH_LEGACY_CONTEXT)
    return( ecdh_read_tls13_params_internal( ctx, buf, end ) );
#else
    switch( ctx->var )
    {
#if defined(MBEDTLS_ECDH_VARIANT_EVEREST_ENABLED)
        case MBEDTLS_ECDH_VARIANT_EVEREST:
            return( everest_import_public_raw( &ctx->ctx.everest_ecdh,
                                               buf, end) );
#endif
        case MBEDTLS_ECDH_VARIANT_MBEDTLS_2_0:
            return( ecdh_import_public_raw( &ctx->ctx.mbed_ecdh,
                                            buf, end ) );
        default:
            return MBEDTLS_ERR_ECP_BAD_INPUT_DATA;
    }
#endif
}

static int ecdh_make_tls13_public_internal( mbedtls_ecdh_context_mbed *ctx,
                                      size_t *out_len, int point_format,
                                      unsigned char *buf, size_t blen,
                                      int (*f_rng)(void *,
                                                   unsigned char *,
                                                   size_t),
                                      void *p_rng,
                                      int restart_enabled )
{
    int ret = MBEDTLS_ERR_ERROR_CORRUPTION_DETECTED;
#if defined(MBEDTLS_ECP_RESTARTABLE)
    mbedtls_ecp_restart_ctx *rs_ctx = NULL;
#endif

    if( ctx->grp.pbits == 0 )
        return( MBEDTLS_ERR_ECP_BAD_INPUT_DATA );

#if defined(MBEDTLS_ECP_RESTARTABLE)
    if( restart_enabled )
        rs_ctx = &ctx->rs;
#else
    (void) restart_enabled;
#endif

#if defined(MBEDTLS_ECP_RESTARTABLE)
    if( ( ret = ecdh_gen_public_restartable( &ctx->grp, &ctx->d, &ctx->Q,
                                             f_rng, p_rng, rs_ctx ) ) != 0 )
        return( ret );
#else
    if( ( ret = mbedtls_ecdh_gen_public( &ctx->grp, &ctx->d, &ctx->Q,
                                         f_rng, p_rng ) ) != 0 )
        return( ret );
#endif /* MBEDTLS_ECP_RESTARTABLE */

    return mbedtls_ecp_tls13_write_point( &ctx->grp, &ctx->Q, point_format, out_len,
                                        buf, blen );
}

/*
 * Setup and export the client public value
 */
int mbedtls_ecdh_make_tls13_public( mbedtls_ecdh_context *ctx, size_t *out_len,
                              unsigned char *buf, size_t blen,
                              int (*f_rng)(void *, unsigned char *, size_t),
                              void *p_rng )
{
    int restart_enabled = 0;
    ECDH_VALIDATE_RET( ctx != NULL );
    ECDH_VALIDATE_RET( out_len != NULL );
    ECDH_VALIDATE_RET( buf != NULL );
    ECDH_VALIDATE_RET( f_rng != NULL );

#if defined(MBEDTLS_ECP_RESTARTABLE)
    restart_enabled = ctx->restart_enabled;
#endif

#if defined(MBEDTLS_ECDH_LEGACY_CONTEXT)
    return( ecdh_make_tls13_public_internal( ctx, out_len, ctx->point_format, buf, blen,
                                       f_rng, p_rng, restart_enabled ) );
#else
    switch( ctx->var )
    {
#if defined(MBEDTLS_ECDH_VARIANT_EVEREST_ENABLED)
        case MBEDTLS_ECDH_VARIANT_EVEREST:
            return( mbedtls_everest_make_public( &ctx->ctx.everest_ecdh, out_len,
                                                 buf, blen, f_rng, p_rng ) );
#endif
        case MBEDTLS_ECDH_VARIANT_MBEDTLS_2_0:
            return( ecdh_make_tls13_public_internal( &ctx->ctx.mbed_ecdh, out_len,
                                               ctx->point_format, buf, blen,
                                               f_rng, p_rng,
                                               restart_enabled ) );
        default:
            return MBEDTLS_ERR_ECP_BAD_INPUT_DATA;
    }
#endif
}

static int ecdh_read_tls13_public_internal( mbedtls_ecdh_context_mbed *ctx,
                                      const unsigned char *buf, size_t blen )
{
    int ret = MBEDTLS_ERR_ERROR_CORRUPTION_DETECTED;
    const unsigned char *p = buf;

    if( ( ret = mbedtls_ecp_tls13_read_point( &ctx->grp, &ctx->Qp, &p,
                                            blen ) ) != 0 )
        return( ret );

    if( (size_t)( p - buf ) != blen )
        return( MBEDTLS_ERR_ECP_BAD_INPUT_DATA );

    return( 0 );
}

/*
 * Parse and import the client's TLS 1.3 public value
 */
int mbedtls_ecdh_read_tls13_public( mbedtls_ecdh_context *ctx,
                              const unsigned char *buf, size_t blen )
{
    ECDH_VALIDATE_RET( ctx != NULL );
    ECDH_VALIDATE_RET( buf != NULL );

#if defined(MBEDTLS_ECDH_LEGACY_CONTEXT)
    return( ecdh_read_tls13_public_internal( ctx, buf, blen ) );
#else
    switch( ctx->var )
    {
#if defined(MBEDTLS_ECDH_VARIANT_EVEREST_ENABLED)
        case MBEDTLS_ECDH_VARIANT_EVEREST:
            return( mbedtls_everest_read_public( &ctx->ctx.everest_ecdh,
                                                 buf, blen ) );
#endif
        case MBEDTLS_ECDH_VARIANT_MBEDTLS_2_0:
            return( ecdh_read_tls13_public_internal( &ctx->ctx.mbed_ecdh,
                                                       buf, blen ) );
        default:
            return MBEDTLS_ERR_ECP_BAD_INPUT_DATA;
    }
#endif
}
#endif /* MBEDTLS_ECDH_C */

#if defined(MBEDTLS_ECP_C)
#define ECP_VALIDATE_RET( cond )    \
    MBEDTLS_INTERNAL_VALIDATE_RET( cond, MBEDTLS_ERR_ECP_BAD_INPUT_DATA )

int mbedtls_ecp_tls13_read_point( const mbedtls_ecp_group *grp,
                                  mbedtls_ecp_point *pt,
                                  const unsigned char **buf, size_t buf_len )
{
    unsigned char data_len;
    const unsigned char *buf_start;
    ECP_VALIDATE_RET( grp != NULL );
    ECP_VALIDATE_RET( pt  != NULL );
    ECP_VALIDATE_RET( buf != NULL );
    ECP_VALIDATE_RET( *buf != NULL );

    if( buf_len < 3 )
        return( MBEDTLS_ERR_ECP_BAD_INPUT_DATA );

    data_len = MBEDTLS_GET_UINT16_BE( *buf, 0 );
    *buf += 2;

    if( data_len < 1 || data_len > buf_len - 2 )
        return( MBEDTLS_ERR_ECP_BAD_INPUT_DATA );

    /*
     * Save buffer start for read_binary and update buf
     */
    buf_start = *buf;
    *buf += data_len;

    return( mbedtls_ecp_point_read_binary( grp, pt, buf_start, data_len ) );
}

int mbedtls_ecp_tls13_write_point( const mbedtls_ecp_group *grp, const mbedtls_ecp_point *pt,
                                   int format, size_t *out_len,
                                   unsigned char *buf, size_t blen )
{
    int ret = MBEDTLS_ERR_ERROR_CORRUPTION_DETECTED;
    ECP_VALIDATE_RET( grp  != NULL );
    ECP_VALIDATE_RET( pt   != NULL );
    ECP_VALIDATE_RET( out_len != NULL );
    ECP_VALIDATE_RET( buf  != NULL );
    ECP_VALIDATE_RET( format == MBEDTLS_ECP_PF_UNCOMPRESSED ||
                      format == MBEDTLS_ECP_PF_COMPRESSED );

    if( blen < 2 )
        return( MBEDTLS_ERR_ECP_BAD_INPUT_DATA );

    if( ( ret = mbedtls_ecp_point_write_binary( grp, pt, format,
                    out_len, buf + 2, blen - 2) ) != 0 )
        return( ret );

    // Length
    MBEDTLS_PUT_UINT16_BE( *out_len, buf, 0 );
    *out_len += 2;

    return( 0 );
}

/*
 * Write the ECParameters record corresponding to a group (TLS 1.3)
 */
int mbedtls_ecp_tls13_write_group( const mbedtls_ecp_group *grp, size_t *out_len,
                         unsigned char *buf, size_t blen )
{
    const mbedtls_ecp_curve_info *curve_info;
    ECP_VALIDATE_RET( grp  != NULL );
    ECP_VALIDATE_RET( buf  != NULL );
    ECP_VALIDATE_RET( out_len != NULL );

    if( ( curve_info = mbedtls_ecp_curve_info_from_grp_id( grp->id ) ) == NULL )
        return( MBEDTLS_ERR_ECP_BAD_INPUT_DATA );

    *out_len = 2;
    if( blen < *out_len )
        return( MBEDTLS_ERR_ECP_BUFFER_TOO_SMALL );

    // Two bytes for named curve
    MBEDTLS_PUT_UINT16_BE( curve_info->tls_id, buf, 0 );

    return( 0 );
}

#endif /* MBEDTLS_ECP_C */

/* Reset SSL context and update hash for handling HRR.
 *
 * Replace Transcript-Hash(X) by
 * Transcript-Hash( message_hash     ||
 *                 00 00 Hash.length ||
 *                 X )
 * A few states of the handshake are preserved, including:
 *   - session ID
 *   - session ticket
 *   - negotiated ciphersuite
 */
int mbedtls_ssl_reset_transcript_for_hrr( mbedtls_ssl_context *ssl )
{
    int ret = MBEDTLS_ERR_ERROR_CORRUPTION_DETECTED;
    unsigned char hash_transcript[ MBEDTLS_MD_MAX_SIZE + 4 ];
    size_t hash_len;
    const mbedtls_ssl_ciphersuite_t *ciphersuite_info;
    uint16_t cipher_suite = ssl->session_negotiate->ciphersuite;
    psa_status_t status = PSA_ERROR_GENERIC_ERROR;
    ciphersuite_info = mbedtls_ssl_ciphersuite_from_id( cipher_suite );

    MBEDTLS_SSL_DEBUG_MSG( 3, ( "Reset SSL session for HRR" ) );

    ret = mbedtls_ssl_get_handshake_transcript( ssl, ciphersuite_info->mac,
                                                hash_transcript + 4,
                                                MBEDTLS_MD_MAX_SIZE,
                                                &hash_len );
    if( ret != 0 )
    {
        MBEDTLS_SSL_DEBUG_RET( 4, "mbedtls_ssl_get_handshake_transcript", ret );
        return( ret );
    }

    hash_transcript[0] = MBEDTLS_SSL_HS_MESSAGE_HASH;
    hash_transcript[1] = 0;
    hash_transcript[2] = 0;
    hash_transcript[3] = (unsigned char) hash_len;

    hash_len += 4;

    if( ciphersuite_info->mac == MBEDTLS_MD_SHA256 )
    {
#if defined(MBEDTLS_SHA256_C)
        MBEDTLS_SSL_DEBUG_BUF( 4, "Truncated SHA-256 handshake transcript",
                               hash_transcript, hash_len );

#if defined(MBEDTLS_USE_PSA_CRYPTO)
        psa_hash_abort( &ssl->handshake->fin_sha256_psa );
        psa_hash_setup( &ssl->handshake->fin_sha256_psa, PSA_ALG_SHA_256 );
#else
        mbedtls_sha256_starts( &ssl->handshake->fin_sha256, 0 );
#endif
#endif /* MBEDTLS_SHA256_C */
    }
    else if( ciphersuite_info->mac == MBEDTLS_MD_SHA384 )
    {
#if defined(MBEDTLS_SHA384_C)
        MBEDTLS_SSL_DEBUG_BUF( 4, "Truncated SHA-384 handshake transcript",
                               hash_transcript, hash_len );

#if defined(MBEDTLS_USE_PSA_CRYPTO)
        psa_hash_abort( &ssl->handshake->fin_sha384_psa );
        psa_hash_setup( &ssl->handshake->fin_sha384_psa, PSA_ALG_SHA_384 );
#else
        mbedtls_sha512_starts( &ssl->handshake->fin_sha512, 1 );
#endif
#endif /* MBEDTLS_SHA384_C */
    }

#if defined(MBEDTLS_SHA256_C) || defined(MBEDTLS_SHA384_C)
    ssl->handshake->update_checksum( ssl, hash_transcript, hash_len );
#endif /* MBEDTLS_SHA256_C || MBEDTLS_SHA384_C */

    /* Destroy generated private key. */
    status = psa_destroy_key( ssl->handshake->ecdh_psa_privkey );

    if( status != PSA_SUCCESS )
    {
        ret = psa_ssl_status_to_mbedtls( status );
        MBEDTLS_SSL_DEBUG_RET( 1, "psa_destroy_key", ret );
        return( ret );
    }

    ssl->handshake->ecdh_psa_privkey = MBEDTLS_SVC_KEY_ID_INIT;

    return( ret );
}

#endif /* MBEDTLS_SSL_TLS_C && MBEDTLS_SSL_PROTO_TLS1_3 */<|MERGE_RESOLUTION|>--- conflicted
+++ resolved
@@ -36,7 +36,8 @@
 
 #include "ssl_misc.h"
 #include "ssl_tls13_keys.h"
-<<<<<<< HEAD
+#include "ssl_debug_helpers.h"
+
 #if defined(MBEDTLS_SSL_USE_MPS)
 #include "mps_all.h"
 #endif /* MBEDTLS_SSL_USE_MPS */
@@ -93,10 +94,6 @@
 
     MBEDTLS_SSL_PROC_CHK( mbedtls_mps_read_handshake( &ssl->mps->l4,
                                                       &msg ) );
-=======
-#include "ssl_debug_helpers.h"
->>>>>>> 63d97ad0
-
     MBEDTLS_SSL_PROC_CHK( mbedtls_mps_reader_commit( msg.handle ) );
     MBEDTLS_SSL_PROC_CHK( mbedtls_mps_read_consume( &ssl->mps->l4 ) );
 
@@ -1180,8 +1177,590 @@
     /* Structural validation */
     if( (size_t)( end - buf ) != expected_verify_data_len )
     {
-<<<<<<< HEAD
-=======
+        MBEDTLS_SSL_DEBUG_MSG( 1, ( "bad finished message" ) );
+
+        MBEDTLS_SSL_PEND_FATAL_ALERT( MBEDTLS_SSL_ALERT_MSG_DECODE_ERROR,
+                                      MBEDTLS_ERR_SSL_DECODE_ERROR );
+        return( MBEDTLS_ERR_SSL_DECODE_ERROR );
+    }
+
+    MBEDTLS_SSL_DEBUG_BUF( 4, "verify_data (self-computed):",
+                           expected_verify_data,
+                           expected_verify_data_len );
+    MBEDTLS_SSL_DEBUG_BUF( 4, "verify_data (received message):", buf,
+                           expected_verify_data_len );
+
+    /* Semantic validation */
+    if( mbedtls_ct_memcmp( buf,
+                           expected_verify_data,
+                           expected_verify_data_len ) != 0 )
+    {
+        MBEDTLS_SSL_DEBUG_MSG( 1, ( "bad finished message" ) );
+
+        MBEDTLS_SSL_PEND_FATAL_ALERT( MBEDTLS_SSL_ALERT_MSG_DECRYPT_ERROR,
+                                      MBEDTLS_ERR_SSL_HANDSHAKE_FAILURE );
+        return( MBEDTLS_ERR_SSL_HANDSHAKE_FAILURE );
+    }
+    return( 0 );
+}
+
+#if defined(MBEDTLS_SSL_CLI_C)
+static int ssl_tls13_postprocess_server_finished_message( mbedtls_ssl_context *ssl )
+{
+    int ret = MBEDTLS_ERR_ERROR_CORRUPTION_DETECTED;
+    mbedtls_ssl_key_set traffic_keys;
+    mbedtls_ssl_transform *transform_application = NULL;
+
+    ret = mbedtls_ssl_tls13_key_schedule_stage_application( ssl );
+    if( ret != 0 )
+    {
+        MBEDTLS_SSL_DEBUG_RET( 1,
+           "mbedtls_ssl_tls13_key_schedule_stage_application", ret );
+        goto cleanup;
+    }
+
+    ret = mbedtls_ssl_tls13_generate_application_keys( ssl, &traffic_keys );
+    if( ret != 0 )
+    {
+        MBEDTLS_SSL_DEBUG_RET( 1,
+            "mbedtls_ssl_tls13_generate_application_keys", ret );
+        goto cleanup;
+    }
+
+    transform_application =
+        mbedtls_calloc( 1, sizeof( mbedtls_ssl_transform ) );
+    if( transform_application == NULL )
+    {
+        ret = MBEDTLS_ERR_SSL_ALLOC_FAILED;
+        goto cleanup;
+    }
+
+    ret = mbedtls_ssl_tls13_populate_transform(
+                                    transform_application,
+                                    ssl->conf->endpoint,
+                                    ssl->session_negotiate->ciphersuite,
+                                    &traffic_keys,
+                                    ssl );
+    if( ret != 0 )
+    {
+        MBEDTLS_SSL_DEBUG_RET( 1, "mbedtls_ssl_tls13_populate_transform", ret );
+        goto cleanup;
+    }
+
+#if !defined(MBEDTLS_SSL_USE_MPS)
+    ssl->transform_application = transform_application;
+#else /* MBEDTLS_SSL_USE_MPS */
+    ret = mbedtls_mps_add_key_material( &ssl->mps->l4,
+                                        transform_application,
+                                        &ssl->epoch_application );
+    if( ret != 0 )
+        goto cleanup;
+#endif /* MBEDTLS_SSL_USE_MPS */
+
+cleanup:
+
+    mbedtls_platform_zeroize( &traffic_keys, sizeof( traffic_keys ) );
+    if( ret != 0 )
+    {
+        mbedtls_free( transform_application );
+        MBEDTLS_SSL_PEND_FATAL_ALERT(
+                MBEDTLS_SSL_ALERT_MSG_HANDSHAKE_FAILURE,
+                MBEDTLS_ERR_SSL_HANDSHAKE_FAILURE );
+    }
+    return( ret );
+}
+#endif /* MBEDTLS_SSL_CLI_C */
+
+static int ssl_tls13_postprocess_finished_message( mbedtls_ssl_context *ssl )
+{
+#if defined(MBEDTLS_SSL_SRV_C)
+    int ret;
+    if( ssl->conf->endpoint == MBEDTLS_SSL_IS_SERVER )
+    {
+        /* Compute resumption_master_secret */
+        ret = mbedtls_ssl_tls13_generate_resumption_master_secret( ssl );
+        if( ret != 0 )
+        {
+            MBEDTLS_SSL_DEBUG_RET( 1,
+               "mbedtls_ssl_tls13_generate_resumption_master_secret ", ret );
+            return( ret );
+        }
+
+        return( 0 );
+    }
+#endif /* MBEDTLS_SSL_SRV_C */
+
+#if defined(MBEDTLS_SSL_CLI_C)
+    if( ssl->conf->endpoint == MBEDTLS_SSL_IS_CLIENT )
+    {
+        return( ssl_tls13_postprocess_server_finished_message( ssl ) );
+    }
+#endif /* MBEDTLS_SSL_CLI_C */
+
+    return( MBEDTLS_ERR_SSL_INTERNAL_ERROR );
+}
+
+int mbedtls_ssl_tls13_process_finished_message( mbedtls_ssl_context *ssl )
+{
+    int ret = MBEDTLS_ERR_ERROR_CORRUPTION_DETECTED;
+    unsigned char *buf;
+    size_t buf_len;
+
+    MBEDTLS_SSL_DEBUG_MSG( 2, ( "=> parse finished message" ) );
+
+    MBEDTLS_SSL_PROC_CHK( mbedtls_ssl_tls13_fetch_handshake_msg( ssl,
+                                              MBEDTLS_SSL_HS_FINISHED,
+                                              &buf, &buf_len ) );
+    /* Preprocessing step: Compute handshake digest */
+    MBEDTLS_SSL_PROC_CHK( ssl_tls13_preprocess_finished_message( ssl ) );
+
+    MBEDTLS_SSL_PROC_CHK( ssl_tls13_parse_finished_message( ssl, buf, buf + buf_len ) );
+    mbedtls_ssl_tls13_add_hs_msg_to_checksum(
+        ssl, MBEDTLS_SSL_HS_FINISHED, buf, buf_len );
+
+#if defined(MBEDTLS_SSL_USE_MPS)
+    MBEDTLS_SSL_PROC_CHK( mbedtls_ssl_mps_hs_consume_full_hs_msg( ssl ) );
+#endif /* MBEDTLS_SSL_USE_MPS */
+
+    MBEDTLS_SSL_PROC_CHK( ssl_tls13_postprocess_finished_message( ssl ) );
+
+cleanup:
+
+    MBEDTLS_SSL_DEBUG_MSG( 2, ( "<= parse finished message" ) );
+    return( ret );
+}
+
+/*
+ *
+ * STATE HANDLING: Write and send Finished message.
+ *
+ */
+/*
+ * Implement
+ */
+
+static int ssl_tls13_prepare_finished_message( mbedtls_ssl_context *ssl )
+{
+    int ret;
+
+    /* Compute transcript of handshake up to now. */
+    ret = mbedtls_ssl_tls13_calculate_verify_data( ssl,
+                    ssl->handshake->state_local.finished_out.digest,
+                    sizeof( ssl->handshake->state_local.finished_out.digest ),
+                    &ssl->handshake->state_local.finished_out.digest_len,
+                    ssl->conf->endpoint );
+
+    if( ret != 0 )
+    {
+        MBEDTLS_SSL_DEBUG_RET( 1, "calculate_verify_data failed", ret );
+        return( ret );
+    }
+
+    return( 0 );
+}
+
+static int ssl_tls13_finalize_finished_message( mbedtls_ssl_context *ssl )
+{
+    int ret = 0;
+
+#if defined(MBEDTLS_SSL_CLI_C)
+    if( ssl->conf->endpoint == MBEDTLS_SSL_IS_CLIENT )
+    {
+        /* Compute resumption_master_secret */
+        ret = mbedtls_ssl_tls13_generate_resumption_master_secret( ssl );
+        if( ret != 0 )
+        {
+            MBEDTLS_SSL_DEBUG_RET( 1,
+                    "mbedtls_ssl_tls13_generate_resumption_master_secret ", ret );
+            return ( ret );
+        }
+
+        mbedtls_ssl_handshake_set_state( ssl, MBEDTLS_SSL_FLUSH_BUFFERS );
+    }
+    else
+#endif /* MBEDTLS_SSL_CLI_C */
+#if defined(MBEDTLS_SSL_SRV_C)
+    if( ssl->conf->endpoint == MBEDTLS_SSL_IS_SERVER )
+    {
+        mbedtls_ssl_key_set traffic_keys;
+        mbedtls_ssl_transform *transform_application;
+
+        ret = mbedtls_ssl_tls13_key_schedule_stage_application( ssl );
+        if( ret != 0 )
+        {
+            MBEDTLS_SSL_DEBUG_RET( 1,
+               "mbedtls_ssl_tls13_key_schedule_stage_application", ret );
+            return( ret );
+        }
+
+        ret = mbedtls_ssl_tls13_generate_application_keys(
+                     ssl, &traffic_keys );
+        if( ret != 0 )
+        {
+            MBEDTLS_SSL_DEBUG_RET( 1,
+                  "mbedtls_ssl_tls13_generate_application_keys", ret );
+            return( ret );
+        }
+
+        transform_application =
+            mbedtls_calloc( 1, sizeof( mbedtls_ssl_transform ) );
+        if( transform_application == NULL )
+            return( MBEDTLS_ERR_SSL_ALLOC_FAILED );
+
+        ret = mbedtls_ssl_tls13_populate_transform(
+            transform_application, ssl->conf->endpoint,
+            ssl->session_negotiate->ciphersuite,
+            &traffic_keys, ssl );
+        if( ret != 0 )
+            return( ret );
+
+#if !defined(MBEDTLS_SSL_USE_MPS)
+        ssl->transform_application = transform_application;
+#else /* MBEDTLS_SSL_USE_MPS */
+        /* Register transform with MPS. */
+        ret = mbedtls_mps_add_key_material( &ssl->mps->l4,
+                                            transform_application,
+                                            &ssl->epoch_application );
+        if( ret != 0 )
+            return( ret );
+#endif /* MBEDTLS_SSL_USE_MPS */
+
+        mbedtls_ssl_handshake_set_state( ssl, MBEDTLS_SSL_EARLY_APP_DATA );
+    }
+    else
+#endif /* MBEDTLS_SSL_SRV_C */
+    {
+        /* Should never happen */
+        return( MBEDTLS_ERR_SSL_INTERNAL_ERROR );
+    }
+
+    return( 0 );
+}
+
+static int ssl_tls13_write_finished_message_body( mbedtls_ssl_context *ssl,
+                                                  unsigned char *buf,
+                                                  unsigned char *end,
+                                                  size_t *out_len )
+{
+    size_t verify_data_len = ssl->handshake->state_local.finished_out.digest_len;
+    /*
+     * struct {
+     *     opaque verify_data[Hash.length];
+     * } Finished;
+     */
+    MBEDTLS_SSL_CHK_BUF_PTR( buf, end, verify_data_len );
+
+    memcpy( buf, ssl->handshake->state_local.finished_out.digest,
+            verify_data_len );
+
+    *out_len = verify_data_len;
+    return( 0 );
+}
+
+/* Main entry point: orchestrates the other functions */
+int mbedtls_ssl_tls13_write_finished_message( mbedtls_ssl_context *ssl )
+{
+    int ret = MBEDTLS_ERR_ERROR_CORRUPTION_DETECTED;
+    unsigned char *buf;
+    size_t buf_len, msg_len;
+
+    MBEDTLS_SSL_DEBUG_MSG( 2, ( "=> write finished message" ) );
+
+    if( !ssl->handshake->state_local.finished_out.preparation_done )
+    {
+        MBEDTLS_SSL_PROC_CHK( ssl_tls13_prepare_finished_message( ssl ) );
+        ssl->handshake->state_local.finished_out.preparation_done = 1;
+    }
+
+    MBEDTLS_SSL_PROC_CHK( mbedtls_ssl_tls13_start_handshake_msg( ssl,
+                              MBEDTLS_SSL_HS_FINISHED, &buf, &buf_len ) );
+
+    MBEDTLS_SSL_PROC_CHK( ssl_tls13_write_finished_message_body(
+                              ssl, buf, buf + buf_len, &msg_len ) );
+
+    mbedtls_ssl_tls13_add_hs_msg_to_checksum( ssl, MBEDTLS_SSL_HS_FINISHED,
+                                              buf, msg_len );
+
+    MBEDTLS_SSL_PROC_CHK( ssl_tls13_finalize_finished_message( ssl ) );
+    MBEDTLS_SSL_PROC_CHK( mbedtls_ssl_tls13_finish_handshake_msg( ssl,
+                                              buf_len, msg_len ) );
+
+cleanup:
+
+    MBEDTLS_SSL_DEBUG_MSG( 2, ( "<= write finished message" ) );
+    return( ret );
+}
+
+void mbedtls_ssl_tls13_handshake_wrapup( mbedtls_ssl_context *ssl )
+{
+
+    MBEDTLS_SSL_DEBUG_MSG( 3, ( "=> handshake wrapup" ) );
+
+    /*
+     * Free the previous session and switch to the current one.
+     */
+    if( ssl->session )
+    {
+        mbedtls_ssl_session_free( ssl->session );
+        mbedtls_free( ssl->session );
+    }
+    ssl->session = ssl->session_negotiate;
+    ssl->session_negotiate = NULL;
+
+    MBEDTLS_SSL_DEBUG_MSG( 3, ( "<= handshake wrapup" ) );
+}
+
+/*
+ *
+ * STATE HANDLING: Write ChangeCipherSpec
+ *
+ */
+#if defined(MBEDTLS_SSL_TLS1_3_COMPATIBILITY_MODE)
+
+#define SSL_WRITE_CCS_NEEDED     0
+#define SSL_WRITE_CCS_SKIP       1
+static int ssl_tls13_write_change_cipher_spec_coordinate( mbedtls_ssl_context *ssl )
+{
+    int ret = SSL_WRITE_CCS_NEEDED;
+
+#if defined(MBEDTLS_SSL_SRV_C)
+    if( ssl->conf->endpoint == MBEDTLS_SSL_IS_SERVER )
+    {
+        if( ssl->state == MBEDTLS_SSL_SERVER_CCS_AFTER_SERVER_HELLO )
+        {
+            /* Only transmit the CCS if we have not done so
+             * earlier already after the HRR.
+             */
+            if( ssl->handshake->hello_retry_requests_sent == 0 )
+                ret = SSL_WRITE_CCS_NEEDED;
+            else
+                ret = SSL_WRITE_CCS_SKIP;
+        }
+    }
+#endif /* MBEDTLS_SSL_SRV_C */
+
+#if defined(MBEDTLS_SSL_CLI_C)
+    if( ssl->conf->endpoint == MBEDTLS_SSL_IS_CLIENT )
+    {
+#if defined(MBEDTLS_ZERO_RTT)
+        switch( ssl->state )
+        {
+            case MBEDTLS_SSL_CLIENT_CCS_AFTER_CLIENT_HELLO:
+                if( ssl->handshake->early_data != MBEDTLS_SSL_EARLY_DATA_ON )
+                    ret = SSL_WRITE_CCS_SKIP;
+                break;
+
+            case MBEDTLS_SSL_CLIENT_CCS_BEFORE_2ND_CLIENT_HELLO:
+            case MBEDTLS_SSL_CLIENT_CCS_AFTER_SERVER_FINISHED:
+                if( ssl->handshake->early_data == MBEDTLS_SSL_EARLY_DATA_ON )
+                    ret = SSL_WRITE_CCS_SKIP;
+                break;
+
+            default:
+                MBEDTLS_SSL_DEBUG_MSG( 1, ( "should never happen" ) );
+                return( MBEDTLS_ERR_SSL_INTERNAL_ERROR );
+        }
+#else /* MBEDTLS_ZERO_RTT */
+        if( ssl->state == MBEDTLS_SSL_CLIENT_CCS_AFTER_CLIENT_HELLO )
+            ret = SSL_WRITE_CCS_SKIP;
+#endif /* MBEDTLS_ZERO_RTT */
+    }
+#endif /* MBEDTLS_SSL_CLI_C */
+    return( ret );
+}
+
+static int ssl_tls13_finalize_change_cipher_spec( mbedtls_ssl_context *ssl )
+{
+    (void) ssl;
+
+#if defined(MBEDTLS_SSL_SRV_C)
+    if( ssl->conf->endpoint == MBEDTLS_SSL_IS_SERVER )
+    {
+        switch( ssl->state )
+        {
+            case MBEDTLS_SSL_SERVER_CCS_AFTER_SERVER_HELLO:
+                mbedtls_ssl_handshake_set_state( ssl, MBEDTLS_SSL_ENCRYPTED_EXTENSIONS );
+                ssl->handshake->ccs_sent++;
+                break;
+
+            case MBEDTLS_SSL_SERVER_CCS_AFTER_HRR:
+                mbedtls_ssl_handshake_set_state( ssl, MBEDTLS_SSL_SECOND_CLIENT_HELLO );
+                ssl->handshake->ccs_sent++;
+                break;
+
+            default:
+                MBEDTLS_SSL_DEBUG_MSG( 1, ( "should never happen" ) );
+                return( MBEDTLS_ERR_SSL_INTERNAL_ERROR );
+        }
+    }
+#endif /* MBEDTLS_SSL_SRV_C */
+
+    return( 0 );
+}
+
+#if !defined(MBEDTLS_SSL_USE_MPS)
+static int ssl_tls13_write_change_cipher_spec_body( mbedtls_ssl_context *ssl,
+                                                    unsigned char *buf,
+                                                    unsigned char *end,
+                                                    size_t *olen )
+{
+    ((void) ssl);
+
+    MBEDTLS_SSL_CHK_BUF_PTR( buf, end, 1 );
+    buf[0] = 1;
+    *olen = 1;
+
+    return( 0 );
+}
+#endif /* !MBEDTLS_SSL_USE_MPS */
+
+int mbedtls_ssl_tls13_write_change_cipher_spec( mbedtls_ssl_context *ssl )
+{
+    int ret;
+
+    MBEDTLS_SSL_DEBUG_MSG( 2, ( "=> write change cipher spec" ) );
+
+    MBEDTLS_SSL_PROC_CHK_NEG( ssl_tls13_write_change_cipher_spec_coordinate( ssl ) );
+
+    if( ret == SSL_WRITE_CCS_NEEDED )
+    {
+#if defined(MBEDTLS_SSL_USE_MPS)
+
+        MBEDTLS_SSL_PROC_CHK( mbedtls_mps_flush( &ssl->mps->l4 ) );
+        MBEDTLS_SSL_PROC_CHK( mbedtls_mps_write_ccs( &ssl->mps->l4 ) );
+        MBEDTLS_SSL_PROC_CHK( mbedtls_mps_dispatch( &ssl->mps->l4 ) );
+
+#else /* MBEDTLS_SSL_USE_MPS */
+
+        /* Write CCS message */
+        MBEDTLS_SSL_PROC_CHK( ssl_tls13_write_change_cipher_spec_body(
+                                  ssl, ssl->out_msg,
+                                  ssl->out_msg + MBEDTLS_SSL_OUT_CONTENT_LEN,
+                                  &ssl->out_msglen ) );
+
+        ssl->out_msgtype = MBEDTLS_SSL_MSG_CHANGE_CIPHER_SPEC;
+
+        /* Dispatch message */
+        MBEDTLS_SSL_PROC_CHK( mbedtls_ssl_write_record( ssl, 0 ) );
+
+#endif /* MBEDTLS_SSL_USE_MPS */
+    }
+
+    MBEDTLS_SSL_PROC_CHK( ssl_tls13_finalize_change_cipher_spec( ssl ) );
+
+cleanup:
+
+    MBEDTLS_SSL_DEBUG_MSG( 2, ( "<= write change cipher spec" ) );
+    return( ret );
+}
+#endif /* MBEDTLS_SSL_TLS1_3_COMPATIBILITY_MODE */
+
+#if defined(MBEDTLS_KEY_EXCHANGE_WITH_CERT_ENABLED)
+
+/*
+ * STATE HANDLING: Output Certificate
+ */
+/* Check if a certificate should be written, and if yes,
+ * if it is available.
+ * Returns a negative error code on failure ( such as no certificate
+ * being available on the server ), and otherwise
+ * SSL_WRITE_CERTIFICATE_SEND or
+ * SSL_WRITE_CERTIFICATE_SKIP
+ * indicating that a Certificate message should be written based
+ * on the configured certificate, or whether it should be silently skipped.
+ */
+#define SSL_WRITE_CERTIFICATE_SEND 0
+#define SSL_WRITE_CERTIFICATE_SKIP 1
+
+static int ssl_tls13_write_certificate_coordinate( mbedtls_ssl_context *ssl )
+{
+#if defined(MBEDTLS_SSL_SRV_C)
+    int have_own_cert = 1;
+#endif /* MBEDTLS_SSL_SRV_C */
+
+    /* For PSK and ECDHE-PSK ciphersuites there is no certificate to exchange. */
+    if( mbedtls_ssl_tls13_kex_with_psk( ssl ) )
+    {
+        MBEDTLS_SSL_DEBUG_MSG( 2, ( "<= skip write certificate" ) );
+        return( SSL_WRITE_CERTIFICATE_SKIP );
+    }
+
+#if defined(MBEDTLS_SSL_SRV_C)
+    if( ssl->conf->endpoint == MBEDTLS_SSL_IS_SERVER )
+    {
+        if( have_own_cert == 0 )
+        {
+            MBEDTLS_SSL_DEBUG_MSG( 1, ( "got no certificate to send" ) );
+            return( MBEDTLS_ERR_SSL_HANDSHAKE_FAILURE );
+        }
+    }
+#endif /* MBEDTLS_SSL_SRV_C */
+
+    return( SSL_WRITE_CERTIFICATE_SEND );
+}
+
+/*
+ *  enum {
+ *        X509(0),
+ *        RawPublicKey(2),
+ *        (255)
+ *    } CertificateType;
+ *
+ *    struct {
+ *        select (certificate_type) {
+ *            case RawPublicKey:
+ *              // From RFC 7250 ASN.1_subjectPublicKeyInfo
+ *              opaque ASN1_subjectPublicKeyInfo<1..2^24-1>;
+ *
+ *            case X509:
+ *              opaque cert_data<1..2^24-1>;
+ *        };
+ *        Extension extensions<0..2^16-1>;
+ *    } CertificateEntry;
+ *
+ *    struct {
+ *        opaque certificate_request_context<0..2^8-1>;
+ *        CertificateEntry certificate_list<0..2^24-1>;
+ *    } Certificate;
+ */
+static int ssl_tls13_write_certificate_body( mbedtls_ssl_context *ssl,
+                                             unsigned char *buf,
+                                             unsigned char *end,
+                                             size_t *out_len )
+{
+    const mbedtls_x509_crt *crt = mbedtls_ssl_own_cert( ssl );
+    unsigned char *p = buf;
+    unsigned char *certificate_request_context =
+                                    ssl->handshake->certificate_request_context;
+    unsigned char certificate_request_context_len =
+                                ssl->handshake->certificate_request_context_len;
+    unsigned char *p_certificate_list_len;
+
+
+    /* ...
+     * opaque certificate_request_context<0..2^8-1>;
+     * ...
+     */
+    MBEDTLS_SSL_CHK_BUF_PTR( p, end, certificate_request_context_len + 1 );
+    *p++ = certificate_request_context_len;
+    if( certificate_request_context_len > 0 )
+    {
+        memcpy( p, certificate_request_context, certificate_request_context_len );
+        p += certificate_request_context_len;
+    }
+
+    /* ...
+     * CertificateEntry certificate_list<0..2^24-1>;
+     * ...
+     */
+    MBEDTLS_SSL_CHK_BUF_PTR( p, end, 3 );
+    p_certificate_list_len = p;
+    p += 3;
+
+    MBEDTLS_SSL_DEBUG_CRT( 3, "own certificate", crt );
+
+    while( crt != NULL )
+    {
         size_t cert_data_len = crt->raw.len;
 
         MBEDTLS_SSL_CHK_BUF_PTR( p, end, cert_data_len + 3 + 2 );
@@ -1207,29 +1786,51 @@
     return( 0 );
 }
 
+static int ssl_tls13_finalize_write_certificate( mbedtls_ssl_context *ssl )
+{
+    (void) ssl;
+
+#if defined(MBEDTLS_SSL_SRV_C)
+    if( ssl->conf->endpoint == MBEDTLS_SSL_IS_SERVER )
+        mbedtls_ssl_handshake_set_state( ssl, MBEDTLS_SSL_CERTIFICATE_VERIFY );
+#endif /* MBEDTLS_SSL_SRV_C */
+
+    return( 0 );
+}
+
 int mbedtls_ssl_tls13_write_certificate( mbedtls_ssl_context *ssl )
 {
     int ret;
-    unsigned char *buf;
-    size_t buf_len, msg_len;
 
     MBEDTLS_SSL_DEBUG_MSG( 2, ( "=> write certificate" ) );
 
-    MBEDTLS_SSL_PROC_CHK( mbedtls_ssl_tls13_start_handshake_msg( ssl,
-                          MBEDTLS_SSL_HS_CERTIFICATE, &buf, &buf_len ) );
-
-    MBEDTLS_SSL_PROC_CHK( ssl_tls13_write_certificate_body( ssl,
-                                                            buf,
-                                                            buf + buf_len,
-                                                            &msg_len ) );
-
-    mbedtls_ssl_tls13_add_hs_msg_to_checksum( ssl,
-                                              MBEDTLS_SSL_HS_CERTIFICATE,
-                                              buf,
-                                              msg_len );
-
-    MBEDTLS_SSL_PROC_CHK( mbedtls_ssl_tls13_finish_handshake_msg(
-                              ssl, buf_len, msg_len ) );
+    /* Coordination: Check if we need to send a certificate. */
+    MBEDTLS_SSL_PROC_CHK_NEG( ssl_tls13_write_certificate_coordinate( ssl ) );
+
+    if( ret == SSL_WRITE_CERTIFICATE_SEND )
+    {
+        unsigned char *buf;
+        size_t buf_len, msg_len;
+
+        MBEDTLS_SSL_PROC_CHK( mbedtls_ssl_tls13_start_handshake_msg( ssl,
+                              MBEDTLS_SSL_HS_CERTIFICATE, &buf, &buf_len ) );
+
+        MBEDTLS_SSL_PROC_CHK( ssl_tls13_write_certificate_body( ssl,
+                                                                buf,
+                                                                buf + buf_len,
+                                                                &msg_len ) );
+
+        mbedtls_ssl_tls13_add_hs_msg_to_checksum( ssl,
+                                                  MBEDTLS_SSL_HS_CERTIFICATE,
+                                                  buf,
+                                                  msg_len );
+
+        MBEDTLS_SSL_PROC_CHK( mbedtls_ssl_tls13_finish_handshake_msg(
+                                  ssl, buf_len, msg_len ) );
+    }
+
+    MBEDTLS_SSL_PROC_CHK( ssl_tls13_finalize_write_certificate( ssl ) );
+
 cleanup:
 
     MBEDTLS_SSL_DEBUG_MSG( 2, ( "<= write certificate" ) );
@@ -1239,6 +1840,7 @@
 /*
  * STATE HANDLING: Output Certificate Verify
  */
+
 static int ssl_tls13_get_sig_alg_from_pk( mbedtls_ssl_context *ssl,
                                           mbedtls_pk_context *own_key,
                                           uint16_t *algorithm )
@@ -1356,6 +1958,42 @@
     return( -1 );
 }
 
+/* Coordinate: Check whether a certificate verify message should be sent.
+ * Returns a negative value on failure, and otherwise
+ * - SSL_WRITE_CERTIFICATE_VERIFY_SKIP
+ * - SSL_WRITE_CERTIFICATE_VERIFY_SEND
+ * to indicate if the CertificateVerify message should be sent or not.
+ */
+#define SSL_WRITE_CERTIFICATE_VERIFY_SKIP 0
+#define SSL_WRITE_CERTIFICATE_VERIFY_SEND 1
+
+static int ssl_tls13_write_certificate_verify_coordinate( mbedtls_ssl_context *ssl )
+{
+#if defined(MBEDTLS_SSL_SRV_C)
+    int have_own_cert = 1;
+#endif
+
+    if( mbedtls_ssl_tls13_kex_with_psk( ssl ) )
+    {
+        MBEDTLS_SSL_DEBUG_MSG( 2, ( "<= skip write certificate verify" ) );
+        return( SSL_WRITE_CERTIFICATE_VERIFY_SKIP );
+    }
+
+#if defined(MBEDTLS_SSL_SRV_C)
+    if( mbedtls_ssl_own_cert( ssl ) == NULL )
+        have_own_cert = 0;
+
+    if( have_own_cert == 0 &&
+        ssl->conf->authmode != MBEDTLS_SSL_VERIFY_NONE )
+    {
+        MBEDTLS_SSL_DEBUG_MSG( 1, ( "got no certificate" ) );
+        return( MBEDTLS_ERR_SSL_PRIVATE_KEY_REQUIRED );
+    }
+#endif
+
+    return( SSL_WRITE_CERTIFICATE_VERIFY_SEND );
+}
+
 static int ssl_tls13_write_certificate_verify_body( mbedtls_ssl_context *ssl,
                                                     unsigned char *buf,
                                                     unsigned char *end,
@@ -1451,918 +2089,6 @@
                         md_alg, verify_hash, verify_hash_len,
                         p + 2, (size_t)( end - ( p + 2 ) ), &signature_len,
                         ssl->conf->f_rng, ssl->conf->p_rng ) ) != 0 )
-    {
-        MBEDTLS_SSL_DEBUG_RET( 1, "mbedtls_pk_sign", ret );
-        return( ret );
-    }
-
-    MBEDTLS_PUT_UINT16_BE( signature_len, p, 0 );
-    p += 2 + signature_len;
-
-    *out_len = (size_t)( p - buf );
-
-    return( ret );
-}
-
-int mbedtls_ssl_tls13_write_certificate_verify( mbedtls_ssl_context *ssl )
-{
-    int ret = 0;
-    unsigned char *buf;
-    size_t buf_len, msg_len;
-
-    MBEDTLS_SSL_DEBUG_MSG( 2, ( "=> write certificate verify" ) );
-
-    MBEDTLS_SSL_PROC_CHK( mbedtls_ssl_tls13_start_handshake_msg( ssl,
-                MBEDTLS_SSL_HS_CERTIFICATE_VERIFY, &buf, &buf_len ) );
-
-    MBEDTLS_SSL_PROC_CHK( ssl_tls13_write_certificate_verify_body(
-                                ssl, buf, buf + buf_len, &msg_len ) );
-
-    mbedtls_ssl_tls13_add_hs_msg_to_checksum(
-        ssl, MBEDTLS_SSL_HS_CERTIFICATE_VERIFY, buf, msg_len );
-
-    MBEDTLS_SSL_PROC_CHK( mbedtls_ssl_tls13_finish_handshake_msg(
-                                ssl, buf_len, msg_len ) );
-
-cleanup:
-
-    MBEDTLS_SSL_DEBUG_MSG( 2, ( "<= write certificate verify" ) );
-    return( ret );
-}
-
-#endif /* MBEDTLS_KEY_EXCHANGE_WITH_CERT_ENABLED */
-
-/*
- *
- * STATE HANDLING: Incoming Finished message.
- */
-/*
- * Implementation
- */
-
-static int ssl_tls13_preprocess_finished_message( mbedtls_ssl_context *ssl )
-{
-    int ret;
-
-    ret = mbedtls_ssl_tls13_calculate_verify_data( ssl,
-                    ssl->handshake->state_local.finished_in.digest,
-                    sizeof( ssl->handshake->state_local.finished_in.digest ),
-                    &ssl->handshake->state_local.finished_in.digest_len,
-                    ssl->conf->endpoint == MBEDTLS_SSL_IS_CLIENT ?
-                        MBEDTLS_SSL_IS_SERVER : MBEDTLS_SSL_IS_CLIENT );
-    if( ret != 0 )
-    {
-        MBEDTLS_SSL_DEBUG_RET( 1, "mbedtls_ssl_tls13_calculate_verify_data", ret );
-        return( ret );
-    }
-
-    return( 0 );
-}
-
-static int ssl_tls13_parse_finished_message( mbedtls_ssl_context *ssl,
-                                             const unsigned char *buf,
-                                             const unsigned char *end )
-{
-    /*
-     * struct {
-     *     opaque verify_data[Hash.length];
-     * } Finished;
-     */
-    const unsigned char *expected_verify_data =
-        ssl->handshake->state_local.finished_in.digest;
-    size_t expected_verify_data_len =
-        ssl->handshake->state_local.finished_in.digest_len;
-    /* Structural validation */
-    if( (size_t)( end - buf ) != expected_verify_data_len )
-    {
->>>>>>> 63d97ad0
-        MBEDTLS_SSL_DEBUG_MSG( 1, ( "bad finished message" ) );
-
-        MBEDTLS_SSL_PEND_FATAL_ALERT( MBEDTLS_SSL_ALERT_MSG_DECODE_ERROR,
-                                      MBEDTLS_ERR_SSL_DECODE_ERROR );
-        return( MBEDTLS_ERR_SSL_DECODE_ERROR );
-    }
-
-    MBEDTLS_SSL_DEBUG_BUF( 4, "verify_data (self-computed):",
-                           expected_verify_data,
-                           expected_verify_data_len );
-    MBEDTLS_SSL_DEBUG_BUF( 4, "verify_data (received message):", buf,
-                           expected_verify_data_len );
-
-    /* Semantic validation */
-    if( mbedtls_ct_memcmp( buf,
-                           expected_verify_data,
-                           expected_verify_data_len ) != 0 )
-    {
-        MBEDTLS_SSL_DEBUG_MSG( 1, ( "bad finished message" ) );
-
-        MBEDTLS_SSL_PEND_FATAL_ALERT( MBEDTLS_SSL_ALERT_MSG_DECRYPT_ERROR,
-                                      MBEDTLS_ERR_SSL_HANDSHAKE_FAILURE );
-        return( MBEDTLS_ERR_SSL_HANDSHAKE_FAILURE );
-    }
-    return( 0 );
-}
-
-#if defined(MBEDTLS_SSL_CLI_C)
-static int ssl_tls13_postprocess_server_finished_message( mbedtls_ssl_context *ssl )
-{
-    int ret = MBEDTLS_ERR_ERROR_CORRUPTION_DETECTED;
-    mbedtls_ssl_key_set traffic_keys;
-    mbedtls_ssl_transform *transform_application = NULL;
-
-    ret = mbedtls_ssl_tls13_key_schedule_stage_application( ssl );
-    if( ret != 0 )
-    {
-        MBEDTLS_SSL_DEBUG_RET( 1,
-           "mbedtls_ssl_tls13_key_schedule_stage_application", ret );
-        goto cleanup;
-    }
-
-    ret = mbedtls_ssl_tls13_generate_application_keys( ssl, &traffic_keys );
-    if( ret != 0 )
-    {
-        MBEDTLS_SSL_DEBUG_RET( 1,
-            "mbedtls_ssl_tls13_generate_application_keys", ret );
-        goto cleanup;
-    }
-
-    transform_application =
-        mbedtls_calloc( 1, sizeof( mbedtls_ssl_transform ) );
-    if( transform_application == NULL )
-    {
-        ret = MBEDTLS_ERR_SSL_ALLOC_FAILED;
-        goto cleanup;
-    }
-
-    ret = mbedtls_ssl_tls13_populate_transform(
-                                    transform_application,
-                                    ssl->conf->endpoint,
-                                    ssl->session_negotiate->ciphersuite,
-                                    &traffic_keys,
-                                    ssl );
-    if( ret != 0 )
-    {
-        MBEDTLS_SSL_DEBUG_RET( 1, "mbedtls_ssl_tls13_populate_transform", ret );
-        goto cleanup;
-    }
-
-#if !defined(MBEDTLS_SSL_USE_MPS)
-    ssl->transform_application = transform_application;
-#else /* MBEDTLS_SSL_USE_MPS */
-    ret = mbedtls_mps_add_key_material( &ssl->mps->l4,
-                                        transform_application,
-                                        &ssl->epoch_application );
-    if( ret != 0 )
-        goto cleanup;
-#endif /* MBEDTLS_SSL_USE_MPS */
-
-cleanup:
-
-    mbedtls_platform_zeroize( &traffic_keys, sizeof( traffic_keys ) );
-    if( ret != 0 )
-    {
-        mbedtls_free( transform_application );
-        MBEDTLS_SSL_PEND_FATAL_ALERT(
-                MBEDTLS_SSL_ALERT_MSG_HANDSHAKE_FAILURE,
-                MBEDTLS_ERR_SSL_HANDSHAKE_FAILURE );
-    }
-    return( ret );
-}
-#endif /* MBEDTLS_SSL_CLI_C */
-
-static int ssl_tls13_postprocess_finished_message( mbedtls_ssl_context *ssl )
-{
-#if defined(MBEDTLS_SSL_SRV_C)
-    int ret;
-    if( ssl->conf->endpoint == MBEDTLS_SSL_IS_SERVER )
-    {
-        /* Compute resumption_master_secret */
-        ret = mbedtls_ssl_tls13_generate_resumption_master_secret( ssl );
-        if( ret != 0 )
-        {
-            MBEDTLS_SSL_DEBUG_RET( 1,
-               "mbedtls_ssl_tls13_generate_resumption_master_secret ", ret );
-            return( ret );
-        }
-
-        return( 0 );
-    }
-#endif /* MBEDTLS_SSL_SRV_C */
-
-#if defined(MBEDTLS_SSL_CLI_C)
-    if( ssl->conf->endpoint == MBEDTLS_SSL_IS_CLIENT )
-    {
-        return( ssl_tls13_postprocess_server_finished_message( ssl ) );
-    }
-#endif /* MBEDTLS_SSL_CLI_C */
-
-    return( MBEDTLS_ERR_SSL_INTERNAL_ERROR );
-}
-
-int mbedtls_ssl_tls13_process_finished_message( mbedtls_ssl_context *ssl )
-{
-    int ret = MBEDTLS_ERR_ERROR_CORRUPTION_DETECTED;
-    unsigned char *buf;
-    size_t buf_len;
-
-    MBEDTLS_SSL_DEBUG_MSG( 2, ( "=> parse finished message" ) );
-
-    MBEDTLS_SSL_PROC_CHK( mbedtls_ssl_tls13_fetch_handshake_msg( ssl,
-                                              MBEDTLS_SSL_HS_FINISHED,
-                                              &buf, &buf_len ) );
-    /* Preprocessing step: Compute handshake digest */
-    MBEDTLS_SSL_PROC_CHK( ssl_tls13_preprocess_finished_message( ssl ) );
-
-    MBEDTLS_SSL_PROC_CHK( ssl_tls13_parse_finished_message( ssl, buf, buf + buf_len ) );
-    mbedtls_ssl_tls13_add_hs_msg_to_checksum(
-        ssl, MBEDTLS_SSL_HS_FINISHED, buf, buf_len );
-
-#if defined(MBEDTLS_SSL_USE_MPS)
-    MBEDTLS_SSL_PROC_CHK( mbedtls_ssl_mps_hs_consume_full_hs_msg( ssl ) );
-#endif /* MBEDTLS_SSL_USE_MPS */
-
-    MBEDTLS_SSL_PROC_CHK( ssl_tls13_postprocess_finished_message( ssl ) );
-
-cleanup:
-
-    MBEDTLS_SSL_DEBUG_MSG( 2, ( "<= parse finished message" ) );
-    return( ret );
-}
-
-/*
- *
- * STATE HANDLING: Write and send Finished message.
- *
- */
-/*
- * Implement
- */
-
-static int ssl_tls13_prepare_finished_message( mbedtls_ssl_context *ssl )
-{
-    int ret;
-
-    /* Compute transcript of handshake up to now. */
-    ret = mbedtls_ssl_tls13_calculate_verify_data( ssl,
-                    ssl->handshake->state_local.finished_out.digest,
-                    sizeof( ssl->handshake->state_local.finished_out.digest ),
-                    &ssl->handshake->state_local.finished_out.digest_len,
-                    ssl->conf->endpoint );
-
-    if( ret != 0 )
-    {
-        MBEDTLS_SSL_DEBUG_RET( 1, "calculate_verify_data failed", ret );
-        return( ret );
-    }
-
-    return( 0 );
-}
-
-static int ssl_tls13_finalize_finished_message( mbedtls_ssl_context *ssl )
-{
-    int ret = 0;
-
-#if defined(MBEDTLS_SSL_CLI_C)
-    if( ssl->conf->endpoint == MBEDTLS_SSL_IS_CLIENT )
-    {
-        /* Compute resumption_master_secret */
-        ret = mbedtls_ssl_tls13_generate_resumption_master_secret( ssl );
-        if( ret != 0 )
-        {
-            MBEDTLS_SSL_DEBUG_RET( 1,
-                    "mbedtls_ssl_tls13_generate_resumption_master_secret ", ret );
-            return ( ret );
-        }
-
-        mbedtls_ssl_handshake_set_state( ssl, MBEDTLS_SSL_FLUSH_BUFFERS );
-    }
-    else
-#endif /* MBEDTLS_SSL_CLI_C */
-#if defined(MBEDTLS_SSL_SRV_C)
-    if( ssl->conf->endpoint == MBEDTLS_SSL_IS_SERVER )
-    {
-        mbedtls_ssl_key_set traffic_keys;
-        mbedtls_ssl_transform *transform_application;
-
-        ret = mbedtls_ssl_tls13_key_schedule_stage_application( ssl );
-        if( ret != 0 )
-        {
-            MBEDTLS_SSL_DEBUG_RET( 1,
-               "mbedtls_ssl_tls13_key_schedule_stage_application", ret );
-            return( ret );
-        }
-
-        ret = mbedtls_ssl_tls13_generate_application_keys(
-                     ssl, &traffic_keys );
-        if( ret != 0 )
-        {
-            MBEDTLS_SSL_DEBUG_RET( 1,
-                  "mbedtls_ssl_tls13_generate_application_keys", ret );
-            return( ret );
-        }
-
-        transform_application =
-            mbedtls_calloc( 1, sizeof( mbedtls_ssl_transform ) );
-        if( transform_application == NULL )
-            return( MBEDTLS_ERR_SSL_ALLOC_FAILED );
-
-        ret = mbedtls_ssl_tls13_populate_transform(
-            transform_application, ssl->conf->endpoint,
-            ssl->session_negotiate->ciphersuite,
-            &traffic_keys, ssl );
-        if( ret != 0 )
-            return( ret );
-
-#if !defined(MBEDTLS_SSL_USE_MPS)
-        ssl->transform_application = transform_application;
-#else /* MBEDTLS_SSL_USE_MPS */
-        /* Register transform with MPS. */
-        ret = mbedtls_mps_add_key_material( &ssl->mps->l4,
-                                            transform_application,
-                                            &ssl->epoch_application );
-        if( ret != 0 )
-            return( ret );
-#endif /* MBEDTLS_SSL_USE_MPS */
-
-        mbedtls_ssl_handshake_set_state( ssl, MBEDTLS_SSL_EARLY_APP_DATA );
-    }
-    else
-#endif /* MBEDTLS_SSL_SRV_C */
-    {
-        /* Should never happen */
-        return( MBEDTLS_ERR_SSL_INTERNAL_ERROR );
-    }
-
-    return( 0 );
-}
-
-static int ssl_tls13_write_finished_message_body( mbedtls_ssl_context *ssl,
-                                                  unsigned char *buf,
-                                                  unsigned char *end,
-                                                  size_t *out_len )
-{
-    size_t verify_data_len = ssl->handshake->state_local.finished_out.digest_len;
-    /*
-     * struct {
-     *     opaque verify_data[Hash.length];
-     * } Finished;
-     */
-    MBEDTLS_SSL_CHK_BUF_PTR( buf, end, verify_data_len );
-
-    memcpy( buf, ssl->handshake->state_local.finished_out.digest,
-            verify_data_len );
-
-    *out_len = verify_data_len;
-    return( 0 );
-}
-
-/* Main entry point: orchestrates the other functions */
-int mbedtls_ssl_tls13_write_finished_message( mbedtls_ssl_context *ssl )
-{
-    int ret = MBEDTLS_ERR_ERROR_CORRUPTION_DETECTED;
-    unsigned char *buf;
-    size_t buf_len, msg_len;
-
-    MBEDTLS_SSL_DEBUG_MSG( 2, ( "=> write finished message" ) );
-
-    if( !ssl->handshake->state_local.finished_out.preparation_done )
-    {
-        MBEDTLS_SSL_PROC_CHK( ssl_tls13_prepare_finished_message( ssl ) );
-        ssl->handshake->state_local.finished_out.preparation_done = 1;
-    }
-
-    MBEDTLS_SSL_PROC_CHK( mbedtls_ssl_tls13_start_handshake_msg( ssl,
-                              MBEDTLS_SSL_HS_FINISHED, &buf, &buf_len ) );
-
-    MBEDTLS_SSL_PROC_CHK( ssl_tls13_write_finished_message_body(
-                              ssl, buf, buf + buf_len, &msg_len ) );
-
-    mbedtls_ssl_tls13_add_hs_msg_to_checksum( ssl, MBEDTLS_SSL_HS_FINISHED,
-                                              buf, msg_len );
-
-    MBEDTLS_SSL_PROC_CHK( ssl_tls13_finalize_finished_message( ssl ) );
-    MBEDTLS_SSL_PROC_CHK( mbedtls_ssl_tls13_finish_handshake_msg( ssl,
-                                              buf_len, msg_len ) );
-
-cleanup:
-
-    MBEDTLS_SSL_DEBUG_MSG( 2, ( "<= write finished message" ) );
-    return( ret );
-}
-
-void mbedtls_ssl_tls13_handshake_wrapup( mbedtls_ssl_context *ssl )
-{
-
-    MBEDTLS_SSL_DEBUG_MSG( 3, ( "=> handshake wrapup" ) );
-
-    /*
-     * Free the previous session and switch to the current one.
-     */
-    if( ssl->session )
-    {
-        mbedtls_ssl_session_free( ssl->session );
-        mbedtls_free( ssl->session );
-    }
-    ssl->session = ssl->session_negotiate;
-    ssl->session_negotiate = NULL;
-
-    MBEDTLS_SSL_DEBUG_MSG( 3, ( "<= handshake wrapup" ) );
-}
-
-/*
- *
- * STATE HANDLING: Write ChangeCipherSpec
- *
- */
-#if defined(MBEDTLS_SSL_TLS1_3_COMPATIBILITY_MODE)
-
-#define SSL_WRITE_CCS_NEEDED     0
-#define SSL_WRITE_CCS_SKIP       1
-static int ssl_tls13_write_change_cipher_spec_coordinate( mbedtls_ssl_context *ssl )
-{
-    int ret = SSL_WRITE_CCS_NEEDED;
-
-#if defined(MBEDTLS_SSL_SRV_C)
-    if( ssl->conf->endpoint == MBEDTLS_SSL_IS_SERVER )
-    {
-        if( ssl->state == MBEDTLS_SSL_SERVER_CCS_AFTER_SERVER_HELLO )
-        {
-            /* Only transmit the CCS if we have not done so
-             * earlier already after the HRR.
-             */
-            if( ssl->handshake->hello_retry_requests_sent == 0 )
-                ret = SSL_WRITE_CCS_NEEDED;
-            else
-                ret = SSL_WRITE_CCS_SKIP;
-        }
-    }
-#endif /* MBEDTLS_SSL_SRV_C */
-
-#if defined(MBEDTLS_SSL_CLI_C)
-    if( ssl->conf->endpoint == MBEDTLS_SSL_IS_CLIENT )
-    {
-#if defined(MBEDTLS_ZERO_RTT)
-        switch( ssl->state )
-        {
-            case MBEDTLS_SSL_CLIENT_CCS_AFTER_CLIENT_HELLO:
-                if( ssl->handshake->early_data != MBEDTLS_SSL_EARLY_DATA_ON )
-                    ret = SSL_WRITE_CCS_SKIP;
-                break;
-
-            case MBEDTLS_SSL_CLIENT_CCS_BEFORE_2ND_CLIENT_HELLO:
-            case MBEDTLS_SSL_CLIENT_CCS_AFTER_SERVER_FINISHED:
-                if( ssl->handshake->early_data == MBEDTLS_SSL_EARLY_DATA_ON )
-                    ret = SSL_WRITE_CCS_SKIP;
-                break;
-
-            default:
-                MBEDTLS_SSL_DEBUG_MSG( 1, ( "should never happen" ) );
-                return( MBEDTLS_ERR_SSL_INTERNAL_ERROR );
-        }
-#else /* MBEDTLS_ZERO_RTT */
-        if( ssl->state == MBEDTLS_SSL_CLIENT_CCS_AFTER_CLIENT_HELLO )
-            ret = SSL_WRITE_CCS_SKIP;
-#endif /* MBEDTLS_ZERO_RTT */
-    }
-#endif /* MBEDTLS_SSL_CLI_C */
-    return( ret );
-}
-
-static int ssl_tls13_finalize_change_cipher_spec( mbedtls_ssl_context *ssl )
-{
-    (void) ssl;
-
-#if defined(MBEDTLS_SSL_SRV_C)
-    if( ssl->conf->endpoint == MBEDTLS_SSL_IS_SERVER )
-    {
-        switch( ssl->state )
-        {
-            case MBEDTLS_SSL_SERVER_CCS_AFTER_SERVER_HELLO:
-                mbedtls_ssl_handshake_set_state( ssl, MBEDTLS_SSL_ENCRYPTED_EXTENSIONS );
-                ssl->handshake->ccs_sent++;
-                break;
-
-            case MBEDTLS_SSL_SERVER_CCS_AFTER_HRR:
-                mbedtls_ssl_handshake_set_state( ssl, MBEDTLS_SSL_SECOND_CLIENT_HELLO );
-                ssl->handshake->ccs_sent++;
-                break;
-
-            default:
-                MBEDTLS_SSL_DEBUG_MSG( 1, ( "should never happen" ) );
-                return( MBEDTLS_ERR_SSL_INTERNAL_ERROR );
-        }
-    }
-#endif /* MBEDTLS_SSL_SRV_C */
-
-    return( 0 );
-}
-
-#if !defined(MBEDTLS_SSL_USE_MPS)
-static int ssl_tls13_write_change_cipher_spec_body( mbedtls_ssl_context *ssl,
-                                                    unsigned char *buf,
-                                                    unsigned char *end,
-                                                    size_t *olen )
-{
-    ((void) ssl);
-
-    MBEDTLS_SSL_CHK_BUF_PTR( buf, end, 1 );
-    buf[0] = 1;
-    *olen = 1;
-
-    return( 0 );
-}
-#endif /* !MBEDTLS_SSL_USE_MPS */
-
-int mbedtls_ssl_tls13_write_change_cipher_spec( mbedtls_ssl_context *ssl )
-{
-    int ret;
-
-    MBEDTLS_SSL_DEBUG_MSG( 2, ( "=> write change cipher spec" ) );
-
-    MBEDTLS_SSL_PROC_CHK_NEG( ssl_tls13_write_change_cipher_spec_coordinate( ssl ) );
-
-    if( ret == SSL_WRITE_CCS_NEEDED )
-    {
-#if defined(MBEDTLS_SSL_USE_MPS)
-
-        MBEDTLS_SSL_PROC_CHK( mbedtls_mps_flush( &ssl->mps->l4 ) );
-        MBEDTLS_SSL_PROC_CHK( mbedtls_mps_write_ccs( &ssl->mps->l4 ) );
-        MBEDTLS_SSL_PROC_CHK( mbedtls_mps_dispatch( &ssl->mps->l4 ) );
-
-#else /* MBEDTLS_SSL_USE_MPS */
-
-        /* Write CCS message */
-        MBEDTLS_SSL_PROC_CHK( ssl_tls13_write_change_cipher_spec_body(
-                                  ssl, ssl->out_msg,
-                                  ssl->out_msg + MBEDTLS_SSL_OUT_CONTENT_LEN,
-                                  &ssl->out_msglen ) );
-
-        ssl->out_msgtype = MBEDTLS_SSL_MSG_CHANGE_CIPHER_SPEC;
-
-        /* Dispatch message */
-        MBEDTLS_SSL_PROC_CHK( mbedtls_ssl_write_record( ssl, 0 ) );
-
-#endif /* MBEDTLS_SSL_USE_MPS */
-    }
-
-    MBEDTLS_SSL_PROC_CHK( ssl_tls13_finalize_change_cipher_spec( ssl ) );
-
-cleanup:
-
-    MBEDTLS_SSL_DEBUG_MSG( 2, ( "<= write change cipher spec" ) );
-    return( ret );
-}
-#endif /* MBEDTLS_SSL_TLS1_3_COMPATIBILITY_MODE */
-
-#if defined(MBEDTLS_KEY_EXCHANGE_WITH_CERT_ENABLED)
-
-/*
- * STATE HANDLING: Output Certificate
- */
-/* Check if a certificate should be written, and if yes,
- * if it is available.
- * Returns a negative error code on failure ( such as no certificate
- * being available on the server ), and otherwise
- * SSL_WRITE_CERTIFICATE_SEND or
- * SSL_WRITE_CERTIFICATE_SKIP
- * indicating that a Certificate message should be written based
- * on the configured certificate, or whether it should be silently skipped.
- */
-#define SSL_WRITE_CERTIFICATE_SEND 0
-#define SSL_WRITE_CERTIFICATE_SKIP 1
-
-static int ssl_tls13_write_certificate_coordinate( mbedtls_ssl_context *ssl )
-{
-#if defined(MBEDTLS_SSL_SRV_C)
-    int have_own_cert = 1;
-#endif /* MBEDTLS_SSL_SRV_C */
-
-    /* For PSK and ECDHE-PSK ciphersuites there is no certificate to exchange. */
-    if( mbedtls_ssl_tls13_kex_with_psk( ssl ) )
-    {
-        MBEDTLS_SSL_DEBUG_MSG( 2, ( "<= skip write certificate" ) );
-        return( SSL_WRITE_CERTIFICATE_SKIP );
-    }
-
-#if defined(MBEDTLS_SSL_SRV_C)
-    if( ssl->conf->endpoint == MBEDTLS_SSL_IS_SERVER )
-    {
-        if( have_own_cert == 0 )
-        {
-            MBEDTLS_SSL_DEBUG_MSG( 1, ( "got no certificate to send" ) );
-            return( MBEDTLS_ERR_SSL_HANDSHAKE_FAILURE );
-        }
-    }
-#endif /* MBEDTLS_SSL_SRV_C */
-
-    return( SSL_WRITE_CERTIFICATE_SEND );
-}
-
-/*
- *  enum {
- *        X509(0),
- *        RawPublicKey(2),
- *        (255)
- *    } CertificateType;
- *
- *    struct {
- *        select (certificate_type) {
- *            case RawPublicKey:
- *              // From RFC 7250 ASN.1_subjectPublicKeyInfo
- *              opaque ASN1_subjectPublicKeyInfo<1..2^24-1>;
- *
- *            case X509:
- *              opaque cert_data<1..2^24-1>;
- *        };
- *        Extension extensions<0..2^16-1>;
- *    } CertificateEntry;
- *
- *    struct {
- *        opaque certificate_request_context<0..2^8-1>;
- *        CertificateEntry certificate_list<0..2^24-1>;
- *    } Certificate;
- */
-static int ssl_tls13_write_certificate_body( mbedtls_ssl_context *ssl,
-                                             unsigned char *buf,
-                                             unsigned char *end,
-                                             size_t *out_len )
-{
-    const mbedtls_x509_crt *crt = mbedtls_ssl_own_cert( ssl );
-    unsigned char *p = buf;
-    unsigned char *certificate_request_context =
-                                    ssl->handshake->certificate_request_context;
-    unsigned char certificate_request_context_len =
-                                ssl->handshake->certificate_request_context_len;
-    unsigned char *p_certificate_list_len;
-
-
-    /* ...
-     * opaque certificate_request_context<0..2^8-1>;
-     * ...
-     */
-    MBEDTLS_SSL_CHK_BUF_PTR( p, end, certificate_request_context_len + 1 );
-    *p++ = certificate_request_context_len;
-    if( certificate_request_context_len > 0 )
-    {
-        memcpy( p, certificate_request_context, certificate_request_context_len );
-        p += certificate_request_context_len;
-    }
-
-    /* ...
-     * CertificateEntry certificate_list<0..2^24-1>;
-     * ...
-     */
-    MBEDTLS_SSL_CHK_BUF_PTR( p, end, 3 );
-    p_certificate_list_len = p;
-    p += 3;
-
-    MBEDTLS_SSL_DEBUG_CRT( 3, "own certificate", crt );
-
-    while( crt != NULL )
-    {
-        size_t cert_data_len = crt->raw.len;
-
-        MBEDTLS_SSL_CHK_BUF_PTR( p, end, cert_data_len + 3 + 2 );
-        MBEDTLS_PUT_UINT24_BE( cert_data_len, p, 0 );
-        p += 3;
-
-        memcpy( p, crt->raw.p, cert_data_len );
-        p += cert_data_len;
-        crt = crt->next;
-
-        /* Currently, we don't have any certificate extensions defined.
-         * Hence, we are sending an empty extension with length zero.
-         */
-        MBEDTLS_PUT_UINT24_BE( 0, p, 0 );
-        p += 2;
-    }
-
-    MBEDTLS_PUT_UINT24_BE( p - p_certificate_list_len - 3,
-                           p_certificate_list_len, 0 );
-
-    *out_len = p - buf;
-
-    return( 0 );
-}
-
-static int ssl_tls13_finalize_write_certificate( mbedtls_ssl_context *ssl )
-{
-    (void) ssl;
-
-#if defined(MBEDTLS_SSL_SRV_C)
-    if( ssl->conf->endpoint == MBEDTLS_SSL_IS_SERVER )
-        mbedtls_ssl_handshake_set_state( ssl, MBEDTLS_SSL_CERTIFICATE_VERIFY );
-#endif /* MBEDTLS_SSL_SRV_C */
-
-    return( 0 );
-}
-
-int mbedtls_ssl_tls13_write_certificate( mbedtls_ssl_context *ssl )
-{
-    int ret;
-
-    MBEDTLS_SSL_DEBUG_MSG( 2, ( "=> write certificate" ) );
-
-    /* Coordination: Check if we need to send a certificate. */
-    MBEDTLS_SSL_PROC_CHK_NEG( ssl_tls13_write_certificate_coordinate( ssl ) );
-
-    if( ret == SSL_WRITE_CERTIFICATE_SEND )
-    {
-        unsigned char *buf;
-        size_t buf_len, msg_len;
-
-        MBEDTLS_SSL_PROC_CHK( mbedtls_ssl_tls13_start_handshake_msg( ssl,
-                              MBEDTLS_SSL_HS_CERTIFICATE, &buf, &buf_len ) );
-
-        MBEDTLS_SSL_PROC_CHK( ssl_tls13_write_certificate_body( ssl,
-                                                                buf,
-                                                                buf + buf_len,
-                                                                &msg_len ) );
-
-        mbedtls_ssl_tls13_add_hs_msg_to_checksum( ssl,
-                                                  MBEDTLS_SSL_HS_CERTIFICATE,
-                                                  buf,
-                                                  msg_len );
-
-        MBEDTLS_SSL_PROC_CHK( mbedtls_ssl_tls13_finish_handshake_msg(
-                                  ssl, buf_len, msg_len ) );
-    }
-
-    MBEDTLS_SSL_PROC_CHK( ssl_tls13_finalize_write_certificate( ssl ) );
-
-cleanup:
-
-    MBEDTLS_SSL_DEBUG_MSG( 2, ( "<= write certificate" ) );
-    return( ret );
-}
-
-/*
- * STATE HANDLING: Output Certificate Verify
- */
-
-/* Coordinate: Check whether a certificate verify message should be sent.
- * Returns a negative value on failure, and otherwise
- * - SSL_WRITE_CERTIFICATE_VERIFY_SKIP
- * - SSL_WRITE_CERTIFICATE_VERIFY_SEND
- * to indicate if the CertificateVerify message should be sent or not.
- */
-#define SSL_WRITE_CERTIFICATE_VERIFY_SKIP 0
-#define SSL_WRITE_CERTIFICATE_VERIFY_SEND 1
-
-static int ssl_tls13_write_certificate_verify_coordinate( mbedtls_ssl_context *ssl )
-{
-#if defined(MBEDTLS_SSL_SRV_C)
-    int have_own_cert = 1;
-#endif
-
-    if( mbedtls_ssl_tls13_kex_with_psk( ssl ) )
-    {
-        MBEDTLS_SSL_DEBUG_MSG( 2, ( "<= skip write certificate verify" ) );
-        return( SSL_WRITE_CERTIFICATE_VERIFY_SKIP );
-    }
-
-#if defined(MBEDTLS_SSL_SRV_C)
-    if( mbedtls_ssl_own_cert( ssl ) == NULL )
-        have_own_cert = 0;
-
-    if( have_own_cert == 0 &&
-        ssl->conf->authmode != MBEDTLS_SSL_VERIFY_NONE )
-    {
-        MBEDTLS_SSL_DEBUG_MSG( 1, ( "got no certificate" ) );
-        return( MBEDTLS_ERR_SSL_PRIVATE_KEY_REQUIRED );
-    }
-#endif
-
-    return( SSL_WRITE_CERTIFICATE_VERIFY_SEND );
-}
-
-static int ssl_tls13_write_certificate_verify_body( mbedtls_ssl_context *ssl,
-                                                    unsigned char *buf,
-                                                    unsigned char *end,
-                                                    size_t *out_len )
-{
-    int ret;
-    unsigned char *p = buf;
-    mbedtls_pk_context *own_key;
-
-    unsigned char handshake_hash[ MBEDTLS_TLS1_3_MD_MAX_SIZE ];
-    size_t handshake_hash_len;
-    unsigned char verify_buffer[ SSL_VERIFY_STRUCT_MAX_SIZE ];
-    size_t verify_buffer_len;
-    unsigned char signature_type;
-#if defined(MBEDTLS_ECDSA_C)
-    size_t own_key_size;
-#endif /* MBEDTLS_ECDSA_C */
-    mbedtls_md_type_t md_alg;
-    uint16_t algorithm = MBEDTLS_TLS1_3_SIG_NONE;
-    size_t signature_len = 0;
-    const mbedtls_md_info_t *md_info;
-    unsigned char verify_hash[ MBEDTLS_MD_MAX_SIZE ];
-    size_t verify_hash_len;
-
-    *out_len = 0;
-
-    own_key = mbedtls_ssl_own_key( ssl );
-    if( own_key == NULL )
-    {
-        MBEDTLS_SSL_DEBUG_MSG( 1, ( "should never happen" ) );
-        return( MBEDTLS_ERR_SSL_INTERNAL_ERROR );
-    }
-
-    ret = mbedtls_ssl_get_handshake_transcript( ssl,
-                                        ssl->handshake->ciphersuite_info->mac,
-                                        handshake_hash,
-                                        sizeof( handshake_hash ),
-                                        &handshake_hash_len );
-    if( ret != 0 )
-        return( ret );
-
-    MBEDTLS_SSL_DEBUG_BUF( 3, "handshake hash",
-        handshake_hash,
-        handshake_hash_len);
-
-    ssl_tls13_create_verify_structure( handshake_hash, handshake_hash_len,
-                                       verify_buffer, &verify_buffer_len,
-                                       ssl->conf->endpoint );
-
-    /*
-     *  struct {
-     *    SignatureScheme algorithm;
-     *    opaque signature<0..2^16-1>;
-     *  } CertificateVerify;
-     */
-    signature_type = mbedtls_ssl_sig_from_pk( own_key );
-#if defined(MBEDTLS_ECDSA_C)
-    /* Determine the size of the key */
-    own_key_size = mbedtls_pk_get_bitlen( own_key );
-#endif /* MBEDTLS_ECDSA_C */
-    switch( signature_type )
-    {
-#if defined(MBEDTLS_ECDSA_C)
-        case MBEDTLS_SSL_SIG_ECDSA:
-            switch( own_key_size )
-            {
-                case 256:
-                    md_alg  = MBEDTLS_MD_SHA256;
-                    algorithm = MBEDTLS_TLS1_3_SIG_ECDSA_SECP256R1_SHA256;
-                    break;
-                case 384:
-                    md_alg  = MBEDTLS_MD_SHA384;
-                    algorithm = MBEDTLS_TLS1_3_SIG_ECDSA_SECP384R1_SHA384;
-                    break;
-                case 521:
-                    md_alg  = MBEDTLS_MD_SHA512;
-                    algorithm = MBEDTLS_TLS1_3_SIG_ECDSA_SECP521R1_SHA512;
-                    break;
-                default:
-                    MBEDTLS_SSL_DEBUG_MSG( 3,
-                                           ( "unknown key size: %"
-                                             MBEDTLS_PRINTF_SIZET " bits",
-                                             own_key_size ) );
-                    break;
-            }
-            break;
-#endif /* MBEDTLS_ECDSA_C */
-
-        default:
-            MBEDTLS_SSL_DEBUG_MSG( 1,
-                                   ( "unkown pk type : %d", signature_type ) );
-            break;
-    }
-
-    if( algorithm == MBEDTLS_TLS1_3_SIG_NONE ||
-        ! mbedtls_ssl_sig_alg_is_received( ssl, algorithm ) )
-    {
-        MBEDTLS_SSL_DEBUG_MSG( 1,
-                    ( "signature algorithm not in received or offered list." ) );
-        MBEDTLS_SSL_PEND_FATAL_ALERT( MBEDTLS_SSL_ALERT_MSG_HANDSHAKE_FAILURE,
-                                      MBEDTLS_ERR_SSL_HANDSHAKE_FAILURE );
-        return( MBEDTLS_ERR_SSL_HANDSHAKE_FAILURE );
-    }
-
-    /* Check there is space for the algorithm identifier (2 bytes) and the
-     * signature length (2 bytes).
-     */
-    MBEDTLS_SSL_CHK_BUF_PTR( p, end, 4 );
-    MBEDTLS_PUT_UINT16_BE( algorithm, p, 0 );
-    p += 2;
-
-    /* Hash verify buffer with indicated hash function */
-    md_info = mbedtls_md_info_from_type( md_alg );
-    if( md_info == NULL )
-        return( MBEDTLS_ERR_SSL_INTERNAL_ERROR );
-
-    ret = mbedtls_md( md_info, verify_buffer, verify_buffer_len, verify_hash );
-    if( ret != 0 )
-        return( ret );
-
-    verify_hash_len = mbedtls_md_get_size( md_info );
-    MBEDTLS_SSL_DEBUG_BUF( 3, "verify hash", verify_hash, verify_hash_len );
-
-    if( ( ret = mbedtls_pk_sign( own_key, md_alg,
-                                 verify_hash, verify_hash_len,
-                                 p + 2, (size_t)( end - ( p + 2 ) ), &signature_len,
-                                 ssl->conf->f_rng, ssl->conf->p_rng ) ) != 0 )
     {
         MBEDTLS_SSL_DEBUG_RET( 1, "mbedtls_pk_sign", ret );
         return( ret );

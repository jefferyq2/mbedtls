--- conflicted
+++ resolved
@@ -1171,6 +1171,565 @@
     MBEDTLS_SSL_DEBUG_MSG( 2, ( "<= parse certificate" ) );
     return( ret );
 }
+
+/*
+ *
+ * STATE HANDLING: Incoming Finished message.
+ */
+/*
+ * Implementation
+ */
+
+static int ssl_tls13_preprocess_finished_message( mbedtls_ssl_context *ssl )
+{
+    int ret;
+
+    ret = mbedtls_ssl_tls13_calculate_verify_data( ssl,
+                    ssl->handshake->state_local.finished_in.digest,
+                    sizeof( ssl->handshake->state_local.finished_in.digest ),
+                    &ssl->handshake->state_local.finished_in.digest_len,
+                    ssl->conf->endpoint == MBEDTLS_SSL_IS_CLIENT ?
+                        MBEDTLS_SSL_IS_SERVER : MBEDTLS_SSL_IS_CLIENT );
+    if( ret != 0 )
+    {
+        MBEDTLS_SSL_DEBUG_RET( 1, "mbedtls_ssl_tls13_calculate_verify_data", ret );
+        return( ret );
+    }
+
+    return( 0 );
+}
+
+static int ssl_tls13_parse_finished_message( mbedtls_ssl_context *ssl,
+                                             const unsigned char *buf,
+                                             const unsigned char *end )
+{
+    /*
+     * struct {
+     *     opaque verify_data[Hash.length];
+     * } Finished;
+     */
+    const unsigned char *expected_verify_data =
+        ssl->handshake->state_local.finished_in.digest;
+    size_t expected_verify_data_len =
+        ssl->handshake->state_local.finished_in.digest_len;
+    /* Structural validation */
+    if( (size_t)( end - buf ) != expected_verify_data_len )
+    {
+        MBEDTLS_SSL_DEBUG_MSG( 1, ( "bad finished message" ) );
+
+        MBEDTLS_SSL_PEND_FATAL_ALERT( MBEDTLS_SSL_ALERT_MSG_DECODE_ERROR,
+                                      MBEDTLS_ERR_SSL_DECODE_ERROR );
+        return( MBEDTLS_ERR_SSL_DECODE_ERROR );
+    }
+
+    MBEDTLS_SSL_DEBUG_BUF( 4, "verify_data (self-computed):",
+                           expected_verify_data,
+                           expected_verify_data_len );
+    MBEDTLS_SSL_DEBUG_BUF( 4, "verify_data (received message):", buf,
+                           expected_verify_data_len );
+
+    /* Semantic validation */
+    if( mbedtls_ct_memcmp( buf,
+                           expected_verify_data,
+                           expected_verify_data_len ) != 0 )
+    {
+        MBEDTLS_SSL_DEBUG_MSG( 1, ( "bad finished message" ) );
+
+        MBEDTLS_SSL_PEND_FATAL_ALERT( MBEDTLS_SSL_ALERT_MSG_DECRYPT_ERROR,
+                                      MBEDTLS_ERR_SSL_HANDSHAKE_FAILURE );
+        return( MBEDTLS_ERR_SSL_HANDSHAKE_FAILURE );
+    }
+    return( 0 );
+}
+
+#if defined(MBEDTLS_SSL_CLI_C)
+static int ssl_tls13_postprocess_server_finished_message( mbedtls_ssl_context *ssl )
+{
+    int ret = MBEDTLS_ERR_ERROR_CORRUPTION_DETECTED;
+    mbedtls_ssl_key_set traffic_keys;
+    mbedtls_ssl_transform *transform_application = NULL;
+
+    ret = mbedtls_ssl_tls13_key_schedule_stage_application( ssl );
+    if( ret != 0 )
+    {
+        MBEDTLS_SSL_DEBUG_RET( 1,
+           "mbedtls_ssl_tls13_key_schedule_stage_application", ret );
+        goto cleanup;
+    }
+
+    ret = mbedtls_ssl_tls13_generate_application_keys( ssl, &traffic_keys );
+    if( ret != 0 )
+    {
+        MBEDTLS_SSL_DEBUG_RET( 1,
+            "mbedtls_ssl_tls13_generate_application_keys", ret );
+        goto cleanup;
+    }
+
+    transform_application =
+        mbedtls_calloc( 1, sizeof( mbedtls_ssl_transform ) );
+    if( transform_application == NULL )
+    {
+        ret = MBEDTLS_ERR_SSL_ALLOC_FAILED;
+        goto cleanup;
+    }
+
+    ret = mbedtls_ssl_tls13_populate_transform(
+                                    transform_application,
+                                    ssl->conf->endpoint,
+                                    ssl->session_negotiate->ciphersuite,
+                                    &traffic_keys,
+                                    ssl );
+    if( ret != 0 )
+    {
+        MBEDTLS_SSL_DEBUG_RET( 1, "mbedtls_ssl_tls13_populate_transform", ret );
+        goto cleanup;
+    }
+
+#if !defined(MBEDTLS_SSL_USE_MPS)
+    ssl->transform_application = transform_application;
+#else /* MBEDTLS_SSL_USE_MPS */
+    ret = mbedtls_mps_add_key_material( &ssl->mps->l4,
+                                        transform_application,
+                                        &ssl->epoch_application );
+    if( ret != 0 )
+        goto cleanup;
+#endif /* MBEDTLS_SSL_USE_MPS */
+
+cleanup:
+
+    mbedtls_platform_zeroize( &traffic_keys, sizeof( traffic_keys ) );
+    if( ret != 0 )
+    {
+        mbedtls_free( transform_application );
+        MBEDTLS_SSL_PEND_FATAL_ALERT(
+                MBEDTLS_SSL_ALERT_MSG_HANDSHAKE_FAILURE,
+                MBEDTLS_ERR_SSL_HANDSHAKE_FAILURE );
+    }
+    return( ret );
+}
+#endif /* MBEDTLS_SSL_CLI_C */
+
+static int ssl_tls13_postprocess_finished_message( mbedtls_ssl_context *ssl )
+{
+#if defined(MBEDTLS_SSL_SRV_C)
+    int ret;
+    if( ssl->conf->endpoint == MBEDTLS_SSL_IS_SERVER )
+    {
+        /* Compute resumption_master_secret */
+        ret = mbedtls_ssl_tls13_generate_resumption_master_secret( ssl );
+        if( ret != 0 )
+        {
+            MBEDTLS_SSL_DEBUG_RET( 1,
+               "mbedtls_ssl_tls13_generate_resumption_master_secret ", ret );
+            return( ret );
+        }
+
+        return( 0 );
+    }
+#endif /* MBEDTLS_SSL_SRV_C */
+
+#if defined(MBEDTLS_SSL_CLI_C)
+    if( ssl->conf->endpoint == MBEDTLS_SSL_IS_CLIENT )
+    {
+        return( ssl_tls13_postprocess_server_finished_message( ssl ) );
+    }
+#endif /* MBEDTLS_SSL_CLI_C */
+
+    return( MBEDTLS_ERR_SSL_INTERNAL_ERROR );
+}
+
+int mbedtls_ssl_tls13_process_finished_message( mbedtls_ssl_context *ssl )
+{
+    int ret = MBEDTLS_ERR_ERROR_CORRUPTION_DETECTED;
+    unsigned char *buf;
+    size_t buf_len;
+
+    MBEDTLS_SSL_DEBUG_MSG( 2, ( "=> parse finished message" ) );
+
+    MBEDTLS_SSL_PROC_CHK( mbedtls_ssl_tls13_fetch_handshake_msg( ssl,
+                                              MBEDTLS_SSL_HS_FINISHED,
+                                              &buf, &buf_len ) );
+    /* Preprocessing step: Compute handshake digest */
+    MBEDTLS_SSL_PROC_CHK( ssl_tls13_preprocess_finished_message( ssl ) );
+
+    MBEDTLS_SSL_PROC_CHK( ssl_tls13_parse_finished_message( ssl, buf, buf + buf_len ) );
+    mbedtls_ssl_tls13_add_hs_msg_to_checksum(
+        ssl, MBEDTLS_SSL_HS_FINISHED, buf, buf_len );
+
+#if defined(MBEDTLS_SSL_USE_MPS)
+    MBEDTLS_SSL_PROC_CHK( mbedtls_ssl_mps_hs_consume_full_hs_msg( ssl ) );
+#endif /* MBEDTLS_SSL_USE_MPS */
+
+    MBEDTLS_SSL_PROC_CHK( ssl_tls13_postprocess_finished_message( ssl ) );
+
+cleanup:
+
+    MBEDTLS_SSL_DEBUG_MSG( 2, ( "<= parse finished message" ) );
+    return( ret );
+}
+
+/*
+ *
+ * STATE HANDLING: Write and send Finished message.
+ *
+ */
+/*
+ * Implement
+ */
+
+static int ssl_tls13_prepare_finished_message( mbedtls_ssl_context *ssl )
+{
+    int ret;
+
+    /* Compute transcript of handshake up to now. */
+    ret = mbedtls_ssl_tls13_calculate_verify_data( ssl,
+                    ssl->handshake->state_local.finished_out.digest,
+                    sizeof( ssl->handshake->state_local.finished_out.digest ),
+                    &ssl->handshake->state_local.finished_out.digest_len,
+                    ssl->conf->endpoint );
+
+    if( ret != 0 )
+    {
+        MBEDTLS_SSL_DEBUG_RET( 1, "calculate_verify_data failed", ret );
+        return( ret );
+    }
+
+    return( 0 );
+}
+
+static int ssl_tls13_finalize_finished_message( mbedtls_ssl_context *ssl )
+{
+    int ret = 0;
+
+#if defined(MBEDTLS_SSL_CLI_C)
+    if( ssl->conf->endpoint == MBEDTLS_SSL_IS_CLIENT )
+    {
+        /* Compute resumption_master_secret */
+        ret = mbedtls_ssl_tls13_generate_resumption_master_secret( ssl );
+        if( ret != 0 )
+        {
+            MBEDTLS_SSL_DEBUG_RET( 1,
+                    "mbedtls_ssl_tls13_generate_resumption_master_secret ", ret );
+            return ( ret );
+        }
+
+        mbedtls_ssl_handshake_set_state( ssl, MBEDTLS_SSL_FLUSH_BUFFERS );
+    }
+    else
+#endif /* MBEDTLS_SSL_CLI_C */
+#if defined(MBEDTLS_SSL_SRV_C)
+    if( ssl->conf->endpoint == MBEDTLS_SSL_IS_SERVER )
+    {
+        mbedtls_ssl_key_set traffic_keys;
+        mbedtls_ssl_transform *transform_application;
+
+        ret = mbedtls_ssl_tls13_key_schedule_stage_application( ssl );
+        if( ret != 0 )
+        {
+            MBEDTLS_SSL_DEBUG_RET( 1,
+               "mbedtls_ssl_tls13_key_schedule_stage_application", ret );
+            return( ret );
+        }
+
+        ret = mbedtls_ssl_tls13_generate_application_keys(
+                     ssl, &traffic_keys );
+        if( ret != 0 )
+        {
+            MBEDTLS_SSL_DEBUG_RET( 1,
+                  "mbedtls_ssl_tls13_generate_application_keys", ret );
+            return( ret );
+        }
+
+        transform_application =
+            mbedtls_calloc( 1, sizeof( mbedtls_ssl_transform ) );
+        if( transform_application == NULL )
+            return( MBEDTLS_ERR_SSL_ALLOC_FAILED );
+
+        ret = mbedtls_ssl_tls13_populate_transform(
+            transform_application, ssl->conf->endpoint,
+            ssl->session_negotiate->ciphersuite,
+            &traffic_keys, ssl );
+        if( ret != 0 )
+            return( ret );
+
+#if !defined(MBEDTLS_SSL_USE_MPS)
+        ssl->transform_application = transform_application;
+#else /* MBEDTLS_SSL_USE_MPS */
+        /* Register transform with MPS. */
+        ret = mbedtls_mps_add_key_material( &ssl->mps->l4,
+                                            transform_application,
+                                            &ssl->epoch_application );
+        if( ret != 0 )
+            return( ret );
+#endif /* MBEDTLS_SSL_USE_MPS */
+
+        mbedtls_ssl_handshake_set_state( ssl, MBEDTLS_SSL_EARLY_APP_DATA );
+    }
+    else
+#endif /* MBEDTLS_SSL_SRV_C */
+    {
+        /* Should never happen */
+        return( MBEDTLS_ERR_SSL_INTERNAL_ERROR );
+    }
+
+    return( 0 );
+}
+
+static int ssl_tls13_write_finished_message_body( mbedtls_ssl_context *ssl,
+                                                  unsigned char *buf,
+                                                  unsigned char *end,
+                                                  size_t *out_len )
+{
+    size_t verify_data_len = ssl->handshake->state_local.finished_out.digest_len;
+    /*
+     * struct {
+     *     opaque verify_data[Hash.length];
+     * } Finished;
+     */
+    MBEDTLS_SSL_CHK_BUF_PTR( buf, end, verify_data_len );
+
+    memcpy( buf, ssl->handshake->state_local.finished_out.digest,
+            verify_data_len );
+
+    *out_len = verify_data_len;
+    return( 0 );
+}
+
+/* Main entry point: orchestrates the other functions */
+int mbedtls_ssl_tls13_write_finished_message( mbedtls_ssl_context *ssl )
+{
+    int ret = MBEDTLS_ERR_ERROR_CORRUPTION_DETECTED;
+    unsigned char *buf;
+    size_t buf_len, msg_len;
+
+    MBEDTLS_SSL_DEBUG_MSG( 2, ( "=> write finished message" ) );
+
+    if( !ssl->handshake->state_local.finished_out.preparation_done )
+    {
+        MBEDTLS_SSL_PROC_CHK( ssl_tls13_prepare_finished_message( ssl ) );
+        ssl->handshake->state_local.finished_out.preparation_done = 1;
+    }
+
+    MBEDTLS_SSL_PROC_CHK( mbedtls_ssl_tls13_start_handshake_msg( ssl,
+                              MBEDTLS_SSL_HS_FINISHED, &buf, &buf_len ) );
+
+    MBEDTLS_SSL_PROC_CHK( ssl_tls13_write_finished_message_body(
+                              ssl, buf, buf + buf_len, &msg_len ) );
+
+    mbedtls_ssl_tls13_add_hs_msg_to_checksum( ssl, MBEDTLS_SSL_HS_FINISHED,
+                                              buf, msg_len );
+
+    MBEDTLS_SSL_PROC_CHK( ssl_tls13_finalize_finished_message( ssl ) );
+    MBEDTLS_SSL_PROC_CHK( mbedtls_ssl_tls13_finish_handshake_msg( ssl,
+                                              buf_len, msg_len ) );
+    MBEDTLS_SSL_PROC_CHK( mbedtls_ssl_flush_output( ssl ) );
+
+cleanup:
+
+    MBEDTLS_SSL_DEBUG_MSG( 2, ( "<= write finished message" ) );
+    return( ret );
+}
+
+void mbedtls_ssl_tls13_handshake_wrapup( mbedtls_ssl_context *ssl )
+{
+
+    MBEDTLS_SSL_DEBUG_MSG( 3, ( "=> handshake wrapup" ) );
+
+    /*
+     * Free the previous session and switch to the current one.
+     */
+    if( ssl->session )
+    {
+        mbedtls_ssl_session_free( ssl->session );
+        mbedtls_free( ssl->session );
+    }
+    ssl->session = ssl->session_negotiate;
+    ssl->session_negotiate = NULL;
+
+    MBEDTLS_SSL_DEBUG_MSG( 3, ( "<= handshake wrapup" ) );
+}
+
+/*
+ *
+ * STATE HANDLING: Write ChangeCipherSpec
+ *
+ */
+#if defined(MBEDTLS_SSL_TLS1_3_COMPATIBILITY_MODE)
+
+#define SSL_WRITE_CCS_NEEDED     0
+#define SSL_WRITE_CCS_SKIP       1
+static int ssl_tls13_write_change_cipher_spec_coordinate( mbedtls_ssl_context *ssl )
+{
+    int ret = SSL_WRITE_CCS_NEEDED;
+
+#if defined(MBEDTLS_SSL_SRV_C)
+    if( ssl->conf->endpoint == MBEDTLS_SSL_IS_SERVER )
+    {
+        if( ssl->state == MBEDTLS_SSL_SERVER_CCS_AFTER_SERVER_HELLO )
+        {
+            /* Only transmit the CCS if we have not done so
+             * earlier already after the HRR.
+             */
+            if( ssl->handshake->hello_retry_requests_sent == 0 )
+                ret = SSL_WRITE_CCS_NEEDED;
+            else
+                ret = SSL_WRITE_CCS_SKIP;
+        }
+    }
+#endif /* MBEDTLS_SSL_SRV_C */
+
+#if defined(MBEDTLS_SSL_CLI_C)
+    if( ssl->conf->endpoint == MBEDTLS_SSL_IS_CLIENT )
+    {
+#if defined(MBEDTLS_ZERO_RTT)
+        switch( ssl->state )
+        {
+            case MBEDTLS_SSL_CLIENT_CCS_AFTER_CLIENT_HELLO:
+                if( ssl->handshake->early_data != MBEDTLS_SSL_EARLY_DATA_ON )
+                    ret = SSL_WRITE_CCS_SKIP;
+                break;
+
+            case MBEDTLS_SSL_CLIENT_CCS_BEFORE_2ND_CLIENT_HELLO:
+            case MBEDTLS_SSL_CLIENT_CCS_AFTER_SERVER_FINISHED:
+                if( ssl->handshake->early_data == MBEDTLS_SSL_EARLY_DATA_ON )
+                    ret = SSL_WRITE_CCS_SKIP;
+                break;
+
+            default:
+                MBEDTLS_SSL_DEBUG_MSG( 1, ( "should never happen" ) );
+                return( MBEDTLS_ERR_SSL_INTERNAL_ERROR );
+        }
+#else /* MBEDTLS_ZERO_RTT */
+        if( ssl->state == MBEDTLS_SSL_CLIENT_CCS_AFTER_CLIENT_HELLO )
+            ret = SSL_WRITE_CCS_SKIP;
+#endif /* MBEDTLS_ZERO_RTT */
+    }
+#endif /* MBEDTLS_SSL_CLI_C */
+    return( ret );
+}
+
+static int ssl_tls13_finalize_change_cipher_spec( mbedtls_ssl_context *ssl )
+{
+
+#if defined(MBEDTLS_SSL_SRV_C)
+    if( ssl->conf->endpoint == MBEDTLS_SSL_IS_SERVER )
+    {
+        switch( ssl->state )
+        {
+            case MBEDTLS_SSL_SERVER_CCS_AFTER_SERVER_HELLO:
+                mbedtls_ssl_handshake_set_state( ssl, MBEDTLS_SSL_ENCRYPTED_EXTENSIONS );
+                ssl->handshake->ccs_sent++;
+                break;
+
+            case MBEDTLS_SSL_SERVER_CCS_AFTER_HRR:
+                mbedtls_ssl_handshake_set_state( ssl, MBEDTLS_SSL_SECOND_CLIENT_HELLO );
+                ssl->handshake->ccs_sent++;
+                break;
+
+            default:
+                MBEDTLS_SSL_DEBUG_MSG( 1, ( "should never happen" ) );
+                return( MBEDTLS_ERR_SSL_INTERNAL_ERROR );
+        }
+    }
+#endif /* MBEDTLS_SSL_SRV_C */
+
+#if defined(MBEDTLS_SSL_CLI_C)
+    if( ssl->conf->endpoint == MBEDTLS_SSL_IS_CLIENT )
+    {
+        switch( ssl->state )
+        {
+            case MBEDTLS_SSL_CLIENT_CCS_AFTER_CLIENT_HELLO:
+                mbedtls_ssl_handshake_set_state( ssl, MBEDTLS_SSL_EARLY_APP_DATA );
+                break;
+            case MBEDTLS_SSL_CLIENT_CCS_BEFORE_2ND_CLIENT_HELLO:
+                mbedtls_ssl_handshake_set_state( ssl, MBEDTLS_SSL_CLIENT_HELLO );
+                break;
+            case MBEDTLS_SSL_CLIENT_CCS_AFTER_SERVER_FINISHED:
+#if defined(MBEDTLS_KEY_EXCHANGE_WITH_CERT_ENABLED)
+                mbedtls_ssl_handshake_set_state( ssl,
+                                            MBEDTLS_SSL_CLIENT_CERTIFICATE );
+#else
+                mbedtls_ssl_handshake_set_state( ssl,
+                                                 MBEDTLS_SSL_CLIENT_FINISHED );
+#endif /* MBEDTLS_KEY_EXCHANGE_WITH_CERT_ENABLED */
+                break;
+            default:
+                MBEDTLS_SSL_DEBUG_MSG( 1, ( "should never happen" ) );
+                return( MBEDTLS_ERR_SSL_INTERNAL_ERROR );
+        }
+    }
+#endif /* MBEDTLS_SSL_CLI_C */
+
+    return( 0 );
+}
+
+#if !defined(MBEDTLS_SSL_USE_MPS)
+static int ssl_tls13_write_change_cipher_spec_body( mbedtls_ssl_context *ssl,
+                                                    unsigned char *buf,
+                                                    unsigned char *end,
+                                                    size_t *olen )
+{
+    ((void) ssl);
+
+    MBEDTLS_SSL_CHK_BUF_PTR( buf, end, 1 );
+    buf[0] = 1;
+    *olen = 1;
+
+    return( 0 );
+}
+#endif /* !MBEDTLS_SSL_USE_MPS */
+
+int mbedtls_ssl_tls13_write_change_cipher_spec( mbedtls_ssl_context *ssl )
+{
+    int ret;
+
+    MBEDTLS_SSL_DEBUG_MSG( 2, ( "=> write change cipher spec" ) );
+
+    MBEDTLS_SSL_PROC_CHK_NEG( ssl_tls13_write_change_cipher_spec_coordinate( ssl ) );
+
+    if( ret == SSL_WRITE_CCS_NEEDED )
+    {
+#if defined(MBEDTLS_SSL_USE_MPS)
+
+        MBEDTLS_SSL_PROC_CHK( mbedtls_mps_flush( &ssl->mps->l4 ) );
+        MBEDTLS_SSL_PROC_CHK( mbedtls_mps_write_ccs( &ssl->mps->l4 ) );
+        MBEDTLS_SSL_PROC_CHK( mbedtls_mps_dispatch( &ssl->mps->l4 ) );
+        MBEDTLS_SSL_PROC_CHK( ssl_tls13_finalize_change_cipher_spec( ssl ) );
+
+#else /* MBEDTLS_SSL_USE_MPS */
+        /* Make sure we can write a new message. */
+        MBEDTLS_SSL_PROC_CHK( mbedtls_ssl_flush_output( ssl ) );
+
+        /* Write CCS message */
+        MBEDTLS_SSL_PROC_CHK( ssl_tls13_write_change_cipher_spec_body(
+                                  ssl, ssl->out_msg,
+                                  ssl->out_msg + MBEDTLS_SSL_OUT_CONTENT_LEN,
+                                  &ssl->out_msglen ) );
+
+        ssl->out_msgtype = MBEDTLS_SSL_MSG_CHANGE_CIPHER_SPEC;
+
+        /* Update state */
+        MBEDTLS_SSL_PROC_CHK( ssl_tls13_finalize_change_cipher_spec( ssl ) );
+
+        /* Dispatch message */
+        MBEDTLS_SSL_PROC_CHK( mbedtls_ssl_write_record( ssl, SSL_FORCE_FLUSH ) );
+
+#endif /* MBEDTLS_SSL_USE_MPS */
+    }
+    else
+    {
+        MBEDTLS_SSL_DEBUG_MSG( 2, ( "<= skip write change cipher spec" ) );
+        /* Update state */
+        MBEDTLS_SSL_PROC_CHK( ssl_tls13_finalize_change_cipher_spec( ssl ) );
+    }
+
+cleanup:
+
+    MBEDTLS_SSL_DEBUG_MSG( 2, ( "<= write change cipher spec" ) );
+    return( ret );
+}
+#endif /* MBEDTLS_SSL_TLS1_3_COMPATIBILITY_MODE */
+
 #if defined(MBEDTLS_KEY_EXCHANGE_WITH_CERT_ENABLED)
 
 /*
@@ -1185,14 +1744,17 @@
  * indicating that a Certificate message should be written based
  * on the configured certificate, or whether it should be silently skipped.
  */
-#define SSL_WRITE_CERTIFICATE_SEND  0
-#define SSL_WRITE_CERTIFICATE_SKIP  1
+#define SSL_WRITE_CERTIFICATE_SEND 0
+#define SSL_WRITE_CERTIFICATE_SKIP 1
 
 static int ssl_tls13_write_certificate_coordinate( mbedtls_ssl_context *ssl )
 {
+#if defined(MBEDTLS_SSL_SRV_C)
+    int have_own_cert = 1;
+#endif /* MBEDTLS_SSL_SRV_C */
 
     /* For PSK and ECDHE-PSK ciphersuites there is no certificate to exchange. */
-    if( mbedtls_ssl_tls13_some_psk_enabled( ssl ) )
+    if( mbedtls_ssl_tls13_kex_with_psk( ssl ) )
     {
         MBEDTLS_SSL_DEBUG_MSG( 2, ( "<= skip write certificate" ) );
         return( SSL_WRITE_CERTIFICATE_SKIP );
@@ -1215,9 +1777,18 @@
         }
     }
 #endif /* MBEDTLS_SSL_CLI_C */
+#if defined(MBEDTLS_SSL_SRV_C)
+    if( ssl->conf->endpoint == MBEDTLS_SSL_IS_SERVER )
+    {
+        if( have_own_cert == 0 )
+        {
+            MBEDTLS_SSL_DEBUG_MSG( 1, ( "got no certificate to send" ) );
+            return( MBEDTLS_ERR_SSL_HANDSHAKE_FAILURE );
+        }
+    }
+#endif /* MBEDTLS_SSL_SRV_C */
 
     return( SSL_WRITE_CERTIFICATE_SEND );
-
 }
 
 /*
@@ -1322,9 +1893,15 @@
             mbedtls_ssl_handshake_set_state( ssl, MBEDTLS_SSL_CLIENT_FINISHED );
         return( 0 );
     }
-    else
 #endif /* MBEDTLS_SSL_CLI_C */
-    ((void) ssl);
+#if defined(MBEDTLS_SSL_SRV_C)
+    if( ssl->conf->endpoint == MBEDTLS_SSL_IS_SERVER )
+    {
+        mbedtls_ssl_handshake_set_state( ssl, MBEDTLS_SSL_CERTIFICATE_VERIFY );
+        return( 0 );
+    }
+#endif /* MBEDTLS_SSL_SRV_C */
+
     return( MBEDTLS_ERR_SSL_INTERNAL_ERROR );
 }
 
@@ -1373,6 +1950,43 @@
 /*
  * STATE HANDLING: Output Certificate Verify
  */
+
+/* Coordinate: Check whether a certificate verify message should be sent.
+ * Returns a negative value on failure, and otherwise
+ * - SSL_WRITE_CERTIFICATE_VERIFY_SKIP
+ * - SSL_WRITE_CERTIFICATE_VERIFY_SEND
+ * to indicate if the CertificateVerify message should be sent or not.
+ */
+#define SSL_WRITE_CERTIFICATE_VERIFY_SKIP 0
+#define SSL_WRITE_CERTIFICATE_VERIFY_SEND 1
+
+static int ssl_tls13_write_certificate_verify_coordinate( mbedtls_ssl_context *ssl )
+{
+#if defined(MBEDTLS_SSL_SRV_C)
+    int have_own_cert = 1;
+#endif
+
+    if( mbedtls_ssl_tls13_kex_with_psk( ssl ) )
+    {
+        MBEDTLS_SSL_DEBUG_MSG( 2, ( "<= skip write certificate verify" ) );
+        return( SSL_WRITE_CERTIFICATE_VERIFY_SKIP );
+    }
+
+#if defined(MBEDTLS_SSL_SRV_C)
+    if( mbedtls_ssl_own_cert( ssl ) == NULL )
+        have_own_cert = 0;
+
+    if( have_own_cert == 0 &&
+        ssl->conf->authmode != MBEDTLS_SSL_VERIFY_NONE )
+    {
+        MBEDTLS_SSL_DEBUG_MSG( 1, ( "got no certificate" ) );
+        return( MBEDTLS_ERR_SSL_PRIVATE_KEY_REQUIRED );
+    }
+#endif
+
+    return( SSL_WRITE_CERTIFICATE_VERIFY_SEND );
+}
+
 static int ssl_tls13_write_certificate_verify_body( mbedtls_ssl_context *ssl,
                                                     unsigned char *buf,
                                                     unsigned char *end,
@@ -1532,1066 +2146,21 @@
 int mbedtls_ssl_tls13_write_certificate_verify( mbedtls_ssl_context *ssl )
 {
     int ret = 0;
-    unsigned char *buf;
-    size_t buf_len, msg_len;
 
     MBEDTLS_SSL_DEBUG_MSG( 2, ( "=> write certificate verify" ) );
 
-    MBEDTLS_SSL_PROC_CHK( mbedtls_ssl_tls13_start_handshake_msg( ssl,
-                MBEDTLS_SSL_HS_CERTIFICATE_VERIFY, &buf, &buf_len ) );
-
-    MBEDTLS_SSL_PROC_CHK( ssl_tls13_write_certificate_verify_body(
-                                ssl, buf, buf + buf_len, &msg_len ) );
-
-    mbedtls_ssl_tls13_add_hs_msg_to_checksum(
-        ssl, MBEDTLS_SSL_HS_CERTIFICATE_VERIFY, buf, msg_len );
-    /* Update state */
-    MBEDTLS_SSL_PROC_CHK( ssl_tls13_finalize_certificate_verify( ssl ) );
-
-    MBEDTLS_SSL_PROC_CHK( mbedtls_ssl_tls13_finish_handshake_msg(
-                                ssl, buf_len, msg_len ) );
-
-cleanup:
-
-    MBEDTLS_SSL_DEBUG_MSG( 2, ( "<= write certificate verify" ) );
-    return( ret );
-}
-
-#endif /* MBEDTLS_KEY_EXCHANGE_WITH_CERT_ENABLED */
-
-/*
- *
- * STATE HANDLING: Incoming Finished message.
- */
-/*
- * Implementation
- */
-
-static int ssl_tls13_preprocess_finished_message( mbedtls_ssl_context *ssl )
-{
-    int ret;
-
-    ret = mbedtls_ssl_tls13_calculate_verify_data( ssl,
-                    ssl->handshake->state_local.finished_in.digest,
-                    sizeof( ssl->handshake->state_local.finished_in.digest ),
-                    &ssl->handshake->state_local.finished_in.digest_len,
-                    ssl->conf->endpoint == MBEDTLS_SSL_IS_CLIENT ?
-                        MBEDTLS_SSL_IS_SERVER : MBEDTLS_SSL_IS_CLIENT );
-    if( ret != 0 )
-    {
-        MBEDTLS_SSL_DEBUG_RET( 1, "mbedtls_ssl_tls13_calculate_verify_data", ret );
-        return( ret );
-    }
-
-    return( 0 );
-}
-
-static int ssl_tls13_parse_finished_message( mbedtls_ssl_context *ssl,
-                                             const unsigned char *buf,
-                                             const unsigned char *end )
-{
-    /*
-     * struct {
-     *     opaque verify_data[Hash.length];
-     * } Finished;
-     */
-    const unsigned char *expected_verify_data =
-        ssl->handshake->state_local.finished_in.digest;
-    size_t expected_verify_data_len =
-        ssl->handshake->state_local.finished_in.digest_len;
-    /* Structural validation */
-    if( (size_t)( end - buf ) != expected_verify_data_len )
-    {
-        MBEDTLS_SSL_DEBUG_MSG( 1, ( "bad finished message" ) );
-
-        MBEDTLS_SSL_PEND_FATAL_ALERT( MBEDTLS_SSL_ALERT_MSG_DECODE_ERROR,
-                                      MBEDTLS_ERR_SSL_DECODE_ERROR );
-        return( MBEDTLS_ERR_SSL_DECODE_ERROR );
-    }
-
-    MBEDTLS_SSL_DEBUG_BUF( 4, "verify_data (self-computed):",
-                           expected_verify_data,
-                           expected_verify_data_len );
-    MBEDTLS_SSL_DEBUG_BUF( 4, "verify_data (received message):", buf,
-                           expected_verify_data_len );
-
-    /* Semantic validation */
-    if( mbedtls_ct_memcmp( buf,
-                           expected_verify_data,
-                           expected_verify_data_len ) != 0 )
-    {
-        MBEDTLS_SSL_DEBUG_MSG( 1, ( "bad finished message" ) );
-
-        MBEDTLS_SSL_PEND_FATAL_ALERT( MBEDTLS_SSL_ALERT_MSG_DECRYPT_ERROR,
-                                      MBEDTLS_ERR_SSL_HANDSHAKE_FAILURE );
-        return( MBEDTLS_ERR_SSL_HANDSHAKE_FAILURE );
-    }
-    return( 0 );
-}
-
-#if defined(MBEDTLS_SSL_CLI_C)
-static int ssl_tls13_postprocess_server_finished_message( mbedtls_ssl_context *ssl )
-{
-    int ret = MBEDTLS_ERR_ERROR_CORRUPTION_DETECTED;
-    mbedtls_ssl_key_set traffic_keys;
-    mbedtls_ssl_transform *transform_application = NULL;
-
-    ret = mbedtls_ssl_tls13_key_schedule_stage_application( ssl );
-    if( ret != 0 )
-    {
-        MBEDTLS_SSL_DEBUG_RET( 1,
-           "mbedtls_ssl_tls13_key_schedule_stage_application", ret );
-        goto cleanup;
-    }
-
-    ret = mbedtls_ssl_tls13_generate_application_keys( ssl, &traffic_keys );
-    if( ret != 0 )
-    {
-        MBEDTLS_SSL_DEBUG_RET( 1,
-            "mbedtls_ssl_tls13_generate_application_keys", ret );
-        goto cleanup;
-    }
-
-    transform_application =
-        mbedtls_calloc( 1, sizeof( mbedtls_ssl_transform ) );
-    if( transform_application == NULL )
-    {
-        ret = MBEDTLS_ERR_SSL_ALLOC_FAILED;
-        goto cleanup;
-    }
-
-    ret = mbedtls_ssl_tls13_populate_transform(
-                                    transform_application,
-                                    ssl->conf->endpoint,
-                                    ssl->session_negotiate->ciphersuite,
-                                    &traffic_keys,
-                                    ssl );
-    if( ret != 0 )
-    {
-        MBEDTLS_SSL_DEBUG_RET( 1, "mbedtls_ssl_tls13_populate_transform", ret );
-        goto cleanup;
-    }
-
-#if !defined(MBEDTLS_SSL_USE_MPS)
-    ssl->transform_application = transform_application;
-#else /* MBEDTLS_SSL_USE_MPS */
-    ret = mbedtls_mps_add_key_material( &ssl->mps->l4,
-                                        transform_application,
-                                        &ssl->epoch_application );
-    if( ret != 0 )
-        goto cleanup;
-#endif /* MBEDTLS_SSL_USE_MPS */
-
-cleanup:
-
-    mbedtls_platform_zeroize( &traffic_keys, sizeof( traffic_keys ) );
-    if( ret != 0 )
-    {
-        mbedtls_free( transform_application );
-        MBEDTLS_SSL_PEND_FATAL_ALERT(
-                MBEDTLS_SSL_ALERT_MSG_HANDSHAKE_FAILURE,
-                MBEDTLS_ERR_SSL_HANDSHAKE_FAILURE );
-    }
-    return( ret );
-}
-#endif /* MBEDTLS_SSL_CLI_C */
-
-static int ssl_tls13_postprocess_finished_message( mbedtls_ssl_context *ssl )
-{
-#if defined(MBEDTLS_SSL_SRV_C)
-    int ret;
-    if( ssl->conf->endpoint == MBEDTLS_SSL_IS_SERVER )
-    {
-        /* Compute resumption_master_secret */
-        ret = mbedtls_ssl_tls13_generate_resumption_master_secret( ssl );
-        if( ret != 0 )
-        {
-            MBEDTLS_SSL_DEBUG_RET( 1,
-               "mbedtls_ssl_tls13_generate_resumption_master_secret ", ret );
-            return( ret );
-        }
-
-        return( 0 );
-    }
-#endif /* MBEDTLS_SSL_SRV_C */
-
-#if defined(MBEDTLS_SSL_CLI_C)
-    if( ssl->conf->endpoint == MBEDTLS_SSL_IS_CLIENT )
-    {
-        return( ssl_tls13_postprocess_server_finished_message( ssl ) );
-    }
-#endif /* MBEDTLS_SSL_CLI_C */
-
-    return( MBEDTLS_ERR_SSL_INTERNAL_ERROR );
-}
-
-int mbedtls_ssl_tls13_process_finished_message( mbedtls_ssl_context *ssl )
-{
-    int ret = MBEDTLS_ERR_ERROR_CORRUPTION_DETECTED;
-    unsigned char *buf;
-    size_t buf_len;
-
-    MBEDTLS_SSL_DEBUG_MSG( 2, ( "=> parse finished message" ) );
-
-    MBEDTLS_SSL_PROC_CHK( mbedtls_ssl_tls13_fetch_handshake_msg( ssl,
-                                              MBEDTLS_SSL_HS_FINISHED,
-                                              &buf, &buf_len ) );
-    /* Preprocessing step: Compute handshake digest */
-    MBEDTLS_SSL_PROC_CHK( ssl_tls13_preprocess_finished_message( ssl ) );
-
-    MBEDTLS_SSL_PROC_CHK( ssl_tls13_parse_finished_message( ssl, buf, buf + buf_len ) );
-    mbedtls_ssl_tls13_add_hs_msg_to_checksum(
-        ssl, MBEDTLS_SSL_HS_FINISHED, buf, buf_len );
-
-#if defined(MBEDTLS_SSL_USE_MPS)
-    MBEDTLS_SSL_PROC_CHK( mbedtls_ssl_mps_hs_consume_full_hs_msg( ssl ) );
-#endif /* MBEDTLS_SSL_USE_MPS */
-
-    MBEDTLS_SSL_PROC_CHK( ssl_tls13_postprocess_finished_message( ssl ) );
-
-cleanup:
-
-    MBEDTLS_SSL_DEBUG_MSG( 2, ( "<= parse finished message" ) );
-    return( ret );
-}
-
-/*
- *
- * STATE HANDLING: Write and send Finished message.
- *
- */
-/*
- * Implement
- */
-
-static int ssl_tls13_prepare_finished_message( mbedtls_ssl_context *ssl )
-{
-    int ret;
-
-    /* Compute transcript of handshake up to now. */
-    ret = mbedtls_ssl_tls13_calculate_verify_data( ssl,
-                    ssl->handshake->state_local.finished_out.digest,
-                    sizeof( ssl->handshake->state_local.finished_out.digest ),
-                    &ssl->handshake->state_local.finished_out.digest_len,
-                    ssl->conf->endpoint );
-
-    if( ret != 0 )
-    {
-        MBEDTLS_SSL_DEBUG_RET( 1, "calculate_verify_data failed", ret );
-        return( ret );
-    }
-
-    return( 0 );
-}
-
-static int ssl_tls13_finalize_finished_message( mbedtls_ssl_context *ssl )
-{
-    int ret = 0;
-
-#if defined(MBEDTLS_SSL_CLI_C)
-    if( ssl->conf->endpoint == MBEDTLS_SSL_IS_CLIENT )
-    {
-        /* Compute resumption_master_secret */
-        ret = mbedtls_ssl_tls13_generate_resumption_master_secret( ssl );
-        if( ret != 0 )
-        {
-            MBEDTLS_SSL_DEBUG_RET( 1,
-                    "mbedtls_ssl_tls13_generate_resumption_master_secret ", ret );
-            return ( ret );
-        }
-
-        mbedtls_ssl_handshake_set_state( ssl, MBEDTLS_SSL_FLUSH_BUFFERS );
-    }
-    else
-#endif /* MBEDTLS_SSL_CLI_C */
-#if defined(MBEDTLS_SSL_SRV_C)
-    if( ssl->conf->endpoint == MBEDTLS_SSL_IS_SERVER )
-    {
-        mbedtls_ssl_key_set traffic_keys;
-        mbedtls_ssl_transform *transform_application;
-
-        ret = mbedtls_ssl_tls13_key_schedule_stage_application( ssl );
-        if( ret != 0 )
-        {
-            MBEDTLS_SSL_DEBUG_RET( 1,
-               "mbedtls_ssl_tls13_key_schedule_stage_application", ret );
-            return( ret );
-        }
-
-        ret = mbedtls_ssl_tls13_generate_application_keys(
-                     ssl, &traffic_keys );
-        if( ret != 0 )
-        {
-            MBEDTLS_SSL_DEBUG_RET( 1,
-                  "mbedtls_ssl_tls13_generate_application_keys", ret );
-            return( ret );
-        }
-
-        transform_application =
-            mbedtls_calloc( 1, sizeof( mbedtls_ssl_transform ) );
-        if( transform_application == NULL )
-            return( MBEDTLS_ERR_SSL_ALLOC_FAILED );
-
-        ret = mbedtls_ssl_tls13_populate_transform(
-            transform_application, ssl->conf->endpoint,
-            ssl->session_negotiate->ciphersuite,
-            &traffic_keys, ssl );
-        if( ret != 0 )
-            return( ret );
-
-#if !defined(MBEDTLS_SSL_USE_MPS)
-        ssl->transform_application = transform_application;
-#else /* MBEDTLS_SSL_USE_MPS */
-        /* Register transform with MPS. */
-        ret = mbedtls_mps_add_key_material( &ssl->mps->l4,
-                                            transform_application,
-                                            &ssl->epoch_application );
-        if( ret != 0 )
-            return( ret );
-#endif /* MBEDTLS_SSL_USE_MPS */
-
-        mbedtls_ssl_handshake_set_state( ssl, MBEDTLS_SSL_EARLY_APP_DATA );
-    }
-    else
-#endif /* MBEDTLS_SSL_SRV_C */
-    {
-        /* Should never happen */
-        return( MBEDTLS_ERR_SSL_INTERNAL_ERROR );
-    }
-
-    return( 0 );
-}
-
-static int ssl_tls13_write_finished_message_body( mbedtls_ssl_context *ssl,
-                                                  unsigned char *buf,
-                                                  unsigned char *end,
-                                                  size_t *out_len )
-{
-    size_t verify_data_len = ssl->handshake->state_local.finished_out.digest_len;
-    /*
-     * struct {
-     *     opaque verify_data[Hash.length];
-     * } Finished;
-     */
-    MBEDTLS_SSL_CHK_BUF_PTR( buf, end, verify_data_len );
-
-    memcpy( buf, ssl->handshake->state_local.finished_out.digest,
-            verify_data_len );
-
-    *out_len = verify_data_len;
-    return( 0 );
-}
-
-/* Main entry point: orchestrates the other functions */
-int mbedtls_ssl_tls13_write_finished_message( mbedtls_ssl_context *ssl )
-{
-    int ret = MBEDTLS_ERR_ERROR_CORRUPTION_DETECTED;
-    unsigned char *buf;
-    size_t buf_len, msg_len;
-
-    MBEDTLS_SSL_DEBUG_MSG( 2, ( "=> write finished message" ) );
-
-    if( !ssl->handshake->state_local.finished_out.preparation_done )
-    {
-        MBEDTLS_SSL_PROC_CHK( ssl_tls13_prepare_finished_message( ssl ) );
-        ssl->handshake->state_local.finished_out.preparation_done = 1;
-    }
-
-    MBEDTLS_SSL_PROC_CHK( mbedtls_ssl_tls13_start_handshake_msg( ssl,
-                              MBEDTLS_SSL_HS_FINISHED, &buf, &buf_len ) );
-
-    MBEDTLS_SSL_PROC_CHK( ssl_tls13_write_finished_message_body(
-                              ssl, buf, buf + buf_len, &msg_len ) );
-
-    mbedtls_ssl_tls13_add_hs_msg_to_checksum( ssl, MBEDTLS_SSL_HS_FINISHED,
-                                              buf, msg_len );
-
-    MBEDTLS_SSL_PROC_CHK( ssl_tls13_finalize_finished_message( ssl ) );
-    MBEDTLS_SSL_PROC_CHK( mbedtls_ssl_tls13_finish_handshake_msg( ssl,
-                                              buf_len, msg_len ) );
-    MBEDTLS_SSL_PROC_CHK( mbedtls_ssl_flush_output( ssl ) );
-
-cleanup:
-
-    MBEDTLS_SSL_DEBUG_MSG( 2, ( "<= write finished message" ) );
-    return( ret );
-}
-
-void mbedtls_ssl_tls13_handshake_wrapup( mbedtls_ssl_context *ssl )
-{
-
-    MBEDTLS_SSL_DEBUG_MSG( 3, ( "=> handshake wrapup" ) );
-
-    /*
-     * Free the previous session and switch to the current one.
-     */
-    if( ssl->session )
-    {
-        mbedtls_ssl_session_free( ssl->session );
-        mbedtls_free( ssl->session );
-    }
-    ssl->session = ssl->session_negotiate;
-    ssl->session_negotiate = NULL;
-
-    MBEDTLS_SSL_DEBUG_MSG( 3, ( "<= handshake wrapup" ) );
-}
-
-/*
- *
- * STATE HANDLING: Write ChangeCipherSpec
- *
- */
-#if defined(MBEDTLS_SSL_TLS1_3_COMPATIBILITY_MODE)
-
-#define SSL_WRITE_CCS_NEEDED     0
-#define SSL_WRITE_CCS_SKIP       1
-static int ssl_tls13_write_change_cipher_spec_coordinate( mbedtls_ssl_context *ssl )
-{
-    int ret = SSL_WRITE_CCS_NEEDED;
-
-#if defined(MBEDTLS_SSL_SRV_C)
-    if( ssl->conf->endpoint == MBEDTLS_SSL_IS_SERVER )
-    {
-        if( ssl->state == MBEDTLS_SSL_SERVER_CCS_AFTER_SERVER_HELLO )
-        {
-            /* Only transmit the CCS if we have not done so
-             * earlier already after the HRR.
-             */
-            if( ssl->handshake->hello_retry_requests_sent == 0 )
-                ret = SSL_WRITE_CCS_NEEDED;
-            else
-                ret = SSL_WRITE_CCS_SKIP;
-        }
-    }
-#endif /* MBEDTLS_SSL_SRV_C */
-
-#if defined(MBEDTLS_SSL_CLI_C)
-    if( ssl->conf->endpoint == MBEDTLS_SSL_IS_CLIENT )
-    {
-#if defined(MBEDTLS_ZERO_RTT)
-        switch( ssl->state )
-        {
-            case MBEDTLS_SSL_CLIENT_CCS_AFTER_CLIENT_HELLO:
-                if( ssl->handshake->early_data != MBEDTLS_SSL_EARLY_DATA_ON )
-                    ret = SSL_WRITE_CCS_SKIP;
-                break;
-
-            case MBEDTLS_SSL_CLIENT_CCS_BEFORE_2ND_CLIENT_HELLO:
-            case MBEDTLS_SSL_CLIENT_CCS_AFTER_SERVER_FINISHED:
-                if( ssl->handshake->early_data == MBEDTLS_SSL_EARLY_DATA_ON )
-                    ret = SSL_WRITE_CCS_SKIP;
-                break;
-
-            default:
-                MBEDTLS_SSL_DEBUG_MSG( 1, ( "should never happen" ) );
-                return( MBEDTLS_ERR_SSL_INTERNAL_ERROR );
-        }
-#else /* MBEDTLS_ZERO_RTT */
-        if( ssl->state == MBEDTLS_SSL_CLIENT_CCS_AFTER_CLIENT_HELLO )
-            ret = SSL_WRITE_CCS_SKIP;
-#endif /* MBEDTLS_ZERO_RTT */
-    }
-#endif /* MBEDTLS_SSL_CLI_C */
-    return( ret );
-}
-
-static int ssl_tls13_finalize_change_cipher_spec( mbedtls_ssl_context *ssl )
-{
-
-#if defined(MBEDTLS_SSL_SRV_C)
-    if( ssl->conf->endpoint == MBEDTLS_SSL_IS_SERVER )
-    {
-        switch( ssl->state )
-        {
-            case MBEDTLS_SSL_SERVER_CCS_AFTER_SERVER_HELLO:
-                mbedtls_ssl_handshake_set_state( ssl, MBEDTLS_SSL_ENCRYPTED_EXTENSIONS );
-                ssl->handshake->ccs_sent++;
-                break;
-
-            case MBEDTLS_SSL_SERVER_CCS_AFTER_HRR:
-                mbedtls_ssl_handshake_set_state( ssl, MBEDTLS_SSL_SECOND_CLIENT_HELLO );
-                ssl->handshake->ccs_sent++;
-                break;
-
-            default:
-                MBEDTLS_SSL_DEBUG_MSG( 1, ( "should never happen" ) );
-                return( MBEDTLS_ERR_SSL_INTERNAL_ERROR );
-        }
-    }
-#endif /* MBEDTLS_SSL_SRV_C */
-
-#if defined(MBEDTLS_SSL_CLI_C)
-    if( ssl->conf->endpoint == MBEDTLS_SSL_IS_CLIENT )
-    {
-        switch( ssl->state )
-        {
-            case MBEDTLS_SSL_CLIENT_CCS_AFTER_CLIENT_HELLO:
-                mbedtls_ssl_handshake_set_state( ssl, MBEDTLS_SSL_EARLY_APP_DATA );
-                break;
-            case MBEDTLS_SSL_CLIENT_CCS_BEFORE_2ND_CLIENT_HELLO:
-                mbedtls_ssl_handshake_set_state( ssl, MBEDTLS_SSL_CLIENT_HELLO );
-                break;
-            case MBEDTLS_SSL_CLIENT_CCS_AFTER_SERVER_FINISHED:
-<<<<<<< HEAD
-                mbedtls_ssl_handshake_set_state( ssl, MBEDTLS_SSL_CLIENT_CERTIFICATE );
-=======
-#if defined(MBEDTLS_KEY_EXCHANGE_WITH_CERT_ENABLED)
-                mbedtls_ssl_handshake_set_state( ssl,
-                                            MBEDTLS_SSL_CLIENT_CERTIFICATE );
-#else
-                mbedtls_ssl_handshake_set_state( ssl,
-                                                 MBEDTLS_SSL_CLIENT_FINISHED );
-#endif /* MBEDTLS_KEY_EXCHANGE_WITH_CERT_ENABLED */
-
->>>>>>> 06898650
-                break;
-            default:
-                MBEDTLS_SSL_DEBUG_MSG( 1, ( "should never happen" ) );
-                return( MBEDTLS_ERR_SSL_INTERNAL_ERROR );
-        }
-    }
-#endif /* MBEDTLS_SSL_CLI_C */
-
-    return( 0 );
-}
-
-#if !defined(MBEDTLS_SSL_USE_MPS)
-static int ssl_tls13_write_change_cipher_spec_body( mbedtls_ssl_context *ssl,
-                                                    unsigned char *buf,
-                                                    unsigned char *end,
-                                                    size_t *olen )
-{
-    ((void) ssl);
-
-    MBEDTLS_SSL_CHK_BUF_PTR( buf, end, 1 );
-    buf[0] = 1;
-    *olen = 1;
-
-    return( 0 );
-}
-#endif /* !MBEDTLS_SSL_USE_MPS */
-
-int mbedtls_ssl_tls13_write_change_cipher_spec( mbedtls_ssl_context *ssl )
-{
-    int ret;
-
-    MBEDTLS_SSL_DEBUG_MSG( 2, ( "=> write change cipher spec" ) );
-
-    MBEDTLS_SSL_PROC_CHK_NEG( ssl_tls13_write_change_cipher_spec_coordinate( ssl ) );
-
-    if( ret == SSL_WRITE_CCS_NEEDED )
-    {
-#if defined(MBEDTLS_SSL_USE_MPS)
-
-        MBEDTLS_SSL_PROC_CHK( mbedtls_mps_flush( &ssl->mps->l4 ) );
-        MBEDTLS_SSL_PROC_CHK( mbedtls_mps_write_ccs( &ssl->mps->l4 ) );
-        MBEDTLS_SSL_PROC_CHK( mbedtls_mps_dispatch( &ssl->mps->l4 ) );
-        MBEDTLS_SSL_PROC_CHK( ssl_tls13_finalize_change_cipher_spec( ssl ) );
-
-#else /* MBEDTLS_SSL_USE_MPS */
-        /* Make sure we can write a new message. */
-        MBEDTLS_SSL_PROC_CHK( mbedtls_ssl_flush_output( ssl ) );
-
-        /* Write CCS message */
-        MBEDTLS_SSL_PROC_CHK( ssl_tls13_write_change_cipher_spec_body(
-                                  ssl, ssl->out_msg,
-                                  ssl->out_msg + MBEDTLS_SSL_OUT_CONTENT_LEN,
-                                  &ssl->out_msglen ) );
-
-        ssl->out_msgtype = MBEDTLS_SSL_MSG_CHANGE_CIPHER_SPEC;
-
-        /* Update state */
-        MBEDTLS_SSL_PROC_CHK( ssl_tls13_finalize_change_cipher_spec( ssl ) );
-
-        /* Dispatch message */
-        MBEDTLS_SSL_PROC_CHK( mbedtls_ssl_write_record( ssl, SSL_FORCE_FLUSH ) );
-
-#endif /* MBEDTLS_SSL_USE_MPS */
-    }
-    else
-    {
-        MBEDTLS_SSL_DEBUG_MSG( 2, ( "<= skip write change cipher spec" ) );
-        /* Update state */
-        MBEDTLS_SSL_PROC_CHK( ssl_tls13_finalize_change_cipher_spec( ssl ) );
-    }
-
-cleanup:
-
-    MBEDTLS_SSL_DEBUG_MSG( 2, ( "<= write change cipher spec" ) );
-    return( ret );
-}
-#endif /* MBEDTLS_SSL_TLS1_3_COMPATIBILITY_MODE */
-
-/*
- *
- * STATE HANDLING: Output Certificate
- *
- */
-
-/* Check if a certificate should be written, and if yes,
- * if it is available.
- * Returns a negative error code on failure ( such as no certificate
- * being available on the server ), and otherwise
- * SSL_WRITE_CERTIFICATE_AVAILABLE or
- * SSL_WRITE_CERTIFICATE_SKIP
- * indicating that a Certificate message should be written based
- * on the configured certificate, or whether it should be silently skipped.
- */
-
-#define SSL_WRITE_CERTIFICATE_AVAILABLE  0
-#define SSL_WRITE_CERTIFICATE_SKIP       1
-
-static int ssl_tls13_write_certificate_coordinate( mbedtls_ssl_context *ssl )
-{
-#if defined(MBEDTLS_SSL_SRV_C)
-    int have_own_cert = 1;
-#endif /* MBEDTLS_SSL_SRV_C */
-
-#if defined(MBEDTLS_SSL_CLI_C)
-    if( ssl->conf->endpoint == MBEDTLS_SSL_IS_CLIENT )
-    {
-        MBEDTLS_SSL_DEBUG_MSG( 1,
-                  ( "Switch to handshake traffic keys for outbound traffic" ) );
-
-#if defined(MBEDTLS_SSL_USE_MPS)
-        {
-            int ret;
-
-            /* Use new transform for outgoing data. */
-            ret = mbedtls_mps_set_outgoing_keys( &ssl->mps->l4,
-                                                 ssl->handshake->epoch_handshake );
-            if( ret != 0 )
-                return( ret );
-        }
-#else
-        mbedtls_ssl_set_outbound_transform( ssl, ssl->handshake->transform_handshake );
-#endif /* MBEDTLS_SSL_USE_MPS */
-    }
-#endif /* MBEDTLS_SSL_CLI_C */
-
-    /* For PSK and ECDHE-PSK ciphersuites there is no certificate to exchange. */
-    if( mbedtls_ssl_tls13_kex_with_psk( ssl ) )
-    {
-        MBEDTLS_SSL_DEBUG_MSG( 2, ( "<= skip write certificate" ) );
-        return( SSL_WRITE_CERTIFICATE_SKIP );
-    }
-
-#if !defined(MBEDTLS_KEY_EXCHANGE_WITH_CERT_ENABLED)
-    MBEDTLS_SSL_DEBUG_MSG( 1, ( "should never happen" ) );
-    return( MBEDTLS_ERR_SSL_INTERNAL_ERROR );
-#else
-
-#if defined(MBEDTLS_SSL_CLI_C)
-    if( ssl->conf->endpoint == MBEDTLS_SSL_IS_CLIENT )
-    {
-        /* The client MUST send a Certificate message if and only
-         * if the server has requested client authentication via a
-         * CertificateRequest message.
-         *
-         * client_auth indicates whether the server had requested
-         * client authentication.
-         */
-        if( ssl->handshake->client_auth == 0 )
-        {
-            MBEDTLS_SSL_DEBUG_MSG( 2, ( "<= skip write certificate" ) );
-            return( SSL_WRITE_CERTIFICATE_SKIP );
-        }
-    }
-#endif /* MBEDTLS_SSL_CLI_C */
-#if defined(MBEDTLS_SSL_SRV_C)
-    if( ssl->conf->endpoint == MBEDTLS_SSL_IS_SERVER )
-    {
-        if( have_own_cert == 0 )
-        {
-            MBEDTLS_SSL_DEBUG_MSG( 1, ( "got no certificate to send" ) );
-            return( MBEDTLS_ERR_SSL_HANDSHAKE_FAILURE );
-        }
-    }
-#endif /* MBEDTLS_SSL_SRV_C */
-
-    return( SSL_WRITE_CERTIFICATE_AVAILABLE );
-#endif /* MBEDTLS_KEY_EXCHANGE_WITH_CERT_ENABLED */
-}
-
-#if defined(MBEDTLS_KEY_EXCHANGE_WITH_CERT_ENABLED)
-static int ssl_tls13_write_certificate_body( mbedtls_ssl_context *ssl,
-                                             unsigned char *buf,
-                                             size_t buf_len,
-                                             size_t *out_len )
-{
-    size_t i=0, n, total_len;
-    const mbedtls_x509_crt *crt;
-    unsigned char *start;
-
-    /* TODO: Add bounds checks! Only then remove the next line. */
-    ((void) buf_len );
-
-    /* empty certificate_request_context with length 0 */
-    buf[i] = 0;
-    /* Skip length of certificate_request_context and
-     * the length of CertificateEntry
-     */
-    i += 1;
-
-#if defined(MBEDTLS_SSL_CLI_C)
-    /* If the server requests client authentication but no suitable
-     * certificate is available, the client MUST send a
-     * Certificate message containing no certificates
-     * ( i.e., with the "certificate_list" field having length 0 ).
-     *
-     * authmode indicates whether the client configuration required authentication.
-     */
-    if( ssl->conf->endpoint == MBEDTLS_SSL_IS_CLIENT && ( ( mbedtls_ssl_own_cert( ssl ) == NULL ) || ssl->conf->authmode == MBEDTLS_SSL_VERIFY_NONE ) )
-    {
-        MBEDTLS_SSL_DEBUG_MSG( 2, ( "<= write empty client certificate" ) );
-        buf[i] = 0;
-        buf[i + 1] = 0;
-        buf[i + 2] = 0;
-        i += 3;
-
-        goto empty_cert;
-    }
-#endif /* MBEDTLS_SSL_CLI_C */
-
-    start = &buf[i];
-    crt = mbedtls_ssl_own_cert( ssl );
-    MBEDTLS_SSL_DEBUG_CRT( 3, "own certificate", mbedtls_ssl_own_cert( ssl ) );
-
-    i += 3;
-
-    while ( crt != NULL )
-    {
-        n = crt->raw.len;
-        if( n > buf_len - 3 - i )
-        {
-            MBEDTLS_SSL_DEBUG_MSG( 1, ( "certificate too large, %" MBEDTLS_PRINTF_SIZET " > %d",
-                                        i + 3 + n, MBEDTLS_SSL_OUT_CONTENT_LEN ) );
-            return( MBEDTLS_ERR_SSL_BUFFER_TOO_SMALL );
-        }
-
-        MBEDTLS_PUT_UINT24_BE( n, buf, i );
-        i += 3; memcpy( buf + i, crt->raw.p, n );
-        i += n; crt = crt->next;
-
-        /* Currently, we don't have any certificate extensions defined.
-         * Hence, we are sending an empty extension with length zero.
-         */
-        buf[i] = 0;
-        buf[i + 1] = 0;
-        i += 2;
-    }
-    total_len = &buf[i] - start - 3;
-    MBEDTLS_PUT_UINT24_BE( total_len, start, 0 );
-
-#if defined(MBEDTLS_SSL_CLI_C)
-empty_cert:
-#endif /* MBEDTLS_SSL_CLI_C */
-
-    *out_len = i;
-
-    return( 0 );
-}
-#endif /* MBEDTLS_KEY_EXCHANGE_WITH_CERT_ENABLED */
-
-static int ssl_tls13_finalize_write_certificate( mbedtls_ssl_context *ssl )
-{
-#if defined(MBEDTLS_SSL_CLI_C)
-    if( ssl->conf->endpoint == MBEDTLS_SSL_IS_CLIENT )
-    {
-        mbedtls_ssl_handshake_set_state( ssl, MBEDTLS_SSL_CLIENT_CERTIFICATE_VERIFY );
-        return( 0 );
-    }
-    else
-#endif /* MBEDTLS_SSL_CLI_C */
-
-#if defined(MBEDTLS_SSL_SRV_C)
-        if( ssl->conf->endpoint == MBEDTLS_SSL_IS_SERVER )
-        {
-            mbedtls_ssl_handshake_set_state( ssl, MBEDTLS_SSL_CERTIFICATE_VERIFY );
-            return( 0 );
-        }
-#endif /* MBEDTLS_SSL_SRV_C */
-
-    return( MBEDTLS_ERR_SSL_INTERNAL_ERROR );
-}
-
-int mbedtls_ssl_tls13_write_certificate_process( mbedtls_ssl_context *ssl )
-{
-    int ret;
-    MBEDTLS_SSL_DEBUG_MSG( 2, ( "=> write certificate" ) );
-
-    /* Coordination: Check if we need to send a certificate. */
-    MBEDTLS_SSL_PROC_CHK_NEG( ssl_tls13_write_certificate_coordinate( ssl ) );
-
-#if defined(MBEDTLS_KEY_EXCHANGE_WITH_CERT_ENABLED)
-    if( ret == SSL_WRITE_CERTIFICATE_AVAILABLE )
+    MBEDTLS_SSL_PROC_CHK_NEG( ssl_tls13_write_certificate_verify_coordinate( ssl ) );
+
+    if( ret == SSL_WRITE_CERTIFICATE_VERIFY_SEND )
     {
         unsigned char *buf;
         size_t buf_len, msg_len;
 
         MBEDTLS_SSL_PROC_CHK( mbedtls_ssl_tls13_start_handshake_msg( ssl,
-                   MBEDTLS_SSL_HS_CERTIFICATE, &buf, &buf_len ) );
-
-        MBEDTLS_SSL_PROC_CHK( ssl_tls13_write_certificate_body(
-                                  ssl, buf, buf_len, &msg_len ) );
-
-        mbedtls_ssl_tls13_add_hs_msg_to_checksum(
-            ssl, MBEDTLS_SSL_HS_CERTIFICATE, buf, msg_len );
-
-        MBEDTLS_SSL_PROC_CHK( ssl_tls13_finalize_write_certificate( ssl ) );
-        MBEDTLS_SSL_PROC_CHK( mbedtls_ssl_tls13_finish_handshake_msg(
-                                  ssl, buf_len, msg_len ) );
-    }
-    else
-#endif /* MBEDTLS_KEY_EXCHANGE_WITH_CERT_ENABLED */
-    {
-        MBEDTLS_SSL_DEBUG_MSG( 2, ( "<= skip write certificate" ) );
-        MBEDTLS_SSL_PROC_CHK( ssl_tls13_finalize_write_certificate( ssl ) );
-    }
-
-cleanup:
-
-    MBEDTLS_SSL_DEBUG_MSG( 2, ( "<= write certificate" ) );
-    return( ret );
-}
-
-/*
- *
- * STATE HANDLING: Output CertificateVerify
- *
- */
-
-/* Coordinate: Check whether a certificate verify message should be sent.
- * Returns a negative value on failure, and otherwise
- * - SSL_WRITE_CERTIFICATE_VERIFY_SKIP
- * - SSL_WRITE_CERTIFICATE_VERIFY_SEND
- * to indicate if the CertificateVerify message should be sent or not.
- */
-#define SSL_WRITE_CERTIFICATE_VERIFY_SKIP 0
-#define SSL_WRITE_CERTIFICATE_VERIFY_SEND 1
-
-static int ssl_tls13_write_certificate_verify_coordinate( mbedtls_ssl_context *ssl )
-{
-    int have_own_cert = 1;
-    int ret;
-
-    if( mbedtls_ssl_tls13_kex_with_psk( ssl ) )
-    {
-        MBEDTLS_SSL_DEBUG_MSG( 2, ( "<= skip write certificate verify" ) );
-        return( SSL_WRITE_CERTIFICATE_VERIFY_SKIP );
-    }
-
-#if !defined(MBEDTLS_KEY_EXCHANGE_ECDHE_ECDSA_ENABLED)
-    MBEDTLS_SSL_DEBUG_MSG( 1, ( "should never happen" ) );
-    return( MBEDTLS_ERR_SSL_INTERNAL_ERROR );
-#else
-    if( mbedtls_ssl_own_cert( ssl ) == NULL )
-        have_own_cert = 0;
-
-#if defined(MBEDTLS_SSL_CLI_C)
-    if( ssl->conf->endpoint == MBEDTLS_SSL_IS_CLIENT )
-    {
-        if( ssl->handshake->client_auth == 0 ||
-            have_own_cert == 0 ||
-            ssl->conf->authmode == MBEDTLS_SSL_VERIFY_NONE )
-        {
-            MBEDTLS_SSL_DEBUG_MSG( 2, ( "<= skip write certificate verify" ) );
-            return( SSL_WRITE_CERTIFICATE_VERIFY_SKIP );
-        }
-    }
-#endif /* MBEDTLS_SSL_CLI_C */
-
-#if defined(MBEDTLS_SSL_SRV_C)
-    if( have_own_cert == 0 &&
-        ssl->conf->authmode != MBEDTLS_SSL_VERIFY_NONE )
-    {
-        MBEDTLS_SSL_DEBUG_MSG( 1, ( "got no certificate" ) );
-        return( MBEDTLS_ERR_SSL_PRIVATE_KEY_REQUIRED );
-    }
-#endif /* MBEDTLS_SSL_SRV_C */
-
-    /*
-     * Check whether the signature scheme corresponds to the key we are using
-     */
-    if( mbedtls_ssl_sig_from_pk( mbedtls_ssl_own_key( ssl ) ) !=
-        MBEDTLS_SSL_SIG_ECDSA )
-    {
-        MBEDTLS_SSL_DEBUG_MSG( 1,
-            ( "Certificate Verify: Only ECDSA signature algorithm is currently supported." ) );
-        return( MBEDTLS_ERR_SSL_HANDSHAKE_FAILURE );
-    }
-
-    /* Calculate the transcript hash */
-    ret = mbedtls_ssl_get_handshake_transcript( ssl,
-      ssl->handshake->ciphersuite_info->mac,
-      ssl->handshake->state_local.certificate_verify_out.handshake_hash,
-      sizeof( ssl->handshake->state_local.certificate_verify_out.handshake_hash ),
-      &ssl->handshake->state_local.certificate_verify_out.handshake_hash_len );
-    if( ret != 0 )
-        return( ret );
-
-    MBEDTLS_SSL_DEBUG_BUF( 3, "handshake hash",
-        ssl->handshake->state_local.certificate_verify_out.handshake_hash,
-        ssl->handshake->state_local.certificate_verify_out.handshake_hash_len);
-
-    return( SSL_WRITE_CERTIFICATE_VERIFY_SEND );
-#endif /* MBEDTLS_KEY_EXCHANGE_ECDHE_ECDSA_ENABLED */
-}
-
-#if defined(MBEDTLS_KEY_EXCHANGE_ECDHE_ECDSA_ENABLED)
-static int ssl_tls13_write_certificate_verify_body( mbedtls_ssl_context *ssl,
-                                                    unsigned char *buf,
-                                                    size_t buf_len,
-                                                    size_t *out_len )
-{
-    int ret;
-    size_t n = 0;
-    unsigned char verify_buffer[ MBEDTLS_SSL_VERIFY_STRUCT_MAX_SIZE ];
-    const uint16_t *sig_algs;
-    size_t verify_buffer_len;
-    mbedtls_pk_context *own_key;
-    size_t own_key_size;
-    unsigned int md_alg;
-    int sig_alg;
-    unsigned char verify_hash[ MBEDTLS_MD_MAX_SIZE ];
-    size_t verify_hash_len;
-    unsigned char *p;
-    const mbedtls_md_info_t *md_info;
-    /* Verify whether we can use signature algorithm */
-    int signature_scheme_client;
-    unsigned char * const end = buf + buf_len;
-
-    p = buf;
-    if( buf_len < 2 + MBEDTLS_MD_MAX_SIZE )
-    {
-        MBEDTLS_SSL_DEBUG_MSG( 1, ( "buffer too short" ) );
-        return( MBEDTLS_ERR_SSL_BUFFER_TOO_SMALL );
-    }
-
-    /* Create verify structure */
-    ssl_tls13_create_verify_structure(
-            ssl->handshake->state_local.certificate_verify_out.handshake_hash,
-            ssl->handshake->state_local.certificate_verify_out.handshake_hash_len,
-            verify_buffer,
-            &verify_buffer_len,
-            ssl->conf->endpoint );
-
-    /*
-     *  struct {
-     *    SignatureScheme algorithm;
-     *    opaque signature<0..2^16-1>;
-     *  } CertificateVerify;
-     */
-
-    /* Determine size of key */
-    own_key = mbedtls_ssl_own_key( ssl );
-    if( own_key != NULL)
-    {
-        own_key_size = mbedtls_pk_get_bitlen( own_key );
-        switch( own_key_size)
-        {
-            case 256:
-                md_alg  = MBEDTLS_MD_SHA256;
-                sig_alg = MBEDTLS_TLS1_3_SIG_ECDSA_SECP256R1_SHA256;
-                break;
-            case 384:
-                md_alg  = MBEDTLS_MD_SHA384;
-                sig_alg = MBEDTLS_TLS1_3_SIG_ECDSA_SECP384R1_SHA384;
-                break;
-            default:
-                MBEDTLS_SSL_DEBUG_MSG( 3, ( "unknown key size: %" MBEDTLS_PRINTF_SIZET " bits",
-                               own_key_size ) );
-                return( MBEDTLS_ERR_SSL_INTERNAL_ERROR );
-        }
-    }
-    else
-    {
-        MBEDTLS_SSL_DEBUG_MSG( 1, ( "should never happen" ) );
-        return( MBEDTLS_ERR_SSL_INTERNAL_ERROR );
-    }
-
-    signature_scheme_client = MBEDTLS_TLS1_3_SIG_NONE;
-
-    for( sig_algs = ssl->handshake->received_sig_algs;
-        *sig_algs != MBEDTLS_TLS1_3_SIG_NONE; sig_algs++ )
-    {
-        if( *sig_algs == sig_alg )
-        {
-            signature_scheme_client = sig_alg;
-            break;
-        }
-    }
-
-    if( signature_scheme_client == MBEDTLS_TLS1_3_SIG_NONE )
-    {
-        MBEDTLS_SSL_DEBUG_MSG( 1, ( "should never happen" ) );
-        return( MBEDTLS_ERR_SSL_INTERNAL_ERROR );
-    }
-
-    MBEDTLS_PUT_UINT16_BE( signature_scheme_client, p, 0 );
-    p += 2;
-
-    /* Hash verify buffer with indicated hash function */
-    md_info = mbedtls_md_info_from_type( md_alg );
-    if( md_info == NULL )
-        return( MBEDTLS_ERR_SSL_INTERNAL_ERROR );
-
-    ret = mbedtls_md( md_info, verify_buffer, verify_buffer_len, verify_hash );
-    if( ret != 0 )
-        return( ret );
-
-    verify_hash_len = mbedtls_md_get_size( md_info );
-    MBEDTLS_SSL_DEBUG_BUF( 3, "verify hash", verify_hash, verify_hash_len );
-
-    if( ( ret = mbedtls_pk_sign( own_key, md_alg,
-                                 verify_hash, verify_hash_len,
-                                 p + 2, (size_t)( end - ( p + 2 ) ), &n,
-                                 ssl->conf->f_rng, ssl->conf->p_rng ) ) != 0 )
-    {
-        MBEDTLS_SSL_DEBUG_RET( 1, "mbedtls_pk_sign", ret );
-        return( ret );
-    }
-
-    MBEDTLS_PUT_UINT16_BE( n, p, 0 );
-    p += 2 + n;
-
-    *out_len = (size_t)( p - buf );
-    return( ret );
-}
-#endif /* MBEDTLS_KEY_EXCHANGE_ECDHE_ECDSA_ENABLED */
-
-static int ssl_tls13_finalize_certificate_verify( mbedtls_ssl_context *ssl )
-{
-    if( ssl->conf->endpoint == MBEDTLS_SSL_IS_CLIENT )
-    {
-        mbedtls_ssl_handshake_set_state( ssl, MBEDTLS_SSL_CLIENT_FINISHED );
-    }
-    else
-    {
-        mbedtls_ssl_handshake_set_state( ssl, MBEDTLS_SSL_SERVER_FINISHED );
-    }
-
-    return( 0 );
-}
-
-int mbedtls_ssl_tls13_write_certificate_verify_process( mbedtls_ssl_context *ssl )
-{
-    int ret = 0;
-    MBEDTLS_SSL_DEBUG_MSG( 2, ( "=> write certificate verify" ) );
-
-    /* Coordination step: Check if we need to send a CertificateVerify */
-    MBEDTLS_SSL_PROC_CHK_NEG( ssl_tls13_write_certificate_verify_coordinate( ssl ) );
-
-    if( ret == SSL_WRITE_CERTIFICATE_VERIFY_SEND )
-    {
-        unsigned char *buf;
-        size_t buf_len, msg_len;
-
-        MBEDTLS_SSL_PROC_CHK( mbedtls_ssl_tls13_start_handshake_msg( ssl,
                    MBEDTLS_SSL_HS_CERTIFICATE_VERIFY, &buf, &buf_len ) );
 
         MBEDTLS_SSL_PROC_CHK( ssl_tls13_write_certificate_verify_body(
-                                  ssl, buf, buf_len, &msg_len ) );
+                                    ssl, buf, buf + buf_len, &msg_len ) );
 
         mbedtls_ssl_tls13_add_hs_msg_to_checksum(
             ssl, MBEDTLS_SSL_HS_CERTIFICATE_VERIFY, buf, msg_len );
@@ -2611,6 +2180,7 @@
     MBEDTLS_SSL_DEBUG_MSG( 2, ( "<= write certificate verify" ) );
     return( ret );
 }
+#endif /* MBEDTLS_KEY_EXCHANGE_WITH_CERT_ENABLED */
 
 #if defined(MBEDTLS_ZERO_RTT)
 void mbedtls_ssl_conf_early_data(

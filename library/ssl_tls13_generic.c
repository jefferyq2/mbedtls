/*
 *  TLS 1.3 functionality shared between client and server
 *
 *  Copyright The Mbed TLS Contributors
 *  SPDX-License-Identifier: Apache-2.0
 *
 *  Licensed under the Apache License, Version 2.0 (the "License"); you may
 *  not use this file except in compliance with the License.
 *  You may obtain a copy of the License at
 *
 *  http://www.apache.org/licenses/LICENSE-2.0
 *
 *  Unless required by applicable law or agreed to in writing, software
 *  distributed under the License is distributed on an "AS IS" BASIS, WITHOUT
 *  WARRANTIES OR CONDITIONS OF ANY KIND, either express or implied.
 *  See the License for the specific language governing permissions and
 *  limitations under the License.
 */

#include "common.h"

#if defined(MBEDTLS_SSL_TLS_C)

#if defined(MBEDTLS_SSL_PROTO_TLS1_3_EXPERIMENTAL)

#define SSL_DONT_FORCE_FLUSH 0
#define SSL_FORCE_FLUSH      1

#include "mbedtls/ssl_ticket.h"
#include "mbedtls/debug.h"
<<<<<<< HEAD
#include "mbedtls/error.h"
#include "mbedtls/ssl.h"
#include "mbedtls/hkdf.h"
=======
#include "mbedtls/oid.h"
#include "mbedtls/platform.h"
#include "mbedtls/constant_time.h"
>>>>>>> b112da7f
#include <string.h>

#include "ssl_misc.h"
#include "ssl_tls13_keys.h"
#if defined(MBEDTLS_SSL_USE_MPS)
#include "mps_all.h"
#endif /* MBEDTLS_SSL_USE_MPS */

#include "ecp_internal.h"

#include "mbedtls/oid.h"

#if defined(MBEDTLS_PLATFORM_C)
#include "mbedtls/platform.h"
#else
#include <stdlib.h>
#define mbedtls_calloc    calloc
#define mbedtls_free       free
#endif /* MBEDTLS_PLATFORM_C */

#if defined(MBEDTLS_SSL_USE_MPS)
int mbedtls_ssl_tls1_3_fetch_handshake_msg( mbedtls_ssl_context *ssl,
                                            unsigned hs_type,
                                            unsigned char **buf,
                                            size_t *buflen )
{
    int ret;
    mbedtls_mps_handshake_in msg;

    MBEDTLS_SSL_PROC_CHK_NEG( mbedtls_mps_read( &ssl->mps->l4 ) );

    if( ret != MBEDTLS_MPS_MSG_HS )
        return( MBEDTLS_ERR_SSL_UNEXPECTED_MESSAGE );

    MBEDTLS_SSL_PROC_CHK( mbedtls_mps_read_handshake( &ssl->mps->l4,
                                                      &msg ) );

    if( msg.type != hs_type )
        return( MBEDTLS_ERR_SSL_UNEXPECTED_MESSAGE );

    ret = mbedtls_mps_reader_get( msg.handle,
                                  msg.length,
                                  buf,
                                  NULL );

    if( ret == MBEDTLS_ERR_MPS_READER_OUT_OF_DATA )
    {
        MBEDTLS_SSL_PROC_CHK( mbedtls_mps_read_pause( &ssl->mps->l4 ) );
        ret = MBEDTLS_ERR_SSL_WANT_READ;
    }
    else
    {
        MBEDTLS_SSL_PROC_CHK( ret );

        /* *buf already set in mbedtls_mps_reader_get() */
        *buflen = msg.length;
    }

cleanup:

    return( ret );
}

int mbedtls_ssl_mps_hs_consume_full_hs_msg( mbedtls_ssl_context *ssl )
{
    int ret;
    mbedtls_mps_handshake_in msg;

    MBEDTLS_SSL_PROC_CHK( mbedtls_mps_read_handshake( &ssl->mps->l4,
                                                      &msg ) );

    MBEDTLS_SSL_PROC_CHK( mbedtls_mps_reader_commit( msg.handle ) );
    MBEDTLS_SSL_PROC_CHK( mbedtls_mps_read_consume( &ssl->mps->l4 ) );

cleanup:

    return( ret );
}

int mbedtls_ssl_tls13_start_handshake_msg( mbedtls_ssl_context *ssl,
                                           unsigned hs_type,
                                           unsigned char **buf,
                                           size_t *buflen )
{
    int ret = MBEDTLS_ERR_ERROR_CORRUPTION_DETECTED;
    mbedtls_mps_handshake_out * const msg = &ssl->handshake->hs_msg_out;

    msg->type   = hs_type;
    msg->length = MBEDTLS_MPS_SIZE_UNKNOWN;
    MBEDTLS_SSL_PROC_CHK( mbedtls_mps_write_handshake( &ssl->mps->l4,
                                                       msg, NULL, NULL ) );

    MBEDTLS_SSL_PROC_CHK( mbedtls_writer_get( msg->handle,
                                              MBEDTLS_MPS_SIZE_MAX,
                                              buf, buflen ) );

cleanup:
    return( ret );
}

int mbedtls_ssl_tls13_finish_handshake_msg( mbedtls_ssl_context *ssl,
                                            size_t buf_len,
                                            size_t msg_len )
{
    int ret = MBEDTLS_ERR_ERROR_CORRUPTION_DETECTED;
    mbedtls_mps_handshake_out * const msg = &ssl->handshake->hs_msg_out;

    MBEDTLS_SSL_PROC_CHK( mbedtls_writer_commit_partial( msg->handle,
                                                         buf_len - msg_len ) );
    MBEDTLS_SSL_PROC_CHK( mbedtls_mps_dispatch( &ssl->mps->l4 ) );

cleanup:
    return( ret );
}

#else /* MBEDTLS_SSL_USE_MPS */
int mbedtls_ssl_tls1_3_fetch_handshake_msg( mbedtls_ssl_context *ssl,
                                            unsigned hs_type,
                                            unsigned char **buf,
                                            size_t *buflen )
{
    int ret;

    if( ( ret = mbedtls_ssl_read_record( ssl, 0 ) ) != 0 )
    {
        MBEDTLS_SSL_DEBUG_RET( 1, "mbedtls_ssl_read_record", ret );
        goto cleanup;
    }

    if( ssl->in_msgtype != MBEDTLS_SSL_MSG_HANDSHAKE ||
        ssl->in_msg[0]  != hs_type )
    {
        MBEDTLS_SSL_DEBUG_MSG( 1, ( "Receive unexpected handshake message." ) );
        MBEDTLS_SSL_PEND_FATAL_ALERT( MBEDTLS_SSL_ALERT_MSG_UNEXPECTED_MESSAGE,
                                      MBEDTLS_ERR_SSL_UNEXPECTED_MESSAGE );
        ret = MBEDTLS_ERR_SSL_UNEXPECTED_MESSAGE;
        goto cleanup;
    }

    /*
     * Jump handshake header (4 bytes, see Section 4 of RFC 8446).
     *    ...
     *    HandshakeType msg_type;
     *    uint24 length;
     *    ...
     */
    *buf    = ssl->in_msg   + 4;
    *buflen = ssl->in_hslen - 4;

cleanup:

    return( ret );
}

int mbedtls_ssl_tls13_start_handshake_msg( mbedtls_ssl_context *ssl,
                                           unsigned hs_type,
                                           unsigned char **buf,
                                           size_t *buf_len )
{
    /*
     * Reserve 4 bytes for hanshake header. ( Section 4,RFC 8446 )
     *    ...
     *    HandshakeType msg_type;
     *    uint24 length;
     *    ...
     */
    *buf = ssl->out_msg + 4;
    *buf_len = MBEDTLS_SSL_OUT_CONTENT_LEN - 4;

    ssl->out_msgtype = MBEDTLS_SSL_MSG_HANDSHAKE;
    ssl->out_msg[0]  = hs_type;

    return( 0 );
}

int mbedtls_ssl_tls13_finish_handshake_msg( mbedtls_ssl_context *ssl,
                                            size_t buf_len,
                                            size_t msg_len )
{
    int ret = MBEDTLS_ERR_ERROR_CORRUPTION_DETECTED;
    size_t msg_len_with_header;
    ((void) buf_len);

    /* Add reserved 4 bytes for handshake header */
    msg_len_with_header = msg_len + 4;
    ssl->out_msglen = msg_len_with_header;
    MBEDTLS_SSL_PROC_CHK( mbedtls_ssl_write_handshake_msg_ext( ssl, 0 ) );

cleanup:
    return( ret );
}

#endif /* MBEDTLS_SSL_USE_MPS */

void mbedtls_ssl_tls1_3_add_hs_msg_to_checksum( mbedtls_ssl_context *ssl,
                                                unsigned hs_type,
                                                unsigned char const *msg,
                                                size_t msg_len )
{
    mbedtls_ssl_tls13_add_hs_hdr_to_checksum( ssl, hs_type, msg_len );
    ssl->handshake->update_checksum( ssl, msg, msg_len );
}

void mbedtls_ssl_tls13_add_hs_hdr_to_checksum( mbedtls_ssl_context *ssl,
                                               unsigned hs_type,
                                               size_t total_hs_len )
{
    unsigned char hs_hdr[4];

    /* Build HS header for checksum update. */
    hs_hdr[0] = MBEDTLS_BYTE_0( hs_type );
    hs_hdr[1] = MBEDTLS_BYTE_2( total_hs_len );
    hs_hdr[2] = MBEDTLS_BYTE_1( total_hs_len );
    hs_hdr[3] = MBEDTLS_BYTE_0( total_hs_len );

    ssl->handshake->update_checksum( ssl, hs_hdr, sizeof( hs_hdr ) );
}

/* Macro to express the maximum length of the verify structure.
 *
 * The structure is computed per TLS 1.3 specification as:
 *   - 64 bytes of octet 32,
 *   - 33 bytes for the context string
 *        (which is either "TLS 1.3, client CertificateVerify"
 *         or "TLS 1.3, server CertificateVerify"),
 *   - 1 byte for the octet 0x0, which serves as a separator,
 *   - 32 or 48 bytes for the Transcript-Hash(Handshake Context, Certificate)
 *     (depending on the size of the transcript_hash)
 *
 * This results in a total size of
 * - 130 bytes for a SHA256-based transcript hash, or
 *   (64 + 33 + 1 + 32 bytes)
 * - 146 bytes for a SHA384-based transcript hash.
 *   (64 + 33 + 1 + 48 bytes)
 *
 */
#define SSL_VERIFY_STRUCT_MAX_SIZE  ( 64 +                          \
                                      33 +                          \
                                       1 +                          \
                                      MBEDTLS_TLS1_3_MD_MAX_SIZE    \
                                    )

/*
 * The ssl_tls13_create_verify_structure() creates the verify structure.
 * As input, it requires the transcript hash.
 *
 * The caller has to ensure that the buffer has size at least
 * SSL_VERIFY_STRUCT_MAX_SIZE bytes.
 */
static void ssl_tls13_create_verify_structure( const unsigned char *transcript_hash,
                                               size_t transcript_hash_len,
                                               unsigned char *verify_buffer,
                                               size_t *verify_buffer_len,
                                               int from )
{
    size_t idx;

    /* RFC 8446, Section 4.4.3:
     *
     * The digital signature [in the CertificateVerify message] is then
     * computed over the concatenation of:
     * -  A string that consists of octet 32 (0x20) repeated 64 times
     * -  The context string
     * -  A single 0 byte which serves as the separator
     * -  The content to be signed
     */
    memset( verify_buffer, 0x20, 64 );
    idx = 64;

    if( from == MBEDTLS_SSL_IS_CLIENT )
    {
        memcpy( verify_buffer + idx, MBEDTLS_SSL_TLS1_3_LBL_WITH_LEN( client_cv ) );
        idx += MBEDTLS_SSL_TLS1_3_LBL_LEN( client_cv );
    }
    else
    { /* from == MBEDTLS_SSL_IS_SERVER */
        memcpy( verify_buffer + idx, MBEDTLS_SSL_TLS1_3_LBL_WITH_LEN( server_cv ) );
        idx += MBEDTLS_SSL_TLS1_3_LBL_LEN( server_cv );
    }

    verify_buffer[idx++] = 0x0;

    memcpy( verify_buffer + idx, transcript_hash, transcript_hash_len );
    idx += transcript_hash_len;

    *verify_buffer_len = idx;
}

/*
 *
 * STATE HANDLING: Write ChangeCipherSpec
 *
 */

#if defined(MBEDTLS_SSL_TLS13_COMPATIBILITY_MODE)

 /* Main entry point; orchestrates the other functions */
int mbedtls_ssl_write_change_cipher_spec_process( mbedtls_ssl_context* ssl );

#define SSL_WRITE_CCS_NEEDED     0
#define SSL_WRITE_CCS_SKIP       1
static int ssl_write_change_cipher_spec_coordinate( mbedtls_ssl_context* ssl );

#if !defined(MBEDTLS_SSL_USE_MPS)
static int ssl_write_change_cipher_spec_write( mbedtls_ssl_context* ssl,
    unsigned char* buf,
    size_t buflen,
    size_t* olen );
#endif /* !MBEDTLS_SSL_USE_MPS */
static int ssl_write_change_cipher_spec_postprocess( mbedtls_ssl_context* ssl );


/*
 * Implementation
 */

int mbedtls_ssl_write_change_cipher_spec_process( mbedtls_ssl_context* ssl )
{
    int ret;

    MBEDTLS_SSL_DEBUG_MSG( 2, ( "=> write change cipher spec" ) );

    MBEDTLS_SSL_PROC_CHK_NEG( ssl_write_change_cipher_spec_coordinate( ssl ) );

    if( ret == SSL_WRITE_CCS_NEEDED )
    {
#if defined(MBEDTLS_SSL_USE_MPS)

        MBEDTLS_SSL_PROC_CHK( mbedtls_mps_flush( &ssl->mps->l4 ) );
        MBEDTLS_SSL_PROC_CHK( mbedtls_mps_write_ccs( &ssl->mps->l4 ) );
        MBEDTLS_SSL_PROC_CHK( mbedtls_mps_dispatch( &ssl->mps->l4 ) );
        MBEDTLS_SSL_PROC_CHK( ssl_write_change_cipher_spec_postprocess( ssl ) );

#else /* MBEDTLS_SSL_USE_MPS */
        /* Make sure we can write a new message. */
        MBEDTLS_SSL_PROC_CHK( mbedtls_ssl_flush_output( ssl ) );

        /* Write CCS message */
        MBEDTLS_SSL_PROC_CHK( ssl_write_change_cipher_spec_write( ssl, ssl->out_msg,
            MBEDTLS_SSL_OUT_CONTENT_LEN,
            &ssl->out_msglen ) );

        ssl->out_msgtype = MBEDTLS_SSL_MSG_CHANGE_CIPHER_SPEC;

        /* Update state */
        MBEDTLS_SSL_PROC_CHK( ssl_write_change_cipher_spec_postprocess( ssl ) );

        /* Dispatch message */
        MBEDTLS_SSL_PROC_CHK( mbedtls_ssl_write_record( ssl, SSL_FORCE_FLUSH ) );

#endif /* MBEDTLS_SSL_USE_MPS */
    }
    else
    {
        /* Update state */
        MBEDTLS_SSL_PROC_CHK( ssl_write_change_cipher_spec_postprocess( ssl ) );
    }

cleanup:

    MBEDTLS_SSL_DEBUG_MSG( 2, ( "<= write change cipher spec" ) );
    return( ret );
}

static int ssl_write_change_cipher_spec_coordinate( mbedtls_ssl_context* ssl )
{
#if !defined(MBEDTLS_SSL_SRV_C)
    ( ( void ) ssl );
#endif /* !MBEDTLS_SSL_SRV_C */
    int ret = SSL_WRITE_CCS_NEEDED;

#if defined(MBEDTLS_SSL_SRV_C)
    if( ssl->conf->endpoint == MBEDTLS_SSL_IS_SERVER )
    {
        if( ssl->state == MBEDTLS_SSL_SERVER_CCS_AFTER_SERVER_HELLO )
        {
            /* Only transmit the CCS if we have not done so
             * earlier already after the HRR.
             */
            if( ssl->handshake->hello_retry_requests_sent == 0 )
                ret = SSL_WRITE_CCS_NEEDED;
            else
                ret = SSL_WRITE_CCS_SKIP;
        }
    }
#endif /* MBEDTLS_SSL_SRV_C */
    return( ret );
}

#if !defined(MBEDTLS_SSL_USE_MPS)
static int ssl_write_change_cipher_spec_write( mbedtls_ssl_context* ssl,
                                               unsigned char* buf,
                                               size_t buflen,
                                               size_t* olen )
{
    ((void) ssl);

    if( buflen < 1 )
    {
        MBEDTLS_SSL_DEBUG_MSG( 1, ( "buffer too small" ) );
        return( MBEDTLS_ERR_SSL_ALLOC_FAILED );
    }

    buf[0] = 1;
    *olen = 1;
    return( 0 );
}
#endif /* !MBEDTLS_SSL_USE_MPS */

static int ssl_write_change_cipher_spec_postprocess( mbedtls_ssl_context* ssl )
{

#if defined(MBEDTLS_SSL_SRV_C)
    if( ssl->conf->endpoint == MBEDTLS_SSL_IS_SERVER )
    {
        switch( ssl->state )
        {
            case MBEDTLS_SSL_SERVER_CCS_AFTER_SERVER_HELLO:
                mbedtls_ssl_handshake_set_state( ssl, MBEDTLS_SSL_ENCRYPTED_EXTENSIONS );
                ssl->handshake->ccs_sent++;
                break;

            case MBEDTLS_SSL_SERVER_CCS_AFTER_HRR:
                mbedtls_ssl_handshake_set_state( ssl, MBEDTLS_SSL_SECOND_CLIENT_HELLO );
                ssl->handshake->ccs_sent++;
                break;

            default:
                MBEDTLS_SSL_DEBUG_MSG( 1, ( "should never happen" ) );
                return( MBEDTLS_ERR_SSL_INTERNAL_ERROR );
        }
    }
#endif /* MBEDTLS_SSL_SRV_C */

#if defined(MBEDTLS_SSL_CLI_C)
    if( ssl->conf->endpoint == MBEDTLS_SSL_IS_CLIENT )
    {
        switch( ssl->state )
        {
            case MBEDTLS_SSL_CLIENT_CCS_AFTER_CLIENT_HELLO:
                mbedtls_ssl_handshake_set_state( ssl, MBEDTLS_SSL_EARLY_APP_DATA );
                break;
            case MBEDTLS_SSL_CLIENT_CCS_BEFORE_2ND_CLIENT_HELLO:
                mbedtls_ssl_handshake_set_state( ssl, MBEDTLS_SSL_CLIENT_HELLO );
                break;
            case MBEDTLS_SSL_CLIENT_CCS_AFTER_SERVER_FINISHED:
                mbedtls_ssl_handshake_set_state( ssl, MBEDTLS_SSL_CLIENT_CERTIFICATE );
                break;
            default:
                MBEDTLS_SSL_DEBUG_MSG( 1, ( "should never happen" ) );
                return( MBEDTLS_ERR_SSL_INTERNAL_ERROR );
        }
    }
#endif /* MBEDTLS_SSL_CLI_C */

    return( 0 );
}
#endif /* MBEDTLS_SSL_TLS13_COMPATIBILITY_MODE */

#if defined(MBEDTLS_KEY_EXCHANGE_WITH_CERT_ENABLED)

/*
 * mbedtls_ssl_tls13_write_sig_alg_ext( )
 *
 * enum {
 *    ....
 *   ecdsa_secp256r1_sha256( 0x0403 ),
 *   ecdsa_secp384r1_sha384( 0x0503 ),
 *   ecdsa_secp521r1_sha512( 0x0603 ),
 *    ....
 * } SignatureScheme;
 *
 * struct {
 *    SignatureScheme supported_signature_algorithms<2..2^16-2>;
 * } SignatureSchemeList;
 *
 * Only if we handle at least one key exchange that needs signatures.
 */
int mbedtls_ssl_tls13_write_sig_alg_ext( mbedtls_ssl_context *ssl,
                                         unsigned char* buf,
                                         unsigned char* end,
                                         size_t* olen )
{
    unsigned char *p = buf;
    unsigned char *supported_sig_alg_ptr; /* Start of supported_signature_algorithms */
    size_t supported_sig_alg_len = 0;     /* Length of supported_signature_algorithms */

    *olen = 0;

    /* Skip the extension on the client if all allowed key exchanges
     * are PSK-based. */
#if defined(MBEDTLS_SSL_CLI_C)
    if( ssl->conf->endpoint == MBEDTLS_SSL_IS_CLIENT &&
        !mbedtls_ssl_conf_tls13_some_ephemeral_enabled( ssl ) )
    {
        return( 0 );
    }
#endif /* MBEDTLS_SSL_CLI_C */

    MBEDTLS_SSL_DEBUG_MSG( 3, ( "adding signature_algorithms extension" ) );

    /* Check if we have space for header and length field:
     * - extension_type         (2 bytes)
     * - extension_data_length  (2 bytes)
     * - supported_signature_algorithms_length   (2 bytes)
     */
    MBEDTLS_SSL_CHK_BUF_PTR( p, end, 6 );
    p += 6;

    /*
     * Write supported_signature_algorithms
     */
    supported_sig_alg_ptr = p;
    for( const uint16_t *sig_alg = ssl->conf->tls13_sig_algs;
         *sig_alg != MBEDTLS_TLS13_SIG_NONE; sig_alg++ )
    {
        MBEDTLS_SSL_CHK_BUF_PTR( p, end, 2 );
        MBEDTLS_PUT_UINT16_BE( *sig_alg, p, 0 );
        p += 2;
        MBEDTLS_SSL_DEBUG_MSG( 3, ( "signature scheme [%x]", *sig_alg ) );
    }

    /* Length of supported_signature_algorithms */
    supported_sig_alg_len = p - supported_sig_alg_ptr;
    if( supported_sig_alg_len == 0 )
    {
        MBEDTLS_SSL_DEBUG_MSG( 1, ( "No signature algorithms defined." ) );
        return( MBEDTLS_ERR_SSL_INTERNAL_ERROR );
    }

    /* Write extension_type */
    MBEDTLS_PUT_UINT16_BE( MBEDTLS_TLS_EXT_SIG_ALG, buf, 0 );
    /* Write extension_data_length */
    MBEDTLS_PUT_UINT16_BE( supported_sig_alg_len + 2, buf, 2 );
    /* Write length of supported_signature_algorithms */
    MBEDTLS_PUT_UINT16_BE( supported_sig_alg_len, buf, 4 );

    /* Output the total length of signature algorithms extension. */
    *olen = p - buf;

    ssl->handshake->extensions_present |= MBEDTLS_SSL_EXT_SIG_ALG;

    return( 0 );
}

int mbedtls_ssl_parse_signature_algorithms_ext( mbedtls_ssl_context *ssl,
                                        const unsigned char *buf,
                                        size_t buf_len )
{
    size_t sig_alg_list_size; /* size of receive signature algorithms list */
    const unsigned char *p; /* pointer to individual signature algorithm */
    const unsigned char *end = buf + buf_len; /* end of buffer */
    const uint16_t *sig_alg; /* iterate through configured signature schemes */
    int signature_scheme; /* store received signature algorithm scheme */
    uint32_t common_idx = 0; /* iterate through received_signature_schemes_list */

    if( buf_len < 2 )
    {
        MBEDTLS_SSL_DEBUG_MSG( 1, ( "bad signature_algorithms extension" ) );
        return( MBEDTLS_ERR_SSL_DECODE_ERROR );
    }

    sig_alg_list_size = ( ( size_t) buf[0] << 8 ) | ( (size_t) buf[1] );
    if( sig_alg_list_size + 2 != buf_len ||
        sig_alg_list_size % 2 != 0 )
    {
        MBEDTLS_SSL_DEBUG_MSG( 1, ( "bad signature_algorithms extension" ) );
        return( MBEDTLS_ERR_SSL_DECODE_ERROR );
    }
    memset( ssl->handshake->received_signature_schemes_list,
        0, sizeof( ssl->handshake->received_signature_schemes_list ) );

    for( p = buf + 2; p < end && common_idx + 1 < MBEDTLS_SIGNATURE_SCHEMES_SIZE; p += 2 )
    {
        signature_scheme = ( (int) p[0] << 8 ) | ( ( int ) p[1] );

        MBEDTLS_SSL_DEBUG_MSG( 4, ( "received signature algorithm: 0x%x", signature_scheme ) );

        for( sig_alg = ssl->conf->tls13_sig_algs;
             *sig_alg != MBEDTLS_TLS13_SIG_NONE; sig_alg++ )
        {
            if( *sig_alg == signature_scheme )
            {
                ssl->handshake->received_signature_schemes_list[common_idx] = signature_scheme;
                common_idx++;
                break;
            }
        }
    }

    if( common_idx == 0 )
    {
        MBEDTLS_SSL_DEBUG_MSG( 3, ( "no signature algorithm in common" ) );
        MBEDTLS_SSL_PEND_FATAL_ALERT( MBEDTLS_SSL_ALERT_MSG_HANDSHAKE_FAILURE,
                                      MBEDTLS_ERR_SSL_HANDSHAKE_FAILURE );
        return( MBEDTLS_ERR_SSL_HANDSHAKE_FAILURE );
    }

    ssl->handshake->received_signature_schemes_list[common_idx] =
        MBEDTLS_TLS13_SIG_NONE;

    return( 0 );
}
#endif /* MBEDTLS_KEY_EXCHANGE_WITH_CERT_ENABLED */

/*
 *
 * STATE HANDLING: CertificateVerify
 *
 */

/*
 * Overview
 */

/* Main entry point: orchestrates the other functions. */
int mbedtls_ssl_write_certificate_verify_process( mbedtls_ssl_context* ssl );

/* Coordinate: Check whether a certificate verify message should be sent.
 * Returns a negative value on failure, and otherwise
 * - SSL_WRITE_CERTIFICATE_VERIFY_SKIP
 * - SSL_WRITE_CERTIFICATE_VERIFY_SEND
 * to indicate if the CertificateVerify message should be sent or not.
 */
#define SSL_WRITE_CERTIFICATE_VERIFY_SKIP 0
#define SSL_WRITE_CERTIFICATE_VERIFY_SEND 1
static int ssl_write_certificate_verify_coordinate( mbedtls_ssl_context* ssl );
#if defined(MBEDTLS_KEY_EXCHANGE_ECDHE_ECDSA_ENABLED)
static int ssl_certificate_verify_write( mbedtls_ssl_context* ssl,
                                         unsigned char* buf,
                                         size_t buflen,
                                         size_t* olen );
#endif /* MBEDTLS_KEY_EXCHANGE_ECDHE_ECDSA_ENABLED */
static int ssl_certificate_verify_postprocess( mbedtls_ssl_context* ssl );

/*
 * Implementation
 */

int mbedtls_ssl_write_certificate_verify_process( mbedtls_ssl_context* ssl )
{
    int ret = 0;
    MBEDTLS_SSL_DEBUG_MSG( 2, ( "=> write certificate verify" ) );

    /* Coordination step: Check if we need to send a CertificateVerify */
    MBEDTLS_SSL_PROC_CHK_NEG( ssl_write_certificate_verify_coordinate( ssl ) );

    if( ret == SSL_WRITE_CERTIFICATE_VERIFY_SEND )
    {
        unsigned char *buf;
        size_t buf_len, msg_len;

        MBEDTLS_SSL_PROC_CHK( mbedtls_ssl_tls13_start_handshake_msg( ssl,
                   MBEDTLS_SSL_HS_CERTIFICATE_VERIFY, &buf, &buf_len ) );

        MBEDTLS_SSL_PROC_CHK( ssl_certificate_verify_write(
                                  ssl, buf, buf_len, &msg_len ) );

        mbedtls_ssl_tls1_3_add_hs_msg_to_checksum(
            ssl, MBEDTLS_SSL_HS_CERTIFICATE_VERIFY, buf, msg_len );
        /* Update state */
        MBEDTLS_SSL_PROC_CHK( ssl_certificate_verify_postprocess( ssl ) );

        MBEDTLS_SSL_PROC_CHK( mbedtls_ssl_tls13_finish_handshake_msg(
                                  ssl, buf_len, msg_len ) );
    }
    else
    {
        MBEDTLS_SSL_PROC_CHK( ssl_certificate_verify_postprocess( ssl ) );
    }

cleanup:

    MBEDTLS_SSL_DEBUG_MSG( 2, ( "<= write certificate verify" ) );
    return( ret );
}

static int ssl_write_certificate_verify_coordinate( mbedtls_ssl_context* ssl )
{
    int have_own_cert = 1;
    int ret;

    if( mbedtls_ssl_tls13_kex_with_psk( ssl ) )
    {
        MBEDTLS_SSL_DEBUG_MSG( 2, ( "<= skip write certificate verify" ) );
        return( SSL_WRITE_CERTIFICATE_VERIFY_SKIP );
    }

#if !defined(MBEDTLS_KEY_EXCHANGE_ECDHE_ECDSA_ENABLED)
    MBEDTLS_SSL_DEBUG_MSG( 1, ( "should never happen" ) );
    return( MBEDTLS_ERR_SSL_INTERNAL_ERROR );
#else
    if( mbedtls_ssl_own_cert( ssl ) == NULL )
        have_own_cert = 0;

    if( ssl->conf->endpoint == MBEDTLS_SSL_IS_CLIENT )
    {
        if( ssl->client_auth == 0 ||
            have_own_cert == 0 ||
            ssl->conf->authmode == MBEDTLS_SSL_VERIFY_NONE )
        {
            MBEDTLS_SSL_DEBUG_MSG( 2, ( "<= skip write certificate verify" ) );
            return( SSL_WRITE_CERTIFICATE_VERIFY_SKIP );
        }
    }

    if( have_own_cert == 0 &&
        ssl->client_auth == 1 &&
        ssl->conf->authmode != MBEDTLS_SSL_VERIFY_NONE )
    {
        MBEDTLS_SSL_DEBUG_MSG( 1, ( "got no certificate" ) );
        return( MBEDTLS_ERR_SSL_PRIVATE_KEY_REQUIRED );
    }

    /*
     * Check whether the signature scheme corresponds to the key we are using
     */
    if( mbedtls_ssl_sig_from_pk( mbedtls_ssl_own_key( ssl ) ) !=
        MBEDTLS_SSL_SIG_ECDSA )
    {
        MBEDTLS_SSL_DEBUG_MSG( 1,
            ( "Certificate Verify: Only ECDSA signature algorithm is currently supported." ) );
        return( MBEDTLS_ERR_SSL_HANDSHAKE_FAILURE );
    }

    /* Calculate the transcript hash */
    ret = mbedtls_ssl_get_handshake_transcript( ssl,
      ssl->handshake->ciphersuite_info->mac,
      ssl->handshake->state_local.certificate_verify_out.handshake_hash,
      sizeof( ssl->handshake->state_local.certificate_verify_out.handshake_hash ),
      &ssl->handshake->state_local.certificate_verify_out.handshake_hash_len );
    if( ret != 0 )
        return( ret );

    MBEDTLS_SSL_DEBUG_BUF( 3, "handshake hash",
        ssl->handshake->state_local.certificate_verify_out.handshake_hash,
        ssl->handshake->state_local.certificate_verify_out.handshake_hash_len);

    return( SSL_WRITE_CERTIFICATE_VERIFY_SEND );
#endif /* MBEDTLS_KEY_EXCHANGE_ECDHE_ECDSA_ENABLED */
}


#if defined(MBEDTLS_KEY_EXCHANGE_ECDHE_ECDSA_ENABLED)
static int ssl_certificate_verify_write( mbedtls_ssl_context* ssl,
                                         unsigned char* buf,
                                         size_t buflen,
                                         size_t* olen )
{
    int ret;
    size_t n = 0;
    unsigned char verify_buffer[ MBEDTLS_SSL_VERIFY_STRUCT_MAX_SIZE ];
    const int *sig_scheme; /* iterate through configured signature schemes */
    size_t verify_buffer_len;
    mbedtls_pk_context *own_key;
    size_t own_key_size;
    unsigned int md_alg;
    int sig_alg;
    unsigned char verify_hash[ MBEDTLS_MD_MAX_SIZE ];
    size_t verify_hash_len;
    unsigned char *p;
    const mbedtls_md_info_t *md_info;
    /* Verify whether we can use signature algorithm */
    int signature_scheme_client;
    unsigned char * const end = buf + buflen;

    p = buf;
    if( buflen < 2 + MBEDTLS_MD_MAX_SIZE )
    {
        MBEDTLS_SSL_DEBUG_MSG( 1, ( "buffer too short" ) );
        return( MBEDTLS_ERR_SSL_BUFFER_TOO_SMALL );
    }

    /* Create verify structure */
    ssl_tls13_create_verify_structure(
            ssl->handshake->state_local.certificate_verify_out.handshake_hash,
            ssl->handshake->state_local.certificate_verify_out.handshake_hash_len,
            verify_buffer,
            &verify_buffer_len,
            ssl->conf->endpoint );

    /*
     *  struct {
     *    SignatureScheme algorithm;
     *    opaque signature<0..2^16-1>;
     *  } CertificateVerify;
     */

    /* Determine size of key */
    own_key = mbedtls_ssl_own_key( ssl );
    if( own_key != NULL)
    {
        own_key_size = mbedtls_pk_get_bitlen( own_key );
        switch( own_key_size)
        {
            case 256:
                md_alg  = MBEDTLS_MD_SHA256;
                sig_alg = MBEDTLS_TLS13_SIG_ECDSA_SECP256R1_SHA256;
                break;
            case 384:
                md_alg  = MBEDTLS_MD_SHA384;
                sig_alg = MBEDTLS_TLS13_SIG_ECDSA_SECP384R1_SHA384;
                break;
            default:
                MBEDTLS_SSL_DEBUG_MSG( 3, ( "unknown key size: %" MBEDTLS_PRINTF_SIZET " bits",
                               own_key_size ) );
                return( MBEDTLS_ERR_SSL_INTERNAL_ERROR );
        }
    }
    else
    {
        MBEDTLS_SSL_DEBUG_MSG( 1, ( "should never happen" ) );
        return( MBEDTLS_ERR_SSL_INTERNAL_ERROR );
    }

    signature_scheme_client = MBEDTLS_TLS13_SIG_NONE;

    for( sig_scheme = ssl->handshake->received_signature_schemes_list;
        *sig_scheme != MBEDTLS_TLS13_SIG_NONE; sig_scheme++ )
    {
        if( *sig_scheme == sig_alg )
        {
            signature_scheme_client = *sig_scheme;
            break;
        }
    }

    if( signature_scheme_client == MBEDTLS_TLS13_SIG_NONE )
    {
        MBEDTLS_SSL_DEBUG_MSG( 1, ( "should never happen" ) );
        return( MBEDTLS_ERR_SSL_INTERNAL_ERROR );
    }

    *(p++) = (unsigned char)( ( signature_scheme_client >> 8 ) & 0xFF );
    *(p++) = (unsigned char)( ( signature_scheme_client >> 0 ) & 0xFF );

    /* Hash verify buffer with indicated hash function */
    md_info = mbedtls_md_info_from_type( md_alg );
    if( md_info == NULL )
        return( MBEDTLS_ERR_SSL_INTERNAL_ERROR );

    ret = mbedtls_md( md_info, verify_buffer, verify_buffer_len, verify_hash );
    if( ret != 0 )
        return( ret );

    verify_hash_len = mbedtls_md_get_size( md_info );
    MBEDTLS_SSL_DEBUG_BUF( 3, "verify hash", verify_hash, verify_hash_len );

    if( ( ret = mbedtls_pk_sign( own_key, md_alg,
                                 verify_hash, verify_hash_len,
                                 p + 2, (size_t)( end - ( p + 2 ) ), &n,
                                 ssl->conf->f_rng, ssl->conf->p_rng ) ) != 0 )
    {
        MBEDTLS_SSL_DEBUG_RET( 1, "mbedtls_pk_sign", ret );
        return( ret );
    }

    p[0] = (unsigned char)( n >> 8 );
    p[1] = (unsigned char)( n >> 0 );

    p += 2 + n;

    *olen = (size_t)( p - buf );
    return( ret );
}
#endif /* MBEDTLS_KEY_EXCHANGE_ECDHE_ECDSA_ENABLED */

static int ssl_certificate_verify_postprocess( mbedtls_ssl_context* ssl )
{
    if( ssl->conf->endpoint == MBEDTLS_SSL_IS_CLIENT )
    {
        mbedtls_ssl_handshake_set_state( ssl, MBEDTLS_SSL_CLIENT_FINISHED );
    }
    else
    {
        mbedtls_ssl_handshake_set_state( ssl, MBEDTLS_SSL_SERVER_FINISHED );
    }

    return( 0 );
}

/*
 *
 * STATE HANDLING: Read CertificateVerify
 *
 */

/*
 * Implementation
 */

static int ssl_tls13_sig_alg_is_offered( const mbedtls_ssl_context *ssl,
                                         uint16_t sig_alg )
{
    const uint16_t *tls13_sig_alg = ssl->conf->tls13_sig_algs;

    for( ; *tls13_sig_alg != MBEDTLS_TLS13_SIG_NONE ; tls13_sig_alg++ )
    {
        if( *tls13_sig_alg == sig_alg )
            return( 1 );
    }
    return( 0 );
}

/* Coordinate: Check whether a certificate verify message is expected.
 * Returns a negative value on failure, and otherwise
 * - SSL_CERTIFICATE_VERIFY_SKIP
 * - SSL_CERTIFICATE_VERIFY_READ
 * to indicate if the CertificateVerify message should be present or not.
 */
#define SSL_CERTIFICATE_VERIFY_SKIP 0
#define SSL_CERTIFICATE_VERIFY_READ 1
static int ssl_read_certificate_verify_coordinate( mbedtls_ssl_context* ssl )
{
    if( mbedtls_ssl_tls13_kex_with_psk( ssl ) )
        return( SSL_CERTIFICATE_VERIFY_SKIP );

#if !defined(MBEDTLS_KEY_EXCHANGE_WITH_CERT_ENABLED)
    MBEDTLS_SSL_DEBUG_MSG( 1, ( "should never happen" ) );
    return( MBEDTLS_ERR_SSL_INTERNAL_ERROR );
#else
    if( ssl->session_negotiate->peer_cert == NULL )
        return( SSL_CERTIFICATE_VERIFY_SKIP );

    return( SSL_CERTIFICATE_VERIFY_READ );
#endif /* MBEDTLS_KEY_EXCHANGE_WITH_CERT_ENABLED */
}

#if defined(MBEDTLS_KEY_EXCHANGE_WITH_CERT_ENABLED)
/* Parse and validate CertificateVerify message
 *
 * Note: The size of the hash buffer is assumed to be large enough to
 *       hold the transcript given the selected hash algorithm.
 *       No bounds-checking is done inside the function.
 */
static int ssl_tls13_parse_certificate_verify( mbedtls_ssl_context *ssl,
                                               const unsigned char *buf,
                                               const unsigned char *end,
                                               const unsigned char *verify_buffer,
                                               size_t verify_buffer_len )
{
    int ret = MBEDTLS_ERR_ERROR_CORRUPTION_DETECTED;
    const unsigned char *p = buf;
    uint16_t algorithm;
    size_t signature_len;
    mbedtls_pk_type_t sig_alg;
    mbedtls_md_type_t md_alg;
    unsigned char verify_hash[MBEDTLS_MD_MAX_SIZE];
    size_t verify_hash_len;

    void const *opts_ptr = NULL;
#if defined(MBEDTLS_X509_RSASSA_PSS_SUPPORT)
    mbedtls_pk_rsassa_pss_options opts;
#endif /* MBEDTLS_X509_RSASSA_PSS_SUPPORT */

    /*
     * struct {
     *     SignatureScheme algorithm;
     *     opaque signature<0..2^16-1>;
     * } CertificateVerify;
     */
    MBEDTLS_SSL_CHK_BUF_READ_PTR( p, end, 2 );
    algorithm = MBEDTLS_GET_UINT16_BE( p, 0 );
    p += 2;

    /* RFC 8446 section 4.4.3
     *
     * If the CertificateVerify message is sent by a server, the signature algorithm
     * MUST be one offered in the client's "signature_algorithms" extension unless
     * no valid certificate chain can be produced without unsupported algorithms
     *
     * RFC 8446 section 4.4.2.2
     *
     * If the client cannot construct an acceptable chain using the provided
     * certificates and decides to abort the handshake, then it MUST abort the handshake
     * with an appropriate certificate-related alert (by default, "unsupported_certificate").
     *
     * Check if algorithm is an offered signature algorithm.
     */
    if( ! ssl_tls13_sig_alg_is_offered( ssl, algorithm ) )
    {
        /* algorithm not in offered signature algorithms list */
        MBEDTLS_SSL_DEBUG_MSG( 1, ( "Received signature algorithm(%04x) is not "
                                    "offered.",
                                    ( unsigned int ) algorithm ) );
        goto error;
    }

    /* We currently only support ECDSA-based signatures */
    switch( algorithm )
    {
        case MBEDTLS_TLS13_SIG_ECDSA_SECP256R1_SHA256:
            md_alg = MBEDTLS_MD_SHA256;
            sig_alg = MBEDTLS_PK_ECDSA;
            break;
        case MBEDTLS_TLS13_SIG_ECDSA_SECP384R1_SHA384:
            md_alg = MBEDTLS_MD_SHA384;
            sig_alg = MBEDTLS_PK_ECDSA;
            break;
        case MBEDTLS_TLS13_SIG_ECDSA_SECP521R1_SHA512:
            md_alg = MBEDTLS_MD_SHA512;
            sig_alg = MBEDTLS_PK_ECDSA;
            break;
#if defined(MBEDTLS_X509_RSASSA_PSS_SUPPORT)
        case MBEDTLS_TLS13_SIG_RSA_PSS_RSAE_SHA256:
            MBEDTLS_SSL_DEBUG_MSG( 4, ( "Certificate Verify: using RSA PSS" ) );
            md_alg = MBEDTLS_MD_SHA256;
            sig_alg = MBEDTLS_PK_RSASSA_PSS;
            break;
#endif /* MBEDTLS_X509_RSASSA_PSS_SUPPORT */
        default:
            MBEDTLS_SSL_DEBUG_MSG( 1, ( "Certificate Verify: Unknown signature algorithm." ) );
            goto error;
    }

    MBEDTLS_SSL_DEBUG_MSG( 3, ( "Certificate Verify: Signature algorithm ( %04x )",
                                ( unsigned int ) algorithm ) );

    /*
     * Check the certificate's key type matches the signature alg
     */
    if( !mbedtls_pk_can_do( &ssl->session_negotiate->peer_cert->pk, sig_alg ) )
    {
        MBEDTLS_SSL_DEBUG_MSG( 1, ( "signature algorithm doesn't match cert key" ) );
        goto error;
    }

    MBEDTLS_SSL_CHK_BUF_READ_PTR( p, end, 2 );
    signature_len = MBEDTLS_GET_UINT16_BE( p, 0 );
    p += 2;
    MBEDTLS_SSL_CHK_BUF_READ_PTR( p, end, signature_len );

    /* Hash verify buffer with indicated hash function */
    switch( md_alg )
    {
#if defined(MBEDTLS_SHA256_C)
        case MBEDTLS_MD_SHA256:
            verify_hash_len = 32;
            ret = mbedtls_sha256( verify_buffer, verify_buffer_len, verify_hash, 0 );
            break;
#endif /* MBEDTLS_SHA256_C */

#if defined(MBEDTLS_SHA384_C)
        case MBEDTLS_MD_SHA384:
            verify_hash_len = 48;
            ret = mbedtls_sha512( verify_buffer, verify_buffer_len, verify_hash, 1 );
            break;
#endif /* MBEDTLS_SHA384_C */

#if defined(MBEDTLS_SHA512_C)
        case MBEDTLS_MD_SHA512:
            verify_hash_len = 64;
            ret = mbedtls_sha512( verify_buffer, verify_buffer_len, verify_hash, 0 );
            break;
#endif /* MBEDTLS_SHA512_C */

        default:
            ret = MBEDTLS_ERR_SSL_HANDSHAKE_FAILURE;
            break;
    }

    if( ret != 0 )
    {
        MBEDTLS_SSL_DEBUG_RET( 1, "hash computation error", ret );
        goto error;
    }

    MBEDTLS_SSL_DEBUG_BUF( 3, "verify hash", verify_hash, verify_hash_len );
#if defined(MBEDTLS_X509_RSASSA_PSS_SUPPORT)
    if( sig_alg == MBEDTLS_PK_RSASSA_PSS )
    {
        const mbedtls_md_info_t* md_info;
        opts.mgf1_hash_id = md_alg;
        if( ( md_info = mbedtls_md_info_from_type( md_alg ) ) == NULL )
        {
            return( MBEDTLS_ERR_SSL_INTERNAL_ERROR );
        }
        opts.expected_salt_len = mbedtls_md_get_size( md_info );
        opts_ptr = (const void*) &opts;
    }
#endif /* MBEDTLS_X509_RSASSA_PSS_SUPPORT */

    if( ( ret = mbedtls_pk_verify_ext( sig_alg, opts_ptr,
                                       &ssl->session_negotiate->peer_cert->pk,
                                       md_alg, verify_hash, verify_hash_len,
                                       p, signature_len ) ) == 0 )
    {
        return( 0 );
    }
    MBEDTLS_SSL_DEBUG_RET( 1, "mbedtls_pk_verify_ext", ret );

error:
    /* RFC 8446 section 4.4.3
     *
     * If the verification fails, the receiver MUST terminate the handshake
     * with a "decrypt_error" alert.
    */
    MBEDTLS_SSL_PEND_FATAL_ALERT( MBEDTLS_SSL_ALERT_MSG_DECRYPT_ERROR,
                                  MBEDTLS_ERR_SSL_HANDSHAKE_FAILURE );
    return( MBEDTLS_ERR_SSL_HANDSHAKE_FAILURE );

}
#endif /* MBEDTLS_KEY_EXCHANGE_WITH_CERT_ENABLED */

int mbedtls_ssl_tls13_process_certificate_verify( mbedtls_ssl_context *ssl )
{
#if defined(MBEDTLS_KEY_EXCHANGE_WITH_CERT_ENABLED)
    int ret = MBEDTLS_ERR_ERROR_CORRUPTION_DETECTED;
    unsigned char verify_buffer[SSL_VERIFY_STRUCT_MAX_SIZE];
    size_t verify_buffer_len;
    unsigned char transcript[MBEDTLS_TLS1_3_MD_MAX_SIZE];
    size_t transcript_len;
    unsigned char *buf;
    size_t buf_len;

    MBEDTLS_SSL_DEBUG_MSG( 2, ( "=> parse certificate verify" ) );

    MBEDTLS_SSL_PROC_CHK_NEG( ssl_read_certificate_verify_coordinate( ssl ) );
    if( ret == SSL_CERTIFICATE_VERIFY_SKIP )
    {
        MBEDTLS_SSL_DEBUG_MSG( 2, ( "<= skip parse certificate verify" ) );
        ret = 0;
        goto cleanup;
    }
    else if( ret != SSL_CERTIFICATE_VERIFY_READ )
    {
        MBEDTLS_SSL_DEBUG_MSG( 1, ( "should never happen" ) );
        ret = MBEDTLS_ERR_SSL_INTERNAL_ERROR;
        goto cleanup;
    }

    MBEDTLS_SSL_PROC_CHK( mbedtls_ssl_tls1_3_fetch_handshake_msg( ssl,
                          MBEDTLS_SSL_HS_CERTIFICATE_VERIFY, &buf, &buf_len ) );

    ret = mbedtls_ssl_get_handshake_transcript( ssl,
                            ssl->handshake->ciphersuite_info->mac,
                            transcript, sizeof( transcript ),
                            &transcript_len );
    if( ret != 0 )
    {
        MBEDTLS_SSL_PEND_FATAL_ALERT(
            MBEDTLS_SSL_ALERT_MSG_INTERNAL_ERROR,
            MBEDTLS_ERR_SSL_INTERNAL_ERROR );
        goto cleanup;
    }

    MBEDTLS_SSL_DEBUG_BUF( 3, "handshake hash", transcript, transcript_len );

    /* Create verify structure */
    ssl_tls13_create_verify_structure( transcript,
                                       transcript_len,
                                       verify_buffer,
                                       &verify_buffer_len,
                                       ( ssl->conf->endpoint == MBEDTLS_SSL_IS_CLIENT ) ?
                                         MBEDTLS_SSL_IS_SERVER :
                                         MBEDTLS_SSL_IS_CLIENT );

    /* Process the message contents */
    MBEDTLS_SSL_PROC_CHK( ssl_tls13_parse_certificate_verify( ssl, buf,
                            buf + buf_len, verify_buffer, verify_buffer_len ) );

    mbedtls_ssl_tls1_3_add_hs_msg_to_checksum( ssl,
                        MBEDTLS_SSL_HS_CERTIFICATE_VERIFY, buf, buf_len );
#if defined(MBEDTLS_SSL_USE_MPS)
    MBEDTLS_SSL_PROC_CHK( mbedtls_ssl_mps_hs_consume_full_hs_msg( ssl ) );
#endif

cleanup:

    MBEDTLS_SSL_DEBUG_MSG( 2, ( "<= parse certificate verify" ) );
    MBEDTLS_SSL_DEBUG_RET( 1, "mbedtls_ssl_tls13_process_certificate_verify", ret );
    return( ret );
#else
    ((void) ssl);
    MBEDTLS_SSL_DEBUG_MSG( 1, ( "should never happen" ) );
    return( MBEDTLS_ERR_SSL_INTERNAL_ERROR );
#endif /* MBEDTLS_KEY_EXCHANGE_WITH_CERT_ENABLED */
}

/*
 *
 * STATE HANDLING: Outgoing Certificate
 *
 */

/*
 * Overview
 */

/* Main state-handling entry point; orchestrates the other functions. */
int mbedtls_ssl_write_certificate_process( mbedtls_ssl_context* ssl );

/* Check if a certificate should be written, and if yes,
 * if it is available.
 * Returns a negative error code on failure ( such as no certificate
 * being available on the server ), and otherwise
 * SSL_WRITE_CERTIFICATE_AVAILABLE or
 * SSL_WRITE_CERTIFICATE_SKIP
 * indicating that a Certificate message should be written based
 * on the configured certificate, or whether it should be silently skipped.
 */

#define SSL_WRITE_CERTIFICATE_AVAILABLE  0
#define SSL_WRITE_CERTIFICATE_SKIP       1
static int ssl_write_certificate_coordinate( mbedtls_ssl_context* ssl );
#if defined(MBEDTLS_KEY_EXCHANGE_WITH_CERT_ENABLED)
/* Write certificate message based on the configured certificate */
static int ssl_write_certificate_write( mbedtls_ssl_context* ssl,
                                        unsigned char* buf,
                                        size_t buflen,
                                        size_t* olen );
#endif /* MBEDTLS_KEY_EXCHANGE_WITH_CERT_ENABLED */
/* Update the state after handling the outgoing certificate message. */
static int ssl_write_certificate_postprocess( mbedtls_ssl_context* ssl );

/*
 * Implementation
 */

int mbedtls_ssl_write_certificate_process( mbedtls_ssl_context* ssl )
{
    int ret;
    MBEDTLS_SSL_DEBUG_MSG( 2, ( "=> write certificate" ) );

    /* Coordination: Check if we need to send a certificate. */
    MBEDTLS_SSL_PROC_CHK_NEG( ssl_write_certificate_coordinate( ssl ) );

#if defined(MBEDTLS_KEY_EXCHANGE_WITH_CERT_ENABLED)
    if( ret == SSL_WRITE_CERTIFICATE_AVAILABLE )
    {
        unsigned char *buf;
        size_t buf_len, msg_len;

        MBEDTLS_SSL_PROC_CHK( mbedtls_ssl_tls13_start_handshake_msg( ssl,
                   MBEDTLS_SSL_HS_CERTIFICATE, &buf, &buf_len ) );

        MBEDTLS_SSL_PROC_CHK( ssl_write_certificate_write(
                                  ssl, buf, buf_len, &msg_len ) );

        mbedtls_ssl_tls1_3_add_hs_msg_to_checksum(
            ssl, MBEDTLS_SSL_HS_CERTIFICATE, buf, msg_len );

        MBEDTLS_SSL_PROC_CHK( ssl_write_certificate_postprocess( ssl ) );
        MBEDTLS_SSL_PROC_CHK( mbedtls_ssl_tls13_finish_handshake_msg(
                                  ssl, buf_len, msg_len ) );
    }
    else
#endif /* MBEDTLS_KEY_EXCHANGE_WITH_CERT_ENABLED */
    {
        MBEDTLS_SSL_DEBUG_MSG( 2, ( "<= skip write certificate" ) );
        MBEDTLS_SSL_PROC_CHK( ssl_write_certificate_postprocess( ssl ) );
    }

cleanup:

    MBEDTLS_SSL_DEBUG_MSG( 2, ( "<= write certificate" ) );
    return( ret );
}


static int ssl_write_certificate_coordinate( mbedtls_ssl_context* ssl )
{
#if defined(MBEDTLS_SSL_SRV_C)
    int have_own_cert = 1;
#endif /* MBEDTLS_SSL_SRV_C */

#if defined(MBEDTLS_SSL_CLI_C)
    if( ssl->conf->endpoint == MBEDTLS_SSL_IS_CLIENT )
    {
        MBEDTLS_SSL_DEBUG_MSG( 1,
                  ( "Switch to handshake traffic keys for outbound traffic" ) );

#if defined(MBEDTLS_SSL_USE_MPS)
        {
            int ret;

            /* Use new transform for outgoing data. */
            ret = mbedtls_mps_set_outgoing_keys( &ssl->mps->l4,
                                                 ssl->handshake->epoch_handshake );
            if( ret != 0 )
                return( ret );
        }
#else
        mbedtls_ssl_set_outbound_transform( ssl, ssl->handshake->transform_handshake );
#endif /* MBEDTLS_SSL_USE_MPS */
    }
#endif /* MBEDTLS_SSL_CLI_C */

    /* For PSK and ECDHE-PSK ciphersuites there is no certificate to exchange. */
    if( mbedtls_ssl_tls13_kex_with_psk( ssl ) )
    {
        MBEDTLS_SSL_DEBUG_MSG( 2, ( "<= skip write certificate" ) );
        return( SSL_WRITE_CERTIFICATE_SKIP );
    }

#if !defined(MBEDTLS_KEY_EXCHANGE_WITH_CERT_ENABLED)
    MBEDTLS_SSL_DEBUG_MSG( 1, ( "should never happen" ) );
    return( MBEDTLS_ERR_SSL_INTERNAL_ERROR );
#else

#if defined(MBEDTLS_SSL_CLI_C)
    if( ssl->conf->endpoint == MBEDTLS_SSL_IS_CLIENT )
    {
        /* The client MUST send a Certificate message if and only
         * if the server has requested client authentication via a
         * CertificateRequest message.
         *
         * client_auth indicates whether the server had requested
         * client authentication.
         */
        if( ssl->client_auth == 0 )
        {
            MBEDTLS_SSL_DEBUG_MSG( 2, ( "<= skip write certificate" ) );
            return( SSL_WRITE_CERTIFICATE_SKIP );
        }
    }
#endif /* MBEDTLS_SSL_CLI_C */
#if defined(MBEDTLS_SSL_SRV_C)
    if( ssl->conf->endpoint == MBEDTLS_SSL_IS_SERVER )
    {
        if( have_own_cert == 0 )
        {
            MBEDTLS_SSL_DEBUG_MSG( 1, ( "got no certificate to send" ) );
            return( MBEDTLS_ERR_SSL_HANDSHAKE_FAILURE );
        }
    }
#endif /* MBEDTLS_SSL_SRV_C */

    return( SSL_WRITE_CERTIFICATE_AVAILABLE );
#endif /* MBEDTLS_KEY_EXCHANGE_WITH_CERT_ENABLED */
}



#if defined(MBEDTLS_KEY_EXCHANGE_WITH_CERT_ENABLED)
static int ssl_write_certificate_write( mbedtls_ssl_context* ssl,
                                        unsigned char* buf,
                                        size_t buflen,
                                        size_t* olen )
{
    size_t i=0, n, total_len;
    const mbedtls_x509_crt* crt;
    unsigned char* start;

    /* TODO: Add bounds checks! Only then remove the next line. */
    ((void) buflen );

    /* empty certificate_request_context with length 0 */
    buf[i] = 0;
    /* Skip length of certificate_request_context and
     * the length of CertificateEntry
     */
    i += 1;

#if defined(MBEDTLS_SSL_CLI_C)
    /* If the server requests client authentication but no suitable
     * certificate is available, the client MUST send a
     * Certificate message containing no certificates
     * ( i.e., with the "certificate_list" field having length 0 ).
     *
     * authmode indicates whether the client configuration required authentication.
     */
    if( ssl->conf->endpoint == MBEDTLS_SSL_IS_CLIENT && ( ( mbedtls_ssl_own_cert( ssl ) == NULL ) || ssl->conf->authmode == MBEDTLS_SSL_VERIFY_NONE ) )
    {
        MBEDTLS_SSL_DEBUG_MSG( 2, ( "<= write empty client certificate" ) );
        buf[i] = 0;
        buf[i + 1] = 0;
        buf[i + 2] = 0;
        i += 3;

        goto empty_cert;
    }
#endif /* MBEDTLS_SSL_CLI_C */

    start = &buf[i];
    crt = mbedtls_ssl_own_cert( ssl );
    MBEDTLS_SSL_DEBUG_CRT( 3, "own certificate", mbedtls_ssl_own_cert( ssl ) );

    i += 3;

    while ( crt != NULL )
    {
        n = crt->raw.len;
        if( n > buflen - 3 - i )
        {
            MBEDTLS_SSL_DEBUG_MSG( 1, ( "certificate too large, %" MBEDTLS_PRINTF_SIZET " > %d",
                                        i + 3 + n, MBEDTLS_SSL_OUT_CONTENT_LEN ) );
            return( MBEDTLS_ERR_SSL_BUFFER_TOO_SMALL );
        }

        buf[i] = (unsigned char)( n >> 16 );
        buf[i + 1] = (unsigned char)( n >> 8 );
        buf[i + 2] = (unsigned char)( n );

        i += 3; memcpy( buf + i, crt->raw.p, n );
        i += n; crt = crt->next;

        /* Currently, we don't have any certificate extensions defined.
         * Hence, we are sending an empty extension with length zero.
         */
        buf[i] = 0;
        buf[i + 1] = 0;
        i += 2;
    }
    total_len = &buf[i] - start - 3;
    *start++ = (unsigned char)( ( total_len ) >> 16 );
    *start++ = (unsigned char)( ( total_len ) >> 8 );
    *start++ = (unsigned char)( ( total_len ) );

#if defined(MBEDTLS_SSL_CLI_C)
empty_cert:
#endif /* MBEDTLS_SSL_CLI_C */

    *olen = i;

    return( 0 );
}
#endif /* MBEDTLS_KEY_EXCHANGE_WITH_CERT_ENABLED */



/* Update the state after handling the outgoing certificate message. */
static int ssl_write_certificate_postprocess( mbedtls_ssl_context* ssl )
{
#if defined(MBEDTLS_SSL_CLI_C)
    if( ssl->conf->endpoint == MBEDTLS_SSL_IS_CLIENT )
    {
        mbedtls_ssl_handshake_set_state( ssl, MBEDTLS_SSL_CLIENT_CERTIFICATE_VERIFY );
        return( 0 );
    }
    else
#endif /* MBEDTLS_SSL_CLI_C */

#if defined(MBEDTLS_SSL_SRV_C)
        if( ssl->conf->endpoint == MBEDTLS_SSL_IS_SERVER )
        {
            mbedtls_ssl_handshake_set_state( ssl, MBEDTLS_SSL_CERTIFICATE_VERIFY );
            return( 0 );
        }
#endif /* MBEDTLS_SSL_SRV_C */

    return( MBEDTLS_ERR_SSL_INTERNAL_ERROR );
}

/*
 *
 * STATE HANDLING: Incoming Certificate
 *
 */

/* Coordination: Check if a certificate is expected.
 * Returns a negative error code on failure, and otherwise
 * SSL_CERTIFICATE_EXPECTED or
 * SSL_CERTIFICATE_SKIP
 * indicating whether a Certificate message is expected or not.
 */
#define SSL_CERTIFICATE_EXPECTED   0
#define SSL_CERTIFICATE_SKIP       1

static int ssl_read_certificate_coordinate( mbedtls_ssl_context* ssl )
{
#if defined(MBEDTLS_SSL_SRV_C)
    int authmode = ssl->conf->authmode;
#endif /* MBEDTLS_SSL_SRV_C */

#if defined(MBEDTLS_SSL_SRV_C)
    if( ssl->conf->endpoint == MBEDTLS_SSL_IS_SERVER )
    {
        MBEDTLS_SSL_DEBUG_MSG( 1, ( "Switch to handshake keys for inbound traffic" ) );

#if defined(MBEDTLS_SSL_USE_MPS)
        {
            int ret;
            ret = mbedtls_mps_set_incoming_keys( &ssl->mps->l4,
                                                 ssl->handshake->epoch_handshake );
            if( ret != 0 )
                return( ret );
        }
#else
        mbedtls_ssl_set_inbound_transform( ssl, ssl->handshake->transform_handshake );
#endif /* MBEDTLS_SSL_USE_MPS */
    }
#endif /* MBEDTLS_SSL_SRV_C */

    if( mbedtls_ssl_tls13_kex_with_psk( ssl ) )
        return( SSL_CERTIFICATE_SKIP );

#if !defined(MBEDTLS_KEY_EXCHANGE_ECDHE_ECDSA_ENABLED)
    ( ( void )authmode );
    MBEDTLS_SSL_DEBUG_MSG( 1, ( "should never happen" ) );
    return( MBEDTLS_ERR_SSL_INTERNAL_ERROR );
#else
#if defined(MBEDTLS_SSL_SRV_C)
    if( ssl->conf->endpoint == MBEDTLS_SSL_IS_SERVER )
    {
        /* If SNI was used, overwrite authentication mode
         * from the configuration. */
#if defined(MBEDTLS_SSL_SERVER_NAME_INDICATION)
        if( ssl->handshake->sni_authmode != MBEDTLS_SSL_VERIFY_UNSET )
            authmode = ssl->handshake->sni_authmode;
#endif /* MBEDTLS_SSL_SERVER_NAME_INDICATION */

        if( authmode == MBEDTLS_SSL_VERIFY_NONE )
        {
            /* NOTE: Is it intentional that we set verify_result
             * to SKIP_VERIFY on server-side only? */
            ssl->session_negotiate->verify_result =
                MBEDTLS_X509_BADCERT_SKIP_VERIFY;
            return( SSL_CERTIFICATE_SKIP );
        }
    }
#endif /* MBEDTLS_SSL_SRV_C */

    return( SSL_CERTIFICATE_EXPECTED );
#endif /* !MBEDTLS_KEY_EXCHANGE_ECDHE_ECDSA_ENABLED */
}

#if defined(MBEDTLS_KEY_EXCHANGE_ECDHE_ECDSA_ENABLED)
#if defined(MBEDTLS_SSL_KEEP_PEER_CERTIFICATE)
/*
 * Structure of Certificate message:
 *
 * enum {
 *     X509(0),
 *     RawPublicKey(2),
 *     (255)
 * } CertificateType;
 *
 * struct {
 *     select (certificate_type) {
 *         case RawPublicKey:
 *           * From RFC 7250 ASN.1_subjectPublicKeyInfo *
 *           opaque ASN1_subjectPublicKeyInfo<1..2^24-1>;
 *         case X509:
 *           opaque cert_data<1..2^24-1>;
 *     };
 *     Extension extensions<0..2^16-1>;
 * } CertificateEntry;
 *
 * struct {
 *     opaque certificate_request_context<0..2^8-1>;
 *     CertificateEntry certificate_list<0..2^24-1>;
 * } Certificate;
 *
 */

/* Parse certificate chain send by the peer. */
static int ssl_tls13_parse_certificate( mbedtls_ssl_context *ssl,
                                        unsigned char const *buf,
                                        unsigned char const *end )
{
    int ret = MBEDTLS_ERR_ERROR_CORRUPTION_DETECTED;
    size_t certificate_request_context_len = 0;
    size_t certificate_list_len = 0;
    const unsigned char *p = buf;
    const unsigned char *certificate_list_end;

    MBEDTLS_SSL_CHK_BUF_READ_PTR( p, end, 1 );
    certificate_request_context_len = p[0];
    p++;

#if defined(MBEDTLS_SSL_SRV_C)
    if( ssl->conf->endpoint == MBEDTLS_SSL_IS_SERVER )
    {
        MBEDTLS_SSL_CHK_BUF_READ_PTR( p, end,
                                      certificate_request_context_len + 3 );

        /* check whether we got an empty certificate message */
        if( memcmp( p + certificate_request_context_len , "\0\0\0", 3 ) == 0 )
        {
            MBEDTLS_SSL_DEBUG_MSG( 1,
                ( "client has no certificate - empty certificate message received" ) );

            ssl->session_negotiate->verify_result = MBEDTLS_X509_BADCERT_MISSING;
            if( ssl->conf->authmode == MBEDTLS_SSL_VERIFY_OPTIONAL )
                return( 0 );
            else
            {
                MBEDTLS_SSL_DEBUG_MSG( 1, ( "client certificate required" ) );
                MBEDTLS_SSL_PEND_FATAL_ALERT( MBEDTLS_SSL_ALERT_MSG_CERT_REQUIRED,
                                              MBEDTLS_ERR_SSL_NO_CLIENT_CERTIFICATE );
                return( MBEDTLS_ERR_SSL_NO_CLIENT_CERTIFICATE );
            }
        }
    }
#endif /* MBEDTLS_SSL_SRV_C */

    MBEDTLS_SSL_CHK_BUF_READ_PTR( p, end, 3 );
    certificate_list_len = MBEDTLS_GET_UINT24_BE( p, 0 );
    p += 3;

    /* In theory, the certificate list can be up to 2^24 Bytes, but we don't
     * support anything beyond 2^16 = 64K.
     */
    if( ( ( ssl->conf->endpoint == MBEDTLS_SSL_IS_CLIENT ) &&
          ( certificate_request_context_len != 0 ) )
        ||
        ( certificate_list_len >= 0x10000 ) )
    {
        MBEDTLS_SSL_DEBUG_MSG( 1, ( "bad certificate message" ) );
        MBEDTLS_SSL_PEND_FATAL_ALERT( MBEDTLS_SSL_ALERT_MSG_DECODE_ERROR,
                                      MBEDTLS_ERR_SSL_DECODE_ERROR );
        return( MBEDTLS_ERR_SSL_DECODE_ERROR );
    }

    /* In case we tried to reuse a session but it failed */
    if( ssl->session_negotiate->peer_cert != NULL )
    {
        mbedtls_x509_crt_free( ssl->session_negotiate->peer_cert );
        mbedtls_free( ssl->session_negotiate->peer_cert );
    }

    if( ( ssl->session_negotiate->peer_cert =
              mbedtls_calloc( 1, sizeof( mbedtls_x509_crt ) ) ) == NULL )
    {
        MBEDTLS_SSL_DEBUG_MSG( 1, ( "alloc( %" MBEDTLS_PRINTF_SIZET " bytes ) failed",
                                    sizeof( mbedtls_x509_crt ) ) );
        MBEDTLS_SSL_PEND_FATAL_ALERT( MBEDTLS_SSL_ALERT_MSG_INTERNAL_ERROR,
                                      MBEDTLS_ERR_SSL_ALLOC_FAILED );
        return( MBEDTLS_ERR_SSL_ALLOC_FAILED );
    }

    mbedtls_x509_crt_init( ssl->session_negotiate->peer_cert );

    certificate_list_end = p + certificate_list_len;
    while( p < certificate_list_end )
    {
        size_t cert_data_len, extensions_len;

        MBEDTLS_SSL_CHK_BUF_READ_PTR( p, certificate_list_end, 3 );
        cert_data_len = MBEDTLS_GET_UINT24_BE( p, 0 );
        p += 3;

        /* In theory, the CRT can be up to 2^24 Bytes, but we don't support
         * anything beyond 2^16 = 64K. Otherwise as in the TLS 1.2 code,
         * check that we have a minimum of 128 bytes of data, this is not
         * clear why we need that though.
         */
        if( ( cert_data_len < 128 ) || ( cert_data_len >= 0x10000 ) )
        {
            MBEDTLS_SSL_DEBUG_MSG( 1, ( "bad Certificate message" ) );
            MBEDTLS_SSL_PEND_FATAL_ALERT( MBEDTLS_SSL_ALERT_MSG_DECODE_ERROR,
                                          MBEDTLS_ERR_SSL_DECODE_ERROR );
            return( MBEDTLS_ERR_SSL_DECODE_ERROR );
        }

        MBEDTLS_SSL_CHK_BUF_READ_PTR( p, certificate_list_end, cert_data_len );
        ret = mbedtls_x509_crt_parse_der( ssl->session_negotiate->peer_cert,
                                          p, cert_data_len );

        switch( ret )
        {
            case 0: /*ok*/
            case MBEDTLS_ERR_X509_UNKNOWN_SIG_ALG + MBEDTLS_ERR_OID_NOT_FOUND:
                /* Ignore certificate with an unknown algorithm: maybe a
                   prior certificate was already trusted. */
                break;

            case MBEDTLS_ERR_X509_ALLOC_FAILED:
                MBEDTLS_SSL_PEND_FATAL_ALERT( MBEDTLS_SSL_ALERT_MSG_INTERNAL_ERROR,
                                              MBEDTLS_ERR_X509_ALLOC_FAILED );
                MBEDTLS_SSL_DEBUG_RET( 1, " mbedtls_x509_crt_parse_der", ret );
                return( ret );

            case MBEDTLS_ERR_X509_UNKNOWN_VERSION:
                MBEDTLS_SSL_PEND_FATAL_ALERT( MBEDTLS_SSL_ALERT_MSG_UNSUPPORTED_CERT,
                                              MBEDTLS_ERR_X509_UNKNOWN_VERSION );
                MBEDTLS_SSL_DEBUG_RET( 1, " mbedtls_x509_crt_parse_der", ret );
                return( ret );

            default:
                MBEDTLS_SSL_PEND_FATAL_ALERT( MBEDTLS_SSL_ALERT_MSG_BAD_CERT,
                                              ret );
                MBEDTLS_SSL_DEBUG_RET( 1, " mbedtls_x509_crt_parse_der", ret );
                return( ret );
        }

        p += cert_data_len;

        /* Certificate extensions length */
        MBEDTLS_SSL_CHK_BUF_READ_PTR( p, certificate_list_end, 2 );
        extensions_len = MBEDTLS_GET_UINT16_BE( p, 0 );
        p += 2;
        MBEDTLS_SSL_CHK_BUF_READ_PTR( p, certificate_list_end, extensions_len );
        p += extensions_len;
    }

    /* Check that all the message is consumed. */
    if( p != end )
    {
        MBEDTLS_SSL_DEBUG_MSG( 1, ( "bad Certificate message" ) );
        MBEDTLS_SSL_PEND_FATAL_ALERT( MBEDTLS_SSL_ALERT_MSG_DECODE_ERROR, \
                                      MBEDTLS_ERR_SSL_DECODE_ERROR );
        return( MBEDTLS_ERR_SSL_DECODE_ERROR );
    }

    MBEDTLS_SSL_DEBUG_CRT( 3, "peer certificate", ssl->session_negotiate->peer_cert );

    return( ret );
}
#else
static int ssl_tls13_parse_certificate( mbedtls_ssl_context *ssl,
                                        const unsigned char *buf,
                                        const unsigned char *end )
{
    ((void) ssl);
    ((void) buf);
    ((void) end);
    return( MBEDTLS_ERR_SSL_FEATURE_UNAVAILABLE );
}
#endif /* MBEDTLS_SSL_KEEP_PEER_CERTIFICATE */
#endif /* MBEDTLS_KEY_EXCHANGE_ECDHE_ECDSA_ENABLED */

#if defined(MBEDTLS_KEY_EXCHANGE_ECDHE_ECDSA_ENABLED)
#if defined(MBEDTLS_SSL_KEEP_PEER_CERTIFICATE)
/* Validate certificate chain sent by the server. */
static int ssl_tls13_validate_certificate( mbedtls_ssl_context *ssl )
{
    int ret = 0;
    int authmode = ssl->conf->authmode;
    mbedtls_x509_crt *ca_chain;
    mbedtls_x509_crl *ca_crl;
    uint32_t verify_result = 0;

    /* If SNI was used, overwrite authentication mode
     * from the configuration. */
#if defined(MBEDTLS_SSL_SERVER_NAME_INDICATION)
    if( ssl->handshake->sni_authmode != MBEDTLS_SSL_VERIFY_UNSET )
        authmode = ssl->handshake->sni_authmode;
#endif

    /*
     * If the client hasn't sent a certificate ( i.e. it sent
     * an empty certificate chain ), this is reflected in the peer CRT
     * structure being unset.
     * Check for that and handle it depending on the
     * server's authentication mode.
     */
#if defined(MBEDTLS_SSL_SRV_C)
    if( ssl->conf->endpoint == MBEDTLS_SSL_IS_SERVER &&
        ssl->session_negotiate->peer_cert == NULL )
    {
        MBEDTLS_SSL_DEBUG_MSG( 1, ( "client has no certificate" ) );

        /* The client was asked for a certificate but didn't send
           one. The client should know what's going on, so we
           don't send an alert. */

        /* Note that for authmode == VERIFY_NONE we don't end up in this
         * routine in the first place, because ssl_read_certificate_coordinate
         * will return CERTIFICATE_SKIP. */
        ssl->session_negotiate->verify_result = MBEDTLS_X509_BADCERT_MISSING;
        if( authmode == MBEDTLS_SSL_VERIFY_OPTIONAL )
            return( 0 );
        else
            return( MBEDTLS_ERR_SSL_NO_CLIENT_CERTIFICATE );
    }
#endif /* MBEDTLS_SSL_SRV_C */


    if( authmode == MBEDTLS_SSL_VERIFY_NONE )
    {
        /* NOTE: This happens on client-side only, with the
         * server-side case of VERIFY_NONE being handled earlier
         * and leading to `ssl->verify_result` being set to
         * MBEDTLS_X509_BADCERT_SKIP_VERIFY --
         * is this difference intentional? */
        return( 0 );
    }

#if defined(MBEDTLS_SSL_SERVER_NAME_INDICATION)
    if( ssl->handshake->sni_ca_chain != NULL )
    {
        ca_chain = ssl->handshake->sni_ca_chain;
        ca_crl = ssl->handshake->sni_ca_crl;
    }
    else
#endif /* MBEDTLS_SSL_SERVER_NAME_INDICATION */
    {
        ca_chain = ssl->conf->ca_chain;
        ca_crl = ssl->conf->ca_crl;
    }

    /*
     * Main check: verify certificate
     */
    ret = mbedtls_x509_crt_verify_with_profile(
        ssl->session_negotiate->peer_cert,
        ca_chain, ca_crl,
        ssl->conf->cert_profile,
        ssl->hostname,
        &verify_result,
        ssl->conf->f_vrfy, ssl->conf->p_vrfy );

    if( ret != 0 )
    {
        MBEDTLS_SSL_DEBUG_RET( 1, "x509_verify_cert", ret );
    }

    /*
     * Secondary checks: always done, but change 'ret' only if it was 0
     */

#if defined(MBEDTLS_ECP_C)
    {
        const mbedtls_pk_context* pk = &ssl->session_negotiate->peer_cert->pk;

        /* If certificate uses an EC key, make sure the curve is OK */
        if( mbedtls_pk_can_do( pk, MBEDTLS_PK_ECKEY ) &&
            mbedtls_ssl_check_curve( ssl, mbedtls_pk_ec( *pk )->grp.id ) != 0 )
        {
            ssl->session_negotiate->verify_result |= MBEDTLS_X509_BADCERT_BAD_KEY;

            MBEDTLS_SSL_DEBUG_MSG( 1, ( "bad certificate ( EC key curve )" ) );
            if( ret == 0 )
                ret = MBEDTLS_ERR_SSL_BAD_CERTIFICATE;
        }
    }
#endif /* MBEDTLS_ECP_C */

    if( mbedtls_ssl_check_cert_usage( ssl->session_negotiate->peer_cert,
                                      ssl->handshake->key_exchange,
                                      !ssl->conf->endpoint,
                                      &verify_result ) != 0 )
    {
        MBEDTLS_SSL_DEBUG_MSG( 1, ( "bad certificate ( usage extensions )" ) );
        if( ret == 0 )
            ret = MBEDTLS_ERR_SSL_BAD_CERTIFICATE;
    }

    /* mbedtls_x509_crt_verify_with_profile is supposed to report a
     * verification failure through MBEDTLS_ERR_X509_CERT_VERIFY_FAILED,
     * with details encoded in the verification flags. All other kinds
     * of error codes, including those from the user provided f_vrfy
     * functions, are treated as fatal and lead to a failure of
     * ssl_parse_certificate even if verification was optional. */
    if( authmode == MBEDTLS_SSL_VERIFY_OPTIONAL &&
        ( ret == MBEDTLS_ERR_X509_CERT_VERIFY_FAILED ||
          ret == MBEDTLS_ERR_SSL_BAD_CERTIFICATE ) )
    {
        ret = 0;
    }

    if( ca_chain == NULL && authmode == MBEDTLS_SSL_VERIFY_REQUIRED )
    {
        MBEDTLS_SSL_DEBUG_MSG( 1, ( "got no CA chain" ) );
        ret = MBEDTLS_ERR_SSL_CA_CHAIN_REQUIRED;
    }

    if( ret != 0 )
    {
        /* The certificate may have been rejected for several reasons.
           Pick one and send the corresponding alert. Which alert to send
           may be a subject of debate in some cases. */
        if( verify_result & MBEDTLS_X509_BADCERT_OTHER )
            MBEDTLS_SSL_PEND_FATAL_ALERT( MBEDTLS_SSL_ALERT_MSG_ACCESS_DENIED, ret );
        else if( verify_result & MBEDTLS_X509_BADCERT_CN_MISMATCH )
            MBEDTLS_SSL_PEND_FATAL_ALERT( MBEDTLS_SSL_ALERT_MSG_BAD_CERT, ret );
        else if( verify_result & ( MBEDTLS_X509_BADCERT_KEY_USAGE |
                                   MBEDTLS_X509_BADCERT_EXT_KEY_USAGE |
                                   MBEDTLS_X509_BADCERT_NS_CERT_TYPE |
                                   MBEDTLS_X509_BADCERT_BAD_PK |
                                   MBEDTLS_X509_BADCERT_BAD_KEY ) )
            MBEDTLS_SSL_PEND_FATAL_ALERT( MBEDTLS_SSL_ALERT_MSG_UNSUPPORTED_CERT, ret );
        else if( verify_result & MBEDTLS_X509_BADCERT_EXPIRED )
            MBEDTLS_SSL_PEND_FATAL_ALERT( MBEDTLS_SSL_ALERT_MSG_CERT_EXPIRED, ret );
        else if( verify_result & MBEDTLS_X509_BADCERT_REVOKED )
            MBEDTLS_SSL_PEND_FATAL_ALERT( MBEDTLS_SSL_ALERT_MSG_CERT_REVOKED, ret );
        else if( verify_result & MBEDTLS_X509_BADCERT_NOT_TRUSTED )
            MBEDTLS_SSL_PEND_FATAL_ALERT( MBEDTLS_SSL_ALERT_MSG_UNKNOWN_CA, ret );
        else
            MBEDTLS_SSL_PEND_FATAL_ALERT( MBEDTLS_SSL_ALERT_MSG_CERT_UNKNOWN, ret );
    }

#if defined(MBEDTLS_DEBUG_C)
    if( verify_result != 0 )
    {
        MBEDTLS_SSL_DEBUG_MSG( 3, ( "! Certificate verification flags %x",
                                    ssl->session_negotiate->verify_result ) );
    }
    else
    {
        MBEDTLS_SSL_DEBUG_MSG( 3, ( "Certificate verification flags clear" ) );
    }
#endif /* MBEDTLS_DEBUG_C */

    ssl->session_negotiate->verify_result = verify_result;
    return( ret );
}
#else /* MBEDTLS_SSL_KEEP_PEER_CERTIFICATE */
static int ssl_tls13_validate_certificate( mbedtls_ssl_context *ssl )
{
    ((void) ssl);
    return( MBEDTLS_ERR_SSL_FEATURE_UNAVAILABLE );
}
#endif /* MBEDTLS_SSL_KEEP_PEER_CERTIFICATE */
#endif /* MBEDTLS_KEY_EXCHANGE_ECDHE_ECDSA_ENABLED */

int mbedtls_ssl_tls13_process_certificate( mbedtls_ssl_context *ssl )
{
    int ret = MBEDTLS_ERR_ERROR_CORRUPTION_DETECTED;
    MBEDTLS_SSL_DEBUG_MSG( 2, ( "=> parse certificate" ) );

    /* Coordination:
     * Check if we expect a certificate, and if yes,
     * check if a non-empty certificate has been sent. */
    MBEDTLS_SSL_PROC_CHK_NEG( ssl_read_certificate_coordinate( ssl ) );
#if defined(MBEDTLS_KEY_EXCHANGE_ECDHE_ECDSA_ENABLED)
    if( ret == SSL_CERTIFICATE_EXPECTED )
    {
        unsigned char *buf;
        size_t buf_len;

        MBEDTLS_SSL_PROC_CHK( mbedtls_ssl_tls1_3_fetch_handshake_msg(
                              ssl, MBEDTLS_SSL_HS_CERTIFICATE,
                              &buf, &buf_len ) );

        /* Parse the certificate chain sent by the peer. */
        MBEDTLS_SSL_PROC_CHK( ssl_tls13_parse_certificate( ssl, buf,
                                                           buf + buf_len ) );
        /* Validate the certificate chain and set the verification results. */
        MBEDTLS_SSL_PROC_CHK( ssl_tls13_validate_certificate( ssl ) );

        mbedtls_ssl_tls1_3_add_hs_msg_to_checksum( ssl, MBEDTLS_SSL_HS_CERTIFICATE,
                                                   buf, buf_len );
#if defined(MBEDTLS_SSL_USE_MPS)
        MBEDTLS_SSL_PROC_CHK( mbedtls_ssl_mps_hs_consume_full_hs_msg( ssl ) );
#endif /* MBEDTLS_SSL_USE_MPS */

    }
    else
#endif /* MBEDTLS_KEY_EXCHANGE_ECDHE_ECDSA_ENABLED */
    if( ret == SSL_CERTIFICATE_SKIP )
    {
        MBEDTLS_SSL_DEBUG_MSG( 2, ( "<= skip parse certificate" ) );
        ret = 0;
    }
    else
    {
        MBEDTLS_SSL_DEBUG_MSG( 1, ( "should never happen" ) );
        ret = MBEDTLS_ERR_SSL_INTERNAL_ERROR;
    }

cleanup:

    MBEDTLS_SSL_DEBUG_MSG( 2, ( "<= parse certificate" ) );
    return( ret );
}

/*
 *
 * STATE HANDLING: Write and send Finished message.
 *
 */
/*
 * Implement
 */

static int ssl_tls13_prepare_finished_message( mbedtls_ssl_context *ssl )
{
    int ret;

    /* Compute transcript of handshake up to now. */
    ret = mbedtls_ssl_tls13_calculate_verify_data( ssl,
                    ssl->handshake->state_local.finished_out.digest,
                    sizeof( ssl->handshake->state_local.finished_out.digest ),
                    &ssl->handshake->state_local.finished_out.digest_len,
                    ssl->conf->endpoint );

    if( ret != 0 )
    {
        MBEDTLS_SSL_DEBUG_RET( 1, "calculate_verify_data failed", ret );
        return( ret );
    }

    return( 0 );
}

static int ssl_tls13_finalize_finished_message( mbedtls_ssl_context *ssl )
{
    int ret = 0;

#if defined(MBEDTLS_SSL_CLI_C)
    if( ssl->conf->endpoint == MBEDTLS_SSL_IS_CLIENT )
    {
        /* Compute resumption_master_secret */
        ret = mbedtls_ssl_tls1_3_generate_resumption_master_secret( ssl );
        if( ret != 0 )
        {
            MBEDTLS_SSL_DEBUG_RET( 1,
                    "mbedtls_ssl_tls1_3_generate_resumption_master_secret ", ret );
            return ( ret );
        }
        
        mbedtls_ssl_handshake_set_state( ssl, MBEDTLS_SSL_FLUSH_BUFFERS );
    }
    else
#endif /* MBEDTLS_SSL_CLI_C */
#if defined(MBEDTLS_SSL_SRV_C)
    if( ssl->conf->endpoint == MBEDTLS_SSL_IS_SERVER )
    {
        mbedtls_ssl_key_set traffic_keys;
        mbedtls_ssl_transform *transform_application;

        ret = mbedtls_ssl_tls13_key_schedule_stage_application( ssl );
        if( ret != 0 )
        {
            MBEDTLS_SSL_DEBUG_RET( 1,
               "mbedtls_ssl_tls13_key_schedule_stage_application", ret );
            return( ret );
        }

        ret = mbedtls_ssl_tls13_generate_application_keys(
                     ssl, &traffic_keys );
        if( ret != 0 )
        {
            MBEDTLS_SSL_DEBUG_RET( 1,
                  "mbedtls_ssl_tls1_3_generate_application_keys", ret );
            return( ret );
        }

        transform_application =
            mbedtls_calloc( 1, sizeof( mbedtls_ssl_transform ) );
        if( transform_application == NULL )
            return( MBEDTLS_ERR_SSL_ALLOC_FAILED );

        ret = mbedtls_ssl_tls13_populate_transform(
            transform_application, ssl->conf->endpoint,
            ssl->session_negotiate->ciphersuite,
            &traffic_keys, ssl );
        if( ret != 0 )
            return( ret );

#if !defined(MBEDTLS_SSL_USE_MPS)
        ssl->transform_application = transform_application;
#else /* MBEDTLS_SSL_USE_MPS */
        /* Register transform with MPS. */
        ret = mbedtls_mps_add_key_material( &ssl->mps->l4,
                                            transform_application,
                                            &ssl->epoch_application );
        if( ret != 0 )
            return( ret );
#endif /* MBEDTLS_SSL_USE_MPS */

        mbedtls_ssl_handshake_set_state( ssl, MBEDTLS_SSL_EARLY_APP_DATA );
    }
    else
#endif /* MBEDTLS_SSL_SRV_C */
    {
        /* Should never happen */
        return( MBEDTLS_ERR_SSL_INTERNAL_ERROR );
    }

    return( 0 );
}

static int ssl_tls13_write_finished_message_body( mbedtls_ssl_context *ssl,
                                                  unsigned char *buf,
                                                  unsigned char *end,
                                                  size_t *olen )
{
    size_t verify_data_len = ssl->handshake->state_local.finished_out.digest_len;
    /*
     * struct {
     *     opaque verify_data[Hash.length];
     * } Finished;
     */
    MBEDTLS_SSL_CHK_BUF_PTR( buf, end, verify_data_len );

    memcpy( buf, ssl->handshake->state_local.finished_out.digest,
            verify_data_len );

    *olen = verify_data_len;
    return( 0 );
}

/* Main entry point: orchestrates the other functions */
int mbedtls_ssl_tls13_write_finished_message( mbedtls_ssl_context *ssl )
{
    int ret = MBEDTLS_ERR_ERROR_CORRUPTION_DETECTED;
    unsigned char *buf;
    size_t buf_len, msg_len;

    MBEDTLS_SSL_DEBUG_MSG( 2, ( "=> write finished message" ) );

    if( !ssl->handshake->state_local.finished_out.preparation_done )
    {
        MBEDTLS_SSL_PROC_CHK( ssl_tls13_prepare_finished_message( ssl ) );
        ssl->handshake->state_local.finished_out.preparation_done = 1;
    }

    MBEDTLS_SSL_PROC_CHK( mbedtls_ssl_tls13_start_handshake_msg( ssl,
                              MBEDTLS_SSL_HS_FINISHED, &buf, &buf_len ) );

    MBEDTLS_SSL_PROC_CHK( ssl_tls13_write_finished_message_body(
                              ssl, buf, buf + buf_len, &msg_len ) );

    mbedtls_ssl_tls1_3_add_hs_msg_to_checksum( ssl, MBEDTLS_SSL_HS_FINISHED,
                                               buf, msg_len );

    MBEDTLS_SSL_PROC_CHK( ssl_tls13_finalize_finished_message( ssl ) );
    MBEDTLS_SSL_PROC_CHK( mbedtls_ssl_tls13_finish_handshake_msg( ssl,
                                              buf_len, msg_len ) );
    MBEDTLS_SSL_PROC_CHK( mbedtls_ssl_flush_output( ssl ) );

cleanup:

    MBEDTLS_SSL_DEBUG_MSG( 2, ( "<= write finished message" ) );
    return( ret );
}

void mbedtls_ssl_tls13_handshake_wrapup( mbedtls_ssl_context *ssl )
{

    MBEDTLS_SSL_DEBUG_MSG( 3, ( "=> handshake wrapup" ) );

    /*
     * Free the previous session and switch to the current one.
     */
    if( ssl->session )
    {
        mbedtls_ssl_session_free( ssl->session );
        mbedtls_free( ssl->session );
    }
    ssl->session = ssl->session_negotiate;
    ssl->session_negotiate = NULL;

    MBEDTLS_SSL_DEBUG_MSG( 3, ( "<= handshake wrapup" ) );
}

/*
 *
 * STATE HANDLING: Incoming Finished message.
 */
/*
 * Implementation
 */

static int ssl_tls13_preprocess_finished_message( mbedtls_ssl_context *ssl )
{
    int ret;

    ret = mbedtls_ssl_tls13_calculate_verify_data( ssl,
                    ssl->handshake->state_local.finished_in.digest,
                    sizeof( ssl->handshake->state_local.finished_in.digest ),
                    &ssl->handshake->state_local.finished_in.digest_len,
                    ssl->conf->endpoint == MBEDTLS_SSL_IS_CLIENT ?
                        MBEDTLS_SSL_IS_SERVER : MBEDTLS_SSL_IS_CLIENT );
    if( ret != 0 )
    {
        MBEDTLS_SSL_DEBUG_RET( 1, "mbedtls_ssl_tls13_calculate_verify_data", ret );
        return( ret );
    }

    return( 0 );
}

static int ssl_tls13_parse_finished_message( mbedtls_ssl_context *ssl,
                                             const unsigned char *buf,
                                             const unsigned char *end )
{
    /*
     * struct {
     *     opaque verify_data[Hash.length];
     * } Finished;
     */
    const unsigned char *expected_verify_data =
        ssl->handshake->state_local.finished_in.digest;
    size_t expected_verify_data_len =
        ssl->handshake->state_local.finished_in.digest_len;
    /* Structural validation */
    if( (size_t)( end - buf ) != expected_verify_data_len )
    {
        MBEDTLS_SSL_DEBUG_MSG( 1, ( "bad finished message" ) );

        MBEDTLS_SSL_PEND_FATAL_ALERT( MBEDTLS_SSL_ALERT_MSG_DECODE_ERROR,
                                      MBEDTLS_ERR_SSL_DECODE_ERROR );
        return( MBEDTLS_ERR_SSL_DECODE_ERROR );
    }

    MBEDTLS_SSL_DEBUG_BUF( 4, "verify_data (self-computed):",
                           expected_verify_data,
                           expected_verify_data_len );
    MBEDTLS_SSL_DEBUG_BUF( 4, "verify_data (received message):", buf,
                           expected_verify_data_len );

    /* Semantic validation */
    if( mbedtls_ct_memcmp( buf,
                           expected_verify_data,
                           expected_verify_data_len ) != 0 )
    {
        MBEDTLS_SSL_DEBUG_MSG( 1, ( "bad finished message" ) );

        MBEDTLS_SSL_PEND_FATAL_ALERT( MBEDTLS_SSL_ALERT_MSG_DECRYPT_ERROR,
                                      MBEDTLS_ERR_SSL_HANDSHAKE_FAILURE );
        return( MBEDTLS_ERR_SSL_HANDSHAKE_FAILURE );
    }
    return( 0 );
}

#if defined(MBEDTLS_SSL_CLI_C)
static int ssl_tls13_postprocess_server_finished_message( mbedtls_ssl_context *ssl )
{
    int ret = MBEDTLS_ERR_ERROR_CORRUPTION_DETECTED;
    mbedtls_ssl_key_set traffic_keys;
    mbedtls_ssl_transform *transform_application = NULL;

    ret = mbedtls_ssl_tls13_key_schedule_stage_application( ssl );
    if( ret != 0 )
    {
        MBEDTLS_SSL_DEBUG_RET( 1,
           "mbedtls_ssl_tls13_key_schedule_stage_application", ret );
        goto cleanup;
    }

    ret = mbedtls_ssl_tls13_generate_application_keys( ssl, &traffic_keys );
    if( ret != 0 )
    {
        MBEDTLS_SSL_DEBUG_RET( 1,
            "mbedtls_ssl_tls13_generate_application_keys", ret );
        goto cleanup;
    }

    transform_application =
        mbedtls_calloc( 1, sizeof( mbedtls_ssl_transform ) );
    if( transform_application == NULL )
    {
        ret = MBEDTLS_ERR_SSL_ALLOC_FAILED;
        goto cleanup;
    }

    ret = mbedtls_ssl_tls13_populate_transform(
                                    transform_application,
                                    ssl->conf->endpoint,
                                    ssl->session_negotiate->ciphersuite,
                                    &traffic_keys,
                                    ssl );
    if( ret != 0 )
    {
        MBEDTLS_SSL_DEBUG_RET( 1, "mbedtls_ssl_tls13_populate_transform", ret );
        goto cleanup;
    }

#if !defined(MBEDTLS_SSL_USE_MPS)
    ssl->transform_application = transform_application;
#else /* MBEDTLS_SSL_USE_MPS */
    ret = mbedtls_mps_add_key_material( &ssl->mps->l4,
                                        transform_application,
                                        &ssl->epoch_application );
    if( ret != 0 )
        goto cleanup;
#endif /* MBEDTLS_SSL_USE_MPS */

cleanup:

    mbedtls_platform_zeroize( &traffic_keys, sizeof( traffic_keys ) );
    if( ret != 0 )
    {
        mbedtls_free( transform_application );
        MBEDTLS_SSL_PEND_FATAL_ALERT(
                MBEDTLS_SSL_ALERT_MSG_HANDSHAKE_FAILURE,
                MBEDTLS_ERR_SSL_HANDSHAKE_FAILURE );
    }
    return( ret );
}
#endif /* MBEDTLS_SSL_CLI_C */

static int ssl_tls13_postprocess_finished_message( mbedtls_ssl_context *ssl )
{
#if defined(MBEDTLS_SSL_SRV_C)
    int ret;
    if( ssl->conf->endpoint == MBEDTLS_SSL_IS_SERVER )
    {
        /* Compute resumption_master_secret */
        ret = mbedtls_ssl_tls1_3_generate_resumption_master_secret( ssl );
        if( ret != 0 )
        {
            MBEDTLS_SSL_DEBUG_RET( 1,
               "mbedtls_ssl_tls1_3_generate_resumption_master_secret ", ret );
            return( ret );
        }

        return( 0 );
    }
#endif /* MBEDTLS_SSL_SRV_C */

#if defined(MBEDTLS_SSL_CLI_C)
    if( ssl->conf->endpoint == MBEDTLS_SSL_IS_CLIENT )
    {
        return( ssl_tls13_postprocess_server_finished_message( ssl ) );
    }
#endif /* MBEDTLS_SSL_CLI_C */

    return( MBEDTLS_ERR_SSL_INTERNAL_ERROR );
}

int mbedtls_ssl_tls13_process_finished_message( mbedtls_ssl_context *ssl )
{
    int ret = MBEDTLS_ERR_ERROR_CORRUPTION_DETECTED;
    unsigned char *buf;
    size_t buflen;

    MBEDTLS_SSL_DEBUG_MSG( 2, ( "=> parse finished message" ) );

    /* Preprocessing step: Compute handshake digest */
    MBEDTLS_SSL_PROC_CHK( ssl_tls13_preprocess_finished_message( ssl ) );

    MBEDTLS_SSL_PROC_CHK( mbedtls_ssl_tls1_3_fetch_handshake_msg( ssl,
                                              MBEDTLS_SSL_HS_FINISHED,
                                              &buf, &buflen ) );
    MBEDTLS_SSL_PROC_CHK( ssl_tls13_parse_finished_message( ssl, buf, buf + buflen ) );
    mbedtls_ssl_tls1_3_add_hs_msg_to_checksum(
        ssl, MBEDTLS_SSL_HS_FINISHED, buf, buflen );
#if defined(MBEDTLS_SSL_USE_MPS)
    MBEDTLS_SSL_PROC_CHK( mbedtls_ssl_mps_hs_consume_full_hs_msg( ssl ) );
#endif /* MBEDTLS_SSL_USE_MPS */

    MBEDTLS_SSL_PROC_CHK( ssl_tls13_postprocess_finished_message( ssl ) );

cleanup:

    MBEDTLS_SSL_DEBUG_MSG( 2, ( "<= parse finished message" ) );
    return( ret );
}

#if defined(MBEDTLS_ZERO_RTT)
void mbedtls_ssl_conf_early_data( mbedtls_ssl_config* conf, int early_data,
                                  size_t max_early_data,
                                  int(*early_data_callback)( mbedtls_ssl_context*,
                                                             const unsigned char*,
                                                             size_t ) )
{
#if !defined(MBEDTLS_SSL_SRV_C)
    ( ( void ) max_early_data );
    ( ( void ) early_data_callback );
#endif /* !MBEDTLS_SSL_SRV_C */
    conf->early_data_enabled = early_data;

#if defined(MBEDTLS_SSL_SRV_C)

    if( early_data == MBEDTLS_SSL_EARLY_DATA_ENABLED )
    {
        if( max_early_data > MBEDTLS_SSL_MAX_EARLY_DATA )
            max_early_data = MBEDTLS_SSL_MAX_EARLY_DATA;

        conf->max_early_data = max_early_data;
        conf->early_data_callback = early_data_callback;
        /* Only the server uses the early data callback.
         * For the client this parameter is not used. */
    }
    else
    {
        conf->early_data_callback = NULL;
    }
#endif
}
#endif /* MBEDTLS_ZERO_RTT */

#if defined(MBEDTLS_KEY_EXCHANGE_WITH_CERT_ENABLED)
void mbedtls_ssl_conf_signature_algorithms( mbedtls_ssl_config *conf,
                     const uint16_t* sig_algs )
{
    /* TODO: Add available algorithm check */
    conf->tls13_sig_algs = sig_algs;
}
#endif /* MBEDTLS_KEY_EXCHANGE_WITH_CERT_ENABLED */

/* Early Data Extension
 *
 * struct {} Empty;
 *
 * struct {
 *   select ( Handshake.msg_type ) {
 *     case new_session_ticket:   uint32 max_early_data_size;
 *     case client_hello:         Empty;
 *     case encrypted_extensions: Empty;
 *   };
 * } EarlyDataIndication;
 */
#if defined(MBEDTLS_ZERO_RTT)
int mbedtls_ssl_write_early_data_ext( mbedtls_ssl_context *ssl,
                                      unsigned char *buf,
                                      const unsigned char *end,
                                      size_t *olen )
{
    unsigned char *p = buf;

    *olen = 0;

#if defined(MBEDTLS_SSL_CLI_C)
    if( ssl->conf->endpoint == MBEDTLS_SSL_IS_CLIENT )
    {
        if( !mbedtls_ssl_conf_tls13_some_psk_enabled( ssl ) ||
            mbedtls_ssl_get_psk_to_offer( ssl, NULL, NULL, NULL, NULL ) != 0 ||
            ssl->conf->early_data_enabled == MBEDTLS_SSL_EARLY_DATA_DISABLED )
        {
            MBEDTLS_SSL_DEBUG_MSG( 2, ( "<= skip write early_data extension" ) );
            ssl->handshake->early_data = MBEDTLS_SSL_EARLY_DATA_OFF;
            return( 0 );
        }
    }
#endif /* MBEDTLS_SSL_CLI_C */

#if defined(MBEDTLS_SSL_SRV_C)
    if( ssl->conf->endpoint == MBEDTLS_SSL_IS_SERVER )
    {
        if( ( ssl->handshake->extensions_present & MBEDTLS_SSL_EXT_EARLY_DATA ) == 0 )
            return( 0 );

        if( ssl->conf->tls13_kex_modes !=
                   MBEDTLS_SSL_TLS13_KEY_EXCHANGE_MODE_PSK ||
            ssl->conf->early_data_enabled == MBEDTLS_SSL_EARLY_DATA_DISABLED )
        {
            MBEDTLS_SSL_DEBUG_MSG( 2, ( "<= skip write early_data extension" ) );
            ssl->handshake->early_data = MBEDTLS_SSL_EARLY_DATA_OFF;
            return( 0 );
        }
    }
#endif /* MBEDTLS_SSL_SRV_C */

    if( ( end - buf ) < 4 )
    {
        MBEDTLS_SSL_DEBUG_MSG( 1, ( "buffer too small" ) );
        return ( MBEDTLS_ERR_SSL_BUFFER_TOO_SMALL );
    }

#if defined(MBEDTLS_SSL_CLI_C)
    if( ssl->conf->endpoint == MBEDTLS_SSL_IS_CLIENT )
    {
        MBEDTLS_SSL_DEBUG_MSG( 3, ( "client hello, adding early_data extension" ) );
        /* We're using rejected once we send the EarlyData extension,
           and change it to accepted upon receipt of the server extension. */
        ssl->early_data_status = MBEDTLS_SSL_EARLY_DATA_REJECTED;
    }
#endif /* MBEDTLS_SSL_CLI_C */

#if defined(MBEDTLS_SSL_SRV_C)
    if( ssl->conf->endpoint == MBEDTLS_SSL_IS_SERVER )
    {
        MBEDTLS_SSL_DEBUG_MSG( 3, ( "server hello, adding early_data extension" ) );
    }
#endif /* MBEDTLS_SSL_SRV_C */

    ssl->handshake->early_data = MBEDTLS_SSL_EARLY_DATA_ON;

    /* Write extension header */
    *p++ = (unsigned char)( ( MBEDTLS_TLS_EXT_EARLY_DATA >> 8 ) & 0xFF );
    *p++ = (unsigned char)( ( MBEDTLS_TLS_EXT_EARLY_DATA ) & 0xFF );

    /* Write total extension length */
    *p++ = 0;
    *p++ = 0;

    *olen = 4;
    return( 0 );
}
#endif /* MBEDTLS_ZERO_RTT */


#if defined(MBEDTLS_ECDH_C)
#if defined(MBEDTLS_ECDH_LEGACY_CONTEXT)
typedef mbedtls_ecdh_context mbedtls_ecdh_context_mbed;
#endif

#define ECDH_VALIDATE_RET( cond )    \
    MBEDTLS_INTERNAL_VALIDATE_RET( cond, MBEDTLS_ERR_ECP_BAD_INPUT_DATA )

static int ecdh_make_tls_13_params_internal( mbedtls_ecdh_context_mbed *ctx,
                                      size_t *olen, int point_format,
                                      unsigned char *buf, size_t blen,
                                      int (*f_rng)(void *,
                                                   unsigned char *,
                                                   size_t),
                                      void *p_rng,
                                      int restart_enabled )
{
    int ret = MBEDTLS_ERR_ERROR_CORRUPTION_DETECTED;
#if defined(MBEDTLS_ECP_RESTARTABLE)
    mbedtls_ecp_restart_ctx *rs_ctx = NULL;
#endif

    if( ctx->grp.pbits == 0 )
        return( MBEDTLS_ERR_ECP_BAD_INPUT_DATA );

#if defined(MBEDTLS_ECP_RESTARTABLE)
    if( restart_enabled )
        rs_ctx = &ctx->rs;
#else
    (void) restart_enabled;
#endif


#if defined(MBEDTLS_ECP_RESTARTABLE)
    if( ( ret = ecdh_gen_public_restartable( &ctx->grp, &ctx->d, &ctx->Q,
                                             f_rng, p_rng, rs_ctx ) ) != 0 )
        return( ret );
#else
    if( ( ret = mbedtls_ecdh_gen_public( &ctx->grp, &ctx->d, &ctx->Q,
                                         f_rng, p_rng ) ) != 0 )
        return( ret );
#endif /* MBEDTLS_ECP_RESTARTABLE */

    ret = mbedtls_ecp_point_write_binary( &ctx->grp, &ctx->Q, point_format,
                                          olen, buf, blen );
    if( ret != 0 )
        return( ret );

    return( 0 );
}

int mbedtls_ecdh_make_tls_13_params( mbedtls_ecdh_context *ctx, size_t *olen,
                              unsigned char *buf, size_t blen,
                              int (*f_rng)(void *, unsigned char *, size_t),
                              void *p_rng )
{
    int restart_enabled = 0;
    ECDH_VALIDATE_RET( ctx != NULL );
    ECDH_VALIDATE_RET( olen != NULL );
    ECDH_VALIDATE_RET( buf != NULL );
    ECDH_VALIDATE_RET( f_rng != NULL );

#if defined(MBEDTLS_ECP_RESTARTABLE)
    restart_enabled = ctx->restart_enabled;
#else
    (void) restart_enabled;
#endif

#if defined(MBEDTLS_ECDH_LEGACY_CONTEXT)
    return( ecdh_make_tls_13_params_internal( ctx, olen, ctx->point_format, buf, blen,
                                       f_rng, p_rng, restart_enabled ) );
#else
    switch( ctx->var )
    {
#if defined(MBEDTLS_ECDH_VARIANT_EVEREST_ENABLED)
        case MBEDTLS_ECDH_VARIANT_EVEREST:
            return( mbedtls_everest_make_params( &ctx->ctx.everest_ecdh, olen,
                                                 buf, blen, f_rng, p_rng ) );
#endif
        case MBEDTLS_ECDH_VARIANT_MBEDTLS_2_0:
            return( ecdh_make_tls_13_params_internal( &ctx->ctx.mbed_ecdh, olen,
                                               ctx->point_format, buf, blen,
                                               f_rng, p_rng,
                                               restart_enabled ) );
        default:
            return MBEDTLS_ERR_ECP_BAD_INPUT_DATA;
    }
#endif
}

static int ecdh_import_public_raw( mbedtls_ecdh_context_mbed *ctx,
                                   const unsigned char *buf,
                                   const unsigned char *end )
{
    return( mbedtls_ecp_point_read_binary( &ctx->grp, &ctx->Qp,
                                           buf, end - buf ) );
}

#if defined(MBEDTLS_ECDH_VARIANT_EVEREST_ENABLED)
static int everest_import_public_raw( mbedtls_x25519_context *ctx,
                        const unsigned char *buf, const unsigned char *end )
{
    if( end - buf != MBEDTLS_X25519_KEY_SIZE_BYTES )
        return( MBEDTLS_ERR_ECP_BAD_INPUT_DATA );

    memcpy( ctx->peer_point, buf, MBEDTLS_X25519_KEY_SIZE_BYTES );
    return( 0 );
}
#endif /* MBEDTLS_ECDH_VARIANT_EVEREST_ENABLED */

int mbedtls_ecdh_import_public_raw( mbedtls_ecdh_context *ctx,
                                    const unsigned char *buf,
                                    const unsigned char *end )
{
    ECDH_VALIDATE_RET( ctx != NULL );
    ECDH_VALIDATE_RET( buf != NULL );
    ECDH_VALIDATE_RET( end != NULL );

#if defined(MBEDTLS_ECDH_LEGACY_CONTEXT)
    return( ecdh_read_tls_13_params_internal( ctx, buf, end ) );
#else
    switch( ctx->var )
    {
#if defined(MBEDTLS_ECDH_VARIANT_EVEREST_ENABLED)
        case MBEDTLS_ECDH_VARIANT_EVEREST:
            return( everest_import_public_raw( &ctx->ctx.everest_ecdh,
                                               buf, end) );
#endif
        case MBEDTLS_ECDH_VARIANT_MBEDTLS_2_0:
            return( ecdh_import_public_raw( &ctx->ctx.mbed_ecdh,
                                            buf, end ) );
        default:
            return MBEDTLS_ERR_ECP_BAD_INPUT_DATA;
    }
#endif
}

static int ecdh_make_tls_13_public_internal( mbedtls_ecdh_context_mbed *ctx,
                                      size_t *olen, int point_format,
                                      unsigned char *buf, size_t blen,
                                      int (*f_rng)(void *,
                                                   unsigned char *,
                                                   size_t),
                                      void *p_rng,
                                      int restart_enabled )
{
    int ret = MBEDTLS_ERR_ERROR_CORRUPTION_DETECTED;
#if defined(MBEDTLS_ECP_RESTARTABLE)
    mbedtls_ecp_restart_ctx *rs_ctx = NULL;
#endif

    if( ctx->grp.pbits == 0 )
        return( MBEDTLS_ERR_ECP_BAD_INPUT_DATA );

#if defined(MBEDTLS_ECP_RESTARTABLE)
    if( restart_enabled )
        rs_ctx = &ctx->rs;
#else
    (void) restart_enabled;
#endif

#if defined(MBEDTLS_ECP_RESTARTABLE)
    if( ( ret = ecdh_gen_public_restartable( &ctx->grp, &ctx->d, &ctx->Q,
                                             f_rng, p_rng, rs_ctx ) ) != 0 )
        return( ret );
#else
    if( ( ret = mbedtls_ecdh_gen_public( &ctx->grp, &ctx->d, &ctx->Q,
                                         f_rng, p_rng ) ) != 0 )
        return( ret );
#endif /* MBEDTLS_ECP_RESTARTABLE */

    return mbedtls_ecp_tls_13_write_point( &ctx->grp, &ctx->Q, point_format, olen,
                                        buf, blen );
}

/*
 * Setup and export the client public value
 */
int mbedtls_ecdh_make_tls_13_public( mbedtls_ecdh_context *ctx, size_t *olen,
                              unsigned char *buf, size_t blen,
                              int (*f_rng)(void *, unsigned char *, size_t),
                              void *p_rng )
{
    int restart_enabled = 0;
    ECDH_VALIDATE_RET( ctx != NULL );
    ECDH_VALIDATE_RET( olen != NULL );
    ECDH_VALIDATE_RET( buf != NULL );
    ECDH_VALIDATE_RET( f_rng != NULL );

#if defined(MBEDTLS_ECP_RESTARTABLE)
    restart_enabled = ctx->restart_enabled;
#endif

#if defined(MBEDTLS_ECDH_LEGACY_CONTEXT)
    return( ecdh_make_tls_13_public_internal( ctx, olen, ctx->point_format, buf, blen,
                                       f_rng, p_rng, restart_enabled ) );
#else
    switch( ctx->var )
    {
#if defined(MBEDTLS_ECDH_VARIANT_EVEREST_ENABLED)
        case MBEDTLS_ECDH_VARIANT_EVEREST:
            return( mbedtls_everest_make_public( &ctx->ctx.everest_ecdh, olen,
                                                 buf, blen, f_rng, p_rng ) );
#endif
        case MBEDTLS_ECDH_VARIANT_MBEDTLS_2_0:
            return( ecdh_make_tls_13_public_internal( &ctx->ctx.mbed_ecdh, olen,
                                               ctx->point_format, buf, blen,
                                               f_rng, p_rng,
                                               restart_enabled ) );
        default:
            return MBEDTLS_ERR_ECP_BAD_INPUT_DATA;
    }
#endif
}

static int ecdh_read_tls_13_public_internal( mbedtls_ecdh_context_mbed *ctx,
                                      const unsigned char *buf, size_t blen )
{
    int ret = MBEDTLS_ERR_ERROR_CORRUPTION_DETECTED;
    const unsigned char *p = buf;

    if( ( ret = mbedtls_ecp_tls_13_read_point( &ctx->grp, &ctx->Qp, &p,
                                            blen ) ) != 0 )
        return( ret );

    if( (size_t)( p - buf ) != blen )
        return( MBEDTLS_ERR_ECP_BAD_INPUT_DATA );

    return( 0 );
}

/*
 * Parse and import the client's TLS 1.3 public value
 */
int mbedtls_ecdh_read_tls_13_public( mbedtls_ecdh_context *ctx,
                              const unsigned char *buf, size_t blen )
{
    ECDH_VALIDATE_RET( ctx != NULL );
    ECDH_VALIDATE_RET( buf != NULL );

#if defined(MBEDTLS_ECDH_LEGACY_CONTEXT)
    return( ecdh_read_tls_13_public_internal( ctx, buf, blen ) );
#else
    switch( ctx->var )
    {
#if defined(MBEDTLS_ECDH_VARIANT_EVEREST_ENABLED)
        case MBEDTLS_ECDH_VARIANT_EVEREST:
            return( mbedtls_everest_read_public( &ctx->ctx.everest_ecdh,
                                                 buf, blen ) );
#endif
        case MBEDTLS_ECDH_VARIANT_MBEDTLS_2_0:
            return( ecdh_read_tls_13_public_internal( &ctx->ctx.mbed_ecdh,
                                                       buf, blen ) );
        default:
            return MBEDTLS_ERR_ECP_BAD_INPUT_DATA;
    }
#endif
}
#endif /* MBEDTLS_ECDH_C */

#if defined(MBEDTLS_ECP_C)
#define ECP_VALIDATE_RET( cond )    \
    MBEDTLS_INTERNAL_VALIDATE_RET( cond, MBEDTLS_ERR_ECP_BAD_INPUT_DATA )

int mbedtls_ecp_tls_13_read_point( const mbedtls_ecp_group *grp,
                                mbedtls_ecp_point *pt,
                                const unsigned char **buf, size_t buf_len )
{
    unsigned char data_len;
    const unsigned char *buf_start;
    ECP_VALIDATE_RET( grp != NULL );
    ECP_VALIDATE_RET( pt  != NULL );
    ECP_VALIDATE_RET( buf != NULL );
    ECP_VALIDATE_RET( *buf != NULL );

    if( buf_len < 3 )
        return( MBEDTLS_ERR_ECP_BAD_INPUT_DATA );

    data_len = ( *( *buf ) << 8 ) | *( *buf+1 );
    *buf += 2;

    if( data_len < 1 || data_len > buf_len - 2 )
        return( MBEDTLS_ERR_ECP_BAD_INPUT_DATA );

    /*
     * Save buffer start for read_binary and update buf
     */
    buf_start = *buf;
    *buf += data_len;

    return( mbedtls_ecp_point_read_binary( grp, pt, buf_start, data_len ) );
}

int mbedtls_ecp_tls_13_write_point( const mbedtls_ecp_group *grp, const mbedtls_ecp_point *pt,
                         int format, size_t *olen,
                         unsigned char *buf, size_t blen )
{
    int ret = MBEDTLS_ERR_ERROR_CORRUPTION_DETECTED;
    ECP_VALIDATE_RET( grp  != NULL );
    ECP_VALIDATE_RET( pt   != NULL );
    ECP_VALIDATE_RET( olen != NULL );
    ECP_VALIDATE_RET( buf  != NULL );
    ECP_VALIDATE_RET( format == MBEDTLS_ECP_PF_UNCOMPRESSED ||
                      format == MBEDTLS_ECP_PF_COMPRESSED );

    if( blen < 2 )
        return( MBEDTLS_ERR_ECP_BAD_INPUT_DATA );

    if( ( ret = mbedtls_ecp_point_write_binary( grp, pt, format,
                    olen, buf + 2, blen - 2) ) != 0 )
        return( ret );

    // Length
    *buf++ = (unsigned char)( ( *olen >> 8 ) & 0xFF );
    *buf++ = (unsigned char)( ( *olen ) & 0xFF );
    *olen += 2;

    return( 0 );
}

/*
 * Write the ECParameters record corresponding to a group (TLS 1.3)
 */
int mbedtls_ecp_tls_13_write_group( const mbedtls_ecp_group *grp, size_t *olen,
                         unsigned char *buf, size_t blen )
{
    const mbedtls_ecp_curve_info *curve_info;
    ECP_VALIDATE_RET( grp  != NULL );
    ECP_VALIDATE_RET( buf  != NULL );
    ECP_VALIDATE_RET( olen != NULL );

    if( ( curve_info = mbedtls_ecp_curve_info_from_grp_id( grp->id ) ) == NULL )
        return( MBEDTLS_ERR_ECP_BAD_INPUT_DATA );

    *olen = 2;
    if( blen < *olen )
        return( MBEDTLS_ERR_ECP_BUFFER_TOO_SMALL );

    // Two bytes for named curve
    buf[0] = curve_info->tls_id >> 8;
    buf[1] = curve_info->tls_id & 0xFF;

    return( 0 );
}

#endif /* MBEDTLS_ECP_C */

#endif /* MBEDTLS_SSL_PROTO_TLS1_3_EXPERIMENTAL */

#endif /* MBEDTLS_SSL_TLS_C */<|MERGE_RESOLUTION|>--- conflicted
+++ resolved
@@ -28,15 +28,12 @@
 
 #include "mbedtls/ssl_ticket.h"
 #include "mbedtls/debug.h"
-<<<<<<< HEAD
 #include "mbedtls/error.h"
-#include "mbedtls/ssl.h"
-#include "mbedtls/hkdf.h"
-=======
 #include "mbedtls/oid.h"
 #include "mbedtls/platform.h"
 #include "mbedtls/constant_time.h"
->>>>>>> b112da7f
+#include "mbedtls/ssl.h"
+#include "mbedtls/hkdf.h"
 #include <string.h>
 
 #include "ssl_misc.h"
@@ -46,16 +43,6 @@
 #endif /* MBEDTLS_SSL_USE_MPS */
 
 #include "ecp_internal.h"
-
-#include "mbedtls/oid.h"
-
-#if defined(MBEDTLS_PLATFORM_C)
-#include "mbedtls/platform.h"
-#else
-#include <stdlib.h>
-#define mbedtls_calloc    calloc
-#define mbedtls_free       free
-#endif /* MBEDTLS_PLATFORM_C */
 
 #if defined(MBEDTLS_SSL_USE_MPS)
 int mbedtls_ssl_tls1_3_fetch_handshake_msg( mbedtls_ssl_context *ssl,

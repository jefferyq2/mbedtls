/*
 *  TLS 1.3 functionality shared between client and server
 *
 *  Copyright The Mbed TLS Contributors
 *  SPDX-License-Identifier: Apache-2.0
 *
 *  Licensed under the Apache License, Version 2.0 (the "License"); you may
 *  not use this file except in compliance with the License.
 *  You may obtain a copy of the License at
 *
 *  http://www.apache.org/licenses/LICENSE-2.0
 *
 *  Unless required by applicable law or agreed to in writing, software
 *  distributed under the License is distributed on an "AS IS" BASIS, WITHOUT
 *  WARRANTIES OR CONDITIONS OF ANY KIND, either express or implied.
 *  See the License for the specific language governing permissions and
 *  limitations under the License.
 */

#include "common.h"

#if defined(MBEDTLS_SSL_TLS_C) && defined(MBEDTLS_SSL_PROTO_TLS1_3)

#define SSL_DONT_FORCE_FLUSH 0
#define SSL_FORCE_FLUSH      1

#include "mbedtls/ssl_ticket.h"
#include "mbedtls/debug.h"
#include "mbedtls/error.h"
#include "mbedtls/oid.h"
#include "mbedtls/platform.h"
#include "mbedtls/constant_time.h"
#include "mbedtls/ssl.h"
#include "mbedtls/hkdf.h"
#include <string.h>

#include "ssl_misc.h"
#include "ssl_tls13_keys.h"
#include "ssl_debug_helpers.h"

#if defined(MBEDTLS_SSL_USE_MPS)
#include "mps_all.h"
#endif /* MBEDTLS_SSL_USE_MPS */

#include "ecp_internal.h"

#if defined(MBEDTLS_SSL_USE_MPS)
int mbedtls_ssl_tls13_fetch_handshake_msg( mbedtls_ssl_context *ssl,
                                           unsigned hs_type,
                                           unsigned char **buf,
                                           size_t *buf_len )
{
    int ret;
    mbedtls_mps_handshake_in msg;

    MBEDTLS_SSL_PROC_CHK_NEG( mbedtls_mps_read( &ssl->mps->l4 ) );

    if( ret != MBEDTLS_MPS_MSG_HS )
        return( MBEDTLS_ERR_SSL_UNEXPECTED_MESSAGE );

    MBEDTLS_SSL_PROC_CHK( mbedtls_mps_read_handshake( &ssl->mps->l4,
                                                      &msg ) );

    if( msg.type != hs_type )
        return( MBEDTLS_ERR_SSL_UNEXPECTED_MESSAGE );

    ret = mbedtls_mps_reader_get( msg.handle,
                                  msg.length,
                                  buf,
                                  NULL );

    if( ret == MBEDTLS_ERR_MPS_READER_OUT_OF_DATA )
    {
        MBEDTLS_SSL_PROC_CHK( mbedtls_mps_read_pause( &ssl->mps->l4 ) );
        ret = MBEDTLS_ERR_SSL_WANT_READ;
    }
    else
    {
        MBEDTLS_SSL_PROC_CHK( ret );

        /* *buf already set in mbedtls_mps_reader_get() */
        *buf_len = msg.length;
    }

cleanup:

    return( ret );
}

int mbedtls_ssl_mps_hs_consume_full_hs_msg( mbedtls_ssl_context *ssl )
{
    int ret;
    mbedtls_mps_handshake_in msg;

    MBEDTLS_SSL_PROC_CHK( mbedtls_mps_read_handshake( &ssl->mps->l4,
                                                      &msg ) );
    MBEDTLS_SSL_PROC_CHK( mbedtls_mps_reader_commit( msg.handle ) );
    MBEDTLS_SSL_PROC_CHK( mbedtls_mps_read_consume( &ssl->mps->l4 ) );

cleanup:

    return( ret );
}

int mbedtls_ssl_tls13_start_handshake_msg( mbedtls_ssl_context *ssl,
                                           unsigned hs_type,
                                           unsigned char **buf,
                                           size_t *buf_len )
{
    int ret = MBEDTLS_ERR_ERROR_CORRUPTION_DETECTED;
    mbedtls_mps_handshake_out * const msg = &ssl->handshake->hs_msg_out;

    msg->type   = hs_type;
    msg->length = MBEDTLS_MPS_SIZE_UNKNOWN;
    MBEDTLS_SSL_PROC_CHK( mbedtls_mps_write_handshake( &ssl->mps->l4,
                                                       msg, NULL, NULL ) );

    MBEDTLS_SSL_PROC_CHK( mbedtls_writer_get( msg->handle,
                                              MBEDTLS_MPS_SIZE_MAX,
                                              buf, buf_len ) );

cleanup:
    return( ret );
}

int mbedtls_ssl_tls13_finish_handshake_msg( mbedtls_ssl_context *ssl,
                                            size_t buf_len,
                                            size_t msg_len )
{
    int ret = MBEDTLS_ERR_ERROR_CORRUPTION_DETECTED;
    mbedtls_mps_handshake_out * const msg = &ssl->handshake->hs_msg_out;

    MBEDTLS_SSL_PROC_CHK( mbedtls_writer_commit_partial( msg->handle,
                                                         buf_len - msg_len ) );
    MBEDTLS_SSL_PROC_CHK( mbedtls_mps_dispatch( &ssl->mps->l4 ) );

cleanup:
    return( ret );
}

#else /* MBEDTLS_SSL_USE_MPS */
int mbedtls_ssl_tls13_fetch_handshake_msg( mbedtls_ssl_context *ssl,
                                           unsigned hs_type,
                                           unsigned char **buf,
                                           size_t *buf_len )
{
    int ret;

    if( ( ret = mbedtls_ssl_read_record( ssl, 0 ) ) != 0 )
    {
        MBEDTLS_SSL_DEBUG_RET( 1, "mbedtls_ssl_read_record", ret );
        goto cleanup;
    }

    if( ssl->in_msgtype != MBEDTLS_SSL_MSG_HANDSHAKE ||
        ssl->in_msg[0]  != hs_type )
    {
        MBEDTLS_SSL_DEBUG_MSG( 1, ( "Receive unexpected handshake message." ) );
        MBEDTLS_SSL_PEND_FATAL_ALERT( MBEDTLS_SSL_ALERT_MSG_UNEXPECTED_MESSAGE,
                                      MBEDTLS_ERR_SSL_UNEXPECTED_MESSAGE );
        ret = MBEDTLS_ERR_SSL_UNEXPECTED_MESSAGE;
        goto cleanup;
    }

    /*
     * Jump handshake header (4 bytes, see Section 4 of RFC 8446).
     *    ...
     *    HandshakeType msg_type;
     *    uint24 length;
     *    ...
     */
    *buf = ssl->in_msg   + 4;
    *buf_len = ssl->in_hslen - 4;

cleanup:

    return( ret );
}

<<<<<<< HEAD
int mbedtls_ssl_tls13_start_handshake_msg( mbedtls_ssl_context *ssl,
                                           unsigned hs_type,
                                           unsigned char **buf,
                                           size_t *buf_len )
{
    /*
     * Reserve 4 bytes for hanshake header. ( Section 4,RFC 8446 )
     *    ...
     *    HandshakeType msg_type;
     *    uint24 length;
     *    ...
     */
    *buf = ssl->out_msg + 4;
    *buf_len = MBEDTLS_SSL_OUT_CONTENT_LEN - 4;

    ssl->out_msgtype = MBEDTLS_SSL_MSG_HANDSHAKE;
    ssl->out_msg[0]  = hs_type;

    return( 0 );
}

int mbedtls_ssl_tls13_finish_handshake_msg( mbedtls_ssl_context *ssl,
                                            size_t buf_len,
                                            size_t msg_len )
{
    int ret = MBEDTLS_ERR_ERROR_CORRUPTION_DETECTED;
    size_t msg_with_header_len;
    ((void) buf_len);

    /* Add reserved 4 bytes for handshake header */
    msg_with_header_len = msg_len + 4;
    ssl->out_msglen = msg_with_header_len;
    MBEDTLS_SSL_PROC_CHK( mbedtls_ssl_write_handshake_msg_ext( ssl, 0, 0 ) );

cleanup:
    return( ret );
}

#endif /* MBEDTLS_SSL_USE_MPS */

void mbedtls_ssl_tls13_add_hs_msg_to_checksum( mbedtls_ssl_context *ssl,
                                               unsigned hs_type,
                                               unsigned char const *msg,
                                               size_t msg_len )
{
    mbedtls_ssl_tls13_add_hs_hdr_to_checksum( ssl, hs_type, msg_len );
    ssl->handshake->update_checksum( ssl, msg, msg_len );
}

void mbedtls_ssl_tls13_add_hs_hdr_to_checksum( mbedtls_ssl_context *ssl,
                                               unsigned hs_type,
                                               size_t total_hs_len )
{
    unsigned char hs_hdr[4];

    /* Build HS header for checksum update. */
    hs_hdr[0] = MBEDTLS_BYTE_0( hs_type );
    hs_hdr[1] = MBEDTLS_BYTE_2( total_hs_len );
    hs_hdr[2] = MBEDTLS_BYTE_1( total_hs_len );
    hs_hdr[3] = MBEDTLS_BYTE_0( total_hs_len );

    ssl->handshake->update_checksum( ssl, hs_hdr, sizeof( hs_hdr ) );
}

=======
>>>>>>> a980adf4
#if defined(MBEDTLS_KEY_EXCHANGE_WITH_CERT_ENABLED)
/* mbedtls_ssl_tls13_parse_sig_alg_ext()
 *
 * enum {
 *    ....
 *   ecdsa_secp256r1_sha256( 0x0403 ),
 *   ecdsa_secp384r1_sha384( 0x0503 ),
 *   ecdsa_secp521r1_sha512( 0x0603 ),
 *    ....
 * } SignatureScheme;
 *
 * struct {
 *    SignatureScheme supported_signature_algorithms<2..2^16-2>;
 * } SignatureSchemeList;
 */
int mbedtls_ssl_tls13_parse_sig_alg_ext( mbedtls_ssl_context *ssl,
                                         const unsigned char *buf,
                                         const unsigned char *end )
{
    const unsigned char *p = buf;
    size_t supported_sig_algs_len = 0;
    const unsigned char *supported_sig_algs_end;
    uint16_t sig_alg;
    uint32_t common_idx = 0;

    MBEDTLS_SSL_CHK_BUF_READ_PTR( p, end, 2 );
    supported_sig_algs_len = MBEDTLS_GET_UINT16_BE( p, 0 );
    p += 2;

    memset( ssl->handshake->received_sig_algs, 0,
            sizeof(ssl->handshake->received_sig_algs) );

    MBEDTLS_SSL_CHK_BUF_READ_PTR( p, end, supported_sig_algs_len );
    supported_sig_algs_end = p + supported_sig_algs_len;
    while( p < supported_sig_algs_end )
    {
        MBEDTLS_SSL_CHK_BUF_READ_PTR( p, supported_sig_algs_end, 2 );
        sig_alg = MBEDTLS_GET_UINT16_BE( p, 0 );
        p += 2;

        MBEDTLS_SSL_DEBUG_MSG( 4, ( "received signature algorithm: 0x%x",
                                    sig_alg ) );

        if( ! mbedtls_ssl_sig_alg_is_offered( ssl, sig_alg ) ||
            ! mbedtls_ssl_sig_alg_is_supported( ssl, sig_alg ) )
            continue;

        if( common_idx + 1 < MBEDTLS_RECEIVED_SIG_ALGS_SIZE )
        {
            ssl->handshake->received_sig_algs[common_idx] = sig_alg;
            common_idx += 1;
        }
    }
    /* Check that we consumed all the message. */
    if( p != end )
    {
        MBEDTLS_SSL_DEBUG_MSG( 1,
            ( "Signature algorithms extension length misaligned" ) );
        MBEDTLS_SSL_PEND_FATAL_ALERT( MBEDTLS_SSL_ALERT_MSG_DECODE_ERROR,
                                      MBEDTLS_ERR_SSL_DECODE_ERROR );
        return( MBEDTLS_ERR_SSL_DECODE_ERROR );
    }

    if( common_idx == 0 )
    {
        MBEDTLS_SSL_DEBUG_MSG( 3, ( "no signature algorithm in common" ) );
        MBEDTLS_SSL_PEND_FATAL_ALERT( MBEDTLS_SSL_ALERT_MSG_HANDSHAKE_FAILURE,
                                      MBEDTLS_ERR_SSL_HANDSHAKE_FAILURE );
        return( MBEDTLS_ERR_SSL_HANDSHAKE_FAILURE );
    }

    ssl->handshake->received_sig_algs[common_idx] = MBEDTLS_TLS1_3_SIG_NONE;
    return( 0 );
}

/*
 * STATE HANDLING: Read CertificateVerify
 */
/* Macro to express the maximum length of the verify structure.
 *
 * The structure is computed per TLS 1.3 specification as:
 *   - 64 bytes of octet 32,
 *   - 33 bytes for the context string
 *        (which is either "TLS 1.3, client CertificateVerify"
 *         or "TLS 1.3, server CertificateVerify"),
 *   - 1 byte for the octet 0x0, which serves as a separator,
 *   - 32 or 48 bytes for the Transcript-Hash(Handshake Context, Certificate)
 *     (depending on the size of the transcript_hash)
 *
 * This results in a total size of
 * - 130 bytes for a SHA256-based transcript hash, or
 *   (64 + 33 + 1 + 32 bytes)
 * - 146 bytes for a SHA384-based transcript hash.
 *   (64 + 33 + 1 + 48 bytes)
 *
 */
#define SSL_VERIFY_STRUCT_MAX_SIZE  ( 64 +                          \
                                      33 +                          \
                                       1 +                          \
                                      MBEDTLS_TLS1_3_MD_MAX_SIZE    \
                                    )

/*
 * The ssl_tls13_create_verify_structure() creates the verify structure.
 * As input, it requires the transcript hash.
 *
 * The caller has to ensure that the buffer has size at least
 * SSL_VERIFY_STRUCT_MAX_SIZE bytes.
 */
static void ssl_tls13_create_verify_structure( const unsigned char *transcript_hash,
                                               size_t transcript_hash_len,
                                               unsigned char *verify_buffer,
                                               size_t *verify_buffer_len,
                                               int from )
{
    size_t idx;

    /* RFC 8446, Section 4.4.3:
     *
     * The digital signature [in the CertificateVerify message] is then
     * computed over the concatenation of:
     * -  A string that consists of octet 32 (0x20) repeated 64 times
     * -  The context string
     * -  A single 0 byte which serves as the separator
     * -  The content to be signed
     */
    memset( verify_buffer, 0x20, 64 );
    idx = 64;

    if( from == MBEDTLS_SSL_IS_CLIENT )
    {
        memcpy( verify_buffer + idx, MBEDTLS_SSL_TLS1_3_LBL_WITH_LEN( client_cv ) );
        idx += MBEDTLS_SSL_TLS1_3_LBL_LEN( client_cv );
    }
    else
    { /* from == MBEDTLS_SSL_IS_SERVER */
        memcpy( verify_buffer + idx, MBEDTLS_SSL_TLS1_3_LBL_WITH_LEN( server_cv ) );
        idx += MBEDTLS_SSL_TLS1_3_LBL_LEN( server_cv );
    }

    verify_buffer[idx++] = 0x0;

    memcpy( verify_buffer + idx, transcript_hash, transcript_hash_len );
    idx += transcript_hash_len;

    *verify_buffer_len = idx;
}

#endif /* MBEDTLS_KEY_EXCHANGE_WITH_CERT_ENABLED */

/* Coordinate: Check whether a certificate verify message is expected.
 * Returns a negative value on failure, and otherwise
 * - SSL_CERTIFICATE_VERIFY_SKIP
 * - SSL_CERTIFICATE_VERIFY_READ
 * to indicate if the CertificateVerify message should be present or not.
 */
#define SSL_CERTIFICATE_VERIFY_SKIP 0
#define SSL_CERTIFICATE_VERIFY_READ 1
static int ssl_tls13_read_certificate_verify_coordinate( mbedtls_ssl_context *ssl )
{
    if( mbedtls_ssl_tls13_kex_with_psk( ssl ) )
        return( SSL_CERTIFICATE_VERIFY_SKIP );

#if !defined(MBEDTLS_KEY_EXCHANGE_WITH_CERT_ENABLED)
    MBEDTLS_SSL_DEBUG_MSG( 1, ( "should never happen" ) );
    return( MBEDTLS_ERR_SSL_INTERNAL_ERROR );
#else
    if( ssl->session_negotiate->peer_cert == NULL )
        return( SSL_CERTIFICATE_VERIFY_SKIP );

    return( SSL_CERTIFICATE_VERIFY_READ );
#endif /* MBEDTLS_KEY_EXCHANGE_WITH_CERT_ENABLED */
}

#if defined(MBEDTLS_KEY_EXCHANGE_WITH_CERT_ENABLED)
/* Parse and validate CertificateVerify message
 *
 * Note: The size of the hash buffer is assumed to be large enough to
 *       hold the transcript given the selected hash algorithm.
 *       No bounds-checking is done inside the function.
 */
static int ssl_tls13_parse_certificate_verify( mbedtls_ssl_context *ssl,
                                               const unsigned char *buf,
                                               const unsigned char *end,
                                               const unsigned char *verify_buffer,
                                               size_t verify_buffer_len )
{
    int ret = MBEDTLS_ERR_ERROR_CORRUPTION_DETECTED;
    const unsigned char *p = buf;
    uint16_t algorithm;
    size_t signature_len;
    mbedtls_pk_type_t sig_alg;
    mbedtls_md_type_t md_alg;
    unsigned char verify_hash[MBEDTLS_MD_MAX_SIZE];
    size_t verify_hash_len;

    void const *options = NULL;
#if defined(MBEDTLS_X509_RSASSA_PSS_SUPPORT)
    mbedtls_pk_rsassa_pss_options rsassa_pss_options;
#endif /* MBEDTLS_X509_RSASSA_PSS_SUPPORT */

    /*
     * struct {
     *     SignatureScheme algorithm;
     *     opaque signature<0..2^16-1>;
     * } CertificateVerify;
     */
    MBEDTLS_SSL_CHK_BUF_READ_PTR( p, end, 2 );
    algorithm = MBEDTLS_GET_UINT16_BE( p, 0 );
    p += 2;

    /* RFC 8446 section 4.4.3
     *
     * If the CertificateVerify message is sent by a server, the signature algorithm
     * MUST be one offered in the client's "signature_algorithms" extension unless
     * no valid certificate chain can be produced without unsupported algorithms
     *
     * RFC 8446 section 4.4.2.2
     *
     * If the client cannot construct an acceptable chain using the provided
     * certificates and decides to abort the handshake, then it MUST abort the handshake
     * with an appropriate certificate-related alert (by default, "unsupported_certificate").
     *
     * Check if algorithm is an offered signature algorithm.
     */
    if( ! mbedtls_ssl_sig_alg_is_offered( ssl, algorithm ) )
    {
        /* algorithm not in offered signature algorithms list */
        MBEDTLS_SSL_DEBUG_MSG( 1, ( "Received signature algorithm(%04x) is not "
                                    "offered.",
                                    ( unsigned int ) algorithm ) );
        goto error;
    }

    if( mbedtls_ssl_tls13_get_pk_type_and_md_alg_from_sig_alg(
                                        algorithm, &sig_alg, &md_alg ) != 0 )
    {
        goto error;
    }

    MBEDTLS_SSL_DEBUG_MSG( 3, ( "Certificate Verify: Signature algorithm ( %04x )",
                                ( unsigned int ) algorithm ) );

    /*
     * Check the certificate's key type matches the signature alg
     */
    if( !mbedtls_pk_can_do( &ssl->session_negotiate->peer_cert->pk, sig_alg ) )
    {
        MBEDTLS_SSL_DEBUG_MSG( 1, ( "signature algorithm doesn't match cert key" ) );
        goto error;
    }

    MBEDTLS_SSL_CHK_BUF_READ_PTR( p, end, 2 );
    signature_len = MBEDTLS_GET_UINT16_BE( p, 0 );
    p += 2;
    MBEDTLS_SSL_CHK_BUF_READ_PTR( p, end, signature_len );

    /* Hash verify buffer with indicated hash function */
    switch( md_alg )
    {
#if defined(MBEDTLS_SHA256_C)
        case MBEDTLS_MD_SHA256:
            verify_hash_len = 32;
            ret = mbedtls_sha256( verify_buffer, verify_buffer_len, verify_hash, 0 );
            break;
#endif /* MBEDTLS_SHA256_C */

#if defined(MBEDTLS_SHA384_C)
        case MBEDTLS_MD_SHA384:
            verify_hash_len = 48;
            ret = mbedtls_sha512( verify_buffer, verify_buffer_len, verify_hash, 1 );
            break;
#endif /* MBEDTLS_SHA384_C */

#if defined(MBEDTLS_SHA512_C)
        case MBEDTLS_MD_SHA512:
            verify_hash_len = 64;
            ret = mbedtls_sha512( verify_buffer, verify_buffer_len, verify_hash, 0 );
            break;
#endif /* MBEDTLS_SHA512_C */

        default:
            ret = MBEDTLS_ERR_SSL_HANDSHAKE_FAILURE;
            break;
    }

    if( ret != 0 )
    {
        MBEDTLS_SSL_DEBUG_RET( 1, "hash computation error", ret );
        goto error;
    }

    MBEDTLS_SSL_DEBUG_BUF( 3, "verify hash", verify_hash, verify_hash_len );
#if defined(MBEDTLS_X509_RSASSA_PSS_SUPPORT)
    if( sig_alg == MBEDTLS_PK_RSASSA_PSS )
    {
        const mbedtls_md_info_t *md_info;
        rsassa_pss_options.mgf1_hash_id = md_alg;
        if( ( md_info = mbedtls_md_info_from_type( md_alg ) ) == NULL )
        {
            return( MBEDTLS_ERR_SSL_INTERNAL_ERROR );
        }
        rsassa_pss_options.expected_salt_len = mbedtls_md_get_size( md_info );
        options = (const void*) &rsassa_pss_options;
    }
#endif /* MBEDTLS_X509_RSASSA_PSS_SUPPORT */

    if( ( ret = mbedtls_pk_verify_ext( sig_alg, options,
                                       &ssl->session_negotiate->peer_cert->pk,
                                       md_alg, verify_hash, verify_hash_len,
                                       p, signature_len ) ) == 0 )
    {
        return( 0 );
    }
    MBEDTLS_SSL_DEBUG_RET( 1, "mbedtls_pk_verify_ext", ret );

error:
    /* RFC 8446 section 4.4.3
     *
     * If the verification fails, the receiver MUST terminate the handshake
     * with a "decrypt_error" alert.
    */
    MBEDTLS_SSL_PEND_FATAL_ALERT( MBEDTLS_SSL_ALERT_MSG_DECRYPT_ERROR,
                                  MBEDTLS_ERR_SSL_HANDSHAKE_FAILURE );
    return( MBEDTLS_ERR_SSL_HANDSHAKE_FAILURE );

}
#endif /* MBEDTLS_KEY_EXCHANGE_WITH_CERT_ENABLED */

int mbedtls_ssl_tls13_process_certificate_verify( mbedtls_ssl_context *ssl )
{

#if defined(MBEDTLS_KEY_EXCHANGE_WITH_CERT_ENABLED)
    int ret = MBEDTLS_ERR_ERROR_CORRUPTION_DETECTED;
    unsigned char verify_buffer[SSL_VERIFY_STRUCT_MAX_SIZE];
    size_t verify_buffer_len;
    unsigned char transcript[MBEDTLS_TLS1_3_MD_MAX_SIZE];
    size_t transcript_len;
    unsigned char *buf;
    size_t buf_len;

    MBEDTLS_SSL_DEBUG_MSG( 2, ( "=> parse certificate verify" ) );

    MBEDTLS_SSL_PROC_CHK_NEG( ssl_tls13_read_certificate_verify_coordinate( ssl ) );
    if( ret == SSL_CERTIFICATE_VERIFY_SKIP )
    {
        MBEDTLS_SSL_DEBUG_MSG( 2, ( "<= skip parse certificate verify" ) );
        ret = 0;
        goto cleanup;
    }
    else if( ret != SSL_CERTIFICATE_VERIFY_READ )
    {
        MBEDTLS_SSL_DEBUG_MSG( 1, ( "should never happen" ) );
        ret = MBEDTLS_ERR_SSL_INTERNAL_ERROR;
        goto cleanup;
    }

    MBEDTLS_SSL_PROC_CHK(
        mbedtls_ssl_tls13_fetch_handshake_msg( ssl,
                MBEDTLS_SSL_HS_CERTIFICATE_VERIFY, &buf, &buf_len ) );

    ret = mbedtls_ssl_get_handshake_transcript( ssl,
                            ssl->handshake->ciphersuite_info->mac,
                            transcript, sizeof( transcript ),
                            &transcript_len );
    if( ret != 0 )
    {
        MBEDTLS_SSL_PEND_FATAL_ALERT(
            MBEDTLS_SSL_ALERT_MSG_INTERNAL_ERROR,
            MBEDTLS_ERR_SSL_INTERNAL_ERROR );
        goto cleanup;
    }

    MBEDTLS_SSL_DEBUG_BUF( 3, "handshake hash", transcript, transcript_len );

    /* Create verify structure */
    ssl_tls13_create_verify_structure( transcript,
                                       transcript_len,
                                       verify_buffer,
                                       &verify_buffer_len,
                                       ( ssl->conf->endpoint == MBEDTLS_SSL_IS_CLIENT ) ?
                                         MBEDTLS_SSL_IS_SERVER :
                                         MBEDTLS_SSL_IS_CLIENT );

    /* Process the message contents */
    MBEDTLS_SSL_PROC_CHK( ssl_tls13_parse_certificate_verify( ssl, buf,
                            buf + buf_len, verify_buffer, verify_buffer_len ) );

<<<<<<< HEAD
    mbedtls_ssl_tls13_add_hs_msg_to_checksum( ssl,
                        MBEDTLS_SSL_HS_CERTIFICATE_VERIFY, buf, buf_len );
#if defined(MBEDTLS_SSL_USE_MPS)
    MBEDTLS_SSL_PROC_CHK( mbedtls_ssl_mps_hs_consume_full_hs_msg( ssl ) );
#endif
=======
    mbedtls_ssl_add_hs_msg_to_checksum( ssl, MBEDTLS_SSL_HS_CERTIFICATE_VERIFY,
                                        buf, buf_len );
>>>>>>> a980adf4

cleanup:

    MBEDTLS_SSL_DEBUG_MSG( 2, ( "<= parse certificate verify" ) );
    MBEDTLS_SSL_DEBUG_RET( 1, "mbedtls_ssl_tls13_process_certificate_verify", ret );
    return( ret );
#else
    ((void) ssl);
    MBEDTLS_SSL_DEBUG_MSG( 1, ( "should never happen" ) );
    return( MBEDTLS_ERR_SSL_INTERNAL_ERROR );
#endif /* MBEDTLS_KEY_EXCHANGE_WITH_CERT_ENABLED */
}

/*
 *
 * STATE HANDLING: Incoming Certificate
 *
 */

/* Coordination: Check if a certificate is expected.
 * Returns a negative error code on failure, and otherwise
 * SSL_CERTIFICATE_EXPECTED or
 * SSL_CERTIFICATE_SKIP
 * indicating whether a Certificate message is expected or not.
 */
#define SSL_CERTIFICATE_EXPECTED   0
#define SSL_CERTIFICATE_SKIP       1

static int ssl_tls13_read_certificate_coordinate( mbedtls_ssl_context *ssl )
{
#if defined(MBEDTLS_SSL_SRV_C)
    int authmode = ssl->conf->authmode;
#endif /* MBEDTLS_SSL_SRV_C */

#if defined(MBEDTLS_SSL_SRV_C)
    if( ssl->conf->endpoint == MBEDTLS_SSL_IS_SERVER )
    {
        MBEDTLS_SSL_DEBUG_MSG( 1, ( "Switch to handshake keys for inbound traffic" ) );

#if defined(MBEDTLS_SSL_USE_MPS)
        {
            int ret;
            ret = mbedtls_mps_set_incoming_keys( &ssl->mps->l4,
                                                 ssl->handshake->epoch_handshake );
            if( ret != 0 )
                return( ret );
        }
#else
        mbedtls_ssl_set_inbound_transform( ssl, ssl->handshake->transform_handshake );
#endif /* MBEDTLS_SSL_USE_MPS */
    }
#endif /* MBEDTLS_SSL_SRV_C */

    if( mbedtls_ssl_tls13_kex_with_psk( ssl ) )
        return( SSL_CERTIFICATE_SKIP );

#if !defined(MBEDTLS_KEY_EXCHANGE_ECDHE_ECDSA_ENABLED)
    ( ( void )authmode );
    MBEDTLS_SSL_DEBUG_MSG( 1, ( "should never happen" ) );
    return( MBEDTLS_ERR_SSL_INTERNAL_ERROR );
#else
#if defined(MBEDTLS_SSL_SRV_C)
    if( ssl->conf->endpoint == MBEDTLS_SSL_IS_SERVER )
    {
        /* If SNI was used, overwrite authentication mode
         * from the configuration. */
#if defined(MBEDTLS_SSL_SERVER_NAME_INDICATION)
        if( ssl->handshake->sni_authmode != MBEDTLS_SSL_VERIFY_UNSET )
            authmode = ssl->handshake->sni_authmode;
#endif /* MBEDTLS_SSL_SERVER_NAME_INDICATION */

        if( authmode == MBEDTLS_SSL_VERIFY_NONE )
        {
            /* NOTE: Is it intentional that we set verify_result
             * to SKIP_VERIFY on server-side only? */
            ssl->session_negotiate->verify_result =
                MBEDTLS_X509_BADCERT_SKIP_VERIFY;
            return( SSL_CERTIFICATE_SKIP );
        }
    }
#endif /* MBEDTLS_SSL_SRV_C */

    return( SSL_CERTIFICATE_EXPECTED );
#endif /* !MBEDTLS_KEY_EXCHANGE_ECDHE_ECDSA_ENABLED */
}

#if defined(MBEDTLS_KEY_EXCHANGE_ECDHE_ECDSA_ENABLED)
#if defined(MBEDTLS_SSL_KEEP_PEER_CERTIFICATE)
/*
 * Structure of Certificate message:
 *
 * enum {
 *     X509(0),
 *     RawPublicKey(2),
 *     (255)
 * } CertificateType;
 *
 * struct {
 *     select (certificate_type) {
 *         case RawPublicKey:
 *           * From RFC 7250 ASN.1_subjectPublicKeyInfo *
 *           opaque ASN1_subjectPublicKeyInfo<1..2^24-1>;
 *         case X509:
 *           opaque cert_data<1..2^24-1>;
 *     };
 *     Extension extensions<0..2^16-1>;
 * } CertificateEntry;
 *
 * struct {
 *     opaque certificate_request_context<0..2^8-1>;
 *     CertificateEntry certificate_list<0..2^24-1>;
 * } Certificate;
 *
 */

/* Parse certificate chain send by the peer. */
static int ssl_tls13_parse_certificate( mbedtls_ssl_context *ssl,
                                        unsigned char const *buf,
                                        unsigned char const *end )
{
    int ret = MBEDTLS_ERR_ERROR_CORRUPTION_DETECTED;
    size_t certificate_request_context_len = 0;
    size_t certificate_list_len = 0;
    const unsigned char *p = buf;
    const unsigned char *certificate_list_end;

    MBEDTLS_SSL_CHK_BUF_READ_PTR( p, end, 1 );
    certificate_request_context_len = p[0];
    p++;

#if defined(MBEDTLS_SSL_SRV_C)
    if( ssl->conf->endpoint == MBEDTLS_SSL_IS_SERVER )
    {
        MBEDTLS_SSL_CHK_BUF_READ_PTR( p, end,
                                      certificate_request_context_len + 3 );

        /* check whether we got an empty certificate message */
        if( memcmp( p + certificate_request_context_len , "\0\0\0", 3 ) == 0 )
        {
            MBEDTLS_SSL_DEBUG_MSG( 1,
                ( "client has no certificate - empty certificate message received" ) );

            ssl->session_negotiate->verify_result = MBEDTLS_X509_BADCERT_MISSING;
            if( ssl->conf->authmode == MBEDTLS_SSL_VERIFY_OPTIONAL )
                return( 0 );
            else
            {
                MBEDTLS_SSL_DEBUG_MSG( 1, ( "client certificate required" ) );
                MBEDTLS_SSL_PEND_FATAL_ALERT( MBEDTLS_SSL_ALERT_MSG_CERT_REQUIRED,
                                              MBEDTLS_ERR_SSL_NO_CLIENT_CERTIFICATE );
                return( MBEDTLS_ERR_SSL_NO_CLIENT_CERTIFICATE );
            }
        }
    }
#endif /* MBEDTLS_SSL_SRV_C */

    MBEDTLS_SSL_CHK_BUF_READ_PTR( p, end, 3 );
    certificate_list_len = MBEDTLS_GET_UINT24_BE( p, 0 );
    p += 3;

    /* In theory, the certificate list can be up to 2^24 Bytes, but we don't
     * support anything beyond 2^16 = 64K.
     */
    if( ( ( ssl->conf->endpoint == MBEDTLS_SSL_IS_CLIENT ) &&
          ( certificate_request_context_len != 0 ) )
        ||
        ( certificate_list_len >= 0x10000 ) )
    {
        MBEDTLS_SSL_DEBUG_MSG( 1, ( "bad certificate message" ) );
        MBEDTLS_SSL_PEND_FATAL_ALERT( MBEDTLS_SSL_ALERT_MSG_DECODE_ERROR,
                                      MBEDTLS_ERR_SSL_DECODE_ERROR );
        return( MBEDTLS_ERR_SSL_DECODE_ERROR );
    }

    /* In case we tried to reuse a session but it failed */
    if( ssl->session_negotiate->peer_cert != NULL )
    {
        mbedtls_x509_crt_free( ssl->session_negotiate->peer_cert );
        mbedtls_free( ssl->session_negotiate->peer_cert );
    }

    if( ( ssl->session_negotiate->peer_cert =
              mbedtls_calloc( 1, sizeof( mbedtls_x509_crt ) ) ) == NULL )
    {
        MBEDTLS_SSL_DEBUG_MSG( 1, ( "alloc( %" MBEDTLS_PRINTF_SIZET " bytes ) failed",
                                    sizeof( mbedtls_x509_crt ) ) );
        MBEDTLS_SSL_PEND_FATAL_ALERT( MBEDTLS_SSL_ALERT_MSG_INTERNAL_ERROR,
                                      MBEDTLS_ERR_SSL_ALLOC_FAILED );
        return( MBEDTLS_ERR_SSL_ALLOC_FAILED );
    }

    mbedtls_x509_crt_init( ssl->session_negotiate->peer_cert );

    certificate_list_end = p + certificate_list_len;
    while( p < certificate_list_end )
    {
        size_t cert_data_len, extensions_len;

        MBEDTLS_SSL_CHK_BUF_READ_PTR( p, certificate_list_end, 3 );
        cert_data_len = MBEDTLS_GET_UINT24_BE( p, 0 );
        p += 3;

        /* In theory, the CRT can be up to 2^24 Bytes, but we don't support
         * anything beyond 2^16 = 64K. Otherwise as in the TLS 1.2 code,
         * check that we have a minimum of 128 bytes of data, this is not
         * clear why we need that though.
         */
        if( ( cert_data_len < 128 ) || ( cert_data_len >= 0x10000 ) )
        {
            MBEDTLS_SSL_DEBUG_MSG( 1, ( "bad Certificate message" ) );
            MBEDTLS_SSL_PEND_FATAL_ALERT( MBEDTLS_SSL_ALERT_MSG_DECODE_ERROR,
                                          MBEDTLS_ERR_SSL_DECODE_ERROR );
            return( MBEDTLS_ERR_SSL_DECODE_ERROR );
        }

        MBEDTLS_SSL_CHK_BUF_READ_PTR( p, certificate_list_end, cert_data_len );
        ret = mbedtls_x509_crt_parse_der( ssl->session_negotiate->peer_cert,
                                          p, cert_data_len );

        switch( ret )
        {
            case 0: /*ok*/
            case MBEDTLS_ERR_X509_UNKNOWN_SIG_ALG + MBEDTLS_ERR_OID_NOT_FOUND:
                /* Ignore certificate with an unknown algorithm: maybe a
                   prior certificate was already trusted. */
                break;

            case MBEDTLS_ERR_X509_ALLOC_FAILED:
                MBEDTLS_SSL_PEND_FATAL_ALERT( MBEDTLS_SSL_ALERT_MSG_INTERNAL_ERROR,
                                              MBEDTLS_ERR_X509_ALLOC_FAILED );
                MBEDTLS_SSL_DEBUG_RET( 1, " mbedtls_x509_crt_parse_der", ret );
                return( ret );

            case MBEDTLS_ERR_X509_UNKNOWN_VERSION:
                MBEDTLS_SSL_PEND_FATAL_ALERT( MBEDTLS_SSL_ALERT_MSG_UNSUPPORTED_CERT,
                                              MBEDTLS_ERR_X509_UNKNOWN_VERSION );
                MBEDTLS_SSL_DEBUG_RET( 1, " mbedtls_x509_crt_parse_der", ret );
                return( ret );

            default:
                MBEDTLS_SSL_PEND_FATAL_ALERT( MBEDTLS_SSL_ALERT_MSG_BAD_CERT,
                                              ret );
                MBEDTLS_SSL_DEBUG_RET( 1, " mbedtls_x509_crt_parse_der", ret );
                return( ret );
        }

        p += cert_data_len;

        /* Certificate extensions length */
        MBEDTLS_SSL_CHK_BUF_READ_PTR( p, certificate_list_end, 2 );
        extensions_len = MBEDTLS_GET_UINT16_BE( p, 0 );
        p += 2;
        MBEDTLS_SSL_CHK_BUF_READ_PTR( p, certificate_list_end, extensions_len );
        p += extensions_len;
    }

    /* Check that all the message is consumed. */
    if( p != end )
    {
        MBEDTLS_SSL_DEBUG_MSG( 1, ( "bad Certificate message" ) );
        MBEDTLS_SSL_PEND_FATAL_ALERT( MBEDTLS_SSL_ALERT_MSG_DECODE_ERROR, \
                                      MBEDTLS_ERR_SSL_DECODE_ERROR );
        return( MBEDTLS_ERR_SSL_DECODE_ERROR );
    }

    MBEDTLS_SSL_DEBUG_CRT( 3, "peer certificate", ssl->session_negotiate->peer_cert );

    return( ret );
}
#else
static int ssl_tls13_parse_certificate( mbedtls_ssl_context *ssl,
                                        const unsigned char *buf,
                                        const unsigned char *end )
{
    ((void) ssl);
    ((void) buf);
    ((void) end);
    return( MBEDTLS_ERR_SSL_FEATURE_UNAVAILABLE );
}
#endif /* MBEDTLS_SSL_KEEP_PEER_CERTIFICATE */
#endif /* MBEDTLS_KEY_EXCHANGE_ECDHE_ECDSA_ENABLED */

#if defined(MBEDTLS_KEY_EXCHANGE_ECDHE_ECDSA_ENABLED)
#if defined(MBEDTLS_SSL_KEEP_PEER_CERTIFICATE)
/* Validate certificate chain sent by the server. */
static int ssl_tls13_validate_certificate( mbedtls_ssl_context *ssl )
{
    int ret = 0;
    int authmode = ssl->conf->authmode;
    mbedtls_x509_crt *ca_chain;
    mbedtls_x509_crl *ca_crl;
    uint32_t verify_result = 0;

    /* If SNI was used, overwrite authentication mode
     * from the configuration. */
#if defined(MBEDTLS_SSL_SERVER_NAME_INDICATION)
    if( ssl->handshake->sni_authmode != MBEDTLS_SSL_VERIFY_UNSET )
        authmode = ssl->handshake->sni_authmode;
#endif

    /*
     * If the client hasn't sent a certificate ( i.e. it sent
     * an empty certificate chain ), this is reflected in the peer CRT
     * structure being unset.
     * Check for that and handle it depending on the
     * server's authentication mode.
     */
#if defined(MBEDTLS_SSL_SRV_C)
    if( ssl->conf->endpoint == MBEDTLS_SSL_IS_SERVER &&
        ssl->session_negotiate->peer_cert == NULL )
    {
        MBEDTLS_SSL_DEBUG_MSG( 1, ( "client has no certificate" ) );

        /* The client was asked for a certificate but didn't send
           one. The client should know what's going on, so we
           don't send an alert. */

        /* Note that for authmode == VERIFY_NONE we don't end up in this
         * routine in the first place, because ssl_tls13_read_certificate_coordinate
         * will return CERTIFICATE_SKIP. */
        ssl->session_negotiate->verify_result = MBEDTLS_X509_BADCERT_MISSING;
        if( authmode == MBEDTLS_SSL_VERIFY_OPTIONAL )
            return( 0 );
        else
            return( MBEDTLS_ERR_SSL_NO_CLIENT_CERTIFICATE );
    }
#endif /* MBEDTLS_SSL_SRV_C */


    if( authmode == MBEDTLS_SSL_VERIFY_NONE )
    {
        /* NOTE: This happens on client-side only, with the
         * server-side case of VERIFY_NONE being handled earlier
         * and leading to `ssl->verify_result` being set to
         * MBEDTLS_X509_BADCERT_SKIP_VERIFY --
         * is this difference intentional? */
        return( 0 );
    }

#if defined(MBEDTLS_SSL_SERVER_NAME_INDICATION)
    if( ssl->handshake->sni_ca_chain != NULL )
    {
        ca_chain = ssl->handshake->sni_ca_chain;
        ca_crl = ssl->handshake->sni_ca_crl;
    }
    else
#endif /* MBEDTLS_SSL_SERVER_NAME_INDICATION */
    {
        ca_chain = ssl->conf->ca_chain;
        ca_crl = ssl->conf->ca_crl;
    }

    /*
     * Main check: verify certificate
     */
    ret = mbedtls_x509_crt_verify_with_profile(
        ssl->session_negotiate->peer_cert,
        ca_chain, ca_crl,
        ssl->conf->cert_profile,
        ssl->hostname,
        &verify_result,
        ssl->conf->f_vrfy, ssl->conf->p_vrfy );

    if( ret != 0 )
    {
        MBEDTLS_SSL_DEBUG_RET( 1, "x509_verify_cert", ret );
    }

    /*
     * Secondary checks: always done, but change 'ret' only if it was 0
     */
    if( mbedtls_ssl_check_cert_usage( ssl->session_negotiate->peer_cert,
                                      ssl->handshake->key_exchange,
                                      !ssl->conf->endpoint,
                                      &verify_result ) != 0 )
    {
        MBEDTLS_SSL_DEBUG_MSG( 1, ( "bad certificate ( usage extensions )" ) );
        if( ret == 0 )
            ret = MBEDTLS_ERR_SSL_BAD_CERTIFICATE;
    }

    /* mbedtls_x509_crt_verify_with_profile is supposed to report a
     * verification failure through MBEDTLS_ERR_X509_CERT_VERIFY_FAILED,
     * with details encoded in the verification flags. All other kinds
     * of error codes, including those from the user provided f_vrfy
     * functions, are treated as fatal and lead to a failure of
     * ssl_tls13_parse_certificate even if verification was optional. */
    if( authmode == MBEDTLS_SSL_VERIFY_OPTIONAL &&
        ( ret == MBEDTLS_ERR_X509_CERT_VERIFY_FAILED ||
          ret == MBEDTLS_ERR_SSL_BAD_CERTIFICATE ) )
    {
        ret = 0;
    }

    if( ca_chain == NULL && authmode == MBEDTLS_SSL_VERIFY_REQUIRED )
    {
        MBEDTLS_SSL_DEBUG_MSG( 1, ( "got no CA chain" ) );
        ret = MBEDTLS_ERR_SSL_CA_CHAIN_REQUIRED;
    }

    if( ret != 0 )
    {
        /* The certificate may have been rejected for several reasons.
           Pick one and send the corresponding alert. Which alert to send
           may be a subject of debate in some cases. */
        if( verify_result & MBEDTLS_X509_BADCERT_OTHER )
            MBEDTLS_SSL_PEND_FATAL_ALERT( MBEDTLS_SSL_ALERT_MSG_ACCESS_DENIED, ret );
        else if( verify_result & MBEDTLS_X509_BADCERT_CN_MISMATCH )
            MBEDTLS_SSL_PEND_FATAL_ALERT( MBEDTLS_SSL_ALERT_MSG_BAD_CERT, ret );
        else if( verify_result & ( MBEDTLS_X509_BADCERT_KEY_USAGE |
                                   MBEDTLS_X509_BADCERT_EXT_KEY_USAGE |
                                   MBEDTLS_X509_BADCERT_NS_CERT_TYPE |
                                   MBEDTLS_X509_BADCERT_BAD_PK |
                                   MBEDTLS_X509_BADCERT_BAD_KEY ) )
            MBEDTLS_SSL_PEND_FATAL_ALERT( MBEDTLS_SSL_ALERT_MSG_UNSUPPORTED_CERT, ret );
        else if( verify_result & MBEDTLS_X509_BADCERT_EXPIRED )
            MBEDTLS_SSL_PEND_FATAL_ALERT( MBEDTLS_SSL_ALERT_MSG_CERT_EXPIRED, ret );
        else if( verify_result & MBEDTLS_X509_BADCERT_REVOKED )
            MBEDTLS_SSL_PEND_FATAL_ALERT( MBEDTLS_SSL_ALERT_MSG_CERT_REVOKED, ret );
        else if( verify_result & MBEDTLS_X509_BADCERT_NOT_TRUSTED )
            MBEDTLS_SSL_PEND_FATAL_ALERT( MBEDTLS_SSL_ALERT_MSG_UNKNOWN_CA, ret );
        else
            MBEDTLS_SSL_PEND_FATAL_ALERT( MBEDTLS_SSL_ALERT_MSG_CERT_UNKNOWN, ret );
    }

#if defined(MBEDTLS_DEBUG_C)
    if( verify_result != 0 )
    {
        MBEDTLS_SSL_DEBUG_MSG( 3, ( "! Certificate verification flags %x",
                                    ssl->session_negotiate->verify_result ) );
    }
    else
    {
        MBEDTLS_SSL_DEBUG_MSG( 3, ( "Certificate verification flags clear" ) );
    }
#endif /* MBEDTLS_DEBUG_C */

    ssl->session_negotiate->verify_result = verify_result;
    return( ret );
}
#else /* MBEDTLS_SSL_KEEP_PEER_CERTIFICATE */
static int ssl_tls13_validate_certificate( mbedtls_ssl_context *ssl )
{
    ((void) ssl);
    return( MBEDTLS_ERR_SSL_FEATURE_UNAVAILABLE );
}
#endif /* MBEDTLS_SSL_KEEP_PEER_CERTIFICATE */
#endif /* MBEDTLS_KEY_EXCHANGE_ECDHE_ECDSA_ENABLED */

int mbedtls_ssl_tls13_process_certificate( mbedtls_ssl_context *ssl )
{
    int ret = MBEDTLS_ERR_ERROR_CORRUPTION_DETECTED;
    MBEDTLS_SSL_DEBUG_MSG( 2, ( "=> parse certificate" ) );

    /* Coordination:
     * Check if we expect a certificate, and if yes,
     * check if a non-empty certificate has been sent. */
    MBEDTLS_SSL_PROC_CHK_NEG( ssl_tls13_read_certificate_coordinate( ssl ) );
#if defined(MBEDTLS_KEY_EXCHANGE_ECDHE_ECDSA_ENABLED)
    if( ret == SSL_CERTIFICATE_EXPECTED )
    {
        unsigned char *buf;
        size_t buf_len;

        MBEDTLS_SSL_PROC_CHK( mbedtls_ssl_tls13_fetch_handshake_msg(
                              ssl, MBEDTLS_SSL_HS_CERTIFICATE,
                              &buf, &buf_len ) );

        /* Parse the certificate chain sent by the peer. */
        MBEDTLS_SSL_PROC_CHK( ssl_tls13_parse_certificate( ssl, buf,
                                                           buf + buf_len ) );
        /* Validate the certificate chain and set the verification results. */
        MBEDTLS_SSL_PROC_CHK( ssl_tls13_validate_certificate( ssl ) );

<<<<<<< HEAD
        mbedtls_ssl_tls13_add_hs_msg_to_checksum( ssl, MBEDTLS_SSL_HS_CERTIFICATE,
                                                  buf, buf_len );
#if defined(MBEDTLS_SSL_USE_MPS)
        MBEDTLS_SSL_PROC_CHK( mbedtls_ssl_mps_hs_consume_full_hs_msg( ssl ) );
#endif /* MBEDTLS_SSL_USE_MPS */

    }
    else
#endif /* MBEDTLS_KEY_EXCHANGE_ECDHE_ECDSA_ENABLED */
    if( ret == SSL_CERTIFICATE_SKIP )
    {
        MBEDTLS_SSL_DEBUG_MSG( 2, ( "<= skip parse certificate" ) );
        ret = 0;
    }
    else
    {
        MBEDTLS_SSL_DEBUG_MSG( 1, ( "should never happen" ) );
        ret = MBEDTLS_ERR_SSL_INTERNAL_ERROR;
    }
=======
    mbedtls_ssl_add_hs_msg_to_checksum( ssl, MBEDTLS_SSL_HS_CERTIFICATE,
                                        buf, buf_len );
>>>>>>> a980adf4

cleanup:

    MBEDTLS_SSL_DEBUG_MSG( 2, ( "<= parse certificate" ) );
    return( ret );
}

/*
 *
 * STATE HANDLING: Incoming Finished message.
 */
/*
 * Implementation
 */

static int ssl_tls13_preprocess_finished_message( mbedtls_ssl_context *ssl )
{
    int ret;

    ret = mbedtls_ssl_tls13_calculate_verify_data( ssl,
                    ssl->handshake->state_local.finished_in.digest,
                    sizeof( ssl->handshake->state_local.finished_in.digest ),
                    &ssl->handshake->state_local.finished_in.digest_len,
                    ssl->conf->endpoint == MBEDTLS_SSL_IS_CLIENT ?
                        MBEDTLS_SSL_IS_SERVER : MBEDTLS_SSL_IS_CLIENT );
    if( ret != 0 )
    {
        MBEDTLS_SSL_DEBUG_RET( 1, "mbedtls_ssl_tls13_calculate_verify_data", ret );
        return( ret );
    }

    return( 0 );
}

static int ssl_tls13_parse_finished_message( mbedtls_ssl_context *ssl,
                                             const unsigned char *buf,
                                             const unsigned char *end )
{
    /*
     * struct {
     *     opaque verify_data[Hash.length];
     * } Finished;
     */
    const unsigned char *expected_verify_data =
        ssl->handshake->state_local.finished_in.digest;
    size_t expected_verify_data_len =
        ssl->handshake->state_local.finished_in.digest_len;
    /* Structural validation */
    if( (size_t)( end - buf ) != expected_verify_data_len )
    {
        MBEDTLS_SSL_DEBUG_MSG( 1, ( "bad finished message" ) );

        MBEDTLS_SSL_PEND_FATAL_ALERT( MBEDTLS_SSL_ALERT_MSG_DECODE_ERROR,
                                      MBEDTLS_ERR_SSL_DECODE_ERROR );
        return( MBEDTLS_ERR_SSL_DECODE_ERROR );
    }

    MBEDTLS_SSL_DEBUG_BUF( 4, "verify_data (self-computed):",
                           expected_verify_data,
                           expected_verify_data_len );
    MBEDTLS_SSL_DEBUG_BUF( 4, "verify_data (received message):", buf,
                           expected_verify_data_len );

    /* Semantic validation */
    if( mbedtls_ct_memcmp( buf,
                           expected_verify_data,
                           expected_verify_data_len ) != 0 )
    {
        MBEDTLS_SSL_DEBUG_MSG( 1, ( "bad finished message" ) );

        MBEDTLS_SSL_PEND_FATAL_ALERT( MBEDTLS_SSL_ALERT_MSG_DECRYPT_ERROR,
                                      MBEDTLS_ERR_SSL_HANDSHAKE_FAILURE );
        return( MBEDTLS_ERR_SSL_HANDSHAKE_FAILURE );
    }
    return( 0 );
}

#if defined(MBEDTLS_SSL_CLI_C)
static int ssl_tls13_postprocess_server_finished_message( mbedtls_ssl_context *ssl )
{
    int ret = MBEDTLS_ERR_ERROR_CORRUPTION_DETECTED;
    mbedtls_ssl_key_set traffic_keys;
    mbedtls_ssl_transform *transform_application = NULL;

    ret = mbedtls_ssl_tls13_key_schedule_stage_application( ssl );
    if( ret != 0 )
    {
        MBEDTLS_SSL_DEBUG_RET( 1,
           "mbedtls_ssl_tls13_key_schedule_stage_application", ret );
        goto cleanup;
    }

    ret = mbedtls_ssl_tls13_generate_application_keys( ssl, &traffic_keys );
    if( ret != 0 )
    {
        MBEDTLS_SSL_DEBUG_RET( 1,
            "mbedtls_ssl_tls13_generate_application_keys", ret );
        goto cleanup;
    }

    transform_application =
        mbedtls_calloc( 1, sizeof( mbedtls_ssl_transform ) );
    if( transform_application == NULL )
    {
        ret = MBEDTLS_ERR_SSL_ALLOC_FAILED;
        goto cleanup;
    }

    ret = mbedtls_ssl_tls13_populate_transform(
                                    transform_application,
                                    ssl->conf->endpoint,
                                    ssl->session_negotiate->ciphersuite,
                                    &traffic_keys,
                                    ssl );
    if( ret != 0 )
    {
        MBEDTLS_SSL_DEBUG_RET( 1, "mbedtls_ssl_tls13_populate_transform", ret );
        goto cleanup;
    }

#if !defined(MBEDTLS_SSL_USE_MPS)
    ssl->transform_application = transform_application;
#else /* MBEDTLS_SSL_USE_MPS */
    ret = mbedtls_mps_add_key_material( &ssl->mps->l4,
                                        transform_application,
                                        &ssl->epoch_application );
    if( ret != 0 )
        goto cleanup;
#endif /* MBEDTLS_SSL_USE_MPS */

cleanup:

    mbedtls_platform_zeroize( &traffic_keys, sizeof( traffic_keys ) );
    if( ret != 0 )
    {
        mbedtls_free( transform_application );
        MBEDTLS_SSL_PEND_FATAL_ALERT(
                MBEDTLS_SSL_ALERT_MSG_HANDSHAKE_FAILURE,
                MBEDTLS_ERR_SSL_HANDSHAKE_FAILURE );
    }
    return( ret );
}
#endif /* MBEDTLS_SSL_CLI_C */

static int ssl_tls13_postprocess_finished_message( mbedtls_ssl_context *ssl )
{
#if defined(MBEDTLS_SSL_SRV_C)
    int ret;
    if( ssl->conf->endpoint == MBEDTLS_SSL_IS_SERVER )
    {
        /* Compute resumption_master_secret */
        ret = mbedtls_ssl_tls13_generate_resumption_master_secret( ssl );
        if( ret != 0 )
        {
            MBEDTLS_SSL_DEBUG_RET( 1,
               "mbedtls_ssl_tls13_generate_resumption_master_secret ", ret );
            return( ret );
        }

        return( 0 );
    }
#endif /* MBEDTLS_SSL_SRV_C */

#if defined(MBEDTLS_SSL_CLI_C)
    if( ssl->conf->endpoint == MBEDTLS_SSL_IS_CLIENT )
    {
        return( ssl_tls13_postprocess_server_finished_message( ssl ) );
    }
#endif /* MBEDTLS_SSL_CLI_C */

    return( MBEDTLS_ERR_SSL_INTERNAL_ERROR );
}

int mbedtls_ssl_tls13_process_finished_message( mbedtls_ssl_context *ssl )
{
    int ret = MBEDTLS_ERR_ERROR_CORRUPTION_DETECTED;
    unsigned char *buf;
    size_t buf_len;

    MBEDTLS_SSL_DEBUG_MSG( 2, ( "=> parse finished message" ) );

    MBEDTLS_SSL_PROC_CHK( mbedtls_ssl_tls13_fetch_handshake_msg( ssl,
                                              MBEDTLS_SSL_HS_FINISHED,
                                              &buf, &buf_len ) );
    /* Preprocessing step: Compute handshake digest */
    MBEDTLS_SSL_PROC_CHK( ssl_tls13_preprocess_finished_message( ssl ) );

    MBEDTLS_SSL_PROC_CHK( ssl_tls13_parse_finished_message( ssl, buf, buf + buf_len ) );
    mbedtls_ssl_tls13_add_hs_msg_to_checksum(
        ssl, MBEDTLS_SSL_HS_FINISHED, buf, buf_len );

#if defined(MBEDTLS_SSL_USE_MPS)
    MBEDTLS_SSL_PROC_CHK( mbedtls_ssl_mps_hs_consume_full_hs_msg( ssl ) );
#endif /* MBEDTLS_SSL_USE_MPS */

    MBEDTLS_SSL_PROC_CHK( ssl_tls13_postprocess_finished_message( ssl ) );

cleanup:

    MBEDTLS_SSL_DEBUG_MSG( 2, ( "<= parse finished message" ) );
    return( ret );
}

/*
 *
 * STATE HANDLING: Write and send Finished message.
 *
 */
/*
 * Implement
 */

static int ssl_tls13_prepare_finished_message( mbedtls_ssl_context *ssl )
{
    int ret;

    /* Compute transcript of handshake up to now. */
    ret = mbedtls_ssl_tls13_calculate_verify_data( ssl,
                    ssl->handshake->state_local.finished_out.digest,
                    sizeof( ssl->handshake->state_local.finished_out.digest ),
                    &ssl->handshake->state_local.finished_out.digest_len,
                    ssl->conf->endpoint );

    if( ret != 0 )
    {
        MBEDTLS_SSL_DEBUG_RET( 1, "calculate_verify_data failed", ret );
        return( ret );
    }

    return( 0 );
}

static int ssl_tls13_finalize_finished_message( mbedtls_ssl_context *ssl )
{
    int ret = 0;

#if defined(MBEDTLS_SSL_CLI_C)
    if( ssl->conf->endpoint == MBEDTLS_SSL_IS_CLIENT )
    {
        /* Compute resumption_master_secret */
        ret = mbedtls_ssl_tls13_generate_resumption_master_secret( ssl );
        if( ret != 0 )
        {
            MBEDTLS_SSL_DEBUG_RET( 1,
                    "mbedtls_ssl_tls13_generate_resumption_master_secret ", ret );
            return ( ret );
        }

        mbedtls_ssl_handshake_set_state( ssl, MBEDTLS_SSL_FLUSH_BUFFERS );
    }
    else
#endif /* MBEDTLS_SSL_CLI_C */
#if defined(MBEDTLS_SSL_SRV_C)
    if( ssl->conf->endpoint == MBEDTLS_SSL_IS_SERVER )
    {
        mbedtls_ssl_key_set traffic_keys;
        mbedtls_ssl_transform *transform_application;

        ret = mbedtls_ssl_tls13_key_schedule_stage_application( ssl );
        if( ret != 0 )
        {
            MBEDTLS_SSL_DEBUG_RET( 1,
               "mbedtls_ssl_tls13_key_schedule_stage_application", ret );
            return( ret );
        }

        ret = mbedtls_ssl_tls13_generate_application_keys(
                     ssl, &traffic_keys );
        if( ret != 0 )
        {
            MBEDTLS_SSL_DEBUG_RET( 1,
                  "mbedtls_ssl_tls13_generate_application_keys", ret );
            return( ret );
        }

        transform_application =
            mbedtls_calloc( 1, sizeof( mbedtls_ssl_transform ) );
        if( transform_application == NULL )
            return( MBEDTLS_ERR_SSL_ALLOC_FAILED );

        ret = mbedtls_ssl_tls13_populate_transform(
            transform_application, ssl->conf->endpoint,
            ssl->session_negotiate->ciphersuite,
            &traffic_keys, ssl );
        if( ret != 0 )
            return( ret );

#if !defined(MBEDTLS_SSL_USE_MPS)
        ssl->transform_application = transform_application;
#else /* MBEDTLS_SSL_USE_MPS */
        /* Register transform with MPS. */
        ret = mbedtls_mps_add_key_material( &ssl->mps->l4,
                                            transform_application,
                                            &ssl->epoch_application );
        if( ret != 0 )
            return( ret );
#endif /* MBEDTLS_SSL_USE_MPS */

        mbedtls_ssl_handshake_set_state( ssl, MBEDTLS_SSL_EARLY_APP_DATA );
    }
    else
#endif /* MBEDTLS_SSL_SRV_C */
    {
        /* Should never happen */
        return( MBEDTLS_ERR_SSL_INTERNAL_ERROR );
    }

    return( 0 );
}

static int ssl_tls13_write_finished_message_body( mbedtls_ssl_context *ssl,
                                                  unsigned char *buf,
                                                  unsigned char *end,
                                                  size_t *out_len )
{
    size_t verify_data_len = ssl->handshake->state_local.finished_out.digest_len;
    /*
     * struct {
     *     opaque verify_data[Hash.length];
     * } Finished;
     */
    MBEDTLS_SSL_CHK_BUF_PTR( buf, end, verify_data_len );

    memcpy( buf, ssl->handshake->state_local.finished_out.digest,
            verify_data_len );

    *out_len = verify_data_len;
    return( 0 );
}

/* Main entry point: orchestrates the other functions */
int mbedtls_ssl_tls13_write_finished_message( mbedtls_ssl_context *ssl )
{
    int ret = MBEDTLS_ERR_ERROR_CORRUPTION_DETECTED;
    unsigned char *buf;
    size_t buf_len, msg_len;

    MBEDTLS_SSL_DEBUG_MSG( 2, ( "=> write finished message" ) );

    if( !ssl->handshake->state_local.finished_out.preparation_done )
    {
        MBEDTLS_SSL_PROC_CHK( ssl_tls13_prepare_finished_message( ssl ) );
        ssl->handshake->state_local.finished_out.preparation_done = 1;
    }

    MBEDTLS_SSL_PROC_CHK( mbedtls_ssl_tls13_start_handshake_msg( ssl,
                              MBEDTLS_SSL_HS_FINISHED, &buf, &buf_len ) );

    MBEDTLS_SSL_PROC_CHK( ssl_tls13_write_finished_message_body(
                              ssl, buf, buf + buf_len, &msg_len ) );

    mbedtls_ssl_tls13_add_hs_msg_to_checksum( ssl, MBEDTLS_SSL_HS_FINISHED,
                                              buf, msg_len );

    MBEDTLS_SSL_PROC_CHK( ssl_tls13_finalize_finished_message( ssl ) );
    MBEDTLS_SSL_PROC_CHK( mbedtls_ssl_tls13_finish_handshake_msg( ssl,
                                              buf_len, msg_len ) );

cleanup:

    MBEDTLS_SSL_DEBUG_MSG( 2, ( "<= write finished message" ) );
    return( ret );
}

void mbedtls_ssl_tls13_handshake_wrapup( mbedtls_ssl_context *ssl )
{

    MBEDTLS_SSL_DEBUG_MSG( 3, ( "=> handshake wrapup" ) );

    /*
     * Free the previous session and switch to the current one.
     */
    if( ssl->session )
    {
        mbedtls_ssl_session_free( ssl->session );
        mbedtls_free( ssl->session );
    }
    ssl->session = ssl->session_negotiate;
    ssl->session_negotiate = NULL;

    MBEDTLS_SSL_DEBUG_MSG( 3, ( "<= handshake wrapup" ) );
}

/*
 *
 * STATE HANDLING: Write ChangeCipherSpec
 *
 */
#if defined(MBEDTLS_SSL_TLS1_3_COMPATIBILITY_MODE)

#define SSL_WRITE_CCS_NEEDED     0
#define SSL_WRITE_CCS_SKIP       1
static int ssl_tls13_write_change_cipher_spec_coordinate( mbedtls_ssl_context *ssl )
{
    int ret = SSL_WRITE_CCS_NEEDED;

#if defined(MBEDTLS_SSL_SRV_C)
    if( ssl->conf->endpoint == MBEDTLS_SSL_IS_SERVER )
    {
        if( ssl->state == MBEDTLS_SSL_SERVER_CCS_AFTER_SERVER_HELLO )
        {
            /* Only transmit the CCS if we have not done so
             * earlier already after the HRR.
             */
            if( ssl->handshake->hello_retry_requests_sent == 0 )
                ret = SSL_WRITE_CCS_NEEDED;
            else
                ret = SSL_WRITE_CCS_SKIP;
        }
    }
#endif /* MBEDTLS_SSL_SRV_C */

#if defined(MBEDTLS_SSL_CLI_C)
    if( ssl->conf->endpoint == MBEDTLS_SSL_IS_CLIENT )
    {
#if defined(MBEDTLS_ZERO_RTT)
        switch( ssl->state )
        {
            case MBEDTLS_SSL_CLIENT_CCS_AFTER_CLIENT_HELLO:
                if( ssl->handshake->early_data != MBEDTLS_SSL_EARLY_DATA_ON )
                    ret = SSL_WRITE_CCS_SKIP;
                break;

            case MBEDTLS_SSL_CLIENT_CCS_BEFORE_2ND_CLIENT_HELLO:
            case MBEDTLS_SSL_CLIENT_CCS_AFTER_SERVER_FINISHED:
                if( ssl->handshake->early_data == MBEDTLS_SSL_EARLY_DATA_ON )
                    ret = SSL_WRITE_CCS_SKIP;
                break;

            default:
                MBEDTLS_SSL_DEBUG_MSG( 1, ( "should never happen" ) );
                return( MBEDTLS_ERR_SSL_INTERNAL_ERROR );
        }
#else /* MBEDTLS_ZERO_RTT */
        if( ssl->state == MBEDTLS_SSL_CLIENT_CCS_AFTER_CLIENT_HELLO )
            ret = SSL_WRITE_CCS_SKIP;
#endif /* MBEDTLS_ZERO_RTT */
    }
#endif /* MBEDTLS_SSL_CLI_C */
    return( ret );
}

static int ssl_tls13_finalize_change_cipher_spec( mbedtls_ssl_context *ssl )
{
    (void) ssl;

#if defined(MBEDTLS_SSL_SRV_C)
    if( ssl->conf->endpoint == MBEDTLS_SSL_IS_SERVER )
    {
        switch( ssl->state )
        {
            case MBEDTLS_SSL_SERVER_CCS_AFTER_SERVER_HELLO:
                mbedtls_ssl_handshake_set_state( ssl, MBEDTLS_SSL_ENCRYPTED_EXTENSIONS );
                ssl->handshake->ccs_sent++;
                break;

            case MBEDTLS_SSL_SERVER_CCS_AFTER_HRR:
                mbedtls_ssl_handshake_set_state( ssl, MBEDTLS_SSL_SECOND_CLIENT_HELLO );
                ssl->handshake->ccs_sent++;
                break;

            default:
                MBEDTLS_SSL_DEBUG_MSG( 1, ( "should never happen" ) );
                return( MBEDTLS_ERR_SSL_INTERNAL_ERROR );
        }
    }
#endif /* MBEDTLS_SSL_SRV_C */

    return( 0 );
}

#if !defined(MBEDTLS_SSL_USE_MPS)
static int ssl_tls13_write_change_cipher_spec_body( mbedtls_ssl_context *ssl,
                                                    unsigned char *buf,
                                                    unsigned char *end,
                                                    size_t *olen )
{
    ((void) ssl);

    MBEDTLS_SSL_CHK_BUF_PTR( buf, end, 1 );
    buf[0] = 1;
    *olen = 1;

    return( 0 );
}
#endif /* !MBEDTLS_SSL_USE_MPS */

int mbedtls_ssl_tls13_write_change_cipher_spec( mbedtls_ssl_context *ssl )
{
    int ret;

    MBEDTLS_SSL_DEBUG_MSG( 2, ( "=> write change cipher spec" ) );

    MBEDTLS_SSL_PROC_CHK_NEG( ssl_tls13_write_change_cipher_spec_coordinate( ssl ) );

    if( ret == SSL_WRITE_CCS_NEEDED )
    {
#if defined(MBEDTLS_SSL_USE_MPS)

        MBEDTLS_SSL_PROC_CHK( mbedtls_mps_flush( &ssl->mps->l4 ) );
        MBEDTLS_SSL_PROC_CHK( mbedtls_mps_write_ccs( &ssl->mps->l4 ) );
        MBEDTLS_SSL_PROC_CHK( mbedtls_mps_dispatch( &ssl->mps->l4 ) );

#else /* MBEDTLS_SSL_USE_MPS */

        /* Write CCS message */
        MBEDTLS_SSL_PROC_CHK( ssl_tls13_write_change_cipher_spec_body(
                                  ssl, ssl->out_msg,
                                  ssl->out_msg + MBEDTLS_SSL_OUT_CONTENT_LEN,
                                  &ssl->out_msglen ) );

        ssl->out_msgtype = MBEDTLS_SSL_MSG_CHANGE_CIPHER_SPEC;

        /* Dispatch message */
        MBEDTLS_SSL_PROC_CHK( mbedtls_ssl_write_record( ssl, 0 ) );

#endif /* MBEDTLS_SSL_USE_MPS */
    }

    MBEDTLS_SSL_PROC_CHK( ssl_tls13_finalize_change_cipher_spec( ssl ) );

cleanup:

    MBEDTLS_SSL_DEBUG_MSG( 2, ( "<= write change cipher spec" ) );
    return( ret );
}
#endif /* MBEDTLS_SSL_TLS1_3_COMPATIBILITY_MODE */

#if defined(MBEDTLS_KEY_EXCHANGE_WITH_CERT_ENABLED)

/*
 * STATE HANDLING: Output Certificate
 */
/* Check if a certificate should be written, and if yes,
 * if it is available.
 * Returns a negative error code on failure ( such as no certificate
 * being available on the server ), and otherwise
 * SSL_WRITE_CERTIFICATE_SEND or
 * SSL_WRITE_CERTIFICATE_SKIP
 * indicating that a Certificate message should be written based
 * on the configured certificate, or whether it should be silently skipped.
 */
#define SSL_WRITE_CERTIFICATE_SEND 0
#define SSL_WRITE_CERTIFICATE_SKIP 1

static int ssl_tls13_write_certificate_coordinate( mbedtls_ssl_context *ssl )
{
#if defined(MBEDTLS_SSL_SRV_C)
    int have_own_cert = 1;
#endif /* MBEDTLS_SSL_SRV_C */

    /* For PSK and ECDHE-PSK ciphersuites there is no certificate to exchange. */
    if( mbedtls_ssl_tls13_kex_with_psk( ssl ) )
    {
        MBEDTLS_SSL_DEBUG_MSG( 2, ( "<= skip write certificate" ) );
        return( SSL_WRITE_CERTIFICATE_SKIP );
    }

#if defined(MBEDTLS_SSL_SRV_C)
    if( ssl->conf->endpoint == MBEDTLS_SSL_IS_SERVER )
    {
        if( have_own_cert == 0 )
        {
            MBEDTLS_SSL_DEBUG_MSG( 1, ( "got no certificate to send" ) );
            return( MBEDTLS_ERR_SSL_HANDSHAKE_FAILURE );
        }
    }
#endif /* MBEDTLS_SSL_SRV_C */

    return( SSL_WRITE_CERTIFICATE_SEND );
}

/*
 *  enum {
 *        X509(0),
 *        RawPublicKey(2),
 *        (255)
 *    } CertificateType;
 *
 *    struct {
 *        select (certificate_type) {
 *            case RawPublicKey:
 *              // From RFC 7250 ASN.1_subjectPublicKeyInfo
 *              opaque ASN1_subjectPublicKeyInfo<1..2^24-1>;
 *
 *            case X509:
 *              opaque cert_data<1..2^24-1>;
 *        };
 *        Extension extensions<0..2^16-1>;
 *    } CertificateEntry;
 *
 *    struct {
 *        opaque certificate_request_context<0..2^8-1>;
 *        CertificateEntry certificate_list<0..2^24-1>;
 *    } Certificate;
 */
static int ssl_tls13_write_certificate_body( mbedtls_ssl_context *ssl,
                                             unsigned char *buf,
                                             unsigned char *end,
                                             size_t *out_len )
{
    const mbedtls_x509_crt *crt = mbedtls_ssl_own_cert( ssl );
    unsigned char *p = buf;
    unsigned char *certificate_request_context =
                                    ssl->handshake->certificate_request_context;
    unsigned char certificate_request_context_len =
                                ssl->handshake->certificate_request_context_len;
    unsigned char *p_certificate_list_len;


    /* ...
     * opaque certificate_request_context<0..2^8-1>;
     * ...
     */
    MBEDTLS_SSL_CHK_BUF_PTR( p, end, certificate_request_context_len + 1 );
    *p++ = certificate_request_context_len;
    if( certificate_request_context_len > 0 )
    {
        memcpy( p, certificate_request_context, certificate_request_context_len );
        p += certificate_request_context_len;
    }

    /* ...
     * CertificateEntry certificate_list<0..2^24-1>;
     * ...
     */
    MBEDTLS_SSL_CHK_BUF_PTR( p, end, 3 );
    p_certificate_list_len = p;
    p += 3;

    MBEDTLS_SSL_DEBUG_CRT( 3, "own certificate", crt );

    while( crt != NULL )
    {
        size_t cert_data_len = crt->raw.len;

        MBEDTLS_SSL_CHK_BUF_PTR( p, end, cert_data_len + 3 + 2 );
        MBEDTLS_PUT_UINT24_BE( cert_data_len, p, 0 );
        p += 3;

        memcpy( p, crt->raw.p, cert_data_len );
        p += cert_data_len;
        crt = crt->next;

        /* Currently, we don't have any certificate extensions defined.
         * Hence, we are sending an empty extension with length zero.
         */
        MBEDTLS_PUT_UINT24_BE( 0, p, 0 );
        p += 2;
    }

    MBEDTLS_PUT_UINT24_BE( p - p_certificate_list_len - 3,
                           p_certificate_list_len, 0 );

    *out_len = p - buf;

    return( 0 );
}

static int ssl_tls13_finalize_write_certificate( mbedtls_ssl_context *ssl )
{
    (void) ssl;

#if defined(MBEDTLS_SSL_SRV_C)
    if( ssl->conf->endpoint == MBEDTLS_SSL_IS_SERVER )
        mbedtls_ssl_handshake_set_state( ssl, MBEDTLS_SSL_CERTIFICATE_VERIFY );
#endif /* MBEDTLS_SSL_SRV_C */

    return( 0 );
}

int mbedtls_ssl_tls13_write_certificate( mbedtls_ssl_context *ssl )
{
    int ret;

    MBEDTLS_SSL_DEBUG_MSG( 2, ( "=> write certificate" ) );

<<<<<<< HEAD
    /* Coordination: Check if we need to send a certificate. */
    MBEDTLS_SSL_PROC_CHK_NEG( ssl_tls13_write_certificate_coordinate( ssl ) );
=======
    MBEDTLS_SSL_PROC_CHK( mbedtls_ssl_start_handshake_msg( ssl,
                          MBEDTLS_SSL_HS_CERTIFICATE, &buf, &buf_len ) );
>>>>>>> a980adf4

    if( ret == SSL_WRITE_CERTIFICATE_SEND )
    {
        unsigned char *buf;
        size_t buf_len, msg_len;

<<<<<<< HEAD
        MBEDTLS_SSL_PROC_CHK( mbedtls_ssl_tls13_start_handshake_msg( ssl,
                              MBEDTLS_SSL_HS_CERTIFICATE, &buf, &buf_len ) );

        MBEDTLS_SSL_PROC_CHK( ssl_tls13_write_certificate_body( ssl,
                                                                buf,
                                                                buf + buf_len,
                                                                &msg_len ) );

        mbedtls_ssl_tls13_add_hs_msg_to_checksum( ssl,
                                                  MBEDTLS_SSL_HS_CERTIFICATE,
                                                  buf,
                                                  msg_len );

        MBEDTLS_SSL_PROC_CHK( mbedtls_ssl_tls13_finish_handshake_msg(
                                  ssl, buf_len, msg_len ) );
    }

    MBEDTLS_SSL_PROC_CHK( ssl_tls13_finalize_write_certificate( ssl ) );

=======
    mbedtls_ssl_add_hs_msg_to_checksum( ssl, MBEDTLS_SSL_HS_CERTIFICATE,
                                        buf, msg_len );

    MBEDTLS_SSL_PROC_CHK( mbedtls_ssl_finish_handshake_msg(
                              ssl, buf_len, msg_len ) );
>>>>>>> a980adf4
cleanup:

    MBEDTLS_SSL_DEBUG_MSG( 2, ( "<= write certificate" ) );
    return( ret );
}

/*
 * STATE HANDLING: Output Certificate Verify
 */

static int ssl_tls13_get_sig_alg_from_pk( mbedtls_ssl_context *ssl,
                                          mbedtls_pk_context *own_key,
                                          uint16_t *algorithm )
{
    mbedtls_pk_type_t sig = mbedtls_ssl_sig_from_pk( own_key );
    /* Determine the size of the key */
    size_t own_key_size = mbedtls_pk_get_bitlen( own_key );
    *algorithm = MBEDTLS_TLS1_3_SIG_NONE;
    ((void) own_key_size);

    switch( sig )
    {
#if defined(MBEDTLS_ECDSA_C)
        case MBEDTLS_SSL_SIG_ECDSA:
            switch( own_key_size )
            {
                case 256:
                    *algorithm = MBEDTLS_TLS1_3_SIG_ECDSA_SECP256R1_SHA256;
                    return( 0 );
                case 384:
                    *algorithm = MBEDTLS_TLS1_3_SIG_ECDSA_SECP384R1_SHA384;
                    return( 0 );
                case 521:
                    *algorithm = MBEDTLS_TLS1_3_SIG_ECDSA_SECP521R1_SHA512;
                    return( 0 );
                default:
                    MBEDTLS_SSL_DEBUG_MSG( 3,
                                           ( "unknown key size: %"
                                             MBEDTLS_PRINTF_SIZET " bits",
                                             own_key_size ) );
                    break;
            }
            break;
#endif /* MBEDTLS_ECDSA_C */

#if defined(MBEDTLS_RSA_C)
        case MBEDTLS_SSL_SIG_RSA:
#if defined(MBEDTLS_PKCS1_V21)
#if defined(MBEDTLS_SHA256_C)
            if( own_key_size <= 2048 &&
                mbedtls_ssl_sig_alg_is_received( ssl,
                                    MBEDTLS_TLS1_3_SIG_RSA_PSS_RSAE_SHA256 ) )
            {
                *algorithm = MBEDTLS_TLS1_3_SIG_RSA_PSS_RSAE_SHA256;
                return( 0 );
            }
            else
#endif /* MBEDTLS_SHA256_C */
#if defined(MBEDTLS_SHA384_C)
            if( own_key_size <= 3072 &&
                mbedtls_ssl_sig_alg_is_received( ssl,
                                    MBEDTLS_TLS1_3_SIG_RSA_PSS_RSAE_SHA384 ) )
            {
                *algorithm = MBEDTLS_TLS1_3_SIG_RSA_PSS_RSAE_SHA384;
                return( 0 );
            }
            else
#endif /* MBEDTLS_SHA384_C */
#if defined(MBEDTLS_SHA512_C)
            if( own_key_size <= 4096 &&
                mbedtls_ssl_sig_alg_is_received( ssl,
                                    MBEDTLS_TLS1_3_SIG_RSA_PSS_RSAE_SHA512 ) )
            {
                *algorithm = MBEDTLS_TLS1_3_SIG_RSA_PSS_RSAE_SHA512;
                return( 0 );
            }
            else
#endif /* MBEDTLS_SHA512_C */
#endif /* MBEDTLS_PKCS1_V21 */
#if defined(MBEDTLS_PKCS1_V15)
#if defined(MBEDTLS_SHA256_C)
            if( own_key_size <= 2048 &&
                mbedtls_ssl_sig_alg_is_received( ssl,
                                    MBEDTLS_TLS1_3_SIG_RSA_PKCS1_SHA256 ) )
            {
                *algorithm = MBEDTLS_TLS1_3_SIG_RSA_PKCS1_SHA256;
                return( 0 );
            }
            else
#endif /* MBEDTLS_SHA256_C */
#if defined(MBEDTLS_SHA384_C)
            if( own_key_size <= 3072 &&
                mbedtls_ssl_sig_alg_is_received( ssl,
                                    MBEDTLS_TLS1_3_SIG_RSA_PKCS1_SHA384 ) )
            {
                *algorithm = MBEDTLS_TLS1_3_SIG_RSA_PKCS1_SHA384;
                return( 0 );
            }
            else
#endif /* MBEDTLS_SHA384_C */
#if defined(MBEDTLS_SHA512_C)
            if( own_key_size <= 4096 &&
                mbedtls_ssl_sig_alg_is_received( ssl,
                                    MBEDTLS_TLS1_3_SIG_RSA_PKCS1_SHA512 ) )
            {
                *algorithm = MBEDTLS_TLS1_3_SIG_RSA_PKCS1_SHA512;
                return( 0 );
            }
            else
#endif /* MBEDTLS_SHA512_C */
#endif /* MBEDTLS_PKCS1_V15 */
            {
                MBEDTLS_SSL_DEBUG_MSG( 3,
                                       ( "unknown key size: %"
                                         MBEDTLS_PRINTF_SIZET " bits",
                                         own_key_size ) );
            }
            break;
#endif /* MBEDTLS_RSA_C */
        default:
            MBEDTLS_SSL_DEBUG_MSG( 1,
                                   ( "unkown signature type : %u", sig ) );
            break;
    }
    return( -1 );
}

/* Coordinate: Check whether a certificate verify message should be sent.
 * Returns a negative value on failure, and otherwise
 * - SSL_WRITE_CERTIFICATE_VERIFY_SKIP
 * - SSL_WRITE_CERTIFICATE_VERIFY_SEND
 * to indicate if the CertificateVerify message should be sent or not.
 */
#define SSL_WRITE_CERTIFICATE_VERIFY_SKIP 0
#define SSL_WRITE_CERTIFICATE_VERIFY_SEND 1

static int ssl_tls13_write_certificate_verify_coordinate( mbedtls_ssl_context *ssl )
{
#if defined(MBEDTLS_SSL_SRV_C)
    int have_own_cert = 1;
#endif

    if( mbedtls_ssl_tls13_kex_with_psk( ssl ) )
    {
        MBEDTLS_SSL_DEBUG_MSG( 2, ( "<= skip write certificate verify" ) );
        return( SSL_WRITE_CERTIFICATE_VERIFY_SKIP );
    }

#if defined(MBEDTLS_SSL_SRV_C)
    if( mbedtls_ssl_own_cert( ssl ) == NULL )
        have_own_cert = 0;

    if( have_own_cert == 0 &&
        ssl->conf->authmode != MBEDTLS_SSL_VERIFY_NONE )
    {
        MBEDTLS_SSL_DEBUG_MSG( 1, ( "got no certificate" ) );
        return( MBEDTLS_ERR_SSL_PRIVATE_KEY_REQUIRED );
    }
#endif

    return( SSL_WRITE_CERTIFICATE_VERIFY_SEND );
}

static int ssl_tls13_write_certificate_verify_body( mbedtls_ssl_context *ssl,
                                                    unsigned char *buf,
                                                    unsigned char *end,
                                                    size_t *out_len )
{
    int ret;
    unsigned char *p = buf;
    mbedtls_pk_context *own_key;

    unsigned char handshake_hash[ MBEDTLS_TLS1_3_MD_MAX_SIZE ];
    size_t handshake_hash_len;
    unsigned char verify_buffer[ SSL_VERIFY_STRUCT_MAX_SIZE ];
    size_t verify_buffer_len;
    mbedtls_pk_type_t pk_type = MBEDTLS_PK_NONE;
    mbedtls_md_type_t md_alg = MBEDTLS_MD_NONE;
    uint16_t algorithm = MBEDTLS_TLS1_3_SIG_NONE;
    size_t signature_len = 0;
    const mbedtls_md_info_t *md_info;
    unsigned char verify_hash[ MBEDTLS_MD_MAX_SIZE ];
    size_t verify_hash_len;

    *out_len = 0;

    own_key = mbedtls_ssl_own_key( ssl );
    if( own_key == NULL )
    {
        MBEDTLS_SSL_DEBUG_MSG( 1, ( "should never happen" ) );
        return( MBEDTLS_ERR_SSL_INTERNAL_ERROR );
    }

    ret = mbedtls_ssl_get_handshake_transcript( ssl,
                                        ssl->handshake->ciphersuite_info->mac,
                                        handshake_hash,
                                        sizeof( handshake_hash ),
                                        &handshake_hash_len );
    if( ret != 0 )
        return( ret );

    MBEDTLS_SSL_DEBUG_BUF( 3, "handshake hash",
        handshake_hash,
        handshake_hash_len);

    ssl_tls13_create_verify_structure( handshake_hash, handshake_hash_len,
                                       verify_buffer, &verify_buffer_len,
                                       ssl->conf->endpoint );

    /*
     *  struct {
     *    SignatureScheme algorithm;
     *    opaque signature<0..2^16-1>;
     *  } CertificateVerify;
     */
    ret = ssl_tls13_get_sig_alg_from_pk( ssl, own_key, &algorithm );
    if( ret != 0 || ! mbedtls_ssl_sig_alg_is_received( ssl, algorithm ) )
    {
        MBEDTLS_SSL_DEBUG_MSG( 1,
                    ( "signature algorithm not in received or offered list." ) );

        MBEDTLS_SSL_DEBUG_MSG( 1, ( "Signature algorithm is %s",
                                    mbedtls_ssl_sig_alg_to_str( algorithm ) ) );

        MBEDTLS_SSL_PEND_FATAL_ALERT( MBEDTLS_SSL_ALERT_MSG_HANDSHAKE_FAILURE,
                                      MBEDTLS_ERR_SSL_HANDSHAKE_FAILURE );
        return( MBEDTLS_ERR_SSL_HANDSHAKE_FAILURE );
    }

    if( mbedtls_ssl_tls13_get_pk_type_and_md_alg_from_sig_alg(
                                        algorithm, &pk_type, &md_alg ) != 0 )
    {
        return( MBEDTLS_ERR_SSL_INTERNAL_ERROR  );
    }

    /* Check there is space for the algorithm identifier (2 bytes) and the
     * signature length (2 bytes).
     */
    MBEDTLS_SSL_CHK_BUF_PTR( p, end, 4 );
    MBEDTLS_PUT_UINT16_BE( algorithm, p, 0 );
    p += 2;

    /* Hash verify buffer with indicated hash function */
    md_info = mbedtls_md_info_from_type( md_alg );
    if( md_info == NULL )
        return( MBEDTLS_ERR_SSL_INTERNAL_ERROR );

    ret = mbedtls_md( md_info, verify_buffer, verify_buffer_len, verify_hash );
    if( ret != 0 )
        return( ret );

    verify_hash_len = mbedtls_md_get_size( md_info );
    MBEDTLS_SSL_DEBUG_BUF( 3, "verify hash", verify_hash, verify_hash_len );

    if( ( ret = mbedtls_pk_sign_ext( pk_type, own_key,
                        md_alg, verify_hash, verify_hash_len,
                        p + 2, (size_t)( end - ( p + 2 ) ), &signature_len,
                        ssl->conf->f_rng, ssl->conf->p_rng ) ) != 0 )
    {
        MBEDTLS_SSL_DEBUG_RET( 1, "mbedtls_pk_sign", ret );
        return( ret );
    }

    MBEDTLS_PUT_UINT16_BE( signature_len, p, 0 );
    p += 2 + signature_len;

    *out_len = (size_t)( p - buf );

    return( ret );
}

<<<<<<< HEAD
static int ssl_tls13_finalize_certificate_verify( mbedtls_ssl_context *ssl )
=======
int mbedtls_ssl_tls13_write_certificate_verify( mbedtls_ssl_context *ssl )
{
    int ret = 0;
    unsigned char *buf;
    size_t buf_len, msg_len;

    MBEDTLS_SSL_DEBUG_MSG( 2, ( "=> write certificate verify" ) );

    MBEDTLS_SSL_PROC_CHK( mbedtls_ssl_start_handshake_msg( ssl,
                MBEDTLS_SSL_HS_CERTIFICATE_VERIFY, &buf, &buf_len ) );

    MBEDTLS_SSL_PROC_CHK( ssl_tls13_write_certificate_verify_body(
                                ssl, buf, buf + buf_len, &msg_len ) );

    mbedtls_ssl_add_hs_msg_to_checksum( ssl, MBEDTLS_SSL_HS_CERTIFICATE_VERIFY,
                                        buf, msg_len );

    MBEDTLS_SSL_PROC_CHK( mbedtls_ssl_finish_handshake_msg(
                                ssl, buf_len, msg_len ) );

cleanup:

    MBEDTLS_SSL_DEBUG_MSG( 2, ( "<= write certificate verify" ) );
    return( ret );
}

#endif /* MBEDTLS_KEY_EXCHANGE_WITH_CERT_ENABLED */

/*
 *
 * STATE HANDLING: Incoming Finished message.
 */
/*
 * Implementation
 */

static int ssl_tls13_preprocess_finished_message( mbedtls_ssl_context *ssl )
{
    int ret;

    ret = mbedtls_ssl_tls13_calculate_verify_data( ssl,
                    ssl->handshake->state_local.finished_in.digest,
                    sizeof( ssl->handshake->state_local.finished_in.digest ),
                    &ssl->handshake->state_local.finished_in.digest_len,
                    ssl->conf->endpoint == MBEDTLS_SSL_IS_CLIENT ?
                        MBEDTLS_SSL_IS_SERVER : MBEDTLS_SSL_IS_CLIENT );
    if( ret != 0 )
    {
        MBEDTLS_SSL_DEBUG_RET( 1, "mbedtls_ssl_tls13_calculate_verify_data", ret );
        return( ret );
    }

    return( 0 );
}

static int ssl_tls13_parse_finished_message( mbedtls_ssl_context *ssl,
                                             const unsigned char *buf,
                                             const unsigned char *end )
>>>>>>> a980adf4
{
    (void) ssl;

#if defined(MBEDTLS_SSL_SRV_C)
    if( ssl->conf->endpoint == MBEDTLS_SSL_IS_SERVER )
        mbedtls_ssl_handshake_set_state( ssl, MBEDTLS_SSL_SERVER_FINISHED );
#endif /* MBEDTLS_SSL_SRV_C */

    return( 0 );
}

int mbedtls_ssl_tls13_write_certificate_verify( mbedtls_ssl_context *ssl )
{
    int ret = 0;

    MBEDTLS_SSL_DEBUG_MSG( 2, ( "=> write certificate verify" ) );

    MBEDTLS_SSL_PROC_CHK_NEG( ssl_tls13_write_certificate_verify_coordinate( ssl ) );

    if( ret == SSL_WRITE_CERTIFICATE_VERIFY_SEND )
    {
        unsigned char *buf;
        size_t buf_len, msg_len;

        MBEDTLS_SSL_PROC_CHK( mbedtls_ssl_tls13_start_handshake_msg( ssl,
                   MBEDTLS_SSL_HS_CERTIFICATE_VERIFY, &buf, &buf_len ) );

        MBEDTLS_SSL_PROC_CHK( ssl_tls13_write_certificate_verify_body(
                                    ssl, buf, buf + buf_len, &msg_len ) );

        mbedtls_ssl_tls13_add_hs_msg_to_checksum(
            ssl, MBEDTLS_SSL_HS_CERTIFICATE_VERIFY, buf, msg_len );

        MBEDTLS_SSL_PROC_CHK( mbedtls_ssl_tls13_finish_handshake_msg(
                                  ssl, buf_len, msg_len ) );
    }

    MBEDTLS_SSL_PROC_CHK( ssl_tls13_finalize_certificate_verify( ssl ) );

cleanup:

    MBEDTLS_SSL_DEBUG_MSG( 2, ( "<= write certificate verify" ) );
    return( ret );
}
#endif /* MBEDTLS_KEY_EXCHANGE_WITH_CERT_ENABLED */

#if defined(MBEDTLS_ZERO_RTT)
void mbedtls_ssl_conf_early_data(
    mbedtls_ssl_config *conf,
    int early_data, size_t max_early_data,
    int(*early_data_callback)( mbedtls_ssl_context*,
                               const unsigned char*,
                               size_t ) )
{
#if !defined(MBEDTLS_SSL_SRV_C)
    ( ( void ) max_early_data );
    ( ( void ) early_data_callback );
#endif /* !MBEDTLS_SSL_SRV_C */
    conf->early_data_enabled = early_data;

#if defined(MBEDTLS_SSL_SRV_C)

    if( early_data == MBEDTLS_SSL_EARLY_DATA_ENABLED )
    {
        if( max_early_data > MBEDTLS_SSL_MAX_EARLY_DATA )
            max_early_data = MBEDTLS_SSL_MAX_EARLY_DATA;

        conf->max_early_data = max_early_data;
        conf->early_data_callback = early_data_callback;
        /* Only the server uses the early data callback.
         * For the client this parameter is not used. */
    }
    else
    {
        conf->early_data_callback = NULL;
    }
#endif
}
#endif /* MBEDTLS_ZERO_RTT */

/* Early Data Extension
 *
 * struct {} Empty;
 *
 * struct {
 *   select ( Handshake.msg_type ) {
 *     case new_session_ticket:   uint32 max_early_data_size;
 *     case client_hello:         Empty;
 *     case encrypted_extensions: Empty;
 *   };
 * } EarlyDataIndication;
 */
#if defined(MBEDTLS_ZERO_RTT)
int mbedtls_ssl_tls13_write_early_data_ext( mbedtls_ssl_context *ssl,
                                            unsigned char *buf,
                                            const unsigned char *end,
                                            size_t *out_len )
{
    unsigned char *p = buf;

    *out_len = 0;

#if defined(MBEDTLS_SSL_CLI_C)
    if( ssl->conf->endpoint == MBEDTLS_SSL_IS_CLIENT )
    {
        if( !mbedtls_ssl_conf_tls13_some_psk_enabled( ssl ) ||
            mbedtls_ssl_get_psk_to_offer( ssl, NULL, NULL, NULL, NULL ) != 0 ||
            ssl->conf->early_data_enabled == MBEDTLS_SSL_EARLY_DATA_DISABLED )
        {
            MBEDTLS_SSL_DEBUG_MSG( 2, ( "<= skip write early_data extension" ) );
            ssl->handshake->early_data = MBEDTLS_SSL_EARLY_DATA_OFF;
            return( 0 );
        }
    }
#endif /* MBEDTLS_SSL_CLI_C */

#if defined(MBEDTLS_SSL_SRV_C)
    if( ssl->conf->endpoint == MBEDTLS_SSL_IS_SERVER )
    {
        if( ( ssl->handshake->extensions_present & MBEDTLS_SSL_EXT_EARLY_DATA ) == 0 )
            return( 0 );

        if( ssl->conf->tls13_kex_modes !=
                   MBEDTLS_SSL_TLS1_3_KEY_EXCHANGE_MODE_PSK ||
            ssl->conf->early_data_enabled == MBEDTLS_SSL_EARLY_DATA_DISABLED )
        {
            MBEDTLS_SSL_DEBUG_MSG( 2, ( "<= skip write early_data extension" ) );
            ssl->handshake->early_data = MBEDTLS_SSL_EARLY_DATA_OFF;
            return( 0 );
        }
    }
#endif /* MBEDTLS_SSL_SRV_C */

    if( ( end - buf ) < 4 )
    {
        MBEDTLS_SSL_DEBUG_MSG( 1, ( "buffer too small" ) );
        return ( MBEDTLS_ERR_SSL_BUFFER_TOO_SMALL );
    }

#if defined(MBEDTLS_SSL_CLI_C)
    if( ssl->conf->endpoint == MBEDTLS_SSL_IS_CLIENT )
    {
        MBEDTLS_SSL_DEBUG_MSG( 3, ( "client hello, adding early_data extension" ) );
        /* We're using rejected once we send the EarlyData extension,
           and change it to accepted upon receipt of the server extension. */
        ssl->early_data_status = MBEDTLS_SSL_EARLY_DATA_REJECTED;
    }
#endif /* MBEDTLS_SSL_CLI_C */

<<<<<<< HEAD
#if defined(MBEDTLS_SSL_SRV_C)
    if( ssl->conf->endpoint == MBEDTLS_SSL_IS_SERVER )
    {
        MBEDTLS_SSL_DEBUG_MSG( 3, ( "server hello, adding early_data extension" ) );
    }
#endif /* MBEDTLS_SSL_SRV_C */
=======
    MBEDTLS_SSL_PROC_CHK( mbedtls_ssl_tls13_fetch_handshake_msg( ssl,
                                              MBEDTLS_SSL_HS_FINISHED,
                                              &buf, &buf_len ) );
    MBEDTLS_SSL_PROC_CHK( ssl_tls13_parse_finished_message( ssl, buf, buf + buf_len ) );
    mbedtls_ssl_add_hs_msg_to_checksum( ssl, MBEDTLS_SSL_HS_FINISHED,
                                        buf, buf_len );
    MBEDTLS_SSL_PROC_CHK( ssl_tls13_postprocess_finished_message( ssl ) );
>>>>>>> a980adf4

    ssl->handshake->early_data = MBEDTLS_SSL_EARLY_DATA_ON;

    /* Write extension header */
    MBEDTLS_PUT_UINT16_BE( MBEDTLS_TLS_EXT_EARLY_DATA, p, 0 );

    /* Write total extension length */
    MBEDTLS_PUT_UINT16_BE( 0, p, 2 );

    *out_len = 4;
    return( 0 );
}
#endif /* MBEDTLS_ZERO_RTT */


#if defined(MBEDTLS_ECDH_C)
#if defined(MBEDTLS_ECDH_LEGACY_CONTEXT)
typedef mbedtls_ecdh_context mbedtls_ecdh_context_mbed;
#endif

#define ECDH_VALIDATE_RET( cond )    \
    MBEDTLS_INTERNAL_VALIDATE_RET( cond, MBEDTLS_ERR_ECP_BAD_INPUT_DATA )

static int ecdh_make_tls13_params_internal( mbedtls_ecdh_context_mbed *ctx,
                                      size_t *out_len, int point_format,
                                      unsigned char *buf, size_t blen,
                                      int (*f_rng)(void *,
                                                   unsigned char *,
                                                   size_t),
                                      void *p_rng,
                                      int restart_enabled )
{
    int ret = MBEDTLS_ERR_ERROR_CORRUPTION_DETECTED;
#if defined(MBEDTLS_ECP_RESTARTABLE)
    mbedtls_ecp_restart_ctx *rs_ctx = NULL;
#endif

    if( ctx->grp.pbits == 0 )
        return( MBEDTLS_ERR_ECP_BAD_INPUT_DATA );

#if defined(MBEDTLS_ECP_RESTARTABLE)
    if( restart_enabled )
        rs_ctx = &ctx->rs;
#else
    (void) restart_enabled;
#endif


#if defined(MBEDTLS_ECP_RESTARTABLE)
    if( ( ret = ecdh_gen_public_restartable( &ctx->grp, &ctx->d, &ctx->Q,
                                             f_rng, p_rng, rs_ctx ) ) != 0 )
        return( ret );
#else
    if( ( ret = mbedtls_ecdh_gen_public( &ctx->grp, &ctx->d, &ctx->Q,
                                         f_rng, p_rng ) ) != 0 )
        return( ret );
#endif /* MBEDTLS_ECP_RESTARTABLE */

    ret = mbedtls_ecp_point_write_binary( &ctx->grp, &ctx->Q, point_format,
                                          out_len, buf, blen );
    if( ret != 0 )
        return( ret );

    return( 0 );
}

int mbedtls_ecdh_make_tls13_params( mbedtls_ecdh_context *ctx, size_t *out_len,
                              unsigned char *buf, size_t blen,
                              int (*f_rng)(void *, unsigned char *, size_t),
                              void *p_rng )
{
    int restart_enabled = 0;
    ECDH_VALIDATE_RET( ctx != NULL );
    ECDH_VALIDATE_RET( out_len != NULL );
    ECDH_VALIDATE_RET( buf != NULL );
    ECDH_VALIDATE_RET( f_rng != NULL );

#if defined(MBEDTLS_ECP_RESTARTABLE)
    restart_enabled = ctx->restart_enabled;
#else
    (void) restart_enabled;
#endif

#if defined(MBEDTLS_ECDH_LEGACY_CONTEXT)
    return( ecdh_make_tls13_params_internal( ctx, out_len, ctx->point_format, buf, blen,
                                       f_rng, p_rng, restart_enabled ) );
#else
    switch( ctx->var )
    {
#if defined(MBEDTLS_ECDH_VARIANT_EVEREST_ENABLED)
        case MBEDTLS_ECDH_VARIANT_EVEREST:
            return( mbedtls_everest_make_params( &ctx->ctx.everest_ecdh, out_len,
                                                 buf, blen, f_rng, p_rng ) );
#endif
        case MBEDTLS_ECDH_VARIANT_MBEDTLS_2_0:
            return( ecdh_make_tls13_params_internal( &ctx->ctx.mbed_ecdh, out_len,
                                               ctx->point_format, buf, blen,
                                               f_rng, p_rng,
                                               restart_enabled ) );
        default:
            return MBEDTLS_ERR_ECP_BAD_INPUT_DATA;
    }
#endif
}

static int ecdh_import_public_raw( mbedtls_ecdh_context_mbed *ctx,
                                   const unsigned char *buf,
                                   const unsigned char *end )
{
    return( mbedtls_ecp_point_read_binary( &ctx->grp, &ctx->Qp,
                                           buf, end - buf ) );
}

#if defined(MBEDTLS_ECDH_VARIANT_EVEREST_ENABLED)
static int everest_import_public_raw( mbedtls_x25519_context *ctx,
                        const unsigned char *buf, const unsigned char *end )
{
    if( end - buf != MBEDTLS_X25519_KEY_SIZE_BYTES )
        return( MBEDTLS_ERR_ECP_BAD_INPUT_DATA );

    memcpy( ctx->peer_point, buf, MBEDTLS_X25519_KEY_SIZE_BYTES );
    return( 0 );
}
#endif /* MBEDTLS_ECDH_VARIANT_EVEREST_ENABLED */

int mbedtls_ecdh_import_public_raw( mbedtls_ecdh_context *ctx,
                                    const unsigned char *buf,
                                    const unsigned char *end )
{
    ECDH_VALIDATE_RET( ctx != NULL );
    ECDH_VALIDATE_RET( buf != NULL );
    ECDH_VALIDATE_RET( end != NULL );

#if defined(MBEDTLS_ECDH_LEGACY_CONTEXT)
    return( ecdh_read_tls13_params_internal( ctx, buf, end ) );
#else
    switch( ctx->var )
    {
#if defined(MBEDTLS_ECDH_VARIANT_EVEREST_ENABLED)
        case MBEDTLS_ECDH_VARIANT_EVEREST:
            return( everest_import_public_raw( &ctx->ctx.everest_ecdh,
                                               buf, end) );
#endif
        case MBEDTLS_ECDH_VARIANT_MBEDTLS_2_0:
            return( ecdh_import_public_raw( &ctx->ctx.mbed_ecdh,
                                            buf, end ) );
        default:
            return MBEDTLS_ERR_ECP_BAD_INPUT_DATA;
    }
#endif
}

static int ecdh_make_tls13_public_internal( mbedtls_ecdh_context_mbed *ctx,
                                      size_t *out_len, int point_format,
                                      unsigned char *buf, size_t blen,
                                      int (*f_rng)(void *,
                                                   unsigned char *,
                                                   size_t),
                                      void *p_rng,
                                      int restart_enabled )
{
    int ret = MBEDTLS_ERR_ERROR_CORRUPTION_DETECTED;
#if defined(MBEDTLS_ECP_RESTARTABLE)
    mbedtls_ecp_restart_ctx *rs_ctx = NULL;
#endif

<<<<<<< HEAD
    if( ctx->grp.pbits == 0 )
        return( MBEDTLS_ERR_ECP_BAD_INPUT_DATA );
=======
    MBEDTLS_SSL_PROC_CHK( mbedtls_ssl_start_handshake_msg( ssl,
                              MBEDTLS_SSL_HS_FINISHED, &buf, &buf_len ) );
>>>>>>> a980adf4

#if defined(MBEDTLS_ECP_RESTARTABLE)
    if( restart_enabled )
        rs_ctx = &ctx->rs;
#else
    (void) restart_enabled;
#endif

<<<<<<< HEAD
#if defined(MBEDTLS_ECP_RESTARTABLE)
    if( ( ret = ecdh_gen_public_restartable( &ctx->grp, &ctx->d, &ctx->Q,
                                             f_rng, p_rng, rs_ctx ) ) != 0 )
        return( ret );
#else
    if( ( ret = mbedtls_ecdh_gen_public( &ctx->grp, &ctx->d, &ctx->Q,
                                         f_rng, p_rng ) ) != 0 )
        return( ret );
#endif /* MBEDTLS_ECP_RESTARTABLE */

    return mbedtls_ecp_tls13_write_point( &ctx->grp, &ctx->Q, point_format, out_len,
                                        buf, blen );
}

/*
 * Setup and export the client public value
 */
int mbedtls_ecdh_make_tls13_public( mbedtls_ecdh_context *ctx, size_t *out_len,
                              unsigned char *buf, size_t blen,
                              int (*f_rng)(void *, unsigned char *, size_t),
                              void *p_rng )
{
    int restart_enabled = 0;
    ECDH_VALIDATE_RET( ctx != NULL );
    ECDH_VALIDATE_RET( out_len != NULL );
    ECDH_VALIDATE_RET( buf != NULL );
    ECDH_VALIDATE_RET( f_rng != NULL );

#if defined(MBEDTLS_ECP_RESTARTABLE)
    restart_enabled = ctx->restart_enabled;
#endif
=======
    mbedtls_ssl_add_hs_msg_to_checksum( ssl, MBEDTLS_SSL_HS_FINISHED,
                                        buf, msg_len );

    MBEDTLS_SSL_PROC_CHK( ssl_tls13_finalize_finished_message( ssl ) );
    MBEDTLS_SSL_PROC_CHK( mbedtls_ssl_finish_handshake_msg(
                              ssl, buf_len, msg_len ) );
cleanup:
>>>>>>> a980adf4

#if defined(MBEDTLS_ECDH_LEGACY_CONTEXT)
    return( ecdh_make_tls13_public_internal( ctx, out_len, ctx->point_format, buf, blen,
                                       f_rng, p_rng, restart_enabled ) );
#else
    switch( ctx->var )
    {
#if defined(MBEDTLS_ECDH_VARIANT_EVEREST_ENABLED)
        case MBEDTLS_ECDH_VARIANT_EVEREST:
            return( mbedtls_everest_make_public( &ctx->ctx.everest_ecdh, out_len,
                                                 buf, blen, f_rng, p_rng ) );
#endif
        case MBEDTLS_ECDH_VARIANT_MBEDTLS_2_0:
            return( ecdh_make_tls13_public_internal( &ctx->ctx.mbed_ecdh, out_len,
                                               ctx->point_format, buf, blen,
                                               f_rng, p_rng,
                                               restart_enabled ) );
        default:
            return MBEDTLS_ERR_ECP_BAD_INPUT_DATA;
    }
#endif
}

static int ecdh_read_tls13_public_internal( mbedtls_ecdh_context_mbed *ctx,
                                      const unsigned char *buf, size_t blen )
{
    int ret = MBEDTLS_ERR_ERROR_CORRUPTION_DETECTED;
    const unsigned char *p = buf;

    if( ( ret = mbedtls_ecp_tls13_read_point( &ctx->grp, &ctx->Qp, &p,
                                            blen ) ) != 0 )
        return( ret );

    if( (size_t)( p - buf ) != blen )
        return( MBEDTLS_ERR_ECP_BAD_INPUT_DATA );

    return( 0 );
}

/*
 * Parse and import the client's TLS 1.3 public value
 */
int mbedtls_ecdh_read_tls13_public( mbedtls_ecdh_context *ctx,
                              const unsigned char *buf, size_t blen )
{
    ECDH_VALIDATE_RET( ctx != NULL );
    ECDH_VALIDATE_RET( buf != NULL );

#if defined(MBEDTLS_ECDH_LEGACY_CONTEXT)
    return( ecdh_read_tls13_public_internal( ctx, buf, blen ) );
#else
    switch( ctx->var )
    {
#if defined(MBEDTLS_ECDH_VARIANT_EVEREST_ENABLED)
        case MBEDTLS_ECDH_VARIANT_EVEREST:
            return( mbedtls_everest_read_public( &ctx->ctx.everest_ecdh,
                                                 buf, blen ) );
#endif
        case MBEDTLS_ECDH_VARIANT_MBEDTLS_2_0:
            return( ecdh_read_tls13_public_internal( &ctx->ctx.mbed_ecdh,
                                                       buf, blen ) );
        default:
            return MBEDTLS_ERR_ECP_BAD_INPUT_DATA;
    }
#endif
}
#endif /* MBEDTLS_ECDH_C */

#if defined(MBEDTLS_ECP_C)
#define ECP_VALIDATE_RET( cond )    \
    MBEDTLS_INTERNAL_VALIDATE_RET( cond, MBEDTLS_ERR_ECP_BAD_INPUT_DATA )

int mbedtls_ecp_tls13_read_point( const mbedtls_ecp_group *grp,
                                  mbedtls_ecp_point *pt,
                                  const unsigned char **buf, size_t buf_len )
{
    unsigned char data_len;
    const unsigned char *buf_start;
    ECP_VALIDATE_RET( grp != NULL );
    ECP_VALIDATE_RET( pt  != NULL );
    ECP_VALIDATE_RET( buf != NULL );
    ECP_VALIDATE_RET( *buf != NULL );

    if( buf_len < 3 )
        return( MBEDTLS_ERR_ECP_BAD_INPUT_DATA );

    data_len = MBEDTLS_GET_UINT16_BE( *buf, 0 );
    *buf += 2;

    if( data_len < 1 || data_len > buf_len - 2 )
        return( MBEDTLS_ERR_ECP_BAD_INPUT_DATA );

    /*
     * Save buffer start for read_binary and update buf
     */
    buf_start = *buf;
    *buf += data_len;

    return( mbedtls_ecp_point_read_binary( grp, pt, buf_start, data_len ) );
}

int mbedtls_ecp_tls13_write_point( const mbedtls_ecp_group *grp, const mbedtls_ecp_point *pt,
                                   int format, size_t *out_len,
                                   unsigned char *buf, size_t blen )
{
    int ret = MBEDTLS_ERR_ERROR_CORRUPTION_DETECTED;
    ECP_VALIDATE_RET( grp  != NULL );
    ECP_VALIDATE_RET( pt   != NULL );
    ECP_VALIDATE_RET( out_len != NULL );
    ECP_VALIDATE_RET( buf  != NULL );
    ECP_VALIDATE_RET( format == MBEDTLS_ECP_PF_UNCOMPRESSED ||
                      format == MBEDTLS_ECP_PF_COMPRESSED );

    if( blen < 2 )
        return( MBEDTLS_ERR_ECP_BAD_INPUT_DATA );

    if( ( ret = mbedtls_ecp_point_write_binary( grp, pt, format,
                    out_len, buf + 2, blen - 2) ) != 0 )
        return( ret );

    // Length
    MBEDTLS_PUT_UINT16_BE( *out_len, buf, 0 );
    *out_len += 2;

    return( 0 );
}

/*
 * Write the ECParameters record corresponding to a group (TLS 1.3)
 */
int mbedtls_ecp_tls13_write_group( const mbedtls_ecp_group *grp, size_t *out_len,
                         unsigned char *buf, size_t blen )
{
    const mbedtls_ecp_curve_info *curve_info;
    ECP_VALIDATE_RET( grp  != NULL );
    ECP_VALIDATE_RET( buf  != NULL );
    ECP_VALIDATE_RET( out_len != NULL );

    if( ( curve_info = mbedtls_ecp_curve_info_from_grp_id( grp->id ) ) == NULL )
        return( MBEDTLS_ERR_ECP_BAD_INPUT_DATA );

    *out_len = 2;
    if( blen < *out_len )
        return( MBEDTLS_ERR_ECP_BUFFER_TOO_SMALL );

    // Two bytes for named curve
    MBEDTLS_PUT_UINT16_BE( curve_info->tls_id, buf, 0 );

    return( 0 );
}

#endif /* MBEDTLS_ECP_C */

/* Reset SSL context and update hash for handling HRR.
 *
 * Replace Transcript-Hash(X) by
 * Transcript-Hash( message_hash     ||
 *                 00 00 Hash.length ||
 *                 X )
 * A few states of the handshake are preserved, including:
 *   - session ID
 *   - session ticket
 *   - negotiated ciphersuite
 */
int mbedtls_ssl_reset_transcript_for_hrr( mbedtls_ssl_context *ssl )
{
    int ret = MBEDTLS_ERR_ERROR_CORRUPTION_DETECTED;
    unsigned char hash_transcript[ MBEDTLS_MD_MAX_SIZE + 4 ];
    size_t hash_len;
    const mbedtls_ssl_ciphersuite_t *ciphersuite_info;
    uint16_t cipher_suite = ssl->session_negotiate->ciphersuite;
    ciphersuite_info = mbedtls_ssl_ciphersuite_from_id( cipher_suite );

    MBEDTLS_SSL_DEBUG_MSG( 3, ( "Reset SSL session for HRR" ) );

    ret = mbedtls_ssl_get_handshake_transcript( ssl, ciphersuite_info->mac,
                                                hash_transcript + 4,
                                                MBEDTLS_MD_MAX_SIZE,
                                                &hash_len );
    if( ret != 0 )
    {
        MBEDTLS_SSL_DEBUG_RET( 4, "mbedtls_ssl_get_handshake_transcript", ret );
        return( ret );
    }

    hash_transcript[0] = MBEDTLS_SSL_HS_MESSAGE_HASH;
    hash_transcript[1] = 0;
    hash_transcript[2] = 0;
    hash_transcript[3] = (unsigned char) hash_len;

    hash_len += 4;

    if( ciphersuite_info->mac == MBEDTLS_MD_SHA256 )
    {
#if defined(MBEDTLS_SHA256_C)
        MBEDTLS_SSL_DEBUG_BUF( 4, "Truncated SHA-256 handshake transcript",
                               hash_transcript, hash_len );

#if defined(MBEDTLS_USE_PSA_CRYPTO)
        psa_hash_abort( &ssl->handshake->fin_sha256_psa );
        psa_hash_setup( &ssl->handshake->fin_sha256_psa, PSA_ALG_SHA_256 );
#else
        mbedtls_sha256_starts( &ssl->handshake->fin_sha256, 0 );
#endif
#endif /* MBEDTLS_SHA256_C */
    }
    else if( ciphersuite_info->mac == MBEDTLS_MD_SHA384 )
    {
#if defined(MBEDTLS_SHA384_C)
        MBEDTLS_SSL_DEBUG_BUF( 4, "Truncated SHA-384 handshake transcript",
                               hash_transcript, hash_len );

#if defined(MBEDTLS_USE_PSA_CRYPTO)
        psa_hash_abort( &ssl->handshake->fin_sha384_psa );
        psa_hash_setup( &ssl->handshake->fin_sha384_psa, PSA_ALG_SHA_384 );
#else
        mbedtls_sha512_starts( &ssl->handshake->fin_sha512, 1 );
#endif
#endif /* MBEDTLS_SHA384_C */
    }

#if defined(MBEDTLS_SHA256_C) || defined(MBEDTLS_SHA384_C)
    ssl->handshake->update_checksum( ssl, hash_transcript, hash_len );
#endif /* MBEDTLS_SHA256_C || MBEDTLS_SHA384_C */

    return( ret );
}

#endif /* MBEDTLS_SSL_TLS_C && MBEDTLS_SSL_PROTO_TLS1_3 */<|MERGE_RESOLUTION|>--- conflicted
+++ resolved
@@ -102,42 +102,6 @@
     return( ret );
 }
 
-int mbedtls_ssl_tls13_start_handshake_msg( mbedtls_ssl_context *ssl,
-                                           unsigned hs_type,
-                                           unsigned char **buf,
-                                           size_t *buf_len )
-{
-    int ret = MBEDTLS_ERR_ERROR_CORRUPTION_DETECTED;
-    mbedtls_mps_handshake_out * const msg = &ssl->handshake->hs_msg_out;
-
-    msg->type   = hs_type;
-    msg->length = MBEDTLS_MPS_SIZE_UNKNOWN;
-    MBEDTLS_SSL_PROC_CHK( mbedtls_mps_write_handshake( &ssl->mps->l4,
-                                                       msg, NULL, NULL ) );
-
-    MBEDTLS_SSL_PROC_CHK( mbedtls_writer_get( msg->handle,
-                                              MBEDTLS_MPS_SIZE_MAX,
-                                              buf, buf_len ) );
-
-cleanup:
-    return( ret );
-}
-
-int mbedtls_ssl_tls13_finish_handshake_msg( mbedtls_ssl_context *ssl,
-                                            size_t buf_len,
-                                            size_t msg_len )
-{
-    int ret = MBEDTLS_ERR_ERROR_CORRUPTION_DETECTED;
-    mbedtls_mps_handshake_out * const msg = &ssl->handshake->hs_msg_out;
-
-    MBEDTLS_SSL_PROC_CHK( mbedtls_writer_commit_partial( msg->handle,
-                                                         buf_len - msg_len ) );
-    MBEDTLS_SSL_PROC_CHK( mbedtls_mps_dispatch( &ssl->mps->l4 ) );
-
-cleanup:
-    return( ret );
-}
-
 #else /* MBEDTLS_SSL_USE_MPS */
 int mbedtls_ssl_tls13_fetch_handshake_msg( mbedtls_ssl_context *ssl,
                                            unsigned hs_type,
@@ -176,74 +140,8 @@
 
     return( ret );
 }
-
-<<<<<<< HEAD
-int mbedtls_ssl_tls13_start_handshake_msg( mbedtls_ssl_context *ssl,
-                                           unsigned hs_type,
-                                           unsigned char **buf,
-                                           size_t *buf_len )
-{
-    /*
-     * Reserve 4 bytes for hanshake header. ( Section 4,RFC 8446 )
-     *    ...
-     *    HandshakeType msg_type;
-     *    uint24 length;
-     *    ...
-     */
-    *buf = ssl->out_msg + 4;
-    *buf_len = MBEDTLS_SSL_OUT_CONTENT_LEN - 4;
-
-    ssl->out_msgtype = MBEDTLS_SSL_MSG_HANDSHAKE;
-    ssl->out_msg[0]  = hs_type;
-
-    return( 0 );
-}
-
-int mbedtls_ssl_tls13_finish_handshake_msg( mbedtls_ssl_context *ssl,
-                                            size_t buf_len,
-                                            size_t msg_len )
-{
-    int ret = MBEDTLS_ERR_ERROR_CORRUPTION_DETECTED;
-    size_t msg_with_header_len;
-    ((void) buf_len);
-
-    /* Add reserved 4 bytes for handshake header */
-    msg_with_header_len = msg_len + 4;
-    ssl->out_msglen = msg_with_header_len;
-    MBEDTLS_SSL_PROC_CHK( mbedtls_ssl_write_handshake_msg_ext( ssl, 0, 0 ) );
-
-cleanup:
-    return( ret );
-}
-
-#endif /* MBEDTLS_SSL_USE_MPS */
-
-void mbedtls_ssl_tls13_add_hs_msg_to_checksum( mbedtls_ssl_context *ssl,
-                                               unsigned hs_type,
-                                               unsigned char const *msg,
-                                               size_t msg_len )
-{
-    mbedtls_ssl_tls13_add_hs_hdr_to_checksum( ssl, hs_type, msg_len );
-    ssl->handshake->update_checksum( ssl, msg, msg_len );
-}
-
-void mbedtls_ssl_tls13_add_hs_hdr_to_checksum( mbedtls_ssl_context *ssl,
-                                               unsigned hs_type,
-                                               size_t total_hs_len )
-{
-    unsigned char hs_hdr[4];
-
-    /* Build HS header for checksum update. */
-    hs_hdr[0] = MBEDTLS_BYTE_0( hs_type );
-    hs_hdr[1] = MBEDTLS_BYTE_2( total_hs_len );
-    hs_hdr[2] = MBEDTLS_BYTE_1( total_hs_len );
-    hs_hdr[3] = MBEDTLS_BYTE_0( total_hs_len );
-
-    ssl->handshake->update_checksum( ssl, hs_hdr, sizeof( hs_hdr ) );
-}
-
-=======
->>>>>>> a980adf4
+#endif /* !MBEDTLS_SSL_USE_MPS */
+
 #if defined(MBEDTLS_KEY_EXCHANGE_WITH_CERT_ENABLED)
 /* mbedtls_ssl_tls13_parse_sig_alg_ext()
  *
@@ -632,16 +530,11 @@
     MBEDTLS_SSL_PROC_CHK( ssl_tls13_parse_certificate_verify( ssl, buf,
                             buf + buf_len, verify_buffer, verify_buffer_len ) );
 
-<<<<<<< HEAD
-    mbedtls_ssl_tls13_add_hs_msg_to_checksum( ssl,
-                        MBEDTLS_SSL_HS_CERTIFICATE_VERIFY, buf, buf_len );
+    mbedtls_ssl_add_hs_msg_to_checksum( ssl, MBEDTLS_SSL_HS_CERTIFICATE_VERIFY,
+                                        buf, buf_len );
 #if defined(MBEDTLS_SSL_USE_MPS)
     MBEDTLS_SSL_PROC_CHK( mbedtls_ssl_mps_hs_consume_full_hs_msg( ssl ) );
 #endif
-=======
-    mbedtls_ssl_add_hs_msg_to_checksum( ssl, MBEDTLS_SSL_HS_CERTIFICATE_VERIFY,
-                                        buf, buf_len );
->>>>>>> a980adf4
 
 cleanup:
 
@@ -1116,9 +1009,8 @@
         /* Validate the certificate chain and set the verification results. */
         MBEDTLS_SSL_PROC_CHK( ssl_tls13_validate_certificate( ssl ) );
 
-<<<<<<< HEAD
-        mbedtls_ssl_tls13_add_hs_msg_to_checksum( ssl, MBEDTLS_SSL_HS_CERTIFICATE,
-                                                  buf, buf_len );
+        mbedtls_ssl_add_hs_msg_to_checksum( ssl, MBEDTLS_SSL_HS_CERTIFICATE,
+                                            buf, buf_len );
 #if defined(MBEDTLS_SSL_USE_MPS)
         MBEDTLS_SSL_PROC_CHK( mbedtls_ssl_mps_hs_consume_full_hs_msg( ssl ) );
 #endif /* MBEDTLS_SSL_USE_MPS */
@@ -1136,10 +1028,6 @@
         MBEDTLS_SSL_DEBUG_MSG( 1, ( "should never happen" ) );
         ret = MBEDTLS_ERR_SSL_INTERNAL_ERROR;
     }
-=======
-    mbedtls_ssl_add_hs_msg_to_checksum( ssl, MBEDTLS_SSL_HS_CERTIFICATE,
-                                        buf, buf_len );
->>>>>>> a980adf4
 
 cleanup:
 
@@ -1328,8 +1216,8 @@
     MBEDTLS_SSL_PROC_CHK( ssl_tls13_preprocess_finished_message( ssl ) );
 
     MBEDTLS_SSL_PROC_CHK( ssl_tls13_parse_finished_message( ssl, buf, buf + buf_len ) );
-    mbedtls_ssl_tls13_add_hs_msg_to_checksum(
-        ssl, MBEDTLS_SSL_HS_FINISHED, buf, buf_len );
+    mbedtls_ssl_add_hs_msg_to_checksum( ssl, MBEDTLS_SSL_HS_FINISHED,
+                                        buf, buf_len );
 
 #if defined(MBEDTLS_SSL_USE_MPS)
     MBEDTLS_SSL_PROC_CHK( mbedtls_ssl_mps_hs_consume_full_hs_msg( ssl ) );
@@ -1485,17 +1373,17 @@
         ssl->handshake->state_local.finished_out.preparation_done = 1;
     }
 
-    MBEDTLS_SSL_PROC_CHK( mbedtls_ssl_tls13_start_handshake_msg( ssl,
+    MBEDTLS_SSL_PROC_CHK( mbedtls_ssl_start_handshake_msg( ssl,
                               MBEDTLS_SSL_HS_FINISHED, &buf, &buf_len ) );
 
     MBEDTLS_SSL_PROC_CHK( ssl_tls13_write_finished_message_body(
                               ssl, buf, buf + buf_len, &msg_len ) );
 
-    mbedtls_ssl_tls13_add_hs_msg_to_checksum( ssl, MBEDTLS_SSL_HS_FINISHED,
-                                              buf, msg_len );
+    mbedtls_ssl_add_hs_msg_to_checksum( ssl, MBEDTLS_SSL_HS_FINISHED,
+                                        buf, msg_len );
 
     MBEDTLS_SSL_PROC_CHK( ssl_tls13_finalize_finished_message( ssl ) );
-    MBEDTLS_SSL_PROC_CHK( mbedtls_ssl_tls13_finish_handshake_msg( ssl,
+    MBEDTLS_SSL_PROC_CHK( mbedtls_ssl_finish_handshake_msg( ssl,
                                               buf_len, msg_len ) );
 
 cleanup:
@@ -1817,21 +1705,15 @@
 
     MBEDTLS_SSL_DEBUG_MSG( 2, ( "=> write certificate" ) );
 
-<<<<<<< HEAD
     /* Coordination: Check if we need to send a certificate. */
     MBEDTLS_SSL_PROC_CHK_NEG( ssl_tls13_write_certificate_coordinate( ssl ) );
-=======
-    MBEDTLS_SSL_PROC_CHK( mbedtls_ssl_start_handshake_msg( ssl,
-                          MBEDTLS_SSL_HS_CERTIFICATE, &buf, &buf_len ) );
->>>>>>> a980adf4
 
     if( ret == SSL_WRITE_CERTIFICATE_SEND )
     {
         unsigned char *buf;
         size_t buf_len, msg_len;
 
-<<<<<<< HEAD
-        MBEDTLS_SSL_PROC_CHK( mbedtls_ssl_tls13_start_handshake_msg( ssl,
+        MBEDTLS_SSL_PROC_CHK( mbedtls_ssl_start_handshake_msg( ssl,
                               MBEDTLS_SSL_HS_CERTIFICATE, &buf, &buf_len ) );
 
         MBEDTLS_SSL_PROC_CHK( ssl_tls13_write_certificate_body( ssl,
@@ -1839,24 +1721,15 @@
                                                                 buf + buf_len,
                                                                 &msg_len ) );
 
-        mbedtls_ssl_tls13_add_hs_msg_to_checksum( ssl,
-                                                  MBEDTLS_SSL_HS_CERTIFICATE,
-                                                  buf,
-                                                  msg_len );
-
-        MBEDTLS_SSL_PROC_CHK( mbedtls_ssl_tls13_finish_handshake_msg(
+        mbedtls_ssl_add_hs_msg_to_checksum( ssl, MBEDTLS_SSL_HS_CERTIFICATE,
+                                            buf, msg_len );
+
+        MBEDTLS_SSL_PROC_CHK( mbedtls_ssl_finish_handshake_msg(
                                   ssl, buf_len, msg_len ) );
     }
 
     MBEDTLS_SSL_PROC_CHK( ssl_tls13_finalize_write_certificate( ssl ) );
 
-=======
-    mbedtls_ssl_add_hs_msg_to_checksum( ssl, MBEDTLS_SSL_HS_CERTIFICATE,
-                                        buf, msg_len );
-
-    MBEDTLS_SSL_PROC_CHK( mbedtls_ssl_finish_handshake_msg(
-                              ssl, buf_len, msg_len ) );
->>>>>>> a980adf4
 cleanup:
 
     MBEDTLS_SSL_DEBUG_MSG( 2, ( "<= write certificate" ) );
@@ -2128,68 +2001,7 @@
     return( ret );
 }
 
-<<<<<<< HEAD
 static int ssl_tls13_finalize_certificate_verify( mbedtls_ssl_context *ssl )
-=======
-int mbedtls_ssl_tls13_write_certificate_verify( mbedtls_ssl_context *ssl )
-{
-    int ret = 0;
-    unsigned char *buf;
-    size_t buf_len, msg_len;
-
-    MBEDTLS_SSL_DEBUG_MSG( 2, ( "=> write certificate verify" ) );
-
-    MBEDTLS_SSL_PROC_CHK( mbedtls_ssl_start_handshake_msg( ssl,
-                MBEDTLS_SSL_HS_CERTIFICATE_VERIFY, &buf, &buf_len ) );
-
-    MBEDTLS_SSL_PROC_CHK( ssl_tls13_write_certificate_verify_body(
-                                ssl, buf, buf + buf_len, &msg_len ) );
-
-    mbedtls_ssl_add_hs_msg_to_checksum( ssl, MBEDTLS_SSL_HS_CERTIFICATE_VERIFY,
-                                        buf, msg_len );
-
-    MBEDTLS_SSL_PROC_CHK( mbedtls_ssl_finish_handshake_msg(
-                                ssl, buf_len, msg_len ) );
-
-cleanup:
-
-    MBEDTLS_SSL_DEBUG_MSG( 2, ( "<= write certificate verify" ) );
-    return( ret );
-}
-
-#endif /* MBEDTLS_KEY_EXCHANGE_WITH_CERT_ENABLED */
-
-/*
- *
- * STATE HANDLING: Incoming Finished message.
- */
-/*
- * Implementation
- */
-
-static int ssl_tls13_preprocess_finished_message( mbedtls_ssl_context *ssl )
-{
-    int ret;
-
-    ret = mbedtls_ssl_tls13_calculate_verify_data( ssl,
-                    ssl->handshake->state_local.finished_in.digest,
-                    sizeof( ssl->handshake->state_local.finished_in.digest ),
-                    &ssl->handshake->state_local.finished_in.digest_len,
-                    ssl->conf->endpoint == MBEDTLS_SSL_IS_CLIENT ?
-                        MBEDTLS_SSL_IS_SERVER : MBEDTLS_SSL_IS_CLIENT );
-    if( ret != 0 )
-    {
-        MBEDTLS_SSL_DEBUG_RET( 1, "mbedtls_ssl_tls13_calculate_verify_data", ret );
-        return( ret );
-    }
-
-    return( 0 );
-}
-
-static int ssl_tls13_parse_finished_message( mbedtls_ssl_context *ssl,
-                                             const unsigned char *buf,
-                                             const unsigned char *end )
->>>>>>> a980adf4
 {
     (void) ssl;
 
@@ -2214,16 +2026,16 @@
         unsigned char *buf;
         size_t buf_len, msg_len;
 
-        MBEDTLS_SSL_PROC_CHK( mbedtls_ssl_tls13_start_handshake_msg( ssl,
+        MBEDTLS_SSL_PROC_CHK( mbedtls_ssl_start_handshake_msg( ssl,
                    MBEDTLS_SSL_HS_CERTIFICATE_VERIFY, &buf, &buf_len ) );
 
         MBEDTLS_SSL_PROC_CHK( ssl_tls13_write_certificate_verify_body(
                                     ssl, buf, buf + buf_len, &msg_len ) );
 
-        mbedtls_ssl_tls13_add_hs_msg_to_checksum(
+        mbedtls_ssl_add_hs_msg_to_checksum(
             ssl, MBEDTLS_SSL_HS_CERTIFICATE_VERIFY, buf, msg_len );
 
-        MBEDTLS_SSL_PROC_CHK( mbedtls_ssl_tls13_finish_handshake_msg(
+        MBEDTLS_SSL_PROC_CHK( mbedtls_ssl_finish_handshake_msg(
                                   ssl, buf_len, msg_len ) );
     }
 
@@ -2339,22 +2151,12 @@
     }
 #endif /* MBEDTLS_SSL_CLI_C */
 
-<<<<<<< HEAD
 #if defined(MBEDTLS_SSL_SRV_C)
     if( ssl->conf->endpoint == MBEDTLS_SSL_IS_SERVER )
     {
         MBEDTLS_SSL_DEBUG_MSG( 3, ( "server hello, adding early_data extension" ) );
     }
 #endif /* MBEDTLS_SSL_SRV_C */
-=======
-    MBEDTLS_SSL_PROC_CHK( mbedtls_ssl_tls13_fetch_handshake_msg( ssl,
-                                              MBEDTLS_SSL_HS_FINISHED,
-                                              &buf, &buf_len ) );
-    MBEDTLS_SSL_PROC_CHK( ssl_tls13_parse_finished_message( ssl, buf, buf + buf_len ) );
-    mbedtls_ssl_add_hs_msg_to_checksum( ssl, MBEDTLS_SSL_HS_FINISHED,
-                                        buf, buf_len );
-    MBEDTLS_SSL_PROC_CHK( ssl_tls13_postprocess_finished_message( ssl ) );
->>>>>>> a980adf4
 
     ssl->handshake->early_data = MBEDTLS_SSL_EARLY_DATA_ON;
 
@@ -2521,13 +2323,8 @@
     mbedtls_ecp_restart_ctx *rs_ctx = NULL;
 #endif
 
-<<<<<<< HEAD
     if( ctx->grp.pbits == 0 )
         return( MBEDTLS_ERR_ECP_BAD_INPUT_DATA );
-=======
-    MBEDTLS_SSL_PROC_CHK( mbedtls_ssl_start_handshake_msg( ssl,
-                              MBEDTLS_SSL_HS_FINISHED, &buf, &buf_len ) );
->>>>>>> a980adf4
 
 #if defined(MBEDTLS_ECP_RESTARTABLE)
     if( restart_enabled )
@@ -2536,7 +2333,6 @@
     (void) restart_enabled;
 #endif
 
-<<<<<<< HEAD
 #if defined(MBEDTLS_ECP_RESTARTABLE)
     if( ( ret = ecdh_gen_public_restartable( &ctx->grp, &ctx->d, &ctx->Q,
                                              f_rng, p_rng, rs_ctx ) ) != 0 )
@@ -2568,15 +2364,6 @@
 #if defined(MBEDTLS_ECP_RESTARTABLE)
     restart_enabled = ctx->restart_enabled;
 #endif
-=======
-    mbedtls_ssl_add_hs_msg_to_checksum( ssl, MBEDTLS_SSL_HS_FINISHED,
-                                        buf, msg_len );
-
-    MBEDTLS_SSL_PROC_CHK( ssl_tls13_finalize_finished_message( ssl ) );
-    MBEDTLS_SSL_PROC_CHK( mbedtls_ssl_finish_handshake_msg(
-                              ssl, buf_len, msg_len ) );
-cleanup:
->>>>>>> a980adf4
 
 #if defined(MBEDTLS_ECDH_LEGACY_CONTEXT)
     return( ecdh_make_tls13_public_internal( ctx, out_len, ctx->point_format, buf, blen,

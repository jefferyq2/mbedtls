--- conflicted
+++ resolved
@@ -693,11 +693,8 @@
      */
     if( ssl->session_negotiate->peer_cert == NULL )
     {
-<<<<<<< HEAD
-=======
         MBEDTLS_SSL_DEBUG_MSG( 1, ( "peer has no certificate" ) );
 
->>>>>>> b94854f8
 #if defined(MBEDTLS_SSL_SRV_C)
         if( ssl->conf->endpoint == MBEDTLS_SSL_IS_SERVER )
         {

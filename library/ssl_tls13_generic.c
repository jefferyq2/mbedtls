/*
 *  TLS 1.3 functionality shared between client and server
 *
 *  Copyright The Mbed TLS Contributors
 *  SPDX-License-Identifier: Apache-2.0
 *
 *  Licensed under the Apache License, Version 2.0 (the "License"); you may
 *  not use this file except in compliance with the License.
 *  You may obtain a copy of the License at
 *
 *  http://www.apache.org/licenses/LICENSE-2.0
 *
 *  Unless required by applicable law or agreed to in writing, software
 *  distributed under the License is distributed on an "AS IS" BASIS, WITHOUT
 *  WARRANTIES OR CONDITIONS OF ANY KIND, either express or implied.
 *  See the License for the specific language governing permissions and
 *  limitations under the License.
 */

#include "common.h"

#if defined(MBEDTLS_SSL_TLS_C) && defined(MBEDTLS_SSL_PROTO_TLS1_3)

#define SSL_DONT_FORCE_FLUSH 0
#define SSL_FORCE_FLUSH      1

#include "mbedtls/ssl_ticket.h"
#include "mbedtls/debug.h"
#include "mbedtls/error.h"
#include "mbedtls/oid.h"
#include "mbedtls/platform.h"
#include "mbedtls/constant_time.h"
#include "mbedtls/ssl.h"
#include "mbedtls/hkdf.h"
#include <string.h>

#include "ssl_misc.h"
#include "ssl_tls13_keys.h"
#include "ssl_debug_helpers.h"

#if defined(MBEDTLS_SSL_USE_MPS)
#include "mps_all.h"
#endif /* MBEDTLS_SSL_USE_MPS */

#include "psa/crypto.h"
#include "mbedtls/psa_util.h"

const uint8_t mbedtls_ssl_tls13_hello_retry_request_magic[
                MBEDTLS_SERVER_HELLO_RANDOM_LEN ] =
                    { 0xCF, 0x21, 0xAD, 0x74, 0xE5, 0x9A, 0x61, 0x11,
                      0xBE, 0x1D, 0x8C, 0x02, 0x1E, 0x65, 0xB8, 0x91,
                      0xC2, 0xA2, 0x11, 0x16, 0x7A, 0xBB, 0x8C, 0x5E,
                      0x07, 0x9E, 0x09, 0xE2, 0xC8, 0xA8, 0x33, 0x9C };

#if defined(MBEDTLS_SSL_USE_MPS)
int mbedtls_ssl_tls13_fetch_handshake_msg( mbedtls_ssl_context *ssl,
                                           unsigned hs_type,
                                           unsigned char **buf,
                                           size_t *buf_len )
{
    int ret;
    mbedtls_mps_handshake_in msg;

    MBEDTLS_SSL_PROC_CHK_NEG( mbedtls_mps_read( &ssl->mps->l4 ) );

    if( ret != MBEDTLS_MPS_MSG_HS )
        return( MBEDTLS_ERR_SSL_UNEXPECTED_MESSAGE );

    MBEDTLS_SSL_PROC_CHK( mbedtls_mps_read_handshake( &ssl->mps->l4,
                                                      &msg ) );

    if( msg.type != hs_type )
        return( MBEDTLS_ERR_SSL_UNEXPECTED_MESSAGE );

    ret = mbedtls_mps_reader_get( msg.handle,
                                  msg.length,
                                  buf,
                                  NULL );

    if( ret == MBEDTLS_ERR_MPS_READER_OUT_OF_DATA )
    {
        MBEDTLS_SSL_PROC_CHK( mbedtls_mps_read_pause( &ssl->mps->l4 ) );
        ret = MBEDTLS_ERR_SSL_WANT_READ;
    }
    else
    {
        MBEDTLS_SSL_PROC_CHK( ret );

        /* *buf already set in mbedtls_mps_reader_get() */
        *buf_len = msg.length;
    }

cleanup:

    return( ret );
}

int mbedtls_ssl_mps_hs_consume_full_hs_msg( mbedtls_ssl_context *ssl )
{
    int ret;
    mbedtls_mps_handshake_in msg;

    MBEDTLS_SSL_PROC_CHK( mbedtls_mps_read_handshake( &ssl->mps->l4,
                                                      &msg ) );
    MBEDTLS_SSL_PROC_CHK( mbedtls_mps_reader_commit( msg.handle ) );
    MBEDTLS_SSL_PROC_CHK( mbedtls_mps_read_consume( &ssl->mps->l4 ) );

cleanup:

    return( ret );
}

#else /* MBEDTLS_SSL_USE_MPS */
int mbedtls_ssl_tls13_fetch_handshake_msg( mbedtls_ssl_context *ssl,
                                           unsigned hs_type,
                                           unsigned char **buf,
                                           size_t *buf_len )
{
    int ret;

    if( ( ret = mbedtls_ssl_read_record( ssl, 0 ) ) != 0 )
    {
        MBEDTLS_SSL_DEBUG_RET( 1, "mbedtls_ssl_read_record", ret );
        goto cleanup;
    }

    if( ssl->in_msgtype != MBEDTLS_SSL_MSG_HANDSHAKE ||
        ssl->in_msg[0]  != hs_type )
    {
        MBEDTLS_SSL_DEBUG_MSG( 1, ( "Receive unexpected handshake message." ) );
        MBEDTLS_SSL_PEND_FATAL_ALERT( MBEDTLS_SSL_ALERT_MSG_UNEXPECTED_MESSAGE,
                                      MBEDTLS_ERR_SSL_UNEXPECTED_MESSAGE );
        ret = MBEDTLS_ERR_SSL_UNEXPECTED_MESSAGE;
        goto cleanup;
    }

    /*
     * Jump handshake header (4 bytes, see Section 4 of RFC 8446).
     *    ...
     *    HandshakeType msg_type;
     *    uint24 length;
     *    ...
     */
    *buf = ssl->in_msg   + 4;
    *buf_len = ssl->in_hslen - 4;

cleanup:

    return( ret );
}
#endif /* !MBEDTLS_SSL_USE_MPS */

#if defined(MBEDTLS_KEY_EXCHANGE_WITH_CERT_ENABLED)
/*
 * STATE HANDLING: Read CertificateVerify
 */
/* Macro to express the maximum length of the verify structure.
 *
 * The structure is computed per TLS 1.3 specification as:
 *   - 64 bytes of octet 32,
 *   - 33 bytes for the context string
 *        (which is either "TLS 1.3, client CertificateVerify"
 *         or "TLS 1.3, server CertificateVerify"),
 *   - 1 byte for the octet 0x0, which serves as a separator,
 *   - 32 or 48 bytes for the Transcript-Hash(Handshake Context, Certificate)
 *     (depending on the size of the transcript_hash)
 *
 * This results in a total size of
 * - 130 bytes for a SHA256-based transcript hash, or
 *   (64 + 33 + 1 + 32 bytes)
 * - 146 bytes for a SHA384-based transcript hash.
 *   (64 + 33 + 1 + 48 bytes)
 *
 */
#define SSL_VERIFY_STRUCT_MAX_SIZE  ( 64 +                          \
                                      33 +                          \
                                       1 +                          \
                                      MBEDTLS_TLS1_3_MD_MAX_SIZE    \
                                    )

/*
 * The ssl_tls13_create_verify_structure() creates the verify structure.
 * As input, it requires the transcript hash.
 *
 * The caller has to ensure that the buffer has size at least
 * SSL_VERIFY_STRUCT_MAX_SIZE bytes.
 */
static void ssl_tls13_create_verify_structure( const unsigned char *transcript_hash,
                                               size_t transcript_hash_len,
                                               unsigned char *verify_buffer,
                                               size_t *verify_buffer_len,
                                               int from )
{
    size_t idx;

    /* RFC 8446, Section 4.4.3:
     *
     * The digital signature [in the CertificateVerify message] is then
     * computed over the concatenation of:
     * -  A string that consists of octet 32 (0x20) repeated 64 times
     * -  The context string
     * -  A single 0 byte which serves as the separator
     * -  The content to be signed
     */
    memset( verify_buffer, 0x20, 64 );
    idx = 64;

    if( from == MBEDTLS_SSL_IS_CLIENT )
    {
        memcpy( verify_buffer + idx, MBEDTLS_SSL_TLS1_3_LBL_WITH_LEN( client_cv ) );
        idx += MBEDTLS_SSL_TLS1_3_LBL_LEN( client_cv );
    }
    else
    { /* from == MBEDTLS_SSL_IS_SERVER */
        memcpy( verify_buffer + idx, MBEDTLS_SSL_TLS1_3_LBL_WITH_LEN( server_cv ) );
        idx += MBEDTLS_SSL_TLS1_3_LBL_LEN( server_cv );
    }

    verify_buffer[idx++] = 0x0;

    memcpy( verify_buffer + idx, transcript_hash, transcript_hash_len );
    idx += transcript_hash_len;

    *verify_buffer_len = idx;
}

#endif /* MBEDTLS_KEY_EXCHANGE_WITH_CERT_ENABLED */

/* Coordinate: Check whether a certificate verify message is expected.
 * Returns a negative value on failure, and otherwise
 * - SSL_CERTIFICATE_VERIFY_SKIP
 * - SSL_CERTIFICATE_VERIFY_READ
 * to indicate if the CertificateVerify message should be present or not.
 */
#define SSL_CERTIFICATE_VERIFY_SKIP 0
#define SSL_CERTIFICATE_VERIFY_READ 1
static int ssl_tls13_read_certificate_verify_coordinate( mbedtls_ssl_context *ssl )
{
    if( mbedtls_ssl_tls13_kex_with_psk( ssl ) )
        return( SSL_CERTIFICATE_VERIFY_SKIP );

#if !defined(MBEDTLS_KEY_EXCHANGE_WITH_CERT_ENABLED)
    MBEDTLS_SSL_DEBUG_MSG( 1, ( "should never happen" ) );
    return( MBEDTLS_ERR_SSL_INTERNAL_ERROR );
#else
    if( ssl->session_negotiate->peer_cert == NULL )
        return( SSL_CERTIFICATE_VERIFY_SKIP );

    return( SSL_CERTIFICATE_VERIFY_READ );
#endif /* MBEDTLS_KEY_EXCHANGE_WITH_CERT_ENABLED */
}

#if defined(MBEDTLS_KEY_EXCHANGE_WITH_CERT_ENABLED)
/* Parse and validate CertificateVerify message
 *
 * Note: The size of the hash buffer is assumed to be large enough to
 *       hold the transcript given the selected hash algorithm.
 *       No bounds-checking is done inside the function.
 */
static int ssl_tls13_parse_certificate_verify( mbedtls_ssl_context *ssl,
                                               const unsigned char *buf,
                                               const unsigned char *end,
                                               const unsigned char *verify_buffer,
                                               size_t verify_buffer_len )
{
    int ret = MBEDTLS_ERR_ERROR_CORRUPTION_DETECTED;
    psa_status_t status = PSA_ERROR_CORRUPTION_DETECTED;
    const unsigned char *p = buf;
    uint16_t algorithm;
    size_t signature_len;
    mbedtls_pk_type_t sig_alg;
    mbedtls_md_type_t md_alg;
    psa_algorithm_t hash_alg = PSA_ALG_NONE;
    unsigned char verify_hash[PSA_HASH_MAX_SIZE];
    size_t verify_hash_len;

    void const *options = NULL;
#if defined(MBEDTLS_X509_RSASSA_PSS_SUPPORT)
    mbedtls_pk_rsassa_pss_options rsassa_pss_options;
#endif /* MBEDTLS_X509_RSASSA_PSS_SUPPORT */

    /*
     * struct {
     *     SignatureScheme algorithm;
     *     opaque signature<0..2^16-1>;
     * } CertificateVerify;
     */
    MBEDTLS_SSL_CHK_BUF_READ_PTR( p, end, 2 );
    algorithm = MBEDTLS_GET_UINT16_BE( p, 0 );
    p += 2;

    /* RFC 8446 section 4.4.3
     *
     * If the CertificateVerify message is sent by a server, the signature algorithm
     * MUST be one offered in the client's "signature_algorithms" extension unless
     * no valid certificate chain can be produced without unsupported algorithms
     *
     * RFC 8446 section 4.4.2.2
     *
     * If the client cannot construct an acceptable chain using the provided
     * certificates and decides to abort the handshake, then it MUST abort the handshake
     * with an appropriate certificate-related alert (by default, "unsupported_certificate").
     *
     * Check if algorithm is an offered signature algorithm.
     */
    if( ! mbedtls_ssl_sig_alg_is_offered( ssl, algorithm ) )
    {
        /* algorithm not in offered signature algorithms list */
        MBEDTLS_SSL_DEBUG_MSG( 1, ( "Received signature algorithm(%04x) is not "
                                    "offered.",
                                    ( unsigned int ) algorithm ) );
        goto error;
    }

    if( mbedtls_ssl_tls13_get_pk_type_and_md_alg_from_sig_alg(
                                        algorithm, &sig_alg, &md_alg ) != 0 )
    {
        goto error;
    }

    hash_alg = mbedtls_psa_translate_md( md_alg );
    if( hash_alg == 0 )
    {
        goto error;
    }

    MBEDTLS_SSL_DEBUG_MSG( 3, ( "Certificate Verify: Signature algorithm ( %04x )",
                                ( unsigned int ) algorithm ) );

    /*
     * Check the certificate's key type matches the signature alg
     */
    if( !mbedtls_pk_can_do( &ssl->session_negotiate->peer_cert->pk, sig_alg ) )
    {
        MBEDTLS_SSL_DEBUG_MSG( 1, ( "signature algorithm doesn't match cert key" ) );
        goto error;
    }

    MBEDTLS_SSL_CHK_BUF_READ_PTR( p, end, 2 );
    signature_len = MBEDTLS_GET_UINT16_BE( p, 0 );
    p += 2;
    MBEDTLS_SSL_CHK_BUF_READ_PTR( p, end, signature_len );

    status = psa_hash_compute( hash_alg,
                               verify_buffer,
                               verify_buffer_len,
                               verify_hash,
                               sizeof( verify_hash ),
                               &verify_hash_len );
    if( status != PSA_SUCCESS )
    {
        MBEDTLS_SSL_DEBUG_RET( 1, "hash computation PSA error", status );
        goto error;
    }

    MBEDTLS_SSL_DEBUG_BUF( 3, "verify hash", verify_hash, verify_hash_len );
#if defined(MBEDTLS_X509_RSASSA_PSS_SUPPORT)
    if( sig_alg == MBEDTLS_PK_RSASSA_PSS )
    {
        const mbedtls_md_info_t *md_info;
        rsassa_pss_options.mgf1_hash_id = md_alg;
        if( ( md_info = mbedtls_md_info_from_type( md_alg ) ) == NULL )
        {
            return( MBEDTLS_ERR_SSL_INTERNAL_ERROR );
        }
        rsassa_pss_options.expected_salt_len = mbedtls_md_get_size( md_info );
        options = (const void*) &rsassa_pss_options;
    }
#endif /* MBEDTLS_X509_RSASSA_PSS_SUPPORT */

    if( ( ret = mbedtls_pk_verify_ext( sig_alg, options,
                                       &ssl->session_negotiate->peer_cert->pk,
                                       md_alg, verify_hash, verify_hash_len,
                                       p, signature_len ) ) == 0 )
    {
        return( 0 );
    }
    MBEDTLS_SSL_DEBUG_RET( 1, "mbedtls_pk_verify_ext", ret );

error:
    /* RFC 8446 section 4.4.3
     *
     * If the verification fails, the receiver MUST terminate the handshake
     * with a "decrypt_error" alert.
    */
    MBEDTLS_SSL_PEND_FATAL_ALERT( MBEDTLS_SSL_ALERT_MSG_DECRYPT_ERROR,
                                  MBEDTLS_ERR_SSL_HANDSHAKE_FAILURE );
    return( MBEDTLS_ERR_SSL_HANDSHAKE_FAILURE );

}
#endif /* MBEDTLS_KEY_EXCHANGE_WITH_CERT_ENABLED */

int mbedtls_ssl_tls13_process_certificate_verify( mbedtls_ssl_context *ssl )
{

#if defined(MBEDTLS_KEY_EXCHANGE_WITH_CERT_ENABLED)
    int ret = MBEDTLS_ERR_ERROR_CORRUPTION_DETECTED;
    unsigned char verify_buffer[SSL_VERIFY_STRUCT_MAX_SIZE];
    size_t verify_buffer_len;
    unsigned char transcript[MBEDTLS_TLS1_3_MD_MAX_SIZE];
    size_t transcript_len;
    unsigned char *buf;
    size_t buf_len;

    MBEDTLS_SSL_DEBUG_MSG( 2, ( "=> parse certificate verify" ) );

    MBEDTLS_SSL_PROC_CHK_NEG( ssl_tls13_read_certificate_verify_coordinate( ssl ) );
    if( ret == SSL_CERTIFICATE_VERIFY_SKIP )
    {
        MBEDTLS_SSL_DEBUG_MSG( 2, ( "<= skip parse certificate verify" ) );
        ret = 0;
        goto cleanup;
    }
    else if( ret != SSL_CERTIFICATE_VERIFY_READ )
    {
        MBEDTLS_SSL_DEBUG_MSG( 1, ( "should never happen" ) );
        ret = MBEDTLS_ERR_SSL_INTERNAL_ERROR;
        goto cleanup;
    }

    MBEDTLS_SSL_PROC_CHK(
        mbedtls_ssl_tls13_fetch_handshake_msg( ssl,
                MBEDTLS_SSL_HS_CERTIFICATE_VERIFY, &buf, &buf_len ) );

    ret = mbedtls_ssl_get_handshake_transcript( ssl,
                            ssl->handshake->ciphersuite_info->mac,
                            transcript, sizeof( transcript ),
                            &transcript_len );
    if( ret != 0 )
    {
        MBEDTLS_SSL_PEND_FATAL_ALERT(
            MBEDTLS_SSL_ALERT_MSG_INTERNAL_ERROR,
            MBEDTLS_ERR_SSL_INTERNAL_ERROR );
        goto cleanup;
    }

    MBEDTLS_SSL_DEBUG_BUF( 3, "handshake hash", transcript, transcript_len );

    /* Create verify structure */
    ssl_tls13_create_verify_structure( transcript,
                                       transcript_len,
                                       verify_buffer,
                                       &verify_buffer_len,
                                       ( ssl->conf->endpoint == MBEDTLS_SSL_IS_CLIENT ) ?
                                         MBEDTLS_SSL_IS_SERVER :
                                         MBEDTLS_SSL_IS_CLIENT );

    /* Process the message contents */
    MBEDTLS_SSL_PROC_CHK( ssl_tls13_parse_certificate_verify( ssl, buf,
                            buf + buf_len, verify_buffer, verify_buffer_len ) );

    mbedtls_ssl_add_hs_msg_to_checksum( ssl, MBEDTLS_SSL_HS_CERTIFICATE_VERIFY,
                                        buf, buf_len );
#if defined(MBEDTLS_SSL_USE_MPS)
    MBEDTLS_SSL_PROC_CHK( mbedtls_ssl_mps_hs_consume_full_hs_msg( ssl ) );
#endif

cleanup:

    MBEDTLS_SSL_DEBUG_MSG( 2, ( "<= parse certificate verify" ) );
    MBEDTLS_SSL_DEBUG_RET( 1, "mbedtls_ssl_tls13_process_certificate_verify", ret );
    return( ret );
#else
    ((void) ssl);
    MBEDTLS_SSL_DEBUG_MSG( 1, ( "should never happen" ) );
    return( MBEDTLS_ERR_SSL_INTERNAL_ERROR );
#endif /* MBEDTLS_KEY_EXCHANGE_WITH_CERT_ENABLED */
}

/*
 *
 * STATE HANDLING: Incoming Certificate.
 *
 */

#if defined(MBEDTLS_KEY_EXCHANGE_ECDHE_ECDSA_ENABLED)
#if defined(MBEDTLS_SSL_KEEP_PEER_CERTIFICATE)
/*
 * Structure of Certificate message:
 *
 * enum {
 *     X509(0),
 *     RawPublicKey(2),
 *     (255)
 * } CertificateType;
 *
 * struct {
 *     select (certificate_type) {
 *         case RawPublicKey:
 *           * From RFC 7250 ASN.1_subjectPublicKeyInfo *
 *           opaque ASN1_subjectPublicKeyInfo<1..2^24-1>;
 *         case X509:
 *           opaque cert_data<1..2^24-1>;
 *     };
 *     Extension extensions<0..2^16-1>;
 * } CertificateEntry;
 *
 * struct {
 *     opaque certificate_request_context<0..2^8-1>;
 *     CertificateEntry certificate_list<0..2^24-1>;
 * } Certificate;
 *
 */

/* Parse certificate chain send by the peer. */
static int ssl_tls13_parse_certificate( mbedtls_ssl_context *ssl,
                                        unsigned char const *buf,
                                        unsigned char const *end )
{
    int ret = MBEDTLS_ERR_ERROR_CORRUPTION_DETECTED;
    size_t certificate_request_context_len = 0;
    size_t certificate_list_len = 0;
    const unsigned char *p = buf;
    const unsigned char *certificate_list_end;

    MBEDTLS_SSL_CHK_BUF_READ_PTR( p, end, 1 );
    certificate_request_context_len = p[0];
    p++;

#if defined(MBEDTLS_SSL_SRV_C)
    if( ssl->conf->endpoint == MBEDTLS_SSL_IS_SERVER )
    {
        MBEDTLS_SSL_CHK_BUF_READ_PTR( p, end, certificate_request_context_len );
        p += certificate_request_context_len;
    }
#endif /* MBEDTLS_SSL_SRV_C */

    MBEDTLS_SSL_CHK_BUF_READ_PTR( p, end, 3 );
    certificate_list_len = MBEDTLS_GET_UINT24_BE( p, 0 );
    p += 3;

    /* In theory, the certificate list can be up to 2^24 Bytes, but we don't
     * support anything beyond 2^16 = 64K.
     */
    if( ( ( ssl->conf->endpoint == MBEDTLS_SSL_IS_CLIENT ) &&
          ( certificate_request_context_len != 0 ) )
        ||
        ( certificate_list_len >= 0x10000 ) )
    {
        MBEDTLS_SSL_DEBUG_MSG( 1, ( "bad certificate message" ) );
        MBEDTLS_SSL_PEND_FATAL_ALERT( MBEDTLS_SSL_ALERT_MSG_DECODE_ERROR,
                                      MBEDTLS_ERR_SSL_DECODE_ERROR );
        return( MBEDTLS_ERR_SSL_DECODE_ERROR );
    }

    /* In case we tried to reuse a session but it failed */
    if( ssl->session_negotiate->peer_cert != NULL )
    {
        mbedtls_x509_crt_free( ssl->session_negotiate->peer_cert );
        mbedtls_free( ssl->session_negotiate->peer_cert );
    }

    if( certificate_list_len == 0 )
    {
        ssl->session_negotiate->peer_cert = NULL;
        ret = 0;
        goto exit;
    }

    if( ( ssl->session_negotiate->peer_cert =
              mbedtls_calloc( 1, sizeof( mbedtls_x509_crt ) ) ) == NULL )
    {
        MBEDTLS_SSL_DEBUG_MSG( 1, ( "alloc( %" MBEDTLS_PRINTF_SIZET " bytes ) failed",
                                    sizeof( mbedtls_x509_crt ) ) );
        MBEDTLS_SSL_PEND_FATAL_ALERT( MBEDTLS_SSL_ALERT_MSG_INTERNAL_ERROR,
                                      MBEDTLS_ERR_SSL_ALLOC_FAILED );
        return( MBEDTLS_ERR_SSL_ALLOC_FAILED );
    }

    mbedtls_x509_crt_init( ssl->session_negotiate->peer_cert );

    certificate_list_end = p + certificate_list_len;
    while( p < certificate_list_end )
    {
        size_t cert_data_len, extensions_len;

        MBEDTLS_SSL_CHK_BUF_READ_PTR( p, certificate_list_end, 3 );
        cert_data_len = MBEDTLS_GET_UINT24_BE( p, 0 );
        p += 3;

        /* In theory, the CRT can be up to 2^24 Bytes, but we don't support
         * anything beyond 2^16 = 64K. Otherwise as in the TLS 1.2 code,
         * check that we have a minimum of 128 bytes of data, this is not
         * clear why we need that though.
         */
        if( ( cert_data_len < 128 ) || ( cert_data_len >= 0x10000 ) )
        {
            MBEDTLS_SSL_DEBUG_MSG( 1, ( "bad Certificate message" ) );
            MBEDTLS_SSL_PEND_FATAL_ALERT( MBEDTLS_SSL_ALERT_MSG_DECODE_ERROR,
                                          MBEDTLS_ERR_SSL_DECODE_ERROR );
            return( MBEDTLS_ERR_SSL_DECODE_ERROR );
        }

        MBEDTLS_SSL_CHK_BUF_READ_PTR( p, certificate_list_end, cert_data_len );
        ret = mbedtls_x509_crt_parse_der( ssl->session_negotiate->peer_cert,
                                          p, cert_data_len );

        switch( ret )
        {
            case 0: /*ok*/
            case MBEDTLS_ERR_X509_UNKNOWN_SIG_ALG + MBEDTLS_ERR_OID_NOT_FOUND:
                /* Ignore certificate with an unknown algorithm: maybe a
                   prior certificate was already trusted. */
                break;

            case MBEDTLS_ERR_X509_ALLOC_FAILED:
                MBEDTLS_SSL_PEND_FATAL_ALERT( MBEDTLS_SSL_ALERT_MSG_INTERNAL_ERROR,
                                              MBEDTLS_ERR_X509_ALLOC_FAILED );
                MBEDTLS_SSL_DEBUG_RET( 1, " mbedtls_x509_crt_parse_der", ret );
                return( ret );

            case MBEDTLS_ERR_X509_UNKNOWN_VERSION:
                MBEDTLS_SSL_PEND_FATAL_ALERT( MBEDTLS_SSL_ALERT_MSG_UNSUPPORTED_CERT,
                                              MBEDTLS_ERR_X509_UNKNOWN_VERSION );
                MBEDTLS_SSL_DEBUG_RET( 1, " mbedtls_x509_crt_parse_der", ret );
                return( ret );

            default:
                MBEDTLS_SSL_PEND_FATAL_ALERT( MBEDTLS_SSL_ALERT_MSG_BAD_CERT,
                                              ret );
                MBEDTLS_SSL_DEBUG_RET( 1, " mbedtls_x509_crt_parse_der", ret );
                return( ret );
        }

        p += cert_data_len;

        /* Certificate extensions length */
        MBEDTLS_SSL_CHK_BUF_READ_PTR( p, certificate_list_end, 2 );
        extensions_len = MBEDTLS_GET_UINT16_BE( p, 0 );
        p += 2;
        MBEDTLS_SSL_CHK_BUF_READ_PTR( p, certificate_list_end, extensions_len );
        p += extensions_len;
    }

exit:
    /* Check that all the message is consumed. */
    if( p != end )
    {
        MBEDTLS_SSL_DEBUG_MSG( 1, ( "bad Certificate message" ) );
        MBEDTLS_SSL_PEND_FATAL_ALERT( MBEDTLS_SSL_ALERT_MSG_DECODE_ERROR, \
                                      MBEDTLS_ERR_SSL_DECODE_ERROR );
        return( MBEDTLS_ERR_SSL_DECODE_ERROR );
    }

    MBEDTLS_SSL_DEBUG_CRT( 3, "peer certificate", ssl->session_negotiate->peer_cert );

    return( ret );
}
#else
static int ssl_tls13_parse_certificate( mbedtls_ssl_context *ssl,
                                        const unsigned char *buf,
                                        const unsigned char *end )
{
    ((void) ssl);
    ((void) buf);
    ((void) end);
    return( MBEDTLS_ERR_SSL_FEATURE_UNAVAILABLE );
}
#endif /* MBEDTLS_SSL_KEEP_PEER_CERTIFICATE */
#endif /* MBEDTLS_KEY_EXCHANGE_ECDHE_ECDSA_ENABLED */

#if defined(MBEDTLS_KEY_EXCHANGE_ECDHE_ECDSA_ENABLED)
#if defined(MBEDTLS_SSL_KEEP_PEER_CERTIFICATE)
/* Validate certificate chain sent by the server. */
static int ssl_tls13_validate_certificate( mbedtls_ssl_context *ssl )
{
    int ret = 0;
    int authmode = MBEDTLS_SSL_VERIFY_REQUIRED;
    mbedtls_x509_crt *ca_chain;
    mbedtls_x509_crl *ca_crl;
    uint32_t verify_result = 0;

    /* If SNI was used, overwrite authentication mode
     * from the configuration. */
#if defined(MBEDTLS_SSL_SRV_C)
    if( ssl->conf->endpoint == MBEDTLS_SSL_IS_SERVER )
    {
#if defined(MBEDTLS_SSL_SERVER_NAME_INDICATION)
        if( ssl->handshake->sni_authmode != MBEDTLS_SSL_VERIFY_UNSET )
            authmode = ssl->handshake->sni_authmode;
        else
<<<<<<< HEAD
=======
#endif
            authmode = ssl->conf->authmode;
    }
>>>>>>> ca3c6a56
#endif
            authmode = ssl->conf->authmode;
    }
#endif /* MBEDTLS_SSL_SRV_C */

    /*
     * If the peer hasn't sent a certificate ( i.e. it sent
     * an empty certificate chain ), this is reflected in the peer CRT
     * structure being unset.
     * Check for that and handle it depending on the
     * authentication mode.
     */
    if( ssl->session_negotiate->peer_cert == NULL )
    {
#if defined(MBEDTLS_SSL_SRV_C)
        if( ssl->conf->endpoint == MBEDTLS_SSL_IS_SERVER )
        {
            MBEDTLS_SSL_DEBUG_MSG( 1, ( "client has no certificate" ) );
            /* The client was asked for a certificate but didn't send
             * one. The client should know what's going on, so we
             * don't send an alert.
             */
            ssl->session_negotiate->verify_result = MBEDTLS_X509_BADCERT_MISSING;
            if( authmode == MBEDTLS_SSL_VERIFY_OPTIONAL )
                return( 0 );
            else
            {
                MBEDTLS_SSL_PEND_FATAL_ALERT( MBEDTLS_SSL_ALERT_MSG_NO_CERT,
                                              MBEDTLS_ERR_SSL_NO_CLIENT_CERTIFICATE  );
                return( MBEDTLS_ERR_SSL_NO_CLIENT_CERTIFICATE );
            }
        }
#endif /* MBEDTLS_SSL_SRV_C */

#if defined(MBEDTLS_SSL_CLI_C)
        if( ssl->conf->endpoint == MBEDTLS_SSL_IS_CLIENT )
        {
            MBEDTLS_SSL_PEND_FATAL_ALERT( MBEDTLS_SSL_ALERT_MSG_NO_CERT,
                                          MBEDTLS_ERR_SSL_FATAL_ALERT_MESSAGE );
            return( MBEDTLS_ERR_SSL_FATAL_ALERT_MESSAGE );
        }
#endif /* MBEDTLS_SSL_CLI_C */
    }

#if defined(MBEDTLS_SSL_SERVER_NAME_INDICATION)
    if( ssl->handshake->sni_ca_chain != NULL )
    {
        ca_chain = ssl->handshake->sni_ca_chain;
        ca_crl = ssl->handshake->sni_ca_crl;
    }
    else
#endif /* MBEDTLS_SSL_SERVER_NAME_INDICATION */
    {
        ca_chain = ssl->conf->ca_chain;
        ca_crl = ssl->conf->ca_crl;
    }

    /*
     * Main check: verify certificate
     */
    ret = mbedtls_x509_crt_verify_with_profile(
        ssl->session_negotiate->peer_cert,
        ca_chain, ca_crl,
        ssl->conf->cert_profile,
        ssl->hostname,
        &verify_result,
        ssl->conf->f_vrfy, ssl->conf->p_vrfy );

    if( ret != 0 )
    {
        MBEDTLS_SSL_DEBUG_RET( 1, "x509_verify_cert", ret );
    }

    /*
     * Secondary checks: always done, but change 'ret' only if it was 0
     */
    if( mbedtls_ssl_check_cert_usage( ssl->session_negotiate->peer_cert,
                                      ssl->handshake->key_exchange,
                                      !ssl->conf->endpoint,
                                      &verify_result ) != 0 )
    {
        MBEDTLS_SSL_DEBUG_MSG( 1, ( "bad certificate ( usage extensions )" ) );
        if( ret == 0 )
            ret = MBEDTLS_ERR_SSL_BAD_CERTIFICATE;
    }

    /* mbedtls_x509_crt_verify_with_profile is supposed to report a
     * verification failure through MBEDTLS_ERR_X509_CERT_VERIFY_FAILED,
     * with details encoded in the verification flags. All other kinds
     * of error codes, including those from the user provided f_vrfy
     * functions, are treated as fatal and lead to a failure of
     * ssl_tls13_parse_certificate even if verification was optional. */
    if( authmode == MBEDTLS_SSL_VERIFY_OPTIONAL &&
        ( ret == MBEDTLS_ERR_X509_CERT_VERIFY_FAILED ||
          ret == MBEDTLS_ERR_SSL_BAD_CERTIFICATE ) )
    {
        ret = 0;
    }

    if( ca_chain == NULL && authmode == MBEDTLS_SSL_VERIFY_REQUIRED )
    {
        MBEDTLS_SSL_DEBUG_MSG( 1, ( "got no CA chain" ) );
        ret = MBEDTLS_ERR_SSL_CA_CHAIN_REQUIRED;
    }

    if( ret != 0 )
    {
        /* The certificate may have been rejected for several reasons.
           Pick one and send the corresponding alert. Which alert to send
           may be a subject of debate in some cases. */
        if( verify_result & MBEDTLS_X509_BADCERT_OTHER )
            MBEDTLS_SSL_PEND_FATAL_ALERT( MBEDTLS_SSL_ALERT_MSG_ACCESS_DENIED, ret );
        else if( verify_result & MBEDTLS_X509_BADCERT_CN_MISMATCH )
            MBEDTLS_SSL_PEND_FATAL_ALERT( MBEDTLS_SSL_ALERT_MSG_BAD_CERT, ret );
        else if( verify_result & ( MBEDTLS_X509_BADCERT_KEY_USAGE |
                                   MBEDTLS_X509_BADCERT_EXT_KEY_USAGE |
                                   MBEDTLS_X509_BADCERT_NS_CERT_TYPE |
                                   MBEDTLS_X509_BADCERT_BAD_PK |
                                   MBEDTLS_X509_BADCERT_BAD_KEY ) )
            MBEDTLS_SSL_PEND_FATAL_ALERT( MBEDTLS_SSL_ALERT_MSG_UNSUPPORTED_CERT, ret );
        else if( verify_result & MBEDTLS_X509_BADCERT_EXPIRED )
            MBEDTLS_SSL_PEND_FATAL_ALERT( MBEDTLS_SSL_ALERT_MSG_CERT_EXPIRED, ret );
        else if( verify_result & MBEDTLS_X509_BADCERT_REVOKED )
            MBEDTLS_SSL_PEND_FATAL_ALERT( MBEDTLS_SSL_ALERT_MSG_CERT_REVOKED, ret );
        else if( verify_result & MBEDTLS_X509_BADCERT_NOT_TRUSTED )
            MBEDTLS_SSL_PEND_FATAL_ALERT( MBEDTLS_SSL_ALERT_MSG_UNKNOWN_CA, ret );
        else
            MBEDTLS_SSL_PEND_FATAL_ALERT( MBEDTLS_SSL_ALERT_MSG_CERT_UNKNOWN, ret );
    }

#if defined(MBEDTLS_DEBUG_C)
    if( verify_result != 0 )
    {
        MBEDTLS_SSL_DEBUG_MSG( 3, ( "! Certificate verification flags %x",
                                    ssl->session_negotiate->verify_result ) );
    }
    else
    {
        MBEDTLS_SSL_DEBUG_MSG( 3, ( "Certificate verification flags clear" ) );
    }
#endif /* MBEDTLS_DEBUG_C */

    ssl->session_negotiate->verify_result = verify_result;
    return( ret );
}
#else /* MBEDTLS_SSL_KEEP_PEER_CERTIFICATE */
static int ssl_tls13_validate_certificate( mbedtls_ssl_context *ssl )
{
    ((void) ssl);
    return( MBEDTLS_ERR_SSL_FEATURE_UNAVAILABLE );
}
#endif /* MBEDTLS_SSL_KEEP_PEER_CERTIFICATE */
#endif /* MBEDTLS_KEY_EXCHANGE_ECDHE_ECDSA_ENABLED */

int mbedtls_ssl_tls13_process_certificate( mbedtls_ssl_context *ssl )
{
    int ret = MBEDTLS_ERR_ERROR_CORRUPTION_DETECTED;
    MBEDTLS_SSL_DEBUG_MSG( 2, ( "=> parse certificate" ) );

#if defined(MBEDTLS_KEY_EXCHANGE_ECDHE_ECDSA_ENABLED)
    unsigned char *buf;
    size_t buf_len;

    MBEDTLS_SSL_PROC_CHK( mbedtls_ssl_tls13_fetch_handshake_msg(
                          ssl, MBEDTLS_SSL_HS_CERTIFICATE,
                          &buf, &buf_len ) );

    /* Parse the certificate chain sent by the peer. */
    MBEDTLS_SSL_PROC_CHK( ssl_tls13_parse_certificate( ssl, buf,
                                                       buf + buf_len ) );
    /* Validate the certificate chain and set the verification results. */
    MBEDTLS_SSL_PROC_CHK( ssl_tls13_validate_certificate( ssl ) );

    mbedtls_ssl_add_hs_msg_to_checksum( ssl, MBEDTLS_SSL_HS_CERTIFICATE,
                                        buf, buf_len );

#if defined(MBEDTLS_SSL_USE_MPS)
    MBEDTLS_SSL_PROC_CHK( mbedtls_ssl_mps_hs_consume_full_hs_msg( ssl ) );
#endif

cleanup:
#endif /* MBEDTLS_KEY_EXCHANGE_ECDHE_ECDSA_ENABLED */

    MBEDTLS_SSL_DEBUG_MSG( 2, ( "<= parse certificate" ) );
    return( ret );
}

/*
 *
 * STATE HANDLING: Incoming Finished message.
 */
/*
 * Implementation
 */

static int ssl_tls13_preprocess_finished_message( mbedtls_ssl_context *ssl )
{
    int ret;

    ret = mbedtls_ssl_tls13_calculate_verify_data( ssl,
                    ssl->handshake->state_local.finished_in.digest,
                    sizeof( ssl->handshake->state_local.finished_in.digest ),
                    &ssl->handshake->state_local.finished_in.digest_len,
                    ssl->conf->endpoint == MBEDTLS_SSL_IS_CLIENT ?
                        MBEDTLS_SSL_IS_SERVER : MBEDTLS_SSL_IS_CLIENT );
    if( ret != 0 )
    {
        MBEDTLS_SSL_DEBUG_RET( 1, "mbedtls_ssl_tls13_calculate_verify_data", ret );
        return( ret );
    }

    return( 0 );
}

static int ssl_tls13_parse_finished_message( mbedtls_ssl_context *ssl,
                                             const unsigned char *buf,
                                             const unsigned char *end )
{
    /*
     * struct {
     *     opaque verify_data[Hash.length];
     * } Finished;
     */
    const unsigned char *expected_verify_data =
        ssl->handshake->state_local.finished_in.digest;
    size_t expected_verify_data_len =
        ssl->handshake->state_local.finished_in.digest_len;
    /* Structural validation */
    if( (size_t)( end - buf ) != expected_verify_data_len )
    {
        MBEDTLS_SSL_DEBUG_MSG( 1, ( "bad finished message" ) );

        MBEDTLS_SSL_PEND_FATAL_ALERT( MBEDTLS_SSL_ALERT_MSG_DECODE_ERROR,
                                      MBEDTLS_ERR_SSL_DECODE_ERROR );
        return( MBEDTLS_ERR_SSL_DECODE_ERROR );
    }

    MBEDTLS_SSL_DEBUG_BUF( 4, "verify_data (self-computed):",
                           expected_verify_data,
                           expected_verify_data_len );
    MBEDTLS_SSL_DEBUG_BUF( 4, "verify_data (received message):", buf,
                           expected_verify_data_len );

    /* Semantic validation */
    if( mbedtls_ct_memcmp( buf,
                           expected_verify_data,
                           expected_verify_data_len ) != 0 )
    {
        MBEDTLS_SSL_DEBUG_MSG( 1, ( "bad finished message" ) );

        MBEDTLS_SSL_PEND_FATAL_ALERT( MBEDTLS_SSL_ALERT_MSG_DECRYPT_ERROR,
                                      MBEDTLS_ERR_SSL_HANDSHAKE_FAILURE );
        return( MBEDTLS_ERR_SSL_HANDSHAKE_FAILURE );
    }
    return( 0 );
}

int mbedtls_ssl_tls13_process_finished_message( mbedtls_ssl_context *ssl )
{
    int ret = MBEDTLS_ERR_ERROR_CORRUPTION_DETECTED;
    unsigned char *buf;
    size_t buf_len;

    MBEDTLS_SSL_DEBUG_MSG( 2, ( "=> parse finished message" ) );

    MBEDTLS_SSL_PROC_CHK( mbedtls_ssl_tls13_fetch_handshake_msg( ssl,
                                              MBEDTLS_SSL_HS_FINISHED,
                                              &buf, &buf_len ) );

    /* Preprocessing step: Compute handshake digest */
    MBEDTLS_SSL_PROC_CHK( ssl_tls13_preprocess_finished_message( ssl ) );

    MBEDTLS_SSL_PROC_CHK( ssl_tls13_parse_finished_message( ssl, buf, buf + buf_len ) );
    mbedtls_ssl_add_hs_msg_to_checksum( ssl, MBEDTLS_SSL_HS_FINISHED,
                                        buf, buf_len );

#if defined(MBEDTLS_SSL_USE_MPS)
    MBEDTLS_SSL_PROC_CHK( mbedtls_ssl_mps_hs_consume_full_hs_msg( ssl ) );
#endif /* MBEDTLS_SSL_USE_MPS */

cleanup:

    MBEDTLS_SSL_DEBUG_MSG( 2, ( "<= parse finished message" ) );
    return( ret );
}

/*
 *
 * STATE HANDLING: Write and send Finished message.
 *
 */
<<<<<<< HEAD
/*
 * Implement
 */

static int ssl_tls13_prepare_finished_message( mbedtls_ssl_context *ssl )
=======
int mbedtls_ssl_tls13_get_sig_alg_from_pk( mbedtls_ssl_context *ssl,
                                           mbedtls_pk_context *own_key,
                                           uint16_t *algorithm )
>>>>>>> ca3c6a56
{
    int ret;

    /* Compute transcript of handshake up to now. */
    ret = mbedtls_ssl_tls13_calculate_verify_data( ssl,
                    ssl->handshake->state_local.finished_out.digest,
                    sizeof( ssl->handshake->state_local.finished_out.digest ),
                    &ssl->handshake->state_local.finished_out.digest_len,
                    ssl->conf->endpoint );

    if( ret != 0 )
    {
        MBEDTLS_SSL_DEBUG_RET( 1, "calculate_verify_data failed", ret );
        return( ret );
    }

    return( 0 );
}

static int ssl_tls13_write_finished_message_body( mbedtls_ssl_context *ssl,
                                                  unsigned char *buf,
                                                  unsigned char *end,
                                                  size_t *out_len )
{
    size_t verify_data_len = ssl->handshake->state_local.finished_out.digest_len;
    /*
     * struct {
     *     opaque verify_data[Hash.length];
     * } Finished;
     */
    MBEDTLS_SSL_CHK_BUF_PTR( buf, end, verify_data_len );

    memcpy( buf, ssl->handshake->state_local.finished_out.digest,
            verify_data_len );

    *out_len = verify_data_len;
    return( 0 );
}

/* Main entry point: orchestrates the other functions */
int mbedtls_ssl_tls13_write_finished_message( mbedtls_ssl_context *ssl )
{
    int ret = MBEDTLS_ERR_ERROR_CORRUPTION_DETECTED;
    unsigned char *buf;
    size_t buf_len, msg_len;

    MBEDTLS_SSL_DEBUG_MSG( 2, ( "=> write finished message" ) );

    MBEDTLS_SSL_PROC_CHK( ssl_tls13_prepare_finished_message( ssl ) );

    MBEDTLS_SSL_PROC_CHK( mbedtls_ssl_start_handshake_msg( ssl,
                              MBEDTLS_SSL_HS_FINISHED, &buf, &buf_len ) );

    MBEDTLS_SSL_PROC_CHK( ssl_tls13_write_finished_message_body(
                              ssl, buf, buf + buf_len, &msg_len ) );

    mbedtls_ssl_add_hs_msg_to_checksum( ssl, MBEDTLS_SSL_HS_FINISHED,
                                        buf, msg_len );

    MBEDTLS_SSL_PROC_CHK( mbedtls_ssl_finish_handshake_msg( ssl,
                                              buf_len, msg_len ) );
cleanup:

    MBEDTLS_SSL_DEBUG_MSG( 2, ( "<= write finished message" ) );
    return( ret );
}

int mbedtls_ssl_tls13_handshake_wrapup( mbedtls_ssl_context *ssl )
{
    MBEDTLS_SSL_DEBUG_MSG( 3, ( "=> handshake wrapup" ) );

#if defined(MBEDTLS_SSL_USE_MPS)
    int ret = MBEDTLS_ERR_ERROR_CORRUPTION_DETECTED;

    ret = mbedtls_mps_set_incoming_keys( &ssl->mps->l4,
                                                 ssl->epoch_application );
    if( ret != 0 )
        return( ret );

    ret = mbedtls_mps_set_outgoing_keys( &ssl->mps->l4,
                                         ssl->epoch_application );
    if( ret != 0 )
        return( ret );
#else
    mbedtls_ssl_set_inbound_transform ( ssl, ssl->transform_application );
    mbedtls_ssl_set_outbound_transform( ssl, ssl->transform_application );
#endif /* MBEDTLS_SSL_USE_MPS */

    /*
     * Free the previous session and switch to the current one.
     */
    if( ssl->session )
    {
        mbedtls_ssl_session_free( ssl->session );
        mbedtls_free( ssl->session );
    }
    ssl->session = ssl->session_negotiate;
    ssl->session_negotiate = NULL;

    MBEDTLS_SSL_DEBUG_MSG( 3, ( "<= handshake wrapup" ) );

    return( 0 );
}

/*
 *
 * STATE HANDLING: Write ChangeCipherSpec
 *
 */
#if defined(MBEDTLS_SSL_TLS1_3_COMPATIBILITY_MODE)

#define SSL_WRITE_CCS_NEEDED     0
#define SSL_WRITE_CCS_SKIP       1
static int ssl_tls13_write_change_cipher_spec_coordinate( mbedtls_ssl_context *ssl )
{
    int ret = SSL_WRITE_CCS_NEEDED;

#if defined(MBEDTLS_SSL_SRV_C)
    if( ssl->conf->endpoint == MBEDTLS_SSL_IS_SERVER )
    {
        if( ssl->state == MBEDTLS_SSL_SERVER_CCS_AFTER_SERVER_HELLO )
        {
            /* Only transmit the CCS if we have not done so
             * earlier already after the HRR.
             */
            if( ssl->handshake->hello_retry_request_count == 0 )
                ret = SSL_WRITE_CCS_NEEDED;
            else
                ret = SSL_WRITE_CCS_SKIP;
        }
    }
#endif /* MBEDTLS_SSL_SRV_C */

#if defined(MBEDTLS_SSL_CLI_C)
    if( ssl->conf->endpoint == MBEDTLS_SSL_IS_CLIENT )
    {
#if defined(MBEDTLS_ZERO_RTT)
        switch( ssl->state )
        {
            case MBEDTLS_SSL_CLIENT_CCS_AFTER_CLIENT_HELLO:
                if( ssl->handshake->early_data != MBEDTLS_SSL_EARLY_DATA_ON )
                    ret = SSL_WRITE_CCS_SKIP;
                break;

            case MBEDTLS_SSL_CLIENT_CCS_BEFORE_2ND_CLIENT_HELLO:
            case MBEDTLS_SSL_CLIENT_CCS_AFTER_SERVER_FINISHED:
                if( ssl->handshake->early_data == MBEDTLS_SSL_EARLY_DATA_ON )
                    ret = SSL_WRITE_CCS_SKIP;
                break;

            default:
                MBEDTLS_SSL_DEBUG_MSG( 1, ( "should never happen" ) );
                return( MBEDTLS_ERR_SSL_INTERNAL_ERROR );
        }
#else /* MBEDTLS_ZERO_RTT */
        if( ssl->state == MBEDTLS_SSL_CLIENT_CCS_AFTER_CLIENT_HELLO )
            ret = SSL_WRITE_CCS_SKIP;
#endif /* MBEDTLS_ZERO_RTT */
    }
#endif /* MBEDTLS_SSL_CLI_C */
    return( ret );
}

static int ssl_tls13_finalize_change_cipher_spec( mbedtls_ssl_context *ssl )
{
    (void) ssl;

#if defined(MBEDTLS_SSL_SRV_C)
    if( ssl->conf->endpoint == MBEDTLS_SSL_IS_SERVER )
    {
        switch( ssl->state )
        {
            case MBEDTLS_SSL_SERVER_CCS_AFTER_SERVER_HELLO:
                mbedtls_ssl_handshake_set_state( ssl, MBEDTLS_SSL_ENCRYPTED_EXTENSIONS );
                ssl->handshake->ccs_sent++;
                break;

            case MBEDTLS_SSL_SERVER_CCS_AFTER_HRR:
                mbedtls_ssl_handshake_set_state( ssl, MBEDTLS_SSL_SECOND_CLIENT_HELLO );
                ssl->handshake->ccs_sent++;
                break;

            default:
                MBEDTLS_SSL_DEBUG_MSG( 1, ( "should never happen" ) );
                return( MBEDTLS_ERR_SSL_INTERNAL_ERROR );
        }
    }
#endif /* MBEDTLS_SSL_SRV_C */

    return( 0 );
}

#if !defined(MBEDTLS_SSL_USE_MPS)
static int ssl_tls13_write_change_cipher_spec_body( mbedtls_ssl_context *ssl,
                                                    unsigned char *buf,
                                                    unsigned char *end,
                                                    size_t *olen )
{
    ((void) ssl);

    MBEDTLS_SSL_CHK_BUF_PTR( buf, end, 1 );
    buf[0] = 1;
    *olen = 1;

    return( 0 );
}
#endif /* !MBEDTLS_SSL_USE_MPS */

int mbedtls_ssl_tls13_write_change_cipher_spec( mbedtls_ssl_context *ssl )
{
    int ret;

    MBEDTLS_SSL_DEBUG_MSG( 2, ( "=> write change cipher spec" ) );

    MBEDTLS_SSL_PROC_CHK_NEG( ssl_tls13_write_change_cipher_spec_coordinate( ssl ) );

    if( ret == SSL_WRITE_CCS_NEEDED )
    {
#if defined(MBEDTLS_SSL_USE_MPS)

        MBEDTLS_SSL_PROC_CHK( mbedtls_mps_flush( &ssl->mps->l4 ) );
        MBEDTLS_SSL_PROC_CHK( mbedtls_mps_write_ccs( &ssl->mps->l4 ) );
        MBEDTLS_SSL_PROC_CHK( mbedtls_mps_dispatch( &ssl->mps->l4 ) );

#else /* MBEDTLS_SSL_USE_MPS */

        /* Write CCS message */
        MBEDTLS_SSL_PROC_CHK( ssl_tls13_write_change_cipher_spec_body(
                                  ssl, ssl->out_msg,
                                  ssl->out_msg + MBEDTLS_SSL_OUT_CONTENT_LEN,
                                  &ssl->out_msglen ) );

        ssl->out_msgtype = MBEDTLS_SSL_MSG_CHANGE_CIPHER_SPEC;

        /* Dispatch message */
        MBEDTLS_SSL_PROC_CHK( mbedtls_ssl_write_record( ssl, 0 ) );

#endif /* MBEDTLS_SSL_USE_MPS */
    }

    MBEDTLS_SSL_PROC_CHK( ssl_tls13_finalize_change_cipher_spec( ssl ) );

cleanup:

    MBEDTLS_SSL_DEBUG_MSG( 2, ( "<= write change cipher spec" ) );
    return( ret );
}
#endif /* MBEDTLS_SSL_TLS1_3_COMPATIBILITY_MODE */

#if defined(MBEDTLS_KEY_EXCHANGE_WITH_CERT_ENABLED)

/*
 * STATE HANDLING: Output Certificate
 */

/*
 *  enum {
 *        X509(0),
 *        RawPublicKey(2),
 *        (255)
 *    } CertificateType;
 *
 *    struct {
 *        select (certificate_type) {
 *            case RawPublicKey:
 *              // From RFC 7250 ASN.1_subjectPublicKeyInfo
 *              opaque ASN1_subjectPublicKeyInfo<1..2^24-1>;
 *
 *            case X509:
 *              opaque cert_data<1..2^24-1>;
 *        };
 *        Extension extensions<0..2^16-1>;
 *    } CertificateEntry;
 *
 *    struct {
 *        opaque certificate_request_context<0..2^8-1>;
 *        CertificateEntry certificate_list<0..2^24-1>;
 *    } Certificate;
 */
static int ssl_tls13_write_certificate_body( mbedtls_ssl_context *ssl,
                                             unsigned char *buf,
                                             unsigned char *end,
                                             size_t *out_len )
{
    const mbedtls_x509_crt *crt = mbedtls_ssl_own_cert( ssl );
    unsigned char *p = buf;
    unsigned char *certificate_request_context =
                                    ssl->handshake->certificate_request_context;
    unsigned char certificate_request_context_len =
                                ssl->handshake->certificate_request_context_len;
    unsigned char *p_certificate_list_len;


    /* ...
     * opaque certificate_request_context<0..2^8-1>;
     * ...
     */
    MBEDTLS_SSL_CHK_BUF_PTR( p, end, certificate_request_context_len + 1 );
    *p++ = certificate_request_context_len;
    if( certificate_request_context_len > 0 )
    {
        memcpy( p, certificate_request_context, certificate_request_context_len );
        p += certificate_request_context_len;
    }

    /* ...
     * CertificateEntry certificate_list<0..2^24-1>;
     * ...
     */
    MBEDTLS_SSL_CHK_BUF_PTR( p, end, 3 );
    p_certificate_list_len = p;
    p += 3;

    MBEDTLS_SSL_DEBUG_CRT( 3, "own certificate", crt );

    while( crt != NULL )
    {
        size_t cert_data_len = crt->raw.len;

        MBEDTLS_SSL_CHK_BUF_PTR( p, end, cert_data_len + 3 + 2 );
        MBEDTLS_PUT_UINT24_BE( cert_data_len, p, 0 );
        p += 3;

        memcpy( p, crt->raw.p, cert_data_len );
        p += cert_data_len;
        crt = crt->next;

        /* Currently, we don't have any certificate extensions defined.
         * Hence, we are sending an empty extension with length zero.
         */
        MBEDTLS_PUT_UINT24_BE( 0, p, 0 );
        p += 2;
    }

    MBEDTLS_PUT_UINT24_BE( p - p_certificate_list_len - 3,
                           p_certificate_list_len, 0 );

    *out_len = p - buf;

    return( 0 );
}

int mbedtls_ssl_tls13_write_certificate( mbedtls_ssl_context *ssl )
{
    int ret;
    unsigned char *buf;
    size_t buf_len, msg_len;

    MBEDTLS_SSL_DEBUG_MSG( 2, ( "=> write certificate" ) );


    MBEDTLS_SSL_PROC_CHK( mbedtls_ssl_start_handshake_msg( ssl,
                          MBEDTLS_SSL_HS_CERTIFICATE, &buf, &buf_len ) );

    MBEDTLS_SSL_PROC_CHK( ssl_tls13_write_certificate_body( ssl,
                                                            buf,
                                                            buf + buf_len,
                                                            &msg_len ) );

    mbedtls_ssl_add_hs_msg_to_checksum( ssl, MBEDTLS_SSL_HS_CERTIFICATE,
                                        buf, msg_len );

    MBEDTLS_SSL_PROC_CHK( mbedtls_ssl_finish_handshake_msg(
                              ssl, buf_len, msg_len ) );

cleanup:

    MBEDTLS_SSL_DEBUG_MSG( 2, ( "<= write certificate" ) );
    return( ret );
}

/*
 * STATE HANDLING: Output Certificate Verify
 */

static int ssl_tls13_get_sig_alg_from_pk( mbedtls_ssl_context *ssl,
                                          mbedtls_pk_context *own_key,
                                          uint16_t *algorithm )
{
    mbedtls_pk_type_t sig = mbedtls_ssl_sig_from_pk( own_key );
    /* Determine the size of the key */
    size_t own_key_size = mbedtls_pk_get_bitlen( own_key );
    *algorithm = MBEDTLS_TLS1_3_SIG_NONE;
    ((void) own_key_size);

    switch( sig )
    {
#if defined(MBEDTLS_ECDSA_C)
        case MBEDTLS_SSL_SIG_ECDSA:
            switch( own_key_size )
            {
                case 256:
                    *algorithm = MBEDTLS_TLS1_3_SIG_ECDSA_SECP256R1_SHA256;
                    return( 0 );
                case 384:
                    *algorithm = MBEDTLS_TLS1_3_SIG_ECDSA_SECP384R1_SHA384;
                    return( 0 );
                case 521:
                    *algorithm = MBEDTLS_TLS1_3_SIG_ECDSA_SECP521R1_SHA512;
                    return( 0 );
                default:
                    MBEDTLS_SSL_DEBUG_MSG( 3,
                                           ( "unknown key size: %"
                                             MBEDTLS_PRINTF_SIZET " bits",
                                             own_key_size ) );
                    break;
            }
            break;
#endif /* MBEDTLS_ECDSA_C */

#if defined(MBEDTLS_RSA_C)
        case MBEDTLS_SSL_SIG_RSA:
#if defined(MBEDTLS_PKCS1_V21)
#if defined(MBEDTLS_SHA256_C)
            if( own_key_size <= 2048 &&
                mbedtls_ssl_sig_alg_is_received( ssl,
                                    MBEDTLS_TLS1_3_SIG_RSA_PSS_RSAE_SHA256 ) )
            {
                *algorithm = MBEDTLS_TLS1_3_SIG_RSA_PSS_RSAE_SHA256;
                return( 0 );
            }
            else
#endif /* MBEDTLS_SHA256_C */
#if defined(MBEDTLS_SHA384_C)
            if( own_key_size <= 3072 &&
                mbedtls_ssl_sig_alg_is_received( ssl,
                                    MBEDTLS_TLS1_3_SIG_RSA_PSS_RSAE_SHA384 ) )
            {
                *algorithm = MBEDTLS_TLS1_3_SIG_RSA_PSS_RSAE_SHA384;
                return( 0 );
            }
            else
#endif /* MBEDTLS_SHA384_C */
#if defined(MBEDTLS_SHA512_C)
            if( own_key_size <= 4096 &&
                mbedtls_ssl_sig_alg_is_received( ssl,
                                    MBEDTLS_TLS1_3_SIG_RSA_PSS_RSAE_SHA512 ) )
            {
                *algorithm = MBEDTLS_TLS1_3_SIG_RSA_PSS_RSAE_SHA512;
                return( 0 );
            }
            else
#endif /* MBEDTLS_SHA512_C */
#endif /* MBEDTLS_PKCS1_V21 */
#if defined(MBEDTLS_PKCS1_V15)
#if defined(MBEDTLS_SHA256_C)
            if( own_key_size <= 2048 &&
                mbedtls_ssl_sig_alg_is_received( ssl,
                                    MBEDTLS_TLS1_3_SIG_RSA_PKCS1_SHA256 ) )
            {
                *algorithm = MBEDTLS_TLS1_3_SIG_RSA_PKCS1_SHA256;
                return( 0 );
            }
            else
#endif /* MBEDTLS_SHA256_C */
#if defined(MBEDTLS_SHA384_C)
            if( own_key_size <= 3072 &&
                mbedtls_ssl_sig_alg_is_received( ssl,
                                    MBEDTLS_TLS1_3_SIG_RSA_PKCS1_SHA384 ) )
            {
                *algorithm = MBEDTLS_TLS1_3_SIG_RSA_PKCS1_SHA384;
                return( 0 );
            }
            else
#endif /* MBEDTLS_SHA384_C */
#if defined(MBEDTLS_SHA512_C)
            if( own_key_size <= 4096 &&
                mbedtls_ssl_sig_alg_is_received( ssl,
                                    MBEDTLS_TLS1_3_SIG_RSA_PKCS1_SHA512 ) )
            {
                *algorithm = MBEDTLS_TLS1_3_SIG_RSA_PKCS1_SHA512;
                return( 0 );
            }
            else
#endif /* MBEDTLS_SHA512_C */
#endif /* MBEDTLS_PKCS1_V15 */
            {
                MBEDTLS_SSL_DEBUG_MSG( 3,
                                       ( "unknown key size: %"
                                         MBEDTLS_PRINTF_SIZET " bits",
                                         own_key_size ) );
            }
            break;
#endif /* MBEDTLS_RSA_C */
        default:
            MBEDTLS_SSL_DEBUG_MSG( 1,
                                   ( "unknown signature type : %u", sig ) );
            break;
    }
    return( -1 );
}

static int ssl_tls13_write_certificate_verify_body( mbedtls_ssl_context *ssl,
                                                    unsigned char *buf,
                                                    unsigned char *end,
                                                    size_t *out_len )
{
    int ret;
    unsigned char *p = buf;
    mbedtls_pk_context *own_key;

    unsigned char handshake_hash[ MBEDTLS_TLS1_3_MD_MAX_SIZE ];
    size_t handshake_hash_len;
    unsigned char verify_buffer[ SSL_VERIFY_STRUCT_MAX_SIZE ];
    size_t verify_buffer_len;
    mbedtls_pk_type_t pk_type = MBEDTLS_PK_NONE;
    mbedtls_md_type_t md_alg = MBEDTLS_MD_NONE;
    psa_algorithm_t psa_algorithm = PSA_ALG_NONE;
    uint16_t algorithm = MBEDTLS_TLS1_3_SIG_NONE;
    size_t signature_len = 0;
    unsigned char verify_hash[ MBEDTLS_MD_MAX_SIZE ];
    size_t verify_hash_len;
    psa_status_t status = PSA_ERROR_CORRUPTION_DETECTED;

    *out_len = 0;

    own_key = mbedtls_ssl_own_key( ssl );
    if( own_key == NULL )
    {
        MBEDTLS_SSL_DEBUG_MSG( 1, ( "should never happen" ) );
        return( MBEDTLS_ERR_SSL_INTERNAL_ERROR );
    }

    ret = mbedtls_ssl_get_handshake_transcript( ssl,
                                        ssl->handshake->ciphersuite_info->mac,
                                        handshake_hash,
                                        sizeof( handshake_hash ),
                                        &handshake_hash_len );
    if( ret != 0 )
        return( ret );

    MBEDTLS_SSL_DEBUG_BUF( 3, "handshake hash",
        handshake_hash,
        handshake_hash_len);

    ssl_tls13_create_verify_structure( handshake_hash, handshake_hash_len,
                                       verify_buffer, &verify_buffer_len,
                                       ssl->conf->endpoint );

    /*
     *  struct {
     *    SignatureScheme algorithm;
     *    opaque signature<0..2^16-1>;
     *  } CertificateVerify;
     */
    ret = mbedtls_ssl_tls13_get_sig_alg_from_pk( ssl, own_key, &algorithm );
    if( ret != 0 || ! mbedtls_ssl_sig_alg_is_received( ssl, algorithm ) )
    {
        MBEDTLS_SSL_DEBUG_MSG( 1,
                    ( "signature algorithm not in received or offered list." ) );

        MBEDTLS_SSL_DEBUG_MSG( 1, ( "Signature algorithm is %s",
                                    mbedtls_ssl_sig_alg_to_str( algorithm ) ) );

        MBEDTLS_SSL_PEND_FATAL_ALERT( MBEDTLS_SSL_ALERT_MSG_HANDSHAKE_FAILURE,
                                      MBEDTLS_ERR_SSL_HANDSHAKE_FAILURE );
        return( MBEDTLS_ERR_SSL_HANDSHAKE_FAILURE );
    }

    if( mbedtls_ssl_tls13_get_pk_type_and_md_alg_from_sig_alg(
                                        algorithm, &pk_type, &md_alg ) != 0 )
    {
        return( MBEDTLS_ERR_SSL_INTERNAL_ERROR  );
    }

    /* Check there is space for the algorithm identifier (2 bytes) and the
     * signature length (2 bytes).
     */
    MBEDTLS_SSL_CHK_BUF_PTR( p, end, 4 );
    MBEDTLS_PUT_UINT16_BE( algorithm, p, 0 );
    p += 2;

    /* Hash verify buffer with indicated hash function */
    psa_algorithm = mbedtls_psa_translate_md( md_alg );
    status = psa_hash_compute( psa_algorithm,
                               verify_buffer,
                               verify_buffer_len,
                               verify_hash,sizeof( verify_hash ),
                               &verify_hash_len );
    if( status != PSA_SUCCESS )
        return( psa_ssl_status_to_mbedtls( status ) );

    MBEDTLS_SSL_DEBUG_BUF( 3, "verify hash", verify_hash, verify_hash_len );

    if( ( ret = mbedtls_pk_sign_ext( pk_type, own_key,
                        md_alg, verify_hash, verify_hash_len,
                        p + 2, (size_t)( end - ( p + 2 ) ), &signature_len,
                        ssl->conf->f_rng, ssl->conf->p_rng ) ) != 0 )
    {
        MBEDTLS_SSL_DEBUG_RET( 1, "mbedtls_pk_sign", ret );
        return( ret );
    }

    MBEDTLS_PUT_UINT16_BE( signature_len, p, 0 );
    p += 2 + signature_len;

    *out_len = (size_t)( p - buf );

    return( ret );
}

int mbedtls_ssl_tls13_write_certificate_verify( mbedtls_ssl_context *ssl )
{
    int ret = 0;
    unsigned char *buf;
    size_t buf_len, msg_len;

    MBEDTLS_SSL_DEBUG_MSG( 2, ( "=> write certificate verify" ) );


    MBEDTLS_SSL_PROC_CHK( mbedtls_ssl_start_handshake_msg( ssl,
                MBEDTLS_SSL_HS_CERTIFICATE_VERIFY, &buf, &buf_len ) );

    MBEDTLS_SSL_PROC_CHK( ssl_tls13_write_certificate_verify_body(
                                ssl, buf, buf + buf_len, &msg_len ) );

    mbedtls_ssl_add_hs_msg_to_checksum(
        ssl, MBEDTLS_SSL_HS_CERTIFICATE_VERIFY, buf, msg_len );

    MBEDTLS_SSL_PROC_CHK( mbedtls_ssl_finish_handshake_msg(
                              ssl, buf_len, msg_len ) );

cleanup:

    MBEDTLS_SSL_DEBUG_MSG( 2, ( "<= write certificate verify" ) );
    return( ret );
}
#endif /* MBEDTLS_KEY_EXCHANGE_WITH_CERT_ENABLED */

#if defined(MBEDTLS_ZERO_RTT)
void mbedtls_ssl_conf_early_data(
    mbedtls_ssl_config *conf,
    int early_data, size_t max_early_data,
    int(*early_data_callback)( mbedtls_ssl_context*,
                               const unsigned char*,
                               size_t ) )
{
#if !defined(MBEDTLS_SSL_SRV_C)
    ( ( void ) max_early_data );
    ( ( void ) early_data_callback );
#endif /* !MBEDTLS_SSL_SRV_C */
    conf->early_data_enabled = early_data;

#if defined(MBEDTLS_SSL_SRV_C)

    if( early_data == MBEDTLS_SSL_EARLY_DATA_ENABLED )
    {
        if( max_early_data > MBEDTLS_SSL_MAX_EARLY_DATA )
            max_early_data = MBEDTLS_SSL_MAX_EARLY_DATA;

        conf->max_early_data = max_early_data;
        conf->early_data_callback = early_data_callback;
        /* Only the server uses the early data callback.
         * For the client this parameter is not used. */
    }
    else
    {
        conf->early_data_callback = NULL;
    }
#endif
}
#endif /* MBEDTLS_ZERO_RTT */

/* Early Data Extension
 *
 * struct {} Empty;
 *
 * struct {
 *   select ( Handshake.msg_type ) {
 *     case new_session_ticket:   uint32 max_early_data_size;
 *     case client_hello:         Empty;
 *     case encrypted_extensions: Empty;
 *   };
 * } EarlyDataIndication;
 */
#if defined(MBEDTLS_ZERO_RTT)
int mbedtls_ssl_tls13_write_early_data_ext( mbedtls_ssl_context *ssl,
                                            unsigned char *buf,
                                            const unsigned char *end,
                                            size_t *out_len )
{
    unsigned char *p = buf;

    *out_len = 0;

#if defined(MBEDTLS_SSL_CLI_C)
    if( ssl->conf->endpoint == MBEDTLS_SSL_IS_CLIENT )
    {
        if( !mbedtls_ssl_conf_tls13_some_psk_enabled( ssl ) ||
            mbedtls_ssl_get_psk_to_offer( ssl, NULL, NULL, NULL, NULL ) != 0 ||
            ssl->conf->early_data_enabled == MBEDTLS_SSL_EARLY_DATA_DISABLED )
        {
            MBEDTLS_SSL_DEBUG_MSG( 2, ( "<= skip write early_data extension" ) );
            ssl->handshake->early_data = MBEDTLS_SSL_EARLY_DATA_OFF;
            return( 0 );
        }
    }
#endif /* MBEDTLS_SSL_CLI_C */

#if defined(MBEDTLS_SSL_SRV_C)
    if( ssl->conf->endpoint == MBEDTLS_SSL_IS_SERVER )
    {
        if( ( ssl->handshake->extensions_present & MBEDTLS_SSL_EXT_EARLY_DATA ) == 0 )
            return( 0 );

        if( ssl->conf->tls13_kex_modes !=
                   MBEDTLS_SSL_TLS1_3_KEY_EXCHANGE_MODE_PSK ||
            ssl->conf->early_data_enabled == MBEDTLS_SSL_EARLY_DATA_DISABLED )
        {
            MBEDTLS_SSL_DEBUG_MSG( 2, ( "<= skip write early_data extension" ) );
            ssl->handshake->early_data = MBEDTLS_SSL_EARLY_DATA_OFF;
            return( 0 );
        }
    }
#endif /* MBEDTLS_SSL_SRV_C */

    if( ( end - buf ) < 4 )
    {
        MBEDTLS_SSL_DEBUG_MSG( 1, ( "buffer too small" ) );
        return ( MBEDTLS_ERR_SSL_BUFFER_TOO_SMALL );
    }

#if defined(MBEDTLS_SSL_CLI_C)
    if( ssl->conf->endpoint == MBEDTLS_SSL_IS_CLIENT )
    {
        MBEDTLS_SSL_DEBUG_MSG( 3, ( "client hello, adding early_data extension" ) );
        /* We're using rejected once we send the EarlyData extension,
           and change it to accepted upon receipt of the server extension. */
        ssl->early_data_status = MBEDTLS_SSL_EARLY_DATA_REJECTED;
    }
#endif /* MBEDTLS_SSL_CLI_C */

#if defined(MBEDTLS_SSL_SRV_C)
    if( ssl->conf->endpoint == MBEDTLS_SSL_IS_SERVER )
    {
        MBEDTLS_SSL_DEBUG_MSG( 3, ( "server hello, adding early_data extension" ) );
    }
#endif /* MBEDTLS_SSL_SRV_C */

    ssl->handshake->early_data = MBEDTLS_SSL_EARLY_DATA_ON;

    /* Write extension header */
    MBEDTLS_PUT_UINT16_BE( MBEDTLS_TLS_EXT_EARLY_DATA, p, 0 );

    /* Write total extension length */
    MBEDTLS_PUT_UINT16_BE( 0, p, 2 );

    *out_len = 4;
    return( 0 );
}
#endif /* MBEDTLS_ZERO_RTT */

/* Reset SSL context and update hash for handling HRR.
 *
 * Replace Transcript-Hash(X) by
 * Transcript-Hash( message_hash     ||
 *                 00 00 Hash.length ||
 *                 X )
 * A few states of the handshake are preserved, including:
 *   - session ID
 *   - session ticket
 *   - negotiated ciphersuite
 */
int mbedtls_ssl_reset_transcript_for_hrr( mbedtls_ssl_context *ssl )
{
    int ret = MBEDTLS_ERR_ERROR_CORRUPTION_DETECTED;
    unsigned char hash_transcript[ MBEDTLS_MD_MAX_SIZE + 4 ];
    size_t hash_len;
    const mbedtls_ssl_ciphersuite_t *ciphersuite_info;
    uint16_t cipher_suite = ssl->session_negotiate->ciphersuite;
    ciphersuite_info = mbedtls_ssl_ciphersuite_from_id( cipher_suite );

    MBEDTLS_SSL_DEBUG_MSG( 3, ( "Reset SSL session for HRR" ) );

    ret = mbedtls_ssl_get_handshake_transcript( ssl, ciphersuite_info->mac,
                                                hash_transcript + 4,
                                                MBEDTLS_MD_MAX_SIZE,
                                                &hash_len );
    if( ret != 0 )
    {
        MBEDTLS_SSL_DEBUG_RET( 4, "mbedtls_ssl_get_handshake_transcript", ret );
        return( ret );
    }

    hash_transcript[0] = MBEDTLS_SSL_HS_MESSAGE_HASH;
    hash_transcript[1] = 0;
    hash_transcript[2] = 0;
    hash_transcript[3] = (unsigned char) hash_len;

    hash_len += 4;

    if( ciphersuite_info->mac == MBEDTLS_MD_SHA256 )
    {
#if defined(MBEDTLS_SHA256_C)
        MBEDTLS_SSL_DEBUG_BUF( 4, "Truncated SHA-256 handshake transcript",
                               hash_transcript, hash_len );

#if defined(MBEDTLS_USE_PSA_CRYPTO)
        psa_hash_abort( &ssl->handshake->fin_sha256_psa );
        psa_hash_setup( &ssl->handshake->fin_sha256_psa, PSA_ALG_SHA_256 );
#else
        mbedtls_sha256_starts( &ssl->handshake->fin_sha256, 0 );
#endif
#endif /* MBEDTLS_SHA256_C */
    }
    else if( ciphersuite_info->mac == MBEDTLS_MD_SHA384 )
    {
#if defined(MBEDTLS_SHA384_C)
        MBEDTLS_SSL_DEBUG_BUF( 4, "Truncated SHA-384 handshake transcript",
                               hash_transcript, hash_len );

#if defined(MBEDTLS_USE_PSA_CRYPTO)
        psa_hash_abort( &ssl->handshake->fin_sha384_psa );
        psa_hash_setup( &ssl->handshake->fin_sha384_psa, PSA_ALG_SHA_384 );
#else
        mbedtls_sha512_starts( &ssl->handshake->fin_sha512, 1 );
#endif
#endif /* MBEDTLS_SHA384_C */
    }

#if defined(MBEDTLS_SHA256_C) || defined(MBEDTLS_SHA384_C)
    ssl->handshake->update_checksum( ssl, hash_transcript, hash_len );
#endif /* MBEDTLS_SHA256_C || MBEDTLS_SHA384_C */

    return( ret );
}

#if defined(MBEDTLS_ECDH_C)

int mbedtls_ssl_tls13_read_public_ecdhe_share( mbedtls_ssl_context *ssl,
                                               const unsigned char *buf,
                                               size_t buf_len )
{
    uint8_t *p = (uint8_t*)buf;
    const uint8_t *end = buf + buf_len;
    mbedtls_ssl_handshake_params *handshake = ssl->handshake;

    /* Get size of the TLS opaque key_exchange field of the KeyShareEntry struct. */
    MBEDTLS_SSL_CHK_BUF_PTR( p, end, 2 );
    uint16_t peerkey_len = MBEDTLS_GET_UINT16_BE( p, 0 );
    p += 2;

    /* Check if key size is consistent with given buffer length. */
    MBEDTLS_SSL_CHK_BUF_PTR( p, end, peerkey_len );

    /* Store peer's ECDH public key. */
    memcpy( handshake->ecdh_psa_peerkey, p, peerkey_len );
    handshake->ecdh_psa_peerkey_len = peerkey_len;

    return( 0 );
}

int mbedtls_ssl_tls13_generate_and_write_ecdh_key_exchange(
                mbedtls_ssl_context *ssl,
                uint16_t named_group,
                unsigned char *buf,
                unsigned char *end,
                size_t *out_len )
{
    psa_status_t status = PSA_ERROR_GENERIC_ERROR;
    int ret = MBEDTLS_ERR_SSL_FEATURE_UNAVAILABLE;
    psa_key_attributes_t key_attributes;
    size_t own_pubkey_len;
    mbedtls_ssl_handshake_params *handshake = ssl->handshake;
    size_t ecdh_bits = 0;

    MBEDTLS_SSL_DEBUG_MSG( 1, ( "Perform PSA-based ECDH computation." ) );

    /* Convert EC group to PSA key type. */
    if( ( handshake->ecdh_psa_type =
        mbedtls_psa_parse_tls_ecc_group( named_group, &ecdh_bits ) ) == 0 )
            return( MBEDTLS_ERR_SSL_HANDSHAKE_FAILURE );

    ssl->handshake->ecdh_bits = ecdh_bits;

    key_attributes = psa_key_attributes_init();
    psa_set_key_usage_flags( &key_attributes, PSA_KEY_USAGE_DERIVE );
    psa_set_key_algorithm( &key_attributes, PSA_ALG_ECDH );
    psa_set_key_type( &key_attributes, handshake->ecdh_psa_type );
    psa_set_key_bits( &key_attributes, handshake->ecdh_bits );

    /* Generate ECDH private key. */
    status = psa_generate_key( &key_attributes,
                                &handshake->ecdh_psa_privkey );
    if( status != PSA_SUCCESS )
    {
        ret = psa_ssl_status_to_mbedtls( status );
        MBEDTLS_SSL_DEBUG_RET( 1, "psa_generate_key", ret );
        return( ret );

    }

    /* Export the public part of the ECDH private key from PSA. */
    status = psa_export_public_key( handshake->ecdh_psa_privkey,
                                    buf, (size_t)( end - buf ),
                                    &own_pubkey_len );
    if( status != PSA_SUCCESS )
    {
        ret = psa_ssl_status_to_mbedtls( status );
        MBEDTLS_SSL_DEBUG_RET( 1, "psa_export_public_key", ret );
        return( ret );

    }

    *out_len = own_pubkey_len;

    return( 0 );
}
#endif /* MBEDTLS_ECDH_C */

#endif /* MBEDTLS_SSL_TLS_C && MBEDTLS_SSL_PROTO_TLS1_3 */<|MERGE_RESOLUTION|>--- conflicted
+++ resolved
@@ -679,12 +679,6 @@
         if( ssl->handshake->sni_authmode != MBEDTLS_SSL_VERIFY_UNSET )
             authmode = ssl->handshake->sni_authmode;
         else
-<<<<<<< HEAD
-=======
-#endif
-            authmode = ssl->conf->authmode;
-    }
->>>>>>> ca3c6a56
 #endif
             authmode = ssl->conf->authmode;
     }
@@ -976,17 +970,11 @@
  * STATE HANDLING: Write and send Finished message.
  *
  */
-<<<<<<< HEAD
 /*
  * Implement
  */
 
 static int ssl_tls13_prepare_finished_message( mbedtls_ssl_context *ssl )
-=======
-int mbedtls_ssl_tls13_get_sig_alg_from_pk( mbedtls_ssl_context *ssl,
-                                           mbedtls_pk_context *own_key,
-                                           uint16_t *algorithm )
->>>>>>> ca3c6a56
 {
     int ret;
 
@@ -1362,9 +1350,9 @@
  * STATE HANDLING: Output Certificate Verify
  */
 
-static int ssl_tls13_get_sig_alg_from_pk( mbedtls_ssl_context *ssl,
-                                          mbedtls_pk_context *own_key,
-                                          uint16_t *algorithm )
+int mbedtls_ssl_tls13_get_sig_alg_from_pk( mbedtls_ssl_context *ssl,
+                                           mbedtls_pk_context *own_key,
+                                           uint16_t *algorithm )
 {
     mbedtls_pk_type_t sig = mbedtls_ssl_sig_from_pk( own_key );
     /* Determine the size of the key */

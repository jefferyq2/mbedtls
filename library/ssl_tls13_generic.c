--- conflicted
+++ resolved
@@ -1025,27 +1025,6 @@
     /*
      * Secondary checks: always done, but change 'ret' only if it was 0
      */
-<<<<<<< HEAD
-
-#if defined(MBEDTLS_ECP_C)
-    {
-        const mbedtls_pk_context *pk = &ssl->session_negotiate->peer_cert->pk;
-
-        /* If certificate uses an EC key, make sure the curve is OK */
-        if( mbedtls_pk_can_do( pk, MBEDTLS_PK_ECKEY ) &&
-            mbedtls_ssl_check_curve( ssl, mbedtls_pk_ec( *pk )->grp.id ) != 0 )
-        {
-            ssl->session_negotiate->verify_result |= MBEDTLS_X509_BADCERT_BAD_KEY;
-
-            MBEDTLS_SSL_DEBUG_MSG( 1, ( "bad certificate ( EC key curve )" ) );
-            if( ret == 0 )
-                ret = MBEDTLS_ERR_SSL_BAD_CERTIFICATE;
-        }
-    }
-#endif /* MBEDTLS_ECP_C */
-
-=======
->>>>>>> 90045241
     if( mbedtls_ssl_check_cert_usage( ssl->session_negotiate->peer_cert,
                                       ssl->handshake->key_exchange,
                                       !ssl->conf->endpoint,

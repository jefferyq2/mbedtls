/*
 *  TLS 1.3 server-side functions
 *
 *  Copyright The Mbed TLS Contributors
 *  SPDX-License-Identifier: Apache-2.0
 *
 *  Licensed under the Apache License, Version 2.0 (the "License"); you may
 *  not use this file except in compliance with the License.
 *  You may obtain a copy of the License at
 *
 *  http://www.apache.org/licenses/LICENSE-2.0
 *
 *  Unless required by applicable law or agreed to in writing, software
 *  distributed under the License is distributed on an "AS IS" BASIS, WITHOUT
 *  WARRANTIES OR CONDITIONS OF ANY KIND, either express or implied.
 *  See the License for the specific language governing permissions and
 *  limitations under the License.
 */

#include "common.h"

#if defined(MBEDTLS_SSL_PROTO_TLS1_3_EXPERIMENTAL)

#define SSL_DONT_FORCE_FLUSH 0
#define SSL_FORCE_FLUSH      1

#if defined(MBEDTLS_SSL_SRV_C)

#include "mbedtls/debug.h"
#include "mbedtls/ssl.h"
#include "mbedtls/error.h"
#include "mbedtls/constant_time.h"

#include "ssl_misc.h"
<<<<<<< HEAD
#include "ssl_tls13_keys.h"
#if defined(MBEDTLS_SSL_USE_MPS)
#include "mps_all.h"
#endif /* MBEDTLS_SSL_USE_MPS */
=======
#include "ssl_debug_helpers_generated.h"
>>>>>>> bc8b22ec

#include <string.h>

#if defined(MBEDTLS_ECP_C)
#include "mbedtls/ecp.h"
#include "ecp_internal.h"
#endif /* MBEDTLS_ECP_C */

#include "mbedtls/hkdf.h"

#if defined(MBEDTLS_SSL_NEW_SESSION_TICKET)
#include "mbedtls/ssl_ticket.h"
#endif /* MBEDTLS_SSL_NEW_SESSION_TICKET */

#if defined(MBEDTLS_PLATFORM_C)
#include "mbedtls/platform.h"
#else
#include <stdlib.h>
#define mbedtls_calloc    calloc
#define mbedtls_free       free
#endif /* MBEDTLS_PLATFORM_C */

#if defined(MBEDTLS_HAVE_TIME)
#include <time.h>
#endif /* MBEDTLS_HAVE_TIME */


#if defined(MBEDTLS_SSL_SERVER_NAME_INDICATION)
static int ssl_tls13_write_sni_server_ext(
    mbedtls_ssl_context *ssl,
    unsigned char *buf,
    size_t buflen,
    size_t *olen )
{
    unsigned char *p = buf;
    *olen = 0;

    if( ( ssl->handshake->extensions_present & MBEDTLS_SSL_EXT_SERVERNAME ) == 0 )
    {
        return( 0 );
    }

    MBEDTLS_SSL_DEBUG_MSG( 3, ( "adding server_name extension" ) );

    if( buflen < 4 )
    {
        MBEDTLS_SSL_DEBUG_MSG( 1, ( "buffer too small" ) );
        return( MBEDTLS_ERR_SSL_BUFFER_TOO_SMALL );
    }

    /* Write extension header */
    MBEDTLS_PUT_UINT16_BE( MBEDTLS_TLS_EXT_SERVERNAME, p, 0 );

    /* Write total extension length */
    MBEDTLS_PUT_UINT16_BE( 0, p, 2 );

    *olen = 4;

    return( 0 );
}
#endif /* MBEDTLS_SSL_SERVER_NAME_INDICATION */


/* Key Shares Extension
 *
 * enum {
 *     ... (0xFFFF)
 * } NamedGroup;
 *
 * struct {
 *     NamedGroup group;
 *     opaque key_exchange<1..2^16-1>;
 * } KeyShareEntry;
 *
 * struct {
 *     select(role) {
 *     ...
 *     case server:
 *         KeyShareEntry server_share;
 *     }
 * } KeyShare;
*/

#if ( defined(MBEDTLS_ECDH_C) || defined(MBEDTLS_ECDSA_C) )
/* Generate and export a single key share. For hybrid KEMs, this can
 * be called multiple times with the different components of the hybrid. */
static int ssl_tls13_key_share_encapsulate( mbedtls_ssl_context *ssl,
                                            uint16_t named_group,
                                            unsigned char *buf,
                                            unsigned char *end,
                                            size_t *olen )
{
    int ret = MBEDTLS_ERR_ERROR_CORRUPTION_DETECTED;

    if( mbedtls_ssl_tls13_named_group_is_ecdhe( named_group ) )
    {
        ret = mbedtls_ecdh_make_tls13_params( &ssl->handshake->ecdh_ctx,
                 olen, buf, end - buf, ssl->conf->f_rng, ssl->conf->p_rng );
        if( ret != 0 )
        {
            MBEDTLS_SSL_DEBUG_RET( 1, "mbedtls_ecdh_make_tls13_params", ret );
            return( ret );
        }

        MBEDTLS_SSL_DEBUG_ECDH( 3, &ssl->handshake->ecdh_ctx, MBEDTLS_DEBUG_ECDH_Q );
    }
    else if( 0 /* Other kinds of KEMs */ )
    {
    }
    else
    {
        ret = MBEDTLS_ERR_SSL_INTERNAL_ERROR;
    }

    return( ret );
}

static int ssl_tls13_write_key_shares_ext(
    mbedtls_ssl_context *ssl,
    unsigned char *buf,
    unsigned char *end,
    size_t *olen )
{
    unsigned char *key_share_entry = buf + 4;
    unsigned char *key_share       = buf + 8;

    size_t share_len, ext_len;
    int ret;

    *olen = 0;

    MBEDTLS_SSL_DEBUG_MSG( 3, ( "server hello, adding key share extension" ) );

    if( end - buf < 8 )
    {
        MBEDTLS_SSL_DEBUG_MSG( 1, ( "buffer too small" ) );
        return( MBEDTLS_ERR_SSL_BUFFER_TOO_SMALL );
    }

    /* When we introduce PQC-ECDHE hybrids, we'll want to call this
     * function multiple times. */
    ret = ssl_tls13_key_share_encapsulate( ssl, ssl->handshake->offered_group_id,
                                           key_share, end, &share_len );
    if( ret != 0 )
        return( ret );

    /* Write group ID */
    MBEDTLS_PUT_UINT16_BE( ssl->handshake->offered_group_id, key_share_entry, 0 );
    /* Write key share length */
    MBEDTLS_PUT_UINT16_BE( share_len, key_share_entry, 2 );
    key_share_entry += 4;

    ext_len = share_len + 4;

    /* Write extension header */
    MBEDTLS_PUT_UINT16_BE( MBEDTLS_TLS_EXT_KEY_SHARE, buf, 0 );

    /* Write total extension length */
    MBEDTLS_PUT_UINT16_BE( ext_len, buf, 2 );

    *olen = ext_len + 4; /* 4 bytes for fixed header + length of key share */
    return( 0 );
}
#endif /* MBEDTLS_ECDH_C && MBEDTLS_ECDSA_C */

#if ( defined(MBEDTLS_ECDH_C) || defined(MBEDTLS_ECDSA_C) )
/* This function parses the TLS 1.3 supported_groups extension and
 * stores the received groups in ssl->handshake->curves.
 *
 * From RFC 8446:
 *   enum {
 *       ... (0xFFFF)
 *   } NamedGroup;
 *   struct {
 *       NamedGroup named_group_list<2..2^16-1>;
 *   } NamedGroupList;
 */
int mbedtls_ssl_tls13_parse_supported_groups_ext(
    mbedtls_ssl_context *ssl,
    const unsigned char *buf, size_t len ) {

    size_t list_size, our_size;
    const unsigned char *p;
    const mbedtls_ecp_curve_info *curve_info, **curves;

    MBEDTLS_SSL_DEBUG_BUF( 3, "supported_groups extension", buf, len );
    list_size = MBEDTLS_GET_UINT16_BE( buf, 0 );
    if( list_size + 2 != len || list_size % 2 != 0 )
        return( MBEDTLS_ERR_SSL_DECODE_ERROR );

    /* TODO: At the moment, this can happen when receiving a second
     *       ClientHello after an HRR. We should properly reset the
     *       state upon receiving an HRR, in which case we should
     *       not observe handshake->curves already being allocated. */
    if( ssl->handshake->curves != NULL )
    {
        mbedtls_free( ssl->handshake->curves );
        ssl->handshake->curves = NULL;
    }

    /* Don't allow our peer to make us allocate too much memory,
     * and leave room for a final 0 */
    our_size = list_size / 2 + 1;
    if( our_size > MBEDTLS_ECP_DP_MAX )
        our_size = MBEDTLS_ECP_DP_MAX;

    if( ( curves = mbedtls_calloc( our_size, sizeof( *curves ) ) ) == NULL )
        return( MBEDTLS_ERR_SSL_ALLOC_FAILED );

    ssl->handshake->curves = curves;

    p = buf + 2;
    while ( list_size > 0 && our_size > 1 )
    {
        uint16_t tls_grp_id = MBEDTLS_GET_UINT16_BE( p, 0 );
        curve_info = mbedtls_ecp_curve_info_from_tls_id( tls_grp_id );

        /* mbedtls_ecp_curve_info_from_tls_id() uses the mbedtls_ecp_curve_info
         * data structure (defined in ecp.c), which only includes the list of
         * curves implemented. Hence, we only add curves that are also supported
         * and implemented by the server. */
        if( curve_info != NULL )
        {
            *curves++ = curve_info;
            MBEDTLS_SSL_DEBUG_MSG( 4, ( "supported curve: %s", curve_info->name ) );
            our_size--;
        }

        list_size -= 2;
        p += 2;
    }

    return( 0 );

}
#endif /* MBEDTLS_ECDH_C || ( MBEDTLS_ECDSA_C */

#if defined(MBEDTLS_ZERO_RTT)
static int ssl_tls13_parse_early_data_ext( mbedtls_ssl_context *ssl,
                                           const unsigned char *buf,
                                           size_t len )
{
    ((void) ssl);
    ((void) buf);
    /* From RFC 8446:
     *  struct {} Empty;
     *  struct {
     *     select (Handshake.msg_type) {
     *         case new_session_ticket:   uint32 max_early_data_size;
     *         case client_hello:         Empty;
     *         case encrypted_extensions: Empty;
     *     };
     * } EarlyDataIndication;
     */
    if( len != 0 )
        return( MBEDTLS_ERR_SSL_DECODE_ERROR );
    return( 0 );
}
#endif /* MBEDTLS_ZERO_RTT */

#if ( defined(MBEDTLS_ECDH_C) || defined(MBEDTLS_ECDSA_C) )

/* TODO: Code for MBEDTLS_KEY_EXCHANGE_ECDHE_ECDSA_ENABLED missing */
/*
 *  ssl_tls13_parse_key_shares_ext() verifies whether the information in the
 *  extension is correct and stores the provided key shares. Whether this is an
 *  acceptable key share depends on the selected ciphersuite.
 *
 *  Possible return values are:
 *  - 0: Successful processing of the client provided key share extension.
 *  - MBEDTLS_ERR_SSL_BAD_HS_WRONG_KEY_SHARE: The key share provided by the client
 *    does not match a group supported by the server. A HelloRetryRequest will
 *    be needed.
 *  - Another negative return value for fatal errors.
*/

static int ssl_tls13_parse_key_shares_ext( mbedtls_ssl_context *ssl,
                                           const unsigned char *buf,
                                           size_t len )
{
    int ret = 0;
    unsigned char const *p = buf;

    size_t total_ext_len, cur_share_len;
    int match_found = 0;

    /* From RFC 8446:
     *
     * struct {
     *     KeyShareEntry client_shares<0..2^16-1>;
     * } KeyShareClientHello;
     *
     */

    /* Read total legnth of KeyShareClientHello */
    if( len < 2 )
    {
        MBEDTLS_SSL_DEBUG_MSG( 1, ( "Invalid key share extension" ) );
        return( MBEDTLS_ERR_SSL_DECODE_ERROR );
    }

    total_ext_len = MBEDTLS_GET_UINT16_BE( p, 0 );
    p   += 2;
    len -= 2;

    if( total_ext_len != len )
    {
        MBEDTLS_SSL_DEBUG_MSG( 1, ( "Invalid key share extension" ) );
        return( MBEDTLS_ERR_SSL_DECODE_ERROR );
    }

    ssl->handshake->offered_group_id = 0;

    /* We try to find a suitable key share entry and copy it to the
     * handshake context. Later, we have to find out whether we can do
     * something with the provided key share or whether we have to
     * dismiss it and send a HelloRetryRequest message. */

    for( ; len > 0; p += cur_share_len, len -= cur_share_len )
    {
        uint16_t their_group;
        mbedtls_ecp_group_id their_curve;
        mbedtls_ecp_curve_info const *their_curve_info;
        unsigned char const *end_of_share;

        /*
         * struct {
         *    NamedGroup group;
         *    opaque key_exchange<1..2^16-1>;
         * } KeyShareEntry;
         */

        if( len < 4 )
        {
            MBEDTLS_SSL_DEBUG_MSG( 1, ( "Invalid key share extension" ) );
            return( MBEDTLS_ERR_SSL_DECODE_ERROR );
        }

        their_group = MBEDTLS_GET_UINT16_BE( p, 0 );
        p   += 2;
        len -= 2;

        cur_share_len = MBEDTLS_GET_UINT16_BE( p, 0 );
        p   += 2;
        len -= 2;

        if( len < cur_share_len )
            return( MBEDTLS_ERR_SSL_DECODE_ERROR );

        end_of_share = p + cur_share_len;

        /* Continue parsing even if we have already found a match,
         * for input validation purposes. */
        if( match_found == 1 )
            continue;

        /*
         * NamedGroup matching
         *
         * For now, we only support ECDHE groups, but e.g.
         * PQC KEMs will need to be added at a later stage.
         */

        /* Type 1: ECDHE shares
         *
         * - Check if we recognize the group
         * - Check if it's supported
         */

        their_curve = mbedtls_ecp_named_group_to_id( their_group );
        if( mbedtls_ssl_check_curve( ssl, their_curve ) != 0 )
            continue;

        /* Type 2..X: Other kinds of shares */
        /* TO BE ADDED */

        /* Skip if we no match succeeded. */
        if( their_curve == MBEDTLS_ECP_DP_NONE )
        {
            MBEDTLS_SSL_DEBUG_MSG( 4, ( "Unrecognized NamedGroup %u",
                                        (unsigned) their_group ) );
            continue;
        }

        match_found = 1;

        /* KeyShare parsing
         *
         * Once we add more key share types, this needs to be a switch
         * over the (type of) the named curve */

        /* Type 1: ECDHE shares
         *
         * - Setup ECDHE context
         * - Import client's public key
         * - Apply further curve checks
         */

        their_curve_info = mbedtls_ecp_curve_info_from_grp_id( their_curve );
        MBEDTLS_SSL_DEBUG_MSG( 2, ( "ECDH curve: %s", their_curve_info->name ) );

        ret = mbedtls_ecdh_setup( &ssl->handshake->ecdh_ctx, their_curve );
        if( ret != 0 )
        {
            MBEDTLS_SSL_DEBUG_RET( 1, "mbedtls_ecdh_setup()", ret );
            return( ret );
        }

        ret = mbedtls_ecdh_import_public_raw( &ssl->handshake->ecdh_ctx,
                                              p, end_of_share );
        if( ret != 0 )
        {
            MBEDTLS_SSL_DEBUG_RET( 1, "mbedtls_ecdh_import_public_raw()", ret );
            return( ret );
        }

        ssl->handshake->offered_group_id = their_group;
    }

    if( match_found == 0 )
    {
        MBEDTLS_SSL_DEBUG_MSG( 1, ( "no matching key share" ) );
        return( MBEDTLS_ERR_SSL_HRR_REQUIRED );
    }

    return( 0 );
}
#endif /* MBEDTLS_ECDH_C || MBEDTLS_ECDSA_C */

#if defined(MBEDTLS_SSL_NEW_SESSION_TICKET)
int mbedtls_ssl_tls13_parse_new_session_ticket_server(
    mbedtls_ssl_context *ssl,
    unsigned char *buf,
    size_t len )
{
    int ret;
    unsigned char *ticket_buffer;

    MBEDTLS_SSL_DEBUG_MSG( 2, ( "=> parse new session ticket" ) );

    if( ssl->conf->f_ticket_parse == NULL ||
        ssl->conf->f_ticket_write == NULL )
    {
        return( 0 );
    }

    MBEDTLS_SSL_DEBUG_MSG( 3, ( "ticket length: %" MBEDTLS_PRINTF_SIZET , len ) );

    if( len == 0 ) return( 0 );

    /* We create a copy of the encrypted ticket since decrypting
     * it into the same buffer will wipe-out the original content.
     * We do, however, need the original buffer for computing the
     * psk binder value.
     */
    ticket_buffer = mbedtls_calloc( len,1 );

    if( ticket_buffer == NULL )
    {
        MBEDTLS_SSL_DEBUG_MSG( 1, ( "buffer too small" ) );
        return ( MBEDTLS_ERR_SSL_ALLOC_FAILED );
    }

    memcpy( ticket_buffer, buf, len );

    if( ( ret = ssl->conf->f_ticket_parse( ssl->conf->p_ticket, ssl->session_negotiate,
                                         ticket_buffer, len ) ) != 0 )
    {
        mbedtls_free( ticket_buffer );
        if( ret == MBEDTLS_ERR_SSL_INVALID_MAC )
            MBEDTLS_SSL_DEBUG_MSG( 3, ( "ticket is not authentic" ) );
        else if( ret == MBEDTLS_ERR_SSL_SESSION_TICKET_EXPIRED )
            MBEDTLS_SSL_DEBUG_MSG( 3, ( "ticket is expired" ) );
        else
            MBEDTLS_SSL_DEBUG_RET( 1, "ticket_parse", ret );

        return( ret );
    }

    /* We delete the temporary buffer */
    mbedtls_free( ticket_buffer );

    MBEDTLS_SSL_DEBUG_MSG( 2, ( "<= parse new session ticket" ) );

    return( 0 );
}
#endif /* MBEDTLS_SSL_NEW_SESSION_TICKET */

#if defined(MBEDTLS_KEY_EXCHANGE_SOME_PSK_ENABLED)
int mbedtls_ssl_tls13_parse_client_psk_identity_ext(
    mbedtls_ssl_context *ssl,
    const unsigned char *buf,
    size_t len )
{
    int ret = 0;
    unsigned int item_array_length, item_length, sum, length_so_far;
    unsigned char server_computed_binder[MBEDTLS_MD_MAX_SIZE];
    const unsigned char *psk = NULL;
    unsigned char const * const start = buf;
    size_t psk_len = 0;
    unsigned char const *end_of_psk_identities;

    unsigned char transcript[MBEDTLS_MD_MAX_SIZE];
    size_t transcript_len;

#if defined(MBEDTLS_SSL_NEW_SESSION_TICKET)
    uint32_t obfuscated_ticket_age;
#if defined(MBEDTLS_HAVE_TIME)
    time_t now;
    int64_t diff;
#endif /* MBEDTLS_HAVE_TIME */
#endif /* MBEDTLS_SSL_NEW_SESSION_TICKET */

    /* Read length of array of identities */
    item_array_length = MBEDTLS_GET_UINT16_BE( buf, 0 );
    length_so_far = item_array_length + 2;
    if( length_so_far > len )
    {
        MBEDTLS_SSL_DEBUG_MSG( 1, ( "bad psk_identity extension in client hello message" ) );
        return( MBEDTLS_ERR_SSL_DECODE_ERROR );
    }
    end_of_psk_identities = buf + length_so_far;
    buf += 2;
    sum = 2;
    while( sum < item_array_length + 2 )
    {
        /* Read to psk identity length */
        item_length = MBEDTLS_GET_UINT16_BE( buf, 0 );
        sum = sum + 2 + item_length;

        if( sum > len )
        {
            MBEDTLS_SSL_DEBUG_MSG( 1, ( "psk_identity length mismatch" ) );

            if( ( ret = mbedtls_ssl_send_fatal_handshake_failure( ssl ) ) != 0 )
                return( ret );

            return( MBEDTLS_ERR_SSL_DECODE_ERROR );
        }

        /*
         * Extract pre-shared key identity provided by the client
         */
        /* jump to identity value itself */
        buf += 2;

        MBEDTLS_SSL_DEBUG_BUF( 3, "received psk identity", buf, item_length );

        if( ssl->conf->f_psk != NULL )
        {
            if( ssl->conf->f_psk( ssl->conf->p_psk, ssl, buf, item_length ) != 0 )
                ret = MBEDTLS_ERR_SSL_UNKNOWN_IDENTITY;
        }
        else
        {
            /* Identity is not a big secret since clients send it in the clear,
             * but treat it carefully anyway, just in case */
            if( item_length != ssl->conf->psk_identity_len ||
                mbedtls_ct_memcmp( ssl->conf->psk_identity, buf, item_length ) != 0 )
            {
                ret = MBEDTLS_ERR_SSL_UNKNOWN_IDENTITY;
            }
            else
            {
                /* skip obfuscated ticket age */
                /* TBD: Process obfuscated ticket age ( zero for externally configured PSKs?! ) */
                buf = buf + item_length + 4; /* 4 for obfuscated ticket age */;

                mbedtls_ssl_set_hs_psk( ssl, ssl->conf->psk, ssl->conf->psk_len );
                goto psk_parsing_successful;

            }
#if defined(MBEDTLS_SSL_NEW_SESSION_TICKET)
            /* Check the ticket cache if previous lookup was unsuccessful */
            if( ret == MBEDTLS_ERR_SSL_UNKNOWN_IDENTITY )
            {
                /* copy ticket since it acts as the psk_identity */
                if( ssl->session_negotiate->ticket != NULL )
                {
                    mbedtls_free( ssl->session_negotiate->ticket );
                }
                ssl->session_negotiate->ticket = mbedtls_calloc( 1, item_length );
                if( ssl->session_negotiate->ticket == NULL )
                {
                    MBEDTLS_SSL_DEBUG_MSG( 1, ( "alloc failed ( %d bytes )", item_length ) );
                    return( MBEDTLS_ERR_SSL_ALLOC_FAILED );
                }
                memcpy( ssl->session_negotiate->ticket, buf, item_length );
                ssl->session_negotiate->ticket_len = item_length;

                ret = mbedtls_ssl_tls13_parse_new_session_ticket_server( ssl,
                                             ssl->session_negotiate->ticket,
                                             item_length );
                if( ret == 0 )
                {
                    /* found a match in the ticket cache; everything is OK */
                    ssl->handshake->resume = 1;

                    /* We put the resumption key into the handshake->psk.
                     *
                     * Note: The key in the ticket is already the final PSK,
                     *       i.e., the HKDF-Expand-Label( resumption_master_secret,
                     *                                    "resumption",
                     *                                    ticket_nonce,
                     *                                    Hash.length )
                     *       function has already been applied.
                     */
                    mbedtls_ssl_set_hs_psk( ssl, ssl->session_negotiate->key,
                                            ssl->session_negotiate->key_len );
                    MBEDTLS_SSL_DEBUG_BUF( 4, "Ticket-resumed PSK:", ssl->session_negotiate->key,
                                           ssl->session_negotiate->key_len );

                    /* obfuscated ticket age follows the identity field, which is
                     * item_length long, containing the ticket */
                    memcpy( &obfuscated_ticket_age, buf+item_length, 4 );

                    MBEDTLS_SSL_DEBUG_MSG( 4, ( "ticket: obfuscated_ticket_age: %u",
                                                obfuscated_ticket_age ) );
                    /*
                     * A server MUST validate that the ticket age for the selected PSK identity
                     * is within a small tolerance of the time since the ticket was issued.
                     */

#if defined(MBEDTLS_HAVE_TIME)
                    now = time( NULL );

                    /* Check #1:
                     *   Is the time when the ticket was issued later than now?
                     */

                    if( now < ssl->session_negotiate->start )
                    {
                        MBEDTLS_SSL_DEBUG_MSG( 3,
                               ( "Ticket expired: now=%ld, ticket.start=%ld",
                                 now, ssl->session_negotiate->start ) );
                        ret = MBEDTLS_ERR_SSL_SESSION_TICKET_EXPIRED;
                    }

                    /* Check #2:
                     *   Is the ticket expired already?
                     */

                    if( now - ssl->session_negotiate->start > ssl->session_negotiate->ticket_lifetime )
                    {
                        MBEDTLS_SSL_DEBUG_MSG( 3,
                               ( "Ticket expired ( now - ticket.start=%ld, "\
                                 "ticket.ticket_lifetime=%d",
                                 now - ssl->session_negotiate->start,
                                 ssl->session_negotiate->ticket_lifetime ) );

                        ret = MBEDTLS_ERR_SSL_SESSION_TICKET_EXPIRED;
                    }

                    /* Check #3:
                     *   Is the ticket age for the selected PSK identity
                     *   (computed by subtracting ticket_age_add from
                     *   PskIdentity.obfuscated_ticket_age modulo 2^32 )
                     *   within a small tolerance of the time since the
                     *   ticket was issued?
                     */

                    diff = ( now - ssl->session_negotiate->start ) -
                        ( obfuscated_ticket_age - ssl->session_negotiate->ticket_age_add );

                    if( diff > MBEDTLS_SSL_TICKET_AGE_TOLERANCE )
                    {
                        MBEDTLS_SSL_DEBUG_MSG( 3,
                            ( "Ticket age outside tolerance window ( diff=%ld )",
                              diff ) );
                        ret = MBEDTLS_ERR_SSL_SESSION_TICKET_EXPIRED;
                    }

#if defined(MBEDTLS_ZERO_RTT)
                    if( ssl->conf->early_data_enabled == MBEDTLS_SSL_EARLY_DATA_ENABLED )
                    {
                        if( diff <= MBEDTLS_SSL_EARLY_DATA_MAX_DELAY )
                        {
                            ssl->session_negotiate->process_early_data =
                                MBEDTLS_SSL_EARLY_DATA_ENABLED;
                        }
                        else
                        {
                            MBEDTLS_SSL_DEBUG_MSG( 3,
                            ( "0-RTT is disabled ( diff=%ld exceeds "\
                              "MBEDTLS_SSL_EARLY_DATA_MAX_DELAY )", diff ) );
                            ssl->session_negotiate->process_early_data =
                                MBEDTLS_SSL_EARLY_DATA_DISABLED;
                            ret = MBEDTLS_ERR_SSL_SESSION_TICKET_EXPIRED;
                        }
                    }
#endif /* MBEDTLS_ZERO_RTT */
#endif /* MBEDTLS_HAVE_TIME */

                    /* TBD: check ALPN, ciphersuite and SNI as well */

                    /*
                     * If the check failed, the server SHOULD proceed with
                     * the handshake but reject 0-RTT, and SHOULD NOT take any
                     * other action that assumes that this ClientHello is fresh.
                     */

                    /* Disable 0-RTT */
                    if( ret == MBEDTLS_ERR_SSL_SESSION_TICKET_EXPIRED )
                    {
#if defined(MBEDTLS_ZERO_RTT)
                        if( ssl->conf->early_data_enabled ==
                            MBEDTLS_SSL_EARLY_DATA_ENABLED )
                        {
                            ssl->session_negotiate->process_early_data =
                                MBEDTLS_SSL_EARLY_DATA_DISABLED;
                        }
#else
                        ( ( void )buf );
#endif /* MBEDTLS_ZERO_RTT */
                    }
                }
            }
#endif /* MBEDTLS_SSL_NEW_SESSION_TICKET */
        }
        /* skip the processed identity field and obfuscated ticket age field */
        buf += item_length;
        buf += 4;
        sum = sum + 4;
    }

    if( ret == MBEDTLS_ERR_SSL_SESSION_TICKET_EXPIRED )
    {
        MBEDTLS_SSL_DEBUG_MSG( 1, ( "Session ticket expired." ) );
        return( ret );
    }

    if( ret == MBEDTLS_ERR_SSL_UNKNOWN_IDENTITY )
    {
        MBEDTLS_SSL_DEBUG_BUF( 3, "Unknown PSK identity", buf, item_length );
        if( ( ret = mbedtls_ssl_send_alert_message( ssl,
                   MBEDTLS_SSL_ALERT_LEVEL_FATAL,
                   MBEDTLS_SSL_ALERT_MSG_UNKNOWN_PSK_IDENTITY ) ) != 0 )
        {
            return( ret );
        }

        return( MBEDTLS_ERR_SSL_UNKNOWN_IDENTITY );
    }

    if( length_so_far != sum )
    {
        MBEDTLS_SSL_DEBUG_MSG( 1, ( "bad psk_identity extension in client hello message" ) );
        return( MBEDTLS_ERR_SSL_DECODE_ERROR );
    }

psk_parsing_successful:

    /* Update the handshake transcript with the CH content up to
     * but excluding the PSK binder list. */
    ssl->handshake->update_checksum( ssl, start,
                                     (size_t)( end_of_psk_identities - start ) );

    buf = end_of_psk_identities;

    /* Get current state of handshake transcript. */
    ret = mbedtls_ssl_get_handshake_transcript( ssl,
                                                ssl->handshake->ciphersuite_info->mac,
                                                transcript, sizeof( transcript ),
                                                &transcript_len );
    if( ret != 0 )
        return( ret );

    /* read length of psk binder array */
    item_array_length = MBEDTLS_GET_UINT16_BE( buf, 0 );
    length_so_far += item_array_length;
    buf += 2;

    sum = 0;
    while( sum < item_array_length )
    {
        int psk_type;
        /* Read to psk binder length */
        item_length = buf[0];
        sum = sum + 1 + item_length;
        buf += 1;

        if( sum > item_array_length )
        {
            MBEDTLS_SSL_DEBUG_MSG( 1, ( "psk binder length mismatch" ) );

            if( ( ret = mbedtls_ssl_send_fatal_handshake_failure( ssl ) ) != 0 )
                return( ret );

            return( MBEDTLS_ERR_SSL_DECODE_ERROR );
        }

        psk = ssl->handshake->psk;
        psk_len = ssl->handshake->psk_len;

        if( ssl->handshake->resume == 1 )
            psk_type = MBEDTLS_SSL_TLS1_3_PSK_RESUMPTION;
        else
            psk_type = MBEDTLS_SSL_TLS1_3_PSK_EXTERNAL;

        ret = mbedtls_ssl_tls13_create_psk_binder( ssl,
                 ssl->handshake->ciphersuite_info->mac,
                 psk, psk_len, psk_type,
                 transcript, server_computed_binder );

        /* We do not check for multiple binders */
        if( ret != 0 )
        {
            MBEDTLS_SSL_DEBUG_MSG( 1, ( "PSK binder calculation failed." ) );
            return( MBEDTLS_ERR_SSL_HANDSHAKE_FAILURE );
        }

        MBEDTLS_SSL_DEBUG_BUF( 3, "psk binder ( computed ): ",
                               server_computed_binder, item_length );
        MBEDTLS_SSL_DEBUG_BUF( 3, "psk binder ( received ): ",
                               buf, item_length );

        if( mbedtls_ct_memcmp( server_computed_binder, buf, item_length ) != 0 )
        {
            MBEDTLS_SSL_DEBUG_MSG( 1,
                ( "Received psk binder does not match computed psk binder." ) );

            if( ( ret = mbedtls_ssl_send_fatal_handshake_failure( ssl ) ) != 0 )
                return( ret );

            return( MBEDTLS_ERR_SSL_HANDSHAKE_FAILURE );
        }

        buf += item_length;

        ret = 0;
        goto done;
    }

    /* No valid PSK binder value found */
    /* TODO: Shouldn't we just fall back to a full handshake in this case? */
    ret = MBEDTLS_ERR_SSL_HANDSHAKE_FAILURE;

done:

    /* Update the handshake transcript with the binder list. */
    ssl->handshake->update_checksum( ssl,
                                     end_of_psk_identities,
                                     (size_t)( buf - end_of_psk_identities ) );

    return( ret );
}
#endif /* MBEDTLS_KEY_EXCHANGE_SOME_PSK_ENABLED*/

#if defined(MBEDTLS_KEY_EXCHANGE_SOME_PSK_ENABLED)
/*
 * struct {
 *   select ( Handshake.msg_type ) {
 *      case client_hello:
 *          PskIdentity identities<6..2^16-1>;
 *
 *      case server_hello:
 *          uint16 selected_identity;
 *   }
 * } PreSharedKeyExtension;
 */

static int ssl_tls13_write_server_pre_shared_key_ext( mbedtls_ssl_context *ssl,
                                                      unsigned char *buf,
                                                      unsigned char *end,
                                                      size_t *olen )
{
    unsigned char *p = (unsigned char*)buf;
    size_t selected_identity;

    *olen = 0;

    if( ssl->handshake->psk == NULL )
    {
        /* We shouldn't have called this extension writer unless we've
         * chosen to use a PSK. */
        return( MBEDTLS_ERR_SSL_INTERNAL_ERROR );
    }

    MBEDTLS_SSL_DEBUG_MSG( 3, ( "server hello, adding pre_shared_key extension" ) );

    if( end < p || ( end - p ) < 6 )
    {
        MBEDTLS_SSL_DEBUG_MSG( 1, ( "buffer too small" ) );
        return( MBEDTLS_ERR_SSL_BUFFER_TOO_SMALL );
    }

    /* Extension Type */
    MBEDTLS_PUT_UINT16_BE( MBEDTLS_TLS_EXT_PRE_SHARED_KEY, p, 0 );

    /* Extension Length */
    MBEDTLS_PUT_UINT16_BE( 2, p, 2 );

    /* NOTE: This will need to be adjusted once we support multiple PSKs
     *       being offered by the client. */
    selected_identity = 0;

    /* Write selected_identity */
    MBEDTLS_PUT_UINT16_BE( selected_identity, p, 4 );

    *olen = 6;

    MBEDTLS_SSL_DEBUG_MSG( 4, ( "sent selected_identity: %" MBEDTLS_PRINTF_SIZET , selected_identity ) );

    return( 0 );
}
#endif	/* MBEDTLS_KEY_EXCHANGE_SOME_PSK_ENABLED  */


#if defined(MBEDTLS_SSL_COOKIE_C)
int mbedtls_ssl_set_client_transport_id( mbedtls_ssl_context *ssl,
                                        const unsigned char *info,
                                        size_t ilen )
{
    if( ssl->conf->endpoint != MBEDTLS_SSL_IS_SERVER )
        return( MBEDTLS_ERR_SSL_BAD_INPUT_DATA );

    mbedtls_free( ssl->cli_id );

    if( ( ssl->cli_id = mbedtls_calloc( 1, ilen ) ) == NULL )
        return( MBEDTLS_ERR_SSL_ALLOC_FAILED );

    memcpy( ssl->cli_id, info, ilen );
    ssl->cli_id_len = ilen;

    return( 0 );
}
#endif /* MBEDTLS_SSL_COOKIE_C */

#if defined(MBEDTLS_SSL_COOKIE_C)
void mbedtls_ssl_conf_cookies( mbedtls_ssl_config *conf,
                               mbedtls_ssl_cookie_write_t *f_cookie_write,
                               mbedtls_ssl_cookie_check_t *f_cookie_check,
                               void *p_cookie,
                               unsigned int rr_config )
{
    conf->f_cookie_write = f_cookie_write;
    conf->f_cookie_check = f_cookie_check;
    conf->p_cookie = p_cookie;
    conf->rr_config = rr_config;
}
#endif /* MBEDTLS_SSL_COOKIE_C */

#if defined(MBEDTLS_SSL_COOKIE_C)
static int ssl_tls13_parse_cookie_ext( mbedtls_ssl_context *ssl,
                                       const unsigned char *buf,
                                       size_t len )
{
    int ret = 0;
    size_t cookie_len;

    MBEDTLS_SSL_DEBUG_MSG( 3, ( "parse cookie extension" ) );

    if( ssl->conf->f_cookie_check != NULL )
    {
        if( len >= 2 )
        {
            cookie_len = MBEDTLS_GET_UINT16_BE( buf, 0 );
            buf += 2;
        }
        else
        {
            MBEDTLS_SSL_DEBUG_MSG( 1, ( "bad client hello message - cookie length mismatch" ) );
            return( MBEDTLS_ERR_SSL_DECODE_ERROR );
        }

        if( cookie_len + 2 != len )
        {
            MBEDTLS_SSL_DEBUG_MSG( 1, ( "bad client hello message - cookie length mismatch" ) );
            return( MBEDTLS_ERR_SSL_DECODE_ERROR );
        }

        MBEDTLS_SSL_DEBUG_BUF( 3, "Received cookie", buf, cookie_len );

        if( ssl->conf->f_cookie_check( ssl->conf->p_cookie,
                      buf, cookie_len, ssl->cli_id, ssl->cli_id_len ) != 0 )
        {
            MBEDTLS_SSL_DEBUG_MSG( 2, ( "cookie verification failed" ) );
            ssl->handshake->verify_cookie_len = 1;
            ret = MBEDTLS_ERR_SSL_HRR_REQUIRED;
        }
        else
        {
            MBEDTLS_SSL_DEBUG_MSG( 2, ( "cookie verification passed" ) );
            ssl->handshake->verify_cookie_len = 0;
        }
    }
    else {
        /* TBD: Check under what cases this is appropriate */
        MBEDTLS_SSL_DEBUG_MSG( 2, ( "cookie verification skipped" ) );
    }

    return( ret );
}
#endif /* MBEDTLS_SSL_COOKIE_C */



#if defined(MBEDTLS_SSL_SERVER_NAME_INDICATION)
static int ssl_tls13_parse_servername_ext( mbedtls_ssl_context *ssl,
                                           const unsigned char *buf,
                                           size_t len )
{
    int ret;
    size_t servername_list_size, hostname_len;
    const unsigned char *p;

    if( ssl->conf->p_sni == NULL )
    {
        MBEDTLS_SSL_DEBUG_MSG( 3, ( "No SNI callback configured. Skip SNI parsing." ) );
        return( 0 );
    }

    MBEDTLS_SSL_DEBUG_MSG( 3, ( "Parse ServerName extension" ) );

    servername_list_size = MBEDTLS_GET_UINT16_BE( buf, 0 );
    if( servername_list_size + 2 != len )
    {
        MBEDTLS_SSL_DEBUG_MSG( 1, ( "bad client hello message" ) );
        return( MBEDTLS_ERR_SSL_DECODE_ERROR );
    }

    p = buf + 2;
    while ( servername_list_size > 0 )
    {
        hostname_len = MBEDTLS_GET_UINT16_BE( p, 1 );
        if( hostname_len + 3 > servername_list_size )
        {
            MBEDTLS_SSL_DEBUG_MSG( 1, ( "bad client hello message" ) );
            return( MBEDTLS_ERR_SSL_DECODE_ERROR );
        }

        if( p[0] == MBEDTLS_TLS_EXT_SERVERNAME_HOSTNAME )
        {
            ret = ssl->conf->f_sni( ssl->conf->p_sni,
                                   ssl, p + 3, hostname_len );
            if( ret != 0 )
            {
                MBEDTLS_SSL_DEBUG_RET( 1, "sni_wrapper", ret );
                mbedtls_ssl_send_alert_message( ssl, MBEDTLS_SSL_ALERT_LEVEL_FATAL,
                                               MBEDTLS_SSL_ALERT_MSG_UNRECOGNIZED_NAME );
                return( MBEDTLS_ERR_SSL_UNRECOGNIZED_NAME );
            }
            return( 0 );
        }

        servername_list_size -= hostname_len + 3;
        p += hostname_len + 3;
    }

    if( servername_list_size != 0 )
    {
        MBEDTLS_SSL_DEBUG_MSG( 1, ( "bad client hello message" ) );
        return( MBEDTLS_ERR_SSL_DECODE_ERROR );
    }

    return( 0 );
}
#endif /* MBEDTLS_SSL_SERVER_NAME_INDICATION */


#if defined(MBEDTLS_ZERO_RTT)
/*
  static int ssl_tls13_parse_early_data_ext( mbedtls_ssl_context *ssl,
  const unsigned char *buf,
  size_t len )
  {
  ( ( void* )ssl );
  ( ( void* )buf );
  return( 0 );
  }
*/
#endif /* MBEDTLS_ZERO_RTT */

#if defined(MBEDTLS_SSL_MAX_FRAGMENT_LENGTH)
static int ssl_tls13_parse_max_fragment_length_ext( mbedtls_ssl_context *ssl,
                                                    const unsigned char *buf,
                                                    size_t len )
{
    if( len != 1 )
        return( MBEDTLS_ERR_SSL_DECODE_ERROR );
    if( buf[0] >= MBEDTLS_SSL_MAX_FRAG_LEN_INVALID )
        return( MBEDTLS_ERR_SSL_ILLEGAL_PARAMETER );

    ssl->session_negotiate->mfl_code = buf[0];
    MBEDTLS_SSL_DEBUG_MSG( 3, ( "Maximum fragment length = %d", buf[0] ) );

    return( 0 );
}
#endif /* MBEDTLS_SSL_MAX_FRAGMENT_LENGTH */

#if defined(MBEDTLS_KEY_EXCHANGE_SOME_PSK_ENABLED)
/* From RFC 8446:
 *
 *   enum { psk_ke(0), psk_dhe_ke(1), (255) } PskKeyExchangeMode;
 *   struct {
 *       PskKeyExchangeMode ke_modes<1..255>;
 *   } PskKeyExchangeModes;
 */
static int ssl_tls13_parse_key_exchange_modes_ext( mbedtls_ssl_context *ssl,
                                                   const unsigned char *buf,
                                                   size_t len )
{
    size_t ke_modes_len;
    int ke_modes = 0;

    /* Read PSK mode list length (1 Byte) */
    ke_modes_len = *buf++;
    len--;

    /* There's no content after the PSK mode list, to its length
     * must match the total length of the extension. */
    if( ke_modes_len != len )
        return( MBEDTLS_ERR_SSL_DECODE_ERROR );

    /* Currently, there are only two PSK modes, so even without looking
     * at the content, something's wrong if the list has more than 2 items. */
    if( ke_modes_len > 2 )
        return( MBEDTLS_ERR_SSL_HANDSHAKE_FAILURE );

    while( ke_modes_len-- != 0 )
    {
        switch( *buf )
        {
        case MBEDTLS_SSL_TLS1_3_PSK_MODE_PURE:
            ke_modes |= MBEDTLS_SSL_TLS1_3_KEY_EXCHANGE_MODE_PSK;
            break;
        case MBEDTLS_SSL_TLS1_3_PSK_MODE_ECDHE:
            ke_modes |= MBEDTLS_SSL_TLS1_3_KEY_EXCHANGE_MODE_PSK_EPHEMERAL;
            break;
        default:
            return( MBEDTLS_ERR_SSL_ILLEGAL_PARAMETER );
        }
    }

    ssl->handshake->tls13_kex_modes = ke_modes;
    return( 0 );
}
#endif /* MBEDTLS_KEY_EXCHANGE_SOME_PSK_ENABLED */

/* From RFC 8446:
 *   struct {
 *       select (Handshake.msg_type) {
 *           case client_hello:
 *                ProtocolVersion versions<2..254>;
 *           case server_hello: // and HelloRetryRequest
 *                ProtocolVersion selected_version;
 *       };
 *   } SupportedVersions;
 */
static int ssl_tls13_write_supported_version_ext( mbedtls_ssl_context *ssl,
                                                  unsigned char *buf,
                                                  unsigned char *end,
                                                  size_t *olen )
{
    unsigned char *p = buf;
    *olen = 0;

    /* With only a single supported version we do not need the ssl structure. */
    ((void) ssl);
<<<<<<< HEAD
=======
    MBEDTLS_SSL_DEBUG_MSG( 2, ( "tls13 server state: %s(%d)",
                                mbedtls_ssl_states_str( ssl->state ),
                                ssl->state ) );
>>>>>>> bc8b22ec

    MBEDTLS_SSL_DEBUG_MSG( 3, ( "adding supported version extension" ) );

    if( end < p || (size_t)( end - p ) < 6 )
    {
        MBEDTLS_SSL_DEBUG_MSG( 1, ( "buffer too small" ) );
        return( MBEDTLS_ERR_SSL_BUFFER_TOO_SMALL );
    }

    MBEDTLS_PUT_UINT16_BE( MBEDTLS_TLS_EXT_SUPPORTED_VERSIONS, p, 0 );

    /* length */
    MBEDTLS_PUT_UINT16_BE( 2, p, 2 );

    /* For TLS 1.3 and for DTLS 1.3 we use 0x0304 */
    MBEDTLS_PUT_UINT16_BE( 0x0304, p, 4 );
    MBEDTLS_SSL_DEBUG_MSG( 3, ( "version [3:4]" ) );

    *olen = 6;

    return( 0 );
}

/* From RFC 8446:
 *   struct {
 *       select (Handshake.msg_type) {
 *           case client_hello:
 *                ProtocolVersion versions<2..254>;
 *           case server_hello: // and HelloRetryRequest
 *                ProtocolVersion selected_version;
 *       };
 *   } SupportedVersions;
 */
static int ssl_tls13_parse_supported_versions_ext( mbedtls_ssl_context *ssl,
                                                   const unsigned char *buf,
                                                   size_t len )
{
    size_t list_len;
    int tls13_supported = 0;
    int major_ver, minor_ver;

    if( len < 1 )
        return( MBEDTLS_ERR_SSL_DECODE_ERROR );

    list_len = buf[0];
    len -= 1;
    buf += 1;

    if( len != list_len || list_len % 2 != 0 )
    {
        MBEDTLS_SSL_DEBUG_MSG( 1, ( "Invalid supported version list length %" MBEDTLS_PRINTF_SIZET,
                                    list_len ) );
        return( MBEDTLS_ERR_SSL_DECODE_ERROR );
    }

    while( len > 0 )
    {
        mbedtls_ssl_read_version( &major_ver, &minor_ver, ssl->conf->transport, buf );

        /* In this implementation we only support TLS 1.3 and DTLS 1.3. */
        if( major_ver == MBEDTLS_SSL_MAJOR_VERSION_3 &&
            minor_ver == MBEDTLS_SSL_MINOR_VERSION_4 )
        {
            tls13_supported = 1;
            break;
        }

        buf += 2;
        len -= 2;
    }

    if( tls13_supported == 0 )
    {
        /* When we support runtime negotiation of TLS 1.2 and TLS 1.3, we need
         * a graceful fallback to TLS 1.2 in this case. */

        MBEDTLS_SSL_DEBUG_MSG( 1, ( "TLS 1.3 is not supported by the client" ) );

        MBEDTLS_SSL_PEND_FATAL_ALERT( MBEDTLS_SSL_ALERT_MSG_PROTOCOL_VERSION,
                                      MBEDTLS_ERR_SSL_BAD_PROTOCOL_VERSION );
        return( MBEDTLS_ERR_SSL_BAD_PROTOCOL_VERSION );
    }

    MBEDTLS_SSL_DEBUG_MSG( 1, ( "Negotiated version. Supported is [%d:%d]",
                              major_ver, minor_ver ) );

    ssl->major_ver = major_ver;
    ssl->minor_ver = minor_ver;
    ssl->handshake->max_major_ver = ssl->major_ver;
    ssl->handshake->max_minor_ver = ssl->minor_ver;

#if defined(MBEDTLS_SSL_NEW_SESSION_TICKET)
    /* Store minor version for later use with ticket serialization. */
    ssl->session_negotiate->minor_ver = ssl->minor_ver;
#endif /* MBEDTLS_SSL_NEW_SESSION_TICKET */

    return( 0 );
}

#if defined(MBEDTLS_SSL_ALPN)
static int ssl_tls13_parse_alpn_ext( mbedtls_ssl_context *ssl,
                                     const unsigned char *buf, size_t len )
{
    const unsigned char *end const = buf + len;
    size_t list_len;

    const char **cur_ours;
    const unsigned char *cur_cli;
    size_t cur_cli_len;

    /* If ALPN not configured, just ignore the extension */
    if( ssl->conf->alpn_list == NULL )
        return( 0 );

    /*
     * opaque ProtocolName<1..2^8-1>;
     *
     * struct {
     *     ProtocolName protocol_name_list<2..2^16-1>
     * } ProtocolNameList;
     */

    if( len < 2 )
        return( MBEDTLS_ERR_SSL_DECODE_ERROR );
    list_len = MBEDTLS_GET_UINT16_BE( buf, 0 );
    if( list_len != len - 2 )
        return( MBEDTLS_ERR_SSL_DECODE_ERROR );

    buf += 2;
    len -= 2;

    /* Validate peer's list (lengths) */
    for( cur_cli = buf; cur_cli != end; cur_cli += cur_cli_len )
    {
        cur_cli_len = *cur_cli++;
        if( cur_cli_len > (size_t)( end - cur_cli ) )
            return( MBEDTLS_ERR_SSL_DECODE_ERROR );
        if( cur_cli_len == 0 )
            return( MBEDTLS_ERR_SSL_ILLEGAL_PARAMETER );
    }

    /* Use our order of preference */
    for( cur_ours = ssl->conf->alpn_list; *cur_ours != NULL; cur_ours++ )
    {
        size_t const cur_ours_len = strlen( *cur_ours );
        for( cur_cli = buf; cur_cli != end; cur_cli += cur_cli_len )
        {
            cur_cli_len = *cur_cli++;

            if( cur_cli_len == cur_ours_len &&
                memcmp( cur_cli, *cur_ours, cur_len ) == 0 )
            {
                ssl->alpn_chosen = *cur_ours;
                return( 0 );
            }
        }
    }

    /* If we get hhere, no match was found */
    MBEDTLS_SSL_PEND_FATAL_ALERT( MBEDTLS_SSL_ALERT_LEVEL_FATAL,
                                  MBEDTLS_SSL_ALERT_MSG_NO_APPLICATION_PROTOCOL );
    return( MBEDTLS_ERR_SSL_NO_APPLICATION_PROTOCOL );
}
#endif /* MBEDTLS_SSL_ALPN */

/*
 *
 * STATE HANDLING: NewSessionTicket message
 *
 */
#if defined(MBEDTLS_SSL_NEW_SESSION_TICKET)

/* Main state-handling entry point; orchestrates the other functions. */
static int ssl_tls13_write_new_session_ticket_process( mbedtls_ssl_context *ssl );

#define SSL_NEW_SESSION_TICKET_SKIP  0
#define SSL_NEW_SESSION_TICKET_WRITE 1

static int ssl_tls13_write_new_session_ticket_coordinate( mbedtls_ssl_context *ssl );

static int ssl_tls13_write_new_session_ticket_write( mbedtls_ssl_context *ssl,
                                                     unsigned char *buf,
                                                     size_t buflen,
                                                     size_t *olen );

/* Update the state after handling the incoming end of early data message. */
static int ssl_tls13_write_new_session_ticket_postprocess( mbedtls_ssl_context *ssl );

/*
 * Implementation
 */
static int ssl_tls13_write_new_session_ticket_process( mbedtls_ssl_context *ssl )
{
    int ret = 0;

    MBEDTLS_SSL_PROC_CHK_NEG( ssl_tls13_write_new_session_ticket_coordinate( ssl ) );

    if( ret == SSL_NEW_SESSION_TICKET_WRITE )
    {
        unsigned char *buf;
        size_t buf_len, msg_len;

        MBEDTLS_SSL_PROC_CHK( mbedtls_ssl_tls13_start_handshake_msg( ssl,
                MBEDTLS_SSL_HS_NEW_SESSION_TICKET, &buf, &buf_len ) );

        MBEDTLS_SSL_PROC_CHK( ssl_tls13_write_new_session_ticket_write(
                                  ssl, buf, buf_len, &msg_len ) );

        MBEDTLS_SSL_PROC_CHK(
            ssl_tls13_write_new_session_ticket_postprocess( ssl ) );

        MBEDTLS_SSL_PROC_CHK( mbedtls_ssl_tls13_finish_handshake_msg(
                                  ssl, buf_len, msg_len ) );
    }
    else
    {
        MBEDTLS_SSL_PROC_CHK(
            ssl_tls13_write_new_session_ticket_postprocess( ssl ) );
    }

cleanup:

    return( ret );
}

static int ssl_tls13_write_new_session_ticket_coordinate( mbedtls_ssl_context *ssl )
{
    /* Check whether the use of session tickets is enabled */
    if( ssl->conf->session_tickets == 0 )
    {
        return( SSL_NEW_SESSION_TICKET_SKIP );
    }

    return( SSL_NEW_SESSION_TICKET_WRITE );
}


static int ssl_tls13_write_new_session_ticket_postprocess( mbedtls_ssl_context *ssl )
{
    mbedtls_ssl_handshake_set_state( ssl, MBEDTLS_SSL_SERVER_NEW_SESSION_TICKET_FLUSH );
    return( 0 );
}

/* This function creates a NewSessionTicket message in the following format:
 *
 * struct {
 *    uint32 ticket_lifetime;
 *    uint32 ticket_age_add;
 *    opaque ticket_nonce<0..255>;
 *    opaque ticket<1..2^16-1>;
 *    Extension extensions<0..2^16-2>;
 * } NewSessionTicket;
 *
 * The ticket inside the NewSessionTicket message is an encrypted container
 * carrying the necessary information so that the server is later able to
 * re-start the communication.
 *
 * The following fields are placed inside the ticket by the
 * f_ticket_write() function:
 *
 *  - creation time (start)
 *  - flags (flags)
 *  - lifetime (ticket_lifetime)
 *  - age add (ticket_age_add)
 *  - key (key)
 *  - key length (key_len)
 *  - ciphersuite (ciphersuite)
 *  - certificate of the peer (peer_cert)
 *
 */
static int ssl_tls13_write_new_session_ticket_write( mbedtls_ssl_context *ssl,
                                                     unsigned char *buf,
                                                     size_t buflen,
                                                     size_t *olen )
{
    int ret;
    size_t tlen;
    size_t ext_len = 0;
    unsigned char *p;
    unsigned char *end = buf + buflen;
    mbedtls_ssl_ciphersuite_t *suite_info;
    int hash_length;
    unsigned char *ticket_lifetime_ptr;

    size_t const total_length = 12 + MBEDTLS_SSL_TICKET_NONCE_LENGTH;
    p = buf;

    MBEDTLS_SSL_DEBUG_MSG( 2, ( "=> write NewSessionTicket msg" ) );

    /* Do we have space for the fixed length part of the ticket */
    if( buflen < total_length )
    {
        MBEDTLS_SSL_DEBUG_MSG( 1, ( "Buffer for ticket too small" ) );
        return( MBEDTLS_ERR_SSL_BUFFER_TOO_SMALL );
    }

    suite_info = (mbedtls_ssl_ciphersuite_t *) ssl->handshake->ciphersuite_info;

    hash_length = mbedtls_hash_size_for_ciphersuite( suite_info );

    if( hash_length == -1 )
        return( MBEDTLS_ERR_SSL_INTERNAL_ERROR );

    /* In this code the psk key length equals the length of the hash */
    ssl->session->key_len = hash_length;
    ssl->session->ciphersuite = ssl->handshake->ciphersuite_info->id;

    /* Ticket Lifetime
     * (write it later)
     */
    ticket_lifetime_ptr = p;
    p+=4;

    /* Ticket Age Add */
    if( ( ret = ssl->conf->f_rng( ssl->conf->p_rng,
                                  (unsigned char*) &ssl->session->ticket_age_add,
                                  sizeof( ssl->session->ticket_age_add ) ) != 0 ) )
    {
        MBEDTLS_SSL_DEBUG_MSG( 1, ( "Failed to generate ticket" ) );
        return( ret );
    }

    MBEDTLS_PUT_UINT32_BE( ssl->session->ticket_age_add, p, 0 );
    p += 4;

    MBEDTLS_SSL_DEBUG_MSG( 3, ( "ticket->ticket_age_add: %u", ssl->session->ticket_age_add ) );

    /* Ticket Nonce */
    *(p++) = MBEDTLS_SSL_TICKET_NONCE_LENGTH;

    ret = ssl->conf->f_rng( ssl->conf->p_rng, p,
                            MBEDTLS_SSL_TICKET_NONCE_LENGTH );
    if( ret != 0 )
        return( ret );

    MBEDTLS_SSL_DEBUG_BUF( 3, "ticket_nonce:",
                           p, MBEDTLS_SSL_TICKET_NONCE_LENGTH );

    MBEDTLS_SSL_DEBUG_BUF( 3, "resumption_master_secret",
                           ssl->session->app_secrets.resumption_master_secret,
                           hash_length );

    /* Computer resumption key
     *
     *  HKDF-Expand-Label( resumption_master_secret,
     *                    "resumption", ticket_nonce, Hash.length )
     */
    ret = mbedtls_ssl_tls13_hkdf_expand_label( suite_info->mac,
               ssl->session->app_secrets.resumption_master_secret,
               hash_length,
               MBEDTLS_SSL_TLS1_3_LBL_WITH_LEN( resumption ),
               (const unsigned char *) p,
               MBEDTLS_SSL_TICKET_NONCE_LENGTH,
               ssl->session->key,
               hash_length );

    if( ret != 0 )
    {
        MBEDTLS_SSL_DEBUG_RET( 2, "Creating the ticket-resumed PSK failed", ret );
        return ( ret );
    }

    p += MBEDTLS_SSL_TICKET_NONCE_LENGTH;

    ssl->session->key_len = hash_length;

    MBEDTLS_SSL_DEBUG_BUF( 3, "Ticket-resumed PSK",
                           ssl->session->key, hash_length );

    /* Ticket */
    ret = ssl->conf->f_ticket_write( ssl->conf->p_ticket,
                                     ssl->session,
                                     p + 2, end,
                                     &tlen,
                                     &ssl->session->ticket_lifetime);
    if( ret != 0 )
    {
        MBEDTLS_SSL_DEBUG_RET( 1, "f_ticket_write", ret );
        return( ret );
    }

    /* Ticket lifetime */
    MBEDTLS_PUT_UINT16_BE( ssl->session->ticket_lifetime,
                           ticket_lifetime_ptr, 0 );
    ticket_lifetime_ptr += 4;

    MBEDTLS_SSL_DEBUG_MSG( 3, ( "ticket->ticket_lifetime: %d",
                               ssl->session->ticket_lifetime ) );

    /* Ticket Length */
    MBEDTLS_PUT_UINT16_BE( tlen, p, 0 );
    p += 2 + tlen;

    /* Ticket Extensions
     *
     * Note: We currently don't have any extensions.
     * Set length to zero.
     */
    MBEDTLS_PUT_UINT16_BE( ext_len, p, 0 );
    p += 2;

    MBEDTLS_SSL_DEBUG_MSG( 3, ( "NewSessionTicket (extension_length): %" MBEDTLS_PRINTF_SIZET , ext_len ) );

    MBEDTLS_SSL_DEBUG_MSG( 3, ( "NewSessionTicket (ticket length): %" MBEDTLS_PRINTF_SIZET , tlen ) );

    *olen = p - buf;

    MBEDTLS_SSL_DEBUG_BUF( 4, "ticket", buf, *olen );

    MBEDTLS_SSL_DEBUG_MSG( 2, ( "<= write new session ticket" ) );

    return( ret );
}
#endif /* MBEDTLS_SSL_NEW_SESSION_TICKET */

/*
 *
 * STATE HANDLING: Parse End-of-Early Data
 *
 */

 /*
  * Overview
  */

  /* Main state-handling entry point; orchestrates the other functions. */
int ssl_tls13_read_end_of_early_data_process( mbedtls_ssl_context *ssl );

#define SSL_END_OF_EARLY_DATA_SKIP   0
#define SSL_END_OF_EARLY_DATA_EXPECT 1

static int ssl_tls13_read_end_of_early_data_coordinate( mbedtls_ssl_context *ssl );

#if defined(MBEDTLS_ZERO_RTT)
static int ssl_tls13_end_of_early_data_fetch( mbedtls_ssl_context *ssl );
#endif /* MBEDTLS_ZERO_RTT */

/* Update the state after handling the incoming end of early data message. */
static int ssl_tls13_read_end_of_early_data_postprocess( mbedtls_ssl_context *ssl );

/*
 * Implementation
 */

int ssl_tls13_read_end_of_early_data_process( mbedtls_ssl_context *ssl )
{
    int ret;
    MBEDTLS_SSL_DEBUG_MSG( 2, ( "=> parse end_of_early_data" ) );

    MBEDTLS_SSL_PROC_CHK_NEG( ssl_tls13_read_end_of_early_data_coordinate( ssl ) );
    if( ret == SSL_END_OF_EARLY_DATA_EXPECT )
    {
#if defined(MBEDTLS_ZERO_RTT)

#if defined(MBEDTLS_SSL_USE_MPS)
        MBEDTLS_SSL_PROC_CHK( ssl_tls13_end_of_early_data_fetch( ssl ) );
        MBEDTLS_SSL_PROC_CHK( mbedtls_mps_read_consume( &ssl->mps->l4 ) );
#else /* MBEDTLS_SSL_USE_MPS */
        MBEDTLS_SSL_PROC_CHK( ssl_tls13_end_of_early_data_fetch( ssl ) );
#endif /* MBEDTLS_SSL_USE_MPS */

        mbedtls_ssl_tls13_add_hs_hdr_to_checksum(
            ssl, MBEDTLS_SSL_HS_END_OF_EARLY_DATA, 0 );

#else /* MBEDTLS_ZERO_RTT */

        /* Should never happen */
        return( MBEDTLS_ERR_SSL_INTERNAL_ERROR );

#endif /* MBEDTLS_ZERO_RTT */

    }

    /* Postprocessing step: Update state machine */
    MBEDTLS_SSL_PROC_CHK( ssl_tls13_read_end_of_early_data_postprocess( ssl ) );

cleanup:

    MBEDTLS_SSL_DEBUG_MSG( 2, ( "<= parse end_of_early_data" ) );
    return( ret );

}

#if defined(MBEDTLS_ZERO_RTT)

#if defined(MBEDTLS_SSL_USE_MPS)
static int ssl_tls13_end_of_early_data_fetch( mbedtls_ssl_context *ssl )
{
    int ret;
    mbedtls_mps_handshake_in msg;

    MBEDTLS_SSL_PROC_CHK_NEG( mbedtls_mps_read( &ssl->mps->l4 ) );

    if( ret != MBEDTLS_MPS_MSG_HS )
        return( MBEDTLS_ERR_SSL_UNEXPECTED_MESSAGE );

    MBEDTLS_SSL_PROC_CHK( mbedtls_mps_read_handshake( &ssl->mps->l4,
                                                      &msg ) );

    if( msg.type != MBEDTLS_SSL_HS_END_OF_EARLY_DATA ||
        msg.length != 0 )
    {
        MBEDTLS_SSL_DEBUG_MSG( 1, (
             "Bad EndOfEarlyData message: Type %u (expect %u), "
             "Length %u (expect %u)",
             (unsigned) msg.type, MBEDTLS_SSL_HS_END_OF_EARLY_DATA,
             (unsigned) msg.length, 0 ) );
        return( MBEDTLS_ERR_SSL_UNEXPECTED_MESSAGE );
    }

cleanup:

    return( ret );
}
#else /* MBEDTLS_SSL_USE_MPS */
static int ssl_tls13_end_of_early_data_fetch( mbedtls_ssl_context *ssl )
{
    int ret;

    if( ( ret = mbedtls_ssl_read_record( ssl, 0 ) ) != 0 )
    {
        MBEDTLS_SSL_DEBUG_RET( 1, "mbedtls_ssl_read_record", ret );
        goto cleanup;
    }

    if( ssl->in_msgtype != MBEDTLS_SSL_MSG_HANDSHAKE        ||
        ssl->in_msg[0]  != MBEDTLS_SSL_HS_END_OF_EARLY_DATA ||
        ssl->in_hslen   != 4 )
    {
        MBEDTLS_SSL_PEND_FATAL_ALERT( MBEDTLS_SSL_ALERT_MSG_UNEXPECTED_MESSAGE,
                                      MBEDTLS_ERR_SSL_UNEXPECTED_MESSAGE );
        ret = MBEDTLS_ERR_SSL_UNEXPECTED_MESSAGE;
        goto cleanup;
    }

cleanup:

    return( ret );
}
#endif /* MBEDTLS_SSL_USE_MPS */

#endif /* MBEDTLS_ZERO_RTT */

#if !defined(MBEDTLS_ZERO_RTT)
static int ssl_tls13_read_end_of_early_data_coordinate( mbedtls_ssl_context *ssl )
{
    ((void) ssl);
    return( SSL_END_OF_EARLY_DATA_SKIP );
}
#else /* MBEDTLS_ZERO_RTT */
static int ssl_tls13_read_end_of_early_data_coordinate( mbedtls_ssl_context *ssl )
{
    if( ssl->handshake->early_data != MBEDTLS_SSL_EARLY_DATA_ON )
        return( SSL_END_OF_EARLY_DATA_SKIP );

    return( SSL_END_OF_EARLY_DATA_EXPECT );
}
#endif /* MBEDTLS_ZERO_RTT */

static int ssl_tls13_read_end_of_early_data_postprocess( mbedtls_ssl_context *ssl )
{
    mbedtls_ssl_handshake_set_state( ssl, MBEDTLS_SSL_CLIENT_CERTIFICATE );
    return ( 0 );
}

/*
 *
 * STATE HANDLING: Parse Early Data
 *
 */

 /*
  * Overview
  */

  /* Main state-handling entry point; orchestrates the other functions. */
int ssl_tls13_read_early_data_process( mbedtls_ssl_context *ssl );

#define SSL_EARLY_DATA_SKIP   0
#define SSL_EARLY_DATA_EXPECT 1

#if defined(MBEDTLS_ZERO_RTT)
#if defined(MBEDTLS_SSL_USE_MPS)
static int ssl_tls13_early_data_fetch( mbedtls_ssl_context *ssl,
                                       mbedtls_mps_reader **reader );
#else
static int ssl_tls13_early_data_fetch( mbedtls_ssl_context *ssl,
                                       unsigned char **buf,
                                       size_t *buflen );
#endif /* MBEDTLS_SSL_USE_MPS */
#endif /* MBEDTLS_ZERO_RTT */

static int ssl_tls13_read_early_data_coordinate( mbedtls_ssl_context *ssl );

#if defined(MBEDTLS_ZERO_RTT)
/* Parse early data send by the peer. */
static int ssl_tls13_read_early_data_parse( mbedtls_ssl_context *ssl,
    unsigned char const *buf,
    size_t buflen );
#endif /* MBEDTLS_ZERO_RTT */

/* Update the state after handling the incoming early data message. */
static int ssl_tls13_read_early_data_postprocess( mbedtls_ssl_context *ssl );

/*
 * Implementation
 */

int ssl_tls13_read_early_data_process( mbedtls_ssl_context *ssl )
{
    int ret;
    MBEDTLS_SSL_DEBUG_MSG( 2, ( "=> parse early data" ) );

    MBEDTLS_SSL_PROC_CHK_NEG( ssl_tls13_read_early_data_coordinate( ssl ) );

    if( ret == SSL_EARLY_DATA_EXPECT )
    {
#if defined(MBEDTLS_ZERO_RTT)
        unsigned char *buf;
        size_t buflen;
#if defined(MBEDTLS_SSL_USE_MPS)
        mbedtls_mps_reader *rd;
#endif /* MBEDTLS_SSL_USE_MPS */

#if defined(MBEDTLS_SSL_USE_MPS)
        MBEDTLS_SSL_PROC_CHK( ssl_tls13_early_data_fetch( ssl, &rd ) );
        MBEDTLS_SSL_PROC_CHK( mbedtls_mps_reader_get( rd,
                                                  MBEDTLS_MPS_SIZE_MAX,
                                                  &buf,
                                                  &buflen ) );
        MBEDTLS_SSL_PROC_CHK( ssl_tls13_read_early_data_parse( ssl, buf, buflen ) );
        MBEDTLS_SSL_PROC_CHK( mbedtls_mps_reader_commit( rd ) );
        MBEDTLS_SSL_PROC_CHK( mbedtls_mps_read_consume( &ssl->mps->l4 ) );

#else /* MBEDTLS_SSL_USE_MPS */

        MBEDTLS_SSL_PROC_CHK( ssl_tls13_early_data_fetch( ssl, &buf, &buflen ) );
        MBEDTLS_SSL_PROC_CHK( ssl_tls13_read_early_data_parse( ssl, buf, buflen ) );

#endif /* MBEDTLS_SSL_USE_MPS */

        /* No state machine update at this point -- we might receive
         * multiple 0-RTT messages. */

#else /* MBEDTLS_ZERO_RTT */

        /* Should never happen */
        return( MBEDTLS_ERR_SSL_INTERNAL_ERROR );

#endif /* MBEDTLS_ZERO_RTT */
    }
    else
    {
        MBEDTLS_SSL_PROC_CHK( ssl_tls13_read_early_data_postprocess( ssl ) );
    }

cleanup:

    MBEDTLS_SSL_DEBUG_MSG( 2, ( "<= parse early data" ) );
    return( ret );
}

#if defined(MBEDTLS_ZERO_RTT)
#if defined(MBEDTLS_SSL_USE_MPS)
static int ssl_tls13_early_data_fetch( mbedtls_ssl_context *ssl,
                                       mbedtls_mps_reader **rd )
{
    int ret;
    MBEDTLS_SSL_PROC_CHK_NEG( mbedtls_mps_read( &ssl->mps->l4 ) );

    if( ret != MBEDTLS_MPS_MSG_APP )
        return( MBEDTLS_ERR_SSL_UNEXPECTED_MESSAGE );

    MBEDTLS_SSL_PROC_CHK( mbedtls_mps_read_application( &ssl->mps->l4, rd ) );

cleanup:

    return( ret );
}
#else /* MBEDTLS_SSL_USE_MPS */
static int ssl_tls13_early_data_fetch( mbedtls_ssl_context *ssl,
                                       unsigned char **buf,
                                       size_t *buflen )
{
    int ret;

    if( ( ret = mbedtls_ssl_read_record( ssl, 0 ) ) != 0 )
    {
        MBEDTLS_SSL_DEBUG_RET( 1, "mbedtls_ssl_read_record", ret );
        goto cleanup;
    }

    if( ssl->in_msgtype != MBEDTLS_SSL_MSG_APPLICATION_DATA )
    {
        MBEDTLS_SSL_PEND_FATAL_ALERT( MBEDTLS_SSL_ALERT_MSG_UNEXPECTED_MESSAGE,
                                      MBEDTLS_ERR_SSL_UNEXPECTED_MESSAGE );
        ret = MBEDTLS_ERR_SSL_UNEXPECTED_MESSAGE;
        goto cleanup;
    }

    *buf    = ssl->in_msg;
    *buflen = ssl->in_hslen;

cleanup:

    return( ret );
}
#endif /* MBEDTLS_SSL_USE_MPS */
#endif /* MBEDTLS_ZERO_RTT */

#if !defined(MBEDTLS_ZERO_RTT)
static int ssl_tls13_read_early_data_coordinate( mbedtls_ssl_context *ssl )
{
    ((void) ssl);
    return( SSL_EARLY_DATA_SKIP );
}
#else /* MBEDTLS_ZERO_RTT */
static int ssl_tls13_read_early_data_coordinate( mbedtls_ssl_context *ssl )
{
    int ret;

    if( ssl->handshake->early_data != MBEDTLS_SSL_EARLY_DATA_ON )
        return( SSL_EARLY_DATA_SKIP );

    /* Activate early data transform */
    MBEDTLS_SSL_DEBUG_MSG( 1, ( "Switch to 0-RTT keys for inbound traffic" ) );

#if defined(MBEDTLS_SSL_USE_MPS)
    MBEDTLS_SSL_PROC_CHK( mbedtls_mps_set_incoming_keys( &ssl->mps->l4,
                                                   ssl->handshake->epoch_earlydata ) );

    MBEDTLS_SSL_PROC_CHK_NEG( mbedtls_mps_read( &ssl->mps->l4 ) );
    if( ret != MBEDTLS_MPS_MSG_APP )
        return( SSL_EARLY_DATA_SKIP );

    return( SSL_EARLY_DATA_EXPECT );

cleanup:

    return( ret );

#else /* MBEDTLS_SSL_USE_MPS */

    mbedtls_ssl_set_inbound_transform( ssl, ssl->handshake->transform_earlydata );

    /* Fetching step */
    if( ( ret = mbedtls_ssl_read_record( ssl, 0 ) ) != 0 )
    {
        MBEDTLS_SSL_DEBUG_RET( 1, "mbedtls_ssl_read_record", ret );
        return( ret );
    }

    ssl->keep_current_message = 1;

    /* Check for EndOfEarlyData */
    if( ssl->in_msgtype == MBEDTLS_SSL_MSG_HANDSHAKE )
        return( SSL_EARLY_DATA_SKIP );

    return( SSL_EARLY_DATA_EXPECT );

#endif /* MBEDTLS_SSL_USE_MPS */
}

static int ssl_tls13_read_early_data_parse( mbedtls_ssl_context *ssl,
                                            unsigned char const *buf,
                                            size_t buflen )
{
    /* Check whether we have enough buffer space. */
    if( buflen <= ssl->conf->max_early_data )
    {
        /* TODO: We need to check that we're not receiving more 0-RTT
         * than what the ticket allows. */

        /* copy data to staging area */
        memcpy( ssl->early_data_server_buf, buf, buflen );
        /* execute callback to process application data */
        ssl->conf->early_data_callback( ssl, ssl->early_data_server_buf,
                                        buflen );
    }
    else
    {
        MBEDTLS_SSL_DEBUG_MSG( 1, ( "Buffer too small (recv %" MBEDTLS_PRINTF_SIZET " bytes, buffer %" MBEDTLS_PRINTF_SIZET " bytes)",
                                    buflen, ssl->conf->max_early_data ) );
        return ( MBEDTLS_ERR_SSL_ALLOC_FAILED );
    }

    return( 0 );
}
#endif /* MBEDTLS_ZERO_RTT */

static int ssl_tls13_read_early_data_postprocess( mbedtls_ssl_context *ssl )
{
    mbedtls_ssl_handshake_set_state( ssl, MBEDTLS_SSL_END_OF_EARLY_DATA );
    return ( 0 );
}


/*
 *
 * STATE HANDLING: ClientHello
 *
 * There are three possible classes of outcomes when parsing the CH:
 *
 * 1) The CH was well-formed and matched the server's configuration.
 *
 *    In this case, the server progresses to sending its ServerHello.
 *
 * 2) The CH was well-formed but didn't match the server's configuration.
 *
 *    For example, the client might not have offered a key share which
 *    the server supports, or the server might require a cookie.
 *
 *    In this case, the server sends a HelloRetryRequest.
 *
 * 3) The CH was ill-formed
 *
 *    In this case, we abort the handshake.
 *
 */

/*
 * Overview
 */

/* Main entry point from the state machine; orchestrates the otherfunctions. */
static int ssl_tls13_client_hello_process( mbedtls_ssl_context *ssl );

static int ssl_tls13_client_hello_parse( mbedtls_ssl_context *ssl,
                                         unsigned char *buf,
                                         size_t buflen );

/* Update the handshake state machine */
/* TODO: At the moment, this doesn't update the state machine - why? */
static int ssl_tls13_client_hello_postprocess( mbedtls_ssl_context *ssl,
                                               int hrr_required );

/*
 * Implementation
 */

#define SSL_CLIENT_HELLO_OK           0
#define SSL_CLIENT_HELLO_HRR_REQUIRED 1

static int ssl_tls13_client_hello_process( mbedtls_ssl_context *ssl )
{

    int ret = 0;
    int hrr_required = SSL_CLIENT_HELLO_OK;
    unsigned char *buf = NULL;
    size_t buflen = 0;
    MBEDTLS_SSL_DEBUG_MSG( 2, ( "=> parse client hello" ) );

    ssl->major_ver = MBEDTLS_SSL_MAJOR_VERSION_3;
    MBEDTLS_SSL_PROC_CHK( mbedtls_ssl_tls13_fetch_handshake_msg(
                              ssl, MBEDTLS_SSL_HS_CLIENT_HELLO,
                              &buf, &buflen ) );

    mbedtls_ssl_tls13_add_hs_hdr_to_checksum( ssl,
                  MBEDTLS_SSL_HS_CLIENT_HELLO, buflen );

    MBEDTLS_SSL_PROC_CHK_NEG( ssl_tls13_client_hello_parse( ssl, buf, buflen ) );
    hrr_required = ret;

#if defined(MBEDTLS_SSL_USE_MPS)
    MBEDTLS_SSL_PROC_CHK( mbedtls_ssl_mps_hs_consume_full_hs_msg( ssl ) );
#endif /* MBEDTLS_SSL_USE_MPS */

    MBEDTLS_SSL_DEBUG_MSG( 1, ( "postprocess" ) );
    MBEDTLS_SSL_PROC_CHK( ssl_tls13_client_hello_postprocess( ssl, hrr_required ) );

cleanup:

    MBEDTLS_SSL_DEBUG_MSG( 2, ( "<= parse client hello" ) );
    return( ret );
}

static void ssl_tls13_debug_print_client_hello_exts( mbedtls_ssl_context *ssl )
{
    MBEDTLS_SSL_DEBUG_MSG( 3, ( "Supported Extensions:" ) );
    MBEDTLS_SSL_DEBUG_MSG( 3, ( "- KEY_SHARE_EXTENSION ( %s )",
                                ( ( ssl->handshake->extensions_present & MBEDTLS_SSL_EXT_KEY_SHARE ) > 0 ) ?
                                "TRUE" : "FALSE" ) );
    MBEDTLS_SSL_DEBUG_MSG( 3, ( "- PSK_KEY_EXCHANGE_MODES_EXTENSION ( %s )",
                                ( ( ssl->handshake->extensions_present & MBEDTLS_SSL_EXT_PSK_KEY_EXCHANGE_MODES ) > 0 ) ?
                                "TRUE" : "FALSE" ) );
    MBEDTLS_SSL_DEBUG_MSG( 3, ( "- PRE_SHARED_KEY_EXTENSION ( %s )",
                                ( ( ssl->handshake->extensions_present & MBEDTLS_SSL_EXT_PRE_SHARED_KEY ) > 0 ) ?
                                "TRUE" : "FALSE" ) );
    MBEDTLS_SSL_DEBUG_MSG( 3, ( "- SIGNATURE_ALGORITHM_EXTENSION ( %s )",
                                ( ( ssl->handshake->extensions_present & MBEDTLS_SSL_EXT_SIG_ALG ) > 0 ) ?
                                "TRUE" : "FALSE" ) );
    MBEDTLS_SSL_DEBUG_MSG( 3, ( "- SUPPORTED_GROUPS_EXTENSION ( %s )",
                                ( ( ssl->handshake->extensions_present & MBEDTLS_SSL_EXT_SUPPORTED_GROUPS ) >0 ) ?
                                "TRUE" : "FALSE" ) );
    MBEDTLS_SSL_DEBUG_MSG( 3, ( "- SUPPORTED_VERSION_EXTENSION ( %s )",
                                ( ( ssl->handshake->extensions_present & MBEDTLS_SSL_EXT_SUPPORTED_VERSIONS ) > 0 ) ?
                                "TRUE" : "FALSE" ) );
#if defined ( MBEDTLS_SSL_SERVER_NAME_INDICATION )
    MBEDTLS_SSL_DEBUG_MSG( 3, ( "- SERVERNAME_EXTENSION    ( %s )",
                                ( ( ssl->handshake->extensions_present & MBEDTLS_SSL_EXT_SERVERNAME ) > 0 ) ?
                                "TRUE" : "FALSE" ) );
#endif /* MBEDTLS_SSL_SERVER_NAME_INDICATION */
#if defined ( MBEDTLS_SSL_ALPN )
    MBEDTLS_SSL_DEBUG_MSG( 3, ( "- ALPN_EXTENSION   ( %s )",
                                ( ( ssl->handshake->extensions_present & MBEDTLS_SSL_EXT_ALPN ) > 0 ) ?
                                "TRUE" : "FALSE" ) );
#endif /* MBEDTLS_SSL_ALPN */
#if defined ( MBEDTLS_SSL_MAX_FRAGMENT_LENGTH )
    MBEDTLS_SSL_DEBUG_MSG( 3, ( "- MAX_FRAGMENT_LENGTH_EXTENSION  ( %s )",
                                ( ( ssl->handshake->extensions_present & MBEDTLS_SSL_EXT_MAX_FRAGMENT_LENGTH ) > 0 ) ?
                                "TRUE" : "FALSE" ) );
#endif /* MBEDTLS_SSL_MAX_FRAGMENT_LENGTH */
#if defined ( MBEDTLS_SSL_COOKIE_C )
    MBEDTLS_SSL_DEBUG_MSG( 3, ( "- COOKIE_EXTENSION ( %s )",
                                ( ( ssl->handshake->extensions_present & MBEDTLS_SSL_EXT_COOKIE ) >0 ) ?
                                "TRUE" : "FALSE" ) );
#endif /* MBEDTLS_SSL_COOKIE_C */
#if defined(MBEDTLS_ZERO_RTT)
    MBEDTLS_SSL_DEBUG_MSG( 3, ( "- EARLY_DATA_EXTENSION ( %s )",
                                ( ( ssl->handshake->extensions_present & MBEDTLS_SSL_EXT_EARLY_DATA ) > 0 ) ?
                                "TRUE" : "FALSE" ) );
#endif /* MBEDTLS_ZERO_RTT*/
}

static int ssl_tls13_client_hello_has_exts( mbedtls_ssl_context *ssl,
                                            int ext_id_mask )
{
    int masked = ssl->handshake->extensions_present & ext_id_mask;
    return( masked == ext_id_mask );
}

static int ssl_tls13_client_hello_has_psk_extensions( mbedtls_ssl_context *ssl )
{
    return( ssl_tls13_client_hello_has_exts( ssl,
                MBEDTLS_SSL_EXT_PRE_SHARED_KEY |
                MBEDTLS_SSL_EXT_PSK_KEY_EXCHANGE_MODES ) );
}

static int ssl_tls13_client_hello_has_key_share_extensions( mbedtls_ssl_context *ssl )
{
    return( ssl_tls13_client_hello_has_exts( ssl,
                          MBEDTLS_SSL_EXT_SUPPORTED_GROUPS |
                          MBEDTLS_SSL_EXT_KEY_SHARE ) );
}

static int ssl_tls13_client_hello_has_cert_extensions( mbedtls_ssl_context *ssl )
{
    return( ssl_tls13_client_hello_has_exts( ssl,
                          MBEDTLS_SSL_EXT_SUPPORTED_GROUPS |
                          MBEDTLS_SSL_EXT_KEY_SHARE        |
                          MBEDTLS_SSL_EXT_SIG_ALG ) );
}

static int ssl_tls13_check_psk_key_exchange( mbedtls_ssl_context *ssl )
{
    if( !ssl_tls13_client_hello_has_psk_extensions( ssl ) )
        return( 0 );

    /* Test whether pure PSK is offered by client and supported by us. */
    if( mbedtls_ssl_conf_tls13_psk_enabled( ssl ) &&
        mbedtls_ssl_tls13_psk_enabled( ssl ) )
    {
        MBEDTLS_SSL_DEBUG_MSG( 3, ( "Using a PSK key exchange" ) );
        ssl->handshake->key_exchange = MBEDTLS_SSL_TLS1_3_KEY_EXCHANGE_MODE_PSK;
        return( 1 );
    }

    /* Test whether PSK-ephemeral is offered by client and supported by us. */
    if( mbedtls_ssl_conf_tls13_psk_ephemeral_enabled( ssl ) &&
        mbedtls_ssl_tls13_psk_ephemeral_enabled( ssl ) &&
        ssl_tls13_client_hello_has_key_share_extensions( ssl ) )
    {
        MBEDTLS_SSL_DEBUG_MSG( 3, ( "Using a ECDHE-PSK key exchange" ) );
        ssl->handshake->key_exchange = MBEDTLS_SSL_TLS1_3_KEY_EXCHANGE_MODE_PSK_EPHEMERAL;
        return( 1 );
    }

    /* Can't use PSK */
    return( 0 );
}

static int ssl_tls13_check_certificate_key_exchange( mbedtls_ssl_context *ssl )
{
    if( !mbedtls_ssl_conf_tls13_ephemeral_enabled( ssl ) )
        return( 0 );

    if( !ssl_tls13_client_hello_has_cert_extensions( ssl ) )
        return( 0 );

    ssl->handshake->key_exchange = MBEDTLS_SSL_TLS1_3_KEY_EXCHANGE_MODE_EPHEMERAL;
    return( 1 );
}

#if defined(MBEDTLS_ZERO_RTT)
static int ssl_tls13_check_use_0rtt_handshake( mbedtls_ssl_context *ssl )
{
    /* Check if the user has enabled 0-RTT in the config */
    if( !mbedtls_ssl_conf_tls13_0rtt_enabled( ssl ) )
        return( 0 );

    /* Check if the client has indicated the use of 0-RTT */
    if( ( ssl->handshake->extensions_present & MBEDTLS_SSL_EXT_EARLY_DATA ) == 0 )
        return( 0 );

    /* If the client has indicated the use of 0-RTT but not sent
     * the PSK extensions, that's not conformant (and there's no
     * way to continue from here). */
    if( !ssl_tls13_client_hello_has_psk_extensions( ssl ) )
    {
        MBEDTLS_SSL_DEBUG_MSG( 1,
            ( "Client indicated 0-RTT without offering PSK extensions" ) );
        return( MBEDTLS_ERR_SSL_ILLEGAL_PARAMETER );
    }

    /* Accept 0-RTT */
    ssl->handshake->early_data = MBEDTLS_SSL_EARLY_DATA_ON;
    return( 0 );
}
#endif /* MBEDTLS_ZERO_RTT*/

static int ssl_tls13_client_hello_parse( mbedtls_ssl_context *ssl,
                                         unsigned char *buf,
                                         size_t buflen )
{
    int ret;
    size_t i, j;
    size_t comp_len, sess_len;
    size_t ciph_len, ext_len, ext_len_psk_ext = 0;
    unsigned char *orig_buf, *end = buf + buflen;
    unsigned char *ciph_offset;
    unsigned char *p = NULL;
    unsigned char *ext = NULL;
    unsigned char *ext_psk_ptr = NULL;

    const int *ciphersuites;
    const mbedtls_ssl_ciphersuite_t *ciphersuite_info;

    int hrr_required = 0;

    ssl->handshake->extensions_present = MBEDTLS_SSL_EXT_NONE;
    ssl->handshake->key_exchange = MBEDTLS_SSL_TLS1_3_KEY_EXCHANGE_MODE_NONE;

    /* TBD: Refactor */
    orig_buf = buf;

    /*
     * ClientHello layer:
     *     0  .   1   protocol version
     *     2  .  33   random bytes ( starting with 4 bytes of Unix time )
     *    34  .  35   session id length ( 1 byte )
     *    35  . 34+x  session id
     *   35+x . 35+x  DTLS only: cookie length ( 1 byte )
     *   36+x .  ..   DTLS only: cookie
     *    ..  .  ..   ciphersuite list length ( 2 bytes )
     *    ..  .  ..   ciphersuite list
     *    ..  .  ..   compression alg. list length ( 1 byte )
     *    ..  .  ..   compression alg. list
     *    ..  .  ..   extensions length ( 2 bytes, optional )
     *    ..  .  ..   extensions ( optional )
     */

    /* TBD: Needs to be updated due to mandatory extensions
     * Minimal length ( with everything empty and extensions ommitted ) is
     * 2 + 32 + 1 + 2 + 1 = 38 bytes. Check that first, so that we can
     * read at least up to session id length without worrying.
     */
    if( buflen < 38 )
    {
        MBEDTLS_SSL_DEBUG_MSG( 1, ( "bad client hello message" ) );
        return( MBEDTLS_ERR_SSL_DECODE_ERROR );
    }

    /*
     * We ignore the version field in the ClientHello.
     * We use the version field in the extension.
     */
    /* TODO: Parse this */
    buf += 2;

    /*
     * Save client random
     */
    MBEDTLS_SSL_DEBUG_BUF( 3, "client hello, random bytes", buf, 32 );

    memcpy( &ssl->handshake->randbytes[0], buf, 32 );
    buf += 32; /* skip random bytes */

    /*
     * Parse session ID
     */
    sess_len = buf[0];
    buf++; /* skip session id length */

    if( sess_len > 32 )
    {
        MBEDTLS_SSL_DEBUG_MSG( 1, ( "bad client hello message" ) );
        return( MBEDTLS_ERR_SSL_DECODE_ERROR );
    }

    ssl->session_negotiate->id_len = sess_len;

    /* Note that this field is echoed even if
     * the client's value corresponded to a cached pre-TLS 1.3 session
     * which the server has chosen not to resume. A client which
     * receives a legacy_session_id_echo field that does not match what
     * it sent in the ClientHello MUST abort the handshake with an
     * "illegal_parameter" alert.
     */
    MBEDTLS_SSL_DEBUG_MSG( 3, ( "client hello, session id length ( %" MBEDTLS_PRINTF_SIZET " )", sess_len ) );
    MBEDTLS_SSL_DEBUG_BUF( 3, "client hello, session id", buf, sess_len );

    memcpy( &ssl->session_negotiate->id[0], buf, sess_len ); /* write session id */
    buf += sess_len;

    ciph_len = MBEDTLS_GET_UINT16_BE( buf, 0 );

    /* Length check */
    if( buf + ciph_len > end )
    {
        MBEDTLS_SSL_DEBUG_MSG( 1, ( "bad client hello message" ) );
        return( MBEDTLS_ERR_SSL_DECODE_ERROR );
    }

    /* store pointer to ciphersuite list */
    ciph_offset = buf;

    /* skip cipher length */
    buf += 2;

    MBEDTLS_SSL_DEBUG_BUF( 3, "client hello, ciphersuitelist",
                          buf, ciph_len );

    /* skip ciphersuites for now */
    buf += ciph_len;

    /*
     * For TLS 1.3 we are not using compression.
     */
    comp_len = buf[0];

    if( buf + comp_len > end )
    {
        MBEDTLS_SSL_DEBUG_MSG( 1, ( "bad client hello message" ) );
        return( MBEDTLS_ERR_SSL_DECODE_ERROR );
    }

    buf++; /* skip compression length */
    MBEDTLS_SSL_DEBUG_BUF( 3, "client hello, compression",
                          buf, comp_len );

    /* Determine whether we are indeed using null compression */
    if( ( comp_len != 1 ) && ( buf[1] == 0 ) )
    {
        MBEDTLS_SSL_DEBUG_MSG( 1, ( "bad client hello message" ) );
        return( MBEDTLS_ERR_SSL_ILLEGAL_PARAMETER );
    }

    /* skip compression */
    buf++;

    /*
     * Check the extension length
     */
    if( buf+2 > end )
    {
        MBEDTLS_SSL_DEBUG_MSG( 1, ( "bad client hello message" ) );
        return( MBEDTLS_ERR_SSL_DECODE_ERROR );
    }

    ext_len = MBEDTLS_GET_UINT16_BE( buf, 0 );

    if( ( ext_len > 0 && ext_len < 4 ) ||
        buf + 2 + ext_len > end )
    {
        MBEDTLS_SSL_DEBUG_MSG( 1, ( "bad client hello message" ) );
        return( MBEDTLS_ERR_SSL_DECODE_ERROR );
    }

    buf += 2;

    ext = buf;
    MBEDTLS_SSL_DEBUG_BUF( 3, "client hello extensions", ext, ext_len );

    while( ext_len != 0 )
    {
        unsigned int ext_id, ext_size;

        if( ext_len < 4 )
        {
            MBEDTLS_SSL_DEBUG_MSG( 1, ( "bad client hello message" ) );
            return( MBEDTLS_ERR_SSL_DECODE_ERROR );
        }

        /* The PSK extension must be the last in the ClientHello.
         * Fail if we've found it already but haven't yet reached
         * the end of the extension block. */
        if( ext_psk_ptr != NULL )
        {
            MBEDTLS_SSL_DEBUG_MSG( 1, ( "bad client hello message" ) );
            return( MBEDTLS_ERR_SSL_ILLEGAL_PARAMETER );
        }

        ext_id   = MBEDTLS_GET_UINT16_BE( ext, 0 );
        ext_size = MBEDTLS_GET_UINT16_BE( ext, 2 );

        if( ext_size + 4 > ext_len )
        {
            MBEDTLS_SSL_DEBUG_MSG( 1, ( "bad client hello message" ) );
            return( MBEDTLS_ERR_SSL_DECODE_ERROR );
        }

        switch( ext_id )
        {
#if defined(MBEDTLS_SSL_SERVER_NAME_INDICATION)
            case MBEDTLS_TLS_EXT_SERVERNAME:
                MBEDTLS_SSL_DEBUG_MSG( 3, ( "found ServerName extension" ) );
                ret = ssl_tls13_parse_servername_ext( ssl, ext + 4, ext_size );
                if( ret != 0 )
                {
                    MBEDTLS_SSL_DEBUG_RET( 1, "ssl_tls13_parse_servername_ext", ret );
                    return( ret );
                }
                ssl->handshake->extensions_present |= MBEDTLS_SSL_EXT_SERVERNAME;
                break;
#endif /* MBEDTLS_SSL_SERVER_NAME_INDICATION */

#if defined(MBEDTLS_SSL_COOKIE_C)
            case MBEDTLS_TLS_EXT_COOKIE:
                MBEDTLS_SSL_DEBUG_MSG( 3, ( "found cookie extension" ) );

                ret = ssl_tls13_parse_cookie_ext( ssl, ext + 4, ext_size );

                /* if cookie verification failed then we return a hello retry message */
                if( ret == MBEDTLS_ERR_SSL_HRR_REQUIRED )
                {
                    hrr_required = 1;
                }
                else if( ret == 0 ) /* cookie extension present and processed succesfully */
                {
                    ssl->handshake->extensions_present |= MBEDTLS_SSL_EXT_COOKIE;
                }
                break;
#endif /* MBEDTLS_SSL_COOKIE_C  */

#if defined(MBEDTLS_KEY_EXCHANGE_PSK_ENABLED)
            case MBEDTLS_TLS_EXT_PRE_SHARED_KEY:
                MBEDTLS_SSL_DEBUG_MSG( 3, ( "found pre_shared_key extension" ) );
                /* Delay processing of the PSK identity once we have
                 * found out which algorithms to use. We keep a pointer
                 * to the buffer and the size for later processing.
                 */
                ext_len_psk_ext = ext_size;
                ext_psk_ptr = ext + 4;

                ssl->handshake->extensions_present |= MBEDTLS_SSL_EXT_PRE_SHARED_KEY;
                break;
#endif /* MBEDTLS_KEY_EXCHANGE_PSK_ENABLED */

#if defined(MBEDTLS_ZERO_RTT)
            case MBEDTLS_TLS_EXT_EARLY_DATA:
                MBEDTLS_SSL_DEBUG_MSG( 3, ( "found early_data extension" ) );

                ret = ssl_tls13_parse_early_data_ext( ssl, ext + 4, ext_size );
                if( ret != 0 )
                {
                    MBEDTLS_SSL_DEBUG_RET( 1, "ssl_tls13_parse_early_data_ext", ret );
                    return( ret );
                }

                ssl->handshake->extensions_present |= MBEDTLS_SSL_EXT_EARLY_DATA;
                break;
#endif /* MBEDTLS_ZERO_RTT */

#if defined(MBEDTLS_ECDH_C) || defined(MBEDTLS_ECDSA_C)
            case MBEDTLS_TLS_EXT_SUPPORTED_GROUPS:
                MBEDTLS_SSL_DEBUG_MSG( 3, ( "found supported group extension" ) );

                /* Supported Groups Extension
                 *
                 * When sent by the client, the "supported_groups" extension
                 * indicates the named groups which the client supports,
                 * ordered from most preferred to least preferred.
                 */
                ret = mbedtls_ssl_tls13_parse_supported_groups_ext( ssl, ext + 4,
                        ext_size );
                if( ret != 0 )
                {
                    MBEDTLS_SSL_DEBUG_RET( 1, "mbedtls_ssl_tls13_parse_supported_groups_ext", ret );
                    return( ret );
                }

                ssl->handshake->extensions_present |= MBEDTLS_SSL_EXT_SUPPORTED_GROUPS;
                break;
#endif /* MBEDTLS_ECDH_C || MBEDTLS_ECDSA_C */

#if defined(MBEDTLS_KEY_EXCHANGE_SOME_PSK_ENABLED)
            case MBEDTLS_TLS_EXT_PSK_KEY_EXCHANGE_MODES:
                MBEDTLS_SSL_DEBUG_MSG( 3, ( "found psk key exchange modes extension" ) );

                ret = ssl_tls13_parse_key_exchange_modes_ext( ssl, ext + 4, ext_size );
                if( ret != 0 )
                {
                    MBEDTLS_SSL_DEBUG_RET( 1, "ssl_tls13_parse_key_exchange_modes_ext", ret );
                    return( ret );
                }

                ssl->handshake->extensions_present |= MBEDTLS_SSL_EXT_PSK_KEY_EXCHANGE_MODES;
                break;
#endif /* MBEDTLS_KEY_EXCHANGE_SOME_PSK_ENABLED */

#if ( defined(MBEDTLS_ECDH_C) || defined(MBEDTLS_ECDSA_C) )
            case MBEDTLS_TLS_EXT_KEY_SHARE:
                MBEDTLS_SSL_DEBUG_MSG( 3, ( "found key share extension" ) );

                /*
                 * Key Share Extension
                 *
                 * When sent by the client, the "key_share" extension
                 * contains the endpoint's cryptographic parameters for
                 * ECDHE/DHE key establishment methods.
                 */
                ret = ssl_tls13_parse_key_shares_ext( ssl, ext + 4, ext_size );
                if( ret == MBEDTLS_ERR_SSL_HRR_REQUIRED )
                {
                    hrr_required = 1;
                    ret = 0;
                }

                if( ret != 0 )
                    return( ret );

                ssl->handshake->extensions_present |= MBEDTLS_SSL_EXT_KEY_SHARE;
                break;
#endif /* MBEDTLS_ECDH_C || MBEDTLS_ECDSA_C */

#if defined(MBEDTLS_SSL_MAX_FRAGMENT_LENGTH)
            case MBEDTLS_TLS_EXT_MAX_FRAGMENT_LENGTH:
                MBEDTLS_SSL_DEBUG_MSG( 3, ( "found max fragment length extension" ) );

                ret = ssl_tls13_parse_max_fragment_length_ext( ssl, ext + 4, ext_size );
                if( ret != 0 )
                {
                    MBEDTLS_SSL_DEBUG_RET( 1, ( "ssl_tls13_parse_max_fragment_length_ext" ), ret );
                    return( ret );
                }
                ssl->handshake->extensions_present |= MAX_FRAGMENT_LENGTH_EXTENSION;
                break;
#endif /* MBEDTLS_SSL_MAX_FRAGMENT_LENGTH */

            case MBEDTLS_TLS_EXT_SUPPORTED_VERSIONS:
                MBEDTLS_SSL_DEBUG_MSG( 3, ( "found supported versions extension" ) );

                ret = ssl_tls13_parse_supported_versions_ext( ssl, ext + 4, ext_size );
                if( ret != 0 )
                {
                    MBEDTLS_SSL_DEBUG_RET( 1, ( "ssl_tls13_parse_supported_versions_ext" ), ret );
                    return( ret );
                }
                ssl->handshake->extensions_present |= MBEDTLS_SSL_EXT_SUPPORTED_VERSIONS;
                break;

#if defined(MBEDTLS_SSL_ALPN)
            case MBEDTLS_TLS_EXT_ALPN:
                MBEDTLS_SSL_DEBUG_MSG( 3, ( "found alpn extension" ) );

                ret = ssl_tls13_parse_alpn_ext( ssl, ext + 4, ext_size );
                if( ret != 0 )
                {
                    MBEDTLS_SSL_DEBUG_RET( 1, ( "ssl_tls13_parse_alpn_ext" ), ret );
                    return( ret );
                }
                ssl->handshake->extensions_present |= ALPN_EXTENSION;
                break;
#endif /* MBEDTLS_SSL_ALPN */

#if defined(MBEDTLS_KEY_EXCHANGE_WITH_CERT_ENABLED)
            case MBEDTLS_TLS_EXT_SIG_ALG:
                MBEDTLS_SSL_DEBUG_MSG( 3, ( "found signature_algorithms extension" ) );

                ret = mbedtls_ssl_tls13_parse_signature_algorithms_ext( ssl, ext + 4, ext_size );
                if( ret != 0 )
                {
                    MBEDTLS_SSL_DEBUG_MSG( 1, ( "mbedtls_ssl_tls13_parse_signature_algorithms_ext ( %d )", ret ) );
                    return( ret );
                }
                ssl->handshake->extensions_present |= MBEDTLS_SSL_EXT_SIG_ALG;
                break;
#endif /* MBEDTLS_KEY_EXCHANGE_WITH_CERT_ENABLED */

            default:
                MBEDTLS_SSL_DEBUG_MSG( 3, ( "unknown extension found: %d ( ignoring )", ext_id ) );
        }

        ext_len -= 4 + ext_size;
        ext     += 4 + ext_size;
    }

    /* Update checksum with either
     * - The entire content of the CH message, if no PSK extension is present
     * - The content up to but excluding the PSK extension, if present.
     */
    {
        unsigned char *ch_without_psk;
        if( ext_psk_ptr == NULL )
            ch_without_psk = ext;
        else
            ch_without_psk = ext_psk_ptr;

        ssl->handshake->update_checksum( ssl,
                                         orig_buf,
                                         ch_without_psk - orig_buf );
    }

    /*
     * Search for a matching ciphersuite
     */
    ciphersuites = ssl->conf->ciphersuite_list;
    ciphersuite_info = NULL;
#if defined(MBEDTLS_SSL_SRV_RESPECT_CLIENT_PREFERENCE)
    for ( j = 0, p = ciph_offset + 2; j < ciph_len; j += 2, p += 2 )
    {
        for ( i = 0; ciphersuites[i] != 0; i++ )
#else
    for ( i = 0; ciphersuites[i] != 0; i++ )
    {
        for ( j = 0, p = ciph_offset + 2; j < ciph_len; j += 2, p += 2 )
#endif /* MBEDTLS_SSL_SRV_RESPECT_CLIENT_PREFERENCE */
        {
            if( MBEDTLS_GET_UINT16_BE( p, 0 ) != ciphersuites[i] )
                continue;

            ciphersuite_info = mbedtls_ssl_ciphersuite_from_id( ciphersuites[i] );

            if( ciphersuite_info == NULL )
            {
                MBEDTLS_SSL_DEBUG_MSG( 1, ( "mbedtls_ssl_ciphersuite_from_id: should never happen" ) );
                return( MBEDTLS_ERR_SSL_INTERNAL_ERROR );
            }

            goto have_ciphersuite;
            /*
              if( ( ret = ssl_tls13_ciphersuite_match( ssl, ciphersuites[i],
              &ciphersuite_info ) ) != 0 )
              return( MBEDTLS_ERR_SSL_INTERNAL_ERROR );

              if( ciphersuite_info != NULL )
              goto have_ciphersuite;
            */

        }
    }

    return( MBEDTLS_ERR_SSL_HANDSHAKE_FAILURE );

    have_ciphersuite:

    MBEDTLS_SSL_DEBUG_MSG( 2, ( "selected ciphersuite: %s",
                                ciphersuite_info->name ) );

    ssl->session_negotiate->ciphersuite = ciphersuites[i];
    ssl->handshake->ciphersuite_info = ciphersuite_info;

    /* List all the extensions we have received */
    ssl_tls13_debug_print_client_hello_exts( ssl );

    /*
     * Determine the key exchange algorithm to use.
     * There are three types of key exchanges supported in TLS 1.3:
     * - (EC)DH with ECDSA,
     * - (EC)DH with PSK,
     * - plain PSK.
     *
     * The PSK-based key exchanges may additionally be used with 0-RTT.
     *
     * Our built-in order of preference is
     *  1 ) Plain PSK Mode
     *  2 ) (EC)DHE-PSK Mode
     *  3 ) Certificate Mode
     */

    ssl->handshake->key_exchange = MBEDTLS_SSL_TLS1_3_KEY_EXCHANGE_MODE_NONE;

    if( !ssl_tls13_check_psk_key_exchange( ssl ) &&
        !ssl_tls13_check_certificate_key_exchange( ssl ) )
    {
        MBEDTLS_SSL_DEBUG_MSG( 1, ( "ClientHello message misses mandatory extensions." ) );
        MBEDTLS_SSL_PEND_FATAL_ALERT( MBEDTLS_SSL_ALERT_MSG_MISSING_EXTENSION ,
                                      MBEDTLS_ERR_SSL_ILLEGAL_PARAMETER );
        return( MBEDTLS_ERR_SSL_ILLEGAL_PARAMETER );
    }

#if defined(MBEDTLS_ZERO_RTT)
    ret = ssl_tls13_check_use_0rtt_handshake( ssl );
    if( ret != 0 )
        return( ret );
#endif /* MBEDTLS_ZERO_RTT */

    /* If we've settled on a PSK-based exchange, parse PSK identity ext */
    if( mbedtls_ssl_tls13_kex_with_psk( ssl ) )
    {
        ret = mbedtls_ssl_tls13_parse_client_psk_identity_ext( ssl,
                                                               ext_psk_ptr,
                                                               ext_len_psk_ext );
        if( ret != 0 )
        {
            MBEDTLS_SSL_DEBUG_RET( 1, ( "mbedtls_ssl_tls13_parse_client_psk_identity" ),
                                   ret );
            return( ret );
        }
    }

#if defined(MBEDTLS_SSL_COOKIE_C)
    /* If we failed to see a cookie extension, and we required it through the
     * configuration settings ( rr_config ), then we need to send a HRR msg.
     * Conceptually, this is similiar to having received a cookie that failed
     * the verification check.
     */
    if( ( ssl->conf->rr_config == MBEDTLS_SSL_FORCE_RR_CHECK_ON ) &&
        !( ssl->handshake->extensions_present & MBEDTLS_SSL_EXT_COOKIE ) )
    {
        MBEDTLS_SSL_DEBUG_MSG( 2, ( "Cookie extension missing. Need to send a HRR." ) );
        hrr_required = 1;
    }
#endif /* MBEDTLS_SSL_COOKIE_C */

    if( hrr_required == 1 )
        return( SSL_CLIENT_HELLO_HRR_REQUIRED );

    return( 0 );
}

static int ssl_tls13_client_hello_postprocess( mbedtls_ssl_context *ssl,
                                               int hrr_required )
{
    int ret = 0;
#if defined(MBEDTLS_ZERO_RTT)
    mbedtls_ssl_key_set traffic_keys;
#endif /* MBEDTLS_ZERO_RTT */

    if( ssl->handshake->hello_retry_requests_sent == 0 &&
        ssl->conf->rr_config == MBEDTLS_SSL_FORCE_RR_CHECK_ON )
    {
        hrr_required = SSL_CLIENT_HELLO_HRR_REQUIRED;
    }

    if( hrr_required == SSL_CLIENT_HELLO_HRR_REQUIRED )
    {
        /*
         * Create stateless transcript hash for HRR
         */
        MBEDTLS_SSL_DEBUG_MSG( 4, ( "Reset transcript for HRR" ) );
        ret = mbedtls_ssl_reset_transcript_for_hrr( ssl );
        if( ret != 0 )
        {
            MBEDTLS_SSL_DEBUG_RET( 1, "mbedtls_ssl_reset_transcript_for_hrr", ret );
            return( ret );
        }
        mbedtls_ssl_session_reset_msg_layer( ssl, 0 );

        /* Transmit Hello Retry Request */
        mbedtls_ssl_handshake_set_state( ssl, MBEDTLS_SSL_HELLO_RETRY_REQUEST );
        return( 0 );
    }

    ret = mbedtls_ssl_tls13_key_schedule_stage_early( ssl );
    if( ret != 0 )
    {
        MBEDTLS_SSL_DEBUG_RET( 1,
             "mbedtls_ssl_tls13_key_schedule_stage_early", ret );
        return( ret );
    }

#if defined(MBEDTLS_ZERO_RTT)
    if( ssl->handshake->early_data == MBEDTLS_SSL_EARLY_DATA_ON )
    {
        mbedtls_ssl_transform *transform_earlydata;

        MBEDTLS_SSL_DEBUG_MSG( 3, ( "Generate 0-RTT keys" ) );

        ret = mbedtls_ssl_tls13_generate_early_data_keys(
            ssl, &traffic_keys );
        if( ret != 0 )
        {
            MBEDTLS_SSL_DEBUG_RET( 1,
                      "mbedtls_ssl_tls13_generate_early_data_keys", ret );
            return( ret );
        }

        transform_earlydata = mbedtls_calloc( 1, sizeof( mbedtls_ssl_transform ) );
        if( transform_earlydata == NULL )
            return( MBEDTLS_ERR_SSL_ALLOC_FAILED );

        ret = mbedtls_ssl_tls13_populate_transform(
            transform_earlydata, ssl->conf->endpoint,
            ssl->session_negotiate->ciphersuite, &traffic_keys, ssl );
        if( ret != 0 )
        {
            MBEDTLS_SSL_DEBUG_RET( 1, "mbedtls_ssl_tls13_populate_transform", ret );
            return( ret );
        }

#if !defined(MBEDTLS_SSL_USE_MPS)
        ssl->handshake->transform_earlydata = transform_earlydata;
#else /* MBEDTLS_SSL_USE_MPS */
        /* Register transform with MPS. */
        ret = mbedtls_mps_add_key_material( &ssl->mps->l4,
                                            transform_earlydata,
                                            &ssl->handshake->epoch_earlydata );
        if( ret != 0 )
            return( ret );
#endif /* MBEDTLS_SSL_USE_MPS */
    }

    mbedtls_platform_zeroize( &traffic_keys, sizeof( traffic_keys ) );

#endif /* MBEDTLS_ZERO_RTT */

    mbedtls_ssl_handshake_set_state( ssl, MBEDTLS_SSL_SERVER_HELLO );
    return( 0 );

}


#if defined(MBEDTLS_SSL_MAX_FRAGMENT_LENGTH)
static int ssl_tls13_write_max_fragment_length_ext( mbedtls_ssl_context *ssl,
                                                    unsigned char *buf,
                                                    size_t buflen,
                                                    size_t *olen )
{
    unsigned char *p = buf;

    *olen = 0;

    if( ( ssl->handshake->extensions_present & MAX_FRAGMENT_LENGTH_EXTENSION )
        == 0 )
    {
        return( 0 );
    }

    if( ssl->session_negotiate->mfl_code == MBEDTLS_SSL_MAX_FRAG_LEN_NONE )
    {
        return( 0 );
    }

    MBEDTLS_SSL_DEBUG_MSG( 3,
        ( "adding max_fragment_length extension" ) );

    MBEDTLS_SSL_CHK_BUF_PTR( p, buf + buflen, 5 );

    MBEDTLS_PUT_UINT16_BE( MBEDTLS_TLS_EXT_MAX_FRAGMENT_LENGTH, p, 0 );
    MBEDTLS_PUT_UINT16_BE( 1, p, 2 );
    p[4] = ssl->session_negotiate->mfl_code;

    *olen = 5;

    return( 0 );
}
#endif /* MBEDTLS_SSL_MAX_FRAGMENT_LENGTH */



#if defined(MBEDTLS_SSL_ALPN)
static int ssl_tls13_write_alpn_ext(
    mbedtls_ssl_context *ssl,
    unsigned char *buf, size_t buflen, size_t *olen )
{
    *olen = 0;

    if( ( ssl->handshake->extensions_present & ALPN_EXTENSION ) == 0 ||
        ssl->alpn_chosen == NULL )
    {
        return( 0 );
    }

    if( buflen < 7 + strlen( ssl->alpn_chosen ) )
    {
        MBEDTLS_SSL_DEBUG_MSG( 1, ( "buffer too small" ) );
        return ( MBEDTLS_ERR_SSL_BUFFER_TOO_SMALL );
    }

    MBEDTLS_SSL_DEBUG_MSG( 3, ( "server hello, adding alpn extension" ) );
    /*
     * 0 . 1    ext identifier
     * 2 . 3    ext length
     * 4 . 5    protocol list length
     * 6 . 6    protocol name length
     * 7 . 7+n  protocol name
     */
    MBEDTLS_PUT_UINT16_BE( MBEDTLS_TLS_EXT_ALPN, buf, 0 );

    *olen = 7 + strlen( ssl->alpn_chosen );

    MBEDTLS_PUT_UINT16_BE( *olen - 4, buf, 2 );
    MBEDTLS_PUT_UINT16_BE( *olen - 6, buf, 4 );
    buf[6] = MBEDTLS_BYTE_0( *olen - 7 );

    memcpy( buf + 7, ssl->alpn_chosen, *olen - 7 );
    return ( 0 );
}
#endif /* MBEDTLS_SSL_ALPN */



/*
 *
 * EncryptedExtensions message
 *
 * The EncryptedExtensions message contains any extensions which
 * should be protected, i.e., any which are not needed to establish
 * the cryptographic context.
 */

/*
 * Overview
 */

/* Main entry point; orchestrates the other functions */
static int ssl_tls13_encrypted_extensions_process( mbedtls_ssl_context *ssl );

static int ssl_tls13_encrypted_extensions_prepare( mbedtls_ssl_context *ssl );
static int ssl_tls13_encrypted_extensions_write( mbedtls_ssl_context *ssl,
                                                 unsigned char *buf,
                                                 size_t buflen,
                                                 size_t *olen );
static int ssl_tls13_encrypted_extensions_postprocess( mbedtls_ssl_context *ssl );

static int ssl_tls13_encrypted_extensions_process( mbedtls_ssl_context *ssl )
{
    int ret;
    unsigned char *buf;
    size_t buf_len, msg_len;

    MBEDTLS_SSL_DEBUG_MSG( 2, ( "=> write encrypted extension" ) );

    if( ssl->handshake->state_local.encrypted_extensions_out.preparation_done == 0 )
    {
        MBEDTLS_SSL_PROC_CHK( ssl_tls13_encrypted_extensions_prepare( ssl ) );
        ssl->handshake->state_local.encrypted_extensions_out.preparation_done = 1;
    }

    MBEDTLS_SSL_PROC_CHK( mbedtls_ssl_tls13_start_handshake_msg( ssl,
                       MBEDTLS_SSL_HS_ENCRYPTED_EXTENSIONS, &buf, &buf_len ) );

    MBEDTLS_SSL_PROC_CHK( ssl_tls13_encrypted_extensions_write(
                              ssl, buf, buf_len, &msg_len ) );

    mbedtls_ssl_tls13_add_hs_msg_to_checksum(
        ssl, MBEDTLS_SSL_HS_ENCRYPTED_EXTENSIONS, buf, msg_len );

    /* Update state */
    MBEDTLS_SSL_PROC_CHK( ssl_tls13_encrypted_extensions_postprocess( ssl ) );

    MBEDTLS_SSL_PROC_CHK( mbedtls_ssl_tls13_finish_handshake_msg(
                              ssl, buf_len, msg_len ) );

cleanup:

    MBEDTLS_SSL_DEBUG_MSG( 2, ( "<= write encrypted extension" ) );
    return( ret );
}

static int ssl_tls13_encrypted_extensions_prepare( mbedtls_ssl_context *ssl )
{
    int ret;
    mbedtls_ssl_key_set traffic_keys;
    mbedtls_ssl_transform *transform_handshake;

    /* Compute handshake secret */
    ret = mbedtls_ssl_tls13_key_schedule_stage_handshake( ssl );
    if( ret != 0 )
    {
        MBEDTLS_SSL_DEBUG_RET( 1, "mbedtls_ssl_tls13_key_schedule_stage_handshake", ret );
        return( ret );
    }

    /* Derive handshake key material */
    ret = mbedtls_ssl_tls13_generate_handshake_keys( ssl, &traffic_keys );
    if( ret != 0 )
    {
        MBEDTLS_SSL_DEBUG_RET( 1,
                "mbedtls_ssl_tls13_generate_handshake_keys", ret );
        return( ret );
    }

    transform_handshake = mbedtls_calloc( 1, sizeof( mbedtls_ssl_transform ) );
    if( transform_handshake == NULL )
        return( MBEDTLS_ERR_SSL_ALLOC_FAILED );

    /* Setup transform from handshake key material */
    ret = mbedtls_ssl_tls13_populate_transform(
                               transform_handshake,
                               ssl->conf->endpoint,
                               ssl->session_negotiate->ciphersuite,
                               &traffic_keys,
                               ssl );
    if( ret != 0 )
    {
        MBEDTLS_SSL_DEBUG_RET( 1, "mbedtls_ssl_tls13_populate_transform", ret );
        return( ret );
    }

#if !defined(MBEDTLS_SSL_USE_MPS)
    ssl->handshake->transform_handshake = transform_handshake;
    mbedtls_ssl_set_outbound_transform( ssl, ssl->handshake->transform_handshake );
#else /* MBEDTLS_SSL_USE_MPS */
    /* Register transform with MPS. */
    ret = mbedtls_mps_add_key_material( &ssl->mps->l4,
                                        transform_handshake,
                                        &ssl->handshake->epoch_handshake );
    if( ret != 0 )
        return( ret );

    /* Use new transform for outgoing data. */
    ret = mbedtls_mps_set_outgoing_keys( &ssl->mps->l4,
                                         ssl->handshake->epoch_handshake );
    if( ret != 0 )
        return( ret );
#endif /* MBEDTLS_SSL_USE_MPS */

    /*
     * Switch to our negotiated transform and session parameters for outbound
     * data.
     */
    MBEDTLS_SSL_DEBUG_MSG( 3, ( "switching to new transform spec for outbound data" ) );

#if !defined(MBEDTLS_SSL_USE_MPS)
    memset( ssl->out_ctr, 0, 8 );
#endif /* MBEDTLS_SSL_USE_MPS */

    return( 0 );
}

static int ssl_tls13_encrypted_extensions_write( mbedtls_ssl_context *ssl,
                                                 unsigned char *buf,
                                                 size_t buflen,
                                                 size_t *olen )
{
    int ret;
    size_t n, enc_ext_len;
    unsigned char *p, *end, *len;

    /* If all extensions are disabled then olen is 0. */
    *olen = 0;

    end = buf + buflen;
    p = buf;

    /*
     * struct {
     *    Extension extensions<0..2 ^ 16 - 1>;
     * } EncryptedExtensions;
     *
     */

    /* Skip extension length; first write extensions, then update length */
    len = p;
    p += 2;

#if defined(MBEDTLS_SSL_SERVER_NAME_INDICATION)
    ret = ssl_tls13_write_sni_server_ext( ssl, p, end - p, &n );
    if( ret != 0 )
        return( ret );
    p += n;
#endif /* MBEDTLS_SSL_SERVER_NAME_INDICATION */

#if defined(MBEDTLS_SSL_ALPN)
    ret = ssl_tls13_write_alpn_ext( ssl, p, end - p, &n );
    if( ret != 0 )
        return( ret );
    p  += n;
#endif /* MBEDTLS_SSL_ALPN */

#if defined(MBEDTLS_SSL_MAX_FRAGMENT_LENGTH)
    ret = ssl_tls13_write_max_fragment_length_ext( ssl, p, end - p, &n );
    if( ret != 0 )
        return( ret );
    p += n;
#endif /* MBEDTLS_SSL_MAX_FRAGMENT_LENGTH */

#if defined(MBEDTLS_ZERO_RTT)
    ret = mbedtls_ssl_tls13_write_early_data_ext( ssl, p, end, &n );
    if( ret != 0 )
        return( ret );
    p += n;
#endif /* MBEDTLS_ZERO_RTT */

    *olen = p - buf;
    enc_ext_len = (size_t)( ( p - len ) - 2 );

    MBEDTLS_PUT_UINT16_BE( enc_ext_len, len, 0 );

    return( 0 );
}

static int ssl_tls13_encrypted_extensions_postprocess( mbedtls_ssl_context *ssl )
{
    mbedtls_ssl_handshake_set_state( ssl, MBEDTLS_SSL_CERTIFICATE_REQUEST );
    return( 0 );
}

/*
 *
 * HelloRetryRequest message
 *
 * Servers send this message in response to a ClientHello message when
 * the server was able to find an acceptable set of algorithms and groups
 * that are mutually supported, but the client's KeyShare did not contain
 * an acceptable offer.
 *
 * We also send this message with DTLS 1.3 to perform a return-routability
 * check (and we include a cookie).
 */

/*
 * Overview
 */

/* Main entry point; orchestrates the other functions */
static int ssl_tls13_write_hello_retry_request_process( mbedtls_ssl_context *ssl );

static int ssl_tls13_write_hello_retry_request_coordinate( mbedtls_ssl_context *ssl );
static int ssl_tls13_write_hello_retry_request_write( mbedtls_ssl_context *ssl,
                                                      unsigned char *buf,
                                                      size_t buflen,
                                                      size_t *olen );
static int ssl_tls13_write_hello_retry_request_postprocess( mbedtls_ssl_context *ssl );

static int ssl_tls13_write_hello_retry_request_process( mbedtls_ssl_context *ssl )
{
    int ret;
    unsigned char *buf;
    size_t buf_len, msg_len;

    MBEDTLS_SSL_PROC_CHK( ssl_tls13_write_hello_retry_request_coordinate( ssl ) );

    MBEDTLS_SSL_PROC_CHK( mbedtls_ssl_tls13_start_handshake_msg( ssl,
                       MBEDTLS_SSL_HS_SERVER_HELLO, &buf, &buf_len ) );

    MBEDTLS_SSL_PROC_CHK( ssl_tls13_write_hello_retry_request_write(
                              ssl, buf, buf_len, &msg_len ) );

    mbedtls_ssl_tls13_add_hs_msg_to_checksum(
        ssl, MBEDTLS_SSL_HS_SERVER_HELLO, buf, msg_len );

    MBEDTLS_SSL_PROC_CHK( ssl_tls13_write_hello_retry_request_postprocess( ssl ) );

    MBEDTLS_SSL_PROC_CHK( mbedtls_ssl_tls13_finish_handshake_msg(
                              ssl, buf_len, msg_len ) );
cleanup:

    return( ret );
}


static int ssl_tls13_write_hello_retry_request_coordinate( mbedtls_ssl_context *ssl )
{
    if( ssl->handshake->hello_retry_requests_sent > 1 )
    {
        MBEDTLS_SSL_DEBUG_MSG( 1, ( "Too many HRRs" ) );
        return( MBEDTLS_ERR_SSL_HANDSHAKE_FAILURE );
    }

    return( 0 );
}

static int ssl_tls13_reset_ecdhe_share( mbedtls_ssl_context *ssl )
{
    mbedtls_ecdh_free( &ssl->handshake->ecdh_ctx );
    return( 0 );
}

static int ssl_tls13_reset_key_share( mbedtls_ssl_context *ssl )
{
    uint16_t group_id = ssl->handshake->offered_group_id;

    if( mbedtls_ssl_tls13_named_group_is_ecdhe( group_id ) )
        return( ssl_tls13_reset_ecdhe_share( ssl ) );
    else if( 0 /* other KEMs? */ )
    {
        /* Do something */
    }

    return( 0 );
}

static int ssl_tls13_write_hello_retry_request_postprocess( mbedtls_ssl_context *ssl )
{
    int ret = MBEDTLS_ERR_ERROR_CORRUPTION_DETECTED;

    ssl->handshake->hello_retry_requests_sent++;

    /* Reset everything that's going to be re-generated in the new ClientHello.
     *
     * Currently, we're always resetting the key share, even if the server
     * was fine with it. Once we have separated key share generation from
     * key share writing, we can confine this to the case where the server
     * requested a different share. */
    ret = ssl_tls13_reset_key_share( ssl );
    if( ret != 0 )
        return( ret );

#if defined(MBEDTLS_SSL_TLS1_3_COMPATIBILITY_MODE)
    mbedtls_ssl_handshake_set_state( ssl, MBEDTLS_SSL_SERVER_CCS_AFTER_HRR );
#else
    mbedtls_ssl_handshake_set_state( ssl, MBEDTLS_SSL_CLIENT_HELLO );
#endif /* MBEDTLS_SSL_TLS1_3_COMPATIBILITY_MODE */

    return( 0 );
}

static int ssl_tls13_write_hrr_key_share_ext( mbedtls_ssl_context *ssl,
                                              unsigned char *buf,
                                              unsigned char *end,
                                              size_t *olen )
{
    const uint16_t *group_list;
    const mbedtls_ecp_curve_info **curve = NULL;

    size_t total_len = 0;

    /* key_share Extension
     *
     *  struct {
     *    select (Handshake.msg_type) {
     *      ...
     *      case hello_retry_request:
     *          NamedGroup selected_group;
     *      ...
     *    };
     * } KeyShare;
     */

    *olen = 0;

    /* For a pure PSK-based ciphersuite there is no key share to declare. */
    if( !mbedtls_ssl_tls13_kex_with_ephemeral( ssl ) )
        return( 0 );

    /* We should only send the key_share extension if the client's initial
     * key share was not acceptable. */
    if( ssl->handshake->offered_group_id != 0 )
    {
        MBEDTLS_SSL_DEBUG_MSG( 4, ( "Skip key_share extension in HRR" ) );
        return( 0 );
    }

    total_len = 6; /* extension header, extension length, NamedGroup value */

    if( (size_t)( end - buf ) < total_len )
        return( MBEDTLS_ERR_SSL_BUFFER_TOO_SMALL );

    /* Write extension header */
    MBEDTLS_PUT_UINT16_BE( MBEDTLS_TLS_EXT_KEY_SHARE, buf, 0 );
    /* Write extension length */
    MBEDTLS_PUT_UINT16_BE( 2, buf, 2 );
    buf += 4;

    /* Find common curve */
    for( group_list = mbedtls_ssl_get_groups( ssl );
         *group_list != 0; group_list++ )
    {
        for( curve = ssl->handshake->curves; *curve != NULL; curve++ )
        {
            if( (*curve)->tls_id == *group_list )
                goto curve_matching_done;
        }
    }

curve_matching_done:
    if( curve == NULL || *curve == NULL )
    {
        MBEDTLS_SSL_DEBUG_MSG( 1, ( "no matching named group found" ) );
        return( MBEDTLS_ERR_SSL_HANDSHAKE_FAILURE );
    }

    /* Write selected group */
    MBEDTLS_PUT_UINT16_BE( (*curve)->tls_id, buf, 0 );

    MBEDTLS_SSL_DEBUG_MSG( 3, ( "NamedGroup in HRR: %s", (*curve)->name ) );
    *olen = total_len;
    return( 0 );
}

static int ssl_tls13_write_hello_retry_request_write( mbedtls_ssl_context *ssl,
                                                      unsigned char *buf,
                                                      size_t buflen,
                                                      size_t *olen )
{
    int ret;
    unsigned char *p = buf;
    unsigned char *end = buf + buflen;
    unsigned char *ext_len_byte;
    size_t ext_length;
    size_t total_ext_len = 0;
    unsigned char *extension_start;
    const char magic_hrr_string[32] =
               { 0xCF, 0x21, 0xAD, 0x74, 0xE5, 0x9A, 0x61, 0x11, 0xBE,
                 0x1D, 0x8C, 0x02, 0x1E, 0x65, 0xB8, 0x91, 0xC2, 0xA2,
                 0x11, 0x16, 0x7A, 0xBB, 0x8C, 0x5E, 0x07, 0x9E, 0x09,
                 0xE2, 0xC8, 0xA8, 0x33 ,0x9C };

    MBEDTLS_SSL_DEBUG_MSG( 2, ( "=> write hello retry request" ) );

    /*
     * struct {
     *    ProtocolVersion legacy_version = 0x0303;
     *    Random random ( with magic value );
     *    opaque legacy_session_id_echo<0..32>;
     *    CipherSuite cipher_suite;
     *    uint8 legacy_compression_method = 0;
     *    Extension extensions<0..2^16-1>;
     * } ServerHello; --- aka HelloRetryRequest
     */


    /* For TLS 1.3 we use the legacy version number {0x03, 0x03}
     *  instead of the true version number.
     *
     *  For DTLS 1.3 we use the legacy version number
     *  {254,253}.
     *
     *  In cTLS the version number is elided.
     */
    *p++ = 0x03;
    *p++ = 0x03;
    MBEDTLS_SSL_DEBUG_BUF( 3, "server version", p - 2, 2 );

    /* write magic string (as a replacement for the random value) */
    memcpy( p, &magic_hrr_string[0], 32 );
    MBEDTLS_SSL_DEBUG_BUF( 3, "Random bytes in HelloRetryRequest", p, 32 );
    p += 32;

    /* write legacy_session_id_echo */
    *p++ = (unsigned char) ssl->session_negotiate->id_len;
    memcpy( p, &ssl->session_negotiate->id[0], ssl->session_negotiate->id_len );
    MBEDTLS_SSL_DEBUG_BUF( 3, "session id", p, ssl->session_negotiate->id_len );
    p += ssl->session_negotiate->id_len;

    /* write ciphersuite (2 bytes) */
    MBEDTLS_PUT_UINT16_BE( ssl->session_negotiate->ciphersuite, p, 0 );
    MBEDTLS_SSL_DEBUG_BUF( 3, "ciphersuite", p, 2 );
    p += 2;

    /* write legacy_compression_method (0) */
    *p++ = 0x0;
    MBEDTLS_SSL_DEBUG_MSG( 3, ( "legacy compression method: [%d]", *( p-1 ) ) );

    /* write extensions */
    extension_start = p;
    /* Extension starts with a 2 byte length field; we skip it and write it later */
    p += 2;

#if defined(MBEDTLS_SSL_COOKIE_C)

    /* Cookie Extension
     *
     * struct {
     *    opaque cookie<0..2^16-1>;
     * } Cookie;
     *
     */

    /* Write extension header */
    MBEDTLS_PUT_UINT16_BE( MBEDTLS_TLS_EXT_COOKIE, p, 0 );
    p += 2;

    /* Skip writing the extension and the cookie length */
    ext_len_byte = p;
    p += 4;

    /* If we get here, f_cookie_check is not null */
    if( ssl->conf->f_cookie_write == NULL )
    {
        MBEDTLS_SSL_DEBUG_MSG( 1, ( "inconsistent cookie callbacks" ) );
        return( MBEDTLS_ERR_SSL_INTERNAL_ERROR );
    }

    if( ( ret = ssl->conf->f_cookie_write( ssl->conf->p_cookie,
                                           &p, end,
                                           ssl->cli_id,
                                           ssl->cli_id_len ) ) != 0 )
    {
        MBEDTLS_SSL_DEBUG_RET( 1, "f_cookie_write", ret );
        return( ret );
    }

    ext_length = ( p - ( ext_len_byte + 4 ) );

    MBEDTLS_SSL_DEBUG_BUF( 3, "Cookie", ext_len_byte + 4, ext_length );

    /* Write extension length */
    MBEDTLS_PUT_UINT16_BE( ext_length + 2, ext_len_byte, 0 );

    /* Write cookie length */
    MBEDTLS_PUT_UINT16_BE( ext_length, ext_len_byte, 2 );

    /* 2 bytes for extension type,
     * 2 bytes for extension length field,
     * 2 bytes for cookie length */
    total_ext_len += ext_length + 6;
#endif /* MBEDTLS_SSL_COOKIE_C */

    /* Add supported_version extension */
    if( ( ret = ssl_tls13_write_supported_version_ext( ssl, p, end,
                                                       &ext_length ) ) != 0 )
    {
        MBEDTLS_SSL_DEBUG_RET( 1, "ssl_tls13_write_supported_version_ext", ret );
        return( ret );
    }

    total_ext_len += ext_length;
    p += ext_length;

    /* Add key_share extension, if necessary */
    ret = ssl_tls13_write_hrr_key_share_ext( ssl, p, end, &ext_length );
    if( ret != 0 )
    {
        MBEDTLS_SSL_DEBUG_RET( 1, "ssl_tls13_write_hrr_key_share_ext", ret );
        return( ret );
    }
    total_ext_len += ext_length;
    p += ext_length;

    MBEDTLS_PUT_UINT16_BE( total_ext_len, extension_start, 0 );

    *olen = p - buf;

    MBEDTLS_SSL_DEBUG_MSG( 2, ( "<= write hello retry request" ) );
    return( 0 );
}

/*
 *
 * STATE HANDLING: ServerHello
 *
 */

/*
 * Overview
 */

/* Main entry point; orchestrates the other functions */
static int ssl_tls13_server_hello_process( mbedtls_ssl_context *ssl );

/* ServerHello handling sub-routines */
static int ssl_tls13_server_hello_prepare( mbedtls_ssl_context *ssl );
static int ssl_tls13_server_hello_write( mbedtls_ssl_context *ssl,
                                         unsigned char *buf,
                                         size_t buflen,
                                         size_t *olen );
static int ssl_tls13_server_hello_postprocess( mbedtls_ssl_context *ssl );

static int ssl_tls13_server_hello_process( mbedtls_ssl_context *ssl ) {

    int ret = 0;
    unsigned char *buf;
    size_t buf_len, msg_len;

    MBEDTLS_SSL_DEBUG_MSG( 2, ( "=> write server hello" ) );

    /* Preprocessing */

    /* This might lead to ssl_tls13_process_server_hello() being called
     * multiple times. The implementation of
     * ssl_tls13_process_server_hello_preprocess() must either be safe to be
     * called multiple times, or we need to add state to omit this call once
     * we're calling ssl_tls13_process_server_hello() multiple times.
     */
    MBEDTLS_SSL_PROC_CHK( ssl_tls13_server_hello_prepare( ssl ) );

        MBEDTLS_SSL_PROC_CHK( mbedtls_ssl_tls13_start_handshake_msg( ssl,
                MBEDTLS_SSL_HS_SERVER_HELLO, &buf, &buf_len ) );

    MBEDTLS_SSL_PROC_CHK( ssl_tls13_server_hello_write( ssl, buf, buf_len,
                                                        &msg_len ) );

    mbedtls_ssl_tls13_add_hs_msg_to_checksum(
        ssl, MBEDTLS_SSL_HS_SERVER_HELLO, buf, msg_len );

    MBEDTLS_SSL_PROC_CHK( ssl_tls13_server_hello_postprocess( ssl ) );

    MBEDTLS_SSL_PROC_CHK( mbedtls_ssl_tls13_finish_handshake_msg(
                              ssl, buf_len, msg_len ) );
cleanup:

    MBEDTLS_SSL_DEBUG_MSG( 2, ( "<= write server hello" ) );
    return( ret );
}


/* IMPORTANT: This function can currently be called multiple times
 *            in case the call to mbedtls_ssl_flush_output( ) that
 *            follows it in ssl_tls13_process_server_hello( ) fails.
 *
 *            Make sure that the preparations in this function
 *            can safely be repeated multiple times, or add logic
 *            to ssl_tls13_process_server_hello( ) to never call it twice.
 */
static int ssl_tls13_server_hello_prepare( mbedtls_ssl_context *ssl )
{
    int ret;

    if( ( ret = ssl->conf->f_rng( ssl->conf->p_rng, ssl->handshake->randbytes + 32, 32 ) ) != 0 )
        return( ret );

    MBEDTLS_SSL_DEBUG_BUF( 3, "server hello, random bytes", ssl->handshake->randbytes + 32, 32 );

#if defined(MBEDTLS_HAVE_TIME)
    ssl->session_negotiate->start = time( NULL );
#endif /* MBEDTLS_HAVE_TIME */


    /* Check for session resumption
     * <TBD>
     */

    return( 0 );
}

static int ssl_tls13_server_hello_write( mbedtls_ssl_context *ssl,
                                         unsigned char *buf,
                                         size_t buflen,
                                         size_t *olen )
{
    int ret=0;
    /* Extensions */

    /* extension_start
     *    Used during extension writing where the
     *    buffer pointer to the beginning of the
     *    extension list must be kept to write
     *    the total extension list size in the end.
     */
    unsigned char *extension_start;
    size_t cur_ext_len;          /* Size of the current extension */
    size_t total_ext_len;        /* Size of list of extensions    */
    size_t rand_bytes_len;

    /* Buffer management */
    unsigned char *start = buf;
    unsigned char *end = buf + buflen;

    rand_bytes_len = 32;

    /* Ensure we have enough room for ServerHello
     * up to but excluding the extensions. */
    if( buflen < ( 4+32+2+2+1+ssl->session_negotiate->id_len+1+1 ) ) /* TBD: FIXME */
    {
        return( MBEDTLS_ERR_SSL_BUFFER_TOO_SMALL );
    }

    /* Version */
    *buf++ = (unsigned char)0x3;
    *buf++ = (unsigned char)0x3;
    MBEDTLS_SSL_DEBUG_MSG( 3, ( "server hello, chosen version: [0x3:0x3]" ) );
    buflen -= 2;

    /* Write random bytes */
    memcpy( buf, ssl->handshake->randbytes + 32, rand_bytes_len );
    MBEDTLS_SSL_DEBUG_BUF( 3, "server hello, random bytes", buf, rand_bytes_len );

    buf += rand_bytes_len;
    buflen -= rand_bytes_len;

#if defined(MBEDTLS_HAVE_TIME)
    ssl->session_negotiate->start = time( NULL );
#endif /* MBEDTLS_HAVE_TIME */

    /* Write legacy session id */
    *buf++ = (unsigned char)ssl->session_negotiate->id_len;
    buflen--;
    memcpy( buf, &ssl->session_negotiate->id[0], ssl->session_negotiate->id_len );
    buf += ssl->session_negotiate->id_len;
    MBEDTLS_SSL_DEBUG_MSG( 3, ( "session id length ( %" MBEDTLS_PRINTF_SIZET " )", ssl->session_negotiate->id_len ) );
    MBEDTLS_SSL_DEBUG_BUF( 3, "session id", ssl->session_negotiate->id, ssl->session_negotiate->id_len );
    buflen -= ssl->session_negotiate->id_len;

    /* write selected ciphersuite ( 2 bytes ) */
    MBEDTLS_PUT_UINT16_BE( ssl->session_negotiate->ciphersuite, buf, 0 );
    buf += 2;
    buflen -= 2;
    MBEDTLS_SSL_DEBUG_MSG( 3, ( "server hello, chosen ciphersuite: %s ( id=%d )",
        mbedtls_ssl_get_ciphersuite_name( ssl->session_negotiate->ciphersuite ),
        ssl->session_negotiate->ciphersuite ) );

    /* write legacy_compression_method ( 0 ) */
    *buf++ = 0x0;
    buflen--;

    /* First write extensions, then the total length */
    extension_start = buf;
    total_ext_len = 0;
    buf += 2;

#if defined(MBEDTLS_KEY_EXCHANGE_SOME_PSK_ENABLED)
    if( mbedtls_ssl_tls13_kex_with_psk( ssl ) )
    {
        ret = ssl_tls13_write_server_pre_shared_key_ext( ssl, buf, end,
                                                         &cur_ext_len );
        if( ret != 0 )
        {
            MBEDTLS_SSL_DEBUG_RET( 1, "ssl_tls13_write_server_pre_shared_key_ext",
                                   ret );
            return( ret );
        }

        total_ext_len += cur_ext_len;
        buf += cur_ext_len;
    }
#endif /* MBEDTLS_KEY_EXCHANGE_SOME_PSK_ENABLED */

#if ( defined(MBEDTLS_ECDH_C) || defined(MBEDTLS_ECDSA_C) )
    if( mbedtls_ssl_tls13_kex_with_ephemeral( ssl ) )
    {
        if( ( ret = ssl_tls13_write_key_shares_ext( ssl, buf, end, &cur_ext_len ) ) != 0 )
        {
            MBEDTLS_SSL_DEBUG_RET( 1, "ssl_tls13_write_key_shares_ext", ret );
            return( ret );
        }

        total_ext_len += cur_ext_len;
        buf += cur_ext_len;
    }
#endif /* ( MBEDTLS_ECDH_C || MBEDTLS_ECDSA_C */

    /* Add supported_version extension */
    if( ( ret = ssl_tls13_write_supported_version_ext( ssl, buf, end, &cur_ext_len ) ) != 0 )
    {
        MBEDTLS_SSL_DEBUG_RET( 1, "ssl_tls13_write_supported_version_ext", ret );
        return( ret );
    }

    total_ext_len += cur_ext_len;
    buf += cur_ext_len;

    MBEDTLS_SSL_DEBUG_BUF( 4, "server hello extensions", extension_start, total_ext_len );

    /* Write length information */
    MBEDTLS_PUT_UINT16_BE( total_ext_len, extension_start, 0 );
    buflen -= 2 + total_ext_len;

    *olen = buf - start;

    MBEDTLS_SSL_DEBUG_BUF( 3, "server hello", start, *olen );

    return( ret );
}

static int ssl_tls13_server_hello_postprocess( mbedtls_ssl_context *ssl )
{
#if defined(MBEDTLS_SSL_TLS1_3_COMPATIBILITY_MODE)
    if( ssl->handshake->ccs_sent > 1 )
        mbedtls_ssl_handshake_set_state( ssl, MBEDTLS_SSL_SERVER_CCS_AFTER_SERVER_HELLO );
    else
#endif /* MBEDTLS_SSL_TLS1_3_COMPATIBILITY_MODE */
    {
        mbedtls_ssl_handshake_set_state( ssl, MBEDTLS_SSL_ENCRYPTED_EXTENSIONS );
    }
    return( 0 );
}

/*
 *
 * STATE HANDLING: CertificateRequest
 *
 */

/* Main entry point; orchestrates the other functions */
static int ssl_tls13_certificate_request_process( mbedtls_ssl_context *ssl );

/* Coordination:
 * Check whether a CertificateRequest message should be written.
 * Returns a negative error code on failure, or one of
 * - SSL_CERTIFICATE_REQUEST_EXPECT_WRITE or
 * - SSL_CERTIFICATE_REQUEST_SKIP
 * indicating if the writing of the CertificateRequest
 * should be skipped or not.
 */
#define SSL_CERTIFICATE_REQUEST_SEND 0
#define SSL_CERTIFICATE_REQUEST_SKIP 1
static int ssl_tls13_certificate_request_coordinate( mbedtls_ssl_context* ssl );
#if defined(MBEDTLS_KEY_EXCHANGE_ECDHE_ECDSA_ENABLED)
static int ssl_tls13_certificate_request_write( mbedtls_ssl_context *ssl,
                                                unsigned char *buf,
                                                size_t buflen,
                                                size_t *olen );
#endif /* MBEDTLS_KEY_EXCHANGE_ECDHE_ECDSA_ENABLED */
static int ssl_tls13_certificate_request_postprocess( mbedtls_ssl_context *ssl );


/*
 * Implementation
 */

static int ssl_tls13_certificate_request_process( mbedtls_ssl_context *ssl )
{
    int ret = MBEDTLS_ERR_ERROR_CORRUPTION_DETECTED;
    MBEDTLS_SSL_DEBUG_MSG( 2, ( "=> write certificate request" ) );

    /* Coordination step: Check if we need to send a CertificateRequest */
    MBEDTLS_SSL_PROC_CHK_NEG( ssl_tls13_certificate_request_coordinate( ssl ) );

#if defined(MBEDTLS_KEY_EXCHANGE_ECDHE_ECDSA_ENABLED)
    if( ret == SSL_CERTIFICATE_REQUEST_SEND )
    {
        unsigned char *buf;
        size_t buf_len, msg_len;

        MBEDTLS_SSL_PROC_CHK( mbedtls_ssl_tls13_start_handshake_msg( ssl,
                MBEDTLS_SSL_HS_CERTIFICATE_REQUEST, &buf, &buf_len ) );

        MBEDTLS_SSL_PROC_CHK( ssl_tls13_certificate_request_write(
                                  ssl, buf, buf_len, &msg_len ) );

        mbedtls_ssl_tls13_add_hs_msg_to_checksum(
            ssl, MBEDTLS_SSL_HS_CERTIFICATE_REQUEST, buf, msg_len );

        /* TODO: Logically this should come at the end, but the non-MPS msg
         *       layer impl'n of mbedtls_ssl_tls13_finish_handshake_msg() can fail. */
        MBEDTLS_SSL_PROC_CHK( ssl_tls13_certificate_request_postprocess( ssl ) );
        MBEDTLS_SSL_PROC_CHK( mbedtls_ssl_tls13_finish_handshake_msg(
                                  ssl, buf_len, msg_len ) );

    }
    else
#endif /* MBEDTLS_KEY_EXCHANGE_ECDHE_ECDSA_ENABLED */
    if( ret == SSL_CERTIFICATE_REQUEST_SKIP )
    {
        MBEDTLS_SSL_DEBUG_MSG( 2, ( "<= skip write certificate request" ) );

        /* Update state */
        MBEDTLS_SSL_PROC_CHK( ssl_tls13_certificate_request_postprocess( ssl ) );
    }
    else
    {
        MBEDTLS_SSL_DEBUG_MSG( 1, ( "should never happen" ) );
        return( MBEDTLS_ERR_SSL_INTERNAL_ERROR );
    }

cleanup:

    MBEDTLS_SSL_DEBUG_MSG( 2, ( "<= write certificate request" ) );
    return( ret );
}

static int ssl_tls13_certificate_request_coordinate( mbedtls_ssl_context *ssl )
{
    int authmode;

    if( mbedtls_ssl_tls13_kex_with_psk( ssl ) )
        return( SSL_CERTIFICATE_REQUEST_SKIP );

#if !defined(MBEDTLS_KEY_EXCHANGE_ECDHE_ECDSA_ENABLED)
    ( ( void )authmode );
    MBEDTLS_SSL_DEBUG_MSG( 1, ( "should never happen" ) );
    return( MBEDTLS_ERR_SSL_INTERNAL_ERROR );
#else

#if defined(MBEDTLS_SSL_SERVER_NAME_INDICATION)
    if( ssl->handshake->sni_authmode != MBEDTLS_SSL_VERIFY_UNSET )
        authmode = ssl->handshake->sni_authmode;
    else
#endif
        authmode = ssl->conf->authmode;

    if( authmode == MBEDTLS_SSL_VERIFY_NONE )
        return( SSL_CERTIFICATE_REQUEST_SKIP );

    return( SSL_CERTIFICATE_REQUEST_SEND );

#endif /* MBEDTLS_KEY_EXCHANGE_ECDHE_ECDSA_ENABLED */
}

static int ssl_tls13_certificate_request_write( mbedtls_ssl_context *ssl,
                                                unsigned char *buf,
                                                size_t buflen,
                                                size_t *olen )
{
    int ret;
    size_t ext_size;
    unsigned char *p;
    unsigned char *end = buf + buflen;

    p = buf;

    if( p + 1 + 2 > end )
    {
        MBEDTLS_SSL_DEBUG_MSG( 1, ( "buffer too small" ) );
        return ( MBEDTLS_ERR_SSL_ALLOC_FAILED );
    }

    /*
     *
     * struct {
     *   opaque certificate_request_context<0..2^8-1>;
     *   Extension extensions<2..2^16-1>;
     * } CertificateRequest;
     *
     */

    /*
     * Write certificate_request_context
     */

    /*
     * We use a zero length context for the normal handshake
     * messages. For post-authentication handshake messages
     * this request context would be set to a non-zero value.
     */
    *p++ = 0x0;

    /*
     * Write extensions
     */

    /* The extensions must contain the signature_algorithms. */
    /* Currently we don't use any other extension */
    ret = mbedtls_ssl_tls13_write_sig_alg_ext( ssl, p + 2, end, &ext_size );
    if( ret != 0 )
        return( ret );

    /* length field for all extensions */
    MBEDTLS_PUT_UINT16_BE( ext_size, p, 0 );
    p += 2 + ext_size;

    *olen = p - buf;

    return( ret );
}


static int ssl_tls13_certificate_request_postprocess( mbedtls_ssl_context *ssl )
{
    /* next state */
    mbedtls_ssl_handshake_set_state( ssl, MBEDTLS_SSL_SERVER_CERTIFICATE );
    return( 0 );
}

/*
 * TLS and DTLS 1.3 State Maschine -- server side
 */
int mbedtls_ssl_tls13_handshake_server_step( mbedtls_ssl_context *ssl )
{
    int ret = 0;

    if( ssl->state == MBEDTLS_SSL_HANDSHAKE_OVER || ssl->handshake == NULL )
        return( MBEDTLS_ERR_SSL_BAD_INPUT_DATA );

    MBEDTLS_SSL_DEBUG_MSG( 2, ( "server state: %d", ssl->state ) );

#if !defined(MBEDTLS_SSL_USE_MPS)
    if( ( ret = mbedtls_ssl_flush_output( ssl ) ) != 0 )
        return( ret );
#endif /* !MBEDTLS_SSL_USE_MPS */

    switch( ssl->state )
    {
        /* start state */
        case MBEDTLS_SSL_HELLO_REQUEST:
            ssl->handshake->hello_retry_requests_sent = 0;
            mbedtls_ssl_handshake_set_state( ssl, MBEDTLS_SSL_CLIENT_HELLO );

#if defined(MBEDTLS_SSL_TLS1_3_COMPATIBILITY_MODE)
            ssl->handshake->ccs_sent = 0;
#endif /* MBEDTLS_SSL_TLS1_3_COMPATIBILITY_MODE */

            break;

            /* ----- READ CLIENT HELLO ----*/

        case MBEDTLS_SSL_CLIENT_HELLO:

#if defined(MBEDTLS_SSL_NEW_SESSION_TICKET)
            ssl->session_negotiate->minor_ver = ssl->minor_ver;
            ssl->session_negotiate->endpoint = ssl->conf->endpoint;
#endif /* MBEDTLS_SSL_NEW_SESSION_TICKET */

            ret = ssl_tls13_client_hello_process( ssl );
            if( ret != 0 )
                MBEDTLS_SSL_DEBUG_RET( 1, "ssl_tls13_client_hello_process", ret );

            break;

            /* ----- WRITE EARLY APP DATA  ----*/
        case MBEDTLS_SSL_EARLY_APP_DATA:

            ret = ssl_tls13_read_early_data_process( ssl );
            if( ret != 0 )
            {
                MBEDTLS_SSL_DEBUG_RET( 1, "ssl_tls13_read_early_data_process", ret );
                return ( ret );
            }

            break;

            /* ----- WRITE HELLO RETRY REQUEST ----*/

        case MBEDTLS_SSL_HELLO_RETRY_REQUEST:

            ret = ssl_tls13_write_hello_retry_request_process( ssl );
            if( ret != 0 )
            {
                MBEDTLS_SSL_DEBUG_RET( 1, "ssl_tls13_write_hello_retry_request", ret );
                return( ret );
            }

            break;

            /* ----- WRITE CHANGE CIPHER SPEC ----*/

#if defined(MBEDTLS_SSL_TLS1_3_COMPATIBILITY_MODE)
        case MBEDTLS_SSL_SERVER_CCS_AFTER_HRR:

            ret = mbedtls_ssl_tls13_write_change_cipher_spec_process( ssl );

            if( ret != 0 )
            {
                MBEDTLS_SSL_DEBUG_RET( 1, "mbedtls_ssl_tls13_write_change_cipher_spec_process", ret );
                return( ret );
            }

            break;
#endif /* MBEDTLS_SSL_TLS1_3_COMPATIBILITY_MODE */

            /* ----- READ 2nd CLIENT HELLO ----*/
        case MBEDTLS_SSL_SECOND_CLIENT_HELLO:

            ret = ssl_tls13_client_hello_process( ssl );

            switch( ret )
            {
                case 0:
                    mbedtls_ssl_handshake_set_state( ssl, MBEDTLS_SSL_SERVER_HELLO );
                    break;
                case MBEDTLS_ERR_SSL_BAD_PROTOCOL_VERSION:
                    MBEDTLS_SSL_PEND_FATAL_ALERT( MBEDTLS_SSL_ALERT_MSG_PROTOCOL_VERSION,
                                                  MBEDTLS_ERR_SSL_BAD_PROTOCOL_VERSION );
                    break;
                case MBEDTLS_ERR_SSL_CONTINUE_PROCESSING:
                    /* Stay in this state */
                    mbedtls_ssl_handshake_set_state( ssl, MBEDTLS_SSL_SECOND_CLIENT_HELLO );
                    ret = 0;
                    break;
                default:
                    return( ret );
            }

            break;
            /* ----- WRITE SERVER HELLO ----*/

        case MBEDTLS_SSL_SERVER_HELLO:
            ret = ssl_tls13_server_hello_process( ssl );
            if( ret != 0 )
                break;


            break;

            /* ----- WRITE CHANGE CIPHER SPEC ----*/

#if defined(MBEDTLS_SSL_TLS1_3_COMPATIBILITY_MODE)
        case MBEDTLS_SSL_SERVER_CCS_AFTER_SERVER_HELLO:

            ret = mbedtls_ssl_tls13_write_change_cipher_spec_process(ssl);

            if( ret != 0 )
            {
                MBEDTLS_SSL_DEBUG_RET( 1, "mbedtls_ssl_tls13_write_change_cipher_spec_process", ret );
                return( ret );
            }

            break;
#endif /* MBEDTLS_SSL_TLS1_3_COMPATIBILITY_MODE */

            /* ----- WRITE ENCRYPTED EXTENSIONS ----*/

        case MBEDTLS_SSL_ENCRYPTED_EXTENSIONS:
            ret = ssl_tls13_encrypted_extensions_process( ssl );
            break;

            /* ----- WRITE CERTIFICATE REQUEST ----*/

        case MBEDTLS_SSL_CERTIFICATE_REQUEST:
            ret = ssl_tls13_certificate_request_process( ssl );
            break;

            /* ----- WRITE SERVER CERTIFICATE ----*/

        case MBEDTLS_SSL_SERVER_CERTIFICATE:
            ret = mbedtls_ssl_tls13_write_certificate_process( ssl );
            break;

            /* ----- WRITE SERVER CERTIFICATE VERIFY ----*/

        case MBEDTLS_SSL_CERTIFICATE_VERIFY:
            ret = mbedtls_ssl_tls13_write_certificate_verify_process( ssl );
            break;

            /* ----- WRITE FINISHED ----*/

        case MBEDTLS_SSL_SERVER_FINISHED:
            ret = mbedtls_ssl_tls13_write_finished_message( ssl );
            mbedtls_ssl_handshake_set_state( ssl, MBEDTLS_SSL_EARLY_APP_DATA );
            break;

            /* ----- READ CLIENT CERTIFICATE ----*/

        case MBEDTLS_SSL_CLIENT_CERTIFICATE:
            ret = mbedtls_ssl_tls13_process_certificate( ssl );
            if( ret == 0 )
            {
                mbedtls_ssl_handshake_set_state(
                    ssl, MBEDTLS_SSL_CLIENT_CERTIFICATE_VERIFY );
            }
            break;

            /* ----- READ CLIENT CERTIFICATE VERIFY ----*/

        case MBEDTLS_SSL_CLIENT_CERTIFICATE_VERIFY:
            ret = mbedtls_ssl_tls13_process_certificate_verify( ssl );
            if( ret == 0 )
            {
                mbedtls_ssl_handshake_set_state(
                    ssl, MBEDTLS_SSL_CLIENT_FINISHED );
            }
            break;

        case MBEDTLS_SSL_END_OF_EARLY_DATA:
            ret = ssl_tls13_read_end_of_early_data_process( ssl );
            break;

            /* ----- READ FINISHED ----*/

        case MBEDTLS_SSL_CLIENT_FINISHED:
            ret = mbedtls_ssl_tls13_process_finished_message( ssl );
            if( ret == 0 )
            {
                mbedtls_ssl_handshake_set_state(
                    ssl, MBEDTLS_SSL_HANDSHAKE_WRAPUP );
            }
            break;

        case MBEDTLS_SSL_HANDSHAKE_WRAPUP:
            MBEDTLS_SSL_DEBUG_MSG( 2, ( "handshake: done" ) );

            MBEDTLS_SSL_DEBUG_MSG( 1, ( "Switch to application keys for all traffic" ) );

#if defined(MBEDTLS_SSL_USE_MPS)
            ret = mbedtls_mps_set_incoming_keys( &ssl->mps->l4,
                                                 ssl->epoch_application );
            if( ret != 0 )
                return( ret );

            ret = mbedtls_mps_set_outgoing_keys( &ssl->mps->l4,
                                                 ssl->epoch_application );
            if( ret != 0 )
                return( ret );
#else
            mbedtls_ssl_set_inbound_transform ( ssl, ssl->transform_application );
            mbedtls_ssl_set_outbound_transform( ssl, ssl->transform_application );
#endif /* MBEDTLS_SSL_USE_MPS */

            mbedtls_ssl_tls13_handshake_wrapup( ssl );
            mbedtls_ssl_handshake_set_state( ssl, MBEDTLS_SSL_SERVER_NEW_SESSION_TICKET );

            break;

        case MBEDTLS_SSL_SERVER_NEW_SESSION_TICKET:

#if defined(MBEDTLS_SSL_NEW_SESSION_TICKET)

            ret = ssl_tls13_write_new_session_ticket_process( ssl );
            if( ret != 0 )
            {
                MBEDTLS_SSL_DEBUG_RET( 1, "ssl_tls13_write_new_session_ticket ", ret );
                return( ret );
            }
#endif /* MBEDTLS_SSL_NEW_SESSION_TICKET */

            break;

        case MBEDTLS_SSL_SERVER_NEW_SESSION_TICKET_FLUSH:
            ret = mbedtls_ssl_flush_output( ssl );
            if( ret != 0 )
                return( ret );
            mbedtls_ssl_handshake_set_state( ssl, MBEDTLS_SSL_HANDSHAKE_OVER );
            break;

        default:
            MBEDTLS_SSL_DEBUG_MSG( 1, ( "invalid state %d", ssl->state ) );
            return( MBEDTLS_ERR_SSL_BAD_INPUT_DATA );
    }

    return( ret );
}

#endif /* MBEDTLS_SSL_SRV_C */

#endif /* MBEDTLS_SSL_PROTO_TLS1_3_EXPERIMENTAL */<|MERGE_RESOLUTION|>--- conflicted
+++ resolved
@@ -32,14 +32,12 @@
 #include "mbedtls/constant_time.h"
 
 #include "ssl_misc.h"
-<<<<<<< HEAD
 #include "ssl_tls13_keys.h"
+#include "ssl_debug_helpers_generated.h"
+
 #if defined(MBEDTLS_SSL_USE_MPS)
 #include "mps_all.h"
 #endif /* MBEDTLS_SSL_USE_MPS */
-=======
-#include "ssl_debug_helpers_generated.h"
->>>>>>> bc8b22ec
 
 #include <string.h>
 
@@ -1199,12 +1197,6 @@
 
     /* With only a single supported version we do not need the ssl structure. */
     ((void) ssl);
-<<<<<<< HEAD
-=======
-    MBEDTLS_SSL_DEBUG_MSG( 2, ( "tls13 server state: %s(%d)",
-                                mbedtls_ssl_states_str( ssl->state ),
-                                ssl->state ) );
->>>>>>> bc8b22ec
 
     MBEDTLS_SSL_DEBUG_MSG( 3, ( "adding supported version extension" ) );
 
@@ -3853,7 +3845,9 @@
     if( ssl->state == MBEDTLS_SSL_HANDSHAKE_OVER || ssl->handshake == NULL )
         return( MBEDTLS_ERR_SSL_BAD_INPUT_DATA );
 
-    MBEDTLS_SSL_DEBUG_MSG( 2, ( "server state: %d", ssl->state ) );
+    MBEDTLS_SSL_DEBUG_MSG( 2, ( "tls13 server state: %s(%d)",
+                                mbedtls_ssl_states_str( ssl->state ),
+                                ssl->state ) );
 
 #if !defined(MBEDTLS_SSL_USE_MPS)
     if( ( ret = mbedtls_ssl_flush_output( ssl ) ) != 0 )

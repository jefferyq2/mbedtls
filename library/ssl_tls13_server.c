--- conflicted
+++ resolved
@@ -36,7 +36,6 @@
 #include "mps_all.h"
 #endif /* MBEDTLS_SSL_USE_MPS */
 
-<<<<<<< HEAD
 #include <string.h>
 
 #if defined(MBEDTLS_ECP_C)
@@ -194,8 +193,8 @@
     ext_len = share_len + 4;
 
     /* Write extension header */
-    *buf++ = (unsigned char)( ( MBEDTLS_TLS_EXT_KEY_SHARES >> 8 ) & 0xFF );
-    *buf++ = (unsigned char)( ( MBEDTLS_TLS_EXT_KEY_SHARES ) & 0xFF );
+    *buf++ = (unsigned char)( ( MBEDTLS_TLS_EXT_KEY_SHARE >> 8 ) & 0xFF );
+    *buf++ = (unsigned char)( ( MBEDTLS_TLS_EXT_KEY_SHARE ) & 0xFF );
 
     /* Write total extension length */
     *buf++ = (unsigned char)( ( ext_len >> 8 ) & 0xFF );
@@ -1199,9 +1198,6 @@
                                             unsigned char* buf,
                                             unsigned char* end,
                                             size_t* olen )
-=======
-int mbedtls_ssl_tls13_handshake_server_step( mbedtls_ssl_context *ssl )
->>>>>>> fec982ea
 {
     unsigned char *p = buf;
     *olen = 0;
@@ -1413,7 +1409,7 @@
         unsigned char *buf;
         size_t buf_len, msg_len;
 
-        MBEDTLS_SSL_PROC_CHK( mbedtls_ssl_start_handshake_msg( ssl,
+        MBEDTLS_SSL_PROC_CHK( mbedtls_ssl_tls13_start_handshake_msg( ssl,
                 MBEDTLS_SSL_HS_NEW_SESSION_TICKET, &buf, &buf_len ) );
 
         MBEDTLS_SSL_PROC_CHK( ssl_write_new_session_ticket_write(
@@ -1422,8 +1418,8 @@
         MBEDTLS_SSL_PROC_CHK(
             ssl_write_new_session_ticket_postprocess( ssl ) );
 
-        MBEDTLS_SSL_PROC_CHK( mbedtls_ssl_finish_handshake_msg( ssl,
-                                                  buf_len, msg_len ) );
+        MBEDTLS_SSL_PROC_CHK( mbedtls_ssl_tls13_finish_handshake_msg(
+                                  ssl, buf_len, msg_len ) );
     }
     else
     {
@@ -1677,7 +1673,7 @@
         MBEDTLS_SSL_PROC_CHK( ssl_end_of_early_data_fetch( ssl ) );
 #endif /* MBEDTLS_SSL_USE_MPS */
 
-        mbedtls_ssl_add_hs_hdr_to_checksum(
+        mbedtls_ssl_tls13_add_hs_hdr_to_checksum(
             ssl, MBEDTLS_SSL_HS_END_OF_EARLY_DATA, 0 );
 
 #else /* MBEDTLS_ZERO_RTT */
@@ -2073,7 +2069,7 @@
                                             MBEDTLS_SSL_HS_CLIENT_HELLO,
                                             &buf, &buflen ) );
 
-    mbedtls_ssl_add_hs_hdr_to_checksum( ssl,
+    mbedtls_ssl_tls13_add_hs_hdr_to_checksum( ssl,
                   MBEDTLS_SSL_HS_CLIENT_HELLO, buflen );
 
     MBEDTLS_SSL_PROC_CHK_NEG( ssl_client_hello_parse( ssl, buf, buflen ) );
@@ -2105,13 +2101,13 @@
                                 ( ( ssl->handshake->extensions_present & MBEDTLS_SSL_EXT_PRE_SHARED_KEY ) > 0 ) ?
                                 "TRUE" : "FALSE" ) );
     MBEDTLS_SSL_DEBUG_MSG( 3, ( "- SIGNATURE_ALGORITHM_EXTENSION ( %s )",
-                                ( ( ssl->handshake->extensions_present & MBEDTLS_SSL_EXT_SIGNATURE_ALGORITHM ) > 0 ) ?
+                                ( ( ssl->handshake->extensions_present & MBEDTLS_SSL_EXT_SIG_ALG ) > 0 ) ?
                                 "TRUE" : "FALSE" ) );
     MBEDTLS_SSL_DEBUG_MSG( 3, ( "- SUPPORTED_GROUPS_EXTENSION ( %s )",
                                 ( ( ssl->handshake->extensions_present & MBEDTLS_SSL_EXT_SUPPORTED_GROUPS ) >0 ) ?
                                 "TRUE" : "FALSE" ) );
     MBEDTLS_SSL_DEBUG_MSG( 3, ( "- SUPPORTED_VERSION_EXTENSION ( %s )",
-                                ( ( ssl->handshake->extensions_present & MBEDTLS_SSL_EXT_SUPPORTED_VERSION ) > 0 ) ?
+                                ( ( ssl->handshake->extensions_present & MBEDTLS_SSL_EXT_SUPPORTED_VERSIONS ) > 0 ) ?
                                 "TRUE" : "FALSE" ) );
 #if defined ( MBEDTLS_SSL_SERVER_NAME_INDICATION )
     MBEDTLS_SSL_DEBUG_MSG( 3, ( "- SERVERNAME_EXTENSION    ( %s )",
@@ -2166,7 +2162,7 @@
     return( ssl_client_hello_has_exts( ssl,
                           MBEDTLS_SSL_EXT_SUPPORTED_GROUPS |
                           MBEDTLS_SSL_EXT_KEY_SHARE        |
-                          MBEDTLS_SSL_EXT_SIGNATURE_ALGORITHM ) );
+                          MBEDTLS_SSL_EXT_SIG_ALG ) );
 }
 
 static int ssl_client_hello_allows_psk_mode( mbedtls_ssl_context *ssl,
@@ -2545,7 +2541,7 @@
 #endif /* MBEDTLS_KEY_EXCHANGE_SOME_PSK_ENABLED */
 
 #if ( defined(MBEDTLS_ECDH_C) || defined(MBEDTLS_ECDSA_C) )
-            case MBEDTLS_TLS_EXT_KEY_SHARES:
+            case MBEDTLS_TLS_EXT_KEY_SHARE:
                 MBEDTLS_SSL_DEBUG_MSG( 3, ( "found key share extension" ) );
 
                 /*
@@ -2592,7 +2588,7 @@
                     MBEDTLS_SSL_DEBUG_RET( 1, ( "ssl_parse_supported_versions_ext" ), ret );
                     return( ret );
                 }
-                ssl->handshake->extensions_present |= MBEDTLS_SSL_EXT_SUPPORTED_VERSION;
+                ssl->handshake->extensions_present |= MBEDTLS_SSL_EXT_SUPPORTED_VERSIONS;
                 break;
 
 #if defined(MBEDTLS_SSL_ALPN)
@@ -2619,7 +2615,7 @@
                     MBEDTLS_SSL_DEBUG_MSG( 1, ( "ssl_parse_supported_signature_algorithms_server_ext ( %d )", ret ) );
                     return( ret );
                 }
-                ssl->handshake->extensions_present |= MBEDTLS_SSL_EXT_SIGNATURE_ALGORITHM;
+                ssl->handshake->extensions_present |= MBEDTLS_SSL_EXT_SIG_ALG;
                 break;
 #endif /* MBEDTLS_KEY_EXCHANGE_WITH_CERT_ENABLED */
 
@@ -2987,20 +2983,20 @@
         ssl->handshake->state_local.encrypted_extensions_out.preparation_done = 1;
     }
 
-    MBEDTLS_SSL_PROC_CHK( mbedtls_ssl_start_handshake_msg( ssl,
+    MBEDTLS_SSL_PROC_CHK( mbedtls_ssl_tls13_start_handshake_msg( ssl,
                        MBEDTLS_SSL_HS_ENCRYPTED_EXTENSION, &buf, &buf_len ) );
 
     MBEDTLS_SSL_PROC_CHK( ssl_encrypted_extensions_write(
                               ssl, buf, buf_len, &msg_len ) );
 
-    mbedtls_ssl_add_hs_msg_to_checksum( ssl, MBEDTLS_SSL_HS_ENCRYPTED_EXTENSION,
-                                        buf, msg_len );
+    mbedtls_ssl_tls13_add_hs_msg_to_checksum(
+        ssl, MBEDTLS_SSL_HS_ENCRYPTED_EXTENSION, buf, msg_len );
 
     /* Update state */
     MBEDTLS_SSL_PROC_CHK( ssl_encrypted_extensions_postprocess( ssl ) );
 
-    MBEDTLS_SSL_PROC_CHK( mbedtls_ssl_finish_handshake_msg( ssl,
-                                                  buf_len, msg_len ) );
+    MBEDTLS_SSL_PROC_CHK( mbedtls_ssl_tls13_finish_handshake_msg(
+                              ssl, buf_len, msg_len ) );
 
 cleanup:
 
@@ -3127,7 +3123,7 @@
 #endif /* MBEDTLS_SSL_MAX_FRAGMENT_LENGTH */
 
 #if defined(MBEDTLS_ZERO_RTT)
-    ret = mbedtls_ssl_write_early_data_ext( ssl, p, (size_t)( end - p ), &n );
+    ret = mbedtls_ssl_write_early_data_ext( ssl, p, end, &n );
     if( ret != 0 )
         return( ret );
     p += n;
@@ -3183,19 +3179,19 @@
 
     MBEDTLS_SSL_PROC_CHK( ssl_write_hello_retry_request_coordinate( ssl ) );
 
-    MBEDTLS_SSL_PROC_CHK( mbedtls_ssl_start_handshake_msg( ssl,
+    MBEDTLS_SSL_PROC_CHK( mbedtls_ssl_tls13_start_handshake_msg( ssl,
                        MBEDTLS_SSL_HS_SERVER_HELLO, &buf, &buf_len ) );
 
     MBEDTLS_SSL_PROC_CHK( ssl_write_hello_retry_request_write(
                               ssl, buf, buf_len, &msg_len ) );
 
-    mbedtls_ssl_add_hs_msg_to_checksum( ssl, MBEDTLS_SSL_HS_SERVER_HELLO,
-                                        buf, msg_len );
+    mbedtls_ssl_tls13_add_hs_msg_to_checksum(
+        ssl, MBEDTLS_SSL_HS_SERVER_HELLO, buf, msg_len );
 
     MBEDTLS_SSL_PROC_CHK( ssl_write_hello_retry_request_postprocess( ssl ) );
 
-    MBEDTLS_SSL_PROC_CHK( mbedtls_ssl_finish_handshake_msg( ssl,
-                                                  buf_len, msg_len ) );
+    MBEDTLS_SSL_PROC_CHK( mbedtls_ssl_tls13_finish_handshake_msg(
+                              ssl, buf_len, msg_len ) );
 cleanup:
 
     return( ret );
@@ -3300,8 +3296,8 @@
         return( MBEDTLS_ERR_SSL_BUFFER_TOO_SMALL );
 
     /* Write extension header */
-    *buf++ = (unsigned char)( ( MBEDTLS_TLS_EXT_KEY_SHARES >> 8 ) & 0xFF );
-    *buf++ = (unsigned char)( ( MBEDTLS_TLS_EXT_KEY_SHARES >> 0 ) & 0xFF );
+    *buf++ = (unsigned char)( ( MBEDTLS_TLS_EXT_KEY_SHARE >> 8 ) & 0xFF );
+    *buf++ = (unsigned char)( ( MBEDTLS_TLS_EXT_KEY_SHARE >> 0 ) & 0xFF );
     /* Write extension length */
     *buf++ = 0;
     *buf++ = 2;
@@ -3521,19 +3517,19 @@
      * multiple times. */
     MBEDTLS_SSL_PROC_CHK( ssl_server_hello_prepare( ssl ) );
 
-        MBEDTLS_SSL_PROC_CHK( mbedtls_ssl_start_handshake_msg( ssl,
+        MBEDTLS_SSL_PROC_CHK( mbedtls_ssl_tls13_start_handshake_msg( ssl,
                 MBEDTLS_SSL_HS_SERVER_HELLO, &buf, &buf_len ) );
 
     MBEDTLS_SSL_PROC_CHK( ssl_server_hello_write( ssl, buf, buf_len,
                                                   &msg_len ) );
 
-    mbedtls_ssl_add_hs_msg_to_checksum( ssl, MBEDTLS_SSL_HS_SERVER_HELLO,
-                                        buf, msg_len );
+    mbedtls_ssl_tls13_add_hs_msg_to_checksum(
+        ssl, MBEDTLS_SSL_HS_SERVER_HELLO, buf, msg_len );
 
     MBEDTLS_SSL_PROC_CHK( ssl_server_hello_postprocess( ssl ) );
 
-    MBEDTLS_SSL_PROC_CHK( mbedtls_ssl_finish_handshake_msg( ssl,
-                                             buf_len, msg_len ) );
+    MBEDTLS_SSL_PROC_CHK( mbedtls_ssl_tls13_finish_handshake_msg(
+                              ssl, buf_len, msg_len ) );
 cleanup:
 
     MBEDTLS_SSL_DEBUG_MSG( 2, ( "<= write server hello" ) );
@@ -3758,20 +3754,20 @@
         unsigned char *buf;
         size_t buf_len, msg_len;
 
-        MBEDTLS_SSL_PROC_CHK( mbedtls_ssl_start_handshake_msg( ssl,
+        MBEDTLS_SSL_PROC_CHK( mbedtls_ssl_tls13_start_handshake_msg( ssl,
                 MBEDTLS_SSL_HS_CERTIFICATE_REQUEST, &buf, &buf_len ) );
 
         MBEDTLS_SSL_PROC_CHK( ssl_certificate_request_write(
                                   ssl, buf, buf_len, &msg_len ) );
 
-        mbedtls_ssl_add_hs_msg_to_checksum( ssl, MBEDTLS_SSL_HS_CERTIFICATE_REQUEST,
-                                            buf, msg_len );
+        mbedtls_ssl_tls13_add_hs_msg_to_checksum(
+            ssl, MBEDTLS_SSL_HS_CERTIFICATE_REQUEST, buf, msg_len );
 
         /* TODO: Logically this should come at the end, but the non-MPS msg
-         *       layer impl'n of mbedtls_ssl_finish_handshake_msg() can fail. */
+         *       layer impl'n of mbedtls_ssl_tls13_finish_handshake_msg() can fail. */
         MBEDTLS_SSL_PROC_CHK( ssl_certificate_request_postprocess( ssl ) );
-        MBEDTLS_SSL_PROC_CHK( mbedtls_ssl_finish_handshake_msg( ssl,
-                                                  buf_len, msg_len ) );
+        MBEDTLS_SSL_PROC_CHK( mbedtls_ssl_tls13_finish_handshake_msg(
+                                  ssl, buf_len, msg_len ) );
 
     }
     else
@@ -3867,8 +3863,7 @@
 
     /* The extensions must contain the signature_algorithms. */
     /* Currently we don't use any other extension */
-    ret = mbedtls_ssl_write_signature_algorithms_ext( ssl, p + 2,
-                                                      end, &ext_size );
+    ret = mbedtls_ssl_tls13_write_sig_alg_ext( ssl, p + 2, end, &ext_size );
     if( ret != 0 )
         return( ret );
 
@@ -3893,7 +3888,7 @@
 /*
  * TLS and DTLS 1.3 State Maschine -- server side
  */
-int mbedtls_ssl_handshake_server_step_tls1_3( mbedtls_ssl_context *ssl )
+int mbedtls_ssl_tls13_handshake_server_step( mbedtls_ssl_context *ssl )
 {
     int ret = 0;
 

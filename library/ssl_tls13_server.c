--- conflicted
+++ resolved
@@ -3546,7 +3546,7 @@
                 MBEDTLS_ERR_SSL_HANDSHAKE_FAILURE );
         return( ret );
     }
-    mbedtls_ssl_handshake_set_state( ssl, MBEDTLS_SSL_CLIENT_FINISHED );
+    mbedtls_ssl_handshake_set_state( ssl, MBEDTLS_SSL_EARLY_APP_DATA );
     return( 0 );
 }
 
@@ -3557,10 +3557,6 @@
 {
     int ret = MBEDTLS_ERR_ERROR_CORRUPTION_DETECTED;
 
-    MBEDTLS_SSL_DEBUG_MSG( 1,
-                  ( "Switch to handshake traffic keys for inbound traffic" ) );
-    mbedtls_ssl_set_inbound_transform( ssl, ssl->handshake->transform_handshake );
-
     ret = mbedtls_ssl_tls13_process_finished_message( ssl );
     if( ret != 0 )
         return( ret );
@@ -3581,10 +3577,14 @@
  */
 static int ssl_tls13_handshake_wrapup( mbedtls_ssl_context *ssl )
 {
-    MBEDTLS_SSL_DEBUG_MSG( 2, ( "handshake: done" ) );
-
-    mbedtls_ssl_tls13_handshake_wrapup( ssl );
-    mbedtls_ssl_handshake_set_state( ssl, MBEDTLS_SSL_HANDSHAKE_OVER );
+    int ret = MBEDTLS_ERR_ERROR_CORRUPTION_DETECTED;
+
+    ret = mbedtls_ssl_tls13_handshake_wrapup( ssl );
+    if( ret != 0 )
+        return( ret );
+
+    mbedtls_ssl_handshake_set_state( ssl, MBEDTLS_SSL_SERVER_NEW_SESSION_TICKET );
+
     return( 0 );
 }
 
@@ -3734,12 +3734,10 @@
             break;
 #endif /* MBEDTLS_KEY_EXCHANGE_WITH_CERT_ENABLED */
 
-<<<<<<< HEAD
             /* ----- WRITE FINISHED ----*/
 
         case MBEDTLS_SSL_SERVER_FINISHED:
-            ret = mbedtls_ssl_tls13_write_finished_message( ssl );
-            mbedtls_ssl_handshake_set_state( ssl, MBEDTLS_SSL_EARLY_APP_DATA );
+            ret = ssl_tls13_write_server_finished( ssl );
             break;
 
             /* ----- READ CLIENT CERTIFICATE ----*/
@@ -3771,37 +3769,11 @@
             /* ----- READ FINISHED ----*/
 
         case MBEDTLS_SSL_CLIENT_FINISHED:
-            ret = mbedtls_ssl_tls13_process_finished_message( ssl );
-            if( ret == 0 )
-            {
-                mbedtls_ssl_handshake_set_state(
-                    ssl, MBEDTLS_SSL_HANDSHAKE_WRAPUP );
-            }
+            ret = ssl_tls13_process_client_finished( ssl );
             break;
 
         case MBEDTLS_SSL_HANDSHAKE_WRAPUP:
-            MBEDTLS_SSL_DEBUG_MSG( 2, ( "handshake: done" ) );
-
-            MBEDTLS_SSL_DEBUG_MSG( 1, ( "Switch to application keys for all traffic" ) );
-
-#if defined(MBEDTLS_SSL_USE_MPS)
-            ret = mbedtls_mps_set_incoming_keys( &ssl->mps->l4,
-                                                 ssl->epoch_application );
-            if( ret != 0 )
-                return( ret );
-
-            ret = mbedtls_mps_set_outgoing_keys( &ssl->mps->l4,
-                                                 ssl->epoch_application );
-            if( ret != 0 )
-                return( ret );
-#else
-            mbedtls_ssl_set_inbound_transform ( ssl, ssl->transform_application );
-            mbedtls_ssl_set_outbound_transform( ssl, ssl->transform_application );
-#endif /* MBEDTLS_SSL_USE_MPS */
-
-            mbedtls_ssl_tls13_handshake_wrapup( ssl );
-            mbedtls_ssl_handshake_set_state( ssl, MBEDTLS_SSL_SERVER_NEW_SESSION_TICKET );
-
+            ret = ssl_tls13_handshake_wrapup( ssl );
             break;
 
         case MBEDTLS_SSL_SERVER_NEW_SESSION_TICKET:
@@ -3823,18 +3795,6 @@
             if( ret != 0 )
                 return( ret );
             mbedtls_ssl_handshake_set_state( ssl, MBEDTLS_SSL_HANDSHAKE_OVER );
-=======
-        case MBEDTLS_SSL_SERVER_FINISHED:
-            ret = ssl_tls13_write_server_finished( ssl );
-            break;
-
-        case MBEDTLS_SSL_CLIENT_FINISHED:
-            ret = ssl_tls13_process_client_finished( ssl );
-            break;
-
-        case MBEDTLS_SSL_HANDSHAKE_WRAPUP:
-            ret = ssl_tls13_handshake_wrapup( ssl );
->>>>>>> 8fba70f6
             break;
 
         default:

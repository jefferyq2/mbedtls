/*
 *  TLS 1.3 server-side functions
 *
 *  Copyright The Mbed TLS Contributors
 *  SPDX-License-Identifier: Apache-2.0
 *
 *  Licensed under the Apache License, Version 2.0 (the "License"); you may
 *  not use this file except in compliance with the License.
 *  You may obtain a copy of the License at
 *
 *  http://www.apache.org/licenses/LICENSE-2.0
 *
 *  Unless required by applicable law or agreed to in writing, software
 *  distributed under the License is distributed on an "AS IS" BASIS, WITHOUT
 *  WARRANTIES OR CONDITIONS OF ANY KIND, either express or implied.
 *  See the License for the specific language governing permissions and
 *  limitations under the License.
 */

#include "common.h"

#if defined(MBEDTLS_SSL_SRV_C) && defined(MBEDTLS_SSL_PROTO_TLS1_3)

#define SSL_DONT_FORCE_FLUSH 0
#define SSL_FORCE_FLUSH      1

#include "mbedtls/debug.h"
#include "mbedtls/ssl.h"
#include "mbedtls/error.h"
#include "mbedtls/constant_time.h"

#include "ssl_misc.h"
#include "ssl_tls13_keys.h"
#include "ssl_debug_helpers.h"
#include <string.h>
#if defined(MBEDTLS_ECP_C)
#include "mbedtls/ecp.h"
#endif /* MBEDTLS_ECP_C */

#if defined(MBEDTLS_SSL_USE_MPS)
#include "mps_all.h"
#endif /* MBEDTLS_SSL_USE_MPS */

#include <string.h>

#if defined(MBEDTLS_ECP_C)
#include "mbedtls/ecp.h"
#include "ecp_internal.h"
#endif /* MBEDTLS_ECP_C */

#include "mbedtls/hkdf.h"

#if defined(MBEDTLS_SSL_NEW_SESSION_TICKET_REMOVED)
#include "mbedtls/ssl_ticket.h"
#endif /* MBEDTLS_SSL_NEW_SESSION_TICKET_REMOVED */

#if defined(MBEDTLS_PLATFORM_C)
#include "mbedtls/platform.h"
#else
#include <stdlib.h>
#define mbedtls_calloc    calloc
#define mbedtls_free       free
#endif /* MBEDTLS_PLATFORM_C */

#if defined(MBEDTLS_HAVE_TIME)
#include <time.h>
#endif /* MBEDTLS_HAVE_TIME */

#if defined(MBEDTLS_KEY_EXCHANGE_SOME_PSK_ENABLED)
/* From RFC 8446:
 *
 *   enum { psk_ke(0), psk_dhe_ke(1), (255) } PskKeyExchangeMode;
 *   struct {
 *       PskKeyExchangeMode ke_modes<1..255>;
 *   } PskKeyExchangeModes;
 */
static int ssl_tls13_parse_key_exchange_modes_ext( mbedtls_ssl_context *ssl,
                                                   const unsigned char *buf,
                                                   const unsigned char *end )
{
    const unsigned char *p = buf;
    size_t ke_modes_len;
    int ke_modes = 0;

    /* Read ke_modes length (1 Byte) */
    MBEDTLS_SSL_CHK_BUF_READ_PTR( p, end, 1 );
    ke_modes_len = *p++;
    /* Currently, there are only two PSK modes, so even without looking
     * at the content, something's wrong if the list has more than 2 items. */
    if( ke_modes_len > 2 )
    {
        MBEDTLS_SSL_PEND_FATAL_ALERT( MBEDTLS_SSL_ALERT_MSG_ILLEGAL_PARAMETER,
                                      MBEDTLS_ERR_SSL_ILLEGAL_PARAMETER );
        return( MBEDTLS_ERR_SSL_HANDSHAKE_FAILURE );
    }

    MBEDTLS_SSL_CHK_BUF_READ_PTR( p, end, ke_modes_len );

    while( ke_modes_len-- != 0 )
    {
        switch( *p++ )
        {
        case MBEDTLS_SSL_TLS1_3_PSK_MODE_PURE:
            ke_modes |= MBEDTLS_SSL_TLS1_3_KEY_EXCHANGE_MODE_PSK;
            MBEDTLS_SSL_DEBUG_MSG( 3, ( "Found PSK KEX MODE" ) );
            break;
        case MBEDTLS_SSL_TLS1_3_PSK_MODE_ECDHE:
            ke_modes |= MBEDTLS_SSL_TLS1_3_KEY_EXCHANGE_MODE_PSK_EPHEMERAL;
            MBEDTLS_SSL_DEBUG_MSG( 3, ( "Found PSK_EPHEMERAL KEX MODE" ) );
            break;
        default:
            MBEDTLS_SSL_PEND_FATAL_ALERT( MBEDTLS_SSL_ALERT_MSG_ILLEGAL_PARAMETER,
                                          MBEDTLS_ERR_SSL_ILLEGAL_PARAMETER );
            return( MBEDTLS_ERR_SSL_ILLEGAL_PARAMETER );
        }
    }

    ssl->handshake->tls13_kex_modes = ke_modes;
    return( 0 );
}
#endif /* MBEDTLS_KEY_EXCHANGE_SOME_PSK_ENABLED */

/* From RFC 8446:
 *   struct {
 *          ProtocolVersion versions<2..254>;
 *   } SupportedVersions;
 */
MBEDTLS_CHECK_RETURN_CRITICAL
static int ssl_tls13_parse_supported_versions_ext( mbedtls_ssl_context *ssl,
                                                   const unsigned char *buf,
                                                   const unsigned char *end )
{
    const unsigned char *p = buf;
    size_t versions_len;
    const unsigned char *versions_end;
    uint16_t tls_version;
    int tls13_supported = 0;

    MBEDTLS_SSL_CHK_BUF_READ_PTR( p, end, 1 );
    versions_len = p[0];
    p += 1;

    MBEDTLS_SSL_CHK_BUF_READ_PTR( p, end, versions_len );
    versions_end = p + versions_len;
    while( p < versions_end )
    {
        MBEDTLS_SSL_CHK_BUF_READ_PTR( p, versions_end, 2 );
        tls_version = mbedtls_ssl_read_version( p, ssl->conf->transport );
        p += 2;

        /* In this implementation we only support TLS 1.3 and DTLS 1.3. */
        if( tls_version == MBEDTLS_SSL_VERSION_TLS1_3 )
        {
            tls13_supported = 1;
            break;
        }
    }

    if( !tls13_supported )
    {
        MBEDTLS_SSL_DEBUG_MSG( 1, ( "TLS 1.3 is not supported by the client" ) );

        MBEDTLS_SSL_PEND_FATAL_ALERT( MBEDTLS_SSL_ALERT_MSG_PROTOCOL_VERSION,
                                      MBEDTLS_ERR_SSL_BAD_PROTOCOL_VERSION );
        return( MBEDTLS_ERR_SSL_BAD_PROTOCOL_VERSION );
    }

    MBEDTLS_SSL_DEBUG_MSG( 1, ( "Negotiated version. Supported is [%04x]",
                              (unsigned int)tls_version ) );

    return( 0 );
}

MBEDTLS_CHECK_RETURN_CRITICAL
static int ssl_tls13_get_psk( mbedtls_ssl_context *ssl,
                              unsigned char **psk,
                              size_t *psk_len )
{
#if defined(MBEDTLS_USE_PSA_CRYPTO)
    psa_key_attributes_t key_attributes = PSA_KEY_ATTRIBUTES_INIT;
    psa_status_t status;

    *psk_len = 0;
    *psk = NULL;

    status = psa_get_key_attributes( ssl->handshake->psk_opaque, &key_attributes );
    if( status != PSA_SUCCESS)
    {
        return( psa_ssl_status_to_mbedtls( status ) );
    }

    *psk_len = PSA_BITS_TO_BYTES( psa_get_key_bits( &key_attributes ) );
    *psk = mbedtls_calloc( 1, *psk_len );
    if( *psk == NULL )
    {
        return( MBEDTLS_ERR_SSL_ALLOC_FAILED );
    }

    status = psa_export_key( ssl->handshake->psk_opaque,
                             (uint8_t *)*psk, *psk_len, psk_len );
    if( status != PSA_SUCCESS)
    {
        mbedtls_free( (void *)*psk );
        return( psa_ssl_status_to_mbedtls( status ) );
    }
#else
    *psk = ssl->handshake->psk;
    *psk_len = ssl->handshake->psk_len;
#endif /* !MBEDTLS_USE_PSA_CRYPTO */
    return( 0 );
}

#if defined(MBEDTLS_ECDH_C)
/*
 *
 * From RFC 8446:
 *   enum {
 *       ... (0xFFFF)
 *   } NamedGroup;
 *   struct {
 *       NamedGroup named_group_list<2..2^16-1>;
 *   } NamedGroupList;
 */
MBEDTLS_CHECK_RETURN_CRITICAL
static int ssl_tls13_parse_supported_groups_ext( mbedtls_ssl_context *ssl,
                                                 const unsigned char *buf,
                                                 const unsigned char *end )
{
    const unsigned char *p = buf;
    size_t named_group_list_len;
    const unsigned char *named_group_list_end;

    MBEDTLS_SSL_DEBUG_BUF( 3, "supported_groups extension", p, end - buf );
    MBEDTLS_SSL_CHK_BUF_READ_PTR( p, end, 2 );
    named_group_list_len = MBEDTLS_GET_UINT16_BE( p, 0 );
    p += 2;
    MBEDTLS_SSL_CHK_BUF_READ_PTR( p, end, named_group_list_len );
    named_group_list_end = p + named_group_list_len;
    ssl->handshake->hrr_selected_group = 0;

    while( p < named_group_list_end )
    {
        uint16_t named_group;
        MBEDTLS_SSL_CHK_BUF_READ_PTR( p, named_group_list_end, 2 );
        named_group = MBEDTLS_GET_UINT16_BE( p, 0 );
        p += 2;

        MBEDTLS_SSL_DEBUG_MSG( 2,
                               ( "got named group: %s(%04x)",
                                 mbedtls_ssl_named_group_to_str( named_group ),
                                 named_group ) );

        if( ! mbedtls_ssl_named_group_is_offered( ssl, named_group ) ||
            ! mbedtls_ssl_named_group_is_supported( named_group ) ||
            ssl->handshake->hrr_selected_group != 0 )
        {
            continue;
        }

        MBEDTLS_SSL_DEBUG_MSG( 2,
                               ( "add named group %s(%04x) into received list.",
                                 mbedtls_ssl_named_group_to_str( named_group ),
                                 named_group ) );

        ssl->handshake->hrr_selected_group = named_group;
    }

    return( 0 );

}
#endif /* MBEDTLS_ECDH_C */

#define SSL_TLS1_3_PARSE_KEY_SHARES_EXT_NO_MATCH 1

#if defined(MBEDTLS_ECDH_C)
/*
 *  ssl_tls13_parse_key_shares_ext() verifies whether the information in the
 *  extension is correct and stores the first acceptable key share and its associated group.
 *
 *  Possible return values are:
 *  - 0: Successful processing of the client provided key share extension.
 *  - SSL_TLS1_3_PARSE_KEY_SHARES_EXT_NO_MATCH: The key shares provided by the client
 *    does not match a group supported by the server. A HelloRetryRequest will
 *    be needed.
 *  - A negative value for fatal errors.
 */
MBEDTLS_CHECK_RETURN_CRITICAL
static int ssl_tls13_parse_key_shares_ext( mbedtls_ssl_context *ssl,
                                           const unsigned char *buf,
                                           const unsigned char *end )
{
    int ret = MBEDTLS_ERR_ERROR_CORRUPTION_DETECTED;
    unsigned char const *p = buf;
    unsigned char const *client_shares_end;
    size_t client_shares_len;

    /* From RFC 8446:
     *
     * struct {
     *     KeyShareEntry client_shares<0..2^16-1>;
     * } KeyShareClientHello;
     *
     */

    MBEDTLS_SSL_CHK_BUF_READ_PTR( p, end, 2 );
    client_shares_len = MBEDTLS_GET_UINT16_BE( p, 0 );
    p += 2;
    MBEDTLS_SSL_CHK_BUF_READ_PTR( p, end, client_shares_len );

    ssl->handshake->offered_group_id = 0;
    client_shares_end = p + client_shares_len;

    /* We try to find a suitable key share entry and copy it to the
     * handshake context. Later, we have to find out whether we can do
     * something with the provided key share or whether we have to
     * dismiss it and send a HelloRetryRequest message.
     */

    while( p < client_shares_end )
    {
        uint16_t group;
        size_t key_exchange_len;
        const unsigned char *key_exchange;

        /*
         * struct {
         *    NamedGroup group;
         *    opaque key_exchange<1..2^16-1>;
         * } KeyShareEntry;
         */
        MBEDTLS_SSL_CHK_BUF_READ_PTR( p, client_shares_end, 4 );
        group = MBEDTLS_GET_UINT16_BE( p, 0 );
        key_exchange_len = MBEDTLS_GET_UINT16_BE( p, 2 );
        p += 4;
        key_exchange = p;
        MBEDTLS_SSL_CHK_BUF_READ_PTR( p, client_shares_end, key_exchange_len );
        p += key_exchange_len;

        /* Continue parsing even if we have already found a match,
         * for input validation purposes.
         */
        if( ! mbedtls_ssl_named_group_is_offered( ssl, group ) ||
            ! mbedtls_ssl_named_group_is_supported( group ) ||
            ssl->handshake->offered_group_id != 0 )
        {
            continue;
        }

        /*
         * For now, we only support ECDHE groups.
         */
        if( mbedtls_ssl_tls13_named_group_is_ecdhe( group ) )
        {
            MBEDTLS_SSL_DEBUG_MSG( 2, ( "ECDH group: %s (%04x)",
                                        mbedtls_ssl_named_group_to_str( group ),
                                        group ) );
            ret = mbedtls_ssl_tls13_read_public_ecdhe_share(
                      ssl, key_exchange - 2, key_exchange_len + 2 );
            if( ret != 0 )
                return( ret );

        }
        else
        {
            MBEDTLS_SSL_DEBUG_MSG( 4, ( "Unrecognized NamedGroup %u",
                                        (unsigned) group ) );
            continue;
        }

        ssl->handshake->offered_group_id = group;
    }


    if( ssl->handshake->offered_group_id == 0 )
    {
        MBEDTLS_SSL_DEBUG_MSG( 1, ( "no matching key share" ) );
        return( SSL_TLS1_3_PARSE_KEY_SHARES_EXT_NO_MATCH );
    }

    return( 0 );
}
#endif /* MBEDTLS_ECDH_C */

#if defined(MBEDTLS_DEBUG_C)
static void ssl_tls13_debug_print_client_hello_exts( mbedtls_ssl_context *ssl )
{
    ((void) ssl);

    MBEDTLS_SSL_DEBUG_MSG( 3, ( "Supported Extensions:" ) );
    MBEDTLS_SSL_DEBUG_MSG( 3,
            ( "- KEY_SHARE_EXTENSION ( %s )",
            ( ( ssl->handshake->extensions_present
                & MBEDTLS_SSL_EXT_KEY_SHARE ) > 0 ) ? "TRUE" : "FALSE" ) );
    MBEDTLS_SSL_DEBUG_MSG( 3,
            ( "- PSK_KEY_EXCHANGE_MODES_EXTENSION ( %s )",
            ( ( ssl->handshake->extensions_present
                & MBEDTLS_SSL_EXT_PSK_KEY_EXCHANGE_MODES ) > 0 ) ?
                "TRUE" : "FALSE" ) );
    MBEDTLS_SSL_DEBUG_MSG( 3,
            ( "- PRE_SHARED_KEY_EXTENSION ( %s )",
            ( ( ssl->handshake->extensions_present
                & MBEDTLS_SSL_EXT_PRE_SHARED_KEY ) > 0 ) ? "TRUE" : "FALSE" ) );
    MBEDTLS_SSL_DEBUG_MSG( 3,
            ( "- SIGNATURE_ALGORITHM_EXTENSION ( %s )",
            ( ( ssl->handshake->extensions_present
                & MBEDTLS_SSL_EXT_SIG_ALG ) > 0 ) ? "TRUE" : "FALSE" ) );
    MBEDTLS_SSL_DEBUG_MSG( 3,
            ( "- SUPPORTED_GROUPS_EXTENSION ( %s )",
            ( ( ssl->handshake->extensions_present
                & MBEDTLS_SSL_EXT_SUPPORTED_GROUPS ) >0 ) ?
                "TRUE" : "FALSE" ) );
    MBEDTLS_SSL_DEBUG_MSG( 3,
            ( "- SUPPORTED_VERSION_EXTENSION ( %s )",
            ( ( ssl->handshake->extensions_present
                & MBEDTLS_SSL_EXT_SUPPORTED_VERSIONS ) > 0 ) ?
                "TRUE" : "FALSE" ) );
#if defined ( MBEDTLS_SSL_SERVER_NAME_INDICATION )
    MBEDTLS_SSL_DEBUG_MSG( 3,
            ( "- SERVERNAME_EXTENSION    ( %s )",
            ( ( ssl->handshake->extensions_present
                & MBEDTLS_SSL_EXT_SERVERNAME ) > 0 ) ?
                "TRUE" : "FALSE" ) );
#endif /* MBEDTLS_SSL_SERVER_NAME_INDICATION */
#if defined ( MBEDTLS_SSL_ALPN )
    MBEDTLS_SSL_DEBUG_MSG( 3,
            ( "- ALPN_EXTENSION   ( %s )",
            ( ( ssl->handshake->extensions_present
                & MBEDTLS_SSL_EXT_ALPN ) > 0 ) ?
                "TRUE" : "FALSE" ) );
#endif /* MBEDTLS_SSL_ALPN */
#if defined ( MBEDTLS_SSL_MAX_FRAGMENT_LENGTH )
    MBEDTLS_SSL_DEBUG_MSG( 3,
            ( "- MAX_FRAGMENT_LENGTH_EXTENSION  ( %s )",
            ( ( ssl->handshake->extensions_present
                & MBEDTLS_SSL_EXT_MAX_FRAGMENT_LENGTH ) > 0 ) ?
                "TRUE" : "FALSE" ) );
#endif /* MBEDTLS_SSL_MAX_FRAGMENT_LENGTH */
#if defined ( MBEDTLS_SSL_COOKIE_C )
    MBEDTLS_SSL_DEBUG_MSG( 3,
            ( "- COOKIE_EXTENSION ( %s )",
            ( ( ssl->handshake->extensions_present
                & MBEDTLS_SSL_EXT_COOKIE ) >0 ) ?
                "TRUE" : "FALSE" ) );
#endif /* MBEDTLS_SSL_COOKIE_C */
#if defined(MBEDTLS_ZERO_RTT)
    MBEDTLS_SSL_DEBUG_MSG( 3,
            ( "- EARLY_DATA_EXTENSION ( %s )",
            ( ( ssl->handshake->extensions_present
                & MBEDTLS_SSL_EXT_EARLY_DATA ) > 0 ) ?
                "TRUE" : "FALSE" ) );
#endif /* MBEDTLS_ZERO_RTT*/
}
#endif /* MBEDTLS_DEBUG_C */

MBEDTLS_CHECK_RETURN_CRITICAL
static int ssl_tls13_client_hello_has_exts( mbedtls_ssl_context *ssl,
                                            int exts_mask )
{
    int masked = ssl->handshake->extensions_present & exts_mask;
    return( masked == exts_mask );
}

MBEDTLS_CHECK_RETURN_CRITICAL
static int ssl_tls13_client_hello_has_exts_for_ephemeral_key_exchange(
        mbedtls_ssl_context *ssl )
{
    return( ssl_tls13_client_hello_has_exts( ssl,
                          MBEDTLS_SSL_EXT_SUPPORTED_GROUPS |
                          MBEDTLS_SSL_EXT_KEY_SHARE        |
                          MBEDTLS_SSL_EXT_SIG_ALG ) );
}

MBEDTLS_CHECK_RETURN_CRITICAL
static int ssl_tls13_client_hello_has_psk_extensions( mbedtls_ssl_context *ssl )
{
    return( ssl_tls13_client_hello_has_exts( ssl,
                MBEDTLS_SSL_EXT_PRE_SHARED_KEY |
                MBEDTLS_SSL_EXT_PSK_KEY_EXCHANGE_MODES ) );
}

MBEDTLS_CHECK_RETURN_CRITICAL
static int ssl_tls13_client_hello_has_key_share_extensions( mbedtls_ssl_context *ssl )
{
    return( ssl_tls13_client_hello_has_exts( ssl,
                          MBEDTLS_SSL_EXT_SUPPORTED_GROUPS |
                          MBEDTLS_SSL_EXT_KEY_SHARE ) );
}

MBEDTLS_CHECK_RETURN_CRITICAL
static int ssl_tls13_check_ephemeral_key_exchange( mbedtls_ssl_context *ssl )
{
    if( !mbedtls_ssl_conf_tls13_ephemeral_enabled( ssl ) )
        return( 0 );

    if( !ssl_tls13_client_hello_has_exts_for_ephemeral_key_exchange( ssl ) )
        return( 0 );

    ssl->handshake->key_exchange_mode =
        MBEDTLS_SSL_TLS1_3_KEY_EXCHANGE_MODE_EPHEMERAL;
    return( 1 );
}

MBEDTLS_CHECK_RETURN_CRITICAL
static int ssl_tls13_check_psk_key_exchange( mbedtls_ssl_context *ssl )
{
    if( !ssl_tls13_client_hello_has_psk_extensions( ssl ) )
        return( 0 );

    /* Test whether pure PSK is offered by client and supported by us. */
    if( mbedtls_ssl_conf_tls13_psk_enabled( ssl ) &&
        mbedtls_ssl_tls13_psk_enabled( ssl ) )
    {
        MBEDTLS_SSL_DEBUG_MSG( 3, ( "Using a PSK key exchange" ) );
        ssl->handshake->key_exchange_mode = MBEDTLS_SSL_TLS1_3_KEY_EXCHANGE_MODE_PSK;
        return( 1 );
    }

    /* Test whether PSK-ephemeral is offered by client and supported by us. */
    if( mbedtls_ssl_conf_tls13_psk_ephemeral_enabled( ssl ) &&
        mbedtls_ssl_tls13_psk_ephemeral_enabled( ssl ) &&
        ssl_tls13_client_hello_has_key_share_extensions( ssl ) )
    {
        MBEDTLS_SSL_DEBUG_MSG( 3, ( "Using a ECDHE-PSK key exchange" ) );
        ssl->handshake->key_exchange_mode = MBEDTLS_SSL_TLS1_3_KEY_EXCHANGE_MODE_PSK_EPHEMERAL;
        return( 1 );
    }

    /* Can't use PSK */
    return( 0 );
}

#if defined(MBEDTLS_SSL_SERVER_NAME_INDICATION)
MBEDTLS_CHECK_RETURN_CRITICAL
static int ssl_tls13_write_sni_server_ext(
    mbedtls_ssl_context *ssl,
    unsigned char *buf,
    size_t buflen,
    size_t *olen )
{
    unsigned char *p = buf;
    *olen = 0;

    if( ( ssl->handshake->extensions_present & MBEDTLS_SSL_EXT_SERVERNAME ) == 0 )
    {
        return( 0 );
    }

    MBEDTLS_SSL_DEBUG_MSG( 3, ( "adding server_name extension" ) );

    if( buflen < 4 )
    {
        MBEDTLS_SSL_DEBUG_MSG( 1, ( "buffer too small" ) );
        return( MBEDTLS_ERR_SSL_BUFFER_TOO_SMALL );
    }

    /* Write extension header */
    MBEDTLS_PUT_UINT16_BE( MBEDTLS_TLS_EXT_SERVERNAME, p, 0 );

    /* Write total extension length */
    MBEDTLS_PUT_UINT16_BE( 0, p, 2 );

    *olen = 4;

    return( 0 );
}
#endif /* MBEDTLS_SSL_SERVER_NAME_INDICATION */

#if defined(MBEDTLS_ZERO_RTT)
MBEDTLS_CHECK_RETURN_CRITICAL
static int ssl_tls13_parse_early_data_ext( mbedtls_ssl_context *ssl,
                                           const unsigned char *buf,
                                           size_t len )
{
    ((void) ssl);
    ((void) buf);
    /* From RFC 8446:
     *  struct {} Empty;
     *  struct {
     *     select (Handshake.msg_type) {
     *         case new_session_ticket:   uint32 max_early_data_size;
     *         case client_hello:         Empty;
     *         case encrypted_extensions: Empty;
     *     };
     * } EarlyDataIndication;
     */
    if( len != 0 )
        return( MBEDTLS_ERR_SSL_DECODE_ERROR );
    return( 0 );
}
#endif /* MBEDTLS_ZERO_RTT */

#if defined(MBEDTLS_SSL_NEW_SESSION_TICKET_REMOVED)
int mbedtls_ssl_tls13_parse_new_session_ticket_server(
    mbedtls_ssl_context *ssl,
    unsigned char *buf,
    size_t len )
{
    int ret;
    unsigned char *ticket_buffer;

    MBEDTLS_SSL_DEBUG_MSG( 2, ( "=> parse new session ticket" ) );

    if( ssl->conf->f_ticket_parse == NULL ||
        ssl->conf->f_ticket_write == NULL )
    {
        return( 0 );
    }

    MBEDTLS_SSL_DEBUG_MSG( 3, ( "ticket length: %" MBEDTLS_PRINTF_SIZET , len ) );

    if( len == 0 ) return( 0 );

    /* We create a copy of the encrypted ticket since decrypting
     * it into the same buffer will wipe-out the original content.
     * We do, however, need the original buffer for computing the
     * psk binder value.
     */
    ticket_buffer = mbedtls_calloc( len,1 );

    if( ticket_buffer == NULL )
    {
        MBEDTLS_SSL_DEBUG_MSG( 1, ( "buffer too small" ) );
        return ( MBEDTLS_ERR_SSL_ALLOC_FAILED );
    }

    memcpy( ticket_buffer, buf, len );

    if( ( ret = ssl->conf->f_ticket_parse( ssl->conf->p_ticket, ssl->session_negotiate,
                                         ticket_buffer, len ) ) != 0 )
    {
        mbedtls_free( ticket_buffer );
        if( ret == MBEDTLS_ERR_SSL_INVALID_MAC )
            MBEDTLS_SSL_DEBUG_MSG( 3, ( "ticket is not authentic" ) );
        else if( ret == MBEDTLS_ERR_SSL_SESSION_TICKET_EXPIRED )
            MBEDTLS_SSL_DEBUG_MSG( 3, ( "ticket is expired" ) );
        else
            MBEDTLS_SSL_DEBUG_RET( 1, "ticket_parse", ret );

        return( ret );
    }

    /* We delete the temporary buffer */
    mbedtls_free( ticket_buffer );

    MBEDTLS_SSL_DEBUG_MSG( 2, ( "<= parse new session ticket" ) );

    return( 0 );
}
#endif /* MBEDTLS_SSL_NEW_SESSION_TICKET_REMOVED */

#if defined(MBEDTLS_KEY_EXCHANGE_SOME_PSK_ENABLED)
int mbedtls_ssl_tls13_parse_client_psk_identity_ext(
    mbedtls_ssl_context *ssl,
    const unsigned char *buf,
    size_t len )
{
    int ret = 0;
    unsigned int item_array_length, item_length, sum, length_so_far;
    unsigned char server_computed_binder[MBEDTLS_MD_MAX_SIZE];
    unsigned char *psk = NULL;
    unsigned char const * const start = buf;
    size_t psk_len = 0;
    unsigned char const *end_of_psk_identities;

    unsigned char transcript[MBEDTLS_MD_MAX_SIZE];
    size_t transcript_len;

#if defined(MBEDTLS_SSL_NEW_SESSION_TICKET_REMOVED)
    uint32_t obfuscated_ticket_age;
#if defined(MBEDTLS_HAVE_TIME)
    time_t now;
    int64_t diff;
#endif /* MBEDTLS_HAVE_TIME */
#endif /* MBEDTLS_SSL_NEW_SESSION_TICKET_REMOVED */

    /* Read length of array of identities */
    item_array_length = MBEDTLS_GET_UINT16_BE( buf, 0 );
    length_so_far = item_array_length + 2;
    if( length_so_far > len )
    {
        MBEDTLS_SSL_DEBUG_MSG( 1, ( "bad psk_identity extension in client hello message" ) );
        return( MBEDTLS_ERR_SSL_DECODE_ERROR );
    }
    end_of_psk_identities = buf + length_so_far;
    buf += 2;
    sum = 2;
    while( sum < item_array_length + 2 )
    {
        /* Read to psk identity length */
        item_length = MBEDTLS_GET_UINT16_BE( buf, 0 );
        sum = sum + 2 + item_length;

        if( sum > len )
        {
            MBEDTLS_SSL_DEBUG_MSG( 1, ( "psk_identity length mismatch" ) );

            if( ( ret = mbedtls_ssl_send_fatal_handshake_failure( ssl ) ) != 0 )
                return( ret );

            return( MBEDTLS_ERR_SSL_DECODE_ERROR );
        }

        /*
         * Extract pre-shared key identity provided by the client
         */
        /* jump to identity value itself */
        buf += 2;

        MBEDTLS_SSL_DEBUG_BUF( 3, "received psk identity", buf, item_length );

        if( ssl->conf->f_psk != NULL )
        {
            if( ssl->conf->f_psk( ssl->conf->p_psk, ssl, buf, item_length ) != 0 )
                ret = MBEDTLS_ERR_SSL_UNKNOWN_IDENTITY;
        }
        else
        {
            /* Identity is not a big secret since clients send it in the clear,
             * but treat it carefully anyway, just in case */
            if( item_length != ssl->conf->psk_identity_len ||
                mbedtls_ct_memcmp( ssl->conf->psk_identity, buf, item_length ) != 0 )
            {
                ret = MBEDTLS_ERR_SSL_UNKNOWN_IDENTITY;
            }
            else
            {
                /* skip obfuscated ticket age */
                /* TBD: Process obfuscated ticket age ( zero for externally configured PSKs?! ) */
                buf = buf + item_length + 4; /* 4 for obfuscated ticket age */;

                mbedtls_ssl_set_hs_psk( ssl, ssl->conf->psk, ssl->conf->psk_len );
                goto psk_parsing_successful;

            }
#if defined(MBEDTLS_SSL_NEW_SESSION_TICKET_REMOVED)
            /* Check the ticket cache if previous lookup was unsuccessful */
            if( ret == MBEDTLS_ERR_SSL_UNKNOWN_IDENTITY )
            {
                /* copy ticket since it acts as the psk_identity */
                if( ssl->session_negotiate->ticket != NULL )
                {
                    mbedtls_free( ssl->session_negotiate->ticket );
                }
                ssl->session_negotiate->ticket = mbedtls_calloc( 1, item_length );
                if( ssl->session_negotiate->ticket == NULL )
                {
                    MBEDTLS_SSL_DEBUG_MSG( 1, ( "alloc failed ( %d bytes )", item_length ) );
                    return( MBEDTLS_ERR_SSL_ALLOC_FAILED );
                }
                memcpy( ssl->session_negotiate->ticket, buf, item_length );
                ssl->session_negotiate->ticket_len = item_length;

                ret = mbedtls_ssl_tls13_parse_new_session_ticket_server( ssl,
                                             ssl->session_negotiate->ticket,
                                             item_length );
                if( ret == 0 )
                {
                    /* found a match in the ticket cache; everything is OK */
                    ssl->handshake->resume = 1;

                    /* We put the resumption key into the handshake->psk.
                     *
                     * Note: The key in the ticket is already the final PSK,
                     *       i.e., the HKDF-Expand-Label( resumption_master_secret,
                     *                                    "resumption",
                     *                                    ticket_nonce,
                     *                                    Hash.length )
                     *       function has already been applied.
                     */
                    mbedtls_ssl_set_hs_psk( ssl, ssl->session_negotiate->resumption_key,
                                            ssl->session_negotiate->resumption_key_len );
                    MBEDTLS_SSL_DEBUG_BUF( 4, "Ticket-resumed PSK:", ssl->session_negotiate->resumption_key,
                                           ssl->session_negotiate->resumption_key_len );

                    /* obfuscated ticket age follows the identity field, which is
                     * item_length long, containing the ticket */
                    memcpy( &obfuscated_ticket_age, buf+item_length, 4 );

                    MBEDTLS_SSL_DEBUG_MSG( 4, ( "ticket: obfuscated_ticket_age: %u",
                                                obfuscated_ticket_age ) );
                    /*
                     * A server MUST validate that the ticket age for the selected PSK identity
                     * is within a small tolerance of the time since the ticket was issued.
                     */

#if defined(MBEDTLS_HAVE_TIME)
                    now = time( NULL );

                    /* Check #1:
                     *   Is the time when the ticket was issued later than now?
                     */

                    if( now < ssl->session_negotiate->start )
                    {
                        MBEDTLS_SSL_DEBUG_MSG( 3,
                               ( "Ticket expired: now=%ld, ticket.start=%ld",
                                 now, ssl->session_negotiate->start ) );
                        ret = MBEDTLS_ERR_SSL_SESSION_TICKET_EXPIRED;
                    }

                    /* Check #2:
                     *   Is the ticket expired already?
                     */

                    if( now - ssl->session_negotiate->start > ssl->session_negotiate->ticket_lifetime )
                    {
                        MBEDTLS_SSL_DEBUG_MSG( 3,
                               ( "Ticket expired ( now - ticket.start=%ld, "\
                                 "ticket.ticket_lifetime=%d",
                                 now - ssl->session_negotiate->start,
                                 ssl->session_negotiate->ticket_lifetime ) );

                        ret = MBEDTLS_ERR_SSL_SESSION_TICKET_EXPIRED;
                    }

                    /* Check #3:
                     *   Is the ticket age for the selected PSK identity
                     *   (computed by subtracting ticket_age_add from
                     *   PskIdentity.obfuscated_ticket_age modulo 2^32 )
                     *   within a small tolerance of the time since the
                     *   ticket was issued?
                     */

                    diff = ( now - ssl->session_negotiate->start ) -
                        ( obfuscated_ticket_age - ssl->session_negotiate->ticket_age_add );

                    if( diff > MBEDTLS_SSL_TICKET_AGE_TOLERANCE )
                    {
                        MBEDTLS_SSL_DEBUG_MSG( 3,
                            ( "Ticket age outside tolerance window ( diff=%ld )",
                              diff ) );
                        ret = MBEDTLS_ERR_SSL_SESSION_TICKET_EXPIRED;
                    }

#if defined(MBEDTLS_ZERO_RTT)
                    if( ssl->conf->early_data_enabled == MBEDTLS_SSL_EARLY_DATA_ENABLED )
                    {
                        if( diff <= MBEDTLS_SSL_EARLY_DATA_MAX_DELAY )
                        {
                            ssl->session_negotiate->process_early_data =
                                MBEDTLS_SSL_EARLY_DATA_ENABLED;
                        }
                        else
                        {
                            MBEDTLS_SSL_DEBUG_MSG( 3,
                            ( "0-RTT is disabled ( diff=%ld exceeds "\
                              "MBEDTLS_SSL_EARLY_DATA_MAX_DELAY )", diff ) );
                            ssl->session_negotiate->process_early_data =
                                MBEDTLS_SSL_EARLY_DATA_DISABLED;
                            ret = MBEDTLS_ERR_SSL_SESSION_TICKET_EXPIRED;
                        }
                    }
#endif /* MBEDTLS_ZERO_RTT */
#endif /* MBEDTLS_HAVE_TIME */

                    /* TBD: check ALPN, ciphersuite and SNI as well */

                    /*
                     * If the check failed, the server SHOULD proceed with
                     * the handshake but reject 0-RTT, and SHOULD NOT take any
                     * other action that assumes that this ClientHello is fresh.
                     */

                    /* Disable 0-RTT */
                    if( ret == MBEDTLS_ERR_SSL_SESSION_TICKET_EXPIRED )
                    {
#if defined(MBEDTLS_ZERO_RTT)
                        if( ssl->conf->early_data_enabled ==
                            MBEDTLS_SSL_EARLY_DATA_ENABLED )
                        {
                            ssl->session_negotiate->process_early_data =
                                MBEDTLS_SSL_EARLY_DATA_DISABLED;
                        }
#else
                        ( ( void )buf );
#endif /* MBEDTLS_ZERO_RTT */
                    }
                }
            }
#endif /* MBEDTLS_SSL_NEW_SESSION_TICKET_REMOVED */
        }
        /* skip the processed identity field and obfuscated ticket age field */
        buf += item_length;
        buf += 4;
        sum = sum + 4;
    }

    if( ret == MBEDTLS_ERR_SSL_SESSION_TICKET_EXPIRED )
    {
        MBEDTLS_SSL_DEBUG_MSG( 1, ( "Session ticket expired." ) );
        return( ret );
    }

    if( ret == MBEDTLS_ERR_SSL_UNKNOWN_IDENTITY )
    {
        MBEDTLS_SSL_DEBUG_BUF( 3, "Unknown PSK identity", buf, item_length );
        if( ( ret = mbedtls_ssl_send_alert_message( ssl,
                   MBEDTLS_SSL_ALERT_LEVEL_FATAL,
                   MBEDTLS_SSL_ALERT_MSG_UNKNOWN_PSK_IDENTITY ) ) != 0 )
        {
            return( ret );
        }

        return( MBEDTLS_ERR_SSL_UNKNOWN_IDENTITY );
    }

    if( length_so_far != sum )
    {
        MBEDTLS_SSL_DEBUG_MSG( 1, ( "bad psk_identity extension in client hello message" ) );
        return( MBEDTLS_ERR_SSL_DECODE_ERROR );
    }

psk_parsing_successful:

    /* Update the handshake transcript with the CH content up to
     * but excluding the PSK binder list. */
    ssl->handshake->update_checksum( ssl, start,
                                     (size_t)( end_of_psk_identities - start ) );

    buf = end_of_psk_identities;

    /* Get current state of handshake transcript. */
    ret = mbedtls_ssl_get_handshake_transcript( ssl,
                                                ssl->handshake->ciphersuite_info->mac,
                                                transcript, sizeof( transcript ),
                                                &transcript_len );
    if( ret != 0 )
        return( ret );

    /* read length of psk binder array */
    item_array_length = MBEDTLS_GET_UINT16_BE( buf, 0 );
    length_so_far += item_array_length;
    buf += 2;

    sum = 0;
    while( sum < item_array_length )
    {
        int psk_type;
        /* Read to psk binder length */
        item_length = buf[0];
        sum = sum + 1 + item_length;
        buf += 1;

        if( sum > item_array_length )
        {
            MBEDTLS_SSL_DEBUG_MSG( 1, ( "psk binder length mismatch" ) );

            if( ( ret = mbedtls_ssl_send_fatal_handshake_failure( ssl ) ) != 0 )
                return( ret );

            return( MBEDTLS_ERR_SSL_DECODE_ERROR );
        }

        ret = ssl_tls13_get_psk( ssl, &psk, &psk_len );
        if( ret != 0 )
            return( ret );

        if( ssl->handshake->resume == 1 )
            psk_type = MBEDTLS_SSL_TLS1_3_PSK_RESUMPTION;
        else
            psk_type = MBEDTLS_SSL_TLS1_3_PSK_EXTERNAL;

        ret = mbedtls_ssl_tls13_create_psk_binder( ssl,
                 mbedtls_psa_translate_md( ssl->handshake->ciphersuite_info->mac ),
                 psk, psk_len, psk_type,
                 transcript, server_computed_binder );

#if defined(MBEDTLS_USE_PSA_CRYPTO)
        mbedtls_free( psk );
#endif
        /* We do not check for multiple binders */
        if( ret != 0 )
        {
            MBEDTLS_SSL_DEBUG_MSG( 1, ( "PSK binder calculation failed." ) );
            return( MBEDTLS_ERR_SSL_HANDSHAKE_FAILURE );
        }

        MBEDTLS_SSL_DEBUG_BUF( 3, "psk binder ( computed ): ",
                               server_computed_binder, item_length );
        MBEDTLS_SSL_DEBUG_BUF( 3, "psk binder ( received ): ",
                               buf, item_length );

        if( mbedtls_ct_memcmp( server_computed_binder, buf, item_length ) != 0 )
        {
            MBEDTLS_SSL_DEBUG_MSG( 1,
                ( "Received psk binder does not match computed psk binder." ) );

            if( ( ret = mbedtls_ssl_send_fatal_handshake_failure( ssl ) ) != 0 )
                return( ret );

            return( MBEDTLS_ERR_SSL_HANDSHAKE_FAILURE );
        }

        buf += item_length;

        ret = 0;
        goto done;
    }

    /* No valid PSK binder value found */
    /* TODO: Shouldn't we just fall back to a full handshake in this case? */
    ret = MBEDTLS_ERR_SSL_HANDSHAKE_FAILURE;

done:

    /* Update the handshake transcript with the binder list. */
    ssl->handshake->update_checksum( ssl,
                                     end_of_psk_identities,
                                     (size_t)( buf - end_of_psk_identities ) );

    return( ret );
}
#endif /* MBEDTLS_KEY_EXCHANGE_SOME_PSK_ENABLED*/

#if defined(MBEDTLS_KEY_EXCHANGE_SOME_PSK_ENABLED)
/*
 * struct {
 *   select ( Handshake.msg_type ) {
 *      case client_hello:
 *          PskIdentity identities<6..2^16-1>;
 *
 *      case server_hello:
 *          uint16 selected_identity;
 *   }
 * } PreSharedKeyExtension;
 */

MBEDTLS_CHECK_RETURN_CRITICAL
static int ssl_tls13_write_server_pre_shared_key_ext( mbedtls_ssl_context *ssl,
                                                      unsigned char *buf,
                                                      unsigned char *end,
                                                      size_t *olen )
{
    unsigned char *p = (unsigned char*)buf;
    size_t selected_identity;

    *olen = 0;

    MBEDTLS_SSL_DEBUG_MSG( 3, ( "server hello, adding pre_shared_key extension" ) );

    if( end < p || ( end - p ) < 6 )
    {
        MBEDTLS_SSL_DEBUG_MSG( 1, ( "buffer too small" ) );
        return( MBEDTLS_ERR_SSL_BUFFER_TOO_SMALL );
    }

    /* Extension Type */
    MBEDTLS_PUT_UINT16_BE( MBEDTLS_TLS_EXT_PRE_SHARED_KEY, p, 0 );

    /* Extension Length */
    MBEDTLS_PUT_UINT16_BE( 2, p, 2 );

    /* NOTE: This will need to be adjusted once we support multiple PSKs
     *       being offered by the client. */
    selected_identity = 0;

    /* Write selected_identity */
    MBEDTLS_PUT_UINT16_BE( selected_identity, p, 4 );

    *olen = 6;

    MBEDTLS_SSL_DEBUG_MSG( 4, ( "sent selected_identity: %" MBEDTLS_PRINTF_SIZET , selected_identity ) );

    return( 0 );
}
#endif	/* MBEDTLS_KEY_EXCHANGE_SOME_PSK_ENABLED  */

#if defined(MBEDTLS_SSL_COOKIE_C)
void mbedtls_ssl_conf_cookies( mbedtls_ssl_config *conf,
                               mbedtls_ssl_cookie_write_t *f_cookie_write,
                               mbedtls_ssl_cookie_check_t *f_cookie_check,
                               void *p_cookie,
                               unsigned int rr_config )
{
    conf->f_cookie_write = f_cookie_write;
    conf->f_cookie_check = f_cookie_check;
    conf->p_cookie = p_cookie;
    conf->rr_config = rr_config;
}
#endif /* MBEDTLS_SSL_COOKIE_C */

#if defined(MBEDTLS_SSL_COOKIE_C)
MBEDTLS_CHECK_RETURN_CRITICAL
static int ssl_tls13_parse_cookie_ext( mbedtls_ssl_context *ssl,
                                       const unsigned char *buf,
                                       size_t len )
{
    int ret = 0;
    size_t cookie_len;

    MBEDTLS_SSL_DEBUG_MSG( 3, ( "parse cookie extension" ) );

    if( ssl->conf->f_cookie_check != NULL )
    {
        if( len >= 2 )
        {
            cookie_len = MBEDTLS_GET_UINT16_BE( buf, 0 );
            buf += 2;
        }
        else
        {
            MBEDTLS_SSL_DEBUG_MSG( 1, ( "bad client hello message - cookie length mismatch" ) );
            return( MBEDTLS_ERR_SSL_DECODE_ERROR );
        }

        if( cookie_len + 2 != len )
        {
            MBEDTLS_SSL_DEBUG_MSG( 1, ( "bad client hello message - cookie length mismatch" ) );
            return( MBEDTLS_ERR_SSL_DECODE_ERROR );
        }

        MBEDTLS_SSL_DEBUG_BUF( 3, "Received cookie", buf, cookie_len );

        if( ssl->conf->f_cookie_check( ssl->conf->p_cookie,
                      buf, cookie_len, ssl->cli_id, ssl->cli_id_len ) != 0 )
        {
            MBEDTLS_SSL_DEBUG_MSG( 2, ( "cookie verification failed" ) );
            ret = MBEDTLS_ERR_SSL_HRR_REQUIRED;
        }
        else
        {
            MBEDTLS_SSL_DEBUG_MSG( 2, ( "cookie verification passed" ) );
        }
    }
    else {
        /* TBD: Check under what cases this is appropriate */
        MBEDTLS_SSL_DEBUG_MSG( 2, ( "cookie verification skipped" ) );
    }

    return( ret );
}
#endif /* MBEDTLS_SSL_COOKIE_C */

#if defined(MBEDTLS_ZERO_RTT)
/*
  static int ssl_tls13_parse_early_data_ext( mbedtls_ssl_context *ssl,
  const unsigned char *buf,
  size_t len )
  {
  ( ( void* )ssl );
  ( ( void* )buf );
  return( 0 );
  }
*/
#endif /* MBEDTLS_ZERO_RTT */

#if defined(MBEDTLS_SSL_MAX_FRAGMENT_LENGTH)
MBEDTLS_CHECK_RETURN_CRITICAL
static int ssl_tls13_parse_max_fragment_length_ext( mbedtls_ssl_context *ssl,
                                                    const unsigned char *buf,
                                                    size_t len )
{
    if( len != 1 )
        return( MBEDTLS_ERR_SSL_DECODE_ERROR );
    if( buf[0] >= MBEDTLS_SSL_MAX_FRAG_LEN_INVALID )
        return( MBEDTLS_ERR_SSL_ILLEGAL_PARAMETER );

    ssl->session_negotiate->mfl_code = buf[0];
    MBEDTLS_SSL_DEBUG_MSG( 3, ( "Maximum fragment length = %d", buf[0] ) );

    return( 0 );
}
#endif /* MBEDTLS_SSL_MAX_FRAGMENT_LENGTH */

/*
 *
 * STATE HANDLING: NewSessionTicket message
 *
 */
#if defined(MBEDTLS_SSL_NEW_SESSION_TICKET_REMOVED)

/* Main state-handling entry point; orchestrates the other functions. */
static int ssl_tls13_write_new_session_ticket_process( mbedtls_ssl_context *ssl );

#define SSL_NEW_SESSION_TICKET_SKIP  0
#define SSL_NEW_SESSION_TICKET_WRITE 1

static int ssl_tls13_write_new_session_ticket_coordinate( mbedtls_ssl_context *ssl );

static int ssl_tls13_write_new_session_ticket_write( mbedtls_ssl_context *ssl,
                                                     unsigned char *buf,
                                                     size_t buflen,
                                                     size_t *olen );

/* Update the state after handling the incoming end of early data message. */
static int ssl_tls13_write_new_session_ticket_postprocess( mbedtls_ssl_context *ssl );

/*
 * Implementation
 */
MBEDTLS_CHECK_RETURN_CRITICAL
static int ssl_tls13_write_new_session_ticket_process( mbedtls_ssl_context *ssl )
{
    int ret = 0;

    MBEDTLS_SSL_PROC_CHK_NEG( ssl_tls13_write_new_session_ticket_coordinate( ssl ) );

    if( ret == SSL_NEW_SESSION_TICKET_WRITE )
    {
        unsigned char *buf;
        size_t buf_len, msg_len;

        MBEDTLS_SSL_PROC_CHK( mbedtls_ssl_start_handshake_msg( ssl,
                MBEDTLS_SSL_HS_NEW_SESSION_TICKET, &buf, &buf_len ) );

        MBEDTLS_SSL_PROC_CHK( ssl_tls13_write_new_session_ticket_write(
                                  ssl, buf, buf_len, &msg_len ) );

        MBEDTLS_SSL_PROC_CHK(
            ssl_tls13_write_new_session_ticket_postprocess( ssl ) );

        MBEDTLS_SSL_PROC_CHK( mbedtls_ssl_finish_handshake_msg(
                                  ssl, buf_len, msg_len ) );
    }
    else
    {
        MBEDTLS_SSL_PROC_CHK(
            ssl_tls13_write_new_session_ticket_postprocess( ssl ) );
    }

cleanup:

    return( ret );
}

MBEDTLS_CHECK_RETURN_CRITICAL
static int ssl_tls13_write_new_session_ticket_coordinate( mbedtls_ssl_context *ssl )
{
    /* Check whether the use of session tickets is enabled */
    if( ssl->conf->session_tickets == 0 )
    {
        return( SSL_NEW_SESSION_TICKET_SKIP );
    }

    return( SSL_NEW_SESSION_TICKET_WRITE );
}


MBEDTLS_CHECK_RETURN_CRITICAL
static int ssl_tls13_write_new_session_ticket_postprocess( mbedtls_ssl_context *ssl )
{
    mbedtls_ssl_handshake_set_state( ssl, MBEDTLS_SSL_SERVER_NEW_SESSION_TICKET_FLUSH );
    return( 0 );
}

/* This function creates a NewSessionTicket message in the following format:
 *
 * struct {
 *    uint32 ticket_lifetime;
 *    uint32 ticket_age_add;
 *    opaque ticket_nonce<0..255>;
 *    opaque ticket<1..2^16-1>;
 *    Extension extensions<0..2^16-2>;
 * } NewSessionTicket;
 *
 * The ticket inside the NewSessionTicket message is an encrypted container
 * carrying the necessary information so that the server is later able to
 * re-start the communication.
 *
 * The following fields are placed inside the ticket by the
 * f_ticket_write() function:
 *
 *  - creation time (start)
 *  - flags (flags)
 *  - lifetime (ticket_lifetime)
 *  - age add (ticket_age_add)
 *  - key (key)
 *  - key length (key_len)
 *  - ciphersuite (ciphersuite)
 *  - certificate of the peer (peer_cert)
 *
 */
MBEDTLS_CHECK_RETURN_CRITICAL
static int ssl_tls13_write_new_session_ticket_write( mbedtls_ssl_context *ssl,
                                                     unsigned char *buf,
                                                     size_t buflen,
                                                     size_t *olen )
{
    int ret;
    size_t tlen;
    size_t ext_len = 0;
    unsigned char *p;
    unsigned char *end = buf + buflen;
    mbedtls_ssl_ciphersuite_t *suite_info;
    int hash_length;
    unsigned char *ticket_lifetime_ptr;

    size_t const total_length = 12 + MBEDTLS_SSL_TLS1_3_TICKET_NONCE_LENGTH;
    p = buf;

    MBEDTLS_SSL_DEBUG_MSG( 2, ( "=> write NewSessionTicket msg" ) );

    /* Do we have space for the fixed length part of the ticket */
    if( buflen < total_length )
    {
        MBEDTLS_SSL_DEBUG_MSG( 1, ( "Buffer for ticket too small" ) );
        return( MBEDTLS_ERR_SSL_BUFFER_TOO_SMALL );
    }

    suite_info = (mbedtls_ssl_ciphersuite_t *) ssl->handshake->ciphersuite_info;

    hash_length = mbedtls_hash_size_for_ciphersuite( suite_info );

    if( hash_length == -1 )
        return( MBEDTLS_ERR_SSL_INTERNAL_ERROR );

    /* In this code the psk key length equals the length of the hash */
    ssl->session->resumption_key_len = hash_length;
    ssl->session->ciphersuite = ssl->handshake->ciphersuite_info->id;

    /* Ticket Lifetime
     * (write it later)
     */
    ticket_lifetime_ptr = p;
    p+=4;

    /* Ticket Age Add */
    if( ( ret = ssl->conf->f_rng( ssl->conf->p_rng,
                                  (unsigned char*) &ssl->session->ticket_age_add,
                                  sizeof( ssl->session->ticket_age_add ) ) != 0 ) )
    {
        MBEDTLS_SSL_DEBUG_MSG( 1, ( "Failed to generate ticket" ) );
        return( ret );
    }

    MBEDTLS_PUT_UINT32_BE( ssl->session->ticket_age_add, p, 0 );
    p += 4;

    MBEDTLS_SSL_DEBUG_MSG( 3, ( "ticket->ticket_age_add: %u", ssl->session->ticket_age_add ) );

    /* Ticket Nonce */
    *(p++) = MBEDTLS_SSL_TLS1_3_TICKET_NONCE_LENGTH;

    ret = ssl->conf->f_rng( ssl->conf->p_rng, p,
                            MBEDTLS_SSL_TLS1_3_TICKET_NONCE_LENGTH );
    if( ret != 0 )
        return( ret );

    MBEDTLS_SSL_DEBUG_BUF( 3, "ticket_nonce:",
                           p, MBEDTLS_SSL_TLS1_3_TICKET_NONCE_LENGTH );

    MBEDTLS_SSL_DEBUG_BUF( 3, "resumption_master_secret",
                           ssl->session->app_secrets.resumption_master_secret,
                           hash_length );

    /* Computer resumption key
     *
     *  HKDF-Expand-Label( resumption_master_secret,
     *                    "resumption", ticket_nonce, Hash.length )
     */
    ret = mbedtls_ssl_tls13_hkdf_expand_label(
               mbedtls_psa_translate_md( suite_info->mac ),
               ssl->session->app_secrets.resumption_master_secret,
               hash_length,
               MBEDTLS_SSL_TLS1_3_LBL_WITH_LEN( resumption ),
               (const unsigned char *) p,
               MBEDTLS_SSL_TLS1_3_TICKET_NONCE_LENGTH,
               ssl->session->resumption_key,
               hash_length );

    if( ret != 0 )
    {
        MBEDTLS_SSL_DEBUG_RET( 2, "Creating the ticket-resumed PSK failed", ret );
        return ( ret );
    }

    p += MBEDTLS_SSL_TLS1_3_TICKET_NONCE_LENGTH;

    ssl->session->resumption_key_len = hash_length;

    MBEDTLS_SSL_DEBUG_BUF( 3, "Ticket-resumed PSK",
                           ssl->session->resumption_key, hash_length );

    /* Ticket */
    ret = ssl->conf->f_ticket_write( ssl->conf->p_ticket,
                                     ssl->session,
                                     p + 2, end,
                                     &tlen,
                                     &ssl->session->ticket_lifetime);
    if( ret != 0 )
    {
        MBEDTLS_SSL_DEBUG_RET( 1, "f_ticket_write", ret );
        return( ret );
    }

    /* Ticket lifetime */
    MBEDTLS_PUT_UINT16_BE( ssl->session->ticket_lifetime,
                           ticket_lifetime_ptr, 0 );
    ticket_lifetime_ptr += 4;

    MBEDTLS_SSL_DEBUG_MSG( 3, ( "ticket->ticket_lifetime: %d",
                               ssl->session->ticket_lifetime ) );

    /* Ticket Length */
    MBEDTLS_PUT_UINT16_BE( tlen, p, 0 );
    p += 2 + tlen;

    /* Ticket Extensions
     *
     * Note: We currently don't have any extensions.
     * Set length to zero.
     */
    MBEDTLS_PUT_UINT16_BE( ext_len, p, 0 );
    p += 2;

    MBEDTLS_SSL_DEBUG_MSG( 3, ( "NewSessionTicket (extension_length): %" MBEDTLS_PRINTF_SIZET , ext_len ) );

    MBEDTLS_SSL_DEBUG_MSG( 3, ( "NewSessionTicket (ticket length): %" MBEDTLS_PRINTF_SIZET , tlen ) );

    *olen = p - buf;

    MBEDTLS_SSL_DEBUG_BUF( 4, "ticket", buf, *olen );

    MBEDTLS_SSL_DEBUG_MSG( 2, ( "<= write new session ticket" ) );

    return( ret );
}
#endif /* MBEDTLS_SSL_NEW_SESSION_TICKET_REMOVED */

/*
 *
 * STATE HANDLING: Parse End-of-Early Data
 *
 */

 /*
  * Overview
  */

  /* Main state-handling entry point; orchestrates the other functions. */
int ssl_tls13_read_end_of_early_data_process( mbedtls_ssl_context *ssl );

#define SSL_END_OF_EARLY_DATA_SKIP   0
#define SSL_END_OF_EARLY_DATA_EXPECT 1

static int ssl_tls13_read_end_of_early_data_coordinate( mbedtls_ssl_context *ssl );

#if defined(MBEDTLS_ZERO_RTT)
static int ssl_tls13_end_of_early_data_fetch( mbedtls_ssl_context *ssl );
#endif /* MBEDTLS_ZERO_RTT */

/* Update the state after handling the incoming end of early data message. */
static int ssl_tls13_read_end_of_early_data_postprocess( mbedtls_ssl_context *ssl );

/*
 * Implementation
 */

int ssl_tls13_read_end_of_early_data_process( mbedtls_ssl_context *ssl )
{
    int ret;
    MBEDTLS_SSL_DEBUG_MSG( 2, ( "=> parse end_of_early_data" ) );

    MBEDTLS_SSL_PROC_CHK_NEG( ssl_tls13_read_end_of_early_data_coordinate( ssl ) );
    if( ret == SSL_END_OF_EARLY_DATA_EXPECT )
    {
#if defined(MBEDTLS_ZERO_RTT)

#if defined(MBEDTLS_SSL_USE_MPS)
        MBEDTLS_SSL_PROC_CHK( ssl_tls13_end_of_early_data_fetch( ssl ) );
        MBEDTLS_SSL_PROC_CHK( mbedtls_mps_read_consume( &ssl->mps->l4 ) );
#else /* MBEDTLS_SSL_USE_MPS */
        MBEDTLS_SSL_PROC_CHK( ssl_tls13_end_of_early_data_fetch( ssl ) );
#endif /* MBEDTLS_SSL_USE_MPS */

        mbedtls_ssl_add_hs_hdr_to_checksum( ssl, MBEDTLS_SSL_HS_END_OF_EARLY_DATA, 0 );

#else /* MBEDTLS_ZERO_RTT */

        /* Should never happen */
        return( MBEDTLS_ERR_SSL_INTERNAL_ERROR );

#endif /* MBEDTLS_ZERO_RTT */

    }

    /* Postprocessing step: Update state machine */
    MBEDTLS_SSL_PROC_CHK( ssl_tls13_read_end_of_early_data_postprocess( ssl ) );

cleanup:

    MBEDTLS_SSL_DEBUG_MSG( 2, ( "<= parse end_of_early_data" ) );
    return( ret );

}

#if defined(MBEDTLS_ZERO_RTT)

#if defined(MBEDTLS_SSL_USE_MPS)
MBEDTLS_CHECK_RETURN_CRITICAL
static int ssl_tls13_end_of_early_data_fetch( mbedtls_ssl_context *ssl )
{
    int ret;
    mbedtls_mps_handshake_in msg;

    MBEDTLS_SSL_PROC_CHK_NEG( mbedtls_mps_read( &ssl->mps->l4 ) );

    if( ret != MBEDTLS_MPS_MSG_HS )
        return( MBEDTLS_ERR_SSL_UNEXPECTED_MESSAGE );

    MBEDTLS_SSL_PROC_CHK( mbedtls_mps_read_handshake( &ssl->mps->l4,
                                                      &msg ) );

    if( msg.type != MBEDTLS_SSL_HS_END_OF_EARLY_DATA ||
        msg.length != 0 )
    {
        MBEDTLS_SSL_DEBUG_MSG( 1, (
             "Bad EndOfEarlyData message: Type %u (expect %u), "
             "Length %u (expect %u)",
             (unsigned) msg.type, MBEDTLS_SSL_HS_END_OF_EARLY_DATA,
             (unsigned) msg.length, 0 ) );
        return( MBEDTLS_ERR_SSL_UNEXPECTED_MESSAGE );
    }

cleanup:

    return( ret );
}
#else /* MBEDTLS_SSL_USE_MPS */
MBEDTLS_CHECK_RETURN_CRITICAL
static int ssl_tls13_end_of_early_data_fetch( mbedtls_ssl_context *ssl )
{
    int ret;

    if( ( ret = mbedtls_ssl_read_record( ssl, 0 ) ) != 0 )
    {
        MBEDTLS_SSL_DEBUG_RET( 1, "mbedtls_ssl_read_record", ret );
        goto cleanup;
    }

    if( ssl->in_msgtype != MBEDTLS_SSL_MSG_HANDSHAKE        ||
        ssl->in_msg[0]  != MBEDTLS_SSL_HS_END_OF_EARLY_DATA ||
        ssl->in_hslen   != 4 )
    {
        MBEDTLS_SSL_PEND_FATAL_ALERT( MBEDTLS_SSL_ALERT_MSG_UNEXPECTED_MESSAGE,
                                      MBEDTLS_ERR_SSL_UNEXPECTED_MESSAGE );
        ret = MBEDTLS_ERR_SSL_UNEXPECTED_MESSAGE;
        goto cleanup;
    }

cleanup:

    return( ret );
}
#endif /* MBEDTLS_SSL_USE_MPS */

#endif /* MBEDTLS_ZERO_RTT */

#if !defined(MBEDTLS_ZERO_RTT)
MBEDTLS_CHECK_RETURN_CRITICAL
static int ssl_tls13_read_end_of_early_data_coordinate( mbedtls_ssl_context *ssl )
{
    ((void) ssl);
    return( SSL_END_OF_EARLY_DATA_SKIP );
}
#else /* MBEDTLS_ZERO_RTT */
MBEDTLS_CHECK_RETURN_CRITICAL
static int ssl_tls13_read_end_of_early_data_coordinate( mbedtls_ssl_context *ssl )
{
    if( ssl->handshake->early_data != MBEDTLS_SSL_EARLY_DATA_ON )
        return( SSL_END_OF_EARLY_DATA_SKIP );

    return( SSL_END_OF_EARLY_DATA_EXPECT );
}
#endif /* MBEDTLS_ZERO_RTT */

MBEDTLS_CHECK_RETURN_CRITICAL
static int ssl_tls13_read_end_of_early_data_postprocess( mbedtls_ssl_context *ssl )
{
    MBEDTLS_SSL_DEBUG_MSG( 1, ( "Switch to handshake keys for inbound traffic" ) );
#if defined(MBEDTLS_SSL_USE_MPS)
    int ret = mbedtls_mps_set_incoming_keys( &ssl->mps->l4,
                                             ssl->handshake->epoch_handshake );
    if( ret != 0 )
        return( ret );
#else
        mbedtls_ssl_set_inbound_transform( ssl, ssl->handshake->transform_handshake );
#endif /* MBEDTLS_SSL_USE_MPS */

    if( ssl->handshake->certificate_request_sent )
        mbedtls_ssl_handshake_set_state( ssl, MBEDTLS_SSL_CLIENT_CERTIFICATE );
    else
    {
        MBEDTLS_SSL_DEBUG_MSG( 2, ( "skip parse certificate" ) );
        MBEDTLS_SSL_DEBUG_MSG( 2, ( "skip parse certificate verify" ) );
        mbedtls_ssl_handshake_set_state( ssl, MBEDTLS_SSL_CLIENT_FINISHED );
    }

    return ( 0 );
}

/*
 *
 * STATE HANDLING: Parse Early Data
 *
 */

 /*
  * Overview
  */

  /* Main state-handling entry point; orchestrates the other functions. */
int ssl_tls13_read_early_data_process( mbedtls_ssl_context *ssl );

#define SSL_EARLY_DATA_SKIP   0
#define SSL_EARLY_DATA_EXPECT 1

#if defined(MBEDTLS_ZERO_RTT)
#if defined(MBEDTLS_SSL_USE_MPS)
static int ssl_tls13_early_data_fetch( mbedtls_ssl_context *ssl,
                                       mbedtls_mps_reader **reader );
#else
static int ssl_tls13_early_data_fetch( mbedtls_ssl_context *ssl,
                                       unsigned char **buf,
                                       size_t *buflen );
#endif /* MBEDTLS_SSL_USE_MPS */
#endif /* MBEDTLS_ZERO_RTT */

static int ssl_tls13_read_early_data_coordinate( mbedtls_ssl_context *ssl );

#if defined(MBEDTLS_ZERO_RTT)
/* Parse early data send by the peer. */
static int ssl_tls13_read_early_data_parse( mbedtls_ssl_context *ssl,
    unsigned char const *buf,
    size_t buflen );
#endif /* MBEDTLS_ZERO_RTT */

/* Update the state after handling the incoming early data message. */
static int ssl_tls13_read_early_data_postprocess( mbedtls_ssl_context *ssl );

/*
 * Implementation
 */

int ssl_tls13_read_early_data_process( mbedtls_ssl_context *ssl )
{
    int ret;
    MBEDTLS_SSL_DEBUG_MSG( 2, ( "=> parse early data" ) );

    MBEDTLS_SSL_PROC_CHK_NEG( ssl_tls13_read_early_data_coordinate( ssl ) );

    if( ret == SSL_EARLY_DATA_EXPECT )
    {
#if defined(MBEDTLS_ZERO_RTT)
        unsigned char *buf;
        size_t buflen;
#if defined(MBEDTLS_SSL_USE_MPS)
        mbedtls_mps_reader *rd;
#endif /* MBEDTLS_SSL_USE_MPS */

#if defined(MBEDTLS_SSL_USE_MPS)
        MBEDTLS_SSL_PROC_CHK( ssl_tls13_early_data_fetch( ssl, &rd ) );
        MBEDTLS_SSL_PROC_CHK( mbedtls_mps_reader_get( rd,
                                                  MBEDTLS_MPS_SIZE_MAX,
                                                  &buf,
                                                  &buflen ) );
        MBEDTLS_SSL_PROC_CHK( ssl_tls13_read_early_data_parse( ssl, buf, buflen ) );
        MBEDTLS_SSL_PROC_CHK( mbedtls_mps_reader_commit( rd ) );
        MBEDTLS_SSL_PROC_CHK( mbedtls_mps_read_consume( &ssl->mps->l4 ) );

#else /* MBEDTLS_SSL_USE_MPS */

        MBEDTLS_SSL_PROC_CHK( ssl_tls13_early_data_fetch( ssl, &buf, &buflen ) );
        MBEDTLS_SSL_PROC_CHK( ssl_tls13_read_early_data_parse( ssl, buf, buflen ) );

#endif /* MBEDTLS_SSL_USE_MPS */

        /* No state machine update at this point -- we might receive
         * multiple 0-RTT messages. */

#else /* MBEDTLS_ZERO_RTT */

        /* Should never happen */
        return( MBEDTLS_ERR_SSL_INTERNAL_ERROR );

#endif /* MBEDTLS_ZERO_RTT */
    }
    else
    {
        MBEDTLS_SSL_PROC_CHK( ssl_tls13_read_early_data_postprocess( ssl ) );
    }

cleanup:

    MBEDTLS_SSL_DEBUG_MSG( 2, ( "<= parse early data" ) );
    return( ret );
}

#if defined(MBEDTLS_ZERO_RTT)
#if defined(MBEDTLS_SSL_USE_MPS)
MBEDTLS_CHECK_RETURN_CRITICAL
static int ssl_tls13_early_data_fetch( mbedtls_ssl_context *ssl,
                                       mbedtls_mps_reader **rd )
{
    int ret;
    MBEDTLS_SSL_PROC_CHK_NEG( mbedtls_mps_read( &ssl->mps->l4 ) );

    if( ret != MBEDTLS_MPS_MSG_APP )
        return( MBEDTLS_ERR_SSL_UNEXPECTED_MESSAGE );

    MBEDTLS_SSL_PROC_CHK( mbedtls_mps_read_application( &ssl->mps->l4, rd ) );

cleanup:

    return( ret );
}
#else /* MBEDTLS_SSL_USE_MPS */
MBEDTLS_CHECK_RETURN_CRITICAL
static int ssl_tls13_early_data_fetch( mbedtls_ssl_context *ssl,
                                       unsigned char **buf,
                                       size_t *buflen )
{
    int ret;

    if( ( ret = mbedtls_ssl_read_record( ssl, 0 ) ) != 0 )
    {
        MBEDTLS_SSL_DEBUG_RET( 1, "mbedtls_ssl_read_record", ret );
        goto cleanup;
    }

    if( ssl->in_msgtype != MBEDTLS_SSL_MSG_APPLICATION_DATA )
    {
        MBEDTLS_SSL_PEND_FATAL_ALERT( MBEDTLS_SSL_ALERT_MSG_UNEXPECTED_MESSAGE,
                                      MBEDTLS_ERR_SSL_UNEXPECTED_MESSAGE );
        ret = MBEDTLS_ERR_SSL_UNEXPECTED_MESSAGE;
        goto cleanup;
    }

    *buf    = ssl->in_msg;
    *buflen = ssl->in_hslen;

cleanup:

    return( ret );
}
#endif /* MBEDTLS_SSL_USE_MPS */
#endif /* MBEDTLS_ZERO_RTT */

#if !defined(MBEDTLS_ZERO_RTT)
MBEDTLS_CHECK_RETURN_CRITICAL
static int ssl_tls13_read_early_data_coordinate( mbedtls_ssl_context *ssl )
{
    ((void) ssl);
    return( SSL_EARLY_DATA_SKIP );
}
#else /* MBEDTLS_ZERO_RTT */
MBEDTLS_CHECK_RETURN_CRITICAL
static int ssl_tls13_read_early_data_coordinate( mbedtls_ssl_context *ssl )
{
    int ret;

    if( ssl->handshake->early_data != MBEDTLS_SSL_EARLY_DATA_ON )
        return( SSL_EARLY_DATA_SKIP );

    /* Activate early data transform */
    MBEDTLS_SSL_DEBUG_MSG( 1, ( "Switch to 0-RTT keys for inbound traffic" ) );

#if defined(MBEDTLS_SSL_USE_MPS)
    MBEDTLS_SSL_PROC_CHK( mbedtls_mps_set_incoming_keys( &ssl->mps->l4,
                                                   ssl->handshake->epoch_earlydata ) );

    MBEDTLS_SSL_PROC_CHK_NEG( mbedtls_mps_read( &ssl->mps->l4 ) );
    if( ret != MBEDTLS_MPS_MSG_APP )
        return( SSL_EARLY_DATA_SKIP );

    return( SSL_EARLY_DATA_EXPECT );

cleanup:

    return( ret );

#else /* MBEDTLS_SSL_USE_MPS */

    mbedtls_ssl_set_inbound_transform( ssl, ssl->handshake->transform_earlydata );

    /* Fetching step */
    if( ( ret = mbedtls_ssl_read_record( ssl, 0 ) ) != 0 )
    {
        MBEDTLS_SSL_DEBUG_RET( 1, "mbedtls_ssl_read_record", ret );
        return( ret );
    }

    ssl->keep_current_message = 1;

    /* Check for EndOfEarlyData */
    if( ssl->in_msgtype == MBEDTLS_SSL_MSG_HANDSHAKE )
        return( SSL_EARLY_DATA_SKIP );

    return( SSL_EARLY_DATA_EXPECT );

#endif /* MBEDTLS_SSL_USE_MPS */
}

MBEDTLS_CHECK_RETURN_CRITICAL
static int ssl_tls13_read_early_data_parse( mbedtls_ssl_context *ssl,
                                            unsigned char const *buf,
                                            size_t buflen )
{
    /* Check whether we have enough buffer space. */
    if( buflen <= ssl->conf->max_early_data )
    {
        /* TODO: We need to check that we're not receiving more 0-RTT
         * than what the ticket allows. */

        /* copy data to staging area */
        memcpy( ssl->early_data_server_buf, buf, buflen );
        /* execute callback to process application data */
        ssl->conf->early_data_callback( ssl, ssl->early_data_server_buf,
                                        buflen );
    }
    else
    {
        MBEDTLS_SSL_DEBUG_MSG( 1, ( "Buffer too small (recv %" MBEDTLS_PRINTF_SIZET " bytes, buffer %" MBEDTLS_PRINTF_SIZET " bytes)",
                                    buflen, ssl->conf->max_early_data ) );
        return ( MBEDTLS_ERR_SSL_ALLOC_FAILED );
    }

    return( 0 );
}
#endif /* MBEDTLS_ZERO_RTT */

MBEDTLS_CHECK_RETURN_CRITICAL
static int ssl_tls13_read_early_data_postprocess( mbedtls_ssl_context *ssl )
{
    mbedtls_ssl_handshake_set_state( ssl, MBEDTLS_SSL_END_OF_EARLY_DATA );
    return ( 0 );
}

#if defined(MBEDTLS_X509_CRT_PARSE_C) && \
    defined(MBEDTLS_KEY_EXCHANGE_WITH_CERT_ENABLED)
/*
 * Pick best ( private key, certificate chain ) pair based on the signature
 * algorithms supported by the client.
 */
MBEDTLS_CHECK_RETURN_CRITICAL
static int ssl_tls13_pick_key_cert( mbedtls_ssl_context *ssl )
{
    mbedtls_ssl_key_cert *key_cert, *key_cert_list;
    const uint16_t *sig_alg = ssl->handshake->received_sig_algs;

#if defined(MBEDTLS_SSL_SERVER_NAME_INDICATION)
    if( ssl->handshake->sni_key_cert != NULL )
        key_cert_list = ssl->handshake->sni_key_cert;
    else
#endif /* MBEDTLS_SSL_SERVER_NAME_INDICATION */
        key_cert_list = ssl->conf->key_cert;

    if( key_cert_list == NULL )
    {
        MBEDTLS_SSL_DEBUG_MSG( 3, ( "server has no certificate" ) );
        return( -1 );
    }

    for( ; *sig_alg != MBEDTLS_TLS1_3_SIG_NONE; sig_alg++ )
    {
        for( key_cert = key_cert_list; key_cert != NULL;
             key_cert = key_cert->next )
        {
            MBEDTLS_SSL_DEBUG_CRT( 3, "certificate (chain) candidate",
                                   key_cert->cert );

            /*
            * This avoids sending the client a cert it'll reject based on
            * keyUsage or other extensions.
            */
            if( mbedtls_x509_crt_check_key_usage(
                    key_cert->cert, MBEDTLS_X509_KU_DIGITAL_SIGNATURE ) != 0 ||
                mbedtls_x509_crt_check_extended_key_usage(
                    key_cert->cert, MBEDTLS_OID_SERVER_AUTH,
                    MBEDTLS_OID_SIZE( MBEDTLS_OID_SERVER_AUTH ) ) != 0 )
            {
                MBEDTLS_SSL_DEBUG_MSG( 3, ( "certificate mismatch: "
                                       "(extended) key usage extension" ) );
                continue;
            }

            MBEDTLS_SSL_DEBUG_MSG( 3,
                                   ( "ssl_tls13_pick_key_cert:"
                                     "check signature algorithm %s [%04x]",
                                     mbedtls_ssl_sig_alg_to_str( *sig_alg ),
                                     *sig_alg ) );
            if( mbedtls_ssl_tls13_check_sig_alg_cert_key_match(
                                            *sig_alg, &key_cert->cert->pk ) )
            {
                ssl->handshake->key_cert = key_cert;
                MBEDTLS_SSL_DEBUG_MSG( 3,
                                       ( "ssl_tls13_pick_key_cert:"
                                         "selected signature algorithm"
                                         " %s [%04x]",
                                         mbedtls_ssl_sig_alg_to_str( *sig_alg ),
                                         *sig_alg ) );
                MBEDTLS_SSL_DEBUG_CRT(
                        3, "selected certificate (chain)",
                        ssl->handshake->key_cert->cert );
                return( 0 );
            }
        }
    }

    MBEDTLS_SSL_DEBUG_MSG( 2, ( "ssl_tls13_pick_key_cert:"
                                "no suitable certificate found" ) );
    return( -1 );
}
#endif /* MBEDTLS_X509_CRT_PARSE_C &&
          MBEDTLS_KEY_EXCHANGE_WITH_CERT_ENABLED */

/*
 *
 * STATE HANDLING: ClientHello
 *
 * There are three possible classes of outcomes when parsing the ClientHello:
 *
 * 1) The ClientHello was well-formed and matched the server's configuration.
 *
 *    In this case, the server progresses to sending its ServerHello.
 *
 * 2) The ClientHello was well-formed but didn't match the server's
 *    configuration.
 *
 *    For example, the client might not have offered a key share which
 *    the server supports, or the server might require a cookie.
 *
 *    In this case, the server sends a HelloRetryRequest.
 *
 * 3) The ClientHello was ill-formed
 *
 *    In this case, we abort the handshake.
 *
 */

/*
 * Structure of this message:
 *
 * uint16 ProtocolVersion;
 * opaque Random[32];
 * uint8 CipherSuite[2];    // Cryptographic suite selector
 *
 * struct {
 *      ProtocolVersion legacy_version = 0x0303;    // TLS v1.2
 *      Random random;
 *      opaque legacy_session_id<0..32>;
 *      CipherSuite cipher_suites<2..2^16-2>;
 *      opaque legacy_compression_methods<1..2^8-1>;
 *      Extension extensions<8..2^16-1>;
 * } ClientHello;
 */

#define SSL_CLIENT_HELLO_OK           0
#define SSL_CLIENT_HELLO_HRR_REQUIRED 1

#if defined(MBEDTLS_ZERO_RTT)
MBEDTLS_CHECK_RETURN_CRITICAL
static int ssl_tls13_check_use_0rtt_handshake( mbedtls_ssl_context *ssl )
{
    /* Check if the user has enabled 0-RTT in the config */
    if( !mbedtls_ssl_conf_tls13_0rtt_enabled( ssl ) )
        return( 0 );

    /* Check if the client has indicated the use of 0-RTT */
    if( ( ssl->handshake->extensions_present & MBEDTLS_SSL_EXT_EARLY_DATA ) == 0 )
        return( 0 );

    /* If the client has indicated the use of 0-RTT but not sent
     * the PSK extensions, that's not conformant (and there's no
     * way to continue from here). */
    if( !ssl_tls13_client_hello_has_psk_extensions( ssl ) )
    {
        MBEDTLS_SSL_DEBUG_MSG( 1,
            ( "Client indicated 0-RTT without offering PSK extensions" ) );
        return( MBEDTLS_ERR_SSL_ILLEGAL_PARAMETER );
    }

    /* Accept 0-RTT */
    ssl->handshake->early_data = MBEDTLS_SSL_EARLY_DATA_ON;
    return( 0 );
}
#endif /* MBEDTLS_ZERO_RTT*/

MBEDTLS_CHECK_RETURN_CRITICAL
static int ssl_tls13_parse_client_hello( mbedtls_ssl_context *ssl,
                                         const unsigned char *buf,
                                         const unsigned char *end )
{
    int ret = MBEDTLS_ERR_ERROR_CORRUPTION_DETECTED;
    const unsigned char *p = buf;
    size_t legacy_session_id_len;
    const unsigned char *cipher_suites;
    size_t cipher_suites_len;
    const unsigned char *cipher_suites_end;
    size_t extensions_len;
    const unsigned char *extensions_end;
    int hrr_required = 0;

    const unsigned char *pre_shared_key_ext = NULL;
    size_t pre_shared_key_ext_len = 0;

    const mbedtls_ssl_ciphersuite_t *ciphersuite_info;

    ssl->handshake->extensions_present = MBEDTLS_SSL_EXT_NONE;

    /*
     * ClientHello layout:
     *     0  .   1   protocol version
     *     2  .  33   random bytes
     *    34  .  34   session id length ( 1 byte )
     *    35  . 34+x  session id
     *    ..  .  ..   ciphersuite list length ( 2 bytes )
     *    ..  .  ..   ciphersuite list
     *    ..  .  ..   compression alg. list length ( 1 byte )
     *    ..  .  ..   compression alg. list
     *    ..  .  ..   extensions length ( 2 bytes, optional )
     *    ..  .  ..   extensions ( optional )
     */

    /*
     * Minimal length ( with everything empty and extensions omitted ) is
     * 2 + 32 + 1 + 2 + 1 = 38 bytes. Check that first, so that we can
     * read at least up to session id length without worrying.
     */
    MBEDTLS_SSL_CHK_BUF_READ_PTR( p, end, 38 );

    /* ...
     * ProtocolVersion legacy_version = 0x0303; // TLS 1.2
     * ...
     * with ProtocolVersion defined as:
     * uint16 ProtocolVersion;
     */
    if( mbedtls_ssl_read_version( p, ssl->conf->transport ) !=
          MBEDTLS_SSL_VERSION_TLS1_2 )
    {
        MBEDTLS_SSL_DEBUG_MSG( 1, ( "Unsupported version of TLS." ) );
        MBEDTLS_SSL_PEND_FATAL_ALERT( MBEDTLS_SSL_ALERT_MSG_PROTOCOL_VERSION,
                                      MBEDTLS_ERR_SSL_BAD_PROTOCOL_VERSION );
        return ( MBEDTLS_ERR_SSL_BAD_PROTOCOL_VERSION );
    }
    p += 2;

    /*
     * Only support TLS 1.3 currently, temporarily set the version.
     */
    ssl->tls_version = MBEDTLS_SSL_VERSION_TLS1_3;
#if defined(MBEDTLS_SSL_NEW_SESSION_TICKET_REMOVED)
    /* Store minor version for later use with ticket serialization. */
    ssl->session_negotiate->tls_version = MBEDTLS_SSL_VERSION_TLS1_3;
#endif /* MBEDTLS_SSL_NEW_SESSION_TICKET_REMOVED */

#if defined(MBEDTLS_SSL_SESSION_TICKETS)
    /* Store minor version for later use with ticket serialization. */
    ssl->session_negotiate->tls_version = MBEDTLS_SSL_VERSION_TLS1_3;
#endif

    /* ...
     * Random random;
     * ...
     * with Random defined as:
     * opaque Random[32];
     */
    MBEDTLS_SSL_DEBUG_BUF( 3, "client hello, random bytes",
                           p, MBEDTLS_CLIENT_HELLO_RANDOM_LEN );

    memcpy( &ssl->handshake->randbytes[0], p, MBEDTLS_CLIENT_HELLO_RANDOM_LEN );
    p += MBEDTLS_CLIENT_HELLO_RANDOM_LEN;

    /* ...
     * opaque legacy_session_id<0..32>;
     * ...
     */
    legacy_session_id_len = p[0];
    p++;

    if( legacy_session_id_len > sizeof( ssl->session_negotiate->id ) )
    {
        MBEDTLS_SSL_DEBUG_MSG( 1, ( "bad client hello message" ) );
        return( MBEDTLS_ERR_SSL_DECODE_ERROR );
    }

    ssl->session_negotiate->id_len = legacy_session_id_len;
    MBEDTLS_SSL_DEBUG_BUF( 3, "client hello, session id",
                           p, legacy_session_id_len );
    /*
     * Check we have enough data for the legacy session identifier
     * and the ciphersuite list  length.
     */
    MBEDTLS_SSL_CHK_BUF_READ_PTR( p, end, legacy_session_id_len + 2 );

    memcpy( &ssl->session_negotiate->id[0], p, legacy_session_id_len );
    p += legacy_session_id_len;

    cipher_suites_len = MBEDTLS_GET_UINT16_BE( p, 0 );
    p += 2;

    /* Check we have enough data for the ciphersuite list, the legacy
     * compression methods and the length of the extensions.
     */
    MBEDTLS_SSL_CHK_BUF_READ_PTR( p, end, cipher_suites_len + 2 + 2 );

   /* ...
    * CipherSuite cipher_suites<2..2^16-2>;
    * ...
    * with CipherSuite defined as:
    * uint8 CipherSuite[2];
    */
    cipher_suites = p;
    cipher_suites_end = p + cipher_suites_len;
    MBEDTLS_SSL_DEBUG_BUF( 3, "client hello, ciphersuitelist",
                          p, cipher_suites_len );
    /*
     * Search for a matching ciphersuite
     */
    int ciphersuite_match = 0;
    for ( ; p < cipher_suites_end; p += 2 )
    {
        uint16_t cipher_suite;
        MBEDTLS_SSL_CHK_BUF_READ_PTR( p, cipher_suites_end, 2 );
        cipher_suite = MBEDTLS_GET_UINT16_BE( p, 0 );
        ciphersuite_info = mbedtls_ssl_ciphersuite_from_id( cipher_suite );
        /*
         * Check whether this ciphersuite is valid and offered.
         */
        if( ( mbedtls_ssl_validate_ciphersuite(
                ssl, ciphersuite_info, ssl->tls_version,
                ssl->tls_version ) != 0 ) ||
            ! mbedtls_ssl_tls13_cipher_suite_is_offered( ssl, cipher_suite ) )
        {
            continue;
        }

        ssl->session_negotiate->ciphersuite = cipher_suite;
        ssl->handshake->ciphersuite_info = ciphersuite_info;
        ciphersuite_match = 1;

        break;

    }

    if( ! ciphersuite_match )
    {
        MBEDTLS_SSL_PEND_FATAL_ALERT( MBEDTLS_SSL_ALERT_MSG_HANDSHAKE_FAILURE,
                                      MBEDTLS_ERR_SSL_HANDSHAKE_FAILURE );
        return ( MBEDTLS_ERR_SSL_HANDSHAKE_FAILURE );
    }

    MBEDTLS_SSL_DEBUG_MSG( 2, ( "selected ciphersuite: %s",
                                ciphersuite_info->name ) );

    p = cipher_suites + cipher_suites_len;

    /* ...
     * opaque legacy_compression_methods<1..2^8-1>;
     * ...
     */
    if( p[0] != 1 || p[1] != MBEDTLS_SSL_COMPRESS_NULL )
    {
        MBEDTLS_SSL_DEBUG_MSG( 1, ( "bad legacy compression method" ) );
        MBEDTLS_SSL_PEND_FATAL_ALERT( MBEDTLS_SSL_ALERT_MSG_ILLEGAL_PARAMETER,
                                      MBEDTLS_ERR_SSL_ILLEGAL_PARAMETER );
        return ( MBEDTLS_ERR_SSL_ILLEGAL_PARAMETER );
    }
    p += 2;

    /* ...
     * Extension extensions<8..2^16-1>;
     * ...
     * with Extension defined as:
     * struct {
     *    ExtensionType extension_type;
     *    opaque extension_data<0..2^16-1>;
     * } Extension;
     */
    extensions_len = MBEDTLS_GET_UINT16_BE( p, 0 );
    p += 2;
    MBEDTLS_SSL_CHK_BUF_READ_PTR( p, end, extensions_len );
    extensions_end = p + extensions_len;

    MBEDTLS_SSL_DEBUG_BUF( 3, "client hello extensions", p, extensions_len );

    while( p < extensions_end )
    {
        unsigned int extension_type;
        size_t extension_data_len;
        const unsigned char *extension_data_end;

        /* The PSK extension must be the last in the ClientHello.
         * Fail if we've found it already but haven't yet reached
         * the end of the extension block. */
        if( pre_shared_key_ext != NULL )
        {
            MBEDTLS_SSL_DEBUG_MSG( 1, ( "bad client hello message" ) );
            return( MBEDTLS_ERR_SSL_ILLEGAL_PARAMETER );
        }

        MBEDTLS_SSL_CHK_BUF_READ_PTR( p, extensions_end, 4 );
        extension_type = MBEDTLS_GET_UINT16_BE( p, 0 );
        extension_data_len = MBEDTLS_GET_UINT16_BE( p, 2 );
        p += 4;

        MBEDTLS_SSL_CHK_BUF_READ_PTR( p, extensions_end, extension_data_len );
        extension_data_end = p + extension_data_len;

        switch( extension_type )
        {
#if defined(MBEDTLS_SSL_SERVER_NAME_INDICATION)
            case MBEDTLS_TLS_EXT_SERVERNAME:
                MBEDTLS_SSL_DEBUG_MSG( 3, ( "found ServerName extension" ) );
                ret = mbedtls_ssl_parse_server_name_ext( ssl, p,
                                                         extension_data_end );
                if( ret != 0 )
                {
                    MBEDTLS_SSL_DEBUG_RET(
                            1, "mbedtls_ssl_parse_servername_ext", ret );
                    return( ret );
                }
                ssl->handshake->extensions_present |= MBEDTLS_SSL_EXT_SERVERNAME;
                break;
#endif /* MBEDTLS_SSL_SERVER_NAME_INDICATION */

#if defined(MBEDTLS_ECDH_C)
            case MBEDTLS_TLS_EXT_SUPPORTED_GROUPS:
                MBEDTLS_SSL_DEBUG_MSG( 3, ( "found supported group extension" ) );

                /* Supported Groups Extension
                 *
                 * When sent by the client, the "supported_groups" extension
                 * indicates the named groups which the client supports,
                 * ordered from most preferred to least preferred.
                 */
                ret = ssl_tls13_parse_supported_groups_ext(
                          ssl, p, extension_data_end );
                if( ret != 0 )
                {
                    MBEDTLS_SSL_DEBUG_RET( 1,
                                "mbedtls_ssl_parse_supported_groups_ext", ret );
                    return( ret );
                }

                ssl->handshake->extensions_present |= MBEDTLS_SSL_EXT_SUPPORTED_GROUPS;
                break;
#endif /* MBEDTLS_ECDH_C */

#if defined(MBEDTLS_ECDH_C)
            case MBEDTLS_TLS_EXT_KEY_SHARE:
                MBEDTLS_SSL_DEBUG_MSG( 3, ( "found key share extension" ) );

                /*
                 * Key Share Extension
                 *
                 * When sent by the client, the "key_share" extension
                 * contains the endpoint's cryptographic parameters for
                 * ECDHE/DHE key establishment methods.
                 */
                ret = ssl_tls13_parse_key_shares_ext(
                          ssl, p, extension_data_end );
                if( ret == SSL_TLS1_3_PARSE_KEY_SHARES_EXT_NO_MATCH )
                {
                    MBEDTLS_SSL_DEBUG_MSG( 2, ( "HRR needed " ) );
                    hrr_required = 1;
                }

                if( ret < 0 )
                {
                    MBEDTLS_SSL_DEBUG_RET(
                        1, "ssl_tls13_parse_key_shares_ext", ret );
                    return( ret );
                }

                ssl->handshake->extensions_present |= MBEDTLS_SSL_EXT_KEY_SHARE;
                break;
#endif /* MBEDTLS_ECDH_C */

            case MBEDTLS_TLS_EXT_SUPPORTED_VERSIONS:
                MBEDTLS_SSL_DEBUG_MSG( 3, ( "found supported versions extension" ) );

                ret = ssl_tls13_parse_supported_versions_ext(
                          ssl, p, extension_data_end );
                if( ret != 0 )
                {
                    MBEDTLS_SSL_DEBUG_RET( 1,
                                ( "ssl_tls13_parse_supported_versions_ext" ), ret );
                    return( ret );
                }
                ssl->handshake->extensions_present |= MBEDTLS_SSL_EXT_SUPPORTED_VERSIONS;
                break;

#if defined(MBEDTLS_KEY_EXCHANGE_SOME_PSK_ENABLED)
            case MBEDTLS_TLS_EXT_PSK_KEY_EXCHANGE_MODES:
                MBEDTLS_SSL_DEBUG_MSG( 3, ( "found psk key exchange modes extension" ) );

                ret = ssl_tls13_parse_key_exchange_modes_ext(
                          ssl, p, extension_data_end );
                if( ret != 0 )
                {
                    MBEDTLS_SSL_DEBUG_RET(
                        1, "ssl_tls13_parse_key_exchange_modes_ext", ret );
                    return( ret );
                }

                ssl->handshake->extensions_present |= MBEDTLS_SSL_EXT_PSK_KEY_EXCHANGE_MODES;
                break;
#endif /* MBEDTLS_KEY_EXCHANGE_SOME_PSK_ENABLED */

#if defined(MBEDTLS_SSL_ALPN)
            case MBEDTLS_TLS_EXT_ALPN:
                MBEDTLS_SSL_DEBUG_MSG( 3, ( "found alpn extension" ) );

                ret = mbedtls_ssl_parse_alpn_ext( ssl, p, extension_data_end );
                if( ret != 0 )
                {
                    MBEDTLS_SSL_DEBUG_RET(
                            1, ( "mbedtls_ssl_parse_alpn_ext" ), ret );
                    return( ret );
                }
                ssl->handshake->extensions_present |= MBEDTLS_SSL_EXT_ALPN;
                break;
#endif /* MBEDTLS_SSL_ALPN */

#if defined(MBEDTLS_KEY_EXCHANGE_WITH_CERT_ENABLED)
            case MBEDTLS_TLS_EXT_SIG_ALG:
                MBEDTLS_SSL_DEBUG_MSG( 3, ( "found signature_algorithms extension" ) );

                ret = mbedtls_ssl_parse_sig_alg_ext(
                          ssl, p, extension_data_end );
                if( ret != 0 )
                {
                    MBEDTLS_SSL_DEBUG_MSG( 1,
                    ( "ssl_parse_supported_signature_algorithms_server_ext ( %d )",
                      ret ) );
                    return( ret );
                }
                ssl->handshake->extensions_present |= MBEDTLS_SSL_EXT_SIG_ALG;
                break;
#endif /* MBEDTLS_KEY_EXCHANGE_WITH_CERT_ENABLED */

#if defined(MBEDTLS_SSL_COOKIE_C)
            case MBEDTLS_TLS_EXT_COOKIE:
                MBEDTLS_SSL_DEBUG_MSG( 3, ( "found cookie extension" ) );

                ret = ssl_tls13_parse_cookie_ext( ssl, p, extension_data_len );

                /* if cookie verification failed then we return a hello retry message */
                if( ret == MBEDTLS_ERR_SSL_HRR_REQUIRED )
                {
                    hrr_required = 1;
                }
                else if( ret == 0 ) /* cookie extension present and processed succesfully */
                {
                    ssl->handshake->extensions_present |= MBEDTLS_SSL_EXT_COOKIE;
                }
                break;
#endif /* MBEDTLS_SSL_COOKIE_C  */

#if defined(MBEDTLS_KEY_EXCHANGE_PSK_ENABLED)
            case MBEDTLS_TLS_EXT_PRE_SHARED_KEY:
                MBEDTLS_SSL_DEBUG_MSG( 3, ( "found pre_shared_key extension" ) );
                /* Delay processing of the PSK identity once we have
                 * found out which algorithms to use. We keep a pointer
                 * to the buffer and the size for later processing.
                 */
                pre_shared_key_ext_len = extension_data_len;
                pre_shared_key_ext = p;

                ssl->handshake->extensions_present |= MBEDTLS_SSL_EXT_PRE_SHARED_KEY;
                break;
#endif /* MBEDTLS_KEY_EXCHANGE_PSK_ENABLED */

#if defined(MBEDTLS_ZERO_RTT)
            case MBEDTLS_TLS_EXT_EARLY_DATA:
                MBEDTLS_SSL_DEBUG_MSG( 3, ( "found early_data extension" ) );

                ret = ssl_tls13_parse_early_data_ext( ssl, p, extension_data_len );
                if( ret != 0 )
                {
                    MBEDTLS_SSL_DEBUG_RET( 1, "ssl_tls13_parse_early_data_ext", ret );
                    return( ret );
                }

                ssl->handshake->extensions_present |= MBEDTLS_SSL_EXT_EARLY_DATA;
                break;
#endif /* MBEDTLS_ZERO_RTT */

#if defined(MBEDTLS_SSL_MAX_FRAGMENT_LENGTH)
            case MBEDTLS_TLS_EXT_MAX_FRAGMENT_LENGTH:
                MBEDTLS_SSL_DEBUG_MSG( 3, ( "found max fragment length extension" ) );

                ret = ssl_tls13_parse_max_fragment_length_ext( ssl, p,
                                                               extension_data_len );
                if( ret != 0 )
                {
                    MBEDTLS_SSL_DEBUG_RET( 1, ( "ssl_tls13_parse_max_fragment_length_ext" ), ret );
                    return( ret );
                }
                ssl->handshake->extensions_present |= MBEDTLS_SSL_EXT_MAX_FRAGMENT_LENGTH;
                break;
#endif /* MBEDTLS_SSL_MAX_FRAGMENT_LENGTH */

            default:
                MBEDTLS_SSL_DEBUG_MSG( 3,
                        ( "unknown extension found: %d ( ignoring )",
                          extension_type ) );
        }

        p += extension_data_len;
    }

    /* Update checksum with either
     * - The entire content of the CH message, if no PSK extension is present
     * - The content up to but excluding the PSK extension, if present.
     */
    ssl->handshake->update_checksum( ssl, buf,
                                     ( pre_shared_key_ext != NULL ) ?
                                     pre_shared_key_ext - buf : p - buf );

    /* List all the extensions we have received */
    ssl_tls13_debug_print_client_hello_exts( ssl );

    /*
     * Determine the key exchange algorithm to use.
     * There are three types of key exchanges supported in TLS 1.3:
     * - (EC)DH with ECDSA,
     * - (EC)DH with PSK,
     * - plain PSK.
     *
     * The PSK-based key exchanges may additionally be used with 0-RTT.
     *
     * Our built-in order of preference is
     *  1 ) Plain PSK Mode
     *  2 ) (EC)DHE-PSK Mode
     *  3 ) Certificate Mode
     */

    ssl->handshake->key_exchange_mode = MBEDTLS_SSL_TLS1_3_KEY_EXCHANGE_MODE_NONE;

    if( !ssl_tls13_check_psk_key_exchange( ssl ) &&
        !ssl_tls13_check_ephemeral_key_exchange( ssl ) )
    {
        MBEDTLS_SSL_DEBUG_MSG( 1, ( "ClientHello message misses mandatory extensions." ) );
        MBEDTLS_SSL_PEND_FATAL_ALERT( MBEDTLS_SSL_ALERT_MSG_MISSING_EXTENSION ,
                                      MBEDTLS_ERR_SSL_ILLEGAL_PARAMETER );
        return( MBEDTLS_ERR_SSL_ILLEGAL_PARAMETER );
    }

#if defined(MBEDTLS_ZERO_RTT)
    ret = ssl_tls13_check_use_0rtt_handshake( ssl );
    if( ret != 0 )
        return( ret );
#endif /* MBEDTLS_ZERO_RTT */

#if defined(MBEDTLS_KEY_EXCHANGE_PSK_ENABLED)
    /* If we've settled on a PSK-based exchange, parse PSK identity ext */
    if( mbedtls_ssl_tls13_key_exchange_mode_with_psk( ssl ) )
    {
        ret = mbedtls_ssl_tls13_parse_client_psk_identity_ext(
                  ssl, pre_shared_key_ext, pre_shared_key_ext_len );
        if( ret != 0 )
        {
            MBEDTLS_SSL_DEBUG_RET( 1, ( "mbedtls_ssl_tls13_parse_client_psk_identity_ext" ),
                                   ret );
            return( ret );
        }
    }
#endif /* MBEDTLS_KEY_EXCHANGE_PSK_ENABLED */

    if( ssl->conf->rr_config == MBEDTLS_SSL_FORCE_RR_CHECK_ON )
    {
#if defined(MBEDTLS_SSL_COOKIE_C)
        /* If we failed to see a cookie extension, and we required it through the
         * configuration settings ( rr_config ), then we need to send a HRR msg.
         * Conceptually, this is similiar to having received a cookie that failed
         * the verification check.
         */
        if( !( ssl->handshake->extensions_present & MBEDTLS_SSL_EXT_COOKIE ) )
        {
            MBEDTLS_SSL_DEBUG_MSG( 2,
                ( "Cookie extension missing. Need to send a HRR." ) );
            hrr_required = 1;
        }
#endif /* MBEDTLS_SSL_COOKIE_C */
        if( ssl->handshake->hello_retry_request_count == 0 )
            hrr_required = 1;
    }

    return( hrr_required ? SSL_CLIENT_HELLO_HRR_REQUIRED : SSL_CLIENT_HELLO_OK );
}

/* Update the handshake state machine */

MBEDTLS_CHECK_RETURN_CRITICAL
static int ssl_tls13_postprocess_client_hello( mbedtls_ssl_context* ssl )
{
    int ret = 0;
#if defined(MBEDTLS_ZERO_RTT)
    mbedtls_ssl_key_set traffic_keys;
#endif /* MBEDTLS_ZERO_RTT */

    ret = mbedtls_ssl_tls13_key_schedule_stage_early( ssl );
    if( ret != 0 )
    {
        MBEDTLS_SSL_DEBUG_RET( 1,
             "mbedtls_ssl_tls13_key_schedule_stage_early", ret );
        return( ret );
    }

#if defined(MBEDTLS_ZERO_RTT)
    if( ssl->handshake->early_data == MBEDTLS_SSL_EARLY_DATA_ON )
    {
        mbedtls_ssl_transform *transform_earlydata;

        MBEDTLS_SSL_DEBUG_MSG( 3, ( "Generate 0-RTT keys" ) );

        ret = mbedtls_ssl_tls13_generate_early_data_keys(
            ssl, &traffic_keys );
        if( ret != 0 )
        {
            MBEDTLS_SSL_DEBUG_RET( 1,
                      "mbedtls_ssl_tls13_generate_early_data_keys", ret );
            return( ret );
        }

        transform_earlydata = mbedtls_calloc( 1, sizeof( mbedtls_ssl_transform ) );
        if( transform_earlydata == NULL )
            return( MBEDTLS_ERR_SSL_ALLOC_FAILED );

        ret = mbedtls_ssl_tls13_populate_transform(
            transform_earlydata, ssl->conf->endpoint,
            ssl->session_negotiate->ciphersuite, &traffic_keys, ssl );
        if( ret != 0 )
        {
            MBEDTLS_SSL_DEBUG_RET( 1, "mbedtls_ssl_tls13_populate_transform", ret );
            return( ret );
        }

#if !defined(MBEDTLS_SSL_USE_MPS)
        ssl->handshake->transform_earlydata = transform_earlydata;
#else /* MBEDTLS_SSL_USE_MPS */
        /* Register transform with MPS. */
        ret = mbedtls_mps_add_key_material( &ssl->mps->l4,
                                            transform_earlydata,
                                            &ssl->handshake->epoch_earlydata );
        if( ret != 0 )
            return( ret );
#endif /* MBEDTLS_SSL_USE_MPS */
    }

    mbedtls_platform_zeroize( &traffic_keys, sizeof( traffic_keys ) );

#endif /* MBEDTLS_ZERO_RTT */

    /*
     * Server certificate selection
     */
    if( ssl->conf->f_cert_cb && ( ret = ssl->conf->f_cert_cb( ssl ) ) != 0 )
    {
        MBEDTLS_SSL_DEBUG_RET( 1, "f_cert_cb", ret );
        return( ret );
    }
#if defined(MBEDTLS_SSL_SERVER_NAME_INDICATION)
    ssl->handshake->sni_name = NULL;
    ssl->handshake->sni_name_len = 0;
#endif /* MBEDTLS_SSL_SERVER_NAME_INDICATION */

    return( 0 );
}

/*
 * Main entry point from the state machine; orchestrates the otherfunctions.
 */

MBEDTLS_CHECK_RETURN_CRITICAL
static int ssl_tls13_process_client_hello( mbedtls_ssl_context *ssl )
{
    int ret = MBEDTLS_ERR_ERROR_CORRUPTION_DETECTED;
    int hrr_required = 0;
    unsigned char *buf = NULL;
    size_t buflen = 0;

    MBEDTLS_SSL_DEBUG_MSG( 2, ( "=> parse client hello" ) );

    MBEDTLS_SSL_PROC_CHK( mbedtls_ssl_tls13_fetch_handshake_msg(
                              ssl, MBEDTLS_SSL_HS_CLIENT_HELLO,
                              &buf, &buflen ) );

    mbedtls_ssl_add_hs_hdr_to_checksum( ssl, MBEDTLS_SSL_HS_CLIENT_HELLO, buflen );

    MBEDTLS_SSL_PROC_CHK_NEG( ssl_tls13_parse_client_hello( ssl, buf,
                                                            buf + buflen ) );
    hrr_required = ( ret == SSL_CLIENT_HELLO_HRR_REQUIRED );

#if defined(MBEDTLS_SSL_USE_MPS)
    MBEDTLS_SSL_PROC_CHK( mbedtls_ssl_mps_hs_consume_full_hs_msg( ssl ) );
#endif /* MBEDTLS_SSL_USE_MPS */

    if( hrr_required )
    {
        mbedtls_ssl_handshake_set_state( ssl, MBEDTLS_SSL_HELLO_RETRY_REQUEST );
        return( 0 );
    }

    MBEDTLS_SSL_DEBUG_MSG( 1, ( "postprocess final client hello" ) );
    MBEDTLS_SSL_PROC_CHK( ssl_tls13_postprocess_client_hello( ssl ) );
    mbedtls_ssl_handshake_set_state( ssl, MBEDTLS_SSL_SERVER_HELLO );

cleanup:
    MBEDTLS_SSL_DEBUG_MSG( 2, ( "<= parse client hello" ) );
    return( ret );
}

#if defined(MBEDTLS_SSL_MAX_FRAGMENT_LENGTH)
MBEDTLS_CHECK_RETURN_CRITICAL
static int ssl_tls13_write_max_fragment_length_ext( mbedtls_ssl_context *ssl,
                                                    unsigned char *buf,
                                                    size_t buflen,
                                                    size_t *olen )
{
    unsigned char *p = buf;

    *olen = 0;

    if( ( ssl->handshake->extensions_present &
          MBEDTLS_SSL_EXT_MAX_FRAGMENT_LENGTH ) == 0 )
    {
        return( 0 );
    }

    if( ssl->session_negotiate->mfl_code == MBEDTLS_SSL_MAX_FRAG_LEN_NONE )
    {
        return( 0 );
    }

    MBEDTLS_SSL_DEBUG_MSG( 3,
        ( "adding max_fragment_length extension" ) );

    MBEDTLS_SSL_CHK_BUF_PTR( p, buf + buflen, 5 );

    MBEDTLS_PUT_UINT16_BE( MBEDTLS_TLS_EXT_MAX_FRAGMENT_LENGTH, p, 0 );
    MBEDTLS_PUT_UINT16_BE( 1, p, 2 );
    p[4] = ssl->session_negotiate->mfl_code;

    *olen = 5;

    return( 0 );
}
#endif /* MBEDTLS_SSL_MAX_FRAGMENT_LENGTH */

/*
 * Handler for MBEDTLS_SSL_SERVER_HELLO
 */
MBEDTLS_CHECK_RETURN_CRITICAL
static int ssl_tls13_prepare_server_hello( mbedtls_ssl_context *ssl )
{
    int ret = MBEDTLS_ERR_ERROR_CORRUPTION_DETECTED;
    unsigned char *server_randbytes =
                    ssl->handshake->randbytes + MBEDTLS_CLIENT_HELLO_RANDOM_LEN;
    if( ssl->conf->f_rng == NULL )
    {
        MBEDTLS_SSL_DEBUG_MSG( 1, ( "no RNG provided" ) );
        return( MBEDTLS_ERR_SSL_NO_RNG );
    }

    if( ( ret = ssl->conf->f_rng( ssl->conf->p_rng, server_randbytes,
                                  MBEDTLS_SERVER_HELLO_RANDOM_LEN ) ) != 0 )
    {
        MBEDTLS_SSL_DEBUG_RET( 1, "f_rng", ret );
        return( ret );
    }

    MBEDTLS_SSL_DEBUG_BUF( 3, "server hello, random bytes", server_randbytes,
                           MBEDTLS_SERVER_HELLO_RANDOM_LEN );

#if defined(MBEDTLS_HAVE_TIME)
    ssl->session_negotiate->start = time( NULL );
#endif /* MBEDTLS_HAVE_TIME */

    return( ret );
}

/*
 * ssl_tls13_write_server_hello_supported_versions_ext ():
 *
 * struct {
 *      ProtocolVersion selected_version;
 * } SupportedVersions;
 */
MBEDTLS_CHECK_RETURN_CRITICAL
static int ssl_tls13_write_server_hello_supported_versions_ext(
                                                mbedtls_ssl_context *ssl,
                                                unsigned char *buf,
                                                unsigned char *end,
                                                size_t *out_len )
{
    *out_len = 0;

    MBEDTLS_SSL_DEBUG_MSG( 3, ( "server hello, write selected version" ) );

    /* Check if we have space to write the extension:
     * - extension_type         (2 bytes)
     * - extension_data_length  (2 bytes)
     * - selected_version       (2 bytes)
     */
    MBEDTLS_SSL_CHK_BUF_PTR( buf, end, 6 );

    MBEDTLS_PUT_UINT16_BE( MBEDTLS_TLS_EXT_SUPPORTED_VERSIONS, buf, 0 );

    MBEDTLS_PUT_UINT16_BE( 2, buf, 2 );

    mbedtls_ssl_write_version( buf + 4,
                               ssl->conf->transport,
                               ssl->tls_version );

    MBEDTLS_SSL_DEBUG_MSG( 3, ( "supported version: [%04x]",
                                ssl->tls_version ) );

    *out_len = 6;

    return( 0 );
}

/* Generate and export a single key share. For hybrid KEMs, this can
 * be called multiple times with the different components of the hybrid. */
MBEDTLS_CHECK_RETURN_CRITICAL
static int ssl_tls13_generate_and_write_key_share( mbedtls_ssl_context *ssl,
                                                   uint16_t named_group,
                                                   unsigned char *buf,
                                                   unsigned char *end,
                                                   size_t *out_len )
{
    int ret = MBEDTLS_ERR_ERROR_CORRUPTION_DETECTED;

    *out_len = 0;

#if defined(MBEDTLS_ECDH_C)
    if( mbedtls_ssl_tls13_named_group_is_ecdhe( named_group ) )
    {
        ret = mbedtls_ssl_tls13_generate_and_write_ecdh_key_exchange(
                                        ssl, named_group, buf, end, out_len );
        if( ret != 0 )
        {
            MBEDTLS_SSL_DEBUG_RET(
                1, "mbedtls_ssl_tls13_generate_and_write_ecdh_key_exchange",
                ret );
            return( ret );
        }
    }
    else
#endif /* MBEDTLS_ECDH_C */
    if( 0 /* Other kinds of KEMs */ )
    {
    }
    else
    {
        ((void) ssl);
        ((void) named_group);
        ((void) buf);
        ((void) end);
        ret = MBEDTLS_ERR_SSL_INTERNAL_ERROR;
    }

    return( ret );
}

/*
 * ssl_tls13_write_key_share_ext
 *
 * Structure of key_share extension in ServerHello:
 *
 * struct {
 *     NamedGroup group;
 *     opaque key_exchange<1..2^16-1>;
 * } KeyShareEntry;
 * struct {
 *     KeyShareEntry server_share;
 * } KeyShareServerHello;
 */
MBEDTLS_CHECK_RETURN_CRITICAL
static int ssl_tls13_write_key_share_ext( mbedtls_ssl_context *ssl,
                                          unsigned char *buf,
                                          unsigned char *end,
                                          size_t *out_len )
{
    int ret = MBEDTLS_ERR_ERROR_CORRUPTION_DETECTED;
    unsigned char *p = buf;
    uint16_t group = ssl->handshake->offered_group_id;
    unsigned char *server_share = buf + 4;
    size_t key_exchange_length;

    *out_len = 0;

    MBEDTLS_SSL_DEBUG_MSG( 3, ( "server hello, adding key share extension" ) );

    /* Check if we have space for header and length fields:
     * - extension_type         (2 bytes)
     * - extension_data_length  (2 bytes)
     * - group                  (2 bytes)
     * - key_exchange_length    (2 bytes)
     */
    MBEDTLS_SSL_CHK_BUF_PTR( p, end, 8 );
    MBEDTLS_PUT_UINT16_BE( MBEDTLS_TLS_EXT_KEY_SHARE, p, 0 );
    MBEDTLS_PUT_UINT16_BE( group, server_share, 0 );
    p += 8;

    /* When we introduce PQC-ECDHE hybrids, we'll want to call this
     * function multiple times. */
    ret = ssl_tls13_generate_and_write_key_share(
              ssl, group, server_share + 4, end, &key_exchange_length );
    if( ret != 0 )
        return( ret );
    p += key_exchange_length;

    MBEDTLS_PUT_UINT16_BE( key_exchange_length, server_share + 2, 0 );

    MBEDTLS_PUT_UINT16_BE( p - server_share, buf, 2 );

    *out_len = p - buf;

    return( 0 );
}

MBEDTLS_CHECK_RETURN_CRITICAL
static int ssl_tls13_write_hrr_key_share_ext( mbedtls_ssl_context *ssl,
                                              unsigned char *buf,
                                              unsigned char *end,
                                              size_t *out_len )
{
    uint16_t selected_group = ssl->handshake->hrr_selected_group;
    /* key_share Extension
     *
     *  struct {
     *    select (Handshake.msg_type) {
     *      ...
     *      case hello_retry_request:
     *          NamedGroup selected_group;
     *      ...
     *    };
     * } KeyShare;
     */

    *out_len = 0;

    /*
     * For a pure PSK key exchange, there is no group to agree upon. The purpose
     * of the HRR is then to transmit a cookie to force the client to demonstrate
     * reachability at their apparent network address (primarily useful for DTLS).
     */
    if( ! mbedtls_ssl_tls13_key_exchange_mode_with_ephemeral( ssl ) )
        return( 0 );

    /* We should only send the key_share extension if the client's initial
     * key share was not acceptable. */
    if( ssl->handshake->offered_group_id != 0 )
    {
        MBEDTLS_SSL_DEBUG_MSG( 4, ( "Skip key_share extension in HRR" ) );
        return( 0 );
    }

    if( selected_group == 0 )
    {
        MBEDTLS_SSL_DEBUG_MSG( 1, ( "no matching named group found" ) );
        return( MBEDTLS_ERR_SSL_HANDSHAKE_FAILURE );
    }

    /* Check if we have enough space:
     * - extension_type         (2 bytes)
     * - extension_data_length  (2 bytes)
     * - selected_group         (2 bytes)
     */
    MBEDTLS_SSL_CHK_BUF_PTR( buf, end, 6 );

    MBEDTLS_PUT_UINT16_BE( MBEDTLS_TLS_EXT_KEY_SHARE, buf, 0 );
    MBEDTLS_PUT_UINT16_BE( 2, buf, 2 );
    MBEDTLS_PUT_UINT16_BE( selected_group, buf, 4 );

    MBEDTLS_SSL_DEBUG_MSG( 3,
        ( "HRR selected_group: %s (%x)",
            mbedtls_ssl_named_group_to_str( selected_group ),
            selected_group ) );

    *out_len = 6;

    return( 0 );
}

#if defined(MBEDTLS_SSL_COOKIE_C)
MBEDTLS_CHECK_RETURN_CRITICAL
static int ssl_tls13_write_cookie_ext( mbedtls_ssl_context *ssl,
                                       unsigned char *buf,
                                       unsigned char *end,
                                       size_t *out_len )
{
    int ret = MBEDTLS_ERR_ERROR_CORRUPTION_DETECTED;
    unsigned char *p = buf;
    unsigned char *p_extension_data_len;
    size_t cookie_len;

    *out_len = 0;

    if( ssl->conf->f_cookie_write == NULL )
        return( 0 );

    /* Cookie Extension
     *
     * struct {
     *    opaque cookie<0..2^16-1>;
     * } Cookie;
     *
     * Create stateless transcript hash for HRR
     */

    /*
     * extension type    2 bytes
     * extension length  2 bytes
     * cookie length     2 bytes
     */
    MBEDTLS_SSL_CHK_BUF_PTR( p, end, 6 );
    MBEDTLS_PUT_UINT16_BE( MBEDTLS_TLS_EXT_COOKIE, p, 0 );
    p_extension_data_len = p + 2;
    p += 6;

    if( ( ret = ssl->conf->f_cookie_write( ssl->conf->p_cookie,
                                           &p, end,
                                           ssl->cli_id,
                                           ssl->cli_id_len ) ) != 0 )
    {
        MBEDTLS_SSL_DEBUG_RET( 1, "f_cookie_write", ret );
        return( ret );
    }

    cookie_len = p - ( p_extension_data_len + 4 );

    MBEDTLS_PUT_UINT16_BE( cookie_len + 2, p_extension_data_len, 0 );
    MBEDTLS_PUT_UINT16_BE( cookie_len, p_extension_data_len, 2 );

    *out_len = cookie_len + 6;

    return( 0 );
}
#endif /* MBEDTLS_SSL_COOKIE_C */

/*
 * Structure of ServerHello message:
 *
 *     struct {
 *        ProtocolVersion legacy_version = 0x0303;    // TLS v1.2
 *        Random random;
 *        opaque legacy_session_id_echo<0..32>;
 *        CipherSuite cipher_suite;
 *        uint8 legacy_compression_method = 0;
 *        Extension extensions<6..2^16-1>;
 *    } ServerHello;
 */
MBEDTLS_CHECK_RETURN_CRITICAL
static int ssl_tls13_write_server_hello_body( mbedtls_ssl_context *ssl,
                                              unsigned char *buf,
                                              unsigned char *end,
                                              size_t *out_len,
                                              int is_hrr )
{
    int ret = MBEDTLS_ERR_ERROR_CORRUPTION_DETECTED;
    unsigned char *p = buf;
    unsigned char *p_extensions_len;
    size_t output_len;

    *out_len = 0;

    /* ...
     * ProtocolVersion legacy_version = 0x0303; // TLS 1.2
     * ...
     * with ProtocolVersion defined as:
     * uint16 ProtocolVersion;
     */
    MBEDTLS_SSL_CHK_BUF_PTR( p, end, 2 );
    MBEDTLS_PUT_UINT16_BE( 0x0303, p, 0 );
    p += 2;

    /* ...
     * Random random;
     * ...
     * with Random defined as:
     * opaque Random[MBEDTLS_SERVER_HELLO_RANDOM_LEN];
     */
    MBEDTLS_SSL_CHK_BUF_PTR( p, end, MBEDTLS_SERVER_HELLO_RANDOM_LEN );
    if( is_hrr )
    {
        memcpy( p, mbedtls_ssl_tls13_hello_retry_request_magic,
                MBEDTLS_SERVER_HELLO_RANDOM_LEN );
    }
    else
    {
        memcpy( p, &ssl->handshake->randbytes[MBEDTLS_CLIENT_HELLO_RANDOM_LEN],
                MBEDTLS_SERVER_HELLO_RANDOM_LEN );
    }
    MBEDTLS_SSL_DEBUG_BUF( 3, "server hello, random bytes",
                           p, MBEDTLS_SERVER_HELLO_RANDOM_LEN );
    p += MBEDTLS_SERVER_HELLO_RANDOM_LEN;

    /* ...
     * opaque legacy_session_id_echo<0..32>;
     * ...
     */
    MBEDTLS_SSL_CHK_BUF_PTR( p, end, 1 + ssl->session_negotiate->id_len );
    *p++ = (unsigned char)ssl->session_negotiate->id_len;
    if( ssl->session_negotiate->id_len > 0 )
    {
        memcpy( p, &ssl->session_negotiate->id[0],
                ssl->session_negotiate->id_len );
        p += ssl->session_negotiate->id_len;

        MBEDTLS_SSL_DEBUG_BUF( 3, "session id", ssl->session_negotiate->id,
                               ssl->session_negotiate->id_len );
    }

    /* ...
     * CipherSuite cipher_suite;
     * ...
     * with CipherSuite defined as:
     * uint8 CipherSuite[2];
     */
    MBEDTLS_SSL_CHK_BUF_PTR( p, end, 2 );
    MBEDTLS_PUT_UINT16_BE( ssl->session_negotiate->ciphersuite, p, 0 );
    p += 2;
    MBEDTLS_SSL_DEBUG_MSG( 3,
        ( "server hello, chosen ciphersuite: %s ( id=%d )",
          mbedtls_ssl_get_ciphersuite_name(
            ssl->session_negotiate->ciphersuite ),
          ssl->session_negotiate->ciphersuite ) );

    /* ...
     * uint8 legacy_compression_method = 0;
     * ...
     */
    MBEDTLS_SSL_CHK_BUF_PTR( p, end, 1 );
    *p++ = 0x0;

    /* ...
     * Extension extensions<6..2^16-1>;
     * ...
     * struct {
     *      ExtensionType extension_type; (2 bytes)
     *      opaque extension_data<0..2^16-1>;
     * } Extension;
     */
    MBEDTLS_SSL_CHK_BUF_PTR( p, end, 2 );
    p_extensions_len = p;
    p += 2;

    if( ( ret = ssl_tls13_write_server_hello_supported_versions_ext(
                                            ssl, p, end, &output_len ) ) != 0 )
    {
        MBEDTLS_SSL_DEBUG_RET(
            1, "ssl_tls13_write_server_hello_supported_versions_ext", ret );
        return( ret );
    }
    p += output_len;

    if( mbedtls_ssl_tls13_key_exchange_mode_with_ephemeral( ssl ) )
    {
        if( is_hrr )
            ret = ssl_tls13_write_hrr_key_share_ext( ssl, p, end, &output_len );
        else
            ret = ssl_tls13_write_key_share_ext( ssl, p, end, &output_len );
        if( ret != 0 )
            return( ret );
        p += output_len;
    }

#if defined(MBEDTLS_KEY_EXCHANGE_SOME_PSK_ENABLED)
    if( mbedtls_ssl_tls13_key_exchange_mode_with_psk( ssl ) )
    {
        ret = ssl_tls13_write_server_pre_shared_key_ext( ssl, p, end,
                                                         &output_len );
        if( ret != 0 )
            return( ret );
        p += output_len;
    }
#endif /* MBEDTLS_KEY_EXCHANGE_SOME_PSK_ENABLED */

#if defined(MBEDTLS_SSL_COOKIE_C)
    if( is_hrr )
    {
        ret = ssl_tls13_write_cookie_ext( ssl, p, end, &output_len );
        if( ret != 0 )
            return( ret );
        p += output_len;
    }
#endif /* MBEDTLS_SSL_COOKIE_C */

    MBEDTLS_PUT_UINT16_BE( p - p_extensions_len - 2, p_extensions_len, 0 );

    MBEDTLS_SSL_DEBUG_BUF( 4, "server hello extensions",
                           p_extensions_len, p - p_extensions_len );

    *out_len = p - buf;

    MBEDTLS_SSL_DEBUG_BUF( 3, "server hello", buf, *out_len );

    return( ret );
}

MBEDTLS_CHECK_RETURN_CRITICAL
static int ssl_tls13_finalize_write_server_hello( mbedtls_ssl_context *ssl )
{
    int ret = MBEDTLS_ERR_ERROR_CORRUPTION_DETECTED;
    ret = mbedtls_ssl_tls13_compute_handshake_transform( ssl );
    if( ret != 0 )
    {
        MBEDTLS_SSL_DEBUG_RET( 1,
                               "mbedtls_ssl_tls13_compute_handshake_transform",
                               ret );
        return( ret );
    }

    return( ret );
}

MBEDTLS_CHECK_RETURN_CRITICAL
static int ssl_tls13_write_server_hello( mbedtls_ssl_context *ssl )
{
    int ret = MBEDTLS_ERR_ERROR_CORRUPTION_DETECTED;
    unsigned char *buf;
    size_t buf_len, msg_len;

    MBEDTLS_SSL_DEBUG_MSG( 2, ( "=> write server hello" ) );

    MBEDTLS_SSL_PROC_CHK( ssl_tls13_prepare_server_hello( ssl ) );

    MBEDTLS_SSL_PROC_CHK( mbedtls_ssl_start_handshake_msg( ssl,
                                MBEDTLS_SSL_HS_SERVER_HELLO, &buf, &buf_len ) );

    MBEDTLS_SSL_PROC_CHK( ssl_tls13_write_server_hello_body( ssl, buf,
                                                             buf + buf_len,
                                                             &msg_len,
                                                             0 ) );

    mbedtls_ssl_add_hs_msg_to_checksum( ssl, MBEDTLS_SSL_HS_SERVER_HELLO,
                                        buf, msg_len );

    MBEDTLS_SSL_PROC_CHK( mbedtls_ssl_finish_handshake_msg(
                              ssl, buf_len, msg_len ) );

    MBEDTLS_SSL_PROC_CHK( ssl_tls13_finalize_write_server_hello( ssl ) );

#if defined(MBEDTLS_SSL_TLS1_3_COMPATIBILITY_MODE)
    /* The server sends a dummy change_cipher_spec record immediately
     * after its first handshake message. This may either be after
     * a ServerHello or a HelloRetryRequest.
     */
    mbedtls_ssl_handshake_set_state(
            ssl, MBEDTLS_SSL_SERVER_CCS_AFTER_SERVER_HELLO );
#else
    mbedtls_ssl_handshake_set_state( ssl, MBEDTLS_SSL_ENCRYPTED_EXTENSIONS );
#endif /* MBEDTLS_SSL_TLS1_3_COMPATIBILITY_MODE */

cleanup:

    MBEDTLS_SSL_DEBUG_MSG( 2, ( "<= write server hello" ) );
    return( ret );
}


/*
 * Handler for MBEDTLS_SSL_HELLO_RETRY_REQUEST
 */
MBEDTLS_CHECK_RETURN_CRITICAL
static int ssl_tls13_prepare_hello_retry_request( mbedtls_ssl_context *ssl )
{
    int ret = MBEDTLS_ERR_ERROR_CORRUPTION_DETECTED;
    if( ssl->handshake->hello_retry_request_count > 0 )
    {
        MBEDTLS_SSL_DEBUG_MSG( 1, ( "Too many HRRs" ) );
        MBEDTLS_SSL_PEND_FATAL_ALERT( MBEDTLS_SSL_ALERT_MSG_HANDSHAKE_FAILURE,
                                      MBEDTLS_ERR_SSL_HANDSHAKE_FAILURE );
        return( MBEDTLS_ERR_SSL_HANDSHAKE_FAILURE );
    }

    /*
     * Create stateless transcript hash for HRR
     */
    MBEDTLS_SSL_DEBUG_MSG( 4, ( "Reset transcript for HRR" ) );
    ret = mbedtls_ssl_reset_transcript_for_hrr( ssl );
    if( ret != 0 )
    {
        MBEDTLS_SSL_DEBUG_RET( 1, "mbedtls_ssl_reset_transcript_for_hrr", ret );
        return( ret );
    }
    mbedtls_ssl_session_reset_msg_layer( ssl, 0 );

    return( 0 );
}

MBEDTLS_CHECK_RETURN_CRITICAL
static int ssl_tls13_write_hello_retry_request( mbedtls_ssl_context *ssl )
{
    int ret = MBEDTLS_ERR_ERROR_CORRUPTION_DETECTED;
    unsigned char *buf;
    size_t buf_len, msg_len;

    MBEDTLS_SSL_DEBUG_MSG( 2, ( "=> write hello retry request" ) );

    MBEDTLS_SSL_PROC_CHK( ssl_tls13_prepare_hello_retry_request( ssl ) );

    MBEDTLS_SSL_PROC_CHK( mbedtls_ssl_start_handshake_msg(
                              ssl, MBEDTLS_SSL_HS_SERVER_HELLO,
                              &buf, &buf_len ) );

    MBEDTLS_SSL_PROC_CHK( ssl_tls13_write_server_hello_body( ssl, buf,
                                                             buf + buf_len,
                                                             &msg_len,
                                                             1 ) );
    mbedtls_ssl_add_hs_msg_to_checksum(
        ssl, MBEDTLS_SSL_HS_SERVER_HELLO, buf, msg_len );


    MBEDTLS_SSL_PROC_CHK( mbedtls_ssl_finish_handshake_msg( ssl, buf_len,
                                                            msg_len ) );

    ssl->handshake->hello_retry_request_count++;

#if defined(MBEDTLS_SSL_TLS1_3_COMPATIBILITY_MODE)
    /* The server sends a dummy change_cipher_spec record immediately
     * after its first handshake message. This may either be after
     * a ServerHello or a HelloRetryRequest.
     */
    mbedtls_ssl_handshake_set_state(
            ssl, MBEDTLS_SSL_SERVER_CCS_AFTER_HELLO_RETRY_REQUEST );
#else
    mbedtls_ssl_handshake_set_state( ssl, MBEDTLS_SSL_CLIENT_HELLO );
#endif /* MBEDTLS_SSL_TLS1_3_COMPATIBILITY_MODE */

cleanup:
    MBEDTLS_SSL_DEBUG_MSG( 2, ( "<= write hello retry request" ) );
    return( ret );
}

/*
 * Handler for MBEDTLS_SSL_ENCRYPTED_EXTENSIONS
 */

/*
 * struct {
 *    Extension extensions<0..2 ^ 16 - 1>;
 * } EncryptedExtensions;
 *
 */

MBEDTLS_CHECK_RETURN_CRITICAL
static int ssl_tls13_prepare_encrypted_extensions( mbedtls_ssl_context *ssl )
{
#if !defined(MBEDTLS_SSL_USE_MPS)
    mbedtls_ssl_set_outbound_transform( ssl, ssl->handshake->transform_handshake );
#else /* MBEDTLS_SSL_USE_MPS */
    int ret = MBEDTLS_ERR_ERROR_CORRUPTION_DETECTED;
    /* Register transform with MPS. */
    ret = mbedtls_mps_add_key_material( &ssl->mps->l4,
                                        ssl->handshake->transform_handshake,
                                        &ssl->handshake->epoch_handshake );
    if( ret != 0 )
        return( ret );

    ssl->handshake->transform_handshake = NULL;

    /* Use new transform for outgoing data. */
    ret = mbedtls_mps_set_outgoing_keys( &ssl->mps->l4,
                                         ssl->handshake->epoch_handshake );
    if( ret != 0 )
        return( ret );
#endif /* MBEDTLS_SSL_USE_MPS */

    /*
     * Switch to our negotiated transform and session parameters for outbound
     * data.
     */
    MBEDTLS_SSL_DEBUG_MSG( 3, ( "switching to new transform spec for outbound data" ) );

#if !defined(MBEDTLS_SSL_USE_MPS)
    memset( ssl->out_ctr, 0, 8 );
#endif /* MBEDTLS_SSL_USE_MPS */

    return( 0 );
}

MBEDTLS_CHECK_RETURN_CRITICAL
static int ssl_tls13_write_encrypted_extensions_body( mbedtls_ssl_context *ssl,
                                                      unsigned char *buf,
                                                      unsigned char *end,
                                                      size_t *out_len )
{
    int ret = MBEDTLS_ERR_ERROR_CORRUPTION_DETECTED;
    unsigned char *p = buf;
    size_t extensions_len = 0;
    unsigned char *p_extensions_len;
    size_t output_len;

    *out_len = 0;

    MBEDTLS_SSL_CHK_BUF_PTR( p, end, 2 );
    p_extensions_len = p;
    p += 2;

    ((void) ssl);
    ((void) ret);
    ((void) output_len);

#if defined(MBEDTLS_SSL_SERVER_NAME_INDICATION)
    ret = ssl_tls13_write_sni_server_ext( ssl, p, end - p, &output_len );
    if( ret != 0 )
        return( ret );
    p += output_len;
#endif /* MBEDTLS_SSL_SERVER_NAME_INDICATION */

#if defined(MBEDTLS_SSL_ALPN)
    ret = mbedtls_ssl_write_alpn_ext( ssl, p, end, &output_len );
    if( ret != 0 )
        return( ret );
    p += output_len;
#endif /* MBEDTLS_SSL_ALPN */

#if defined(MBEDTLS_SSL_MAX_FRAGMENT_LENGTH)
    ret = ssl_tls13_write_max_fragment_length_ext( ssl, p, end - p, &output_len );
    if( ret != 0 )
        return( ret );
    p += output_len;
#endif /* MBEDTLS_SSL_MAX_FRAGMENT_LENGTH */

#if defined(MBEDTLS_ZERO_RTT)
    ret = mbedtls_ssl_tls13_write_early_data_ext( ssl, p, end, &output_len );
    if( ret != 0 )
        return( ret );
    p += output_len;
#endif /* MBEDTLS_ZERO_RTT */

    extensions_len = ( p - p_extensions_len ) - 2;
    MBEDTLS_PUT_UINT16_BE( extensions_len, p_extensions_len, 0 );

    *out_len = p - buf;

    MBEDTLS_SSL_DEBUG_BUF( 4, "encrypted extensions", buf, *out_len );

    return( 0 );
}

MBEDTLS_CHECK_RETURN_CRITICAL
static int ssl_tls13_write_encrypted_extensions( mbedtls_ssl_context *ssl )
{
    int ret;
    unsigned char *buf;
    size_t buf_len, msg_len;

    MBEDTLS_SSL_DEBUG_MSG( 2, ( "=> write encrypted extension" ) );

    MBEDTLS_SSL_PROC_CHK( ssl_tls13_prepare_encrypted_extensions( ssl ) );

    MBEDTLS_SSL_PROC_CHK( mbedtls_ssl_start_handshake_msg( ssl,
                       MBEDTLS_SSL_HS_ENCRYPTED_EXTENSIONS, &buf, &buf_len ) );

    MBEDTLS_SSL_PROC_CHK( ssl_tls13_write_encrypted_extensions_body(
                              ssl, buf, buf + buf_len, &msg_len ) );

    mbedtls_ssl_add_hs_msg_to_checksum( ssl, MBEDTLS_SSL_HS_ENCRYPTED_EXTENSIONS,
                                        buf, msg_len );

    MBEDTLS_SSL_PROC_CHK( mbedtls_ssl_finish_handshake_msg(
                              ssl, buf_len, msg_len ) );

#if defined(MBEDTLS_KEY_EXCHANGE_WITH_CERT_ENABLED)
    if( mbedtls_ssl_tls13_key_exchange_mode_with_psk( ssl ) )
        mbedtls_ssl_handshake_set_state( ssl, MBEDTLS_SSL_SERVER_FINISHED );
    else
        mbedtls_ssl_handshake_set_state( ssl, MBEDTLS_SSL_CERTIFICATE_REQUEST );
#else
    mbedtls_ssl_handshake_set_state( ssl, MBEDTLS_SSL_SERVER_FINISHED );
#endif

cleanup:

    MBEDTLS_SSL_DEBUG_MSG( 2, ( "<= write encrypted extension" ) );
    return( ret );
}

/*
 *
 * Handler for MBEDTLS_SSL_CERTIFICATE_REQUEST
 *
 */

#if defined(MBEDTLS_KEY_EXCHANGE_WITH_CERT_ENABLED)
#define SSL_CERTIFICATE_REQUEST_SEND_REQUEST 0
#define SSL_CERTIFICATE_REQUEST_SKIP         1
/* Coordination:
 * Check whether a CertificateRequest message should be written.
 * Returns a negative code on failure, or
 * - SSL_CERTIFICATE_REQUEST_SEND_REQUEST
 * - SSL_CERTIFICATE_REQUEST_SKIP
 * indicating if the writing of the CertificateRequest
 * should be skipped or not.
 */
MBEDTLS_CHECK_RETURN_CRITICAL
static int ssl_tls13_certificate_request_coordinate( mbedtls_ssl_context *ssl )
{
    int authmode;

#if defined(MBEDTLS_SSL_SERVER_NAME_INDICATION)
    if( ssl->handshake->sni_authmode != MBEDTLS_SSL_VERIFY_UNSET )
        authmode = ssl->handshake->sni_authmode;
    else
#endif
        authmode = ssl->conf->authmode;

    if( authmode == MBEDTLS_SSL_VERIFY_NONE )
    {
        ssl->session_negotiate->verify_result = MBEDTLS_X509_BADCERT_SKIP_VERIFY;
        return( SSL_CERTIFICATE_REQUEST_SKIP );
    }

    ssl->handshake->certificate_request_sent = 1;

    return( SSL_CERTIFICATE_REQUEST_SEND_REQUEST );
}

/*
 * struct {
 *   opaque certificate_request_context<0..2^8-1>;
 *   Extension extensions<2..2^16-1>;
 * } CertificateRequest;
 *
 */
MBEDTLS_CHECK_RETURN_CRITICAL
static int ssl_tls13_write_certificate_request_body( mbedtls_ssl_context *ssl,
                                                     unsigned char *buf,
                                                     const unsigned char *end,
                                                     size_t *out_len )
{
    int ret = MBEDTLS_ERR_ERROR_CORRUPTION_DETECTED;
    unsigned char *p = buf;
    size_t output_len = 0;
    unsigned char *p_extensions_len;

    *out_len = 0;

    /* Check if we have enough space:
     * - certificate_request_context (1 byte)
     * - extensions length           (2 bytes)
     */
    MBEDTLS_SSL_CHK_BUF_PTR( p, end, 3 );

    /*
     * Write certificate_request_context
     */
    /*
     * We use a zero length context for the normal handshake
     * messages. For post-authentication handshake messages
     * this request context would be set to a non-zero value.
     */
    *p++ = 0x0;

    /*
     * Write extensions
     */
    /* The extensions must contain the signature_algorithms. */
    p_extensions_len = p;
    p += 2;
    ret = mbedtls_ssl_write_sig_alg_ext( ssl, p, end, &output_len );
    if( ret != 0 )
        return( ret );

    p += output_len;
    MBEDTLS_PUT_UINT16_BE( p - p_extensions_len - 2, p_extensions_len, 0 );

    *out_len = p - buf;

    return( 0 );
}

MBEDTLS_CHECK_RETURN_CRITICAL
static int ssl_tls13_write_certificate_request( mbedtls_ssl_context *ssl )
{
    int ret = MBEDTLS_ERR_ERROR_CORRUPTION_DETECTED;

    MBEDTLS_SSL_DEBUG_MSG( 2, ( "=> write certificate request" ) );

    MBEDTLS_SSL_PROC_CHK_NEG( ssl_tls13_certificate_request_coordinate( ssl ) );

    if( ret == SSL_CERTIFICATE_REQUEST_SEND_REQUEST )
    {
        unsigned char *buf;
        size_t buf_len, msg_len;

        MBEDTLS_SSL_PROC_CHK( mbedtls_ssl_start_handshake_msg( ssl,
                MBEDTLS_SSL_HS_CERTIFICATE_REQUEST, &buf, &buf_len ) );

        MBEDTLS_SSL_PROC_CHK( ssl_tls13_write_certificate_request_body(
                                  ssl, buf, buf + buf_len, &msg_len ) );

        mbedtls_ssl_add_hs_msg_to_checksum(
            ssl, MBEDTLS_SSL_HS_CERTIFICATE_REQUEST, buf, msg_len );

        MBEDTLS_SSL_PROC_CHK( mbedtls_ssl_finish_handshake_msg(
                                  ssl, buf_len, msg_len ) );
    }
    else if( ret == SSL_CERTIFICATE_REQUEST_SKIP )
    {
        MBEDTLS_SSL_DEBUG_MSG( 2, ( "<= skip write certificate request" ) );
        ret = 0;
    }
    else
    {
        MBEDTLS_SSL_DEBUG_MSG( 1, ( "should never happen" ) );
        ret = MBEDTLS_ERR_SSL_INTERNAL_ERROR;
        goto cleanup;
    }

    mbedtls_ssl_handshake_set_state( ssl, MBEDTLS_SSL_SERVER_CERTIFICATE );
cleanup:

    MBEDTLS_SSL_DEBUG_MSG( 2, ( "<= write certificate request" ) );
    return( ret );
}

/*
 * Handler for MBEDTLS_SSL_SERVER_CERTIFICATE
 */
MBEDTLS_CHECK_RETURN_CRITICAL
static int ssl_tls13_write_server_certificate( mbedtls_ssl_context *ssl )
{
    int ret = MBEDTLS_ERR_ERROR_CORRUPTION_DETECTED;

#if defined(MBEDTLS_X509_CRT_PARSE_C)
    if( ( ssl_tls13_pick_key_cert( ssl ) != 0 ) ||
          mbedtls_ssl_own_cert( ssl ) == NULL )
    {
        MBEDTLS_SSL_DEBUG_MSG( 2, ( "No certificate available." ) );
        MBEDTLS_SSL_PEND_FATAL_ALERT( MBEDTLS_SSL_ALERT_MSG_HANDSHAKE_FAILURE,
                                      MBEDTLS_ERR_SSL_HANDSHAKE_FAILURE);
        return( MBEDTLS_ERR_SSL_HANDSHAKE_FAILURE );
    }
#endif /* MBEDTLS_X509_CRT_PARSE_C */

    ret = mbedtls_ssl_tls13_write_certificate( ssl );
    if( ret != 0 )
        return( ret );
    mbedtls_ssl_handshake_set_state( ssl, MBEDTLS_SSL_CERTIFICATE_VERIFY );
    return( 0 );
}

/*
 * Handler for MBEDTLS_SSL_CERTIFICATE_VERIFY
 */
MBEDTLS_CHECK_RETURN_CRITICAL
static int ssl_tls13_write_certificate_verify( mbedtls_ssl_context *ssl )
{
    int ret = mbedtls_ssl_tls13_write_certificate_verify( ssl );
    if( ret != 0 )
        return( ret );
    mbedtls_ssl_handshake_set_state( ssl, MBEDTLS_SSL_SERVER_FINISHED );
    return( 0 );
}
#endif /* MBEDTLS_KEY_EXCHANGE_WITH_CERT_ENABLED */

/*
 * Handler for MBEDTLS_SSL_SERVER_FINISHED
 */
MBEDTLS_CHECK_RETURN_CRITICAL
static int ssl_tls13_write_server_finished( mbedtls_ssl_context *ssl )
{
    int ret = MBEDTLS_ERR_ERROR_CORRUPTION_DETECTED;

    ret = mbedtls_ssl_tls13_write_finished_message( ssl );
    if( ret != 0 )
        return( ret );

    ret = mbedtls_ssl_tls13_compute_application_transform( ssl );
    if( ret != 0 )
    {
        MBEDTLS_SSL_PEND_FATAL_ALERT(
                MBEDTLS_SSL_ALERT_MSG_HANDSHAKE_FAILURE,
                MBEDTLS_ERR_SSL_HANDSHAKE_FAILURE );
        return( ret );
    }

    mbedtls_ssl_handshake_set_state( ssl, MBEDTLS_SSL_EARLY_APP_DATA );

    return( 0 );
}

/*
 * Handler for MBEDTLS_SSL_CLIENT_FINISHED
 */
MBEDTLS_CHECK_RETURN_CRITICAL
static int ssl_tls13_process_client_finished( mbedtls_ssl_context *ssl )
{
    int ret = MBEDTLS_ERR_ERROR_CORRUPTION_DETECTED;

    ret = mbedtls_ssl_tls13_process_finished_message( ssl );
    if( ret != 0 )
        return( ret );

    ret = mbedtls_ssl_tls13_generate_resumption_master_secret( ssl );
    if( ret != 0 )
    {
        MBEDTLS_SSL_DEBUG_RET( 1,
            "mbedtls_ssl_tls13_generate_resumption_master_secret ", ret );
    }

    mbedtls_ssl_handshake_set_state( ssl, MBEDTLS_SSL_HANDSHAKE_WRAPUP );
    return( 0 );
}

/*
 * Handler for MBEDTLS_SSL_HANDSHAKE_WRAPUP
 */
MBEDTLS_CHECK_RETURN_CRITICAL
static int ssl_tls13_handshake_wrapup( mbedtls_ssl_context *ssl )
{
    int ret = MBEDTLS_ERR_ERROR_CORRUPTION_DETECTED;

    ret = mbedtls_ssl_tls13_handshake_wrapup( ssl );
    if( ret != 0 )
        return( ret );

    mbedtls_ssl_handshake_set_state( ssl, MBEDTLS_SSL_NEW_SESSION_TICKET );

<<<<<<< HEAD
=======
    mbedtls_ssl_tls13_handshake_wrapup( ssl );

#if defined(MBEDTLS_SSL_SESSION_TICKETS)
    mbedtls_ssl_handshake_set_state( ssl, MBEDTLS_SSL_NEW_SESSION_TICKET );
#else
    mbedtls_ssl_handshake_set_state( ssl, MBEDTLS_SSL_HANDSHAKE_OVER );
#endif
    return( 0 );
}

/*
 * Handler for MBEDTLS_SSL_NEW_SESSION_TICKET
 */
#define SSL_NEW_SESSION_TICKET_SKIP  0
#define SSL_NEW_SESSION_TICKET_WRITE 1
MBEDTLS_CHECK_RETURN_CRITICAL
static int ssl_tls13_write_new_session_ticket_coordinate( mbedtls_ssl_context *ssl )
{
    /* Check whether the use of session tickets is enabled */
    if( ssl->conf->f_ticket_write == NULL )
    {
        MBEDTLS_SSL_DEBUG_MSG( 2, ( "new session ticket is not enabled" ) );
        return( SSL_NEW_SESSION_TICKET_SKIP );
    }

    return( SSL_NEW_SESSION_TICKET_WRITE );
}

#if defined(MBEDTLS_SSL_SESSION_TICKETS)
MBEDTLS_CHECK_RETURN_CRITICAL
static int ssl_tls13_prepare_new_session_ticket( mbedtls_ssl_context *ssl,
                                                 unsigned char *ticket_nonce,
                                                 size_t ticket_nonce_size )
{
    int ret = MBEDTLS_ERR_ERROR_CORRUPTION_DETECTED;
    mbedtls_ssl_session *session = ssl->session;
    mbedtls_ssl_ciphersuite_t *ciphersuite_info;
    psa_algorithm_t psa_hash_alg;
    int hash_length;

    MBEDTLS_SSL_DEBUG_MSG( 2, ( "=> prepare NewSessionTicket msg" ) );

#if defined(MBEDTLS_HAVE_TIME)
    session->start = mbedtls_time( NULL );
#endif

    /* Generate ticket_age_add */
    if( ( ret = ssl->conf->f_rng( ssl->conf->p_rng,
                                  (unsigned char *) &session->ticket_age_add,
                                  sizeof( session->ticket_age_add ) ) != 0 ) )
    {
        MBEDTLS_SSL_DEBUG_RET( 1, "generate_ticket_age_add", ret );
        return( ret );
    }
    MBEDTLS_SSL_DEBUG_MSG( 3, ( "ticket_age_add: %u",
                                (unsigned int)session->ticket_age_add ) );

    /* Generate ticket_nonce */
    ret = ssl->conf->f_rng( ssl->conf->p_rng, ticket_nonce, ticket_nonce_size );
    if( ret != 0 )
    {
        MBEDTLS_SSL_DEBUG_RET( 1, "generate_ticket_nonce", ret );
        return( ret );
    }
    MBEDTLS_SSL_DEBUG_BUF( 3, "ticket_nonce:",
                           ticket_nonce, ticket_nonce_size );

    ciphersuite_info =
                (mbedtls_ssl_ciphersuite_t *) ssl->handshake->ciphersuite_info;
    psa_hash_alg = mbedtls_psa_translate_md( ciphersuite_info->mac );
    hash_length = PSA_HASH_LENGTH( psa_hash_alg );
    if( hash_length == -1 ||
        (size_t)hash_length > sizeof( session->resumption_key ) )
    {
        return( MBEDTLS_ERR_SSL_INTERNAL_ERROR );
    }

    /* In this code the psk key length equals the length of the hash */
    session->resumption_key_len = hash_length;
    session->ciphersuite = ciphersuite_info->id;

    /* Compute resumption key
     *
     *  HKDF-Expand-Label( resumption_master_secret,
     *                    "resumption", ticket_nonce, Hash.length )
     */
    ret = mbedtls_ssl_tls13_hkdf_expand_label(
               psa_hash_alg,
               session->app_secrets.resumption_master_secret,
               hash_length,
               MBEDTLS_SSL_TLS1_3_LBL_WITH_LEN( resumption ),
               ticket_nonce,
               ticket_nonce_size,
               session->resumption_key,
               hash_length );

    if( ret != 0 )
    {
        MBEDTLS_SSL_DEBUG_RET( 2,
                               "Creating the ticket-resumed PSK failed",
                               ret );
        return ( ret );
    }
    MBEDTLS_SSL_DEBUG_BUF( 3, "Ticket-resumed PSK",
                           session->resumption_key,
                           session->resumption_key_len );

    MBEDTLS_SSL_DEBUG_BUF( 3, "resumption_master_secret",
                           session->app_secrets.resumption_master_secret,
                           hash_length );

    return( 0 );
}

/* This function creates a NewSessionTicket message in the following format:
 *
 * struct {
 *    uint32 ticket_lifetime;
 *    uint32 ticket_age_add;
 *    opaque ticket_nonce<0..255>;
 *    opaque ticket<1..2^16-1>;
 *    Extension extensions<0..2^16-2>;
 * } NewSessionTicket;
 *
 * The ticket inside the NewSessionTicket message is an encrypted container
 * carrying the necessary information so that the server is later able to
 * re-start the communication.
 *
 * The following fields are placed inside the ticket by the
 * f_ticket_write() function:
 *
 *  - creation time (start)
 *  - flags (flags)
 *  - age add (ticket_age_add)
 *  - key (key)
 *  - key length (key_len)
 *  - ciphersuite (ciphersuite)
 */
MBEDTLS_CHECK_RETURN_CRITICAL
static int ssl_tls13_write_new_session_ticket_body( mbedtls_ssl_context *ssl,
                                                    unsigned char *buf,
                                                    unsigned char *end,
                                                    size_t *out_len,
                                                    unsigned char *ticket_nonce,
                                                    size_t ticket_nonce_size )
{
    int ret = MBEDTLS_ERR_ERROR_CORRUPTION_DETECTED;
    unsigned char *p = buf;
    mbedtls_ssl_session *session = ssl->session;
    size_t ticket_len;
    uint32_t ticket_lifetime;

    *out_len = 0;
    MBEDTLS_SSL_DEBUG_MSG( 2, ( "=> write NewSessionTicket msg" ) );

    /*
     *    ticket_lifetime   4 bytes
     *    ticket_age_add    4 bytes
     *    ticket_nonce      1 + ticket_nonce_size bytes
     *    ticket            >=2 bytes
     */
    MBEDTLS_SSL_CHK_BUF_PTR( p, end, 4 + 4 + 1 + ticket_nonce_size + 2 );

    /* Generate ticket and ticket_lifetime */
    ret = ssl->conf->f_ticket_write( ssl->conf->p_ticket,
                                     session,
                                     p + 9 + ticket_nonce_size + 2,
                                     end,
                                     &ticket_len,
                                     &ticket_lifetime);
    if( ret != 0 )
    {
        MBEDTLS_SSL_DEBUG_RET( 1, "write_ticket", ret );
        return( ret );
    }
    /* RFC 8446 4.6.1
     *  ticket_lifetime:  Indicates the lifetime in seconds as a 32-bit
     *      unsigned integer in network byte order from the time of ticket
     *      issuance.  Servers MUST NOT use any value greater than
     *      604800 seconds (7 days).  The value of zero indicates that the
     *      ticket should be discarded immediately.  Clients MUST NOT cache
     *      tickets for longer than 7 days, regardless of the ticket_lifetime,
     *      and MAY delete tickets earlier based on local policy.  A server
     *      MAY treat a ticket as valid for a shorter period of time than what
     *      is stated in the ticket_lifetime.
     */
    ticket_lifetime %= 604800;
    MBEDTLS_PUT_UINT32_BE( ticket_lifetime, p, 0 );
    MBEDTLS_SSL_DEBUG_MSG( 3, ( "ticket_lifetime: %u",
                                ( unsigned int )ticket_lifetime ) );

    /* Write ticket_age_add */
    MBEDTLS_PUT_UINT32_BE( session->ticket_age_add, p, 4 );
    MBEDTLS_SSL_DEBUG_MSG( 3, ( "ticket_age_add: %u",
                                ( unsigned int )session->ticket_age_add ) );

    /* Write ticket_nonce */
    p[8] = ( unsigned char )ticket_nonce_size;
    if( ticket_nonce_size > 0 )
    {
        memcpy( p + 9, ticket_nonce, ticket_nonce_size );
    }
    p += 9 + ticket_nonce_size;

    /* Write ticket */
    MBEDTLS_PUT_UINT16_BE( ticket_len, p, 0 );
    p += 2;
    MBEDTLS_SSL_DEBUG_BUF( 4, "ticket", p, ticket_len);
    p += ticket_len;

    /* Ticket Extensions
     *
     * Note: We currently don't have any extensions.
     * Set length to zero.
     */
    MBEDTLS_SSL_CHK_BUF_PTR( p, end, 2 );
    MBEDTLS_PUT_UINT16_BE( 0, p, 0 );
    p += 2;

    *out_len = p - buf;
    MBEDTLS_SSL_DEBUG_BUF( 4, "ticket", buf, *out_len );
    MBEDTLS_SSL_DEBUG_MSG( 2, ( "<= write new session ticket" ) );

>>>>>>> 32578b3b
    return( 0 );
}

/*
 * Handler for MBEDTLS_SSL_NEW_SESSION_TICKET
 */
static int ssl_tls13_write_new_session_ticket( mbedtls_ssl_context *ssl )
{
    int ret = MBEDTLS_ERR_ERROR_CORRUPTION_DETECTED;

    MBEDTLS_SSL_PROC_CHK_NEG( ssl_tls13_write_new_session_ticket_coordinate( ssl ) );

    if( ret == SSL_NEW_SESSION_TICKET_WRITE )
    {
        unsigned char ticket_nonce[MBEDTLS_SSL_TLS1_3_TICKET_NONCE_LENGTH];
        unsigned char *buf;
        size_t buf_len, msg_len;

        MBEDTLS_SSL_PROC_CHK( ssl_tls13_prepare_new_session_ticket(
                                  ssl, ticket_nonce, sizeof( ticket_nonce ) ) );

        MBEDTLS_SSL_PROC_CHK( mbedtls_ssl_start_handshake_msg( ssl,
                MBEDTLS_SSL_HS_NEW_SESSION_TICKET, &buf, &buf_len ) );

        MBEDTLS_SSL_PROC_CHK( ssl_tls13_write_new_session_ticket_body(
                                  ssl, buf, buf + buf_len, &msg_len,
                                  ticket_nonce, sizeof( ticket_nonce ) ) );

        MBEDTLS_SSL_PROC_CHK( mbedtls_ssl_finish_handshake_msg(
                                  ssl, buf_len, msg_len ) );

        mbedtls_ssl_handshake_set_state( ssl,
                                         MBEDTLS_SSL_NEW_SESSION_TICKET_FLUSH );
    }
    else
    {
        mbedtls_ssl_handshake_set_state( ssl, MBEDTLS_SSL_HANDSHAKE_OVER );
    }

cleanup:

    return( ret );
}
#endif /* MBEDTLS_SSL_SESSION_TICKETS */

/*
 * TLS 1.3 State Machine -- server side
 */
int mbedtls_ssl_tls13_handshake_server_step( mbedtls_ssl_context *ssl )
{
    int ret = 0;

    if( ssl->state == MBEDTLS_SSL_HANDSHAKE_OVER || ssl->handshake == NULL )
        return( MBEDTLS_ERR_SSL_BAD_INPUT_DATA );

    MBEDTLS_SSL_DEBUG_MSG( 2, ( "tls13 server state: %s(%d)",
                                mbedtls_ssl_states_str( ssl->state ),
                                ssl->state ) );

    switch( ssl->state )
    {
        /* start state */
        case MBEDTLS_SSL_HELLO_REQUEST:
            ssl->handshake->hello_retry_request_count = 0;
            mbedtls_ssl_handshake_set_state( ssl, MBEDTLS_SSL_CLIENT_HELLO );

#if defined(MBEDTLS_SSL_TLS1_3_COMPATIBILITY_MODE)
            ssl->handshake->ccs_sent = 0;
#endif /* MBEDTLS_SSL_TLS1_3_COMPATIBILITY_MODE */
            break;

            /* ----- READ CLIENT HELLO ----*/

        case MBEDTLS_SSL_CLIENT_HELLO:

#if defined(MBEDTLS_SSL_NEW_SESSION_TICKET_REMOVED)
            ssl->session_negotiate->tls_version = ssl->tls_version;
            ssl->session_negotiate->endpoint = ssl->conf->endpoint;
#endif /* MBEDTLS_SSL_NEW_SESSION_TICKET_REMOVED */

            ret = ssl_tls13_process_client_hello( ssl );
            if( ret != 0 )
                MBEDTLS_SSL_DEBUG_RET( 1, "ssl_tls13_process_client_hello", ret );
            break;

            /* ----- READ EARLY APP DATA  ----*/

        case MBEDTLS_SSL_EARLY_APP_DATA:

            ret = ssl_tls13_read_early_data_process( ssl );
            if( ret != 0 )
            {
                MBEDTLS_SSL_DEBUG_RET( 1, "ssl_tls13_read_early_data_process", ret );
                return ( ret );
            }

            break;

            /* ----- WRITE HELLO RETRY REQUEST ----*/

        case MBEDTLS_SSL_HELLO_RETRY_REQUEST:

            ret = ssl_tls13_write_hello_retry_request( ssl );
            if( ret != 0 )
            {
                MBEDTLS_SSL_DEBUG_RET( 1, "ssl_tls13_write_hello_retry_request", ret );
                return( ret );
            }

            break;

            /* ----- READ 2nd CLIENT HELLO ----*/
        case MBEDTLS_SSL_SECOND_CLIENT_HELLO:

            ret = ssl_tls13_process_client_hello( ssl );

            switch( ret )
            {
                case 0:
                    mbedtls_ssl_handshake_set_state( ssl, MBEDTLS_SSL_SERVER_HELLO );
                    break;
                case MBEDTLS_ERR_SSL_BAD_PROTOCOL_VERSION:
                    MBEDTLS_SSL_PEND_FATAL_ALERT( MBEDTLS_SSL_ALERT_MSG_PROTOCOL_VERSION,
                                                  MBEDTLS_ERR_SSL_BAD_PROTOCOL_VERSION );
                    break;
                case MBEDTLS_ERR_SSL_CONTINUE_PROCESSING:
                    /* Stay in this state */
                    mbedtls_ssl_handshake_set_state( ssl, MBEDTLS_SSL_SECOND_CLIENT_HELLO );
                    ret = 0;
                    break;
                default:
                    return( ret );
            }

            break;
            /* ----- WRITE SERVER HELLO ----*/

        case MBEDTLS_SSL_SERVER_HELLO:
            ret = ssl_tls13_write_server_hello( ssl );
            if( ret != 0 )
                break;


            break;

        case MBEDTLS_SSL_ENCRYPTED_EXTENSIONS:
            ret = ssl_tls13_write_encrypted_extensions( ssl );
            break;

#if defined(MBEDTLS_KEY_EXCHANGE_WITH_CERT_ENABLED)
        case MBEDTLS_SSL_CERTIFICATE_REQUEST:
            ret = ssl_tls13_write_certificate_request( ssl );
            break;

        case MBEDTLS_SSL_SERVER_CERTIFICATE:
            ret = ssl_tls13_write_server_certificate( ssl );
            break;

        case MBEDTLS_SSL_CERTIFICATE_VERIFY:
            ret = ssl_tls13_write_certificate_verify( ssl );
            break;
#endif /* MBEDTLS_KEY_EXCHANGE_WITH_CERT_ENABLED */

        /*
         * Injection of dummy-CCS's for middlebox compatibility
         */
#if defined(MBEDTLS_SSL_TLS1_3_COMPATIBILITY_MODE)
        case MBEDTLS_SSL_SERVER_CCS_AFTER_HELLO_RETRY_REQUEST:
            ret = mbedtls_ssl_tls13_write_change_cipher_spec( ssl );
            if( ret == 0 )
                mbedtls_ssl_handshake_set_state( ssl, MBEDTLS_SSL_CLIENT_HELLO );
            break;

        case MBEDTLS_SSL_SERVER_CCS_AFTER_SERVER_HELLO:
            ret = mbedtls_ssl_tls13_write_change_cipher_spec( ssl );
            if( ret == 0 )
                mbedtls_ssl_handshake_set_state( ssl, MBEDTLS_SSL_ENCRYPTED_EXTENSIONS );
            break;
#endif /* MBEDTLS_SSL_TLS1_3_COMPATIBILITY_MODE */

            /* ----- WRITE FINISHED ----*/

        case MBEDTLS_SSL_SERVER_FINISHED:
            ret = ssl_tls13_write_server_finished( ssl );
            break;

            /* ----- READ CLIENT CERTIFICATE ----*/

        case MBEDTLS_SSL_CLIENT_CERTIFICATE:
            ret = mbedtls_ssl_tls13_process_certificate( ssl );
            if( ret == 0 )
            {
                if( ssl->session_negotiate->peer_cert != NULL )
                {
                    mbedtls_ssl_handshake_set_state(
                        ssl, MBEDTLS_SSL_CLIENT_CERTIFICATE_VERIFY );
                }
                else
                {
                    MBEDTLS_SSL_DEBUG_MSG( 2, ( "skip parse certificate verify" ) );
                    mbedtls_ssl_handshake_set_state(
                        ssl, MBEDTLS_SSL_CLIENT_FINISHED );
                }
            }
            break;

            /* ----- READ CLIENT CERTIFICATE VERIFY ----*/

        case MBEDTLS_SSL_CLIENT_CERTIFICATE_VERIFY:
            ret = mbedtls_ssl_tls13_process_certificate_verify( ssl );
            if( ret == 0 )
            {
                mbedtls_ssl_handshake_set_state(
                    ssl, MBEDTLS_SSL_CLIENT_FINISHED );
            }
            break;

<<<<<<< HEAD
        case MBEDTLS_SSL_END_OF_EARLY_DATA:
            ret = ssl_tls13_read_end_of_early_data_process( ssl );
            break;

            /* ----- READ FINISHED ----*/

        case MBEDTLS_SSL_CLIENT_FINISHED:
            ret = ssl_tls13_process_client_finished( ssl );
            break;

        case MBEDTLS_SSL_HANDSHAKE_WRAPUP:
            ret = ssl_tls13_handshake_wrapup( ssl );
            break;

        case MBEDTLS_SSL_NEW_SESSION_TICKET:

#if defined(MBEDTLS_SSL_NEW_SESSION_TICKET_REMOVED)

            ret = ssl_tls13_write_new_session_ticket_process( ssl );
            if( ret != 0 )
            {
                MBEDTLS_SSL_DEBUG_RET( 1, "ssl_tls13_write_new_session_ticket ", ret );
                return( ret );
            }
#endif /* MBEDTLS_SSL_NEW_SESSION_TICKET_REMOVED */

            break;

        case MBEDTLS_SSL_SERVER_NEW_SESSION_TICKET_FLUSH:
            ret = mbedtls_ssl_flush_output( ssl );
            if( ret != 0 )
                return( ret );
            mbedtls_ssl_handshake_set_state( ssl, MBEDTLS_SSL_HANDSHAKE_OVER );
            break;

=======
#if defined(MBEDTLS_SSL_SESSION_TICKETS)
        case MBEDTLS_SSL_NEW_SESSION_TICKET:
            ret = ssl_tls13_write_new_session_ticket( ssl );
            if( ret != 0 )
            {
                MBEDTLS_SSL_DEBUG_RET( 1,
                                       "ssl_tls13_write_new_session_ticket ",
                                       ret );
            }
            break;
        case MBEDTLS_SSL_NEW_SESSION_TICKET_FLUSH:
            /* This state is necessary to do the flush of the New Session
             * Ticket message written in MBEDTLS_SSL_NEW_SESSION_TICKET
             * as part of ssl_prepare_handshake_step.
             */
            ret = 0;
            mbedtls_ssl_handshake_set_state( ssl, MBEDTLS_SSL_HANDSHAKE_OVER );
            break;

#endif /* MBEDTLS_SSL_SESSION_TICKETS */

>>>>>>> 32578b3b
        default:
            MBEDTLS_SSL_DEBUG_MSG( 1, ( "invalid state %d", ssl->state ) );
            return( MBEDTLS_ERR_SSL_BAD_INPUT_DATA );
    }

    return( ret );
}

#endif /* MBEDTLS_SSL_SRV_C && MBEDTLS_SSL_PROTO_TLS1_3 */<|MERGE_RESOLUTION|>--- conflicted
+++ resolved
@@ -3613,12 +3613,6 @@
     if( ret != 0 )
         return( ret );
 
-    mbedtls_ssl_handshake_set_state( ssl, MBEDTLS_SSL_NEW_SESSION_TICKET );
-
-<<<<<<< HEAD
-=======
-    mbedtls_ssl_tls13_handshake_wrapup( ssl );
-
 #if defined(MBEDTLS_SSL_SESSION_TICKETS)
     mbedtls_ssl_handshake_set_state( ssl, MBEDTLS_SSL_NEW_SESSION_TICKET );
 #else
@@ -3840,7 +3834,6 @@
     MBEDTLS_SSL_DEBUG_BUF( 4, "ticket", buf, *out_len );
     MBEDTLS_SSL_DEBUG_MSG( 2, ( "<= write new session ticket" ) );
 
->>>>>>> 32578b3b
     return( 0 );
 }
 
@@ -4058,7 +4051,6 @@
             }
             break;
 
-<<<<<<< HEAD
         case MBEDTLS_SSL_END_OF_EARLY_DATA:
             ret = ssl_tls13_read_end_of_early_data_process( ssl );
             break;
@@ -4073,28 +4065,6 @@
             ret = ssl_tls13_handshake_wrapup( ssl );
             break;
 
-        case MBEDTLS_SSL_NEW_SESSION_TICKET:
-
-#if defined(MBEDTLS_SSL_NEW_SESSION_TICKET_REMOVED)
-
-            ret = ssl_tls13_write_new_session_ticket_process( ssl );
-            if( ret != 0 )
-            {
-                MBEDTLS_SSL_DEBUG_RET( 1, "ssl_tls13_write_new_session_ticket ", ret );
-                return( ret );
-            }
-#endif /* MBEDTLS_SSL_NEW_SESSION_TICKET_REMOVED */
-
-            break;
-
-        case MBEDTLS_SSL_SERVER_NEW_SESSION_TICKET_FLUSH:
-            ret = mbedtls_ssl_flush_output( ssl );
-            if( ret != 0 )
-                return( ret );
-            mbedtls_ssl_handshake_set_state( ssl, MBEDTLS_SSL_HANDSHAKE_OVER );
-            break;
-
-=======
 #if defined(MBEDTLS_SSL_SESSION_TICKETS)
         case MBEDTLS_SSL_NEW_SESSION_TICKET:
             ret = ssl_tls13_write_new_session_ticket( ssl );
@@ -4110,13 +4080,14 @@
              * Ticket message written in MBEDTLS_SSL_NEW_SESSION_TICKET
              * as part of ssl_prepare_handshake_step.
              */
-            ret = 0;
+            ret = mbedtls_ssl_flush_output( ssl );
+            if( ret != 0 )
+                return( ret );
             mbedtls_ssl_handshake_set_state( ssl, MBEDTLS_SSL_HANDSHAKE_OVER );
             break;
 
 #endif /* MBEDTLS_SSL_SESSION_TICKETS */
 
->>>>>>> 32578b3b
         default:
             MBEDTLS_SSL_DEBUG_MSG( 1, ( "invalid state %d", ssl->state ) );
             return( MBEDTLS_ERR_SSL_BAD_INPUT_DATA );

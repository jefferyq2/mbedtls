--- conflicted
+++ resolved
@@ -27,10 +27,7 @@
 #include "mbedtls/debug.h"
 #include "mbedtls/ssl.h"
 #include "mbedtls/error.h"
-<<<<<<< HEAD
-=======
 #include "mbedtls/platform.h"
->>>>>>> 340c559c
 #include "mbedtls/constant_time.h"
 
 #include "ssl_misc.h"
@@ -784,11 +781,36 @@
 static int ssl_tls13_client_hello_has_exts_for_ephemeral_key_exchange(
         mbedtls_ssl_context *ssl )
 {
-    return( ssl_tls13_client_hello_has_exts( ssl,
-                          MBEDTLS_SSL_EXT_SUPPORTED_GROUPS |
-                          MBEDTLS_SSL_EXT_KEY_SHARE        |
-                          MBEDTLS_SSL_EXT_SIG_ALG ) );
-}
+    return( ssl_tls13_client_hello_has_exts(
+                ssl,
+                MBEDTLS_SSL_EXT_SUPPORTED_GROUPS |
+                MBEDTLS_SSL_EXT_KEY_SHARE        |
+                MBEDTLS_SSL_EXT_SIG_ALG ) );
+}
+
+#if defined(MBEDTLS_KEY_EXCHANGE_SOME_PSK_ENABLED)
+MBEDTLS_CHECK_RETURN_CRITICAL
+static int ssl_tls13_client_hello_has_exts_for_psk_key_exchange(
+               mbedtls_ssl_context *ssl )
+{
+    return( ssl_tls13_client_hello_has_exts(
+                ssl,
+                MBEDTLS_SSL_EXT_PRE_SHARED_KEY          |
+                MBEDTLS_SSL_EXT_PSK_KEY_EXCHANGE_MODES ) );
+}
+
+MBEDTLS_CHECK_RETURN_CRITICAL
+static int ssl_tls13_client_hello_has_exts_for_psk_ephemeral_key_exchange(
+               mbedtls_ssl_context *ssl )
+{
+    return( ssl_tls13_client_hello_has_exts(
+                ssl,
+                MBEDTLS_SSL_EXT_SUPPORTED_GROUPS        |
+                MBEDTLS_SSL_EXT_KEY_SHARE               |
+                MBEDTLS_SSL_EXT_PRE_SHARED_KEY          |
+                MBEDTLS_SSL_EXT_PSK_KEY_EXCHANGE_MODES ) );
+}
+#endif /* MBEDTLS_KEY_EXCHANGE_SOME_PSK_ENABLED */
 
 MBEDTLS_CHECK_RETURN_CRITICAL
 static int ssl_tls13_client_hello_has_psk_extensions( mbedtls_ssl_context *ssl )
@@ -809,15 +831,87 @@
 MBEDTLS_CHECK_RETURN_CRITICAL
 static int ssl_tls13_check_ephemeral_key_exchange( mbedtls_ssl_context *ssl )
 {
-    if( !mbedtls_ssl_conf_tls13_ephemeral_enabled( ssl ) )
-        return( 0 );
-
-    if( !ssl_tls13_client_hello_has_exts_for_ephemeral_key_exchange( ssl ) )
-        return( 0 );
-
-    ssl->handshake->key_exchange_mode =
-        MBEDTLS_SSL_TLS1_3_KEY_EXCHANGE_MODE_EPHEMERAL;
-    return( 1 );
+    return( mbedtls_ssl_conf_tls13_ephemeral_enabled( ssl ) &&
+            ssl_tls13_client_hello_has_exts_for_ephemeral_key_exchange( ssl ) );
+}
+
+MBEDTLS_CHECK_RETURN_CRITICAL
+static int ssl_tls13_check_psk_key_exchange( mbedtls_ssl_context *ssl )
+{
+#if defined(MBEDTLS_KEY_EXCHANGE_SOME_PSK_ENABLED)
+    return( mbedtls_ssl_conf_tls13_psk_enabled( ssl ) &&
+            mbedtls_ssl_tls13_psk_enabled( ssl ) &&
+            ssl_tls13_client_hello_has_exts_for_psk_key_exchange( ssl ) );
+#else
+    ((void) ssl);
+    return( 0 );
+#endif
+}
+
+MBEDTLS_CHECK_RETURN_CRITICAL
+static int ssl_tls13_check_psk_ephemeral_key_exchange( mbedtls_ssl_context *ssl )
+{
+#if defined(MBEDTLS_KEY_EXCHANGE_SOME_PSK_ENABLED)
+    return( mbedtls_ssl_conf_tls13_psk_ephemeral_enabled( ssl ) &&
+            mbedtls_ssl_tls13_psk_ephemeral_enabled( ssl ) &&
+            ssl_tls13_client_hello_has_exts_for_psk_ephemeral_key_exchange( ssl ) );
+#else
+    ((void) ssl);
+    return( 0 );
+#endif
+}
+
+static int ssl_tls13_determine_key_exchange_mode( mbedtls_ssl_context *ssl )
+{
+    /*
+     * Determine the key exchange algorithm to use.
+     * There are three types of key exchanges supported in TLS 1.3:
+     * - (EC)DH with ECDSA,
+     * - (EC)DH with PSK,
+     * - plain PSK.
+     *
+     * The PSK-based key exchanges may additionally be used with 0-RTT.
+     *
+     * Our built-in order of preference is
+     *  1 ) (EC)DHE-PSK Mode ( psk_ephemeral )
+     *  2 ) Certificate Mode ( ephemeral )
+     *  3 ) Plain PSK Mode ( psk )
+     */
+
+    ssl->handshake->key_exchange_mode = MBEDTLS_SSL_TLS1_3_KEY_EXCHANGE_MODE_NONE;
+
+    if( ssl_tls13_check_psk_ephemeral_key_exchange( ssl ) )
+    {
+        ssl->handshake->key_exchange_mode =
+            MBEDTLS_SSL_TLS1_3_KEY_EXCHANGE_MODE_PSK_EPHEMERAL;
+        MBEDTLS_SSL_DEBUG_MSG( 2, ( "key exchange mode: psk_ephemeral" ) );
+    }
+    else
+    if( ssl_tls13_check_ephemeral_key_exchange( ssl ) )
+    {
+        ssl->handshake->key_exchange_mode =
+            MBEDTLS_SSL_TLS1_3_KEY_EXCHANGE_MODE_EPHEMERAL;
+        MBEDTLS_SSL_DEBUG_MSG( 2, ( "key exchange mode: ephemeral" ) );
+    }
+    else
+    if( ssl_tls13_check_psk_key_exchange( ssl ) )
+    {
+        ssl->handshake->key_exchange_mode =
+            MBEDTLS_SSL_TLS1_3_KEY_EXCHANGE_MODE_PSK;
+        MBEDTLS_SSL_DEBUG_MSG( 2, ( "key exchange mode: psk" ) );
+    }
+    else
+    {
+        MBEDTLS_SSL_DEBUG_MSG(
+                1,
+                ( "ClientHello message misses mandatory extensions." ) );
+        MBEDTLS_SSL_PEND_FATAL_ALERT( MBEDTLS_SSL_ALERT_MSG_MISSING_EXTENSION ,
+                                      MBEDTLS_ERR_SSL_ILLEGAL_PARAMETER );
+        return( MBEDTLS_ERR_SSL_ILLEGAL_PARAMETER );
+    }
+
+    return( 0 );
+
 }
 
 MBEDTLS_CHECK_RETURN_CRITICAL
@@ -1880,136 +1974,15 @@
         return ( MBEDTLS_ERR_SSL_ALLOC_FAILED );
     }
 
-<<<<<<< HEAD
     return( 0 );
 }
 #endif /* MBEDTLS_ZERO_RTT */
-=======
-MBEDTLS_CHECK_RETURN_CRITICAL
-static int ssl_tls13_client_hello_has_exts_for_ephemeral_key_exchange(
-        mbedtls_ssl_context *ssl )
-{
-    return( ssl_tls13_client_hello_has_exts(
-                ssl,
-                MBEDTLS_SSL_EXT_SUPPORTED_GROUPS |
-                MBEDTLS_SSL_EXT_KEY_SHARE        |
-                MBEDTLS_SSL_EXT_SIG_ALG ) );
-}
-
-#if defined(MBEDTLS_KEY_EXCHANGE_SOME_PSK_ENABLED)
-MBEDTLS_CHECK_RETURN_CRITICAL
-static int ssl_tls13_client_hello_has_exts_for_psk_key_exchange(
-               mbedtls_ssl_context *ssl )
-{
-    return( ssl_tls13_client_hello_has_exts(
-                ssl,
-                MBEDTLS_SSL_EXT_PRE_SHARED_KEY          |
-                MBEDTLS_SSL_EXT_PSK_KEY_EXCHANGE_MODES ) );
-}
-
-MBEDTLS_CHECK_RETURN_CRITICAL
-static int ssl_tls13_client_hello_has_exts_for_psk_ephemeral_key_exchange(
-               mbedtls_ssl_context *ssl )
-{
-    return( ssl_tls13_client_hello_has_exts(
-                ssl,
-                MBEDTLS_SSL_EXT_SUPPORTED_GROUPS        |
-                MBEDTLS_SSL_EXT_KEY_SHARE               |
-                MBEDTLS_SSL_EXT_PRE_SHARED_KEY          |
-                MBEDTLS_SSL_EXT_PSK_KEY_EXCHANGE_MODES ) );
-}
-#endif /* MBEDTLS_KEY_EXCHANGE_SOME_PSK_ENABLED */
->>>>>>> 340c559c
 
 MBEDTLS_CHECK_RETURN_CRITICAL
 static int ssl_tls13_read_early_data_postprocess( mbedtls_ssl_context *ssl )
 {
-<<<<<<< HEAD
     mbedtls_ssl_handshake_set_state( ssl, MBEDTLS_SSL_END_OF_EARLY_DATA );
     return ( 0 );
-=======
-    return( mbedtls_ssl_conf_tls13_ephemeral_enabled( ssl ) &&
-            ssl_tls13_client_hello_has_exts_for_ephemeral_key_exchange( ssl ) );
-}
-
-MBEDTLS_CHECK_RETURN_CRITICAL
-static int ssl_tls13_check_psk_key_exchange( mbedtls_ssl_context *ssl )
-{
-#if defined(MBEDTLS_KEY_EXCHANGE_SOME_PSK_ENABLED)
-    return( mbedtls_ssl_conf_tls13_psk_enabled( ssl ) &&
-            mbedtls_ssl_tls13_psk_enabled( ssl ) &&
-            ssl_tls13_client_hello_has_exts_for_psk_key_exchange( ssl ) );
-#else
-    ((void) ssl);
-    return( 0 );
-#endif
-}
-
-MBEDTLS_CHECK_RETURN_CRITICAL
-static int ssl_tls13_check_psk_ephemeral_key_exchange( mbedtls_ssl_context *ssl )
-{
-#if defined(MBEDTLS_KEY_EXCHANGE_SOME_PSK_ENABLED)
-    return( mbedtls_ssl_conf_tls13_psk_ephemeral_enabled( ssl ) &&
-            mbedtls_ssl_tls13_psk_ephemeral_enabled( ssl ) &&
-            ssl_tls13_client_hello_has_exts_for_psk_ephemeral_key_exchange( ssl ) );
-#else
-    ((void) ssl);
-    return( 0 );
-#endif
-}
-
-static int ssl_tls13_determine_key_exchange_mode( mbedtls_ssl_context *ssl )
-{
-    /*
-     * Determine the key exchange algorithm to use.
-     * There are three types of key exchanges supported in TLS 1.3:
-     * - (EC)DH with ECDSA,
-     * - (EC)DH with PSK,
-     * - plain PSK.
-     *
-     * The PSK-based key exchanges may additionally be used with 0-RTT.
-     *
-     * Our built-in order of preference is
-     *  1 ) (EC)DHE-PSK Mode ( psk_ephemeral )
-     *  2 ) Certificate Mode ( ephemeral )
-     *  3 ) Plain PSK Mode ( psk )
-     */
-
-    ssl->handshake->key_exchange_mode = MBEDTLS_SSL_TLS1_3_KEY_EXCHANGE_MODE_NONE;
-
-    if( ssl_tls13_check_psk_ephemeral_key_exchange( ssl ) )
-    {
-        ssl->handshake->key_exchange_mode =
-            MBEDTLS_SSL_TLS1_3_KEY_EXCHANGE_MODE_PSK_EPHEMERAL;
-        MBEDTLS_SSL_DEBUG_MSG( 2, ( "key exchange mode: psk_ephemeral" ) );
-    }
-    else
-    if( ssl_tls13_check_ephemeral_key_exchange( ssl ) )
-    {
-        ssl->handshake->key_exchange_mode =
-            MBEDTLS_SSL_TLS1_3_KEY_EXCHANGE_MODE_EPHEMERAL;
-        MBEDTLS_SSL_DEBUG_MSG( 2, ( "key exchange mode: ephemeral" ) );
-    }
-    else
-    if( ssl_tls13_check_psk_key_exchange( ssl ) )
-    {
-        ssl->handshake->key_exchange_mode =
-            MBEDTLS_SSL_TLS1_3_KEY_EXCHANGE_MODE_PSK;
-        MBEDTLS_SSL_DEBUG_MSG( 2, ( "key exchange mode: psk" ) );
-    }
-    else
-    {
-        MBEDTLS_SSL_DEBUG_MSG(
-                1,
-                ( "ClientHello message misses mandatory extensions." ) );
-        MBEDTLS_SSL_PEND_FATAL_ALERT( MBEDTLS_SSL_ALERT_MSG_MISSING_EXTENSION ,
-                                      MBEDTLS_ERR_SSL_ILLEGAL_PARAMETER );
-        return( MBEDTLS_ERR_SSL_ILLEGAL_PARAMETER );
-    }
-
-    return( 0 );
-
->>>>>>> 340c559c
 }
 
 #if defined(MBEDTLS_X509_CRT_PARSE_C) && \
@@ -2177,18 +2150,11 @@
     const unsigned char *extensions_end;
     int hrr_required = 0;
 
-<<<<<<< HEAD
-    const unsigned char *pre_shared_key_ext = NULL;
-    size_t pre_shared_key_ext_len = 0;
-
-    const mbedtls_ssl_ciphersuite_t *ciphersuite_info;
-=======
     const mbedtls_ssl_ciphersuite_t* ciphersuite_info;
 #if defined(MBEDTLS_KEY_EXCHANGE_SOME_PSK_ENABLED)
     const unsigned char *pre_shared_key_ext_start = NULL;
     const unsigned char *pre_shared_key_ext_end = NULL;
 #endif /* MBEDTLS_KEY_EXCHANGE_SOME_PSK_ENABLED */
->>>>>>> 340c559c
 
     ssl->handshake->extensions_present = MBEDTLS_SSL_EXT_NONE;
 
@@ -2374,15 +2340,6 @@
         size_t extension_data_len;
         const unsigned char *extension_data_end;
 
-<<<<<<< HEAD
-        /* The PSK extension must be the last in the ClientHello.
-         * Fail if we've found it already but haven't yet reached
-         * the end of the extension block. */
-        if( pre_shared_key_ext != NULL )
-        {
-            MBEDTLS_SSL_DEBUG_MSG( 1, ( "bad client hello message" ) );
-            return( MBEDTLS_ERR_SSL_ILLEGAL_PARAMETER );
-=======
         /* RFC 8446, page 57
          *
          * The "pre_shared_key" extension MUST be the last extension in the
@@ -2398,7 +2355,6 @@
                 MBEDTLS_SSL_ALERT_MSG_ILLEGAL_PARAMETER,
                 MBEDTLS_ERR_SSL_HANDSHAKE_FAILURE );
             return( MBEDTLS_ERR_SSL_HANDSHAKE_FAILURE );
->>>>>>> 340c559c
         }
 
         MBEDTLS_SSL_CHK_BUF_READ_PTR( p, extensions_end, 4 );
@@ -2634,84 +2590,6 @@
         p += extension_data_len;
     }
 
-    /* Update checksum with either
-     * - The entire content of the CH message, if no PSK extension is present
-     * - The content up to but excluding the PSK extension, if present.
-     */
-    ssl->handshake->update_checksum( ssl, buf,
-                                     ( pre_shared_key_ext != NULL ) ?
-                                     pre_shared_key_ext - buf : p - buf );
-
-    /* List all the extensions we have received */
-    ssl_tls13_debug_print_client_hello_exts( ssl );
-
-    /*
-     * Determine the key exchange algorithm to use.
-     * There are three types of key exchanges supported in TLS 1.3:
-     * - (EC)DH with ECDSA,
-     * - (EC)DH with PSK,
-     * - plain PSK.
-     *
-     * The PSK-based key exchanges may additionally be used with 0-RTT.
-     *
-     * Our built-in order of preference is
-     *  1 ) Plain PSK Mode
-     *  2 ) (EC)DHE-PSK Mode
-     *  3 ) Certificate Mode
-     */
-
-    ssl->handshake->key_exchange_mode = MBEDTLS_SSL_TLS1_3_KEY_EXCHANGE_MODE_NONE;
-
-    if( !ssl_tls13_check_psk_key_exchange( ssl ) &&
-        !ssl_tls13_check_ephemeral_key_exchange( ssl ) )
-    {
-        MBEDTLS_SSL_DEBUG_MSG( 1, ( "ClientHello message misses mandatory extensions." ) );
-        MBEDTLS_SSL_PEND_FATAL_ALERT( MBEDTLS_SSL_ALERT_MSG_MISSING_EXTENSION ,
-                                      MBEDTLS_ERR_SSL_ILLEGAL_PARAMETER );
-        return( MBEDTLS_ERR_SSL_ILLEGAL_PARAMETER );
-    }
-
-#if defined(MBEDTLS_ZERO_RTT)
-    ret = ssl_tls13_check_use_0rtt_handshake( ssl );
-    if( ret != 0 )
-        return( ret );
-#endif /* MBEDTLS_ZERO_RTT */
-
-#if defined(MBEDTLS_KEY_EXCHANGE_PSK_ENABLED)
-    /* If we've settled on a PSK-based exchange, parse PSK identity ext */
-    if( mbedtls_ssl_tls13_key_exchange_mode_with_psk( ssl ) )
-    {
-        ret = mbedtls_ssl_tls13_parse_client_psk_identity_ext(
-                  ssl, pre_shared_key_ext, pre_shared_key_ext_len );
-        if( ret != 0 )
-        {
-            MBEDTLS_SSL_DEBUG_RET( 1, ( "mbedtls_ssl_tls13_parse_client_psk_identity_ext" ),
-                                   ret );
-            return( ret );
-        }
-    }
-#endif /* MBEDTLS_KEY_EXCHANGE_PSK_ENABLED */
-
-<<<<<<< HEAD
-    if( ssl->conf->rr_config == MBEDTLS_SSL_FORCE_RR_CHECK_ON )
-    {
-#if defined(MBEDTLS_SSL_COOKIE_C)
-        /* If we failed to see a cookie extension, and we required it through the
-         * configuration settings ( rr_config ), then we need to send a HRR msg.
-         * Conceptually, this is similiar to having received a cookie that failed
-         * the verification check.
-         */
-        if( !( ssl->handshake->extensions_present & MBEDTLS_SSL_EXT_COOKIE ) )
-        {
-            MBEDTLS_SSL_DEBUG_MSG( 2,
-                ( "Cookie extension missing. Need to send a HRR." ) );
-            hrr_required = 1;
-        }
-#endif /* MBEDTLS_SSL_COOKIE_C */
-        if( ssl->handshake->hello_retry_request_count == 0 )
-            hrr_required = 1;
-    }
-=======
 #if defined(MBEDTLS_DEBUG_C)
     /* List all the extensions we have received */
     ssl_tls13_debug_print_client_hello_exts( ssl );
@@ -2755,7 +2633,6 @@
     ret = ssl_tls13_determine_key_exchange_mode( ssl );
     if( ret < 0 )
         return( ret );
->>>>>>> 340c559c
 
     return( hrr_required ? SSL_CLIENT_HELLO_HRR_REQUIRED : SSL_CLIENT_HELLO_OK );
 }
@@ -2770,7 +2647,6 @@
     mbedtls_ssl_key_set traffic_keys;
 #endif /* MBEDTLS_ZERO_RTT */
 
-<<<<<<< HEAD
     ret = mbedtls_ssl_tls13_key_schedule_stage_early( ssl );
     if( ret != 0 )
     {
@@ -2824,8 +2700,6 @@
 
 #endif /* MBEDTLS_ZERO_RTT */
 
-=======
->>>>>>> 340c559c
     /*
      * Server certificate selection
      */
@@ -3345,12 +3219,6 @@
 #if defined(MBEDTLS_KEY_EXCHANGE_SOME_PSK_ENABLED)
     if( mbedtls_ssl_tls13_key_exchange_mode_with_psk( ssl ) )
     {
-<<<<<<< HEAD
-        ret = ssl_tls13_write_server_pre_shared_key_ext( ssl, p, end,
-                                                         &output_len );
-        if( ret != 0 )
-            return( ret );
-=======
         ret = ssl_tls13_write_server_pre_shared_key_ext( ssl, p, end, &output_len );
         if( ret != 0 )
         {
@@ -3358,12 +3226,10 @@
                                    ret );
             return( ret );
         }
->>>>>>> 340c559c
         p += output_len;
     }
 #endif /* MBEDTLS_KEY_EXCHANGE_SOME_PSK_ENABLED */
 
-<<<<<<< HEAD
 #if defined(MBEDTLS_SSL_COOKIE_C)
     if( is_hrr )
     {
@@ -3374,8 +3240,6 @@
     }
 #endif /* MBEDTLS_SSL_COOKIE_C */
 
-=======
->>>>>>> 340c559c
     MBEDTLS_PUT_UINT16_BE( p - p_extensions_len - 2, p_extensions_len, 0 );
 
     MBEDTLS_SSL_DEBUG_BUF( 4, "server hello extensions",

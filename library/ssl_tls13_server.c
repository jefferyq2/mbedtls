/*
 *  TLS 1.3 server-side functions
 *
 *  Copyright The Mbed TLS Contributors
 *  SPDX-License-Identifier: Apache-2.0
 *
 *  Licensed under the Apache License, Version 2.0 (the "License"); you may
 *  not use this file except in compliance with the License.
 *  You may obtain a copy of the License at
 *
 *  http://www.apache.org/licenses/LICENSE-2.0
 *
 *  Unless required by applicable law or agreed to in writing, software
 *  distributed under the License is distributed on an "AS IS" BASIS, WITHOUT
 *  WARRANTIES OR CONDITIONS OF ANY KIND, either express or implied.
 *  See the License for the specific language governing permissions and
 *  limitations under the License.
 */

#include "common.h"

#if defined(MBEDTLS_SSL_PROTO_TLS1_3_EXPERIMENTAL)

#define SSL_DONT_FORCE_FLUSH 0
#define SSL_FORCE_FLUSH      1

#if defined(MBEDTLS_SSL_SRV_C)

#include "mbedtls/debug.h"
<<<<<<< HEAD
#include "mbedtls/ssl.h"
#include "mbedtls/error.h"
=======
>>>>>>> 05420b12

#include "ssl_misc.h"
#include "ssl_tls13_keys.h"
#if defined(MBEDTLS_SSL_USE_MPS)
#include "mps_all.h"
#endif /* MBEDTLS_SSL_USE_MPS */

#include <string.h>

#if defined(MBEDTLS_ECP_C)
#include "mbedtls/ecp.h"
#include "ecp_internal.h"
#endif /* MBEDTLS_ECP_C */

#include "mbedtls/hkdf.h"

#if defined(MBEDTLS_SSL_NEW_SESSION_TICKET)
#include "mbedtls/ssl_ticket.h"
#endif /* MBEDTLS_SSL_NEW_SESSION_TICKET */

#if defined(MBEDTLS_PLATFORM_C)
#include "mbedtls/platform.h"
#else
#include <stdlib.h>
#define mbedtls_calloc    calloc
#define mbedtls_free       free
#endif /* MBEDTLS_PLATFORM_C */

#if defined(MBEDTLS_HAVE_TIME)
#include <time.h>
#endif /* MBEDTLS_HAVE_TIME */


#if defined(MBEDTLS_SSL_SERVER_NAME_INDICATION)
static int ssl_write_sni_server_ext(
    mbedtls_ssl_context *ssl,
    unsigned char *buf,
    size_t buflen,
    size_t *olen )
{
    unsigned char *p = buf;
    *olen = 0;

    if( ( ssl->handshake->extensions_present & MBEDTLS_SSL_EXT_SERVERNAME ) == 0 )
    {
        return( 0 );
    }

    MBEDTLS_SSL_DEBUG_MSG( 3, ( "adding server_name extension" ) );

    if( buflen < 4 )
    {
        MBEDTLS_SSL_DEBUG_MSG( 1, ( "buffer too small" ) );
        return( MBEDTLS_ERR_SSL_BUFFER_TOO_SMALL );
    }

    /* Write extension header */
    *p++ = (unsigned char)( ( MBEDTLS_TLS_EXT_SERVERNAME >> 8 ) & 0xFF );
    *p++ = (unsigned char)( ( MBEDTLS_TLS_EXT_SERVERNAME ) & 0xFF );

    /* Write total extension length */
    *p++ = 0;
    *p++ = 0;

    *olen = 4;

    return( 0 );
}
#endif /* MBEDTLS_SSL_SERVER_NAME_INDICATION */


/* Key Shares Extension
 *
 * enum {
 *     ... (0xFFFF)
 * } NamedGroup;
 *
 * struct {
 *     NamedGroup group;
 *     opaque key_exchange<1..2^16-1>;
 * } KeyShareEntry;
 *
 * struct {
 *     select(role) {
 *     ...
 *     case server:
 *         KeyShareEntry server_share;
 *     }
 * } KeyShare;
*/

#if ( defined(MBEDTLS_ECDH_C) || defined(MBEDTLS_ECDSA_C) )
/* Generate and export a single key share. For hybrid KEMs, this can
 * be called multiple times with the different components of the hybrid. */
static int ssl_key_share_encapsulate( mbedtls_ssl_context *ssl,
                                      uint16_t named_group,
                                      unsigned char* buf,
                                      unsigned char* end,
                                      size_t* olen )
{
    int ret = MBEDTLS_ERR_ERROR_CORRUPTION_DETECTED;

    if( mbedtls_ssl_tls13_named_group_is_ecdhe( named_group ) )
    {
        ret = mbedtls_ecdh_make_tls_13_params( &ssl->handshake->ecdh_ctx,
                 olen, buf, end - buf, ssl->conf->f_rng, ssl->conf->p_rng );
        if( ret != 0 )
        {
            MBEDTLS_SSL_DEBUG_RET( 1, "mbedtls_ecdh_make_tls_13_params", ret );
            return( ret );
        }

        MBEDTLS_SSL_DEBUG_ECDH( 3, &ssl->handshake->ecdh_ctx, MBEDTLS_DEBUG_ECDH_Q );
    }
    else if( 0 /* Other kinds of KEMs */ )
    {
    }
    else
    {
        ret = MBEDTLS_ERR_SSL_INTERNAL_ERROR;
    }

    return( ret );
}

static int ssl_write_key_shares_ext(
    mbedtls_ssl_context *ssl,
    unsigned char* buf,
    unsigned char* end,
    size_t* olen )
{
    unsigned char *key_share_entry = buf + 4;
    unsigned char *key_share       = buf + 8;

    size_t share_len, ext_len;
    int ret;

    *olen = 0;

    MBEDTLS_SSL_DEBUG_MSG( 3, ( "server hello, adding key share extension" ) );

    if( end - buf < 8 )
    {
        MBEDTLS_SSL_DEBUG_MSG( 1, ( "buffer too small" ) );
        return( MBEDTLS_ERR_SSL_BUFFER_TOO_SMALL );
    }

    /* When we introduce PQC-ECDHE hybrids, we'll want to call this
     * function multiple times. */
    ret = ssl_key_share_encapsulate( ssl, ssl->handshake->offered_group_id,
                                     key_share, end, &share_len );
    if( ret != 0 )
        return( ret );

    /* Write group ID */
    *key_share_entry++ = ( ssl->handshake->offered_group_id >> 8 ) & 0xFF;
    *key_share_entry++ = ( ssl->handshake->offered_group_id >> 0 ) & 0xFF;
    /* Write key share length */
    *key_share_entry++ = ( share_len >> 8 ) & 0xFF;
    *key_share_entry++ = ( share_len >> 0 ) & 0xFF;

    ext_len = share_len + 4;

    /* Write extension header */
    *buf++ = (unsigned char)( ( MBEDTLS_TLS_EXT_KEY_SHARE >> 8 ) & 0xFF );
    *buf++ = (unsigned char)( ( MBEDTLS_TLS_EXT_KEY_SHARE ) & 0xFF );

    /* Write total extension length */
    *buf++ = (unsigned char)( ( ext_len >> 8 ) & 0xFF );
    *buf++ = (unsigned char)( ( ext_len ) & 0xFF );

    *olen = ext_len + 4; /* 4 bytes for fixed header + length of key share */
    return( 0 );
}
#endif /* MBEDTLS_ECDH_C && MBEDTLS_ECDSA_C */

#if ( defined(MBEDTLS_ECDH_C) || defined(MBEDTLS_ECDSA_C) )
/* This function parses the TLS 1.3 supported_groups extension and
 * stores the received groups in ssl->handshake->curves.
 *
 * From RFC 8446:
 *   enum {
 *       ... (0xFFFF)
 *   } NamedGroup;
 *   struct {
 *       NamedGroup named_group_list<2..2^16-1>;
 *   } NamedGroupList;
 */
int mbedtls_ssl_parse_supported_groups_ext(
    mbedtls_ssl_context *ssl,
    const unsigned char *buf, size_t len ) {

    size_t list_size, our_size;
    const unsigned char *p;
    const mbedtls_ecp_curve_info *curve_info, **curves;

    MBEDTLS_SSL_DEBUG_BUF( 3, "supported_groups extension", buf, len );

    list_size = ( ( buf[0] << 8 ) | ( buf[1] ) );
    if( list_size + 2 != len || list_size % 2 != 0 )
        return( MBEDTLS_ERR_SSL_DECODE_ERROR );

    /* TODO: At the moment, this can happen when receiving a second
     *       ClientHello after an HRR. We should properly reset the
     *       state upon receiving an HRR, in which case we should
     *       not observe handshake->curves already being allocated. */
    if( ssl->handshake->curves != NULL )
    {
        mbedtls_free( ssl->handshake->curves );
        ssl->handshake->curves = NULL;
    }

    /* Don't allow our peer to make us allocate too much memory,
     * and leave room for a final 0 */
    our_size = list_size / 2 + 1;
    if( our_size > MBEDTLS_ECP_DP_MAX )
        our_size = MBEDTLS_ECP_DP_MAX;

    if( ( curves = mbedtls_calloc( our_size, sizeof( *curves ) ) ) == NULL )
        return( MBEDTLS_ERR_SSL_ALLOC_FAILED );

    ssl->handshake->curves = curves;

    p = buf + 2;
    while ( list_size > 0 && our_size > 1 )
    {
        uint16_t tls_grp_id = p[0] << 8 | p[1];
        curve_info = mbedtls_ecp_curve_info_from_tls_id( tls_grp_id );

        /* mbedtls_ecp_curve_info_from_tls_id() uses the mbedtls_ecp_curve_info
         * data structure (defined in ecp.c), which only includes the list of
         * curves implemented. Hence, we only add curves that are also supported
         * and implemented by the server. */
        if( curve_info != NULL )
        {
            *curves++ = curve_info;
            MBEDTLS_SSL_DEBUG_MSG( 4, ( "supported curve: %s", curve_info->name ) );
            our_size--;
        }

        list_size -= 2;
        p += 2;
    }

    return( 0 );

}
#endif /* MBEDTLS_ECDH_C || ( MBEDTLS_ECDSA_C */

#if defined(MBEDTLS_ZERO_RTT)
static int ssl_parse_early_data_ext( mbedtls_ssl_context *ssl,
                                     const unsigned char *buf,
                                     size_t len )
{
    ((void) ssl);
    ((void) buf);
    /* From RFC 8446:
     *  struct {} Empty;
     *  struct {
     *     select (Handshake.msg_type) {
     *         case new_session_ticket:   uint32 max_early_data_size;
     *         case client_hello:         Empty;
     *         case encrypted_extensions: Empty;
     *     };
     * } EarlyDataIndication;
     */
    if( len != 0 )
        return( MBEDTLS_ERR_SSL_DECODE_ERROR );
    return( 0 );
}
#endif /* MBEDTLS_ZERO_RTT */

#if ( defined(MBEDTLS_ECDH_C) || defined(MBEDTLS_ECDSA_C) )

/* TODO: Code for MBEDTLS_KEY_EXCHANGE_ECDHE_ECDSA_ENABLED missing */
/*
 *  ssl_parse_key_shares_ext() verifies whether the information in the extension
 *  is correct and stores the provided key shares. Whether this is an acceptable
 *  key share depends on the selected ciphersuite.
 *
 *  Possible return values are:
 *  - 0: Successful processing of the client provided key share extension.
 *  - MBEDTLS_ERR_SSL_BAD_HS_WRONG_KEY_SHARE: The key share provided by the client
 *    does not match a group supported by the server. A HelloRetryRequest will
 *    be needed.
 *  - Another negative return value for fatal errors.
*/

static int ssl_parse_key_shares_ext( mbedtls_ssl_context *ssl,
                                     const unsigned char *buf,
                                     size_t len )
{
    int ret = 0;
    unsigned char const *p = buf;

    size_t total_ext_len, cur_share_len;
    int match_found = 0;

    /* From RFC 8446:
     *
     * struct {
     *     KeyShareEntry client_shares<0..2^16-1>;
     * } KeyShareClientHello;
     *
     */

    /* Read total legnth of KeyShareClientHello */
    if( len < 2 )
    {
        MBEDTLS_SSL_DEBUG_MSG( 1, ( "Invalid key share extension" ) );
        return( MBEDTLS_ERR_SSL_DECODE_ERROR );
    }

    total_ext_len = ( (size_t) p[0] << 8 ) | p[1];
    p   += 2;
    len -= 2;

    if( total_ext_len != len )
    {
        MBEDTLS_SSL_DEBUG_MSG( 1, ( "Invalid key share extension" ) );
        return( MBEDTLS_ERR_SSL_DECODE_ERROR );
    }

    ssl->handshake->offered_group_id = 0;

    /* We try to find a suitable key share entry and copy it to the
     * handshake context. Later, we have to find out whether we can do
     * something with the provided key share or whether we have to
     * dismiss it and send a HelloRetryRequest message. */

    for( ; len > 0; p += cur_share_len, len -= cur_share_len )
    {
        uint16_t their_group;
        mbedtls_ecp_group_id their_curve;
        mbedtls_ecp_curve_info const *their_curve_info;
        unsigned char const *end_of_share;

        /*
         * struct {
         *    NamedGroup group;
         *    opaque key_exchange<1..2^16-1>;
         * } KeyShareEntry;
         */

        if( len < 4 )
        {
            MBEDTLS_SSL_DEBUG_MSG( 1, ( "Invalid key share extension" ) );
            return( MBEDTLS_ERR_SSL_DECODE_ERROR );
        }

        their_group = ((size_t) p[0] << 8) | (size_t) p[1];
        p   += 2;
        len -= 2;

        cur_share_len = ((size_t) p[0] << 8) | (size_t) p[1];
        p   += 2;
        len -= 2;

        if( len < cur_share_len )
            return( MBEDTLS_ERR_SSL_DECODE_ERROR );

        end_of_share = p + cur_share_len;

        /* Continue parsing even if we have already found a match,
         * for input validation purposes. */
        if( match_found == 1 )
            continue;

        /*
         * NamedGroup matching
         *
         * For now, we only support ECDHE groups, but e.g.
         * PQC KEMs will need to be added at a later stage.
         */

        /* Type 1: ECDHE shares
         *
         * - Check if we recognize the group
         * - Check if it's supported
         */

        their_curve = mbedtls_ecp_named_group_to_id( their_group );
        if( mbedtls_ssl_check_curve( ssl, their_curve ) != 0 )
            continue;

        /* Type 2..X: Other kinds of shares */
        /* TO BE ADDED */

        /* Skip if we no match succeeded. */
        if( their_curve == MBEDTLS_ECP_DP_NONE )
        {
            MBEDTLS_SSL_DEBUG_MSG( 4, ( "Unrecognized NamedGroup %u",
                                        (unsigned) their_group ) );
            continue;
        }

        match_found = 1;

        /* KeyShare parsing
         *
         * Once we add more key share types, this needs to be a switch
         * over the (type of) the named curve */

        /* Type 1: ECDHE shares
         *
         * - Setup ECDHE context
         * - Import client's public key
         * - Apply further curve checks
         */

        their_curve_info = mbedtls_ecp_curve_info_from_grp_id( their_curve );
        MBEDTLS_SSL_DEBUG_MSG( 2, ( "ECDH curve: %s", their_curve_info->name ) );

        ret = mbedtls_ecdh_setup( &ssl->handshake->ecdh_ctx, their_curve );
        if( ret != 0 )
        {
            MBEDTLS_SSL_DEBUG_RET( 1, "mbedtls_ecdh_setup()", ret );
            return( ret );
        }

        ret = mbedtls_ecdh_import_public_raw( &ssl->handshake->ecdh_ctx,
                                              p, end_of_share );
        if( ret != 0 )
        {
            MBEDTLS_SSL_DEBUG_RET( 1, "mbedtls_ecdh_import_public_raw()", ret );
            return( ret );
        }

        ssl->handshake->offered_group_id = their_group;
    }

    if( match_found == 0 )
    {
        MBEDTLS_SSL_DEBUG_MSG( 1, ( "no matching key share" ) );
        return( MBEDTLS_ERR_SSL_HRR_REQUIRED );
    }

    return( 0 );
}
#endif /* MBEDTLS_ECDH_C || MBEDTLS_ECDSA_C */

#if defined(MBEDTLS_SSL_NEW_SESSION_TICKET)
int mbedtls_ssl_parse_new_session_ticket_server(
    mbedtls_ssl_context *ssl,
    unsigned char *buf,
    size_t len )
{
    int ret;
    unsigned char *ticket_buffer;

    MBEDTLS_SSL_DEBUG_MSG( 2, ( "=> parse new session ticket" ) );

    if( ssl->conf->f_ticket_parse == NULL ||
        ssl->conf->f_ticket_write == NULL )
    {
        return( 0 );
    }

    MBEDTLS_SSL_DEBUG_MSG( 3, ( "ticket length: %" MBEDTLS_PRINTF_SIZET , len ) );

    if( len == 0 ) return( 0 );

    /* We create a copy of the encrypted ticket since decrypting
     * it into the same buffer will wipe-out the original content.
     * We do, however, need the original buffer for computing the
     * psk binder value.
     */
    ticket_buffer = mbedtls_calloc( len,1 );

    if( ticket_buffer == NULL )
    {
        MBEDTLS_SSL_DEBUG_MSG( 1, ( "buffer too small" ) );
        return ( MBEDTLS_ERR_SSL_ALLOC_FAILED );
    }

    memcpy( ticket_buffer, buf, len );

    if( ( ret = ssl->conf->f_ticket_parse( ssl->conf->p_ticket, ssl->session_negotiate,
                                         ticket_buffer, len ) ) != 0 )
    {
        mbedtls_free( ticket_buffer );
        if( ret == MBEDTLS_ERR_SSL_INVALID_MAC )
            MBEDTLS_SSL_DEBUG_MSG( 3, ( "ticket is not authentic" ) );
        else if( ret == MBEDTLS_ERR_SSL_SESSION_TICKET_EXPIRED )
            MBEDTLS_SSL_DEBUG_MSG( 3, ( "ticket is expired" ) );
        else
            MBEDTLS_SSL_DEBUG_RET( 1, "mbedtls_ssl_ticket_parse", ret );

        return( ret );
    }

    /* We delete the temporary buffer */
    mbedtls_free( ticket_buffer );

    MBEDTLS_SSL_DEBUG_MSG( 2, ( "<= parse new session ticket" ) );

    return( 0 );
}
#endif /* MBEDTLS_SSL_NEW_SESSION_TICKET */

#if defined(MBEDTLS_KEY_EXCHANGE_SOME_PSK_ENABLED)
int mbedtls_ssl_parse_client_psk_identity_ext(
    mbedtls_ssl_context *ssl,
    const unsigned char *buf,
    size_t len )
{
    int ret = 0;
    unsigned int item_array_length, item_length, sum, length_so_far;
    unsigned char server_computed_binder[MBEDTLS_MD_MAX_SIZE];
    const unsigned char *psk = NULL;
    unsigned char const * const start = buf;
    size_t psk_len = 0;
    unsigned char const *end_of_psk_identities;

    unsigned char transcript[MBEDTLS_MD_MAX_SIZE];
    size_t transcript_len;

#if defined(MBEDTLS_SSL_NEW_SESSION_TICKET)
    uint32_t obfuscated_ticket_age;
#if defined(MBEDTLS_HAVE_TIME)
    time_t now;
    int64_t diff;
#endif /* MBEDTLS_HAVE_TIME */
#endif /* MBEDTLS_SSL_NEW_SESSION_TICKET */

    /* Read length of array of identities */
    item_array_length = ( buf[0] << 8 ) | buf[1];
    length_so_far = item_array_length + 2;
    if( length_so_far > len )
    {
        MBEDTLS_SSL_DEBUG_MSG( 1, ( "bad psk_identity extension in client hello message" ) );
        return( MBEDTLS_ERR_SSL_DECODE_ERROR );
    }
    end_of_psk_identities = buf + length_so_far;
    buf += 2;
    sum = 2;
    while( sum < item_array_length + 2 )
    {
        /* Read to psk identity length */
        item_length = ( buf[0] << 8 ) | buf[1];
        sum = sum + 2 + item_length;

        if( sum > len )
        {
            MBEDTLS_SSL_DEBUG_MSG( 1, ( "psk_identity length mismatch" ) );

            if( ( ret = mbedtls_ssl_send_fatal_handshake_failure( ssl ) ) != 0 )
                return( ret );

            return( MBEDTLS_ERR_SSL_DECODE_ERROR );
        }

        /*
         * Extract pre-shared key identity provided by the client
         */
        /* jump to identity value itself */
        buf += 2;

        MBEDTLS_SSL_DEBUG_BUF( 3, "received psk identity", buf, item_length );

        if( ssl->conf->f_psk != NULL )
        {
            if( ssl->conf->f_psk( ssl->conf->p_psk, ssl, buf, item_length ) != 0 )
                ret = MBEDTLS_ERR_SSL_UNKNOWN_IDENTITY;
        }
        else
        {
            /* Identity is not a big secret since clients send it in the clear,
             * but treat it carefully anyway, just in case */
            if( item_length != ssl->conf->psk_identity_len ||
                mbedtls_ssl_safer_memcmp( ssl->conf->psk_identity, buf, item_length ) != 0 )
            {
                ret = MBEDTLS_ERR_SSL_UNKNOWN_IDENTITY;
            }
            else
            {
                /* skip obfuscated ticket age */
                /* TBD: Process obfuscated ticket age ( zero for externally configured PSKs?! ) */
                buf = buf + item_length + 4; /* 4 for obfuscated ticket age */;

                mbedtls_ssl_set_hs_psk( ssl, ssl->conf->psk, ssl->conf->psk_len );
                goto psk_parsing_successful;

            }
#if defined(MBEDTLS_SSL_NEW_SESSION_TICKET)
            /* Check the ticket cache if previous lookup was unsuccessful */
            if( ret == MBEDTLS_ERR_SSL_UNKNOWN_IDENTITY )
            {
                /* copy ticket since it acts as the psk_identity */
                if( ssl->session_negotiate->ticket != NULL )
                {
                    mbedtls_free( ssl->session_negotiate->ticket );
                }
                ssl->session_negotiate->ticket = mbedtls_calloc( 1, item_length );
                if( ssl->session_negotiate->ticket == NULL )
                {
                    MBEDTLS_SSL_DEBUG_MSG( 1, ( "alloc failed ( %d bytes )", item_length ) );
                    return( MBEDTLS_ERR_SSL_ALLOC_FAILED );
                }
                memcpy( ssl->session_negotiate->ticket, buf, item_length );
                ssl->session_negotiate->ticket_len = item_length;

                ret = mbedtls_ssl_parse_new_session_ticket_server( ssl,
                                             ssl->session_negotiate->ticket,
                                             item_length );
                if( ret == 0 )
                {
                    /* found a match in the ticket cache; everything is OK */
                    ssl->handshake->resume = 1;

                    /* We put the resumption key into the handshake->psk.
                     *
                     * Note: The key in the ticket is already the final PSK,
                     *       i.e., the HKDF-Expand-Label( resumption_master_secret,
                     *                                    "resumption",
                     *                                    ticket_nonce,
                     *                                    Hash.length )
                     *       function has already been applied.
                     */
                    mbedtls_ssl_set_hs_psk( ssl, ssl->session_negotiate->key,
                                            ssl->session_negotiate->key_len );
                    MBEDTLS_SSL_DEBUG_BUF( 4, "Ticket-resumed PSK:", ssl->session_negotiate->key,
                                           ssl->session_negotiate->key_len );

                    /* obfuscated ticket age follows the identity field, which is
                     * item_length long, containing the ticket */
                    memcpy( &obfuscated_ticket_age, buf+item_length, 4 );

                    MBEDTLS_SSL_DEBUG_MSG( 4, ( "ticket: obfuscated_ticket_age: %u",
                                                obfuscated_ticket_age ) );
                    /*
                     * A server MUST validate that the ticket age for the selected PSK identity
                     * is within a small tolerance of the time since the ticket was issued.
                     */

#if defined(MBEDTLS_HAVE_TIME)
                    now = time( NULL );

                    /* Check #1:
                     *   Is the time when the ticket was issued later than now?
                     */

                    if( now < ssl->session_negotiate->start )
                    {
                        MBEDTLS_SSL_DEBUG_MSG( 3,
                               ( "Ticket expired: now=%ld, ticket.start=%ld",
                                 now, ssl->session_negotiate->start ) );
                        ret = MBEDTLS_ERR_SSL_SESSION_TICKET_EXPIRED;
                    }

                    /* Check #2:
                     *   Is the ticket expired already?
                     */

                    if( now - ssl->session_negotiate->start > ssl->session_negotiate->ticket_lifetime )
                    {
                        MBEDTLS_SSL_DEBUG_MSG( 3,
                               ( "Ticket expired ( now - ticket.start=%ld, "\
                                 "ticket.ticket_lifetime=%d",
                                 now - ssl->session_negotiate->start,
                                 ssl->session_negotiate->ticket_lifetime ) );

                        ret = MBEDTLS_ERR_SSL_SESSION_TICKET_EXPIRED;
                    }

                    /* Check #3:
                     *   Is the ticket age for the selected PSK identity
                     *   (computed by subtracting ticket_age_add from
                     *   PskIdentity.obfuscated_ticket_age modulo 2^32 )
                     *   within a small tolerance of the time since the
                     *   ticket was issued?
                     */

                    diff = ( now - ssl->session_negotiate->start ) -
                        ( obfuscated_ticket_age - ssl->session_negotiate->ticket_age_add );

                    if( diff > MBEDTLS_SSL_TICKET_AGE_TOLERANCE )
                    {
                        MBEDTLS_SSL_DEBUG_MSG( 3,
                            ( "Ticket age outside tolerance window ( diff=%lld )",
                              diff ) );
                        ret = MBEDTLS_ERR_SSL_SESSION_TICKET_EXPIRED;
                    }

#if defined(MBEDTLS_ZERO_RTT)
                    if( ssl->conf->early_data_enabled == MBEDTLS_SSL_EARLY_DATA_ENABLED )
                    {
                        if( diff <= MBEDTLS_SSL_EARLY_DATA_MAX_DELAY )
                        {
                            ssl->session_negotiate->process_early_data =
                                MBEDTLS_SSL_EARLY_DATA_ENABLED;
                        }
                        else
                        {
                            MBEDTLS_SSL_DEBUG_MSG( 3,
                            ( "0-RTT is disabled ( diff=%lld exceeds "\
                              "MBEDTLS_SSL_EARLY_DATA_MAX_DELAY )", diff ) );
                            ssl->session_negotiate->process_early_data =
                                MBEDTLS_SSL_EARLY_DATA_DISABLED;
                            ret = MBEDTLS_ERR_SSL_SESSION_TICKET_EXPIRED;
                        }
                    }
#endif /* MBEDTLS_ZERO_RTT */
#endif /* MBEDTLS_HAVE_TIME */

                    /* TBD: check ALPN, ciphersuite and SNI as well */

                    /*
                     * If the check failed, the server SHOULD proceed with
                     * the handshake but reject 0-RTT, and SHOULD NOT take any
                     * other action that assumes that this ClientHello is fresh.
                     */

                    /* Disable 0-RTT */
                    if( ret == MBEDTLS_ERR_SSL_SESSION_TICKET_EXPIRED )
                    {
#if defined(MBEDTLS_ZERO_RTT)
                        if( ssl->conf->early_data_enabled ==
                            MBEDTLS_SSL_EARLY_DATA_ENABLED )
                        {
                            ssl->session_negotiate->process_early_data =
                                MBEDTLS_SSL_EARLY_DATA_DISABLED;
                        }
#else
                        ( ( void )buf );
#endif /* MBEDTLS_ZERO_RTT */
                    }
                }
            }
#endif /* MBEDTLS_SSL_NEW_SESSION_TICKET */
        }
        /* skip the processed identity field and obfuscated ticket age field */
        buf += item_length;
        buf += 4;
        sum = sum + 4;
    }

    if( ret == MBEDTLS_ERR_SSL_SESSION_TICKET_EXPIRED )
    {
        MBEDTLS_SSL_DEBUG_MSG( 1, ( "Session ticket expired." ) );
        return( ret );
    }

    if( ret == MBEDTLS_ERR_SSL_UNKNOWN_IDENTITY )
    {
        MBEDTLS_SSL_DEBUG_BUF( 3, "Unknown PSK identity", buf, item_length );
        if( ( ret = mbedtls_ssl_send_alert_message( ssl,
                   MBEDTLS_SSL_ALERT_LEVEL_FATAL,
                   MBEDTLS_SSL_ALERT_MSG_UNKNOWN_PSK_IDENTITY ) ) != 0 )
        {
            return( ret );
        }

        return( MBEDTLS_ERR_SSL_UNKNOWN_IDENTITY );
    }

    if( length_so_far != sum )
    {
        MBEDTLS_SSL_DEBUG_MSG( 1, ( "bad psk_identity extension in client hello message" ) );
        return( MBEDTLS_ERR_SSL_DECODE_ERROR );
    }

psk_parsing_successful:

    /* Update the handshake transcript with the CH content up to
     * but excluding the PSK binder list. */
    ssl->handshake->update_checksum( ssl, start,
                                     (size_t)( end_of_psk_identities - start ) );

    buf = end_of_psk_identities;

    /* Get current state of handshake transcript. */
    ret = mbedtls_ssl_get_handshake_transcript( ssl,
                                                ssl->handshake->ciphersuite_info->mac,
                                                transcript, sizeof( transcript ),
                                                &transcript_len );
    if( ret != 0 )
        return( ret );

    /* read length of psk binder array */
    item_array_length = ( buf[0] << 8 ) | buf[1];
    length_so_far += item_array_length;
    buf += 2;

    sum = 0;
    while( sum < item_array_length )
    {
        int psk_type;
        /* Read to psk binder length */
        item_length = buf[0];
        sum = sum + 1 + item_length;
        buf += 1;

        if( sum > item_array_length )
        {
            MBEDTLS_SSL_DEBUG_MSG( 1, ( "psk binder length mismatch" ) );

            if( ( ret = mbedtls_ssl_send_fatal_handshake_failure( ssl ) ) != 0 )
                return( ret );

            return( MBEDTLS_ERR_SSL_DECODE_ERROR );
        }

        psk = ssl->handshake->psk;
        psk_len = ssl->handshake->psk_len;

        if( ssl->handshake->resume == 1 )
            psk_type = MBEDTLS_SSL_TLS1_3_PSK_RESUMPTION;
        else
            psk_type = MBEDTLS_SSL_TLS1_3_PSK_EXTERNAL;

        ret = mbedtls_ssl_tls1_3_create_psk_binder( ssl,
                 ssl->handshake->ciphersuite_info->mac,
                 psk, psk_len, psk_type,
                 transcript, server_computed_binder );

        /* We do not check for multiple binders */
        if( ret != 0 )
        {
            MBEDTLS_SSL_DEBUG_MSG( 1, ( "PSK binder calculation failed." ) );
            return( MBEDTLS_ERR_SSL_HANDSHAKE_FAILURE );
        }

        MBEDTLS_SSL_DEBUG_BUF( 3, "psk binder ( computed ): ",
                               server_computed_binder, item_length );
        MBEDTLS_SSL_DEBUG_BUF( 3, "psk binder ( received ): ",
                               buf, item_length );

        if( mbedtls_ssl_safer_memcmp( server_computed_binder, buf,
                                      item_length ) != 0 )
        {
            MBEDTLS_SSL_DEBUG_MSG( 1,
                ( "Received psk binder does not match computed psk binder." ) );

            if( ( ret = mbedtls_ssl_send_fatal_handshake_failure( ssl ) ) != 0 )
                return( ret );

            return( MBEDTLS_ERR_SSL_HANDSHAKE_FAILURE );
        }

        buf += item_length;

        ret = 0;
        goto done;
    }

    /* No valid PSK binder value found */
    /* TODO: Shouldn't we just fall back to a full handshake in this case? */
    ret = MBEDTLS_ERR_SSL_HANDSHAKE_FAILURE;

done:

    /* Update the handshake transcript with the binder list. */
    ssl->handshake->update_checksum( ssl,
                                     end_of_psk_identities,
                                     (size_t)( buf - end_of_psk_identities ) );

    return( ret );
}
#endif /* MBEDTLS_KEY_EXCHANGE_SOME_PSK_ENABLED*/

#if defined(MBEDTLS_KEY_EXCHANGE_SOME_PSK_ENABLED)
/*
 * struct {
 *   select ( Handshake.msg_type ) {
 *      case client_hello:
 *          PskIdentity identities<6..2^16-1>;
 *
 *      case server_hello:
 *          uint16 selected_identity;
 *   }
 * } PreSharedKeyExtension;
 */

static int ssl_write_server_pre_shared_key_ext( mbedtls_ssl_context *ssl,
                                               unsigned char* buf,
                                               unsigned char* end,
                                               size_t* olen )
{
    unsigned char *p = (unsigned char*)buf;
    size_t selected_identity;

    *olen = 0;

    if( ssl->handshake->psk == NULL )
    {
        /* We shouldn't have called this extension writer unless we've
         * chosen to use a PSK. */
        return( MBEDTLS_ERR_SSL_INTERNAL_ERROR );
    }

    MBEDTLS_SSL_DEBUG_MSG( 3, ( "server hello, adding pre_shared_key extension" ) );

    if( end < p || ( end - p ) < 6 )
    {
        MBEDTLS_SSL_DEBUG_MSG( 1, ( "buffer too small" ) );
        return( MBEDTLS_ERR_SSL_BUFFER_TOO_SMALL );
    }

    /* Extension Type */
    *p++ = (unsigned char)( ( MBEDTLS_TLS_EXT_PRE_SHARED_KEY >> 8 ) & 0xFF );
    *p++ = (unsigned char)( ( MBEDTLS_TLS_EXT_PRE_SHARED_KEY ) & 0xFF );

    /* Extension Length */
    *p++ = (unsigned char)( ( 2 >> 8 ) & 0xFF );
    *p++ = (unsigned char)( 2 & 0xFF );

    /* NOTE: This will need to be adjusted once we support multiple PSKs
     *       being offered by the client. */
    selected_identity = 0;

    /* Write selected_identity */
    *p++ = (unsigned char)( ( selected_identity >> 8 ) & 0xFF );
    *p++ = (unsigned char)( selected_identity & 0xFF );

    *olen = 6;

    MBEDTLS_SSL_DEBUG_MSG( 4, ( "sent selected_identity: %" MBEDTLS_PRINTF_SIZET , selected_identity ) );

    return( 0 );
}
#endif	/* MBEDTLS_KEY_EXCHANGE_SOME_PSK_ENABLED  */


#if defined(MBEDTLS_SSL_COOKIE_C)
int mbedtls_ssl_set_client_transport_id( mbedtls_ssl_context *ssl,
                                        const unsigned char *info,
                                        size_t ilen )
{
    if( ssl->conf->endpoint != MBEDTLS_SSL_IS_SERVER )
        return( MBEDTLS_ERR_SSL_BAD_INPUT_DATA );

    mbedtls_free( ssl->cli_id );

    if( ( ssl->cli_id = mbedtls_calloc( 1, ilen ) ) == NULL )
        return( MBEDTLS_ERR_SSL_ALLOC_FAILED );

    memcpy( ssl->cli_id, info, ilen );
    ssl->cli_id_len = ilen;

    return( 0 );
}
#endif /* MBEDTLS_SSL_COOKIE_C */

#if defined(MBEDTLS_SSL_COOKIE_C)
void mbedtls_ssl_conf_cookies( mbedtls_ssl_config *conf,
                              mbedtls_ssl_cookie_write_t *f_cookie_write,
                              mbedtls_ssl_cookie_check_t *f_cookie_check,
                              void *p_cookie,
                              unsigned int rr_config )
{
    conf->f_cookie_write = f_cookie_write;
    conf->f_cookie_check = f_cookie_check;
    conf->p_cookie = p_cookie;
    conf->rr_config = rr_config;
}
#endif /* MBEDTLS_SSL_COOKIE_C */

#if defined(MBEDTLS_SSL_COOKIE_C)
static int ssl_parse_cookie_ext( mbedtls_ssl_context *ssl,
                                 const unsigned char *buf,
                                 size_t len )
{
    int ret = 0;
    size_t cookie_len;

    MBEDTLS_SSL_DEBUG_MSG( 3, ( "parse cookie extension" ) );

    if( ssl->conf->f_cookie_check != NULL )
    {
        if( len >= 2 )
        {
            cookie_len = ( buf[0] << 8 ) | buf[1];
            buf += 2;
        }
        else
        {
            MBEDTLS_SSL_DEBUG_MSG( 1, ( "bad client hello message - cookie length mismatch" ) );
            return( MBEDTLS_ERR_SSL_DECODE_ERROR );
        }

        if( cookie_len + 2 != len )
        {
            MBEDTLS_SSL_DEBUG_MSG( 1, ( "bad client hello message - cookie length mismatch" ) );
            return( MBEDTLS_ERR_SSL_DECODE_ERROR );
        }

        MBEDTLS_SSL_DEBUG_BUF( 3, "Received cookie", buf, cookie_len );

        if( ssl->conf->f_cookie_check( ssl->conf->p_cookie,
                      buf, cookie_len, ssl->cli_id, ssl->cli_id_len ) != 0 )
        {
            MBEDTLS_SSL_DEBUG_MSG( 2, ( "cookie verification failed" ) );
            ssl->handshake->verify_cookie_len = 1;
            ret = MBEDTLS_ERR_SSL_HRR_REQUIRED;
        }
        else
        {
            MBEDTLS_SSL_DEBUG_MSG( 2, ( "cookie verification passed" ) );
            ssl->handshake->verify_cookie_len = 0;
        }
    }
    else {
        /* TBD: Check under what cases this is appropriate */
        MBEDTLS_SSL_DEBUG_MSG( 2, ( "cookie verification skipped" ) );
    }

    return( ret );
}
#endif /* MBEDTLS_SSL_COOKIE_C */



#if defined(MBEDTLS_SSL_SERVER_NAME_INDICATION)
static int ssl_parse_servername_ext( mbedtls_ssl_context *ssl,
                                     const unsigned char *buf,
                                     size_t len )
{
    int ret;
    size_t servername_list_size, hostname_len;
    const unsigned char *p;

    if( ssl->conf->p_sni == NULL )
    {
        MBEDTLS_SSL_DEBUG_MSG( 3, ( "No SNI callback configured. Skip SNI parsing." ) );
        return( 0 );
    }

    MBEDTLS_SSL_DEBUG_MSG( 3, ( "Parse ServerName extension" ) );

    servername_list_size = ( ( buf[0] << 8 ) | ( buf[1] ) );
    if( servername_list_size + 2 != len )
    {
        MBEDTLS_SSL_DEBUG_MSG( 1, ( "bad client hello message" ) );
        return( MBEDTLS_ERR_SSL_DECODE_ERROR );
    }

    p = buf + 2;
    while ( servername_list_size > 0 )
    {
        hostname_len = ( ( p[1] << 8 ) | p[2] );
        if( hostname_len + 3 > servername_list_size )
        {
            MBEDTLS_SSL_DEBUG_MSG( 1, ( "bad client hello message" ) );
            return( MBEDTLS_ERR_SSL_DECODE_ERROR );
        }

        if( p[0] == MBEDTLS_TLS_EXT_SERVERNAME_HOSTNAME )
        {
            ret = ssl->conf->f_sni( ssl->conf->p_sni,
                                   ssl, p + 3, hostname_len );
            if( ret != 0 )
            {
                MBEDTLS_SSL_DEBUG_RET( 1, "ssl_sni_wrapper", ret );
                mbedtls_ssl_send_alert_message( ssl, MBEDTLS_SSL_ALERT_LEVEL_FATAL,
                                               MBEDTLS_SSL_ALERT_MSG_UNRECOGNIZED_NAME );
                return( MBEDTLS_ERR_SSL_UNRECOGNIZED_NAME );
            }
            return( 0 );
        }

        servername_list_size -= hostname_len + 3;
        p += hostname_len + 3;
    }

    if( servername_list_size != 0 )
    {
        MBEDTLS_SSL_DEBUG_MSG( 1, ( "bad client hello message" ) );
        return( MBEDTLS_ERR_SSL_DECODE_ERROR );
    }

    return( 0 );
}
#endif /* MBEDTLS_SSL_SERVER_NAME_INDICATION */


#if defined(MBEDTLS_ZERO_RTT)
/*
  static int ssl_parse_early_data_ext( mbedtls_ssl_context *ssl,
  const unsigned char *buf,
  size_t len )
  {
  ( ( void* )ssl );
  ( ( void* )buf );
  return( 0 );
  }
*/
#endif /* MBEDTLS_ZERO_RTT */

#if defined(MBEDTLS_SSL_MAX_FRAGMENT_LENGTH)
static int ssl_parse_max_fragment_length_ext( mbedtls_ssl_context *ssl,
                                              const unsigned char *buf,
                                              size_t len )
{
    if( len != 1 )
        return( MBEDTLS_ERR_SSL_DECODE_ERROR );
    if( buf[0] >= MBEDTLS_SSL_MAX_FRAG_LEN_INVALID )
        return( MBEDTLS_ERR_SSL_ILLEGAL_PARAMETER );

    ssl->session_negotiate->mfl_code = buf[0];
    MBEDTLS_SSL_DEBUG_MSG( 3, ( "Maximum fragment length = %d", buf[0] ) );

    return( 0 );
}
#endif /* MBEDTLS_SSL_MAX_FRAGMENT_LENGTH */

#if defined(MBEDTLS_KEY_EXCHANGE_SOME_PSK_ENABLED)
/* From RFC 8446:
 *
 *   enum { psk_ke(0), psk_dhe_ke(1), (255) } PskKeyExchangeMode;
 *   struct {
 *       PskKeyExchangeMode ke_modes<1..255>;
 *   } PskKeyExchangeModes;
 */
static int ssl_parse_key_exchange_modes_ext( mbedtls_ssl_context *ssl,
                                             const unsigned char *buf,
                                             size_t len )
{
    size_t ke_modes_len;
    unsigned ke_modes = 0;

    /* Read PSK mode list length (1 Byte) */
    ke_modes_len = *buf++;
    len--;

    /* There's no content after the PSK mode list, to its length
     * must match the total length of the extension. */
    if( ke_modes_len != len )
        return( MBEDTLS_ERR_SSL_DECODE_ERROR );

    /* Currently, there are only two PSK modes, so even without looking
     * at the content, something's wrong if the list has more than 2 items. */
    if( ke_modes_len > 2 )
        return( MBEDTLS_ERR_SSL_HANDSHAKE_FAILURE );

    while( ke_modes_len-- != 0 )
    {
        switch( *buf )
        {
        case MBEDTLS_SSL_TLS13_PSK_MODE_PURE:
            ke_modes |= MBEDTLS_SSL_TLS13_KEY_EXCHANGE_MODE_PSK;
            break;
        case MBEDTLS_SSL_TLS13_PSK_MODE_ECDHE:
            ke_modes |= MBEDTLS_SSL_TLS13_KEY_EXCHANGE_MODE_PSK_EPHEMERAL;
            break;
        default:
            return( MBEDTLS_ERR_SSL_ILLEGAL_PARAMETER );
        }
    }

    ssl->handshake->tls13_kex_modes = ke_modes;
    return( 0 );
}
#endif /* MBEDTLS_KEY_EXCHANGE_SOME_PSK_ENABLED */

/* From RFC 8446:
 *   struct {
 *       select (Handshake.msg_type) {
 *           case client_hello:
 *                ProtocolVersion versions<2..254>;
 *           case server_hello: // and HelloRetryRequest
 *                ProtocolVersion selected_version;
 *       };
 *   } SupportedVersions;
 */
static int ssl_write_supported_version_ext( mbedtls_ssl_context *ssl,
                                            unsigned char* buf,
                                            unsigned char* end,
                                            size_t* olen )
{
    unsigned char *p = buf;
    *olen = 0;

    /* With only a single supported version we do not need the ssl structure. */
    ((void) ssl);
<<<<<<< HEAD

    MBEDTLS_SSL_DEBUG_MSG( 3, ( "adding supported version extension" ) );

    if( end < p || (size_t)( end - p ) < 6 )
    {
        MBEDTLS_SSL_DEBUG_MSG( 1, ( "buffer too small" ) );
        return( MBEDTLS_ERR_SSL_BUFFER_TOO_SMALL );
    }

    *p++ = (unsigned char)( ( MBEDTLS_TLS_EXT_SUPPORTED_VERSIONS >> 8 ) & 0xFF );
    *p++ = (unsigned char)( ( MBEDTLS_TLS_EXT_SUPPORTED_VERSIONS ) & 0xFF );

    /* length */
    *p++ = 0x00;
    *p++ = 2;

    /* For TLS 1.3 and for DTLS 1.3 we use 0x0304 */
    *p++ = 0x03;
    *p++ = 0x04;
    MBEDTLS_SSL_DEBUG_MSG( 3, ( "version [%d:%d]", *( p-2 ), *( p-1 ) ) );

    *olen = 6;

    return( 0 );
}

/* From RFC 8446:
 *   struct {
 *       select (Handshake.msg_type) {
 *           case client_hello:
 *                ProtocolVersion versions<2..254>;
 *           case server_hello: // and HelloRetryRequest
 *                ProtocolVersion selected_version;
 *       };
 *   } SupportedVersions;
 */
static int ssl_parse_supported_versions_ext( mbedtls_ssl_context *ssl,
                                             const unsigned char *buf,
                                             size_t len )
{
    size_t list_len;
    int tls13_supported = 0;
    int major_ver, minor_ver;

    if( len < 1 )
        return( MBEDTLS_ERR_SSL_DECODE_ERROR );

    list_len = buf[0];
    len -= 1;
    buf += 1;

    if( len != list_len || list_len % 2 != 0 )
    {
        MBEDTLS_SSL_DEBUG_MSG( 1, ( "Invalid supported version list length %" MBEDTLS_PRINTF_SIZET,
                                    list_len ) );
        return( MBEDTLS_ERR_SSL_DECODE_ERROR );
    }

    while( len > 0 )
    {
        mbedtls_ssl_read_version( &major_ver, &minor_ver, ssl->conf->transport, buf );

        /* In this implementation we only support TLS 1.3 and DTLS 1.3. */
        if( major_ver == MBEDTLS_SSL_MAJOR_VERSION_3 &&
            minor_ver == MBEDTLS_SSL_MINOR_VERSION_4 )
        {
            tls13_supported = 1;
            break;
        }

        buf += 2;
        len -= 2;
    }

    if( tls13_supported == 0 )
    {
        /* When we support runtime negotiation of TLS 1.2 and TLS 1.3, we need
         * a graceful fallback to TLS 1.2 in this case. */

        MBEDTLS_SSL_DEBUG_MSG( 1, ( "TLS 1.3 is not supported by the client" ) );

        MBEDTLS_SSL_PEND_FATAL_ALERT( MBEDTLS_SSL_ALERT_MSG_PROTOCOL_VERSION,
                                      MBEDTLS_ERR_SSL_BAD_PROTOCOL_VERSION );
        return( MBEDTLS_ERR_SSL_BAD_PROTOCOL_VERSION );
    }

    MBEDTLS_SSL_DEBUG_MSG( 1, ( "Negotiated version. Supported is [%d:%d]",
                              major_ver, minor_ver ) );

    ssl->major_ver = major_ver;
    ssl->minor_ver = minor_ver;
    ssl->handshake->max_major_ver = ssl->major_ver;
    ssl->handshake->max_minor_ver = ssl->minor_ver;

#if defined(MBEDTLS_SSL_NEW_SESSION_TICKET)
    /* Store minor version for later use with ticket serialization. */
    ssl->session_negotiate->minor_ver = ssl->minor_ver;
#endif /* MBEDTLS_SSL_NEW_SESSION_TICKET */

    return( 0 );
}

#if defined(MBEDTLS_SSL_ALPN)
static int ssl_parse_alpn_ext( mbedtls_ssl_context *ssl,
                              const unsigned char *buf, size_t len )
{
    const unsigned char *end const = buf + len;
    size_t list_len;

    const char **cur_ours;
    const unsigned char *cur_cli;
    size_t cur_cli_len;

    /* If ALPN not configured, just ignore the extension */
    if( ssl->conf->alpn_list == NULL )
        return( 0 );

    /*
     * opaque ProtocolName<1..2^8-1>;
     *
     * struct {
     *     ProtocolName protocol_name_list<2..2^16-1>
     * } ProtocolNameList;
     */

    if( len < 2 )
        return( MBEDTLS_ERR_SSL_DECODE_ERROR );
    list_len = ( buf[0] << 8 ) | buf[1];
    if( list_len != len - 2 )
        return( MBEDTLS_ERR_SSL_DECODE_ERROR );

    buf += 2;
    len -= 2;

    /* Validate peer's list (lengths) */
    for( cur_cli = buf; cur_cli != end; cur_cli += cur_cli_len )
    {
        cur_cli_len = *cur_cli++;
        if( cur_cli_len > (size_t)( end - cur_cli ) )
            return( MBEDTLS_ERR_SSL_DECODE_ERROR );
        if( cur_cli_len == 0 )
            return( MBEDTLS_ERR_SSL_ILLEGAL_PARAMETER );
    }

    /* Use our order of preference */
    for( cur_ours = ssl->conf->alpn_list; *cur_ours != NULL; cur_ours++ )
    {
        size_t const cur_ours_len = strlen( *cur_ours );
        for( cur_cli = buf; cur_cli != end; cur_cli += cur_cli_len )
        {
            cur_cli_len = *cur_cli++;

            if( cur_cli_len == cur_ours_len &&
                memcmp( cur_cli, *cur_ours, cur_len ) == 0 )
            {
                ssl->alpn_chosen = *cur_ours;
                return( 0 );
            }
        }
    }

    /* If we get hhere, no match was found */
    MBEDTLS_SSL_PEND_FATAL_ALERT( MBEDTLS_SSL_ALERT_LEVEL_FATAL,
                                  MBEDTLS_SSL_ALERT_MSG_NO_APPLICATION_PROTOCOL );
    return( MBEDTLS_ERR_SSL_NO_APPLICATION_PROTOCOL );
}
#endif /* MBEDTLS_SSL_ALPN */

/*
 *
 * STATE HANDLING: NewSessionTicket message
 *
 */
#if defined(MBEDTLS_SSL_NEW_SESSION_TICKET)

/* Main state-handling entry point; orchestrates the other functions. */
static int ssl_write_new_session_ticket_process( mbedtls_ssl_context* ssl );

#define SSL_NEW_SESSION_TICKET_SKIP  0
#define SSL_NEW_SESSION_TICKET_WRITE 1

static int ssl_write_new_session_ticket_coordinate( mbedtls_ssl_context* ssl );

static int ssl_write_new_session_ticket_write( mbedtls_ssl_context* ssl,
                                               unsigned char* buf,
                                               size_t buflen,
                                               size_t* olen );

/* Update the state after handling the incoming end of early data message. */
static int ssl_write_new_session_ticket_postprocess( mbedtls_ssl_context* ssl );

/*
 * Implementation
 */
static int ssl_write_new_session_ticket_process( mbedtls_ssl_context *ssl )
{
    int ret = 0;

    MBEDTLS_SSL_PROC_CHK_NEG( ssl_write_new_session_ticket_coordinate( ssl ) );

    if( ret == SSL_NEW_SESSION_TICKET_WRITE )
    {
        unsigned char *buf;
        size_t buf_len, msg_len;

        MBEDTLS_SSL_PROC_CHK( mbedtls_ssl_tls13_start_handshake_msg( ssl,
                MBEDTLS_SSL_HS_NEW_SESSION_TICKET, &buf, &buf_len ) );

        MBEDTLS_SSL_PROC_CHK( ssl_write_new_session_ticket_write(
                                  ssl, buf, buf_len, &msg_len ) );

        MBEDTLS_SSL_PROC_CHK(
            ssl_write_new_session_ticket_postprocess( ssl ) );

        MBEDTLS_SSL_PROC_CHK( mbedtls_ssl_tls13_finish_handshake_msg(
                                  ssl, buf_len, msg_len ) );
    }
    else
    {
        MBEDTLS_SSL_PROC_CHK(
            ssl_write_new_session_ticket_postprocess( ssl ) );
    }

cleanup:

    return( ret );
}

static int ssl_write_new_session_ticket_coordinate( mbedtls_ssl_context* ssl )
{
    /* Check whether the use of session tickets is enabled */
    if( ssl->conf->session_tickets == 0 )
    {
        return( SSL_NEW_SESSION_TICKET_SKIP );
    }

    return( SSL_NEW_SESSION_TICKET_WRITE );
}


static int ssl_write_new_session_ticket_postprocess( mbedtls_ssl_context* ssl )
{
    mbedtls_ssl_handshake_set_state( ssl, MBEDTLS_SSL_SERVER_NEW_SESSION_TICKET_FLUSH );
    return( 0 );
}

/* This function creates a NewSessionTicket message in the following format:
 *
 * struct {
 *    uint32 ticket_lifetime;
 *    uint32 ticket_age_add;
 *    opaque ticket_nonce<0..255>;
 *    opaque ticket<1..2^16-1>;
 *    Extension extensions<0..2^16-2>;
 * } NewSessionTicket;
 *
 * The ticket inside the NewSessionTicket message is an encrypted container
 * carrying the necessary information so that the server is later able to
 * re-start the communication.
 *
 * The following fields are placed inside the ticket by the
 * f_ticket_write() function:
 *
 *  - creation time (start)
 *  - flags (flags)
 *  - lifetime (ticket_lifetime)
 *  - age add (ticket_age_add)
 *  - key (key)
 *  - key length (key_len)
 *  - ciphersuite (ciphersuite)
 *  - certificate of the peer (peer_cert)
 *
 */
static int ssl_write_new_session_ticket_write( mbedtls_ssl_context* ssl,
                                               unsigned char* buf,
                                               size_t buflen,
                                               size_t* olen )
{
    int ret;
    size_t tlen;
    size_t ext_len = 0;
    unsigned char *p;
    unsigned char *end = buf + buflen;
    mbedtls_ssl_ciphersuite_t *suite_info;
    int hash_length;
    unsigned char *ticket_lifetime_ptr;

    size_t const total_length = 12 + MBEDTLS_SSL_TICKET_NONCE_LENGTH;
    p = buf;

    MBEDTLS_SSL_DEBUG_MSG( 2, ( "=> write NewSessionTicket msg" ) );

    /* Do we have space for the fixed length part of the ticket */
    if( buflen < total_length )
    {
        MBEDTLS_SSL_DEBUG_MSG( 1, ( "Buffer for ticket too small" ) );
        return( MBEDTLS_ERR_SSL_BUFFER_TOO_SMALL );
    }

    suite_info = (mbedtls_ssl_ciphersuite_t *) ssl->handshake->ciphersuite_info;

    hash_length = mbedtls_hash_size_for_ciphersuite( suite_info );

    if( hash_length == -1 )
        return( MBEDTLS_ERR_SSL_INTERNAL_ERROR );

    /* In this code the psk key length equals the length of the hash */
    ssl->session->key_len = hash_length;
    ssl->session->ciphersuite = ssl->handshake->ciphersuite_info->id;

    /* Ticket Lifetime
     * (write it later)
     */
    ticket_lifetime_ptr = p;
    p+=4;

    /* Ticket Age Add */
    if( ( ret = ssl->conf->f_rng( ssl->conf->p_rng,
                                  (unsigned char*) &ssl->session->ticket_age_add,
                                  sizeof( ssl->session->ticket_age_add ) ) != 0 ) )
    {
        MBEDTLS_SSL_DEBUG_MSG( 1, ( "Failed to generate ticket" ) );
        return( ret );
    }

    *(p++) = ( ssl->session->ticket_age_add >> 24 ) & 0xFF;
    *(p++) = ( ssl->session->ticket_age_add >> 16 ) & 0xFF;
    *(p++) = ( ssl->session->ticket_age_add >>  8 ) & 0xFF;
    *(p++) = ( ssl->session->ticket_age_add >>  0 ) & 0xFF;

    MBEDTLS_SSL_DEBUG_MSG( 3, ( "ticket->ticket_age_add: %u", ssl->session->ticket_age_add ) );

    /* Ticket Nonce */
    *(p++) = MBEDTLS_SSL_TICKET_NONCE_LENGTH;

    ret = ssl->conf->f_rng( ssl->conf->p_rng, p,
                            MBEDTLS_SSL_TICKET_NONCE_LENGTH );
    if( ret != 0 )
        return( ret );

    MBEDTLS_SSL_DEBUG_BUF( 3, "ticket_nonce:",
                           p, MBEDTLS_SSL_TICKET_NONCE_LENGTH );

    MBEDTLS_SSL_DEBUG_BUF( 3, "resumption_master_secret",
                           ssl->session->app_secrets.resumption_master_secret,
                           hash_length );

    /* Computer resumption key
     *
     *  HKDF-Expand-Label( resumption_master_secret,
     *                    "resumption", ticket_nonce, Hash.length )
     */
    ret = mbedtls_ssl_tls1_3_hkdf_expand_label( suite_info->mac,
               ssl->session->app_secrets.resumption_master_secret,
               hash_length,
               MBEDTLS_SSL_TLS1_3_LBL_WITH_LEN( resumption ),
               (const unsigned char *) p,
               MBEDTLS_SSL_TICKET_NONCE_LENGTH,
               ssl->session->key,
               hash_length );

    if( ret != 0 )
    {
        MBEDTLS_SSL_DEBUG_RET( 2, "Creating the ticket-resumed PSK failed", ret );
        return ( ret );
    }

    p += MBEDTLS_SSL_TICKET_NONCE_LENGTH;

    ssl->session->key_len = hash_length;

    MBEDTLS_SSL_DEBUG_BUF( 3, "Ticket-resumed PSK",
                           ssl->session->key, hash_length );

    /* Ticket */
    ret = ssl->conf->f_ticket_write( ssl->conf->p_ticket,
                                     ssl->session,
                                     p + 2, end,
                                     &tlen,
                                     &ssl->session->ticket_lifetime);
    if( ret != 0 )
    {
        MBEDTLS_SSL_DEBUG_RET( 1, "f_ticket_write", ret );
        return( ret );
    }

    /* Ticket lifetime */
    *(ticket_lifetime_ptr++) = ( ssl->session->ticket_lifetime >> 24 ) & 0xFF;
    *(ticket_lifetime_ptr++) = ( ssl->session->ticket_lifetime >> 16 ) & 0xFF;
    *(ticket_lifetime_ptr++) = ( ssl->session->ticket_lifetime >>  8 ) & 0xFF;
    *(ticket_lifetime_ptr++) = ( ssl->session->ticket_lifetime >>  0 ) & 0xFF;

    MBEDTLS_SSL_DEBUG_MSG( 3, ( "ticket->ticket_lifetime: %d",
                               ssl->session->ticket_lifetime ) );

    /* Ticket Length */
    p[0] = (unsigned char)( ( tlen >> 8 ) & 0xFF );
    p[1] = (unsigned char)( ( tlen >> 0 ) & 0xFF );

    p += 2 + tlen;

    /* Ticket Extensions
     *
     * Note: We currently don't have any extensions.
     * Set length to zero.
     */
    *(p++) = ( ext_len >> 8 ) & 0xFF;
    *(p++) = ( ext_len >> 0 ) & 0xFF;

    MBEDTLS_SSL_DEBUG_MSG( 3, ( "NewSessionTicket (extension_length): %" MBEDTLS_PRINTF_SIZET , ext_len ) );

    MBEDTLS_SSL_DEBUG_MSG( 3, ( "NewSessionTicket (ticket length): %" MBEDTLS_PRINTF_SIZET , tlen ) );

    *olen = p - buf;

    MBEDTLS_SSL_DEBUG_BUF( 4, "ticket", buf, *olen );

    MBEDTLS_SSL_DEBUG_MSG( 2, ( "<= write new session ticket" ) );

    return( ret );
}
#endif /* MBEDTLS_SSL_NEW_SESSION_TICKET */

/*
 *
 * STATE HANDLING: Parse End-of-Early Data
 *
 */

 /*
  * Overview
  */

  /* Main state-handling entry point; orchestrates the other functions. */
int ssl_read_end_of_early_data_process( mbedtls_ssl_context* ssl );

#define SSL_END_OF_EARLY_DATA_SKIP   0
#define SSL_END_OF_EARLY_DATA_EXPECT 1

static int ssl_read_end_of_early_data_coordinate( mbedtls_ssl_context* ssl );

#if defined(MBEDTLS_ZERO_RTT)
static int ssl_end_of_early_data_fetch( mbedtls_ssl_context* ssl );
#endif /* MBEDTLS_ZERO_RTT */

/* Update the state after handling the incoming end of early data message. */
static int ssl_read_end_of_early_data_postprocess( mbedtls_ssl_context* ssl );

/*
 * Implementation
 */

int ssl_read_end_of_early_data_process( mbedtls_ssl_context* ssl )
{
    int ret;
    MBEDTLS_SSL_DEBUG_MSG( 2, ( "=> parse end_of_early_data" ) );

    MBEDTLS_SSL_PROC_CHK_NEG( ssl_read_end_of_early_data_coordinate( ssl ) );
    if( ret == SSL_END_OF_EARLY_DATA_EXPECT )
    {
#if defined(MBEDTLS_ZERO_RTT)

#if defined(MBEDTLS_SSL_USE_MPS)
        MBEDTLS_SSL_PROC_CHK( ssl_end_of_early_data_fetch( ssl ) );
        MBEDTLS_SSL_PROC_CHK( mbedtls_mps_read_consume( &ssl->mps->l4 ) );
#else /* MBEDTLS_SSL_USE_MPS */
        MBEDTLS_SSL_PROC_CHK( ssl_end_of_early_data_fetch( ssl ) );
#endif /* MBEDTLS_SSL_USE_MPS */

        mbedtls_ssl_tls13_add_hs_hdr_to_checksum(
            ssl, MBEDTLS_SSL_HS_END_OF_EARLY_DATA, 0 );

#else /* MBEDTLS_ZERO_RTT */

        /* Should never happen */
        return( MBEDTLS_ERR_SSL_INTERNAL_ERROR );

#endif /* MBEDTLS_ZERO_RTT */

    }

    /* Postprocessing step: Update state machine */
    MBEDTLS_SSL_PROC_CHK( ssl_read_end_of_early_data_postprocess( ssl ) );

cleanup:

    MBEDTLS_SSL_DEBUG_MSG( 2, ( "<= parse end_of_early_data" ) );
    return( ret );

}

#if defined(MBEDTLS_ZERO_RTT)

#if defined(MBEDTLS_SSL_USE_MPS)
static int ssl_end_of_early_data_fetch( mbedtls_ssl_context *ssl )
{
    int ret;
    mbedtls_mps_handshake_in msg;

    MBEDTLS_SSL_PROC_CHK_NEG( mbedtls_mps_read( &ssl->mps->l4 ) );

    if( ret != MBEDTLS_MPS_MSG_HS )
        return( MBEDTLS_ERR_SSL_UNEXPECTED_MESSAGE );

    MBEDTLS_SSL_PROC_CHK( mbedtls_mps_read_handshake( &ssl->mps->l4,
                                                      &msg ) );

    if( msg.type != MBEDTLS_SSL_HS_END_OF_EARLY_DATA ||
        msg.length != 0 )
    {
        MBEDTLS_SSL_DEBUG_MSG( 1, (
             "Bad EndOfEarlyData message: Type %u (expect %u), "
             "Length %u (expect %u)",
             (unsigned) msg.type, MBEDTLS_SSL_HS_END_OF_EARLY_DATA,
             (unsigned) msg.length, 0 ) );
        return( MBEDTLS_ERR_SSL_UNEXPECTED_MESSAGE );
    }

cleanup:

    return( ret );
}
#else /* MBEDTLS_SSL_USE_MPS */
static int ssl_end_of_early_data_fetch( mbedtls_ssl_context *ssl )
{
    int ret;

    if( ( ret = mbedtls_ssl_read_record( ssl, 0 ) ) != 0 )
    {
        MBEDTLS_SSL_DEBUG_RET( 1, "mbedtls_ssl_read_record", ret );
        goto cleanup;
    }

    if( ssl->in_msgtype != MBEDTLS_SSL_MSG_HANDSHAKE        ||
        ssl->in_msg[0]  != MBEDTLS_SSL_HS_END_OF_EARLY_DATA ||
        ssl->in_hslen   != 4 )
    {
        MBEDTLS_SSL_PEND_FATAL_ALERT( MBEDTLS_SSL_ALERT_MSG_UNEXPECTED_MESSAGE,
                                      MBEDTLS_ERR_SSL_UNEXPECTED_MESSAGE );
        ret = MBEDTLS_ERR_SSL_UNEXPECTED_MESSAGE;
        goto cleanup;
    }

cleanup:

    return( ret );
}
#endif /* MBEDTLS_SSL_USE_MPS */

#endif /* MBEDTLS_ZERO_RTT */

#if !defined(MBEDTLS_ZERO_RTT)
static int ssl_read_end_of_early_data_coordinate( mbedtls_ssl_context* ssl )
{
    ((void) ssl);
    return( SSL_END_OF_EARLY_DATA_SKIP );
}
#else /* MBEDTLS_ZERO_RTT */
static int ssl_read_end_of_early_data_coordinate( mbedtls_ssl_context* ssl )
{
    if( ssl->handshake->early_data != MBEDTLS_SSL_EARLY_DATA_ON )
        return( SSL_END_OF_EARLY_DATA_SKIP );

    return( SSL_END_OF_EARLY_DATA_EXPECT );
}
#endif /* MBEDTLS_ZERO_RTT */

static int ssl_read_end_of_early_data_postprocess( mbedtls_ssl_context* ssl )
{
    mbedtls_ssl_handshake_set_state( ssl, MBEDTLS_SSL_CLIENT_CERTIFICATE );
    return ( 0 );
}

/*
 *
 * STATE HANDLING: Parse Early Data
 *
 */

 /*
  * Overview
  */

  /* Main state-handling entry point; orchestrates the other functions. */
int ssl_read_early_data_process( mbedtls_ssl_context* ssl );

#define SSL_EARLY_DATA_SKIP   0
#define SSL_EARLY_DATA_EXPECT 1

#if defined(MBEDTLS_ZERO_RTT)
#if defined(MBEDTLS_SSL_USE_MPS)
static int ssl_early_data_fetch( mbedtls_ssl_context* ssl,
                                 mbedtls_mps_reader **reader );
#else
static int ssl_early_data_fetch( mbedtls_ssl_context* ssl,
                                 unsigned char** buf,
                                 size_t* buflen );
#endif /* MBEDTLS_SSL_USE_MPS */
#endif /* MBEDTLS_ZERO_RTT */

static int ssl_read_early_data_coordinate( mbedtls_ssl_context* ssl );

#if defined(MBEDTLS_ZERO_RTT)
/* Parse early data send by the peer. */
static int ssl_read_early_data_parse( mbedtls_ssl_context* ssl,
    unsigned char const* buf,
    size_t buflen );
#endif /* MBEDTLS_ZERO_RTT */

/* Update the state after handling the incoming early data message. */
static int ssl_read_early_data_postprocess( mbedtls_ssl_context* ssl );

/*
 * Implementation
 */

int ssl_read_early_data_process( mbedtls_ssl_context* ssl )
{
    int ret;
    MBEDTLS_SSL_DEBUG_MSG( 2, ( "=> parse early data" ) );

    MBEDTLS_SSL_PROC_CHK_NEG( ssl_read_early_data_coordinate( ssl ) );

    if( ret == SSL_EARLY_DATA_EXPECT )
    {
#if defined(MBEDTLS_ZERO_RTT)
        unsigned char *buf;
        size_t buflen;
#if defined(MBEDTLS_SSL_USE_MPS)
        mbedtls_mps_reader *rd;
#endif /* MBEDTLS_SSL_USE_MPS */

#if defined(MBEDTLS_SSL_USE_MPS)
        MBEDTLS_SSL_PROC_CHK( ssl_early_data_fetch( ssl, &rd ) );
        MBEDTLS_SSL_PROC_CHK( mbedtls_mps_reader_get( rd,
                                                  MBEDTLS_MPS_SIZE_MAX,
                                                  &buf,
                                                  &buflen ) );
        MBEDTLS_SSL_PROC_CHK( ssl_read_early_data_parse( ssl, buf, buflen ) );
        MBEDTLS_SSL_PROC_CHK( mbedtls_mps_reader_commit( rd ) );
        MBEDTLS_SSL_PROC_CHK( mbedtls_mps_read_consume( &ssl->mps->l4 ) );

#else /* MBEDTLS_SSL_USE_MPS */

        MBEDTLS_SSL_PROC_CHK( ssl_early_data_fetch( ssl, &buf, &buflen ) );
        MBEDTLS_SSL_PROC_CHK( ssl_read_early_data_parse( ssl, buf, buflen ) );

#endif /* MBEDTLS_SSL_USE_MPS */

        /* No state machine update at this point -- we might receive
         * multiple 0-RTT messages. */

#else /* MBEDTLS_ZERO_RTT */

        /* Should never happen */
        return( MBEDTLS_ERR_SSL_INTERNAL_ERROR );

#endif /* MBEDTLS_ZERO_RTT */
    }
    else
    {
        MBEDTLS_SSL_PROC_CHK( ssl_read_early_data_postprocess( ssl ) );
    }

cleanup:

    MBEDTLS_SSL_DEBUG_MSG( 2, ( "<= parse early data" ) );
    return( ret );
}

#if defined(MBEDTLS_ZERO_RTT)
#if defined(MBEDTLS_SSL_USE_MPS)
static int ssl_early_data_fetch( mbedtls_ssl_context *ssl,
                                 mbedtls_mps_reader **rd )
{
    int ret;
    MBEDTLS_SSL_PROC_CHK_NEG( mbedtls_mps_read( &ssl->mps->l4 ) );

    if( ret != MBEDTLS_MPS_MSG_APP )
        return( MBEDTLS_ERR_SSL_UNEXPECTED_MESSAGE );

    MBEDTLS_SSL_PROC_CHK( mbedtls_mps_read_application( &ssl->mps->l4, rd ) );

cleanup:

    return( ret );
}
#else /* MBEDTLS_SSL_USE_MPS */
static int ssl_early_data_fetch( mbedtls_ssl_context *ssl,
                                 unsigned char **buf,
                                 size_t *buflen )
{
    int ret;

    if( ( ret = mbedtls_ssl_read_record( ssl, 0 ) ) != 0 )
    {
        MBEDTLS_SSL_DEBUG_RET( 1, "mbedtls_ssl_read_record", ret );
        goto cleanup;
    }

    if( ssl->in_msgtype != MBEDTLS_SSL_MSG_APPLICATION_DATA )
    {
        MBEDTLS_SSL_PEND_FATAL_ALERT( MBEDTLS_SSL_ALERT_MSG_UNEXPECTED_MESSAGE,
                                      MBEDTLS_ERR_SSL_UNEXPECTED_MESSAGE );
        ret = MBEDTLS_ERR_SSL_UNEXPECTED_MESSAGE;
        goto cleanup;
    }

    *buf    = ssl->in_msg;
    *buflen = ssl->in_hslen;

cleanup:

    return( ret );
}
#endif /* MBEDTLS_SSL_USE_MPS */
#endif /* MBEDTLS_ZERO_RTT */

#if !defined(MBEDTLS_ZERO_RTT)
static int ssl_read_early_data_coordinate( mbedtls_ssl_context* ssl )
{
    ((void) ssl);
    return( SSL_EARLY_DATA_SKIP );
}
#else /* MBEDTLS_ZERO_RTT */
static int ssl_read_early_data_coordinate( mbedtls_ssl_context* ssl )
{
    int ret;

    if( ssl->handshake->early_data != MBEDTLS_SSL_EARLY_DATA_ON )
        return( SSL_EARLY_DATA_SKIP );

    /* Activate early data transform */
    MBEDTLS_SSL_DEBUG_MSG( 1, ( "Switch to 0-RTT keys for inbound traffic" ) );

#if defined(MBEDTLS_SSL_USE_MPS)
    MBEDTLS_SSL_PROC_CHK( mbedtls_mps_set_incoming_keys( &ssl->mps->l4,
                                                   ssl->handshake->epoch_earlydata ) );

    MBEDTLS_SSL_PROC_CHK_NEG( mbedtls_mps_read( &ssl->mps->l4 ) );
    if( ret != MBEDTLS_MPS_MSG_APP )
        return( SSL_EARLY_DATA_SKIP );

    return( SSL_EARLY_DATA_EXPECT );

cleanup:

    return( ret );

#else /* MBEDTLS_SSL_USE_MPS */

    mbedtls_ssl_set_inbound_transform( ssl, ssl->handshake->transform_earlydata );

    /* Fetching step */
    if( ( ret = mbedtls_ssl_read_record( ssl, 0 ) ) != 0 )
    {
        MBEDTLS_SSL_DEBUG_RET( 1, "mbedtls_ssl_read_record", ret );
        return( ret );
    }

    ssl->keep_current_message = 1;

    /* Check for EndOfEarlyData */
    if( ssl->in_msgtype == MBEDTLS_SSL_MSG_HANDSHAKE )
        return( SSL_EARLY_DATA_SKIP );

    return( SSL_EARLY_DATA_EXPECT );

#endif /* MBEDTLS_SSL_USE_MPS */
}

static int ssl_read_early_data_parse( mbedtls_ssl_context* ssl,
                                      unsigned char const* buf,
                                      size_t buflen )
{
    /* Check whether we have enough buffer space. */
    if( buflen <= ssl->conf->max_early_data )
    {
        /* TODO: We need to check that we're not receiving more 0-RTT
         * than what the ticket allows. */

        /* copy data to staging area */
        memcpy( ssl->early_data_server_buf, buf, buflen );
        /* execute callback to process application data */
        ssl->conf->early_data_callback( ssl, ssl->early_data_server_buf,
                                        buflen );
    }
    else
    {
        MBEDTLS_SSL_DEBUG_MSG( 1, ( "Buffer too small (recv %" MBEDTLS_PRINTF_SIZET " bytes, buffer %" MBEDTLS_PRINTF_SIZET " bytes)",
                                    buflen, ssl->conf->max_early_data ) );
        return ( MBEDTLS_ERR_SSL_ALLOC_FAILED );
    }

    return( 0 );
}
#endif /* MBEDTLS_ZERO_RTT */

static int ssl_read_early_data_postprocess( mbedtls_ssl_context* ssl )
{
    mbedtls_ssl_handshake_set_state( ssl, MBEDTLS_SSL_END_OF_EARLY_DATA );
    return ( 0 );
}


/*
 *
 * STATE HANDLING: ClientHello
 *
 * There are three possible classes of outcomes when parsing the CH:
 *
 * 1) The CH was well-formed and matched the server's configuration.
 *
 *    In this case, the server progresses to sending its ServerHello.
 *
 * 2) The CH was well-formed but didn't match the server's configuration.
 *
 *    For example, the client might not have offered a key share which
 *    the server supports, or the server might require a cookie.
 *
 *    In this case, the server sends a HelloRetryRequest.
 *
 * 3) The CH was ill-formed
 *
 *    In this case, we abort the handshake.
 *
 */

/*
 * Overview
 */

/* Main entry point from the state machine; orchestrates the otherfunctions. */
static int ssl_client_hello_process( mbedtls_ssl_context* ssl );

static int ssl_client_hello_parse( mbedtls_ssl_context* ssl,
                                   unsigned char* buf,
                                   size_t buflen );

/* Update the handshake state machine */
/* TODO: At the moment, this doesn't update the state machine - why? */
static int ssl_client_hello_postprocess( mbedtls_ssl_context* ssl,
                                         int hrr_required );

/*
 * Implementation
 */

#define SSL_CLIENT_HELLO_OK           0
#define SSL_CLIENT_HELLO_HRR_REQUIRED 1

static int ssl_client_hello_process( mbedtls_ssl_context* ssl )
{

    int ret = 0;
    int hrr_required = SSL_CLIENT_HELLO_OK;
    unsigned char* buf = NULL;
    size_t buflen = 0;
    MBEDTLS_SSL_DEBUG_MSG( 2, ( "=> parse client hello" ) );

    ssl->major_ver = MBEDTLS_SSL_MAJOR_VERSION_3;
    MBEDTLS_SSL_PROC_CHK( mbedtls_ssl_fetch_handshake_msg( ssl,
                                            MBEDTLS_SSL_HS_CLIENT_HELLO,
                                            &buf, &buflen ) );

    mbedtls_ssl_tls13_add_hs_hdr_to_checksum( ssl,
                  MBEDTLS_SSL_HS_CLIENT_HELLO, buflen );

    MBEDTLS_SSL_PROC_CHK_NEG( ssl_client_hello_parse( ssl, buf, buflen ) );
    hrr_required = ret;

#if defined(MBEDTLS_SSL_USE_MPS)
    MBEDTLS_SSL_PROC_CHK( mbedtls_ssl_mps_hs_consume_full_hs_msg( ssl ) );
#endif /* MBEDTLS_SSL_USE_MPS */

    MBEDTLS_SSL_DEBUG_MSG( 1, ( "postprocess" ) );
    MBEDTLS_SSL_PROC_CHK( ssl_client_hello_postprocess( ssl, hrr_required ) );

cleanup:

    MBEDTLS_SSL_DEBUG_MSG( 2, ( "<= parse client hello" ) );
    return( ret );
}

static void ssl_debug_print_client_hello_exts( mbedtls_ssl_context *ssl )
{
    MBEDTLS_SSL_DEBUG_MSG( 3, ( "Supported Extensions:" ) );
    MBEDTLS_SSL_DEBUG_MSG( 3, ( "- KEY_SHARE_EXTENSION ( %s )",
                                ( ( ssl->handshake->extensions_present & MBEDTLS_SSL_EXT_KEY_SHARE ) > 0 ) ?
                                "TRUE" : "FALSE" ) );
    MBEDTLS_SSL_DEBUG_MSG( 3, ( "- PSK_KEY_EXCHANGE_MODES_EXTENSION ( %s )",
                                ( ( ssl->handshake->extensions_present & MBEDTLS_SSL_EXT_PSK_KEY_EXCHANGE_MODES ) > 0 ) ?
                                "TRUE" : "FALSE" ) );
    MBEDTLS_SSL_DEBUG_MSG( 3, ( "- PRE_SHARED_KEY_EXTENSION ( %s )",
                                ( ( ssl->handshake->extensions_present & MBEDTLS_SSL_EXT_PRE_SHARED_KEY ) > 0 ) ?
                                "TRUE" : "FALSE" ) );
    MBEDTLS_SSL_DEBUG_MSG( 3, ( "- SIGNATURE_ALGORITHM_EXTENSION ( %s )",
                                ( ( ssl->handshake->extensions_present & MBEDTLS_SSL_EXT_SIG_ALG ) > 0 ) ?
                                "TRUE" : "FALSE" ) );
    MBEDTLS_SSL_DEBUG_MSG( 3, ( "- SUPPORTED_GROUPS_EXTENSION ( %s )",
                                ( ( ssl->handshake->extensions_present & MBEDTLS_SSL_EXT_SUPPORTED_GROUPS ) >0 ) ?
                                "TRUE" : "FALSE" ) );
    MBEDTLS_SSL_DEBUG_MSG( 3, ( "- SUPPORTED_VERSION_EXTENSION ( %s )",
                                ( ( ssl->handshake->extensions_present & MBEDTLS_SSL_EXT_SUPPORTED_VERSIONS ) > 0 ) ?
                                "TRUE" : "FALSE" ) );
#if defined ( MBEDTLS_SSL_SERVER_NAME_INDICATION )
    MBEDTLS_SSL_DEBUG_MSG( 3, ( "- SERVERNAME_EXTENSION    ( %s )",
                                ( ( ssl->handshake->extensions_present & MBEDTLS_SSL_EXT_SERVERNAME ) > 0 ) ?
                                "TRUE" : "FALSE" ) );
#endif /* MBEDTLS_SSL_SERVER_NAME_INDICATION */
#if defined ( MBEDTLS_SSL_ALPN )
    MBEDTLS_SSL_DEBUG_MSG( 3, ( "- ALPN_EXTENSION   ( %s )",
                                ( ( ssl->handshake->extensions_present & MBEDTLS_SSL_EXT_ALPN ) > 0 ) ?
                                "TRUE" : "FALSE" ) );
#endif /* MBEDTLS_SSL_ALPN */
#if defined ( MBEDTLS_SSL_MAX_FRAGMENT_LENGTH )
    MBEDTLS_SSL_DEBUG_MSG( 3, ( "- MAX_FRAGMENT_LENGTH_EXTENSION  ( %s )",
                                ( ( ssl->handshake->extensions_present & MBEDTLS_SSL_EXT_MAX_FRAGMENT_LENGTH ) > 0 ) ?
                                "TRUE" : "FALSE" ) );
#endif /* MBEDTLS_SSL_MAX_FRAGMENT_LENGTH */
#if defined ( MBEDTLS_SSL_COOKIE_C )
    MBEDTLS_SSL_DEBUG_MSG( 3, ( "- COOKIE_EXTENSION ( %s )",
                                ( ( ssl->handshake->extensions_present & MBEDTLS_SSL_EXT_COOKIE ) >0 ) ?
                                "TRUE" : "FALSE" ) );
#endif /* MBEDTLS_SSL_COOKIE_C */
#if defined(MBEDTLS_ZERO_RTT)
    MBEDTLS_SSL_DEBUG_MSG( 3, ( "- EARLY_DATA_EXTENSION ( %s )",
                                ( ( ssl->handshake->extensions_present & MBEDTLS_SSL_EXT_EARLY_DATA ) > 0 ) ?
                                "TRUE" : "FALSE" ) );
#endif /* MBEDTLS_ZERO_RTT*/
}

static int ssl_client_hello_has_exts( mbedtls_ssl_context *ssl,
                                      int ext_id_mask )
{
    int masked = ssl->handshake->extensions_present & ext_id_mask;
    return( masked == ext_id_mask );
}

static int ssl_client_hello_has_psk_extensions( mbedtls_ssl_context *ssl )
{
    return( ssl_client_hello_has_exts( ssl,
                MBEDTLS_SSL_EXT_PRE_SHARED_KEY |
                MBEDTLS_SSL_EXT_PSK_KEY_EXCHANGE_MODES ) );
}

static int ssl_client_hello_has_key_share_extensions( mbedtls_ssl_context *ssl )
{
    return( ssl_client_hello_has_exts( ssl,
                          MBEDTLS_SSL_EXT_SUPPORTED_GROUPS |
                          MBEDTLS_SSL_EXT_KEY_SHARE ) );
}

static int ssl_client_hello_has_cert_extensions( mbedtls_ssl_context *ssl )
{
    return( ssl_client_hello_has_exts( ssl,
                          MBEDTLS_SSL_EXT_SUPPORTED_GROUPS |
                          MBEDTLS_SSL_EXT_KEY_SHARE        |
                          MBEDTLS_SSL_EXT_SIG_ALG ) );
}

static int ssl_client_hello_allows_psk_mode( mbedtls_ssl_context *ssl,
                                             unsigned psk_mode )
{
    return( ( ssl->handshake->tls13_kex_modes & psk_mode ) != 0 );
}

static int ssl_client_hello_allows_psk( mbedtls_ssl_context *ssl )
{
    return( ssl_client_hello_allows_psk_mode( ssl,
                           MBEDTLS_SSL_TLS13_KEY_EXCHANGE_MODE_PSK ) );
}

static int ssl_client_hello_allows_psk_ephemeral( mbedtls_ssl_context *ssl )
{
    return( ssl_client_hello_allows_psk_mode( ssl,
                           MBEDTLS_SSL_TLS13_KEY_EXCHANGE_MODE_PSK_EPHEMERAL ) );
}

static int ssl_check_psk_key_exchange( mbedtls_ssl_context *ssl )
{
    if( !ssl_client_hello_has_psk_extensions( ssl ) )
        return( 0 );

    /* Test whether pure PSK is offered by client and supported by us. */
    if( mbedtls_ssl_conf_tls13_psk_enabled( ssl ) &&
        ssl_client_hello_allows_psk( ssl ) )
    {
        MBEDTLS_SSL_DEBUG_MSG( 3, ( "Using a PSK key exchange" ) );
        ssl->handshake->key_exchange = MBEDTLS_SSL_TLS13_KEY_EXCHANGE_MODE_PSK;
        return( 1 );
    }

    /* Test whether PSK-ephemeral is offered by client and supported by us. */
    if( mbedtls_ssl_conf_tls13_psk_ephemeral_enabled( ssl ) &&
        ssl_client_hello_allows_psk_ephemeral( ssl ) &&
        ssl_client_hello_has_key_share_extensions( ssl ) )
    {
        MBEDTLS_SSL_DEBUG_MSG( 3, ( "Using a ECDHE-PSK key exchange" ) );
        ssl->handshake->key_exchange = MBEDTLS_SSL_TLS13_KEY_EXCHANGE_MODE_PSK_EPHEMERAL;
        return( 1 );
    }

    /* Can't use PSK */
    return( 0 );
}

static int ssl_check_certificate_key_exchange( mbedtls_ssl_context *ssl )
{
    if( !mbedtls_ssl_conf_tls13_ephemeral_enabled( ssl ) )
        return( 0 );

    if( !ssl_client_hello_has_cert_extensions( ssl ) )
        return( 0 );

    ssl->handshake->key_exchange = MBEDTLS_SSL_TLS13_KEY_EXCHANGE_MODE_EPHEMERAL;
    return( 1 );
}

#if defined(MBEDTLS_ZERO_RTT)
static int ssl_check_use_0rtt_handshake( mbedtls_ssl_context *ssl )
{
    /* Check if the user has enabled 0-RTT in the config */
    if( !mbedtls_ssl_conf_tls13_0rtt_enabled( ssl ) )
        return( 0 );

    /* Check if the client has indicated the use of 0-RTT */
    if( ( ssl->handshake->extensions_present & MBEDTLS_SSL_EXT_EARLY_DATA ) == 0 )
        return( 0 );

    /* If the client has indicated the use of 0-RTT but not sent
     * the PSK extensions, that's not conformant (and there's no
     * way to continue from here). */
    if( !ssl_client_hello_has_psk_extensions( ssl ) )
    {
        MBEDTLS_SSL_DEBUG_MSG( 1,
            ( "Client indicated 0-RTT without offering PSK extensions" ) );
        return( MBEDTLS_ERR_SSL_ILLEGAL_PARAMETER );
    }

    /* Accept 0-RTT */
    ssl->handshake->early_data = MBEDTLS_SSL_EARLY_DATA_ON;
    return( 0 );
}
#endif /* MBEDTLS_ZERO_RTT*/

static int ssl_client_hello_parse( mbedtls_ssl_context* ssl,
                                  unsigned char* buf,
                                  size_t buflen )
{
    int ret;
    size_t i, j;
    size_t comp_len, sess_len;
    size_t ciph_len, ext_len, ext_len_psk_ext = 0;
    unsigned char *orig_buf, *end = buf + buflen;
    unsigned char *ciph_offset;
    unsigned char *p = NULL;
    unsigned char *ext = NULL;
    unsigned char *ext_psk_ptr = NULL;

    const int* ciphersuites;
    const mbedtls_ssl_ciphersuite_t* ciphersuite_info;

    int hrr_required = 0;

    ssl->handshake->extensions_present = MBEDTLS_SSL_EXT_NONE;
    ssl->handshake->key_exchange = MBEDTLS_SSL_TLS13_KEY_EXCHANGE_MODE_NONE;

    /* TBD: Refactor */
    orig_buf = buf;

    /*
     * ClientHello layer:
     *     0  .   1   protocol version
     *     2  .  33   random bytes ( starting with 4 bytes of Unix time )
     *    34  .  35   session id length ( 1 byte )
     *    35  . 34+x  session id
     *   35+x . 35+x  DTLS only: cookie length ( 1 byte )
     *   36+x .  ..   DTLS only: cookie
     *    ..  .  ..   ciphersuite list length ( 2 bytes )
     *    ..  .  ..   ciphersuite list
     *    ..  .  ..   compression alg. list length ( 1 byte )
     *    ..  .  ..   compression alg. list
     *    ..  .  ..   extensions length ( 2 bytes, optional )
     *    ..  .  ..   extensions ( optional )
     */

    /* TBD: Needs to be updated due to mandatory extensions
     * Minimal length ( with everything empty and extensions ommitted ) is
     * 2 + 32 + 1 + 2 + 1 = 38 bytes. Check that first, so that we can
     * read at least up to session id length without worrying.
     */
    if( buflen < 38 )
    {
        MBEDTLS_SSL_DEBUG_MSG( 1, ( "bad client hello message" ) );
        return( MBEDTLS_ERR_SSL_DECODE_ERROR );
    }

    /*
     * We ignore the version field in the ClientHello.
     * We use the version field in the extension.
     */
    /* TODO: Parse this */
    buf += 2;

    /*
     * Save client random
     */
    MBEDTLS_SSL_DEBUG_BUF( 3, "client hello, random bytes", buf, 32 );

    memcpy( &ssl->handshake->randbytes[0], buf, 32 );
    buf += 32; /* skip random bytes */

    /*
     * Parse session ID
     */
    sess_len = buf[0];
    buf++; /* skip session id length */

    if( sess_len > 32 )
    {
        MBEDTLS_SSL_DEBUG_MSG( 1, ( "bad client hello message" ) );
        return( MBEDTLS_ERR_SSL_DECODE_ERROR );
    }

    ssl->session_negotiate->id_len = sess_len;

    /* Note that this field is echoed even if
     * the client's value corresponded to a cached pre-TLS 1.3 session
     * which the server has chosen not to resume. A client which
     * receives a legacy_session_id_echo field that does not match what
     * it sent in the ClientHello MUST abort the handshake with an
     * "illegal_parameter" alert.
     */
    MBEDTLS_SSL_DEBUG_MSG( 3, ( "client hello, session id length ( %" MBEDTLS_PRINTF_SIZET " )", sess_len ) );
    MBEDTLS_SSL_DEBUG_BUF( 3, "client hello, session id", buf, sess_len );

    memcpy( &ssl->session_negotiate->id[0], buf, sess_len ); /* write session id */
    buf += sess_len;

    ciph_len = ( buf[0] << 8 ) | ( buf[1] );

    /* Length check */
    if( buf + ciph_len > end )
    {
        MBEDTLS_SSL_DEBUG_MSG( 1, ( "bad client hello message" ) );
        return( MBEDTLS_ERR_SSL_DECODE_ERROR );
    }

    /* store pointer to ciphersuite list */
    ciph_offset = buf;

    /* skip cipher length */
    buf += 2;

    MBEDTLS_SSL_DEBUG_BUF( 3, "client hello, ciphersuitelist",
                          buf, ciph_len );

    /* skip ciphersuites for now */
    buf += ciph_len;

    /*
     * For TLS 1.3 we are not using compression.
     */
    comp_len = buf[0];

    if( buf + comp_len > end )
    {
        MBEDTLS_SSL_DEBUG_MSG( 1, ( "bad client hello message" ) );
        return( MBEDTLS_ERR_SSL_DECODE_ERROR );
    }

    buf++; /* skip compression length */
    MBEDTLS_SSL_DEBUG_BUF( 3, "client hello, compression",
                          buf, comp_len );

    /* Determine whether we are indeed using null compression */
    if( ( comp_len != 1 ) && ( buf[1] == 0 ) )
    {
        MBEDTLS_SSL_DEBUG_MSG( 1, ( "bad client hello message" ) );
        return( MBEDTLS_ERR_SSL_ILLEGAL_PARAMETER );
    }

    /* skip compression */
    buf++;

    /*
     * Check the extension length
     */
    if( buf+2 > end )
    {
        MBEDTLS_SSL_DEBUG_MSG( 1, ( "bad client hello message" ) );
        return( MBEDTLS_ERR_SSL_DECODE_ERROR );
    }

    ext_len = ( buf[0] << 8 )	| ( buf[1] );

    if( ( ext_len > 0 && ext_len < 4 ) ||
        buf + 2 + ext_len > end )
    {
        MBEDTLS_SSL_DEBUG_MSG( 1, ( "bad client hello message" ) );
        return( MBEDTLS_ERR_SSL_DECODE_ERROR );
    }

    buf += 2;

    ext = buf;
    MBEDTLS_SSL_DEBUG_BUF( 3, "client hello extensions", ext, ext_len );

    while( ext_len != 0 )
    {
        unsigned int ext_id, ext_size;

        if( ext_len < 4 )
        {
            MBEDTLS_SSL_DEBUG_MSG( 1, ( "bad client hello message" ) );
            return( MBEDTLS_ERR_SSL_DECODE_ERROR );
        }

        /* The PSK extension must be the last in the ClientHello.
         * Fail if we've found it already but haven't yet reached
         * the end of the extension block. */
        if( ext_psk_ptr != NULL )
        {
            MBEDTLS_SSL_DEBUG_MSG( 1, ( "bad client hello message" ) );
            return( MBEDTLS_ERR_SSL_ILLEGAL_PARAMETER );
        }

        ext_id   = ( ( (size_t) ext[0] << 8 ) | ( (size_t) ext[1] << 0 ) );
        ext_size = ( ( (size_t) ext[2] << 8 ) | ( (size_t) ext[3] << 0 ) );

        if( ext_size + 4 > ext_len )
        {
            MBEDTLS_SSL_DEBUG_MSG( 1, ( "bad client hello message" ) );
            return( MBEDTLS_ERR_SSL_DECODE_ERROR );
        }

        switch( ext_id )
        {
#if defined(MBEDTLS_SSL_SERVER_NAME_INDICATION)
            case MBEDTLS_TLS_EXT_SERVERNAME:
                MBEDTLS_SSL_DEBUG_MSG( 3, ( "found ServerName extension" ) );
                ret = ssl_parse_servername_ext( ssl, ext + 4, ext_size );
                if( ret != 0 )
                {
                    MBEDTLS_SSL_DEBUG_RET( 1, "ssl_parse_servername_ext", ret );
                    return( ret );
                }
                ssl->handshake->extensions_present |= MBEDTLS_SSL_EXT_SERVERNAME;
                break;
#endif /* MBEDTLS_SSL_SERVER_NAME_INDICATION */

#if defined(MBEDTLS_SSL_COOKIE_C)
            case MBEDTLS_TLS_EXT_COOKIE:
                MBEDTLS_SSL_DEBUG_MSG( 3, ( "found cookie extension" ) );

                ret = ssl_parse_cookie_ext( ssl, ext + 4, ext_size );

                /* if cookie verification failed then we return a hello retry message */
                if( ret == MBEDTLS_ERR_SSL_HRR_REQUIRED )
                {
                    hrr_required = 1;
                }
                else if( ret == 0 ) /* cookie extension present and processed succesfully */
                {
                    ssl->handshake->extensions_present |= MBEDTLS_SSL_EXT_COOKIE;
                }
                break;
#endif /* MBEDTLS_SSL_COOKIE_C  */

#if defined(MBEDTLS_KEY_EXCHANGE_PSK_ENABLED)
            case MBEDTLS_TLS_EXT_PRE_SHARED_KEY:
                MBEDTLS_SSL_DEBUG_MSG( 3, ( "found pre_shared_key extension" ) );
                /* Delay processing of the PSK identity once we have
                 * found out which algorithms to use. We keep a pointer
                 * to the buffer and the size for later processing.
                 */
                ext_len_psk_ext = ext_size;
                ext_psk_ptr = ext + 4;

                ssl->handshake->extensions_present |= MBEDTLS_SSL_EXT_PRE_SHARED_KEY;
                break;
#endif /* MBEDTLS_KEY_EXCHANGE_PSK_ENABLED */

#if defined(MBEDTLS_ZERO_RTT)
            case MBEDTLS_TLS_EXT_EARLY_DATA:
                MBEDTLS_SSL_DEBUG_MSG( 3, ( "found early_data extension" ) );

                ret = ssl_parse_early_data_ext( ssl, ext + 4, ext_size );
                if( ret != 0 )
                {
                    MBEDTLS_SSL_DEBUG_RET( 1, "ssl_parse_early_data_ext", ret );
                    return( ret );
                }

                ssl->handshake->extensions_present |= MBEDTLS_SSL_EXT_EARLY_DATA;
                break;
#endif /* MBEDTLS_ZERO_RTT */

#if defined(MBEDTLS_ECDH_C) || defined(MBEDTLS_ECDSA_C)
            case MBEDTLS_TLS_EXT_SUPPORTED_GROUPS:
                MBEDTLS_SSL_DEBUG_MSG( 3, ( "found supported group extension" ) );

                /* Supported Groups Extension
                 *
                 * When sent by the client, the "supported_groups" extension
                 * indicates the named groups which the client supports,
                 * ordered from most preferred to least preferred.
                 */
                ret = mbedtls_ssl_parse_supported_groups_ext( ssl, ext + 4,
                        ext_size );
                if( ret != 0 )
                {
                    MBEDTLS_SSL_DEBUG_RET( 1, "mbedtls_ssl_parse_supported_groups_ext", ret );
                    return( ret );
                }

                ssl->handshake->extensions_present |= MBEDTLS_SSL_EXT_SUPPORTED_GROUPS;
                break;
#endif /* MBEDTLS_ECDH_C || MBEDTLS_ECDSA_C */

#if defined(MBEDTLS_KEY_EXCHANGE_SOME_PSK_ENABLED)
            case MBEDTLS_TLS_EXT_PSK_KEY_EXCHANGE_MODES:
                MBEDTLS_SSL_DEBUG_MSG( 3, ( "found psk key exchange modes extension" ) );

                ret = ssl_parse_key_exchange_modes_ext( ssl, ext + 4, ext_size );
                if( ret != 0 )
                {
                    MBEDTLS_SSL_DEBUG_RET( 1, "ssl_parse_key_exchange_modes_ext", ret );
                    return( ret );
                }

                ssl->handshake->extensions_present |= MBEDTLS_SSL_EXT_PSK_KEY_EXCHANGE_MODES;
                break;
#endif /* MBEDTLS_KEY_EXCHANGE_SOME_PSK_ENABLED */

#if ( defined(MBEDTLS_ECDH_C) || defined(MBEDTLS_ECDSA_C) )
            case MBEDTLS_TLS_EXT_KEY_SHARE:
                MBEDTLS_SSL_DEBUG_MSG( 3, ( "found key share extension" ) );

                /*
                 * Key Share Extension
                 *
                 * When sent by the client, the "key_share" extension
                 * contains the endpoint's cryptographic parameters for
                 * ECDHE/DHE key establishment methods.
                 */
                ret = ssl_parse_key_shares_ext( ssl, ext + 4, ext_size );
                if( ret == MBEDTLS_ERR_SSL_HRR_REQUIRED )
                {
                    hrr_required = 1;
                    ret = 0;
                }

                if( ret != 0 )
                    return( ret );

                ssl->handshake->extensions_present |= MBEDTLS_SSL_EXT_KEY_SHARE;
                break;
#endif /* MBEDTLS_ECDH_C || MBEDTLS_ECDSA_C */

#if defined(MBEDTLS_SSL_MAX_FRAGMENT_LENGTH)
            case MBEDTLS_TLS_EXT_MAX_FRAGMENT_LENGTH:
                MBEDTLS_SSL_DEBUG_MSG( 3, ( "found max fragment length extension" ) );

                ret = ssl_parse_max_fragment_length_ext( ssl, ext + 4, ext_size );
                if( ret != 0 )
                {
                    MBEDTLS_SSL_DEBUG_RET( 1, ( "ssl_parse_max_fragment_length_ext" ), ret );
                    return( ret );
                }
                ssl->handshake->extensions_present |= MAX_FRAGMENT_LENGTH_EXTENSION;
                break;
#endif /* MBEDTLS_SSL_MAX_FRAGMENT_LENGTH */

            case MBEDTLS_TLS_EXT_SUPPORTED_VERSIONS:
                MBEDTLS_SSL_DEBUG_MSG( 3, ( "found supported versions extension" ) );

                ret = ssl_parse_supported_versions_ext( ssl, ext + 4, ext_size );
                if( ret != 0 )
                {
                    MBEDTLS_SSL_DEBUG_RET( 1, ( "ssl_parse_supported_versions_ext" ), ret );
                    return( ret );
                }
                ssl->handshake->extensions_present |= MBEDTLS_SSL_EXT_SUPPORTED_VERSIONS;
                break;

#if defined(MBEDTLS_SSL_ALPN)
            case MBEDTLS_TLS_EXT_ALPN:
                MBEDTLS_SSL_DEBUG_MSG( 3, ( "found alpn extension" ) );

                ret = ssl_parse_alpn_ext( ssl, ext + 4, ext_size );
                if( ret != 0 )
                {
                    MBEDTLS_SSL_DEBUG_RET( 1, ( "ssl_parse_alpn_ext" ), ret );
                    return( ret );
                }
                ssl->handshake->extensions_present |= ALPN_EXTENSION;
                break;
#endif /* MBEDTLS_SSL_ALPN */

#if defined(MBEDTLS_KEY_EXCHANGE_WITH_CERT_ENABLED)
            case MBEDTLS_TLS_EXT_SIG_ALG:
                MBEDTLS_SSL_DEBUG_MSG( 3, ( "found signature_algorithms extension" ) );

                ret = mbedtls_ssl_parse_signature_algorithms_ext( ssl, ext + 4, ext_size );
                if( ret != 0 )
                {
                    MBEDTLS_SSL_DEBUG_MSG( 1, ( "ssl_parse_supported_signature_algorithms_server_ext ( %d )", ret ) );
                    return( ret );
                }
                ssl->handshake->extensions_present |= MBEDTLS_SSL_EXT_SIG_ALG;
                break;
#endif /* MBEDTLS_KEY_EXCHANGE_WITH_CERT_ENABLED */

            default:
                MBEDTLS_SSL_DEBUG_MSG( 3, ( "unknown extension found: %d ( ignoring )", ext_id ) );
        }

        ext_len -= 4 + ext_size;
        ext     += 4 + ext_size;
    }

    /* Update checksum with either
     * - The entire content of the CH message, if no PSK extension is present
     * - The content up to but excluding the PSK extension, if present.
     */
    {
        unsigned char *ch_without_psk;
        if( ext_psk_ptr == NULL )
            ch_without_psk = ext;
        else
            ch_without_psk = ext_psk_ptr;

        ssl->handshake->update_checksum( ssl,
                                         orig_buf,
                                         ch_without_psk - orig_buf );
    }

    /*
     * Search for a matching ciphersuite
     */
    ciphersuites = ssl->conf->ciphersuite_list;
    ciphersuite_info = NULL;
#if defined(MBEDTLS_SSL_SRV_RESPECT_CLIENT_PREFERENCE)
    for ( j = 0, p = ciph_offset + 2; j < ciph_len; j += 2, p += 2 )
    {
        for ( i = 0; ciphersuites[i] != 0; i++ )
#else
    for ( i = 0; ciphersuites[i] != 0; i++ )
    {
        for ( j = 0, p = ciph_offset + 2; j < ciph_len; j += 2, p += 2 )
#endif /* MBEDTLS_SSL_SRV_RESPECT_CLIENT_PREFERENCE */
        {
            if( p[0] != ( ( ciphersuites[i] >> 8 ) & 0xFF ) ||
                p[1] != ( ( ciphersuites[i] ) & 0xFF ) )
                continue;

            ciphersuite_info = mbedtls_ssl_ciphersuite_from_id( ciphersuites[i] );

            if( ciphersuite_info == NULL )
            {
                MBEDTLS_SSL_DEBUG_MSG( 1, ( "mbedtls_ssl_ciphersuite_from_id: should never happen" ) );
                return( MBEDTLS_ERR_SSL_INTERNAL_ERROR );
            }

            goto have_ciphersuite;
            /*
              if( ( ret = ssl_ciphersuite_match( ssl, ciphersuites[i],
              &ciphersuite_info ) ) != 0 )
              return( MBEDTLS_ERR_SSL_INTERNAL_ERROR );

              if( ciphersuite_info != NULL )
              goto have_ciphersuite;
            */

        }
    }

    return( MBEDTLS_ERR_SSL_HANDSHAKE_FAILURE );

    have_ciphersuite:

    MBEDTLS_SSL_DEBUG_MSG( 2, ( "selected ciphersuite: %s",
                                ciphersuite_info->name ) );

    ssl->session_negotiate->ciphersuite = ciphersuites[i];
    ssl->handshake->ciphersuite_info = ciphersuite_info;

    /* List all the extensions we have received */
    ssl_debug_print_client_hello_exts( ssl );

    /*
     * Determine the key exchange algorithm to use.
     * There are three types of key exchanges supported in TLS 1.3:
     * - (EC)DH with ECDSA,
     * - (EC)DH with PSK,
     * - plain PSK.
     *
     * The PSK-based key exchanges may additionally be used with 0-RTT.
     *
     * Our built-in order of preference is
     *  1 ) Plain PSK Mode
     *  2 ) (EC)DHE-PSK Mode
     *  3 ) Certificate Mode
     */

    ssl->handshake->key_exchange = MBEDTLS_SSL_TLS13_KEY_EXCHANGE_MODE_NONE;

    if( !ssl_check_psk_key_exchange( ssl ) &&
        !ssl_check_certificate_key_exchange( ssl ) )
    {
        MBEDTLS_SSL_DEBUG_MSG( 1, ( "ClientHello message misses mandatory extensions." ) );
        MBEDTLS_SSL_PEND_FATAL_ALERT( MBEDTLS_SSL_ALERT_MSG_MISSING_EXTENSION ,
                                      MBEDTLS_ERR_SSL_ILLEGAL_PARAMETER );
        return( MBEDTLS_ERR_SSL_ILLEGAL_PARAMETER );
    }

#if defined(MBEDTLS_ZERO_RTT)
    ret = ssl_check_use_0rtt_handshake( ssl );
    if( ret != 0 )
        return( ret );
#endif /* MBEDTLS_ZERO_RTT */

    /* If we've settled on a PSK-based exchange, parse PSK identity ext */
    if( mbedtls_ssl_tls13_kex_with_psk( ssl ) )
    {
        ret = mbedtls_ssl_parse_client_psk_identity_ext( ssl,
                                                         ext_psk_ptr,
                                                         ext_len_psk_ext );
        if( ret != 0 )
        {
            MBEDTLS_SSL_DEBUG_RET( 1, ( "ssl_parse_client_psk_identity" ),
                                   ret );
            return( ret );
        }
    }

#if defined(MBEDTLS_SSL_COOKIE_C)
    /* If we failed to see a cookie extension, and we required it through the
     * configuration settings ( rr_config ), then we need to send a HRR msg.
     * Conceptually, this is similiar to having received a cookie that failed
     * the verification check.
     */
    if( ( ssl->conf->rr_config == MBEDTLS_SSL_FORCE_RR_CHECK_ON ) &&
        !( ssl->handshake->extensions_present & MBEDTLS_SSL_EXT_COOKIE ) )
    {
        MBEDTLS_SSL_DEBUG_MSG( 2, ( "Cookie extension missing. Need to send a HRR." ) );
        hrr_required = 1;
    }
#endif /* MBEDTLS_SSL_COOKIE_C */

    if( hrr_required == 1 )
        return( SSL_CLIENT_HELLO_HRR_REQUIRED );

    return( 0 );
}

static int ssl_client_hello_postprocess( mbedtls_ssl_context* ssl,
                                         int hrr_required )
{
    int ret = 0;
#if defined(MBEDTLS_ZERO_RTT)
    mbedtls_ssl_key_set traffic_keys;
#endif /* MBEDTLS_ZERO_RTT */

    if( ssl->handshake->hello_retry_requests_sent == 0 &&
        ssl->conf->rr_config == MBEDTLS_SSL_FORCE_RR_CHECK_ON )
    {
        hrr_required = SSL_CLIENT_HELLO_HRR_REQUIRED;
    }

    if( hrr_required == SSL_CLIENT_HELLO_HRR_REQUIRED )
    {
        /*
         * Create stateless transcript hash for HRR
         */
        MBEDTLS_SSL_DEBUG_MSG( 4, ( "Reset transcript for HRR" ) );
        ret = mbedtls_ssl_reset_transcript_for_hrr( ssl );
        if( ret != 0 )
        {
            MBEDTLS_SSL_DEBUG_RET( 1, "mbedtls_ssl_reset_transcript_for_hrr", ret );
            return( ret );
        }
        mbedtls_ssl_session_reset_msg_layer( ssl, 0 );

        /* Transmit Hello Retry Request */
        mbedtls_ssl_handshake_set_state( ssl, MBEDTLS_SSL_HELLO_RETRY_REQUEST );
        return( 0 );
    }

    ret = mbedtls_ssl_tls1_3_key_schedule_stage_early_data( ssl );
    if( ret != 0 )
    {
        MBEDTLS_SSL_DEBUG_RET( 1,
             "mbedtls_ssl_tls1_3_key_schedule_stage_early_data", ret );
        return( ret );
    }

#if defined(MBEDTLS_ZERO_RTT)
    if( ssl->handshake->early_data == MBEDTLS_SSL_EARLY_DATA_ON )
    {
        mbedtls_ssl_transform *transform_earlydata;

        MBEDTLS_SSL_DEBUG_MSG( 3, ( "Generate 0-RTT keys" ) );

        ret = mbedtls_ssl_tls1_3_generate_early_data_keys(
            ssl, &traffic_keys );
        if( ret != 0 )
        {
            MBEDTLS_SSL_DEBUG_RET( 1,
                      "mbedtls_ssl_tls1_3_generate_early_data_keys", ret );
            return( ret );
        }

        transform_earlydata = mbedtls_calloc( 1, sizeof( mbedtls_ssl_transform ) );
        if( transform_earlydata == NULL )
            return( MBEDTLS_ERR_SSL_ALLOC_FAILED );

        ret = mbedtls_ssl_tls13_populate_transform(
            transform_earlydata, ssl->conf->endpoint,
            ssl->session_negotiate->ciphersuite, &traffic_keys, ssl );
        if( ret != 0 )
        {
            MBEDTLS_SSL_DEBUG_RET( 1, "mbedtls_ssl_tls13_populate_transform", ret );
            return( ret );
        }

#if !defined(MBEDTLS_SSL_USE_MPS)
        ssl->handshake->transform_earlydata = transform_earlydata;
#else /* MBEDTLS_SSL_USE_MPS */
        /* Register transform with MPS. */
        ret = mbedtls_mps_add_key_material( &ssl->mps->l4,
                                            transform_earlydata,
                                            &ssl->handshake->epoch_earlydata );
        if( ret != 0 )
            return( ret );
#endif /* MBEDTLS_SSL_USE_MPS */
    }

    mbedtls_platform_zeroize( &traffic_keys, sizeof( traffic_keys ) );

#endif /* MBEDTLS_ZERO_RTT */

    mbedtls_ssl_handshake_set_state( ssl, MBEDTLS_SSL_SERVER_HELLO );
    return( 0 );

}


#if defined(MBEDTLS_SSL_MAX_FRAGMENT_LENGTH)
static int ssl_write_max_fragment_length_ext( mbedtls_ssl_context *ssl,
                                              unsigned char *buf,
                                              size_t buflen,
                                              size_t *olen )
{
    unsigned char *p = buf;

    *olen = 0;

    if( ( ssl->handshake->extensions_present & MAX_FRAGMENT_LENGTH_EXTENSION )
        == 0 )
    {
        return( 0 );
    }

    if( ssl->session_negotiate->mfl_code == MBEDTLS_SSL_MAX_FRAG_LEN_NONE )
    {
        return( 0 );
    }

    MBEDTLS_SSL_DEBUG_MSG( 3,
        ( "adding max_fragment_length extension" ) );

    MBEDTLS_SSL_CHK_BUF_PTR( p, buf + buflen, 5 );

    *p++ = (unsigned char)( ( MBEDTLS_TLS_EXT_MAX_FRAGMENT_LENGTH >> 8 )
                            & 0xFF );
    *p++ = (unsigned char)( ( MBEDTLS_TLS_EXT_MAX_FRAGMENT_LENGTH      )
                            & 0xFF );

    *p++ = 0x00;
    *p++ = 1;

    *p++ = ssl->session_negotiate->mfl_code;

    *olen = 5;

    return( 0 );
}
#endif /* MBEDTLS_SSL_MAX_FRAGMENT_LENGTH */



#if defined(MBEDTLS_SSL_ALPN)
static int ssl_write_alpn_ext( mbedtls_ssl_context *ssl,
                                unsigned char *buf, size_t buflen, size_t *olen )
{
    *olen = 0;

    if( ( ssl->handshake->extensions_present & ALPN_EXTENSION ) == 0 ||
        ssl->alpn_chosen == NULL )
    {
        return( 0 );
    }

    if( buflen < 7 + strlen( ssl->alpn_chosen ) )
    {
        MBEDTLS_SSL_DEBUG_MSG( 1, ( "buffer too small" ) );
        return ( MBEDTLS_ERR_SSL_BUFFER_TOO_SMALL );
    }

    MBEDTLS_SSL_DEBUG_MSG( 3, ( "server hello, adding alpn extension" ) );
    /*
     * 0 . 1    ext identifier
     * 2 . 3    ext length
     * 4 . 5    protocol list length
     * 6 . 6    protocol name length
     * 7 . 7+n  protocol name
     */
    buf[0] = (unsigned char)( ( MBEDTLS_TLS_EXT_ALPN >> 8 ) & 0xFF );
    buf[1] = (unsigned char)( ( MBEDTLS_TLS_EXT_ALPN ) & 0xFF );

    *olen = 7 + strlen( ssl->alpn_chosen );

    buf[2] = (unsigned char)( ( ( *olen - 4 ) >> 8 ) & 0xFF );
    buf[3] = (unsigned char)( ( *olen - 4 ) & 0xFF );

    buf[4] = (unsigned char)( ( ( *olen - 6 ) >> 8 ) & 0xFF );
    buf[5] = (unsigned char)( ( *olen - 6 ) & 0xFF );

    buf[6] = (unsigned char)( ( *olen - 7 ) & 0xFF );

    memcpy( buf + 7, ssl->alpn_chosen, *olen - 7 );
    return ( 0 );
}
#endif /* MBEDTLS_SSL_ALPN */



/*
 *
 * EncryptedExtensions message
 *
 * The EncryptedExtensions message contains any extensions which
 * should be protected, i.e., any which are not needed to establish
 * the cryptographic context.
 */

/*
 * Overview
 */

/* Main entry point; orchestrates the other functions */
static int ssl_encrypted_extensions_process( mbedtls_ssl_context* ssl );

static int ssl_encrypted_extensions_prepare( mbedtls_ssl_context* ssl );
static int ssl_encrypted_extensions_write( mbedtls_ssl_context* ssl,
                                           unsigned char* buf,
                                           size_t buflen,
                                           size_t* olen );
static int ssl_encrypted_extensions_postprocess( mbedtls_ssl_context* ssl );



static int ssl_encrypted_extensions_process( mbedtls_ssl_context* ssl )
{
    int ret;
    unsigned char *buf;
    size_t buf_len, msg_len;

    MBEDTLS_SSL_DEBUG_MSG( 2, ( "=> write encrypted extension" ) );

    if( ssl->handshake->state_local.encrypted_extensions_out.preparation_done == 0 )
    {
        MBEDTLS_SSL_PROC_CHK( ssl_encrypted_extensions_prepare( ssl ) );
        ssl->handshake->state_local.encrypted_extensions_out.preparation_done = 1;
    }

    MBEDTLS_SSL_PROC_CHK( mbedtls_ssl_tls13_start_handshake_msg( ssl,
                       MBEDTLS_SSL_HS_ENCRYPTED_EXTENSION, &buf, &buf_len ) );

    MBEDTLS_SSL_PROC_CHK( ssl_encrypted_extensions_write(
                              ssl, buf, buf_len, &msg_len ) );

    mbedtls_ssl_tls13_add_hs_msg_to_checksum(
        ssl, MBEDTLS_SSL_HS_ENCRYPTED_EXTENSION, buf, msg_len );

    /* Update state */
    MBEDTLS_SSL_PROC_CHK( ssl_encrypted_extensions_postprocess( ssl ) );

    MBEDTLS_SSL_PROC_CHK( mbedtls_ssl_tls13_finish_handshake_msg(
                              ssl, buf_len, msg_len ) );

cleanup:

    MBEDTLS_SSL_DEBUG_MSG( 2, ( "<= write encrypted extension" ) );
    return( ret );
}

static int ssl_encrypted_extensions_prepare( mbedtls_ssl_context* ssl )
{
    int ret;
    mbedtls_ssl_key_set traffic_keys;
    mbedtls_ssl_transform *transform_handshake;

    /* Compute handshake secret */
    ret = mbedtls_ssl_tls1_3_key_schedule_stage_handshake( ssl );
    if( ret != 0 )
    {
        MBEDTLS_SSL_DEBUG_RET( 1, "mbedtls_ssl_tls1_3_derive_master_secret", ret );
        return( ret );
    }

    /* Derive handshake key material */
    ret = mbedtls_ssl_tls1_3_generate_handshake_keys( ssl, &traffic_keys );
    if( ret != 0 )
    {
        MBEDTLS_SSL_DEBUG_RET( 1,
                "mbedtls_ssl_tls1_3_generate_handshake_keys", ret );
        return( ret );
    }

    transform_handshake = mbedtls_calloc( 1, sizeof( mbedtls_ssl_transform ) );
    if( transform_handshake == NULL )
        return( MBEDTLS_ERR_SSL_ALLOC_FAILED );

    /* Setup transform from handshake key material */
    ret = mbedtls_ssl_tls13_populate_transform(
                               transform_handshake,
                               ssl->conf->endpoint,
                               ssl->session_negotiate->ciphersuite,
                               &traffic_keys,
                               ssl );
    if( ret != 0 )
    {
        MBEDTLS_SSL_DEBUG_RET( 1, "mbedtls_ssl_tls13_populate_transform", ret );
        return( ret );
    }

#if !defined(MBEDTLS_SSL_USE_MPS)
    ssl->handshake->transform_handshake = transform_handshake;
    mbedtls_ssl_set_outbound_transform( ssl, ssl->handshake->transform_handshake );
#else /* MBEDTLS_SSL_USE_MPS */
    /* Register transform with MPS. */
    ret = mbedtls_mps_add_key_material( &ssl->mps->l4,
                                        transform_handshake,
                                        &ssl->handshake->epoch_handshake );
    if( ret != 0 )
        return( ret );

    /* Use new transform for outgoing data. */
    ret = mbedtls_mps_set_outgoing_keys( &ssl->mps->l4,
                                         ssl->handshake->epoch_handshake );
    if( ret != 0 )
        return( ret );
#endif /* MBEDTLS_SSL_USE_MPS */

    /*
     * Switch to our negotiated transform and session parameters for outbound
     * data.
     */
    MBEDTLS_SSL_DEBUG_MSG( 3, ( "switching to new transform spec for outbound data" ) );

#if !defined(MBEDTLS_SSL_USE_MPS)
    memset( ssl->out_ctr, 0, 8 );
#endif /* MBEDTLS_SSL_USE_MPS */

    return( 0 );
}

static int ssl_encrypted_extensions_write( mbedtls_ssl_context* ssl,
                                           unsigned char* buf,
                                           size_t buflen,
                                           size_t* olen )
{
    int ret;
    size_t n, enc_ext_len;
    unsigned char *p, *end, *len;

    /* If all extensions are disabled then olen is 0. */
    *olen = 0;

    end = buf + buflen;
    p = buf;

    /*
     * struct {
     *    Extension extensions<0..2 ^ 16 - 1>;
     * } EncryptedExtensions;
     *
     */

    /* Skip extension length; first write extensions, then update length */
    len = p;
    p += 2;

#if defined(MBEDTLS_SSL_SERVER_NAME_INDICATION)
    ret = ssl_write_sni_server_ext( ssl, p, end - p, &n );
    if( ret != 0 )
        return( ret );
    p += n;
#endif /* MBEDTLS_SSL_SERVER_NAME_INDICATION */

#if defined(MBEDTLS_SSL_ALPN)
    ret = ssl_write_alpn_ext( ssl, p, end - p, &n );
    if( ret != 0 )
        return( ret );
    p  += n;
#endif /* MBEDTLS_SSL_ALPN */

#if defined(MBEDTLS_SSL_MAX_FRAGMENT_LENGTH)
    ret = ssl_write_max_fragment_length_ext( ssl, p, end - p, &n );
    if( ret != 0 )
        return( ret );
    p += n;
#endif /* MBEDTLS_SSL_MAX_FRAGMENT_LENGTH */

#if defined(MBEDTLS_ZERO_RTT)
    ret = mbedtls_ssl_write_early_data_ext( ssl, p, end, &n );
    if( ret != 0 )
        return( ret );
    p += n;
#endif /* MBEDTLS_ZERO_RTT */

    *olen = p - buf;
    enc_ext_len = (size_t)( ( p - len ) - 2 );

    len[0] = (unsigned char)( ( enc_ext_len >> 8 ) & 0xFF );
    len[1] = (unsigned char)( ( enc_ext_len >> 0 ) & 0xFF );

    return( 0 );
}

static int ssl_encrypted_extensions_postprocess( mbedtls_ssl_context* ssl )
{
    mbedtls_ssl_handshake_set_state( ssl, MBEDTLS_SSL_CERTIFICATE_REQUEST );
    return( 0 );
}

/*
 *
 * HelloRetryRequest message
 *
 * Servers send this message in response to a ClientHello message when
 * the server was able to find an acceptable set of algorithms and groups
 * that are mutually supported, but the client's KeyShare did not contain
 * an acceptable offer.
 *
 * We also send this message with DTLS 1.3 to perform a return-routability
 * check (and we include a cookie).
 */

/*
 * Overview
 */

/* Main entry point; orchestrates the other functions */
static int ssl_write_hello_retry_request_process( mbedtls_ssl_context* ssl );

static int ssl_write_hello_retry_request_coordinate( mbedtls_ssl_context* ssl );
static int ssl_write_hello_retry_request_write( mbedtls_ssl_context* ssl,
                                          unsigned char* buf,
                                          size_t buflen,
                                          size_t* olen );
static int ssl_write_hello_retry_request_postprocess( mbedtls_ssl_context* ssl );

static int ssl_write_hello_retry_request_process( mbedtls_ssl_context *ssl )
{
    int ret;
    unsigned char *buf;
    size_t buf_len, msg_len;

    MBEDTLS_SSL_PROC_CHK( ssl_write_hello_retry_request_coordinate( ssl ) );

    MBEDTLS_SSL_PROC_CHK( mbedtls_ssl_tls13_start_handshake_msg( ssl,
                       MBEDTLS_SSL_HS_SERVER_HELLO, &buf, &buf_len ) );

    MBEDTLS_SSL_PROC_CHK( ssl_write_hello_retry_request_write(
                              ssl, buf, buf_len, &msg_len ) );

    mbedtls_ssl_tls13_add_hs_msg_to_checksum(
        ssl, MBEDTLS_SSL_HS_SERVER_HELLO, buf, msg_len );

    MBEDTLS_SSL_PROC_CHK( ssl_write_hello_retry_request_postprocess( ssl ) );

    MBEDTLS_SSL_PROC_CHK( mbedtls_ssl_tls13_finish_handshake_msg(
                              ssl, buf_len, msg_len ) );
cleanup:

    return( ret );
}


static int ssl_write_hello_retry_request_coordinate( mbedtls_ssl_context *ssl )
{
    if( ssl->handshake->hello_retry_requests_sent > 1 )
    {
        MBEDTLS_SSL_DEBUG_MSG( 1, ( "Too many HRRs" ) );
        return( MBEDTLS_ERR_SSL_HANDSHAKE_FAILURE );
    }

    return( 0 );
}

static int ssl_reset_ecdhe_share( mbedtls_ssl_context *ssl )
{
    mbedtls_ecdh_free( &ssl->handshake->ecdh_ctx );
    return( 0 );
}

static int ssl_reset_key_share( mbedtls_ssl_context *ssl )
{
    uint16_t group_id = ssl->handshake->offered_group_id;

    if( mbedtls_ssl_tls13_named_group_is_ecdhe( group_id ) )
        return( ssl_reset_ecdhe_share( ssl ) );
    else if( 0 /* other KEMs? */ )
    {
        /* Do something */
    }

    return( 0 );
}

static int ssl_write_hello_retry_request_postprocess( mbedtls_ssl_context *ssl )
{
    int ret = MBEDTLS_ERR_ERROR_CORRUPTION_DETECTED;

    ssl->handshake->hello_retry_requests_sent++;

    /* Reset everything that's going to be re-generated in the new ClientHello.
     *
     * Currently, we're always resetting the key share, even if the server
     * was fine with it. Once we have separated key share generation from
     * key share writing, we can confine this to the case where the server
     * requested a different share. */
    ret = ssl_reset_key_share( ssl );
    if( ret != 0 )
        return( ret );

#if defined(MBEDTLS_SSL_TLS13_COMPATIBILITY_MODE)
    mbedtls_ssl_handshake_set_state( ssl, MBEDTLS_SSL_SERVER_CCS_AFTER_HRR );
#else
    mbedtls_ssl_handshake_set_state( ssl, MBEDTLS_SSL_CLIENT_HELLO );
#endif /* MBEDTLS_SSL_TLS13_COMPATIBILITY_MODE */

    return( 0 );
}

static int ssl_write_hrr_key_share_ext( mbedtls_ssl_context *ssl,
                                        unsigned char* buf,
                                        unsigned char* end,
                                        size_t* olen )
{
    const mbedtls_ecp_group_id *gid;
    const mbedtls_ecp_curve_info **curve = NULL;

    size_t total_len = 0;

    /* key_share Extension
     *
     *  struct {
     *    select (Handshake.msg_type) {
     *      ...
     *      case hello_retry_request:
     *          NamedGroup selected_group;
     *      ...
     *    };
     * } KeyShare;
     */

    *olen = 0;

    /* For a pure PSK-based ciphersuite there is no key share to declare. */
    if( !mbedtls_ssl_tls13_kex_with_ephemeral( ssl ) )
        return( 0 );

    /* We should only send the key_share extension if the client's initial
     * key share was not acceptable. */
    if( ssl->handshake->offered_group_id != 0 )
    {
        MBEDTLS_SSL_DEBUG_MSG( 4, ( "Skip key_share extension in HRR" ) );
        return( 0 );
    }

    total_len = 6; /* extension header, extension length, NamedGroup value */

    if( (size_t)( end - buf ) < total_len )
        return( MBEDTLS_ERR_SSL_BUFFER_TOO_SMALL );

    /* Write extension header */
    *buf++ = (unsigned char)( ( MBEDTLS_TLS_EXT_KEY_SHARE >> 8 ) & 0xFF );
    *buf++ = (unsigned char)( ( MBEDTLS_TLS_EXT_KEY_SHARE >> 0 ) & 0xFF );
    /* Write extension length */
    *buf++ = 0;
    *buf++ = 2;

    /* Find common curve */
    for( gid = ssl->conf->curve_list; *gid != MBEDTLS_ECP_DP_NONE; gid++ )
    {
        for( curve = ssl->handshake->curves; *curve != NULL; curve++ )
        {
            if( (*curve)->grp_id == *gid )
                goto curve_matching_done;
        }
    }

curve_matching_done:
    if( curve == NULL || *curve == NULL )
    {
        MBEDTLS_SSL_DEBUG_MSG( 1, ( "no matching named group found" ) );
        return( MBEDTLS_ERR_SSL_HANDSHAKE_FAILURE );
    }

    /* Write selected group */
    *buf++ = (*curve)->tls_id >> 8;
    *buf++ = (*curve)->tls_id & 0xFF;

    MBEDTLS_SSL_DEBUG_MSG( 3, ( "NamedGroup in HRR: %s", (*curve)->name ) );
    *olen = total_len;
    return( 0 );
}

static int ssl_write_hello_retry_request_write( mbedtls_ssl_context* ssl,
                                                unsigned char* buf,
                                                size_t buflen,
                                                size_t* olen )
{
    int ret;
    unsigned char *p = buf;
    unsigned char *end = buf + buflen;
    unsigned char *ext_len_byte;
    size_t ext_length;
    size_t total_ext_len = 0;
    unsigned char *extension_start;
    const char magic_hrr_string[32] =
               { 0xCF, 0x21, 0xAD, 0x74, 0xE5, 0x9A, 0x61, 0x11, 0xBE,
                 0x1D, 0x8C, 0x02, 0x1E, 0x65, 0xB8, 0x91, 0xC2, 0xA2,
                 0x11, 0x16, 0x7A, 0xBB, 0x8C, 0x5E, 0x07, 0x9E, 0x09,
                 0xE2, 0xC8, 0xA8, 0x33 ,0x9C };

    MBEDTLS_SSL_DEBUG_MSG( 2, ( "=> write hello retry request" ) );

    /*
     * struct {
     *    ProtocolVersion legacy_version = 0x0303;
     *    Random random ( with magic value );
     *    opaque legacy_session_id_echo<0..32>;
     *    CipherSuite cipher_suite;
     *    uint8 legacy_compression_method = 0;
     *    Extension extensions<0..2^16-1>;
     * } ServerHello; --- aka HelloRetryRequest
     */


    /* For TLS 1.3 we use the legacy version number {0x03, 0x03}
     *  instead of the true version number.
     *
     *  For DTLS 1.3 we use the legacy version number
     *  {254,253}.
     *
     *  In cTLS the version number is elided.
     */
    *p++ = 0x03;
    *p++ = 0x03;
    MBEDTLS_SSL_DEBUG_BUF( 3, "server version", p - 2, 2 );

    /* write magic string (as a replacement for the random value) */
    memcpy( p, &magic_hrr_string[0], 32 );
    MBEDTLS_SSL_DEBUG_BUF( 3, "Random bytes in HelloRetryRequest", p, 32 );
    p += 32;

    /* write legacy_session_id_echo */
    *p++ = (unsigned char) ssl->session_negotiate->id_len;
    memcpy( p, &ssl->session_negotiate->id[0], ssl->session_negotiate->id_len );
    MBEDTLS_SSL_DEBUG_BUF( 3, "session id", p, ssl->session_negotiate->id_len );
    p += ssl->session_negotiate->id_len;

    /* write ciphersuite (2 bytes) */
    *p++ = (unsigned char)( ssl->session_negotiate->ciphersuite >> 8 );
    *p++ = (unsigned char)( ssl->session_negotiate->ciphersuite );
    MBEDTLS_SSL_DEBUG_BUF( 3, "ciphersuite", p-2, 2 );

    /* write legacy_compression_method (0) */
    *p++ = 0x0;
    MBEDTLS_SSL_DEBUG_MSG( 3, ( "legacy compression method: [%d]", *( p-1 ) ) );

    /* write extensions */
    extension_start = p;
    /* Extension starts with a 2 byte length field; we skip it and write it later */
    p += 2;

#if defined(MBEDTLS_SSL_COOKIE_C)

    /* Cookie Extension
     *
     * struct {
     *    opaque cookie<0..2^16-1>;
     * } Cookie;
     *
     */

    /* Write extension header */
    *p++ = (unsigned char)( ( MBEDTLS_TLS_EXT_COOKIE >> 8 ) & 0xFF );
    *p++ = (unsigned char)( ( MBEDTLS_TLS_EXT_COOKIE >> 0 ) & 0xFF );

    /* Skip writing the extension and the cookie length */
    ext_len_byte = p;
    p = p + 4;

    /* If we get here, f_cookie_check is not null */
    if( ssl->conf->f_cookie_write == NULL )
    {
        MBEDTLS_SSL_DEBUG_MSG( 1, ( "inconsistent cookie callbacks" ) );
        return( MBEDTLS_ERR_SSL_INTERNAL_ERROR );
    }

    if( ( ret = ssl->conf->f_cookie_write( ssl->conf->p_cookie,
                                           &p, end,
                                           ssl->cli_id,
                                           ssl->cli_id_len ) ) != 0 )
    {
        MBEDTLS_SSL_DEBUG_RET( 1, "f_cookie_write", ret );
        return( ret );
    }

    ext_length = ( p - ( ext_len_byte + 4 ) );

    MBEDTLS_SSL_DEBUG_BUF( 3, "Cookie", ext_len_byte + 4, ext_length );

    /* Write extension length */
    *ext_len_byte++ = (unsigned char)( ( ( ext_length + 2 ) >> 8 ) & 0xFF );
    *ext_len_byte++ = (unsigned char)( ( ext_length + 2 ) & 0xFF );

    /* Write cookie length */
    *ext_len_byte++ = (unsigned char)( ( ext_length >> 8 ) & 0xFF );
    *ext_len_byte = (unsigned char)( ext_length & 0xFF );

    /* 2 bytes for extension type,
     * 2 bytes for extension length field,
     * 2 bytes for cookie length */
    total_ext_len += ext_length + 6;
#endif /* MBEDTLS_SSL_COOKIE_C */

    /* Add supported_version extension */
    if( ( ret = ssl_write_supported_version_ext( ssl, p, end,
                                                 &ext_length ) ) != 0 )
    {
        MBEDTLS_SSL_DEBUG_RET( 1, "ssl_write_supported_version_ext", ret );
        return( ret );
    }

    total_ext_len += ext_length;
    p += ext_length;

    /* Add key_share extension, if necessary */
    ret = ssl_write_hrr_key_share_ext( ssl, p, end, &ext_length );
    if( ret != 0 )
    {
        MBEDTLS_SSL_DEBUG_RET( 1, "ssl_write_hrr_key_share_ext", ret );
        return( ret );
    }
    total_ext_len += ext_length;
    p += ext_length;

    *extension_start++ = (unsigned char)( ( total_ext_len >> 8 ) & 0xFF );
    *extension_start++ = (unsigned char)( ( total_ext_len >> 0 ) & 0xFF );

    *olen = p - buf;

    MBEDTLS_SSL_DEBUG_MSG( 2, ( "<= write hello retry request" ) );
    return( 0 );
}

/*
 *
 * STATE HANDLING: ServerHello
 *
 */

/*
 * Overview
 */

/* Main entry point; orchestrates the other functions */
static int ssl_server_hello_process( mbedtls_ssl_context* ssl );

/* ServerHello handling sub-routines */
static int ssl_server_hello_prepare( mbedtls_ssl_context* ssl );
static int ssl_server_hello_write( mbedtls_ssl_context* ssl,
                                   unsigned char* buf,
                                   size_t buflen,
                                   size_t* olen );
static int ssl_server_hello_postprocess( mbedtls_ssl_context* ssl );

static int ssl_server_hello_process( mbedtls_ssl_context* ssl ) {

    int ret = 0;
    unsigned char *buf;
    size_t buf_len, msg_len;

    MBEDTLS_SSL_DEBUG_MSG( 2, ( "=> write server hello" ) );

    /* Preprocessing */

    /* This might lead to ssl_process_server_hello() being called multiple
     * times. The implementation of ssl_process_server_hello_preprocess()
     * must either be safe to be called multiple times, or we need to add
     * state to omit this call once we're calling ssl_process_server_hello()
     * multiple times. */
    MBEDTLS_SSL_PROC_CHK( ssl_server_hello_prepare( ssl ) );

        MBEDTLS_SSL_PROC_CHK( mbedtls_ssl_tls13_start_handshake_msg( ssl,
                MBEDTLS_SSL_HS_SERVER_HELLO, &buf, &buf_len ) );

    MBEDTLS_SSL_PROC_CHK( ssl_server_hello_write( ssl, buf, buf_len,
                                                  &msg_len ) );

    mbedtls_ssl_tls13_add_hs_msg_to_checksum(
        ssl, MBEDTLS_SSL_HS_SERVER_HELLO, buf, msg_len );

    MBEDTLS_SSL_PROC_CHK( ssl_server_hello_postprocess( ssl ) );

    MBEDTLS_SSL_PROC_CHK( mbedtls_ssl_tls13_finish_handshake_msg(
                              ssl, buf_len, msg_len ) );
cleanup:

    MBEDTLS_SSL_DEBUG_MSG( 2, ( "<= write server hello" ) );
    return( ret );
}


/* IMPORTANT: This function can currently be called multiple times
 *            in case the call to mbedtls_ssl_flush_output( ) that
 *            follows  it in ssl_process_server_hello( ) fails.
 *
 *            Make sure that the preparations in this function
 *            can safely be repeated multiple times, or add logic
 *            to ssl_process_server_hello( ) to never call it twice.
 */
static int ssl_server_hello_prepare( mbedtls_ssl_context* ssl )
{
    int ret;

    if( ( ret = ssl->conf->f_rng( ssl->conf->p_rng, ssl->handshake->randbytes + 32, 32 ) ) != 0 )
        return( ret );

    MBEDTLS_SSL_DEBUG_BUF( 3, "server hello, random bytes", ssl->handshake->randbytes + 32, 32 );

#if defined(MBEDTLS_HAVE_TIME)
    ssl->session_negotiate->start = time( NULL );
#endif /* MBEDTLS_HAVE_TIME */


    /* Check for session resumption
     * <TBD>
     */

    return( 0 );
}

static int ssl_server_hello_write( mbedtls_ssl_context* ssl,
                                   unsigned char* buf,
                                   size_t buflen,
                                   size_t* olen )
{
    int ret=0;
    /* Extensions */

    /* extension_start
     *    Used during extension writing where the
     *    buffer pointer to the beginning of the
     *    extension list must be kept to write
     *    the total extension list size in the end.
     */
    unsigned char* extension_start;
    size_t cur_ext_len;          /* Size of the current extension */
    size_t total_ext_len;        /* Size of list of extensions    */
    size_t rand_bytes_len;

    /* Buffer management */
    unsigned char* start = buf;
    unsigned char* end = buf + buflen;

    rand_bytes_len = 32;

    /* Ensure we have enough room for ServerHello
     * up to but excluding the extensions. */
    if( buflen < ( 4+32+2+2+1+ssl->session_negotiate->id_len+1+1 ) ) /* TBD: FIXME */
    {
        return( MBEDTLS_ERR_SSL_BUFFER_TOO_SMALL );
    }

    /* Version */
    *buf++ = (unsigned char)0x3;
    *buf++ = (unsigned char)0x3;
    MBEDTLS_SSL_DEBUG_MSG( 3, ( "server hello, chosen version: [0x3:0x3]" ) );
    buflen -= 2;

    /* Write random bytes */
    memcpy( buf, ssl->handshake->randbytes + 32, rand_bytes_len );
    MBEDTLS_SSL_DEBUG_BUF( 3, "server hello, random bytes", buf, rand_bytes_len );

    buf += rand_bytes_len;
    buflen -= rand_bytes_len;

#if defined(MBEDTLS_HAVE_TIME)
    ssl->session_negotiate->start = time( NULL );
#endif /* MBEDTLS_HAVE_TIME */

    /* Write legacy session id */
    *buf++ = (unsigned char)ssl->session_negotiate->id_len;
    buflen--;
    memcpy( buf, &ssl->session_negotiate->id[0], ssl->session_negotiate->id_len );
    buf += ssl->session_negotiate->id_len;
    MBEDTLS_SSL_DEBUG_MSG( 3, ( "session id length ( %" MBEDTLS_PRINTF_SIZET " )", ssl->session_negotiate->id_len ) );
    MBEDTLS_SSL_DEBUG_BUF( 3, "session id", ssl->session_negotiate->id, ssl->session_negotiate->id_len );
    buflen -= ssl->session_negotiate->id_len;

    /* write selected ciphersuite ( 2 bytes ) */
    *buf++ = (unsigned char)( ssl->session_negotiate->ciphersuite >> 8 );
    *buf++ = (unsigned char)( ssl->session_negotiate->ciphersuite );
    buflen -= 2;
    MBEDTLS_SSL_DEBUG_MSG( 3, ( "server hello, chosen ciphersuite: %s ( id=%d )", mbedtls_ssl_get_ciphersuite_name( ssl->session_negotiate->ciphersuite ), ssl->session_negotiate->ciphersuite ) );

    /* write legacy_compression_method ( 0 ) */
    *buf++ = 0x0;
    buflen--;

    /* First write extensions, then the total length */
    extension_start = buf;
    total_ext_len = 0;
    buf += 2;

#if defined(MBEDTLS_KEY_EXCHANGE_SOME_PSK_ENABLED)
    if( mbedtls_ssl_tls13_kex_with_psk( ssl ) )
    {
        ret = ssl_write_server_pre_shared_key_ext( ssl, buf, end,
                                                   &cur_ext_len );
        if( ret != 0 )
        {
            MBEDTLS_SSL_DEBUG_RET( 1, "ssl_write_server_pre_shared_key_ext",
                                   ret );
            return( ret );
        }

        total_ext_len += cur_ext_len;
        buf += cur_ext_len;
    }
#endif /* MBEDTLS_KEY_EXCHANGE_SOME_PSK_ENABLED */

#if ( defined(MBEDTLS_ECDH_C) || defined(MBEDTLS_ECDSA_C) )
    if( mbedtls_ssl_tls13_kex_with_ephemeral( ssl ) )
    {
        if( ( ret = ssl_write_key_shares_ext( ssl, buf, end, &cur_ext_len ) ) != 0 )
        {
            MBEDTLS_SSL_DEBUG_RET( 1, "ssl_write_key_shares_ext", ret );
            return( ret );
        }

        total_ext_len += cur_ext_len;
        buf += cur_ext_len;
    }
#endif /* ( MBEDTLS_ECDH_C || MBEDTLS_ECDSA_C */

    /* Add supported_version extension */
    if( ( ret = ssl_write_supported_version_ext( ssl, buf, end, &cur_ext_len ) ) != 0 )
    {
        MBEDTLS_SSL_DEBUG_RET( 1, "ssl_write_supported_version_ext", ret );
        return( ret );
    }

    total_ext_len += cur_ext_len;
    buf += cur_ext_len;

    MBEDTLS_SSL_DEBUG_BUF( 4, "server hello extensions", extension_start, total_ext_len );

    /* Write length information */
    *extension_start++ = (unsigned char)( ( total_ext_len >> 8 ) & 0xFF );
    *extension_start++ = (unsigned char)( ( total_ext_len ) & 0xFF );
    buflen -= 2 + total_ext_len;

    *olen = buf - start;

    MBEDTLS_SSL_DEBUG_BUF( 3, "server hello", start, *olen );

    return( ret );
}

static int ssl_server_hello_postprocess( mbedtls_ssl_context* ssl )
{
#if defined(MBEDTLS_SSL_TLS13_COMPATIBILITY_MODE)
    if( ssl->handshake->ccs_sent > 1 )
        mbedtls_ssl_handshake_set_state( ssl, MBEDTLS_SSL_SERVER_CCS_AFTER_SERVER_HELLO );
    else
#endif /* MBEDTLS_SSL_TLS13_COMPATIBILITY_MODE */
    {
        mbedtls_ssl_handshake_set_state( ssl, MBEDTLS_SSL_ENCRYPTED_EXTENSIONS );
    }
    return( 0 );
}

/*
 *
 * STATE HANDLING: CertificateRequest
 *
 */

/* Main entry point; orchestrates the other functions */
static int ssl_certificate_request_process( mbedtls_ssl_context* ssl );

/* Coordination:
 * Check whether a CertificateRequest message should be written.
 * Returns a negative error code on failure, or one of
 * - SSL_CERTIFICATE_REQUEST_EXPECT_WRITE or
 * - SSL_CERTIFICATE_REQUEST_SKIP
 * indicating if the writing of the CertificateRequest
 * should be skipped or not.
 */
#define SSL_CERTIFICATE_REQUEST_SEND 0
#define SSL_CERTIFICATE_REQUEST_SKIP 1
static int ssl_certificate_request_coordinate( mbedtls_ssl_context* ssl );
#if defined(MBEDTLS_KEY_EXCHANGE_ECDHE_ECDSA_ENABLED)
static int ssl_certificate_request_write( mbedtls_ssl_context* ssl,
                                          unsigned char* buf,
                                          size_t buflen,
                                          size_t* olen );
#endif /* MBEDTLS_KEY_EXCHANGE_ECDHE_ECDSA_ENABLED */
static int ssl_certificate_request_postprocess( mbedtls_ssl_context* ssl );


/*
 * Implementation
 */

static int ssl_certificate_request_process( mbedtls_ssl_context* ssl )
{
    int ret = MBEDTLS_ERR_ERROR_CORRUPTION_DETECTED;
    MBEDTLS_SSL_DEBUG_MSG( 2, ( "=> write certificate request" ) );

    /* Coordination step: Check if we need to send a CertificateRequest */
    MBEDTLS_SSL_PROC_CHK_NEG( ssl_certificate_request_coordinate( ssl ) );

#if defined(MBEDTLS_KEY_EXCHANGE_ECDHE_ECDSA_ENABLED)
    if( ret == SSL_CERTIFICATE_REQUEST_SEND )
    {
        unsigned char *buf;
        size_t buf_len, msg_len;

        MBEDTLS_SSL_PROC_CHK( mbedtls_ssl_tls13_start_handshake_msg( ssl,
                MBEDTLS_SSL_HS_CERTIFICATE_REQUEST, &buf, &buf_len ) );

        MBEDTLS_SSL_PROC_CHK( ssl_certificate_request_write(
                                  ssl, buf, buf_len, &msg_len ) );

        mbedtls_ssl_tls13_add_hs_msg_to_checksum(
            ssl, MBEDTLS_SSL_HS_CERTIFICATE_REQUEST, buf, msg_len );

        /* TODO: Logically this should come at the end, but the non-MPS msg
         *       layer impl'n of mbedtls_ssl_tls13_finish_handshake_msg() can fail. */
        MBEDTLS_SSL_PROC_CHK( ssl_certificate_request_postprocess( ssl ) );
        MBEDTLS_SSL_PROC_CHK( mbedtls_ssl_tls13_finish_handshake_msg(
                                  ssl, buf_len, msg_len ) );

    }
    else
#endif /* MBEDTLS_KEY_EXCHANGE_ECDHE_ECDSA_ENABLED */
    if( ret == SSL_CERTIFICATE_REQUEST_SKIP )
    {
        MBEDTLS_SSL_DEBUG_MSG( 2, ( "<= skip write certificate request" ) );

        /* Update state */
        MBEDTLS_SSL_PROC_CHK( ssl_certificate_request_postprocess( ssl ) );
    }
    else
    {
        MBEDTLS_SSL_DEBUG_MSG( 1, ( "should never happen" ) );
        return( MBEDTLS_ERR_SSL_INTERNAL_ERROR );
    }

cleanup:

    MBEDTLS_SSL_DEBUG_MSG( 2, ( "<= write certificate request" ) );
    return( ret );
}

static int ssl_certificate_request_coordinate( mbedtls_ssl_context* ssl )
{
    int authmode;

    if( mbedtls_ssl_tls13_kex_with_psk( ssl ) )
        return( SSL_CERTIFICATE_REQUEST_SKIP );

#if !defined(MBEDTLS_KEY_EXCHANGE_ECDHE_ECDSA_ENABLED)
    ( ( void )authmode );
    MBEDTLS_SSL_DEBUG_MSG( 1, ( "should never happen" ) );
    return( MBEDTLS_ERR_SSL_INTERNAL_ERROR );
#else

#if defined(MBEDTLS_SSL_SERVER_NAME_INDICATION)
    if( ssl->handshake->sni_authmode != MBEDTLS_SSL_VERIFY_UNSET )
        authmode = ssl->handshake->sni_authmode;
    else
#endif
        authmode = ssl->conf->authmode;

    if( authmode == MBEDTLS_SSL_VERIFY_NONE )
        return( SSL_CERTIFICATE_REQUEST_SKIP );

    return( SSL_CERTIFICATE_REQUEST_SEND );

#endif /* MBEDTLS_KEY_EXCHANGE_ECDHE_ECDSA_ENABLED */
}

static int ssl_certificate_request_write( mbedtls_ssl_context* ssl,
                                          unsigned char* buf,
                                          size_t buflen,
                                          size_t* olen )
{
    int ret;
    size_t ext_size;
    unsigned char* p;
    unsigned char* end = buf + buflen;

    p = buf;

    if( p + 1 + 2 > end )
    {
        MBEDTLS_SSL_DEBUG_MSG( 1, ( "buffer too small" ) );
        return ( MBEDTLS_ERR_SSL_ALLOC_FAILED );
    }

    /*
     *
     * struct {
     *   opaque certificate_request_context<0..2^8-1>;
     *   Extension extensions<2..2^16-1>;
     * } CertificateRequest;
     *
     */

    /*
     * Write certificate_request_context
     */

    /*
     * We use a zero length context for the normal handshake
     * messages. For post-authentication handshake messages
     * this request context would be set to a non-zero value.
     */
    *p++ = 0x0;

    /*
     * Write extensions
     */

    /* The extensions must contain the signature_algorithms. */
    /* Currently we don't use any other extension */
    ret = mbedtls_ssl_tls13_write_sig_alg_ext( ssl, p + 2, end, &ext_size );
    if( ret != 0 )
        return( ret );

    /* length field for all extensions */
    *p++ = (unsigned char)( ( ext_size >> 8 ) & 0xFF );
    *p++ = (unsigned char)( ( ext_size >> 0 ) & 0xFF );
    p += ext_size;

    *olen = p - buf;

    return( ret );
}


static int ssl_certificate_request_postprocess( mbedtls_ssl_context* ssl )
{
    /* next state */
    mbedtls_ssl_handshake_set_state( ssl, MBEDTLS_SSL_SERVER_CERTIFICATE );
    return( 0 );
}

/*
 * TLS and DTLS 1.3 State Maschine -- server side
 */
int mbedtls_ssl_tls13_handshake_server_step( mbedtls_ssl_context *ssl )
{
    int ret = 0;

    if( ssl->state == MBEDTLS_SSL_HANDSHAKE_OVER || ssl->handshake == NULL )
        return( MBEDTLS_ERR_SSL_BAD_INPUT_DATA );

    MBEDTLS_SSL_DEBUG_MSG( 2, ( "server state: %d", ssl->state ) );

#if !defined(MBEDTLS_SSL_USE_MPS)
    if( ( ret = mbedtls_ssl_flush_output( ssl ) ) != 0 )
        return( ret );
#endif /* !MBEDTLS_SSL_USE_MPS */

    switch( ssl->state )
    {
        /* start state */
        case MBEDTLS_SSL_HELLO_REQUEST:
            ssl->handshake->hello_retry_requests_sent = 0;
            mbedtls_ssl_handshake_set_state( ssl, MBEDTLS_SSL_CLIENT_HELLO );

#if defined(MBEDTLS_SSL_TLS13_COMPATIBILITY_MODE)
            ssl->handshake->ccs_sent = 0;
#endif /* MBEDTLS_SSL_TLS13_COMPATIBILITY_MODE */

            break;

            /* ----- READ CLIENT HELLO ----*/

        case MBEDTLS_SSL_CLIENT_HELLO:

#if defined(MBEDTLS_SSL_NEW_SESSION_TICKET)
            ssl->session_negotiate->minor_ver = ssl->minor_ver;
            ssl->session_negotiate->endpoint = ssl->conf->endpoint;
#endif /* MBEDTLS_SSL_NEW_SESSION_TICKET */

            ret = ssl_client_hello_process( ssl );
            if( ret != 0 )
                MBEDTLS_SSL_DEBUG_RET( 1, "ssl_client_hello_process", ret );

            break;

            /* ----- WRITE EARLY APP DATA  ----*/
        case MBEDTLS_SSL_EARLY_APP_DATA:

            ret = ssl_read_early_data_process( ssl );
            if( ret != 0 )
            {
                MBEDTLS_SSL_DEBUG_RET( 1, "ssl_read_early_data_process", ret );
                return ( ret );
            }

            break;

            /* ----- WRITE HELLO RETRY REQUEST ----*/

        case MBEDTLS_SSL_HELLO_RETRY_REQUEST:

            ret = ssl_write_hello_retry_request_process( ssl );
            if( ret != 0 )
            {
                MBEDTLS_SSL_DEBUG_RET( 1, "ssl_write_hello_retry_request", ret );
                return( ret );
            }

            break;

            /* ----- WRITE CHANGE CIPHER SPEC ----*/

#if defined(MBEDTLS_SSL_TLS13_COMPATIBILITY_MODE)
        case MBEDTLS_SSL_SERVER_CCS_AFTER_HRR:

            ret = mbedtls_ssl_write_change_cipher_spec_process( ssl );

            if( ret != 0 )
            {
                MBEDTLS_SSL_DEBUG_RET( 1, "mbedtls_ssl_write_change_cipher_spec_process", ret );
                return( ret );
            }

            break;
#endif /* MBEDTLS_SSL_TLS13_COMPATIBILITY_MODE */

            /* ----- READ 2nd CLIENT HELLO ----*/
        case MBEDTLS_SSL_SECOND_CLIENT_HELLO:

            ret = ssl_client_hello_process( ssl );

            switch( ret )
            {
                case 0:
                    mbedtls_ssl_handshake_set_state( ssl, MBEDTLS_SSL_SERVER_HELLO );
                    break;
                case MBEDTLS_ERR_SSL_BAD_PROTOCOL_VERSION:
                    MBEDTLS_SSL_PEND_FATAL_ALERT( MBEDTLS_SSL_ALERT_MSG_PROTOCOL_VERSION,
                                                  MBEDTLS_ERR_SSL_BAD_PROTOCOL_VERSION );
                    break;
                case MBEDTLS_ERR_SSL_CONTINUE_PROCESSING:
                    /* Stay in this state */
                    mbedtls_ssl_handshake_set_state( ssl, MBEDTLS_SSL_SECOND_CLIENT_HELLO );
                    ret = 0;
                    break;
                default:
                    return( ret );
            }

            break;
            /* ----- WRITE SERVER HELLO ----*/

        case MBEDTLS_SSL_SERVER_HELLO:
            ret = ssl_server_hello_process( ssl );
            if( ret != 0 )
                break;


            break;

            /* ----- WRITE CHANGE CIPHER SPEC ----*/

#if defined(MBEDTLS_SSL_TLS13_COMPATIBILITY_MODE)
        case MBEDTLS_SSL_SERVER_CCS_AFTER_SERVER_HELLO:

            ret = mbedtls_ssl_write_change_cipher_spec_process(ssl);

            if( ret != 0 )
            {
                MBEDTLS_SSL_DEBUG_RET( 1, "mbedtls_ssl_write_change_cipher_spec_process", ret );
                return( ret );
            }

            break;
#endif /* MBEDTLS_SSL_TLS13_COMPATIBILITY_MODE */

            /* ----- WRITE ENCRYPTED EXTENSIONS ----*/

        case MBEDTLS_SSL_ENCRYPTED_EXTENSIONS:
            ret = ssl_encrypted_extensions_process( ssl );
            break;

            /* ----- WRITE CERTIFICATE REQUEST ----*/

        case MBEDTLS_SSL_CERTIFICATE_REQUEST:
            ret = ssl_certificate_request_process( ssl );
            break;

            /* ----- WRITE SERVER CERTIFICATE ----*/

        case MBEDTLS_SSL_SERVER_CERTIFICATE:
            ret = mbedtls_ssl_write_certificate_process( ssl );
            break;

            /* ----- WRITE SERVER CERTIFICATE VERIFY ----*/

        case MBEDTLS_SSL_CERTIFICATE_VERIFY:
            ret = mbedtls_ssl_write_certificate_verify_process( ssl );
            break;

            /* ----- WRITE FINISHED ----*/

        case MBEDTLS_SSL_SERVER_FINISHED:
            ret = mbedtls_ssl_finished_out_process( ssl );
            break;

            /* ----- READ CLIENT CERTIFICATE ----*/

        case MBEDTLS_SSL_CLIENT_CERTIFICATE:
            ret = mbedtls_ssl_read_certificate_process( ssl );
            break;

            /* ----- READ CLIENT CERTIFICATE VERIFY ----*/

        case MBEDTLS_SSL_CLIENT_CERTIFICATE_VERIFY:
            ret = mbedtls_ssl_read_certificate_verify_process( ssl );
            break;

        case MBEDTLS_SSL_END_OF_EARLY_DATA:
            ret = ssl_read_end_of_early_data_process( ssl );
            break;

            /* ----- READ FINISHED ----*/

        case MBEDTLS_SSL_CLIENT_FINISHED:
            ret = mbedtls_ssl_finished_in_process( ssl );
            break;

        case MBEDTLS_SSL_HANDSHAKE_WRAPUP:
            MBEDTLS_SSL_DEBUG_MSG( 2, ( "handshake: done" ) );

            MBEDTLS_SSL_DEBUG_MSG( 1, ( "Switch to application keys for all traffic" ) );

#if defined(MBEDTLS_SSL_USE_MPS)
            ret = mbedtls_mps_set_incoming_keys( &ssl->mps->l4,
                                                 ssl->epoch_application );
            if( ret != 0 )
                return( ret );

            ret = mbedtls_mps_set_outgoing_keys( &ssl->mps->l4,
                                                 ssl->epoch_application );
            if( ret != 0 )
                return( ret );
#else
            mbedtls_ssl_set_inbound_transform ( ssl, ssl->transform_application );
            mbedtls_ssl_set_outbound_transform( ssl, ssl->transform_application );
#endif /* MBEDTLS_SSL_USE_MPS */

            mbedtls_ssl_handshake_wrapup_tls13( ssl );
            mbedtls_ssl_handshake_set_state( ssl, MBEDTLS_SSL_SERVER_NEW_SESSION_TICKET );

            break;

        case MBEDTLS_SSL_SERVER_NEW_SESSION_TICKET:

#if defined(MBEDTLS_SSL_NEW_SESSION_TICKET)

            ret = ssl_write_new_session_ticket_process( ssl );
            if( ret != 0 )
            {
                MBEDTLS_SSL_DEBUG_RET( 1, "ssl_write_new_session_ticket ", ret );
                return( ret );
            }
#endif /* MBEDTLS_SSL_NEW_SESSION_TICKET */

            break;

        case MBEDTLS_SSL_SERVER_NEW_SESSION_TICKET_FLUSH:
            ret = mbedtls_ssl_flush_output( ssl );
            if( ret != 0 )
                return( ret );
            mbedtls_ssl_handshake_set_state( ssl, MBEDTLS_SSL_HANDSHAKE_OVER );
            break;

        default:
            MBEDTLS_SSL_DEBUG_MSG( 1, ( "invalid state %d", ssl->state ) );
            return( MBEDTLS_ERR_SSL_BAD_INPUT_DATA );
    }

    return( ret );
=======
    MBEDTLS_SSL_DEBUG_MSG( 2, ( "tls1_3 server state: %d", ssl->state ) );

    return( MBEDTLS_ERR_SSL_FEATURE_UNAVAILABLE );
>>>>>>> 05420b12
}

#endif /* MBEDTLS_SSL_SRV_C */

#endif /* MBEDTLS_SSL_PROTO_TLS1_3_EXPERIMENTAL */<|MERGE_RESOLUTION|>--- conflicted
+++ resolved
@@ -27,11 +27,8 @@
 #if defined(MBEDTLS_SSL_SRV_C)
 
 #include "mbedtls/debug.h"
-<<<<<<< HEAD
 #include "mbedtls/ssl.h"
 #include "mbedtls/error.h"
-=======
->>>>>>> 05420b12
 
 #include "ssl_misc.h"
 #include "ssl_tls13_keys.h"
@@ -1207,7 +1204,6 @@
 
     /* With only a single supported version we do not need the ssl structure. */
     ((void) ssl);
-<<<<<<< HEAD
 
     MBEDTLS_SSL_DEBUG_MSG( 3, ( "adding supported version extension" ) );
 
@@ -2069,9 +2065,9 @@
     MBEDTLS_SSL_DEBUG_MSG( 2, ( "=> parse client hello" ) );
 
     ssl->major_ver = MBEDTLS_SSL_MAJOR_VERSION_3;
-    MBEDTLS_SSL_PROC_CHK( mbedtls_ssl_fetch_handshake_msg( ssl,
-                                            MBEDTLS_SSL_HS_CLIENT_HELLO,
-                                            &buf, &buflen ) );
+    MBEDTLS_SSL_PROC_CHK( mbedtls_ssl_tls1_3_fetch_handshake_msg(
+                              ssl, MBEDTLS_SSL_HS_CLIENT_HELLO,
+                              &buf, &buflen ) );
 
     mbedtls_ssl_tls13_add_hs_hdr_to_checksum( ssl,
                   MBEDTLS_SSL_HS_CLIENT_HELLO, buflen );
@@ -4129,11 +4125,6 @@
     }
 
     return( ret );
-=======
-    MBEDTLS_SSL_DEBUG_MSG( 2, ( "tls1_3 server state: %d", ssl->state ) );
-
-    return( MBEDTLS_ERR_SSL_FEATURE_UNAVAILABLE );
->>>>>>> 05420b12
 }
 
 #endif /* MBEDTLS_SSL_SRV_C */

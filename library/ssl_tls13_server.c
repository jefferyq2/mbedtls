/*
 *  TLS 1.3 server-side functions
 *
 *  Copyright The Mbed TLS Contributors
 *  SPDX-License-Identifier: Apache-2.0
 *
 *  Licensed under the Apache License, Version 2.0 (the "License"); you may
 *  not use this file except in compliance with the License.
 *  You may obtain a copy of the License at
 *
 *  http://www.apache.org/licenses/LICENSE-2.0
 *
 *  Unless required by applicable law or agreed to in writing, software
 *  distributed under the License is distributed on an "AS IS" BASIS, WITHOUT
 *  WARRANTIES OR CONDITIONS OF ANY KIND, either express or implied.
 *  See the License for the specific language governing permissions and
 *  limitations under the License.
 */

#include "common.h"

#if defined(MBEDTLS_SSL_SRV_C) && defined(MBEDTLS_SSL_PROTO_TLS1_3)

#define SSL_DONT_FORCE_FLUSH 0
#define SSL_FORCE_FLUSH      1

#include "mbedtls/debug.h"
<<<<<<< HEAD
#include "mbedtls/ssl.h"
#include "mbedtls/error.h"
#include "mbedtls/constant_time.h"

#include "ssl_misc.h"
#include "ssl_tls13_keys.h"
#include "ssl_debug_helpers.h"
#include <string.h>
#if defined(MBEDTLS_ECP_C)
#include "mbedtls/ecp.h"
#endif /* MBEDTLS_ECP_C */

#if defined(MBEDTLS_SSL_USE_MPS)
#include "mps_all.h"
#endif /* MBEDTLS_SSL_USE_MPS */

#include <string.h>
=======
#include "mbedtls/error.h"
#include "mbedtls/platform.h"
>>>>>>> ef2b98a2

#if defined(MBEDTLS_ECP_C)
#include "mbedtls/ecp.h"
#include "ecp_internal.h"
#endif /* MBEDTLS_ECP_C */

#include "mbedtls/hkdf.h"

#if defined(MBEDTLS_SSL_NEW_SESSION_TICKET)
#include "mbedtls/ssl_ticket.h"
#endif /* MBEDTLS_SSL_NEW_SESSION_TICKET */

#if defined(MBEDTLS_PLATFORM_C)
#include "mbedtls/platform.h"
#else
#include <stdlib.h>
#define mbedtls_calloc    calloc
#define mbedtls_free       free
#endif /* MBEDTLS_PLATFORM_C */

<<<<<<< HEAD
#if defined(MBEDTLS_HAVE_TIME)
#include <time.h>
#endif /* MBEDTLS_HAVE_TIME */
=======
#include "ssl_misc.h"
#include "ssl_tls13_keys.h"
#include "ssl_debug_helpers.h"
>>>>>>> ef2b98a2

/* From RFC 8446:
 *   struct {
 *          ProtocolVersion versions<2..254>;
 *   } SupportedVersions;
 */
static int ssl_tls13_parse_supported_versions_ext( mbedtls_ssl_context *ssl,
                                                   const unsigned char *buf,
                                                   const unsigned char *end )
{
    const unsigned char *p = buf;
    size_t versions_len;
    const unsigned char *versions_end;
    uint16_t tls_version;
    int tls13_supported = 0;

    MBEDTLS_SSL_CHK_BUF_READ_PTR( p, end, 1 );
    versions_len = p[0];
    p += 1;

    MBEDTLS_SSL_CHK_BUF_READ_PTR( p, end, versions_len );
    versions_end = p + versions_len;
    while( p < versions_end )
    {
        MBEDTLS_SSL_CHK_BUF_READ_PTR( p, versions_end, 2 );
        tls_version = mbedtls_ssl_read_version( p, ssl->conf->transport );
        p += 2;

        /* In this implementation we only support TLS 1.3 and DTLS 1.3. */
        if( tls_version == MBEDTLS_SSL_VERSION_TLS1_3 )
        {
            tls13_supported = 1;
            break;
        }
    }

    if( !tls13_supported )
    {
        MBEDTLS_SSL_DEBUG_MSG( 1, ( "TLS 1.3 is not supported by the client" ) );

        MBEDTLS_SSL_PEND_FATAL_ALERT( MBEDTLS_SSL_ALERT_MSG_PROTOCOL_VERSION,
                                      MBEDTLS_ERR_SSL_BAD_PROTOCOL_VERSION );
        return( MBEDTLS_ERR_SSL_BAD_PROTOCOL_VERSION );
    }

    MBEDTLS_SSL_DEBUG_MSG( 1, ( "Negotiated version. Supported is [%04x]",
                              (unsigned int)tls_version ) );

    return( 0 );
}

#if defined(MBEDTLS_ECDH_C)
/*
 *
 * From RFC 8446:
 *   enum {
 *       ... (0xFFFF)
 *   } NamedGroup;
 *   struct {
 *       NamedGroup named_group_list<2..2^16-1>;
 *   } NamedGroupList;
 */
static int ssl_tls13_parse_supported_groups_ext(
                mbedtls_ssl_context *ssl,
                const unsigned char *buf, const unsigned char *end )
{
    const unsigned char *p = buf;
    size_t named_group_list_len;
    const unsigned char *named_group_list_end;

    MBEDTLS_SSL_DEBUG_BUF( 3, "supported_groups extension", p, end - buf );
    MBEDTLS_SSL_CHK_BUF_READ_PTR( p, end, 2 );
    named_group_list_len = MBEDTLS_GET_UINT16_BE( p, 0 );
    p += 2;
    MBEDTLS_SSL_CHK_BUF_READ_PTR( p, end, named_group_list_len );
    named_group_list_end = p + named_group_list_len;
    ssl->handshake->hrr_selected_group = 0;

    while( p < named_group_list_end )
    {
        uint16_t named_group;
        MBEDTLS_SSL_CHK_BUF_READ_PTR( p, named_group_list_end, 2 );
        named_group = MBEDTLS_GET_UINT16_BE( p, 0 );
        p += 2;

        MBEDTLS_SSL_DEBUG_MSG( 2, ( "got named group: %d", named_group ) );

        if( ! mbedtls_ssl_named_group_is_offered( ssl, named_group ) ||
            ! mbedtls_ssl_named_group_is_supported( named_group ) ||
            ssl->handshake->hrr_selected_group != 0 )
        {
            continue;
        }

        MBEDTLS_SSL_DEBUG_MSG(
                2, ( "add named group (%04x) into received list.",
                     named_group ) );
        ssl->handshake->hrr_selected_group = named_group;
    }

    return( 0 );

}
#endif /* MBEDTLS_ECDH_C */

#define SSL_TLS1_3_PARSE_KEY_SHARES_EXT_NO_MATCH 1

#if defined(MBEDTLS_ECDH_C)
/*
 *  ssl_tls13_parse_key_shares_ext() verifies whether the information in the
 *  extension is correct and stores the first acceptable key share and its associated group.
 *
 *  Possible return values are:
 *  - 0: Successful processing of the client provided key share extension.
 *  - SSL_TLS1_3_PARSE_KEY_SHARES_EXT_NO_MATCH: The key shares provided by the client
 *    does not match a group supported by the server. A HelloRetryRequest will
 *    be needed.
 *  - A negative value for fatal errors.
*/

static int ssl_tls13_parse_key_shares_ext( mbedtls_ssl_context *ssl,
                                           const unsigned char *buf,
                                           const unsigned char *end )
{
    int ret = MBEDTLS_ERR_ERROR_CORRUPTION_DETECTED;
    unsigned char const *p = buf;
    unsigned char const *client_shares_end;
    size_t client_shares_len, key_exchange_len;
    int match_found = 0;

    /* From RFC 8446:
     *
     * struct {
     *     KeyShareEntry client_shares<0..2^16-1>;
     * } KeyShareClientHello;
     *
     */

    MBEDTLS_SSL_CHK_BUF_READ_PTR( p, end, 2 );
    client_shares_len = MBEDTLS_GET_UINT16_BE( p, 0 );
    p += 2;
    MBEDTLS_SSL_CHK_BUF_READ_PTR( p, end, client_shares_len );

    ssl->handshake->offered_group_id = 0;
    client_shares_end = p + client_shares_len;

    /* We try to find a suitable key share entry and copy it to the
     * handshake context. Later, we have to find out whether we can do
     * something with the provided key share or whether we have to
     * dismiss it and send a HelloRetryRequest message.
     */

    for( ; p < client_shares_end; p += key_exchange_len )
    {
        uint16_t group;

        /*
         * struct {
         *    NamedGroup group;
         *    opaque key_exchange<1..2^16-1>;
         * } KeyShareEntry;
         */
        MBEDTLS_SSL_CHK_BUF_READ_PTR( p, client_shares_end, 4 );
        group = MBEDTLS_GET_UINT16_BE( p, 0 );
        p += 2;
        key_exchange_len = MBEDTLS_GET_UINT16_BE( p, 0 );
        p += 2;
        MBEDTLS_SSL_CHK_BUF_READ_PTR( p, client_shares_end, key_exchange_len );

        /* Continue parsing even if we have already found a match,
         * for input validation purposes.
         */
        if( match_found == 1 )
            continue;

        if( ! mbedtls_ssl_named_group_is_offered( ssl, group ) ||
            ! mbedtls_ssl_named_group_is_supported( group ) )
        {
            continue;
        }

        /*
         * For now, we only support ECDHE groups.
         */
        if( mbedtls_ssl_tls13_named_group_is_ecdhe( group ) )
        {
            const mbedtls_ecp_curve_info *curve_info =
                    mbedtls_ecp_curve_info_from_tls_id( group );
            ((void) curve_info);
            MBEDTLS_SSL_DEBUG_MSG( 2, ( "ECDH curve: %s", curve_info->name ) );
            ret = mbedtls_ssl_tls13_read_public_ecdhe_share(
                    ssl, p - 2, key_exchange_len + 2 );
            if( ret != 0 )
                return( ret );

            match_found = 1;
        }
        else
        {
            MBEDTLS_SSL_DEBUG_MSG( 4, ( "Unrecognized NamedGroup %u",
                                        (unsigned) group ) );
            continue;
        }

        ssl->handshake->offered_group_id = group;
    }

    if( match_found == 0 )
    {
        MBEDTLS_SSL_DEBUG_MSG( 1, ( "no matching key share" ) );
        return( SSL_TLS1_3_PARSE_KEY_SHARES_EXT_NO_MATCH );
    }

    return( 0 );
}
#endif /* MBEDTLS_ECDH_C */

#if defined(MBEDTLS_DEBUG_C)
static void ssl_tls13_debug_print_client_hello_exts( mbedtls_ssl_context *ssl )
{
    ((void) ssl);

    MBEDTLS_SSL_DEBUG_MSG( 3, ( "Supported Extensions:" ) );
    MBEDTLS_SSL_DEBUG_MSG( 3,
            ( "- KEY_SHARE_EXTENSION ( %s )",
            ( ( ssl->handshake->extensions_present
                & MBEDTLS_SSL_EXT_KEY_SHARE ) > 0 ) ? "TRUE" : "FALSE" ) );
    MBEDTLS_SSL_DEBUG_MSG( 3,
            ( "- PSK_KEY_EXCHANGE_MODES_EXTENSION ( %s )",
            ( ( ssl->handshake->extensions_present
                & MBEDTLS_SSL_EXT_PSK_KEY_EXCHANGE_MODES ) > 0 ) ?
                "TRUE" : "FALSE" ) );
    MBEDTLS_SSL_DEBUG_MSG( 3,
            ( "- PRE_SHARED_KEY_EXTENSION ( %s )",
            ( ( ssl->handshake->extensions_present
                & MBEDTLS_SSL_EXT_PRE_SHARED_KEY ) > 0 ) ? "TRUE" : "FALSE" ) );
    MBEDTLS_SSL_DEBUG_MSG( 3,
            ( "- SIGNATURE_ALGORITHM_EXTENSION ( %s )",
            ( ( ssl->handshake->extensions_present
                & MBEDTLS_SSL_EXT_SIG_ALG ) > 0 ) ? "TRUE" : "FALSE" ) );
    MBEDTLS_SSL_DEBUG_MSG( 3,
            ( "- SUPPORTED_GROUPS_EXTENSION ( %s )",
            ( ( ssl->handshake->extensions_present
                & MBEDTLS_SSL_EXT_SUPPORTED_GROUPS ) >0 ) ?
                "TRUE" : "FALSE" ) );
    MBEDTLS_SSL_DEBUG_MSG( 3,
            ( "- SUPPORTED_VERSION_EXTENSION ( %s )",
            ( ( ssl->handshake->extensions_present
                & MBEDTLS_SSL_EXT_SUPPORTED_VERSIONS ) > 0 ) ?
                "TRUE" : "FALSE" ) );
#if defined ( MBEDTLS_SSL_SERVER_NAME_INDICATION )
    MBEDTLS_SSL_DEBUG_MSG( 3,
            ( "- SERVERNAME_EXTENSION    ( %s )",
            ( ( ssl->handshake->extensions_present
                & MBEDTLS_SSL_EXT_SERVERNAME ) > 0 ) ?
                "TRUE" : "FALSE" ) );
#endif /* MBEDTLS_SSL_SERVER_NAME_INDICATION */
#if defined ( MBEDTLS_SSL_ALPN )
    MBEDTLS_SSL_DEBUG_MSG( 3,
            ( "- ALPN_EXTENSION   ( %s )",
            ( ( ssl->handshake->extensions_present
                & MBEDTLS_SSL_EXT_ALPN ) > 0 ) ?
                "TRUE" : "FALSE" ) );
#endif /* MBEDTLS_SSL_ALPN */
#if defined ( MBEDTLS_SSL_MAX_FRAGMENT_LENGTH )
    MBEDTLS_SSL_DEBUG_MSG( 3,
            ( "- MAX_FRAGMENT_LENGTH_EXTENSION  ( %s )",
            ( ( ssl->handshake->extensions_present
                & MBEDTLS_SSL_EXT_MAX_FRAGMENT_LENGTH ) > 0 ) ?
                "TRUE" : "FALSE" ) );
#endif /* MBEDTLS_SSL_MAX_FRAGMENT_LENGTH */
#if defined ( MBEDTLS_SSL_COOKIE_C )
    MBEDTLS_SSL_DEBUG_MSG( 3,
            ( "- COOKIE_EXTENSION ( %s )",
            ( ( ssl->handshake->extensions_present
                & MBEDTLS_SSL_EXT_COOKIE ) >0 ) ?
                "TRUE" : "FALSE" ) );
#endif /* MBEDTLS_SSL_COOKIE_C */
#if defined(MBEDTLS_ZERO_RTT)
    MBEDTLS_SSL_DEBUG_MSG( 3,
            ( "- EARLY_DATA_EXTENSION ( %s )",
            ( ( ssl->handshake->extensions_present
                & MBEDTLS_SSL_EXT_EARLY_DATA ) > 0 ) ?
                "TRUE" : "FALSE" ) );
#endif /* MBEDTLS_ZERO_RTT*/
}
#endif /* MBEDTLS_DEBUG_C */

static int ssl_tls13_client_hello_has_exts( mbedtls_ssl_context *ssl,
                                            int exts_mask )
{
    int masked = ssl->handshake->extensions_present & exts_mask;
    return( masked == exts_mask );
}

static int ssl_tls13_client_hello_has_exts_for_ephemeral_key_exchange(
        mbedtls_ssl_context *ssl )
{
    return( ssl_tls13_client_hello_has_exts( ssl,
                          MBEDTLS_SSL_EXT_SUPPORTED_GROUPS |
                          MBEDTLS_SSL_EXT_KEY_SHARE        |
                          MBEDTLS_SSL_EXT_SIG_ALG ) );
}

static int ssl_tls13_client_hello_has_psk_extensions( mbedtls_ssl_context *ssl )
{
    return( ssl_tls13_client_hello_has_exts( ssl,
                MBEDTLS_SSL_EXT_PRE_SHARED_KEY |
                MBEDTLS_SSL_EXT_PSK_KEY_EXCHANGE_MODES ) );
}

static int ssl_tls13_client_hello_has_key_share_extensions( mbedtls_ssl_context *ssl )
{
    return( ssl_tls13_client_hello_has_exts( ssl,
                          MBEDTLS_SSL_EXT_SUPPORTED_GROUPS |
                          MBEDTLS_SSL_EXT_KEY_SHARE ) );
}

static int ssl_tls13_check_ephemeral_key_exchange( mbedtls_ssl_context *ssl )
{
    if( !mbedtls_ssl_conf_tls13_ephemeral_enabled( ssl ) )
        return( 0 );

    if( !ssl_tls13_client_hello_has_exts_for_ephemeral_key_exchange( ssl ) )
        return( 0 );

    ssl->handshake->key_exchange =
        MBEDTLS_SSL_TLS1_3_KEY_EXCHANGE_MODE_EPHEMERAL;
    return( 1 );
}

static int ssl_tls13_check_psk_key_exchange( mbedtls_ssl_context *ssl )
{
    if( !ssl_tls13_client_hello_has_psk_extensions( ssl ) )
        return( 0 );

    /* Test whether pure PSK is offered by client and supported by us. */
    if( mbedtls_ssl_conf_tls13_psk_enabled( ssl ) &&
        mbedtls_ssl_tls13_psk_enabled( ssl ) )
    {
        MBEDTLS_SSL_DEBUG_MSG( 3, ( "Using a PSK key exchange" ) );
        ssl->handshake->key_exchange = MBEDTLS_SSL_TLS1_3_KEY_EXCHANGE_MODE_PSK;
        return( 1 );
    }

    /* Test whether PSK-ephemeral is offered by client and supported by us. */
    if( mbedtls_ssl_conf_tls13_psk_ephemeral_enabled( ssl ) &&
        mbedtls_ssl_tls13_psk_ephemeral_enabled( ssl ) &&
        ssl_tls13_client_hello_has_key_share_extensions( ssl ) )
    {
        MBEDTLS_SSL_DEBUG_MSG( 3, ( "Using a ECDHE-PSK key exchange" ) );
        ssl->handshake->key_exchange = MBEDTLS_SSL_TLS1_3_KEY_EXCHANGE_MODE_PSK_EPHEMERAL;
        return( 1 );
    }

    /* Can't use PSK */
    return( 0 );
}

#if defined(MBEDTLS_SSL_SERVER_NAME_INDICATION)
static int ssl_tls13_write_sni_server_ext(
    mbedtls_ssl_context *ssl,
    unsigned char *buf,
    size_t buflen,
    size_t *olen )
{
    unsigned char *p = buf;
    *olen = 0;

    if( ( ssl->handshake->extensions_present & MBEDTLS_SSL_EXT_SERVERNAME ) == 0 )
    {
        return( 0 );
    }

    MBEDTLS_SSL_DEBUG_MSG( 3, ( "adding server_name extension" ) );

    if( buflen < 4 )
    {
        MBEDTLS_SSL_DEBUG_MSG( 1, ( "buffer too small" ) );
        return( MBEDTLS_ERR_SSL_BUFFER_TOO_SMALL );
    }

    /* Write extension header */
    MBEDTLS_PUT_UINT16_BE( MBEDTLS_TLS_EXT_SERVERNAME, p, 0 );

    /* Write total extension length */
    MBEDTLS_PUT_UINT16_BE( 0, p, 2 );

    *olen = 4;

    return( 0 );
}
#endif /* MBEDTLS_SSL_SERVER_NAME_INDICATION */

#if defined(MBEDTLS_ZERO_RTT)
static int ssl_tls13_parse_early_data_ext( mbedtls_ssl_context *ssl,
                                           const unsigned char *buf,
                                           size_t len )
{
    ((void) ssl);
    ((void) buf);
    /* From RFC 8446:
     *  struct {} Empty;
     *  struct {
     *     select (Handshake.msg_type) {
     *         case new_session_ticket:   uint32 max_early_data_size;
     *         case client_hello:         Empty;
     *         case encrypted_extensions: Empty;
     *     };
     * } EarlyDataIndication;
     */
    if( len != 0 )
        return( MBEDTLS_ERR_SSL_DECODE_ERROR );
    return( 0 );
}
#endif /* MBEDTLS_ZERO_RTT */

#if defined(MBEDTLS_SSL_NEW_SESSION_TICKET)
int mbedtls_ssl_tls13_parse_new_session_ticket_server(
    mbedtls_ssl_context *ssl,
    unsigned char *buf,
    size_t len )
{
    int ret;
    unsigned char *ticket_buffer;

    MBEDTLS_SSL_DEBUG_MSG( 2, ( "=> parse new session ticket" ) );

    if( ssl->conf->f_ticket_parse == NULL ||
        ssl->conf->f_ticket_write == NULL )
    {
        return( 0 );
    }

    MBEDTLS_SSL_DEBUG_MSG( 3, ( "ticket length: %" MBEDTLS_PRINTF_SIZET , len ) );

    if( len == 0 ) return( 0 );

    /* We create a copy of the encrypted ticket since decrypting
     * it into the same buffer will wipe-out the original content.
     * We do, however, need the original buffer for computing the
     * psk binder value.
     */
    ticket_buffer = mbedtls_calloc( len,1 );

    if( ticket_buffer == NULL )
    {
        MBEDTLS_SSL_DEBUG_MSG( 1, ( "buffer too small" ) );
        return ( MBEDTLS_ERR_SSL_ALLOC_FAILED );
    }

    memcpy( ticket_buffer, buf, len );

    if( ( ret = ssl->conf->f_ticket_parse( ssl->conf->p_ticket, ssl->session_negotiate,
                                         ticket_buffer, len ) ) != 0 )
    {
        mbedtls_free( ticket_buffer );
        if( ret == MBEDTLS_ERR_SSL_INVALID_MAC )
            MBEDTLS_SSL_DEBUG_MSG( 3, ( "ticket is not authentic" ) );
        else if( ret == MBEDTLS_ERR_SSL_SESSION_TICKET_EXPIRED )
            MBEDTLS_SSL_DEBUG_MSG( 3, ( "ticket is expired" ) );
        else
            MBEDTLS_SSL_DEBUG_RET( 1, "ticket_parse", ret );

        return( ret );
    }

    /* We delete the temporary buffer */
    mbedtls_free( ticket_buffer );

    MBEDTLS_SSL_DEBUG_MSG( 2, ( "<= parse new session ticket" ) );

    return( 0 );
}
#endif /* MBEDTLS_SSL_NEW_SESSION_TICKET */

#if defined(MBEDTLS_KEY_EXCHANGE_SOME_PSK_ENABLED)
int mbedtls_ssl_tls13_parse_client_psk_identity_ext(
    mbedtls_ssl_context *ssl,
    const unsigned char *buf,
    size_t len )
{
    int ret = 0;
    unsigned int item_array_length, item_length, sum, length_so_far;
    unsigned char server_computed_binder[MBEDTLS_MD_MAX_SIZE];
    const unsigned char *psk = NULL;
    unsigned char const * const start = buf;
    size_t psk_len = 0;
    unsigned char const *end_of_psk_identities;

    unsigned char transcript[MBEDTLS_MD_MAX_SIZE];
    size_t transcript_len;

#if defined(MBEDTLS_SSL_NEW_SESSION_TICKET)
    uint32_t obfuscated_ticket_age;
#if defined(MBEDTLS_HAVE_TIME)
    time_t now;
    int64_t diff;
#endif /* MBEDTLS_HAVE_TIME */
#endif /* MBEDTLS_SSL_NEW_SESSION_TICKET */

    /* Read length of array of identities */
    item_array_length = MBEDTLS_GET_UINT16_BE( buf, 0 );
    length_so_far = item_array_length + 2;
    if( length_so_far > len )
    {
        MBEDTLS_SSL_DEBUG_MSG( 1, ( "bad psk_identity extension in client hello message" ) );
        return( MBEDTLS_ERR_SSL_DECODE_ERROR );
    }
    end_of_psk_identities = buf + length_so_far;
    buf += 2;
    sum = 2;
    while( sum < item_array_length + 2 )
    {
        /* Read to psk identity length */
        item_length = MBEDTLS_GET_UINT16_BE( buf, 0 );
        sum = sum + 2 + item_length;

        if( sum > len )
        {
            MBEDTLS_SSL_DEBUG_MSG( 1, ( "psk_identity length mismatch" ) );

            if( ( ret = mbedtls_ssl_send_fatal_handshake_failure( ssl ) ) != 0 )
                return( ret );

            return( MBEDTLS_ERR_SSL_DECODE_ERROR );
        }

        /*
         * Extract pre-shared key identity provided by the client
         */
        /* jump to identity value itself */
        buf += 2;

        MBEDTLS_SSL_DEBUG_BUF( 3, "received psk identity", buf, item_length );

        if( ssl->conf->f_psk != NULL )
        {
            if( ssl->conf->f_psk( ssl->conf->p_psk, ssl, buf, item_length ) != 0 )
                ret = MBEDTLS_ERR_SSL_UNKNOWN_IDENTITY;
        }
        else
        {
            /* Identity is not a big secret since clients send it in the clear,
             * but treat it carefully anyway, just in case */
            if( item_length != ssl->conf->psk_identity_len ||
                mbedtls_ct_memcmp( ssl->conf->psk_identity, buf, item_length ) != 0 )
            {
                ret = MBEDTLS_ERR_SSL_UNKNOWN_IDENTITY;
            }
            else
            {
                /* skip obfuscated ticket age */
                /* TBD: Process obfuscated ticket age ( zero for externally configured PSKs?! ) */
                buf = buf + item_length + 4; /* 4 for obfuscated ticket age */;

                mbedtls_ssl_set_hs_psk( ssl, ssl->conf->psk, ssl->conf->psk_len );
                goto psk_parsing_successful;

            }
#if defined(MBEDTLS_SSL_NEW_SESSION_TICKET)
            /* Check the ticket cache if previous lookup was unsuccessful */
            if( ret == MBEDTLS_ERR_SSL_UNKNOWN_IDENTITY )
            {
                /* copy ticket since it acts as the psk_identity */
                if( ssl->session_negotiate->ticket != NULL )
                {
                    mbedtls_free( ssl->session_negotiate->ticket );
                }
                ssl->session_negotiate->ticket = mbedtls_calloc( 1, item_length );
                if( ssl->session_negotiate->ticket == NULL )
                {
                    MBEDTLS_SSL_DEBUG_MSG( 1, ( "alloc failed ( %d bytes )", item_length ) );
                    return( MBEDTLS_ERR_SSL_ALLOC_FAILED );
                }
                memcpy( ssl->session_negotiate->ticket, buf, item_length );
                ssl->session_negotiate->ticket_len = item_length;

                ret = mbedtls_ssl_tls13_parse_new_session_ticket_server( ssl,
                                             ssl->session_negotiate->ticket,
                                             item_length );
                if( ret == 0 )
                {
                    /* found a match in the ticket cache; everything is OK */
                    ssl->handshake->resume = 1;

                    /* We put the resumption key into the handshake->psk.
                     *
                     * Note: The key in the ticket is already the final PSK,
                     *       i.e., the HKDF-Expand-Label( resumption_master_secret,
                     *                                    "resumption",
                     *                                    ticket_nonce,
                     *                                    Hash.length )
                     *       function has already been applied.
                     */
                    mbedtls_ssl_set_hs_psk( ssl, ssl->session_negotiate->key,
                                            ssl->session_negotiate->key_len );
                    MBEDTLS_SSL_DEBUG_BUF( 4, "Ticket-resumed PSK:", ssl->session_negotiate->key,
                                           ssl->session_negotiate->key_len );

                    /* obfuscated ticket age follows the identity field, which is
                     * item_length long, containing the ticket */
                    memcpy( &obfuscated_ticket_age, buf+item_length, 4 );

                    MBEDTLS_SSL_DEBUG_MSG( 4, ( "ticket: obfuscated_ticket_age: %u",
                                                obfuscated_ticket_age ) );
                    /*
                     * A server MUST validate that the ticket age for the selected PSK identity
                     * is within a small tolerance of the time since the ticket was issued.
                     */

#if defined(MBEDTLS_HAVE_TIME)
                    now = time( NULL );

                    /* Check #1:
                     *   Is the time when the ticket was issued later than now?
                     */

                    if( now < ssl->session_negotiate->start )
                    {
                        MBEDTLS_SSL_DEBUG_MSG( 3,
                               ( "Ticket expired: now=%ld, ticket.start=%ld",
                                 now, ssl->session_negotiate->start ) );
                        ret = MBEDTLS_ERR_SSL_SESSION_TICKET_EXPIRED;
                    }

                    /* Check #2:
                     *   Is the ticket expired already?
                     */

                    if( now - ssl->session_negotiate->start > ssl->session_negotiate->ticket_lifetime )
                    {
                        MBEDTLS_SSL_DEBUG_MSG( 3,
                               ( "Ticket expired ( now - ticket.start=%ld, "\
                                 "ticket.ticket_lifetime=%d",
                                 now - ssl->session_negotiate->start,
                                 ssl->session_negotiate->ticket_lifetime ) );

                        ret = MBEDTLS_ERR_SSL_SESSION_TICKET_EXPIRED;
                    }

                    /* Check #3:
                     *   Is the ticket age for the selected PSK identity
                     *   (computed by subtracting ticket_age_add from
                     *   PskIdentity.obfuscated_ticket_age modulo 2^32 )
                     *   within a small tolerance of the time since the
                     *   ticket was issued?
                     */

                    diff = ( now - ssl->session_negotiate->start ) -
                        ( obfuscated_ticket_age - ssl->session_negotiate->ticket_age_add );

                    if( diff > MBEDTLS_SSL_TICKET_AGE_TOLERANCE )
                    {
                        MBEDTLS_SSL_DEBUG_MSG( 3,
                            ( "Ticket age outside tolerance window ( diff=%ld )",
                              diff ) );
                        ret = MBEDTLS_ERR_SSL_SESSION_TICKET_EXPIRED;
                    }

#if defined(MBEDTLS_ZERO_RTT)
                    if( ssl->conf->early_data_enabled == MBEDTLS_SSL_EARLY_DATA_ENABLED )
                    {
                        if( diff <= MBEDTLS_SSL_EARLY_DATA_MAX_DELAY )
                        {
                            ssl->session_negotiate->process_early_data =
                                MBEDTLS_SSL_EARLY_DATA_ENABLED;
                        }
                        else
                        {
                            MBEDTLS_SSL_DEBUG_MSG( 3,
                            ( "0-RTT is disabled ( diff=%ld exceeds "\
                              "MBEDTLS_SSL_EARLY_DATA_MAX_DELAY )", diff ) );
                            ssl->session_negotiate->process_early_data =
                                MBEDTLS_SSL_EARLY_DATA_DISABLED;
                            ret = MBEDTLS_ERR_SSL_SESSION_TICKET_EXPIRED;
                        }
                    }
#endif /* MBEDTLS_ZERO_RTT */
#endif /* MBEDTLS_HAVE_TIME */

                    /* TBD: check ALPN, ciphersuite and SNI as well */

                    /*
                     * If the check failed, the server SHOULD proceed with
                     * the handshake but reject 0-RTT, and SHOULD NOT take any
                     * other action that assumes that this ClientHello is fresh.
                     */

                    /* Disable 0-RTT */
                    if( ret == MBEDTLS_ERR_SSL_SESSION_TICKET_EXPIRED )
                    {
#if defined(MBEDTLS_ZERO_RTT)
                        if( ssl->conf->early_data_enabled ==
                            MBEDTLS_SSL_EARLY_DATA_ENABLED )
                        {
                            ssl->session_negotiate->process_early_data =
                                MBEDTLS_SSL_EARLY_DATA_DISABLED;
                        }
#else
                        ( ( void )buf );
#endif /* MBEDTLS_ZERO_RTT */
                    }
                }
            }
#endif /* MBEDTLS_SSL_NEW_SESSION_TICKET */
        }
        /* skip the processed identity field and obfuscated ticket age field */
        buf += item_length;
        buf += 4;
        sum = sum + 4;
    }

    if( ret == MBEDTLS_ERR_SSL_SESSION_TICKET_EXPIRED )
    {
        MBEDTLS_SSL_DEBUG_MSG( 1, ( "Session ticket expired." ) );
        return( ret );
    }

    if( ret == MBEDTLS_ERR_SSL_UNKNOWN_IDENTITY )
    {
        MBEDTLS_SSL_DEBUG_BUF( 3, "Unknown PSK identity", buf, item_length );
        if( ( ret = mbedtls_ssl_send_alert_message( ssl,
                   MBEDTLS_SSL_ALERT_LEVEL_FATAL,
                   MBEDTLS_SSL_ALERT_MSG_UNKNOWN_PSK_IDENTITY ) ) != 0 )
        {
            return( ret );
        }

        return( MBEDTLS_ERR_SSL_UNKNOWN_IDENTITY );
    }

    if( length_so_far != sum )
    {
        MBEDTLS_SSL_DEBUG_MSG( 1, ( "bad psk_identity extension in client hello message" ) );
        return( MBEDTLS_ERR_SSL_DECODE_ERROR );
    }

psk_parsing_successful:

    /* Update the handshake transcript with the CH content up to
     * but excluding the PSK binder list. */
    ssl->handshake->update_checksum( ssl, start,
                                     (size_t)( end_of_psk_identities - start ) );

    buf = end_of_psk_identities;

    /* Get current state of handshake transcript. */
    ret = mbedtls_ssl_get_handshake_transcript( ssl,
                                                ssl->handshake->ciphersuite_info->mac,
                                                transcript, sizeof( transcript ),
                                                &transcript_len );
    if( ret != 0 )
        return( ret );

    /* read length of psk binder array */
    item_array_length = MBEDTLS_GET_UINT16_BE( buf, 0 );
    length_so_far += item_array_length;
    buf += 2;

    sum = 0;
    while( sum < item_array_length )
    {
        int psk_type;
        /* Read to psk binder length */
        item_length = buf[0];
        sum = sum + 1 + item_length;
        buf += 1;

        if( sum > item_array_length )
        {
            MBEDTLS_SSL_DEBUG_MSG( 1, ( "psk binder length mismatch" ) );

            if( ( ret = mbedtls_ssl_send_fatal_handshake_failure( ssl ) ) != 0 )
                return( ret );

            return( MBEDTLS_ERR_SSL_DECODE_ERROR );
        }

        psk = ssl->handshake->psk;
        psk_len = ssl->handshake->psk_len;

        if( ssl->handshake->resume == 1 )
            psk_type = MBEDTLS_SSL_TLS1_3_PSK_RESUMPTION;
        else
            psk_type = MBEDTLS_SSL_TLS1_3_PSK_EXTERNAL;

        ret = mbedtls_ssl_tls13_create_psk_binder( ssl,
                 mbedtls_psa_translate_md( ssl->handshake->ciphersuite_info->mac ),
                 psk, psk_len, psk_type,
                 transcript, server_computed_binder );

        /* We do not check for multiple binders */
        if( ret != 0 )
        {
            MBEDTLS_SSL_DEBUG_MSG( 1, ( "PSK binder calculation failed." ) );
            return( MBEDTLS_ERR_SSL_HANDSHAKE_FAILURE );
        }

        MBEDTLS_SSL_DEBUG_BUF( 3, "psk binder ( computed ): ",
                               server_computed_binder, item_length );
        MBEDTLS_SSL_DEBUG_BUF( 3, "psk binder ( received ): ",
                               buf, item_length );

        if( mbedtls_ct_memcmp( server_computed_binder, buf, item_length ) != 0 )
        {
            MBEDTLS_SSL_DEBUG_MSG( 1,
                ( "Received psk binder does not match computed psk binder." ) );

            if( ( ret = mbedtls_ssl_send_fatal_handshake_failure( ssl ) ) != 0 )
                return( ret );

            return( MBEDTLS_ERR_SSL_HANDSHAKE_FAILURE );
        }

        buf += item_length;

        ret = 0;
        goto done;
    }

    /* No valid PSK binder value found */
    /* TODO: Shouldn't we just fall back to a full handshake in this case? */
    ret = MBEDTLS_ERR_SSL_HANDSHAKE_FAILURE;

done:

    /* Update the handshake transcript with the binder list. */
    ssl->handshake->update_checksum( ssl,
                                     end_of_psk_identities,
                                     (size_t)( buf - end_of_psk_identities ) );

    return( ret );
}
#endif /* MBEDTLS_KEY_EXCHANGE_SOME_PSK_ENABLED*/

#if defined(MBEDTLS_KEY_EXCHANGE_SOME_PSK_ENABLED)
/*
 * struct {
 *   select ( Handshake.msg_type ) {
 *      case client_hello:
 *          PskIdentity identities<6..2^16-1>;
 *
 *      case server_hello:
 *          uint16 selected_identity;
 *   }
 * } PreSharedKeyExtension;
 */

static int ssl_tls13_write_server_pre_shared_key_ext( mbedtls_ssl_context *ssl,
                                                      unsigned char *buf,
                                                      unsigned char *end,
                                                      size_t *olen )
{
    unsigned char *p = (unsigned char*)buf;
    size_t selected_identity;

    *olen = 0;

    if( ssl->handshake->psk == NULL )
    {
        /* We shouldn't have called this extension writer unless we've
         * chosen to use a PSK. */
        return( MBEDTLS_ERR_SSL_INTERNAL_ERROR );
    }

    MBEDTLS_SSL_DEBUG_MSG( 3, ( "server hello, adding pre_shared_key extension" ) );

    if( end < p || ( end - p ) < 6 )
    {
        MBEDTLS_SSL_DEBUG_MSG( 1, ( "buffer too small" ) );
        return( MBEDTLS_ERR_SSL_BUFFER_TOO_SMALL );
    }

    /* Extension Type */
    MBEDTLS_PUT_UINT16_BE( MBEDTLS_TLS_EXT_PRE_SHARED_KEY, p, 0 );

    /* Extension Length */
    MBEDTLS_PUT_UINT16_BE( 2, p, 2 );

    /* NOTE: This will need to be adjusted once we support multiple PSKs
     *       being offered by the client. */
    selected_identity = 0;

    /* Write selected_identity */
    MBEDTLS_PUT_UINT16_BE( selected_identity, p, 4 );

    *olen = 6;

    MBEDTLS_SSL_DEBUG_MSG( 4, ( "sent selected_identity: %" MBEDTLS_PRINTF_SIZET , selected_identity ) );

    return( 0 );
}
#endif	/* MBEDTLS_KEY_EXCHANGE_SOME_PSK_ENABLED  */

#if defined(MBEDTLS_SSL_COOKIE_C)
void mbedtls_ssl_conf_cookies( mbedtls_ssl_config *conf,
                               mbedtls_ssl_cookie_write_t *f_cookie_write,
                               mbedtls_ssl_cookie_check_t *f_cookie_check,
                               void *p_cookie,
                               unsigned int rr_config )
{
    conf->f_cookie_write = f_cookie_write;
    conf->f_cookie_check = f_cookie_check;
    conf->p_cookie = p_cookie;
    conf->rr_config = rr_config;
}
#endif /* MBEDTLS_SSL_COOKIE_C */

#if defined(MBEDTLS_SSL_COOKIE_C)
static int ssl_tls13_parse_cookie_ext( mbedtls_ssl_context *ssl,
                                       const unsigned char *buf,
                                       size_t len )
{
    int ret = 0;
    size_t cookie_len;

    MBEDTLS_SSL_DEBUG_MSG( 3, ( "parse cookie extension" ) );

    if( ssl->conf->f_cookie_check != NULL )
    {
        if( len >= 2 )
        {
            cookie_len = MBEDTLS_GET_UINT16_BE( buf, 0 );
            buf += 2;
        }
        else
        {
            MBEDTLS_SSL_DEBUG_MSG( 1, ( "bad client hello message - cookie length mismatch" ) );
            return( MBEDTLS_ERR_SSL_DECODE_ERROR );
        }

        if( cookie_len + 2 != len )
        {
            MBEDTLS_SSL_DEBUG_MSG( 1, ( "bad client hello message - cookie length mismatch" ) );
            return( MBEDTLS_ERR_SSL_DECODE_ERROR );
        }

        MBEDTLS_SSL_DEBUG_BUF( 3, "Received cookie", buf, cookie_len );

        if( ssl->conf->f_cookie_check( ssl->conf->p_cookie,
                      buf, cookie_len, ssl->cli_id, ssl->cli_id_len ) != 0 )
        {
            MBEDTLS_SSL_DEBUG_MSG( 2, ( "cookie verification failed" ) );
            ret = MBEDTLS_ERR_SSL_HRR_REQUIRED;
        }
        else
        {
            MBEDTLS_SSL_DEBUG_MSG( 2, ( "cookie verification passed" ) );
        }
    }
    else {
        /* TBD: Check under what cases this is appropriate */
        MBEDTLS_SSL_DEBUG_MSG( 2, ( "cookie verification skipped" ) );
    }

    return( ret );
}
#endif /* MBEDTLS_SSL_COOKIE_C */



#if defined(MBEDTLS_SSL_SERVER_NAME_INDICATION)
static int ssl_tls13_parse_servername_ext( mbedtls_ssl_context *ssl,
                                           const unsigned char *buf,
                                           size_t len )
{
    int ret;
    size_t servername_list_size, hostname_len;
    const unsigned char *p;

    if( ssl->conf->p_sni == NULL )
    {
        MBEDTLS_SSL_DEBUG_MSG( 3, ( "No SNI callback configured. Skip SNI parsing." ) );
        return( 0 );
    }

    MBEDTLS_SSL_DEBUG_MSG( 3, ( "Parse ServerName extension" ) );

    servername_list_size = MBEDTLS_GET_UINT16_BE( buf, 0 );
    if( servername_list_size + 2 != len )
    {
        MBEDTLS_SSL_DEBUG_MSG( 1, ( "bad client hello message" ) );
        return( MBEDTLS_ERR_SSL_DECODE_ERROR );
    }

    p = buf + 2;
    while ( servername_list_size > 0 )
    {
        hostname_len = MBEDTLS_GET_UINT16_BE( p, 1 );
        if( hostname_len + 3 > servername_list_size )
        {
            MBEDTLS_SSL_DEBUG_MSG( 1, ( "bad client hello message" ) );
            return( MBEDTLS_ERR_SSL_DECODE_ERROR );
        }

        if( p[0] == MBEDTLS_TLS_EXT_SERVERNAME_HOSTNAME )
        {
            ret = ssl->conf->f_sni( ssl->conf->p_sni,
                                   ssl, p + 3, hostname_len );
            if( ret != 0 )
            {
                MBEDTLS_SSL_DEBUG_RET( 1, "sni_wrapper", ret );
                mbedtls_ssl_send_alert_message( ssl, MBEDTLS_SSL_ALERT_LEVEL_FATAL,
                                               MBEDTLS_SSL_ALERT_MSG_UNRECOGNIZED_NAME );
                return( MBEDTLS_ERR_SSL_UNRECOGNIZED_NAME );
            }
            return( 0 );
        }

        servername_list_size -= hostname_len + 3;
        p += hostname_len + 3;
    }

    if( servername_list_size != 0 )
    {
        MBEDTLS_SSL_DEBUG_MSG( 1, ( "bad client hello message" ) );
        return( MBEDTLS_ERR_SSL_DECODE_ERROR );
    }

    return( 0 );
}
#endif /* MBEDTLS_SSL_SERVER_NAME_INDICATION */


#if defined(MBEDTLS_ZERO_RTT)
/*
  static int ssl_tls13_parse_early_data_ext( mbedtls_ssl_context *ssl,
  const unsigned char *buf,
  size_t len )
  {
  ( ( void* )ssl );
  ( ( void* )buf );
  return( 0 );
  }
*/
#endif /* MBEDTLS_ZERO_RTT */

#if defined(MBEDTLS_SSL_MAX_FRAGMENT_LENGTH)
static int ssl_tls13_parse_max_fragment_length_ext( mbedtls_ssl_context *ssl,
                                                    const unsigned char *buf,
                                                    size_t len )
{
    if( len != 1 )
        return( MBEDTLS_ERR_SSL_DECODE_ERROR );
    if( buf[0] >= MBEDTLS_SSL_MAX_FRAG_LEN_INVALID )
        return( MBEDTLS_ERR_SSL_ILLEGAL_PARAMETER );

    ssl->session_negotiate->mfl_code = buf[0];
    MBEDTLS_SSL_DEBUG_MSG( 3, ( "Maximum fragment length = %d", buf[0] ) );

    return( 0 );
}
#endif /* MBEDTLS_SSL_MAX_FRAGMENT_LENGTH */

#if defined(MBEDTLS_KEY_EXCHANGE_SOME_PSK_ENABLED)
/* From RFC 8446:
 *
 *   enum { psk_ke(0), psk_dhe_ke(1), (255) } PskKeyExchangeMode;
 *   struct {
 *       PskKeyExchangeMode ke_modes<1..255>;
 *   } PskKeyExchangeModes;
 */
static int ssl_tls13_parse_key_exchange_modes_ext( mbedtls_ssl_context *ssl,
                                                   const unsigned char *buf,
                                                   size_t len )
{
    size_t ke_modes_len;
    int ke_modes = 0;

    /* Read PSK mode list length (1 Byte) */
    ke_modes_len = *buf++;
    len--;

    /* There's no content after the PSK mode list, to its length
     * must match the total length of the extension. */
    if( ke_modes_len != len )
        return( MBEDTLS_ERR_SSL_DECODE_ERROR );

    /* Currently, there are only two PSK modes, so even without looking
     * at the content, something's wrong if the list has more than 2 items. */
    if( ke_modes_len > 2 )
        return( MBEDTLS_ERR_SSL_HANDSHAKE_FAILURE );

    while( ke_modes_len-- != 0 )
    {
        switch( *buf )
        {
        case MBEDTLS_SSL_TLS1_3_PSK_MODE_PURE:
            ke_modes |= MBEDTLS_SSL_TLS1_3_KEY_EXCHANGE_MODE_PSK;
            break;
        case MBEDTLS_SSL_TLS1_3_PSK_MODE_ECDHE:
            ke_modes |= MBEDTLS_SSL_TLS1_3_KEY_EXCHANGE_MODE_PSK_EPHEMERAL;
            break;
        default:
            return( MBEDTLS_ERR_SSL_ILLEGAL_PARAMETER );
        }
    }

    ssl->handshake->tls13_kex_modes = ke_modes;
    return( 0 );
}
#endif /* MBEDTLS_KEY_EXCHANGE_SOME_PSK_ENABLED */

#if defined(MBEDTLS_SSL_ALPN)
static int ssl_tls13_parse_alpn_ext( mbedtls_ssl_context *ssl,
                                     const unsigned char *buf, size_t len )
{
    const unsigned char *end = buf + len;
    size_t list_len;

    const char **cur_ours;
    const unsigned char *cur_cli;
    size_t cur_cli_len;

    /* If ALPN not configured, just ignore the extension */
    if( ssl->conf->alpn_list == NULL )
        return( 0 );

    /*
     * opaque ProtocolName<1..2^8-1>;
     *
     * struct {
     *     ProtocolName protocol_name_list<2..2^16-1>
     * } ProtocolNameList;
     */

    if( len < 2 )
        return( MBEDTLS_ERR_SSL_DECODE_ERROR );
    list_len = MBEDTLS_GET_UINT16_BE( buf, 0 );
    if( list_len != len - 2 )
        return( MBEDTLS_ERR_SSL_DECODE_ERROR );

    buf += 2;
    len -= 2;

    /* Validate peer's list (lengths) */
    for( cur_cli = buf; cur_cli != end; cur_cli += cur_cli_len )
    {
        cur_cli_len = *cur_cli++;
        if( cur_cli_len > (size_t)( end - cur_cli ) )
            return( MBEDTLS_ERR_SSL_DECODE_ERROR );
        if( cur_cli_len == 0 )
            return( MBEDTLS_ERR_SSL_ILLEGAL_PARAMETER );
    }

    /* Use our order of preference */
    for( cur_ours = ssl->conf->alpn_list; *cur_ours != NULL; cur_ours++ )
    {
        size_t const cur_ours_len = strlen( *cur_ours );
        for( cur_cli = buf; cur_cli != end; cur_cli += cur_cli_len )
        {
            cur_cli_len = *cur_cli++;

            if( cur_cli_len == cur_ours_len &&
                memcmp( cur_cli, *cur_ours, cur_ours_len ) == 0 )
            {
                ssl->alpn_chosen = *cur_ours;
                return( 0 );
            }
        }
    }

    /* If we get hhere, no match was found */
    MBEDTLS_SSL_PEND_FATAL_ALERT( MBEDTLS_SSL_ALERT_LEVEL_FATAL,
                                  MBEDTLS_SSL_ALERT_MSG_NO_APPLICATION_PROTOCOL );
    return( MBEDTLS_ERR_SSL_NO_APPLICATION_PROTOCOL );
}
#endif /* MBEDTLS_SSL_ALPN */

/*
 *
 * STATE HANDLING: NewSessionTicket message
 *
 */
#if defined(MBEDTLS_SSL_NEW_SESSION_TICKET)

/* Main state-handling entry point; orchestrates the other functions. */
static int ssl_tls13_write_new_session_ticket_process( mbedtls_ssl_context *ssl );

#define SSL_NEW_SESSION_TICKET_SKIP  0
#define SSL_NEW_SESSION_TICKET_WRITE 1

static int ssl_tls13_write_new_session_ticket_coordinate( mbedtls_ssl_context *ssl );

static int ssl_tls13_write_new_session_ticket_write( mbedtls_ssl_context *ssl,
                                                     unsigned char *buf,
                                                     size_t buflen,
                                                     size_t *olen );

/* Update the state after handling the incoming end of early data message. */
static int ssl_tls13_write_new_session_ticket_postprocess( mbedtls_ssl_context *ssl );

/*
 * Implementation
 */
static int ssl_tls13_write_new_session_ticket_process( mbedtls_ssl_context *ssl )
{
    int ret = 0;

    MBEDTLS_SSL_PROC_CHK_NEG( ssl_tls13_write_new_session_ticket_coordinate( ssl ) );

    if( ret == SSL_NEW_SESSION_TICKET_WRITE )
    {
        unsigned char *buf;
        size_t buf_len, msg_len;

        MBEDTLS_SSL_PROC_CHK( mbedtls_ssl_start_handshake_msg( ssl,
                MBEDTLS_SSL_HS_NEW_SESSION_TICKET, &buf, &buf_len ) );

        MBEDTLS_SSL_PROC_CHK( ssl_tls13_write_new_session_ticket_write(
                                  ssl, buf, buf_len, &msg_len ) );

        MBEDTLS_SSL_PROC_CHK(
            ssl_tls13_write_new_session_ticket_postprocess( ssl ) );

        MBEDTLS_SSL_PROC_CHK( mbedtls_ssl_finish_handshake_msg(
                                  ssl, buf_len, msg_len ) );
    }
    else
    {
        MBEDTLS_SSL_PROC_CHK(
            ssl_tls13_write_new_session_ticket_postprocess( ssl ) );
    }

cleanup:

    return( ret );
}

static int ssl_tls13_write_new_session_ticket_coordinate( mbedtls_ssl_context *ssl )
{
    /* Check whether the use of session tickets is enabled */
    if( ssl->conf->session_tickets == 0 )
    {
        return( SSL_NEW_SESSION_TICKET_SKIP );
    }

    return( SSL_NEW_SESSION_TICKET_WRITE );
}


static int ssl_tls13_write_new_session_ticket_postprocess( mbedtls_ssl_context *ssl )
{
    mbedtls_ssl_handshake_set_state( ssl, MBEDTLS_SSL_SERVER_NEW_SESSION_TICKET_FLUSH );
    return( 0 );
}

/* This function creates a NewSessionTicket message in the following format:
 *
 * struct {
 *    uint32 ticket_lifetime;
 *    uint32 ticket_age_add;
 *    opaque ticket_nonce<0..255>;
 *    opaque ticket<1..2^16-1>;
 *    Extension extensions<0..2^16-2>;
 * } NewSessionTicket;
 *
 * The ticket inside the NewSessionTicket message is an encrypted container
 * carrying the necessary information so that the server is later able to
 * re-start the communication.
 *
 * The following fields are placed inside the ticket by the
 * f_ticket_write() function:
 *
 *  - creation time (start)
 *  - flags (flags)
 *  - lifetime (ticket_lifetime)
 *  - age add (ticket_age_add)
 *  - key (key)
 *  - key length (key_len)
 *  - ciphersuite (ciphersuite)
 *  - certificate of the peer (peer_cert)
 *
 */
static int ssl_tls13_write_new_session_ticket_write( mbedtls_ssl_context *ssl,
                                                     unsigned char *buf,
                                                     size_t buflen,
                                                     size_t *olen )
{
    int ret;
    size_t tlen;
    size_t ext_len = 0;
    unsigned char *p;
    unsigned char *end = buf + buflen;
    mbedtls_ssl_ciphersuite_t *suite_info;
    int hash_length;
    unsigned char *ticket_lifetime_ptr;

    size_t const total_length = 12 + MBEDTLS_SSL_TICKET_NONCE_LENGTH;
    p = buf;

    MBEDTLS_SSL_DEBUG_MSG( 2, ( "=> write NewSessionTicket msg" ) );

    /* Do we have space for the fixed length part of the ticket */
    if( buflen < total_length )
    {
        MBEDTLS_SSL_DEBUG_MSG( 1, ( "Buffer for ticket too small" ) );
        return( MBEDTLS_ERR_SSL_BUFFER_TOO_SMALL );
    }

    suite_info = (mbedtls_ssl_ciphersuite_t *) ssl->handshake->ciphersuite_info;

    hash_length = mbedtls_hash_size_for_ciphersuite( suite_info );

    if( hash_length == -1 )
        return( MBEDTLS_ERR_SSL_INTERNAL_ERROR );

    /* In this code the psk key length equals the length of the hash */
    ssl->session->key_len = hash_length;
    ssl->session->ciphersuite = ssl->handshake->ciphersuite_info->id;

    /* Ticket Lifetime
     * (write it later)
     */
    ticket_lifetime_ptr = p;
    p+=4;

    /* Ticket Age Add */
    if( ( ret = ssl->conf->f_rng( ssl->conf->p_rng,
                                  (unsigned char*) &ssl->session->ticket_age_add,
                                  sizeof( ssl->session->ticket_age_add ) ) != 0 ) )
    {
        MBEDTLS_SSL_DEBUG_MSG( 1, ( "Failed to generate ticket" ) );
        return( ret );
    }

    MBEDTLS_PUT_UINT32_BE( ssl->session->ticket_age_add, p, 0 );
    p += 4;

    MBEDTLS_SSL_DEBUG_MSG( 3, ( "ticket->ticket_age_add: %u", ssl->session->ticket_age_add ) );

    /* Ticket Nonce */
    *(p++) = MBEDTLS_SSL_TICKET_NONCE_LENGTH;

    ret = ssl->conf->f_rng( ssl->conf->p_rng, p,
                            MBEDTLS_SSL_TICKET_NONCE_LENGTH );
    if( ret != 0 )
        return( ret );

    MBEDTLS_SSL_DEBUG_BUF( 3, "ticket_nonce:",
                           p, MBEDTLS_SSL_TICKET_NONCE_LENGTH );

    MBEDTLS_SSL_DEBUG_BUF( 3, "resumption_master_secret",
                           ssl->session->app_secrets.resumption_master_secret,
                           hash_length );

    /* Computer resumption key
     *
     *  HKDF-Expand-Label( resumption_master_secret,
     *                    "resumption", ticket_nonce, Hash.length )
     */
    ret = mbedtls_ssl_tls13_hkdf_expand_label(
               mbedtls_psa_translate_md( suite_info->mac ),
               ssl->session->app_secrets.resumption_master_secret,
               hash_length,
               MBEDTLS_SSL_TLS1_3_LBL_WITH_LEN( resumption ),
               (const unsigned char *) p,
               MBEDTLS_SSL_TICKET_NONCE_LENGTH,
               ssl->session->key,
               hash_length );

    if( ret != 0 )
    {
        MBEDTLS_SSL_DEBUG_RET( 2, "Creating the ticket-resumed PSK failed", ret );
        return ( ret );
    }

    p += MBEDTLS_SSL_TICKET_NONCE_LENGTH;

    ssl->session->key_len = hash_length;

    MBEDTLS_SSL_DEBUG_BUF( 3, "Ticket-resumed PSK",
                           ssl->session->key, hash_length );

    /* Ticket */
    ret = ssl->conf->f_ticket_write( ssl->conf->p_ticket,
                                     ssl->session,
                                     p + 2, end,
                                     &tlen,
                                     &ssl->session->ticket_lifetime);
    if( ret != 0 )
    {
        MBEDTLS_SSL_DEBUG_RET( 1, "f_ticket_write", ret );
        return( ret );
    }

    /* Ticket lifetime */
    MBEDTLS_PUT_UINT16_BE( ssl->session->ticket_lifetime,
                           ticket_lifetime_ptr, 0 );
    ticket_lifetime_ptr += 4;

    MBEDTLS_SSL_DEBUG_MSG( 3, ( "ticket->ticket_lifetime: %d",
                               ssl->session->ticket_lifetime ) );

    /* Ticket Length */
    MBEDTLS_PUT_UINT16_BE( tlen, p, 0 );
    p += 2 + tlen;

    /* Ticket Extensions
     *
     * Note: We currently don't have any extensions.
     * Set length to zero.
     */
    MBEDTLS_PUT_UINT16_BE( ext_len, p, 0 );
    p += 2;

    MBEDTLS_SSL_DEBUG_MSG( 3, ( "NewSessionTicket (extension_length): %" MBEDTLS_PRINTF_SIZET , ext_len ) );

    MBEDTLS_SSL_DEBUG_MSG( 3, ( "NewSessionTicket (ticket length): %" MBEDTLS_PRINTF_SIZET , tlen ) );

    *olen = p - buf;

    MBEDTLS_SSL_DEBUG_BUF( 4, "ticket", buf, *olen );

    MBEDTLS_SSL_DEBUG_MSG( 2, ( "<= write new session ticket" ) );

    return( ret );
}
#endif /* MBEDTLS_SSL_NEW_SESSION_TICKET */

/*
 *
 * STATE HANDLING: Parse End-of-Early Data
 *
 */

 /*
  * Overview
  */

  /* Main state-handling entry point; orchestrates the other functions. */
int ssl_tls13_read_end_of_early_data_process( mbedtls_ssl_context *ssl );

#define SSL_END_OF_EARLY_DATA_SKIP   0
#define SSL_END_OF_EARLY_DATA_EXPECT 1

static int ssl_tls13_read_end_of_early_data_coordinate( mbedtls_ssl_context *ssl );

#if defined(MBEDTLS_ZERO_RTT)
static int ssl_tls13_end_of_early_data_fetch( mbedtls_ssl_context *ssl );
#endif /* MBEDTLS_ZERO_RTT */

/* Update the state after handling the incoming end of early data message. */
static int ssl_tls13_read_end_of_early_data_postprocess( mbedtls_ssl_context *ssl );

/*
 * Implementation
 */

int ssl_tls13_read_end_of_early_data_process( mbedtls_ssl_context *ssl )
{
    int ret;
    MBEDTLS_SSL_DEBUG_MSG( 2, ( "=> parse end_of_early_data" ) );

    MBEDTLS_SSL_PROC_CHK_NEG( ssl_tls13_read_end_of_early_data_coordinate( ssl ) );
    if( ret == SSL_END_OF_EARLY_DATA_EXPECT )
    {
#if defined(MBEDTLS_ZERO_RTT)

#if defined(MBEDTLS_SSL_USE_MPS)
        MBEDTLS_SSL_PROC_CHK( ssl_tls13_end_of_early_data_fetch( ssl ) );
        MBEDTLS_SSL_PROC_CHK( mbedtls_mps_read_consume( &ssl->mps->l4 ) );
#else /* MBEDTLS_SSL_USE_MPS */
        MBEDTLS_SSL_PROC_CHK( ssl_tls13_end_of_early_data_fetch( ssl ) );
#endif /* MBEDTLS_SSL_USE_MPS */

        mbedtls_ssl_add_hs_hdr_to_checksum( ssl, MBEDTLS_SSL_HS_END_OF_EARLY_DATA, 0 );

#else /* MBEDTLS_ZERO_RTT */

        /* Should never happen */
        return( MBEDTLS_ERR_SSL_INTERNAL_ERROR );

#endif /* MBEDTLS_ZERO_RTT */

    }

    /* Postprocessing step: Update state machine */
    MBEDTLS_SSL_PROC_CHK( ssl_tls13_read_end_of_early_data_postprocess( ssl ) );

cleanup:

    MBEDTLS_SSL_DEBUG_MSG( 2, ( "<= parse end_of_early_data" ) );
    return( ret );

}

#if defined(MBEDTLS_ZERO_RTT)

#if defined(MBEDTLS_SSL_USE_MPS)
static int ssl_tls13_end_of_early_data_fetch( mbedtls_ssl_context *ssl )
{
    int ret;
    mbedtls_mps_handshake_in msg;

    MBEDTLS_SSL_PROC_CHK_NEG( mbedtls_mps_read( &ssl->mps->l4 ) );

    if( ret != MBEDTLS_MPS_MSG_HS )
        return( MBEDTLS_ERR_SSL_UNEXPECTED_MESSAGE );

    MBEDTLS_SSL_PROC_CHK( mbedtls_mps_read_handshake( &ssl->mps->l4,
                                                      &msg ) );

    if( msg.type != MBEDTLS_SSL_HS_END_OF_EARLY_DATA ||
        msg.length != 0 )
    {
        MBEDTLS_SSL_DEBUG_MSG( 1, (
             "Bad EndOfEarlyData message: Type %u (expect %u), "
             "Length %u (expect %u)",
             (unsigned) msg.type, MBEDTLS_SSL_HS_END_OF_EARLY_DATA,
             (unsigned) msg.length, 0 ) );
        return( MBEDTLS_ERR_SSL_UNEXPECTED_MESSAGE );
    }

cleanup:

    return( ret );
}
#else /* MBEDTLS_SSL_USE_MPS */
static int ssl_tls13_end_of_early_data_fetch( mbedtls_ssl_context *ssl )
{
    int ret;

    if( ( ret = mbedtls_ssl_read_record( ssl, 0 ) ) != 0 )
    {
        MBEDTLS_SSL_DEBUG_RET( 1, "mbedtls_ssl_read_record", ret );
        goto cleanup;
    }

    if( ssl->in_msgtype != MBEDTLS_SSL_MSG_HANDSHAKE        ||
        ssl->in_msg[0]  != MBEDTLS_SSL_HS_END_OF_EARLY_DATA ||
        ssl->in_hslen   != 4 )
    {
        MBEDTLS_SSL_PEND_FATAL_ALERT( MBEDTLS_SSL_ALERT_MSG_UNEXPECTED_MESSAGE,
                                      MBEDTLS_ERR_SSL_UNEXPECTED_MESSAGE );
        ret = MBEDTLS_ERR_SSL_UNEXPECTED_MESSAGE;
        goto cleanup;
    }

cleanup:

    return( ret );
}
#endif /* MBEDTLS_SSL_USE_MPS */

#endif /* MBEDTLS_ZERO_RTT */

#if !defined(MBEDTLS_ZERO_RTT)
static int ssl_tls13_read_end_of_early_data_coordinate( mbedtls_ssl_context *ssl )
{
    ((void) ssl);
    return( SSL_END_OF_EARLY_DATA_SKIP );
}
#else /* MBEDTLS_ZERO_RTT */
static int ssl_tls13_read_end_of_early_data_coordinate( mbedtls_ssl_context *ssl )
{
    if( ssl->handshake->early_data != MBEDTLS_SSL_EARLY_DATA_ON )
        return( SSL_END_OF_EARLY_DATA_SKIP );

    return( SSL_END_OF_EARLY_DATA_EXPECT );
}
#endif /* MBEDTLS_ZERO_RTT */

static int ssl_tls13_read_end_of_early_data_postprocess( mbedtls_ssl_context *ssl )
{
    mbedtls_ssl_handshake_set_state( ssl, MBEDTLS_SSL_CLIENT_CERTIFICATE );
    return ( 0 );
}

/*
 *
 * STATE HANDLING: Parse Early Data
 *
 */

 /*
  * Overview
  */

  /* Main state-handling entry point; orchestrates the other functions. */
int ssl_tls13_read_early_data_process( mbedtls_ssl_context *ssl );

#define SSL_EARLY_DATA_SKIP   0
#define SSL_EARLY_DATA_EXPECT 1

#if defined(MBEDTLS_ZERO_RTT)
#if defined(MBEDTLS_SSL_USE_MPS)
static int ssl_tls13_early_data_fetch( mbedtls_ssl_context *ssl,
                                       mbedtls_mps_reader **reader );
#else
static int ssl_tls13_early_data_fetch( mbedtls_ssl_context *ssl,
                                       unsigned char **buf,
                                       size_t *buflen );
#endif /* MBEDTLS_SSL_USE_MPS */
#endif /* MBEDTLS_ZERO_RTT */

static int ssl_tls13_read_early_data_coordinate( mbedtls_ssl_context *ssl );

#if defined(MBEDTLS_ZERO_RTT)
/* Parse early data send by the peer. */
static int ssl_tls13_read_early_data_parse( mbedtls_ssl_context *ssl,
    unsigned char const *buf,
    size_t buflen );
#endif /* MBEDTLS_ZERO_RTT */

/* Update the state after handling the incoming early data message. */
static int ssl_tls13_read_early_data_postprocess( mbedtls_ssl_context *ssl );

/*
 * Implementation
 */

int ssl_tls13_read_early_data_process( mbedtls_ssl_context *ssl )
{
    int ret;
    MBEDTLS_SSL_DEBUG_MSG( 2, ( "=> parse early data" ) );

    MBEDTLS_SSL_PROC_CHK_NEG( ssl_tls13_read_early_data_coordinate( ssl ) );

    if( ret == SSL_EARLY_DATA_EXPECT )
    {
#if defined(MBEDTLS_ZERO_RTT)
        unsigned char *buf;
        size_t buflen;
#if defined(MBEDTLS_SSL_USE_MPS)
        mbedtls_mps_reader *rd;
#endif /* MBEDTLS_SSL_USE_MPS */

#if defined(MBEDTLS_SSL_USE_MPS)
        MBEDTLS_SSL_PROC_CHK( ssl_tls13_early_data_fetch( ssl, &rd ) );
        MBEDTLS_SSL_PROC_CHK( mbedtls_mps_reader_get( rd,
                                                  MBEDTLS_MPS_SIZE_MAX,
                                                  &buf,
                                                  &buflen ) );
        MBEDTLS_SSL_PROC_CHK( ssl_tls13_read_early_data_parse( ssl, buf, buflen ) );
        MBEDTLS_SSL_PROC_CHK( mbedtls_mps_reader_commit( rd ) );
        MBEDTLS_SSL_PROC_CHK( mbedtls_mps_read_consume( &ssl->mps->l4 ) );

#else /* MBEDTLS_SSL_USE_MPS */

        MBEDTLS_SSL_PROC_CHK( ssl_tls13_early_data_fetch( ssl, &buf, &buflen ) );
        MBEDTLS_SSL_PROC_CHK( ssl_tls13_read_early_data_parse( ssl, buf, buflen ) );

#endif /* MBEDTLS_SSL_USE_MPS */

        /* No state machine update at this point -- we might receive
         * multiple 0-RTT messages. */

#else /* MBEDTLS_ZERO_RTT */

        /* Should never happen */
        return( MBEDTLS_ERR_SSL_INTERNAL_ERROR );

#endif /* MBEDTLS_ZERO_RTT */
    }
    else
    {
        MBEDTLS_SSL_PROC_CHK( ssl_tls13_read_early_data_postprocess( ssl ) );
    }

cleanup:

    MBEDTLS_SSL_DEBUG_MSG( 2, ( "<= parse early data" ) );
    return( ret );
}

#if defined(MBEDTLS_ZERO_RTT)
#if defined(MBEDTLS_SSL_USE_MPS)
static int ssl_tls13_early_data_fetch( mbedtls_ssl_context *ssl,
                                       mbedtls_mps_reader **rd )
{
    int ret;
    MBEDTLS_SSL_PROC_CHK_NEG( mbedtls_mps_read( &ssl->mps->l4 ) );

    if( ret != MBEDTLS_MPS_MSG_APP )
        return( MBEDTLS_ERR_SSL_UNEXPECTED_MESSAGE );

    MBEDTLS_SSL_PROC_CHK( mbedtls_mps_read_application( &ssl->mps->l4, rd ) );

cleanup:

    return( ret );
}
#else /* MBEDTLS_SSL_USE_MPS */
static int ssl_tls13_early_data_fetch( mbedtls_ssl_context *ssl,
                                       unsigned char **buf,
                                       size_t *buflen )
{
    int ret;

    if( ( ret = mbedtls_ssl_read_record( ssl, 0 ) ) != 0 )
    {
        MBEDTLS_SSL_DEBUG_RET( 1, "mbedtls_ssl_read_record", ret );
        goto cleanup;
    }

    if( ssl->in_msgtype != MBEDTLS_SSL_MSG_APPLICATION_DATA )
    {
        MBEDTLS_SSL_PEND_FATAL_ALERT( MBEDTLS_SSL_ALERT_MSG_UNEXPECTED_MESSAGE,
                                      MBEDTLS_ERR_SSL_UNEXPECTED_MESSAGE );
        ret = MBEDTLS_ERR_SSL_UNEXPECTED_MESSAGE;
        goto cleanup;
    }

    *buf    = ssl->in_msg;
    *buflen = ssl->in_hslen;

cleanup:

    return( ret );
}
#endif /* MBEDTLS_SSL_USE_MPS */
#endif /* MBEDTLS_ZERO_RTT */

#if !defined(MBEDTLS_ZERO_RTT)
static int ssl_tls13_read_early_data_coordinate( mbedtls_ssl_context *ssl )
{
    ((void) ssl);
    return( SSL_EARLY_DATA_SKIP );
}
#else /* MBEDTLS_ZERO_RTT */
static int ssl_tls13_read_early_data_coordinate( mbedtls_ssl_context *ssl )
{
    int ret;

    if( ssl->handshake->early_data != MBEDTLS_SSL_EARLY_DATA_ON )
        return( SSL_EARLY_DATA_SKIP );

    /* Activate early data transform */
    MBEDTLS_SSL_DEBUG_MSG( 1, ( "Switch to 0-RTT keys for inbound traffic" ) );

#if defined(MBEDTLS_SSL_USE_MPS)
    MBEDTLS_SSL_PROC_CHK( mbedtls_mps_set_incoming_keys( &ssl->mps->l4,
                                                   ssl->handshake->epoch_earlydata ) );

    MBEDTLS_SSL_PROC_CHK_NEG( mbedtls_mps_read( &ssl->mps->l4 ) );
    if( ret != MBEDTLS_MPS_MSG_APP )
        return( SSL_EARLY_DATA_SKIP );

    return( SSL_EARLY_DATA_EXPECT );

cleanup:

    return( ret );

#else /* MBEDTLS_SSL_USE_MPS */

    mbedtls_ssl_set_inbound_transform( ssl, ssl->handshake->transform_earlydata );

    /* Fetching step */
    if( ( ret = mbedtls_ssl_read_record( ssl, 0 ) ) != 0 )
    {
        MBEDTLS_SSL_DEBUG_RET( 1, "mbedtls_ssl_read_record", ret );
        return( ret );
    }

    ssl->keep_current_message = 1;

    /* Check for EndOfEarlyData */
    if( ssl->in_msgtype == MBEDTLS_SSL_MSG_HANDSHAKE )
        return( SSL_EARLY_DATA_SKIP );

    return( SSL_EARLY_DATA_EXPECT );

#endif /* MBEDTLS_SSL_USE_MPS */
}

static int ssl_tls13_read_early_data_parse( mbedtls_ssl_context *ssl,
                                            unsigned char const *buf,
                                            size_t buflen )
{
    /* Check whether we have enough buffer space. */
    if( buflen <= ssl->conf->max_early_data )
    {
        /* TODO: We need to check that we're not receiving more 0-RTT
         * than what the ticket allows. */

        /* copy data to staging area */
        memcpy( ssl->early_data_server_buf, buf, buflen );
        /* execute callback to process application data */
        ssl->conf->early_data_callback( ssl, ssl->early_data_server_buf,
                                        buflen );
    }
    else
    {
        MBEDTLS_SSL_DEBUG_MSG( 1, ( "Buffer too small (recv %" MBEDTLS_PRINTF_SIZET " bytes, buffer %" MBEDTLS_PRINTF_SIZET " bytes)",
                                    buflen, ssl->conf->max_early_data ) );
        return ( MBEDTLS_ERR_SSL_ALLOC_FAILED );
    }

    return( 0 );
}
#endif /* MBEDTLS_ZERO_RTT */

static int ssl_tls13_read_early_data_postprocess( mbedtls_ssl_context *ssl )
{
    mbedtls_ssl_handshake_set_state( ssl, MBEDTLS_SSL_END_OF_EARLY_DATA );
    return ( 0 );
}

/*
 *
 * STATE HANDLING: ClientHello
 *
 * There are three possible classes of outcomes when parsing the ClientHello:
 *
 * 1) The ClientHello was well-formed and matched the server's configuration.
 *
 *    In this case, the server progresses to sending its ServerHello.
 *
 * 2) The ClientHello was well-formed but didn't match the server's
 *    configuration.
 *
 *    For example, the client might not have offered a key share which
 *    the server supports, or the server might require a cookie.
 *
 *    In this case, the server sends a HelloRetryRequest.
 *
 * 3) The ClientHello was ill-formed
 *
 *    In this case, we abort the handshake.
 *
 */

/*
 * Structure of this message:
 *
 * uint16 ProtocolVersion;
 * opaque Random[32];
 * uint8 CipherSuite[2];    // Cryptographic suite selector
 *
 * struct {
 *      ProtocolVersion legacy_version = 0x0303;    // TLS v1.2
 *      Random random;
 *      opaque legacy_session_id<0..32>;
 *      CipherSuite cipher_suites<2..2^16-2>;
 *      opaque legacy_compression_methods<1..2^8-1>;
 *      Extension extensions<8..2^16-1>;
 * } ClientHello;
 */

#define SSL_CLIENT_HELLO_OK           0
#define SSL_CLIENT_HELLO_HRR_REQUIRED 1

#if defined(MBEDTLS_ZERO_RTT)
static int ssl_tls13_check_use_0rtt_handshake( mbedtls_ssl_context *ssl )
{
    /* Check if the user has enabled 0-RTT in the config */
    if( !mbedtls_ssl_conf_tls13_0rtt_enabled( ssl ) )
        return( 0 );

    /* Check if the client has indicated the use of 0-RTT */
    if( ( ssl->handshake->extensions_present & MBEDTLS_SSL_EXT_EARLY_DATA ) == 0 )
        return( 0 );

    /* If the client has indicated the use of 0-RTT but not sent
     * the PSK extensions, that's not conformant (and there's no
     * way to continue from here). */
    if( !ssl_tls13_client_hello_has_psk_extensions( ssl ) )
    {
        MBEDTLS_SSL_DEBUG_MSG( 1,
            ( "Client indicated 0-RTT without offering PSK extensions" ) );
        return( MBEDTLS_ERR_SSL_ILLEGAL_PARAMETER );
    }

    /* Accept 0-RTT */
    ssl->handshake->early_data = MBEDTLS_SSL_EARLY_DATA_ON;
    return( 0 );
}
#endif /* MBEDTLS_ZERO_RTT*/

static int ssl_tls13_parse_client_hello( mbedtls_ssl_context *ssl,
                                         const unsigned char *buf,
                                         const unsigned char *end )
{
    int ret = MBEDTLS_ERR_ERROR_CORRUPTION_DETECTED;
    const unsigned char *p = buf;
    size_t legacy_session_id_len;
    const unsigned char *cipher_suites;
    size_t cipher_suites_len;
    const unsigned char *cipher_suites_end;
    size_t extensions_len;
    const unsigned char *extensions_end;

    const unsigned char *pre_shared_key_ext = NULL;
    size_t pre_shared_key_ext_len = 0;

    const mbedtls_ssl_ciphersuite_t *ciphersuite_info;

    int hrr_required = 0;

    ssl->handshake->extensions_present = MBEDTLS_SSL_EXT_NONE;

    /*
     * ClientHello layout:
     *     0  .   1   protocol version
     *     2  .  33   random bytes
     *    34  .  34   session id length ( 1 byte )
     *    35  . 34+x  session id
     *    ..  .  ..   ciphersuite list length ( 2 bytes )
     *    ..  .  ..   ciphersuite list
     *    ..  .  ..   compression alg. list length ( 1 byte )
     *    ..  .  ..   compression alg. list
     *    ..  .  ..   extensions length ( 2 bytes, optional )
     *    ..  .  ..   extensions ( optional )
     */

    /*
     * Minimal length ( with everything empty and extensions ommitted ) is
     * 2 + 32 + 1 + 2 + 1 = 38 bytes. Check that first, so that we can
     * read at least up to session id length without worrying.
     */
    MBEDTLS_SSL_CHK_BUF_READ_PTR( p, end, 38 );

    /* ...
     * ProtocolVersion legacy_version = 0x0303; // TLS 1.2
     * ...
     * with ProtocolVersion defined as:
     * uint16 ProtocolVersion;
     */
    if( mbedtls_ssl_read_version( p, ssl->conf->transport ) !=
          MBEDTLS_SSL_VERSION_TLS1_2 )
    {
        MBEDTLS_SSL_DEBUG_MSG( 1, ( "Unsupported version of TLS." ) );
        MBEDTLS_SSL_PEND_FATAL_ALERT( MBEDTLS_SSL_ALERT_MSG_PROTOCOL_VERSION,
                                      MBEDTLS_ERR_SSL_BAD_PROTOCOL_VERSION );
        return ( MBEDTLS_ERR_SSL_BAD_PROTOCOL_VERSION );
    }
    p += 2;

    /*
     * Only support TLS 1.3 currently, temporarily set the version.
     */
    ssl->tls_version = MBEDTLS_SSL_VERSION_TLS1_3;
#if defined(MBEDTLS_SSL_NEW_SESSION_TICKET)
    /* Store minor version for later use with ticket serialization. */
    ssl->session_negotiate->tls_version = MBEDTLS_SSL_VERSION_TLS1_3;
#endif /* MBEDTLS_SSL_NEW_SESSION_TICKET */

    /* ---
     *  Random random;
     * ---
     * with Random defined as:
     * opaque Random[32];
     */
    MBEDTLS_SSL_DEBUG_BUF( 3, "client hello, random bytes",
                           p, MBEDTLS_CLIENT_HELLO_RANDOM_LEN );

    memcpy( &ssl->handshake->randbytes[0], p, MBEDTLS_CLIENT_HELLO_RANDOM_LEN );
    p += MBEDTLS_CLIENT_HELLO_RANDOM_LEN;

    /* ---
     * opaque legacy_session_id<0..32>;
     * ---
     */
    legacy_session_id_len = p[0];
    p++;

    if( legacy_session_id_len > sizeof( ssl->session_negotiate->id ) )
    {
        MBEDTLS_SSL_DEBUG_MSG( 1, ( "bad client hello message" ) );
        return( MBEDTLS_ERR_SSL_DECODE_ERROR );
    }

    ssl->session_negotiate->id_len = legacy_session_id_len;
    MBEDTLS_SSL_DEBUG_BUF( 3, "client hello, session id",
                           p, legacy_session_id_len );
    /*
     * Check we have enough data for the legacy session identifier
     * and the ciphersuite list  length.
     */
    MBEDTLS_SSL_CHK_BUF_READ_PTR( p, end, legacy_session_id_len + 2 );

    memcpy( &ssl->session_negotiate->id[0], p, legacy_session_id_len );
    p += legacy_session_id_len;

    cipher_suites_len = MBEDTLS_GET_UINT16_BE( p, 0 );
    p += 2;

    /* Check we have enough data for the ciphersuite list, the legacy
     * compression methods and the length of the extensions.
     */
    MBEDTLS_SSL_CHK_BUF_READ_PTR( p, end, cipher_suites_len + 2 + 2 );

   /* ---
    * CipherSuite cipher_suites<2..2^16-2>;
    * ---
    * with CipherSuite defined as:
    * uint8 CipherSuite[2];
    */
    cipher_suites = p;
    cipher_suites_end = p + cipher_suites_len;
    MBEDTLS_SSL_DEBUG_BUF( 3, "client hello, ciphersuitelist",
                          p, cipher_suites_len );
    /*
     * Search for a matching ciphersuite
     */
    int ciphersuite_match = 0;
    for ( ; p < cipher_suites_end; p += 2 )
    {
        uint16_t cipher_suite;
        MBEDTLS_SSL_CHK_BUF_READ_PTR( p, cipher_suites_end, 2 );
        cipher_suite = MBEDTLS_GET_UINT16_BE( p, 0 );
        ciphersuite_info = mbedtls_ssl_ciphersuite_from_id( cipher_suite );
        /*
         * Check whether this ciphersuite is valid and offered.
         */
        if( ( mbedtls_ssl_validate_ciphersuite(
            ssl, ciphersuite_info, ssl->tls_version,
            ssl->tls_version ) != 0 ) ||
            !mbedtls_ssl_tls13_cipher_suite_is_offered( ssl, cipher_suite ) )
            continue;

        ssl->session_negotiate->ciphersuite = cipher_suite;
        ssl->handshake->ciphersuite_info = ciphersuite_info;
        ciphersuite_match = 1;

        break;

    }

    if( !ciphersuite_match )
    {
        MBEDTLS_SSL_PEND_FATAL_ALERT( MBEDTLS_SSL_ALERT_MSG_HANDSHAKE_FAILURE,
                                      MBEDTLS_ERR_SSL_HANDSHAKE_FAILURE );
        return ( MBEDTLS_ERR_SSL_HANDSHAKE_FAILURE );
    }

    MBEDTLS_SSL_DEBUG_MSG( 2, ( "selected ciphersuite: %s",
                                ciphersuite_info->name ) );

    p = cipher_suites + cipher_suites_len;
    /* ...
     * opaque legacy_compression_methods<1..2^8-1>;
     * ...
     */
    if( p[0] != 1 || p[1] != MBEDTLS_SSL_COMPRESS_NULL )
    {
        MBEDTLS_SSL_DEBUG_MSG( 1, ( "bad legacy compression method" ) );
        MBEDTLS_SSL_PEND_FATAL_ALERT( MBEDTLS_SSL_ALERT_MSG_ILLEGAL_PARAMETER,
                                      MBEDTLS_ERR_SSL_ILLEGAL_PARAMETER );
        return ( MBEDTLS_ERR_SSL_ILLEGAL_PARAMETER );
    }
    p += 2;

    /* ---
     * Extension extensions<8..2^16-1>;
     * ---
     * with Extension defined as:
     * struct {
     *    ExtensionType extension_type;
     *    opaque extension_data<0..2^16-1>;
     * } Extension;
     */
    extensions_len = MBEDTLS_GET_UINT16_BE( p, 0 );
    p += 2;
    MBEDTLS_SSL_CHK_BUF_READ_PTR( p, end, extensions_len );
    extensions_end = p + extensions_len;

    MBEDTLS_SSL_DEBUG_BUF( 3, "client hello extensions", p, extensions_len );

    while( p < extensions_end )
    {
        unsigned int extension_type;
        size_t extension_data_len;
        const unsigned char *extension_data_end;

        /* The PSK extension must be the last in the ClientHello.
         * Fail if we've found it already but haven't yet reached
         * the end of the extension block. */
        if( pre_shared_key_ext != NULL )
        {
            MBEDTLS_SSL_DEBUG_MSG( 1, ( "bad client hello message" ) );
            return( MBEDTLS_ERR_SSL_ILLEGAL_PARAMETER );
        }

        MBEDTLS_SSL_CHK_BUF_READ_PTR( p, extensions_end, 4 );
        extension_type = MBEDTLS_GET_UINT16_BE( p, 0 );
        extension_data_len = MBEDTLS_GET_UINT16_BE( p, 2 );
        p += 4;

        MBEDTLS_SSL_CHK_BUF_READ_PTR( p, extensions_end, extension_data_len );
        extension_data_end = p + extension_data_len;

        switch( extension_type )
        {
#if defined(MBEDTLS_ECDH_C)
            case MBEDTLS_TLS_EXT_SUPPORTED_GROUPS:
                MBEDTLS_SSL_DEBUG_MSG( 3, ( "found supported group extension" ) );

                /* Supported Groups Extension
                 *
                 * When sent by the client, the "supported_groups" extension
                 * indicates the named groups which the client supports,
                 * ordered from most preferred to least preferred.
                 */
                ret = ssl_tls13_parse_supported_groups_ext( ssl, p,
                            extension_data_end );
                if( ret != 0 )
                {
                    MBEDTLS_SSL_DEBUG_RET( 1,
                                "mbedtls_ssl_parse_supported_groups_ext", ret );
                    return( ret );
                }

                ssl->handshake->extensions_present |= MBEDTLS_SSL_EXT_SUPPORTED_GROUPS;
                break;
#endif /* MBEDTLS_ECDH_C */

#if defined(MBEDTLS_ECDH_C)
            case MBEDTLS_TLS_EXT_KEY_SHARE:
                MBEDTLS_SSL_DEBUG_MSG( 3, ( "found key share extension" ) );

                /*
                 * Key Share Extension
                 *
                 * When sent by the client, the "key_share" extension
                 * contains the endpoint's cryptographic parameters for
                 * ECDHE/DHE key establishment methods.
                 */
                ret = ssl_tls13_parse_key_shares_ext( ssl, p, extension_data_end );
                if( ret == SSL_TLS1_3_PARSE_KEY_SHARES_EXT_NO_MATCH )
                {
                    MBEDTLS_SSL_DEBUG_MSG( 2, ( "HRR needed " ) );
                    hrr_required = 1;
                    ret = 0;
                }

                if( ret != 0 )
                    return( ret );

                ssl->handshake->extensions_present |= MBEDTLS_SSL_EXT_KEY_SHARE;
                break;
#endif /* MBEDTLS_ECDH_C */

            case MBEDTLS_TLS_EXT_SUPPORTED_VERSIONS:
                MBEDTLS_SSL_DEBUG_MSG( 3, ( "found supported versions extension" ) );

                ret = ssl_tls13_parse_supported_versions_ext(
                        ssl, p, extension_data_end );
                if( ret != 0 )
                {
                    MBEDTLS_SSL_DEBUG_RET( 1,
                                ( "ssl_tls13_parse_supported_versions_ext" ), ret );
                    return( ret );
                }
                ssl->handshake->extensions_present |= MBEDTLS_SSL_EXT_SUPPORTED_VERSIONS;
                break;

#if defined(MBEDTLS_KEY_EXCHANGE_WITH_CERT_ENABLED)
            case MBEDTLS_TLS_EXT_SIG_ALG:
                MBEDTLS_SSL_DEBUG_MSG( 3, ( "found signature_algorithms extension" ) );

                ret = mbedtls_ssl_tls13_parse_sig_alg_ext( ssl, p,
                                                           extension_data_end );
                if( ret != 0 )
                {
                    MBEDTLS_SSL_DEBUG_MSG( 1,
                    ( "ssl_parse_supported_signature_algorithms_server_ext ( %d )",
                      ret ) );
                    return( ret );
                }
                ssl->handshake->extensions_present |= MBEDTLS_SSL_EXT_SIG_ALG;
                break;
#endif /* MBEDTLS_KEY_EXCHANGE_WITH_CERT_ENABLED */

#if defined(MBEDTLS_SSL_SERVER_NAME_INDICATION)
            case MBEDTLS_TLS_EXT_SERVERNAME:
                MBEDTLS_SSL_DEBUG_MSG( 3, ( "found ServerName extension" ) );
                ret = ssl_tls13_parse_servername_ext( ssl, p, extension_data_len );
                if( ret != 0 )
                {
                    MBEDTLS_SSL_DEBUG_RET( 1, "ssl_tls13_parse_servername_ext", ret );
                    return( ret );
                }
                ssl->handshake->extensions_present |= MBEDTLS_SSL_EXT_SERVERNAME;
                break;
#endif /* MBEDTLS_SSL_SERVER_NAME_INDICATION */

#if defined(MBEDTLS_SSL_COOKIE_C)
            case MBEDTLS_TLS_EXT_COOKIE:
                MBEDTLS_SSL_DEBUG_MSG( 3, ( "found cookie extension" ) );

                ret = ssl_tls13_parse_cookie_ext( ssl, p, extension_data_len );

                /* if cookie verification failed then we return a hello retry message */
                if( ret == MBEDTLS_ERR_SSL_HRR_REQUIRED )
                {
                    hrr_required = 1;
                }
                else if( ret == 0 ) /* cookie extension present and processed succesfully */
                {
                    ssl->handshake->extensions_present |= MBEDTLS_SSL_EXT_COOKIE;
                }
                break;
#endif /* MBEDTLS_SSL_COOKIE_C  */

#if defined(MBEDTLS_KEY_EXCHANGE_PSK_ENABLED)
            case MBEDTLS_TLS_EXT_PRE_SHARED_KEY:
                MBEDTLS_SSL_DEBUG_MSG( 3, ( "found pre_shared_key extension" ) );
                /* Delay processing of the PSK identity once we have
                 * found out which algorithms to use. We keep a pointer
                 * to the buffer and the size for later processing.
                 */
                pre_shared_key_ext_len = extension_data_len;
                pre_shared_key_ext = p;

                ssl->handshake->extensions_present |= MBEDTLS_SSL_EXT_PRE_SHARED_KEY;
                break;
#endif /* MBEDTLS_KEY_EXCHANGE_PSK_ENABLED */

#if defined(MBEDTLS_ZERO_RTT)
            case MBEDTLS_TLS_EXT_EARLY_DATA:
                MBEDTLS_SSL_DEBUG_MSG( 3, ( "found early_data extension" ) );

                ret = ssl_tls13_parse_early_data_ext( ssl, p, extension_data_len );
                if( ret != 0 )
                {
                    MBEDTLS_SSL_DEBUG_RET( 1, "ssl_tls13_parse_early_data_ext", ret );
                    return( ret );
                }

                ssl->handshake->extensions_present |= MBEDTLS_SSL_EXT_EARLY_DATA;
                break;
#endif /* MBEDTLS_ZERO_RTT */

#if defined(MBEDTLS_KEY_EXCHANGE_SOME_PSK_ENABLED)
            case MBEDTLS_TLS_EXT_PSK_KEY_EXCHANGE_MODES:
                MBEDTLS_SSL_DEBUG_MSG( 3, ( "found psk key exchange modes extension" ) );

                ret = ssl_tls13_parse_key_exchange_modes_ext( ssl, p, extension_data_len );
                if( ret != 0 )
                {
                    MBEDTLS_SSL_DEBUG_RET( 1, "ssl_tls13_parse_key_exchange_modes_ext", ret );
                    return( ret );
                }

                ssl->handshake->extensions_present |= MBEDTLS_SSL_EXT_PSK_KEY_EXCHANGE_MODES;
                break;
#endif /* MBEDTLS_KEY_EXCHANGE_SOME_PSK_ENABLED */

#if defined(MBEDTLS_SSL_MAX_FRAGMENT_LENGTH)
            case MBEDTLS_TLS_EXT_MAX_FRAGMENT_LENGTH:
                MBEDTLS_SSL_DEBUG_MSG( 3, ( "found max fragment length extension" ) );

                ret = ssl_tls13_parse_max_fragment_length_ext( ssl, p,
                                                               extension_data_len );
                if( ret != 0 )
                {
                    MBEDTLS_SSL_DEBUG_RET( 1, ( "ssl_tls13_parse_max_fragment_length_ext" ), ret );
                    return( ret );
                }
                ssl->handshake->extensions_present |= MBEDTLS_SSL_EXT_MAX_FRAGMENT_LENGTH;
                break;
#endif /* MBEDTLS_SSL_MAX_FRAGMENT_LENGTH */

#if defined(MBEDTLS_SSL_ALPN)
            case MBEDTLS_TLS_EXT_ALPN:
                MBEDTLS_SSL_DEBUG_MSG( 3, ( "found alpn extension" ) );

                ret = ssl_tls13_parse_alpn_ext( ssl, p, extension_data_len );
                if( ret != 0 )
                {
                    MBEDTLS_SSL_DEBUG_RET( 1, ( "ssl_tls13_parse_alpn_ext" ), ret );
                    return( ret );
                }
                ssl->handshake->extensions_present |= MBEDTLS_SSL_EXT_ALPN;
                break;
#endif /* MBEDTLS_SSL_ALPN */

            default:
                MBEDTLS_SSL_DEBUG_MSG( 3,
                        ( "unknown extension found: %d ( ignoring )",
                          extension_type ) );
        }

        p += extension_data_len;
    }

    /* Update checksum with either
     * - The entire content of the CH message, if no PSK extension is present
     * - The content up to but excluding the PSK extension, if present.
     */
    ssl->handshake->update_checksum( ssl, buf,
                                     ( pre_shared_key_ext != NULL ) ?
                                     pre_shared_key_ext - buf : p - buf );

    /* List all the extensions we have received */
    ssl_tls13_debug_print_client_hello_exts( ssl );

    /*
     * Determine the key exchange algorithm to use.
     * There are three types of key exchanges supported in TLS 1.3:
     * - (EC)DH with ECDSA,
     * - (EC)DH with PSK,
     * - plain PSK.
     *
     * The PSK-based key exchanges may additionally be used with 0-RTT.
     *
     * Our built-in order of preference is
     *  1 ) Plain PSK Mode
     *  2 ) (EC)DHE-PSK Mode
     *  3 ) Certificate Mode
     */

    ssl->handshake->key_exchange = MBEDTLS_SSL_TLS1_3_KEY_EXCHANGE_MODE_NONE;

    if( !ssl_tls13_check_psk_key_exchange( ssl ) &&
        !ssl_tls13_check_ephemeral_key_exchange( ssl ) )
    {
        MBEDTLS_SSL_DEBUG_MSG( 1, ( "ClientHello message misses mandatory extensions." ) );
        MBEDTLS_SSL_PEND_FATAL_ALERT( MBEDTLS_SSL_ALERT_MSG_MISSING_EXTENSION ,
                                      MBEDTLS_ERR_SSL_ILLEGAL_PARAMETER );
        return( MBEDTLS_ERR_SSL_ILLEGAL_PARAMETER );
    }

#if defined(MBEDTLS_ZERO_RTT)
    ret = ssl_tls13_check_use_0rtt_handshake( ssl );
    if( ret != 0 )
        return( ret );
#endif /* MBEDTLS_ZERO_RTT */

#if defined(MBEDTLS_KEY_EXCHANGE_PSK_ENABLED)
    /* If we've settled on a PSK-based exchange, parse PSK identity ext */
    if( mbedtls_ssl_tls13_kex_with_psk( ssl ) )
    {
        ret = mbedtls_ssl_tls13_parse_client_psk_identity_ext(
                  ssl, pre_shared_key_ext, pre_shared_key_ext_len );
        if( ret != 0 )
        {
            MBEDTLS_SSL_DEBUG_RET( 1, ( "mbedtls_ssl_tls13_parse_client_psk_identity" ),
                                   ret );
            return( ret );
        }
    }
#endif /* MBEDTLS_KEY_EXCHANGE_PSK_ENABLED */

#if defined(MBEDTLS_SSL_COOKIE_C)
    /* If we failed to see a cookie extension, and we required it through the
     * configuration settings ( rr_config ), then we need to send a HRR msg.
     * Conceptually, this is similiar to having received a cookie that failed
     * the verification check.
     */
    if( ( ssl->conf->rr_config == MBEDTLS_SSL_FORCE_RR_CHECK_ON ) &&
        !( ssl->handshake->extensions_present & MBEDTLS_SSL_EXT_COOKIE ) )
    {
        MBEDTLS_SSL_DEBUG_MSG( 2, ( "Cookie extension missing. Need to send a HRR." ) );
        hrr_required = 1;
    }
#endif /* MBEDTLS_SSL_COOKIE_C */

    if( hrr_required == 1 )
        return( SSL_CLIENT_HELLO_HRR_REQUIRED );

    return( 0 );
}

static int ssl_tls13_postprocess_client_hello( mbedtls_ssl_context *ssl,
                                               int hrr_required )
{
    int ret = 0;
#if defined(MBEDTLS_ZERO_RTT)
    mbedtls_ssl_key_set traffic_keys;
#endif /* MBEDTLS_ZERO_RTT */

    if( ssl->handshake->hello_retry_requests_sent == 0 &&
        ssl->conf->rr_config == MBEDTLS_SSL_FORCE_RR_CHECK_ON )
    {
        hrr_required = 1;
    }

    if( hrr_required )
    {
        /*
         * Create stateless transcript hash for HRR
         */
        MBEDTLS_SSL_DEBUG_MSG( 4, ( "Reset transcript for HRR" ) );
        ret = mbedtls_ssl_reset_transcript_for_hrr( ssl );
        if( ret != 0 )
        {
            MBEDTLS_SSL_DEBUG_RET( 1, "mbedtls_ssl_reset_transcript_for_hrr", ret );
            return( ret );
        }
        mbedtls_ssl_session_reset_msg_layer( ssl, 0 );

        /* Transmit Hello Retry Request */
        mbedtls_ssl_handshake_set_state( ssl, MBEDTLS_SSL_HELLO_RETRY_REQUEST );
        return( 0 );
    }

    ret = mbedtls_ssl_tls13_key_schedule_stage_early( ssl );
    if( ret != 0 )
    {
        MBEDTLS_SSL_DEBUG_RET( 1,
             "mbedtls_ssl_tls13_key_schedule_stage_early", ret );
        return( ret );
    }

#if defined(MBEDTLS_ZERO_RTT)
    if( ssl->handshake->early_data == MBEDTLS_SSL_EARLY_DATA_ON )
    {
        mbedtls_ssl_transform *transform_earlydata;

        MBEDTLS_SSL_DEBUG_MSG( 3, ( "Generate 0-RTT keys" ) );

        ret = mbedtls_ssl_tls13_generate_early_data_keys(
            ssl, &traffic_keys );
        if( ret != 0 )
        {
            MBEDTLS_SSL_DEBUG_RET( 1,
                      "mbedtls_ssl_tls13_generate_early_data_keys", ret );
            return( ret );
        }

        transform_earlydata = mbedtls_calloc( 1, sizeof( mbedtls_ssl_transform ) );
        if( transform_earlydata == NULL )
            return( MBEDTLS_ERR_SSL_ALLOC_FAILED );

        ret = mbedtls_ssl_tls13_populate_transform(
            transform_earlydata, ssl->conf->endpoint,
            ssl->session_negotiate->ciphersuite, &traffic_keys, ssl );
        if( ret != 0 )
        {
            MBEDTLS_SSL_DEBUG_RET( 1, "mbedtls_ssl_tls13_populate_transform", ret );
            return( ret );
        }

#if !defined(MBEDTLS_SSL_USE_MPS)
        ssl->handshake->transform_earlydata = transform_earlydata;
#else /* MBEDTLS_SSL_USE_MPS */
        /* Register transform with MPS. */
        ret = mbedtls_mps_add_key_material( &ssl->mps->l4,
                                            transform_earlydata,
                                            &ssl->handshake->epoch_earlydata );
        if( ret != 0 )
            return( ret );
#endif /* MBEDTLS_SSL_USE_MPS */
    }

    mbedtls_platform_zeroize( &traffic_keys, sizeof( traffic_keys ) );

#endif /* MBEDTLS_ZERO_RTT */

    mbedtls_ssl_handshake_set_state( ssl, MBEDTLS_SSL_SERVER_HELLO );
    return( 0 );

}

static int ssl_tls13_process_client_hello( mbedtls_ssl_context *ssl )
{
    int ret = MBEDTLS_ERR_ERROR_CORRUPTION_DETECTED;
    int hrr_required = 0;
    unsigned char *buf = NULL;
    size_t buflen = 0;
    MBEDTLS_SSL_DEBUG_MSG( 2, ( "=> parse client hello" ) );

    MBEDTLS_SSL_PROC_CHK( mbedtls_ssl_tls13_fetch_handshake_msg(
                              ssl, MBEDTLS_SSL_HS_CLIENT_HELLO,
                              &buf, &buflen ) );

    mbedtls_ssl_add_hs_hdr_to_checksum( ssl, MBEDTLS_SSL_HS_CLIENT_HELLO, buflen );

    MBEDTLS_SSL_PROC_CHK_NEG( ssl_tls13_parse_client_hello( ssl, buf,
                                                            buf + buflen ) );
    hrr_required = ( ret == SSL_CLIENT_HELLO_HRR_REQUIRED );

#if defined(MBEDTLS_SSL_USE_MPS)
    MBEDTLS_SSL_PROC_CHK( mbedtls_ssl_mps_hs_consume_full_hs_msg( ssl ) );
#endif /* MBEDTLS_SSL_USE_MPS */

    MBEDTLS_SSL_DEBUG_MSG( 1, ( "postprocess" ) );
    MBEDTLS_SSL_PROC_CHK( ssl_tls13_postprocess_client_hello( ssl, hrr_required ) );

cleanup:

    MBEDTLS_SSL_DEBUG_MSG( 2, ( "<= parse client hello" ) );
    return( ret );
}

#if defined(MBEDTLS_SSL_MAX_FRAGMENT_LENGTH)
static int ssl_tls13_write_max_fragment_length_ext( mbedtls_ssl_context *ssl,
                                                    unsigned char *buf,
                                                    size_t buflen,
                                                    size_t *olen )
{
    unsigned char *p = buf;

    *olen = 0;

    if( ( ssl->handshake->extensions_present &
          MBEDTLS_SSL_EXT_MAX_FRAGMENT_LENGTH ) == 0 )
    {
        return( 0 );
    }

    if( ssl->session_negotiate->mfl_code == MBEDTLS_SSL_MAX_FRAG_LEN_NONE )
    {
        return( 0 );
    }

    MBEDTLS_SSL_DEBUG_MSG( 3,
        ( "adding max_fragment_length extension" ) );

    MBEDTLS_SSL_CHK_BUF_PTR( p, buf + buflen, 5 );

    MBEDTLS_PUT_UINT16_BE( MBEDTLS_TLS_EXT_MAX_FRAGMENT_LENGTH, p, 0 );
    MBEDTLS_PUT_UINT16_BE( 1, p, 2 );
    p[4] = ssl->session_negotiate->mfl_code;

    *olen = 5;

    return( 0 );
}
#endif /* MBEDTLS_SSL_MAX_FRAGMENT_LENGTH */

#if defined(MBEDTLS_SSL_ALPN)
static int ssl_tls13_write_alpn_ext(
    mbedtls_ssl_context *ssl,
    unsigned char *buf, size_t buflen, size_t *olen )
{
    *olen = 0;

    if( ( ssl->handshake->extensions_present & MBEDTLS_SSL_EXT_ALPN ) == 0 ||
        ssl->alpn_chosen == NULL )
    {
        return( 0 );
    }

    if( buflen < 7 + strlen( ssl->alpn_chosen ) )
    {
        MBEDTLS_SSL_DEBUG_MSG( 1, ( "buffer too small" ) );
        return ( MBEDTLS_ERR_SSL_BUFFER_TOO_SMALL );
    }

    MBEDTLS_SSL_DEBUG_MSG( 3, ( "server hello, adding alpn extension" ) );
    /*
     * 0 . 1    ext identifier
     * 2 . 3    ext length
     * 4 . 5    protocol list length
     * 6 . 6    protocol name length
     * 7 . 7+n  protocol name
     */
    MBEDTLS_PUT_UINT16_BE( MBEDTLS_TLS_EXT_ALPN, buf, 0 );

    *olen = 7 + strlen( ssl->alpn_chosen );

    MBEDTLS_PUT_UINT16_BE( *olen - 4, buf, 2 );
    MBEDTLS_PUT_UINT16_BE( *olen - 6, buf, 4 );
    buf[6] = MBEDTLS_BYTE_0( *olen - 7 );

    memcpy( buf + 7, ssl->alpn_chosen, *olen - 7 );
    return ( 0 );
}
#endif /* MBEDTLS_SSL_ALPN */

/*
 * Handler for MBEDTLS_SSL_SERVER_HELLO
 */
static int ssl_tls13_prepare_server_hello( mbedtls_ssl_context *ssl )
{
    int ret = MBEDTLS_ERR_ERROR_CORRUPTION_DETECTED;
    unsigned char *server_randbytes =
                    ssl->handshake->randbytes + MBEDTLS_CLIENT_HELLO_RANDOM_LEN;
    if( ssl->conf->f_rng == NULL )
    {
        MBEDTLS_SSL_DEBUG_MSG( 1, ( "no RNG provided" ) );
        return( MBEDTLS_ERR_SSL_NO_RNG );
    }

    if( ( ret = ssl->conf->f_rng( ssl->conf->p_rng, server_randbytes,
                                  MBEDTLS_SERVER_HELLO_RANDOM_LEN ) ) != 0 )
    {
        MBEDTLS_SSL_DEBUG_RET( 1, "f_rng", ret );
        return( ret );
    }

    MBEDTLS_SSL_DEBUG_BUF( 3, "server hello, random bytes", server_randbytes,
                           MBEDTLS_SERVER_HELLO_RANDOM_LEN );

#if defined(MBEDTLS_HAVE_TIME)
    ssl->session_negotiate->start = time( NULL );
#endif /* MBEDTLS_HAVE_TIME */

    return( ret );
}

/*
 * ssl_tls13_write_server_hello_supported_versions_ext ():
 *
 * struct {
 *      ProtocolVersion selected_version;
 * } SupportedVersions;
 */
static int ssl_tls13_write_server_hello_supported_versions_ext(
                                                mbedtls_ssl_context *ssl,
                                                unsigned char *buf,
                                                unsigned char *end,
                                                size_t *out_len )
{
    *out_len = 0;

    MBEDTLS_SSL_DEBUG_MSG( 3, ( "server hello, write selected version" ) );

    /* Check if we have space to write the extension:
     * - extension_type         (2 bytes)
     * - extension_data_length  (2 bytes)
     * - selected_version       (2 bytes)
     */
    MBEDTLS_SSL_CHK_BUF_PTR( buf, end, 6 );

    MBEDTLS_PUT_UINT16_BE( MBEDTLS_TLS_EXT_SUPPORTED_VERSIONS, buf, 0 );

    MBEDTLS_PUT_UINT16_BE( 2, buf, 2 );

    mbedtls_ssl_write_version( buf + 4,
                               ssl->conf->transport,
                               ssl->tls_version );

    MBEDTLS_SSL_DEBUG_MSG( 3, ( "supported version: [%04x]",
                                ssl->tls_version ) );

    *out_len = 6;

    return( 0 );
}

/* Generate and export a single key share. For hybrid KEMs, this can
 * be called multiple times with the different components of the hybrid. */
static int ssl_tls13_generate_and_write_key_share( mbedtls_ssl_context *ssl,
                                                   uint16_t named_group,
                                                   unsigned char *buf,
                                                   unsigned char *end,
                                                   size_t *out_len )
{
    int ret = MBEDTLS_ERR_ERROR_CORRUPTION_DETECTED;

    *out_len = 0;

#if defined(MBEDTLS_ECDH_C)
    if( mbedtls_ssl_tls13_named_group_is_ecdhe( named_group ) )
    {
        ret = mbedtls_ssl_tls13_generate_and_write_ecdh_key_exchange(
                                        ssl, named_group, buf, end, out_len );
        if( ret != 0 )
        {
            MBEDTLS_SSL_DEBUG_RET(
                1, "mbedtls_ssl_tls13_generate_and_write_ecdh_key_exchange",
                ret );
            return( ret );
        }
    }
    else
#endif /* MBEDTLS_ECDH_C */
    if( 0 /* Other kinds of KEMs */ )
    {
    }
    else
    {
        ((void) ssl);
        ((void) named_group);
        ((void) buf);
        ((void) end);
        ret = MBEDTLS_ERR_SSL_INTERNAL_ERROR;
    }

    return( ret );
}

/*
 * ssl_tls13_write_key_share_ext
 *
 * Structure of key_share extension in ServerHello:
 *
 * struct {
 *     NamedGroup group;
 *     opaque key_exchange<1..2^16-1>;
 * } KeyShareEntry;
 * struct {
 *     KeyShareEntry server_share;
 * } KeyShareServerHello;
 */
static int ssl_tls13_write_key_share_ext( mbedtls_ssl_context *ssl,
                                          unsigned char *buf,
                                          unsigned char *end,
                                          size_t *out_len )
{
    int ret = MBEDTLS_ERR_ERROR_CORRUPTION_DETECTED;
    unsigned char *p = buf;
    uint16_t group = ssl->handshake->offered_group_id;
    unsigned char *server_share = buf + 4;
    size_t key_exchange_length;

    *out_len = 0;

    MBEDTLS_SSL_DEBUG_MSG( 3, ( "server hello, adding key share extension" ) );

    /* Check if we have space for header and length fields:
     * - extension_type         (2 bytes)
     * - extension_data_length  (2 bytes)
     * - group                  (2 bytes)
     * - key_exchange_length    (2 bytes)
     */
    MBEDTLS_SSL_CHK_BUF_PTR( p, end, 8 );
    MBEDTLS_PUT_UINT16_BE( MBEDTLS_TLS_EXT_KEY_SHARE, p, 0 );
    MBEDTLS_PUT_UINT16_BE( group, server_share, 0 );
    p += 8;

    /* When we introduce PQC-ECDHE hybrids, we'll want to call this
     * function multiple times. */
    ret = ssl_tls13_generate_and_write_key_share(
              ssl, group, server_share + 4, end, &key_exchange_length );
    if( ret != 0 )
        return( ret );
    p += key_exchange_length;
    MBEDTLS_PUT_UINT16_BE( key_exchange_length, server_share + 2, 0 );

    MBEDTLS_PUT_UINT16_BE( p - server_share, buf, 2 );

    *out_len = p - buf;

    return( 0 );
}

/*
 * Structure of ServerHello message:
 *
 *     struct {
 *        ProtocolVersion legacy_version = 0x0303;    // TLS v1.2
 *        Random random;
 *        opaque legacy_session_id_echo<0..32>;
 *        CipherSuite cipher_suite;
 *        uint8 legacy_compression_method = 0;
 *        Extension extensions<6..2^16-1>;
 *    } ServerHello;
 */
static int ssl_tls13_write_server_hello_body( mbedtls_ssl_context *ssl,
                                              unsigned char *buf,
                                              unsigned char *end,
                                              size_t *out_len )
{
    int ret = MBEDTLS_ERR_ERROR_CORRUPTION_DETECTED;
    unsigned char *p = buf;
    unsigned char *p_extensions_len;
    size_t output_len;               /* Length of buffer used by function */

    *out_len = 0;

    /* ...
     * ProtocolVersion legacy_version = 0x0303; // TLS 1.2
     * ...
     * with ProtocolVersion defined as:
     * uint16 ProtocolVersion;
     */
    MBEDTLS_SSL_CHK_BUF_PTR( p, end, 2 );
    MBEDTLS_PUT_UINT16_BE( 0x0303, p, 0 );
    p += 2;

    /* ...
     * Random random;
     * ...
     * with Random defined as:
     * opaque Random[MBEDTLS_SERVER_HELLO_RANDOM_LEN];
     */
    MBEDTLS_SSL_CHK_BUF_PTR( p, end, MBEDTLS_SERVER_HELLO_RANDOM_LEN );
    memcpy( p, &ssl->handshake->randbytes[MBEDTLS_CLIENT_HELLO_RANDOM_LEN],
               MBEDTLS_SERVER_HELLO_RANDOM_LEN );
    MBEDTLS_SSL_DEBUG_BUF( 3, "server hello, random bytes",
                           p, MBEDTLS_SERVER_HELLO_RANDOM_LEN );
    p += MBEDTLS_SERVER_HELLO_RANDOM_LEN;

    /* ...
     * opaque legacy_session_id_echo<0..32>;
     * ...
     */
    MBEDTLS_SSL_CHK_BUF_PTR( p, end, 1 + ssl->session_negotiate->id_len );
    *p++ = (unsigned char)ssl->session_negotiate->id_len;
    if( ssl->session_negotiate->id_len > 0 )
    {
        memcpy( p, &ssl->session_negotiate->id[0],
                ssl->session_negotiate->id_len );
        p += ssl->session_negotiate->id_len;

        MBEDTLS_SSL_DEBUG_BUF( 3, "session id", ssl->session_negotiate->id,
                               ssl->session_negotiate->id_len );
    }

    /* ...
     * CipherSuite cipher_suite;
     * ...
     * with CipherSuite defined as:
     * uint8 CipherSuite[2];
     */
    MBEDTLS_SSL_CHK_BUF_PTR( p, end, 2 );
    MBEDTLS_PUT_UINT16_BE( ssl->session_negotiate->ciphersuite, p, 0 );
    p += 2;
    MBEDTLS_SSL_DEBUG_MSG( 3,
        ( "server hello, chosen ciphersuite: %s ( id=%d )",
          mbedtls_ssl_get_ciphersuite_name(
            ssl->session_negotiate->ciphersuite ),
          ssl->session_negotiate->ciphersuite ) );

    /* ...
     * uint8 legacy_compression_method = 0;
     * ...
     */
    MBEDTLS_SSL_CHK_BUF_PTR( p, end, 1 );
    *p++ = 0x0;

    /* ...
     * Extension extensions<6..2^16-1>;
     * ...
     * struct {
     *      ExtensionType extension_type; (2 bytes)
     *      opaque extension_data<0..2^16-1>;
     * } Extension;
     */
    MBEDTLS_SSL_CHK_BUF_PTR( p, end, 2 );
    p_extensions_len = p;
    p += 2;

    if( ( ret = ssl_tls13_write_server_hello_supported_versions_ext(
                                            ssl, p, end, &output_len ) ) != 0 )
    {
        MBEDTLS_SSL_DEBUG_RET(
            1, "ssl_tls13_write_server_hello_supported_versions_ext", ret );
        return( ret );
    }
    p += output_len;

    if( mbedtls_ssl_tls13_kex_with_ephemeral( ssl ) )
    {
        ret = ssl_tls13_write_key_share_ext( ssl, p, end, &output_len );
        if( ret != 0 )
            return( ret );
        p += output_len;
    }

#if defined(MBEDTLS_KEY_EXCHANGE_SOME_PSK_ENABLED)
    if( mbedtls_ssl_tls13_kex_with_psk( ssl ) )
    {
        ret = ssl_tls13_write_server_pre_shared_key_ext( ssl, p, end,
                                                         &output_len );
        if( ret != 0 )
            return( ret );
        p += output_len;
    }
#endif /* MBEDTLS_KEY_EXCHANGE_SOME_PSK_ENABLED */

    MBEDTLS_PUT_UINT16_BE( p - p_extensions_len - 2, p_extensions_len, 0 );

    MBEDTLS_SSL_DEBUG_BUF( 4, "server hello extensions",
                           p_extensions_len, p - p_extensions_len );

    *out_len = p - buf;

    MBEDTLS_SSL_DEBUG_BUF( 3, "server hello", buf, *out_len );

    return( ret );
}

static int ssl_tls13_write_server_hello( mbedtls_ssl_context *ssl ) {

    int ret = 0;
    unsigned char *buf;
    size_t buf_len, msg_len;

    MBEDTLS_SSL_DEBUG_MSG( 2, ( "=> write server hello" ) );

    MBEDTLS_SSL_PROC_CHK( ssl_tls13_prepare_server_hello( ssl ) );

    MBEDTLS_SSL_PROC_CHK( mbedtls_ssl_start_handshake_msg( ssl,
                                MBEDTLS_SSL_HS_SERVER_HELLO, &buf, &buf_len ) );

    MBEDTLS_SSL_PROC_CHK( ssl_tls13_write_server_hello_body( ssl, buf,
                                                             buf + buf_len,
                                                             &msg_len ) );

    mbedtls_ssl_add_hs_msg_to_checksum( ssl, MBEDTLS_SSL_HS_SERVER_HELLO,
                                        buf, msg_len );

    MBEDTLS_SSL_PROC_CHK( mbedtls_ssl_finish_handshake_msg(
                              ssl, buf_len, msg_len ) );

#if defined(MBEDTLS_SSL_TLS1_3_COMPATIBILITY_MODE)
    if( ssl->handshake->ccs_sent > 1 )
        mbedtls_ssl_handshake_set_state( ssl, MBEDTLS_SSL_SERVER_CCS_AFTER_SERVER_HELLO );
    else
#endif /* MBEDTLS_SSL_TLS1_3_COMPATIBILITY_MODE */
    {
        mbedtls_ssl_handshake_set_state( ssl, MBEDTLS_SSL_ENCRYPTED_EXTENSIONS );
    }

cleanup:

    MBEDTLS_SSL_DEBUG_MSG( 2, ( "<= write server hello" ) );
    return( ret );
}

/*
 * Handler for MBEDTLS_SSL_ENCRYPTED_EXTENSIONS
 */

/*
 * struct {
 *    Extension extensions<0..2 ^ 16 - 1>;
 * } EncryptedExtensions;
 *
 */

static int ssl_tls13_prepare_encrypted_extensions( mbedtls_ssl_context *ssl )
{
    int ret;
    mbedtls_ssl_key_set traffic_keys;
    mbedtls_ssl_transform *transform_handshake;

    /* Compute handshake secret */
    ret = mbedtls_ssl_tls13_key_schedule_stage_handshake( ssl );
    if( ret != 0 )
    {
        MBEDTLS_SSL_DEBUG_RET( 1, "mbedtls_ssl_tls13_key_schedule_stage_handshake", ret );
        return( ret );
    }

    /* Derive handshake key material */
    ret = mbedtls_ssl_tls13_generate_handshake_keys( ssl, &traffic_keys );
    if( ret != 0 )
    {
        MBEDTLS_SSL_DEBUG_RET( 1,
                "mbedtls_ssl_tls13_generate_handshake_keys", ret );
        return( ret );
    }

    transform_handshake = mbedtls_calloc( 1, sizeof( mbedtls_ssl_transform ) );
    if( transform_handshake == NULL )
        return( MBEDTLS_ERR_SSL_ALLOC_FAILED );

    /* Setup transform from handshake key material */
    ret = mbedtls_ssl_tls13_populate_transform(
                               transform_handshake,
                               ssl->conf->endpoint,
                               ssl->session_negotiate->ciphersuite,
                               &traffic_keys,
                               ssl );
    if( ret != 0 )
    {
        MBEDTLS_SSL_DEBUG_RET( 1, "mbedtls_ssl_tls13_populate_transform", ret );
        return( ret );
    }

#if !defined(MBEDTLS_SSL_USE_MPS)
    ssl->handshake->transform_handshake = transform_handshake;
    mbedtls_ssl_set_outbound_transform( ssl, ssl->handshake->transform_handshake );
#else /* MBEDTLS_SSL_USE_MPS */
    /* Register transform with MPS. */
    ret = mbedtls_mps_add_key_material( &ssl->mps->l4,
                                        transform_handshake,
                                        &ssl->handshake->epoch_handshake );
    if( ret != 0 )
        return( ret );

    /* Use new transform for outgoing data. */
    ret = mbedtls_mps_set_outgoing_keys( &ssl->mps->l4,
                                         ssl->handshake->epoch_handshake );
    if( ret != 0 )
        return( ret );
#endif /* MBEDTLS_SSL_USE_MPS */

    /*
     * Switch to our negotiated transform and session parameters for outbound
     * data.
     */
    MBEDTLS_SSL_DEBUG_MSG( 3, ( "switching to new transform spec for outbound data" ) );

#if !defined(MBEDTLS_SSL_USE_MPS)
    memset( ssl->out_ctr, 0, 8 );
#endif /* MBEDTLS_SSL_USE_MPS */

    return( 0 );
}

static int ssl_tls13_write_encrypted_extensions_body( mbedtls_ssl_context *ssl,
                                                      unsigned char *buf,
                                                      size_t buflen,
                                                      size_t *olen )
{
    int ret;
    size_t n, enc_ext_len;
    unsigned char *p, *end, *len;

    /* If all extensions are disabled then olen is 0. */
    *olen = 0;

    end = buf + buflen;
    p = buf;

    /*
     * struct {
     *    Extension extensions<0..2 ^ 16 - 1>;
     * } EncryptedExtensions;
     *
     */

    /* Skip extension length; first write extensions, then update length */
    len = p;
    p += 2;

#if defined(MBEDTLS_SSL_SERVER_NAME_INDICATION)
    ret = ssl_tls13_write_sni_server_ext( ssl, p, end - p, &n );
    if( ret != 0 )
        return( ret );
    p += n;
#endif /* MBEDTLS_SSL_SERVER_NAME_INDICATION */

#if defined(MBEDTLS_SSL_ALPN)
    ret = ssl_tls13_write_alpn_ext( ssl, p, end - p, &n );
    if( ret != 0 )
        return( ret );
    p  += n;
#endif /* MBEDTLS_SSL_ALPN */

#if defined(MBEDTLS_SSL_MAX_FRAGMENT_LENGTH)
    ret = ssl_tls13_write_max_fragment_length_ext( ssl, p, end - p, &n );
    if( ret != 0 )
        return( ret );
    p += n;
#endif /* MBEDTLS_SSL_MAX_FRAGMENT_LENGTH */

#if defined(MBEDTLS_ZERO_RTT)
    ret = mbedtls_ssl_tls13_write_early_data_ext( ssl, p, end, &n );
    if( ret != 0 )
        return( ret );
    p += n;
#endif /* MBEDTLS_ZERO_RTT */

    *olen = p - buf;
    enc_ext_len = (size_t)( ( p - len ) - 2 );

    MBEDTLS_PUT_UINT16_BE( enc_ext_len, len, 0 );

    return( 0 );
}

static int ssl_tls13_write_encrypted_extensions( mbedtls_ssl_context *ssl )
{
    int ret;
    unsigned char *buf;
    size_t buf_len, msg_len;

    MBEDTLS_SSL_DEBUG_MSG( 2, ( "=> write encrypted extension" ) );

    MBEDTLS_SSL_PROC_CHK( ssl_tls13_prepare_encrypted_extensions( ssl ) );

    MBEDTLS_SSL_PROC_CHK( mbedtls_ssl_start_handshake_msg( ssl,
                       MBEDTLS_SSL_HS_ENCRYPTED_EXTENSIONS, &buf, &buf_len ) );

    MBEDTLS_SSL_PROC_CHK( ssl_tls13_write_encrypted_extensions_body(
                              ssl, buf, buf_len, &msg_len ) );

    mbedtls_ssl_add_hs_msg_to_checksum( ssl, MBEDTLS_SSL_HS_ENCRYPTED_EXTENSIONS,
                                        buf, msg_len );

    MBEDTLS_SSL_PROC_CHK( mbedtls_ssl_finish_handshake_msg(
                              ssl, buf_len, msg_len ) );

    mbedtls_ssl_handshake_set_state( ssl, MBEDTLS_SSL_CERTIFICATE_REQUEST );

cleanup:

    MBEDTLS_SSL_DEBUG_MSG( 2, ( "<= write encrypted extension" ) );
    return( ret );
}

/*
 *
 * HelloRetryRequest message
 *
 * Servers send this message in response to a ClientHello message when
 * the server was able to find an acceptable set of algorithms and groups
 * that are mutually supported, but the client's KeyShare did not contain
 * an acceptable offer.
 *
 * We also send this message with DTLS 1.3 to perform a return-routability
 * check (and we include a cookie).
 */

/*
 * Overview
 */

/* Main entry point; orchestrates the other functions */
static int ssl_tls13_write_hello_retry_request_process( mbedtls_ssl_context *ssl );

static int ssl_tls13_write_hello_retry_request_coordinate( mbedtls_ssl_context *ssl );
static int ssl_tls13_write_hello_retry_request_write( mbedtls_ssl_context *ssl,
                                                      unsigned char *buf,
                                                      size_t buflen,
                                                      size_t *olen );
static int ssl_tls13_write_hello_retry_request_postprocess( mbedtls_ssl_context *ssl );

static int ssl_tls13_write_hello_retry_request_process( mbedtls_ssl_context *ssl )
{
    int ret;
    unsigned char *buf;
    size_t buf_len, msg_len;

    MBEDTLS_SSL_PROC_CHK( ssl_tls13_write_hello_retry_request_coordinate( ssl ) );

    MBEDTLS_SSL_PROC_CHK( mbedtls_ssl_start_handshake_msg( ssl,
                       MBEDTLS_SSL_HS_SERVER_HELLO, &buf, &buf_len ) );

    MBEDTLS_SSL_PROC_CHK( ssl_tls13_write_hello_retry_request_write(
                              ssl, buf, buf_len, &msg_len ) );

    mbedtls_ssl_add_hs_msg_to_checksum( ssl, MBEDTLS_SSL_HS_SERVER_HELLO,
                                        buf, msg_len );

    MBEDTLS_SSL_PROC_CHK( ssl_tls13_write_hello_retry_request_postprocess( ssl ) );

    MBEDTLS_SSL_PROC_CHK( mbedtls_ssl_finish_handshake_msg(
                              ssl, buf_len, msg_len ) );
cleanup:

    return( ret );
}


static int ssl_tls13_write_hello_retry_request_coordinate( mbedtls_ssl_context *ssl )
{
    if( ssl->handshake->hello_retry_requests_sent > 1 )
    {
        MBEDTLS_SSL_DEBUG_MSG( 1, ( "Too many HRRs" ) );
        return( MBEDTLS_ERR_SSL_HANDSHAKE_FAILURE );
    }

    return( 0 );
}

static int ssl_tls13_reset_ecdhe_share( mbedtls_ssl_context *ssl )
{
    mbedtls_ecdh_free( &ssl->handshake->ecdh_ctx );
    return( 0 );
}

static int ssl_tls13_reset_key_share( mbedtls_ssl_context *ssl )
{
    uint16_t group_id = ssl->handshake->offered_group_id;

    if( mbedtls_ssl_tls13_named_group_is_ecdhe( group_id ) )
        return( ssl_tls13_reset_ecdhe_share( ssl ) );
    else if( 0 /* other KEMs? */ )
    {
        /* Do something */
    }

    return( 0 );
}

static int ssl_tls13_write_hello_retry_request_postprocess( mbedtls_ssl_context *ssl )
{
    int ret = MBEDTLS_ERR_ERROR_CORRUPTION_DETECTED;

    ssl->handshake->hello_retry_requests_sent++;

    /* Reset everything that's going to be re-generated in the new ClientHello.
     *
     * Currently, we're always resetting the key share, even if the server
     * was fine with it. Once we have separated key share generation from
     * key share writing, we can confine this to the case where the server
     * requested a different share. */
    ret = ssl_tls13_reset_key_share( ssl );
    if( ret != 0 )
        return( ret );

#if defined(MBEDTLS_SSL_TLS1_3_COMPATIBILITY_MODE)
    mbedtls_ssl_handshake_set_state( ssl, MBEDTLS_SSL_SERVER_CCS_AFTER_HRR );
#else
    mbedtls_ssl_handshake_set_state( ssl, MBEDTLS_SSL_CLIENT_HELLO );
#endif /* MBEDTLS_SSL_TLS1_3_COMPATIBILITY_MODE */

    return( 0 );
}

static int ssl_tls13_write_hrr_key_share_ext( mbedtls_ssl_context *ssl,
                                              unsigned char *buf,
                                              unsigned char *end,
                                              size_t *olen )
{
    size_t total_len = 0;

    /* key_share Extension
     *
     *  struct {
     *    select (Handshake.msg_type) {
     *      ...
     *      case hello_retry_request:
     *          NamedGroup selected_group;
     *      ...
     *    };
     * } KeyShare;
     */

    *olen = 0;

    /* For a pure PSK-based ciphersuite there is no key share to declare. */
    if( !mbedtls_ssl_tls13_kex_with_ephemeral( ssl ) )
        return( 0 );

    /* We should only send the key_share extension if the client's initial
     * key share was not acceptable. */
    if( ssl->handshake->offered_group_id != 0 )
    {
        MBEDTLS_SSL_DEBUG_MSG( 4, ( "Skip key_share extension in HRR" ) );
        return( 0 );
    }

    total_len = 6; /* extension header, extension length, NamedGroup value */

    if( (size_t)( end - buf ) < total_len )
        return( MBEDTLS_ERR_SSL_BUFFER_TOO_SMALL );

    /* Write extension header */
    MBEDTLS_PUT_UINT16_BE( MBEDTLS_TLS_EXT_KEY_SHARE, buf, 0 );
    /* Write extension length */
    MBEDTLS_PUT_UINT16_BE( 2, buf, 2 );
    buf += 4;

    if( ssl->handshake->hrr_selected_group == 0 )
    {
        MBEDTLS_SSL_DEBUG_MSG( 1, ( "no matching named group found" ) );
        return( MBEDTLS_ERR_SSL_HANDSHAKE_FAILURE );
    }

    /* Write selected group */
    MBEDTLS_PUT_UINT16_BE( ssl->handshake->hrr_selected_group, buf, 0 );

    MBEDTLS_SSL_DEBUG_MSG( 3, ( "NamedGroup in HRR: %x",
                                ssl->handshake->hrr_selected_group ) );
    *olen = total_len;
    return( 0 );
}

static int ssl_tls13_write_hello_retry_request_write( mbedtls_ssl_context *ssl,
                                                      unsigned char *buf,
                                                      size_t buflen,
                                                      size_t *olen )
{
    int ret;
    unsigned char *p = buf;
    unsigned char *end = buf + buflen;
    unsigned char *ext_len_byte;
    size_t ext_length;
    size_t total_ext_len = 0;
    unsigned char *extension_start;
    const char magic_hrr_string[32] =
               { 0xCF, 0x21, 0xAD, 0x74, 0xE5, 0x9A, 0x61, 0x11, 0xBE,
                 0x1D, 0x8C, 0x02, 0x1E, 0x65, 0xB8, 0x91, 0xC2, 0xA2,
                 0x11, 0x16, 0x7A, 0xBB, 0x8C, 0x5E, 0x07, 0x9E, 0x09,
                 0xE2, 0xC8, 0xA8, 0x33 ,0x9C };

    MBEDTLS_SSL_DEBUG_MSG( 2, ( "=> write hello retry request" ) );

    /*
     * struct {
     *    ProtocolVersion legacy_version = 0x0303;
     *    Random random ( with magic value );
     *    opaque legacy_session_id_echo<0..32>;
     *    CipherSuite cipher_suite;
     *    uint8 legacy_compression_method = 0;
     *    Extension extensions<0..2^16-1>;
     * } ServerHello; --- aka HelloRetryRequest
     */


    /* For TLS 1.3 we use the legacy version number {0x03, 0x03}
     *  instead of the true version number.
     *
     *  For DTLS 1.3 we use the legacy version number
     *  {254,253}.
     *
     *  In cTLS the version number is elided.
     */
    *p++ = 0x03;
    *p++ = 0x03;
    MBEDTLS_SSL_DEBUG_BUF( 3, "server version", p - 2, 2 );

    /* write magic string (as a replacement for the random value) */
    memcpy( p, &magic_hrr_string[0], 32 );
    MBEDTLS_SSL_DEBUG_BUF( 3, "Random bytes in HelloRetryRequest", p, 32 );
    p += 32;

    /* write legacy_session_id_echo */
    *p++ = (unsigned char) ssl->session_negotiate->id_len;
    memcpy( p, &ssl->session_negotiate->id[0], ssl->session_negotiate->id_len );
    MBEDTLS_SSL_DEBUG_BUF( 3, "session id", p, ssl->session_negotiate->id_len );
    p += ssl->session_negotiate->id_len;

    /* write ciphersuite (2 bytes) */
    MBEDTLS_PUT_UINT16_BE( ssl->session_negotiate->ciphersuite, p, 0 );
    MBEDTLS_SSL_DEBUG_BUF( 3, "ciphersuite", p, 2 );
    p += 2;

    /* write legacy_compression_method (0) */
    *p++ = 0x0;
    MBEDTLS_SSL_DEBUG_MSG( 3, ( "legacy compression method: [%d]", *( p-1 ) ) );

    /* write extensions */
    extension_start = p;
    /* Extension starts with a 2 byte length field; we skip it and write it later */
    p += 2;

#if defined(MBEDTLS_SSL_COOKIE_C)

    /* Cookie Extension
     *
     * struct {
     *    opaque cookie<0..2^16-1>;
     * } Cookie;
     *
     */

    /* Write extension header */
    MBEDTLS_PUT_UINT16_BE( MBEDTLS_TLS_EXT_COOKIE, p, 0 );
    p += 2;

    /* Skip writing the extension and the cookie length */
    ext_len_byte = p;
    p += 4;

    /* If we get here, f_cookie_check is not null */
    if( ssl->conf->f_cookie_write == NULL )
    {
        MBEDTLS_SSL_DEBUG_MSG( 1, ( "inconsistent cookie callbacks" ) );
        return( MBEDTLS_ERR_SSL_INTERNAL_ERROR );
    }

    if( ( ret = ssl->conf->f_cookie_write( ssl->conf->p_cookie,
                                           &p, end,
                                           ssl->cli_id,
                                           ssl->cli_id_len ) ) != 0 )
    {
        MBEDTLS_SSL_DEBUG_RET( 1, "f_cookie_write", ret );
        return( ret );
    }

    ext_length = ( p - ( ext_len_byte + 4 ) );

    MBEDTLS_SSL_DEBUG_BUF( 3, "Cookie", ext_len_byte + 4, ext_length );

    /* Write extension length */
    MBEDTLS_PUT_UINT16_BE( ext_length + 2, ext_len_byte, 0 );

    /* Write cookie length */
    MBEDTLS_PUT_UINT16_BE( ext_length, ext_len_byte, 2 );

    /* 2 bytes for extension type,
     * 2 bytes for extension length field,
     * 2 bytes for cookie length */
    total_ext_len += ext_length + 6;
#endif /* MBEDTLS_SSL_COOKIE_C */

    /* Add supported_version extension */
    if( ( ret = ssl_tls13_write_server_hello_supported_versions_ext(
                    ssl, p, end, &ext_length ) ) != 0 )
    {
        MBEDTLS_SSL_DEBUG_RET( 1, "ssl_tls13_write_server_hello_supported_versions_ext", ret );
        return( ret );
    }

    total_ext_len += ext_length;
    p += ext_length;

    /* Add key_share extension, if necessary */
    ret = ssl_tls13_write_hrr_key_share_ext( ssl, p, end, &ext_length );
    if( ret != 0 )
    {
        MBEDTLS_SSL_DEBUG_RET( 1, "ssl_tls13_write_hrr_key_share_ext", ret );
        return( ret );
    }
    total_ext_len += ext_length;
    p += ext_length;

    MBEDTLS_PUT_UINT16_BE( total_ext_len, extension_start, 0 );

    *olen = p - buf;

    MBEDTLS_SSL_DEBUG_MSG( 2, ( "<= write hello retry request" ) );
    return( 0 );
}

/*
 *
 * STATE HANDLING: CertificateRequest
 *
 */

/* Main entry point; orchestrates the other functions */
static int ssl_tls13_certificate_request_process( mbedtls_ssl_context *ssl );

/* Coordination:
 * Check whether a CertificateRequest message should be written.
 * Returns a negative error code on failure, or one of
 * - SSL_CERTIFICATE_REQUEST_EXPECT_WRITE or
 * - SSL_CERTIFICATE_REQUEST_SKIP
 * indicating if the writing of the CertificateRequest
 * should be skipped or not.
 */
#define SSL_CERTIFICATE_REQUEST_SEND 0
#define SSL_CERTIFICATE_REQUEST_SKIP 1
static int ssl_tls13_certificate_request_coordinate( mbedtls_ssl_context* ssl );
#if defined(MBEDTLS_KEY_EXCHANGE_ECDHE_ECDSA_ENABLED)
static int ssl_tls13_certificate_request_write( mbedtls_ssl_context *ssl,
                                                unsigned char *buf,
                                                size_t buflen,
                                                size_t *olen );
#endif /* MBEDTLS_KEY_EXCHANGE_ECDHE_ECDSA_ENABLED */
static int ssl_tls13_certificate_request_postprocess( mbedtls_ssl_context *ssl );


/*
 * Implementation
 */

static int ssl_tls13_certificate_request_process( mbedtls_ssl_context *ssl )
{
    int ret = MBEDTLS_ERR_ERROR_CORRUPTION_DETECTED;
    MBEDTLS_SSL_DEBUG_MSG( 2, ( "=> write certificate request" ) );

    /* Coordination step: Check if we need to send a CertificateRequest */
    MBEDTLS_SSL_PROC_CHK_NEG( ssl_tls13_certificate_request_coordinate( ssl ) );

#if defined(MBEDTLS_KEY_EXCHANGE_ECDHE_ECDSA_ENABLED)
    if( ret == SSL_CERTIFICATE_REQUEST_SEND )
    {
        unsigned char *buf;
        size_t buf_len, msg_len;

        MBEDTLS_SSL_PROC_CHK( mbedtls_ssl_start_handshake_msg( ssl,
                MBEDTLS_SSL_HS_CERTIFICATE_REQUEST, &buf, &buf_len ) );

        MBEDTLS_SSL_PROC_CHK( ssl_tls13_certificate_request_write(
                                  ssl, buf, buf_len, &msg_len ) );

        mbedtls_ssl_add_hs_msg_to_checksum(
            ssl, MBEDTLS_SSL_HS_CERTIFICATE_REQUEST, buf, msg_len );

        /* TODO: Logically this should come at the end, but the non-MPS msg
         *       layer impl'n of mbedtls_ssl_finish_handshake_msg() can fail. */
        MBEDTLS_SSL_PROC_CHK( ssl_tls13_certificate_request_postprocess( ssl ) );
        MBEDTLS_SSL_PROC_CHK( mbedtls_ssl_finish_handshake_msg(
                                  ssl, buf_len, msg_len ) );

    }
    else
#endif /* MBEDTLS_KEY_EXCHANGE_ECDHE_ECDSA_ENABLED */
    if( ret == SSL_CERTIFICATE_REQUEST_SKIP )
    {
        MBEDTLS_SSL_DEBUG_MSG( 2, ( "<= skip write certificate request" ) );

        /* Update state */
        MBEDTLS_SSL_PROC_CHK( ssl_tls13_certificate_request_postprocess( ssl ) );
    }
    else
    {
        MBEDTLS_SSL_DEBUG_MSG( 1, ( "should never happen" ) );
        return( MBEDTLS_ERR_SSL_INTERNAL_ERROR );
    }

cleanup:

    MBEDTLS_SSL_DEBUG_MSG( 2, ( "<= write certificate request" ) );
    return( ret );
}

static int ssl_tls13_certificate_request_coordinate( mbedtls_ssl_context *ssl )
{
    int authmode;

    if( mbedtls_ssl_tls13_kex_with_psk( ssl ) )
        return( SSL_CERTIFICATE_REQUEST_SKIP );

#if !defined(MBEDTLS_KEY_EXCHANGE_ECDHE_ECDSA_ENABLED)
    ( ( void )authmode );
    MBEDTLS_SSL_DEBUG_MSG( 1, ( "should never happen" ) );
    return( MBEDTLS_ERR_SSL_INTERNAL_ERROR );
#else

#if defined(MBEDTLS_SSL_SERVER_NAME_INDICATION)
    if( ssl->handshake->sni_authmode != MBEDTLS_SSL_VERIFY_UNSET )
        authmode = ssl->handshake->sni_authmode;
    else
#endif
        authmode = ssl->conf->authmode;

    if( authmode == MBEDTLS_SSL_VERIFY_NONE )
        return( SSL_CERTIFICATE_REQUEST_SKIP );

    return( SSL_CERTIFICATE_REQUEST_SEND );

#endif /* MBEDTLS_KEY_EXCHANGE_ECDHE_ECDSA_ENABLED */
}

<<<<<<< HEAD
static int ssl_tls13_certificate_request_write( mbedtls_ssl_context *ssl,
                                                unsigned char *buf,
                                                size_t buflen,
                                                size_t *olen )
=======
static int ssl_tls13_finalize_write_server_hello( mbedtls_ssl_context *ssl )
{
    int ret = MBEDTLS_ERR_ERROR_CORRUPTION_DETECTED;
    ret = mbedtls_ssl_tls13_compute_handshake_transform( ssl );
    if( ret != 0 )
    {
        MBEDTLS_SSL_DEBUG_RET( 1,
                               "mbedtls_ssl_tls13_compute_handshake_transform",
                               ret );
        return( ret );
    }

    mbedtls_ssl_set_outbound_transform( ssl,
                                        ssl->handshake->transform_handshake );
    MBEDTLS_SSL_DEBUG_MSG(
        3, ( "switching to handshake transform for outbound data" ) );

    return( ret );
}

static int ssl_tls13_write_server_hello( mbedtls_ssl_context *ssl )
>>>>>>> ef2b98a2
{
    int ret;
    size_t ext_size;
    unsigned char *p;
    unsigned char *end = buf + buflen;

    p = buf;

    if( p + 1 + 2 > end )
    {
        MBEDTLS_SSL_DEBUG_MSG( 1, ( "buffer too small" ) );
        return ( MBEDTLS_ERR_SSL_ALLOC_FAILED );
    }

    /*
     *
     * struct {
     *   opaque certificate_request_context<0..2^8-1>;
     *   Extension extensions<2..2^16-1>;
     * } CertificateRequest;
     *
     */

    /*
     * Write certificate_request_context
     */

    /*
     * We use a zero length context for the normal handshake
     * messages. For post-authentication handshake messages
     * this request context would be set to a non-zero value.
     */
    *p++ = 0x0;

    /*
     * Write extensions
     */

<<<<<<< HEAD
    /* The extensions must contain the signature_algorithms. */
    /* Currently we don't use any other extension */
    ret = mbedtls_ssl_write_sig_alg_ext( ssl, p + 2, end, &ext_size );
    if( ret != 0 )
        return( ret );

    /* length field for all extensions */
    MBEDTLS_PUT_UINT16_BE( ext_size, p, 0 );
    p += 2 + ext_size;

    *olen = p - buf;
=======
    MBEDTLS_SSL_PROC_CHK( ssl_tls13_finalize_write_server_hello( ssl ) );

    mbedtls_ssl_handshake_set_state( ssl, MBEDTLS_SSL_ENCRYPTED_EXTENSIONS );

cleanup:
>>>>>>> ef2b98a2

    return( ret );
}


static int ssl_tls13_certificate_request_postprocess( mbedtls_ssl_context *ssl )
{
    /* next state */
    mbedtls_ssl_handshake_set_state( ssl, MBEDTLS_SSL_SERVER_CERTIFICATE );
    return( 0 );
}

/*
<<<<<<< HEAD
 * TLS and DTLS 1.3 State Maschine -- server side
=======
 * Handler for MBEDTLS_SSL_ENCRYPTED_EXTENSIONS
 */

/*
 * struct {
 *    Extension extensions<0..2 ^ 16 - 1>;
 * } EncryptedExtensions;
 *
 */
static int ssl_tls13_write_encrypted_extensions_body( mbedtls_ssl_context *ssl,
                                                      unsigned char *buf,
                                                      unsigned char *end,
                                                      size_t *out_len )
{
    unsigned char *p = buf;
    size_t extensions_len = 0;
    unsigned char *p_extensions_len;

    *out_len = 0;

    MBEDTLS_SSL_CHK_BUF_PTR( p, end, 2 );
    p_extensions_len = p;
    p += 2;

    ((void) ssl);

    extensions_len = ( p - p_extensions_len ) - 2;
    MBEDTLS_PUT_UINT16_BE( extensions_len, p_extensions_len, 0 );

    *out_len = p - buf;

    MBEDTLS_SSL_DEBUG_BUF( 4, "encrypted extensions", buf, *out_len );

    return( 0 );
}

static int ssl_tls13_write_encrypted_extensions( mbedtls_ssl_context *ssl )
{
    int ret = MBEDTLS_ERR_ERROR_CORRUPTION_DETECTED;
    unsigned char *buf;
    size_t buf_len, msg_len;

    MBEDTLS_SSL_DEBUG_MSG( 2, ( "=> write encrypted extensions" ) );

    MBEDTLS_SSL_PROC_CHK( mbedtls_ssl_start_handshake_msg( ssl,
                       MBEDTLS_SSL_HS_ENCRYPTED_EXTENSIONS, &buf, &buf_len ) );

    MBEDTLS_SSL_PROC_CHK( ssl_tls13_write_encrypted_extensions_body(
                              ssl, buf, buf + buf_len, &msg_len ) );

    mbedtls_ssl_add_hs_msg_to_checksum(
        ssl, MBEDTLS_SSL_HS_ENCRYPTED_EXTENSIONS, buf, msg_len );

    MBEDTLS_SSL_PROC_CHK( mbedtls_ssl_finish_handshake_msg(
                              ssl, buf_len, msg_len ) );

#if defined(MBEDTLS_KEY_EXCHANGE_WITH_CERT_ENABLED)
    if( mbedtls_ssl_tls13_some_psk_enabled( ssl ) )
        mbedtls_ssl_handshake_set_state( ssl, MBEDTLS_SSL_SERVER_FINISHED );
    else
        mbedtls_ssl_handshake_set_state( ssl, MBEDTLS_SSL_SERVER_CERTIFICATE );
#else
    mbedtls_ssl_handshake_set_state( ssl, MBEDTLS_SSL_SERVER_FINISHED );
#endif

cleanup:

    MBEDTLS_SSL_DEBUG_MSG( 2, ( "<= write encrypted extensions" ) );
    return( ret );
}

/*
 * TLS 1.3 State Machine -- server side
>>>>>>> ef2b98a2
 */
int mbedtls_ssl_tls13_handshake_server_step( mbedtls_ssl_context *ssl )
{
    int ret = 0;

    if( ssl->state == MBEDTLS_SSL_HANDSHAKE_OVER || ssl->handshake == NULL )
        return( MBEDTLS_ERR_SSL_BAD_INPUT_DATA );

    MBEDTLS_SSL_DEBUG_MSG( 2, ( "tls13 server state: %s(%d)",
                                mbedtls_ssl_states_str( ssl->state ),
                                ssl->state ) );

    switch( ssl->state )
    {
        /* start state */
        case MBEDTLS_SSL_HELLO_REQUEST:
            ssl->handshake->hello_retry_requests_sent = 0;
            mbedtls_ssl_handshake_set_state( ssl, MBEDTLS_SSL_CLIENT_HELLO );

#if defined(MBEDTLS_SSL_TLS1_3_COMPATIBILITY_MODE)
            ssl->handshake->ccs_sent = 0;
#endif /* MBEDTLS_SSL_TLS1_3_COMPATIBILITY_MODE */

            break;

            /* ----- READ CLIENT HELLO ----*/

        case MBEDTLS_SSL_CLIENT_HELLO:

#if defined(MBEDTLS_SSL_NEW_SESSION_TICKET)
            ssl->session_negotiate->tls_version = ssl->tls_version;
            ssl->session_negotiate->endpoint = ssl->conf->endpoint;
#endif /* MBEDTLS_SSL_NEW_SESSION_TICKET */

            ret = ssl_tls13_process_client_hello( ssl );
            if( ret != 0 )
                MBEDTLS_SSL_DEBUG_RET( 1, "ssl_tls13_process_client_hello", ret );

            break;

            /* ----- WRITE EARLY APP DATA  ----*/
        case MBEDTLS_SSL_EARLY_APP_DATA:

            ret = ssl_tls13_read_early_data_process( ssl );
            if( ret != 0 )
            {
                MBEDTLS_SSL_DEBUG_RET( 1, "ssl_tls13_read_early_data_process", ret );
                return ( ret );
            }

            break;

            /* ----- WRITE HELLO RETRY REQUEST ----*/

        case MBEDTLS_SSL_HELLO_RETRY_REQUEST:

            ret = ssl_tls13_write_hello_retry_request_process( ssl );
            if( ret != 0 )
            {
                MBEDTLS_SSL_DEBUG_RET( 1, "ssl_tls13_write_hello_retry_request", ret );
                return( ret );
            }

            break;

            /* ----- WRITE CHANGE CIPHER SPEC ----*/

#if defined(MBEDTLS_SSL_TLS1_3_COMPATIBILITY_MODE)
        case MBEDTLS_SSL_SERVER_CCS_AFTER_HRR:
            ret = mbedtls_ssl_tls13_write_change_cipher_spec( ssl );
            if( ret != 0 )
            {
                MBEDTLS_SSL_DEBUG_RET( 1, "mbedtls_ssl_tls13_write_change_cipher_spec", ret );
                return( ret );
            }

            break;
#endif /* MBEDTLS_SSL_TLS1_3_COMPATIBILITY_MODE */

            /* ----- READ 2nd CLIENT HELLO ----*/
        case MBEDTLS_SSL_SECOND_CLIENT_HELLO:

            ret = ssl_tls13_process_client_hello( ssl );

            switch( ret )
            {
                case 0:
                    mbedtls_ssl_handshake_set_state( ssl, MBEDTLS_SSL_SERVER_HELLO );
                    break;
                case MBEDTLS_ERR_SSL_BAD_PROTOCOL_VERSION:
                    MBEDTLS_SSL_PEND_FATAL_ALERT( MBEDTLS_SSL_ALERT_MSG_PROTOCOL_VERSION,
                                                  MBEDTLS_ERR_SSL_BAD_PROTOCOL_VERSION );
                    break;
                case MBEDTLS_ERR_SSL_CONTINUE_PROCESSING:
                    /* Stay in this state */
                    mbedtls_ssl_handshake_set_state( ssl, MBEDTLS_SSL_SECOND_CLIENT_HELLO );
                    ret = 0;
                    break;
                default:
                    return( ret );
            }

            break;
            /* ----- WRITE SERVER HELLO ----*/

        case MBEDTLS_SSL_SERVER_HELLO:
            ret = ssl_tls13_write_server_hello( ssl );
            if( ret != 0 )
                break;


            break;

            /* ----- WRITE CHANGE CIPHER SPEC ----*/

#if defined(MBEDTLS_SSL_TLS1_3_COMPATIBILITY_MODE)
        case MBEDTLS_SSL_SERVER_CCS_AFTER_SERVER_HELLO:
            ret = mbedtls_ssl_tls13_write_change_cipher_spec(ssl);
            if( ret != 0 )
            {
                MBEDTLS_SSL_DEBUG_RET( 1, "mbedtls_ssl_tls13_write_change_cipher_spec", ret );
                return( ret );
            }

            break;
#endif /* MBEDTLS_SSL_TLS1_3_COMPATIBILITY_MODE */

            /* ----- WRITE ENCRYPTED EXTENSIONS ----*/

        case MBEDTLS_SSL_ENCRYPTED_EXTENSIONS:
            ret = ssl_tls13_write_encrypted_extensions( ssl );
            break;

            /* ----- WRITE CERTIFICATE REQUEST ----*/

        case MBEDTLS_SSL_CERTIFICATE_REQUEST:
            ret = ssl_tls13_certificate_request_process( ssl );
            break;

            /* ----- WRITE SERVER CERTIFICATE ----*/

        case MBEDTLS_SSL_SERVER_CERTIFICATE:
            ret = mbedtls_ssl_tls13_write_certificate( ssl );
            break;

            /* ----- WRITE SERVER CERTIFICATE VERIFY ----*/

        case MBEDTLS_SSL_CERTIFICATE_VERIFY:
            ret = mbedtls_ssl_tls13_write_certificate_verify( ssl );
            break;

            /* ----- WRITE FINISHED ----*/

        case MBEDTLS_SSL_SERVER_FINISHED:
            ret = mbedtls_ssl_tls13_write_finished_message( ssl );
            mbedtls_ssl_handshake_set_state( ssl, MBEDTLS_SSL_EARLY_APP_DATA );
            break;

            /* ----- READ CLIENT CERTIFICATE ----*/

        case MBEDTLS_SSL_CLIENT_CERTIFICATE:
            ret = mbedtls_ssl_tls13_process_certificate( ssl );
            if( ret == 0 )
            {
                mbedtls_ssl_handshake_set_state(
                    ssl, MBEDTLS_SSL_CLIENT_CERTIFICATE_VERIFY );
            }
            break;

            /* ----- READ CLIENT CERTIFICATE VERIFY ----*/

        case MBEDTLS_SSL_CLIENT_CERTIFICATE_VERIFY:
            ret = mbedtls_ssl_tls13_process_certificate_verify( ssl );
            if( ret == 0 )
            {
                mbedtls_ssl_handshake_set_state(
                    ssl, MBEDTLS_SSL_CLIENT_FINISHED );
            }
            break;

        case MBEDTLS_SSL_END_OF_EARLY_DATA:
            ret = ssl_tls13_read_end_of_early_data_process( ssl );
            break;

            /* ----- READ FINISHED ----*/

        case MBEDTLS_SSL_CLIENT_FINISHED:
            ret = mbedtls_ssl_tls13_process_finished_message( ssl );
            if( ret == 0 )
            {
                mbedtls_ssl_handshake_set_state(
                    ssl, MBEDTLS_SSL_HANDSHAKE_WRAPUP );
            }
            break;

        case MBEDTLS_SSL_HANDSHAKE_WRAPUP:
            MBEDTLS_SSL_DEBUG_MSG( 2, ( "handshake: done" ) );

            MBEDTLS_SSL_DEBUG_MSG( 1, ( "Switch to application keys for all traffic" ) );

#if defined(MBEDTLS_SSL_USE_MPS)
            ret = mbedtls_mps_set_incoming_keys( &ssl->mps->l4,
                                                 ssl->epoch_application );
            if( ret != 0 )
                return( ret );

            ret = mbedtls_mps_set_outgoing_keys( &ssl->mps->l4,
                                                 ssl->epoch_application );
            if( ret != 0 )
                return( ret );
#else
            mbedtls_ssl_set_inbound_transform ( ssl, ssl->transform_application );
            mbedtls_ssl_set_outbound_transform( ssl, ssl->transform_application );
#endif /* MBEDTLS_SSL_USE_MPS */

            mbedtls_ssl_tls13_handshake_wrapup( ssl );
            mbedtls_ssl_handshake_set_state( ssl, MBEDTLS_SSL_SERVER_NEW_SESSION_TICKET );

            break;

        case MBEDTLS_SSL_SERVER_NEW_SESSION_TICKET:

#if defined(MBEDTLS_SSL_NEW_SESSION_TICKET)

            ret = ssl_tls13_write_new_session_ticket_process( ssl );
            if( ret != 0 )
            {
                MBEDTLS_SSL_DEBUG_RET( 1, "ssl_tls13_write_new_session_ticket ", ret );
                return( ret );
            }
#endif /* MBEDTLS_SSL_NEW_SESSION_TICKET */

            break;

        case MBEDTLS_SSL_SERVER_NEW_SESSION_TICKET_FLUSH:
            ret = mbedtls_ssl_flush_output( ssl );
            if( ret != 0 )
                return( ret );
            mbedtls_ssl_handshake_set_state( ssl, MBEDTLS_SSL_HANDSHAKE_OVER );
            break;

        case MBEDTLS_SSL_ENCRYPTED_EXTENSIONS:
            ret = ssl_tls13_write_encrypted_extensions( ssl );
            if( ret != 0 )
            {
                MBEDTLS_SSL_DEBUG_RET( 1, "ssl_tls13_write_encrypted_extensions", ret );
                return( ret );
            }
            break;

        default:
            MBEDTLS_SSL_DEBUG_MSG( 1, ( "invalid state %d", ssl->state ) );
            return( MBEDTLS_ERR_SSL_BAD_INPUT_DATA );
    }

    return( ret );
}

#endif /* MBEDTLS_SSL_SRV_C && MBEDTLS_SSL_PROTO_TLS1_3 */<|MERGE_RESOLUTION|>--- conflicted
+++ resolved
@@ -25,7 +25,6 @@
 #define SSL_FORCE_FLUSH      1
 
 #include "mbedtls/debug.h"
-<<<<<<< HEAD
 #include "mbedtls/ssl.h"
 #include "mbedtls/error.h"
 #include "mbedtls/constant_time.h"
@@ -43,10 +42,6 @@
 #endif /* MBEDTLS_SSL_USE_MPS */
 
 #include <string.h>
-=======
-#include "mbedtls/error.h"
-#include "mbedtls/platform.h"
->>>>>>> ef2b98a2
 
 #if defined(MBEDTLS_ECP_C)
 #include "mbedtls/ecp.h"
@@ -67,15 +62,9 @@
 #define mbedtls_free       free
 #endif /* MBEDTLS_PLATFORM_C */
 
-<<<<<<< HEAD
 #if defined(MBEDTLS_HAVE_TIME)
 #include <time.h>
 #endif /* MBEDTLS_HAVE_TIME */
-=======
-#include "ssl_misc.h"
-#include "ssl_tls13_keys.h"
-#include "ssl_debug_helpers.h"
->>>>>>> ef2b98a2
 
 /* From RFC 8446:
  *   struct {
@@ -2937,6 +2926,21 @@
     return( ret );
 }
 
+static int ssl_tls13_finalize_write_server_hello( mbedtls_ssl_context *ssl )
+{
+    int ret = MBEDTLS_ERR_ERROR_CORRUPTION_DETECTED;
+    ret = mbedtls_ssl_tls13_compute_handshake_transform( ssl );
+    if( ret != 0 )
+    {
+        MBEDTLS_SSL_DEBUG_RET( 1,
+                               "mbedtls_ssl_tls13_compute_handshake_transform",
+                               ret );
+        return( ret );
+    }
+
+    return( ret );
+}
+
 static int ssl_tls13_write_server_hello( mbedtls_ssl_context *ssl ) {
 
     int ret = 0;
@@ -2959,6 +2963,8 @@
 
     MBEDTLS_SSL_PROC_CHK( mbedtls_ssl_finish_handshake_msg(
                               ssl, buf_len, msg_len ) );
+
+    MBEDTLS_SSL_PROC_CHK( ssl_tls13_finalize_write_server_hello( ssl ) );
 
 #if defined(MBEDTLS_SSL_TLS1_3_COMPATIBILITY_MODE)
     if( ssl->handshake->ccs_sent > 1 )
@@ -2988,54 +2994,18 @@
 
 static int ssl_tls13_prepare_encrypted_extensions( mbedtls_ssl_context *ssl )
 {
-    int ret;
-    mbedtls_ssl_key_set traffic_keys;
-    mbedtls_ssl_transform *transform_handshake;
-
-    /* Compute handshake secret */
-    ret = mbedtls_ssl_tls13_key_schedule_stage_handshake( ssl );
-    if( ret != 0 )
-    {
-        MBEDTLS_SSL_DEBUG_RET( 1, "mbedtls_ssl_tls13_key_schedule_stage_handshake", ret );
-        return( ret );
-    }
-
-    /* Derive handshake key material */
-    ret = mbedtls_ssl_tls13_generate_handshake_keys( ssl, &traffic_keys );
-    if( ret != 0 )
-    {
-        MBEDTLS_SSL_DEBUG_RET( 1,
-                "mbedtls_ssl_tls13_generate_handshake_keys", ret );
-        return( ret );
-    }
-
-    transform_handshake = mbedtls_calloc( 1, sizeof( mbedtls_ssl_transform ) );
-    if( transform_handshake == NULL )
-        return( MBEDTLS_ERR_SSL_ALLOC_FAILED );
-
-    /* Setup transform from handshake key material */
-    ret = mbedtls_ssl_tls13_populate_transform(
-                               transform_handshake,
-                               ssl->conf->endpoint,
-                               ssl->session_negotiate->ciphersuite,
-                               &traffic_keys,
-                               ssl );
-    if( ret != 0 )
-    {
-        MBEDTLS_SSL_DEBUG_RET( 1, "mbedtls_ssl_tls13_populate_transform", ret );
-        return( ret );
-    }
-
 #if !defined(MBEDTLS_SSL_USE_MPS)
-    ssl->handshake->transform_handshake = transform_handshake;
     mbedtls_ssl_set_outbound_transform( ssl, ssl->handshake->transform_handshake );
 #else /* MBEDTLS_SSL_USE_MPS */
+    int ret = MBEDTLS_ERR_ERROR_CORRUPTION_DETECTED;
     /* Register transform with MPS. */
     ret = mbedtls_mps_add_key_material( &ssl->mps->l4,
-                                        transform_handshake,
+                                        ssl->handshake->transform_handshake,
                                         &ssl->handshake->epoch_handshake );
     if( ret != 0 )
         return( ret );
+
+    ssl->handshake->transform_handshake = NULL;
 
     /* Use new transform for outgoing data. */
     ret = mbedtls_mps_set_outgoing_keys( &ssl->mps->l4,
@@ -3059,62 +3029,55 @@
 
 static int ssl_tls13_write_encrypted_extensions_body( mbedtls_ssl_context *ssl,
                                                       unsigned char *buf,
-                                                      size_t buflen,
-                                                      size_t *olen )
-{
-    int ret;
-    size_t n, enc_ext_len;
-    unsigned char *p, *end, *len;
-
-    /* If all extensions are disabled then olen is 0. */
-    *olen = 0;
-
-    end = buf + buflen;
-    p = buf;
-
-    /*
-     * struct {
-     *    Extension extensions<0..2 ^ 16 - 1>;
-     * } EncryptedExtensions;
-     *
-     */
-
-    /* Skip extension length; first write extensions, then update length */
-    len = p;
+                                                      unsigned char *end,
+                                                      size_t *out_len )
+{
+    int ret = MBEDTLS_ERR_ERROR_CORRUPTION_DETECTED;
+    unsigned char *p = buf;
+    size_t extensions_len = 0;
+    unsigned char *p_extensions_len;
+    size_t output_len;
+
+    *out_len = 0;
+
+    MBEDTLS_SSL_CHK_BUF_PTR( p, end, 2 );
+    p_extensions_len = p;
     p += 2;
 
 #if defined(MBEDTLS_SSL_SERVER_NAME_INDICATION)
-    ret = ssl_tls13_write_sni_server_ext( ssl, p, end - p, &n );
+    ret = ssl_tls13_write_sni_server_ext( ssl, p, end - p, &output_len );
     if( ret != 0 )
         return( ret );
-    p += n;
+    p += output_len;
 #endif /* MBEDTLS_SSL_SERVER_NAME_INDICATION */
 
 #if defined(MBEDTLS_SSL_ALPN)
-    ret = ssl_tls13_write_alpn_ext( ssl, p, end - p, &n );
+    ret = ssl_tls13_write_alpn_ext( ssl, p, end - p, &output_len );
     if( ret != 0 )
         return( ret );
-    p  += n;
+    p += output_len;
 #endif /* MBEDTLS_SSL_ALPN */
 
 #if defined(MBEDTLS_SSL_MAX_FRAGMENT_LENGTH)
-    ret = ssl_tls13_write_max_fragment_length_ext( ssl, p, end - p, &n );
+    ret = ssl_tls13_write_max_fragment_length_ext( ssl, p, end - p, &output_len );
     if( ret != 0 )
         return( ret );
-    p += n;
+    p += output_len;
 #endif /* MBEDTLS_SSL_MAX_FRAGMENT_LENGTH */
 
 #if defined(MBEDTLS_ZERO_RTT)
-    ret = mbedtls_ssl_tls13_write_early_data_ext( ssl, p, end, &n );
+    ret = mbedtls_ssl_tls13_write_early_data_ext( ssl, p, end, &output_len );
     if( ret != 0 )
         return( ret );
-    p += n;
+    p += output_len;
 #endif /* MBEDTLS_ZERO_RTT */
 
-    *olen = p - buf;
-    enc_ext_len = (size_t)( ( p - len ) - 2 );
-
-    MBEDTLS_PUT_UINT16_BE( enc_ext_len, len, 0 );
+    extensions_len = ( p - p_extensions_len ) - 2;
+    MBEDTLS_PUT_UINT16_BE( extensions_len, p_extensions_len, 0 );
+
+    *out_len = p - buf;
+
+    MBEDTLS_SSL_DEBUG_BUF( 4, "encrypted extensions", buf, *out_len );
 
     return( 0 );
 }
@@ -3133,7 +3096,7 @@
                        MBEDTLS_SSL_HS_ENCRYPTED_EXTENSIONS, &buf, &buf_len ) );
 
     MBEDTLS_SSL_PROC_CHK( ssl_tls13_write_encrypted_extensions_body(
-                              ssl, buf, buf_len, &msg_len ) );
+                              ssl, buf, buf + buf_len, &msg_len ) );
 
     mbedtls_ssl_add_hs_msg_to_checksum( ssl, MBEDTLS_SSL_HS_ENCRYPTED_EXTENSIONS,
                                         buf, msg_len );
@@ -3141,7 +3104,14 @@
     MBEDTLS_SSL_PROC_CHK( mbedtls_ssl_finish_handshake_msg(
                               ssl, buf_len, msg_len ) );
 
-    mbedtls_ssl_handshake_set_state( ssl, MBEDTLS_SSL_CERTIFICATE_REQUEST );
+#if defined(MBEDTLS_KEY_EXCHANGE_WITH_CERT_ENABLED)
+    if( mbedtls_ssl_tls13_kex_with_psk( ssl ) )
+        mbedtls_ssl_handshake_set_state( ssl, MBEDTLS_SSL_SERVER_FINISHED );
+    else
+        mbedtls_ssl_handshake_set_state( ssl, MBEDTLS_SSL_CERTIFICATE_REQUEST );
+#else
+    mbedtls_ssl_handshake_set_state( ssl, MBEDTLS_SSL_SERVER_FINISHED );
+#endif
 
 cleanup:
 
@@ -3214,41 +3184,9 @@
     return( 0 );
 }
 
-static int ssl_tls13_reset_ecdhe_share( mbedtls_ssl_context *ssl )
-{
-    mbedtls_ecdh_free( &ssl->handshake->ecdh_ctx );
-    return( 0 );
-}
-
-static int ssl_tls13_reset_key_share( mbedtls_ssl_context *ssl )
-{
-    uint16_t group_id = ssl->handshake->offered_group_id;
-
-    if( mbedtls_ssl_tls13_named_group_is_ecdhe( group_id ) )
-        return( ssl_tls13_reset_ecdhe_share( ssl ) );
-    else if( 0 /* other KEMs? */ )
-    {
-        /* Do something */
-    }
-
-    return( 0 );
-}
-
 static int ssl_tls13_write_hello_retry_request_postprocess( mbedtls_ssl_context *ssl )
 {
-    int ret = MBEDTLS_ERR_ERROR_CORRUPTION_DETECTED;
-
     ssl->handshake->hello_retry_requests_sent++;
-
-    /* Reset everything that's going to be re-generated in the new ClientHello.
-     *
-     * Currently, we're always resetting the key share, even if the server
-     * was fine with it. Once we have separated key share generation from
-     * key share writing, we can confine this to the case where the server
-     * requested a different share. */
-    ret = ssl_tls13_reset_key_share( ssl );
-    if( ret != 0 )
-        return( ret );
 
 #if defined(MBEDTLS_SSL_TLS1_3_COMPATIBILITY_MODE)
     mbedtls_ssl_handshake_set_state( ssl, MBEDTLS_SSL_SERVER_CCS_AFTER_HRR );
@@ -3578,34 +3516,10 @@
 #endif /* MBEDTLS_KEY_EXCHANGE_ECDHE_ECDSA_ENABLED */
 }
 
-<<<<<<< HEAD
 static int ssl_tls13_certificate_request_write( mbedtls_ssl_context *ssl,
                                                 unsigned char *buf,
                                                 size_t buflen,
                                                 size_t *olen )
-=======
-static int ssl_tls13_finalize_write_server_hello( mbedtls_ssl_context *ssl )
-{
-    int ret = MBEDTLS_ERR_ERROR_CORRUPTION_DETECTED;
-    ret = mbedtls_ssl_tls13_compute_handshake_transform( ssl );
-    if( ret != 0 )
-    {
-        MBEDTLS_SSL_DEBUG_RET( 1,
-                               "mbedtls_ssl_tls13_compute_handshake_transform",
-                               ret );
-        return( ret );
-    }
-
-    mbedtls_ssl_set_outbound_transform( ssl,
-                                        ssl->handshake->transform_handshake );
-    MBEDTLS_SSL_DEBUG_MSG(
-        3, ( "switching to handshake transform for outbound data" ) );
-
-    return( ret );
-}
-
-static int ssl_tls13_write_server_hello( mbedtls_ssl_context *ssl )
->>>>>>> ef2b98a2
 {
     int ret;
     size_t ext_size;
@@ -3644,7 +3558,6 @@
      * Write extensions
      */
 
-<<<<<<< HEAD
     /* The extensions must contain the signature_algorithms. */
     /* Currently we don't use any other extension */
     ret = mbedtls_ssl_write_sig_alg_ext( ssl, p + 2, end, &ext_size );
@@ -3656,13 +3569,6 @@
     p += 2 + ext_size;
 
     *olen = p - buf;
-=======
-    MBEDTLS_SSL_PROC_CHK( ssl_tls13_finalize_write_server_hello( ssl ) );
-
-    mbedtls_ssl_handshake_set_state( ssl, MBEDTLS_SSL_ENCRYPTED_EXTENSIONS );
-
-cleanup:
->>>>>>> ef2b98a2
 
     return( ret );
 }
@@ -3676,83 +3582,7 @@
 }
 
 /*
-<<<<<<< HEAD
  * TLS and DTLS 1.3 State Maschine -- server side
-=======
- * Handler for MBEDTLS_SSL_ENCRYPTED_EXTENSIONS
- */
-
-/*
- * struct {
- *    Extension extensions<0..2 ^ 16 - 1>;
- * } EncryptedExtensions;
- *
- */
-static int ssl_tls13_write_encrypted_extensions_body( mbedtls_ssl_context *ssl,
-                                                      unsigned char *buf,
-                                                      unsigned char *end,
-                                                      size_t *out_len )
-{
-    unsigned char *p = buf;
-    size_t extensions_len = 0;
-    unsigned char *p_extensions_len;
-
-    *out_len = 0;
-
-    MBEDTLS_SSL_CHK_BUF_PTR( p, end, 2 );
-    p_extensions_len = p;
-    p += 2;
-
-    ((void) ssl);
-
-    extensions_len = ( p - p_extensions_len ) - 2;
-    MBEDTLS_PUT_UINT16_BE( extensions_len, p_extensions_len, 0 );
-
-    *out_len = p - buf;
-
-    MBEDTLS_SSL_DEBUG_BUF( 4, "encrypted extensions", buf, *out_len );
-
-    return( 0 );
-}
-
-static int ssl_tls13_write_encrypted_extensions( mbedtls_ssl_context *ssl )
-{
-    int ret = MBEDTLS_ERR_ERROR_CORRUPTION_DETECTED;
-    unsigned char *buf;
-    size_t buf_len, msg_len;
-
-    MBEDTLS_SSL_DEBUG_MSG( 2, ( "=> write encrypted extensions" ) );
-
-    MBEDTLS_SSL_PROC_CHK( mbedtls_ssl_start_handshake_msg( ssl,
-                       MBEDTLS_SSL_HS_ENCRYPTED_EXTENSIONS, &buf, &buf_len ) );
-
-    MBEDTLS_SSL_PROC_CHK( ssl_tls13_write_encrypted_extensions_body(
-                              ssl, buf, buf + buf_len, &msg_len ) );
-
-    mbedtls_ssl_add_hs_msg_to_checksum(
-        ssl, MBEDTLS_SSL_HS_ENCRYPTED_EXTENSIONS, buf, msg_len );
-
-    MBEDTLS_SSL_PROC_CHK( mbedtls_ssl_finish_handshake_msg(
-                              ssl, buf_len, msg_len ) );
-
-#if defined(MBEDTLS_KEY_EXCHANGE_WITH_CERT_ENABLED)
-    if( mbedtls_ssl_tls13_some_psk_enabled( ssl ) )
-        mbedtls_ssl_handshake_set_state( ssl, MBEDTLS_SSL_SERVER_FINISHED );
-    else
-        mbedtls_ssl_handshake_set_state( ssl, MBEDTLS_SSL_SERVER_CERTIFICATE );
-#else
-    mbedtls_ssl_handshake_set_state( ssl, MBEDTLS_SSL_SERVER_FINISHED );
-#endif
-
-cleanup:
-
-    MBEDTLS_SSL_DEBUG_MSG( 2, ( "<= write encrypted extensions" ) );
-    return( ret );
-}
-
-/*
- * TLS 1.3 State Machine -- server side
->>>>>>> ef2b98a2
  */
 int mbedtls_ssl_tls13_handshake_server_step( mbedtls_ssl_context *ssl )
 {
@@ -3994,15 +3824,6 @@
             mbedtls_ssl_handshake_set_state( ssl, MBEDTLS_SSL_HANDSHAKE_OVER );
             break;
 
-        case MBEDTLS_SSL_ENCRYPTED_EXTENSIONS:
-            ret = ssl_tls13_write_encrypted_extensions( ssl );
-            if( ret != 0 )
-            {
-                MBEDTLS_SSL_DEBUG_RET( 1, "ssl_tls13_write_encrypted_extensions", ret );
-                return( ret );
-            }
-            break;
-
         default:
             MBEDTLS_SSL_DEBUG_MSG( 1, ( "invalid state %d", ssl->state ) );
             return( MBEDTLS_ERR_SSL_BAD_INPUT_DATA );

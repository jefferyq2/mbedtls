--- conflicted
+++ resolved
@@ -32,7 +32,7 @@
 #include "ssl_misc.h"
 #include "ssl_tls13_keys.h"
 #include "ssl_debug_helpers.h"
-
+#include <string.h>
 #if defined(MBEDTLS_ECP_C)
 #include "mbedtls/ecp.h"
 #endif /* MBEDTLS_ECP_C */
@@ -2624,25 +2624,32 @@
 /*
  * Handler for MBEDTLS_SSL_SERVER_HELLO
  */
-static int ssl_tls13_server_hello_prepare( mbedtls_ssl_context *ssl )
-{
-    int ret;
-
-    if( ( ret = ssl->conf->f_rng( ssl->conf->p_rng, ssl->handshake->randbytes + 32, 32 ) ) != 0 )
+static int ssl_tls13_prepare_server_hello( mbedtls_ssl_context *ssl )
+{
+    int ret = MBEDTLS_ERR_ERROR_CORRUPTION_DETECTED;
+    unsigned char *server_randbytes =
+                    ssl->handshake->randbytes + MBEDTLS_CLIENT_HELLO_RANDOM_LEN;
+    if( ssl->conf->f_rng == NULL )
+    {
+        MBEDTLS_SSL_DEBUG_MSG( 1, ( "no RNG provided" ) );
+        return( MBEDTLS_ERR_SSL_NO_RNG );
+    }
+
+    if( ( ret = ssl->conf->f_rng( ssl->conf->p_rng, server_randbytes,
+                                  MBEDTLS_SERVER_HELLO_RANDOM_LEN ) ) != 0 )
+    {
+        MBEDTLS_SSL_DEBUG_RET( 1, "f_rng", ret );
         return( ret );
-
-    MBEDTLS_SSL_DEBUG_BUF( 3, "server hello, random bytes", ssl->handshake->randbytes + 32, 32 );
+    }
+
+    MBEDTLS_SSL_DEBUG_BUF( 3, "server hello, random bytes", server_randbytes,
+                           MBEDTLS_SERVER_HELLO_RANDOM_LEN );
 
 #if defined(MBEDTLS_HAVE_TIME)
     ssl->session_negotiate->start = time( NULL );
 #endif /* MBEDTLS_HAVE_TIME */
 
-
-    /* Check for session resumption
-     * <TBD>
-     */
-
-    return( 0 );
+    return( ret );
 }
 
 /*
@@ -2656,122 +2663,76 @@
                                                 mbedtls_ssl_context *ssl,
                                                 unsigned char *buf,
                                                 unsigned char *end,
-                                                size_t *olen )
-{
-    unsigned char *p = buf;
-    *olen = 0;
-
-    /* With only a single supported version we do not need the ssl structure. */
-    ((void) ssl);
-
-    MBEDTLS_SSL_DEBUG_MSG( 3, ( "adding supported version extension" ) );
-
-    if( end < p || (size_t)( end - p ) < 6 )
-    {
-        MBEDTLS_SSL_DEBUG_MSG( 1, ( "buffer too small" ) );
-        return( MBEDTLS_ERR_SSL_BUFFER_TOO_SMALL );
-    }
-
-    MBEDTLS_PUT_UINT16_BE( MBEDTLS_TLS_EXT_SUPPORTED_VERSIONS, p, 0 );
-
-    /* length */
-    MBEDTLS_PUT_UINT16_BE( 2, p, 2 );
-
-    /* For TLS 1.3 and for DTLS 1.3 we use 0x0304 */
-    MBEDTLS_PUT_UINT16_BE( 0x0304, p, 4 );
-    MBEDTLS_SSL_DEBUG_MSG( 3, ( "version [3:4]" ) );
-
-    *olen = 6;
+                                                size_t *out_len )
+{
+    *out_len = 0;
+
+    MBEDTLS_SSL_DEBUG_MSG( 3, ( "server hello, write selected version" ) );
+
+    /* Check if we have space to write the extension:
+     * - extension_type         (2 bytes)
+     * - extension_data_length  (2 bytes)
+     * - selected_version       (2 bytes)
+     */
+    MBEDTLS_SSL_CHK_BUF_PTR( buf, end, 6 );
+
+    MBEDTLS_PUT_UINT16_BE( MBEDTLS_TLS_EXT_SUPPORTED_VERSIONS, buf, 0 );
+
+    MBEDTLS_PUT_UINT16_BE( 2, buf, 2 );
+
+    mbedtls_ssl_write_version( buf + 4,
+                               ssl->conf->transport,
+                               ssl->tls_version );
+
+    MBEDTLS_SSL_DEBUG_MSG( 3, ( "supported version: [%04x]",
+                                ssl->tls_version ) );
+
+    *out_len = 6;
 
     return( 0 );
 }
 
-/* Key Shares Extension
- *
- * enum {
- *     ... (0xFFFF)
- * } NamedGroup;
- *
- * struct {
- *     NamedGroup group;
- *     opaque key_exchange<1..2^16-1>;
- * } KeyShareEntry;
- *
- * struct {
- *     select(role) {
- *     ...
- *     case server:
- *         KeyShareEntry server_share;
- *     }
- * } KeyShare;
-*/
+/* Generate and export a single key share. For hybrid KEMs, this can
+ * be called multiple times with the different components of the hybrid. */
+static int ssl_tls13_generate_and_write_key_share( mbedtls_ssl_context *ssl,
+                                                   uint16_t named_group,
+                                                   unsigned char *buf,
+                                                   unsigned char *end,
+                                                   size_t *out_len )
+{
+    int ret = MBEDTLS_ERR_ERROR_CORRUPTION_DETECTED;
+
+    *out_len = 0;
 
 #if defined(MBEDTLS_ECDH_C)
-static int ssl_tls13_generate_and_write_ecdh_key_exchange(
-                mbedtls_ssl_context *ssl,
-                uint16_t named_group,
-                unsigned char *buf,
-                unsigned char *end,
-                size_t *out_len )
-{
-    psa_status_t status = PSA_ERROR_GENERIC_ERROR;
-    int ret = MBEDTLS_ERR_SSL_FEATURE_UNAVAILABLE;
-    psa_key_attributes_t key_attributes;
-    size_t own_pubkey_len;
-    mbedtls_ssl_handshake_params *handshake = ssl->handshake;
-    size_t ecdh_bits = 0;
-
-    MBEDTLS_SSL_DEBUG_MSG( 1, ( "Perform PSA-based ECDH computation." ) );
-
-    /* Convert EC group to PSA key type. */
-    if( ( handshake->ecdh_psa_type =
-        mbedtls_psa_parse_tls_ecc_group( named_group, &ecdh_bits ) ) == 0 )
-            return( MBEDTLS_ERR_SSL_HANDSHAKE_FAILURE );
-
-    if( ecdh_bits > 0xffff )
-        return( MBEDTLS_ERR_SSL_ILLEGAL_PARAMETER );
-    ssl->handshake->ecdh_bits = (uint16_t) ecdh_bits;
-
-    key_attributes = psa_key_attributes_init();
-    psa_set_key_usage_flags( &key_attributes, PSA_KEY_USAGE_DERIVE );
-    psa_set_key_algorithm( &key_attributes, PSA_ALG_ECDH );
-    psa_set_key_type( &key_attributes, handshake->ecdh_psa_type );
-    psa_set_key_bits( &key_attributes, handshake->ecdh_bits );
-
-    /* Generate ECDH private key. */
-    status = psa_generate_key( &key_attributes,
-                                &handshake->ecdh_psa_privkey );
-    if( status != PSA_SUCCESS )
-    {
-        ret = psa_ssl_status_to_mbedtls( status );
-        MBEDTLS_SSL_DEBUG_RET( 1, "psa_generate_key", ret );
-        return( ret );
-
-    }
-
-    /* Export the public part of the ECDH private key from PSA. */
-    status = psa_export_public_key( handshake->ecdh_psa_privkey,
-                                    buf, (size_t)( end - buf ),
-                                    &own_pubkey_len );
-    if( status != PSA_SUCCESS )
-    {
-        ret = psa_ssl_status_to_mbedtls( status );
-        MBEDTLS_SSL_DEBUG_RET( 1, "psa_export_public_key", ret );
-        return( ret );
-
-    }
-
-    if( own_pubkey_len > (size_t)( end - buf ) )
-    {
-            MBEDTLS_SSL_DEBUG_MSG( 1, ( "No space in the buffer for ECDH public key." ) );
-        return( MBEDTLS_ERR_SSL_BUFFER_TOO_SMALL );
-    }
-
-    *out_len = own_pubkey_len;
-
-    return( 0 );
-}
+    if( mbedtls_ssl_tls13_named_group_is_ecdhe( named_group ) )
+    {
+        ret = mbedtls_ssl_tls13_generate_and_write_ecdh_key_exchange(
+                                        ssl, named_group, buf, end, out_len );
+        if( ret != 0 )
+        {
+            MBEDTLS_SSL_DEBUG_RET(
+                1, "mbedtls_ssl_tls13_generate_and_write_ecdh_key_exchange",
+                ret );
+            return( ret );
+        }
+    }
+    else
 #endif /* MBEDTLS_ECDH_C */
+    if( 0 /* Other kinds of KEMs */ )
+    {
+    }
+    else
+    {
+        ((void) ssl);
+        ((void) named_group);
+        ((void) buf);
+        ((void) end);
+        ret = MBEDTLS_ERR_SSL_INTERNAL_ERROR;
+    }
+
+    return( ret );
+}
 
 /*
  * ssl_tls13_write_key_share_ext
@@ -2789,50 +2750,42 @@
 static int ssl_tls13_write_key_share_ext( mbedtls_ssl_context *ssl,
                                           unsigned char *buf,
                                           unsigned char *end,
-                                          size_t *olen )
-{
-    size_t ext_len = 0;
-
-    *olen = 0;
+                                          size_t *out_len )
+{
+    int ret = MBEDTLS_ERR_ERROR_CORRUPTION_DETECTED;
+    unsigned char *p = buf;
+    uint16_t group = ssl->handshake->offered_group_id;
+    unsigned char *server_share = buf + 4;
+    size_t key_exchange_length;
+
+    *out_len = 0;
 
     MBEDTLS_SSL_DEBUG_MSG( 3, ( "server hello, adding key share extension" ) );
 
-    if( end - buf < 8 )
-    {
-        MBEDTLS_SSL_DEBUG_MSG( 1, ( "buffer too small" ) );
-        return( MBEDTLS_ERR_SSL_BUFFER_TOO_SMALL );
-    }
-
-#if defined(MBEDTLS_ECDH_C)
+    /* Check if we have space for header and length fields:
+     * - extension_type         (2 bytes)
+     * - extension_data_length  (2 bytes)
+     * - group                  (2 bytes)
+     * - key_exchange_length    (2 bytes)
+     */
+    MBEDTLS_SSL_CHK_BUF_PTR( p, end, 8 );
+    MBEDTLS_PUT_UINT16_BE( MBEDTLS_TLS_EXT_KEY_SHARE, p, 0 );
+    MBEDTLS_PUT_UINT16_BE( group, server_share, 0 );
+    p += 8;
+
     /* When we introduce PQC-ECDHE hybrids, we'll want to call this
      * function multiple times. */
-    int ret;
-    unsigned char *key_share_entry = buf + 4;
-    unsigned char *key_share       = buf + 8;
-    size_t share_len;
-
-    ret = ssl_tls13_generate_and_write_ecdh_key_exchange(
-              ssl, ssl->handshake->offered_group_id,
-              key_share, end, &share_len );
+    ret = ssl_tls13_generate_and_write_key_share(
+              ssl, group, server_share + 4, end, &key_exchange_length );
     if( ret != 0 )
         return( ret );
-
-    /* Write group ID */
-    MBEDTLS_PUT_UINT16_BE( ssl->handshake->offered_group_id, key_share_entry, 0 );
-    /* Write key share length */
-    MBEDTLS_PUT_UINT16_BE( share_len, key_share_entry, 2 );
-    key_share_entry += 4;
-
-    ext_len = share_len + 4;
-#endif /* MBEDTLS_ECDH_C */
-
-    /* Write extension header */
-    MBEDTLS_PUT_UINT16_BE( MBEDTLS_TLS_EXT_KEY_SHARE, buf, 0 );
-
-    /* Write total extension length */
-    MBEDTLS_PUT_UINT16_BE( ext_len, buf, 2 );
-
-    *olen = ext_len + 4; /* 4 bytes for fixed header + length of key share */
+    p += key_exchange_length;
+    MBEDTLS_PUT_UINT16_BE( key_exchange_length, server_share + 2, 0 );
+
+    MBEDTLS_PUT_UINT16_BE( p - server_share, buf, 2 );
+
+    *out_len = p - buf;
+
     return( 0 );
 }
 
@@ -2850,130 +2803,125 @@
  */
 static int ssl_tls13_write_server_hello_body( mbedtls_ssl_context *ssl,
                                               unsigned char *buf,
-                                              size_t buflen,
-                                              size_t *olen )
-{
-    int ret=0;
-    /* Extensions */
-
-    /* extension_start
-     *    Used during extension writing where the
-     *    buffer pointer to the beginning of the
-     *    extension list must be kept to write
-     *    the total extension list size in the end.
-     */
-    unsigned char *extension_start;
-    size_t cur_ext_len;          /* Size of the current extension */
-    size_t total_ext_len;        /* Size of list of extensions    */
-    size_t rand_bytes_len;
-
-    /* Buffer management */
-    unsigned char *start = buf;
-    unsigned char *end = buf + buflen;
-
-    rand_bytes_len = 32;
-
-    /* Ensure we have enough room for ServerHello
-     * up to but excluding the extensions. */
-    if( buflen < ( 4+32+2+2+1+ssl->session_negotiate->id_len+1+1 ) ) /* TBD: FIXME */
-    {
-        return( MBEDTLS_ERR_SSL_BUFFER_TOO_SMALL );
-    }
-
-    /* Version */
-    *buf++ = (unsigned char)0x3;
-    *buf++ = (unsigned char)0x3;
-    MBEDTLS_SSL_DEBUG_MSG( 3, ( "server hello, chosen version: [0x3:0x3]" ) );
-    buflen -= 2;
-
-    /* Write random bytes */
-    memcpy( buf, ssl->handshake->randbytes + 32, rand_bytes_len );
-    MBEDTLS_SSL_DEBUG_BUF( 3, "server hello, random bytes", buf, rand_bytes_len );
-
-    buf += rand_bytes_len;
-    buflen -= rand_bytes_len;
-
-#if defined(MBEDTLS_HAVE_TIME)
-    ssl->session_negotiate->start = time( NULL );
-#endif /* MBEDTLS_HAVE_TIME */
-
-    /* Write legacy session id */
-    *buf++ = (unsigned char)ssl->session_negotiate->id_len;
-    buflen--;
-    memcpy( buf, &ssl->session_negotiate->id[0], ssl->session_negotiate->id_len );
-    buf += ssl->session_negotiate->id_len;
-    MBEDTLS_SSL_DEBUG_MSG( 3, ( "session id length ( %" MBEDTLS_PRINTF_SIZET " )", ssl->session_negotiate->id_len ) );
-    MBEDTLS_SSL_DEBUG_BUF( 3, "session id", ssl->session_negotiate->id, ssl->session_negotiate->id_len );
-    buflen -= ssl->session_negotiate->id_len;
-
-    /* write selected ciphersuite ( 2 bytes ) */
-    MBEDTLS_PUT_UINT16_BE( ssl->session_negotiate->ciphersuite, buf, 0 );
-    buf += 2;
-    buflen -= 2;
-    MBEDTLS_SSL_DEBUG_MSG( 3, ( "server hello, chosen ciphersuite: %s ( id=%d )",
-        mbedtls_ssl_get_ciphersuite_name( ssl->session_negotiate->ciphersuite ),
-        ssl->session_negotiate->ciphersuite ) );
-
-    /* write legacy_compression_method ( 0 ) */
-    *buf++ = 0x0;
-    buflen--;
-
-    /* First write extensions, then the total length */
-    extension_start = buf;
-    total_ext_len = 0;
-    buf += 2;
+                                              unsigned char *end,
+                                              size_t *out_len )
+{
+    int ret = MBEDTLS_ERR_ERROR_CORRUPTION_DETECTED;
+    unsigned char *p = buf;
+    unsigned char *p_extensions_len;
+    size_t output_len;               /* Length of buffer used by function */
+
+    *out_len = 0;
+
+    /* ...
+     * ProtocolVersion legacy_version = 0x0303; // TLS 1.2
+     * ...
+     * with ProtocolVersion defined as:
+     * uint16 ProtocolVersion;
+     */
+    MBEDTLS_SSL_CHK_BUF_PTR( p, end, 2 );
+    MBEDTLS_PUT_UINT16_BE( 0x0303, p, 0 );
+    p += 2;
+
+    /* ...
+     * Random random;
+     * ...
+     * with Random defined as:
+     * opaque Random[MBEDTLS_SERVER_HELLO_RANDOM_LEN];
+     */
+    MBEDTLS_SSL_CHK_BUF_PTR( p, end, MBEDTLS_SERVER_HELLO_RANDOM_LEN );
+    memcpy( p, &ssl->handshake->randbytes[MBEDTLS_CLIENT_HELLO_RANDOM_LEN],
+               MBEDTLS_SERVER_HELLO_RANDOM_LEN );
+    MBEDTLS_SSL_DEBUG_BUF( 3, "server hello, random bytes",
+                           p, MBEDTLS_SERVER_HELLO_RANDOM_LEN );
+    p += MBEDTLS_SERVER_HELLO_RANDOM_LEN;
+
+    /* ...
+     * opaque legacy_session_id_echo<0..32>;
+     * ...
+     */
+    MBEDTLS_SSL_CHK_BUF_PTR( p, end, 1 + ssl->session_negotiate->id_len );
+    *p++ = (unsigned char)ssl->session_negotiate->id_len;
+    if( ssl->session_negotiate->id_len > 0 )
+    {
+        memcpy( p, &ssl->session_negotiate->id[0],
+                ssl->session_negotiate->id_len );
+        p += ssl->session_negotiate->id_len;
+
+        MBEDTLS_SSL_DEBUG_BUF( 3, "session id", ssl->session_negotiate->id,
+                               ssl->session_negotiate->id_len );
+    }
+
+    /* ...
+     * CipherSuite cipher_suite;
+     * ...
+     * with CipherSuite defined as:
+     * uint8 CipherSuite[2];
+     */
+    MBEDTLS_SSL_CHK_BUF_PTR( p, end, 2 );
+    MBEDTLS_PUT_UINT16_BE( ssl->session_negotiate->ciphersuite, p, 0 );
+    p += 2;
+    MBEDTLS_SSL_DEBUG_MSG( 3,
+        ( "server hello, chosen ciphersuite: %s ( id=%d )",
+          mbedtls_ssl_get_ciphersuite_name(
+            ssl->session_negotiate->ciphersuite ),
+          ssl->session_negotiate->ciphersuite ) );
+
+    /* ...
+     * uint8 legacy_compression_method = 0;
+     * ...
+     */
+    MBEDTLS_SSL_CHK_BUF_PTR( p, end, 1 );
+    *p++ = 0x0;
+
+    /* ...
+     * Extension extensions<6..2^16-1>;
+     * ...
+     * struct {
+     *      ExtensionType extension_type; (2 bytes)
+     *      opaque extension_data<0..2^16-1>;
+     * } Extension;
+     */
+    MBEDTLS_SSL_CHK_BUF_PTR( p, end, 2 );
+    p_extensions_len = p;
+    p += 2;
+
+    if( ( ret = ssl_tls13_write_server_hello_supported_versions_ext(
+                                            ssl, p, end, &output_len ) ) != 0 )
+    {
+        MBEDTLS_SSL_DEBUG_RET(
+            1, "ssl_tls13_write_server_hello_supported_versions_ext", ret );
+        return( ret );
+    }
+    p += output_len;
+
+    if( mbedtls_ssl_tls13_kex_with_ephemeral( ssl ) )
+    {
+        ret = ssl_tls13_write_key_share_ext( ssl, p, end, &output_len );
+        if( ret != 0 )
+            return( ret );
+        p += output_len;
+    }
 
 #if defined(MBEDTLS_KEY_EXCHANGE_SOME_PSK_ENABLED)
     if( mbedtls_ssl_tls13_kex_with_psk( ssl ) )
     {
-        ret = ssl_tls13_write_server_pre_shared_key_ext( ssl, buf, end,
-                                                         &cur_ext_len );
+        ret = ssl_tls13_write_server_pre_shared_key_ext( ssl, p, end,
+                                                         &output_len );
         if( ret != 0 )
-        {
-            MBEDTLS_SSL_DEBUG_RET( 1, "ssl_tls13_write_server_pre_shared_key_ext",
-                                   ret );
             return( ret );
-        }
-
-        total_ext_len += cur_ext_len;
-        buf += cur_ext_len;
+        p += output_len;
     }
 #endif /* MBEDTLS_KEY_EXCHANGE_SOME_PSK_ENABLED */
 
-#if ( defined(MBEDTLS_ECDH_C) || defined(MBEDTLS_ECDSA_C) )
-    if( mbedtls_ssl_tls13_kex_with_ephemeral( ssl ) )
-    {
-        if( ( ret = ssl_tls13_write_key_share_ext( ssl, buf, end, &cur_ext_len ) ) != 0 )
-        {
-            MBEDTLS_SSL_DEBUG_RET( 1, "ssl_tls13_write_key_share_ext", ret );
-            return( ret );
-        }
-
-        total_ext_len += cur_ext_len;
-        buf += cur_ext_len;
-    }
-#endif /* ( MBEDTLS_ECDH_C || MBEDTLS_ECDSA_C */
-
-    /* Add supported_versions extension */
-    if( ( ret = ssl_tls13_write_server_hello_supported_versions_ext
-                ( ssl, buf, end, &cur_ext_len ) ) != 0 )
-    {
-        MBEDTLS_SSL_DEBUG_RET( 1, "ssl_tls13_write_server_hello_supported_versions_ext", ret );
-        return( ret );
-    }
-
-    total_ext_len += cur_ext_len;
-    buf += cur_ext_len;
-
-    MBEDTLS_SSL_DEBUG_BUF( 4, "server hello extensions", extension_start, total_ext_len );
-
-    /* Write length information */
-    MBEDTLS_PUT_UINT16_BE( total_ext_len, extension_start, 0 );
-    buflen -= 2 + total_ext_len;
-
-    *olen = buf - start;
-
-    MBEDTLS_SSL_DEBUG_BUF( 3, "server hello", start, *olen );
+    MBEDTLS_PUT_UINT16_BE( p - p_extensions_len - 2, p_extensions_len, 0 );
+
+    MBEDTLS_SSL_DEBUG_BUF( 4, "server hello extensions",
+                           p_extensions_len, p - p_extensions_len );
+
+    *out_len = p - buf;
+
+    MBEDTLS_SSL_DEBUG_BUF( 3, "server hello", buf, *out_len );
 
     return( ret );
 }
@@ -2986,12 +2934,13 @@
 
     MBEDTLS_SSL_DEBUG_MSG( 2, ( "=> write server hello" ) );
 
-    MBEDTLS_SSL_PROC_CHK( ssl_tls13_server_hello_prepare( ssl ) );
+    MBEDTLS_SSL_PROC_CHK( ssl_tls13_prepare_server_hello( ssl ) );
 
     MBEDTLS_SSL_PROC_CHK( mbedtls_ssl_start_handshake_msg( ssl,
                                 MBEDTLS_SSL_HS_SERVER_HELLO, &buf, &buf_len ) );
 
-    MBEDTLS_SSL_PROC_CHK( ssl_tls13_write_server_hello_body( ssl, buf, buf_len,
+    MBEDTLS_SSL_PROC_CHK( ssl_tls13_write_server_hello_body( ssl, buf,
+                                                             buf + buf_len,
                                                              &msg_len ) );
 
     mbedtls_ssl_add_hs_msg_to_checksum( ssl, MBEDTLS_SSL_HS_SERVER_HELLO,
@@ -3707,338 +3656,7 @@
 }
 
 /*
-<<<<<<< HEAD
  * TLS and DTLS 1.3 State Maschine -- server side
-=======
- * Handler for MBEDTLS_SSL_SERVER_HELLO
- */
-static int ssl_tls13_prepare_server_hello( mbedtls_ssl_context *ssl )
-{
-    int ret = MBEDTLS_ERR_ERROR_CORRUPTION_DETECTED;
-    unsigned char *server_randbytes =
-                    ssl->handshake->randbytes + MBEDTLS_CLIENT_HELLO_RANDOM_LEN;
-    if( ssl->conf->f_rng == NULL )
-    {
-        MBEDTLS_SSL_DEBUG_MSG( 1, ( "no RNG provided" ) );
-        return( MBEDTLS_ERR_SSL_NO_RNG );
-    }
-
-    if( ( ret = ssl->conf->f_rng( ssl->conf->p_rng, server_randbytes,
-                                  MBEDTLS_SERVER_HELLO_RANDOM_LEN ) ) != 0 )
-    {
-        MBEDTLS_SSL_DEBUG_RET( 1, "f_rng", ret );
-        return( ret );
-    }
-
-    MBEDTLS_SSL_DEBUG_BUF( 3, "server hello, random bytes", server_randbytes,
-                           MBEDTLS_SERVER_HELLO_RANDOM_LEN );
-
-#if defined(MBEDTLS_HAVE_TIME)
-    ssl->session_negotiate->start = time( NULL );
-#endif /* MBEDTLS_HAVE_TIME */
-
-    return( ret );
-}
-
-/*
- * ssl_tls13_write_server_hello_supported_versions_ext ():
- *
- * struct {
- *      ProtocolVersion selected_version;
- * } SupportedVersions;
- */
-static int ssl_tls13_write_server_hello_supported_versions_ext(
-                                                mbedtls_ssl_context *ssl,
-                                                unsigned char *buf,
-                                                unsigned char *end,
-                                                size_t *out_len )
-{
-    *out_len = 0;
-
-    MBEDTLS_SSL_DEBUG_MSG( 3, ( "server hello, write selected version" ) );
-
-    /* Check if we have space to write the extension:
-     * - extension_type         (2 bytes)
-     * - extension_data_length  (2 bytes)
-     * - selected_version       (2 bytes)
-     */
-    MBEDTLS_SSL_CHK_BUF_PTR( buf, end, 6 );
-
-    MBEDTLS_PUT_UINT16_BE( MBEDTLS_TLS_EXT_SUPPORTED_VERSIONS, buf, 0 );
-
-    MBEDTLS_PUT_UINT16_BE( 2, buf, 2 );
-
-    mbedtls_ssl_write_version( buf + 4,
-                               ssl->conf->transport,
-                               ssl->tls_version );
-
-    MBEDTLS_SSL_DEBUG_MSG( 3, ( "supported version: [%04x]",
-                                ssl->tls_version ) );
-
-    *out_len = 6;
-
-    return( 0 );
-}
-
-
-
-/* Generate and export a single key share. For hybrid KEMs, this can
- * be called multiple times with the different components of the hybrid. */
-static int ssl_tls13_generate_and_write_key_share( mbedtls_ssl_context *ssl,
-                                                   uint16_t named_group,
-                                                   unsigned char *buf,
-                                                   unsigned char *end,
-                                                   size_t *out_len )
-{
-    int ret = MBEDTLS_ERR_ERROR_CORRUPTION_DETECTED;
-
-    *out_len = 0;
-
-#if defined(MBEDTLS_ECDH_C)
-    if( mbedtls_ssl_tls13_named_group_is_ecdhe( named_group ) )
-    {
-        ret = mbedtls_ssl_tls13_generate_and_write_ecdh_key_exchange(
-                                        ssl, named_group, buf, end, out_len );
-        if( ret != 0 )
-        {
-            MBEDTLS_SSL_DEBUG_RET(
-                1, "mbedtls_ssl_tls13_generate_and_write_ecdh_key_exchange",
-                ret );
-            return( ret );
-        }
-    }
-    else
-#endif /* MBEDTLS_ECDH_C */
-    if( 0 /* Other kinds of KEMs */ )
-    {
-    }
-    else
-    {
-        ((void) ssl);
-        ((void) named_group);
-        ((void) buf);
-        ((void) end);
-        ret = MBEDTLS_ERR_SSL_INTERNAL_ERROR;
-    }
-
-    return( ret );
-}
-
-/*
- * ssl_tls13_write_key_share_ext
- *
- * Structure of key_share extension in ServerHello:
- *
- * struct {
- *     NamedGroup group;
- *     opaque key_exchange<1..2^16-1>;
- * } KeyShareEntry;
- * struct {
- *     KeyShareEntry server_share;
- * } KeyShareServerHello;
- */
-static int ssl_tls13_write_key_share_ext( mbedtls_ssl_context *ssl,
-                                          unsigned char *buf,
-                                          unsigned char *end,
-                                          size_t *out_len )
-{
-    int ret = MBEDTLS_ERR_ERROR_CORRUPTION_DETECTED;
-    unsigned char *p = buf;
-    uint16_t group = ssl->handshake->offered_group_id;
-    unsigned char *server_share = buf + 4;
-    size_t key_exchange_length;
-
-    *out_len = 0;
-
-    MBEDTLS_SSL_DEBUG_MSG( 3, ( "server hello, adding key share extension" ) );
-
-    /* Check if we have space for header and length fields:
-     * - extension_type         (2 bytes)
-     * - extension_data_length  (2 bytes)
-     * - group                  (2 bytes)
-     * - key_exchange_length    (2 bytes)
-     */
-    MBEDTLS_SSL_CHK_BUF_PTR( p, end, 8 );
-    MBEDTLS_PUT_UINT16_BE( MBEDTLS_TLS_EXT_KEY_SHARE, p, 0 );
-    MBEDTLS_PUT_UINT16_BE( group, server_share, 0 );
-    p += 8;
-
-    /* When we introduce PQC-ECDHE hybrids, we'll want to call this
-     * function multiple times. */
-    ret = ssl_tls13_generate_and_write_key_share(
-              ssl, group, server_share + 4, end, &key_exchange_length );
-    if( ret != 0 )
-        return( ret );
-    p += key_exchange_length;
-    MBEDTLS_PUT_UINT16_BE( key_exchange_length, server_share + 2, 0 );
-
-    MBEDTLS_PUT_UINT16_BE( p - server_share, buf, 2 );
-
-    *out_len = p - buf;
-
-    return( 0 );
-}
-
-
-/*
- * Structure of ServerHello message:
- *
- *     struct {
- *        ProtocolVersion legacy_version = 0x0303;    // TLS v1.2
- *        Random random;
- *        opaque legacy_session_id_echo<0..32>;
- *        CipherSuite cipher_suite;
- *        uint8 legacy_compression_method = 0;
- *        Extension extensions<6..2^16-1>;
- *    } ServerHello;
- */
-static int ssl_tls13_write_server_hello_body( mbedtls_ssl_context *ssl,
-                                              unsigned char *buf,
-                                              unsigned char *end,
-                                              size_t *out_len )
-{
-    int ret = MBEDTLS_ERR_ERROR_CORRUPTION_DETECTED;
-    unsigned char *p = buf;
-    unsigned char *p_extensions_len;
-    size_t output_len;               /* Length of buffer used by function */
-
-    *out_len = 0;
-
-    /* ...
-     * ProtocolVersion legacy_version = 0x0303; // TLS 1.2
-     * ...
-     * with ProtocolVersion defined as:
-     * uint16 ProtocolVersion;
-     */
-    MBEDTLS_SSL_CHK_BUF_PTR( p, end, 2 );
-    MBEDTLS_PUT_UINT16_BE( 0x0303, p, 0 );
-    p += 2;
-
-    /* ...
-     * Random random;
-     * ...
-     * with Random defined as:
-     * opaque Random[MBEDTLS_SERVER_HELLO_RANDOM_LEN];
-     */
-    MBEDTLS_SSL_CHK_BUF_PTR( p, end, MBEDTLS_SERVER_HELLO_RANDOM_LEN );
-    memcpy( p, &ssl->handshake->randbytes[MBEDTLS_CLIENT_HELLO_RANDOM_LEN],
-               MBEDTLS_SERVER_HELLO_RANDOM_LEN );
-    MBEDTLS_SSL_DEBUG_BUF( 3, "server hello, random bytes",
-                           p, MBEDTLS_SERVER_HELLO_RANDOM_LEN );
-    p += MBEDTLS_SERVER_HELLO_RANDOM_LEN;
-
-    /* ...
-     * opaque legacy_session_id_echo<0..32>;
-     * ...
-     */
-    MBEDTLS_SSL_CHK_BUF_PTR( p, end, 1 + ssl->session_negotiate->id_len );
-    *p++ = (unsigned char)ssl->session_negotiate->id_len;
-    if( ssl->session_negotiate->id_len > 0 )
-    {
-        memcpy( p, &ssl->session_negotiate->id[0],
-                ssl->session_negotiate->id_len );
-        p += ssl->session_negotiate->id_len;
-
-        MBEDTLS_SSL_DEBUG_BUF( 3, "session id", ssl->session_negotiate->id,
-                               ssl->session_negotiate->id_len );
-    }
-
-    /* ...
-     * CipherSuite cipher_suite;
-     * ...
-     * with CipherSuite defined as:
-     * uint8 CipherSuite[2];
-     */
-    MBEDTLS_SSL_CHK_BUF_PTR( p, end, 2 );
-    MBEDTLS_PUT_UINT16_BE( ssl->session_negotiate->ciphersuite, p, 0 );
-    p += 2;
-    MBEDTLS_SSL_DEBUG_MSG( 3,
-        ( "server hello, chosen ciphersuite: %s ( id=%d )",
-          mbedtls_ssl_get_ciphersuite_name(
-            ssl->session_negotiate->ciphersuite ),
-          ssl->session_negotiate->ciphersuite ) );
-
-    /* ...
-     * uint8 legacy_compression_method = 0;
-     * ...
-     */
-    MBEDTLS_SSL_CHK_BUF_PTR( p, end, 1 );
-    *p++ = 0x0;
-
-    /* ...
-     * Extension extensions<6..2^16-1>;
-     * ...
-     * struct {
-     *      ExtensionType extension_type; (2 bytes)
-     *      opaque extension_data<0..2^16-1>;
-     * } Extension;
-     */
-    MBEDTLS_SSL_CHK_BUF_PTR( p, end, 2 );
-    p_extensions_len = p;
-    p += 2;
-
-    if( ( ret = ssl_tls13_write_server_hello_supported_versions_ext(
-                                            ssl, p, end, &output_len ) ) != 0 )
-    {
-        MBEDTLS_SSL_DEBUG_RET(
-            1, "ssl_tls13_write_server_hello_supported_versions_ext", ret );
-        return( ret );
-    }
-    p += output_len;
-
-    if( mbedtls_ssl_conf_tls13_some_ephemeral_enabled( ssl ) )
-    {
-        ret = ssl_tls13_write_key_share_ext( ssl, p, end, &output_len );
-        if( ret != 0 )
-            return( ret );
-        p += output_len;
-    }
-
-    MBEDTLS_PUT_UINT16_BE( p - p_extensions_len - 2, p_extensions_len, 0 );
-
-    MBEDTLS_SSL_DEBUG_BUF( 4, "server hello extensions",
-                           p_extensions_len, p - p_extensions_len );
-
-    *out_len = p - buf;
-
-    MBEDTLS_SSL_DEBUG_BUF( 3, "server hello", buf, *out_len );
-
-    return( ret );
-}
-
-static int ssl_tls13_write_server_hello( mbedtls_ssl_context *ssl )
-{
-    int ret = MBEDTLS_ERR_ERROR_CORRUPTION_DETECTED;
-    unsigned char *buf;
-    size_t buf_len, msg_len;
-
-    MBEDTLS_SSL_DEBUG_MSG( 2, ( "=> write server hello" ) );
-
-    MBEDTLS_SSL_PROC_CHK( ssl_tls13_prepare_server_hello( ssl ) );
-
-    MBEDTLS_SSL_PROC_CHK( mbedtls_ssl_start_handshake_msg( ssl,
-                                MBEDTLS_SSL_HS_SERVER_HELLO, &buf, &buf_len ) );
-
-    MBEDTLS_SSL_PROC_CHK( ssl_tls13_write_server_hello_body( ssl, buf,
-                                                             buf + buf_len,
-                                                             &msg_len ) );
-
-    mbedtls_ssl_add_hs_msg_to_checksum(
-        ssl, MBEDTLS_SSL_HS_SERVER_HELLO, buf, msg_len );
-
-    MBEDTLS_SSL_PROC_CHK( mbedtls_ssl_finish_handshake_msg(
-                              ssl, buf_len, msg_len ) );
-
-    mbedtls_ssl_handshake_set_state( ssl, MBEDTLS_SSL_ENCRYPTED_EXTENSIONS );
-cleanup:
-
-    MBEDTLS_SSL_DEBUG_MSG( 2, ( "<= write server hello" ) );
-    return( ret );
-}
-
-/*
- * TLS 1.3 State Machine -- server side
->>>>>>> e65d8015
  */
 int mbedtls_ssl_tls13_handshake_server_step( mbedtls_ssl_context *ssl )
 {
@@ -4079,7 +3697,6 @@
 
             break;
 
-<<<<<<< HEAD
             /* ----- WRITE EARLY APP DATA  ----*/
         case MBEDTLS_SSL_EARLY_APP_DATA:
 
@@ -4279,10 +3896,6 @@
             if( ret != 0 )
                 return( ret );
             mbedtls_ssl_handshake_set_state( ssl, MBEDTLS_SSL_HANDSHAKE_OVER );
-=======
-        case MBEDTLS_SSL_SERVER_HELLO:
-            ret = ssl_tls13_write_server_hello( ssl );
->>>>>>> e65d8015
             break;
 
         default:

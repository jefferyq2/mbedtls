/*
 *  TLS 1.3 server-side functions
 *
 *  Copyright The Mbed TLS Contributors
 *  SPDX-License-Identifier: Apache-2.0
 *
 *  Licensed under the Apache License, Version 2.0 (the "License"); you may
 *  not use this file except in compliance with the License.
 *  You may obtain a copy of the License at
 *
 *  http://www.apache.org/licenses/LICENSE-2.0
 *
 *  Unless required by applicable law or agreed to in writing, software
 *  distributed under the License is distributed on an "AS IS" BASIS, WITHOUT
 *  WARRANTIES OR CONDITIONS OF ANY KIND, either express or implied.
 *  See the License for the specific language governing permissions and
 *  limitations under the License.
 */

#include "common.h"

#if defined(MBEDTLS_SSL_SRV_C) && defined(MBEDTLS_SSL_PROTO_TLS1_3)

#define SSL_DONT_FORCE_FLUSH 0
#define SSL_FORCE_FLUSH      1

#include "mbedtls/debug.h"
#include "mbedtls/ssl.h"
#include "mbedtls/error.h"
#include "mbedtls/constant_time.h"

#include "ssl_misc.h"
#include "ssl_tls13_keys.h"
#include "ssl_debug_helpers.h"
#include <string.h>
#if defined(MBEDTLS_ECP_C)
#include "mbedtls/ecp.h"
#endif /* MBEDTLS_ECP_C */

<<<<<<< HEAD
#if defined(MBEDTLS_SSL_USE_MPS)
#include "mps_all.h"
#endif /* MBEDTLS_SSL_USE_MPS */

#include <string.h>

#if defined(MBEDTLS_ECP_C)
#include "mbedtls/ecp.h"
#include "ecp_internal.h"
#endif /* MBEDTLS_ECP_C */

#include "mbedtls/hkdf.h"

#if defined(MBEDTLS_SSL_NEW_SESSION_TICKET)
#include "mbedtls/ssl_ticket.h"
#endif /* MBEDTLS_SSL_NEW_SESSION_TICKET */

=======
>>>>>>> 38b8aa4f
#if defined(MBEDTLS_PLATFORM_C)
#include "mbedtls/platform.h"
#else
#include <stdlib.h>
#define mbedtls_calloc    calloc
#define mbedtls_free       free
#endif /* MBEDTLS_PLATFORM_C */

<<<<<<< HEAD
#if defined(MBEDTLS_HAVE_TIME)
#include <time.h>
#endif /* MBEDTLS_HAVE_TIME */

/* From RFC 8446:
 *   struct {
 *       select (Handshake.msg_type) {
 *           case client_hello:
 *                ProtocolVersion versions<2..254>;
 *           case server_hello: // and HelloRetryRequest
 *                ProtocolVersion selected_version;
 *       };
=======
/* From RFC 8446:
 *   struct {
 *          ProtocolVersion versions<2..254>;
>>>>>>> 38b8aa4f
 *   } SupportedVersions;
 */
static int ssl_tls13_parse_supported_versions_ext( mbedtls_ssl_context *ssl,
                                                   const unsigned char *buf,
<<<<<<< HEAD
                                                   size_t len )
{
    size_t list_len;
    int tls13_supported = 0;

    if( len < 1 )
        return( MBEDTLS_ERR_SSL_DECODE_ERROR );

    list_len = buf[0];
    len -= 1;
    buf += 1;

    if( len != list_len || list_len % 2 != 0 )
    {
        MBEDTLS_SSL_DEBUG_MSG( 1, ( "Invalid supported version list length %" MBEDTLS_PRINTF_SIZET,
                                    list_len ) );
        return( MBEDTLS_ERR_SSL_DECODE_ERROR );
    }

    while( len > 0 )
    {
        

        /* In this implementation we only support TLS 1.3 and DTLS 1.3. */
        if( mbedtls_ssl_read_version( buf, ssl->conf->transport ) ==
            MBEDTLS_SSL_VERSION_TLS1_3 )
=======
                                                   const unsigned char *end )
{
    const unsigned char *p = buf;
    size_t versions_len;
    const unsigned char *versions_end;
    uint16_t tls_version;
    int tls13_supported = 0;

    MBEDTLS_SSL_CHK_BUF_READ_PTR( p, end, 1 );
    versions_len = p[0];
    p += 1;

    MBEDTLS_SSL_CHK_BUF_READ_PTR( p, end, versions_len );
    versions_end = p + versions_len;
    while( p < versions_end )
    {
        MBEDTLS_SSL_CHK_BUF_READ_PTR( p, versions_end, 2 );
        tls_version = mbedtls_ssl_read_version( p, ssl->conf->transport );
        p += 2;

        /* In this implementation we only support TLS 1.3 and DTLS 1.3. */
        if( tls_version == MBEDTLS_SSL_VERSION_TLS1_3 )
>>>>>>> 38b8aa4f
        {
            tls13_supported = 1;
            break;
        }
<<<<<<< HEAD

        buf += 2;
        len -= 2;
    }

    if( ! tls13_supported )
    {
        /* When we support runtime negotiation of TLS 1.2 and TLS 1.3, we need
         * a graceful fallback to TLS 1.2 in this case. */

=======
    }

    if( !tls13_supported )
    {
>>>>>>> 38b8aa4f
        MBEDTLS_SSL_DEBUG_MSG( 1, ( "TLS 1.3 is not supported by the client" ) );

        MBEDTLS_SSL_PEND_FATAL_ALERT( MBEDTLS_SSL_ALERT_MSG_PROTOCOL_VERSION,
                                      MBEDTLS_ERR_SSL_BAD_PROTOCOL_VERSION );
        return( MBEDTLS_ERR_SSL_BAD_PROTOCOL_VERSION );
    }

<<<<<<< HEAD
    ssl->tls_version = MBEDTLS_SSL_VERSION_TLS1_3;

    MBEDTLS_SSL_DEBUG_MSG( 1, ( "Negotiated version. Supported is [%04x]",      
                              ssl->tls_version ) );

#if defined(MBEDTLS_SSL_NEW_SESSION_TICKET)
    /* Store minor version for later use with ticket serialization. */
    ssl->session_negotiate->tls_version = MBEDTLS_SSL_VERSION_TLS1_3;
#endif /* MBEDTLS_SSL_NEW_SESSION_TICKET */
=======
    MBEDTLS_SSL_DEBUG_MSG( 1, ( "Negotiated version. Supported is [%04x]",
                              (unsigned int)tls_version ) );
>>>>>>> 38b8aa4f

    return( 0 );
}

<<<<<<< HEAD
#if ( defined(MBEDTLS_ECDH_C) || defined(MBEDTLS_ECDSA_C) )
/* This function parses the TLS 1.3 supported_groups extension and
 * stores the received groups in ssl->handshake->curves.
=======
#if defined(MBEDTLS_ECDH_C)
/*
>>>>>>> 38b8aa4f
 *
 * From RFC 8446:
 *   enum {
 *       ... (0xFFFF)
 *   } NamedGroup;
 *   struct {
 *       NamedGroup named_group_list<2..2^16-1>;
 *   } NamedGroupList;
 */
<<<<<<< HEAD
int mbedtls_ssl_tls13_parse_supported_groups_ext(
    mbedtls_ssl_context *ssl,
    const unsigned char *buf, size_t len ) {

    size_t list_size, our_size;
    const unsigned char *p;
    const mbedtls_ecp_curve_info *curve_info, **curves;

    MBEDTLS_SSL_DEBUG_BUF( 3, "supported_groups extension", buf, len );
    list_size = MBEDTLS_GET_UINT16_BE( buf, 0 );
    if( list_size + 2 != len || list_size % 2 != 0 )
        return( MBEDTLS_ERR_SSL_DECODE_ERROR );

    /* TODO: At the moment, this can happen when receiving a second
     *       ClientHello after an HRR. We should properly reset the
     *       state upon receiving an HRR, in which case we should
     *       not observe handshake->curves already being allocated. */
    if( ssl->handshake->curves != NULL )
    {
        mbedtls_free( ssl->handshake->curves );
        ssl->handshake->curves = NULL;
    }

    /* Don't allow our peer to make us allocate too much memory,
     * and leave room for a final 0 */
    our_size = list_size / 2 + 1;
    if( our_size > MBEDTLS_ECP_DP_MAX )
        our_size = MBEDTLS_ECP_DP_MAX;

    if( ( curves = mbedtls_calloc( our_size, sizeof( *curves ) ) ) == NULL )
        return( MBEDTLS_ERR_SSL_ALLOC_FAILED );

    ssl->handshake->curves = curves;

    p = buf + 2;
    while ( list_size > 0 && our_size > 1 )
    {
        uint16_t tls_grp_id = MBEDTLS_GET_UINT16_BE( p, 0 );
        curve_info = mbedtls_ecp_curve_info_from_tls_id( tls_grp_id );

        /* mbedtls_ecp_curve_info_from_tls_id() uses the mbedtls_ecp_curve_info
         * data structure (defined in ecp.c), which only includes the list of
         * curves implemented. Hence, we only add curves that are also supported
         * and implemented by the server. */
        if( curve_info != NULL )
        {
            *curves++ = curve_info;
            MBEDTLS_SSL_DEBUG_MSG( 4, ( "supported curve: %s", curve_info->name ) );
            our_size--;
        }

        list_size -= 2;
        p += 2;
=======
static int ssl_tls13_parse_supported_groups_ext(
                mbedtls_ssl_context *ssl,
                const unsigned char *buf, const unsigned char *end )
{
    const unsigned char *p = buf;
    size_t named_group_list_len;
    const unsigned char *named_group_list_end;

    MBEDTLS_SSL_DEBUG_BUF( 3, "supported_groups extension", p, end - buf );
    MBEDTLS_SSL_CHK_BUF_READ_PTR( p, end, 2 );
    named_group_list_len = MBEDTLS_GET_UINT16_BE( p, 0 );
    p += 2;
    MBEDTLS_SSL_CHK_BUF_READ_PTR( p, end, named_group_list_len );
    named_group_list_end = p + named_group_list_len;
    ssl->handshake->hrr_selected_group = 0;

    while( p < named_group_list_end )
    {
        uint16_t named_group;
        MBEDTLS_SSL_CHK_BUF_READ_PTR( p, named_group_list_end, 2 );
        named_group = MBEDTLS_GET_UINT16_BE( p, 0 );
        p += 2;

        MBEDTLS_SSL_DEBUG_MSG( 2, ( "got named group: %d", named_group ) );

        if( ! mbedtls_ssl_named_group_is_offered( ssl, named_group ) ||
            ! mbedtls_ssl_named_group_is_supported( named_group ) ||
            ssl->handshake->hrr_selected_group != 0 )
        {
            continue;
        }

        MBEDTLS_SSL_DEBUG_MSG(
                2, ( "add named group (%04x) into received list.",
                     named_group ) );
        ssl->handshake->hrr_selected_group = named_group;
>>>>>>> 38b8aa4f
    }

    return( 0 );

}
<<<<<<< HEAD
#endif /* MBEDTLS_ECDH_C || ( MBEDTLS_ECDSA_C */

#if ( defined(MBEDTLS_ECDH_C) || defined(MBEDTLS_ECDSA_C) )

/* TODO: Code for MBEDTLS_KEY_EXCHANGE_ECDHE_ECDSA_ENABLED missing */
/*
 *  ssl_tls13_parse_key_shares_ext() verifies whether the information in the
 *  extension is correct and stores the provided key shares. Whether this is an
 *  acceptable key share depends on the selected ciphersuite.
 *
 *  Possible return values are:
 *  - 0: Successful processing of the client provided key share extension.
 *  - MBEDTLS_ERR_SSL_BAD_HS_WRONG_KEY_SHARE: The key share provided by the client
 *    does not match a group supported by the server. A HelloRetryRequest will
 *    be needed.
 *  - Another negative return value for fatal errors.
=======
#endif /* MBEDTLS_ECDH_C */

#define SSL_TLS1_3_PARSE_KEY_SHARES_EXT_NO_MATCH 1

#if defined(MBEDTLS_ECDH_C)
/*
 *  ssl_tls13_parse_key_shares_ext() verifies whether the information in the
 *  extension is correct and stores the first acceptable key share and its associated group.
 *
 *  Possible return values are:
 *  - 0: Successful processing of the client provided key share extension.
 *  - SSL_TLS1_3_PARSE_KEY_SHARES_EXT_NO_MATCH: The key shares provided by the client
 *    does not match a group supported by the server. A HelloRetryRequest will
 *    be needed.
 *  - A negative value for fatal errors.
>>>>>>> 38b8aa4f
*/

static int ssl_tls13_parse_key_shares_ext( mbedtls_ssl_context *ssl,
                                           const unsigned char *buf,
<<<<<<< HEAD
                                           size_t len )
{
    int ret = 0;
    unsigned char const *p = buf;

    size_t total_ext_len, cur_share_len;
=======
                                           const unsigned char *end )
{
    int ret = MBEDTLS_ERR_ERROR_CORRUPTION_DETECTED;
    unsigned char const *p = buf;
    unsigned char const *client_shares_end;
    size_t client_shares_len, key_exchange_len;
>>>>>>> 38b8aa4f
    int match_found = 0;

    /* From RFC 8446:
     *
     * struct {
     *     KeyShareEntry client_shares<0..2^16-1>;
     * } KeyShareClientHello;
     *
     */

<<<<<<< HEAD
    /* Read total legnth of KeyShareClientHello */
    if( len < 2 )
    {
        MBEDTLS_SSL_DEBUG_MSG( 1, ( "Invalid key share extension" ) );
        return( MBEDTLS_ERR_SSL_DECODE_ERROR );
    }

    total_ext_len = MBEDTLS_GET_UINT16_BE( p, 0 );
    p   += 2;
    len -= 2;

    if( total_ext_len != len )
    {
        MBEDTLS_SSL_DEBUG_MSG( 1, ( "Invalid key share extension" ) );
        return( MBEDTLS_ERR_SSL_DECODE_ERROR );
    }

    ssl->handshake->offered_group_id = 0;
=======
    MBEDTLS_SSL_CHK_BUF_READ_PTR( p, end, 2 );
    client_shares_len = MBEDTLS_GET_UINT16_BE( p, 0 );
    p += 2;
    MBEDTLS_SSL_CHK_BUF_READ_PTR( p, end, client_shares_len );

    ssl->handshake->offered_group_id = 0;
    client_shares_end = p + client_shares_len;
>>>>>>> 38b8aa4f

    /* We try to find a suitable key share entry and copy it to the
     * handshake context. Later, we have to find out whether we can do
     * something with the provided key share or whether we have to
<<<<<<< HEAD
     * dismiss it and send a HelloRetryRequest message. */

    for( ; len > 0; p += cur_share_len, len -= cur_share_len )
    {
        uint16_t their_group;
        mbedtls_ecp_group_id their_curve;
        mbedtls_ecp_curve_info const *their_curve_info;
        unsigned char const *end_of_share;
=======
     * dismiss it and send a HelloRetryRequest message.
     */

    for( ; p < client_shares_end; p += key_exchange_len )
    {
        uint16_t group;
>>>>>>> 38b8aa4f

        /*
         * struct {
         *    NamedGroup group;
         *    opaque key_exchange<1..2^16-1>;
         * } KeyShareEntry;
         */
<<<<<<< HEAD

        if( len < 4 )
        {
            MBEDTLS_SSL_DEBUG_MSG( 1, ( "Invalid key share extension" ) );
            return( MBEDTLS_ERR_SSL_DECODE_ERROR );
        }

        their_group = MBEDTLS_GET_UINT16_BE( p, 0 );
        p   += 2;
        len -= 2;

        cur_share_len = MBEDTLS_GET_UINT16_BE( p, 0 );
        p   += 2;
        len -= 2;

        if( len < cur_share_len )
            return( MBEDTLS_ERR_SSL_DECODE_ERROR );

        end_of_share = p + cur_share_len;

        /* Continue parsing even if we have already found a match,
         * for input validation purposes. */
        if( match_found == 1 )
            continue;

        /*
         * NamedGroup matching
         *
         * For now, we only support ECDHE groups, but e.g.
         * PQC KEMs will need to be added at a later stage.
         */

        /* Type 1: ECDHE shares
         *
         * - Check if we recognize the group
         * - Check if it's supported
         */

        their_curve = mbedtls_ecp_named_group_to_id( their_group );
        if( mbedtls_ssl_check_curve( ssl, their_curve ) != 0 )
            continue;

        /* Type 2..X: Other kinds of shares */
        /* TO BE ADDED */

        /* Skip if we no match succeeded. */
        if( their_curve == MBEDTLS_ECP_DP_NONE )
        {
            MBEDTLS_SSL_DEBUG_MSG( 4, ( "Unrecognized NamedGroup %u",
                                        (unsigned) their_group ) );
            continue;
        }

        match_found = 1;

        /* KeyShare parsing
         *
         * Once we add more key share types, this needs to be a switch
         * over the (type of) the named curve */

        /* Type 1: ECDHE shares
         *
         * - Setup ECDHE context
         * - Import client's public key
         * - Apply further curve checks
         */

        their_curve_info = mbedtls_ecp_curve_info_from_grp_id( their_curve );
        MBEDTLS_SSL_DEBUG_MSG( 2, ( "ECDH curve: %s", their_curve_info->name ) );

        ret = ssl_tls13_read_public_ecdhe_share( ssl, p - 2, end_of_share - p + 2 );
        if( ret != 0 )
            return( ret );

        ssl->handshake->offered_group_id = their_group;
=======
        MBEDTLS_SSL_CHK_BUF_READ_PTR( p, client_shares_end, 4 );
        group = MBEDTLS_GET_UINT16_BE( p, 0 );
        p += 2;
        key_exchange_len = MBEDTLS_GET_UINT16_BE( p, 0 );
        p += 2;
        MBEDTLS_SSL_CHK_BUF_READ_PTR( p, client_shares_end, key_exchange_len );

        /* Continue parsing even if we have already found a match,
         * for input validation purposes.
         */
        if( match_found == 1 )
            continue;

        if( ! mbedtls_ssl_named_group_is_offered( ssl, group ) ||
            ! mbedtls_ssl_named_group_is_supported( group ) )
        {
            continue;
        }

        /*
         * For now, we only support ECDHE groups.
         */
        if( mbedtls_ssl_tls13_named_group_is_ecdhe( group ) )
        {
            const mbedtls_ecp_curve_info *curve_info =
                    mbedtls_ecp_curve_info_from_tls_id( group );
            ((void) curve_info);
            MBEDTLS_SSL_DEBUG_MSG( 2, ( "ECDH curve: %s", curve_info->name ) );
            ret = mbedtls_ssl_tls13_read_public_ecdhe_share(
                    ssl, p - 2, key_exchange_len + 2 );
            if( ret != 0 )
                return( ret );

            match_found = 1;
        }
        else
        {
            MBEDTLS_SSL_DEBUG_MSG( 4, ( "Unrecognized NamedGroup %u",
                                        (unsigned) group ) );
            continue;
        }

        ssl->handshake->offered_group_id = group;
>>>>>>> 38b8aa4f
    }

    if( match_found == 0 )
    {
        MBEDTLS_SSL_DEBUG_MSG( 1, ( "no matching key share" ) );
<<<<<<< HEAD
        return( MBEDTLS_ERR_SSL_HRR_REQUIRED );
    }

    return( 0 );
}
#endif /* MBEDTLS_ECDH_C || MBEDTLS_ECDSA_C */

static void ssl_tls13_debug_print_client_hello_exts( mbedtls_ssl_context *ssl )
{
    MBEDTLS_SSL_DEBUG_MSG( 3, ( "Supported Extensions:" ) );
    MBEDTLS_SSL_DEBUG_MSG( 3, ( "- KEY_SHARE_EXTENSION ( %s )",
                                ( ( ssl->handshake->extensions_present & MBEDTLS_SSL_EXT_KEY_SHARE ) > 0 ) ?
                                "TRUE" : "FALSE" ) );
    MBEDTLS_SSL_DEBUG_MSG( 3, ( "- PSK_KEY_EXCHANGE_MODES_EXTENSION ( %s )",
                                ( ( ssl->handshake->extensions_present & MBEDTLS_SSL_EXT_PSK_KEY_EXCHANGE_MODES ) > 0 ) ?
                                "TRUE" : "FALSE" ) );
    MBEDTLS_SSL_DEBUG_MSG( 3, ( "- PRE_SHARED_KEY_EXTENSION ( %s )",
                                ( ( ssl->handshake->extensions_present & MBEDTLS_SSL_EXT_PRE_SHARED_KEY ) > 0 ) ?
                                "TRUE" : "FALSE" ) );
    MBEDTLS_SSL_DEBUG_MSG( 3, ( "- SIGNATURE_ALGORITHM_EXTENSION ( %s )",
                                ( ( ssl->handshake->extensions_present & MBEDTLS_SSL_EXT_SIG_ALG ) > 0 ) ?
                                "TRUE" : "FALSE" ) );
    MBEDTLS_SSL_DEBUG_MSG( 3, ( "- SUPPORTED_GROUPS_EXTENSION ( %s )",
                                ( ( ssl->handshake->extensions_present & MBEDTLS_SSL_EXT_SUPPORTED_GROUPS ) >0 ) ?
                                "TRUE" : "FALSE" ) );
    MBEDTLS_SSL_DEBUG_MSG( 3, ( "- SUPPORTED_VERSION_EXTENSION ( %s )",
                                ( ( ssl->handshake->extensions_present & MBEDTLS_SSL_EXT_SUPPORTED_VERSIONS ) > 0 ) ?
                                "TRUE" : "FALSE" ) );
#if defined ( MBEDTLS_SSL_SERVER_NAME_INDICATION )
    MBEDTLS_SSL_DEBUG_MSG( 3, ( "- SERVERNAME_EXTENSION    ( %s )",
                                ( ( ssl->handshake->extensions_present & MBEDTLS_SSL_EXT_SERVERNAME ) > 0 ) ?
                                "TRUE" : "FALSE" ) );
#endif /* MBEDTLS_SSL_SERVER_NAME_INDICATION */
#if defined ( MBEDTLS_SSL_ALPN )
    MBEDTLS_SSL_DEBUG_MSG( 3, ( "- ALPN_EXTENSION   ( %s )",
                                ( ( ssl->handshake->extensions_present & MBEDTLS_SSL_EXT_ALPN ) > 0 ) ?
                                "TRUE" : "FALSE" ) );
#endif /* MBEDTLS_SSL_ALPN */
#if defined ( MBEDTLS_SSL_MAX_FRAGMENT_LENGTH )
    MBEDTLS_SSL_DEBUG_MSG( 3, ( "- MAX_FRAGMENT_LENGTH_EXTENSION  ( %s )",
                                ( ( ssl->handshake->extensions_present & MBEDTLS_SSL_EXT_MAX_FRAGMENT_LENGTH ) > 0 ) ?
                                "TRUE" : "FALSE" ) );
#endif /* MBEDTLS_SSL_MAX_FRAGMENT_LENGTH */
#if defined ( MBEDTLS_SSL_COOKIE_C )
    MBEDTLS_SSL_DEBUG_MSG( 3, ( "- COOKIE_EXTENSION ( %s )",
                                ( ( ssl->handshake->extensions_present & MBEDTLS_SSL_EXT_COOKIE ) >0 ) ?
                                "TRUE" : "FALSE" ) );
#endif /* MBEDTLS_SSL_COOKIE_C */
#if defined(MBEDTLS_ZERO_RTT)
    MBEDTLS_SSL_DEBUG_MSG( 3, ( "- EARLY_DATA_EXTENSION ( %s )",
                                ( ( ssl->handshake->extensions_present & MBEDTLS_SSL_EXT_EARLY_DATA ) > 0 ) ?
                                "TRUE" : "FALSE" ) );
#endif /* MBEDTLS_ZERO_RTT*/
}

static int ssl_tls13_client_hello_has_exts( mbedtls_ssl_context *ssl,
                                            int ext_id_mask )
{
    int masked = ssl->handshake->extensions_present & ext_id_mask;
    return( masked == ext_id_mask );
}

static int ssl_tls13_client_hello_has_psk_extensions( mbedtls_ssl_context *ssl )
{
    return( ssl_tls13_client_hello_has_exts( ssl,
                MBEDTLS_SSL_EXT_PRE_SHARED_KEY |
                MBEDTLS_SSL_EXT_PSK_KEY_EXCHANGE_MODES ) );
}

static int ssl_tls13_client_hello_has_key_share_extensions( mbedtls_ssl_context *ssl )
{
    return( ssl_tls13_client_hello_has_exts( ssl,
                          MBEDTLS_SSL_EXT_SUPPORTED_GROUPS |
                          MBEDTLS_SSL_EXT_KEY_SHARE ) );
}

static int ssl_tls13_client_hello_has_cert_extensions( mbedtls_ssl_context *ssl )
{
    return( ssl_tls13_client_hello_has_exts( ssl,
                          MBEDTLS_SSL_EXT_SUPPORTED_GROUPS |
                          MBEDTLS_SSL_EXT_KEY_SHARE        |
                          MBEDTLS_SSL_EXT_SIG_ALG ) );
}

static int ssl_tls13_check_psk_key_exchange( mbedtls_ssl_context *ssl )
{
    if( !ssl_tls13_client_hello_has_psk_extensions( ssl ) )
        return( 0 );

    /* Test whether pure PSK is offered by client and supported by us. */
    if( mbedtls_ssl_conf_tls13_psk_enabled( ssl ) &&
        mbedtls_ssl_tls13_psk_enabled( ssl ) )
    {
        MBEDTLS_SSL_DEBUG_MSG( 3, ( "Using a PSK key exchange" ) );
        ssl->handshake->key_exchange = MBEDTLS_SSL_TLS1_3_KEY_EXCHANGE_MODE_PSK;
        return( 1 );
    }

    /* Test whether PSK-ephemeral is offered by client and supported by us. */
    if( mbedtls_ssl_conf_tls13_psk_ephemeral_enabled( ssl ) &&
        mbedtls_ssl_tls13_psk_ephemeral_enabled( ssl ) &&
        ssl_tls13_client_hello_has_key_share_extensions( ssl ) )
    {
        MBEDTLS_SSL_DEBUG_MSG( 3, ( "Using a ECDHE-PSK key exchange" ) );
        ssl->handshake->key_exchange = MBEDTLS_SSL_TLS1_3_KEY_EXCHANGE_MODE_PSK_EPHEMERAL;
        return( 1 );
    }

    /* Can't use PSK */
    return( 0 );
}

static int ssl_tls13_check_certificate_key_exchange( mbedtls_ssl_context *ssl )
{
    if( !mbedtls_ssl_conf_tls13_ephemeral_enabled( ssl ) )
        return( 0 );

    if( !ssl_tls13_client_hello_has_cert_extensions( ssl ) )
        return( 0 );

    ssl->handshake->key_exchange = MBEDTLS_SSL_TLS1_3_KEY_EXCHANGE_MODE_EPHEMERAL;
    return( 1 );
}

#if defined(MBEDTLS_SSL_SERVER_NAME_INDICATION)
static int ssl_tls13_write_sni_server_ext(
    mbedtls_ssl_context *ssl,
    unsigned char *buf,
    size_t buflen,
    size_t *olen )
{
    unsigned char *p = buf;
    *olen = 0;

    if( ( ssl->handshake->extensions_present & MBEDTLS_SSL_EXT_SERVERNAME ) == 0 )
    {
        return( 0 );
    }

    MBEDTLS_SSL_DEBUG_MSG( 3, ( "adding server_name extension" ) );

    if( buflen < 4 )
    {
        MBEDTLS_SSL_DEBUG_MSG( 1, ( "buffer too small" ) );
        return( MBEDTLS_ERR_SSL_BUFFER_TOO_SMALL );
    }

    /* Write extension header */
    MBEDTLS_PUT_UINT16_BE( MBEDTLS_TLS_EXT_SERVERNAME, p, 0 );

    /* Write total extension length */
    MBEDTLS_PUT_UINT16_BE( 0, p, 2 );

    *olen = 4;

    return( 0 );
}
#endif /* MBEDTLS_SSL_SERVER_NAME_INDICATION */

/* Key Shares Extension
 *
 * enum {
 *     ... (0xFFFF)
 * } NamedGroup;
 *
 * struct {
 *     NamedGroup group;
 *     opaque key_exchange<1..2^16-1>;
 * } KeyShareEntry;
 *
 * struct {
 *     select(role) {
 *     ...
 *     case server:
 *         KeyShareEntry server_share;
 *     }
 * } KeyShare;
*/

#if defined(MBEDTLS_ECDH_C)
static int ssl_tls13_generate_and_write_ecdh_key_exchange(
                mbedtls_ssl_context *ssl,
                uint16_t named_group,
                unsigned char *buf,
                unsigned char *end,
                size_t *out_len )
{
    psa_status_t status = PSA_ERROR_GENERIC_ERROR;
    int ret = MBEDTLS_ERR_SSL_FEATURE_UNAVAILABLE;
    psa_key_attributes_t key_attributes;
    size_t own_pubkey_len;
    mbedtls_ssl_handshake_params *handshake = ssl->handshake;
    size_t ecdh_bits = 0;

    MBEDTLS_SSL_DEBUG_MSG( 1, ( "Perform PSA-based ECDH computation." ) );

    /* Convert EC group to PSA key type. */
    if( ( handshake->ecdh_psa_type =
        mbedtls_psa_parse_tls_ecc_group( named_group, &ecdh_bits ) ) == 0 )
            return( MBEDTLS_ERR_SSL_HANDSHAKE_FAILURE );

    if( ecdh_bits > 0xffff )
        return( MBEDTLS_ERR_SSL_ILLEGAL_PARAMETER );
    ssl->handshake->ecdh_bits = (uint16_t) ecdh_bits;

    key_attributes = psa_key_attributes_init();
    psa_set_key_usage_flags( &key_attributes, PSA_KEY_USAGE_DERIVE );
    psa_set_key_algorithm( &key_attributes, PSA_ALG_ECDH );
    psa_set_key_type( &key_attributes, handshake->ecdh_psa_type );
    psa_set_key_bits( &key_attributes, handshake->ecdh_bits );

    /* Generate ECDH private key. */
    status = psa_generate_key( &key_attributes,
                                &handshake->ecdh_psa_privkey );
    if( status != PSA_SUCCESS )
    {
        ret = psa_ssl_status_to_mbedtls( status );
        MBEDTLS_SSL_DEBUG_RET( 1, "psa_generate_key", ret );
        return( ret );

    }

    /* Export the public part of the ECDH private key from PSA. */
    status = psa_export_public_key( handshake->ecdh_psa_privkey,
                                    buf, (size_t)( end - buf ),
                                    &own_pubkey_len );
    if( status != PSA_SUCCESS )
    {
        ret = psa_ssl_status_to_mbedtls( status );
        MBEDTLS_SSL_DEBUG_RET( 1, "psa_export_public_key", ret );
        return( ret );

    }

    if( own_pubkey_len > (size_t)( end - buf ) )
    {
            MBEDTLS_SSL_DEBUG_MSG( 1, ( "No space in the buffer for ECDH public key." ) );
        return( MBEDTLS_ERR_SSL_BUFFER_TOO_SMALL );
    }

    *out_len = own_pubkey_len;

=======
        return( SSL_TLS1_3_PARSE_KEY_SHARES_EXT_NO_MATCH );
    }
>>>>>>> 38b8aa4f
    return( 0 );
}
#endif /* MBEDTLS_ECDH_C */

<<<<<<< HEAD
static int ssl_tls13_write_key_shares_ext(
    mbedtls_ssl_context *ssl,
    unsigned char *buf,
    unsigned char *end,
    size_t *olen )
{
    size_t ext_len = 0;

    *olen = 0;

    MBEDTLS_SSL_DEBUG_MSG( 3, ( "server hello, adding key share extension" ) );

    if( end - buf < 8 )
    {
        MBEDTLS_SSL_DEBUG_MSG( 1, ( "buffer too small" ) );
        return( MBEDTLS_ERR_SSL_BUFFER_TOO_SMALL );
    }

#if defined(MBEDTLS_ECDH_C)
    /* When we introduce PQC-ECDHE hybrids, we'll want to call this
     * function multiple times. */
    int ret;
    unsigned char *key_share_entry = buf + 4;
    unsigned char *key_share       = buf + 8;
    size_t share_len;

    ret = ssl_tls13_generate_and_write_ecdh_key_exchange(
              ssl, ssl->handshake->offered_group_id,
              key_share, end, &share_len );
    if( ret != 0 )
        return( ret );

    /* Write group ID */
    MBEDTLS_PUT_UINT16_BE( ssl->handshake->offered_group_id, key_share_entry, 0 );
    /* Write key share length */
    MBEDTLS_PUT_UINT16_BE( share_len, key_share_entry, 2 );
    key_share_entry += 4;

    ext_len = share_len + 4;
#endif /* MBEDTLS_ECDH_C */

    /* Write extension header */
    MBEDTLS_PUT_UINT16_BE( MBEDTLS_TLS_EXT_KEY_SHARE, buf, 0 );

    /* Write total extension length */
    MBEDTLS_PUT_UINT16_BE( ext_len, buf, 2 );

    *olen = ext_len + 4; /* 4 bytes for fixed header + length of key share */
    return( 0 );
}

#if defined(MBEDTLS_ZERO_RTT)
static int ssl_tls13_parse_early_data_ext( mbedtls_ssl_context *ssl,
                                           const unsigned char *buf,
                                           size_t len )
{
    ((void) ssl);
    ((void) buf);
    /* From RFC 8446:
     *  struct {} Empty;
     *  struct {
     *     select (Handshake.msg_type) {
     *         case new_session_ticket:   uint32 max_early_data_size;
     *         case client_hello:         Empty;
     *         case encrypted_extensions: Empty;
     *     };
     * } EarlyDataIndication;
     */
    if( len != 0 )
        return( MBEDTLS_ERR_SSL_DECODE_ERROR );
    return( 0 );
}
#endif /* MBEDTLS_ZERO_RTT */

#if defined(MBEDTLS_ECDH_C)

static int ssl_tls13_read_public_ecdhe_share( mbedtls_ssl_context *ssl,
                                              const unsigned char *buf,
                                              size_t buf_len )
{
    uint8_t *p = (uint8_t*)buf;
    mbedtls_ssl_handshake_params *handshake = ssl->handshake;

    /* Get size of the TLS opaque key_exchange field of the KeyShareEntry struct. */
    uint16_t peerkey_len = MBEDTLS_GET_UINT16_BE( p, 0 );
    p += 2;

    /* Check if key size is consistent with given buffer length. */
    if ( peerkey_len > ( buf_len - 2 ) )
        return( MBEDTLS_ERR_SSL_DECODE_ERROR );

    /* Store peer's ECDH public key. */
    memcpy( handshake->ecdh_psa_peerkey, p, peerkey_len );
    handshake->ecdh_psa_peerkey_len = peerkey_len;

    return( 0 );
}
#endif /* MBEDTLS_ECDH_C */

#if defined(MBEDTLS_SSL_NEW_SESSION_TICKET)
int mbedtls_ssl_tls13_parse_new_session_ticket_server(
    mbedtls_ssl_context *ssl,
    unsigned char *buf,
    size_t len )
{
    int ret;
    unsigned char *ticket_buffer;

    MBEDTLS_SSL_DEBUG_MSG( 2, ( "=> parse new session ticket" ) );

    if( ssl->conf->f_ticket_parse == NULL ||
        ssl->conf->f_ticket_write == NULL )
    {
        return( 0 );
    }

    MBEDTLS_SSL_DEBUG_MSG( 3, ( "ticket length: %" MBEDTLS_PRINTF_SIZET , len ) );

    if( len == 0 ) return( 0 );

    /* We create a copy of the encrypted ticket since decrypting
     * it into the same buffer will wipe-out the original content.
     * We do, however, need the original buffer for computing the
     * psk binder value.
     */
    ticket_buffer = mbedtls_calloc( len,1 );

    if( ticket_buffer == NULL )
    {
        MBEDTLS_SSL_DEBUG_MSG( 1, ( "buffer too small" ) );
        return ( MBEDTLS_ERR_SSL_ALLOC_FAILED );
    }

    memcpy( ticket_buffer, buf, len );

    if( ( ret = ssl->conf->f_ticket_parse( ssl->conf->p_ticket, ssl->session_negotiate,
                                         ticket_buffer, len ) ) != 0 )
    {
        mbedtls_free( ticket_buffer );
        if( ret == MBEDTLS_ERR_SSL_INVALID_MAC )
            MBEDTLS_SSL_DEBUG_MSG( 3, ( "ticket is not authentic" ) );
        else if( ret == MBEDTLS_ERR_SSL_SESSION_TICKET_EXPIRED )
            MBEDTLS_SSL_DEBUG_MSG( 3, ( "ticket is expired" ) );
        else
            MBEDTLS_SSL_DEBUG_RET( 1, "ticket_parse", ret );

        return( ret );
    }

    /* We delete the temporary buffer */
    mbedtls_free( ticket_buffer );

    MBEDTLS_SSL_DEBUG_MSG( 2, ( "<= parse new session ticket" ) );

    return( 0 );
}
#endif /* MBEDTLS_SSL_NEW_SESSION_TICKET */

#if defined(MBEDTLS_KEY_EXCHANGE_SOME_PSK_ENABLED)
int mbedtls_ssl_tls13_parse_client_psk_identity_ext(
    mbedtls_ssl_context *ssl,
    const unsigned char *buf,
    size_t len )
{
    int ret = 0;
    unsigned int item_array_length, item_length, sum, length_so_far;
    unsigned char server_computed_binder[MBEDTLS_MD_MAX_SIZE];
    const unsigned char *psk = NULL;
    unsigned char const * const start = buf;
    size_t psk_len = 0;
    unsigned char const *end_of_psk_identities;

    unsigned char transcript[MBEDTLS_MD_MAX_SIZE];
    size_t transcript_len;

#if defined(MBEDTLS_SSL_NEW_SESSION_TICKET)
    uint32_t obfuscated_ticket_age;
#if defined(MBEDTLS_HAVE_TIME)
    time_t now;
    int64_t diff;
#endif /* MBEDTLS_HAVE_TIME */
#endif /* MBEDTLS_SSL_NEW_SESSION_TICKET */

    /* Read length of array of identities */
    item_array_length = MBEDTLS_GET_UINT16_BE( buf, 0 );
    length_so_far = item_array_length + 2;
    if( length_so_far > len )
    {
        MBEDTLS_SSL_DEBUG_MSG( 1, ( "bad psk_identity extension in client hello message" ) );
        return( MBEDTLS_ERR_SSL_DECODE_ERROR );
    }
    end_of_psk_identities = buf + length_so_far;
    buf += 2;
    sum = 2;
    while( sum < item_array_length + 2 )
    {
        /* Read to psk identity length */
        item_length = MBEDTLS_GET_UINT16_BE( buf, 0 );
        sum = sum + 2 + item_length;

        if( sum > len )
        {
            MBEDTLS_SSL_DEBUG_MSG( 1, ( "psk_identity length mismatch" ) );

            if( ( ret = mbedtls_ssl_send_fatal_handshake_failure( ssl ) ) != 0 )
                return( ret );

            return( MBEDTLS_ERR_SSL_DECODE_ERROR );
        }

        /*
         * Extract pre-shared key identity provided by the client
         */
        /* jump to identity value itself */
        buf += 2;

        MBEDTLS_SSL_DEBUG_BUF( 3, "received psk identity", buf, item_length );

        if( ssl->conf->f_psk != NULL )
        {
            if( ssl->conf->f_psk( ssl->conf->p_psk, ssl, buf, item_length ) != 0 )
                ret = MBEDTLS_ERR_SSL_UNKNOWN_IDENTITY;
        }
        else
        {
            /* Identity is not a big secret since clients send it in the clear,
             * but treat it carefully anyway, just in case */
            if( item_length != ssl->conf->psk_identity_len ||
                mbedtls_ct_memcmp( ssl->conf->psk_identity, buf, item_length ) != 0 )
            {
                ret = MBEDTLS_ERR_SSL_UNKNOWN_IDENTITY;
            }
            else
            {
                /* skip obfuscated ticket age */
                /* TBD: Process obfuscated ticket age ( zero for externally configured PSKs?! ) */
                buf = buf + item_length + 4; /* 4 for obfuscated ticket age */;

                mbedtls_ssl_set_hs_psk( ssl, ssl->conf->psk, ssl->conf->psk_len );
                goto psk_parsing_successful;

            }
#if defined(MBEDTLS_SSL_NEW_SESSION_TICKET)
            /* Check the ticket cache if previous lookup was unsuccessful */
            if( ret == MBEDTLS_ERR_SSL_UNKNOWN_IDENTITY )
            {
                /* copy ticket since it acts as the psk_identity */
                if( ssl->session_negotiate->ticket != NULL )
                {
                    mbedtls_free( ssl->session_negotiate->ticket );
                }
                ssl->session_negotiate->ticket = mbedtls_calloc( 1, item_length );
                if( ssl->session_negotiate->ticket == NULL )
                {
                    MBEDTLS_SSL_DEBUG_MSG( 1, ( "alloc failed ( %d bytes )", item_length ) );
                    return( MBEDTLS_ERR_SSL_ALLOC_FAILED );
                }
                memcpy( ssl->session_negotiate->ticket, buf, item_length );
                ssl->session_negotiate->ticket_len = item_length;

                ret = mbedtls_ssl_tls13_parse_new_session_ticket_server( ssl,
                                             ssl->session_negotiate->ticket,
                                             item_length );
                if( ret == 0 )
                {
                    /* found a match in the ticket cache; everything is OK */
                    ssl->handshake->resume = 1;

                    /* We put the resumption key into the handshake->psk.
                     *
                     * Note: The key in the ticket is already the final PSK,
                     *       i.e., the HKDF-Expand-Label( resumption_master_secret,
                     *                                    "resumption",
                     *                                    ticket_nonce,
                     *                                    Hash.length )
                     *       function has already been applied.
                     */
                    mbedtls_ssl_set_hs_psk( ssl, ssl->session_negotiate->key,
                                            ssl->session_negotiate->key_len );
                    MBEDTLS_SSL_DEBUG_BUF( 4, "Ticket-resumed PSK:", ssl->session_negotiate->key,
                                           ssl->session_negotiate->key_len );

                    /* obfuscated ticket age follows the identity field, which is
                     * item_length long, containing the ticket */
                    memcpy( &obfuscated_ticket_age, buf+item_length, 4 );

                    MBEDTLS_SSL_DEBUG_MSG( 4, ( "ticket: obfuscated_ticket_age: %u",
                                                obfuscated_ticket_age ) );
                    /*
                     * A server MUST validate that the ticket age for the selected PSK identity
                     * is within a small tolerance of the time since the ticket was issued.
                     */

#if defined(MBEDTLS_HAVE_TIME)
                    now = time( NULL );

                    /* Check #1:
                     *   Is the time when the ticket was issued later than now?
                     */

                    if( now < ssl->session_negotiate->start )
                    {
                        MBEDTLS_SSL_DEBUG_MSG( 3,
                               ( "Ticket expired: now=%ld, ticket.start=%ld",
                                 now, ssl->session_negotiate->start ) );
                        ret = MBEDTLS_ERR_SSL_SESSION_TICKET_EXPIRED;
                    }

                    /* Check #2:
                     *   Is the ticket expired already?
                     */

                    if( now - ssl->session_negotiate->start > ssl->session_negotiate->ticket_lifetime )
                    {
                        MBEDTLS_SSL_DEBUG_MSG( 3,
                               ( "Ticket expired ( now - ticket.start=%ld, "\
                                 "ticket.ticket_lifetime=%d",
                                 now - ssl->session_negotiate->start,
                                 ssl->session_negotiate->ticket_lifetime ) );

                        ret = MBEDTLS_ERR_SSL_SESSION_TICKET_EXPIRED;
                    }

                    /* Check #3:
                     *   Is the ticket age for the selected PSK identity
                     *   (computed by subtracting ticket_age_add from
                     *   PskIdentity.obfuscated_ticket_age modulo 2^32 )
                     *   within a small tolerance of the time since the
                     *   ticket was issued?
                     */

                    diff = ( now - ssl->session_negotiate->start ) -
                        ( obfuscated_ticket_age - ssl->session_negotiate->ticket_age_add );

                    if( diff > MBEDTLS_SSL_TICKET_AGE_TOLERANCE )
                    {
                        MBEDTLS_SSL_DEBUG_MSG( 3,
                            ( "Ticket age outside tolerance window ( diff=%ld )",
                              diff ) );
                        ret = MBEDTLS_ERR_SSL_SESSION_TICKET_EXPIRED;
                    }

#if defined(MBEDTLS_ZERO_RTT)
                    if( ssl->conf->early_data_enabled == MBEDTLS_SSL_EARLY_DATA_ENABLED )
                    {
                        if( diff <= MBEDTLS_SSL_EARLY_DATA_MAX_DELAY )
                        {
                            ssl->session_negotiate->process_early_data =
                                MBEDTLS_SSL_EARLY_DATA_ENABLED;
                        }
                        else
                        {
                            MBEDTLS_SSL_DEBUG_MSG( 3,
                            ( "0-RTT is disabled ( diff=%ld exceeds "\
                              "MBEDTLS_SSL_EARLY_DATA_MAX_DELAY )", diff ) );
                            ssl->session_negotiate->process_early_data =
                                MBEDTLS_SSL_EARLY_DATA_DISABLED;
                            ret = MBEDTLS_ERR_SSL_SESSION_TICKET_EXPIRED;
                        }
                    }
#endif /* MBEDTLS_ZERO_RTT */
#endif /* MBEDTLS_HAVE_TIME */

                    /* TBD: check ALPN, ciphersuite and SNI as well */

                    /*
                     * If the check failed, the server SHOULD proceed with
                     * the handshake but reject 0-RTT, and SHOULD NOT take any
                     * other action that assumes that this ClientHello is fresh.
                     */

                    /* Disable 0-RTT */
                    if( ret == MBEDTLS_ERR_SSL_SESSION_TICKET_EXPIRED )
                    {
#if defined(MBEDTLS_ZERO_RTT)
                        if( ssl->conf->early_data_enabled ==
                            MBEDTLS_SSL_EARLY_DATA_ENABLED )
                        {
                            ssl->session_negotiate->process_early_data =
                                MBEDTLS_SSL_EARLY_DATA_DISABLED;
                        }
#else
                        ( ( void )buf );
#endif /* MBEDTLS_ZERO_RTT */
                    }
                }
            }
#endif /* MBEDTLS_SSL_NEW_SESSION_TICKET */
        }
        /* skip the processed identity field and obfuscated ticket age field */
        buf += item_length;
        buf += 4;
        sum = sum + 4;
    }

    if( ret == MBEDTLS_ERR_SSL_SESSION_TICKET_EXPIRED )
    {
        MBEDTLS_SSL_DEBUG_MSG( 1, ( "Session ticket expired." ) );
        return( ret );
    }

    if( ret == MBEDTLS_ERR_SSL_UNKNOWN_IDENTITY )
    {
        MBEDTLS_SSL_DEBUG_BUF( 3, "Unknown PSK identity", buf, item_length );
        if( ( ret = mbedtls_ssl_send_alert_message( ssl,
                   MBEDTLS_SSL_ALERT_LEVEL_FATAL,
                   MBEDTLS_SSL_ALERT_MSG_UNKNOWN_PSK_IDENTITY ) ) != 0 )
        {
            return( ret );
        }

        return( MBEDTLS_ERR_SSL_UNKNOWN_IDENTITY );
    }

    if( length_so_far != sum )
    {
        MBEDTLS_SSL_DEBUG_MSG( 1, ( "bad psk_identity extension in client hello message" ) );
        return( MBEDTLS_ERR_SSL_DECODE_ERROR );
    }

psk_parsing_successful:

    /* Update the handshake transcript with the CH content up to
     * but excluding the PSK binder list. */
    ssl->handshake->update_checksum( ssl, start,
                                     (size_t)( end_of_psk_identities - start ) );

    buf = end_of_psk_identities;

    /* Get current state of handshake transcript. */
    ret = mbedtls_ssl_get_handshake_transcript( ssl,
                                                ssl->handshake->ciphersuite_info->mac,
                                                transcript, sizeof( transcript ),
                                                &transcript_len );
    if( ret != 0 )
        return( ret );

    /* read length of psk binder array */
    item_array_length = MBEDTLS_GET_UINT16_BE( buf, 0 );
    length_so_far += item_array_length;
    buf += 2;

    sum = 0;
    while( sum < item_array_length )
    {
        int psk_type;
        /* Read to psk binder length */
        item_length = buf[0];
        sum = sum + 1 + item_length;
        buf += 1;

        if( sum > item_array_length )
        {
            MBEDTLS_SSL_DEBUG_MSG( 1, ( "psk binder length mismatch" ) );

            if( ( ret = mbedtls_ssl_send_fatal_handshake_failure( ssl ) ) != 0 )
                return( ret );

            return( MBEDTLS_ERR_SSL_DECODE_ERROR );
        }

        psk = ssl->handshake->psk;
        psk_len = ssl->handshake->psk_len;

        if( ssl->handshake->resume == 1 )
            psk_type = MBEDTLS_SSL_TLS1_3_PSK_RESUMPTION;
        else
            psk_type = MBEDTLS_SSL_TLS1_3_PSK_EXTERNAL;

        ret = mbedtls_ssl_tls13_create_psk_binder( ssl,
                 mbedtls_psa_translate_md( ssl->handshake->ciphersuite_info->mac ),
                 psk, psk_len, psk_type,
                 transcript, server_computed_binder );

        /* We do not check for multiple binders */
        if( ret != 0 )
        {
            MBEDTLS_SSL_DEBUG_MSG( 1, ( "PSK binder calculation failed." ) );
            return( MBEDTLS_ERR_SSL_HANDSHAKE_FAILURE );
        }

        MBEDTLS_SSL_DEBUG_BUF( 3, "psk binder ( computed ): ",
                               server_computed_binder, item_length );
        MBEDTLS_SSL_DEBUG_BUF( 3, "psk binder ( received ): ",
                               buf, item_length );

        if( mbedtls_ct_memcmp( server_computed_binder, buf, item_length ) != 0 )
        {
            MBEDTLS_SSL_DEBUG_MSG( 1,
                ( "Received psk binder does not match computed psk binder." ) );

            if( ( ret = mbedtls_ssl_send_fatal_handshake_failure( ssl ) ) != 0 )
                return( ret );

            return( MBEDTLS_ERR_SSL_HANDSHAKE_FAILURE );
        }

        buf += item_length;

        ret = 0;
        goto done;
    }

    /* No valid PSK binder value found */
    /* TODO: Shouldn't we just fall back to a full handshake in this case? */
    ret = MBEDTLS_ERR_SSL_HANDSHAKE_FAILURE;

done:

    /* Update the handshake transcript with the binder list. */
    ssl->handshake->update_checksum( ssl,
                                     end_of_psk_identities,
                                     (size_t)( buf - end_of_psk_identities ) );

    return( ret );
}
#endif /* MBEDTLS_KEY_EXCHANGE_SOME_PSK_ENABLED*/

#if defined(MBEDTLS_KEY_EXCHANGE_SOME_PSK_ENABLED)
/*
 * struct {
 *   select ( Handshake.msg_type ) {
 *      case client_hello:
 *          PskIdentity identities<6..2^16-1>;
 *
 *      case server_hello:
 *          uint16 selected_identity;
 *   }
 * } PreSharedKeyExtension;
 */

static int ssl_tls13_write_server_pre_shared_key_ext( mbedtls_ssl_context *ssl,
                                                      unsigned char *buf,
                                                      unsigned char *end,
                                                      size_t *olen )
{
    unsigned char *p = (unsigned char*)buf;
    size_t selected_identity;

    *olen = 0;

    if( ssl->handshake->psk == NULL )
    {
        /* We shouldn't have called this extension writer unless we've
         * chosen to use a PSK. */
        return( MBEDTLS_ERR_SSL_INTERNAL_ERROR );
    }

    MBEDTLS_SSL_DEBUG_MSG( 3, ( "server hello, adding pre_shared_key extension" ) );

    if( end < p || ( end - p ) < 6 )
    {
        MBEDTLS_SSL_DEBUG_MSG( 1, ( "buffer too small" ) );
        return( MBEDTLS_ERR_SSL_BUFFER_TOO_SMALL );
    }

    /* Extension Type */
    MBEDTLS_PUT_UINT16_BE( MBEDTLS_TLS_EXT_PRE_SHARED_KEY, p, 0 );

    /* Extension Length */
    MBEDTLS_PUT_UINT16_BE( 2, p, 2 );

    /* NOTE: This will need to be adjusted once we support multiple PSKs
     *       being offered by the client. */
    selected_identity = 0;

    /* Write selected_identity */
    MBEDTLS_PUT_UINT16_BE( selected_identity, p, 4 );

    *olen = 6;

    MBEDTLS_SSL_DEBUG_MSG( 4, ( "sent selected_identity: %" MBEDTLS_PRINTF_SIZET , selected_identity ) );

    return( 0 );
}
#endif	/* MBEDTLS_KEY_EXCHANGE_SOME_PSK_ENABLED  */

#if defined(MBEDTLS_SSL_COOKIE_C)
void mbedtls_ssl_conf_cookies( mbedtls_ssl_config *conf,
                               mbedtls_ssl_cookie_write_t *f_cookie_write,
                               mbedtls_ssl_cookie_check_t *f_cookie_check,
                               void *p_cookie,
                               unsigned int rr_config )
{
    conf->f_cookie_write = f_cookie_write;
    conf->f_cookie_check = f_cookie_check;
    conf->p_cookie = p_cookie;
    conf->rr_config = rr_config;
}
#endif /* MBEDTLS_SSL_COOKIE_C */

#if defined(MBEDTLS_SSL_COOKIE_C)
static int ssl_tls13_parse_cookie_ext( mbedtls_ssl_context *ssl,
                                       const unsigned char *buf,
                                       size_t len )
{
    int ret = 0;
    size_t cookie_len;

    MBEDTLS_SSL_DEBUG_MSG( 3, ( "parse cookie extension" ) );

    if( ssl->conf->f_cookie_check != NULL )
    {
        if( len >= 2 )
        {
            cookie_len = MBEDTLS_GET_UINT16_BE( buf, 0 );
            buf += 2;
        }
        else
        {
            MBEDTLS_SSL_DEBUG_MSG( 1, ( "bad client hello message - cookie length mismatch" ) );
            return( MBEDTLS_ERR_SSL_DECODE_ERROR );
        }

        if( cookie_len + 2 != len )
        {
            MBEDTLS_SSL_DEBUG_MSG( 1, ( "bad client hello message - cookie length mismatch" ) );
            return( MBEDTLS_ERR_SSL_DECODE_ERROR );
        }

        MBEDTLS_SSL_DEBUG_BUF( 3, "Received cookie", buf, cookie_len );

        if( ssl->conf->f_cookie_check( ssl->conf->p_cookie,
                      buf, cookie_len, ssl->cli_id, ssl->cli_id_len ) != 0 )
        {
            MBEDTLS_SSL_DEBUG_MSG( 2, ( "cookie verification failed" ) );
            ret = MBEDTLS_ERR_SSL_HRR_REQUIRED;
        }
        else
        {
            MBEDTLS_SSL_DEBUG_MSG( 2, ( "cookie verification passed" ) );
        }
    }
    else {
        /* TBD: Check under what cases this is appropriate */
        MBEDTLS_SSL_DEBUG_MSG( 2, ( "cookie verification skipped" ) );
    }

    return( ret );
}
#endif /* MBEDTLS_SSL_COOKIE_C */



#if defined(MBEDTLS_SSL_SERVER_NAME_INDICATION)
static int ssl_tls13_parse_servername_ext( mbedtls_ssl_context *ssl,
                                           const unsigned char *buf,
                                           size_t len )
{
    int ret;
    size_t servername_list_size, hostname_len;
    const unsigned char *p;

    if( ssl->conf->p_sni == NULL )
    {
        MBEDTLS_SSL_DEBUG_MSG( 3, ( "No SNI callback configured. Skip SNI parsing." ) );
        return( 0 );
    }

    MBEDTLS_SSL_DEBUG_MSG( 3, ( "Parse ServerName extension" ) );

    servername_list_size = MBEDTLS_GET_UINT16_BE( buf, 0 );
    if( servername_list_size + 2 != len )
    {
        MBEDTLS_SSL_DEBUG_MSG( 1, ( "bad client hello message" ) );
        return( MBEDTLS_ERR_SSL_DECODE_ERROR );
    }

    p = buf + 2;
    while ( servername_list_size > 0 )
    {
        hostname_len = MBEDTLS_GET_UINT16_BE( p, 1 );
        if( hostname_len + 3 > servername_list_size )
        {
            MBEDTLS_SSL_DEBUG_MSG( 1, ( "bad client hello message" ) );
            return( MBEDTLS_ERR_SSL_DECODE_ERROR );
        }

        if( p[0] == MBEDTLS_TLS_EXT_SERVERNAME_HOSTNAME )
        {
            ret = ssl->conf->f_sni( ssl->conf->p_sni,
                                   ssl, p + 3, hostname_len );
            if( ret != 0 )
            {
                MBEDTLS_SSL_DEBUG_RET( 1, "sni_wrapper", ret );
                mbedtls_ssl_send_alert_message( ssl, MBEDTLS_SSL_ALERT_LEVEL_FATAL,
                                               MBEDTLS_SSL_ALERT_MSG_UNRECOGNIZED_NAME );
                return( MBEDTLS_ERR_SSL_UNRECOGNIZED_NAME );
            }
            return( 0 );
        }

        servername_list_size -= hostname_len + 3;
        p += hostname_len + 3;
    }

    if( servername_list_size != 0 )
    {
        MBEDTLS_SSL_DEBUG_MSG( 1, ( "bad client hello message" ) );
        return( MBEDTLS_ERR_SSL_DECODE_ERROR );
    }

    return( 0 );
}
#endif /* MBEDTLS_SSL_SERVER_NAME_INDICATION */


#if defined(MBEDTLS_ZERO_RTT)
/*
  static int ssl_tls13_parse_early_data_ext( mbedtls_ssl_context *ssl,
  const unsigned char *buf,
  size_t len )
  {
  ( ( void* )ssl );
  ( ( void* )buf );
  return( 0 );
  }
*/
#endif /* MBEDTLS_ZERO_RTT */

#if defined(MBEDTLS_SSL_MAX_FRAGMENT_LENGTH)
static int ssl_tls13_parse_max_fragment_length_ext( mbedtls_ssl_context *ssl,
                                                    const unsigned char *buf,
                                                    size_t len )
{
    if( len != 1 )
        return( MBEDTLS_ERR_SSL_DECODE_ERROR );
    if( buf[0] >= MBEDTLS_SSL_MAX_FRAG_LEN_INVALID )
        return( MBEDTLS_ERR_SSL_ILLEGAL_PARAMETER );

    ssl->session_negotiate->mfl_code = buf[0];
    MBEDTLS_SSL_DEBUG_MSG( 3, ( "Maximum fragment length = %d", buf[0] ) );

    return( 0 );
}
#endif /* MBEDTLS_SSL_MAX_FRAGMENT_LENGTH */

#if defined(MBEDTLS_KEY_EXCHANGE_SOME_PSK_ENABLED)
/* From RFC 8446:
 *
 *   enum { psk_ke(0), psk_dhe_ke(1), (255) } PskKeyExchangeMode;
 *   struct {
 *       PskKeyExchangeMode ke_modes<1..255>;
 *   } PskKeyExchangeModes;
 */
static int ssl_tls13_parse_key_exchange_modes_ext( mbedtls_ssl_context *ssl,
                                                   const unsigned char *buf,
                                                   size_t len )
{
    size_t ke_modes_len;
    int ke_modes = 0;

    /* Read PSK mode list length (1 Byte) */
    ke_modes_len = *buf++;
    len--;

    /* There's no content after the PSK mode list, to its length
     * must match the total length of the extension. */
    if( ke_modes_len != len )
        return( MBEDTLS_ERR_SSL_DECODE_ERROR );

    /* Currently, there are only two PSK modes, so even without looking
     * at the content, something's wrong if the list has more than 2 items. */
    if( ke_modes_len > 2 )
        return( MBEDTLS_ERR_SSL_HANDSHAKE_FAILURE );

    while( ke_modes_len-- != 0 )
    {
        switch( *buf )
        {
        case MBEDTLS_SSL_TLS1_3_PSK_MODE_PURE:
            ke_modes |= MBEDTLS_SSL_TLS1_3_KEY_EXCHANGE_MODE_PSK;
            break;
        case MBEDTLS_SSL_TLS1_3_PSK_MODE_ECDHE:
            ke_modes |= MBEDTLS_SSL_TLS1_3_KEY_EXCHANGE_MODE_PSK_EPHEMERAL;
            break;
        default:
            return( MBEDTLS_ERR_SSL_ILLEGAL_PARAMETER );
        }
    }

    ssl->handshake->tls13_kex_modes = ke_modes;
    return( 0 );
}
#endif /* MBEDTLS_KEY_EXCHANGE_SOME_PSK_ENABLED */

/* From RFC 8446:
 *   struct {
 *       select (Handshake.msg_type) {
 *           case client_hello:
 *                ProtocolVersion versions<2..254>;
 *           case server_hello: // and HelloRetryRequest
 *                ProtocolVersion selected_version;
 *       };
 *   } SupportedVersions;
 */
static int ssl_tls13_write_supported_version_ext( mbedtls_ssl_context *ssl,
                                                  unsigned char *buf,
                                                  unsigned char *end,
                                                  size_t *olen )
{
    unsigned char *p = buf;
    *olen = 0;

    /* With only a single supported version we do not need the ssl structure. */
    ((void) ssl);

    MBEDTLS_SSL_DEBUG_MSG( 3, ( "adding supported version extension" ) );

    if( end < p || (size_t)( end - p ) < 6 )
    {
        MBEDTLS_SSL_DEBUG_MSG( 1, ( "buffer too small" ) );
        return( MBEDTLS_ERR_SSL_BUFFER_TOO_SMALL );
    }

    MBEDTLS_PUT_UINT16_BE( MBEDTLS_TLS_EXT_SUPPORTED_VERSIONS, p, 0 );

    /* length */
    MBEDTLS_PUT_UINT16_BE( 2, p, 2 );

    /* For TLS 1.3 and for DTLS 1.3 we use 0x0304 */
    MBEDTLS_PUT_UINT16_BE( 0x0304, p, 4 );
    MBEDTLS_SSL_DEBUG_MSG( 3, ( "version [3:4]" ) );

    *olen = 6;

    return( 0 );
}

#if defined(MBEDTLS_SSL_ALPN)
static int ssl_tls13_parse_alpn_ext( mbedtls_ssl_context *ssl,
                                     const unsigned char *buf, size_t len )
{
    const unsigned char *end = buf + len;
    size_t list_len;

    const char **cur_ours;
    const unsigned char *cur_cli;
    size_t cur_cli_len;

    /* If ALPN not configured, just ignore the extension */
    if( ssl->conf->alpn_list == NULL )
        return( 0 );

    /*
     * opaque ProtocolName<1..2^8-1>;
     *
     * struct {
     *     ProtocolName protocol_name_list<2..2^16-1>
     * } ProtocolNameList;
     */

    if( len < 2 )
        return( MBEDTLS_ERR_SSL_DECODE_ERROR );
    list_len = MBEDTLS_GET_UINT16_BE( buf, 0 );
    if( list_len != len - 2 )
        return( MBEDTLS_ERR_SSL_DECODE_ERROR );

    buf += 2;
    len -= 2;

    /* Validate peer's list (lengths) */
    for( cur_cli = buf; cur_cli != end; cur_cli += cur_cli_len )
    {
        cur_cli_len = *cur_cli++;
        if( cur_cli_len > (size_t)( end - cur_cli ) )
            return( MBEDTLS_ERR_SSL_DECODE_ERROR );
        if( cur_cli_len == 0 )
            return( MBEDTLS_ERR_SSL_ILLEGAL_PARAMETER );
    }

    /* Use our order of preference */
    for( cur_ours = ssl->conf->alpn_list; *cur_ours != NULL; cur_ours++ )
    {
        size_t const cur_ours_len = strlen( *cur_ours );
        for( cur_cli = buf; cur_cli != end; cur_cli += cur_cli_len )
        {
            cur_cli_len = *cur_cli++;

            if( cur_cli_len == cur_ours_len &&
                memcmp( cur_cli, *cur_ours, cur_ours_len ) == 0 )
            {
                ssl->alpn_chosen = *cur_ours;
                return( 0 );
            }
        }
    }

    /* If we get hhere, no match was found */
    MBEDTLS_SSL_PEND_FATAL_ALERT( MBEDTLS_SSL_ALERT_LEVEL_FATAL,
                                  MBEDTLS_SSL_ALERT_MSG_NO_APPLICATION_PROTOCOL );
    return( MBEDTLS_ERR_SSL_NO_APPLICATION_PROTOCOL );
}
#endif /* MBEDTLS_SSL_ALPN */

/*
 *
 * STATE HANDLING: NewSessionTicket message
 *
 */
#if defined(MBEDTLS_SSL_NEW_SESSION_TICKET)

/* Main state-handling entry point; orchestrates the other functions. */
static int ssl_tls13_write_new_session_ticket_process( mbedtls_ssl_context *ssl );

#define SSL_NEW_SESSION_TICKET_SKIP  0
#define SSL_NEW_SESSION_TICKET_WRITE 1

static int ssl_tls13_write_new_session_ticket_coordinate( mbedtls_ssl_context *ssl );

static int ssl_tls13_write_new_session_ticket_write( mbedtls_ssl_context *ssl,
                                                     unsigned char *buf,
                                                     size_t buflen,
                                                     size_t *olen );

/* Update the state after handling the incoming end of early data message. */
static int ssl_tls13_write_new_session_ticket_postprocess( mbedtls_ssl_context *ssl );

/*
 * Implementation
 */
static int ssl_tls13_write_new_session_ticket_process( mbedtls_ssl_context *ssl )
{
    int ret = 0;

    MBEDTLS_SSL_PROC_CHK_NEG( ssl_tls13_write_new_session_ticket_coordinate( ssl ) );

    if( ret == SSL_NEW_SESSION_TICKET_WRITE )
    {
        unsigned char *buf;
        size_t buf_len, msg_len;

        MBEDTLS_SSL_PROC_CHK( mbedtls_ssl_start_handshake_msg( ssl,
                MBEDTLS_SSL_HS_NEW_SESSION_TICKET, &buf, &buf_len ) );

        MBEDTLS_SSL_PROC_CHK( ssl_tls13_write_new_session_ticket_write(
                                  ssl, buf, buf_len, &msg_len ) );

        MBEDTLS_SSL_PROC_CHK(
            ssl_tls13_write_new_session_ticket_postprocess( ssl ) );

        MBEDTLS_SSL_PROC_CHK( mbedtls_ssl_finish_handshake_msg(
                                  ssl, buf_len, msg_len ) );
    }
    else
    {
        MBEDTLS_SSL_PROC_CHK(
            ssl_tls13_write_new_session_ticket_postprocess( ssl ) );
    }

cleanup:

    return( ret );
}

static int ssl_tls13_write_new_session_ticket_coordinate( mbedtls_ssl_context *ssl )
{
    /* Check whether the use of session tickets is enabled */
    if( ssl->conf->session_tickets == 0 )
    {
        return( SSL_NEW_SESSION_TICKET_SKIP );
    }

    return( SSL_NEW_SESSION_TICKET_WRITE );
}


static int ssl_tls13_write_new_session_ticket_postprocess( mbedtls_ssl_context *ssl )
{
    mbedtls_ssl_handshake_set_state( ssl, MBEDTLS_SSL_SERVER_NEW_SESSION_TICKET_FLUSH );
    return( 0 );
}

/* This function creates a NewSessionTicket message in the following format:
 *
 * struct {
 *    uint32 ticket_lifetime;
 *    uint32 ticket_age_add;
 *    opaque ticket_nonce<0..255>;
 *    opaque ticket<1..2^16-1>;
 *    Extension extensions<0..2^16-2>;
 * } NewSessionTicket;
 *
 * The ticket inside the NewSessionTicket message is an encrypted container
 * carrying the necessary information so that the server is later able to
 * re-start the communication.
 *
 * The following fields are placed inside the ticket by the
 * f_ticket_write() function:
 *
 *  - creation time (start)
 *  - flags (flags)
 *  - lifetime (ticket_lifetime)
 *  - age add (ticket_age_add)
 *  - key (key)
 *  - key length (key_len)
 *  - ciphersuite (ciphersuite)
 *  - certificate of the peer (peer_cert)
 *
 */
static int ssl_tls13_write_new_session_ticket_write( mbedtls_ssl_context *ssl,
                                                     unsigned char *buf,
                                                     size_t buflen,
                                                     size_t *olen )
{
    int ret;
    size_t tlen;
    size_t ext_len = 0;
    unsigned char *p;
    unsigned char *end = buf + buflen;
    mbedtls_ssl_ciphersuite_t *suite_info;
    int hash_length;
    unsigned char *ticket_lifetime_ptr;

    size_t const total_length = 12 + MBEDTLS_SSL_TICKET_NONCE_LENGTH;
    p = buf;

    MBEDTLS_SSL_DEBUG_MSG( 2, ( "=> write NewSessionTicket msg" ) );

    /* Do we have space for the fixed length part of the ticket */
    if( buflen < total_length )
    {
        MBEDTLS_SSL_DEBUG_MSG( 1, ( "Buffer for ticket too small" ) );
        return( MBEDTLS_ERR_SSL_BUFFER_TOO_SMALL );
    }

    suite_info = (mbedtls_ssl_ciphersuite_t *) ssl->handshake->ciphersuite_info;

    hash_length = mbedtls_hash_size_for_ciphersuite( suite_info );

    if( hash_length == -1 )
        return( MBEDTLS_ERR_SSL_INTERNAL_ERROR );

    /* In this code the psk key length equals the length of the hash */
    ssl->session->key_len = hash_length;
    ssl->session->ciphersuite = ssl->handshake->ciphersuite_info->id;

    /* Ticket Lifetime
     * (write it later)
     */
    ticket_lifetime_ptr = p;
    p+=4;

    /* Ticket Age Add */
    if( ( ret = ssl->conf->f_rng( ssl->conf->p_rng,
                                  (unsigned char*) &ssl->session->ticket_age_add,
                                  sizeof( ssl->session->ticket_age_add ) ) != 0 ) )
    {
        MBEDTLS_SSL_DEBUG_MSG( 1, ( "Failed to generate ticket" ) );
        return( ret );
    }

    MBEDTLS_PUT_UINT32_BE( ssl->session->ticket_age_add, p, 0 );
    p += 4;

    MBEDTLS_SSL_DEBUG_MSG( 3, ( "ticket->ticket_age_add: %u", ssl->session->ticket_age_add ) );

    /* Ticket Nonce */
    *(p++) = MBEDTLS_SSL_TICKET_NONCE_LENGTH;

    ret = ssl->conf->f_rng( ssl->conf->p_rng, p,
                            MBEDTLS_SSL_TICKET_NONCE_LENGTH );
    if( ret != 0 )
        return( ret );

    MBEDTLS_SSL_DEBUG_BUF( 3, "ticket_nonce:",
                           p, MBEDTLS_SSL_TICKET_NONCE_LENGTH );

    MBEDTLS_SSL_DEBUG_BUF( 3, "resumption_master_secret",
                           ssl->session->app_secrets.resumption_master_secret,
                           hash_length );

    /* Computer resumption key
     *
     *  HKDF-Expand-Label( resumption_master_secret,
     *                    "resumption", ticket_nonce, Hash.length )
     */
    ret = mbedtls_ssl_tls13_hkdf_expand_label(
               mbedtls_psa_translate_md( suite_info->mac ),
               ssl->session->app_secrets.resumption_master_secret,
               hash_length,
               MBEDTLS_SSL_TLS1_3_LBL_WITH_LEN( resumption ),
               (const unsigned char *) p,
               MBEDTLS_SSL_TICKET_NONCE_LENGTH,
               ssl->session->key,
               hash_length );

    if( ret != 0 )
    {
        MBEDTLS_SSL_DEBUG_RET( 2, "Creating the ticket-resumed PSK failed", ret );
        return ( ret );
    }

    p += MBEDTLS_SSL_TICKET_NONCE_LENGTH;

    ssl->session->key_len = hash_length;

    MBEDTLS_SSL_DEBUG_BUF( 3, "Ticket-resumed PSK",
                           ssl->session->key, hash_length );

    /* Ticket */
    ret = ssl->conf->f_ticket_write( ssl->conf->p_ticket,
                                     ssl->session,
                                     p + 2, end,
                                     &tlen,
                                     &ssl->session->ticket_lifetime);
    if( ret != 0 )
    {
        MBEDTLS_SSL_DEBUG_RET( 1, "f_ticket_write", ret );
        return( ret );
    }

    /* Ticket lifetime */
    MBEDTLS_PUT_UINT16_BE( ssl->session->ticket_lifetime,
                           ticket_lifetime_ptr, 0 );
    ticket_lifetime_ptr += 4;

    MBEDTLS_SSL_DEBUG_MSG( 3, ( "ticket->ticket_lifetime: %d",
                               ssl->session->ticket_lifetime ) );

    /* Ticket Length */
    MBEDTLS_PUT_UINT16_BE( tlen, p, 0 );
    p += 2 + tlen;

    /* Ticket Extensions
     *
     * Note: We currently don't have any extensions.
     * Set length to zero.
     */
    MBEDTLS_PUT_UINT16_BE( ext_len, p, 0 );
    p += 2;

    MBEDTLS_SSL_DEBUG_MSG( 3, ( "NewSessionTicket (extension_length): %" MBEDTLS_PRINTF_SIZET , ext_len ) );

    MBEDTLS_SSL_DEBUG_MSG( 3, ( "NewSessionTicket (ticket length): %" MBEDTLS_PRINTF_SIZET , tlen ) );

    *olen = p - buf;

    MBEDTLS_SSL_DEBUG_BUF( 4, "ticket", buf, *olen );

    MBEDTLS_SSL_DEBUG_MSG( 2, ( "<= write new session ticket" ) );

    return( ret );
}
#endif /* MBEDTLS_SSL_NEW_SESSION_TICKET */

/*
 *
 * STATE HANDLING: Parse End-of-Early Data
 *
 */

 /*
  * Overview
  */

  /* Main state-handling entry point; orchestrates the other functions. */
int ssl_tls13_read_end_of_early_data_process( mbedtls_ssl_context *ssl );

#define SSL_END_OF_EARLY_DATA_SKIP   0
#define SSL_END_OF_EARLY_DATA_EXPECT 1

static int ssl_tls13_read_end_of_early_data_coordinate( mbedtls_ssl_context *ssl );

#if defined(MBEDTLS_ZERO_RTT)
static int ssl_tls13_end_of_early_data_fetch( mbedtls_ssl_context *ssl );
#endif /* MBEDTLS_ZERO_RTT */

/* Update the state after handling the incoming end of early data message. */
static int ssl_tls13_read_end_of_early_data_postprocess( mbedtls_ssl_context *ssl );

/*
 * Implementation
 */

int ssl_tls13_read_end_of_early_data_process( mbedtls_ssl_context *ssl )
{
    int ret;
    MBEDTLS_SSL_DEBUG_MSG( 2, ( "=> parse end_of_early_data" ) );

    MBEDTLS_SSL_PROC_CHK_NEG( ssl_tls13_read_end_of_early_data_coordinate( ssl ) );
    if( ret == SSL_END_OF_EARLY_DATA_EXPECT )
    {
#if defined(MBEDTLS_ZERO_RTT)

#if defined(MBEDTLS_SSL_USE_MPS)
        MBEDTLS_SSL_PROC_CHK( ssl_tls13_end_of_early_data_fetch( ssl ) );
        MBEDTLS_SSL_PROC_CHK( mbedtls_mps_read_consume( &ssl->mps->l4 ) );
#else /* MBEDTLS_SSL_USE_MPS */
        MBEDTLS_SSL_PROC_CHK( ssl_tls13_end_of_early_data_fetch( ssl ) );
#endif /* MBEDTLS_SSL_USE_MPS */

        mbedtls_ssl_add_hs_hdr_to_checksum( ssl, MBEDTLS_SSL_HS_END_OF_EARLY_DATA, 0 );

#else /* MBEDTLS_ZERO_RTT */

        /* Should never happen */
        return( MBEDTLS_ERR_SSL_INTERNAL_ERROR );

#endif /* MBEDTLS_ZERO_RTT */

    }

    /* Postprocessing step: Update state machine */
    MBEDTLS_SSL_PROC_CHK( ssl_tls13_read_end_of_early_data_postprocess( ssl ) );

cleanup:

    MBEDTLS_SSL_DEBUG_MSG( 2, ( "<= parse end_of_early_data" ) );
    return( ret );

}

#if defined(MBEDTLS_ZERO_RTT)

#if defined(MBEDTLS_SSL_USE_MPS)
static int ssl_tls13_end_of_early_data_fetch( mbedtls_ssl_context *ssl )
{
    int ret;
    mbedtls_mps_handshake_in msg;

    MBEDTLS_SSL_PROC_CHK_NEG( mbedtls_mps_read( &ssl->mps->l4 ) );

    if( ret != MBEDTLS_MPS_MSG_HS )
        return( MBEDTLS_ERR_SSL_UNEXPECTED_MESSAGE );

    MBEDTLS_SSL_PROC_CHK( mbedtls_mps_read_handshake( &ssl->mps->l4,
                                                      &msg ) );

    if( msg.type != MBEDTLS_SSL_HS_END_OF_EARLY_DATA ||
        msg.length != 0 )
    {
        MBEDTLS_SSL_DEBUG_MSG( 1, (
             "Bad EndOfEarlyData message: Type %u (expect %u), "
             "Length %u (expect %u)",
             (unsigned) msg.type, MBEDTLS_SSL_HS_END_OF_EARLY_DATA,
             (unsigned) msg.length, 0 ) );
        return( MBEDTLS_ERR_SSL_UNEXPECTED_MESSAGE );
    }

cleanup:

    return( ret );
}
#else /* MBEDTLS_SSL_USE_MPS */
static int ssl_tls13_end_of_early_data_fetch( mbedtls_ssl_context *ssl )
{
    int ret;

    if( ( ret = mbedtls_ssl_read_record( ssl, 0 ) ) != 0 )
    {
        MBEDTLS_SSL_DEBUG_RET( 1, "mbedtls_ssl_read_record", ret );
        goto cleanup;
    }

    if( ssl->in_msgtype != MBEDTLS_SSL_MSG_HANDSHAKE        ||
        ssl->in_msg[0]  != MBEDTLS_SSL_HS_END_OF_EARLY_DATA ||
        ssl->in_hslen   != 4 )
    {
        MBEDTLS_SSL_PEND_FATAL_ALERT( MBEDTLS_SSL_ALERT_MSG_UNEXPECTED_MESSAGE,
                                      MBEDTLS_ERR_SSL_UNEXPECTED_MESSAGE );
        ret = MBEDTLS_ERR_SSL_UNEXPECTED_MESSAGE;
        goto cleanup;
    }

cleanup:

    return( ret );
}
#endif /* MBEDTLS_SSL_USE_MPS */

#endif /* MBEDTLS_ZERO_RTT */

#if !defined(MBEDTLS_ZERO_RTT)
static int ssl_tls13_read_end_of_early_data_coordinate( mbedtls_ssl_context *ssl )
{
    ((void) ssl);
    return( SSL_END_OF_EARLY_DATA_SKIP );
}
#else /* MBEDTLS_ZERO_RTT */
static int ssl_tls13_read_end_of_early_data_coordinate( mbedtls_ssl_context *ssl )
{
    if( ssl->handshake->early_data != MBEDTLS_SSL_EARLY_DATA_ON )
        return( SSL_END_OF_EARLY_DATA_SKIP );

    return( SSL_END_OF_EARLY_DATA_EXPECT );
}
#endif /* MBEDTLS_ZERO_RTT */

static int ssl_tls13_read_end_of_early_data_postprocess( mbedtls_ssl_context *ssl )
{
    mbedtls_ssl_handshake_set_state( ssl, MBEDTLS_SSL_CLIENT_CERTIFICATE );
    return ( 0 );
}

/*
 *
 * STATE HANDLING: Parse Early Data
 *
 */

 /*
  * Overview
  */

  /* Main state-handling entry point; orchestrates the other functions. */
int ssl_tls13_read_early_data_process( mbedtls_ssl_context *ssl );

#define SSL_EARLY_DATA_SKIP   0
#define SSL_EARLY_DATA_EXPECT 1

#if defined(MBEDTLS_ZERO_RTT)
#if defined(MBEDTLS_SSL_USE_MPS)
static int ssl_tls13_early_data_fetch( mbedtls_ssl_context *ssl,
                                       mbedtls_mps_reader **reader );
#else
static int ssl_tls13_early_data_fetch( mbedtls_ssl_context *ssl,
                                       unsigned char **buf,
                                       size_t *buflen );
#endif /* MBEDTLS_SSL_USE_MPS */
#endif /* MBEDTLS_ZERO_RTT */

static int ssl_tls13_read_early_data_coordinate( mbedtls_ssl_context *ssl );

#if defined(MBEDTLS_ZERO_RTT)
/* Parse early data send by the peer. */
static int ssl_tls13_read_early_data_parse( mbedtls_ssl_context *ssl,
    unsigned char const *buf,
    size_t buflen );
#endif /* MBEDTLS_ZERO_RTT */

/* Update the state after handling the incoming early data message. */
static int ssl_tls13_read_early_data_postprocess( mbedtls_ssl_context *ssl );

/*
 * Implementation
 */

int ssl_tls13_read_early_data_process( mbedtls_ssl_context *ssl )
{
    int ret;
    MBEDTLS_SSL_DEBUG_MSG( 2, ( "=> parse early data" ) );

    MBEDTLS_SSL_PROC_CHK_NEG( ssl_tls13_read_early_data_coordinate( ssl ) );

    if( ret == SSL_EARLY_DATA_EXPECT )
    {
#if defined(MBEDTLS_ZERO_RTT)
        unsigned char *buf;
        size_t buflen;
#if defined(MBEDTLS_SSL_USE_MPS)
        mbedtls_mps_reader *rd;
#endif /* MBEDTLS_SSL_USE_MPS */

#if defined(MBEDTLS_SSL_USE_MPS)
        MBEDTLS_SSL_PROC_CHK( ssl_tls13_early_data_fetch( ssl, &rd ) );
        MBEDTLS_SSL_PROC_CHK( mbedtls_mps_reader_get( rd,
                                                  MBEDTLS_MPS_SIZE_MAX,
                                                  &buf,
                                                  &buflen ) );
        MBEDTLS_SSL_PROC_CHK( ssl_tls13_read_early_data_parse( ssl, buf, buflen ) );
        MBEDTLS_SSL_PROC_CHK( mbedtls_mps_reader_commit( rd ) );
        MBEDTLS_SSL_PROC_CHK( mbedtls_mps_read_consume( &ssl->mps->l4 ) );

#else /* MBEDTLS_SSL_USE_MPS */

        MBEDTLS_SSL_PROC_CHK( ssl_tls13_early_data_fetch( ssl, &buf, &buflen ) );
        MBEDTLS_SSL_PROC_CHK( ssl_tls13_read_early_data_parse( ssl, buf, buflen ) );

#endif /* MBEDTLS_SSL_USE_MPS */

        /* No state machine update at this point -- we might receive
         * multiple 0-RTT messages. */

#else /* MBEDTLS_ZERO_RTT */

        /* Should never happen */
        return( MBEDTLS_ERR_SSL_INTERNAL_ERROR );

#endif /* MBEDTLS_ZERO_RTT */
    }
    else
    {
        MBEDTLS_SSL_PROC_CHK( ssl_tls13_read_early_data_postprocess( ssl ) );
    }

cleanup:

    MBEDTLS_SSL_DEBUG_MSG( 2, ( "<= parse early data" ) );
    return( ret );
}

#if defined(MBEDTLS_ZERO_RTT)
#if defined(MBEDTLS_SSL_USE_MPS)
static int ssl_tls13_early_data_fetch( mbedtls_ssl_context *ssl,
                                       mbedtls_mps_reader **rd )
{
    int ret;
    MBEDTLS_SSL_PROC_CHK_NEG( mbedtls_mps_read( &ssl->mps->l4 ) );

    if( ret != MBEDTLS_MPS_MSG_APP )
        return( MBEDTLS_ERR_SSL_UNEXPECTED_MESSAGE );

    MBEDTLS_SSL_PROC_CHK( mbedtls_mps_read_application( &ssl->mps->l4, rd ) );

cleanup:

    return( ret );
}
#else /* MBEDTLS_SSL_USE_MPS */
static int ssl_tls13_early_data_fetch( mbedtls_ssl_context *ssl,
                                       unsigned char **buf,
                                       size_t *buflen )
{
    int ret;

    if( ( ret = mbedtls_ssl_read_record( ssl, 0 ) ) != 0 )
    {
        MBEDTLS_SSL_DEBUG_RET( 1, "mbedtls_ssl_read_record", ret );
        goto cleanup;
    }

    if( ssl->in_msgtype != MBEDTLS_SSL_MSG_APPLICATION_DATA )
    {
        MBEDTLS_SSL_PEND_FATAL_ALERT( MBEDTLS_SSL_ALERT_MSG_UNEXPECTED_MESSAGE,
                                      MBEDTLS_ERR_SSL_UNEXPECTED_MESSAGE );
        ret = MBEDTLS_ERR_SSL_UNEXPECTED_MESSAGE;
        goto cleanup;
    }

    *buf    = ssl->in_msg;
    *buflen = ssl->in_hslen;

cleanup:

    return( ret );
}
#endif /* MBEDTLS_SSL_USE_MPS */
#endif /* MBEDTLS_ZERO_RTT */

#if !defined(MBEDTLS_ZERO_RTT)
static int ssl_tls13_read_early_data_coordinate( mbedtls_ssl_context *ssl )
{
    ((void) ssl);
    return( SSL_EARLY_DATA_SKIP );
}
#else /* MBEDTLS_ZERO_RTT */
static int ssl_tls13_read_early_data_coordinate( mbedtls_ssl_context *ssl )
{
    int ret;

    if( ssl->handshake->early_data != MBEDTLS_SSL_EARLY_DATA_ON )
        return( SSL_EARLY_DATA_SKIP );

    /* Activate early data transform */
    MBEDTLS_SSL_DEBUG_MSG( 1, ( "Switch to 0-RTT keys for inbound traffic" ) );

#if defined(MBEDTLS_SSL_USE_MPS)
    MBEDTLS_SSL_PROC_CHK( mbedtls_mps_set_incoming_keys( &ssl->mps->l4,
                                                   ssl->handshake->epoch_earlydata ) );

    MBEDTLS_SSL_PROC_CHK_NEG( mbedtls_mps_read( &ssl->mps->l4 ) );
    if( ret != MBEDTLS_MPS_MSG_APP )
        return( SSL_EARLY_DATA_SKIP );

    return( SSL_EARLY_DATA_EXPECT );

cleanup:

    return( ret );

#else /* MBEDTLS_SSL_USE_MPS */

    mbedtls_ssl_set_inbound_transform( ssl, ssl->handshake->transform_earlydata );

    /* Fetching step */
    if( ( ret = mbedtls_ssl_read_record( ssl, 0 ) ) != 0 )
    {
        MBEDTLS_SSL_DEBUG_RET( 1, "mbedtls_ssl_read_record", ret );
        return( ret );
    }

    ssl->keep_current_message = 1;

    /* Check for EndOfEarlyData */
    if( ssl->in_msgtype == MBEDTLS_SSL_MSG_HANDSHAKE )
        return( SSL_EARLY_DATA_SKIP );

    return( SSL_EARLY_DATA_EXPECT );

#endif /* MBEDTLS_SSL_USE_MPS */
}

static int ssl_tls13_read_early_data_parse( mbedtls_ssl_context *ssl,
                                            unsigned char const *buf,
                                            size_t buflen )
{
    /* Check whether we have enough buffer space. */
    if( buflen <= ssl->conf->max_early_data )
    {
        /* TODO: We need to check that we're not receiving more 0-RTT
         * than what the ticket allows. */

        /* copy data to staging area */
        memcpy( ssl->early_data_server_buf, buf, buflen );
        /* execute callback to process application data */
        ssl->conf->early_data_callback( ssl, ssl->early_data_server_buf,
                                        buflen );
    }
    else
    {
        MBEDTLS_SSL_DEBUG_MSG( 1, ( "Buffer too small (recv %" MBEDTLS_PRINTF_SIZET " bytes, buffer %" MBEDTLS_PRINTF_SIZET " bytes)",
                                    buflen, ssl->conf->max_early_data ) );
        return ( MBEDTLS_ERR_SSL_ALLOC_FAILED );
    }

    return( 0 );
}
#endif /* MBEDTLS_ZERO_RTT */

static int ssl_tls13_read_early_data_postprocess( mbedtls_ssl_context *ssl )
{
    mbedtls_ssl_handshake_set_state( ssl, MBEDTLS_SSL_END_OF_EARLY_DATA );
    return ( 0 );
}


/*
 *
 * STATE HANDLING: ClientHello
 *
 * There are three possible classes of outcomes when parsing the CH:
 *
 * 1) The CH was well-formed and matched the server's configuration.
 *
 *    In this case, the server progresses to sending its ServerHello.
 *
 * 2) The CH was well-formed but didn't match the server's configuration.
 *
 *    For example, the client might not have offered a key share which
 *    the server supports, or the server might require a cookie.
 *
 *    In this case, the server sends a HelloRetryRequest.
 *
 * 3) The CH was ill-formed
 *
 *    In this case, we abort the handshake.
 *
 */

#define SSL_CLIENT_HELLO_OK           0
#define SSL_CLIENT_HELLO_HRR_REQUIRED 1

#if defined(MBEDTLS_ZERO_RTT)
static int ssl_tls13_check_use_0rtt_handshake( mbedtls_ssl_context *ssl )
{
    /* Check if the user has enabled 0-RTT in the config */
    if( !mbedtls_ssl_conf_tls13_0rtt_enabled( ssl ) )
        return( 0 );

    /* Check if the client has indicated the use of 0-RTT */
    if( ( ssl->handshake->extensions_present & MBEDTLS_SSL_EXT_EARLY_DATA ) == 0 )
        return( 0 );

    /* If the client has indicated the use of 0-RTT but not sent
     * the PSK extensions, that's not conformant (and there's no
     * way to continue from here). */
    if( !ssl_tls13_client_hello_has_psk_extensions( ssl ) )
    {
        MBEDTLS_SSL_DEBUG_MSG( 1,
            ( "Client indicated 0-RTT without offering PSK extensions" ) );
        return( MBEDTLS_ERR_SSL_ILLEGAL_PARAMETER );
    }

    /* Accept 0-RTT */
    ssl->handshake->early_data = MBEDTLS_SSL_EARLY_DATA_ON;
    return( 0 );
}
#endif /* MBEDTLS_ZERO_RTT*/

static int ssl_tls13_client_hello_parse( mbedtls_ssl_context *ssl,
                                         unsigned char *buf,
                                         size_t buflen )
{
    int ret;
    size_t i, j;
    size_t comp_len, sess_len;
    size_t ciph_len, ext_len, ext_len_psk_ext = 0;
    unsigned char *orig_buf, *end = buf + buflen;
    unsigned char *ciph_offset;
    unsigned char *p = NULL;
    unsigned char *ext = NULL;
    unsigned char *ext_psk_ptr = NULL;

    const int *ciphersuites;
    const mbedtls_ssl_ciphersuite_t *ciphersuite_info;

    int hrr_required = 0;

    ssl->handshake->extensions_present = MBEDTLS_SSL_EXT_NONE;
    ssl->handshake->key_exchange = MBEDTLS_SSL_TLS1_3_KEY_EXCHANGE_MODE_NONE;

    /* TBD: Refactor */
    orig_buf = buf;

    /*
     * ClientHello layer:
     *     0  .   1   protocol version
     *     2  .  33   random bytes ( starting with 4 bytes of Unix time )
     *    34  .  35   session id length ( 1 byte )
     *    35  . 34+x  session id
     *   35+x . 35+x  DTLS only: cookie length ( 1 byte )
     *   36+x .  ..   DTLS only: cookie
     *    ..  .  ..   ciphersuite list length ( 2 bytes )
     *    ..  .  ..   ciphersuite list
     *    ..  .  ..   compression alg. list length ( 1 byte )
     *    ..  .  ..   compression alg. list
     *    ..  .  ..   extensions length ( 2 bytes, optional )
     *    ..  .  ..   extensions ( optional )
     */

    /* TBD: Needs to be updated due to mandatory extensions
     * Minimal length ( with everything empty and extensions ommitted ) is
     * 2 + 32 + 1 + 2 + 1 = 38 bytes. Check that first, so that we can
     * read at least up to session id length without worrying.
     */
    if( buflen < 38 )
    {
        MBEDTLS_SSL_DEBUG_MSG( 1, ( "bad client hello message" ) );
        return( MBEDTLS_ERR_SSL_DECODE_ERROR );
    }

    /*
     * We ignore the version field in the ClientHello.
     * We use the version field in the extension.
     */
    /* TODO: Parse this */
    buf += 2;

    /*
     * Save client random
     */
    MBEDTLS_SSL_DEBUG_BUF( 3, "client hello, random bytes", buf, 32 );

    memcpy( &ssl->handshake->randbytes[0], buf, 32 );
    buf += 32; /* skip random bytes */

    /*
     * Parse session ID
     */
    sess_len = buf[0];
    buf++; /* skip session id length */

    if( sess_len > 32 )
    {
        MBEDTLS_SSL_DEBUG_MSG( 1, ( "bad client hello message" ) );
        return( MBEDTLS_ERR_SSL_DECODE_ERROR );
    }

    ssl->session_negotiate->id_len = sess_len;

    /* Note that this field is echoed even if
     * the client's value corresponded to a cached pre-TLS 1.3 session
     * which the server has chosen not to resume. A client which
     * receives a legacy_session_id_echo field that does not match what
     * it sent in the ClientHello MUST abort the handshake with an
     * "illegal_parameter" alert.
     */
    MBEDTLS_SSL_DEBUG_MSG( 3, ( "client hello, session id length ( %" MBEDTLS_PRINTF_SIZET " )", sess_len ) );
    MBEDTLS_SSL_DEBUG_BUF( 3, "client hello, session id", buf, sess_len );

    memcpy( &ssl->session_negotiate->id[0], buf, sess_len ); /* write session id */
    buf += sess_len;

    ciph_len = MBEDTLS_GET_UINT16_BE( buf, 0 );

    /* Length check */
    if( buf + ciph_len > end )
    {
        MBEDTLS_SSL_DEBUG_MSG( 1, ( "bad client hello message" ) );
        return( MBEDTLS_ERR_SSL_DECODE_ERROR );
    }

    /* store pointer to ciphersuite list */
    ciph_offset = buf;

    /* skip cipher length */
    buf += 2;

    MBEDTLS_SSL_DEBUG_BUF( 3, "client hello, ciphersuitelist",
                          buf, ciph_len );

    /* skip ciphersuites for now */
    buf += ciph_len;

    /*
     * For TLS 1.3 we are not using compression.
     */
    comp_len = buf[0];

    if( buf + comp_len > end )
    {
        MBEDTLS_SSL_DEBUG_MSG( 1, ( "bad client hello message" ) );
        return( MBEDTLS_ERR_SSL_DECODE_ERROR );
    }

    buf++; /* skip compression length */
    MBEDTLS_SSL_DEBUG_BUF( 3, "client hello, compression",
                          buf, comp_len );

    /* Determine whether we are indeed using null compression */
    if( ( comp_len != 1 ) && ( buf[1] == 0 ) )
    {
        MBEDTLS_SSL_DEBUG_MSG( 1, ( "bad client hello message" ) );
        return( MBEDTLS_ERR_SSL_ILLEGAL_PARAMETER );
    }

    /* skip compression */
    buf++;

    /*
     * Check the extension length
     */
    if( buf+2 > end )
    {
        MBEDTLS_SSL_DEBUG_MSG( 1, ( "bad client hello message" ) );
        return( MBEDTLS_ERR_SSL_DECODE_ERROR );
    }

    ext_len = MBEDTLS_GET_UINT16_BE( buf, 0 );

    if( ( ext_len > 0 && ext_len < 4 ) ||
        buf + 2 + ext_len > end )
    {
        MBEDTLS_SSL_DEBUG_MSG( 1, ( "bad client hello message" ) );
        return( MBEDTLS_ERR_SSL_DECODE_ERROR );
    }

    buf += 2;

    ext = buf;
    MBEDTLS_SSL_DEBUG_BUF( 3, "client hello extensions", ext, ext_len );

    while( ext_len != 0 )
    {
        unsigned int ext_id, ext_size;

        if( ext_len < 4 )
        {
            MBEDTLS_SSL_DEBUG_MSG( 1, ( "bad client hello message" ) );
            return( MBEDTLS_ERR_SSL_DECODE_ERROR );
        }

        /* The PSK extension must be the last in the ClientHello.
         * Fail if we've found it already but haven't yet reached
         * the end of the extension block. */
        if( ext_psk_ptr != NULL )
        {
            MBEDTLS_SSL_DEBUG_MSG( 1, ( "bad client hello message" ) );
            return( MBEDTLS_ERR_SSL_ILLEGAL_PARAMETER );
        }

        ext_id   = MBEDTLS_GET_UINT16_BE( ext, 0 );
        ext_size = MBEDTLS_GET_UINT16_BE( ext, 2 );

        if( ext_size + 4 > ext_len )
        {
            MBEDTLS_SSL_DEBUG_MSG( 1, ( "bad client hello message" ) );
            return( MBEDTLS_ERR_SSL_DECODE_ERROR );
        }

        switch( ext_id )
        {
#if defined(MBEDTLS_SSL_SERVER_NAME_INDICATION)
            case MBEDTLS_TLS_EXT_SERVERNAME:
                MBEDTLS_SSL_DEBUG_MSG( 3, ( "found ServerName extension" ) );
                ret = ssl_tls13_parse_servername_ext( ssl, ext + 4, ext_size );
                if( ret != 0 )
                {
                    MBEDTLS_SSL_DEBUG_RET( 1, "ssl_tls13_parse_servername_ext", ret );
                    return( ret );
                }
                ssl->handshake->extensions_present |= MBEDTLS_SSL_EXT_SERVERNAME;
                break;
#endif /* MBEDTLS_SSL_SERVER_NAME_INDICATION */

#if defined(MBEDTLS_SSL_COOKIE_C)
            case MBEDTLS_TLS_EXT_COOKIE:
                MBEDTLS_SSL_DEBUG_MSG( 3, ( "found cookie extension" ) );

                ret = ssl_tls13_parse_cookie_ext( ssl, ext + 4, ext_size );

                /* if cookie verification failed then we return a hello retry message */
                if( ret == MBEDTLS_ERR_SSL_HRR_REQUIRED )
                {
                    hrr_required = 1;
                }
                else if( ret == 0 ) /* cookie extension present and processed succesfully */
                {
                    ssl->handshake->extensions_present |= MBEDTLS_SSL_EXT_COOKIE;
                }
                break;
#endif /* MBEDTLS_SSL_COOKIE_C  */

#if defined(MBEDTLS_KEY_EXCHANGE_PSK_ENABLED)
            case MBEDTLS_TLS_EXT_PRE_SHARED_KEY:
                MBEDTLS_SSL_DEBUG_MSG( 3, ( "found pre_shared_key extension" ) );
                /* Delay processing of the PSK identity once we have
                 * found out which algorithms to use. We keep a pointer
                 * to the buffer and the size for later processing.
                 */
                ext_len_psk_ext = ext_size;
                ext_psk_ptr = ext + 4;

                ssl->handshake->extensions_present |= MBEDTLS_SSL_EXT_PRE_SHARED_KEY;
                break;
#endif /* MBEDTLS_KEY_EXCHANGE_PSK_ENABLED */

#if defined(MBEDTLS_ZERO_RTT)
            case MBEDTLS_TLS_EXT_EARLY_DATA:
                MBEDTLS_SSL_DEBUG_MSG( 3, ( "found early_data extension" ) );

                ret = ssl_tls13_parse_early_data_ext( ssl, ext + 4, ext_size );
                if( ret != 0 )
                {
                    MBEDTLS_SSL_DEBUG_RET( 1, "ssl_tls13_parse_early_data_ext", ret );
                    return( ret );
                }

                ssl->handshake->extensions_present |= MBEDTLS_SSL_EXT_EARLY_DATA;
                break;
#endif /* MBEDTLS_ZERO_RTT */

#if defined(MBEDTLS_ECDH_C) || defined(MBEDTLS_ECDSA_C)
            case MBEDTLS_TLS_EXT_SUPPORTED_GROUPS:
                MBEDTLS_SSL_DEBUG_MSG( 3, ( "found supported group extension" ) );

                /* Supported Groups Extension
                 *
                 * When sent by the client, the "supported_groups" extension
                 * indicates the named groups which the client supports,
                 * ordered from most preferred to least preferred.
                 */
                ret = mbedtls_ssl_tls13_parse_supported_groups_ext( ssl, ext + 4,
                        ext_size );
                if( ret != 0 )
                {
                    MBEDTLS_SSL_DEBUG_RET( 1, "mbedtls_ssl_tls13_parse_supported_groups_ext", ret );
                    return( ret );
                }

                ssl->handshake->extensions_present |= MBEDTLS_SSL_EXT_SUPPORTED_GROUPS;
                break;
#endif /* MBEDTLS_ECDH_C || MBEDTLS_ECDSA_C */

#if defined(MBEDTLS_KEY_EXCHANGE_SOME_PSK_ENABLED)
            case MBEDTLS_TLS_EXT_PSK_KEY_EXCHANGE_MODES:
                MBEDTLS_SSL_DEBUG_MSG( 3, ( "found psk key exchange modes extension" ) );

                ret = ssl_tls13_parse_key_exchange_modes_ext( ssl, ext + 4, ext_size );
                if( ret != 0 )
                {
                    MBEDTLS_SSL_DEBUG_RET( 1, "ssl_tls13_parse_key_exchange_modes_ext", ret );
                    return( ret );
                }

                ssl->handshake->extensions_present |= MBEDTLS_SSL_EXT_PSK_KEY_EXCHANGE_MODES;
                break;
#endif /* MBEDTLS_KEY_EXCHANGE_SOME_PSK_ENABLED */

#if ( defined(MBEDTLS_ECDH_C) || defined(MBEDTLS_ECDSA_C) )
            case MBEDTLS_TLS_EXT_KEY_SHARE:
                MBEDTLS_SSL_DEBUG_MSG( 3, ( "found key share extension" ) );

                /*
                 * Key Share Extension
                 *
                 * When sent by the client, the "key_share" extension
                 * contains the endpoint's cryptographic parameters for
                 * ECDHE/DHE key establishment methods.
                 */
                ret = ssl_tls13_parse_key_shares_ext( ssl, ext + 4, ext_size );
                if( ret == MBEDTLS_ERR_SSL_HRR_REQUIRED )
                {
                    hrr_required = 1;
                    ret = 0;
                }

                if( ret != 0 )
                    return( ret );

                ssl->handshake->extensions_present |= MBEDTLS_SSL_EXT_KEY_SHARE;
                break;
#endif /* MBEDTLS_ECDH_C || MBEDTLS_ECDSA_C */

#if defined(MBEDTLS_SSL_MAX_FRAGMENT_LENGTH)
            case MBEDTLS_TLS_EXT_MAX_FRAGMENT_LENGTH:
                MBEDTLS_SSL_DEBUG_MSG( 3, ( "found max fragment length extension" ) );

                ret = ssl_tls13_parse_max_fragment_length_ext( ssl, ext + 4, ext_size );
                if( ret != 0 )
                {
                    MBEDTLS_SSL_DEBUG_RET( 1, ( "ssl_tls13_parse_max_fragment_length_ext" ), ret );
                    return( ret );
                }
                ssl->handshake->extensions_present |= MBEDTLS_SSL_EXT_MAX_FRAGMENT_LENGTH;
                break;
#endif /* MBEDTLS_SSL_MAX_FRAGMENT_LENGTH */

            case MBEDTLS_TLS_EXT_SUPPORTED_VERSIONS:
                MBEDTLS_SSL_DEBUG_MSG( 3, ( "found supported versions extension" ) );

                ret = ssl_tls13_parse_supported_versions_ext( ssl, ext + 4, ext_size );
                if( ret != 0 )
                {
                    MBEDTLS_SSL_DEBUG_RET( 1, ( "ssl_tls13_parse_supported_versions_ext" ), ret );
                    return( ret );
                }
                ssl->handshake->extensions_present |= MBEDTLS_SSL_EXT_SUPPORTED_VERSIONS;
                break;

#if defined(MBEDTLS_SSL_ALPN)
            case MBEDTLS_TLS_EXT_ALPN:
                MBEDTLS_SSL_DEBUG_MSG( 3, ( "found alpn extension" ) );

                ret = ssl_tls13_parse_alpn_ext( ssl, ext + 4, ext_size );
                if( ret != 0 )
                {
                    MBEDTLS_SSL_DEBUG_RET( 1, ( "ssl_tls13_parse_alpn_ext" ), ret );
                    return( ret );
                }
                ssl->handshake->extensions_present |= MBEDTLS_SSL_EXT_ALPN;
                break;
#endif /* MBEDTLS_SSL_ALPN */

#if defined(MBEDTLS_KEY_EXCHANGE_WITH_CERT_ENABLED)
            case MBEDTLS_TLS_EXT_SIG_ALG:
                MBEDTLS_SSL_DEBUG_MSG( 3, ( "found signature_algorithms extension" ) );

                ret = mbedtls_ssl_tls13_parse_sig_alg_ext( ssl, ext + 4, ext + 4 + ext_size );
                if( ret != 0 )
                {
                    MBEDTLS_SSL_DEBUG_MSG( 1, ( "mbedtls_ssl_tls13_parse_sig_alg_ext ( %d )", ret ) );
                    return( ret );
                }
                ssl->handshake->extensions_present |= MBEDTLS_SSL_EXT_SIG_ALG;
                break;
#endif /* MBEDTLS_KEY_EXCHANGE_WITH_CERT_ENABLED */

            default:
                MBEDTLS_SSL_DEBUG_MSG( 3, ( "unknown extension found: %d ( ignoring )", ext_id ) );
        }

        ext_len -= 4 + ext_size;
        ext     += 4 + ext_size;
    }

    /* Update checksum with either
     * - The entire content of the CH message, if no PSK extension is present
     * - The content up to but excluding the PSK extension, if present.
     */
    {
        unsigned char *ch_without_psk;
        if( ext_psk_ptr == NULL )
            ch_without_psk = ext;
        else
            ch_without_psk = ext_psk_ptr;

        ssl->handshake->update_checksum( ssl,
                                         orig_buf,
                                         ch_without_psk - orig_buf );
    }

    /*
     * Search for a matching ciphersuite
     */
    ciphersuites = ssl->conf->ciphersuite_list;
    ciphersuite_info = NULL;
#if defined(MBEDTLS_SSL_SRV_RESPECT_CLIENT_PREFERENCE)
    for ( j = 0, p = ciph_offset + 2; j < ciph_len; j += 2, p += 2 )
    {
        for ( i = 0; ciphersuites[i] != 0; i++ )
#else
    for ( i = 0; ciphersuites[i] != 0; i++ )
    {
        for ( j = 0, p = ciph_offset + 2; j < ciph_len; j += 2, p += 2 )
#endif /* MBEDTLS_SSL_SRV_RESPECT_CLIENT_PREFERENCE */
        {
            if( MBEDTLS_GET_UINT16_BE( p, 0 ) != ciphersuites[i] )
                continue;

            ciphersuite_info = mbedtls_ssl_ciphersuite_from_id( ciphersuites[i] );

            if( ciphersuite_info == NULL )
            {
                MBEDTLS_SSL_DEBUG_MSG( 1, ( "mbedtls_ssl_ciphersuite_from_id: should never happen" ) );
                return( MBEDTLS_ERR_SSL_INTERNAL_ERROR );
            }

            goto have_ciphersuite;
            /*
              if( ( ret = ssl_tls13_ciphersuite_match( ssl, ciphersuites[i],
              &ciphersuite_info ) ) != 0 )
              return( MBEDTLS_ERR_SSL_INTERNAL_ERROR );

              if( ciphersuite_info != NULL )
              goto have_ciphersuite;
            */

        }
    }

    return( MBEDTLS_ERR_SSL_HANDSHAKE_FAILURE );

    have_ciphersuite:

    MBEDTLS_SSL_DEBUG_MSG( 2, ( "selected ciphersuite: %s",
                                ciphersuite_info->name ) );

    ssl->session_negotiate->ciphersuite = ciphersuites[i];
    ssl->handshake->ciphersuite_info = ciphersuite_info;

    /* List all the extensions we have received */
    ssl_tls13_debug_print_client_hello_exts( ssl );

    /*
     * Determine the key exchange algorithm to use.
     * There are three types of key exchanges supported in TLS 1.3:
     * - (EC)DH with ECDSA,
     * - (EC)DH with PSK,
     * - plain PSK.
     *
     * The PSK-based key exchanges may additionally be used with 0-RTT.
     *
     * Our built-in order of preference is
     *  1 ) Plain PSK Mode
     *  2 ) (EC)DHE-PSK Mode
     *  3 ) Certificate Mode
     */

    ssl->handshake->key_exchange = MBEDTLS_SSL_TLS1_3_KEY_EXCHANGE_MODE_NONE;

    if( !ssl_tls13_check_psk_key_exchange( ssl ) &&
        !ssl_tls13_check_certificate_key_exchange( ssl ) )
    {
        MBEDTLS_SSL_DEBUG_MSG( 1, ( "ClientHello message misses mandatory extensions." ) );
        MBEDTLS_SSL_PEND_FATAL_ALERT( MBEDTLS_SSL_ALERT_MSG_MISSING_EXTENSION ,
                                      MBEDTLS_ERR_SSL_ILLEGAL_PARAMETER );
        return( MBEDTLS_ERR_SSL_ILLEGAL_PARAMETER );
    }

#if defined(MBEDTLS_ZERO_RTT)
    ret = ssl_tls13_check_use_0rtt_handshake( ssl );
    if( ret != 0 )
        return( ret );
#endif /* MBEDTLS_ZERO_RTT */

    /* If we've settled on a PSK-based exchange, parse PSK identity ext */
    if( mbedtls_ssl_tls13_kex_with_psk( ssl ) )
    {
        ret = mbedtls_ssl_tls13_parse_client_psk_identity_ext( ssl,
                                                               ext_psk_ptr,
                                                               ext_len_psk_ext );
        if( ret != 0 )
        {
            MBEDTLS_SSL_DEBUG_RET( 1, ( "mbedtls_ssl_tls13_parse_client_psk_identity" ),
                                   ret );
            return( ret );
        }
    }

#if defined(MBEDTLS_SSL_COOKIE_C)
    /* If we failed to see a cookie extension, and we required it through the
     * configuration settings ( rr_config ), then we need to send a HRR msg.
     * Conceptually, this is similiar to having received a cookie that failed
     * the verification check.
     */
    if( ( ssl->conf->rr_config == MBEDTLS_SSL_FORCE_RR_CHECK_ON ) &&
        !( ssl->handshake->extensions_present & MBEDTLS_SSL_EXT_COOKIE ) )
    {
        MBEDTLS_SSL_DEBUG_MSG( 2, ( "Cookie extension missing. Need to send a HRR." ) );
        hrr_required = 1;
    }
#endif /* MBEDTLS_SSL_COOKIE_C */

    if( hrr_required == 1 )
        return( SSL_CLIENT_HELLO_HRR_REQUIRED );

    return( 0 );
}

static int ssl_tls13_client_hello_postprocess( mbedtls_ssl_context *ssl,
                                               int hrr_required )
{
    int ret = 0;
#if defined(MBEDTLS_ZERO_RTT)
    mbedtls_ssl_key_set traffic_keys;
#endif /* MBEDTLS_ZERO_RTT */

    if( ssl->handshake->hello_retry_requests_sent == 0 &&
        ssl->conf->rr_config == MBEDTLS_SSL_FORCE_RR_CHECK_ON )
    {
        hrr_required = SSL_CLIENT_HELLO_HRR_REQUIRED;
    }

    if( hrr_required == SSL_CLIENT_HELLO_HRR_REQUIRED )
    {
        /*
         * Create stateless transcript hash for HRR
         */
        MBEDTLS_SSL_DEBUG_MSG( 4, ( "Reset transcript for HRR" ) );
        ret = mbedtls_ssl_reset_transcript_for_hrr( ssl );
        if( ret != 0 )
        {
            MBEDTLS_SSL_DEBUG_RET( 1, "mbedtls_ssl_reset_transcript_for_hrr", ret );
            return( ret );
        }
        mbedtls_ssl_session_reset_msg_layer( ssl, 0 );

        /* Transmit Hello Retry Request */
        mbedtls_ssl_handshake_set_state( ssl, MBEDTLS_SSL_HELLO_RETRY_REQUEST );
        return( 0 );
    }

    ret = mbedtls_ssl_tls13_key_schedule_stage_early( ssl );
    if( ret != 0 )
    {
        MBEDTLS_SSL_DEBUG_RET( 1,
             "mbedtls_ssl_tls13_key_schedule_stage_early", ret );
        return( ret );
    }

#if defined(MBEDTLS_ZERO_RTT)
    if( ssl->handshake->early_data == MBEDTLS_SSL_EARLY_DATA_ON )
    {
        mbedtls_ssl_transform *transform_earlydata;

        MBEDTLS_SSL_DEBUG_MSG( 3, ( "Generate 0-RTT keys" ) );

        ret = mbedtls_ssl_tls13_generate_early_data_keys(
            ssl, &traffic_keys );
        if( ret != 0 )
        {
            MBEDTLS_SSL_DEBUG_RET( 1,
                      "mbedtls_ssl_tls13_generate_early_data_keys", ret );
            return( ret );
        }

        transform_earlydata = mbedtls_calloc( 1, sizeof( mbedtls_ssl_transform ) );
        if( transform_earlydata == NULL )
            return( MBEDTLS_ERR_SSL_ALLOC_FAILED );

        ret = mbedtls_ssl_tls13_populate_transform(
            transform_earlydata, ssl->conf->endpoint,
            ssl->session_negotiate->ciphersuite, &traffic_keys, ssl );
        if( ret != 0 )
        {
            MBEDTLS_SSL_DEBUG_RET( 1, "mbedtls_ssl_tls13_populate_transform", ret );
            return( ret );
        }

#if !defined(MBEDTLS_SSL_USE_MPS)
        ssl->handshake->transform_earlydata = transform_earlydata;
#else /* MBEDTLS_SSL_USE_MPS */
        /* Register transform with MPS. */
        ret = mbedtls_mps_add_key_material( &ssl->mps->l4,
                                            transform_earlydata,
                                            &ssl->handshake->epoch_earlydata );
        if( ret != 0 )
            return( ret );
#endif /* MBEDTLS_SSL_USE_MPS */
    }

    mbedtls_platform_zeroize( &traffic_keys, sizeof( traffic_keys ) );

#endif /* MBEDTLS_ZERO_RTT */

    mbedtls_ssl_handshake_set_state( ssl, MBEDTLS_SSL_SERVER_HELLO );
    return( 0 );

}

static int ssl_tls13_client_hello_process( mbedtls_ssl_context *ssl )
{

    int ret = 0;
    int hrr_required = SSL_CLIENT_HELLO_OK;
    unsigned char *buf = NULL;
    size_t buflen = 0;
    MBEDTLS_SSL_DEBUG_MSG( 2, ( "=> parse client hello" ) );

    ssl->tls_version = MBEDTLS_SSL_VERSION_TLS1_3;
    MBEDTLS_SSL_PROC_CHK( mbedtls_ssl_tls13_fetch_handshake_msg(
                              ssl, MBEDTLS_SSL_HS_CLIENT_HELLO,
                              &buf, &buflen ) );

    mbedtls_ssl_add_hs_hdr_to_checksum( ssl, MBEDTLS_SSL_HS_CLIENT_HELLO, buflen );

    MBEDTLS_SSL_PROC_CHK_NEG( ssl_tls13_client_hello_parse( ssl, buf, buflen ) );
    hrr_required = ret;

#if defined(MBEDTLS_SSL_USE_MPS)
    MBEDTLS_SSL_PROC_CHK( mbedtls_ssl_mps_hs_consume_full_hs_msg( ssl ) );
#endif /* MBEDTLS_SSL_USE_MPS */

    MBEDTLS_SSL_DEBUG_MSG( 1, ( "postprocess" ) );
    MBEDTLS_SSL_PROC_CHK( ssl_tls13_client_hello_postprocess( ssl, hrr_required ) );

cleanup:

    MBEDTLS_SSL_DEBUG_MSG( 2, ( "<= parse client hello" ) );
    return( ret );
}

#if defined(MBEDTLS_SSL_MAX_FRAGMENT_LENGTH)
static int ssl_tls13_write_max_fragment_length_ext( mbedtls_ssl_context *ssl,
                                                    unsigned char *buf,
                                                    size_t buflen,
                                                    size_t *olen )
{
    unsigned char *p = buf;

    *olen = 0;

    if( ( ssl->handshake->extensions_present &
          MBEDTLS_SSL_EXT_MAX_FRAGMENT_LENGTH ) == 0 )
    {
        return( 0 );
    }

    if( ssl->session_negotiate->mfl_code == MBEDTLS_SSL_MAX_FRAG_LEN_NONE )
    {
        return( 0 );
    }

    MBEDTLS_SSL_DEBUG_MSG( 3,
        ( "adding max_fragment_length extension" ) );

    MBEDTLS_SSL_CHK_BUF_PTR( p, buf + buflen, 5 );

    MBEDTLS_PUT_UINT16_BE( MBEDTLS_TLS_EXT_MAX_FRAGMENT_LENGTH, p, 0 );
    MBEDTLS_PUT_UINT16_BE( 1, p, 2 );
    p[4] = ssl->session_negotiate->mfl_code;

    *olen = 5;

    return( 0 );
}
#endif /* MBEDTLS_SSL_MAX_FRAGMENT_LENGTH */



#if defined(MBEDTLS_SSL_ALPN)
static int ssl_tls13_write_alpn_ext(
    mbedtls_ssl_context *ssl,
    unsigned char *buf, size_t buflen, size_t *olen )
{
    *olen = 0;

    if( ( ssl->handshake->extensions_present & MBEDTLS_SSL_EXT_ALPN ) == 0 ||
        ssl->alpn_chosen == NULL )
    {
        return( 0 );
    }

    if( buflen < 7 + strlen( ssl->alpn_chosen ) )
    {
        MBEDTLS_SSL_DEBUG_MSG( 1, ( "buffer too small" ) );
        return ( MBEDTLS_ERR_SSL_BUFFER_TOO_SMALL );
    }

    MBEDTLS_SSL_DEBUG_MSG( 3, ( "server hello, adding alpn extension" ) );
    /*
     * 0 . 1    ext identifier
     * 2 . 3    ext length
     * 4 . 5    protocol list length
     * 6 . 6    protocol name length
     * 7 . 7+n  protocol name
     */
    MBEDTLS_PUT_UINT16_BE( MBEDTLS_TLS_EXT_ALPN, buf, 0 );

    *olen = 7 + strlen( ssl->alpn_chosen );

    MBEDTLS_PUT_UINT16_BE( *olen - 4, buf, 2 );
    MBEDTLS_PUT_UINT16_BE( *olen - 6, buf, 4 );
    buf[6] = MBEDTLS_BYTE_0( *olen - 7 );

    memcpy( buf + 7, ssl->alpn_chosen, *olen - 7 );
    return ( 0 );
}
#endif /* MBEDTLS_SSL_ALPN */



/*
 *
 * EncryptedExtensions message
 *
 * The EncryptedExtensions message contains any extensions which
 * should be protected, i.e., any which are not needed to establish
 * the cryptographic context.
 */

/*
 * Overview
 */

/* Main entry point; orchestrates the other functions */
static int ssl_tls13_encrypted_extensions_process( mbedtls_ssl_context *ssl );

static int ssl_tls13_encrypted_extensions_prepare( mbedtls_ssl_context *ssl );
static int ssl_tls13_encrypted_extensions_write( mbedtls_ssl_context *ssl,
                                                 unsigned char *buf,
                                                 size_t buflen,
                                                 size_t *olen );
static int ssl_tls13_encrypted_extensions_postprocess( mbedtls_ssl_context *ssl );

static int ssl_tls13_encrypted_extensions_process( mbedtls_ssl_context *ssl )
{
    int ret;
    unsigned char *buf;
    size_t buf_len, msg_len;

    MBEDTLS_SSL_DEBUG_MSG( 2, ( "=> write encrypted extension" ) );

    if( ssl->handshake->state_local.encrypted_extensions_out.preparation_done == 0 )
    {
        MBEDTLS_SSL_PROC_CHK( ssl_tls13_encrypted_extensions_prepare( ssl ) );
        ssl->handshake->state_local.encrypted_extensions_out.preparation_done = 1;
    }

    MBEDTLS_SSL_PROC_CHK( mbedtls_ssl_start_handshake_msg( ssl,
                       MBEDTLS_SSL_HS_ENCRYPTED_EXTENSIONS, &buf, &buf_len ) );

    MBEDTLS_SSL_PROC_CHK( ssl_tls13_encrypted_extensions_write(
                              ssl, buf, buf_len, &msg_len ) );

    mbedtls_ssl_add_hs_msg_to_checksum( ssl, MBEDTLS_SSL_HS_ENCRYPTED_EXTENSIONS,
                                        buf, msg_len );

    /* Update state */
    MBEDTLS_SSL_PROC_CHK( ssl_tls13_encrypted_extensions_postprocess( ssl ) );

    MBEDTLS_SSL_PROC_CHK( mbedtls_ssl_finish_handshake_msg(
                              ssl, buf_len, msg_len ) );

cleanup:

    MBEDTLS_SSL_DEBUG_MSG( 2, ( "<= write encrypted extension" ) );
    return( ret );
}

static int ssl_tls13_encrypted_extensions_prepare( mbedtls_ssl_context *ssl )
{
    int ret;
    mbedtls_ssl_key_set traffic_keys;
    mbedtls_ssl_transform *transform_handshake;

    /* Compute handshake secret */
    ret = mbedtls_ssl_tls13_key_schedule_stage_handshake( ssl );
    if( ret != 0 )
    {
        MBEDTLS_SSL_DEBUG_RET( 1, "mbedtls_ssl_tls13_key_schedule_stage_handshake", ret );
        return( ret );
    }

    /* Derive handshake key material */
    ret = mbedtls_ssl_tls13_generate_handshake_keys( ssl, &traffic_keys );
    if( ret != 0 )
    {
        MBEDTLS_SSL_DEBUG_RET( 1,
                "mbedtls_ssl_tls13_generate_handshake_keys", ret );
        return( ret );
    }

    transform_handshake = mbedtls_calloc( 1, sizeof( mbedtls_ssl_transform ) );
    if( transform_handshake == NULL )
        return( MBEDTLS_ERR_SSL_ALLOC_FAILED );

    /* Setup transform from handshake key material */
    ret = mbedtls_ssl_tls13_populate_transform(
                               transform_handshake,
                               ssl->conf->endpoint,
                               ssl->session_negotiate->ciphersuite,
                               &traffic_keys,
                               ssl );
    if( ret != 0 )
    {
        MBEDTLS_SSL_DEBUG_RET( 1, "mbedtls_ssl_tls13_populate_transform", ret );
        return( ret );
    }

#if !defined(MBEDTLS_SSL_USE_MPS)
    ssl->handshake->transform_handshake = transform_handshake;
    mbedtls_ssl_set_outbound_transform( ssl, ssl->handshake->transform_handshake );
#else /* MBEDTLS_SSL_USE_MPS */
    /* Register transform with MPS. */
    ret = mbedtls_mps_add_key_material( &ssl->mps->l4,
                                        transform_handshake,
                                        &ssl->handshake->epoch_handshake );
    if( ret != 0 )
        return( ret );

    /* Use new transform for outgoing data. */
    ret = mbedtls_mps_set_outgoing_keys( &ssl->mps->l4,
                                         ssl->handshake->epoch_handshake );
    if( ret != 0 )
        return( ret );
#endif /* MBEDTLS_SSL_USE_MPS */

    /*
     * Switch to our negotiated transform and session parameters for outbound
     * data.
     */
    MBEDTLS_SSL_DEBUG_MSG( 3, ( "switching to new transform spec for outbound data" ) );

#if !defined(MBEDTLS_SSL_USE_MPS)
    memset( ssl->out_ctr, 0, 8 );
#endif /* MBEDTLS_SSL_USE_MPS */

    return( 0 );
}

static int ssl_tls13_encrypted_extensions_write( mbedtls_ssl_context *ssl,
                                                 unsigned char *buf,
                                                 size_t buflen,
                                                 size_t *olen )
{
    int ret;
    size_t n, enc_ext_len;
    unsigned char *p, *end, *len;

    /* If all extensions are disabled then olen is 0. */
    *olen = 0;

    end = buf + buflen;
    p = buf;

    /*
     * struct {
     *    Extension extensions<0..2 ^ 16 - 1>;
     * } EncryptedExtensions;
     *
     */

    /* Skip extension length; first write extensions, then update length */
    len = p;
    p += 2;

#if defined(MBEDTLS_SSL_SERVER_NAME_INDICATION)
    ret = ssl_tls13_write_sni_server_ext( ssl, p, end - p, &n );
    if( ret != 0 )
        return( ret );
    p += n;
#endif /* MBEDTLS_SSL_SERVER_NAME_INDICATION */

#if defined(MBEDTLS_SSL_ALPN)
    ret = ssl_tls13_write_alpn_ext( ssl, p, end - p, &n );
    if( ret != 0 )
        return( ret );
    p  += n;
#endif /* MBEDTLS_SSL_ALPN */

#if defined(MBEDTLS_SSL_MAX_FRAGMENT_LENGTH)
    ret = ssl_tls13_write_max_fragment_length_ext( ssl, p, end - p, &n );
    if( ret != 0 )
        return( ret );
    p += n;
#endif /* MBEDTLS_SSL_MAX_FRAGMENT_LENGTH */

#if defined(MBEDTLS_ZERO_RTT)
    ret = mbedtls_ssl_tls13_write_early_data_ext( ssl, p, end, &n );
    if( ret != 0 )
        return( ret );
    p += n;
#endif /* MBEDTLS_ZERO_RTT */

    *olen = p - buf;
    enc_ext_len = (size_t)( ( p - len ) - 2 );

    MBEDTLS_PUT_UINT16_BE( enc_ext_len, len, 0 );

    return( 0 );
}

static int ssl_tls13_encrypted_extensions_postprocess( mbedtls_ssl_context *ssl )
{
    mbedtls_ssl_handshake_set_state( ssl, MBEDTLS_SSL_CERTIFICATE_REQUEST );
    return( 0 );
}

/*
 *
 * HelloRetryRequest message
 *
 * Servers send this message in response to a ClientHello message when
 * the server was able to find an acceptable set of algorithms and groups
 * that are mutually supported, but the client's KeyShare did not contain
 * an acceptable offer.
 *
 * We also send this message with DTLS 1.3 to perform a return-routability
 * check (and we include a cookie).
 */

/*
 * Overview
 */

/* Main entry point; orchestrates the other functions */
static int ssl_tls13_write_hello_retry_request_process( mbedtls_ssl_context *ssl );

static int ssl_tls13_write_hello_retry_request_coordinate( mbedtls_ssl_context *ssl );
static int ssl_tls13_write_hello_retry_request_write( mbedtls_ssl_context *ssl,
                                                      unsigned char *buf,
                                                      size_t buflen,
                                                      size_t *olen );
static int ssl_tls13_write_hello_retry_request_postprocess( mbedtls_ssl_context *ssl );

static int ssl_tls13_write_hello_retry_request_process( mbedtls_ssl_context *ssl )
{
    int ret;
    unsigned char *buf;
    size_t buf_len, msg_len;

    MBEDTLS_SSL_PROC_CHK( ssl_tls13_write_hello_retry_request_coordinate( ssl ) );

    MBEDTLS_SSL_PROC_CHK( mbedtls_ssl_start_handshake_msg( ssl,
                       MBEDTLS_SSL_HS_SERVER_HELLO, &buf, &buf_len ) );

    MBEDTLS_SSL_PROC_CHK( ssl_tls13_write_hello_retry_request_write(
                              ssl, buf, buf_len, &msg_len ) );

    mbedtls_ssl_add_hs_msg_to_checksum( ssl, MBEDTLS_SSL_HS_SERVER_HELLO,
                                        buf, msg_len );

    MBEDTLS_SSL_PROC_CHK( ssl_tls13_write_hello_retry_request_postprocess( ssl ) );

    MBEDTLS_SSL_PROC_CHK( mbedtls_ssl_finish_handshake_msg(
                              ssl, buf_len, msg_len ) );
cleanup:

    return( ret );
}


static int ssl_tls13_write_hello_retry_request_coordinate( mbedtls_ssl_context *ssl )
{
    if( ssl->handshake->hello_retry_requests_sent > 1 )
    {
        MBEDTLS_SSL_DEBUG_MSG( 1, ( "Too many HRRs" ) );
        return( MBEDTLS_ERR_SSL_HANDSHAKE_FAILURE );
    }

    return( 0 );
}

static int ssl_tls13_reset_ecdhe_share( mbedtls_ssl_context *ssl )
{
    mbedtls_ecdh_free( &ssl->handshake->ecdh_ctx );
    return( 0 );
}

static int ssl_tls13_reset_key_share( mbedtls_ssl_context *ssl )
{
    uint16_t group_id = ssl->handshake->offered_group_id;

    if( mbedtls_ssl_tls13_named_group_is_ecdhe( group_id ) )
        return( ssl_tls13_reset_ecdhe_share( ssl ) );
    else if( 0 /* other KEMs? */ )
    {
        /* Do something */
    }

    return( 0 );
}

static int ssl_tls13_write_hello_retry_request_postprocess( mbedtls_ssl_context *ssl )
{
    int ret = MBEDTLS_ERR_ERROR_CORRUPTION_DETECTED;

    ssl->handshake->hello_retry_requests_sent++;

    /* Reset everything that's going to be re-generated in the new ClientHello.
     *
     * Currently, we're always resetting the key share, even if the server
     * was fine with it. Once we have separated key share generation from
     * key share writing, we can confine this to the case where the server
     * requested a different share. */
    ret = ssl_tls13_reset_key_share( ssl );
    if( ret != 0 )
        return( ret );

#if defined(MBEDTLS_SSL_TLS1_3_COMPATIBILITY_MODE)
    mbedtls_ssl_handshake_set_state( ssl, MBEDTLS_SSL_SERVER_CCS_AFTER_HRR );
#else
    mbedtls_ssl_handshake_set_state( ssl, MBEDTLS_SSL_CLIENT_HELLO );
#endif /* MBEDTLS_SSL_TLS1_3_COMPATIBILITY_MODE */

    return( 0 );
}

static int ssl_tls13_write_hrr_key_share_ext( mbedtls_ssl_context *ssl,
                                              unsigned char *buf,
                                              unsigned char *end,
                                              size_t *olen )
{
    const uint16_t *group_list;
    const mbedtls_ecp_curve_info **curve = NULL;

    size_t total_len = 0;

    /* key_share Extension
     *
     *  struct {
     *    select (Handshake.msg_type) {
     *      ...
     *      case hello_retry_request:
     *          NamedGroup selected_group;
     *      ...
     *    };
     * } KeyShare;
     */

    *olen = 0;

    /* For a pure PSK-based ciphersuite there is no key share to declare. */
    if( !mbedtls_ssl_tls13_kex_with_ephemeral( ssl ) )
        return( 0 );

    /* We should only send the key_share extension if the client's initial
     * key share was not acceptable. */
    if( ssl->handshake->offered_group_id != 0 )
    {
        MBEDTLS_SSL_DEBUG_MSG( 4, ( "Skip key_share extension in HRR" ) );
        return( 0 );
    }

    total_len = 6; /* extension header, extension length, NamedGroup value */

    if( (size_t)( end - buf ) < total_len )
        return( MBEDTLS_ERR_SSL_BUFFER_TOO_SMALL );

    /* Write extension header */
    MBEDTLS_PUT_UINT16_BE( MBEDTLS_TLS_EXT_KEY_SHARE, buf, 0 );
    /* Write extension length */
    MBEDTLS_PUT_UINT16_BE( 2, buf, 2 );
    buf += 4;

    /* Find common curve */
    for( group_list = mbedtls_ssl_get_groups( ssl );
         *group_list != 0; group_list++ )
    {
        for( curve = ssl->handshake->curves; *curve != NULL; curve++ )
        {
            if( (*curve)->tls_id == *group_list )
                goto curve_matching_done;
        }
    }

curve_matching_done:
    if( curve == NULL || *curve == NULL )
    {
        MBEDTLS_SSL_DEBUG_MSG( 1, ( "no matching named group found" ) );
        return( MBEDTLS_ERR_SSL_HANDSHAKE_FAILURE );
    }

    /* Write selected group */
    MBEDTLS_PUT_UINT16_BE( (*curve)->tls_id, buf, 0 );

    MBEDTLS_SSL_DEBUG_MSG( 3, ( "NamedGroup in HRR: %s", (*curve)->name ) );
    *olen = total_len;
    return( 0 );
}

static int ssl_tls13_write_hello_retry_request_write( mbedtls_ssl_context *ssl,
                                                      unsigned char *buf,
                                                      size_t buflen,
                                                      size_t *olen )
{
    int ret;
    unsigned char *p = buf;
    unsigned char *end = buf + buflen;
    unsigned char *ext_len_byte;
    size_t ext_length;
    size_t total_ext_len = 0;
    unsigned char *extension_start;
    const char magic_hrr_string[32] =
               { 0xCF, 0x21, 0xAD, 0x74, 0xE5, 0x9A, 0x61, 0x11, 0xBE,
                 0x1D, 0x8C, 0x02, 0x1E, 0x65, 0xB8, 0x91, 0xC2, 0xA2,
                 0x11, 0x16, 0x7A, 0xBB, 0x8C, 0x5E, 0x07, 0x9E, 0x09,
                 0xE2, 0xC8, 0xA8, 0x33 ,0x9C };

    MBEDTLS_SSL_DEBUG_MSG( 2, ( "=> write hello retry request" ) );

    /*
     * struct {
     *    ProtocolVersion legacy_version = 0x0303;
     *    Random random ( with magic value );
     *    opaque legacy_session_id_echo<0..32>;
     *    CipherSuite cipher_suite;
     *    uint8 legacy_compression_method = 0;
     *    Extension extensions<0..2^16-1>;
     * } ServerHello; --- aka HelloRetryRequest
     */


    /* For TLS 1.3 we use the legacy version number {0x03, 0x03}
     *  instead of the true version number.
     *
     *  For DTLS 1.3 we use the legacy version number
     *  {254,253}.
     *
     *  In cTLS the version number is elided.
     */
    *p++ = 0x03;
    *p++ = 0x03;
    MBEDTLS_SSL_DEBUG_BUF( 3, "server version", p - 2, 2 );

    /* write magic string (as a replacement for the random value) */
    memcpy( p, &magic_hrr_string[0], 32 );
    MBEDTLS_SSL_DEBUG_BUF( 3, "Random bytes in HelloRetryRequest", p, 32 );
    p += 32;

    /* write legacy_session_id_echo */
    *p++ = (unsigned char) ssl->session_negotiate->id_len;
    memcpy( p, &ssl->session_negotiate->id[0], ssl->session_negotiate->id_len );
    MBEDTLS_SSL_DEBUG_BUF( 3, "session id", p, ssl->session_negotiate->id_len );
    p += ssl->session_negotiate->id_len;

    /* write ciphersuite (2 bytes) */
    MBEDTLS_PUT_UINT16_BE( ssl->session_negotiate->ciphersuite, p, 0 );
    MBEDTLS_SSL_DEBUG_BUF( 3, "ciphersuite", p, 2 );
    p += 2;

    /* write legacy_compression_method (0) */
    *p++ = 0x0;
    MBEDTLS_SSL_DEBUG_MSG( 3, ( "legacy compression method: [%d]", *( p-1 ) ) );

    /* write extensions */
    extension_start = p;
    /* Extension starts with a 2 byte length field; we skip it and write it later */
    p += 2;

#if defined(MBEDTLS_SSL_COOKIE_C)

    /* Cookie Extension
     *
     * struct {
     *    opaque cookie<0..2^16-1>;
     * } Cookie;
     *
     */

    /* Write extension header */
    MBEDTLS_PUT_UINT16_BE( MBEDTLS_TLS_EXT_COOKIE, p, 0 );
    p += 2;

    /* Skip writing the extension and the cookie length */
    ext_len_byte = p;
    p += 4;

    /* If we get here, f_cookie_check is not null */
    if( ssl->conf->f_cookie_write == NULL )
    {
        MBEDTLS_SSL_DEBUG_MSG( 1, ( "inconsistent cookie callbacks" ) );
        return( MBEDTLS_ERR_SSL_INTERNAL_ERROR );
    }

    if( ( ret = ssl->conf->f_cookie_write( ssl->conf->p_cookie,
                                           &p, end,
                                           ssl->cli_id,
                                           ssl->cli_id_len ) ) != 0 )
    {
        MBEDTLS_SSL_DEBUG_RET( 1, "f_cookie_write", ret );
        return( ret );
    }

    ext_length = ( p - ( ext_len_byte + 4 ) );

    MBEDTLS_SSL_DEBUG_BUF( 3, "Cookie", ext_len_byte + 4, ext_length );

    /* Write extension length */
    MBEDTLS_PUT_UINT16_BE( ext_length + 2, ext_len_byte, 0 );

    /* Write cookie length */
    MBEDTLS_PUT_UINT16_BE( ext_length, ext_len_byte, 2 );

    /* 2 bytes for extension type,
     * 2 bytes for extension length field,
     * 2 bytes for cookie length */
    total_ext_len += ext_length + 6;
#endif /* MBEDTLS_SSL_COOKIE_C */

    /* Add supported_version extension */
    if( ( ret = ssl_tls13_write_supported_version_ext( ssl, p, end,
                                                       &ext_length ) ) != 0 )
    {
        MBEDTLS_SSL_DEBUG_RET( 1, "ssl_tls13_write_supported_version_ext", ret );
        return( ret );
    }

    total_ext_len += ext_length;
    p += ext_length;

    /* Add key_share extension, if necessary */
    ret = ssl_tls13_write_hrr_key_share_ext( ssl, p, end, &ext_length );
    if( ret != 0 )
    {
        MBEDTLS_SSL_DEBUG_RET( 1, "ssl_tls13_write_hrr_key_share_ext", ret );
        return( ret );
    }
    total_ext_len += ext_length;
    p += ext_length;

    MBEDTLS_PUT_UINT16_BE( total_ext_len, extension_start, 0 );

    *olen = p - buf;

    MBEDTLS_SSL_DEBUG_MSG( 2, ( "<= write hello retry request" ) );
    return( 0 );
}

/*
 *
 * STATE HANDLING: ServerHello
 *
 */

/*
 * Overview
 */

/* Main entry point; orchestrates the other functions */
static int ssl_tls13_server_hello_process( mbedtls_ssl_context *ssl );

/* ServerHello handling sub-routines */
static int ssl_tls13_server_hello_prepare( mbedtls_ssl_context *ssl );
static int ssl_tls13_server_hello_write( mbedtls_ssl_context *ssl,
                                         unsigned char *buf,
                                         size_t buflen,
                                         size_t *olen );
static int ssl_tls13_server_hello_postprocess( mbedtls_ssl_context *ssl );

static int ssl_tls13_server_hello_process( mbedtls_ssl_context *ssl ) {

    int ret = 0;
    unsigned char *buf;
    size_t buf_len, msg_len;

    MBEDTLS_SSL_DEBUG_MSG( 2, ( "=> write server hello" ) );

    /* Preprocessing */

    /* This might lead to ssl_tls13_process_server_hello() being called
     * multiple times. The implementation of
     * ssl_tls13_process_server_hello_preprocess() must either be safe to be
     * called multiple times, or we need to add state to omit this call once
     * we're calling ssl_tls13_process_server_hello() multiple times.
     */
    MBEDTLS_SSL_PROC_CHK( ssl_tls13_server_hello_prepare( ssl ) );

        MBEDTLS_SSL_PROC_CHK( mbedtls_ssl_start_handshake_msg( ssl,
                MBEDTLS_SSL_HS_SERVER_HELLO, &buf, &buf_len ) );

    MBEDTLS_SSL_PROC_CHK( ssl_tls13_server_hello_write( ssl, buf, buf_len,
                                                        &msg_len ) );

    mbedtls_ssl_add_hs_msg_to_checksum( ssl, MBEDTLS_SSL_HS_SERVER_HELLO,
                                        buf, msg_len );

    MBEDTLS_SSL_PROC_CHK( ssl_tls13_server_hello_postprocess( ssl ) );

    MBEDTLS_SSL_PROC_CHK( mbedtls_ssl_finish_handshake_msg(
                              ssl, buf_len, msg_len ) );
cleanup:

    MBEDTLS_SSL_DEBUG_MSG( 2, ( "<= write server hello" ) );
    return( ret );
}


/* IMPORTANT: This function can currently be called multiple times
 *            in case the call to mbedtls_ssl_flush_output( ) that
 *            follows it in ssl_tls13_process_server_hello( ) fails.
 *
 *            Make sure that the preparations in this function
 *            can safely be repeated multiple times, or add logic
 *            to ssl_tls13_process_server_hello( ) to never call it twice.
 */
static int ssl_tls13_server_hello_prepare( mbedtls_ssl_context *ssl )
{
    int ret;

    if( ( ret = ssl->conf->f_rng( ssl->conf->p_rng, ssl->handshake->randbytes + 32, 32 ) ) != 0 )
        return( ret );

    MBEDTLS_SSL_DEBUG_BUF( 3, "server hello, random bytes", ssl->handshake->randbytes + 32, 32 );

#if defined(MBEDTLS_HAVE_TIME)
    ssl->session_negotiate->start = time( NULL );
#endif /* MBEDTLS_HAVE_TIME */


    /* Check for session resumption
     * <TBD>
     */

    return( 0 );
}

static int ssl_tls13_server_hello_write( mbedtls_ssl_context *ssl,
                                         unsigned char *buf,
                                         size_t buflen,
                                         size_t *olen )
{
    int ret=0;
    /* Extensions */

    /* extension_start
     *    Used during extension writing where the
     *    buffer pointer to the beginning of the
     *    extension list must be kept to write
     *    the total extension list size in the end.
     */
    unsigned char *extension_start;
    size_t cur_ext_len;          /* Size of the current extension */
    size_t total_ext_len;        /* Size of list of extensions    */
    size_t rand_bytes_len;

    /* Buffer management */
    unsigned char *start = buf;
    unsigned char *end = buf + buflen;

    rand_bytes_len = 32;

    /* Ensure we have enough room for ServerHello
     * up to but excluding the extensions. */
    if( buflen < ( 4+32+2+2+1+ssl->session_negotiate->id_len+1+1 ) ) /* TBD: FIXME */
    {
        return( MBEDTLS_ERR_SSL_BUFFER_TOO_SMALL );
    }

    /* Version */
    *buf++ = (unsigned char)0x3;
    *buf++ = (unsigned char)0x3;
    MBEDTLS_SSL_DEBUG_MSG( 3, ( "server hello, chosen version: [0x3:0x3]" ) );
    buflen -= 2;

    /* Write random bytes */
    memcpy( buf, ssl->handshake->randbytes + 32, rand_bytes_len );
    MBEDTLS_SSL_DEBUG_BUF( 3, "server hello, random bytes", buf, rand_bytes_len );

    buf += rand_bytes_len;
    buflen -= rand_bytes_len;

#if defined(MBEDTLS_HAVE_TIME)
    ssl->session_negotiate->start = time( NULL );
#endif /* MBEDTLS_HAVE_TIME */

    /* Write legacy session id */
    *buf++ = (unsigned char)ssl->session_negotiate->id_len;
    buflen--;
    memcpy( buf, &ssl->session_negotiate->id[0], ssl->session_negotiate->id_len );
    buf += ssl->session_negotiate->id_len;
    MBEDTLS_SSL_DEBUG_MSG( 3, ( "session id length ( %" MBEDTLS_PRINTF_SIZET " )", ssl->session_negotiate->id_len ) );
    MBEDTLS_SSL_DEBUG_BUF( 3, "session id", ssl->session_negotiate->id, ssl->session_negotiate->id_len );
    buflen -= ssl->session_negotiate->id_len;

    /* write selected ciphersuite ( 2 bytes ) */
    MBEDTLS_PUT_UINT16_BE( ssl->session_negotiate->ciphersuite, buf, 0 );
    buf += 2;
    buflen -= 2;
    MBEDTLS_SSL_DEBUG_MSG( 3, ( "server hello, chosen ciphersuite: %s ( id=%d )",
        mbedtls_ssl_get_ciphersuite_name( ssl->session_negotiate->ciphersuite ),
        ssl->session_negotiate->ciphersuite ) );

    /* write legacy_compression_method ( 0 ) */
    *buf++ = 0x0;
    buflen--;

    /* First write extensions, then the total length */
    extension_start = buf;
    total_ext_len = 0;
    buf += 2;

#if defined(MBEDTLS_KEY_EXCHANGE_SOME_PSK_ENABLED)
    if( mbedtls_ssl_tls13_kex_with_psk( ssl ) )
    {
        ret = ssl_tls13_write_server_pre_shared_key_ext( ssl, buf, end,
                                                         &cur_ext_len );
        if( ret != 0 )
        {
            MBEDTLS_SSL_DEBUG_RET( 1, "ssl_tls13_write_server_pre_shared_key_ext",
                                   ret );
            return( ret );
        }

        total_ext_len += cur_ext_len;
        buf += cur_ext_len;
    }
#endif /* MBEDTLS_KEY_EXCHANGE_SOME_PSK_ENABLED */

#if ( defined(MBEDTLS_ECDH_C) || defined(MBEDTLS_ECDSA_C) )
    if( mbedtls_ssl_tls13_kex_with_ephemeral( ssl ) )
    {
        if( ( ret = ssl_tls13_write_key_shares_ext( ssl, buf, end, &cur_ext_len ) ) != 0 )
        {
            MBEDTLS_SSL_DEBUG_RET( 1, "ssl_tls13_write_key_shares_ext", ret );
            return( ret );
        }

        total_ext_len += cur_ext_len;
        buf += cur_ext_len;
    }
#endif /* ( MBEDTLS_ECDH_C || MBEDTLS_ECDSA_C */

    /* Add supported_version extension */
    if( ( ret = ssl_tls13_write_supported_version_ext( ssl, buf, end, &cur_ext_len ) ) != 0 )
    {
        MBEDTLS_SSL_DEBUG_RET( 1, "ssl_tls13_write_supported_version_ext", ret );
        return( ret );
    }

    total_ext_len += cur_ext_len;
    buf += cur_ext_len;

    MBEDTLS_SSL_DEBUG_BUF( 4, "server hello extensions", extension_start, total_ext_len );

    /* Write length information */
    MBEDTLS_PUT_UINT16_BE( total_ext_len, extension_start, 0 );
    buflen -= 2 + total_ext_len;

    *olen = buf - start;

    MBEDTLS_SSL_DEBUG_BUF( 3, "server hello", start, *olen );

    return( ret );
}

static int ssl_tls13_server_hello_postprocess( mbedtls_ssl_context *ssl )
{
#if defined(MBEDTLS_SSL_TLS1_3_COMPATIBILITY_MODE)
    if( ssl->handshake->ccs_sent > 1 )
        mbedtls_ssl_handshake_set_state( ssl, MBEDTLS_SSL_SERVER_CCS_AFTER_SERVER_HELLO );
    else
#endif /* MBEDTLS_SSL_TLS1_3_COMPATIBILITY_MODE */
    {
        mbedtls_ssl_handshake_set_state( ssl, MBEDTLS_SSL_ENCRYPTED_EXTENSIONS );
    }
    return( 0 );
}

/*
 *
 * STATE HANDLING: CertificateRequest
 *
 */

/* Main entry point; orchestrates the other functions */
static int ssl_tls13_certificate_request_process( mbedtls_ssl_context *ssl );

/* Coordination:
 * Check whether a CertificateRequest message should be written.
 * Returns a negative error code on failure, or one of
 * - SSL_CERTIFICATE_REQUEST_EXPECT_WRITE or
 * - SSL_CERTIFICATE_REQUEST_SKIP
 * indicating if the writing of the CertificateRequest
 * should be skipped or not.
 */
#define SSL_CERTIFICATE_REQUEST_SEND 0
#define SSL_CERTIFICATE_REQUEST_SKIP 1
static int ssl_tls13_certificate_request_coordinate( mbedtls_ssl_context* ssl );
#if defined(MBEDTLS_KEY_EXCHANGE_ECDHE_ECDSA_ENABLED)
static int ssl_tls13_certificate_request_write( mbedtls_ssl_context *ssl,
                                                unsigned char *buf,
                                                size_t buflen,
                                                size_t *olen );
#endif /* MBEDTLS_KEY_EXCHANGE_ECDHE_ECDSA_ENABLED */
static int ssl_tls13_certificate_request_postprocess( mbedtls_ssl_context *ssl );


/*
 * Implementation
 */

static int ssl_tls13_certificate_request_process( mbedtls_ssl_context *ssl )
{
    int ret = MBEDTLS_ERR_ERROR_CORRUPTION_DETECTED;
    MBEDTLS_SSL_DEBUG_MSG( 2, ( "=> write certificate request" ) );

    /* Coordination step: Check if we need to send a CertificateRequest */
    MBEDTLS_SSL_PROC_CHK_NEG( ssl_tls13_certificate_request_coordinate( ssl ) );

#if defined(MBEDTLS_KEY_EXCHANGE_ECDHE_ECDSA_ENABLED)
    if( ret == SSL_CERTIFICATE_REQUEST_SEND )
    {
        unsigned char *buf;
        size_t buf_len, msg_len;

        MBEDTLS_SSL_PROC_CHK( mbedtls_ssl_start_handshake_msg( ssl,
                MBEDTLS_SSL_HS_CERTIFICATE_REQUEST, &buf, &buf_len ) );

        MBEDTLS_SSL_PROC_CHK( ssl_tls13_certificate_request_write(
                                  ssl, buf, buf_len, &msg_len ) );

        mbedtls_ssl_add_hs_msg_to_checksum(
            ssl, MBEDTLS_SSL_HS_CERTIFICATE_REQUEST, buf, msg_len );

        /* TODO: Logically this should come at the end, but the non-MPS msg
         *       layer impl'n of mbedtls_ssl_finish_handshake_msg() can fail. */
        MBEDTLS_SSL_PROC_CHK( ssl_tls13_certificate_request_postprocess( ssl ) );
        MBEDTLS_SSL_PROC_CHK( mbedtls_ssl_finish_handshake_msg(
                                  ssl, buf_len, msg_len ) );

    }
    else
#endif /* MBEDTLS_KEY_EXCHANGE_ECDHE_ECDSA_ENABLED */
    if( ret == SSL_CERTIFICATE_REQUEST_SKIP )
    {
        MBEDTLS_SSL_DEBUG_MSG( 2, ( "<= skip write certificate request" ) );

        /* Update state */
        MBEDTLS_SSL_PROC_CHK( ssl_tls13_certificate_request_postprocess( ssl ) );
    }
    else
    {
        MBEDTLS_SSL_DEBUG_MSG( 1, ( "should never happen" ) );
        return( MBEDTLS_ERR_SSL_INTERNAL_ERROR );
    }

cleanup:

    MBEDTLS_SSL_DEBUG_MSG( 2, ( "<= write certificate request" ) );
    return( ret );
}

static int ssl_tls13_certificate_request_coordinate( mbedtls_ssl_context *ssl )
{
    int authmode;

    if( mbedtls_ssl_tls13_kex_with_psk( ssl ) )
        return( SSL_CERTIFICATE_REQUEST_SKIP );

#if !defined(MBEDTLS_KEY_EXCHANGE_ECDHE_ECDSA_ENABLED)
    ( ( void )authmode );
    MBEDTLS_SSL_DEBUG_MSG( 1, ( "should never happen" ) );
    return( MBEDTLS_ERR_SSL_INTERNAL_ERROR );
#else

#if defined(MBEDTLS_SSL_SERVER_NAME_INDICATION)
    if( ssl->handshake->sni_authmode != MBEDTLS_SSL_VERIFY_UNSET )
        authmode = ssl->handshake->sni_authmode;
    else
#endif
        authmode = ssl->conf->authmode;

    if( authmode == MBEDTLS_SSL_VERIFY_NONE )
        return( SSL_CERTIFICATE_REQUEST_SKIP );

    return( SSL_CERTIFICATE_REQUEST_SEND );

#endif /* MBEDTLS_KEY_EXCHANGE_ECDHE_ECDSA_ENABLED */
}

static int ssl_tls13_certificate_request_write( mbedtls_ssl_context *ssl,
                                                unsigned char *buf,
                                                size_t buflen,
                                                size_t *olen )
{
    int ret;
    size_t ext_size;
    unsigned char *p;
    unsigned char *end = buf + buflen;

    p = buf;

    if( p + 1 + 2 > end )
    {
        MBEDTLS_SSL_DEBUG_MSG( 1, ( "buffer too small" ) );
        return ( MBEDTLS_ERR_SSL_ALLOC_FAILED );
    }

    /*
     *
     * struct {
     *   opaque certificate_request_context<0..2^8-1>;
     *   Extension extensions<2..2^16-1>;
     * } CertificateRequest;
     *
     */

    /*
     * Write certificate_request_context
     */

    /*
     * We use a zero length context for the normal handshake
     * messages. For post-authentication handshake messages
     * this request context would be set to a non-zero value.
     */
    *p++ = 0x0;

    /*
     * Write extensions
     */

    /* The extensions must contain the signature_algorithms. */
    /* Currently we don't use any other extension */
    ret = mbedtls_ssl_write_sig_alg_ext( ssl, p + 2, end, &ext_size );
    if( ret != 0 )
        return( ret );

    /* length field for all extensions */
    MBEDTLS_PUT_UINT16_BE( ext_size, p, 0 );
    p += 2 + ext_size;

    *olen = p - buf;

    return( ret );
}


static int ssl_tls13_certificate_request_postprocess( mbedtls_ssl_context *ssl )
{
    /* next state */
    mbedtls_ssl_handshake_set_state( ssl, MBEDTLS_SSL_SERVER_CERTIFICATE );
    return( 0 );
}

/*
 * TLS and DTLS 1.3 State Maschine -- server side
 */
int mbedtls_ssl_tls13_handshake_server_step( mbedtls_ssl_context *ssl )
{
    int ret = 0;
=======
#if defined(MBEDTLS_DEBUG_C)
static void ssl_tls13_debug_print_client_hello_exts( mbedtls_ssl_context *ssl )
{
    ((void) ssl);

    MBEDTLS_SSL_DEBUG_MSG( 3, ( "Supported Extensions:" ) );
    MBEDTLS_SSL_DEBUG_MSG( 3,
            ( "- KEY_SHARE_EXTENSION ( %s )",
            ( ( ssl->handshake->extensions_present
                & MBEDTLS_SSL_EXT_KEY_SHARE ) > 0 ) ? "TRUE" : "FALSE" ) );
    MBEDTLS_SSL_DEBUG_MSG( 3,
            ( "- PSK_KEY_EXCHANGE_MODES_EXTENSION ( %s )",
            ( ( ssl->handshake->extensions_present
                & MBEDTLS_SSL_EXT_PSK_KEY_EXCHANGE_MODES ) > 0 ) ?
                "TRUE" : "FALSE" ) );
    MBEDTLS_SSL_DEBUG_MSG( 3,
            ( "- PRE_SHARED_KEY_EXTENSION ( %s )",
            ( ( ssl->handshake->extensions_present
                & MBEDTLS_SSL_EXT_PRE_SHARED_KEY ) > 0 ) ? "TRUE" : "FALSE" ) );
    MBEDTLS_SSL_DEBUG_MSG( 3,
            ( "- SIGNATURE_ALGORITHM_EXTENSION ( %s )",
            ( ( ssl->handshake->extensions_present
                & MBEDTLS_SSL_EXT_SIG_ALG ) > 0 ) ? "TRUE" : "FALSE" ) );
    MBEDTLS_SSL_DEBUG_MSG( 3,
            ( "- SUPPORTED_GROUPS_EXTENSION ( %s )",
            ( ( ssl->handshake->extensions_present
                & MBEDTLS_SSL_EXT_SUPPORTED_GROUPS ) >0 ) ?
                "TRUE" : "FALSE" ) );
    MBEDTLS_SSL_DEBUG_MSG( 3,
            ( "- SUPPORTED_VERSION_EXTENSION ( %s )",
            ( ( ssl->handshake->extensions_present
                & MBEDTLS_SSL_EXT_SUPPORTED_VERSIONS ) > 0 ) ?
                "TRUE" : "FALSE" ) );
#if defined ( MBEDTLS_SSL_SERVER_NAME_INDICATION )
    MBEDTLS_SSL_DEBUG_MSG( 3,
            ( "- SERVERNAME_EXTENSION    ( %s )",
            ( ( ssl->handshake->extensions_present
                & MBEDTLS_SSL_EXT_SERVERNAME ) > 0 ) ?
                "TRUE" : "FALSE" ) );
#endif /* MBEDTLS_SSL_SERVER_NAME_INDICATION */
}
#endif /* MBEDTLS_DEBUG_C */

static int ssl_tls13_client_hello_has_exts( mbedtls_ssl_context *ssl,
                                            int exts_mask )
{
    int masked = ssl->handshake->extensions_present & exts_mask;
    return( masked == exts_mask );
}

static int ssl_tls13_client_hello_has_exts_for_ephemeral_key_exchange(
        mbedtls_ssl_context *ssl )
{
    return( ssl_tls13_client_hello_has_exts( ssl,
                          MBEDTLS_SSL_EXT_SUPPORTED_GROUPS |
                          MBEDTLS_SSL_EXT_KEY_SHARE        |
                          MBEDTLS_SSL_EXT_SIG_ALG ) );
}

static int ssl_tls13_check_ephemeral_key_exchange( mbedtls_ssl_context *ssl )
{
    if( !mbedtls_ssl_conf_tls13_ephemeral_enabled( ssl ) )
        return( 0 );

    if( !ssl_tls13_client_hello_has_exts_for_ephemeral_key_exchange( ssl ) )
        return( 0 );

    ssl->handshake->tls13_kex_modes =
        MBEDTLS_SSL_TLS1_3_KEY_EXCHANGE_MODE_EPHEMERAL;
    return( 1 );
}

/*
 *
 * STATE HANDLING: ClientHello
 *
 * There are three possible classes of outcomes when parsing the ClientHello:
 *
 * 1) The ClientHello was well-formed and matched the server's configuration.
 *
 *    In this case, the server progresses to sending its ServerHello.
 *
 * 2) The ClientHello was well-formed but didn't match the server's
 *    configuration.
 *
 *    For example, the client might not have offered a key share which
 *    the server supports, or the server might require a cookie.
 *
 *    In this case, the server sends a HelloRetryRequest.
 *
 * 3) The ClientHello was ill-formed
 *
 *    In this case, we abort the handshake.
 *
 */

/*
 * Structure of this message:
 *
 * uint16 ProtocolVersion;
 * opaque Random[32];
 * uint8 CipherSuite[2];    // Cryptographic suite selector
 *
 * struct {
 *      ProtocolVersion legacy_version = 0x0303;    // TLS v1.2
 *      Random random;
 *      opaque legacy_session_id<0..32>;
 *      CipherSuite cipher_suites<2..2^16-2>;
 *      opaque legacy_compression_methods<1..2^8-1>;
 *      Extension extensions<8..2^16-1>;
 * } ClientHello;
 */

#define SSL_CLIENT_HELLO_OK           0
#define SSL_CLIENT_HELLO_HRR_REQUIRED 1

static int ssl_tls13_parse_client_hello( mbedtls_ssl_context *ssl,
                                         const unsigned char *buf,
                                         const unsigned char *end )
{
    int ret = MBEDTLS_ERR_ERROR_CORRUPTION_DETECTED;
    const unsigned char *p = buf;
    size_t legacy_session_id_len;
    const unsigned char *cipher_suites;
    size_t cipher_suites_len;
    const unsigned char *cipher_suites_end;
    size_t extensions_len;
    const unsigned char *extensions_end;

    const mbedtls_ssl_ciphersuite_t* ciphersuite_info;

    ssl->handshake->extensions_present = MBEDTLS_SSL_EXT_NONE;

    /*
     * ClientHello layout:
     *     0  .   1   protocol version
     *     2  .  33   random bytes
     *    34  .  34   session id length ( 1 byte )
     *    35  . 34+x  session id
     *    ..  .  ..   ciphersuite list length ( 2 bytes )
     *    ..  .  ..   ciphersuite list
     *    ..  .  ..   compression alg. list length ( 1 byte )
     *    ..  .  ..   compression alg. list
     *    ..  .  ..   extensions length ( 2 bytes, optional )
     *    ..  .  ..   extensions ( optional )
     */

    /*
     * Minimal length ( with everything empty and extensions ommitted ) is
     * 2 + 32 + 1 + 2 + 1 = 38 bytes. Check that first, so that we can
     * read at least up to session id length without worrying.
     */
    MBEDTLS_SSL_CHK_BUF_READ_PTR( p, end, 38 );

    /* ...
     * ProtocolVersion legacy_version = 0x0303; // TLS 1.2
     * ...
     * with ProtocolVersion defined as:
     * uint16 ProtocolVersion;
     */
    if( mbedtls_ssl_read_version( p, ssl->conf->transport ) !=
          MBEDTLS_SSL_VERSION_TLS1_2 )
    {
        MBEDTLS_SSL_DEBUG_MSG( 1, ( "Unsupported version of TLS." ) );
        MBEDTLS_SSL_PEND_FATAL_ALERT( MBEDTLS_SSL_ALERT_MSG_PROTOCOL_VERSION,
                                      MBEDTLS_ERR_SSL_BAD_PROTOCOL_VERSION );
        return ( MBEDTLS_ERR_SSL_BAD_PROTOCOL_VERSION );
    }
    p += 2;

    /*
     * Only support TLS 1.3 currently, temporarily set the version.
     */
    ssl->tls_version = MBEDTLS_SSL_VERSION_TLS1_3;

    /* ---
     *  Random random;
     * ---
     * with Random defined as:
     * opaque Random[32];
     */
    MBEDTLS_SSL_DEBUG_BUF( 3, "client hello, random bytes",
                           p, MBEDTLS_CLIENT_HELLO_RANDOM_LEN );

    memcpy( &ssl->handshake->randbytes[0], p, MBEDTLS_CLIENT_HELLO_RANDOM_LEN );
    p += MBEDTLS_CLIENT_HELLO_RANDOM_LEN;

    /* ---
     * opaque legacy_session_id<0..32>;
     * ---
     */
    legacy_session_id_len = p[0];
    p++;

    if( legacy_session_id_len > sizeof( ssl->session_negotiate->id ) )
    {
        MBEDTLS_SSL_DEBUG_MSG( 1, ( "bad client hello message" ) );
        return( MBEDTLS_ERR_SSL_DECODE_ERROR );
    }

    ssl->session_negotiate->id_len = legacy_session_id_len;
    MBEDTLS_SSL_DEBUG_BUF( 3, "client hello, session id",
                           p, legacy_session_id_len );
    /*
     * Check we have enough data for the legacy session identifier
     * and the ciphersuite list  length.
     */
    MBEDTLS_SSL_CHK_BUF_READ_PTR( p, end, legacy_session_id_len + 2 );

    memcpy( &ssl->session_negotiate->id[0], p, legacy_session_id_len );
    p += legacy_session_id_len;

    cipher_suites_len = MBEDTLS_GET_UINT16_BE( p, 0 );
    p += 2;

    /* Check we have enough data for the ciphersuite list, the legacy
     * compression methods and the length of the extensions.
     */
    MBEDTLS_SSL_CHK_BUF_READ_PTR( p, end, cipher_suites_len + 2 + 2 );

   /* ---
    * CipherSuite cipher_suites<2..2^16-2>;
    * ---
    * with CipherSuite defined as:
    * uint8 CipherSuite[2];
    */
    cipher_suites = p;
    cipher_suites_end = p + cipher_suites_len;
    MBEDTLS_SSL_DEBUG_BUF( 3, "client hello, ciphersuitelist",
                          p, cipher_suites_len );
    /*
     * Search for a matching ciphersuite
     */
    int ciphersuite_match = 0;
    for ( ; p < cipher_suites_end; p += 2 )
    {
        uint16_t cipher_suite;
        MBEDTLS_SSL_CHK_BUF_READ_PTR( p, cipher_suites_end, 2 );
        cipher_suite = MBEDTLS_GET_UINT16_BE( p, 0 );
        ciphersuite_info = mbedtls_ssl_ciphersuite_from_id( cipher_suite );
        /*
         * Check whether this ciphersuite is valid and offered.
         */
        if( ( mbedtls_ssl_validate_ciphersuite(
            ssl, ciphersuite_info, ssl->tls_version,
            ssl->tls_version ) != 0 ) ||
            !mbedtls_ssl_tls13_cipher_suite_is_offered( ssl, cipher_suite ) )
            continue;

        ssl->session_negotiate->ciphersuite = cipher_suite;
        ssl->handshake->ciphersuite_info = ciphersuite_info;
        ciphersuite_match = 1;

        break;

    }

    if( !ciphersuite_match )
    {
        MBEDTLS_SSL_PEND_FATAL_ALERT( MBEDTLS_SSL_ALERT_MSG_HANDSHAKE_FAILURE,
                                      MBEDTLS_ERR_SSL_HANDSHAKE_FAILURE );
        return ( MBEDTLS_ERR_SSL_HANDSHAKE_FAILURE );
    }

    MBEDTLS_SSL_DEBUG_MSG( 2, ( "selected ciphersuite: %s",
                                ciphersuite_info->name ) );

    p = cipher_suites + cipher_suites_len;
    /* ...
     * opaque legacy_compression_methods<1..2^8-1>;
     * ...
     */
    if( p[0] != 1 || p[1] != MBEDTLS_SSL_COMPRESS_NULL )
    {
        MBEDTLS_SSL_DEBUG_MSG( 1, ( "bad legacy compression method" ) );
        MBEDTLS_SSL_PEND_FATAL_ALERT( MBEDTLS_SSL_ALERT_MSG_ILLEGAL_PARAMETER,
                                      MBEDTLS_ERR_SSL_ILLEGAL_PARAMETER );
        return ( MBEDTLS_ERR_SSL_ILLEGAL_PARAMETER );
    }
    p += 2;

    /* ---
     * Extension extensions<8..2^16-1>;
     * ---
     * with Extension defined as:
     * struct {
     *    ExtensionType extension_type;
     *    opaque extension_data<0..2^16-1>;
     * } Extension;
     */
    extensions_len = MBEDTLS_GET_UINT16_BE( p, 0 );
    p += 2;
    MBEDTLS_SSL_CHK_BUF_READ_PTR( p, end, extensions_len );
    extensions_end = p + extensions_len;

    MBEDTLS_SSL_DEBUG_BUF( 3, "client hello extensions", p, extensions_len );

    while( p < extensions_end )
    {
        unsigned int extension_type;
        size_t extension_data_len;
        const unsigned char *extension_data_end;

        MBEDTLS_SSL_CHK_BUF_READ_PTR( p, extensions_end, 4 );
        extension_type = MBEDTLS_GET_UINT16_BE( p, 0 );
        extension_data_len = MBEDTLS_GET_UINT16_BE( p, 2 );
        p += 4;

        MBEDTLS_SSL_CHK_BUF_READ_PTR( p, extensions_end, extension_data_len );
        extension_data_end = p + extension_data_len;

        switch( extension_type )
        {
#if defined(MBEDTLS_ECDH_C)
            case MBEDTLS_TLS_EXT_SUPPORTED_GROUPS:
                MBEDTLS_SSL_DEBUG_MSG( 3, ( "found supported group extension" ) );

                /* Supported Groups Extension
                 *
                 * When sent by the client, the "supported_groups" extension
                 * indicates the named groups which the client supports,
                 * ordered from most preferred to least preferred.
                 */
                ret = ssl_tls13_parse_supported_groups_ext( ssl, p,
                            extension_data_end );
                if( ret != 0 )
                {
                    MBEDTLS_SSL_DEBUG_RET( 1,
                                "mbedtls_ssl_parse_supported_groups_ext", ret );
                    return( ret );
                }

                ssl->handshake->extensions_present |= MBEDTLS_SSL_EXT_SUPPORTED_GROUPS;
                break;
#endif /* MBEDTLS_ECDH_C */

#if defined(MBEDTLS_ECDH_C)
            case MBEDTLS_TLS_EXT_KEY_SHARE:
                MBEDTLS_SSL_DEBUG_MSG( 3, ( "found key share extension" ) );

                /*
                 * Key Share Extension
                 *
                 * When sent by the client, the "key_share" extension
                 * contains the endpoint's cryptographic parameters for
                 * ECDHE/DHE key establishment methods.
                 */
                ret = ssl_tls13_parse_key_shares_ext( ssl, p, extension_data_end );
                if( ret == SSL_TLS1_3_PARSE_KEY_SHARES_EXT_NO_MATCH )
                {
                    MBEDTLS_SSL_DEBUG_MSG( 2, ( "HRR needed " ) );
                    ret = MBEDTLS_ERR_SSL_FEATURE_UNAVAILABLE;
                }

                if( ret != 0 )
                    return( ret );

                ssl->handshake->extensions_present |= MBEDTLS_SSL_EXT_KEY_SHARE;
                break;
#endif /* MBEDTLS_ECDH_C */

            case MBEDTLS_TLS_EXT_SUPPORTED_VERSIONS:
                MBEDTLS_SSL_DEBUG_MSG( 3, ( "found supported versions extension" ) );

                ret = ssl_tls13_parse_supported_versions_ext(
                        ssl, p, extension_data_end );
                if( ret != 0 )
                {
                    MBEDTLS_SSL_DEBUG_RET( 1,
                                ( "ssl_tls13_parse_supported_versions_ext" ), ret );
                    return( ret );
                }
                ssl->handshake->extensions_present |= MBEDTLS_SSL_EXT_SUPPORTED_VERSIONS;
                break;

#if defined(MBEDTLS_KEY_EXCHANGE_WITH_CERT_ENABLED)
            case MBEDTLS_TLS_EXT_SIG_ALG:
                MBEDTLS_SSL_DEBUG_MSG( 3, ( "found signature_algorithms extension" ) );

                ret = mbedtls_ssl_tls13_parse_sig_alg_ext( ssl, p,
                                                           extension_data_end );
                if( ret != 0 )
                {
                    MBEDTLS_SSL_DEBUG_MSG( 1,
                    ( "ssl_parse_supported_signature_algorithms_server_ext ( %d )",
                      ret ) );
                    return( ret );
                }
                ssl->handshake->extensions_present |= MBEDTLS_SSL_EXT_SIG_ALG;
                break;
#endif /* MBEDTLS_KEY_EXCHANGE_WITH_CERT_ENABLED */

            default:
                MBEDTLS_SSL_DEBUG_MSG( 3,
                        ( "unknown extension found: %ud ( ignoring )",
                          extension_type ) );
        }

        p += extension_data_len;
    }

    /* Update checksum with either
     * - The entire content of the CH message, if no PSK extension is present
     * - The content up to but excluding the PSK extension, if present.
     */
    mbedtls_ssl_add_hs_msg_to_checksum( ssl, MBEDTLS_SSL_HS_CLIENT_HELLO,
                                        buf, p - buf );

    /* List all the extensions we have received */
#if defined(MBEDTLS_DEBUG_C)
    ssl_tls13_debug_print_client_hello_exts( ssl );
#endif /* MBEDTLS_DEBUG_C */

    /*
     * Here we only support the ephemeral or (EC)DHE key echange mode
     */

    if( !ssl_tls13_check_ephemeral_key_exchange( ssl ) )
    {
        MBEDTLS_SSL_DEBUG_MSG(
                1,
                ( "ClientHello message misses mandatory extensions." ) );
        MBEDTLS_SSL_PEND_FATAL_ALERT( MBEDTLS_SSL_ALERT_MSG_MISSING_EXTENSION ,
                                      MBEDTLS_ERR_SSL_ILLEGAL_PARAMETER );
        return( MBEDTLS_ERR_SSL_ILLEGAL_PARAMETER );
    }

    return( 0 );
}

static int ssl_tls13_postprocess_client_hello( mbedtls_ssl_context* ssl )
{
    int ret = MBEDTLS_ERR_ERROR_CORRUPTION_DETECTED;

    ret = mbedtls_ssl_tls13_key_schedule_stage_early( ssl );
    if( ret != 0 )
    {
        MBEDTLS_SSL_DEBUG_RET( 1,
             "mbedtls_ssl_tls1_3_key_schedule_stage_early", ret );
        return( ret );
    }

    return( 0 );

}

/*
 * Main entry point from the state machine; orchestrates the otherfunctions.
 */

static int ssl_tls13_process_client_hello( mbedtls_ssl_context *ssl )
{

    int ret = MBEDTLS_ERR_ERROR_CORRUPTION_DETECTED;
    unsigned char* buf = NULL;
    size_t buflen = 0;
    MBEDTLS_SSL_DEBUG_MSG( 2, ( "=> parse client hello" ) );

    MBEDTLS_SSL_PROC_CHK( mbedtls_ssl_tls13_fetch_handshake_msg(
                          ssl, MBEDTLS_SSL_HS_CLIENT_HELLO,
                          &buf, &buflen ) );

    MBEDTLS_SSL_PROC_CHK_NEG( ssl_tls13_parse_client_hello( ssl, buf,
                                                            buf + buflen ) );
    MBEDTLS_SSL_PROC_CHK( ssl_tls13_postprocess_client_hello( ssl ) );
    mbedtls_ssl_handshake_set_state( ssl, MBEDTLS_SSL_SERVER_HELLO );

cleanup:

    MBEDTLS_SSL_DEBUG_MSG( 2, ( "<= parse client hello" ) );
    return( ret );
}

/*
 * TLS 1.3 State Machine -- server side
 */
int mbedtls_ssl_tls13_handshake_server_step( mbedtls_ssl_context *ssl )
{
    int ret = MBEDTLS_ERR_ERROR_CORRUPTION_DETECTED;
>>>>>>> 38b8aa4f

    if( ssl->state == MBEDTLS_SSL_HANDSHAKE_OVER || ssl->handshake == NULL )
        return( MBEDTLS_ERR_SSL_BAD_INPUT_DATA );

    MBEDTLS_SSL_DEBUG_MSG( 2, ( "tls13 server state: %s(%d)",
                                mbedtls_ssl_states_str( ssl->state ),
                                ssl->state ) );
<<<<<<< HEAD

    switch( ssl->state )
    {
        /* start state */
        case MBEDTLS_SSL_HELLO_REQUEST:
            ssl->handshake->hello_retry_requests_sent = 0;
            mbedtls_ssl_handshake_set_state( ssl, MBEDTLS_SSL_CLIENT_HELLO );

#if defined(MBEDTLS_SSL_TLS1_3_COMPATIBILITY_MODE)
            ssl->handshake->ccs_sent = 0;
#endif /* MBEDTLS_SSL_TLS1_3_COMPATIBILITY_MODE */

            break;

            /* ----- READ CLIENT HELLO ----*/

        case MBEDTLS_SSL_CLIENT_HELLO:

#if defined(MBEDTLS_SSL_NEW_SESSION_TICKET)
            ssl->session_negotiate->tls_version = ssl->tls_version;
            ssl->session_negotiate->endpoint = ssl->conf->endpoint;
#endif /* MBEDTLS_SSL_NEW_SESSION_TICKET */

            ret = ssl_tls13_client_hello_process( ssl );
            if( ret != 0 )
                MBEDTLS_SSL_DEBUG_RET( 1, "ssl_tls13_client_hello_process", ret );

            break;

            /* ----- WRITE EARLY APP DATA  ----*/
        case MBEDTLS_SSL_EARLY_APP_DATA:

            ret = ssl_tls13_read_early_data_process( ssl );
            if( ret != 0 )
            {
                MBEDTLS_SSL_DEBUG_RET( 1, "ssl_tls13_read_early_data_process", ret );
                return ( ret );
            }

            break;

            /* ----- WRITE HELLO RETRY REQUEST ----*/

        case MBEDTLS_SSL_HELLO_RETRY_REQUEST:

            ret = ssl_tls13_write_hello_retry_request_process( ssl );
            if( ret != 0 )
            {
                MBEDTLS_SSL_DEBUG_RET( 1, "ssl_tls13_write_hello_retry_request", ret );
                return( ret );
            }

            break;

            /* ----- WRITE CHANGE CIPHER SPEC ----*/

#if defined(MBEDTLS_SSL_TLS1_3_COMPATIBILITY_MODE)
        case MBEDTLS_SSL_SERVER_CCS_AFTER_HRR:
            ret = mbedtls_ssl_tls13_write_change_cipher_spec( ssl );
            if( ret != 0 )
            {
                MBEDTLS_SSL_DEBUG_RET( 1, "mbedtls_ssl_tls13_write_change_cipher_spec", ret );
                return( ret );
            }

            break;
#endif /* MBEDTLS_SSL_TLS1_3_COMPATIBILITY_MODE */

            /* ----- READ 2nd CLIENT HELLO ----*/
        case MBEDTLS_SSL_SECOND_CLIENT_HELLO:

            ret = ssl_tls13_client_hello_process( ssl );

            switch( ret )
            {
                case 0:
                    mbedtls_ssl_handshake_set_state( ssl, MBEDTLS_SSL_SERVER_HELLO );
                    break;
                case MBEDTLS_ERR_SSL_BAD_PROTOCOL_VERSION:
                    MBEDTLS_SSL_PEND_FATAL_ALERT( MBEDTLS_SSL_ALERT_MSG_PROTOCOL_VERSION,
                                                  MBEDTLS_ERR_SSL_BAD_PROTOCOL_VERSION );
                    break;
                case MBEDTLS_ERR_SSL_CONTINUE_PROCESSING:
                    /* Stay in this state */
                    mbedtls_ssl_handshake_set_state( ssl, MBEDTLS_SSL_SECOND_CLIENT_HELLO );
                    ret = 0;
                    break;
                default:
                    return( ret );
            }

            break;
            /* ----- WRITE SERVER HELLO ----*/

        case MBEDTLS_SSL_SERVER_HELLO:
            ret = ssl_tls13_server_hello_process( ssl );
            if( ret != 0 )
                break;


            break;

            /* ----- WRITE CHANGE CIPHER SPEC ----*/

#if defined(MBEDTLS_SSL_TLS1_3_COMPATIBILITY_MODE)
        case MBEDTLS_SSL_SERVER_CCS_AFTER_SERVER_HELLO:
            ret = mbedtls_ssl_tls13_write_change_cipher_spec(ssl);
            if( ret != 0 )
            {
                MBEDTLS_SSL_DEBUG_RET( 1, "mbedtls_ssl_tls13_write_change_cipher_spec", ret );
                return( ret );
            }

            break;
#endif /* MBEDTLS_SSL_TLS1_3_COMPATIBILITY_MODE */

            /* ----- WRITE ENCRYPTED EXTENSIONS ----*/

        case MBEDTLS_SSL_ENCRYPTED_EXTENSIONS:
            ret = ssl_tls13_encrypted_extensions_process( ssl );
            break;

            /* ----- WRITE CERTIFICATE REQUEST ----*/

        case MBEDTLS_SSL_CERTIFICATE_REQUEST:
            ret = ssl_tls13_certificate_request_process( ssl );
            break;

            /* ----- WRITE SERVER CERTIFICATE ----*/

        case MBEDTLS_SSL_SERVER_CERTIFICATE:
            ret = mbedtls_ssl_tls13_write_certificate( ssl );
            break;

            /* ----- WRITE SERVER CERTIFICATE VERIFY ----*/

        case MBEDTLS_SSL_CERTIFICATE_VERIFY:
            ret = mbedtls_ssl_tls13_write_certificate_verify( ssl );
            break;

            /* ----- WRITE FINISHED ----*/

        case MBEDTLS_SSL_SERVER_FINISHED:
            ret = mbedtls_ssl_tls13_write_finished_message( ssl );
            mbedtls_ssl_handshake_set_state( ssl, MBEDTLS_SSL_EARLY_APP_DATA );
            break;

            /* ----- READ CLIENT CERTIFICATE ----*/

        case MBEDTLS_SSL_CLIENT_CERTIFICATE:
            ret = mbedtls_ssl_tls13_process_certificate( ssl );
            if( ret == 0 )
            {
                mbedtls_ssl_handshake_set_state(
                    ssl, MBEDTLS_SSL_CLIENT_CERTIFICATE_VERIFY );
            }
            break;

            /* ----- READ CLIENT CERTIFICATE VERIFY ----*/

        case MBEDTLS_SSL_CLIENT_CERTIFICATE_VERIFY:
            ret = mbedtls_ssl_tls13_process_certificate_verify( ssl );
            if( ret == 0 )
            {
                mbedtls_ssl_handshake_set_state(
                    ssl, MBEDTLS_SSL_CLIENT_FINISHED );
            }
            break;

        case MBEDTLS_SSL_END_OF_EARLY_DATA:
            ret = ssl_tls13_read_end_of_early_data_process( ssl );
            break;

            /* ----- READ FINISHED ----*/

        case MBEDTLS_SSL_CLIENT_FINISHED:
            ret = mbedtls_ssl_tls13_process_finished_message( ssl );
            if( ret == 0 )
            {
                mbedtls_ssl_handshake_set_state(
                    ssl, MBEDTLS_SSL_HANDSHAKE_WRAPUP );
            }
            break;

        case MBEDTLS_SSL_HANDSHAKE_WRAPUP:
            MBEDTLS_SSL_DEBUG_MSG( 2, ( "handshake: done" ) );

            MBEDTLS_SSL_DEBUG_MSG( 1, ( "Switch to application keys for all traffic" ) );

#if defined(MBEDTLS_SSL_USE_MPS)
            ret = mbedtls_mps_set_incoming_keys( &ssl->mps->l4,
                                                 ssl->epoch_application );
            if( ret != 0 )
                return( ret );

            ret = mbedtls_mps_set_outgoing_keys( &ssl->mps->l4,
                                                 ssl->epoch_application );
            if( ret != 0 )
                return( ret );
#else
            mbedtls_ssl_set_inbound_transform ( ssl, ssl->transform_application );
            mbedtls_ssl_set_outbound_transform( ssl, ssl->transform_application );
#endif /* MBEDTLS_SSL_USE_MPS */

            mbedtls_ssl_tls13_handshake_wrapup( ssl );
            mbedtls_ssl_handshake_set_state( ssl, MBEDTLS_SSL_SERVER_NEW_SESSION_TICKET );

            break;

        case MBEDTLS_SSL_SERVER_NEW_SESSION_TICKET:

#if defined(MBEDTLS_SSL_NEW_SESSION_TICKET)

            ret = ssl_tls13_write_new_session_ticket_process( ssl );
            if( ret != 0 )
            {
                MBEDTLS_SSL_DEBUG_RET( 1, "ssl_tls13_write_new_session_ticket ", ret );
                return( ret );
            }
#endif /* MBEDTLS_SSL_NEW_SESSION_TICKET */

            break;

        case MBEDTLS_SSL_SERVER_NEW_SESSION_TICKET_FLUSH:
            ret = mbedtls_ssl_flush_output( ssl );
            if( ret != 0 )
                return( ret );
            mbedtls_ssl_handshake_set_state( ssl, MBEDTLS_SSL_HANDSHAKE_OVER );
            break;

        default:
            MBEDTLS_SSL_DEBUG_MSG( 1, ( "invalid state %d", ssl->state ) );
            return( MBEDTLS_ERR_SSL_BAD_INPUT_DATA );
    }

=======

    switch( ssl->state )
    {
        /* start state */
        case MBEDTLS_SSL_HELLO_REQUEST:
            mbedtls_ssl_handshake_set_state( ssl, MBEDTLS_SSL_CLIENT_HELLO );

            ret = 0;
            break;

        case MBEDTLS_SSL_CLIENT_HELLO:

            ret = ssl_tls13_process_client_hello( ssl );
            if( ret != 0 )
                MBEDTLS_SSL_DEBUG_RET( 1, "ssl_tls13_process_client_hello", ret );

            break;

        default:
            MBEDTLS_SSL_DEBUG_MSG( 1, ( "invalid state %d", ssl->state ) );
            return( MBEDTLS_ERR_SSL_FEATURE_UNAVAILABLE );
    }

>>>>>>> 38b8aa4f
    return( ret );
}

#endif /* MBEDTLS_SSL_SRV_C && MBEDTLS_SSL_PROTO_TLS1_3 */<|MERGE_RESOLUTION|>--- conflicted
+++ resolved
@@ -37,7 +37,6 @@
 #include "mbedtls/ecp.h"
 #endif /* MBEDTLS_ECP_C */
 
-<<<<<<< HEAD
 #if defined(MBEDTLS_SSL_USE_MPS)
 #include "mps_all.h"
 #endif /* MBEDTLS_SSL_USE_MPS */
@@ -55,8 +54,6 @@
 #include "mbedtls/ssl_ticket.h"
 #endif /* MBEDTLS_SSL_NEW_SESSION_TICKET */
 
-=======
->>>>>>> 38b8aa4f
 #if defined(MBEDTLS_PLATFORM_C)
 #include "mbedtls/platform.h"
 #else
@@ -65,56 +62,17 @@
 #define mbedtls_free       free
 #endif /* MBEDTLS_PLATFORM_C */
 
-<<<<<<< HEAD
 #if defined(MBEDTLS_HAVE_TIME)
 #include <time.h>
 #endif /* MBEDTLS_HAVE_TIME */
 
 /* From RFC 8446:
  *   struct {
- *       select (Handshake.msg_type) {
- *           case client_hello:
- *                ProtocolVersion versions<2..254>;
- *           case server_hello: // and HelloRetryRequest
- *                ProtocolVersion selected_version;
- *       };
-=======
-/* From RFC 8446:
- *   struct {
  *          ProtocolVersion versions<2..254>;
->>>>>>> 38b8aa4f
  *   } SupportedVersions;
  */
 static int ssl_tls13_parse_supported_versions_ext( mbedtls_ssl_context *ssl,
                                                    const unsigned char *buf,
-<<<<<<< HEAD
-                                                   size_t len )
-{
-    size_t list_len;
-    int tls13_supported = 0;
-
-    if( len < 1 )
-        return( MBEDTLS_ERR_SSL_DECODE_ERROR );
-
-    list_len = buf[0];
-    len -= 1;
-    buf += 1;
-
-    if( len != list_len || list_len % 2 != 0 )
-    {
-        MBEDTLS_SSL_DEBUG_MSG( 1, ( "Invalid supported version list length %" MBEDTLS_PRINTF_SIZET,
-                                    list_len ) );
-        return( MBEDTLS_ERR_SSL_DECODE_ERROR );
-    }
-
-    while( len > 0 )
-    {
-        
-
-        /* In this implementation we only support TLS 1.3 and DTLS 1.3. */
-        if( mbedtls_ssl_read_version( buf, ssl->conf->transport ) ==
-            MBEDTLS_SSL_VERSION_TLS1_3 )
-=======
                                                    const unsigned char *end )
 {
     const unsigned char *p = buf;
@@ -137,28 +95,14 @@
 
         /* In this implementation we only support TLS 1.3 and DTLS 1.3. */
         if( tls_version == MBEDTLS_SSL_VERSION_TLS1_3 )
->>>>>>> 38b8aa4f
         {
             tls13_supported = 1;
             break;
         }
-<<<<<<< HEAD
-
-        buf += 2;
-        len -= 2;
-    }
-
-    if( ! tls13_supported )
-    {
-        /* When we support runtime negotiation of TLS 1.2 and TLS 1.3, we need
-         * a graceful fallback to TLS 1.2 in this case. */
-
-=======
     }
 
     if( !tls13_supported )
     {
->>>>>>> 38b8aa4f
         MBEDTLS_SSL_DEBUG_MSG( 1, ( "TLS 1.3 is not supported by the client" ) );
 
         MBEDTLS_SSL_PEND_FATAL_ALERT( MBEDTLS_SSL_ALERT_MSG_PROTOCOL_VERSION,
@@ -166,32 +110,14 @@
         return( MBEDTLS_ERR_SSL_BAD_PROTOCOL_VERSION );
     }
 
-<<<<<<< HEAD
-    ssl->tls_version = MBEDTLS_SSL_VERSION_TLS1_3;
-
-    MBEDTLS_SSL_DEBUG_MSG( 1, ( "Negotiated version. Supported is [%04x]",      
-                              ssl->tls_version ) );
-
-#if defined(MBEDTLS_SSL_NEW_SESSION_TICKET)
-    /* Store minor version for later use with ticket serialization. */
-    ssl->session_negotiate->tls_version = MBEDTLS_SSL_VERSION_TLS1_3;
-#endif /* MBEDTLS_SSL_NEW_SESSION_TICKET */
-=======
     MBEDTLS_SSL_DEBUG_MSG( 1, ( "Negotiated version. Supported is [%04x]",
                               (unsigned int)tls_version ) );
->>>>>>> 38b8aa4f
 
     return( 0 );
 }
 
-<<<<<<< HEAD
-#if ( defined(MBEDTLS_ECDH_C) || defined(MBEDTLS_ECDSA_C) )
-/* This function parses the TLS 1.3 supported_groups extension and
- * stores the received groups in ssl->handshake->curves.
-=======
 #if defined(MBEDTLS_ECDH_C)
 /*
->>>>>>> 38b8aa4f
  *
  * From RFC 8446:
  *   enum {
@@ -201,61 +127,6 @@
  *       NamedGroup named_group_list<2..2^16-1>;
  *   } NamedGroupList;
  */
-<<<<<<< HEAD
-int mbedtls_ssl_tls13_parse_supported_groups_ext(
-    mbedtls_ssl_context *ssl,
-    const unsigned char *buf, size_t len ) {
-
-    size_t list_size, our_size;
-    const unsigned char *p;
-    const mbedtls_ecp_curve_info *curve_info, **curves;
-
-    MBEDTLS_SSL_DEBUG_BUF( 3, "supported_groups extension", buf, len );
-    list_size = MBEDTLS_GET_UINT16_BE( buf, 0 );
-    if( list_size + 2 != len || list_size % 2 != 0 )
-        return( MBEDTLS_ERR_SSL_DECODE_ERROR );
-
-    /* TODO: At the moment, this can happen when receiving a second
-     *       ClientHello after an HRR. We should properly reset the
-     *       state upon receiving an HRR, in which case we should
-     *       not observe handshake->curves already being allocated. */
-    if( ssl->handshake->curves != NULL )
-    {
-        mbedtls_free( ssl->handshake->curves );
-        ssl->handshake->curves = NULL;
-    }
-
-    /* Don't allow our peer to make us allocate too much memory,
-     * and leave room for a final 0 */
-    our_size = list_size / 2 + 1;
-    if( our_size > MBEDTLS_ECP_DP_MAX )
-        our_size = MBEDTLS_ECP_DP_MAX;
-
-    if( ( curves = mbedtls_calloc( our_size, sizeof( *curves ) ) ) == NULL )
-        return( MBEDTLS_ERR_SSL_ALLOC_FAILED );
-
-    ssl->handshake->curves = curves;
-
-    p = buf + 2;
-    while ( list_size > 0 && our_size > 1 )
-    {
-        uint16_t tls_grp_id = MBEDTLS_GET_UINT16_BE( p, 0 );
-        curve_info = mbedtls_ecp_curve_info_from_tls_id( tls_grp_id );
-
-        /* mbedtls_ecp_curve_info_from_tls_id() uses the mbedtls_ecp_curve_info
-         * data structure (defined in ecp.c), which only includes the list of
-         * curves implemented. Hence, we only add curves that are also supported
-         * and implemented by the server. */
-        if( curve_info != NULL )
-        {
-            *curves++ = curve_info;
-            MBEDTLS_SSL_DEBUG_MSG( 4, ( "supported curve: %s", curve_info->name ) );
-            our_size--;
-        }
-
-        list_size -= 2;
-        p += 2;
-=======
 static int ssl_tls13_parse_supported_groups_ext(
                 mbedtls_ssl_context *ssl,
                 const unsigned char *buf, const unsigned char *end )
@@ -292,30 +163,11 @@
                 2, ( "add named group (%04x) into received list.",
                      named_group ) );
         ssl->handshake->hrr_selected_group = named_group;
->>>>>>> 38b8aa4f
     }
 
     return( 0 );
 
 }
-<<<<<<< HEAD
-#endif /* MBEDTLS_ECDH_C || ( MBEDTLS_ECDSA_C */
-
-#if ( defined(MBEDTLS_ECDH_C) || defined(MBEDTLS_ECDSA_C) )
-
-/* TODO: Code for MBEDTLS_KEY_EXCHANGE_ECDHE_ECDSA_ENABLED missing */
-/*
- *  ssl_tls13_parse_key_shares_ext() verifies whether the information in the
- *  extension is correct and stores the provided key shares. Whether this is an
- *  acceptable key share depends on the selected ciphersuite.
- *
- *  Possible return values are:
- *  - 0: Successful processing of the client provided key share extension.
- *  - MBEDTLS_ERR_SSL_BAD_HS_WRONG_KEY_SHARE: The key share provided by the client
- *    does not match a group supported by the server. A HelloRetryRequest will
- *    be needed.
- *  - Another negative return value for fatal errors.
-=======
 #endif /* MBEDTLS_ECDH_C */
 
 #define SSL_TLS1_3_PARSE_KEY_SHARES_EXT_NO_MATCH 1
@@ -331,26 +183,16 @@
  *    does not match a group supported by the server. A HelloRetryRequest will
  *    be needed.
  *  - A negative value for fatal errors.
->>>>>>> 38b8aa4f
 */
 
 static int ssl_tls13_parse_key_shares_ext( mbedtls_ssl_context *ssl,
                                            const unsigned char *buf,
-<<<<<<< HEAD
-                                           size_t len )
-{
-    int ret = 0;
-    unsigned char const *p = buf;
-
-    size_t total_ext_len, cur_share_len;
-=======
                                            const unsigned char *end )
 {
     int ret = MBEDTLS_ERR_ERROR_CORRUPTION_DETECTED;
     unsigned char const *p = buf;
     unsigned char const *client_shares_end;
     size_t client_shares_len, key_exchange_len;
->>>>>>> 38b8aa4f
     int match_found = 0;
 
     /* From RFC 8446:
@@ -361,26 +203,6 @@
      *
      */
 
-<<<<<<< HEAD
-    /* Read total legnth of KeyShareClientHello */
-    if( len < 2 )
-    {
-        MBEDTLS_SSL_DEBUG_MSG( 1, ( "Invalid key share extension" ) );
-        return( MBEDTLS_ERR_SSL_DECODE_ERROR );
-    }
-
-    total_ext_len = MBEDTLS_GET_UINT16_BE( p, 0 );
-    p   += 2;
-    len -= 2;
-
-    if( total_ext_len != len )
-    {
-        MBEDTLS_SSL_DEBUG_MSG( 1, ( "Invalid key share extension" ) );
-        return( MBEDTLS_ERR_SSL_DECODE_ERROR );
-    }
-
-    ssl->handshake->offered_group_id = 0;
-=======
     MBEDTLS_SSL_CHK_BUF_READ_PTR( p, end, 2 );
     client_shares_len = MBEDTLS_GET_UINT16_BE( p, 0 );
     p += 2;
@@ -388,28 +210,16 @@
 
     ssl->handshake->offered_group_id = 0;
     client_shares_end = p + client_shares_len;
->>>>>>> 38b8aa4f
 
     /* We try to find a suitable key share entry and copy it to the
      * handshake context. Later, we have to find out whether we can do
      * something with the provided key share or whether we have to
-<<<<<<< HEAD
-     * dismiss it and send a HelloRetryRequest message. */
-
-    for( ; len > 0; p += cur_share_len, len -= cur_share_len )
-    {
-        uint16_t their_group;
-        mbedtls_ecp_group_id their_curve;
-        mbedtls_ecp_curve_info const *their_curve_info;
-        unsigned char const *end_of_share;
-=======
      * dismiss it and send a HelloRetryRequest message.
      */
 
     for( ; p < client_shares_end; p += key_exchange_len )
     {
         uint16_t group;
->>>>>>> 38b8aa4f
 
         /*
          * struct {
@@ -417,83 +227,6 @@
          *    opaque key_exchange<1..2^16-1>;
          * } KeyShareEntry;
          */
-<<<<<<< HEAD
-
-        if( len < 4 )
-        {
-            MBEDTLS_SSL_DEBUG_MSG( 1, ( "Invalid key share extension" ) );
-            return( MBEDTLS_ERR_SSL_DECODE_ERROR );
-        }
-
-        their_group = MBEDTLS_GET_UINT16_BE( p, 0 );
-        p   += 2;
-        len -= 2;
-
-        cur_share_len = MBEDTLS_GET_UINT16_BE( p, 0 );
-        p   += 2;
-        len -= 2;
-
-        if( len < cur_share_len )
-            return( MBEDTLS_ERR_SSL_DECODE_ERROR );
-
-        end_of_share = p + cur_share_len;
-
-        /* Continue parsing even if we have already found a match,
-         * for input validation purposes. */
-        if( match_found == 1 )
-            continue;
-
-        /*
-         * NamedGroup matching
-         *
-         * For now, we only support ECDHE groups, but e.g.
-         * PQC KEMs will need to be added at a later stage.
-         */
-
-        /* Type 1: ECDHE shares
-         *
-         * - Check if we recognize the group
-         * - Check if it's supported
-         */
-
-        their_curve = mbedtls_ecp_named_group_to_id( their_group );
-        if( mbedtls_ssl_check_curve( ssl, their_curve ) != 0 )
-            continue;
-
-        /* Type 2..X: Other kinds of shares */
-        /* TO BE ADDED */
-
-        /* Skip if we no match succeeded. */
-        if( their_curve == MBEDTLS_ECP_DP_NONE )
-        {
-            MBEDTLS_SSL_DEBUG_MSG( 4, ( "Unrecognized NamedGroup %u",
-                                        (unsigned) their_group ) );
-            continue;
-        }
-
-        match_found = 1;
-
-        /* KeyShare parsing
-         *
-         * Once we add more key share types, this needs to be a switch
-         * over the (type of) the named curve */
-
-        /* Type 1: ECDHE shares
-         *
-         * - Setup ECDHE context
-         * - Import client's public key
-         * - Apply further curve checks
-         */
-
-        their_curve_info = mbedtls_ecp_curve_info_from_grp_id( their_curve );
-        MBEDTLS_SSL_DEBUG_MSG( 2, ( "ECDH curve: %s", their_curve_info->name ) );
-
-        ret = ssl_tls13_read_public_ecdhe_share( ssl, p - 2, end_of_share - p + 2 );
-        if( ret != 0 )
-            return( ret );
-
-        ssl->handshake->offered_group_id = their_group;
-=======
         MBEDTLS_SSL_CHK_BUF_READ_PTR( p, client_shares_end, 4 );
         group = MBEDTLS_GET_UINT16_BE( p, 0 );
         p += 2;
@@ -537,3500 +270,18 @@
         }
 
         ssl->handshake->offered_group_id = group;
->>>>>>> 38b8aa4f
     }
 
     if( match_found == 0 )
     {
         MBEDTLS_SSL_DEBUG_MSG( 1, ( "no matching key share" ) );
-<<<<<<< HEAD
-        return( MBEDTLS_ERR_SSL_HRR_REQUIRED );
+        return( SSL_TLS1_3_PARSE_KEY_SHARES_EXT_NO_MATCH );
     }
 
     return( 0 );
 }
-#endif /* MBEDTLS_ECDH_C || MBEDTLS_ECDSA_C */
-
-static void ssl_tls13_debug_print_client_hello_exts( mbedtls_ssl_context *ssl )
-{
-    MBEDTLS_SSL_DEBUG_MSG( 3, ( "Supported Extensions:" ) );
-    MBEDTLS_SSL_DEBUG_MSG( 3, ( "- KEY_SHARE_EXTENSION ( %s )",
-                                ( ( ssl->handshake->extensions_present & MBEDTLS_SSL_EXT_KEY_SHARE ) > 0 ) ?
-                                "TRUE" : "FALSE" ) );
-    MBEDTLS_SSL_DEBUG_MSG( 3, ( "- PSK_KEY_EXCHANGE_MODES_EXTENSION ( %s )",
-                                ( ( ssl->handshake->extensions_present & MBEDTLS_SSL_EXT_PSK_KEY_EXCHANGE_MODES ) > 0 ) ?
-                                "TRUE" : "FALSE" ) );
-    MBEDTLS_SSL_DEBUG_MSG( 3, ( "- PRE_SHARED_KEY_EXTENSION ( %s )",
-                                ( ( ssl->handshake->extensions_present & MBEDTLS_SSL_EXT_PRE_SHARED_KEY ) > 0 ) ?
-                                "TRUE" : "FALSE" ) );
-    MBEDTLS_SSL_DEBUG_MSG( 3, ( "- SIGNATURE_ALGORITHM_EXTENSION ( %s )",
-                                ( ( ssl->handshake->extensions_present & MBEDTLS_SSL_EXT_SIG_ALG ) > 0 ) ?
-                                "TRUE" : "FALSE" ) );
-    MBEDTLS_SSL_DEBUG_MSG( 3, ( "- SUPPORTED_GROUPS_EXTENSION ( %s )",
-                                ( ( ssl->handshake->extensions_present & MBEDTLS_SSL_EXT_SUPPORTED_GROUPS ) >0 ) ?
-                                "TRUE" : "FALSE" ) );
-    MBEDTLS_SSL_DEBUG_MSG( 3, ( "- SUPPORTED_VERSION_EXTENSION ( %s )",
-                                ( ( ssl->handshake->extensions_present & MBEDTLS_SSL_EXT_SUPPORTED_VERSIONS ) > 0 ) ?
-                                "TRUE" : "FALSE" ) );
-#if defined ( MBEDTLS_SSL_SERVER_NAME_INDICATION )
-    MBEDTLS_SSL_DEBUG_MSG( 3, ( "- SERVERNAME_EXTENSION    ( %s )",
-                                ( ( ssl->handshake->extensions_present & MBEDTLS_SSL_EXT_SERVERNAME ) > 0 ) ?
-                                "TRUE" : "FALSE" ) );
-#endif /* MBEDTLS_SSL_SERVER_NAME_INDICATION */
-#if defined ( MBEDTLS_SSL_ALPN )
-    MBEDTLS_SSL_DEBUG_MSG( 3, ( "- ALPN_EXTENSION   ( %s )",
-                                ( ( ssl->handshake->extensions_present & MBEDTLS_SSL_EXT_ALPN ) > 0 ) ?
-                                "TRUE" : "FALSE" ) );
-#endif /* MBEDTLS_SSL_ALPN */
-#if defined ( MBEDTLS_SSL_MAX_FRAGMENT_LENGTH )
-    MBEDTLS_SSL_DEBUG_MSG( 3, ( "- MAX_FRAGMENT_LENGTH_EXTENSION  ( %s )",
-                                ( ( ssl->handshake->extensions_present & MBEDTLS_SSL_EXT_MAX_FRAGMENT_LENGTH ) > 0 ) ?
-                                "TRUE" : "FALSE" ) );
-#endif /* MBEDTLS_SSL_MAX_FRAGMENT_LENGTH */
-#if defined ( MBEDTLS_SSL_COOKIE_C )
-    MBEDTLS_SSL_DEBUG_MSG( 3, ( "- COOKIE_EXTENSION ( %s )",
-                                ( ( ssl->handshake->extensions_present & MBEDTLS_SSL_EXT_COOKIE ) >0 ) ?
-                                "TRUE" : "FALSE" ) );
-#endif /* MBEDTLS_SSL_COOKIE_C */
-#if defined(MBEDTLS_ZERO_RTT)
-    MBEDTLS_SSL_DEBUG_MSG( 3, ( "- EARLY_DATA_EXTENSION ( %s )",
-                                ( ( ssl->handshake->extensions_present & MBEDTLS_SSL_EXT_EARLY_DATA ) > 0 ) ?
-                                "TRUE" : "FALSE" ) );
-#endif /* MBEDTLS_ZERO_RTT*/
-}
-
-static int ssl_tls13_client_hello_has_exts( mbedtls_ssl_context *ssl,
-                                            int ext_id_mask )
-{
-    int masked = ssl->handshake->extensions_present & ext_id_mask;
-    return( masked == ext_id_mask );
-}
-
-static int ssl_tls13_client_hello_has_psk_extensions( mbedtls_ssl_context *ssl )
-{
-    return( ssl_tls13_client_hello_has_exts( ssl,
-                MBEDTLS_SSL_EXT_PRE_SHARED_KEY |
-                MBEDTLS_SSL_EXT_PSK_KEY_EXCHANGE_MODES ) );
-}
-
-static int ssl_tls13_client_hello_has_key_share_extensions( mbedtls_ssl_context *ssl )
-{
-    return( ssl_tls13_client_hello_has_exts( ssl,
-                          MBEDTLS_SSL_EXT_SUPPORTED_GROUPS |
-                          MBEDTLS_SSL_EXT_KEY_SHARE ) );
-}
-
-static int ssl_tls13_client_hello_has_cert_extensions( mbedtls_ssl_context *ssl )
-{
-    return( ssl_tls13_client_hello_has_exts( ssl,
-                          MBEDTLS_SSL_EXT_SUPPORTED_GROUPS |
-                          MBEDTLS_SSL_EXT_KEY_SHARE        |
-                          MBEDTLS_SSL_EXT_SIG_ALG ) );
-}
-
-static int ssl_tls13_check_psk_key_exchange( mbedtls_ssl_context *ssl )
-{
-    if( !ssl_tls13_client_hello_has_psk_extensions( ssl ) )
-        return( 0 );
-
-    /* Test whether pure PSK is offered by client and supported by us. */
-    if( mbedtls_ssl_conf_tls13_psk_enabled( ssl ) &&
-        mbedtls_ssl_tls13_psk_enabled( ssl ) )
-    {
-        MBEDTLS_SSL_DEBUG_MSG( 3, ( "Using a PSK key exchange" ) );
-        ssl->handshake->key_exchange = MBEDTLS_SSL_TLS1_3_KEY_EXCHANGE_MODE_PSK;
-        return( 1 );
-    }
-
-    /* Test whether PSK-ephemeral is offered by client and supported by us. */
-    if( mbedtls_ssl_conf_tls13_psk_ephemeral_enabled( ssl ) &&
-        mbedtls_ssl_tls13_psk_ephemeral_enabled( ssl ) &&
-        ssl_tls13_client_hello_has_key_share_extensions( ssl ) )
-    {
-        MBEDTLS_SSL_DEBUG_MSG( 3, ( "Using a ECDHE-PSK key exchange" ) );
-        ssl->handshake->key_exchange = MBEDTLS_SSL_TLS1_3_KEY_EXCHANGE_MODE_PSK_EPHEMERAL;
-        return( 1 );
-    }
-
-    /* Can't use PSK */
-    return( 0 );
-}
-
-static int ssl_tls13_check_certificate_key_exchange( mbedtls_ssl_context *ssl )
-{
-    if( !mbedtls_ssl_conf_tls13_ephemeral_enabled( ssl ) )
-        return( 0 );
-
-    if( !ssl_tls13_client_hello_has_cert_extensions( ssl ) )
-        return( 0 );
-
-    ssl->handshake->key_exchange = MBEDTLS_SSL_TLS1_3_KEY_EXCHANGE_MODE_EPHEMERAL;
-    return( 1 );
-}
-
-#if defined(MBEDTLS_SSL_SERVER_NAME_INDICATION)
-static int ssl_tls13_write_sni_server_ext(
-    mbedtls_ssl_context *ssl,
-    unsigned char *buf,
-    size_t buflen,
-    size_t *olen )
-{
-    unsigned char *p = buf;
-    *olen = 0;
-
-    if( ( ssl->handshake->extensions_present & MBEDTLS_SSL_EXT_SERVERNAME ) == 0 )
-    {
-        return( 0 );
-    }
-
-    MBEDTLS_SSL_DEBUG_MSG( 3, ( "adding server_name extension" ) );
-
-    if( buflen < 4 )
-    {
-        MBEDTLS_SSL_DEBUG_MSG( 1, ( "buffer too small" ) );
-        return( MBEDTLS_ERR_SSL_BUFFER_TOO_SMALL );
-    }
-
-    /* Write extension header */
-    MBEDTLS_PUT_UINT16_BE( MBEDTLS_TLS_EXT_SERVERNAME, p, 0 );
-
-    /* Write total extension length */
-    MBEDTLS_PUT_UINT16_BE( 0, p, 2 );
-
-    *olen = 4;
-
-    return( 0 );
-}
-#endif /* MBEDTLS_SSL_SERVER_NAME_INDICATION */
-
-/* Key Shares Extension
- *
- * enum {
- *     ... (0xFFFF)
- * } NamedGroup;
- *
- * struct {
- *     NamedGroup group;
- *     opaque key_exchange<1..2^16-1>;
- * } KeyShareEntry;
- *
- * struct {
- *     select(role) {
- *     ...
- *     case server:
- *         KeyShareEntry server_share;
- *     }
- * } KeyShare;
-*/
-
-#if defined(MBEDTLS_ECDH_C)
-static int ssl_tls13_generate_and_write_ecdh_key_exchange(
-                mbedtls_ssl_context *ssl,
-                uint16_t named_group,
-                unsigned char *buf,
-                unsigned char *end,
-                size_t *out_len )
-{
-    psa_status_t status = PSA_ERROR_GENERIC_ERROR;
-    int ret = MBEDTLS_ERR_SSL_FEATURE_UNAVAILABLE;
-    psa_key_attributes_t key_attributes;
-    size_t own_pubkey_len;
-    mbedtls_ssl_handshake_params *handshake = ssl->handshake;
-    size_t ecdh_bits = 0;
-
-    MBEDTLS_SSL_DEBUG_MSG( 1, ( "Perform PSA-based ECDH computation." ) );
-
-    /* Convert EC group to PSA key type. */
-    if( ( handshake->ecdh_psa_type =
-        mbedtls_psa_parse_tls_ecc_group( named_group, &ecdh_bits ) ) == 0 )
-            return( MBEDTLS_ERR_SSL_HANDSHAKE_FAILURE );
-
-    if( ecdh_bits > 0xffff )
-        return( MBEDTLS_ERR_SSL_ILLEGAL_PARAMETER );
-    ssl->handshake->ecdh_bits = (uint16_t) ecdh_bits;
-
-    key_attributes = psa_key_attributes_init();
-    psa_set_key_usage_flags( &key_attributes, PSA_KEY_USAGE_DERIVE );
-    psa_set_key_algorithm( &key_attributes, PSA_ALG_ECDH );
-    psa_set_key_type( &key_attributes, handshake->ecdh_psa_type );
-    psa_set_key_bits( &key_attributes, handshake->ecdh_bits );
-
-    /* Generate ECDH private key. */
-    status = psa_generate_key( &key_attributes,
-                                &handshake->ecdh_psa_privkey );
-    if( status != PSA_SUCCESS )
-    {
-        ret = psa_ssl_status_to_mbedtls( status );
-        MBEDTLS_SSL_DEBUG_RET( 1, "psa_generate_key", ret );
-        return( ret );
-
-    }
-
-    /* Export the public part of the ECDH private key from PSA. */
-    status = psa_export_public_key( handshake->ecdh_psa_privkey,
-                                    buf, (size_t)( end - buf ),
-                                    &own_pubkey_len );
-    if( status != PSA_SUCCESS )
-    {
-        ret = psa_ssl_status_to_mbedtls( status );
-        MBEDTLS_SSL_DEBUG_RET( 1, "psa_export_public_key", ret );
-        return( ret );
-
-    }
-
-    if( own_pubkey_len > (size_t)( end - buf ) )
-    {
-            MBEDTLS_SSL_DEBUG_MSG( 1, ( "No space in the buffer for ECDH public key." ) );
-        return( MBEDTLS_ERR_SSL_BUFFER_TOO_SMALL );
-    }
-
-    *out_len = own_pubkey_len;
-
-=======
-        return( SSL_TLS1_3_PARSE_KEY_SHARES_EXT_NO_MATCH );
-    }
->>>>>>> 38b8aa4f
-    return( 0 );
-}
 #endif /* MBEDTLS_ECDH_C */
 
-<<<<<<< HEAD
-static int ssl_tls13_write_key_shares_ext(
-    mbedtls_ssl_context *ssl,
-    unsigned char *buf,
-    unsigned char *end,
-    size_t *olen )
-{
-    size_t ext_len = 0;
-
-    *olen = 0;
-
-    MBEDTLS_SSL_DEBUG_MSG( 3, ( "server hello, adding key share extension" ) );
-
-    if( end - buf < 8 )
-    {
-        MBEDTLS_SSL_DEBUG_MSG( 1, ( "buffer too small" ) );
-        return( MBEDTLS_ERR_SSL_BUFFER_TOO_SMALL );
-    }
-
-#if defined(MBEDTLS_ECDH_C)
-    /* When we introduce PQC-ECDHE hybrids, we'll want to call this
-     * function multiple times. */
-    int ret;
-    unsigned char *key_share_entry = buf + 4;
-    unsigned char *key_share       = buf + 8;
-    size_t share_len;
-
-    ret = ssl_tls13_generate_and_write_ecdh_key_exchange(
-              ssl, ssl->handshake->offered_group_id,
-              key_share, end, &share_len );
-    if( ret != 0 )
-        return( ret );
-
-    /* Write group ID */
-    MBEDTLS_PUT_UINT16_BE( ssl->handshake->offered_group_id, key_share_entry, 0 );
-    /* Write key share length */
-    MBEDTLS_PUT_UINT16_BE( share_len, key_share_entry, 2 );
-    key_share_entry += 4;
-
-    ext_len = share_len + 4;
-#endif /* MBEDTLS_ECDH_C */
-
-    /* Write extension header */
-    MBEDTLS_PUT_UINT16_BE( MBEDTLS_TLS_EXT_KEY_SHARE, buf, 0 );
-
-    /* Write total extension length */
-    MBEDTLS_PUT_UINT16_BE( ext_len, buf, 2 );
-
-    *olen = ext_len + 4; /* 4 bytes for fixed header + length of key share */
-    return( 0 );
-}
-
-#if defined(MBEDTLS_ZERO_RTT)
-static int ssl_tls13_parse_early_data_ext( mbedtls_ssl_context *ssl,
-                                           const unsigned char *buf,
-                                           size_t len )
-{
-    ((void) ssl);
-    ((void) buf);
-    /* From RFC 8446:
-     *  struct {} Empty;
-     *  struct {
-     *     select (Handshake.msg_type) {
-     *         case new_session_ticket:   uint32 max_early_data_size;
-     *         case client_hello:         Empty;
-     *         case encrypted_extensions: Empty;
-     *     };
-     * } EarlyDataIndication;
-     */
-    if( len != 0 )
-        return( MBEDTLS_ERR_SSL_DECODE_ERROR );
-    return( 0 );
-}
-#endif /* MBEDTLS_ZERO_RTT */
-
-#if defined(MBEDTLS_ECDH_C)
-
-static int ssl_tls13_read_public_ecdhe_share( mbedtls_ssl_context *ssl,
-                                              const unsigned char *buf,
-                                              size_t buf_len )
-{
-    uint8_t *p = (uint8_t*)buf;
-    mbedtls_ssl_handshake_params *handshake = ssl->handshake;
-
-    /* Get size of the TLS opaque key_exchange field of the KeyShareEntry struct. */
-    uint16_t peerkey_len = MBEDTLS_GET_UINT16_BE( p, 0 );
-    p += 2;
-
-    /* Check if key size is consistent with given buffer length. */
-    if ( peerkey_len > ( buf_len - 2 ) )
-        return( MBEDTLS_ERR_SSL_DECODE_ERROR );
-
-    /* Store peer's ECDH public key. */
-    memcpy( handshake->ecdh_psa_peerkey, p, peerkey_len );
-    handshake->ecdh_psa_peerkey_len = peerkey_len;
-
-    return( 0 );
-}
-#endif /* MBEDTLS_ECDH_C */
-
-#if defined(MBEDTLS_SSL_NEW_SESSION_TICKET)
-int mbedtls_ssl_tls13_parse_new_session_ticket_server(
-    mbedtls_ssl_context *ssl,
-    unsigned char *buf,
-    size_t len )
-{
-    int ret;
-    unsigned char *ticket_buffer;
-
-    MBEDTLS_SSL_DEBUG_MSG( 2, ( "=> parse new session ticket" ) );
-
-    if( ssl->conf->f_ticket_parse == NULL ||
-        ssl->conf->f_ticket_write == NULL )
-    {
-        return( 0 );
-    }
-
-    MBEDTLS_SSL_DEBUG_MSG( 3, ( "ticket length: %" MBEDTLS_PRINTF_SIZET , len ) );
-
-    if( len == 0 ) return( 0 );
-
-    /* We create a copy of the encrypted ticket since decrypting
-     * it into the same buffer will wipe-out the original content.
-     * We do, however, need the original buffer for computing the
-     * psk binder value.
-     */
-    ticket_buffer = mbedtls_calloc( len,1 );
-
-    if( ticket_buffer == NULL )
-    {
-        MBEDTLS_SSL_DEBUG_MSG( 1, ( "buffer too small" ) );
-        return ( MBEDTLS_ERR_SSL_ALLOC_FAILED );
-    }
-
-    memcpy( ticket_buffer, buf, len );
-
-    if( ( ret = ssl->conf->f_ticket_parse( ssl->conf->p_ticket, ssl->session_negotiate,
-                                         ticket_buffer, len ) ) != 0 )
-    {
-        mbedtls_free( ticket_buffer );
-        if( ret == MBEDTLS_ERR_SSL_INVALID_MAC )
-            MBEDTLS_SSL_DEBUG_MSG( 3, ( "ticket is not authentic" ) );
-        else if( ret == MBEDTLS_ERR_SSL_SESSION_TICKET_EXPIRED )
-            MBEDTLS_SSL_DEBUG_MSG( 3, ( "ticket is expired" ) );
-        else
-            MBEDTLS_SSL_DEBUG_RET( 1, "ticket_parse", ret );
-
-        return( ret );
-    }
-
-    /* We delete the temporary buffer */
-    mbedtls_free( ticket_buffer );
-
-    MBEDTLS_SSL_DEBUG_MSG( 2, ( "<= parse new session ticket" ) );
-
-    return( 0 );
-}
-#endif /* MBEDTLS_SSL_NEW_SESSION_TICKET */
-
-#if defined(MBEDTLS_KEY_EXCHANGE_SOME_PSK_ENABLED)
-int mbedtls_ssl_tls13_parse_client_psk_identity_ext(
-    mbedtls_ssl_context *ssl,
-    const unsigned char *buf,
-    size_t len )
-{
-    int ret = 0;
-    unsigned int item_array_length, item_length, sum, length_so_far;
-    unsigned char server_computed_binder[MBEDTLS_MD_MAX_SIZE];
-    const unsigned char *psk = NULL;
-    unsigned char const * const start = buf;
-    size_t psk_len = 0;
-    unsigned char const *end_of_psk_identities;
-
-    unsigned char transcript[MBEDTLS_MD_MAX_SIZE];
-    size_t transcript_len;
-
-#if defined(MBEDTLS_SSL_NEW_SESSION_TICKET)
-    uint32_t obfuscated_ticket_age;
-#if defined(MBEDTLS_HAVE_TIME)
-    time_t now;
-    int64_t diff;
-#endif /* MBEDTLS_HAVE_TIME */
-#endif /* MBEDTLS_SSL_NEW_SESSION_TICKET */
-
-    /* Read length of array of identities */
-    item_array_length = MBEDTLS_GET_UINT16_BE( buf, 0 );
-    length_so_far = item_array_length + 2;
-    if( length_so_far > len )
-    {
-        MBEDTLS_SSL_DEBUG_MSG( 1, ( "bad psk_identity extension in client hello message" ) );
-        return( MBEDTLS_ERR_SSL_DECODE_ERROR );
-    }
-    end_of_psk_identities = buf + length_so_far;
-    buf += 2;
-    sum = 2;
-    while( sum < item_array_length + 2 )
-    {
-        /* Read to psk identity length */
-        item_length = MBEDTLS_GET_UINT16_BE( buf, 0 );
-        sum = sum + 2 + item_length;
-
-        if( sum > len )
-        {
-            MBEDTLS_SSL_DEBUG_MSG( 1, ( "psk_identity length mismatch" ) );
-
-            if( ( ret = mbedtls_ssl_send_fatal_handshake_failure( ssl ) ) != 0 )
-                return( ret );
-
-            return( MBEDTLS_ERR_SSL_DECODE_ERROR );
-        }
-
-        /*
-         * Extract pre-shared key identity provided by the client
-         */
-        /* jump to identity value itself */
-        buf += 2;
-
-        MBEDTLS_SSL_DEBUG_BUF( 3, "received psk identity", buf, item_length );
-
-        if( ssl->conf->f_psk != NULL )
-        {
-            if( ssl->conf->f_psk( ssl->conf->p_psk, ssl, buf, item_length ) != 0 )
-                ret = MBEDTLS_ERR_SSL_UNKNOWN_IDENTITY;
-        }
-        else
-        {
-            /* Identity is not a big secret since clients send it in the clear,
-             * but treat it carefully anyway, just in case */
-            if( item_length != ssl->conf->psk_identity_len ||
-                mbedtls_ct_memcmp( ssl->conf->psk_identity, buf, item_length ) != 0 )
-            {
-                ret = MBEDTLS_ERR_SSL_UNKNOWN_IDENTITY;
-            }
-            else
-            {
-                /* skip obfuscated ticket age */
-                /* TBD: Process obfuscated ticket age ( zero for externally configured PSKs?! ) */
-                buf = buf + item_length + 4; /* 4 for obfuscated ticket age */;
-
-                mbedtls_ssl_set_hs_psk( ssl, ssl->conf->psk, ssl->conf->psk_len );
-                goto psk_parsing_successful;
-
-            }
-#if defined(MBEDTLS_SSL_NEW_SESSION_TICKET)
-            /* Check the ticket cache if previous lookup was unsuccessful */
-            if( ret == MBEDTLS_ERR_SSL_UNKNOWN_IDENTITY )
-            {
-                /* copy ticket since it acts as the psk_identity */
-                if( ssl->session_negotiate->ticket != NULL )
-                {
-                    mbedtls_free( ssl->session_negotiate->ticket );
-                }
-                ssl->session_negotiate->ticket = mbedtls_calloc( 1, item_length );
-                if( ssl->session_negotiate->ticket == NULL )
-                {
-                    MBEDTLS_SSL_DEBUG_MSG( 1, ( "alloc failed ( %d bytes )", item_length ) );
-                    return( MBEDTLS_ERR_SSL_ALLOC_FAILED );
-                }
-                memcpy( ssl->session_negotiate->ticket, buf, item_length );
-                ssl->session_negotiate->ticket_len = item_length;
-
-                ret = mbedtls_ssl_tls13_parse_new_session_ticket_server( ssl,
-                                             ssl->session_negotiate->ticket,
-                                             item_length );
-                if( ret == 0 )
-                {
-                    /* found a match in the ticket cache; everything is OK */
-                    ssl->handshake->resume = 1;
-
-                    /* We put the resumption key into the handshake->psk.
-                     *
-                     * Note: The key in the ticket is already the final PSK,
-                     *       i.e., the HKDF-Expand-Label( resumption_master_secret,
-                     *                                    "resumption",
-                     *                                    ticket_nonce,
-                     *                                    Hash.length )
-                     *       function has already been applied.
-                     */
-                    mbedtls_ssl_set_hs_psk( ssl, ssl->session_negotiate->key,
-                                            ssl->session_negotiate->key_len );
-                    MBEDTLS_SSL_DEBUG_BUF( 4, "Ticket-resumed PSK:", ssl->session_negotiate->key,
-                                           ssl->session_negotiate->key_len );
-
-                    /* obfuscated ticket age follows the identity field, which is
-                     * item_length long, containing the ticket */
-                    memcpy( &obfuscated_ticket_age, buf+item_length, 4 );
-
-                    MBEDTLS_SSL_DEBUG_MSG( 4, ( "ticket: obfuscated_ticket_age: %u",
-                                                obfuscated_ticket_age ) );
-                    /*
-                     * A server MUST validate that the ticket age for the selected PSK identity
-                     * is within a small tolerance of the time since the ticket was issued.
-                     */
-
-#if defined(MBEDTLS_HAVE_TIME)
-                    now = time( NULL );
-
-                    /* Check #1:
-                     *   Is the time when the ticket was issued later than now?
-                     */
-
-                    if( now < ssl->session_negotiate->start )
-                    {
-                        MBEDTLS_SSL_DEBUG_MSG( 3,
-                               ( "Ticket expired: now=%ld, ticket.start=%ld",
-                                 now, ssl->session_negotiate->start ) );
-                        ret = MBEDTLS_ERR_SSL_SESSION_TICKET_EXPIRED;
-                    }
-
-                    /* Check #2:
-                     *   Is the ticket expired already?
-                     */
-
-                    if( now - ssl->session_negotiate->start > ssl->session_negotiate->ticket_lifetime )
-                    {
-                        MBEDTLS_SSL_DEBUG_MSG( 3,
-                               ( "Ticket expired ( now - ticket.start=%ld, "\
-                                 "ticket.ticket_lifetime=%d",
-                                 now - ssl->session_negotiate->start,
-                                 ssl->session_negotiate->ticket_lifetime ) );
-
-                        ret = MBEDTLS_ERR_SSL_SESSION_TICKET_EXPIRED;
-                    }
-
-                    /* Check #3:
-                     *   Is the ticket age for the selected PSK identity
-                     *   (computed by subtracting ticket_age_add from
-                     *   PskIdentity.obfuscated_ticket_age modulo 2^32 )
-                     *   within a small tolerance of the time since the
-                     *   ticket was issued?
-                     */
-
-                    diff = ( now - ssl->session_negotiate->start ) -
-                        ( obfuscated_ticket_age - ssl->session_negotiate->ticket_age_add );
-
-                    if( diff > MBEDTLS_SSL_TICKET_AGE_TOLERANCE )
-                    {
-                        MBEDTLS_SSL_DEBUG_MSG( 3,
-                            ( "Ticket age outside tolerance window ( diff=%ld )",
-                              diff ) );
-                        ret = MBEDTLS_ERR_SSL_SESSION_TICKET_EXPIRED;
-                    }
-
-#if defined(MBEDTLS_ZERO_RTT)
-                    if( ssl->conf->early_data_enabled == MBEDTLS_SSL_EARLY_DATA_ENABLED )
-                    {
-                        if( diff <= MBEDTLS_SSL_EARLY_DATA_MAX_DELAY )
-                        {
-                            ssl->session_negotiate->process_early_data =
-                                MBEDTLS_SSL_EARLY_DATA_ENABLED;
-                        }
-                        else
-                        {
-                            MBEDTLS_SSL_DEBUG_MSG( 3,
-                            ( "0-RTT is disabled ( diff=%ld exceeds "\
-                              "MBEDTLS_SSL_EARLY_DATA_MAX_DELAY )", diff ) );
-                            ssl->session_negotiate->process_early_data =
-                                MBEDTLS_SSL_EARLY_DATA_DISABLED;
-                            ret = MBEDTLS_ERR_SSL_SESSION_TICKET_EXPIRED;
-                        }
-                    }
-#endif /* MBEDTLS_ZERO_RTT */
-#endif /* MBEDTLS_HAVE_TIME */
-
-                    /* TBD: check ALPN, ciphersuite and SNI as well */
-
-                    /*
-                     * If the check failed, the server SHOULD proceed with
-                     * the handshake but reject 0-RTT, and SHOULD NOT take any
-                     * other action that assumes that this ClientHello is fresh.
-                     */
-
-                    /* Disable 0-RTT */
-                    if( ret == MBEDTLS_ERR_SSL_SESSION_TICKET_EXPIRED )
-                    {
-#if defined(MBEDTLS_ZERO_RTT)
-                        if( ssl->conf->early_data_enabled ==
-                            MBEDTLS_SSL_EARLY_DATA_ENABLED )
-                        {
-                            ssl->session_negotiate->process_early_data =
-                                MBEDTLS_SSL_EARLY_DATA_DISABLED;
-                        }
-#else
-                        ( ( void )buf );
-#endif /* MBEDTLS_ZERO_RTT */
-                    }
-                }
-            }
-#endif /* MBEDTLS_SSL_NEW_SESSION_TICKET */
-        }
-        /* skip the processed identity field and obfuscated ticket age field */
-        buf += item_length;
-        buf += 4;
-        sum = sum + 4;
-    }
-
-    if( ret == MBEDTLS_ERR_SSL_SESSION_TICKET_EXPIRED )
-    {
-        MBEDTLS_SSL_DEBUG_MSG( 1, ( "Session ticket expired." ) );
-        return( ret );
-    }
-
-    if( ret == MBEDTLS_ERR_SSL_UNKNOWN_IDENTITY )
-    {
-        MBEDTLS_SSL_DEBUG_BUF( 3, "Unknown PSK identity", buf, item_length );
-        if( ( ret = mbedtls_ssl_send_alert_message( ssl,
-                   MBEDTLS_SSL_ALERT_LEVEL_FATAL,
-                   MBEDTLS_SSL_ALERT_MSG_UNKNOWN_PSK_IDENTITY ) ) != 0 )
-        {
-            return( ret );
-        }
-
-        return( MBEDTLS_ERR_SSL_UNKNOWN_IDENTITY );
-    }
-
-    if( length_so_far != sum )
-    {
-        MBEDTLS_SSL_DEBUG_MSG( 1, ( "bad psk_identity extension in client hello message" ) );
-        return( MBEDTLS_ERR_SSL_DECODE_ERROR );
-    }
-
-psk_parsing_successful:
-
-    /* Update the handshake transcript with the CH content up to
-     * but excluding the PSK binder list. */
-    ssl->handshake->update_checksum( ssl, start,
-                                     (size_t)( end_of_psk_identities - start ) );
-
-    buf = end_of_psk_identities;
-
-    /* Get current state of handshake transcript. */
-    ret = mbedtls_ssl_get_handshake_transcript( ssl,
-                                                ssl->handshake->ciphersuite_info->mac,
-                                                transcript, sizeof( transcript ),
-                                                &transcript_len );
-    if( ret != 0 )
-        return( ret );
-
-    /* read length of psk binder array */
-    item_array_length = MBEDTLS_GET_UINT16_BE( buf, 0 );
-    length_so_far += item_array_length;
-    buf += 2;
-
-    sum = 0;
-    while( sum < item_array_length )
-    {
-        int psk_type;
-        /* Read to psk binder length */
-        item_length = buf[0];
-        sum = sum + 1 + item_length;
-        buf += 1;
-
-        if( sum > item_array_length )
-        {
-            MBEDTLS_SSL_DEBUG_MSG( 1, ( "psk binder length mismatch" ) );
-
-            if( ( ret = mbedtls_ssl_send_fatal_handshake_failure( ssl ) ) != 0 )
-                return( ret );
-
-            return( MBEDTLS_ERR_SSL_DECODE_ERROR );
-        }
-
-        psk = ssl->handshake->psk;
-        psk_len = ssl->handshake->psk_len;
-
-        if( ssl->handshake->resume == 1 )
-            psk_type = MBEDTLS_SSL_TLS1_3_PSK_RESUMPTION;
-        else
-            psk_type = MBEDTLS_SSL_TLS1_3_PSK_EXTERNAL;
-
-        ret = mbedtls_ssl_tls13_create_psk_binder( ssl,
-                 mbedtls_psa_translate_md( ssl->handshake->ciphersuite_info->mac ),
-                 psk, psk_len, psk_type,
-                 transcript, server_computed_binder );
-
-        /* We do not check for multiple binders */
-        if( ret != 0 )
-        {
-            MBEDTLS_SSL_DEBUG_MSG( 1, ( "PSK binder calculation failed." ) );
-            return( MBEDTLS_ERR_SSL_HANDSHAKE_FAILURE );
-        }
-
-        MBEDTLS_SSL_DEBUG_BUF( 3, "psk binder ( computed ): ",
-                               server_computed_binder, item_length );
-        MBEDTLS_SSL_DEBUG_BUF( 3, "psk binder ( received ): ",
-                               buf, item_length );
-
-        if( mbedtls_ct_memcmp( server_computed_binder, buf, item_length ) != 0 )
-        {
-            MBEDTLS_SSL_DEBUG_MSG( 1,
-                ( "Received psk binder does not match computed psk binder." ) );
-
-            if( ( ret = mbedtls_ssl_send_fatal_handshake_failure( ssl ) ) != 0 )
-                return( ret );
-
-            return( MBEDTLS_ERR_SSL_HANDSHAKE_FAILURE );
-        }
-
-        buf += item_length;
-
-        ret = 0;
-        goto done;
-    }
-
-    /* No valid PSK binder value found */
-    /* TODO: Shouldn't we just fall back to a full handshake in this case? */
-    ret = MBEDTLS_ERR_SSL_HANDSHAKE_FAILURE;
-
-done:
-
-    /* Update the handshake transcript with the binder list. */
-    ssl->handshake->update_checksum( ssl,
-                                     end_of_psk_identities,
-                                     (size_t)( buf - end_of_psk_identities ) );
-
-    return( ret );
-}
-#endif /* MBEDTLS_KEY_EXCHANGE_SOME_PSK_ENABLED*/
-
-#if defined(MBEDTLS_KEY_EXCHANGE_SOME_PSK_ENABLED)
-/*
- * struct {
- *   select ( Handshake.msg_type ) {
- *      case client_hello:
- *          PskIdentity identities<6..2^16-1>;
- *
- *      case server_hello:
- *          uint16 selected_identity;
- *   }
- * } PreSharedKeyExtension;
- */
-
-static int ssl_tls13_write_server_pre_shared_key_ext( mbedtls_ssl_context *ssl,
-                                                      unsigned char *buf,
-                                                      unsigned char *end,
-                                                      size_t *olen )
-{
-    unsigned char *p = (unsigned char*)buf;
-    size_t selected_identity;
-
-    *olen = 0;
-
-    if( ssl->handshake->psk == NULL )
-    {
-        /* We shouldn't have called this extension writer unless we've
-         * chosen to use a PSK. */
-        return( MBEDTLS_ERR_SSL_INTERNAL_ERROR );
-    }
-
-    MBEDTLS_SSL_DEBUG_MSG( 3, ( "server hello, adding pre_shared_key extension" ) );
-
-    if( end < p || ( end - p ) < 6 )
-    {
-        MBEDTLS_SSL_DEBUG_MSG( 1, ( "buffer too small" ) );
-        return( MBEDTLS_ERR_SSL_BUFFER_TOO_SMALL );
-    }
-
-    /* Extension Type */
-    MBEDTLS_PUT_UINT16_BE( MBEDTLS_TLS_EXT_PRE_SHARED_KEY, p, 0 );
-
-    /* Extension Length */
-    MBEDTLS_PUT_UINT16_BE( 2, p, 2 );
-
-    /* NOTE: This will need to be adjusted once we support multiple PSKs
-     *       being offered by the client. */
-    selected_identity = 0;
-
-    /* Write selected_identity */
-    MBEDTLS_PUT_UINT16_BE( selected_identity, p, 4 );
-
-    *olen = 6;
-
-    MBEDTLS_SSL_DEBUG_MSG( 4, ( "sent selected_identity: %" MBEDTLS_PRINTF_SIZET , selected_identity ) );
-
-    return( 0 );
-}
-#endif	/* MBEDTLS_KEY_EXCHANGE_SOME_PSK_ENABLED  */
-
-#if defined(MBEDTLS_SSL_COOKIE_C)
-void mbedtls_ssl_conf_cookies( mbedtls_ssl_config *conf,
-                               mbedtls_ssl_cookie_write_t *f_cookie_write,
-                               mbedtls_ssl_cookie_check_t *f_cookie_check,
-                               void *p_cookie,
-                               unsigned int rr_config )
-{
-    conf->f_cookie_write = f_cookie_write;
-    conf->f_cookie_check = f_cookie_check;
-    conf->p_cookie = p_cookie;
-    conf->rr_config = rr_config;
-}
-#endif /* MBEDTLS_SSL_COOKIE_C */
-
-#if defined(MBEDTLS_SSL_COOKIE_C)
-static int ssl_tls13_parse_cookie_ext( mbedtls_ssl_context *ssl,
-                                       const unsigned char *buf,
-                                       size_t len )
-{
-    int ret = 0;
-    size_t cookie_len;
-
-    MBEDTLS_SSL_DEBUG_MSG( 3, ( "parse cookie extension" ) );
-
-    if( ssl->conf->f_cookie_check != NULL )
-    {
-        if( len >= 2 )
-        {
-            cookie_len = MBEDTLS_GET_UINT16_BE( buf, 0 );
-            buf += 2;
-        }
-        else
-        {
-            MBEDTLS_SSL_DEBUG_MSG( 1, ( "bad client hello message - cookie length mismatch" ) );
-            return( MBEDTLS_ERR_SSL_DECODE_ERROR );
-        }
-
-        if( cookie_len + 2 != len )
-        {
-            MBEDTLS_SSL_DEBUG_MSG( 1, ( "bad client hello message - cookie length mismatch" ) );
-            return( MBEDTLS_ERR_SSL_DECODE_ERROR );
-        }
-
-        MBEDTLS_SSL_DEBUG_BUF( 3, "Received cookie", buf, cookie_len );
-
-        if( ssl->conf->f_cookie_check( ssl->conf->p_cookie,
-                      buf, cookie_len, ssl->cli_id, ssl->cli_id_len ) != 0 )
-        {
-            MBEDTLS_SSL_DEBUG_MSG( 2, ( "cookie verification failed" ) );
-            ret = MBEDTLS_ERR_SSL_HRR_REQUIRED;
-        }
-        else
-        {
-            MBEDTLS_SSL_DEBUG_MSG( 2, ( "cookie verification passed" ) );
-        }
-    }
-    else {
-        /* TBD: Check under what cases this is appropriate */
-        MBEDTLS_SSL_DEBUG_MSG( 2, ( "cookie verification skipped" ) );
-    }
-
-    return( ret );
-}
-#endif /* MBEDTLS_SSL_COOKIE_C */
-
-
-
-#if defined(MBEDTLS_SSL_SERVER_NAME_INDICATION)
-static int ssl_tls13_parse_servername_ext( mbedtls_ssl_context *ssl,
-                                           const unsigned char *buf,
-                                           size_t len )
-{
-    int ret;
-    size_t servername_list_size, hostname_len;
-    const unsigned char *p;
-
-    if( ssl->conf->p_sni == NULL )
-    {
-        MBEDTLS_SSL_DEBUG_MSG( 3, ( "No SNI callback configured. Skip SNI parsing." ) );
-        return( 0 );
-    }
-
-    MBEDTLS_SSL_DEBUG_MSG( 3, ( "Parse ServerName extension" ) );
-
-    servername_list_size = MBEDTLS_GET_UINT16_BE( buf, 0 );
-    if( servername_list_size + 2 != len )
-    {
-        MBEDTLS_SSL_DEBUG_MSG( 1, ( "bad client hello message" ) );
-        return( MBEDTLS_ERR_SSL_DECODE_ERROR );
-    }
-
-    p = buf + 2;
-    while ( servername_list_size > 0 )
-    {
-        hostname_len = MBEDTLS_GET_UINT16_BE( p, 1 );
-        if( hostname_len + 3 > servername_list_size )
-        {
-            MBEDTLS_SSL_DEBUG_MSG( 1, ( "bad client hello message" ) );
-            return( MBEDTLS_ERR_SSL_DECODE_ERROR );
-        }
-
-        if( p[0] == MBEDTLS_TLS_EXT_SERVERNAME_HOSTNAME )
-        {
-            ret = ssl->conf->f_sni( ssl->conf->p_sni,
-                                   ssl, p + 3, hostname_len );
-            if( ret != 0 )
-            {
-                MBEDTLS_SSL_DEBUG_RET( 1, "sni_wrapper", ret );
-                mbedtls_ssl_send_alert_message( ssl, MBEDTLS_SSL_ALERT_LEVEL_FATAL,
-                                               MBEDTLS_SSL_ALERT_MSG_UNRECOGNIZED_NAME );
-                return( MBEDTLS_ERR_SSL_UNRECOGNIZED_NAME );
-            }
-            return( 0 );
-        }
-
-        servername_list_size -= hostname_len + 3;
-        p += hostname_len + 3;
-    }
-
-    if( servername_list_size != 0 )
-    {
-        MBEDTLS_SSL_DEBUG_MSG( 1, ( "bad client hello message" ) );
-        return( MBEDTLS_ERR_SSL_DECODE_ERROR );
-    }
-
-    return( 0 );
-}
-#endif /* MBEDTLS_SSL_SERVER_NAME_INDICATION */
-
-
-#if defined(MBEDTLS_ZERO_RTT)
-/*
-  static int ssl_tls13_parse_early_data_ext( mbedtls_ssl_context *ssl,
-  const unsigned char *buf,
-  size_t len )
-  {
-  ( ( void* )ssl );
-  ( ( void* )buf );
-  return( 0 );
-  }
-*/
-#endif /* MBEDTLS_ZERO_RTT */
-
-#if defined(MBEDTLS_SSL_MAX_FRAGMENT_LENGTH)
-static int ssl_tls13_parse_max_fragment_length_ext( mbedtls_ssl_context *ssl,
-                                                    const unsigned char *buf,
-                                                    size_t len )
-{
-    if( len != 1 )
-        return( MBEDTLS_ERR_SSL_DECODE_ERROR );
-    if( buf[0] >= MBEDTLS_SSL_MAX_FRAG_LEN_INVALID )
-        return( MBEDTLS_ERR_SSL_ILLEGAL_PARAMETER );
-
-    ssl->session_negotiate->mfl_code = buf[0];
-    MBEDTLS_SSL_DEBUG_MSG( 3, ( "Maximum fragment length = %d", buf[0] ) );
-
-    return( 0 );
-}
-#endif /* MBEDTLS_SSL_MAX_FRAGMENT_LENGTH */
-
-#if defined(MBEDTLS_KEY_EXCHANGE_SOME_PSK_ENABLED)
-/* From RFC 8446:
- *
- *   enum { psk_ke(0), psk_dhe_ke(1), (255) } PskKeyExchangeMode;
- *   struct {
- *       PskKeyExchangeMode ke_modes<1..255>;
- *   } PskKeyExchangeModes;
- */
-static int ssl_tls13_parse_key_exchange_modes_ext( mbedtls_ssl_context *ssl,
-                                                   const unsigned char *buf,
-                                                   size_t len )
-{
-    size_t ke_modes_len;
-    int ke_modes = 0;
-
-    /* Read PSK mode list length (1 Byte) */
-    ke_modes_len = *buf++;
-    len--;
-
-    /* There's no content after the PSK mode list, to its length
-     * must match the total length of the extension. */
-    if( ke_modes_len != len )
-        return( MBEDTLS_ERR_SSL_DECODE_ERROR );
-
-    /* Currently, there are only two PSK modes, so even without looking
-     * at the content, something's wrong if the list has more than 2 items. */
-    if( ke_modes_len > 2 )
-        return( MBEDTLS_ERR_SSL_HANDSHAKE_FAILURE );
-
-    while( ke_modes_len-- != 0 )
-    {
-        switch( *buf )
-        {
-        case MBEDTLS_SSL_TLS1_3_PSK_MODE_PURE:
-            ke_modes |= MBEDTLS_SSL_TLS1_3_KEY_EXCHANGE_MODE_PSK;
-            break;
-        case MBEDTLS_SSL_TLS1_3_PSK_MODE_ECDHE:
-            ke_modes |= MBEDTLS_SSL_TLS1_3_KEY_EXCHANGE_MODE_PSK_EPHEMERAL;
-            break;
-        default:
-            return( MBEDTLS_ERR_SSL_ILLEGAL_PARAMETER );
-        }
-    }
-
-    ssl->handshake->tls13_kex_modes = ke_modes;
-    return( 0 );
-}
-#endif /* MBEDTLS_KEY_EXCHANGE_SOME_PSK_ENABLED */
-
-/* From RFC 8446:
- *   struct {
- *       select (Handshake.msg_type) {
- *           case client_hello:
- *                ProtocolVersion versions<2..254>;
- *           case server_hello: // and HelloRetryRequest
- *                ProtocolVersion selected_version;
- *       };
- *   } SupportedVersions;
- */
-static int ssl_tls13_write_supported_version_ext( mbedtls_ssl_context *ssl,
-                                                  unsigned char *buf,
-                                                  unsigned char *end,
-                                                  size_t *olen )
-{
-    unsigned char *p = buf;
-    *olen = 0;
-
-    /* With only a single supported version we do not need the ssl structure. */
-    ((void) ssl);
-
-    MBEDTLS_SSL_DEBUG_MSG( 3, ( "adding supported version extension" ) );
-
-    if( end < p || (size_t)( end - p ) < 6 )
-    {
-        MBEDTLS_SSL_DEBUG_MSG( 1, ( "buffer too small" ) );
-        return( MBEDTLS_ERR_SSL_BUFFER_TOO_SMALL );
-    }
-
-    MBEDTLS_PUT_UINT16_BE( MBEDTLS_TLS_EXT_SUPPORTED_VERSIONS, p, 0 );
-
-    /* length */
-    MBEDTLS_PUT_UINT16_BE( 2, p, 2 );
-
-    /* For TLS 1.3 and for DTLS 1.3 we use 0x0304 */
-    MBEDTLS_PUT_UINT16_BE( 0x0304, p, 4 );
-    MBEDTLS_SSL_DEBUG_MSG( 3, ( "version [3:4]" ) );
-
-    *olen = 6;
-
-    return( 0 );
-}
-
-#if defined(MBEDTLS_SSL_ALPN)
-static int ssl_tls13_parse_alpn_ext( mbedtls_ssl_context *ssl,
-                                     const unsigned char *buf, size_t len )
-{
-    const unsigned char *end = buf + len;
-    size_t list_len;
-
-    const char **cur_ours;
-    const unsigned char *cur_cli;
-    size_t cur_cli_len;
-
-    /* If ALPN not configured, just ignore the extension */
-    if( ssl->conf->alpn_list == NULL )
-        return( 0 );
-
-    /*
-     * opaque ProtocolName<1..2^8-1>;
-     *
-     * struct {
-     *     ProtocolName protocol_name_list<2..2^16-1>
-     * } ProtocolNameList;
-     */
-
-    if( len < 2 )
-        return( MBEDTLS_ERR_SSL_DECODE_ERROR );
-    list_len = MBEDTLS_GET_UINT16_BE( buf, 0 );
-    if( list_len != len - 2 )
-        return( MBEDTLS_ERR_SSL_DECODE_ERROR );
-
-    buf += 2;
-    len -= 2;
-
-    /* Validate peer's list (lengths) */
-    for( cur_cli = buf; cur_cli != end; cur_cli += cur_cli_len )
-    {
-        cur_cli_len = *cur_cli++;
-        if( cur_cli_len > (size_t)( end - cur_cli ) )
-            return( MBEDTLS_ERR_SSL_DECODE_ERROR );
-        if( cur_cli_len == 0 )
-            return( MBEDTLS_ERR_SSL_ILLEGAL_PARAMETER );
-    }
-
-    /* Use our order of preference */
-    for( cur_ours = ssl->conf->alpn_list; *cur_ours != NULL; cur_ours++ )
-    {
-        size_t const cur_ours_len = strlen( *cur_ours );
-        for( cur_cli = buf; cur_cli != end; cur_cli += cur_cli_len )
-        {
-            cur_cli_len = *cur_cli++;
-
-            if( cur_cli_len == cur_ours_len &&
-                memcmp( cur_cli, *cur_ours, cur_ours_len ) == 0 )
-            {
-                ssl->alpn_chosen = *cur_ours;
-                return( 0 );
-            }
-        }
-    }
-
-    /* If we get hhere, no match was found */
-    MBEDTLS_SSL_PEND_FATAL_ALERT( MBEDTLS_SSL_ALERT_LEVEL_FATAL,
-                                  MBEDTLS_SSL_ALERT_MSG_NO_APPLICATION_PROTOCOL );
-    return( MBEDTLS_ERR_SSL_NO_APPLICATION_PROTOCOL );
-}
-#endif /* MBEDTLS_SSL_ALPN */
-
-/*
- *
- * STATE HANDLING: NewSessionTicket message
- *
- */
-#if defined(MBEDTLS_SSL_NEW_SESSION_TICKET)
-
-/* Main state-handling entry point; orchestrates the other functions. */
-static int ssl_tls13_write_new_session_ticket_process( mbedtls_ssl_context *ssl );
-
-#define SSL_NEW_SESSION_TICKET_SKIP  0
-#define SSL_NEW_SESSION_TICKET_WRITE 1
-
-static int ssl_tls13_write_new_session_ticket_coordinate( mbedtls_ssl_context *ssl );
-
-static int ssl_tls13_write_new_session_ticket_write( mbedtls_ssl_context *ssl,
-                                                     unsigned char *buf,
-                                                     size_t buflen,
-                                                     size_t *olen );
-
-/* Update the state after handling the incoming end of early data message. */
-static int ssl_tls13_write_new_session_ticket_postprocess( mbedtls_ssl_context *ssl );
-
-/*
- * Implementation
- */
-static int ssl_tls13_write_new_session_ticket_process( mbedtls_ssl_context *ssl )
-{
-    int ret = 0;
-
-    MBEDTLS_SSL_PROC_CHK_NEG( ssl_tls13_write_new_session_ticket_coordinate( ssl ) );
-
-    if( ret == SSL_NEW_SESSION_TICKET_WRITE )
-    {
-        unsigned char *buf;
-        size_t buf_len, msg_len;
-
-        MBEDTLS_SSL_PROC_CHK( mbedtls_ssl_start_handshake_msg( ssl,
-                MBEDTLS_SSL_HS_NEW_SESSION_TICKET, &buf, &buf_len ) );
-
-        MBEDTLS_SSL_PROC_CHK( ssl_tls13_write_new_session_ticket_write(
-                                  ssl, buf, buf_len, &msg_len ) );
-
-        MBEDTLS_SSL_PROC_CHK(
-            ssl_tls13_write_new_session_ticket_postprocess( ssl ) );
-
-        MBEDTLS_SSL_PROC_CHK( mbedtls_ssl_finish_handshake_msg(
-                                  ssl, buf_len, msg_len ) );
-    }
-    else
-    {
-        MBEDTLS_SSL_PROC_CHK(
-            ssl_tls13_write_new_session_ticket_postprocess( ssl ) );
-    }
-
-cleanup:
-
-    return( ret );
-}
-
-static int ssl_tls13_write_new_session_ticket_coordinate( mbedtls_ssl_context *ssl )
-{
-    /* Check whether the use of session tickets is enabled */
-    if( ssl->conf->session_tickets == 0 )
-    {
-        return( SSL_NEW_SESSION_TICKET_SKIP );
-    }
-
-    return( SSL_NEW_SESSION_TICKET_WRITE );
-}
-
-
-static int ssl_tls13_write_new_session_ticket_postprocess( mbedtls_ssl_context *ssl )
-{
-    mbedtls_ssl_handshake_set_state( ssl, MBEDTLS_SSL_SERVER_NEW_SESSION_TICKET_FLUSH );
-    return( 0 );
-}
-
-/* This function creates a NewSessionTicket message in the following format:
- *
- * struct {
- *    uint32 ticket_lifetime;
- *    uint32 ticket_age_add;
- *    opaque ticket_nonce<0..255>;
- *    opaque ticket<1..2^16-1>;
- *    Extension extensions<0..2^16-2>;
- * } NewSessionTicket;
- *
- * The ticket inside the NewSessionTicket message is an encrypted container
- * carrying the necessary information so that the server is later able to
- * re-start the communication.
- *
- * The following fields are placed inside the ticket by the
- * f_ticket_write() function:
- *
- *  - creation time (start)
- *  - flags (flags)
- *  - lifetime (ticket_lifetime)
- *  - age add (ticket_age_add)
- *  - key (key)
- *  - key length (key_len)
- *  - ciphersuite (ciphersuite)
- *  - certificate of the peer (peer_cert)
- *
- */
-static int ssl_tls13_write_new_session_ticket_write( mbedtls_ssl_context *ssl,
-                                                     unsigned char *buf,
-                                                     size_t buflen,
-                                                     size_t *olen )
-{
-    int ret;
-    size_t tlen;
-    size_t ext_len = 0;
-    unsigned char *p;
-    unsigned char *end = buf + buflen;
-    mbedtls_ssl_ciphersuite_t *suite_info;
-    int hash_length;
-    unsigned char *ticket_lifetime_ptr;
-
-    size_t const total_length = 12 + MBEDTLS_SSL_TICKET_NONCE_LENGTH;
-    p = buf;
-
-    MBEDTLS_SSL_DEBUG_MSG( 2, ( "=> write NewSessionTicket msg" ) );
-
-    /* Do we have space for the fixed length part of the ticket */
-    if( buflen < total_length )
-    {
-        MBEDTLS_SSL_DEBUG_MSG( 1, ( "Buffer for ticket too small" ) );
-        return( MBEDTLS_ERR_SSL_BUFFER_TOO_SMALL );
-    }
-
-    suite_info = (mbedtls_ssl_ciphersuite_t *) ssl->handshake->ciphersuite_info;
-
-    hash_length = mbedtls_hash_size_for_ciphersuite( suite_info );
-
-    if( hash_length == -1 )
-        return( MBEDTLS_ERR_SSL_INTERNAL_ERROR );
-
-    /* In this code the psk key length equals the length of the hash */
-    ssl->session->key_len = hash_length;
-    ssl->session->ciphersuite = ssl->handshake->ciphersuite_info->id;
-
-    /* Ticket Lifetime
-     * (write it later)
-     */
-    ticket_lifetime_ptr = p;
-    p+=4;
-
-    /* Ticket Age Add */
-    if( ( ret = ssl->conf->f_rng( ssl->conf->p_rng,
-                                  (unsigned char*) &ssl->session->ticket_age_add,
-                                  sizeof( ssl->session->ticket_age_add ) ) != 0 ) )
-    {
-        MBEDTLS_SSL_DEBUG_MSG( 1, ( "Failed to generate ticket" ) );
-        return( ret );
-    }
-
-    MBEDTLS_PUT_UINT32_BE( ssl->session->ticket_age_add, p, 0 );
-    p += 4;
-
-    MBEDTLS_SSL_DEBUG_MSG( 3, ( "ticket->ticket_age_add: %u", ssl->session->ticket_age_add ) );
-
-    /* Ticket Nonce */
-    *(p++) = MBEDTLS_SSL_TICKET_NONCE_LENGTH;
-
-    ret = ssl->conf->f_rng( ssl->conf->p_rng, p,
-                            MBEDTLS_SSL_TICKET_NONCE_LENGTH );
-    if( ret != 0 )
-        return( ret );
-
-    MBEDTLS_SSL_DEBUG_BUF( 3, "ticket_nonce:",
-                           p, MBEDTLS_SSL_TICKET_NONCE_LENGTH );
-
-    MBEDTLS_SSL_DEBUG_BUF( 3, "resumption_master_secret",
-                           ssl->session->app_secrets.resumption_master_secret,
-                           hash_length );
-
-    /* Computer resumption key
-     *
-     *  HKDF-Expand-Label( resumption_master_secret,
-     *                    "resumption", ticket_nonce, Hash.length )
-     */
-    ret = mbedtls_ssl_tls13_hkdf_expand_label(
-               mbedtls_psa_translate_md( suite_info->mac ),
-               ssl->session->app_secrets.resumption_master_secret,
-               hash_length,
-               MBEDTLS_SSL_TLS1_3_LBL_WITH_LEN( resumption ),
-               (const unsigned char *) p,
-               MBEDTLS_SSL_TICKET_NONCE_LENGTH,
-               ssl->session->key,
-               hash_length );
-
-    if( ret != 0 )
-    {
-        MBEDTLS_SSL_DEBUG_RET( 2, "Creating the ticket-resumed PSK failed", ret );
-        return ( ret );
-    }
-
-    p += MBEDTLS_SSL_TICKET_NONCE_LENGTH;
-
-    ssl->session->key_len = hash_length;
-
-    MBEDTLS_SSL_DEBUG_BUF( 3, "Ticket-resumed PSK",
-                           ssl->session->key, hash_length );
-
-    /* Ticket */
-    ret = ssl->conf->f_ticket_write( ssl->conf->p_ticket,
-                                     ssl->session,
-                                     p + 2, end,
-                                     &tlen,
-                                     &ssl->session->ticket_lifetime);
-    if( ret != 0 )
-    {
-        MBEDTLS_SSL_DEBUG_RET( 1, "f_ticket_write", ret );
-        return( ret );
-    }
-
-    /* Ticket lifetime */
-    MBEDTLS_PUT_UINT16_BE( ssl->session->ticket_lifetime,
-                           ticket_lifetime_ptr, 0 );
-    ticket_lifetime_ptr += 4;
-
-    MBEDTLS_SSL_DEBUG_MSG( 3, ( "ticket->ticket_lifetime: %d",
-                               ssl->session->ticket_lifetime ) );
-
-    /* Ticket Length */
-    MBEDTLS_PUT_UINT16_BE( tlen, p, 0 );
-    p += 2 + tlen;
-
-    /* Ticket Extensions
-     *
-     * Note: We currently don't have any extensions.
-     * Set length to zero.
-     */
-    MBEDTLS_PUT_UINT16_BE( ext_len, p, 0 );
-    p += 2;
-
-    MBEDTLS_SSL_DEBUG_MSG( 3, ( "NewSessionTicket (extension_length): %" MBEDTLS_PRINTF_SIZET , ext_len ) );
-
-    MBEDTLS_SSL_DEBUG_MSG( 3, ( "NewSessionTicket (ticket length): %" MBEDTLS_PRINTF_SIZET , tlen ) );
-
-    *olen = p - buf;
-
-    MBEDTLS_SSL_DEBUG_BUF( 4, "ticket", buf, *olen );
-
-    MBEDTLS_SSL_DEBUG_MSG( 2, ( "<= write new session ticket" ) );
-
-    return( ret );
-}
-#endif /* MBEDTLS_SSL_NEW_SESSION_TICKET */
-
-/*
- *
- * STATE HANDLING: Parse End-of-Early Data
- *
- */
-
- /*
-  * Overview
-  */
-
-  /* Main state-handling entry point; orchestrates the other functions. */
-int ssl_tls13_read_end_of_early_data_process( mbedtls_ssl_context *ssl );
-
-#define SSL_END_OF_EARLY_DATA_SKIP   0
-#define SSL_END_OF_EARLY_DATA_EXPECT 1
-
-static int ssl_tls13_read_end_of_early_data_coordinate( mbedtls_ssl_context *ssl );
-
-#if defined(MBEDTLS_ZERO_RTT)
-static int ssl_tls13_end_of_early_data_fetch( mbedtls_ssl_context *ssl );
-#endif /* MBEDTLS_ZERO_RTT */
-
-/* Update the state after handling the incoming end of early data message. */
-static int ssl_tls13_read_end_of_early_data_postprocess( mbedtls_ssl_context *ssl );
-
-/*
- * Implementation
- */
-
-int ssl_tls13_read_end_of_early_data_process( mbedtls_ssl_context *ssl )
-{
-    int ret;
-    MBEDTLS_SSL_DEBUG_MSG( 2, ( "=> parse end_of_early_data" ) );
-
-    MBEDTLS_SSL_PROC_CHK_NEG( ssl_tls13_read_end_of_early_data_coordinate( ssl ) );
-    if( ret == SSL_END_OF_EARLY_DATA_EXPECT )
-    {
-#if defined(MBEDTLS_ZERO_RTT)
-
-#if defined(MBEDTLS_SSL_USE_MPS)
-        MBEDTLS_SSL_PROC_CHK( ssl_tls13_end_of_early_data_fetch( ssl ) );
-        MBEDTLS_SSL_PROC_CHK( mbedtls_mps_read_consume( &ssl->mps->l4 ) );
-#else /* MBEDTLS_SSL_USE_MPS */
-        MBEDTLS_SSL_PROC_CHK( ssl_tls13_end_of_early_data_fetch( ssl ) );
-#endif /* MBEDTLS_SSL_USE_MPS */
-
-        mbedtls_ssl_add_hs_hdr_to_checksum( ssl, MBEDTLS_SSL_HS_END_OF_EARLY_DATA, 0 );
-
-#else /* MBEDTLS_ZERO_RTT */
-
-        /* Should never happen */
-        return( MBEDTLS_ERR_SSL_INTERNAL_ERROR );
-
-#endif /* MBEDTLS_ZERO_RTT */
-
-    }
-
-    /* Postprocessing step: Update state machine */
-    MBEDTLS_SSL_PROC_CHK( ssl_tls13_read_end_of_early_data_postprocess( ssl ) );
-
-cleanup:
-
-    MBEDTLS_SSL_DEBUG_MSG( 2, ( "<= parse end_of_early_data" ) );
-    return( ret );
-
-}
-
-#if defined(MBEDTLS_ZERO_RTT)
-
-#if defined(MBEDTLS_SSL_USE_MPS)
-static int ssl_tls13_end_of_early_data_fetch( mbedtls_ssl_context *ssl )
-{
-    int ret;
-    mbedtls_mps_handshake_in msg;
-
-    MBEDTLS_SSL_PROC_CHK_NEG( mbedtls_mps_read( &ssl->mps->l4 ) );
-
-    if( ret != MBEDTLS_MPS_MSG_HS )
-        return( MBEDTLS_ERR_SSL_UNEXPECTED_MESSAGE );
-
-    MBEDTLS_SSL_PROC_CHK( mbedtls_mps_read_handshake( &ssl->mps->l4,
-                                                      &msg ) );
-
-    if( msg.type != MBEDTLS_SSL_HS_END_OF_EARLY_DATA ||
-        msg.length != 0 )
-    {
-        MBEDTLS_SSL_DEBUG_MSG( 1, (
-             "Bad EndOfEarlyData message: Type %u (expect %u), "
-             "Length %u (expect %u)",
-             (unsigned) msg.type, MBEDTLS_SSL_HS_END_OF_EARLY_DATA,
-             (unsigned) msg.length, 0 ) );
-        return( MBEDTLS_ERR_SSL_UNEXPECTED_MESSAGE );
-    }
-
-cleanup:
-
-    return( ret );
-}
-#else /* MBEDTLS_SSL_USE_MPS */
-static int ssl_tls13_end_of_early_data_fetch( mbedtls_ssl_context *ssl )
-{
-    int ret;
-
-    if( ( ret = mbedtls_ssl_read_record( ssl, 0 ) ) != 0 )
-    {
-        MBEDTLS_SSL_DEBUG_RET( 1, "mbedtls_ssl_read_record", ret );
-        goto cleanup;
-    }
-
-    if( ssl->in_msgtype != MBEDTLS_SSL_MSG_HANDSHAKE        ||
-        ssl->in_msg[0]  != MBEDTLS_SSL_HS_END_OF_EARLY_DATA ||
-        ssl->in_hslen   != 4 )
-    {
-        MBEDTLS_SSL_PEND_FATAL_ALERT( MBEDTLS_SSL_ALERT_MSG_UNEXPECTED_MESSAGE,
-                                      MBEDTLS_ERR_SSL_UNEXPECTED_MESSAGE );
-        ret = MBEDTLS_ERR_SSL_UNEXPECTED_MESSAGE;
-        goto cleanup;
-    }
-
-cleanup:
-
-    return( ret );
-}
-#endif /* MBEDTLS_SSL_USE_MPS */
-
-#endif /* MBEDTLS_ZERO_RTT */
-
-#if !defined(MBEDTLS_ZERO_RTT)
-static int ssl_tls13_read_end_of_early_data_coordinate( mbedtls_ssl_context *ssl )
-{
-    ((void) ssl);
-    return( SSL_END_OF_EARLY_DATA_SKIP );
-}
-#else /* MBEDTLS_ZERO_RTT */
-static int ssl_tls13_read_end_of_early_data_coordinate( mbedtls_ssl_context *ssl )
-{
-    if( ssl->handshake->early_data != MBEDTLS_SSL_EARLY_DATA_ON )
-        return( SSL_END_OF_EARLY_DATA_SKIP );
-
-    return( SSL_END_OF_EARLY_DATA_EXPECT );
-}
-#endif /* MBEDTLS_ZERO_RTT */
-
-static int ssl_tls13_read_end_of_early_data_postprocess( mbedtls_ssl_context *ssl )
-{
-    mbedtls_ssl_handshake_set_state( ssl, MBEDTLS_SSL_CLIENT_CERTIFICATE );
-    return ( 0 );
-}
-
-/*
- *
- * STATE HANDLING: Parse Early Data
- *
- */
-
- /*
-  * Overview
-  */
-
-  /* Main state-handling entry point; orchestrates the other functions. */
-int ssl_tls13_read_early_data_process( mbedtls_ssl_context *ssl );
-
-#define SSL_EARLY_DATA_SKIP   0
-#define SSL_EARLY_DATA_EXPECT 1
-
-#if defined(MBEDTLS_ZERO_RTT)
-#if defined(MBEDTLS_SSL_USE_MPS)
-static int ssl_tls13_early_data_fetch( mbedtls_ssl_context *ssl,
-                                       mbedtls_mps_reader **reader );
-#else
-static int ssl_tls13_early_data_fetch( mbedtls_ssl_context *ssl,
-                                       unsigned char **buf,
-                                       size_t *buflen );
-#endif /* MBEDTLS_SSL_USE_MPS */
-#endif /* MBEDTLS_ZERO_RTT */
-
-static int ssl_tls13_read_early_data_coordinate( mbedtls_ssl_context *ssl );
-
-#if defined(MBEDTLS_ZERO_RTT)
-/* Parse early data send by the peer. */
-static int ssl_tls13_read_early_data_parse( mbedtls_ssl_context *ssl,
-    unsigned char const *buf,
-    size_t buflen );
-#endif /* MBEDTLS_ZERO_RTT */
-
-/* Update the state after handling the incoming early data message. */
-static int ssl_tls13_read_early_data_postprocess( mbedtls_ssl_context *ssl );
-
-/*
- * Implementation
- */
-
-int ssl_tls13_read_early_data_process( mbedtls_ssl_context *ssl )
-{
-    int ret;
-    MBEDTLS_SSL_DEBUG_MSG( 2, ( "=> parse early data" ) );
-
-    MBEDTLS_SSL_PROC_CHK_NEG( ssl_tls13_read_early_data_coordinate( ssl ) );
-
-    if( ret == SSL_EARLY_DATA_EXPECT )
-    {
-#if defined(MBEDTLS_ZERO_RTT)
-        unsigned char *buf;
-        size_t buflen;
-#if defined(MBEDTLS_SSL_USE_MPS)
-        mbedtls_mps_reader *rd;
-#endif /* MBEDTLS_SSL_USE_MPS */
-
-#if defined(MBEDTLS_SSL_USE_MPS)
-        MBEDTLS_SSL_PROC_CHK( ssl_tls13_early_data_fetch( ssl, &rd ) );
-        MBEDTLS_SSL_PROC_CHK( mbedtls_mps_reader_get( rd,
-                                                  MBEDTLS_MPS_SIZE_MAX,
-                                                  &buf,
-                                                  &buflen ) );
-        MBEDTLS_SSL_PROC_CHK( ssl_tls13_read_early_data_parse( ssl, buf, buflen ) );
-        MBEDTLS_SSL_PROC_CHK( mbedtls_mps_reader_commit( rd ) );
-        MBEDTLS_SSL_PROC_CHK( mbedtls_mps_read_consume( &ssl->mps->l4 ) );
-
-#else /* MBEDTLS_SSL_USE_MPS */
-
-        MBEDTLS_SSL_PROC_CHK( ssl_tls13_early_data_fetch( ssl, &buf, &buflen ) );
-        MBEDTLS_SSL_PROC_CHK( ssl_tls13_read_early_data_parse( ssl, buf, buflen ) );
-
-#endif /* MBEDTLS_SSL_USE_MPS */
-
-        /* No state machine update at this point -- we might receive
-         * multiple 0-RTT messages. */
-
-#else /* MBEDTLS_ZERO_RTT */
-
-        /* Should never happen */
-        return( MBEDTLS_ERR_SSL_INTERNAL_ERROR );
-
-#endif /* MBEDTLS_ZERO_RTT */
-    }
-    else
-    {
-        MBEDTLS_SSL_PROC_CHK( ssl_tls13_read_early_data_postprocess( ssl ) );
-    }
-
-cleanup:
-
-    MBEDTLS_SSL_DEBUG_MSG( 2, ( "<= parse early data" ) );
-    return( ret );
-}
-
-#if defined(MBEDTLS_ZERO_RTT)
-#if defined(MBEDTLS_SSL_USE_MPS)
-static int ssl_tls13_early_data_fetch( mbedtls_ssl_context *ssl,
-                                       mbedtls_mps_reader **rd )
-{
-    int ret;
-    MBEDTLS_SSL_PROC_CHK_NEG( mbedtls_mps_read( &ssl->mps->l4 ) );
-
-    if( ret != MBEDTLS_MPS_MSG_APP )
-        return( MBEDTLS_ERR_SSL_UNEXPECTED_MESSAGE );
-
-    MBEDTLS_SSL_PROC_CHK( mbedtls_mps_read_application( &ssl->mps->l4, rd ) );
-
-cleanup:
-
-    return( ret );
-}
-#else /* MBEDTLS_SSL_USE_MPS */
-static int ssl_tls13_early_data_fetch( mbedtls_ssl_context *ssl,
-                                       unsigned char **buf,
-                                       size_t *buflen )
-{
-    int ret;
-
-    if( ( ret = mbedtls_ssl_read_record( ssl, 0 ) ) != 0 )
-    {
-        MBEDTLS_SSL_DEBUG_RET( 1, "mbedtls_ssl_read_record", ret );
-        goto cleanup;
-    }
-
-    if( ssl->in_msgtype != MBEDTLS_SSL_MSG_APPLICATION_DATA )
-    {
-        MBEDTLS_SSL_PEND_FATAL_ALERT( MBEDTLS_SSL_ALERT_MSG_UNEXPECTED_MESSAGE,
-                                      MBEDTLS_ERR_SSL_UNEXPECTED_MESSAGE );
-        ret = MBEDTLS_ERR_SSL_UNEXPECTED_MESSAGE;
-        goto cleanup;
-    }
-
-    *buf    = ssl->in_msg;
-    *buflen = ssl->in_hslen;
-
-cleanup:
-
-    return( ret );
-}
-#endif /* MBEDTLS_SSL_USE_MPS */
-#endif /* MBEDTLS_ZERO_RTT */
-
-#if !defined(MBEDTLS_ZERO_RTT)
-static int ssl_tls13_read_early_data_coordinate( mbedtls_ssl_context *ssl )
-{
-    ((void) ssl);
-    return( SSL_EARLY_DATA_SKIP );
-}
-#else /* MBEDTLS_ZERO_RTT */
-static int ssl_tls13_read_early_data_coordinate( mbedtls_ssl_context *ssl )
-{
-    int ret;
-
-    if( ssl->handshake->early_data != MBEDTLS_SSL_EARLY_DATA_ON )
-        return( SSL_EARLY_DATA_SKIP );
-
-    /* Activate early data transform */
-    MBEDTLS_SSL_DEBUG_MSG( 1, ( "Switch to 0-RTT keys for inbound traffic" ) );
-
-#if defined(MBEDTLS_SSL_USE_MPS)
-    MBEDTLS_SSL_PROC_CHK( mbedtls_mps_set_incoming_keys( &ssl->mps->l4,
-                                                   ssl->handshake->epoch_earlydata ) );
-
-    MBEDTLS_SSL_PROC_CHK_NEG( mbedtls_mps_read( &ssl->mps->l4 ) );
-    if( ret != MBEDTLS_MPS_MSG_APP )
-        return( SSL_EARLY_DATA_SKIP );
-
-    return( SSL_EARLY_DATA_EXPECT );
-
-cleanup:
-
-    return( ret );
-
-#else /* MBEDTLS_SSL_USE_MPS */
-
-    mbedtls_ssl_set_inbound_transform( ssl, ssl->handshake->transform_earlydata );
-
-    /* Fetching step */
-    if( ( ret = mbedtls_ssl_read_record( ssl, 0 ) ) != 0 )
-    {
-        MBEDTLS_SSL_DEBUG_RET( 1, "mbedtls_ssl_read_record", ret );
-        return( ret );
-    }
-
-    ssl->keep_current_message = 1;
-
-    /* Check for EndOfEarlyData */
-    if( ssl->in_msgtype == MBEDTLS_SSL_MSG_HANDSHAKE )
-        return( SSL_EARLY_DATA_SKIP );
-
-    return( SSL_EARLY_DATA_EXPECT );
-
-#endif /* MBEDTLS_SSL_USE_MPS */
-}
-
-static int ssl_tls13_read_early_data_parse( mbedtls_ssl_context *ssl,
-                                            unsigned char const *buf,
-                                            size_t buflen )
-{
-    /* Check whether we have enough buffer space. */
-    if( buflen <= ssl->conf->max_early_data )
-    {
-        /* TODO: We need to check that we're not receiving more 0-RTT
-         * than what the ticket allows. */
-
-        /* copy data to staging area */
-        memcpy( ssl->early_data_server_buf, buf, buflen );
-        /* execute callback to process application data */
-        ssl->conf->early_data_callback( ssl, ssl->early_data_server_buf,
-                                        buflen );
-    }
-    else
-    {
-        MBEDTLS_SSL_DEBUG_MSG( 1, ( "Buffer too small (recv %" MBEDTLS_PRINTF_SIZET " bytes, buffer %" MBEDTLS_PRINTF_SIZET " bytes)",
-                                    buflen, ssl->conf->max_early_data ) );
-        return ( MBEDTLS_ERR_SSL_ALLOC_FAILED );
-    }
-
-    return( 0 );
-}
-#endif /* MBEDTLS_ZERO_RTT */
-
-static int ssl_tls13_read_early_data_postprocess( mbedtls_ssl_context *ssl )
-{
-    mbedtls_ssl_handshake_set_state( ssl, MBEDTLS_SSL_END_OF_EARLY_DATA );
-    return ( 0 );
-}
-
-
-/*
- *
- * STATE HANDLING: ClientHello
- *
- * There are three possible classes of outcomes when parsing the CH:
- *
- * 1) The CH was well-formed and matched the server's configuration.
- *
- *    In this case, the server progresses to sending its ServerHello.
- *
- * 2) The CH was well-formed but didn't match the server's configuration.
- *
- *    For example, the client might not have offered a key share which
- *    the server supports, or the server might require a cookie.
- *
- *    In this case, the server sends a HelloRetryRequest.
- *
- * 3) The CH was ill-formed
- *
- *    In this case, we abort the handshake.
- *
- */
-
-#define SSL_CLIENT_HELLO_OK           0
-#define SSL_CLIENT_HELLO_HRR_REQUIRED 1
-
-#if defined(MBEDTLS_ZERO_RTT)
-static int ssl_tls13_check_use_0rtt_handshake( mbedtls_ssl_context *ssl )
-{
-    /* Check if the user has enabled 0-RTT in the config */
-    if( !mbedtls_ssl_conf_tls13_0rtt_enabled( ssl ) )
-        return( 0 );
-
-    /* Check if the client has indicated the use of 0-RTT */
-    if( ( ssl->handshake->extensions_present & MBEDTLS_SSL_EXT_EARLY_DATA ) == 0 )
-        return( 0 );
-
-    /* If the client has indicated the use of 0-RTT but not sent
-     * the PSK extensions, that's not conformant (and there's no
-     * way to continue from here). */
-    if( !ssl_tls13_client_hello_has_psk_extensions( ssl ) )
-    {
-        MBEDTLS_SSL_DEBUG_MSG( 1,
-            ( "Client indicated 0-RTT without offering PSK extensions" ) );
-        return( MBEDTLS_ERR_SSL_ILLEGAL_PARAMETER );
-    }
-
-    /* Accept 0-RTT */
-    ssl->handshake->early_data = MBEDTLS_SSL_EARLY_DATA_ON;
-    return( 0 );
-}
-#endif /* MBEDTLS_ZERO_RTT*/
-
-static int ssl_tls13_client_hello_parse( mbedtls_ssl_context *ssl,
-                                         unsigned char *buf,
-                                         size_t buflen )
-{
-    int ret;
-    size_t i, j;
-    size_t comp_len, sess_len;
-    size_t ciph_len, ext_len, ext_len_psk_ext = 0;
-    unsigned char *orig_buf, *end = buf + buflen;
-    unsigned char *ciph_offset;
-    unsigned char *p = NULL;
-    unsigned char *ext = NULL;
-    unsigned char *ext_psk_ptr = NULL;
-
-    const int *ciphersuites;
-    const mbedtls_ssl_ciphersuite_t *ciphersuite_info;
-
-    int hrr_required = 0;
-
-    ssl->handshake->extensions_present = MBEDTLS_SSL_EXT_NONE;
-    ssl->handshake->key_exchange = MBEDTLS_SSL_TLS1_3_KEY_EXCHANGE_MODE_NONE;
-
-    /* TBD: Refactor */
-    orig_buf = buf;
-
-    /*
-     * ClientHello layer:
-     *     0  .   1   protocol version
-     *     2  .  33   random bytes ( starting with 4 bytes of Unix time )
-     *    34  .  35   session id length ( 1 byte )
-     *    35  . 34+x  session id
-     *   35+x . 35+x  DTLS only: cookie length ( 1 byte )
-     *   36+x .  ..   DTLS only: cookie
-     *    ..  .  ..   ciphersuite list length ( 2 bytes )
-     *    ..  .  ..   ciphersuite list
-     *    ..  .  ..   compression alg. list length ( 1 byte )
-     *    ..  .  ..   compression alg. list
-     *    ..  .  ..   extensions length ( 2 bytes, optional )
-     *    ..  .  ..   extensions ( optional )
-     */
-
-    /* TBD: Needs to be updated due to mandatory extensions
-     * Minimal length ( with everything empty and extensions ommitted ) is
-     * 2 + 32 + 1 + 2 + 1 = 38 bytes. Check that first, so that we can
-     * read at least up to session id length without worrying.
-     */
-    if( buflen < 38 )
-    {
-        MBEDTLS_SSL_DEBUG_MSG( 1, ( "bad client hello message" ) );
-        return( MBEDTLS_ERR_SSL_DECODE_ERROR );
-    }
-
-    /*
-     * We ignore the version field in the ClientHello.
-     * We use the version field in the extension.
-     */
-    /* TODO: Parse this */
-    buf += 2;
-
-    /*
-     * Save client random
-     */
-    MBEDTLS_SSL_DEBUG_BUF( 3, "client hello, random bytes", buf, 32 );
-
-    memcpy( &ssl->handshake->randbytes[0], buf, 32 );
-    buf += 32; /* skip random bytes */
-
-    /*
-     * Parse session ID
-     */
-    sess_len = buf[0];
-    buf++; /* skip session id length */
-
-    if( sess_len > 32 )
-    {
-        MBEDTLS_SSL_DEBUG_MSG( 1, ( "bad client hello message" ) );
-        return( MBEDTLS_ERR_SSL_DECODE_ERROR );
-    }
-
-    ssl->session_negotiate->id_len = sess_len;
-
-    /* Note that this field is echoed even if
-     * the client's value corresponded to a cached pre-TLS 1.3 session
-     * which the server has chosen not to resume. A client which
-     * receives a legacy_session_id_echo field that does not match what
-     * it sent in the ClientHello MUST abort the handshake with an
-     * "illegal_parameter" alert.
-     */
-    MBEDTLS_SSL_DEBUG_MSG( 3, ( "client hello, session id length ( %" MBEDTLS_PRINTF_SIZET " )", sess_len ) );
-    MBEDTLS_SSL_DEBUG_BUF( 3, "client hello, session id", buf, sess_len );
-
-    memcpy( &ssl->session_negotiate->id[0], buf, sess_len ); /* write session id */
-    buf += sess_len;
-
-    ciph_len = MBEDTLS_GET_UINT16_BE( buf, 0 );
-
-    /* Length check */
-    if( buf + ciph_len > end )
-    {
-        MBEDTLS_SSL_DEBUG_MSG( 1, ( "bad client hello message" ) );
-        return( MBEDTLS_ERR_SSL_DECODE_ERROR );
-    }
-
-    /* store pointer to ciphersuite list */
-    ciph_offset = buf;
-
-    /* skip cipher length */
-    buf += 2;
-
-    MBEDTLS_SSL_DEBUG_BUF( 3, "client hello, ciphersuitelist",
-                          buf, ciph_len );
-
-    /* skip ciphersuites for now */
-    buf += ciph_len;
-
-    /*
-     * For TLS 1.3 we are not using compression.
-     */
-    comp_len = buf[0];
-
-    if( buf + comp_len > end )
-    {
-        MBEDTLS_SSL_DEBUG_MSG( 1, ( "bad client hello message" ) );
-        return( MBEDTLS_ERR_SSL_DECODE_ERROR );
-    }
-
-    buf++; /* skip compression length */
-    MBEDTLS_SSL_DEBUG_BUF( 3, "client hello, compression",
-                          buf, comp_len );
-
-    /* Determine whether we are indeed using null compression */
-    if( ( comp_len != 1 ) && ( buf[1] == 0 ) )
-    {
-        MBEDTLS_SSL_DEBUG_MSG( 1, ( "bad client hello message" ) );
-        return( MBEDTLS_ERR_SSL_ILLEGAL_PARAMETER );
-    }
-
-    /* skip compression */
-    buf++;
-
-    /*
-     * Check the extension length
-     */
-    if( buf+2 > end )
-    {
-        MBEDTLS_SSL_DEBUG_MSG( 1, ( "bad client hello message" ) );
-        return( MBEDTLS_ERR_SSL_DECODE_ERROR );
-    }
-
-    ext_len = MBEDTLS_GET_UINT16_BE( buf, 0 );
-
-    if( ( ext_len > 0 && ext_len < 4 ) ||
-        buf + 2 + ext_len > end )
-    {
-        MBEDTLS_SSL_DEBUG_MSG( 1, ( "bad client hello message" ) );
-        return( MBEDTLS_ERR_SSL_DECODE_ERROR );
-    }
-
-    buf += 2;
-
-    ext = buf;
-    MBEDTLS_SSL_DEBUG_BUF( 3, "client hello extensions", ext, ext_len );
-
-    while( ext_len != 0 )
-    {
-        unsigned int ext_id, ext_size;
-
-        if( ext_len < 4 )
-        {
-            MBEDTLS_SSL_DEBUG_MSG( 1, ( "bad client hello message" ) );
-            return( MBEDTLS_ERR_SSL_DECODE_ERROR );
-        }
-
-        /* The PSK extension must be the last in the ClientHello.
-         * Fail if we've found it already but haven't yet reached
-         * the end of the extension block. */
-        if( ext_psk_ptr != NULL )
-        {
-            MBEDTLS_SSL_DEBUG_MSG( 1, ( "bad client hello message" ) );
-            return( MBEDTLS_ERR_SSL_ILLEGAL_PARAMETER );
-        }
-
-        ext_id   = MBEDTLS_GET_UINT16_BE( ext, 0 );
-        ext_size = MBEDTLS_GET_UINT16_BE( ext, 2 );
-
-        if( ext_size + 4 > ext_len )
-        {
-            MBEDTLS_SSL_DEBUG_MSG( 1, ( "bad client hello message" ) );
-            return( MBEDTLS_ERR_SSL_DECODE_ERROR );
-        }
-
-        switch( ext_id )
-        {
-#if defined(MBEDTLS_SSL_SERVER_NAME_INDICATION)
-            case MBEDTLS_TLS_EXT_SERVERNAME:
-                MBEDTLS_SSL_DEBUG_MSG( 3, ( "found ServerName extension" ) );
-                ret = ssl_tls13_parse_servername_ext( ssl, ext + 4, ext_size );
-                if( ret != 0 )
-                {
-                    MBEDTLS_SSL_DEBUG_RET( 1, "ssl_tls13_parse_servername_ext", ret );
-                    return( ret );
-                }
-                ssl->handshake->extensions_present |= MBEDTLS_SSL_EXT_SERVERNAME;
-                break;
-#endif /* MBEDTLS_SSL_SERVER_NAME_INDICATION */
-
-#if defined(MBEDTLS_SSL_COOKIE_C)
-            case MBEDTLS_TLS_EXT_COOKIE:
-                MBEDTLS_SSL_DEBUG_MSG( 3, ( "found cookie extension" ) );
-
-                ret = ssl_tls13_parse_cookie_ext( ssl, ext + 4, ext_size );
-
-                /* if cookie verification failed then we return a hello retry message */
-                if( ret == MBEDTLS_ERR_SSL_HRR_REQUIRED )
-                {
-                    hrr_required = 1;
-                }
-                else if( ret == 0 ) /* cookie extension present and processed succesfully */
-                {
-                    ssl->handshake->extensions_present |= MBEDTLS_SSL_EXT_COOKIE;
-                }
-                break;
-#endif /* MBEDTLS_SSL_COOKIE_C  */
-
-#if defined(MBEDTLS_KEY_EXCHANGE_PSK_ENABLED)
-            case MBEDTLS_TLS_EXT_PRE_SHARED_KEY:
-                MBEDTLS_SSL_DEBUG_MSG( 3, ( "found pre_shared_key extension" ) );
-                /* Delay processing of the PSK identity once we have
-                 * found out which algorithms to use. We keep a pointer
-                 * to the buffer and the size for later processing.
-                 */
-                ext_len_psk_ext = ext_size;
-                ext_psk_ptr = ext + 4;
-
-                ssl->handshake->extensions_present |= MBEDTLS_SSL_EXT_PRE_SHARED_KEY;
-                break;
-#endif /* MBEDTLS_KEY_EXCHANGE_PSK_ENABLED */
-
-#if defined(MBEDTLS_ZERO_RTT)
-            case MBEDTLS_TLS_EXT_EARLY_DATA:
-                MBEDTLS_SSL_DEBUG_MSG( 3, ( "found early_data extension" ) );
-
-                ret = ssl_tls13_parse_early_data_ext( ssl, ext + 4, ext_size );
-                if( ret != 0 )
-                {
-                    MBEDTLS_SSL_DEBUG_RET( 1, "ssl_tls13_parse_early_data_ext", ret );
-                    return( ret );
-                }
-
-                ssl->handshake->extensions_present |= MBEDTLS_SSL_EXT_EARLY_DATA;
-                break;
-#endif /* MBEDTLS_ZERO_RTT */
-
-#if defined(MBEDTLS_ECDH_C) || defined(MBEDTLS_ECDSA_C)
-            case MBEDTLS_TLS_EXT_SUPPORTED_GROUPS:
-                MBEDTLS_SSL_DEBUG_MSG( 3, ( "found supported group extension" ) );
-
-                /* Supported Groups Extension
-                 *
-                 * When sent by the client, the "supported_groups" extension
-                 * indicates the named groups which the client supports,
-                 * ordered from most preferred to least preferred.
-                 */
-                ret = mbedtls_ssl_tls13_parse_supported_groups_ext( ssl, ext + 4,
-                        ext_size );
-                if( ret != 0 )
-                {
-                    MBEDTLS_SSL_DEBUG_RET( 1, "mbedtls_ssl_tls13_parse_supported_groups_ext", ret );
-                    return( ret );
-                }
-
-                ssl->handshake->extensions_present |= MBEDTLS_SSL_EXT_SUPPORTED_GROUPS;
-                break;
-#endif /* MBEDTLS_ECDH_C || MBEDTLS_ECDSA_C */
-
-#if defined(MBEDTLS_KEY_EXCHANGE_SOME_PSK_ENABLED)
-            case MBEDTLS_TLS_EXT_PSK_KEY_EXCHANGE_MODES:
-                MBEDTLS_SSL_DEBUG_MSG( 3, ( "found psk key exchange modes extension" ) );
-
-                ret = ssl_tls13_parse_key_exchange_modes_ext( ssl, ext + 4, ext_size );
-                if( ret != 0 )
-                {
-                    MBEDTLS_SSL_DEBUG_RET( 1, "ssl_tls13_parse_key_exchange_modes_ext", ret );
-                    return( ret );
-                }
-
-                ssl->handshake->extensions_present |= MBEDTLS_SSL_EXT_PSK_KEY_EXCHANGE_MODES;
-                break;
-#endif /* MBEDTLS_KEY_EXCHANGE_SOME_PSK_ENABLED */
-
-#if ( defined(MBEDTLS_ECDH_C) || defined(MBEDTLS_ECDSA_C) )
-            case MBEDTLS_TLS_EXT_KEY_SHARE:
-                MBEDTLS_SSL_DEBUG_MSG( 3, ( "found key share extension" ) );
-
-                /*
-                 * Key Share Extension
-                 *
-                 * When sent by the client, the "key_share" extension
-                 * contains the endpoint's cryptographic parameters for
-                 * ECDHE/DHE key establishment methods.
-                 */
-                ret = ssl_tls13_parse_key_shares_ext( ssl, ext + 4, ext_size );
-                if( ret == MBEDTLS_ERR_SSL_HRR_REQUIRED )
-                {
-                    hrr_required = 1;
-                    ret = 0;
-                }
-
-                if( ret != 0 )
-                    return( ret );
-
-                ssl->handshake->extensions_present |= MBEDTLS_SSL_EXT_KEY_SHARE;
-                break;
-#endif /* MBEDTLS_ECDH_C || MBEDTLS_ECDSA_C */
-
-#if defined(MBEDTLS_SSL_MAX_FRAGMENT_LENGTH)
-            case MBEDTLS_TLS_EXT_MAX_FRAGMENT_LENGTH:
-                MBEDTLS_SSL_DEBUG_MSG( 3, ( "found max fragment length extension" ) );
-
-                ret = ssl_tls13_parse_max_fragment_length_ext( ssl, ext + 4, ext_size );
-                if( ret != 0 )
-                {
-                    MBEDTLS_SSL_DEBUG_RET( 1, ( "ssl_tls13_parse_max_fragment_length_ext" ), ret );
-                    return( ret );
-                }
-                ssl->handshake->extensions_present |= MBEDTLS_SSL_EXT_MAX_FRAGMENT_LENGTH;
-                break;
-#endif /* MBEDTLS_SSL_MAX_FRAGMENT_LENGTH */
-
-            case MBEDTLS_TLS_EXT_SUPPORTED_VERSIONS:
-                MBEDTLS_SSL_DEBUG_MSG( 3, ( "found supported versions extension" ) );
-
-                ret = ssl_tls13_parse_supported_versions_ext( ssl, ext + 4, ext_size );
-                if( ret != 0 )
-                {
-                    MBEDTLS_SSL_DEBUG_RET( 1, ( "ssl_tls13_parse_supported_versions_ext" ), ret );
-                    return( ret );
-                }
-                ssl->handshake->extensions_present |= MBEDTLS_SSL_EXT_SUPPORTED_VERSIONS;
-                break;
-
-#if defined(MBEDTLS_SSL_ALPN)
-            case MBEDTLS_TLS_EXT_ALPN:
-                MBEDTLS_SSL_DEBUG_MSG( 3, ( "found alpn extension" ) );
-
-                ret = ssl_tls13_parse_alpn_ext( ssl, ext + 4, ext_size );
-                if( ret != 0 )
-                {
-                    MBEDTLS_SSL_DEBUG_RET( 1, ( "ssl_tls13_parse_alpn_ext" ), ret );
-                    return( ret );
-                }
-                ssl->handshake->extensions_present |= MBEDTLS_SSL_EXT_ALPN;
-                break;
-#endif /* MBEDTLS_SSL_ALPN */
-
-#if defined(MBEDTLS_KEY_EXCHANGE_WITH_CERT_ENABLED)
-            case MBEDTLS_TLS_EXT_SIG_ALG:
-                MBEDTLS_SSL_DEBUG_MSG( 3, ( "found signature_algorithms extension" ) );
-
-                ret = mbedtls_ssl_tls13_parse_sig_alg_ext( ssl, ext + 4, ext + 4 + ext_size );
-                if( ret != 0 )
-                {
-                    MBEDTLS_SSL_DEBUG_MSG( 1, ( "mbedtls_ssl_tls13_parse_sig_alg_ext ( %d )", ret ) );
-                    return( ret );
-                }
-                ssl->handshake->extensions_present |= MBEDTLS_SSL_EXT_SIG_ALG;
-                break;
-#endif /* MBEDTLS_KEY_EXCHANGE_WITH_CERT_ENABLED */
-
-            default:
-                MBEDTLS_SSL_DEBUG_MSG( 3, ( "unknown extension found: %d ( ignoring )", ext_id ) );
-        }
-
-        ext_len -= 4 + ext_size;
-        ext     += 4 + ext_size;
-    }
-
-    /* Update checksum with either
-     * - The entire content of the CH message, if no PSK extension is present
-     * - The content up to but excluding the PSK extension, if present.
-     */
-    {
-        unsigned char *ch_without_psk;
-        if( ext_psk_ptr == NULL )
-            ch_without_psk = ext;
-        else
-            ch_without_psk = ext_psk_ptr;
-
-        ssl->handshake->update_checksum( ssl,
-                                         orig_buf,
-                                         ch_without_psk - orig_buf );
-    }
-
-    /*
-     * Search for a matching ciphersuite
-     */
-    ciphersuites = ssl->conf->ciphersuite_list;
-    ciphersuite_info = NULL;
-#if defined(MBEDTLS_SSL_SRV_RESPECT_CLIENT_PREFERENCE)
-    for ( j = 0, p = ciph_offset + 2; j < ciph_len; j += 2, p += 2 )
-    {
-        for ( i = 0; ciphersuites[i] != 0; i++ )
-#else
-    for ( i = 0; ciphersuites[i] != 0; i++ )
-    {
-        for ( j = 0, p = ciph_offset + 2; j < ciph_len; j += 2, p += 2 )
-#endif /* MBEDTLS_SSL_SRV_RESPECT_CLIENT_PREFERENCE */
-        {
-            if( MBEDTLS_GET_UINT16_BE( p, 0 ) != ciphersuites[i] )
-                continue;
-
-            ciphersuite_info = mbedtls_ssl_ciphersuite_from_id( ciphersuites[i] );
-
-            if( ciphersuite_info == NULL )
-            {
-                MBEDTLS_SSL_DEBUG_MSG( 1, ( "mbedtls_ssl_ciphersuite_from_id: should never happen" ) );
-                return( MBEDTLS_ERR_SSL_INTERNAL_ERROR );
-            }
-
-            goto have_ciphersuite;
-            /*
-              if( ( ret = ssl_tls13_ciphersuite_match( ssl, ciphersuites[i],
-              &ciphersuite_info ) ) != 0 )
-              return( MBEDTLS_ERR_SSL_INTERNAL_ERROR );
-
-              if( ciphersuite_info != NULL )
-              goto have_ciphersuite;
-            */
-
-        }
-    }
-
-    return( MBEDTLS_ERR_SSL_HANDSHAKE_FAILURE );
-
-    have_ciphersuite:
-
-    MBEDTLS_SSL_DEBUG_MSG( 2, ( "selected ciphersuite: %s",
-                                ciphersuite_info->name ) );
-
-    ssl->session_negotiate->ciphersuite = ciphersuites[i];
-    ssl->handshake->ciphersuite_info = ciphersuite_info;
-
-    /* List all the extensions we have received */
-    ssl_tls13_debug_print_client_hello_exts( ssl );
-
-    /*
-     * Determine the key exchange algorithm to use.
-     * There are three types of key exchanges supported in TLS 1.3:
-     * - (EC)DH with ECDSA,
-     * - (EC)DH with PSK,
-     * - plain PSK.
-     *
-     * The PSK-based key exchanges may additionally be used with 0-RTT.
-     *
-     * Our built-in order of preference is
-     *  1 ) Plain PSK Mode
-     *  2 ) (EC)DHE-PSK Mode
-     *  3 ) Certificate Mode
-     */
-
-    ssl->handshake->key_exchange = MBEDTLS_SSL_TLS1_3_KEY_EXCHANGE_MODE_NONE;
-
-    if( !ssl_tls13_check_psk_key_exchange( ssl ) &&
-        !ssl_tls13_check_certificate_key_exchange( ssl ) )
-    {
-        MBEDTLS_SSL_DEBUG_MSG( 1, ( "ClientHello message misses mandatory extensions." ) );
-        MBEDTLS_SSL_PEND_FATAL_ALERT( MBEDTLS_SSL_ALERT_MSG_MISSING_EXTENSION ,
-                                      MBEDTLS_ERR_SSL_ILLEGAL_PARAMETER );
-        return( MBEDTLS_ERR_SSL_ILLEGAL_PARAMETER );
-    }
-
-#if defined(MBEDTLS_ZERO_RTT)
-    ret = ssl_tls13_check_use_0rtt_handshake( ssl );
-    if( ret != 0 )
-        return( ret );
-#endif /* MBEDTLS_ZERO_RTT */
-
-    /* If we've settled on a PSK-based exchange, parse PSK identity ext */
-    if( mbedtls_ssl_tls13_kex_with_psk( ssl ) )
-    {
-        ret = mbedtls_ssl_tls13_parse_client_psk_identity_ext( ssl,
-                                                               ext_psk_ptr,
-                                                               ext_len_psk_ext );
-        if( ret != 0 )
-        {
-            MBEDTLS_SSL_DEBUG_RET( 1, ( "mbedtls_ssl_tls13_parse_client_psk_identity" ),
-                                   ret );
-            return( ret );
-        }
-    }
-
-#if defined(MBEDTLS_SSL_COOKIE_C)
-    /* If we failed to see a cookie extension, and we required it through the
-     * configuration settings ( rr_config ), then we need to send a HRR msg.
-     * Conceptually, this is similiar to having received a cookie that failed
-     * the verification check.
-     */
-    if( ( ssl->conf->rr_config == MBEDTLS_SSL_FORCE_RR_CHECK_ON ) &&
-        !( ssl->handshake->extensions_present & MBEDTLS_SSL_EXT_COOKIE ) )
-    {
-        MBEDTLS_SSL_DEBUG_MSG( 2, ( "Cookie extension missing. Need to send a HRR." ) );
-        hrr_required = 1;
-    }
-#endif /* MBEDTLS_SSL_COOKIE_C */
-
-    if( hrr_required == 1 )
-        return( SSL_CLIENT_HELLO_HRR_REQUIRED );
-
-    return( 0 );
-}
-
-static int ssl_tls13_client_hello_postprocess( mbedtls_ssl_context *ssl,
-                                               int hrr_required )
-{
-    int ret = 0;
-#if defined(MBEDTLS_ZERO_RTT)
-    mbedtls_ssl_key_set traffic_keys;
-#endif /* MBEDTLS_ZERO_RTT */
-
-    if( ssl->handshake->hello_retry_requests_sent == 0 &&
-        ssl->conf->rr_config == MBEDTLS_SSL_FORCE_RR_CHECK_ON )
-    {
-        hrr_required = SSL_CLIENT_HELLO_HRR_REQUIRED;
-    }
-
-    if( hrr_required == SSL_CLIENT_HELLO_HRR_REQUIRED )
-    {
-        /*
-         * Create stateless transcript hash for HRR
-         */
-        MBEDTLS_SSL_DEBUG_MSG( 4, ( "Reset transcript for HRR" ) );
-        ret = mbedtls_ssl_reset_transcript_for_hrr( ssl );
-        if( ret != 0 )
-        {
-            MBEDTLS_SSL_DEBUG_RET( 1, "mbedtls_ssl_reset_transcript_for_hrr", ret );
-            return( ret );
-        }
-        mbedtls_ssl_session_reset_msg_layer( ssl, 0 );
-
-        /* Transmit Hello Retry Request */
-        mbedtls_ssl_handshake_set_state( ssl, MBEDTLS_SSL_HELLO_RETRY_REQUEST );
-        return( 0 );
-    }
-
-    ret = mbedtls_ssl_tls13_key_schedule_stage_early( ssl );
-    if( ret != 0 )
-    {
-        MBEDTLS_SSL_DEBUG_RET( 1,
-             "mbedtls_ssl_tls13_key_schedule_stage_early", ret );
-        return( ret );
-    }
-
-#if defined(MBEDTLS_ZERO_RTT)
-    if( ssl->handshake->early_data == MBEDTLS_SSL_EARLY_DATA_ON )
-    {
-        mbedtls_ssl_transform *transform_earlydata;
-
-        MBEDTLS_SSL_DEBUG_MSG( 3, ( "Generate 0-RTT keys" ) );
-
-        ret = mbedtls_ssl_tls13_generate_early_data_keys(
-            ssl, &traffic_keys );
-        if( ret != 0 )
-        {
-            MBEDTLS_SSL_DEBUG_RET( 1,
-                      "mbedtls_ssl_tls13_generate_early_data_keys", ret );
-            return( ret );
-        }
-
-        transform_earlydata = mbedtls_calloc( 1, sizeof( mbedtls_ssl_transform ) );
-        if( transform_earlydata == NULL )
-            return( MBEDTLS_ERR_SSL_ALLOC_FAILED );
-
-        ret = mbedtls_ssl_tls13_populate_transform(
-            transform_earlydata, ssl->conf->endpoint,
-            ssl->session_negotiate->ciphersuite, &traffic_keys, ssl );
-        if( ret != 0 )
-        {
-            MBEDTLS_SSL_DEBUG_RET( 1, "mbedtls_ssl_tls13_populate_transform", ret );
-            return( ret );
-        }
-
-#if !defined(MBEDTLS_SSL_USE_MPS)
-        ssl->handshake->transform_earlydata = transform_earlydata;
-#else /* MBEDTLS_SSL_USE_MPS */
-        /* Register transform with MPS. */
-        ret = mbedtls_mps_add_key_material( &ssl->mps->l4,
-                                            transform_earlydata,
-                                            &ssl->handshake->epoch_earlydata );
-        if( ret != 0 )
-            return( ret );
-#endif /* MBEDTLS_SSL_USE_MPS */
-    }
-
-    mbedtls_platform_zeroize( &traffic_keys, sizeof( traffic_keys ) );
-
-#endif /* MBEDTLS_ZERO_RTT */
-
-    mbedtls_ssl_handshake_set_state( ssl, MBEDTLS_SSL_SERVER_HELLO );
-    return( 0 );
-
-}
-
-static int ssl_tls13_client_hello_process( mbedtls_ssl_context *ssl )
-{
-
-    int ret = 0;
-    int hrr_required = SSL_CLIENT_HELLO_OK;
-    unsigned char *buf = NULL;
-    size_t buflen = 0;
-    MBEDTLS_SSL_DEBUG_MSG( 2, ( "=> parse client hello" ) );
-
-    ssl->tls_version = MBEDTLS_SSL_VERSION_TLS1_3;
-    MBEDTLS_SSL_PROC_CHK( mbedtls_ssl_tls13_fetch_handshake_msg(
-                              ssl, MBEDTLS_SSL_HS_CLIENT_HELLO,
-                              &buf, &buflen ) );
-
-    mbedtls_ssl_add_hs_hdr_to_checksum( ssl, MBEDTLS_SSL_HS_CLIENT_HELLO, buflen );
-
-    MBEDTLS_SSL_PROC_CHK_NEG( ssl_tls13_client_hello_parse( ssl, buf, buflen ) );
-    hrr_required = ret;
-
-#if defined(MBEDTLS_SSL_USE_MPS)
-    MBEDTLS_SSL_PROC_CHK( mbedtls_ssl_mps_hs_consume_full_hs_msg( ssl ) );
-#endif /* MBEDTLS_SSL_USE_MPS */
-
-    MBEDTLS_SSL_DEBUG_MSG( 1, ( "postprocess" ) );
-    MBEDTLS_SSL_PROC_CHK( ssl_tls13_client_hello_postprocess( ssl, hrr_required ) );
-
-cleanup:
-
-    MBEDTLS_SSL_DEBUG_MSG( 2, ( "<= parse client hello" ) );
-    return( ret );
-}
-
-#if defined(MBEDTLS_SSL_MAX_FRAGMENT_LENGTH)
-static int ssl_tls13_write_max_fragment_length_ext( mbedtls_ssl_context *ssl,
-                                                    unsigned char *buf,
-                                                    size_t buflen,
-                                                    size_t *olen )
-{
-    unsigned char *p = buf;
-
-    *olen = 0;
-
-    if( ( ssl->handshake->extensions_present &
-          MBEDTLS_SSL_EXT_MAX_FRAGMENT_LENGTH ) == 0 )
-    {
-        return( 0 );
-    }
-
-    if( ssl->session_negotiate->mfl_code == MBEDTLS_SSL_MAX_FRAG_LEN_NONE )
-    {
-        return( 0 );
-    }
-
-    MBEDTLS_SSL_DEBUG_MSG( 3,
-        ( "adding max_fragment_length extension" ) );
-
-    MBEDTLS_SSL_CHK_BUF_PTR( p, buf + buflen, 5 );
-
-    MBEDTLS_PUT_UINT16_BE( MBEDTLS_TLS_EXT_MAX_FRAGMENT_LENGTH, p, 0 );
-    MBEDTLS_PUT_UINT16_BE( 1, p, 2 );
-    p[4] = ssl->session_negotiate->mfl_code;
-
-    *olen = 5;
-
-    return( 0 );
-}
-#endif /* MBEDTLS_SSL_MAX_FRAGMENT_LENGTH */
-
-
-
-#if defined(MBEDTLS_SSL_ALPN)
-static int ssl_tls13_write_alpn_ext(
-    mbedtls_ssl_context *ssl,
-    unsigned char *buf, size_t buflen, size_t *olen )
-{
-    *olen = 0;
-
-    if( ( ssl->handshake->extensions_present & MBEDTLS_SSL_EXT_ALPN ) == 0 ||
-        ssl->alpn_chosen == NULL )
-    {
-        return( 0 );
-    }
-
-    if( buflen < 7 + strlen( ssl->alpn_chosen ) )
-    {
-        MBEDTLS_SSL_DEBUG_MSG( 1, ( "buffer too small" ) );
-        return ( MBEDTLS_ERR_SSL_BUFFER_TOO_SMALL );
-    }
-
-    MBEDTLS_SSL_DEBUG_MSG( 3, ( "server hello, adding alpn extension" ) );
-    /*
-     * 0 . 1    ext identifier
-     * 2 . 3    ext length
-     * 4 . 5    protocol list length
-     * 6 . 6    protocol name length
-     * 7 . 7+n  protocol name
-     */
-    MBEDTLS_PUT_UINT16_BE( MBEDTLS_TLS_EXT_ALPN, buf, 0 );
-
-    *olen = 7 + strlen( ssl->alpn_chosen );
-
-    MBEDTLS_PUT_UINT16_BE( *olen - 4, buf, 2 );
-    MBEDTLS_PUT_UINT16_BE( *olen - 6, buf, 4 );
-    buf[6] = MBEDTLS_BYTE_0( *olen - 7 );
-
-    memcpy( buf + 7, ssl->alpn_chosen, *olen - 7 );
-    return ( 0 );
-}
-#endif /* MBEDTLS_SSL_ALPN */
-
-
-
-/*
- *
- * EncryptedExtensions message
- *
- * The EncryptedExtensions message contains any extensions which
- * should be protected, i.e., any which are not needed to establish
- * the cryptographic context.
- */
-
-/*
- * Overview
- */
-
-/* Main entry point; orchestrates the other functions */
-static int ssl_tls13_encrypted_extensions_process( mbedtls_ssl_context *ssl );
-
-static int ssl_tls13_encrypted_extensions_prepare( mbedtls_ssl_context *ssl );
-static int ssl_tls13_encrypted_extensions_write( mbedtls_ssl_context *ssl,
-                                                 unsigned char *buf,
-                                                 size_t buflen,
-                                                 size_t *olen );
-static int ssl_tls13_encrypted_extensions_postprocess( mbedtls_ssl_context *ssl );
-
-static int ssl_tls13_encrypted_extensions_process( mbedtls_ssl_context *ssl )
-{
-    int ret;
-    unsigned char *buf;
-    size_t buf_len, msg_len;
-
-    MBEDTLS_SSL_DEBUG_MSG( 2, ( "=> write encrypted extension" ) );
-
-    if( ssl->handshake->state_local.encrypted_extensions_out.preparation_done == 0 )
-    {
-        MBEDTLS_SSL_PROC_CHK( ssl_tls13_encrypted_extensions_prepare( ssl ) );
-        ssl->handshake->state_local.encrypted_extensions_out.preparation_done = 1;
-    }
-
-    MBEDTLS_SSL_PROC_CHK( mbedtls_ssl_start_handshake_msg( ssl,
-                       MBEDTLS_SSL_HS_ENCRYPTED_EXTENSIONS, &buf, &buf_len ) );
-
-    MBEDTLS_SSL_PROC_CHK( ssl_tls13_encrypted_extensions_write(
-                              ssl, buf, buf_len, &msg_len ) );
-
-    mbedtls_ssl_add_hs_msg_to_checksum( ssl, MBEDTLS_SSL_HS_ENCRYPTED_EXTENSIONS,
-                                        buf, msg_len );
-
-    /* Update state */
-    MBEDTLS_SSL_PROC_CHK( ssl_tls13_encrypted_extensions_postprocess( ssl ) );
-
-    MBEDTLS_SSL_PROC_CHK( mbedtls_ssl_finish_handshake_msg(
-                              ssl, buf_len, msg_len ) );
-
-cleanup:
-
-    MBEDTLS_SSL_DEBUG_MSG( 2, ( "<= write encrypted extension" ) );
-    return( ret );
-}
-
-static int ssl_tls13_encrypted_extensions_prepare( mbedtls_ssl_context *ssl )
-{
-    int ret;
-    mbedtls_ssl_key_set traffic_keys;
-    mbedtls_ssl_transform *transform_handshake;
-
-    /* Compute handshake secret */
-    ret = mbedtls_ssl_tls13_key_schedule_stage_handshake( ssl );
-    if( ret != 0 )
-    {
-        MBEDTLS_SSL_DEBUG_RET( 1, "mbedtls_ssl_tls13_key_schedule_stage_handshake", ret );
-        return( ret );
-    }
-
-    /* Derive handshake key material */
-    ret = mbedtls_ssl_tls13_generate_handshake_keys( ssl, &traffic_keys );
-    if( ret != 0 )
-    {
-        MBEDTLS_SSL_DEBUG_RET( 1,
-                "mbedtls_ssl_tls13_generate_handshake_keys", ret );
-        return( ret );
-    }
-
-    transform_handshake = mbedtls_calloc( 1, sizeof( mbedtls_ssl_transform ) );
-    if( transform_handshake == NULL )
-        return( MBEDTLS_ERR_SSL_ALLOC_FAILED );
-
-    /* Setup transform from handshake key material */
-    ret = mbedtls_ssl_tls13_populate_transform(
-                               transform_handshake,
-                               ssl->conf->endpoint,
-                               ssl->session_negotiate->ciphersuite,
-                               &traffic_keys,
-                               ssl );
-    if( ret != 0 )
-    {
-        MBEDTLS_SSL_DEBUG_RET( 1, "mbedtls_ssl_tls13_populate_transform", ret );
-        return( ret );
-    }
-
-#if !defined(MBEDTLS_SSL_USE_MPS)
-    ssl->handshake->transform_handshake = transform_handshake;
-    mbedtls_ssl_set_outbound_transform( ssl, ssl->handshake->transform_handshake );
-#else /* MBEDTLS_SSL_USE_MPS */
-    /* Register transform with MPS. */
-    ret = mbedtls_mps_add_key_material( &ssl->mps->l4,
-                                        transform_handshake,
-                                        &ssl->handshake->epoch_handshake );
-    if( ret != 0 )
-        return( ret );
-
-    /* Use new transform for outgoing data. */
-    ret = mbedtls_mps_set_outgoing_keys( &ssl->mps->l4,
-                                         ssl->handshake->epoch_handshake );
-    if( ret != 0 )
-        return( ret );
-#endif /* MBEDTLS_SSL_USE_MPS */
-
-    /*
-     * Switch to our negotiated transform and session parameters for outbound
-     * data.
-     */
-    MBEDTLS_SSL_DEBUG_MSG( 3, ( "switching to new transform spec for outbound data" ) );
-
-#if !defined(MBEDTLS_SSL_USE_MPS)
-    memset( ssl->out_ctr, 0, 8 );
-#endif /* MBEDTLS_SSL_USE_MPS */
-
-    return( 0 );
-}
-
-static int ssl_tls13_encrypted_extensions_write( mbedtls_ssl_context *ssl,
-                                                 unsigned char *buf,
-                                                 size_t buflen,
-                                                 size_t *olen )
-{
-    int ret;
-    size_t n, enc_ext_len;
-    unsigned char *p, *end, *len;
-
-    /* If all extensions are disabled then olen is 0. */
-    *olen = 0;
-
-    end = buf + buflen;
-    p = buf;
-
-    /*
-     * struct {
-     *    Extension extensions<0..2 ^ 16 - 1>;
-     * } EncryptedExtensions;
-     *
-     */
-
-    /* Skip extension length; first write extensions, then update length */
-    len = p;
-    p += 2;
-
-#if defined(MBEDTLS_SSL_SERVER_NAME_INDICATION)
-    ret = ssl_tls13_write_sni_server_ext( ssl, p, end - p, &n );
-    if( ret != 0 )
-        return( ret );
-    p += n;
-#endif /* MBEDTLS_SSL_SERVER_NAME_INDICATION */
-
-#if defined(MBEDTLS_SSL_ALPN)
-    ret = ssl_tls13_write_alpn_ext( ssl, p, end - p, &n );
-    if( ret != 0 )
-        return( ret );
-    p  += n;
-#endif /* MBEDTLS_SSL_ALPN */
-
-#if defined(MBEDTLS_SSL_MAX_FRAGMENT_LENGTH)
-    ret = ssl_tls13_write_max_fragment_length_ext( ssl, p, end - p, &n );
-    if( ret != 0 )
-        return( ret );
-    p += n;
-#endif /* MBEDTLS_SSL_MAX_FRAGMENT_LENGTH */
-
-#if defined(MBEDTLS_ZERO_RTT)
-    ret = mbedtls_ssl_tls13_write_early_data_ext( ssl, p, end, &n );
-    if( ret != 0 )
-        return( ret );
-    p += n;
-#endif /* MBEDTLS_ZERO_RTT */
-
-    *olen = p - buf;
-    enc_ext_len = (size_t)( ( p - len ) - 2 );
-
-    MBEDTLS_PUT_UINT16_BE( enc_ext_len, len, 0 );
-
-    return( 0 );
-}
-
-static int ssl_tls13_encrypted_extensions_postprocess( mbedtls_ssl_context *ssl )
-{
-    mbedtls_ssl_handshake_set_state( ssl, MBEDTLS_SSL_CERTIFICATE_REQUEST );
-    return( 0 );
-}
-
-/*
- *
- * HelloRetryRequest message
- *
- * Servers send this message in response to a ClientHello message when
- * the server was able to find an acceptable set of algorithms and groups
- * that are mutually supported, but the client's KeyShare did not contain
- * an acceptable offer.
- *
- * We also send this message with DTLS 1.3 to perform a return-routability
- * check (and we include a cookie).
- */
-
-/*
- * Overview
- */
-
-/* Main entry point; orchestrates the other functions */
-static int ssl_tls13_write_hello_retry_request_process( mbedtls_ssl_context *ssl );
-
-static int ssl_tls13_write_hello_retry_request_coordinate( mbedtls_ssl_context *ssl );
-static int ssl_tls13_write_hello_retry_request_write( mbedtls_ssl_context *ssl,
-                                                      unsigned char *buf,
-                                                      size_t buflen,
-                                                      size_t *olen );
-static int ssl_tls13_write_hello_retry_request_postprocess( mbedtls_ssl_context *ssl );
-
-static int ssl_tls13_write_hello_retry_request_process( mbedtls_ssl_context *ssl )
-{
-    int ret;
-    unsigned char *buf;
-    size_t buf_len, msg_len;
-
-    MBEDTLS_SSL_PROC_CHK( ssl_tls13_write_hello_retry_request_coordinate( ssl ) );
-
-    MBEDTLS_SSL_PROC_CHK( mbedtls_ssl_start_handshake_msg( ssl,
-                       MBEDTLS_SSL_HS_SERVER_HELLO, &buf, &buf_len ) );
-
-    MBEDTLS_SSL_PROC_CHK( ssl_tls13_write_hello_retry_request_write(
-                              ssl, buf, buf_len, &msg_len ) );
-
-    mbedtls_ssl_add_hs_msg_to_checksum( ssl, MBEDTLS_SSL_HS_SERVER_HELLO,
-                                        buf, msg_len );
-
-    MBEDTLS_SSL_PROC_CHK( ssl_tls13_write_hello_retry_request_postprocess( ssl ) );
-
-    MBEDTLS_SSL_PROC_CHK( mbedtls_ssl_finish_handshake_msg(
-                              ssl, buf_len, msg_len ) );
-cleanup:
-
-    return( ret );
-}
-
-
-static int ssl_tls13_write_hello_retry_request_coordinate( mbedtls_ssl_context *ssl )
-{
-    if( ssl->handshake->hello_retry_requests_sent > 1 )
-    {
-        MBEDTLS_SSL_DEBUG_MSG( 1, ( "Too many HRRs" ) );
-        return( MBEDTLS_ERR_SSL_HANDSHAKE_FAILURE );
-    }
-
-    return( 0 );
-}
-
-static int ssl_tls13_reset_ecdhe_share( mbedtls_ssl_context *ssl )
-{
-    mbedtls_ecdh_free( &ssl->handshake->ecdh_ctx );
-    return( 0 );
-}
-
-static int ssl_tls13_reset_key_share( mbedtls_ssl_context *ssl )
-{
-    uint16_t group_id = ssl->handshake->offered_group_id;
-
-    if( mbedtls_ssl_tls13_named_group_is_ecdhe( group_id ) )
-        return( ssl_tls13_reset_ecdhe_share( ssl ) );
-    else if( 0 /* other KEMs? */ )
-    {
-        /* Do something */
-    }
-
-    return( 0 );
-}
-
-static int ssl_tls13_write_hello_retry_request_postprocess( mbedtls_ssl_context *ssl )
-{
-    int ret = MBEDTLS_ERR_ERROR_CORRUPTION_DETECTED;
-
-    ssl->handshake->hello_retry_requests_sent++;
-
-    /* Reset everything that's going to be re-generated in the new ClientHello.
-     *
-     * Currently, we're always resetting the key share, even if the server
-     * was fine with it. Once we have separated key share generation from
-     * key share writing, we can confine this to the case where the server
-     * requested a different share. */
-    ret = ssl_tls13_reset_key_share( ssl );
-    if( ret != 0 )
-        return( ret );
-
-#if defined(MBEDTLS_SSL_TLS1_3_COMPATIBILITY_MODE)
-    mbedtls_ssl_handshake_set_state( ssl, MBEDTLS_SSL_SERVER_CCS_AFTER_HRR );
-#else
-    mbedtls_ssl_handshake_set_state( ssl, MBEDTLS_SSL_CLIENT_HELLO );
-#endif /* MBEDTLS_SSL_TLS1_3_COMPATIBILITY_MODE */
-
-    return( 0 );
-}
-
-static int ssl_tls13_write_hrr_key_share_ext( mbedtls_ssl_context *ssl,
-                                              unsigned char *buf,
-                                              unsigned char *end,
-                                              size_t *olen )
-{
-    const uint16_t *group_list;
-    const mbedtls_ecp_curve_info **curve = NULL;
-
-    size_t total_len = 0;
-
-    /* key_share Extension
-     *
-     *  struct {
-     *    select (Handshake.msg_type) {
-     *      ...
-     *      case hello_retry_request:
-     *          NamedGroup selected_group;
-     *      ...
-     *    };
-     * } KeyShare;
-     */
-
-    *olen = 0;
-
-    /* For a pure PSK-based ciphersuite there is no key share to declare. */
-    if( !mbedtls_ssl_tls13_kex_with_ephemeral( ssl ) )
-        return( 0 );
-
-    /* We should only send the key_share extension if the client's initial
-     * key share was not acceptable. */
-    if( ssl->handshake->offered_group_id != 0 )
-    {
-        MBEDTLS_SSL_DEBUG_MSG( 4, ( "Skip key_share extension in HRR" ) );
-        return( 0 );
-    }
-
-    total_len = 6; /* extension header, extension length, NamedGroup value */
-
-    if( (size_t)( end - buf ) < total_len )
-        return( MBEDTLS_ERR_SSL_BUFFER_TOO_SMALL );
-
-    /* Write extension header */
-    MBEDTLS_PUT_UINT16_BE( MBEDTLS_TLS_EXT_KEY_SHARE, buf, 0 );
-    /* Write extension length */
-    MBEDTLS_PUT_UINT16_BE( 2, buf, 2 );
-    buf += 4;
-
-    /* Find common curve */
-    for( group_list = mbedtls_ssl_get_groups( ssl );
-         *group_list != 0; group_list++ )
-    {
-        for( curve = ssl->handshake->curves; *curve != NULL; curve++ )
-        {
-            if( (*curve)->tls_id == *group_list )
-                goto curve_matching_done;
-        }
-    }
-
-curve_matching_done:
-    if( curve == NULL || *curve == NULL )
-    {
-        MBEDTLS_SSL_DEBUG_MSG( 1, ( "no matching named group found" ) );
-        return( MBEDTLS_ERR_SSL_HANDSHAKE_FAILURE );
-    }
-
-    /* Write selected group */
-    MBEDTLS_PUT_UINT16_BE( (*curve)->tls_id, buf, 0 );
-
-    MBEDTLS_SSL_DEBUG_MSG( 3, ( "NamedGroup in HRR: %s", (*curve)->name ) );
-    *olen = total_len;
-    return( 0 );
-}
-
-static int ssl_tls13_write_hello_retry_request_write( mbedtls_ssl_context *ssl,
-                                                      unsigned char *buf,
-                                                      size_t buflen,
-                                                      size_t *olen )
-{
-    int ret;
-    unsigned char *p = buf;
-    unsigned char *end = buf + buflen;
-    unsigned char *ext_len_byte;
-    size_t ext_length;
-    size_t total_ext_len = 0;
-    unsigned char *extension_start;
-    const char magic_hrr_string[32] =
-               { 0xCF, 0x21, 0xAD, 0x74, 0xE5, 0x9A, 0x61, 0x11, 0xBE,
-                 0x1D, 0x8C, 0x02, 0x1E, 0x65, 0xB8, 0x91, 0xC2, 0xA2,
-                 0x11, 0x16, 0x7A, 0xBB, 0x8C, 0x5E, 0x07, 0x9E, 0x09,
-                 0xE2, 0xC8, 0xA8, 0x33 ,0x9C };
-
-    MBEDTLS_SSL_DEBUG_MSG( 2, ( "=> write hello retry request" ) );
-
-    /*
-     * struct {
-     *    ProtocolVersion legacy_version = 0x0303;
-     *    Random random ( with magic value );
-     *    opaque legacy_session_id_echo<0..32>;
-     *    CipherSuite cipher_suite;
-     *    uint8 legacy_compression_method = 0;
-     *    Extension extensions<0..2^16-1>;
-     * } ServerHello; --- aka HelloRetryRequest
-     */
-
-
-    /* For TLS 1.3 we use the legacy version number {0x03, 0x03}
-     *  instead of the true version number.
-     *
-     *  For DTLS 1.3 we use the legacy version number
-     *  {254,253}.
-     *
-     *  In cTLS the version number is elided.
-     */
-    *p++ = 0x03;
-    *p++ = 0x03;
-    MBEDTLS_SSL_DEBUG_BUF( 3, "server version", p - 2, 2 );
-
-    /* write magic string (as a replacement for the random value) */
-    memcpy( p, &magic_hrr_string[0], 32 );
-    MBEDTLS_SSL_DEBUG_BUF( 3, "Random bytes in HelloRetryRequest", p, 32 );
-    p += 32;
-
-    /* write legacy_session_id_echo */
-    *p++ = (unsigned char) ssl->session_negotiate->id_len;
-    memcpy( p, &ssl->session_negotiate->id[0], ssl->session_negotiate->id_len );
-    MBEDTLS_SSL_DEBUG_BUF( 3, "session id", p, ssl->session_negotiate->id_len );
-    p += ssl->session_negotiate->id_len;
-
-    /* write ciphersuite (2 bytes) */
-    MBEDTLS_PUT_UINT16_BE( ssl->session_negotiate->ciphersuite, p, 0 );
-    MBEDTLS_SSL_DEBUG_BUF( 3, "ciphersuite", p, 2 );
-    p += 2;
-
-    /* write legacy_compression_method (0) */
-    *p++ = 0x0;
-    MBEDTLS_SSL_DEBUG_MSG( 3, ( "legacy compression method: [%d]", *( p-1 ) ) );
-
-    /* write extensions */
-    extension_start = p;
-    /* Extension starts with a 2 byte length field; we skip it and write it later */
-    p += 2;
-
-#if defined(MBEDTLS_SSL_COOKIE_C)
-
-    /* Cookie Extension
-     *
-     * struct {
-     *    opaque cookie<0..2^16-1>;
-     * } Cookie;
-     *
-     */
-
-    /* Write extension header */
-    MBEDTLS_PUT_UINT16_BE( MBEDTLS_TLS_EXT_COOKIE, p, 0 );
-    p += 2;
-
-    /* Skip writing the extension and the cookie length */
-    ext_len_byte = p;
-    p += 4;
-
-    /* If we get here, f_cookie_check is not null */
-    if( ssl->conf->f_cookie_write == NULL )
-    {
-        MBEDTLS_SSL_DEBUG_MSG( 1, ( "inconsistent cookie callbacks" ) );
-        return( MBEDTLS_ERR_SSL_INTERNAL_ERROR );
-    }
-
-    if( ( ret = ssl->conf->f_cookie_write( ssl->conf->p_cookie,
-                                           &p, end,
-                                           ssl->cli_id,
-                                           ssl->cli_id_len ) ) != 0 )
-    {
-        MBEDTLS_SSL_DEBUG_RET( 1, "f_cookie_write", ret );
-        return( ret );
-    }
-
-    ext_length = ( p - ( ext_len_byte + 4 ) );
-
-    MBEDTLS_SSL_DEBUG_BUF( 3, "Cookie", ext_len_byte + 4, ext_length );
-
-    /* Write extension length */
-    MBEDTLS_PUT_UINT16_BE( ext_length + 2, ext_len_byte, 0 );
-
-    /* Write cookie length */
-    MBEDTLS_PUT_UINT16_BE( ext_length, ext_len_byte, 2 );
-
-    /* 2 bytes for extension type,
-     * 2 bytes for extension length field,
-     * 2 bytes for cookie length */
-    total_ext_len += ext_length + 6;
-#endif /* MBEDTLS_SSL_COOKIE_C */
-
-    /* Add supported_version extension */
-    if( ( ret = ssl_tls13_write_supported_version_ext( ssl, p, end,
-                                                       &ext_length ) ) != 0 )
-    {
-        MBEDTLS_SSL_DEBUG_RET( 1, "ssl_tls13_write_supported_version_ext", ret );
-        return( ret );
-    }
-
-    total_ext_len += ext_length;
-    p += ext_length;
-
-    /* Add key_share extension, if necessary */
-    ret = ssl_tls13_write_hrr_key_share_ext( ssl, p, end, &ext_length );
-    if( ret != 0 )
-    {
-        MBEDTLS_SSL_DEBUG_RET( 1, "ssl_tls13_write_hrr_key_share_ext", ret );
-        return( ret );
-    }
-    total_ext_len += ext_length;
-    p += ext_length;
-
-    MBEDTLS_PUT_UINT16_BE( total_ext_len, extension_start, 0 );
-
-    *olen = p - buf;
-
-    MBEDTLS_SSL_DEBUG_MSG( 2, ( "<= write hello retry request" ) );
-    return( 0 );
-}
-
-/*
- *
- * STATE HANDLING: ServerHello
- *
- */
-
-/*
- * Overview
- */
-
-/* Main entry point; orchestrates the other functions */
-static int ssl_tls13_server_hello_process( mbedtls_ssl_context *ssl );
-
-/* ServerHello handling sub-routines */
-static int ssl_tls13_server_hello_prepare( mbedtls_ssl_context *ssl );
-static int ssl_tls13_server_hello_write( mbedtls_ssl_context *ssl,
-                                         unsigned char *buf,
-                                         size_t buflen,
-                                         size_t *olen );
-static int ssl_tls13_server_hello_postprocess( mbedtls_ssl_context *ssl );
-
-static int ssl_tls13_server_hello_process( mbedtls_ssl_context *ssl ) {
-
-    int ret = 0;
-    unsigned char *buf;
-    size_t buf_len, msg_len;
-
-    MBEDTLS_SSL_DEBUG_MSG( 2, ( "=> write server hello" ) );
-
-    /* Preprocessing */
-
-    /* This might lead to ssl_tls13_process_server_hello() being called
-     * multiple times. The implementation of
-     * ssl_tls13_process_server_hello_preprocess() must either be safe to be
-     * called multiple times, or we need to add state to omit this call once
-     * we're calling ssl_tls13_process_server_hello() multiple times.
-     */
-    MBEDTLS_SSL_PROC_CHK( ssl_tls13_server_hello_prepare( ssl ) );
-
-        MBEDTLS_SSL_PROC_CHK( mbedtls_ssl_start_handshake_msg( ssl,
-                MBEDTLS_SSL_HS_SERVER_HELLO, &buf, &buf_len ) );
-
-    MBEDTLS_SSL_PROC_CHK( ssl_tls13_server_hello_write( ssl, buf, buf_len,
-                                                        &msg_len ) );
-
-    mbedtls_ssl_add_hs_msg_to_checksum( ssl, MBEDTLS_SSL_HS_SERVER_HELLO,
-                                        buf, msg_len );
-
-    MBEDTLS_SSL_PROC_CHK( ssl_tls13_server_hello_postprocess( ssl ) );
-
-    MBEDTLS_SSL_PROC_CHK( mbedtls_ssl_finish_handshake_msg(
-                              ssl, buf_len, msg_len ) );
-cleanup:
-
-    MBEDTLS_SSL_DEBUG_MSG( 2, ( "<= write server hello" ) );
-    return( ret );
-}
-
-
-/* IMPORTANT: This function can currently be called multiple times
- *            in case the call to mbedtls_ssl_flush_output( ) that
- *            follows it in ssl_tls13_process_server_hello( ) fails.
- *
- *            Make sure that the preparations in this function
- *            can safely be repeated multiple times, or add logic
- *            to ssl_tls13_process_server_hello( ) to never call it twice.
- */
-static int ssl_tls13_server_hello_prepare( mbedtls_ssl_context *ssl )
-{
-    int ret;
-
-    if( ( ret = ssl->conf->f_rng( ssl->conf->p_rng, ssl->handshake->randbytes + 32, 32 ) ) != 0 )
-        return( ret );
-
-    MBEDTLS_SSL_DEBUG_BUF( 3, "server hello, random bytes", ssl->handshake->randbytes + 32, 32 );
-
-#if defined(MBEDTLS_HAVE_TIME)
-    ssl->session_negotiate->start = time( NULL );
-#endif /* MBEDTLS_HAVE_TIME */
-
-
-    /* Check for session resumption
-     * <TBD>
-     */
-
-    return( 0 );
-}
-
-static int ssl_tls13_server_hello_write( mbedtls_ssl_context *ssl,
-                                         unsigned char *buf,
-                                         size_t buflen,
-                                         size_t *olen )
-{
-    int ret=0;
-    /* Extensions */
-
-    /* extension_start
-     *    Used during extension writing where the
-     *    buffer pointer to the beginning of the
-     *    extension list must be kept to write
-     *    the total extension list size in the end.
-     */
-    unsigned char *extension_start;
-    size_t cur_ext_len;          /* Size of the current extension */
-    size_t total_ext_len;        /* Size of list of extensions    */
-    size_t rand_bytes_len;
-
-    /* Buffer management */
-    unsigned char *start = buf;
-    unsigned char *end = buf + buflen;
-
-    rand_bytes_len = 32;
-
-    /* Ensure we have enough room for ServerHello
-     * up to but excluding the extensions. */
-    if( buflen < ( 4+32+2+2+1+ssl->session_negotiate->id_len+1+1 ) ) /* TBD: FIXME */
-    {
-        return( MBEDTLS_ERR_SSL_BUFFER_TOO_SMALL );
-    }
-
-    /* Version */
-    *buf++ = (unsigned char)0x3;
-    *buf++ = (unsigned char)0x3;
-    MBEDTLS_SSL_DEBUG_MSG( 3, ( "server hello, chosen version: [0x3:0x3]" ) );
-    buflen -= 2;
-
-    /* Write random bytes */
-    memcpy( buf, ssl->handshake->randbytes + 32, rand_bytes_len );
-    MBEDTLS_SSL_DEBUG_BUF( 3, "server hello, random bytes", buf, rand_bytes_len );
-
-    buf += rand_bytes_len;
-    buflen -= rand_bytes_len;
-
-#if defined(MBEDTLS_HAVE_TIME)
-    ssl->session_negotiate->start = time( NULL );
-#endif /* MBEDTLS_HAVE_TIME */
-
-    /* Write legacy session id */
-    *buf++ = (unsigned char)ssl->session_negotiate->id_len;
-    buflen--;
-    memcpy( buf, &ssl->session_negotiate->id[0], ssl->session_negotiate->id_len );
-    buf += ssl->session_negotiate->id_len;
-    MBEDTLS_SSL_DEBUG_MSG( 3, ( "session id length ( %" MBEDTLS_PRINTF_SIZET " )", ssl->session_negotiate->id_len ) );
-    MBEDTLS_SSL_DEBUG_BUF( 3, "session id", ssl->session_negotiate->id, ssl->session_negotiate->id_len );
-    buflen -= ssl->session_negotiate->id_len;
-
-    /* write selected ciphersuite ( 2 bytes ) */
-    MBEDTLS_PUT_UINT16_BE( ssl->session_negotiate->ciphersuite, buf, 0 );
-    buf += 2;
-    buflen -= 2;
-    MBEDTLS_SSL_DEBUG_MSG( 3, ( "server hello, chosen ciphersuite: %s ( id=%d )",
-        mbedtls_ssl_get_ciphersuite_name( ssl->session_negotiate->ciphersuite ),
-        ssl->session_negotiate->ciphersuite ) );
-
-    /* write legacy_compression_method ( 0 ) */
-    *buf++ = 0x0;
-    buflen--;
-
-    /* First write extensions, then the total length */
-    extension_start = buf;
-    total_ext_len = 0;
-    buf += 2;
-
-#if defined(MBEDTLS_KEY_EXCHANGE_SOME_PSK_ENABLED)
-    if( mbedtls_ssl_tls13_kex_with_psk( ssl ) )
-    {
-        ret = ssl_tls13_write_server_pre_shared_key_ext( ssl, buf, end,
-                                                         &cur_ext_len );
-        if( ret != 0 )
-        {
-            MBEDTLS_SSL_DEBUG_RET( 1, "ssl_tls13_write_server_pre_shared_key_ext",
-                                   ret );
-            return( ret );
-        }
-
-        total_ext_len += cur_ext_len;
-        buf += cur_ext_len;
-    }
-#endif /* MBEDTLS_KEY_EXCHANGE_SOME_PSK_ENABLED */
-
-#if ( defined(MBEDTLS_ECDH_C) || defined(MBEDTLS_ECDSA_C) )
-    if( mbedtls_ssl_tls13_kex_with_ephemeral( ssl ) )
-    {
-        if( ( ret = ssl_tls13_write_key_shares_ext( ssl, buf, end, &cur_ext_len ) ) != 0 )
-        {
-            MBEDTLS_SSL_DEBUG_RET( 1, "ssl_tls13_write_key_shares_ext", ret );
-            return( ret );
-        }
-
-        total_ext_len += cur_ext_len;
-        buf += cur_ext_len;
-    }
-#endif /* ( MBEDTLS_ECDH_C || MBEDTLS_ECDSA_C */
-
-    /* Add supported_version extension */
-    if( ( ret = ssl_tls13_write_supported_version_ext( ssl, buf, end, &cur_ext_len ) ) != 0 )
-    {
-        MBEDTLS_SSL_DEBUG_RET( 1, "ssl_tls13_write_supported_version_ext", ret );
-        return( ret );
-    }
-
-    total_ext_len += cur_ext_len;
-    buf += cur_ext_len;
-
-    MBEDTLS_SSL_DEBUG_BUF( 4, "server hello extensions", extension_start, total_ext_len );
-
-    /* Write length information */
-    MBEDTLS_PUT_UINT16_BE( total_ext_len, extension_start, 0 );
-    buflen -= 2 + total_ext_len;
-
-    *olen = buf - start;
-
-    MBEDTLS_SSL_DEBUG_BUF( 3, "server hello", start, *olen );
-
-    return( ret );
-}
-
-static int ssl_tls13_server_hello_postprocess( mbedtls_ssl_context *ssl )
-{
-#if defined(MBEDTLS_SSL_TLS1_3_COMPATIBILITY_MODE)
-    if( ssl->handshake->ccs_sent > 1 )
-        mbedtls_ssl_handshake_set_state( ssl, MBEDTLS_SSL_SERVER_CCS_AFTER_SERVER_HELLO );
-    else
-#endif /* MBEDTLS_SSL_TLS1_3_COMPATIBILITY_MODE */
-    {
-        mbedtls_ssl_handshake_set_state( ssl, MBEDTLS_SSL_ENCRYPTED_EXTENSIONS );
-    }
-    return( 0 );
-}
-
-/*
- *
- * STATE HANDLING: CertificateRequest
- *
- */
-
-/* Main entry point; orchestrates the other functions */
-static int ssl_tls13_certificate_request_process( mbedtls_ssl_context *ssl );
-
-/* Coordination:
- * Check whether a CertificateRequest message should be written.
- * Returns a negative error code on failure, or one of
- * - SSL_CERTIFICATE_REQUEST_EXPECT_WRITE or
- * - SSL_CERTIFICATE_REQUEST_SKIP
- * indicating if the writing of the CertificateRequest
- * should be skipped or not.
- */
-#define SSL_CERTIFICATE_REQUEST_SEND 0
-#define SSL_CERTIFICATE_REQUEST_SKIP 1
-static int ssl_tls13_certificate_request_coordinate( mbedtls_ssl_context* ssl );
-#if defined(MBEDTLS_KEY_EXCHANGE_ECDHE_ECDSA_ENABLED)
-static int ssl_tls13_certificate_request_write( mbedtls_ssl_context *ssl,
-                                                unsigned char *buf,
-                                                size_t buflen,
-                                                size_t *olen );
-#endif /* MBEDTLS_KEY_EXCHANGE_ECDHE_ECDSA_ENABLED */
-static int ssl_tls13_certificate_request_postprocess( mbedtls_ssl_context *ssl );
-
-
-/*
- * Implementation
- */
-
-static int ssl_tls13_certificate_request_process( mbedtls_ssl_context *ssl )
-{
-    int ret = MBEDTLS_ERR_ERROR_CORRUPTION_DETECTED;
-    MBEDTLS_SSL_DEBUG_MSG( 2, ( "=> write certificate request" ) );
-
-    /* Coordination step: Check if we need to send a CertificateRequest */
-    MBEDTLS_SSL_PROC_CHK_NEG( ssl_tls13_certificate_request_coordinate( ssl ) );
-
-#if defined(MBEDTLS_KEY_EXCHANGE_ECDHE_ECDSA_ENABLED)
-    if( ret == SSL_CERTIFICATE_REQUEST_SEND )
-    {
-        unsigned char *buf;
-        size_t buf_len, msg_len;
-
-        MBEDTLS_SSL_PROC_CHK( mbedtls_ssl_start_handshake_msg( ssl,
-                MBEDTLS_SSL_HS_CERTIFICATE_REQUEST, &buf, &buf_len ) );
-
-        MBEDTLS_SSL_PROC_CHK( ssl_tls13_certificate_request_write(
-                                  ssl, buf, buf_len, &msg_len ) );
-
-        mbedtls_ssl_add_hs_msg_to_checksum(
-            ssl, MBEDTLS_SSL_HS_CERTIFICATE_REQUEST, buf, msg_len );
-
-        /* TODO: Logically this should come at the end, but the non-MPS msg
-         *       layer impl'n of mbedtls_ssl_finish_handshake_msg() can fail. */
-        MBEDTLS_SSL_PROC_CHK( ssl_tls13_certificate_request_postprocess( ssl ) );
-        MBEDTLS_SSL_PROC_CHK( mbedtls_ssl_finish_handshake_msg(
-                                  ssl, buf_len, msg_len ) );
-
-    }
-    else
-#endif /* MBEDTLS_KEY_EXCHANGE_ECDHE_ECDSA_ENABLED */
-    if( ret == SSL_CERTIFICATE_REQUEST_SKIP )
-    {
-        MBEDTLS_SSL_DEBUG_MSG( 2, ( "<= skip write certificate request" ) );
-
-        /* Update state */
-        MBEDTLS_SSL_PROC_CHK( ssl_tls13_certificate_request_postprocess( ssl ) );
-    }
-    else
-    {
-        MBEDTLS_SSL_DEBUG_MSG( 1, ( "should never happen" ) );
-        return( MBEDTLS_ERR_SSL_INTERNAL_ERROR );
-    }
-
-cleanup:
-
-    MBEDTLS_SSL_DEBUG_MSG( 2, ( "<= write certificate request" ) );
-    return( ret );
-}
-
-static int ssl_tls13_certificate_request_coordinate( mbedtls_ssl_context *ssl )
-{
-    int authmode;
-
-    if( mbedtls_ssl_tls13_kex_with_psk( ssl ) )
-        return( SSL_CERTIFICATE_REQUEST_SKIP );
-
-#if !defined(MBEDTLS_KEY_EXCHANGE_ECDHE_ECDSA_ENABLED)
-    ( ( void )authmode );
-    MBEDTLS_SSL_DEBUG_MSG( 1, ( "should never happen" ) );
-    return( MBEDTLS_ERR_SSL_INTERNAL_ERROR );
-#else
-
-#if defined(MBEDTLS_SSL_SERVER_NAME_INDICATION)
-    if( ssl->handshake->sni_authmode != MBEDTLS_SSL_VERIFY_UNSET )
-        authmode = ssl->handshake->sni_authmode;
-    else
-#endif
-        authmode = ssl->conf->authmode;
-
-    if( authmode == MBEDTLS_SSL_VERIFY_NONE )
-        return( SSL_CERTIFICATE_REQUEST_SKIP );
-
-    return( SSL_CERTIFICATE_REQUEST_SEND );
-
-#endif /* MBEDTLS_KEY_EXCHANGE_ECDHE_ECDSA_ENABLED */
-}
-
-static int ssl_tls13_certificate_request_write( mbedtls_ssl_context *ssl,
-                                                unsigned char *buf,
-                                                size_t buflen,
-                                                size_t *olen )
-{
-    int ret;
-    size_t ext_size;
-    unsigned char *p;
-    unsigned char *end = buf + buflen;
-
-    p = buf;
-
-    if( p + 1 + 2 > end )
-    {
-        MBEDTLS_SSL_DEBUG_MSG( 1, ( "buffer too small" ) );
-        return ( MBEDTLS_ERR_SSL_ALLOC_FAILED );
-    }
-
-    /*
-     *
-     * struct {
-     *   opaque certificate_request_context<0..2^8-1>;
-     *   Extension extensions<2..2^16-1>;
-     * } CertificateRequest;
-     *
-     */
-
-    /*
-     * Write certificate_request_context
-     */
-
-    /*
-     * We use a zero length context for the normal handshake
-     * messages. For post-authentication handshake messages
-     * this request context would be set to a non-zero value.
-     */
-    *p++ = 0x0;
-
-    /*
-     * Write extensions
-     */
-
-    /* The extensions must contain the signature_algorithms. */
-    /* Currently we don't use any other extension */
-    ret = mbedtls_ssl_write_sig_alg_ext( ssl, p + 2, end, &ext_size );
-    if( ret != 0 )
-        return( ret );
-
-    /* length field for all extensions */
-    MBEDTLS_PUT_UINT16_BE( ext_size, p, 0 );
-    p += 2 + ext_size;
-
-    *olen = p - buf;
-
-    return( ret );
-}
-
-
-static int ssl_tls13_certificate_request_postprocess( mbedtls_ssl_context *ssl )
-{
-    /* next state */
-    mbedtls_ssl_handshake_set_state( ssl, MBEDTLS_SSL_SERVER_CERTIFICATE );
-    return( 0 );
-}
-
-/*
- * TLS and DTLS 1.3 State Maschine -- server side
- */
-int mbedtls_ssl_tls13_handshake_server_step( mbedtls_ssl_context *ssl )
-{
-    int ret = 0;
-=======
 #if defined(MBEDTLS_DEBUG_C)
 static void ssl_tls13_debug_print_client_hello_exts( mbedtls_ssl_context *ssl )
 {
@@ -4071,6 +322,34 @@
                 & MBEDTLS_SSL_EXT_SERVERNAME ) > 0 ) ?
                 "TRUE" : "FALSE" ) );
 #endif /* MBEDTLS_SSL_SERVER_NAME_INDICATION */
+#if defined ( MBEDTLS_SSL_ALPN )
+    MBEDTLS_SSL_DEBUG_MSG( 3,
+            ( "- ALPN_EXTENSION   ( %s )",
+            ( ( ssl->handshake->extensions_present
+                & MBEDTLS_SSL_EXT_ALPN ) > 0 ) ?
+                "TRUE" : "FALSE" ) );
+#endif /* MBEDTLS_SSL_ALPN */
+#if defined ( MBEDTLS_SSL_MAX_FRAGMENT_LENGTH )
+    MBEDTLS_SSL_DEBUG_MSG( 3,
+            ( "- MAX_FRAGMENT_LENGTH_EXTENSION  ( %s )",
+            ( ( ssl->handshake->extensions_present
+                & MBEDTLS_SSL_EXT_MAX_FRAGMENT_LENGTH ) > 0 ) ?
+                "TRUE" : "FALSE" ) );
+#endif /* MBEDTLS_SSL_MAX_FRAGMENT_LENGTH */
+#if defined ( MBEDTLS_SSL_COOKIE_C )
+    MBEDTLS_SSL_DEBUG_MSG( 3,
+            ( "- COOKIE_EXTENSION ( %s )",
+            ( ( ssl->handshake->extensions_present
+                & MBEDTLS_SSL_EXT_COOKIE ) >0 ) ?
+                "TRUE" : "FALSE" ) );
+#endif /* MBEDTLS_SSL_COOKIE_C */
+#if defined(MBEDTLS_ZERO_RTT)
+    MBEDTLS_SSL_DEBUG_MSG( 3,
+            ( "- EARLY_DATA_EXTENSION ( %s )",
+            ( ( ssl->handshake->extensions_present
+                & MBEDTLS_SSL_EXT_EARLY_DATA ) > 0 ) ?
+                "TRUE" : "FALSE" ) );
+#endif /* MBEDTLS_ZERO_RTT*/
 }
 #endif /* MBEDTLS_DEBUG_C */
 
@@ -4090,6 +369,20 @@
                           MBEDTLS_SSL_EXT_SIG_ALG ) );
 }
 
+static int ssl_tls13_client_hello_has_psk_extensions( mbedtls_ssl_context *ssl )
+{
+    return( ssl_tls13_client_hello_has_exts( ssl,
+                MBEDTLS_SSL_EXT_PRE_SHARED_KEY |
+                MBEDTLS_SSL_EXT_PSK_KEY_EXCHANGE_MODES ) );
+}
+
+static int ssl_tls13_client_hello_has_key_share_extensions( mbedtls_ssl_context *ssl )
+{
+    return( ssl_tls13_client_hello_has_exts( ssl,
+                          MBEDTLS_SSL_EXT_SUPPORTED_GROUPS |
+                          MBEDTLS_SSL_EXT_KEY_SHARE ) );
+}
+
 static int ssl_tls13_check_ephemeral_key_exchange( mbedtls_ssl_context *ssl )
 {
     if( !mbedtls_ssl_conf_tls13_ephemeral_enabled( ssl ) )
@@ -4098,9 +391,1660 @@
     if( !ssl_tls13_client_hello_has_exts_for_ephemeral_key_exchange( ssl ) )
         return( 0 );
 
-    ssl->handshake->tls13_kex_modes =
+    ssl->handshake->key_exchange =
         MBEDTLS_SSL_TLS1_3_KEY_EXCHANGE_MODE_EPHEMERAL;
     return( 1 );
+}
+
+static int ssl_tls13_check_psk_key_exchange( mbedtls_ssl_context *ssl )
+{
+    if( !ssl_tls13_client_hello_has_psk_extensions( ssl ) )
+        return( 0 );
+
+    /* Test whether pure PSK is offered by client and supported by us. */
+    if( mbedtls_ssl_conf_tls13_psk_enabled( ssl ) &&
+        mbedtls_ssl_tls13_psk_enabled( ssl ) )
+    {
+        MBEDTLS_SSL_DEBUG_MSG( 3, ( "Using a PSK key exchange" ) );
+        ssl->handshake->key_exchange = MBEDTLS_SSL_TLS1_3_KEY_EXCHANGE_MODE_PSK;
+        return( 1 );
+    }
+
+    /* Test whether PSK-ephemeral is offered by client and supported by us. */
+    if( mbedtls_ssl_conf_tls13_psk_ephemeral_enabled( ssl ) &&
+        mbedtls_ssl_tls13_psk_ephemeral_enabled( ssl ) &&
+        ssl_tls13_client_hello_has_key_share_extensions( ssl ) )
+    {
+        MBEDTLS_SSL_DEBUG_MSG( 3, ( "Using a ECDHE-PSK key exchange" ) );
+        ssl->handshake->key_exchange = MBEDTLS_SSL_TLS1_3_KEY_EXCHANGE_MODE_PSK_EPHEMERAL;
+        return( 1 );
+    }
+
+    /* Can't use PSK */
+    return( 0 );
+}
+
+#if defined(MBEDTLS_SSL_SERVER_NAME_INDICATION)
+static int ssl_tls13_write_sni_server_ext(
+    mbedtls_ssl_context *ssl,
+    unsigned char *buf,
+    size_t buflen,
+    size_t *olen )
+{
+    unsigned char *p = buf;
+    *olen = 0;
+
+    if( ( ssl->handshake->extensions_present & MBEDTLS_SSL_EXT_SERVERNAME ) == 0 )
+    {
+        return( 0 );
+    }
+
+    MBEDTLS_SSL_DEBUG_MSG( 3, ( "adding server_name extension" ) );
+
+    if( buflen < 4 )
+    {
+        MBEDTLS_SSL_DEBUG_MSG( 1, ( "buffer too small" ) );
+        return( MBEDTLS_ERR_SSL_BUFFER_TOO_SMALL );
+    }
+
+    /* Write extension header */
+    MBEDTLS_PUT_UINT16_BE( MBEDTLS_TLS_EXT_SERVERNAME, p, 0 );
+
+    /* Write total extension length */
+    MBEDTLS_PUT_UINT16_BE( 0, p, 2 );
+
+    *olen = 4;
+
+    return( 0 );
+}
+#endif /* MBEDTLS_SSL_SERVER_NAME_INDICATION */
+
+/* Key Shares Extension
+ *
+ * enum {
+ *     ... (0xFFFF)
+ * } NamedGroup;
+ *
+ * struct {
+ *     NamedGroup group;
+ *     opaque key_exchange<1..2^16-1>;
+ * } KeyShareEntry;
+ *
+ * struct {
+ *     select(role) {
+ *     ...
+ *     case server:
+ *         KeyShareEntry server_share;
+ *     }
+ * } KeyShare;
+*/
+
+#if defined(MBEDTLS_ECDH_C)
+static int ssl_tls13_generate_and_write_ecdh_key_exchange(
+                mbedtls_ssl_context *ssl,
+                uint16_t named_group,
+                unsigned char *buf,
+                unsigned char *end,
+                size_t *out_len )
+{
+    psa_status_t status = PSA_ERROR_GENERIC_ERROR;
+    int ret = MBEDTLS_ERR_SSL_FEATURE_UNAVAILABLE;
+    psa_key_attributes_t key_attributes;
+    size_t own_pubkey_len;
+    mbedtls_ssl_handshake_params *handshake = ssl->handshake;
+    size_t ecdh_bits = 0;
+
+    MBEDTLS_SSL_DEBUG_MSG( 1, ( "Perform PSA-based ECDH computation." ) );
+
+    /* Convert EC group to PSA key type. */
+    if( ( handshake->ecdh_psa_type =
+        mbedtls_psa_parse_tls_ecc_group( named_group, &ecdh_bits ) ) == 0 )
+            return( MBEDTLS_ERR_SSL_HANDSHAKE_FAILURE );
+
+    if( ecdh_bits > 0xffff )
+        return( MBEDTLS_ERR_SSL_ILLEGAL_PARAMETER );
+    ssl->handshake->ecdh_bits = (uint16_t) ecdh_bits;
+
+    key_attributes = psa_key_attributes_init();
+    psa_set_key_usage_flags( &key_attributes, PSA_KEY_USAGE_DERIVE );
+    psa_set_key_algorithm( &key_attributes, PSA_ALG_ECDH );
+    psa_set_key_type( &key_attributes, handshake->ecdh_psa_type );
+    psa_set_key_bits( &key_attributes, handshake->ecdh_bits );
+
+    /* Generate ECDH private key. */
+    status = psa_generate_key( &key_attributes,
+                                &handshake->ecdh_psa_privkey );
+    if( status != PSA_SUCCESS )
+    {
+        ret = psa_ssl_status_to_mbedtls( status );
+        MBEDTLS_SSL_DEBUG_RET( 1, "psa_generate_key", ret );
+        return( ret );
+
+    }
+
+    /* Export the public part of the ECDH private key from PSA. */
+    status = psa_export_public_key( handshake->ecdh_psa_privkey,
+                                    buf, (size_t)( end - buf ),
+                                    &own_pubkey_len );
+    if( status != PSA_SUCCESS )
+    {
+        ret = psa_ssl_status_to_mbedtls( status );
+        MBEDTLS_SSL_DEBUG_RET( 1, "psa_export_public_key", ret );
+        return( ret );
+
+    }
+
+    if( own_pubkey_len > (size_t)( end - buf ) )
+    {
+            MBEDTLS_SSL_DEBUG_MSG( 1, ( "No space in the buffer for ECDH public key." ) );
+        return( MBEDTLS_ERR_SSL_BUFFER_TOO_SMALL );
+    }
+
+    *out_len = own_pubkey_len;
+
+    return( 0 );
+}
+#endif /* MBEDTLS_ECDH_C */
+
+static int ssl_tls13_write_key_shares_ext(
+    mbedtls_ssl_context *ssl,
+    unsigned char *buf,
+    unsigned char *end,
+    size_t *olen )
+{
+    size_t ext_len = 0;
+
+    *olen = 0;
+
+    MBEDTLS_SSL_DEBUG_MSG( 3, ( "server hello, adding key share extension" ) );
+
+    if( end - buf < 8 )
+    {
+        MBEDTLS_SSL_DEBUG_MSG( 1, ( "buffer too small" ) );
+        return( MBEDTLS_ERR_SSL_BUFFER_TOO_SMALL );
+    }
+
+#if defined(MBEDTLS_ECDH_C)
+    /* When we introduce PQC-ECDHE hybrids, we'll want to call this
+     * function multiple times. */
+    int ret;
+    unsigned char *key_share_entry = buf + 4;
+    unsigned char *key_share       = buf + 8;
+    size_t share_len;
+
+    ret = ssl_tls13_generate_and_write_ecdh_key_exchange(
+              ssl, ssl->handshake->offered_group_id,
+              key_share, end, &share_len );
+    if( ret != 0 )
+        return( ret );
+
+    /* Write group ID */
+    MBEDTLS_PUT_UINT16_BE( ssl->handshake->offered_group_id, key_share_entry, 0 );
+    /* Write key share length */
+    MBEDTLS_PUT_UINT16_BE( share_len, key_share_entry, 2 );
+    key_share_entry += 4;
+
+    ext_len = share_len + 4;
+#endif /* MBEDTLS_ECDH_C */
+
+    /* Write extension header */
+    MBEDTLS_PUT_UINT16_BE( MBEDTLS_TLS_EXT_KEY_SHARE, buf, 0 );
+
+    /* Write total extension length */
+    MBEDTLS_PUT_UINT16_BE( ext_len, buf, 2 );
+
+    *olen = ext_len + 4; /* 4 bytes for fixed header + length of key share */
+    return( 0 );
+}
+
+#if defined(MBEDTLS_ZERO_RTT)
+static int ssl_tls13_parse_early_data_ext( mbedtls_ssl_context *ssl,
+                                           const unsigned char *buf,
+                                           size_t len )
+{
+    ((void) ssl);
+    ((void) buf);
+    /* From RFC 8446:
+     *  struct {} Empty;
+     *  struct {
+     *     select (Handshake.msg_type) {
+     *         case new_session_ticket:   uint32 max_early_data_size;
+     *         case client_hello:         Empty;
+     *         case encrypted_extensions: Empty;
+     *     };
+     * } EarlyDataIndication;
+     */
+    if( len != 0 )
+        return( MBEDTLS_ERR_SSL_DECODE_ERROR );
+    return( 0 );
+}
+#endif /* MBEDTLS_ZERO_RTT */
+
+#if defined(MBEDTLS_SSL_NEW_SESSION_TICKET)
+int mbedtls_ssl_tls13_parse_new_session_ticket_server(
+    mbedtls_ssl_context *ssl,
+    unsigned char *buf,
+    size_t len )
+{
+    int ret;
+    unsigned char *ticket_buffer;
+
+    MBEDTLS_SSL_DEBUG_MSG( 2, ( "=> parse new session ticket" ) );
+
+    if( ssl->conf->f_ticket_parse == NULL ||
+        ssl->conf->f_ticket_write == NULL )
+    {
+        return( 0 );
+    }
+
+    MBEDTLS_SSL_DEBUG_MSG( 3, ( "ticket length: %" MBEDTLS_PRINTF_SIZET , len ) );
+
+    if( len == 0 ) return( 0 );
+
+    /* We create a copy of the encrypted ticket since decrypting
+     * it into the same buffer will wipe-out the original content.
+     * We do, however, need the original buffer for computing the
+     * psk binder value.
+     */
+    ticket_buffer = mbedtls_calloc( len,1 );
+
+    if( ticket_buffer == NULL )
+    {
+        MBEDTLS_SSL_DEBUG_MSG( 1, ( "buffer too small" ) );
+        return ( MBEDTLS_ERR_SSL_ALLOC_FAILED );
+    }
+
+    memcpy( ticket_buffer, buf, len );
+
+    if( ( ret = ssl->conf->f_ticket_parse( ssl->conf->p_ticket, ssl->session_negotiate,
+                                         ticket_buffer, len ) ) != 0 )
+    {
+        mbedtls_free( ticket_buffer );
+        if( ret == MBEDTLS_ERR_SSL_INVALID_MAC )
+            MBEDTLS_SSL_DEBUG_MSG( 3, ( "ticket is not authentic" ) );
+        else if( ret == MBEDTLS_ERR_SSL_SESSION_TICKET_EXPIRED )
+            MBEDTLS_SSL_DEBUG_MSG( 3, ( "ticket is expired" ) );
+        else
+            MBEDTLS_SSL_DEBUG_RET( 1, "ticket_parse", ret );
+
+        return( ret );
+    }
+
+    /* We delete the temporary buffer */
+    mbedtls_free( ticket_buffer );
+
+    MBEDTLS_SSL_DEBUG_MSG( 2, ( "<= parse new session ticket" ) );
+
+    return( 0 );
+}
+#endif /* MBEDTLS_SSL_NEW_SESSION_TICKET */
+
+#if defined(MBEDTLS_KEY_EXCHANGE_SOME_PSK_ENABLED)
+int mbedtls_ssl_tls13_parse_client_psk_identity_ext(
+    mbedtls_ssl_context *ssl,
+    const unsigned char *buf,
+    size_t len )
+{
+    int ret = 0;
+    unsigned int item_array_length, item_length, sum, length_so_far;
+    unsigned char server_computed_binder[MBEDTLS_MD_MAX_SIZE];
+    const unsigned char *psk = NULL;
+    unsigned char const * const start = buf;
+    size_t psk_len = 0;
+    unsigned char const *end_of_psk_identities;
+
+    unsigned char transcript[MBEDTLS_MD_MAX_SIZE];
+    size_t transcript_len;
+
+#if defined(MBEDTLS_SSL_NEW_SESSION_TICKET)
+    uint32_t obfuscated_ticket_age;
+#if defined(MBEDTLS_HAVE_TIME)
+    time_t now;
+    int64_t diff;
+#endif /* MBEDTLS_HAVE_TIME */
+#endif /* MBEDTLS_SSL_NEW_SESSION_TICKET */
+
+    /* Read length of array of identities */
+    item_array_length = MBEDTLS_GET_UINT16_BE( buf, 0 );
+    length_so_far = item_array_length + 2;
+    if( length_so_far > len )
+    {
+        MBEDTLS_SSL_DEBUG_MSG( 1, ( "bad psk_identity extension in client hello message" ) );
+        return( MBEDTLS_ERR_SSL_DECODE_ERROR );
+    }
+    end_of_psk_identities = buf + length_so_far;
+    buf += 2;
+    sum = 2;
+    while( sum < item_array_length + 2 )
+    {
+        /* Read to psk identity length */
+        item_length = MBEDTLS_GET_UINT16_BE( buf, 0 );
+        sum = sum + 2 + item_length;
+
+        if( sum > len )
+        {
+            MBEDTLS_SSL_DEBUG_MSG( 1, ( "psk_identity length mismatch" ) );
+
+            if( ( ret = mbedtls_ssl_send_fatal_handshake_failure( ssl ) ) != 0 )
+                return( ret );
+
+            return( MBEDTLS_ERR_SSL_DECODE_ERROR );
+        }
+
+        /*
+         * Extract pre-shared key identity provided by the client
+         */
+        /* jump to identity value itself */
+        buf += 2;
+
+        MBEDTLS_SSL_DEBUG_BUF( 3, "received psk identity", buf, item_length );
+
+        if( ssl->conf->f_psk != NULL )
+        {
+            if( ssl->conf->f_psk( ssl->conf->p_psk, ssl, buf, item_length ) != 0 )
+                ret = MBEDTLS_ERR_SSL_UNKNOWN_IDENTITY;
+        }
+        else
+        {
+            /* Identity is not a big secret since clients send it in the clear,
+             * but treat it carefully anyway, just in case */
+            if( item_length != ssl->conf->psk_identity_len ||
+                mbedtls_ct_memcmp( ssl->conf->psk_identity, buf, item_length ) != 0 )
+            {
+                ret = MBEDTLS_ERR_SSL_UNKNOWN_IDENTITY;
+            }
+            else
+            {
+                /* skip obfuscated ticket age */
+                /* TBD: Process obfuscated ticket age ( zero for externally configured PSKs?! ) */
+                buf = buf + item_length + 4; /* 4 for obfuscated ticket age */;
+
+                mbedtls_ssl_set_hs_psk( ssl, ssl->conf->psk, ssl->conf->psk_len );
+                goto psk_parsing_successful;
+
+            }
+#if defined(MBEDTLS_SSL_NEW_SESSION_TICKET)
+            /* Check the ticket cache if previous lookup was unsuccessful */
+            if( ret == MBEDTLS_ERR_SSL_UNKNOWN_IDENTITY )
+            {
+                /* copy ticket since it acts as the psk_identity */
+                if( ssl->session_negotiate->ticket != NULL )
+                {
+                    mbedtls_free( ssl->session_negotiate->ticket );
+                }
+                ssl->session_negotiate->ticket = mbedtls_calloc( 1, item_length );
+                if( ssl->session_negotiate->ticket == NULL )
+                {
+                    MBEDTLS_SSL_DEBUG_MSG( 1, ( "alloc failed ( %d bytes )", item_length ) );
+                    return( MBEDTLS_ERR_SSL_ALLOC_FAILED );
+                }
+                memcpy( ssl->session_negotiate->ticket, buf, item_length );
+                ssl->session_negotiate->ticket_len = item_length;
+
+                ret = mbedtls_ssl_tls13_parse_new_session_ticket_server( ssl,
+                                             ssl->session_negotiate->ticket,
+                                             item_length );
+                if( ret == 0 )
+                {
+                    /* found a match in the ticket cache; everything is OK */
+                    ssl->handshake->resume = 1;
+
+                    /* We put the resumption key into the handshake->psk.
+                     *
+                     * Note: The key in the ticket is already the final PSK,
+                     *       i.e., the HKDF-Expand-Label( resumption_master_secret,
+                     *                                    "resumption",
+                     *                                    ticket_nonce,
+                     *                                    Hash.length )
+                     *       function has already been applied.
+                     */
+                    mbedtls_ssl_set_hs_psk( ssl, ssl->session_negotiate->key,
+                                            ssl->session_negotiate->key_len );
+                    MBEDTLS_SSL_DEBUG_BUF( 4, "Ticket-resumed PSK:", ssl->session_negotiate->key,
+                                           ssl->session_negotiate->key_len );
+
+                    /* obfuscated ticket age follows the identity field, which is
+                     * item_length long, containing the ticket */
+                    memcpy( &obfuscated_ticket_age, buf+item_length, 4 );
+
+                    MBEDTLS_SSL_DEBUG_MSG( 4, ( "ticket: obfuscated_ticket_age: %u",
+                                                obfuscated_ticket_age ) );
+                    /*
+                     * A server MUST validate that the ticket age for the selected PSK identity
+                     * is within a small tolerance of the time since the ticket was issued.
+                     */
+
+#if defined(MBEDTLS_HAVE_TIME)
+                    now = time( NULL );
+
+                    /* Check #1:
+                     *   Is the time when the ticket was issued later than now?
+                     */
+
+                    if( now < ssl->session_negotiate->start )
+                    {
+                        MBEDTLS_SSL_DEBUG_MSG( 3,
+                               ( "Ticket expired: now=%ld, ticket.start=%ld",
+                                 now, ssl->session_negotiate->start ) );
+                        ret = MBEDTLS_ERR_SSL_SESSION_TICKET_EXPIRED;
+                    }
+
+                    /* Check #2:
+                     *   Is the ticket expired already?
+                     */
+
+                    if( now - ssl->session_negotiate->start > ssl->session_negotiate->ticket_lifetime )
+                    {
+                        MBEDTLS_SSL_DEBUG_MSG( 3,
+                               ( "Ticket expired ( now - ticket.start=%ld, "\
+                                 "ticket.ticket_lifetime=%d",
+                                 now - ssl->session_negotiate->start,
+                                 ssl->session_negotiate->ticket_lifetime ) );
+
+                        ret = MBEDTLS_ERR_SSL_SESSION_TICKET_EXPIRED;
+                    }
+
+                    /* Check #3:
+                     *   Is the ticket age for the selected PSK identity
+                     *   (computed by subtracting ticket_age_add from
+                     *   PskIdentity.obfuscated_ticket_age modulo 2^32 )
+                     *   within a small tolerance of the time since the
+                     *   ticket was issued?
+                     */
+
+                    diff = ( now - ssl->session_negotiate->start ) -
+                        ( obfuscated_ticket_age - ssl->session_negotiate->ticket_age_add );
+
+                    if( diff > MBEDTLS_SSL_TICKET_AGE_TOLERANCE )
+                    {
+                        MBEDTLS_SSL_DEBUG_MSG( 3,
+                            ( "Ticket age outside tolerance window ( diff=%ld )",
+                              diff ) );
+                        ret = MBEDTLS_ERR_SSL_SESSION_TICKET_EXPIRED;
+                    }
+
+#if defined(MBEDTLS_ZERO_RTT)
+                    if( ssl->conf->early_data_enabled == MBEDTLS_SSL_EARLY_DATA_ENABLED )
+                    {
+                        if( diff <= MBEDTLS_SSL_EARLY_DATA_MAX_DELAY )
+                        {
+                            ssl->session_negotiate->process_early_data =
+                                MBEDTLS_SSL_EARLY_DATA_ENABLED;
+                        }
+                        else
+                        {
+                            MBEDTLS_SSL_DEBUG_MSG( 3,
+                            ( "0-RTT is disabled ( diff=%ld exceeds "\
+                              "MBEDTLS_SSL_EARLY_DATA_MAX_DELAY )", diff ) );
+                            ssl->session_negotiate->process_early_data =
+                                MBEDTLS_SSL_EARLY_DATA_DISABLED;
+                            ret = MBEDTLS_ERR_SSL_SESSION_TICKET_EXPIRED;
+                        }
+                    }
+#endif /* MBEDTLS_ZERO_RTT */
+#endif /* MBEDTLS_HAVE_TIME */
+
+                    /* TBD: check ALPN, ciphersuite and SNI as well */
+
+                    /*
+                     * If the check failed, the server SHOULD proceed with
+                     * the handshake but reject 0-RTT, and SHOULD NOT take any
+                     * other action that assumes that this ClientHello is fresh.
+                     */
+
+                    /* Disable 0-RTT */
+                    if( ret == MBEDTLS_ERR_SSL_SESSION_TICKET_EXPIRED )
+                    {
+#if defined(MBEDTLS_ZERO_RTT)
+                        if( ssl->conf->early_data_enabled ==
+                            MBEDTLS_SSL_EARLY_DATA_ENABLED )
+                        {
+                            ssl->session_negotiate->process_early_data =
+                                MBEDTLS_SSL_EARLY_DATA_DISABLED;
+                        }
+#else
+                        ( ( void )buf );
+#endif /* MBEDTLS_ZERO_RTT */
+                    }
+                }
+            }
+#endif /* MBEDTLS_SSL_NEW_SESSION_TICKET */
+        }
+        /* skip the processed identity field and obfuscated ticket age field */
+        buf += item_length;
+        buf += 4;
+        sum = sum + 4;
+    }
+
+    if( ret == MBEDTLS_ERR_SSL_SESSION_TICKET_EXPIRED )
+    {
+        MBEDTLS_SSL_DEBUG_MSG( 1, ( "Session ticket expired." ) );
+        return( ret );
+    }
+
+    if( ret == MBEDTLS_ERR_SSL_UNKNOWN_IDENTITY )
+    {
+        MBEDTLS_SSL_DEBUG_BUF( 3, "Unknown PSK identity", buf, item_length );
+        if( ( ret = mbedtls_ssl_send_alert_message( ssl,
+                   MBEDTLS_SSL_ALERT_LEVEL_FATAL,
+                   MBEDTLS_SSL_ALERT_MSG_UNKNOWN_PSK_IDENTITY ) ) != 0 )
+        {
+            return( ret );
+        }
+
+        return( MBEDTLS_ERR_SSL_UNKNOWN_IDENTITY );
+    }
+
+    if( length_so_far != sum )
+    {
+        MBEDTLS_SSL_DEBUG_MSG( 1, ( "bad psk_identity extension in client hello message" ) );
+        return( MBEDTLS_ERR_SSL_DECODE_ERROR );
+    }
+
+psk_parsing_successful:
+
+    /* Update the handshake transcript with the CH content up to
+     * but excluding the PSK binder list. */
+    ssl->handshake->update_checksum( ssl, start,
+                                     (size_t)( end_of_psk_identities - start ) );
+
+    buf = end_of_psk_identities;
+
+    /* Get current state of handshake transcript. */
+    ret = mbedtls_ssl_get_handshake_transcript( ssl,
+                                                ssl->handshake->ciphersuite_info->mac,
+                                                transcript, sizeof( transcript ),
+                                                &transcript_len );
+    if( ret != 0 )
+        return( ret );
+
+    /* read length of psk binder array */
+    item_array_length = MBEDTLS_GET_UINT16_BE( buf, 0 );
+    length_so_far += item_array_length;
+    buf += 2;
+
+    sum = 0;
+    while( sum < item_array_length )
+    {
+        int psk_type;
+        /* Read to psk binder length */
+        item_length = buf[0];
+        sum = sum + 1 + item_length;
+        buf += 1;
+
+        if( sum > item_array_length )
+        {
+            MBEDTLS_SSL_DEBUG_MSG( 1, ( "psk binder length mismatch" ) );
+
+            if( ( ret = mbedtls_ssl_send_fatal_handshake_failure( ssl ) ) != 0 )
+                return( ret );
+
+            return( MBEDTLS_ERR_SSL_DECODE_ERROR );
+        }
+
+        psk = ssl->handshake->psk;
+        psk_len = ssl->handshake->psk_len;
+
+        if( ssl->handshake->resume == 1 )
+            psk_type = MBEDTLS_SSL_TLS1_3_PSK_RESUMPTION;
+        else
+            psk_type = MBEDTLS_SSL_TLS1_3_PSK_EXTERNAL;
+
+        ret = mbedtls_ssl_tls13_create_psk_binder( ssl,
+                 mbedtls_psa_translate_md( ssl->handshake->ciphersuite_info->mac ),
+                 psk, psk_len, psk_type,
+                 transcript, server_computed_binder );
+
+        /* We do not check for multiple binders */
+        if( ret != 0 )
+        {
+            MBEDTLS_SSL_DEBUG_MSG( 1, ( "PSK binder calculation failed." ) );
+            return( MBEDTLS_ERR_SSL_HANDSHAKE_FAILURE );
+        }
+
+        MBEDTLS_SSL_DEBUG_BUF( 3, "psk binder ( computed ): ",
+                               server_computed_binder, item_length );
+        MBEDTLS_SSL_DEBUG_BUF( 3, "psk binder ( received ): ",
+                               buf, item_length );
+
+        if( mbedtls_ct_memcmp( server_computed_binder, buf, item_length ) != 0 )
+        {
+            MBEDTLS_SSL_DEBUG_MSG( 1,
+                ( "Received psk binder does not match computed psk binder." ) );
+
+            if( ( ret = mbedtls_ssl_send_fatal_handshake_failure( ssl ) ) != 0 )
+                return( ret );
+
+            return( MBEDTLS_ERR_SSL_HANDSHAKE_FAILURE );
+        }
+
+        buf += item_length;
+
+        ret = 0;
+        goto done;
+    }
+
+    /* No valid PSK binder value found */
+    /* TODO: Shouldn't we just fall back to a full handshake in this case? */
+    ret = MBEDTLS_ERR_SSL_HANDSHAKE_FAILURE;
+
+done:
+
+    /* Update the handshake transcript with the binder list. */
+    ssl->handshake->update_checksum( ssl,
+                                     end_of_psk_identities,
+                                     (size_t)( buf - end_of_psk_identities ) );
+
+    return( ret );
+}
+#endif /* MBEDTLS_KEY_EXCHANGE_SOME_PSK_ENABLED*/
+
+#if defined(MBEDTLS_KEY_EXCHANGE_SOME_PSK_ENABLED)
+/*
+ * struct {
+ *   select ( Handshake.msg_type ) {
+ *      case client_hello:
+ *          PskIdentity identities<6..2^16-1>;
+ *
+ *      case server_hello:
+ *          uint16 selected_identity;
+ *   }
+ * } PreSharedKeyExtension;
+ */
+
+static int ssl_tls13_write_server_pre_shared_key_ext( mbedtls_ssl_context *ssl,
+                                                      unsigned char *buf,
+                                                      unsigned char *end,
+                                                      size_t *olen )
+{
+    unsigned char *p = (unsigned char*)buf;
+    size_t selected_identity;
+
+    *olen = 0;
+
+    if( ssl->handshake->psk == NULL )
+    {
+        /* We shouldn't have called this extension writer unless we've
+         * chosen to use a PSK. */
+        return( MBEDTLS_ERR_SSL_INTERNAL_ERROR );
+    }
+
+    MBEDTLS_SSL_DEBUG_MSG( 3, ( "server hello, adding pre_shared_key extension" ) );
+
+    if( end < p || ( end - p ) < 6 )
+    {
+        MBEDTLS_SSL_DEBUG_MSG( 1, ( "buffer too small" ) );
+        return( MBEDTLS_ERR_SSL_BUFFER_TOO_SMALL );
+    }
+
+    /* Extension Type */
+    MBEDTLS_PUT_UINT16_BE( MBEDTLS_TLS_EXT_PRE_SHARED_KEY, p, 0 );
+
+    /* Extension Length */
+    MBEDTLS_PUT_UINT16_BE( 2, p, 2 );
+
+    /* NOTE: This will need to be adjusted once we support multiple PSKs
+     *       being offered by the client. */
+    selected_identity = 0;
+
+    /* Write selected_identity */
+    MBEDTLS_PUT_UINT16_BE( selected_identity, p, 4 );
+
+    *olen = 6;
+
+    MBEDTLS_SSL_DEBUG_MSG( 4, ( "sent selected_identity: %" MBEDTLS_PRINTF_SIZET , selected_identity ) );
+
+    return( 0 );
+}
+#endif	/* MBEDTLS_KEY_EXCHANGE_SOME_PSK_ENABLED  */
+
+#if defined(MBEDTLS_SSL_COOKIE_C)
+void mbedtls_ssl_conf_cookies( mbedtls_ssl_config *conf,
+                               mbedtls_ssl_cookie_write_t *f_cookie_write,
+                               mbedtls_ssl_cookie_check_t *f_cookie_check,
+                               void *p_cookie,
+                               unsigned int rr_config )
+{
+    conf->f_cookie_write = f_cookie_write;
+    conf->f_cookie_check = f_cookie_check;
+    conf->p_cookie = p_cookie;
+    conf->rr_config = rr_config;
+}
+#endif /* MBEDTLS_SSL_COOKIE_C */
+
+#if defined(MBEDTLS_SSL_COOKIE_C)
+static int ssl_tls13_parse_cookie_ext( mbedtls_ssl_context *ssl,
+                                       const unsigned char *buf,
+                                       size_t len )
+{
+    int ret = 0;
+    size_t cookie_len;
+
+    MBEDTLS_SSL_DEBUG_MSG( 3, ( "parse cookie extension" ) );
+
+    if( ssl->conf->f_cookie_check != NULL )
+    {
+        if( len >= 2 )
+        {
+            cookie_len = MBEDTLS_GET_UINT16_BE( buf, 0 );
+            buf += 2;
+        }
+        else
+        {
+            MBEDTLS_SSL_DEBUG_MSG( 1, ( "bad client hello message - cookie length mismatch" ) );
+            return( MBEDTLS_ERR_SSL_DECODE_ERROR );
+        }
+
+        if( cookie_len + 2 != len )
+        {
+            MBEDTLS_SSL_DEBUG_MSG( 1, ( "bad client hello message - cookie length mismatch" ) );
+            return( MBEDTLS_ERR_SSL_DECODE_ERROR );
+        }
+
+        MBEDTLS_SSL_DEBUG_BUF( 3, "Received cookie", buf, cookie_len );
+
+        if( ssl->conf->f_cookie_check( ssl->conf->p_cookie,
+                      buf, cookie_len, ssl->cli_id, ssl->cli_id_len ) != 0 )
+        {
+            MBEDTLS_SSL_DEBUG_MSG( 2, ( "cookie verification failed" ) );
+            ret = MBEDTLS_ERR_SSL_HRR_REQUIRED;
+        }
+        else
+        {
+            MBEDTLS_SSL_DEBUG_MSG( 2, ( "cookie verification passed" ) );
+        }
+    }
+    else {
+        /* TBD: Check under what cases this is appropriate */
+        MBEDTLS_SSL_DEBUG_MSG( 2, ( "cookie verification skipped" ) );
+    }
+
+    return( ret );
+}
+#endif /* MBEDTLS_SSL_COOKIE_C */
+
+
+
+#if defined(MBEDTLS_SSL_SERVER_NAME_INDICATION)
+static int ssl_tls13_parse_servername_ext( mbedtls_ssl_context *ssl,
+                                           const unsigned char *buf,
+                                           size_t len )
+{
+    int ret;
+    size_t servername_list_size, hostname_len;
+    const unsigned char *p;
+
+    if( ssl->conf->p_sni == NULL )
+    {
+        MBEDTLS_SSL_DEBUG_MSG( 3, ( "No SNI callback configured. Skip SNI parsing." ) );
+        return( 0 );
+    }
+
+    MBEDTLS_SSL_DEBUG_MSG( 3, ( "Parse ServerName extension" ) );
+
+    servername_list_size = MBEDTLS_GET_UINT16_BE( buf, 0 );
+    if( servername_list_size + 2 != len )
+    {
+        MBEDTLS_SSL_DEBUG_MSG( 1, ( "bad client hello message" ) );
+        return( MBEDTLS_ERR_SSL_DECODE_ERROR );
+    }
+
+    p = buf + 2;
+    while ( servername_list_size > 0 )
+    {
+        hostname_len = MBEDTLS_GET_UINT16_BE( p, 1 );
+        if( hostname_len + 3 > servername_list_size )
+        {
+            MBEDTLS_SSL_DEBUG_MSG( 1, ( "bad client hello message" ) );
+            return( MBEDTLS_ERR_SSL_DECODE_ERROR );
+        }
+
+        if( p[0] == MBEDTLS_TLS_EXT_SERVERNAME_HOSTNAME )
+        {
+            ret = ssl->conf->f_sni( ssl->conf->p_sni,
+                                   ssl, p + 3, hostname_len );
+            if( ret != 0 )
+            {
+                MBEDTLS_SSL_DEBUG_RET( 1, "sni_wrapper", ret );
+                mbedtls_ssl_send_alert_message( ssl, MBEDTLS_SSL_ALERT_LEVEL_FATAL,
+                                               MBEDTLS_SSL_ALERT_MSG_UNRECOGNIZED_NAME );
+                return( MBEDTLS_ERR_SSL_UNRECOGNIZED_NAME );
+            }
+            return( 0 );
+        }
+
+        servername_list_size -= hostname_len + 3;
+        p += hostname_len + 3;
+    }
+
+    if( servername_list_size != 0 )
+    {
+        MBEDTLS_SSL_DEBUG_MSG( 1, ( "bad client hello message" ) );
+        return( MBEDTLS_ERR_SSL_DECODE_ERROR );
+    }
+
+    return( 0 );
+}
+#endif /* MBEDTLS_SSL_SERVER_NAME_INDICATION */
+
+
+#if defined(MBEDTLS_ZERO_RTT)
+/*
+  static int ssl_tls13_parse_early_data_ext( mbedtls_ssl_context *ssl,
+  const unsigned char *buf,
+  size_t len )
+  {
+  ( ( void* )ssl );
+  ( ( void* )buf );
+  return( 0 );
+  }
+*/
+#endif /* MBEDTLS_ZERO_RTT */
+
+#if defined(MBEDTLS_SSL_MAX_FRAGMENT_LENGTH)
+static int ssl_tls13_parse_max_fragment_length_ext( mbedtls_ssl_context *ssl,
+                                                    const unsigned char *buf,
+                                                    size_t len )
+{
+    if( len != 1 )
+        return( MBEDTLS_ERR_SSL_DECODE_ERROR );
+    if( buf[0] >= MBEDTLS_SSL_MAX_FRAG_LEN_INVALID )
+        return( MBEDTLS_ERR_SSL_ILLEGAL_PARAMETER );
+
+    ssl->session_negotiate->mfl_code = buf[0];
+    MBEDTLS_SSL_DEBUG_MSG( 3, ( "Maximum fragment length = %d", buf[0] ) );
+
+    return( 0 );
+}
+#endif /* MBEDTLS_SSL_MAX_FRAGMENT_LENGTH */
+
+#if defined(MBEDTLS_KEY_EXCHANGE_SOME_PSK_ENABLED)
+/* From RFC 8446:
+ *
+ *   enum { psk_ke(0), psk_dhe_ke(1), (255) } PskKeyExchangeMode;
+ *   struct {
+ *       PskKeyExchangeMode ke_modes<1..255>;
+ *   } PskKeyExchangeModes;
+ */
+static int ssl_tls13_parse_key_exchange_modes_ext( mbedtls_ssl_context *ssl,
+                                                   const unsigned char *buf,
+                                                   size_t len )
+{
+    size_t ke_modes_len;
+    int ke_modes = 0;
+
+    /* Read PSK mode list length (1 Byte) */
+    ke_modes_len = *buf++;
+    len--;
+
+    /* There's no content after the PSK mode list, to its length
+     * must match the total length of the extension. */
+    if( ke_modes_len != len )
+        return( MBEDTLS_ERR_SSL_DECODE_ERROR );
+
+    /* Currently, there are only two PSK modes, so even without looking
+     * at the content, something's wrong if the list has more than 2 items. */
+    if( ke_modes_len > 2 )
+        return( MBEDTLS_ERR_SSL_HANDSHAKE_FAILURE );
+
+    while( ke_modes_len-- != 0 )
+    {
+        switch( *buf )
+        {
+        case MBEDTLS_SSL_TLS1_3_PSK_MODE_PURE:
+            ke_modes |= MBEDTLS_SSL_TLS1_3_KEY_EXCHANGE_MODE_PSK;
+            break;
+        case MBEDTLS_SSL_TLS1_3_PSK_MODE_ECDHE:
+            ke_modes |= MBEDTLS_SSL_TLS1_3_KEY_EXCHANGE_MODE_PSK_EPHEMERAL;
+            break;
+        default:
+            return( MBEDTLS_ERR_SSL_ILLEGAL_PARAMETER );
+        }
+    }
+
+    ssl->handshake->tls13_kex_modes = ke_modes;
+    return( 0 );
+}
+#endif /* MBEDTLS_KEY_EXCHANGE_SOME_PSK_ENABLED */
+
+/* From RFC 8446:
+ *   struct {
+ *       select (Handshake.msg_type) {
+ *           case client_hello:
+ *                ProtocolVersion versions<2..254>;
+ *           case server_hello: // and HelloRetryRequest
+ *                ProtocolVersion selected_version;
+ *       };
+ *   } SupportedVersions;
+ */
+static int ssl_tls13_write_supported_version_ext( mbedtls_ssl_context *ssl,
+                                                  unsigned char *buf,
+                                                  unsigned char *end,
+                                                  size_t *olen )
+{
+    unsigned char *p = buf;
+    *olen = 0;
+
+    /* With only a single supported version we do not need the ssl structure. */
+    ((void) ssl);
+
+    MBEDTLS_SSL_DEBUG_MSG( 3, ( "adding supported version extension" ) );
+
+    if( end < p || (size_t)( end - p ) < 6 )
+    {
+        MBEDTLS_SSL_DEBUG_MSG( 1, ( "buffer too small" ) );
+        return( MBEDTLS_ERR_SSL_BUFFER_TOO_SMALL );
+    }
+
+    MBEDTLS_PUT_UINT16_BE( MBEDTLS_TLS_EXT_SUPPORTED_VERSIONS, p, 0 );
+
+    /* length */
+    MBEDTLS_PUT_UINT16_BE( 2, p, 2 );
+
+    /* For TLS 1.3 and for DTLS 1.3 we use 0x0304 */
+    MBEDTLS_PUT_UINT16_BE( 0x0304, p, 4 );
+    MBEDTLS_SSL_DEBUG_MSG( 3, ( "version [3:4]" ) );
+
+    *olen = 6;
+
+    return( 0 );
+}
+
+#if defined(MBEDTLS_SSL_ALPN)
+static int ssl_tls13_parse_alpn_ext( mbedtls_ssl_context *ssl,
+                                     const unsigned char *buf, size_t len )
+{
+    const unsigned char *end = buf + len;
+    size_t list_len;
+
+    const char **cur_ours;
+    const unsigned char *cur_cli;
+    size_t cur_cli_len;
+
+    /* If ALPN not configured, just ignore the extension */
+    if( ssl->conf->alpn_list == NULL )
+        return( 0 );
+
+    /*
+     * opaque ProtocolName<1..2^8-1>;
+     *
+     * struct {
+     *     ProtocolName protocol_name_list<2..2^16-1>
+     * } ProtocolNameList;
+     */
+
+    if( len < 2 )
+        return( MBEDTLS_ERR_SSL_DECODE_ERROR );
+    list_len = MBEDTLS_GET_UINT16_BE( buf, 0 );
+    if( list_len != len - 2 )
+        return( MBEDTLS_ERR_SSL_DECODE_ERROR );
+
+    buf += 2;
+    len -= 2;
+
+    /* Validate peer's list (lengths) */
+    for( cur_cli = buf; cur_cli != end; cur_cli += cur_cli_len )
+    {
+        cur_cli_len = *cur_cli++;
+        if( cur_cli_len > (size_t)( end - cur_cli ) )
+            return( MBEDTLS_ERR_SSL_DECODE_ERROR );
+        if( cur_cli_len == 0 )
+            return( MBEDTLS_ERR_SSL_ILLEGAL_PARAMETER );
+    }
+
+    /* Use our order of preference */
+    for( cur_ours = ssl->conf->alpn_list; *cur_ours != NULL; cur_ours++ )
+    {
+        size_t const cur_ours_len = strlen( *cur_ours );
+        for( cur_cli = buf; cur_cli != end; cur_cli += cur_cli_len )
+        {
+            cur_cli_len = *cur_cli++;
+
+            if( cur_cli_len == cur_ours_len &&
+                memcmp( cur_cli, *cur_ours, cur_ours_len ) == 0 )
+            {
+                ssl->alpn_chosen = *cur_ours;
+                return( 0 );
+            }
+        }
+    }
+
+    /* If we get hhere, no match was found */
+    MBEDTLS_SSL_PEND_FATAL_ALERT( MBEDTLS_SSL_ALERT_LEVEL_FATAL,
+                                  MBEDTLS_SSL_ALERT_MSG_NO_APPLICATION_PROTOCOL );
+    return( MBEDTLS_ERR_SSL_NO_APPLICATION_PROTOCOL );
+}
+#endif /* MBEDTLS_SSL_ALPN */
+
+/*
+ *
+ * STATE HANDLING: NewSessionTicket message
+ *
+ */
+#if defined(MBEDTLS_SSL_NEW_SESSION_TICKET)
+
+/* Main state-handling entry point; orchestrates the other functions. */
+static int ssl_tls13_write_new_session_ticket_process( mbedtls_ssl_context *ssl );
+
+#define SSL_NEW_SESSION_TICKET_SKIP  0
+#define SSL_NEW_SESSION_TICKET_WRITE 1
+
+static int ssl_tls13_write_new_session_ticket_coordinate( mbedtls_ssl_context *ssl );
+
+static int ssl_tls13_write_new_session_ticket_write( mbedtls_ssl_context *ssl,
+                                                     unsigned char *buf,
+                                                     size_t buflen,
+                                                     size_t *olen );
+
+/* Update the state after handling the incoming end of early data message. */
+static int ssl_tls13_write_new_session_ticket_postprocess( mbedtls_ssl_context *ssl );
+
+/*
+ * Implementation
+ */
+static int ssl_tls13_write_new_session_ticket_process( mbedtls_ssl_context *ssl )
+{
+    int ret = 0;
+
+    MBEDTLS_SSL_PROC_CHK_NEG( ssl_tls13_write_new_session_ticket_coordinate( ssl ) );
+
+    if( ret == SSL_NEW_SESSION_TICKET_WRITE )
+    {
+        unsigned char *buf;
+        size_t buf_len, msg_len;
+
+        MBEDTLS_SSL_PROC_CHK( mbedtls_ssl_start_handshake_msg( ssl,
+                MBEDTLS_SSL_HS_NEW_SESSION_TICKET, &buf, &buf_len ) );
+
+        MBEDTLS_SSL_PROC_CHK( ssl_tls13_write_new_session_ticket_write(
+                                  ssl, buf, buf_len, &msg_len ) );
+
+        MBEDTLS_SSL_PROC_CHK(
+            ssl_tls13_write_new_session_ticket_postprocess( ssl ) );
+
+        MBEDTLS_SSL_PROC_CHK( mbedtls_ssl_finish_handshake_msg(
+                                  ssl, buf_len, msg_len ) );
+    }
+    else
+    {
+        MBEDTLS_SSL_PROC_CHK(
+            ssl_tls13_write_new_session_ticket_postprocess( ssl ) );
+    }
+
+cleanup:
+
+    return( ret );
+}
+
+static int ssl_tls13_write_new_session_ticket_coordinate( mbedtls_ssl_context *ssl )
+{
+    /* Check whether the use of session tickets is enabled */
+    if( ssl->conf->session_tickets == 0 )
+    {
+        return( SSL_NEW_SESSION_TICKET_SKIP );
+    }
+
+    return( SSL_NEW_SESSION_TICKET_WRITE );
+}
+
+
+static int ssl_tls13_write_new_session_ticket_postprocess( mbedtls_ssl_context *ssl )
+{
+    mbedtls_ssl_handshake_set_state( ssl, MBEDTLS_SSL_SERVER_NEW_SESSION_TICKET_FLUSH );
+    return( 0 );
+}
+
+/* This function creates a NewSessionTicket message in the following format:
+ *
+ * struct {
+ *    uint32 ticket_lifetime;
+ *    uint32 ticket_age_add;
+ *    opaque ticket_nonce<0..255>;
+ *    opaque ticket<1..2^16-1>;
+ *    Extension extensions<0..2^16-2>;
+ * } NewSessionTicket;
+ *
+ * The ticket inside the NewSessionTicket message is an encrypted container
+ * carrying the necessary information so that the server is later able to
+ * re-start the communication.
+ *
+ * The following fields are placed inside the ticket by the
+ * f_ticket_write() function:
+ *
+ *  - creation time (start)
+ *  - flags (flags)
+ *  - lifetime (ticket_lifetime)
+ *  - age add (ticket_age_add)
+ *  - key (key)
+ *  - key length (key_len)
+ *  - ciphersuite (ciphersuite)
+ *  - certificate of the peer (peer_cert)
+ *
+ */
+static int ssl_tls13_write_new_session_ticket_write( mbedtls_ssl_context *ssl,
+                                                     unsigned char *buf,
+                                                     size_t buflen,
+                                                     size_t *olen )
+{
+    int ret;
+    size_t tlen;
+    size_t ext_len = 0;
+    unsigned char *p;
+    unsigned char *end = buf + buflen;
+    mbedtls_ssl_ciphersuite_t *suite_info;
+    int hash_length;
+    unsigned char *ticket_lifetime_ptr;
+
+    size_t const total_length = 12 + MBEDTLS_SSL_TICKET_NONCE_LENGTH;
+    p = buf;
+
+    MBEDTLS_SSL_DEBUG_MSG( 2, ( "=> write NewSessionTicket msg" ) );
+
+    /* Do we have space for the fixed length part of the ticket */
+    if( buflen < total_length )
+    {
+        MBEDTLS_SSL_DEBUG_MSG( 1, ( "Buffer for ticket too small" ) );
+        return( MBEDTLS_ERR_SSL_BUFFER_TOO_SMALL );
+    }
+
+    suite_info = (mbedtls_ssl_ciphersuite_t *) ssl->handshake->ciphersuite_info;
+
+    hash_length = mbedtls_hash_size_for_ciphersuite( suite_info );
+
+    if( hash_length == -1 )
+        return( MBEDTLS_ERR_SSL_INTERNAL_ERROR );
+
+    /* In this code the psk key length equals the length of the hash */
+    ssl->session->key_len = hash_length;
+    ssl->session->ciphersuite = ssl->handshake->ciphersuite_info->id;
+
+    /* Ticket Lifetime
+     * (write it later)
+     */
+    ticket_lifetime_ptr = p;
+    p+=4;
+
+    /* Ticket Age Add */
+    if( ( ret = ssl->conf->f_rng( ssl->conf->p_rng,
+                                  (unsigned char*) &ssl->session->ticket_age_add,
+                                  sizeof( ssl->session->ticket_age_add ) ) != 0 ) )
+    {
+        MBEDTLS_SSL_DEBUG_MSG( 1, ( "Failed to generate ticket" ) );
+        return( ret );
+    }
+
+    MBEDTLS_PUT_UINT32_BE( ssl->session->ticket_age_add, p, 0 );
+    p += 4;
+
+    MBEDTLS_SSL_DEBUG_MSG( 3, ( "ticket->ticket_age_add: %u", ssl->session->ticket_age_add ) );
+
+    /* Ticket Nonce */
+    *(p++) = MBEDTLS_SSL_TICKET_NONCE_LENGTH;
+
+    ret = ssl->conf->f_rng( ssl->conf->p_rng, p,
+                            MBEDTLS_SSL_TICKET_NONCE_LENGTH );
+    if( ret != 0 )
+        return( ret );
+
+    MBEDTLS_SSL_DEBUG_BUF( 3, "ticket_nonce:",
+                           p, MBEDTLS_SSL_TICKET_NONCE_LENGTH );
+
+    MBEDTLS_SSL_DEBUG_BUF( 3, "resumption_master_secret",
+                           ssl->session->app_secrets.resumption_master_secret,
+                           hash_length );
+
+    /* Computer resumption key
+     *
+     *  HKDF-Expand-Label( resumption_master_secret,
+     *                    "resumption", ticket_nonce, Hash.length )
+     */
+    ret = mbedtls_ssl_tls13_hkdf_expand_label(
+               mbedtls_psa_translate_md( suite_info->mac ),
+               ssl->session->app_secrets.resumption_master_secret,
+               hash_length,
+               MBEDTLS_SSL_TLS1_3_LBL_WITH_LEN( resumption ),
+               (const unsigned char *) p,
+               MBEDTLS_SSL_TICKET_NONCE_LENGTH,
+               ssl->session->key,
+               hash_length );
+
+    if( ret != 0 )
+    {
+        MBEDTLS_SSL_DEBUG_RET( 2, "Creating the ticket-resumed PSK failed", ret );
+        return ( ret );
+    }
+
+    p += MBEDTLS_SSL_TICKET_NONCE_LENGTH;
+
+    ssl->session->key_len = hash_length;
+
+    MBEDTLS_SSL_DEBUG_BUF( 3, "Ticket-resumed PSK",
+                           ssl->session->key, hash_length );
+
+    /* Ticket */
+    ret = ssl->conf->f_ticket_write( ssl->conf->p_ticket,
+                                     ssl->session,
+                                     p + 2, end,
+                                     &tlen,
+                                     &ssl->session->ticket_lifetime);
+    if( ret != 0 )
+    {
+        MBEDTLS_SSL_DEBUG_RET( 1, "f_ticket_write", ret );
+        return( ret );
+    }
+
+    /* Ticket lifetime */
+    MBEDTLS_PUT_UINT16_BE( ssl->session->ticket_lifetime,
+                           ticket_lifetime_ptr, 0 );
+    ticket_lifetime_ptr += 4;
+
+    MBEDTLS_SSL_DEBUG_MSG( 3, ( "ticket->ticket_lifetime: %d",
+                               ssl->session->ticket_lifetime ) );
+
+    /* Ticket Length */
+    MBEDTLS_PUT_UINT16_BE( tlen, p, 0 );
+    p += 2 + tlen;
+
+    /* Ticket Extensions
+     *
+     * Note: We currently don't have any extensions.
+     * Set length to zero.
+     */
+    MBEDTLS_PUT_UINT16_BE( ext_len, p, 0 );
+    p += 2;
+
+    MBEDTLS_SSL_DEBUG_MSG( 3, ( "NewSessionTicket (extension_length): %" MBEDTLS_PRINTF_SIZET , ext_len ) );
+
+    MBEDTLS_SSL_DEBUG_MSG( 3, ( "NewSessionTicket (ticket length): %" MBEDTLS_PRINTF_SIZET , tlen ) );
+
+    *olen = p - buf;
+
+    MBEDTLS_SSL_DEBUG_BUF( 4, "ticket", buf, *olen );
+
+    MBEDTLS_SSL_DEBUG_MSG( 2, ( "<= write new session ticket" ) );
+
+    return( ret );
+}
+#endif /* MBEDTLS_SSL_NEW_SESSION_TICKET */
+
+/*
+ *
+ * STATE HANDLING: Parse End-of-Early Data
+ *
+ */
+
+ /*
+  * Overview
+  */
+
+  /* Main state-handling entry point; orchestrates the other functions. */
+int ssl_tls13_read_end_of_early_data_process( mbedtls_ssl_context *ssl );
+
+#define SSL_END_OF_EARLY_DATA_SKIP   0
+#define SSL_END_OF_EARLY_DATA_EXPECT 1
+
+static int ssl_tls13_read_end_of_early_data_coordinate( mbedtls_ssl_context *ssl );
+
+#if defined(MBEDTLS_ZERO_RTT)
+static int ssl_tls13_end_of_early_data_fetch( mbedtls_ssl_context *ssl );
+#endif /* MBEDTLS_ZERO_RTT */
+
+/* Update the state after handling the incoming end of early data message. */
+static int ssl_tls13_read_end_of_early_data_postprocess( mbedtls_ssl_context *ssl );
+
+/*
+ * Implementation
+ */
+
+int ssl_tls13_read_end_of_early_data_process( mbedtls_ssl_context *ssl )
+{
+    int ret;
+    MBEDTLS_SSL_DEBUG_MSG( 2, ( "=> parse end_of_early_data" ) );
+
+    MBEDTLS_SSL_PROC_CHK_NEG( ssl_tls13_read_end_of_early_data_coordinate( ssl ) );
+    if( ret == SSL_END_OF_EARLY_DATA_EXPECT )
+    {
+#if defined(MBEDTLS_ZERO_RTT)
+
+#if defined(MBEDTLS_SSL_USE_MPS)
+        MBEDTLS_SSL_PROC_CHK( ssl_tls13_end_of_early_data_fetch( ssl ) );
+        MBEDTLS_SSL_PROC_CHK( mbedtls_mps_read_consume( &ssl->mps->l4 ) );
+#else /* MBEDTLS_SSL_USE_MPS */
+        MBEDTLS_SSL_PROC_CHK( ssl_tls13_end_of_early_data_fetch( ssl ) );
+#endif /* MBEDTLS_SSL_USE_MPS */
+
+        mbedtls_ssl_add_hs_hdr_to_checksum( ssl, MBEDTLS_SSL_HS_END_OF_EARLY_DATA, 0 );
+
+#else /* MBEDTLS_ZERO_RTT */
+
+        /* Should never happen */
+        return( MBEDTLS_ERR_SSL_INTERNAL_ERROR );
+
+#endif /* MBEDTLS_ZERO_RTT */
+
+    }
+
+    /* Postprocessing step: Update state machine */
+    MBEDTLS_SSL_PROC_CHK( ssl_tls13_read_end_of_early_data_postprocess( ssl ) );
+
+cleanup:
+
+    MBEDTLS_SSL_DEBUG_MSG( 2, ( "<= parse end_of_early_data" ) );
+    return( ret );
+
+}
+
+#if defined(MBEDTLS_ZERO_RTT)
+
+#if defined(MBEDTLS_SSL_USE_MPS)
+static int ssl_tls13_end_of_early_data_fetch( mbedtls_ssl_context *ssl )
+{
+    int ret;
+    mbedtls_mps_handshake_in msg;
+
+    MBEDTLS_SSL_PROC_CHK_NEG( mbedtls_mps_read( &ssl->mps->l4 ) );
+
+    if( ret != MBEDTLS_MPS_MSG_HS )
+        return( MBEDTLS_ERR_SSL_UNEXPECTED_MESSAGE );
+
+    MBEDTLS_SSL_PROC_CHK( mbedtls_mps_read_handshake( &ssl->mps->l4,
+                                                      &msg ) );
+
+    if( msg.type != MBEDTLS_SSL_HS_END_OF_EARLY_DATA ||
+        msg.length != 0 )
+    {
+        MBEDTLS_SSL_DEBUG_MSG( 1, (
+             "Bad EndOfEarlyData message: Type %u (expect %u), "
+             "Length %u (expect %u)",
+             (unsigned) msg.type, MBEDTLS_SSL_HS_END_OF_EARLY_DATA,
+             (unsigned) msg.length, 0 ) );
+        return( MBEDTLS_ERR_SSL_UNEXPECTED_MESSAGE );
+    }
+
+cleanup:
+
+    return( ret );
+}
+#else /* MBEDTLS_SSL_USE_MPS */
+static int ssl_tls13_end_of_early_data_fetch( mbedtls_ssl_context *ssl )
+{
+    int ret;
+
+    if( ( ret = mbedtls_ssl_read_record( ssl, 0 ) ) != 0 )
+    {
+        MBEDTLS_SSL_DEBUG_RET( 1, "mbedtls_ssl_read_record", ret );
+        goto cleanup;
+    }
+
+    if( ssl->in_msgtype != MBEDTLS_SSL_MSG_HANDSHAKE        ||
+        ssl->in_msg[0]  != MBEDTLS_SSL_HS_END_OF_EARLY_DATA ||
+        ssl->in_hslen   != 4 )
+    {
+        MBEDTLS_SSL_PEND_FATAL_ALERT( MBEDTLS_SSL_ALERT_MSG_UNEXPECTED_MESSAGE,
+                                      MBEDTLS_ERR_SSL_UNEXPECTED_MESSAGE );
+        ret = MBEDTLS_ERR_SSL_UNEXPECTED_MESSAGE;
+        goto cleanup;
+    }
+
+cleanup:
+
+    return( ret );
+}
+#endif /* MBEDTLS_SSL_USE_MPS */
+
+#endif /* MBEDTLS_ZERO_RTT */
+
+#if !defined(MBEDTLS_ZERO_RTT)
+static int ssl_tls13_read_end_of_early_data_coordinate( mbedtls_ssl_context *ssl )
+{
+    ((void) ssl);
+    return( SSL_END_OF_EARLY_DATA_SKIP );
+}
+#else /* MBEDTLS_ZERO_RTT */
+static int ssl_tls13_read_end_of_early_data_coordinate( mbedtls_ssl_context *ssl )
+{
+    if( ssl->handshake->early_data != MBEDTLS_SSL_EARLY_DATA_ON )
+        return( SSL_END_OF_EARLY_DATA_SKIP );
+
+    return( SSL_END_OF_EARLY_DATA_EXPECT );
+}
+#endif /* MBEDTLS_ZERO_RTT */
+
+static int ssl_tls13_read_end_of_early_data_postprocess( mbedtls_ssl_context *ssl )
+{
+    mbedtls_ssl_handshake_set_state( ssl, MBEDTLS_SSL_CLIENT_CERTIFICATE );
+    return ( 0 );
+}
+
+/*
+ *
+ * STATE HANDLING: Parse Early Data
+ *
+ */
+
+ /*
+  * Overview
+  */
+
+  /* Main state-handling entry point; orchestrates the other functions. */
+int ssl_tls13_read_early_data_process( mbedtls_ssl_context *ssl );
+
+#define SSL_EARLY_DATA_SKIP   0
+#define SSL_EARLY_DATA_EXPECT 1
+
+#if defined(MBEDTLS_ZERO_RTT)
+#if defined(MBEDTLS_SSL_USE_MPS)
+static int ssl_tls13_early_data_fetch( mbedtls_ssl_context *ssl,
+                                       mbedtls_mps_reader **reader );
+#else
+static int ssl_tls13_early_data_fetch( mbedtls_ssl_context *ssl,
+                                       unsigned char **buf,
+                                       size_t *buflen );
+#endif /* MBEDTLS_SSL_USE_MPS */
+#endif /* MBEDTLS_ZERO_RTT */
+
+static int ssl_tls13_read_early_data_coordinate( mbedtls_ssl_context *ssl );
+
+#if defined(MBEDTLS_ZERO_RTT)
+/* Parse early data send by the peer. */
+static int ssl_tls13_read_early_data_parse( mbedtls_ssl_context *ssl,
+    unsigned char const *buf,
+    size_t buflen );
+#endif /* MBEDTLS_ZERO_RTT */
+
+/* Update the state after handling the incoming early data message. */
+static int ssl_tls13_read_early_data_postprocess( mbedtls_ssl_context *ssl );
+
+/*
+ * Implementation
+ */
+
+int ssl_tls13_read_early_data_process( mbedtls_ssl_context *ssl )
+{
+    int ret;
+    MBEDTLS_SSL_DEBUG_MSG( 2, ( "=> parse early data" ) );
+
+    MBEDTLS_SSL_PROC_CHK_NEG( ssl_tls13_read_early_data_coordinate( ssl ) );
+
+    if( ret == SSL_EARLY_DATA_EXPECT )
+    {
+#if defined(MBEDTLS_ZERO_RTT)
+        unsigned char *buf;
+        size_t buflen;
+#if defined(MBEDTLS_SSL_USE_MPS)
+        mbedtls_mps_reader *rd;
+#endif /* MBEDTLS_SSL_USE_MPS */
+
+#if defined(MBEDTLS_SSL_USE_MPS)
+        MBEDTLS_SSL_PROC_CHK( ssl_tls13_early_data_fetch( ssl, &rd ) );
+        MBEDTLS_SSL_PROC_CHK( mbedtls_mps_reader_get( rd,
+                                                  MBEDTLS_MPS_SIZE_MAX,
+                                                  &buf,
+                                                  &buflen ) );
+        MBEDTLS_SSL_PROC_CHK( ssl_tls13_read_early_data_parse( ssl, buf, buflen ) );
+        MBEDTLS_SSL_PROC_CHK( mbedtls_mps_reader_commit( rd ) );
+        MBEDTLS_SSL_PROC_CHK( mbedtls_mps_read_consume( &ssl->mps->l4 ) );
+
+#else /* MBEDTLS_SSL_USE_MPS */
+
+        MBEDTLS_SSL_PROC_CHK( ssl_tls13_early_data_fetch( ssl, &buf, &buflen ) );
+        MBEDTLS_SSL_PROC_CHK( ssl_tls13_read_early_data_parse( ssl, buf, buflen ) );
+
+#endif /* MBEDTLS_SSL_USE_MPS */
+
+        /* No state machine update at this point -- we might receive
+         * multiple 0-RTT messages. */
+
+#else /* MBEDTLS_ZERO_RTT */
+
+        /* Should never happen */
+        return( MBEDTLS_ERR_SSL_INTERNAL_ERROR );
+
+#endif /* MBEDTLS_ZERO_RTT */
+    }
+    else
+    {
+        MBEDTLS_SSL_PROC_CHK( ssl_tls13_read_early_data_postprocess( ssl ) );
+    }
+
+cleanup:
+
+    MBEDTLS_SSL_DEBUG_MSG( 2, ( "<= parse early data" ) );
+    return( ret );
+}
+
+#if defined(MBEDTLS_ZERO_RTT)
+#if defined(MBEDTLS_SSL_USE_MPS)
+static int ssl_tls13_early_data_fetch( mbedtls_ssl_context *ssl,
+                                       mbedtls_mps_reader **rd )
+{
+    int ret;
+    MBEDTLS_SSL_PROC_CHK_NEG( mbedtls_mps_read( &ssl->mps->l4 ) );
+
+    if( ret != MBEDTLS_MPS_MSG_APP )
+        return( MBEDTLS_ERR_SSL_UNEXPECTED_MESSAGE );
+
+    MBEDTLS_SSL_PROC_CHK( mbedtls_mps_read_application( &ssl->mps->l4, rd ) );
+
+cleanup:
+
+    return( ret );
+}
+#else /* MBEDTLS_SSL_USE_MPS */
+static int ssl_tls13_early_data_fetch( mbedtls_ssl_context *ssl,
+                                       unsigned char **buf,
+                                       size_t *buflen )
+{
+    int ret;
+
+    if( ( ret = mbedtls_ssl_read_record( ssl, 0 ) ) != 0 )
+    {
+        MBEDTLS_SSL_DEBUG_RET( 1, "mbedtls_ssl_read_record", ret );
+        goto cleanup;
+    }
+
+    if( ssl->in_msgtype != MBEDTLS_SSL_MSG_APPLICATION_DATA )
+    {
+        MBEDTLS_SSL_PEND_FATAL_ALERT( MBEDTLS_SSL_ALERT_MSG_UNEXPECTED_MESSAGE,
+                                      MBEDTLS_ERR_SSL_UNEXPECTED_MESSAGE );
+        ret = MBEDTLS_ERR_SSL_UNEXPECTED_MESSAGE;
+        goto cleanup;
+    }
+
+    *buf    = ssl->in_msg;
+    *buflen = ssl->in_hslen;
+
+cleanup:
+
+    return( ret );
+}
+#endif /* MBEDTLS_SSL_USE_MPS */
+#endif /* MBEDTLS_ZERO_RTT */
+
+#if !defined(MBEDTLS_ZERO_RTT)
+static int ssl_tls13_read_early_data_coordinate( mbedtls_ssl_context *ssl )
+{
+    ((void) ssl);
+    return( SSL_EARLY_DATA_SKIP );
+}
+#else /* MBEDTLS_ZERO_RTT */
+static int ssl_tls13_read_early_data_coordinate( mbedtls_ssl_context *ssl )
+{
+    int ret;
+
+    if( ssl->handshake->early_data != MBEDTLS_SSL_EARLY_DATA_ON )
+        return( SSL_EARLY_DATA_SKIP );
+
+    /* Activate early data transform */
+    MBEDTLS_SSL_DEBUG_MSG( 1, ( "Switch to 0-RTT keys for inbound traffic" ) );
+
+#if defined(MBEDTLS_SSL_USE_MPS)
+    MBEDTLS_SSL_PROC_CHK( mbedtls_mps_set_incoming_keys( &ssl->mps->l4,
+                                                   ssl->handshake->epoch_earlydata ) );
+
+    MBEDTLS_SSL_PROC_CHK_NEG( mbedtls_mps_read( &ssl->mps->l4 ) );
+    if( ret != MBEDTLS_MPS_MSG_APP )
+        return( SSL_EARLY_DATA_SKIP );
+
+    return( SSL_EARLY_DATA_EXPECT );
+
+cleanup:
+
+    return( ret );
+
+#else /* MBEDTLS_SSL_USE_MPS */
+
+    mbedtls_ssl_set_inbound_transform( ssl, ssl->handshake->transform_earlydata );
+
+    /* Fetching step */
+    if( ( ret = mbedtls_ssl_read_record( ssl, 0 ) ) != 0 )
+    {
+        MBEDTLS_SSL_DEBUG_RET( 1, "mbedtls_ssl_read_record", ret );
+        return( ret );
+    }
+
+    ssl->keep_current_message = 1;
+
+    /* Check for EndOfEarlyData */
+    if( ssl->in_msgtype == MBEDTLS_SSL_MSG_HANDSHAKE )
+        return( SSL_EARLY_DATA_SKIP );
+
+    return( SSL_EARLY_DATA_EXPECT );
+
+#endif /* MBEDTLS_SSL_USE_MPS */
+}
+
+static int ssl_tls13_read_early_data_parse( mbedtls_ssl_context *ssl,
+                                            unsigned char const *buf,
+                                            size_t buflen )
+{
+    /* Check whether we have enough buffer space. */
+    if( buflen <= ssl->conf->max_early_data )
+    {
+        /* TODO: We need to check that we're not receiving more 0-RTT
+         * than what the ticket allows. */
+
+        /* copy data to staging area */
+        memcpy( ssl->early_data_server_buf, buf, buflen );
+        /* execute callback to process application data */
+        ssl->conf->early_data_callback( ssl, ssl->early_data_server_buf,
+                                        buflen );
+    }
+    else
+    {
+        MBEDTLS_SSL_DEBUG_MSG( 1, ( "Buffer too small (recv %" MBEDTLS_PRINTF_SIZET " bytes, buffer %" MBEDTLS_PRINTF_SIZET " bytes)",
+                                    buflen, ssl->conf->max_early_data ) );
+        return ( MBEDTLS_ERR_SSL_ALLOC_FAILED );
+    }
+
+    return( 0 );
+}
+#endif /* MBEDTLS_ZERO_RTT */
+
+static int ssl_tls13_read_early_data_postprocess( mbedtls_ssl_context *ssl )
+{
+    mbedtls_ssl_handshake_set_state( ssl, MBEDTLS_SSL_END_OF_EARLY_DATA );
+    return ( 0 );
 }
 
 /*
@@ -4147,6 +2091,33 @@
 #define SSL_CLIENT_HELLO_OK           0
 #define SSL_CLIENT_HELLO_HRR_REQUIRED 1
 
+#if defined(MBEDTLS_ZERO_RTT)
+static int ssl_tls13_check_use_0rtt_handshake( mbedtls_ssl_context *ssl )
+{
+    /* Check if the user has enabled 0-RTT in the config */
+    if( !mbedtls_ssl_conf_tls13_0rtt_enabled( ssl ) )
+        return( 0 );
+
+    /* Check if the client has indicated the use of 0-RTT */
+    if( ( ssl->handshake->extensions_present & MBEDTLS_SSL_EXT_EARLY_DATA ) == 0 )
+        return( 0 );
+
+    /* If the client has indicated the use of 0-RTT but not sent
+     * the PSK extensions, that's not conformant (and there's no
+     * way to continue from here). */
+    if( !ssl_tls13_client_hello_has_psk_extensions( ssl ) )
+    {
+        MBEDTLS_SSL_DEBUG_MSG( 1,
+            ( "Client indicated 0-RTT without offering PSK extensions" ) );
+        return( MBEDTLS_ERR_SSL_ILLEGAL_PARAMETER );
+    }
+
+    /* Accept 0-RTT */
+    ssl->handshake->early_data = MBEDTLS_SSL_EARLY_DATA_ON;
+    return( 0 );
+}
+#endif /* MBEDTLS_ZERO_RTT*/
+
 static int ssl_tls13_parse_client_hello( mbedtls_ssl_context *ssl,
                                          const unsigned char *buf,
                                          const unsigned char *end )
@@ -4160,7 +2131,12 @@
     size_t extensions_len;
     const unsigned char *extensions_end;
 
-    const mbedtls_ssl_ciphersuite_t* ciphersuite_info;
+    const unsigned char *pre_shared_key_ext = NULL;
+    size_t pre_shared_key_ext_len = 0;
+
+    const mbedtls_ssl_ciphersuite_t *ciphersuite_info;
+
+    int hrr_required = 0;
 
     ssl->handshake->extensions_present = MBEDTLS_SSL_EXT_NONE;
 
@@ -4205,6 +2181,10 @@
      * Only support TLS 1.3 currently, temporarily set the version.
      */
     ssl->tls_version = MBEDTLS_SSL_VERSION_TLS1_3;
+#if defined(MBEDTLS_SSL_NEW_SESSION_TICKET)
+    /* Store minor version for later use with ticket serialization. */
+    ssl->session_negotiate->tls_version = MBEDTLS_SSL_VERSION_TLS1_3;
+#endif /* MBEDTLS_SSL_NEW_SESSION_TICKET */
 
     /* ---
      *  Random random;
@@ -4334,6 +2314,15 @@
         size_t extension_data_len;
         const unsigned char *extension_data_end;
 
+        /* The PSK extension must be the last in the ClientHello.
+         * Fail if we've found it already but haven't yet reached
+         * the end of the extension block. */
+        if( pre_shared_key_ext != NULL )
+        {
+            MBEDTLS_SSL_DEBUG_MSG( 1, ( "bad client hello message" ) );
+            return( MBEDTLS_ERR_SSL_ILLEGAL_PARAMETER );
+        }
+
         MBEDTLS_SSL_CHK_BUF_READ_PTR( p, extensions_end, 4 );
         extension_type = MBEDTLS_GET_UINT16_BE( p, 0 );
         extension_data_len = MBEDTLS_GET_UINT16_BE( p, 2 );
@@ -4382,7 +2371,8 @@
                 if( ret == SSL_TLS1_3_PARSE_KEY_SHARES_EXT_NO_MATCH )
                 {
                     MBEDTLS_SSL_DEBUG_MSG( 2, ( "HRR needed " ) );
-                    ret = MBEDTLS_ERR_SSL_FEATURE_UNAVAILABLE;
+                    hrr_required = 1;
+                    ret = 0;
                 }
 
                 if( ret != 0 )
@@ -4423,9 +2413,113 @@
                 break;
 #endif /* MBEDTLS_KEY_EXCHANGE_WITH_CERT_ENABLED */
 
+#if defined(MBEDTLS_SSL_SERVER_NAME_INDICATION)
+            case MBEDTLS_TLS_EXT_SERVERNAME:
+                MBEDTLS_SSL_DEBUG_MSG( 3, ( "found ServerName extension" ) );
+                ret = ssl_tls13_parse_servername_ext( ssl, p, extension_data_len );
+                if( ret != 0 )
+                {
+                    MBEDTLS_SSL_DEBUG_RET( 1, "ssl_tls13_parse_servername_ext", ret );
+                    return( ret );
+                }
+                ssl->handshake->extensions_present |= MBEDTLS_SSL_EXT_SERVERNAME;
+                break;
+#endif /* MBEDTLS_SSL_SERVER_NAME_INDICATION */
+
+#if defined(MBEDTLS_SSL_COOKIE_C)
+            case MBEDTLS_TLS_EXT_COOKIE:
+                MBEDTLS_SSL_DEBUG_MSG( 3, ( "found cookie extension" ) );
+
+                ret = ssl_tls13_parse_cookie_ext( ssl, p, extension_data_len );
+
+                /* if cookie verification failed then we return a hello retry message */
+                if( ret == MBEDTLS_ERR_SSL_HRR_REQUIRED )
+                {
+                    hrr_required = 1;
+                }
+                else if( ret == 0 ) /* cookie extension present and processed succesfully */
+                {
+                    ssl->handshake->extensions_present |= MBEDTLS_SSL_EXT_COOKIE;
+                }
+                break;
+#endif /* MBEDTLS_SSL_COOKIE_C  */
+
+#if defined(MBEDTLS_KEY_EXCHANGE_PSK_ENABLED)
+            case MBEDTLS_TLS_EXT_PRE_SHARED_KEY:
+                MBEDTLS_SSL_DEBUG_MSG( 3, ( "found pre_shared_key extension" ) );
+                /* Delay processing of the PSK identity once we have
+                 * found out which algorithms to use. We keep a pointer
+                 * to the buffer and the size for later processing.
+                 */
+                pre_shared_key_ext_len = extension_data_len;
+                pre_shared_key_ext = p;
+
+                ssl->handshake->extensions_present |= MBEDTLS_SSL_EXT_PRE_SHARED_KEY;
+                break;
+#endif /* MBEDTLS_KEY_EXCHANGE_PSK_ENABLED */
+
+#if defined(MBEDTLS_ZERO_RTT)
+            case MBEDTLS_TLS_EXT_EARLY_DATA:
+                MBEDTLS_SSL_DEBUG_MSG( 3, ( "found early_data extension" ) );
+
+                ret = ssl_tls13_parse_early_data_ext( ssl, p, extension_data_len );
+                if( ret != 0 )
+                {
+                    MBEDTLS_SSL_DEBUG_RET( 1, "ssl_tls13_parse_early_data_ext", ret );
+                    return( ret );
+                }
+
+                ssl->handshake->extensions_present |= MBEDTLS_SSL_EXT_EARLY_DATA;
+                break;
+#endif /* MBEDTLS_ZERO_RTT */
+
+#if defined(MBEDTLS_KEY_EXCHANGE_SOME_PSK_ENABLED)
+            case MBEDTLS_TLS_EXT_PSK_KEY_EXCHANGE_MODES:
+                MBEDTLS_SSL_DEBUG_MSG( 3, ( "found psk key exchange modes extension" ) );
+
+                ret = ssl_tls13_parse_key_exchange_modes_ext( ssl, p, extension_data_len );
+                if( ret != 0 )
+                {
+                    MBEDTLS_SSL_DEBUG_RET( 1, "ssl_tls13_parse_key_exchange_modes_ext", ret );
+                    return( ret );
+                }
+
+                ssl->handshake->extensions_present |= MBEDTLS_SSL_EXT_PSK_KEY_EXCHANGE_MODES;
+                break;
+#endif /* MBEDTLS_KEY_EXCHANGE_SOME_PSK_ENABLED */
+
+#if defined(MBEDTLS_SSL_MAX_FRAGMENT_LENGTH)
+            case MBEDTLS_TLS_EXT_MAX_FRAGMENT_LENGTH:
+                MBEDTLS_SSL_DEBUG_MSG( 3, ( "found max fragment length extension" ) );
+
+                ret = ssl_tls13_parse_max_fragment_length_ext( ssl, p,
+                                                               extension_data_len );
+                if( ret != 0 )
+                {
+                    MBEDTLS_SSL_DEBUG_RET( 1, ( "ssl_tls13_parse_max_fragment_length_ext" ), ret );
+                    return( ret );
+                }
+                ssl->handshake->extensions_present |= MBEDTLS_SSL_EXT_MAX_FRAGMENT_LENGTH;
+                break;
+#endif /* MBEDTLS_SSL_MAX_FRAGMENT_LENGTH */
+
+#if defined(MBEDTLS_SSL_ALPN)
+            case MBEDTLS_TLS_EXT_ALPN:
+                MBEDTLS_SSL_DEBUG_MSG( 3, ( "found alpn extension" ) );
+
+                ret = ssl_tls13_parse_alpn_ext( ssl, p, extension_data_len );
+                if( ret != 0 )
+                {
+                    MBEDTLS_SSL_DEBUG_RET( 1, ( "ssl_tls13_parse_alpn_ext" ), ret );
+                    return( ret );
+                }
+                ssl->handshake->extensions_present |= MBEDTLS_SSL_EXT_ALPN;
+                break;
+#endif /* MBEDTLS_SSL_ALPN */
+
             default:
                 MBEDTLS_SSL_DEBUG_MSG( 3,
-                        ( "unknown extension found: %ud ( ignoring )",
+                        ( "unknown extension found: %d ( ignoring )",
                           extension_type ) );
         }
 
@@ -4436,67 +2530,195 @@
      * - The entire content of the CH message, if no PSK extension is present
      * - The content up to but excluding the PSK extension, if present.
      */
-    mbedtls_ssl_add_hs_msg_to_checksum( ssl, MBEDTLS_SSL_HS_CLIENT_HELLO,
-                                        buf, p - buf );
+    ssl->handshake->update_checksum( ssl, buf,
+                                     ( pre_shared_key_ext != NULL ) ?
+                                     pre_shared_key_ext - buf : p - buf );
 
     /* List all the extensions we have received */
-#if defined(MBEDTLS_DEBUG_C)
     ssl_tls13_debug_print_client_hello_exts( ssl );
-#endif /* MBEDTLS_DEBUG_C */
 
     /*
-     * Here we only support the ephemeral or (EC)DHE key echange mode
+     * Determine the key exchange algorithm to use.
+     * There are three types of key exchanges supported in TLS 1.3:
+     * - (EC)DH with ECDSA,
+     * - (EC)DH with PSK,
+     * - plain PSK.
+     *
+     * The PSK-based key exchanges may additionally be used with 0-RTT.
+     *
+     * Our built-in order of preference is
+     *  1 ) Plain PSK Mode
+     *  2 ) (EC)DHE-PSK Mode
+     *  3 ) Certificate Mode
      */
 
-    if( !ssl_tls13_check_ephemeral_key_exchange( ssl ) )
-    {
-        MBEDTLS_SSL_DEBUG_MSG(
-                1,
-                ( "ClientHello message misses mandatory extensions." ) );
+    ssl->handshake->key_exchange = MBEDTLS_SSL_TLS1_3_KEY_EXCHANGE_MODE_NONE;
+
+    if( !ssl_tls13_check_psk_key_exchange( ssl ) &&
+        !ssl_tls13_check_ephemeral_key_exchange( ssl ) )
+    {
+        MBEDTLS_SSL_DEBUG_MSG( 1, ( "ClientHello message misses mandatory extensions." ) );
         MBEDTLS_SSL_PEND_FATAL_ALERT( MBEDTLS_SSL_ALERT_MSG_MISSING_EXTENSION ,
                                       MBEDTLS_ERR_SSL_ILLEGAL_PARAMETER );
         return( MBEDTLS_ERR_SSL_ILLEGAL_PARAMETER );
     }
 
+#if defined(MBEDTLS_ZERO_RTT)
+    ret = ssl_tls13_check_use_0rtt_handshake( ssl );
+    if( ret != 0 )
+        return( ret );
+#endif /* MBEDTLS_ZERO_RTT */
+
+#if defined(MBEDTLS_KEY_EXCHANGE_PSK_ENABLED)
+    /* If we've settled on a PSK-based exchange, parse PSK identity ext */
+    if( mbedtls_ssl_tls13_kex_with_psk( ssl ) )
+    {
+        ret = mbedtls_ssl_tls13_parse_client_psk_identity_ext(
+                  ssl, pre_shared_key_ext, pre_shared_key_ext_len );
+        if( ret != 0 )
+        {
+            MBEDTLS_SSL_DEBUG_RET( 1, ( "mbedtls_ssl_tls13_parse_client_psk_identity" ),
+                                   ret );
+            return( ret );
+        }
+    }
+#endif /* MBEDTLS_KEY_EXCHANGE_PSK_ENABLED */
+
+#if defined(MBEDTLS_SSL_COOKIE_C)
+    /* If we failed to see a cookie extension, and we required it through the
+     * configuration settings ( rr_config ), then we need to send a HRR msg.
+     * Conceptually, this is similiar to having received a cookie that failed
+     * the verification check.
+     */
+    if( ( ssl->conf->rr_config == MBEDTLS_SSL_FORCE_RR_CHECK_ON ) &&
+        !( ssl->handshake->extensions_present & MBEDTLS_SSL_EXT_COOKIE ) )
+    {
+        MBEDTLS_SSL_DEBUG_MSG( 2, ( "Cookie extension missing. Need to send a HRR." ) );
+        hrr_required = 1;
+    }
+#endif /* MBEDTLS_SSL_COOKIE_C */
+
+    if( hrr_required == 1 )
+        return( SSL_CLIENT_HELLO_HRR_REQUIRED );
+
     return( 0 );
 }
 
-static int ssl_tls13_postprocess_client_hello( mbedtls_ssl_context* ssl )
-{
-    int ret = MBEDTLS_ERR_ERROR_CORRUPTION_DETECTED;
+static int ssl_tls13_postprocess_client_hello( mbedtls_ssl_context *ssl,
+                                               int hrr_required )
+{
+    int ret = 0;
+#if defined(MBEDTLS_ZERO_RTT)
+    mbedtls_ssl_key_set traffic_keys;
+#endif /* MBEDTLS_ZERO_RTT */
+
+    if( ssl->handshake->hello_retry_requests_sent == 0 &&
+        ssl->conf->rr_config == MBEDTLS_SSL_FORCE_RR_CHECK_ON )
+    {
+        hrr_required = 1;
+    }
+
+    if( hrr_required )
+    {
+        /*
+         * Create stateless transcript hash for HRR
+         */
+        MBEDTLS_SSL_DEBUG_MSG( 4, ( "Reset transcript for HRR" ) );
+        ret = mbedtls_ssl_reset_transcript_for_hrr( ssl );
+        if( ret != 0 )
+        {
+            MBEDTLS_SSL_DEBUG_RET( 1, "mbedtls_ssl_reset_transcript_for_hrr", ret );
+            return( ret );
+        }
+        mbedtls_ssl_session_reset_msg_layer( ssl, 0 );
+
+        /* Transmit Hello Retry Request */
+        mbedtls_ssl_handshake_set_state( ssl, MBEDTLS_SSL_HELLO_RETRY_REQUEST );
+        return( 0 );
+    }
 
     ret = mbedtls_ssl_tls13_key_schedule_stage_early( ssl );
     if( ret != 0 )
     {
         MBEDTLS_SSL_DEBUG_RET( 1,
-             "mbedtls_ssl_tls1_3_key_schedule_stage_early", ret );
+             "mbedtls_ssl_tls13_key_schedule_stage_early", ret );
         return( ret );
     }
 
+#if defined(MBEDTLS_ZERO_RTT)
+    if( ssl->handshake->early_data == MBEDTLS_SSL_EARLY_DATA_ON )
+    {
+        mbedtls_ssl_transform *transform_earlydata;
+
+        MBEDTLS_SSL_DEBUG_MSG( 3, ( "Generate 0-RTT keys" ) );
+
+        ret = mbedtls_ssl_tls13_generate_early_data_keys(
+            ssl, &traffic_keys );
+        if( ret != 0 )
+        {
+            MBEDTLS_SSL_DEBUG_RET( 1,
+                      "mbedtls_ssl_tls13_generate_early_data_keys", ret );
+            return( ret );
+        }
+
+        transform_earlydata = mbedtls_calloc( 1, sizeof( mbedtls_ssl_transform ) );
+        if( transform_earlydata == NULL )
+            return( MBEDTLS_ERR_SSL_ALLOC_FAILED );
+
+        ret = mbedtls_ssl_tls13_populate_transform(
+            transform_earlydata, ssl->conf->endpoint,
+            ssl->session_negotiate->ciphersuite, &traffic_keys, ssl );
+        if( ret != 0 )
+        {
+            MBEDTLS_SSL_DEBUG_RET( 1, "mbedtls_ssl_tls13_populate_transform", ret );
+            return( ret );
+        }
+
+#if !defined(MBEDTLS_SSL_USE_MPS)
+        ssl->handshake->transform_earlydata = transform_earlydata;
+#else /* MBEDTLS_SSL_USE_MPS */
+        /* Register transform with MPS. */
+        ret = mbedtls_mps_add_key_material( &ssl->mps->l4,
+                                            transform_earlydata,
+                                            &ssl->handshake->epoch_earlydata );
+        if( ret != 0 )
+            return( ret );
+#endif /* MBEDTLS_SSL_USE_MPS */
+    }
+
+    mbedtls_platform_zeroize( &traffic_keys, sizeof( traffic_keys ) );
+
+#endif /* MBEDTLS_ZERO_RTT */
+
+    mbedtls_ssl_handshake_set_state( ssl, MBEDTLS_SSL_SERVER_HELLO );
     return( 0 );
 
 }
 
-/*
- * Main entry point from the state machine; orchestrates the otherfunctions.
- */
-
 static int ssl_tls13_process_client_hello( mbedtls_ssl_context *ssl )
 {
-
     int ret = MBEDTLS_ERR_ERROR_CORRUPTION_DETECTED;
-    unsigned char* buf = NULL;
+    int hrr_required = 0;
+    unsigned char *buf = NULL;
     size_t buflen = 0;
     MBEDTLS_SSL_DEBUG_MSG( 2, ( "=> parse client hello" ) );
 
     MBEDTLS_SSL_PROC_CHK( mbedtls_ssl_tls13_fetch_handshake_msg(
-                          ssl, MBEDTLS_SSL_HS_CLIENT_HELLO,
-                          &buf, &buflen ) );
+                              ssl, MBEDTLS_SSL_HS_CLIENT_HELLO,
+                              &buf, &buflen ) );
+
+    mbedtls_ssl_add_hs_hdr_to_checksum( ssl, MBEDTLS_SSL_HS_CLIENT_HELLO, buflen );
 
     MBEDTLS_SSL_PROC_CHK_NEG( ssl_tls13_parse_client_hello( ssl, buf,
                                                             buf + buflen ) );
-    MBEDTLS_SSL_PROC_CHK( ssl_tls13_postprocess_client_hello( ssl ) );
-    mbedtls_ssl_handshake_set_state( ssl, MBEDTLS_SSL_SERVER_HELLO );
+    hrr_required = ( ret == SSL_CLIENT_HELLO_HRR_REQUIRED );
+
+#if defined(MBEDTLS_SSL_USE_MPS)
+    MBEDTLS_SSL_PROC_CHK( mbedtls_ssl_mps_hs_consume_full_hs_msg( ssl ) );
+#endif /* MBEDTLS_SSL_USE_MPS */
+
+    MBEDTLS_SSL_DEBUG_MSG( 1, ( "postprocess" ) );
+    MBEDTLS_SSL_PROC_CHK( ssl_tls13_postprocess_client_hello( ssl, hrr_required ) );
 
 cleanup:
 
@@ -4504,13 +2726,1013 @@
     return( ret );
 }
 
+#if defined(MBEDTLS_SSL_MAX_FRAGMENT_LENGTH)
+static int ssl_tls13_write_max_fragment_length_ext( mbedtls_ssl_context *ssl,
+                                                    unsigned char *buf,
+                                                    size_t buflen,
+                                                    size_t *olen )
+{
+    unsigned char *p = buf;
+
+    *olen = 0;
+
+    if( ( ssl->handshake->extensions_present &
+          MBEDTLS_SSL_EXT_MAX_FRAGMENT_LENGTH ) == 0 )
+    {
+        return( 0 );
+    }
+
+    if( ssl->session_negotiate->mfl_code == MBEDTLS_SSL_MAX_FRAG_LEN_NONE )
+    {
+        return( 0 );
+    }
+
+    MBEDTLS_SSL_DEBUG_MSG( 3,
+        ( "adding max_fragment_length extension" ) );
+
+    MBEDTLS_SSL_CHK_BUF_PTR( p, buf + buflen, 5 );
+
+    MBEDTLS_PUT_UINT16_BE( MBEDTLS_TLS_EXT_MAX_FRAGMENT_LENGTH, p, 0 );
+    MBEDTLS_PUT_UINT16_BE( 1, p, 2 );
+    p[4] = ssl->session_negotiate->mfl_code;
+
+    *olen = 5;
+
+    return( 0 );
+}
+#endif /* MBEDTLS_SSL_MAX_FRAGMENT_LENGTH */
+
+
+
+#if defined(MBEDTLS_SSL_ALPN)
+static int ssl_tls13_write_alpn_ext(
+    mbedtls_ssl_context *ssl,
+    unsigned char *buf, size_t buflen, size_t *olen )
+{
+    *olen = 0;
+
+    if( ( ssl->handshake->extensions_present & MBEDTLS_SSL_EXT_ALPN ) == 0 ||
+        ssl->alpn_chosen == NULL )
+    {
+        return( 0 );
+    }
+
+    if( buflen < 7 + strlen( ssl->alpn_chosen ) )
+    {
+        MBEDTLS_SSL_DEBUG_MSG( 1, ( "buffer too small" ) );
+        return ( MBEDTLS_ERR_SSL_BUFFER_TOO_SMALL );
+    }
+
+    MBEDTLS_SSL_DEBUG_MSG( 3, ( "server hello, adding alpn extension" ) );
+    /*
+     * 0 . 1    ext identifier
+     * 2 . 3    ext length
+     * 4 . 5    protocol list length
+     * 6 . 6    protocol name length
+     * 7 . 7+n  protocol name
+     */
+    MBEDTLS_PUT_UINT16_BE( MBEDTLS_TLS_EXT_ALPN, buf, 0 );
+
+    *olen = 7 + strlen( ssl->alpn_chosen );
+
+    MBEDTLS_PUT_UINT16_BE( *olen - 4, buf, 2 );
+    MBEDTLS_PUT_UINT16_BE( *olen - 6, buf, 4 );
+    buf[6] = MBEDTLS_BYTE_0( *olen - 7 );
+
+    memcpy( buf + 7, ssl->alpn_chosen, *olen - 7 );
+    return ( 0 );
+}
+#endif /* MBEDTLS_SSL_ALPN */
+
+
+
 /*
- * TLS 1.3 State Machine -- server side
+ *
+ * EncryptedExtensions message
+ *
+ * The EncryptedExtensions message contains any extensions which
+ * should be protected, i.e., any which are not needed to establish
+ * the cryptographic context.
+ */
+
+/*
+ * Overview
+ */
+
+/* Main entry point; orchestrates the other functions */
+static int ssl_tls13_encrypted_extensions_process( mbedtls_ssl_context *ssl );
+
+static int ssl_tls13_encrypted_extensions_prepare( mbedtls_ssl_context *ssl );
+static int ssl_tls13_encrypted_extensions_write( mbedtls_ssl_context *ssl,
+                                                 unsigned char *buf,
+                                                 size_t buflen,
+                                                 size_t *olen );
+static int ssl_tls13_encrypted_extensions_postprocess( mbedtls_ssl_context *ssl );
+
+static int ssl_tls13_encrypted_extensions_process( mbedtls_ssl_context *ssl )
+{
+    int ret;
+    unsigned char *buf;
+    size_t buf_len, msg_len;
+
+    MBEDTLS_SSL_DEBUG_MSG( 2, ( "=> write encrypted extension" ) );
+
+    if( ssl->handshake->state_local.encrypted_extensions_out.preparation_done == 0 )
+    {
+        MBEDTLS_SSL_PROC_CHK( ssl_tls13_encrypted_extensions_prepare( ssl ) );
+        ssl->handshake->state_local.encrypted_extensions_out.preparation_done = 1;
+    }
+
+    MBEDTLS_SSL_PROC_CHK( mbedtls_ssl_start_handshake_msg( ssl,
+                       MBEDTLS_SSL_HS_ENCRYPTED_EXTENSIONS, &buf, &buf_len ) );
+
+    MBEDTLS_SSL_PROC_CHK( ssl_tls13_encrypted_extensions_write(
+                              ssl, buf, buf_len, &msg_len ) );
+
+    mbedtls_ssl_add_hs_msg_to_checksum( ssl, MBEDTLS_SSL_HS_ENCRYPTED_EXTENSIONS,
+                                        buf, msg_len );
+
+    /* Update state */
+    MBEDTLS_SSL_PROC_CHK( ssl_tls13_encrypted_extensions_postprocess( ssl ) );
+
+    MBEDTLS_SSL_PROC_CHK( mbedtls_ssl_finish_handshake_msg(
+                              ssl, buf_len, msg_len ) );
+
+cleanup:
+
+    MBEDTLS_SSL_DEBUG_MSG( 2, ( "<= write encrypted extension" ) );
+    return( ret );
+}
+
+static int ssl_tls13_encrypted_extensions_prepare( mbedtls_ssl_context *ssl )
+{
+    int ret;
+    mbedtls_ssl_key_set traffic_keys;
+    mbedtls_ssl_transform *transform_handshake;
+
+    /* Compute handshake secret */
+    ret = mbedtls_ssl_tls13_key_schedule_stage_handshake( ssl );
+    if( ret != 0 )
+    {
+        MBEDTLS_SSL_DEBUG_RET( 1, "mbedtls_ssl_tls13_key_schedule_stage_handshake", ret );
+        return( ret );
+    }
+
+    /* Derive handshake key material */
+    ret = mbedtls_ssl_tls13_generate_handshake_keys( ssl, &traffic_keys );
+    if( ret != 0 )
+    {
+        MBEDTLS_SSL_DEBUG_RET( 1,
+                "mbedtls_ssl_tls13_generate_handshake_keys", ret );
+        return( ret );
+    }
+
+    transform_handshake = mbedtls_calloc( 1, sizeof( mbedtls_ssl_transform ) );
+    if( transform_handshake == NULL )
+        return( MBEDTLS_ERR_SSL_ALLOC_FAILED );
+
+    /* Setup transform from handshake key material */
+    ret = mbedtls_ssl_tls13_populate_transform(
+                               transform_handshake,
+                               ssl->conf->endpoint,
+                               ssl->session_negotiate->ciphersuite,
+                               &traffic_keys,
+                               ssl );
+    if( ret != 0 )
+    {
+        MBEDTLS_SSL_DEBUG_RET( 1, "mbedtls_ssl_tls13_populate_transform", ret );
+        return( ret );
+    }
+
+#if !defined(MBEDTLS_SSL_USE_MPS)
+    ssl->handshake->transform_handshake = transform_handshake;
+    mbedtls_ssl_set_outbound_transform( ssl, ssl->handshake->transform_handshake );
+#else /* MBEDTLS_SSL_USE_MPS */
+    /* Register transform with MPS. */
+    ret = mbedtls_mps_add_key_material( &ssl->mps->l4,
+                                        transform_handshake,
+                                        &ssl->handshake->epoch_handshake );
+    if( ret != 0 )
+        return( ret );
+
+    /* Use new transform for outgoing data. */
+    ret = mbedtls_mps_set_outgoing_keys( &ssl->mps->l4,
+                                         ssl->handshake->epoch_handshake );
+    if( ret != 0 )
+        return( ret );
+#endif /* MBEDTLS_SSL_USE_MPS */
+
+    /*
+     * Switch to our negotiated transform and session parameters for outbound
+     * data.
+     */
+    MBEDTLS_SSL_DEBUG_MSG( 3, ( "switching to new transform spec for outbound data" ) );
+
+#if !defined(MBEDTLS_SSL_USE_MPS)
+    memset( ssl->out_ctr, 0, 8 );
+#endif /* MBEDTLS_SSL_USE_MPS */
+
+    return( 0 );
+}
+
+static int ssl_tls13_encrypted_extensions_write( mbedtls_ssl_context *ssl,
+                                                 unsigned char *buf,
+                                                 size_t buflen,
+                                                 size_t *olen )
+{
+    int ret;
+    size_t n, enc_ext_len;
+    unsigned char *p, *end, *len;
+
+    /* If all extensions are disabled then olen is 0. */
+    *olen = 0;
+
+    end = buf + buflen;
+    p = buf;
+
+    /*
+     * struct {
+     *    Extension extensions<0..2 ^ 16 - 1>;
+     * } EncryptedExtensions;
+     *
+     */
+
+    /* Skip extension length; first write extensions, then update length */
+    len = p;
+    p += 2;
+
+#if defined(MBEDTLS_SSL_SERVER_NAME_INDICATION)
+    ret = ssl_tls13_write_sni_server_ext( ssl, p, end - p, &n );
+    if( ret != 0 )
+        return( ret );
+    p += n;
+#endif /* MBEDTLS_SSL_SERVER_NAME_INDICATION */
+
+#if defined(MBEDTLS_SSL_ALPN)
+    ret = ssl_tls13_write_alpn_ext( ssl, p, end - p, &n );
+    if( ret != 0 )
+        return( ret );
+    p  += n;
+#endif /* MBEDTLS_SSL_ALPN */
+
+#if defined(MBEDTLS_SSL_MAX_FRAGMENT_LENGTH)
+    ret = ssl_tls13_write_max_fragment_length_ext( ssl, p, end - p, &n );
+    if( ret != 0 )
+        return( ret );
+    p += n;
+#endif /* MBEDTLS_SSL_MAX_FRAGMENT_LENGTH */
+
+#if defined(MBEDTLS_ZERO_RTT)
+    ret = mbedtls_ssl_tls13_write_early_data_ext( ssl, p, end, &n );
+    if( ret != 0 )
+        return( ret );
+    p += n;
+#endif /* MBEDTLS_ZERO_RTT */
+
+    *olen = p - buf;
+    enc_ext_len = (size_t)( ( p - len ) - 2 );
+
+    MBEDTLS_PUT_UINT16_BE( enc_ext_len, len, 0 );
+
+    return( 0 );
+}
+
+static int ssl_tls13_encrypted_extensions_postprocess( mbedtls_ssl_context *ssl )
+{
+    mbedtls_ssl_handshake_set_state( ssl, MBEDTLS_SSL_CERTIFICATE_REQUEST );
+    return( 0 );
+}
+
+/*
+ *
+ * HelloRetryRequest message
+ *
+ * Servers send this message in response to a ClientHello message when
+ * the server was able to find an acceptable set of algorithms and groups
+ * that are mutually supported, but the client's KeyShare did not contain
+ * an acceptable offer.
+ *
+ * We also send this message with DTLS 1.3 to perform a return-routability
+ * check (and we include a cookie).
+ */
+
+/*
+ * Overview
+ */
+
+/* Main entry point; orchestrates the other functions */
+static int ssl_tls13_write_hello_retry_request_process( mbedtls_ssl_context *ssl );
+
+static int ssl_tls13_write_hello_retry_request_coordinate( mbedtls_ssl_context *ssl );
+static int ssl_tls13_write_hello_retry_request_write( mbedtls_ssl_context *ssl,
+                                                      unsigned char *buf,
+                                                      size_t buflen,
+                                                      size_t *olen );
+static int ssl_tls13_write_hello_retry_request_postprocess( mbedtls_ssl_context *ssl );
+
+static int ssl_tls13_write_hello_retry_request_process( mbedtls_ssl_context *ssl )
+{
+    int ret;
+    unsigned char *buf;
+    size_t buf_len, msg_len;
+
+    MBEDTLS_SSL_PROC_CHK( ssl_tls13_write_hello_retry_request_coordinate( ssl ) );
+
+    MBEDTLS_SSL_PROC_CHK( mbedtls_ssl_start_handshake_msg( ssl,
+                       MBEDTLS_SSL_HS_SERVER_HELLO, &buf, &buf_len ) );
+
+    MBEDTLS_SSL_PROC_CHK( ssl_tls13_write_hello_retry_request_write(
+                              ssl, buf, buf_len, &msg_len ) );
+
+    mbedtls_ssl_add_hs_msg_to_checksum( ssl, MBEDTLS_SSL_HS_SERVER_HELLO,
+                                        buf, msg_len );
+
+    MBEDTLS_SSL_PROC_CHK( ssl_tls13_write_hello_retry_request_postprocess( ssl ) );
+
+    MBEDTLS_SSL_PROC_CHK( mbedtls_ssl_finish_handshake_msg(
+                              ssl, buf_len, msg_len ) );
+cleanup:
+
+    return( ret );
+}
+
+
+static int ssl_tls13_write_hello_retry_request_coordinate( mbedtls_ssl_context *ssl )
+{
+    if( ssl->handshake->hello_retry_requests_sent > 1 )
+    {
+        MBEDTLS_SSL_DEBUG_MSG( 1, ( "Too many HRRs" ) );
+        return( MBEDTLS_ERR_SSL_HANDSHAKE_FAILURE );
+    }
+
+    return( 0 );
+}
+
+static int ssl_tls13_reset_ecdhe_share( mbedtls_ssl_context *ssl )
+{
+    mbedtls_ecdh_free( &ssl->handshake->ecdh_ctx );
+    return( 0 );
+}
+
+static int ssl_tls13_reset_key_share( mbedtls_ssl_context *ssl )
+{
+    uint16_t group_id = ssl->handshake->offered_group_id;
+
+    if( mbedtls_ssl_tls13_named_group_is_ecdhe( group_id ) )
+        return( ssl_tls13_reset_ecdhe_share( ssl ) );
+    else if( 0 /* other KEMs? */ )
+    {
+        /* Do something */
+    }
+
+    return( 0 );
+}
+
+static int ssl_tls13_write_hello_retry_request_postprocess( mbedtls_ssl_context *ssl )
+{
+    int ret = MBEDTLS_ERR_ERROR_CORRUPTION_DETECTED;
+
+    ssl->handshake->hello_retry_requests_sent++;
+
+    /* Reset everything that's going to be re-generated in the new ClientHello.
+     *
+     * Currently, we're always resetting the key share, even if the server
+     * was fine with it. Once we have separated key share generation from
+     * key share writing, we can confine this to the case where the server
+     * requested a different share. */
+    ret = ssl_tls13_reset_key_share( ssl );
+    if( ret != 0 )
+        return( ret );
+
+#if defined(MBEDTLS_SSL_TLS1_3_COMPATIBILITY_MODE)
+    mbedtls_ssl_handshake_set_state( ssl, MBEDTLS_SSL_SERVER_CCS_AFTER_HRR );
+#else
+    mbedtls_ssl_handshake_set_state( ssl, MBEDTLS_SSL_CLIENT_HELLO );
+#endif /* MBEDTLS_SSL_TLS1_3_COMPATIBILITY_MODE */
+
+    return( 0 );
+}
+
+static int ssl_tls13_write_hrr_key_share_ext( mbedtls_ssl_context *ssl,
+                                              unsigned char *buf,
+                                              unsigned char *end,
+                                              size_t *olen )
+{
+    size_t total_len = 0;
+
+    /* key_share Extension
+     *
+     *  struct {
+     *    select (Handshake.msg_type) {
+     *      ...
+     *      case hello_retry_request:
+     *          NamedGroup selected_group;
+     *      ...
+     *    };
+     * } KeyShare;
+     */
+
+    *olen = 0;
+
+    /* For a pure PSK-based ciphersuite there is no key share to declare. */
+    if( !mbedtls_ssl_tls13_kex_with_ephemeral( ssl ) )
+        return( 0 );
+
+    /* We should only send the key_share extension if the client's initial
+     * key share was not acceptable. */
+    if( ssl->handshake->offered_group_id != 0 )
+    {
+        MBEDTLS_SSL_DEBUG_MSG( 4, ( "Skip key_share extension in HRR" ) );
+        return( 0 );
+    }
+
+    total_len = 6; /* extension header, extension length, NamedGroup value */
+
+    if( (size_t)( end - buf ) < total_len )
+        return( MBEDTLS_ERR_SSL_BUFFER_TOO_SMALL );
+
+    /* Write extension header */
+    MBEDTLS_PUT_UINT16_BE( MBEDTLS_TLS_EXT_KEY_SHARE, buf, 0 );
+    /* Write extension length */
+    MBEDTLS_PUT_UINT16_BE( 2, buf, 2 );
+    buf += 4;
+
+    if( ssl->handshake->hrr_selected_group == 0 )
+    {
+        MBEDTLS_SSL_DEBUG_MSG( 1, ( "no matching named group found" ) );
+        return( MBEDTLS_ERR_SSL_HANDSHAKE_FAILURE );
+    }
+
+    /* Write selected group */
+    MBEDTLS_PUT_UINT16_BE( ssl->handshake->hrr_selected_group, buf, 0 );
+
+    MBEDTLS_SSL_DEBUG_MSG( 3, ( "NamedGroup in HRR: %x",
+                                ssl->handshake->hrr_selected_group ) );
+    *olen = total_len;
+    return( 0 );
+}
+
+static int ssl_tls13_write_hello_retry_request_write( mbedtls_ssl_context *ssl,
+                                                      unsigned char *buf,
+                                                      size_t buflen,
+                                                      size_t *olen )
+{
+    int ret;
+    unsigned char *p = buf;
+    unsigned char *end = buf + buflen;
+    unsigned char *ext_len_byte;
+    size_t ext_length;
+    size_t total_ext_len = 0;
+    unsigned char *extension_start;
+    const char magic_hrr_string[32] =
+               { 0xCF, 0x21, 0xAD, 0x74, 0xE5, 0x9A, 0x61, 0x11, 0xBE,
+                 0x1D, 0x8C, 0x02, 0x1E, 0x65, 0xB8, 0x91, 0xC2, 0xA2,
+                 0x11, 0x16, 0x7A, 0xBB, 0x8C, 0x5E, 0x07, 0x9E, 0x09,
+                 0xE2, 0xC8, 0xA8, 0x33 ,0x9C };
+
+    MBEDTLS_SSL_DEBUG_MSG( 2, ( "=> write hello retry request" ) );
+
+    /*
+     * struct {
+     *    ProtocolVersion legacy_version = 0x0303;
+     *    Random random ( with magic value );
+     *    opaque legacy_session_id_echo<0..32>;
+     *    CipherSuite cipher_suite;
+     *    uint8 legacy_compression_method = 0;
+     *    Extension extensions<0..2^16-1>;
+     * } ServerHello; --- aka HelloRetryRequest
+     */
+
+
+    /* For TLS 1.3 we use the legacy version number {0x03, 0x03}
+     *  instead of the true version number.
+     *
+     *  For DTLS 1.3 we use the legacy version number
+     *  {254,253}.
+     *
+     *  In cTLS the version number is elided.
+     */
+    *p++ = 0x03;
+    *p++ = 0x03;
+    MBEDTLS_SSL_DEBUG_BUF( 3, "server version", p - 2, 2 );
+
+    /* write magic string (as a replacement for the random value) */
+    memcpy( p, &magic_hrr_string[0], 32 );
+    MBEDTLS_SSL_DEBUG_BUF( 3, "Random bytes in HelloRetryRequest", p, 32 );
+    p += 32;
+
+    /* write legacy_session_id_echo */
+    *p++ = (unsigned char) ssl->session_negotiate->id_len;
+    memcpy( p, &ssl->session_negotiate->id[0], ssl->session_negotiate->id_len );
+    MBEDTLS_SSL_DEBUG_BUF( 3, "session id", p, ssl->session_negotiate->id_len );
+    p += ssl->session_negotiate->id_len;
+
+    /* write ciphersuite (2 bytes) */
+    MBEDTLS_PUT_UINT16_BE( ssl->session_negotiate->ciphersuite, p, 0 );
+    MBEDTLS_SSL_DEBUG_BUF( 3, "ciphersuite", p, 2 );
+    p += 2;
+
+    /* write legacy_compression_method (0) */
+    *p++ = 0x0;
+    MBEDTLS_SSL_DEBUG_MSG( 3, ( "legacy compression method: [%d]", *( p-1 ) ) );
+
+    /* write extensions */
+    extension_start = p;
+    /* Extension starts with a 2 byte length field; we skip it and write it later */
+    p += 2;
+
+#if defined(MBEDTLS_SSL_COOKIE_C)
+
+    /* Cookie Extension
+     *
+     * struct {
+     *    opaque cookie<0..2^16-1>;
+     * } Cookie;
+     *
+     */
+
+    /* Write extension header */
+    MBEDTLS_PUT_UINT16_BE( MBEDTLS_TLS_EXT_COOKIE, p, 0 );
+    p += 2;
+
+    /* Skip writing the extension and the cookie length */
+    ext_len_byte = p;
+    p += 4;
+
+    /* If we get here, f_cookie_check is not null */
+    if( ssl->conf->f_cookie_write == NULL )
+    {
+        MBEDTLS_SSL_DEBUG_MSG( 1, ( "inconsistent cookie callbacks" ) );
+        return( MBEDTLS_ERR_SSL_INTERNAL_ERROR );
+    }
+
+    if( ( ret = ssl->conf->f_cookie_write( ssl->conf->p_cookie,
+                                           &p, end,
+                                           ssl->cli_id,
+                                           ssl->cli_id_len ) ) != 0 )
+    {
+        MBEDTLS_SSL_DEBUG_RET( 1, "f_cookie_write", ret );
+        return( ret );
+    }
+
+    ext_length = ( p - ( ext_len_byte + 4 ) );
+
+    MBEDTLS_SSL_DEBUG_BUF( 3, "Cookie", ext_len_byte + 4, ext_length );
+
+    /* Write extension length */
+    MBEDTLS_PUT_UINT16_BE( ext_length + 2, ext_len_byte, 0 );
+
+    /* Write cookie length */
+    MBEDTLS_PUT_UINT16_BE( ext_length, ext_len_byte, 2 );
+
+    /* 2 bytes for extension type,
+     * 2 bytes for extension length field,
+     * 2 bytes for cookie length */
+    total_ext_len += ext_length + 6;
+#endif /* MBEDTLS_SSL_COOKIE_C */
+
+    /* Add supported_version extension */
+    if( ( ret = ssl_tls13_write_supported_version_ext( ssl, p, end,
+                                                       &ext_length ) ) != 0 )
+    {
+        MBEDTLS_SSL_DEBUG_RET( 1, "ssl_tls13_write_supported_version_ext", ret );
+        return( ret );
+    }
+
+    total_ext_len += ext_length;
+    p += ext_length;
+
+    /* Add key_share extension, if necessary */
+    ret = ssl_tls13_write_hrr_key_share_ext( ssl, p, end, &ext_length );
+    if( ret != 0 )
+    {
+        MBEDTLS_SSL_DEBUG_RET( 1, "ssl_tls13_write_hrr_key_share_ext", ret );
+        return( ret );
+    }
+    total_ext_len += ext_length;
+    p += ext_length;
+
+    MBEDTLS_PUT_UINT16_BE( total_ext_len, extension_start, 0 );
+
+    *olen = p - buf;
+
+    MBEDTLS_SSL_DEBUG_MSG( 2, ( "<= write hello retry request" ) );
+    return( 0 );
+}
+
+/*
+ *
+ * STATE HANDLING: ServerHello
+ *
+ */
+
+/*
+ * Overview
+ */
+
+/* Main entry point; orchestrates the other functions */
+static int ssl_tls13_server_hello_process( mbedtls_ssl_context *ssl );
+
+/* ServerHello handling sub-routines */
+static int ssl_tls13_server_hello_prepare( mbedtls_ssl_context *ssl );
+static int ssl_tls13_server_hello_write( mbedtls_ssl_context *ssl,
+                                         unsigned char *buf,
+                                         size_t buflen,
+                                         size_t *olen );
+static int ssl_tls13_server_hello_postprocess( mbedtls_ssl_context *ssl );
+
+static int ssl_tls13_server_hello_process( mbedtls_ssl_context *ssl ) {
+
+    int ret = 0;
+    unsigned char *buf;
+    size_t buf_len, msg_len;
+
+    MBEDTLS_SSL_DEBUG_MSG( 2, ( "=> write server hello" ) );
+
+    /* Preprocessing */
+
+    /* This might lead to ssl_tls13_process_server_hello() being called
+     * multiple times. The implementation of
+     * ssl_tls13_process_server_hello_preprocess() must either be safe to be
+     * called multiple times, or we need to add state to omit this call once
+     * we're calling ssl_tls13_process_server_hello() multiple times.
+     */
+    MBEDTLS_SSL_PROC_CHK( ssl_tls13_server_hello_prepare( ssl ) );
+
+        MBEDTLS_SSL_PROC_CHK( mbedtls_ssl_start_handshake_msg( ssl,
+                MBEDTLS_SSL_HS_SERVER_HELLO, &buf, &buf_len ) );
+
+    MBEDTLS_SSL_PROC_CHK( ssl_tls13_server_hello_write( ssl, buf, buf_len,
+                                                        &msg_len ) );
+
+    mbedtls_ssl_add_hs_msg_to_checksum( ssl, MBEDTLS_SSL_HS_SERVER_HELLO,
+                                        buf, msg_len );
+
+    MBEDTLS_SSL_PROC_CHK( ssl_tls13_server_hello_postprocess( ssl ) );
+
+    MBEDTLS_SSL_PROC_CHK( mbedtls_ssl_finish_handshake_msg(
+                              ssl, buf_len, msg_len ) );
+cleanup:
+
+    MBEDTLS_SSL_DEBUG_MSG( 2, ( "<= write server hello" ) );
+    return( ret );
+}
+
+
+/* IMPORTANT: This function can currently be called multiple times
+ *            in case the call to mbedtls_ssl_flush_output( ) that
+ *            follows it in ssl_tls13_process_server_hello( ) fails.
+ *
+ *            Make sure that the preparations in this function
+ *            can safely be repeated multiple times, or add logic
+ *            to ssl_tls13_process_server_hello( ) to never call it twice.
+ */
+static int ssl_tls13_server_hello_prepare( mbedtls_ssl_context *ssl )
+{
+    int ret;
+
+    if( ( ret = ssl->conf->f_rng( ssl->conf->p_rng, ssl->handshake->randbytes + 32, 32 ) ) != 0 )
+        return( ret );
+
+    MBEDTLS_SSL_DEBUG_BUF( 3, "server hello, random bytes", ssl->handshake->randbytes + 32, 32 );
+
+#if defined(MBEDTLS_HAVE_TIME)
+    ssl->session_negotiate->start = time( NULL );
+#endif /* MBEDTLS_HAVE_TIME */
+
+
+    /* Check for session resumption
+     * <TBD>
+     */
+
+    return( 0 );
+}
+
+static int ssl_tls13_server_hello_write( mbedtls_ssl_context *ssl,
+                                         unsigned char *buf,
+                                         size_t buflen,
+                                         size_t *olen )
+{
+    int ret=0;
+    /* Extensions */
+
+    /* extension_start
+     *    Used during extension writing where the
+     *    buffer pointer to the beginning of the
+     *    extension list must be kept to write
+     *    the total extension list size in the end.
+     */
+    unsigned char *extension_start;
+    size_t cur_ext_len;          /* Size of the current extension */
+    size_t total_ext_len;        /* Size of list of extensions    */
+    size_t rand_bytes_len;
+
+    /* Buffer management */
+    unsigned char *start = buf;
+    unsigned char *end = buf + buflen;
+
+    rand_bytes_len = 32;
+
+    /* Ensure we have enough room for ServerHello
+     * up to but excluding the extensions. */
+    if( buflen < ( 4+32+2+2+1+ssl->session_negotiate->id_len+1+1 ) ) /* TBD: FIXME */
+    {
+        return( MBEDTLS_ERR_SSL_BUFFER_TOO_SMALL );
+    }
+
+    /* Version */
+    *buf++ = (unsigned char)0x3;
+    *buf++ = (unsigned char)0x3;
+    MBEDTLS_SSL_DEBUG_MSG( 3, ( "server hello, chosen version: [0x3:0x3]" ) );
+    buflen -= 2;
+
+    /* Write random bytes */
+    memcpy( buf, ssl->handshake->randbytes + 32, rand_bytes_len );
+    MBEDTLS_SSL_DEBUG_BUF( 3, "server hello, random bytes", buf, rand_bytes_len );
+
+    buf += rand_bytes_len;
+    buflen -= rand_bytes_len;
+
+#if defined(MBEDTLS_HAVE_TIME)
+    ssl->session_negotiate->start = time( NULL );
+#endif /* MBEDTLS_HAVE_TIME */
+
+    /* Write legacy session id */
+    *buf++ = (unsigned char)ssl->session_negotiate->id_len;
+    buflen--;
+    memcpy( buf, &ssl->session_negotiate->id[0], ssl->session_negotiate->id_len );
+    buf += ssl->session_negotiate->id_len;
+    MBEDTLS_SSL_DEBUG_MSG( 3, ( "session id length ( %" MBEDTLS_PRINTF_SIZET " )", ssl->session_negotiate->id_len ) );
+    MBEDTLS_SSL_DEBUG_BUF( 3, "session id", ssl->session_negotiate->id, ssl->session_negotiate->id_len );
+    buflen -= ssl->session_negotiate->id_len;
+
+    /* write selected ciphersuite ( 2 bytes ) */
+    MBEDTLS_PUT_UINT16_BE( ssl->session_negotiate->ciphersuite, buf, 0 );
+    buf += 2;
+    buflen -= 2;
+    MBEDTLS_SSL_DEBUG_MSG( 3, ( "server hello, chosen ciphersuite: %s ( id=%d )",
+        mbedtls_ssl_get_ciphersuite_name( ssl->session_negotiate->ciphersuite ),
+        ssl->session_negotiate->ciphersuite ) );
+
+    /* write legacy_compression_method ( 0 ) */
+    *buf++ = 0x0;
+    buflen--;
+
+    /* First write extensions, then the total length */
+    extension_start = buf;
+    total_ext_len = 0;
+    buf += 2;
+
+#if defined(MBEDTLS_KEY_EXCHANGE_SOME_PSK_ENABLED)
+    if( mbedtls_ssl_tls13_kex_with_psk( ssl ) )
+    {
+        ret = ssl_tls13_write_server_pre_shared_key_ext( ssl, buf, end,
+                                                         &cur_ext_len );
+        if( ret != 0 )
+        {
+            MBEDTLS_SSL_DEBUG_RET( 1, "ssl_tls13_write_server_pre_shared_key_ext",
+                                   ret );
+            return( ret );
+        }
+
+        total_ext_len += cur_ext_len;
+        buf += cur_ext_len;
+    }
+#endif /* MBEDTLS_KEY_EXCHANGE_SOME_PSK_ENABLED */
+
+#if ( defined(MBEDTLS_ECDH_C) || defined(MBEDTLS_ECDSA_C) )
+    if( mbedtls_ssl_tls13_kex_with_ephemeral( ssl ) )
+    {
+        if( ( ret = ssl_tls13_write_key_shares_ext( ssl, buf, end, &cur_ext_len ) ) != 0 )
+        {
+            MBEDTLS_SSL_DEBUG_RET( 1, "ssl_tls13_write_key_shares_ext", ret );
+            return( ret );
+        }
+
+        total_ext_len += cur_ext_len;
+        buf += cur_ext_len;
+    }
+#endif /* ( MBEDTLS_ECDH_C || MBEDTLS_ECDSA_C */
+
+    /* Add supported_version extension */
+    if( ( ret = ssl_tls13_write_supported_version_ext( ssl, buf, end, &cur_ext_len ) ) != 0 )
+    {
+        MBEDTLS_SSL_DEBUG_RET( 1, "ssl_tls13_write_supported_version_ext", ret );
+        return( ret );
+    }
+
+    total_ext_len += cur_ext_len;
+    buf += cur_ext_len;
+
+    MBEDTLS_SSL_DEBUG_BUF( 4, "server hello extensions", extension_start, total_ext_len );
+
+    /* Write length information */
+    MBEDTLS_PUT_UINT16_BE( total_ext_len, extension_start, 0 );
+    buflen -= 2 + total_ext_len;
+
+    *olen = buf - start;
+
+    MBEDTLS_SSL_DEBUG_BUF( 3, "server hello", start, *olen );
+
+    return( ret );
+}
+
+static int ssl_tls13_server_hello_postprocess( mbedtls_ssl_context *ssl )
+{
+#if defined(MBEDTLS_SSL_TLS1_3_COMPATIBILITY_MODE)
+    if( ssl->handshake->ccs_sent > 1 )
+        mbedtls_ssl_handshake_set_state( ssl, MBEDTLS_SSL_SERVER_CCS_AFTER_SERVER_HELLO );
+    else
+#endif /* MBEDTLS_SSL_TLS1_3_COMPATIBILITY_MODE */
+    {
+        mbedtls_ssl_handshake_set_state( ssl, MBEDTLS_SSL_ENCRYPTED_EXTENSIONS );
+    }
+    return( 0 );
+}
+
+/*
+ *
+ * STATE HANDLING: CertificateRequest
+ *
+ */
+
+/* Main entry point; orchestrates the other functions */
+static int ssl_tls13_certificate_request_process( mbedtls_ssl_context *ssl );
+
+/* Coordination:
+ * Check whether a CertificateRequest message should be written.
+ * Returns a negative error code on failure, or one of
+ * - SSL_CERTIFICATE_REQUEST_EXPECT_WRITE or
+ * - SSL_CERTIFICATE_REQUEST_SKIP
+ * indicating if the writing of the CertificateRequest
+ * should be skipped or not.
+ */
+#define SSL_CERTIFICATE_REQUEST_SEND 0
+#define SSL_CERTIFICATE_REQUEST_SKIP 1
+static int ssl_tls13_certificate_request_coordinate( mbedtls_ssl_context* ssl );
+#if defined(MBEDTLS_KEY_EXCHANGE_ECDHE_ECDSA_ENABLED)
+static int ssl_tls13_certificate_request_write( mbedtls_ssl_context *ssl,
+                                                unsigned char *buf,
+                                                size_t buflen,
+                                                size_t *olen );
+#endif /* MBEDTLS_KEY_EXCHANGE_ECDHE_ECDSA_ENABLED */
+static int ssl_tls13_certificate_request_postprocess( mbedtls_ssl_context *ssl );
+
+
+/*
+ * Implementation
+ */
+
+static int ssl_tls13_certificate_request_process( mbedtls_ssl_context *ssl )
+{
+    int ret = MBEDTLS_ERR_ERROR_CORRUPTION_DETECTED;
+    MBEDTLS_SSL_DEBUG_MSG( 2, ( "=> write certificate request" ) );
+
+    /* Coordination step: Check if we need to send a CertificateRequest */
+    MBEDTLS_SSL_PROC_CHK_NEG( ssl_tls13_certificate_request_coordinate( ssl ) );
+
+#if defined(MBEDTLS_KEY_EXCHANGE_ECDHE_ECDSA_ENABLED)
+    if( ret == SSL_CERTIFICATE_REQUEST_SEND )
+    {
+        unsigned char *buf;
+        size_t buf_len, msg_len;
+
+        MBEDTLS_SSL_PROC_CHK( mbedtls_ssl_start_handshake_msg( ssl,
+                MBEDTLS_SSL_HS_CERTIFICATE_REQUEST, &buf, &buf_len ) );
+
+        MBEDTLS_SSL_PROC_CHK( ssl_tls13_certificate_request_write(
+                                  ssl, buf, buf_len, &msg_len ) );
+
+        mbedtls_ssl_add_hs_msg_to_checksum(
+            ssl, MBEDTLS_SSL_HS_CERTIFICATE_REQUEST, buf, msg_len );
+
+        /* TODO: Logically this should come at the end, but the non-MPS msg
+         *       layer impl'n of mbedtls_ssl_finish_handshake_msg() can fail. */
+        MBEDTLS_SSL_PROC_CHK( ssl_tls13_certificate_request_postprocess( ssl ) );
+        MBEDTLS_SSL_PROC_CHK( mbedtls_ssl_finish_handshake_msg(
+                                  ssl, buf_len, msg_len ) );
+
+    }
+    else
+#endif /* MBEDTLS_KEY_EXCHANGE_ECDHE_ECDSA_ENABLED */
+    if( ret == SSL_CERTIFICATE_REQUEST_SKIP )
+    {
+        MBEDTLS_SSL_DEBUG_MSG( 2, ( "<= skip write certificate request" ) );
+
+        /* Update state */
+        MBEDTLS_SSL_PROC_CHK( ssl_tls13_certificate_request_postprocess( ssl ) );
+    }
+    else
+    {
+        MBEDTLS_SSL_DEBUG_MSG( 1, ( "should never happen" ) );
+        return( MBEDTLS_ERR_SSL_INTERNAL_ERROR );
+    }
+
+cleanup:
+
+    MBEDTLS_SSL_DEBUG_MSG( 2, ( "<= write certificate request" ) );
+    return( ret );
+}
+
+static int ssl_tls13_certificate_request_coordinate( mbedtls_ssl_context *ssl )
+{
+    int authmode;
+
+    if( mbedtls_ssl_tls13_kex_with_psk( ssl ) )
+        return( SSL_CERTIFICATE_REQUEST_SKIP );
+
+#if !defined(MBEDTLS_KEY_EXCHANGE_ECDHE_ECDSA_ENABLED)
+    ( ( void )authmode );
+    MBEDTLS_SSL_DEBUG_MSG( 1, ( "should never happen" ) );
+    return( MBEDTLS_ERR_SSL_INTERNAL_ERROR );
+#else
+
+#if defined(MBEDTLS_SSL_SERVER_NAME_INDICATION)
+    if( ssl->handshake->sni_authmode != MBEDTLS_SSL_VERIFY_UNSET )
+        authmode = ssl->handshake->sni_authmode;
+    else
+#endif
+        authmode = ssl->conf->authmode;
+
+    if( authmode == MBEDTLS_SSL_VERIFY_NONE )
+        return( SSL_CERTIFICATE_REQUEST_SKIP );
+
+    return( SSL_CERTIFICATE_REQUEST_SEND );
+
+#endif /* MBEDTLS_KEY_EXCHANGE_ECDHE_ECDSA_ENABLED */
+}
+
+static int ssl_tls13_certificate_request_write( mbedtls_ssl_context *ssl,
+                                                unsigned char *buf,
+                                                size_t buflen,
+                                                size_t *olen )
+{
+    int ret;
+    size_t ext_size;
+    unsigned char *p;
+    unsigned char *end = buf + buflen;
+
+    p = buf;
+
+    if( p + 1 + 2 > end )
+    {
+        MBEDTLS_SSL_DEBUG_MSG( 1, ( "buffer too small" ) );
+        return ( MBEDTLS_ERR_SSL_ALLOC_FAILED );
+    }
+
+    /*
+     *
+     * struct {
+     *   opaque certificate_request_context<0..2^8-1>;
+     *   Extension extensions<2..2^16-1>;
+     * } CertificateRequest;
+     *
+     */
+
+    /*
+     * Write certificate_request_context
+     */
+
+    /*
+     * We use a zero length context for the normal handshake
+     * messages. For post-authentication handshake messages
+     * this request context would be set to a non-zero value.
+     */
+    *p++ = 0x0;
+
+    /*
+     * Write extensions
+     */
+
+    /* The extensions must contain the signature_algorithms. */
+    /* Currently we don't use any other extension */
+    ret = mbedtls_ssl_write_sig_alg_ext( ssl, p + 2, end, &ext_size );
+    if( ret != 0 )
+        return( ret );
+
+    /* length field for all extensions */
+    MBEDTLS_PUT_UINT16_BE( ext_size, p, 0 );
+    p += 2 + ext_size;
+
+    *olen = p - buf;
+
+    return( ret );
+}
+
+
+static int ssl_tls13_certificate_request_postprocess( mbedtls_ssl_context *ssl )
+{
+    /* next state */
+    mbedtls_ssl_handshake_set_state( ssl, MBEDTLS_SSL_SERVER_CERTIFICATE );
+    return( 0 );
+}
+
+/*
+ * TLS and DTLS 1.3 State Maschine -- server side
  */
 int mbedtls_ssl_tls13_handshake_server_step( mbedtls_ssl_context *ssl )
 {
-    int ret = MBEDTLS_ERR_ERROR_CORRUPTION_DETECTED;
->>>>>>> 38b8aa4f
+    int ret = 0;
 
     if( ssl->state == MBEDTLS_SSL_HANDSHAKE_OVER || ssl->handshake == NULL )
         return( MBEDTLS_ERR_SSL_BAD_INPUT_DATA );
@@ -4518,7 +3740,6 @@
     MBEDTLS_SSL_DEBUG_MSG( 2, ( "tls13 server state: %s(%d)",
                                 mbedtls_ssl_states_str( ssl->state ),
                                 ssl->state ) );
-<<<<<<< HEAD
 
     switch( ssl->state )
     {
@@ -4542,9 +3763,9 @@
             ssl->session_negotiate->endpoint = ssl->conf->endpoint;
 #endif /* MBEDTLS_SSL_NEW_SESSION_TICKET */
 
-            ret = ssl_tls13_client_hello_process( ssl );
+            ret = ssl_tls13_process_client_hello( ssl );
             if( ret != 0 )
-                MBEDTLS_SSL_DEBUG_RET( 1, "ssl_tls13_client_hello_process", ret );
+                MBEDTLS_SSL_DEBUG_RET( 1, "ssl_tls13_process_client_hello", ret );
 
             break;
 
@@ -4590,7 +3811,7 @@
             /* ----- READ 2nd CLIENT HELLO ----*/
         case MBEDTLS_SSL_SECOND_CLIENT_HELLO:
 
-            ret = ssl_tls13_client_hello_process( ssl );
+            ret = ssl_tls13_process_client_hello( ssl );
 
             switch( ret )
             {
@@ -4754,31 +3975,6 @@
             return( MBEDTLS_ERR_SSL_BAD_INPUT_DATA );
     }
 
-=======
-
-    switch( ssl->state )
-    {
-        /* start state */
-        case MBEDTLS_SSL_HELLO_REQUEST:
-            mbedtls_ssl_handshake_set_state( ssl, MBEDTLS_SSL_CLIENT_HELLO );
-
-            ret = 0;
-            break;
-
-        case MBEDTLS_SSL_CLIENT_HELLO:
-
-            ret = ssl_tls13_process_client_hello( ssl );
-            if( ret != 0 )
-                MBEDTLS_SSL_DEBUG_RET( 1, "ssl_tls13_process_client_hello", ret );
-
-            break;
-
-        default:
-            MBEDTLS_SSL_DEBUG_MSG( 1, ( "invalid state %d", ssl->state ) );
-            return( MBEDTLS_ERR_SSL_FEATURE_UNAVAILABLE );
-    }
-
->>>>>>> 38b8aa4f
     return( ret );
 }
 

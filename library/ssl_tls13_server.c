--- conflicted
+++ resolved
@@ -1063,71 +1063,6 @@
 }
 #endif /* MBEDTLS_SSL_COOKIE_C */
 
-
-
-#if defined(MBEDTLS_SSL_SERVER_NAME_INDICATION)
-static int ssl_tls13_parse_servername_ext( mbedtls_ssl_context *ssl,
-                                           const unsigned char *buf,
-                                           size_t len )
-{
-    int ret;
-    size_t servername_list_size, hostname_len;
-    const unsigned char *p;
-
-    if( ssl->conf->p_sni == NULL )
-    {
-        MBEDTLS_SSL_DEBUG_MSG( 3, ( "No SNI callback configured. Skip SNI parsing." ) );
-        return( 0 );
-    }
-
-    MBEDTLS_SSL_DEBUG_MSG( 3, ( "Parse ServerName extension" ) );
-
-    servername_list_size = MBEDTLS_GET_UINT16_BE( buf, 0 );
-    if( servername_list_size + 2 != len )
-    {
-        MBEDTLS_SSL_DEBUG_MSG( 1, ( "bad client hello message" ) );
-        return( MBEDTLS_ERR_SSL_DECODE_ERROR );
-    }
-
-    p = buf + 2;
-    while ( servername_list_size > 0 )
-    {
-        hostname_len = MBEDTLS_GET_UINT16_BE( p, 1 );
-        if( hostname_len + 3 > servername_list_size )
-        {
-            MBEDTLS_SSL_DEBUG_MSG( 1, ( "bad client hello message" ) );
-            return( MBEDTLS_ERR_SSL_DECODE_ERROR );
-        }
-
-        if( p[0] == MBEDTLS_TLS_EXT_SERVERNAME_HOSTNAME )
-        {
-            ret = ssl->conf->f_sni( ssl->conf->p_sni,
-                                   ssl, p + 3, hostname_len );
-            if( ret != 0 )
-            {
-                MBEDTLS_SSL_DEBUG_RET( 1, "sni_wrapper", ret );
-                mbedtls_ssl_send_alert_message( ssl, MBEDTLS_SSL_ALERT_LEVEL_FATAL,
-                                               MBEDTLS_SSL_ALERT_MSG_UNRECOGNIZED_NAME );
-                return( MBEDTLS_ERR_SSL_UNRECOGNIZED_NAME );
-            }
-            return( 0 );
-        }
-
-        servername_list_size -= hostname_len + 3;
-        p += hostname_len + 3;
-    }
-
-    if( servername_list_size != 0 )
-    {
-        MBEDTLS_SSL_DEBUG_MSG( 1, ( "bad client hello message" ) );
-        return( MBEDTLS_ERR_SSL_DECODE_ERROR );
-    }
-
-    return( 0 );
-}
-#endif /* MBEDTLS_SSL_SERVER_NAME_INDICATION */
-
-
 #if defined(MBEDTLS_ZERO_RTT)
 /*
   static int ssl_tls13_parse_early_data_ext( mbedtls_ssl_context *ssl,
@@ -2379,19 +2314,6 @@
                 break;
 #endif /* MBEDTLS_KEY_EXCHANGE_WITH_CERT_ENABLED */
 
-#if defined(MBEDTLS_SSL_SERVER_NAME_INDICATION)
-            case MBEDTLS_TLS_EXT_SERVERNAME:
-                MBEDTLS_SSL_DEBUG_MSG( 3, ( "found ServerName extension" ) );
-                ret = ssl_tls13_parse_servername_ext( ssl, p, extension_data_len );
-                if( ret != 0 )
-                {
-                    MBEDTLS_SSL_DEBUG_RET( 1, "ssl_tls13_parse_servername_ext", ret );
-                    return( ret );
-                }
-                ssl->handshake->extensions_present |= MBEDTLS_SSL_EXT_SERVERNAME;
-                break;
-#endif /* MBEDTLS_SSL_SERVER_NAME_INDICATION */
-
 #if defined(MBEDTLS_SSL_COOKIE_C)
             case MBEDTLS_TLS_EXT_COOKIE:
                 MBEDTLS_SSL_DEBUG_MSG( 3, ( "found cookie extension" ) );
@@ -2502,15 +2424,6 @@
 
     /* List all the extensions we have received */
     ssl_tls13_debug_print_client_hello_exts( ssl );
-
-    return( hrr_required ? SSL_CLIENT_HELLO_HRR_REQUIRED : SSL_CLIENT_HELLO_OK );
-}
-
-/* Update the handshake state machine */
-
-static int ssl_tls13_postprocess_client_hello( mbedtls_ssl_context* ssl )
-{
-    int ret = MBEDTLS_ERR_ERROR_CORRUPTION_DETECTED;
 
     /*
      * Determine the key exchange algorithm to use.
@@ -2526,15 +2439,11 @@
      *  2 ) (EC)DHE-PSK Mode
      *  3 ) Certificate Mode
      */
-<<<<<<< HEAD
 
     ssl->handshake->key_exchange = MBEDTLS_SSL_TLS1_3_KEY_EXCHANGE_MODE_NONE;
 
     if( !ssl_tls13_check_psk_key_exchange( ssl ) &&
         !ssl_tls13_check_ephemeral_key_exchange( ssl ) )
-=======
-    if( !ssl_tls13_check_ephemeral_key_exchange( ssl ) )
->>>>>>> ca3c6a56
     {
         MBEDTLS_SSL_DEBUG_MSG( 1, ( "ClientHello message misses mandatory extensions." ) );
         MBEDTLS_SSL_PEND_FATAL_ALERT( MBEDTLS_SSL_ALERT_MSG_MISSING_EXTENSION ,
@@ -2542,7 +2451,6 @@
         return( MBEDTLS_ERR_SSL_ILLEGAL_PARAMETER );
     }
 
-<<<<<<< HEAD
 #if defined(MBEDTLS_ZERO_RTT)
     ret = ssl_tls13_check_use_0rtt_handshake( ssl );
     if( ret != 0 )
@@ -2564,45 +2472,34 @@
     }
 #endif /* MBEDTLS_KEY_EXCHANGE_PSK_ENABLED */
 
+    if( ssl->conf->rr_config == MBEDTLS_SSL_FORCE_RR_CHECK_ON )
+    {
 #if defined(MBEDTLS_SSL_COOKIE_C)
-    /* If we failed to see a cookie extension, and we required it through the
-     * configuration settings ( rr_config ), then we need to send a HRR msg.
-     * Conceptually, this is similiar to having received a cookie that failed
-     * the verification check.
-     */
-    if( ( ssl->conf->rr_config == MBEDTLS_SSL_FORCE_RR_CHECK_ON ) &&
-        !( ssl->handshake->extensions_present & MBEDTLS_SSL_EXT_COOKIE ) )
-    {
-        MBEDTLS_SSL_DEBUG_MSG( 2, ( "Cookie extension missing. Need to send a HRR." ) );
-        hrr_required = 1;
-    }
+        /* If we failed to see a cookie extension, and we required it through the
+         * configuration settings ( rr_config ), then we need to send a HRR msg.
+         * Conceptually, this is similiar to having received a cookie that failed
+         * the verification check.
+         */
+        if( !( ssl->handshake->extensions_present & MBEDTLS_SSL_EXT_COOKIE ) )
+        {
+            MBEDTLS_SSL_DEBUG_MSG( 2,
+                ( "Cookie extension missing. Need to send a HRR." ) );
+            hrr_required = 1;
+        }
 #endif /* MBEDTLS_SSL_COOKIE_C */
+        if( ssl->handshake->hello_retry_request_count == 0 )
+            hrr_required = 1;
+    }
 
     return( hrr_required ? SSL_CLIENT_HELLO_HRR_REQUIRED : SSL_CLIENT_HELLO_OK );
 }
 
-/* Update the handshake state machine */
-
-static int ssl_tls13_postprocess_client_hello( mbedtls_ssl_context* ssl,
-                                               int hrr_required )
+static int ssl_tls13_postprocess_client_hello( mbedtls_ssl_context* ssl )
 {
     int ret = 0;
 #if defined(MBEDTLS_ZERO_RTT)
     mbedtls_ssl_key_set traffic_keys;
 #endif /* MBEDTLS_ZERO_RTT */
-
-    if( ssl->handshake->hello_retry_request_count == 0 &&
-        ssl->conf->rr_config == MBEDTLS_SSL_FORCE_RR_CHECK_ON )
-    {
-        hrr_required = 1;
-    }
-
-    if( hrr_required )
-    {
-        /* Transmit Hello Retry Request */
-        mbedtls_ssl_handshake_set_state( ssl, MBEDTLS_SSL_HELLO_RETRY_REQUEST );
-        return( 0 );
-    }
 
     ret = mbedtls_ssl_tls13_key_schedule_stage_early( ssl );
     if( ret != 0 )
@@ -2654,7 +2551,9 @@
     }
 
     mbedtls_platform_zeroize( &traffic_keys, sizeof( traffic_keys ) );
-=======
+
+#endif /* MBEDTLS_ZERO_RTT */
+
     /*
      * Server certificate selection
      */
@@ -2667,13 +2566,8 @@
     ssl->handshake->sni_name = NULL;
     ssl->handshake->sni_name_len = 0;
 #endif /* MBEDTLS_SSL_SERVER_NAME_INDICATION */
->>>>>>> ca3c6a56
-
-#endif /* MBEDTLS_ZERO_RTT */
-
-    mbedtls_ssl_handshake_set_state( ssl, MBEDTLS_SSL_SERVER_HELLO );
+
     return( 0 );
-
 }
 
 static int ssl_tls13_process_client_hello( mbedtls_ssl_context *ssl )
@@ -2699,11 +2593,17 @@
     MBEDTLS_SSL_PROC_CHK( mbedtls_ssl_mps_hs_consume_full_hs_msg( ssl ) );
 #endif /* MBEDTLS_SSL_USE_MPS */
 
-    MBEDTLS_SSL_DEBUG_MSG( 1, ( "postprocess" ) );
-    MBEDTLS_SSL_PROC_CHK( ssl_tls13_postprocess_client_hello( ssl, hrr_required ) );
+    if( hrr_required )
+    {
+        mbedtls_ssl_handshake_set_state( ssl, MBEDTLS_SSL_HELLO_RETRY_REQUEST );
+        return( 0 );
+    }
+
+    MBEDTLS_SSL_DEBUG_MSG( 1, ( "postprocess final client hello" ) );
+    MBEDTLS_SSL_PROC_CHK( ssl_tls13_postprocess_client_hello( ssl ) );
+    mbedtls_ssl_handshake_set_state( ssl, MBEDTLS_SSL_SERVER_HELLO );
 
 cleanup:
-
     MBEDTLS_SSL_DEBUG_MSG( 2, ( "<= parse client hello" ) );
     return( ret );
 }
@@ -3519,11 +3419,7 @@
         authmode = ssl->handshake->sni_authmode;
     else
 #endif
-<<<<<<< HEAD
         authmode = ssl->conf->authmode;
-=======
-    authmode = ssl->conf->authmode;
->>>>>>> ca3c6a56
 
     if( authmode == MBEDTLS_SSL_VERIFY_NONE )
     {

/*
 *  TLS 1.3 server-side functions
 *
 *  Copyright The Mbed TLS Contributors
 *  SPDX-License-Identifier: Apache-2.0
 *
 *  Licensed under the Apache License, Version 2.0 (the "License"); you may
 *  not use this file except in compliance with the License.
 *  You may obtain a copy of the License at
 *
 *  http://www.apache.org/licenses/LICENSE-2.0
 *
 *  Unless required by applicable law or agreed to in writing, software
 *  distributed under the License is distributed on an "AS IS" BASIS, WITHOUT
 *  WARRANTIES OR CONDITIONS OF ANY KIND, either express or implied.
 *  See the License for the specific language governing permissions and
 *  limitations under the License.
 */

#include "common.h"

#if defined(MBEDTLS_SSL_SRV_C) && defined(MBEDTLS_SSL_PROTO_TLS1_3)

#define SSL_DONT_FORCE_FLUSH 0
#define SSL_FORCE_FLUSH      1

#include "mbedtls/debug.h"
#include "mbedtls/ssl.h"
#include "mbedtls/error.h"
#include "mbedtls/constant_time.h"

#include "ssl_misc.h"
#include "ssl_tls13_keys.h"
#include "ssl_debug_helpers.h"
#include <string.h>
#if defined(MBEDTLS_ECP_C)
#include "mbedtls/ecp.h"
#endif /* MBEDTLS_ECP_C */

#if defined(MBEDTLS_SSL_USE_MPS)
#include "mps_all.h"
#endif /* MBEDTLS_SSL_USE_MPS */

#include <string.h>

#if defined(MBEDTLS_ECP_C)
#include "mbedtls/ecp.h"
#include "ecp_internal.h"
#endif /* MBEDTLS_ECP_C */

#include "mbedtls/hkdf.h"

#if defined(MBEDTLS_SSL_NEW_SESSION_TICKET)
#include "mbedtls/ssl_ticket.h"
#endif /* MBEDTLS_SSL_NEW_SESSION_TICKET */

#if defined(MBEDTLS_PLATFORM_C)
#include "mbedtls/platform.h"
#else
#include <stdlib.h>
#define mbedtls_calloc    calloc
#define mbedtls_free       free
#endif /* MBEDTLS_PLATFORM_C */

#if defined(MBEDTLS_HAVE_TIME)
#include <time.h>
#endif /* MBEDTLS_HAVE_TIME */

/* From RFC 8446:
 *   struct {
 *          ProtocolVersion versions<2..254>;
 *   } SupportedVersions;
 */
static int ssl_tls13_parse_supported_versions_ext( mbedtls_ssl_context *ssl,
                                                   const unsigned char *buf,
                                                   const unsigned char *end )
{
    const unsigned char *p = buf;
    size_t versions_len;
    const unsigned char *versions_end;
    uint16_t tls_version;
    int tls13_supported = 0;

    MBEDTLS_SSL_CHK_BUF_READ_PTR( p, end, 1 );
    versions_len = p[0];
    p += 1;

    MBEDTLS_SSL_CHK_BUF_READ_PTR( p, end, versions_len );
    versions_end = p + versions_len;
    while( p < versions_end )
    {
        MBEDTLS_SSL_CHK_BUF_READ_PTR( p, versions_end, 2 );
        tls_version = mbedtls_ssl_read_version( p, ssl->conf->transport );
        p += 2;

        /* In this implementation we only support TLS 1.3 and DTLS 1.3. */
        if( tls_version == MBEDTLS_SSL_VERSION_TLS1_3 )
        {
            tls13_supported = 1;
            break;
        }
    }

    if( !tls13_supported )
    {
        MBEDTLS_SSL_DEBUG_MSG( 1, ( "TLS 1.3 is not supported by the client" ) );

        MBEDTLS_SSL_PEND_FATAL_ALERT( MBEDTLS_SSL_ALERT_MSG_PROTOCOL_VERSION,
                                      MBEDTLS_ERR_SSL_BAD_PROTOCOL_VERSION );
        return( MBEDTLS_ERR_SSL_BAD_PROTOCOL_VERSION );
    }

    MBEDTLS_SSL_DEBUG_MSG( 1, ( "Negotiated version. Supported is [%04x]",
                              (unsigned int)tls_version ) );

    return( 0 );
}

static int ssl_tls13_get_psk( mbedtls_ssl_context *ssl,
                              unsigned char **psk,
                              size_t *psk_len )
{
#if defined(MBEDTLS_USE_PSA_CRYPTO)
    psa_key_attributes_t key_attributes = PSA_KEY_ATTRIBUTES_INIT;
    psa_status_t status;

    *psk_len = 0;
    *psk = NULL;

    status = psa_get_key_attributes( ssl->handshake->psk_opaque, &key_attributes );
    if( status != PSA_SUCCESS)
    {
        return( psa_ssl_status_to_mbedtls( status ) );
    }

    *psk_len = PSA_BITS_TO_BYTES( psa_get_key_bits( &key_attributes ) );
    *psk = mbedtls_calloc( 1, *psk_len );
    if( *psk == NULL )
    {
        return( MBEDTLS_ERR_SSL_ALLOC_FAILED );
    }

    status = psa_export_key( ssl->handshake->psk_opaque,
                             (uint8_t *)*psk, *psk_len, psk_len );
    if( status != PSA_SUCCESS)
    {
        mbedtls_free( (void *)*psk );
        return( psa_ssl_status_to_mbedtls( status ) );
    }
#else
    *psk = ssl->handshake->psk;
    *psk_len = ssl->handshake->psk_len;
#endif /* !MBEDTLS_USE_PSA_CRYPTO */
    return( 0 );
}

#if defined(MBEDTLS_ECDH_C)
/*
 *
 * From RFC 8446:
 *   enum {
 *       ... (0xFFFF)
 *   } NamedGroup;
 *   struct {
 *       NamedGroup named_group_list<2..2^16-1>;
 *   } NamedGroupList;
 */
static int ssl_tls13_parse_supported_groups_ext( mbedtls_ssl_context *ssl,
                                                 const unsigned char *buf,
                                                 const unsigned char *end )
{
    const unsigned char *p = buf;
    size_t named_group_list_len;
    const unsigned char *named_group_list_end;

    MBEDTLS_SSL_DEBUG_BUF( 3, "supported_groups extension", p, end - buf );
    MBEDTLS_SSL_CHK_BUF_READ_PTR( p, end, 2 );
    named_group_list_len = MBEDTLS_GET_UINT16_BE( p, 0 );
    p += 2;
    MBEDTLS_SSL_CHK_BUF_READ_PTR( p, end, named_group_list_len );
    named_group_list_end = p + named_group_list_len;
    ssl->handshake->hrr_selected_group = 0;

    while( p < named_group_list_end )
    {
        uint16_t named_group;
        MBEDTLS_SSL_CHK_BUF_READ_PTR( p, named_group_list_end, 2 );
        named_group = MBEDTLS_GET_UINT16_BE( p, 0 );
        p += 2;

        MBEDTLS_SSL_DEBUG_MSG( 2,
                               ( "got named group: %s(%04x)",
                                 mbedtls_ssl_named_group_to_str( named_group ),
                                 named_group ) );

        if( ! mbedtls_ssl_named_group_is_offered( ssl, named_group ) ||
            ! mbedtls_ssl_named_group_is_supported( named_group ) ||
            ssl->handshake->hrr_selected_group != 0 )
        {
            continue;
        }

        MBEDTLS_SSL_DEBUG_MSG( 2,
                               ( "add named group %s(%04x) into received list.",
                                 mbedtls_ssl_named_group_to_str( named_group ),
                                 named_group ) );

        ssl->handshake->hrr_selected_group = named_group;
    }

    return( 0 );

}
#endif /* MBEDTLS_ECDH_C */

#define SSL_TLS1_3_PARSE_KEY_SHARES_EXT_NO_MATCH 1

#if defined(MBEDTLS_ECDH_C)
/*
 *  ssl_tls13_parse_key_shares_ext() verifies whether the information in the
 *  extension is correct and stores the first acceptable key share and its associated group.
 *
 *  Possible return values are:
 *  - 0: Successful processing of the client provided key share extension.
 *  - SSL_TLS1_3_PARSE_KEY_SHARES_EXT_NO_MATCH: The key shares provided by the client
 *    does not match a group supported by the server. A HelloRetryRequest will
 *    be needed.
 *  - A negative value for fatal errors.
 */
static int ssl_tls13_parse_key_shares_ext( mbedtls_ssl_context *ssl,
                                           const unsigned char *buf,
                                           const unsigned char *end )
{
    int ret = MBEDTLS_ERR_ERROR_CORRUPTION_DETECTED;
    unsigned char const *p = buf;
    unsigned char const *client_shares_end;
    size_t client_shares_len;

    /* From RFC 8446:
     *
     * struct {
     *     KeyShareEntry client_shares<0..2^16-1>;
     * } KeyShareClientHello;
     *
     */

    MBEDTLS_SSL_CHK_BUF_READ_PTR( p, end, 2 );
    client_shares_len = MBEDTLS_GET_UINT16_BE( p, 0 );
    p += 2;
    MBEDTLS_SSL_CHK_BUF_READ_PTR( p, end, client_shares_len );

    ssl->handshake->offered_group_id = 0;
    client_shares_end = p + client_shares_len;

    /* We try to find a suitable key share entry and copy it to the
     * handshake context. Later, we have to find out whether we can do
     * something with the provided key share or whether we have to
     * dismiss it and send a HelloRetryRequest message.
     */

    while( p < client_shares_end )
    {
        uint16_t group;
        size_t key_exchange_len;
        const unsigned char *key_exchange;

        /*
         * struct {
         *    NamedGroup group;
         *    opaque key_exchange<1..2^16-1>;
         * } KeyShareEntry;
         */
        MBEDTLS_SSL_CHK_BUF_READ_PTR( p, client_shares_end, 4 );
        group = MBEDTLS_GET_UINT16_BE( p, 0 );
        key_exchange_len = MBEDTLS_GET_UINT16_BE( p, 2 );
        p += 4;
        key_exchange = p;
        MBEDTLS_SSL_CHK_BUF_READ_PTR( p, client_shares_end, key_exchange_len );
        p += key_exchange_len;

        /* Continue parsing even if we have already found a match,
         * for input validation purposes.
         */
        if( ! mbedtls_ssl_named_group_is_offered( ssl, group ) ||
            ! mbedtls_ssl_named_group_is_supported( group ) ||
            ssl->handshake->offered_group_id != 0 )
        {
            continue;
        }

        /*
         * For now, we only support ECDHE groups.
         */
        if( mbedtls_ssl_tls13_named_group_is_ecdhe( group ) )
        {
            MBEDTLS_SSL_DEBUG_MSG( 2, ( "ECDH group: %s (%04x)",
                                        mbedtls_ssl_named_group_to_str( group ),
                                        group ) );
            ret = mbedtls_ssl_tls13_read_public_ecdhe_share(
                      ssl, key_exchange - 2, key_exchange_len + 2 );
            if( ret != 0 )
                return( ret );

        }
        else
        {
            MBEDTLS_SSL_DEBUG_MSG( 4, ( "Unrecognized NamedGroup %u",
                                        (unsigned) group ) );
            continue;
        }

        ssl->handshake->offered_group_id = group;
    }


    if( ssl->handshake->offered_group_id == 0 )
    {
        MBEDTLS_SSL_DEBUG_MSG( 1, ( "no matching key share" ) );
        return( SSL_TLS1_3_PARSE_KEY_SHARES_EXT_NO_MATCH );
    }

    return( 0 );
}
#endif /* MBEDTLS_ECDH_C */

#if defined(MBEDTLS_DEBUG_C)
static void ssl_tls13_debug_print_client_hello_exts( mbedtls_ssl_context *ssl )
{
    ((void) ssl);

    MBEDTLS_SSL_DEBUG_MSG( 3, ( "Supported Extensions:" ) );
    MBEDTLS_SSL_DEBUG_MSG( 3,
            ( "- KEY_SHARE_EXTENSION ( %s )",
            ( ( ssl->handshake->extensions_present
                & MBEDTLS_SSL_EXT_KEY_SHARE ) > 0 ) ? "TRUE" : "FALSE" ) );
    MBEDTLS_SSL_DEBUG_MSG( 3,
            ( "- PSK_KEY_EXCHANGE_MODES_EXTENSION ( %s )",
            ( ( ssl->handshake->extensions_present
                & MBEDTLS_SSL_EXT_PSK_KEY_EXCHANGE_MODES ) > 0 ) ?
                "TRUE" : "FALSE" ) );
    MBEDTLS_SSL_DEBUG_MSG( 3,
            ( "- PRE_SHARED_KEY_EXTENSION ( %s )",
            ( ( ssl->handshake->extensions_present
                & MBEDTLS_SSL_EXT_PRE_SHARED_KEY ) > 0 ) ? "TRUE" : "FALSE" ) );
    MBEDTLS_SSL_DEBUG_MSG( 3,
            ( "- SIGNATURE_ALGORITHM_EXTENSION ( %s )",
            ( ( ssl->handshake->extensions_present
                & MBEDTLS_SSL_EXT_SIG_ALG ) > 0 ) ? "TRUE" : "FALSE" ) );
    MBEDTLS_SSL_DEBUG_MSG( 3,
            ( "- SUPPORTED_GROUPS_EXTENSION ( %s )",
            ( ( ssl->handshake->extensions_present
                & MBEDTLS_SSL_EXT_SUPPORTED_GROUPS ) >0 ) ?
                "TRUE" : "FALSE" ) );
    MBEDTLS_SSL_DEBUG_MSG( 3,
            ( "- SUPPORTED_VERSION_EXTENSION ( %s )",
            ( ( ssl->handshake->extensions_present
                & MBEDTLS_SSL_EXT_SUPPORTED_VERSIONS ) > 0 ) ?
                "TRUE" : "FALSE" ) );
#if defined ( MBEDTLS_SSL_SERVER_NAME_INDICATION )
    MBEDTLS_SSL_DEBUG_MSG( 3,
            ( "- SERVERNAME_EXTENSION    ( %s )",
            ( ( ssl->handshake->extensions_present
                & MBEDTLS_SSL_EXT_SERVERNAME ) > 0 ) ?
                "TRUE" : "FALSE" ) );
#endif /* MBEDTLS_SSL_SERVER_NAME_INDICATION */
#if defined ( MBEDTLS_SSL_ALPN )
    MBEDTLS_SSL_DEBUG_MSG( 3,
            ( "- ALPN_EXTENSION   ( %s )",
            ( ( ssl->handshake->extensions_present
                & MBEDTLS_SSL_EXT_ALPN ) > 0 ) ?
                "TRUE" : "FALSE" ) );
#endif /* MBEDTLS_SSL_ALPN */
#if defined ( MBEDTLS_SSL_MAX_FRAGMENT_LENGTH )
    MBEDTLS_SSL_DEBUG_MSG( 3,
            ( "- MAX_FRAGMENT_LENGTH_EXTENSION  ( %s )",
            ( ( ssl->handshake->extensions_present
                & MBEDTLS_SSL_EXT_MAX_FRAGMENT_LENGTH ) > 0 ) ?
                "TRUE" : "FALSE" ) );
#endif /* MBEDTLS_SSL_MAX_FRAGMENT_LENGTH */
#if defined ( MBEDTLS_SSL_COOKIE_C )
    MBEDTLS_SSL_DEBUG_MSG( 3,
            ( "- COOKIE_EXTENSION ( %s )",
            ( ( ssl->handshake->extensions_present
                & MBEDTLS_SSL_EXT_COOKIE ) >0 ) ?
                "TRUE" : "FALSE" ) );
#endif /* MBEDTLS_SSL_COOKIE_C */
#if defined(MBEDTLS_ZERO_RTT)
    MBEDTLS_SSL_DEBUG_MSG( 3,
            ( "- EARLY_DATA_EXTENSION ( %s )",
            ( ( ssl->handshake->extensions_present
                & MBEDTLS_SSL_EXT_EARLY_DATA ) > 0 ) ?
                "TRUE" : "FALSE" ) );
#endif /* MBEDTLS_ZERO_RTT*/
}
#endif /* MBEDTLS_DEBUG_C */

static int ssl_tls13_client_hello_has_exts( mbedtls_ssl_context *ssl,
                                            int exts_mask )
{
    int masked = ssl->handshake->extensions_present & exts_mask;
    return( masked == exts_mask );
}

static int ssl_tls13_client_hello_has_exts_for_ephemeral_key_exchange(
        mbedtls_ssl_context *ssl )
{
    return( ssl_tls13_client_hello_has_exts( ssl,
                          MBEDTLS_SSL_EXT_SUPPORTED_GROUPS |
                          MBEDTLS_SSL_EXT_KEY_SHARE        |
                          MBEDTLS_SSL_EXT_SIG_ALG ) );
}

static int ssl_tls13_client_hello_has_psk_extensions( mbedtls_ssl_context *ssl )
{
    return( ssl_tls13_client_hello_has_exts( ssl,
                MBEDTLS_SSL_EXT_PRE_SHARED_KEY |
                MBEDTLS_SSL_EXT_PSK_KEY_EXCHANGE_MODES ) );
}

static int ssl_tls13_client_hello_has_key_share_extensions( mbedtls_ssl_context *ssl )
{
    return( ssl_tls13_client_hello_has_exts( ssl,
                          MBEDTLS_SSL_EXT_SUPPORTED_GROUPS |
                          MBEDTLS_SSL_EXT_KEY_SHARE ) );
}

static int ssl_tls13_check_ephemeral_key_exchange( mbedtls_ssl_context *ssl )
{
    if( !mbedtls_ssl_conf_tls13_ephemeral_enabled( ssl ) )
        return( 0 );

    if( !ssl_tls13_client_hello_has_exts_for_ephemeral_key_exchange( ssl ) )
        return( 0 );

    ssl->handshake->key_exchange =
        MBEDTLS_SSL_TLS1_3_KEY_EXCHANGE_MODE_EPHEMERAL;
    return( 1 );
}

static int ssl_tls13_check_psk_key_exchange( mbedtls_ssl_context *ssl )
{
    if( !ssl_tls13_client_hello_has_psk_extensions( ssl ) )
        return( 0 );

    /* Test whether pure PSK is offered by client and supported by us. */
    if( mbedtls_ssl_conf_tls13_psk_enabled( ssl ) &&
        mbedtls_ssl_tls13_psk_enabled( ssl ) )
    {
        MBEDTLS_SSL_DEBUG_MSG( 3, ( "Using a PSK key exchange" ) );
        ssl->handshake->key_exchange = MBEDTLS_SSL_TLS1_3_KEY_EXCHANGE_MODE_PSK;
        return( 1 );
    }

    /* Test whether PSK-ephemeral is offered by client and supported by us. */
    if( mbedtls_ssl_conf_tls13_psk_ephemeral_enabled( ssl ) &&
        mbedtls_ssl_tls13_psk_ephemeral_enabled( ssl ) &&
        ssl_tls13_client_hello_has_key_share_extensions( ssl ) )
    {
        MBEDTLS_SSL_DEBUG_MSG( 3, ( "Using a ECDHE-PSK key exchange" ) );
        ssl->handshake->key_exchange = MBEDTLS_SSL_TLS1_3_KEY_EXCHANGE_MODE_PSK_EPHEMERAL;
        return( 1 );
    }

    /* Can't use PSK */
    return( 0 );
}

#if defined(MBEDTLS_SSL_SERVER_NAME_INDICATION)
static int ssl_tls13_write_sni_server_ext(
    mbedtls_ssl_context *ssl,
    unsigned char *buf,
    size_t buflen,
    size_t *olen )
{
    unsigned char *p = buf;
    *olen = 0;

    if( ( ssl->handshake->extensions_present & MBEDTLS_SSL_EXT_SERVERNAME ) == 0 )
    {
        return( 0 );
    }

    MBEDTLS_SSL_DEBUG_MSG( 3, ( "adding server_name extension" ) );

    if( buflen < 4 )
    {
        MBEDTLS_SSL_DEBUG_MSG( 1, ( "buffer too small" ) );
        return( MBEDTLS_ERR_SSL_BUFFER_TOO_SMALL );
    }

    /* Write extension header */
    MBEDTLS_PUT_UINT16_BE( MBEDTLS_TLS_EXT_SERVERNAME, p, 0 );

    /* Write total extension length */
    MBEDTLS_PUT_UINT16_BE( 0, p, 2 );

    *olen = 4;

    return( 0 );
}
#endif /* MBEDTLS_SSL_SERVER_NAME_INDICATION */

#if defined(MBEDTLS_ZERO_RTT)
static int ssl_tls13_parse_early_data_ext( mbedtls_ssl_context *ssl,
                                           const unsigned char *buf,
                                           size_t len )
{
    ((void) ssl);
    ((void) buf);
    /* From RFC 8446:
     *  struct {} Empty;
     *  struct {
     *     select (Handshake.msg_type) {
     *         case new_session_ticket:   uint32 max_early_data_size;
     *         case client_hello:         Empty;
     *         case encrypted_extensions: Empty;
     *     };
     * } EarlyDataIndication;
     */
    if( len != 0 )
        return( MBEDTLS_ERR_SSL_DECODE_ERROR );
    return( 0 );
}
#endif /* MBEDTLS_ZERO_RTT */

#if defined(MBEDTLS_SSL_NEW_SESSION_TICKET)
int mbedtls_ssl_tls13_parse_new_session_ticket_server(
    mbedtls_ssl_context *ssl,
    unsigned char *buf,
    size_t len )
{
    int ret;
    unsigned char *ticket_buffer;

    MBEDTLS_SSL_DEBUG_MSG( 2, ( "=> parse new session ticket" ) );

    if( ssl->conf->f_ticket_parse == NULL ||
        ssl->conf->f_ticket_write == NULL )
    {
        return( 0 );
    }

    MBEDTLS_SSL_DEBUG_MSG( 3, ( "ticket length: %" MBEDTLS_PRINTF_SIZET , len ) );

    if( len == 0 ) return( 0 );

    /* We create a copy of the encrypted ticket since decrypting
     * it into the same buffer will wipe-out the original content.
     * We do, however, need the original buffer for computing the
     * psk binder value.
     */
    ticket_buffer = mbedtls_calloc( len,1 );

    if( ticket_buffer == NULL )
    {
        MBEDTLS_SSL_DEBUG_MSG( 1, ( "buffer too small" ) );
        return ( MBEDTLS_ERR_SSL_ALLOC_FAILED );
    }

    memcpy( ticket_buffer, buf, len );

    if( ( ret = ssl->conf->f_ticket_parse( ssl->conf->p_ticket, ssl->session_negotiate,
                                         ticket_buffer, len ) ) != 0 )
    {
        mbedtls_free( ticket_buffer );
        if( ret == MBEDTLS_ERR_SSL_INVALID_MAC )
            MBEDTLS_SSL_DEBUG_MSG( 3, ( "ticket is not authentic" ) );
        else if( ret == MBEDTLS_ERR_SSL_SESSION_TICKET_EXPIRED )
            MBEDTLS_SSL_DEBUG_MSG( 3, ( "ticket is expired" ) );
        else
            MBEDTLS_SSL_DEBUG_RET( 1, "ticket_parse", ret );

        return( ret );
    }

    /* We delete the temporary buffer */
    mbedtls_free( ticket_buffer );

    MBEDTLS_SSL_DEBUG_MSG( 2, ( "<= parse new session ticket" ) );

    return( 0 );
}
#endif /* MBEDTLS_SSL_NEW_SESSION_TICKET */

#if defined(MBEDTLS_KEY_EXCHANGE_SOME_PSK_ENABLED)
int mbedtls_ssl_tls13_parse_client_psk_identity_ext(
    mbedtls_ssl_context *ssl,
    const unsigned char *buf,
    size_t len )
{
    int ret = 0;
    unsigned int item_array_length, item_length, sum, length_so_far;
    unsigned char server_computed_binder[MBEDTLS_MD_MAX_SIZE];
    unsigned char *psk = NULL;
    unsigned char const * const start = buf;
    size_t psk_len = 0;
    unsigned char const *end_of_psk_identities;

    unsigned char transcript[MBEDTLS_MD_MAX_SIZE];
    size_t transcript_len;

#if defined(MBEDTLS_SSL_NEW_SESSION_TICKET)
    uint32_t obfuscated_ticket_age;
#if defined(MBEDTLS_HAVE_TIME)
    time_t now;
    int64_t diff;
#endif /* MBEDTLS_HAVE_TIME */
#endif /* MBEDTLS_SSL_NEW_SESSION_TICKET */

    /* Read length of array of identities */
    item_array_length = MBEDTLS_GET_UINT16_BE( buf, 0 );
    length_so_far = item_array_length + 2;
    if( length_so_far > len )
    {
        MBEDTLS_SSL_DEBUG_MSG( 1, ( "bad psk_identity extension in client hello message" ) );
        return( MBEDTLS_ERR_SSL_DECODE_ERROR );
    }
    end_of_psk_identities = buf + length_so_far;
    buf += 2;
    sum = 2;
    while( sum < item_array_length + 2 )
    {
        /* Read to psk identity length */
        item_length = MBEDTLS_GET_UINT16_BE( buf, 0 );
        sum = sum + 2 + item_length;

        if( sum > len )
        {
            MBEDTLS_SSL_DEBUG_MSG( 1, ( "psk_identity length mismatch" ) );

            if( ( ret = mbedtls_ssl_send_fatal_handshake_failure( ssl ) ) != 0 )
                return( ret );

            return( MBEDTLS_ERR_SSL_DECODE_ERROR );
        }

        /*
         * Extract pre-shared key identity provided by the client
         */
        /* jump to identity value itself */
        buf += 2;

        MBEDTLS_SSL_DEBUG_BUF( 3, "received psk identity", buf, item_length );

        if( ssl->conf->f_psk != NULL )
        {
            if( ssl->conf->f_psk( ssl->conf->p_psk, ssl, buf, item_length ) != 0 )
                ret = MBEDTLS_ERR_SSL_UNKNOWN_IDENTITY;
        }
        else
        {
            /* Identity is not a big secret since clients send it in the clear,
             * but treat it carefully anyway, just in case */
            if( item_length != ssl->conf->psk_identity_len ||
                mbedtls_ct_memcmp( ssl->conf->psk_identity, buf, item_length ) != 0 )
            {
                ret = MBEDTLS_ERR_SSL_UNKNOWN_IDENTITY;
            }
            else
            {
                /* skip obfuscated ticket age */
                /* TBD: Process obfuscated ticket age ( zero for externally configured PSKs?! ) */
                buf = buf + item_length + 4; /* 4 for obfuscated ticket age */;

                mbedtls_ssl_set_hs_psk( ssl, ssl->conf->psk, ssl->conf->psk_len );
                goto psk_parsing_successful;

            }
#if defined(MBEDTLS_SSL_NEW_SESSION_TICKET)
            /* Check the ticket cache if previous lookup was unsuccessful */
            if( ret == MBEDTLS_ERR_SSL_UNKNOWN_IDENTITY )
            {
                /* copy ticket since it acts as the psk_identity */
                if( ssl->session_negotiate->ticket != NULL )
                {
                    mbedtls_free( ssl->session_negotiate->ticket );
                }
                ssl->session_negotiate->ticket = mbedtls_calloc( 1, item_length );
                if( ssl->session_negotiate->ticket == NULL )
                {
                    MBEDTLS_SSL_DEBUG_MSG( 1, ( "alloc failed ( %d bytes )", item_length ) );
                    return( MBEDTLS_ERR_SSL_ALLOC_FAILED );
                }
                memcpy( ssl->session_negotiate->ticket, buf, item_length );
                ssl->session_negotiate->ticket_len = item_length;

                ret = mbedtls_ssl_tls13_parse_new_session_ticket_server( ssl,
                                             ssl->session_negotiate->ticket,
                                             item_length );
                if( ret == 0 )
                {
                    /* found a match in the ticket cache; everything is OK */
                    ssl->handshake->resume = 1;

                    /* We put the resumption key into the handshake->psk.
                     *
                     * Note: The key in the ticket is already the final PSK,
                     *       i.e., the HKDF-Expand-Label( resumption_master_secret,
                     *                                    "resumption",
                     *                                    ticket_nonce,
                     *                                    Hash.length )
                     *       function has already been applied.
                     */
                    mbedtls_ssl_set_hs_psk( ssl, ssl->session_negotiate->key,
                                            ssl->session_negotiate->key_len );
                    MBEDTLS_SSL_DEBUG_BUF( 4, "Ticket-resumed PSK:", ssl->session_negotiate->key,
                                           ssl->session_negotiate->key_len );

                    /* obfuscated ticket age follows the identity field, which is
                     * item_length long, containing the ticket */
                    memcpy( &obfuscated_ticket_age, buf+item_length, 4 );

                    MBEDTLS_SSL_DEBUG_MSG( 4, ( "ticket: obfuscated_ticket_age: %u",
                                                obfuscated_ticket_age ) );
                    /*
                     * A server MUST validate that the ticket age for the selected PSK identity
                     * is within a small tolerance of the time since the ticket was issued.
                     */

#if defined(MBEDTLS_HAVE_TIME)
                    now = time( NULL );

                    /* Check #1:
                     *   Is the time when the ticket was issued later than now?
                     */

                    if( now < ssl->session_negotiate->start )
                    {
                        MBEDTLS_SSL_DEBUG_MSG( 3,
                               ( "Ticket expired: now=%ld, ticket.start=%ld",
                                 now, ssl->session_negotiate->start ) );
                        ret = MBEDTLS_ERR_SSL_SESSION_TICKET_EXPIRED;
                    }

                    /* Check #2:
                     *   Is the ticket expired already?
                     */

                    if( now - ssl->session_negotiate->start > ssl->session_negotiate->ticket_lifetime )
                    {
                        MBEDTLS_SSL_DEBUG_MSG( 3,
                               ( "Ticket expired ( now - ticket.start=%ld, "\
                                 "ticket.ticket_lifetime=%d",
                                 now - ssl->session_negotiate->start,
                                 ssl->session_negotiate->ticket_lifetime ) );

                        ret = MBEDTLS_ERR_SSL_SESSION_TICKET_EXPIRED;
                    }

                    /* Check #3:
                     *   Is the ticket age for the selected PSK identity
                     *   (computed by subtracting ticket_age_add from
                     *   PskIdentity.obfuscated_ticket_age modulo 2^32 )
                     *   within a small tolerance of the time since the
                     *   ticket was issued?
                     */

                    diff = ( now - ssl->session_negotiate->start ) -
                        ( obfuscated_ticket_age - ssl->session_negotiate->ticket_age_add );

                    if( diff > MBEDTLS_SSL_TICKET_AGE_TOLERANCE )
                    {
                        MBEDTLS_SSL_DEBUG_MSG( 3,
                            ( "Ticket age outside tolerance window ( diff=%ld )",
                              diff ) );
                        ret = MBEDTLS_ERR_SSL_SESSION_TICKET_EXPIRED;
                    }

#if defined(MBEDTLS_ZERO_RTT)
                    if( ssl->conf->early_data_enabled == MBEDTLS_SSL_EARLY_DATA_ENABLED )
                    {
                        if( diff <= MBEDTLS_SSL_EARLY_DATA_MAX_DELAY )
                        {
                            ssl->session_negotiate->process_early_data =
                                MBEDTLS_SSL_EARLY_DATA_ENABLED;
                        }
                        else
                        {
                            MBEDTLS_SSL_DEBUG_MSG( 3,
                            ( "0-RTT is disabled ( diff=%ld exceeds "\
                              "MBEDTLS_SSL_EARLY_DATA_MAX_DELAY )", diff ) );
                            ssl->session_negotiate->process_early_data =
                                MBEDTLS_SSL_EARLY_DATA_DISABLED;
                            ret = MBEDTLS_ERR_SSL_SESSION_TICKET_EXPIRED;
                        }
                    }
#endif /* MBEDTLS_ZERO_RTT */
#endif /* MBEDTLS_HAVE_TIME */

                    /* TBD: check ALPN, ciphersuite and SNI as well */

                    /*
                     * If the check failed, the server SHOULD proceed with
                     * the handshake but reject 0-RTT, and SHOULD NOT take any
                     * other action that assumes that this ClientHello is fresh.
                     */

                    /* Disable 0-RTT */
                    if( ret == MBEDTLS_ERR_SSL_SESSION_TICKET_EXPIRED )
                    {
#if defined(MBEDTLS_ZERO_RTT)
                        if( ssl->conf->early_data_enabled ==
                            MBEDTLS_SSL_EARLY_DATA_ENABLED )
                        {
                            ssl->session_negotiate->process_early_data =
                                MBEDTLS_SSL_EARLY_DATA_DISABLED;
                        }
#else
                        ( ( void )buf );
#endif /* MBEDTLS_ZERO_RTT */
                    }
                }
            }
#endif /* MBEDTLS_SSL_NEW_SESSION_TICKET */
        }
        /* skip the processed identity field and obfuscated ticket age field */
        buf += item_length;
        buf += 4;
        sum = sum + 4;
    }

    if( ret == MBEDTLS_ERR_SSL_SESSION_TICKET_EXPIRED )
    {
        MBEDTLS_SSL_DEBUG_MSG( 1, ( "Session ticket expired." ) );
        return( ret );
    }

    if( ret == MBEDTLS_ERR_SSL_UNKNOWN_IDENTITY )
    {
        MBEDTLS_SSL_DEBUG_BUF( 3, "Unknown PSK identity", buf, item_length );
        if( ( ret = mbedtls_ssl_send_alert_message( ssl,
                   MBEDTLS_SSL_ALERT_LEVEL_FATAL,
                   MBEDTLS_SSL_ALERT_MSG_UNKNOWN_PSK_IDENTITY ) ) != 0 )
        {
            return( ret );
        }

        return( MBEDTLS_ERR_SSL_UNKNOWN_IDENTITY );
    }

    if( length_so_far != sum )
    {
        MBEDTLS_SSL_DEBUG_MSG( 1, ( "bad psk_identity extension in client hello message" ) );
        return( MBEDTLS_ERR_SSL_DECODE_ERROR );
    }

psk_parsing_successful:

    /* Update the handshake transcript with the CH content up to
     * but excluding the PSK binder list. */
    ssl->handshake->update_checksum( ssl, start,
                                     (size_t)( end_of_psk_identities - start ) );

    buf = end_of_psk_identities;

    /* Get current state of handshake transcript. */
    ret = mbedtls_ssl_get_handshake_transcript( ssl,
                                                ssl->handshake->ciphersuite_info->mac,
                                                transcript, sizeof( transcript ),
                                                &transcript_len );
    if( ret != 0 )
        return( ret );

    /* read length of psk binder array */
    item_array_length = MBEDTLS_GET_UINT16_BE( buf, 0 );
    length_so_far += item_array_length;
    buf += 2;

    sum = 0;
    while( sum < item_array_length )
    {
        int psk_type;
        /* Read to psk binder length */
        item_length = buf[0];
        sum = sum + 1 + item_length;
        buf += 1;

        if( sum > item_array_length )
        {
            MBEDTLS_SSL_DEBUG_MSG( 1, ( "psk binder length mismatch" ) );

            if( ( ret = mbedtls_ssl_send_fatal_handshake_failure( ssl ) ) != 0 )
                return( ret );

            return( MBEDTLS_ERR_SSL_DECODE_ERROR );
        }

        ret = ssl_tls13_get_psk( ssl, &psk, &psk_len );
        if( ret != 0 )
            return( ret );

        if( ssl->handshake->resume == 1 )
            psk_type = MBEDTLS_SSL_TLS1_3_PSK_RESUMPTION;
        else
            psk_type = MBEDTLS_SSL_TLS1_3_PSK_EXTERNAL;

        ret = mbedtls_ssl_tls13_create_psk_binder( ssl,
                 mbedtls_psa_translate_md( ssl->handshake->ciphersuite_info->mac ),
                 psk, psk_len, psk_type,
                 transcript, server_computed_binder );

#if defined(MBEDTLS_USE_PSA_CRYPTO)
        mbedtls_free( psk );
#endif
        /* We do not check for multiple binders */
        if( ret != 0 )
        {
            MBEDTLS_SSL_DEBUG_MSG( 1, ( "PSK binder calculation failed." ) );
            return( MBEDTLS_ERR_SSL_HANDSHAKE_FAILURE );
        }

        MBEDTLS_SSL_DEBUG_BUF( 3, "psk binder ( computed ): ",
                               server_computed_binder, item_length );
        MBEDTLS_SSL_DEBUG_BUF( 3, "psk binder ( received ): ",
                               buf, item_length );

        if( mbedtls_ct_memcmp( server_computed_binder, buf, item_length ) != 0 )
        {
            MBEDTLS_SSL_DEBUG_MSG( 1,
                ( "Received psk binder does not match computed psk binder." ) );

            if( ( ret = mbedtls_ssl_send_fatal_handshake_failure( ssl ) ) != 0 )
                return( ret );

            return( MBEDTLS_ERR_SSL_HANDSHAKE_FAILURE );
        }

        buf += item_length;

        ret = 0;
        goto done;
    }

    /* No valid PSK binder value found */
    /* TODO: Shouldn't we just fall back to a full handshake in this case? */
    ret = MBEDTLS_ERR_SSL_HANDSHAKE_FAILURE;

done:

    /* Update the handshake transcript with the binder list. */
    ssl->handshake->update_checksum( ssl,
                                     end_of_psk_identities,
                                     (size_t)( buf - end_of_psk_identities ) );

    return( ret );
}
#endif /* MBEDTLS_KEY_EXCHANGE_SOME_PSK_ENABLED*/

#if defined(MBEDTLS_KEY_EXCHANGE_SOME_PSK_ENABLED)
/*
 * struct {
 *   select ( Handshake.msg_type ) {
 *      case client_hello:
 *          PskIdentity identities<6..2^16-1>;
 *
 *      case server_hello:
 *          uint16 selected_identity;
 *   }
 * } PreSharedKeyExtension;
 */

static int ssl_tls13_write_server_pre_shared_key_ext( mbedtls_ssl_context *ssl,
                                                      unsigned char *buf,
                                                      unsigned char *end,
                                                      size_t *olen )
{
    unsigned char *p = (unsigned char*)buf;
    size_t selected_identity;

    *olen = 0;

    MBEDTLS_SSL_DEBUG_MSG( 3, ( "server hello, adding pre_shared_key extension" ) );

    if( end < p || ( end - p ) < 6 )
    {
        MBEDTLS_SSL_DEBUG_MSG( 1, ( "buffer too small" ) );
        return( MBEDTLS_ERR_SSL_BUFFER_TOO_SMALL );
    }

    /* Extension Type */
    MBEDTLS_PUT_UINT16_BE( MBEDTLS_TLS_EXT_PRE_SHARED_KEY, p, 0 );

    /* Extension Length */
    MBEDTLS_PUT_UINT16_BE( 2, p, 2 );

    /* NOTE: This will need to be adjusted once we support multiple PSKs
     *       being offered by the client. */
    selected_identity = 0;

    /* Write selected_identity */
    MBEDTLS_PUT_UINT16_BE( selected_identity, p, 4 );

    *olen = 6;

    MBEDTLS_SSL_DEBUG_MSG( 4, ( "sent selected_identity: %" MBEDTLS_PRINTF_SIZET , selected_identity ) );

    return( 0 );
}
#endif	/* MBEDTLS_KEY_EXCHANGE_SOME_PSK_ENABLED  */

#if defined(MBEDTLS_SSL_COOKIE_C)
void mbedtls_ssl_conf_cookies( mbedtls_ssl_config *conf,
                               mbedtls_ssl_cookie_write_t *f_cookie_write,
                               mbedtls_ssl_cookie_check_t *f_cookie_check,
                               void *p_cookie,
                               unsigned int rr_config )
{
    conf->f_cookie_write = f_cookie_write;
    conf->f_cookie_check = f_cookie_check;
    conf->p_cookie = p_cookie;
    conf->rr_config = rr_config;
}
#endif /* MBEDTLS_SSL_COOKIE_C */

#if defined(MBEDTLS_SSL_COOKIE_C)
static int ssl_tls13_parse_cookie_ext( mbedtls_ssl_context *ssl,
                                       const unsigned char *buf,
                                       size_t len )
{
    int ret = 0;
    size_t cookie_len;

    MBEDTLS_SSL_DEBUG_MSG( 3, ( "parse cookie extension" ) );

    if( ssl->conf->f_cookie_check != NULL )
    {
        if( len >= 2 )
        {
            cookie_len = MBEDTLS_GET_UINT16_BE( buf, 0 );
            buf += 2;
        }
        else
        {
            MBEDTLS_SSL_DEBUG_MSG( 1, ( "bad client hello message - cookie length mismatch" ) );
            return( MBEDTLS_ERR_SSL_DECODE_ERROR );
        }

        if( cookie_len + 2 != len )
        {
            MBEDTLS_SSL_DEBUG_MSG( 1, ( "bad client hello message - cookie length mismatch" ) );
            return( MBEDTLS_ERR_SSL_DECODE_ERROR );
        }

        MBEDTLS_SSL_DEBUG_BUF( 3, "Received cookie", buf, cookie_len );

        if( ssl->conf->f_cookie_check( ssl->conf->p_cookie,
                      buf, cookie_len, ssl->cli_id, ssl->cli_id_len ) != 0 )
        {
            MBEDTLS_SSL_DEBUG_MSG( 2, ( "cookie verification failed" ) );
            ret = MBEDTLS_ERR_SSL_HRR_REQUIRED;
        }
        else
        {
            MBEDTLS_SSL_DEBUG_MSG( 2, ( "cookie verification passed" ) );
        }
    }
    else {
        /* TBD: Check under what cases this is appropriate */
        MBEDTLS_SSL_DEBUG_MSG( 2, ( "cookie verification skipped" ) );
    }

    return( ret );
}
#endif /* MBEDTLS_SSL_COOKIE_C */

#if defined(MBEDTLS_ZERO_RTT)
/*
  static int ssl_tls13_parse_early_data_ext( mbedtls_ssl_context *ssl,
  const unsigned char *buf,
  size_t len )
  {
  ( ( void* )ssl );
  ( ( void* )buf );
  return( 0 );
  }
*/
#endif /* MBEDTLS_ZERO_RTT */

#if defined(MBEDTLS_SSL_MAX_FRAGMENT_LENGTH)
static int ssl_tls13_parse_max_fragment_length_ext( mbedtls_ssl_context *ssl,
                                                    const unsigned char *buf,
                                                    size_t len )
{
    if( len != 1 )
        return( MBEDTLS_ERR_SSL_DECODE_ERROR );
    if( buf[0] >= MBEDTLS_SSL_MAX_FRAG_LEN_INVALID )
        return( MBEDTLS_ERR_SSL_ILLEGAL_PARAMETER );

    ssl->session_negotiate->mfl_code = buf[0];
    MBEDTLS_SSL_DEBUG_MSG( 3, ( "Maximum fragment length = %d", buf[0] ) );

    return( 0 );
}
#endif /* MBEDTLS_SSL_MAX_FRAGMENT_LENGTH */

#if defined(MBEDTLS_KEY_EXCHANGE_SOME_PSK_ENABLED)
/* From RFC 8446:
 *
 *   enum { psk_ke(0), psk_dhe_ke(1), (255) } PskKeyExchangeMode;
 *   struct {
 *       PskKeyExchangeMode ke_modes<1..255>;
 *   } PskKeyExchangeModes;
 */
static int ssl_tls13_parse_key_exchange_modes_ext( mbedtls_ssl_context *ssl,
                                                   const unsigned char *buf,
                                                   size_t len )
{
    size_t ke_modes_len;
    int ke_modes = 0;

    /* Read PSK mode list length (1 Byte) */
    ke_modes_len = *buf++;
    len--;

    /* There's no content after the PSK mode list, to its length
     * must match the total length of the extension. */
    if( ke_modes_len != len )
        return( MBEDTLS_ERR_SSL_DECODE_ERROR );

    /* Currently, there are only two PSK modes, so even without looking
     * at the content, something's wrong if the list has more than 2 items. */
    if( ke_modes_len > 2 )
        return( MBEDTLS_ERR_SSL_HANDSHAKE_FAILURE );

    while( ke_modes_len-- != 0 )
    {
        switch( *buf )
        {
        case MBEDTLS_SSL_TLS1_3_PSK_MODE_PURE:
            ke_modes |= MBEDTLS_SSL_TLS1_3_KEY_EXCHANGE_MODE_PSK;
            break;
        case MBEDTLS_SSL_TLS1_3_PSK_MODE_ECDHE:
            ke_modes |= MBEDTLS_SSL_TLS1_3_KEY_EXCHANGE_MODE_PSK_EPHEMERAL;
            break;
        default:
            return( MBEDTLS_ERR_SSL_ILLEGAL_PARAMETER );
        }
    }

    ssl->handshake->tls13_kex_modes = ke_modes;
    return( 0 );
}
#endif /* MBEDTLS_KEY_EXCHANGE_SOME_PSK_ENABLED */

/*
 *
 * STATE HANDLING: NewSessionTicket message
 *
 */
#if defined(MBEDTLS_SSL_NEW_SESSION_TICKET)

/* Main state-handling entry point; orchestrates the other functions. */
static int ssl_tls13_write_new_session_ticket_process( mbedtls_ssl_context *ssl );

#define SSL_NEW_SESSION_TICKET_SKIP  0
#define SSL_NEW_SESSION_TICKET_WRITE 1

static int ssl_tls13_write_new_session_ticket_coordinate( mbedtls_ssl_context *ssl );

static int ssl_tls13_write_new_session_ticket_write( mbedtls_ssl_context *ssl,
                                                     unsigned char *buf,
                                                     size_t buflen,
                                                     size_t *olen );

/* Update the state after handling the incoming end of early data message. */
static int ssl_tls13_write_new_session_ticket_postprocess( mbedtls_ssl_context *ssl );

/*
 * Implementation
 */
static int ssl_tls13_write_new_session_ticket_process( mbedtls_ssl_context *ssl )
{
    int ret = 0;

    MBEDTLS_SSL_PROC_CHK_NEG( ssl_tls13_write_new_session_ticket_coordinate( ssl ) );

    if( ret == SSL_NEW_SESSION_TICKET_WRITE )
    {
        unsigned char *buf;
        size_t buf_len, msg_len;

        MBEDTLS_SSL_PROC_CHK( mbedtls_ssl_start_handshake_msg( ssl,
                MBEDTLS_SSL_HS_NEW_SESSION_TICKET, &buf, &buf_len ) );

        MBEDTLS_SSL_PROC_CHK( ssl_tls13_write_new_session_ticket_write(
                                  ssl, buf, buf_len, &msg_len ) );

        MBEDTLS_SSL_PROC_CHK(
            ssl_tls13_write_new_session_ticket_postprocess( ssl ) );

        MBEDTLS_SSL_PROC_CHK( mbedtls_ssl_finish_handshake_msg(
                                  ssl, buf_len, msg_len ) );
    }
    else
    {
        MBEDTLS_SSL_PROC_CHK(
            ssl_tls13_write_new_session_ticket_postprocess( ssl ) );
    }

cleanup:

    return( ret );
}

static int ssl_tls13_write_new_session_ticket_coordinate( mbedtls_ssl_context *ssl )
{
    /* Check whether the use of session tickets is enabled */
    if( ssl->conf->session_tickets == 0 )
    {
        return( SSL_NEW_SESSION_TICKET_SKIP );
    }

    return( SSL_NEW_SESSION_TICKET_WRITE );
}


static int ssl_tls13_write_new_session_ticket_postprocess( mbedtls_ssl_context *ssl )
{
    mbedtls_ssl_handshake_set_state( ssl, MBEDTLS_SSL_SERVER_NEW_SESSION_TICKET_FLUSH );
    return( 0 );
}

/* This function creates a NewSessionTicket message in the following format:
 *
 * struct {
 *    uint32 ticket_lifetime;
 *    uint32 ticket_age_add;
 *    opaque ticket_nonce<0..255>;
 *    opaque ticket<1..2^16-1>;
 *    Extension extensions<0..2^16-2>;
 * } NewSessionTicket;
 *
 * The ticket inside the NewSessionTicket message is an encrypted container
 * carrying the necessary information so that the server is later able to
 * re-start the communication.
 *
 * The following fields are placed inside the ticket by the
 * f_ticket_write() function:
 *
 *  - creation time (start)
 *  - flags (flags)
 *  - lifetime (ticket_lifetime)
 *  - age add (ticket_age_add)
 *  - key (key)
 *  - key length (key_len)
 *  - ciphersuite (ciphersuite)
 *  - certificate of the peer (peer_cert)
 *
 */
static int ssl_tls13_write_new_session_ticket_write( mbedtls_ssl_context *ssl,
                                                     unsigned char *buf,
                                                     size_t buflen,
                                                     size_t *olen )
{
    int ret;
    size_t tlen;
    size_t ext_len = 0;
    unsigned char *p;
    unsigned char *end = buf + buflen;
    mbedtls_ssl_ciphersuite_t *suite_info;
    int hash_length;
    unsigned char *ticket_lifetime_ptr;

    size_t const total_length = 12 + MBEDTLS_SSL_TICKET_NONCE_LENGTH;
    p = buf;

    MBEDTLS_SSL_DEBUG_MSG( 2, ( "=> write NewSessionTicket msg" ) );

    /* Do we have space for the fixed length part of the ticket */
    if( buflen < total_length )
    {
        MBEDTLS_SSL_DEBUG_MSG( 1, ( "Buffer for ticket too small" ) );
        return( MBEDTLS_ERR_SSL_BUFFER_TOO_SMALL );
    }

    suite_info = (mbedtls_ssl_ciphersuite_t *) ssl->handshake->ciphersuite_info;

    hash_length = mbedtls_hash_size_for_ciphersuite( suite_info );

    if( hash_length == -1 )
        return( MBEDTLS_ERR_SSL_INTERNAL_ERROR );

    /* In this code the psk key length equals the length of the hash */
    ssl->session->key_len = hash_length;
    ssl->session->ciphersuite = ssl->handshake->ciphersuite_info->id;

    /* Ticket Lifetime
     * (write it later)
     */
    ticket_lifetime_ptr = p;
    p+=4;

    /* Ticket Age Add */
    if( ( ret = ssl->conf->f_rng( ssl->conf->p_rng,
                                  (unsigned char*) &ssl->session->ticket_age_add,
                                  sizeof( ssl->session->ticket_age_add ) ) != 0 ) )
    {
        MBEDTLS_SSL_DEBUG_MSG( 1, ( "Failed to generate ticket" ) );
        return( ret );
    }

    MBEDTLS_PUT_UINT32_BE( ssl->session->ticket_age_add, p, 0 );
    p += 4;

    MBEDTLS_SSL_DEBUG_MSG( 3, ( "ticket->ticket_age_add: %u", ssl->session->ticket_age_add ) );

    /* Ticket Nonce */
    *(p++) = MBEDTLS_SSL_TICKET_NONCE_LENGTH;

    ret = ssl->conf->f_rng( ssl->conf->p_rng, p,
                            MBEDTLS_SSL_TICKET_NONCE_LENGTH );
    if( ret != 0 )
        return( ret );

    MBEDTLS_SSL_DEBUG_BUF( 3, "ticket_nonce:",
                           p, MBEDTLS_SSL_TICKET_NONCE_LENGTH );

    MBEDTLS_SSL_DEBUG_BUF( 3, "resumption_master_secret",
                           ssl->session->app_secrets.resumption_master_secret,
                           hash_length );

    /* Computer resumption key
     *
     *  HKDF-Expand-Label( resumption_master_secret,
     *                    "resumption", ticket_nonce, Hash.length )
     */
    ret = mbedtls_ssl_tls13_hkdf_expand_label(
               mbedtls_psa_translate_md( suite_info->mac ),
               ssl->session->app_secrets.resumption_master_secret,
               hash_length,
               MBEDTLS_SSL_TLS1_3_LBL_WITH_LEN( resumption ),
               (const unsigned char *) p,
               MBEDTLS_SSL_TICKET_NONCE_LENGTH,
               ssl->session->key,
               hash_length );

    if( ret != 0 )
    {
        MBEDTLS_SSL_DEBUG_RET( 2, "Creating the ticket-resumed PSK failed", ret );
        return ( ret );
    }

    p += MBEDTLS_SSL_TICKET_NONCE_LENGTH;

    ssl->session->key_len = hash_length;

    MBEDTLS_SSL_DEBUG_BUF( 3, "Ticket-resumed PSK",
                           ssl->session->key, hash_length );

    /* Ticket */
    ret = ssl->conf->f_ticket_write( ssl->conf->p_ticket,
                                     ssl->session,
                                     p + 2, end,
                                     &tlen,
                                     &ssl->session->ticket_lifetime);
    if( ret != 0 )
    {
        MBEDTLS_SSL_DEBUG_RET( 1, "f_ticket_write", ret );
        return( ret );
    }

    /* Ticket lifetime */
    MBEDTLS_PUT_UINT16_BE( ssl->session->ticket_lifetime,
                           ticket_lifetime_ptr, 0 );
    ticket_lifetime_ptr += 4;

    MBEDTLS_SSL_DEBUG_MSG( 3, ( "ticket->ticket_lifetime: %d",
                               ssl->session->ticket_lifetime ) );

    /* Ticket Length */
    MBEDTLS_PUT_UINT16_BE( tlen, p, 0 );
    p += 2 + tlen;

    /* Ticket Extensions
     *
     * Note: We currently don't have any extensions.
     * Set length to zero.
     */
    MBEDTLS_PUT_UINT16_BE( ext_len, p, 0 );
    p += 2;

    MBEDTLS_SSL_DEBUG_MSG( 3, ( "NewSessionTicket (extension_length): %" MBEDTLS_PRINTF_SIZET , ext_len ) );

    MBEDTLS_SSL_DEBUG_MSG( 3, ( "NewSessionTicket (ticket length): %" MBEDTLS_PRINTF_SIZET , tlen ) );

    *olen = p - buf;

    MBEDTLS_SSL_DEBUG_BUF( 4, "ticket", buf, *olen );

    MBEDTLS_SSL_DEBUG_MSG( 2, ( "<= write new session ticket" ) );

    return( ret );
}
#endif /* MBEDTLS_SSL_NEW_SESSION_TICKET */

/*
 *
 * STATE HANDLING: Parse End-of-Early Data
 *
 */

 /*
  * Overview
  */

  /* Main state-handling entry point; orchestrates the other functions. */
int ssl_tls13_read_end_of_early_data_process( mbedtls_ssl_context *ssl );

#define SSL_END_OF_EARLY_DATA_SKIP   0
#define SSL_END_OF_EARLY_DATA_EXPECT 1

static int ssl_tls13_read_end_of_early_data_coordinate( mbedtls_ssl_context *ssl );

#if defined(MBEDTLS_ZERO_RTT)
static int ssl_tls13_end_of_early_data_fetch( mbedtls_ssl_context *ssl );
#endif /* MBEDTLS_ZERO_RTT */

/* Update the state after handling the incoming end of early data message. */
static int ssl_tls13_read_end_of_early_data_postprocess( mbedtls_ssl_context *ssl );

/*
 * Implementation
 */

int ssl_tls13_read_end_of_early_data_process( mbedtls_ssl_context *ssl )
{
    int ret;
    MBEDTLS_SSL_DEBUG_MSG( 2, ( "=> parse end_of_early_data" ) );

    MBEDTLS_SSL_PROC_CHK_NEG( ssl_tls13_read_end_of_early_data_coordinate( ssl ) );
    if( ret == SSL_END_OF_EARLY_DATA_EXPECT )
    {
#if defined(MBEDTLS_ZERO_RTT)

#if defined(MBEDTLS_SSL_USE_MPS)
        MBEDTLS_SSL_PROC_CHK( ssl_tls13_end_of_early_data_fetch( ssl ) );
        MBEDTLS_SSL_PROC_CHK( mbedtls_mps_read_consume( &ssl->mps->l4 ) );
#else /* MBEDTLS_SSL_USE_MPS */
        MBEDTLS_SSL_PROC_CHK( ssl_tls13_end_of_early_data_fetch( ssl ) );
#endif /* MBEDTLS_SSL_USE_MPS */

        mbedtls_ssl_add_hs_hdr_to_checksum( ssl, MBEDTLS_SSL_HS_END_OF_EARLY_DATA, 0 );

#else /* MBEDTLS_ZERO_RTT */

        /* Should never happen */
        return( MBEDTLS_ERR_SSL_INTERNAL_ERROR );

#endif /* MBEDTLS_ZERO_RTT */

    }

    /* Postprocessing step: Update state machine */
    MBEDTLS_SSL_PROC_CHK( ssl_tls13_read_end_of_early_data_postprocess( ssl ) );

cleanup:

    MBEDTLS_SSL_DEBUG_MSG( 2, ( "<= parse end_of_early_data" ) );
    return( ret );

}

#if defined(MBEDTLS_ZERO_RTT)

#if defined(MBEDTLS_SSL_USE_MPS)
static int ssl_tls13_end_of_early_data_fetch( mbedtls_ssl_context *ssl )
{
    int ret;
    mbedtls_mps_handshake_in msg;

    MBEDTLS_SSL_PROC_CHK_NEG( mbedtls_mps_read( &ssl->mps->l4 ) );

    if( ret != MBEDTLS_MPS_MSG_HS )
        return( MBEDTLS_ERR_SSL_UNEXPECTED_MESSAGE );

    MBEDTLS_SSL_PROC_CHK( mbedtls_mps_read_handshake( &ssl->mps->l4,
                                                      &msg ) );

    if( msg.type != MBEDTLS_SSL_HS_END_OF_EARLY_DATA ||
        msg.length != 0 )
    {
        MBEDTLS_SSL_DEBUG_MSG( 1, (
             "Bad EndOfEarlyData message: Type %u (expect %u), "
             "Length %u (expect %u)",
             (unsigned) msg.type, MBEDTLS_SSL_HS_END_OF_EARLY_DATA,
             (unsigned) msg.length, 0 ) );
        return( MBEDTLS_ERR_SSL_UNEXPECTED_MESSAGE );
    }

cleanup:

    return( ret );
}
#else /* MBEDTLS_SSL_USE_MPS */
static int ssl_tls13_end_of_early_data_fetch( mbedtls_ssl_context *ssl )
{
    int ret;

    if( ( ret = mbedtls_ssl_read_record( ssl, 0 ) ) != 0 )
    {
        MBEDTLS_SSL_DEBUG_RET( 1, "mbedtls_ssl_read_record", ret );
        goto cleanup;
    }

    if( ssl->in_msgtype != MBEDTLS_SSL_MSG_HANDSHAKE        ||
        ssl->in_msg[0]  != MBEDTLS_SSL_HS_END_OF_EARLY_DATA ||
        ssl->in_hslen   != 4 )
    {
        MBEDTLS_SSL_PEND_FATAL_ALERT( MBEDTLS_SSL_ALERT_MSG_UNEXPECTED_MESSAGE,
                                      MBEDTLS_ERR_SSL_UNEXPECTED_MESSAGE );
        ret = MBEDTLS_ERR_SSL_UNEXPECTED_MESSAGE;
        goto cleanup;
    }

cleanup:

    return( ret );
}
#endif /* MBEDTLS_SSL_USE_MPS */

#endif /* MBEDTLS_ZERO_RTT */

#if !defined(MBEDTLS_ZERO_RTT)
static int ssl_tls13_read_end_of_early_data_coordinate( mbedtls_ssl_context *ssl )
{
    ((void) ssl);
    return( SSL_END_OF_EARLY_DATA_SKIP );
}
#else /* MBEDTLS_ZERO_RTT */
static int ssl_tls13_read_end_of_early_data_coordinate( mbedtls_ssl_context *ssl )
{
    if( ssl->handshake->early_data != MBEDTLS_SSL_EARLY_DATA_ON )
        return( SSL_END_OF_EARLY_DATA_SKIP );

    return( SSL_END_OF_EARLY_DATA_EXPECT );
}
#endif /* MBEDTLS_ZERO_RTT */

static int ssl_tls13_read_end_of_early_data_postprocess( mbedtls_ssl_context *ssl )
{
    MBEDTLS_SSL_DEBUG_MSG( 1, ( "Switch to handshake keys for inbound traffic" ) );
#if defined(MBEDTLS_SSL_USE_MPS)
    int ret = mbedtls_mps_set_incoming_keys( &ssl->mps->l4,
                                             ssl->handshake->epoch_handshake );
    if( ret != 0 )
        return( ret );
#else
        mbedtls_ssl_set_inbound_transform( ssl, ssl->handshake->transform_handshake );
#endif /* MBEDTLS_SSL_USE_MPS */

    if( ssl->handshake->certificate_request_sent )
        mbedtls_ssl_handshake_set_state( ssl, MBEDTLS_SSL_CLIENT_CERTIFICATE );
    else
    {
        MBEDTLS_SSL_DEBUG_MSG( 2, ( "skip parse certificate" ) );
        MBEDTLS_SSL_DEBUG_MSG( 2, ( "skip parse certificate verify" ) );
        mbedtls_ssl_handshake_set_state( ssl, MBEDTLS_SSL_CLIENT_FINISHED );
    }

    return ( 0 );
}

/*
 *
 * STATE HANDLING: Parse Early Data
 *
 */

 /*
  * Overview
  */

  /* Main state-handling entry point; orchestrates the other functions. */
int ssl_tls13_read_early_data_process( mbedtls_ssl_context *ssl );

#define SSL_EARLY_DATA_SKIP   0
#define SSL_EARLY_DATA_EXPECT 1

#if defined(MBEDTLS_ZERO_RTT)
#if defined(MBEDTLS_SSL_USE_MPS)
static int ssl_tls13_early_data_fetch( mbedtls_ssl_context *ssl,
                                       mbedtls_mps_reader **reader );
#else
static int ssl_tls13_early_data_fetch( mbedtls_ssl_context *ssl,
                                       unsigned char **buf,
                                       size_t *buflen );
#endif /* MBEDTLS_SSL_USE_MPS */
#endif /* MBEDTLS_ZERO_RTT */

static int ssl_tls13_read_early_data_coordinate( mbedtls_ssl_context *ssl );

#if defined(MBEDTLS_ZERO_RTT)
/* Parse early data send by the peer. */
static int ssl_tls13_read_early_data_parse( mbedtls_ssl_context *ssl,
    unsigned char const *buf,
    size_t buflen );
#endif /* MBEDTLS_ZERO_RTT */

/* Update the state after handling the incoming early data message. */
static int ssl_tls13_read_early_data_postprocess( mbedtls_ssl_context *ssl );

/*
 * Implementation
 */

int ssl_tls13_read_early_data_process( mbedtls_ssl_context *ssl )
{
    int ret;
    MBEDTLS_SSL_DEBUG_MSG( 2, ( "=> parse early data" ) );

    MBEDTLS_SSL_PROC_CHK_NEG( ssl_tls13_read_early_data_coordinate( ssl ) );

    if( ret == SSL_EARLY_DATA_EXPECT )
    {
#if defined(MBEDTLS_ZERO_RTT)
        unsigned char *buf;
        size_t buflen;
#if defined(MBEDTLS_SSL_USE_MPS)
        mbedtls_mps_reader *rd;
#endif /* MBEDTLS_SSL_USE_MPS */

#if defined(MBEDTLS_SSL_USE_MPS)
        MBEDTLS_SSL_PROC_CHK( ssl_tls13_early_data_fetch( ssl, &rd ) );
        MBEDTLS_SSL_PROC_CHK( mbedtls_mps_reader_get( rd,
                                                  MBEDTLS_MPS_SIZE_MAX,
                                                  &buf,
                                                  &buflen ) );
        MBEDTLS_SSL_PROC_CHK( ssl_tls13_read_early_data_parse( ssl, buf, buflen ) );
        MBEDTLS_SSL_PROC_CHK( mbedtls_mps_reader_commit( rd ) );
        MBEDTLS_SSL_PROC_CHK( mbedtls_mps_read_consume( &ssl->mps->l4 ) );

#else /* MBEDTLS_SSL_USE_MPS */

        MBEDTLS_SSL_PROC_CHK( ssl_tls13_early_data_fetch( ssl, &buf, &buflen ) );
        MBEDTLS_SSL_PROC_CHK( ssl_tls13_read_early_data_parse( ssl, buf, buflen ) );

#endif /* MBEDTLS_SSL_USE_MPS */

        /* No state machine update at this point -- we might receive
         * multiple 0-RTT messages. */

#else /* MBEDTLS_ZERO_RTT */

        /* Should never happen */
        return( MBEDTLS_ERR_SSL_INTERNAL_ERROR );

#endif /* MBEDTLS_ZERO_RTT */
    }
    else
    {
        MBEDTLS_SSL_PROC_CHK( ssl_tls13_read_early_data_postprocess( ssl ) );
    }

cleanup:

    MBEDTLS_SSL_DEBUG_MSG( 2, ( "<= parse early data" ) );
    return( ret );
}

#if defined(MBEDTLS_ZERO_RTT)
#if defined(MBEDTLS_SSL_USE_MPS)
static int ssl_tls13_early_data_fetch( mbedtls_ssl_context *ssl,
                                       mbedtls_mps_reader **rd )
{
    int ret;
    MBEDTLS_SSL_PROC_CHK_NEG( mbedtls_mps_read( &ssl->mps->l4 ) );

    if( ret != MBEDTLS_MPS_MSG_APP )
        return( MBEDTLS_ERR_SSL_UNEXPECTED_MESSAGE );

    MBEDTLS_SSL_PROC_CHK( mbedtls_mps_read_application( &ssl->mps->l4, rd ) );

cleanup:

    return( ret );
}
#else /* MBEDTLS_SSL_USE_MPS */
static int ssl_tls13_early_data_fetch( mbedtls_ssl_context *ssl,
                                       unsigned char **buf,
                                       size_t *buflen )
{
    int ret;

    if( ( ret = mbedtls_ssl_read_record( ssl, 0 ) ) != 0 )
    {
        MBEDTLS_SSL_DEBUG_RET( 1, "mbedtls_ssl_read_record", ret );
        goto cleanup;
    }

    if( ssl->in_msgtype != MBEDTLS_SSL_MSG_APPLICATION_DATA )
    {
        MBEDTLS_SSL_PEND_FATAL_ALERT( MBEDTLS_SSL_ALERT_MSG_UNEXPECTED_MESSAGE,
                                      MBEDTLS_ERR_SSL_UNEXPECTED_MESSAGE );
        ret = MBEDTLS_ERR_SSL_UNEXPECTED_MESSAGE;
        goto cleanup;
    }

    *buf    = ssl->in_msg;
    *buflen = ssl->in_hslen;

cleanup:

    return( ret );
}
#endif /* MBEDTLS_SSL_USE_MPS */
#endif /* MBEDTLS_ZERO_RTT */

#if !defined(MBEDTLS_ZERO_RTT)
static int ssl_tls13_read_early_data_coordinate( mbedtls_ssl_context *ssl )
{
    ((void) ssl);
    return( SSL_EARLY_DATA_SKIP );
}
#else /* MBEDTLS_ZERO_RTT */
static int ssl_tls13_read_early_data_coordinate( mbedtls_ssl_context *ssl )
{
    int ret;

    if( ssl->handshake->early_data != MBEDTLS_SSL_EARLY_DATA_ON )
        return( SSL_EARLY_DATA_SKIP );

    /* Activate early data transform */
    MBEDTLS_SSL_DEBUG_MSG( 1, ( "Switch to 0-RTT keys for inbound traffic" ) );

#if defined(MBEDTLS_SSL_USE_MPS)
    MBEDTLS_SSL_PROC_CHK( mbedtls_mps_set_incoming_keys( &ssl->mps->l4,
                                                   ssl->handshake->epoch_earlydata ) );

    MBEDTLS_SSL_PROC_CHK_NEG( mbedtls_mps_read( &ssl->mps->l4 ) );
    if( ret != MBEDTLS_MPS_MSG_APP )
        return( SSL_EARLY_DATA_SKIP );

    return( SSL_EARLY_DATA_EXPECT );

cleanup:

    return( ret );

#else /* MBEDTLS_SSL_USE_MPS */

    mbedtls_ssl_set_inbound_transform( ssl, ssl->handshake->transform_earlydata );

    /* Fetching step */
    if( ( ret = mbedtls_ssl_read_record( ssl, 0 ) ) != 0 )
    {
        MBEDTLS_SSL_DEBUG_RET( 1, "mbedtls_ssl_read_record", ret );
        return( ret );
    }

    ssl->keep_current_message = 1;

    /* Check for EndOfEarlyData */
    if( ssl->in_msgtype == MBEDTLS_SSL_MSG_HANDSHAKE )
        return( SSL_EARLY_DATA_SKIP );

    return( SSL_EARLY_DATA_EXPECT );

#endif /* MBEDTLS_SSL_USE_MPS */
}

static int ssl_tls13_read_early_data_parse( mbedtls_ssl_context *ssl,
                                            unsigned char const *buf,
                                            size_t buflen )
{
    /* Check whether we have enough buffer space. */
    if( buflen <= ssl->conf->max_early_data )
    {
        /* TODO: We need to check that we're not receiving more 0-RTT
         * than what the ticket allows. */

        /* copy data to staging area */
        memcpy( ssl->early_data_server_buf, buf, buflen );
        /* execute callback to process application data */
        ssl->conf->early_data_callback( ssl, ssl->early_data_server_buf,
                                        buflen );
    }
    else
    {
        MBEDTLS_SSL_DEBUG_MSG( 1, ( "Buffer too small (recv %" MBEDTLS_PRINTF_SIZET " bytes, buffer %" MBEDTLS_PRINTF_SIZET " bytes)",
                                    buflen, ssl->conf->max_early_data ) );
        return ( MBEDTLS_ERR_SSL_ALLOC_FAILED );
    }

    return( 0 );
}
#endif /* MBEDTLS_ZERO_RTT */

static int ssl_tls13_read_early_data_postprocess( mbedtls_ssl_context *ssl )
{
    mbedtls_ssl_handshake_set_state( ssl, MBEDTLS_SSL_END_OF_EARLY_DATA );
    return ( 0 );
}

#if defined(MBEDTLS_X509_CRT_PARSE_C) && \
    defined(MBEDTLS_KEY_EXCHANGE_WITH_CERT_ENABLED)
/*
 * Pick best ( private key, certificate chain ) pair based on the signature
 * algorithms supported by the client.
 */
static int ssl_tls13_pick_key_cert( mbedtls_ssl_context *ssl )
{
    mbedtls_ssl_key_cert *key_cert, *key_cert_list;
    const uint16_t *sig_alg = ssl->handshake->received_sig_algs;
    uint16_t key_sig_alg;

#if defined(MBEDTLS_SSL_SERVER_NAME_INDICATION)
    if( ssl->handshake->sni_key_cert != NULL )
        key_cert_list = ssl->handshake->sni_key_cert;
    else
#endif /* MBEDTLS_SSL_SERVER_NAME_INDICATION */
        key_cert_list = ssl->conf->key_cert;

    if( key_cert_list == NULL )
    {
        MBEDTLS_SSL_DEBUG_MSG( 3, ( "server has no certificate" ) );
        return( -1 );
    }

    for( ; *sig_alg != MBEDTLS_TLS1_3_SIG_NONE; sig_alg++ )
    {
        for( key_cert = key_cert_list; key_cert != NULL;
             key_cert = key_cert->next )
        {
            int ret;
            MBEDTLS_SSL_DEBUG_CRT( 3, "certificate (chain) candidate",
                                   key_cert->cert );

            /*
            * This avoids sending the client a cert it'll reject based on
            * keyUsage or other extensions.
            */
            if( mbedtls_x509_crt_check_key_usage(
                    key_cert->cert, MBEDTLS_X509_KU_DIGITAL_SIGNATURE ) != 0 ||
                mbedtls_x509_crt_check_extended_key_usage(
                    key_cert->cert, MBEDTLS_OID_SERVER_AUTH,
                    MBEDTLS_OID_SIZE( MBEDTLS_OID_SERVER_AUTH ) ) != 0 )
            {
                MBEDTLS_SSL_DEBUG_MSG( 3, ( "certificate mismatch: "
                                       "(extended) key usage extension" ) );
                continue;
            }

            ret = mbedtls_ssl_tls13_get_sig_alg_from_pk(
                    ssl, &key_cert->cert->pk, &key_sig_alg );
            if( ret != 0 )
                continue;
            if( *sig_alg == key_sig_alg )
            {
                ssl->handshake->key_cert = key_cert;
                MBEDTLS_SSL_DEBUG_CRT(
                        3, "selected certificate (chain)",
                        ssl->handshake->key_cert->cert );
                return( 0 );
            }
        }
    }

    return( -1 );
}
#endif /* MBEDTLS_X509_CRT_PARSE_C &&
          MBEDTLS_KEY_EXCHANGE_WITH_CERT_ENABLED */

/*
 *
 * STATE HANDLING: ClientHello
 *
 * There are three possible classes of outcomes when parsing the ClientHello:
 *
 * 1) The ClientHello was well-formed and matched the server's configuration.
 *
 *    In this case, the server progresses to sending its ServerHello.
 *
 * 2) The ClientHello was well-formed but didn't match the server's
 *    configuration.
 *
 *    For example, the client might not have offered a key share which
 *    the server supports, or the server might require a cookie.
 *
 *    In this case, the server sends a HelloRetryRequest.
 *
 * 3) The ClientHello was ill-formed
 *
 *    In this case, we abort the handshake.
 *
 */

/*
 * Structure of this message:
 *
 * uint16 ProtocolVersion;
 * opaque Random[32];
 * uint8 CipherSuite[2];    // Cryptographic suite selector
 *
 * struct {
 *      ProtocolVersion legacy_version = 0x0303;    // TLS v1.2
 *      Random random;
 *      opaque legacy_session_id<0..32>;
 *      CipherSuite cipher_suites<2..2^16-2>;
 *      opaque legacy_compression_methods<1..2^8-1>;
 *      Extension extensions<8..2^16-1>;
 * } ClientHello;
 */

#define SSL_CLIENT_HELLO_OK           0
#define SSL_CLIENT_HELLO_HRR_REQUIRED 1

#if defined(MBEDTLS_ZERO_RTT)
static int ssl_tls13_check_use_0rtt_handshake( mbedtls_ssl_context *ssl )
{
    /* Check if the user has enabled 0-RTT in the config */
    if( !mbedtls_ssl_conf_tls13_0rtt_enabled( ssl ) )
        return( 0 );

    /* Check if the client has indicated the use of 0-RTT */
    if( ( ssl->handshake->extensions_present & MBEDTLS_SSL_EXT_EARLY_DATA ) == 0 )
        return( 0 );

    /* If the client has indicated the use of 0-RTT but not sent
     * the PSK extensions, that's not conformant (and there's no
     * way to continue from here). */
    if( !ssl_tls13_client_hello_has_psk_extensions( ssl ) )
    {
        MBEDTLS_SSL_DEBUG_MSG( 1,
            ( "Client indicated 0-RTT without offering PSK extensions" ) );
        return( MBEDTLS_ERR_SSL_ILLEGAL_PARAMETER );
    }

    /* Accept 0-RTT */
    ssl->handshake->early_data = MBEDTLS_SSL_EARLY_DATA_ON;
    return( 0 );
}
#endif /* MBEDTLS_ZERO_RTT*/

static int ssl_tls13_parse_client_hello( mbedtls_ssl_context *ssl,
                                         const unsigned char *buf,
                                         const unsigned char *end )
{
    int ret = MBEDTLS_ERR_ERROR_CORRUPTION_DETECTED;
    const unsigned char *p = buf;
    size_t legacy_session_id_len;
    const unsigned char *cipher_suites;
    size_t cipher_suites_len;
    const unsigned char *cipher_suites_end;
    size_t extensions_len;
    const unsigned char *extensions_end;
    int hrr_required = 0;

    const unsigned char *pre_shared_key_ext = NULL;
    size_t pre_shared_key_ext_len = 0;

    const mbedtls_ssl_ciphersuite_t *ciphersuite_info;

    ssl->handshake->extensions_present = MBEDTLS_SSL_EXT_NONE;

    /*
     * ClientHello layout:
     *     0  .   1   protocol version
     *     2  .  33   random bytes
     *    34  .  34   session id length ( 1 byte )
     *    35  . 34+x  session id
     *    ..  .  ..   ciphersuite list length ( 2 bytes )
     *    ..  .  ..   ciphersuite list
     *    ..  .  ..   compression alg. list length ( 1 byte )
     *    ..  .  ..   compression alg. list
     *    ..  .  ..   extensions length ( 2 bytes, optional )
     *    ..  .  ..   extensions ( optional )
     */

    /*
     * Minimal length ( with everything empty and extensions omitted ) is
     * 2 + 32 + 1 + 2 + 1 = 38 bytes. Check that first, so that we can
     * read at least up to session id length without worrying.
     */
    MBEDTLS_SSL_CHK_BUF_READ_PTR( p, end, 38 );

    /* ...
     * ProtocolVersion legacy_version = 0x0303; // TLS 1.2
     * ...
     * with ProtocolVersion defined as:
     * uint16 ProtocolVersion;
     */
    if( mbedtls_ssl_read_version( p, ssl->conf->transport ) !=
          MBEDTLS_SSL_VERSION_TLS1_2 )
    {
        MBEDTLS_SSL_DEBUG_MSG( 1, ( "Unsupported version of TLS." ) );
        MBEDTLS_SSL_PEND_FATAL_ALERT( MBEDTLS_SSL_ALERT_MSG_PROTOCOL_VERSION,
                                      MBEDTLS_ERR_SSL_BAD_PROTOCOL_VERSION );
        return ( MBEDTLS_ERR_SSL_BAD_PROTOCOL_VERSION );
    }
    p += 2;

    /*
     * Only support TLS 1.3 currently, temporarily set the version.
     */
    ssl->tls_version = MBEDTLS_SSL_VERSION_TLS1_3;
#if defined(MBEDTLS_SSL_NEW_SESSION_TICKET)
    /* Store minor version for later use with ticket serialization. */
    ssl->session_negotiate->tls_version = MBEDTLS_SSL_VERSION_TLS1_3;
#endif /* MBEDTLS_SSL_NEW_SESSION_TICKET */

    /* ...
     * Random random;
     * ...
     * with Random defined as:
     * opaque Random[32];
     */
    MBEDTLS_SSL_DEBUG_BUF( 3, "client hello, random bytes",
                           p, MBEDTLS_CLIENT_HELLO_RANDOM_LEN );

    memcpy( &ssl->handshake->randbytes[0], p, MBEDTLS_CLIENT_HELLO_RANDOM_LEN );
    p += MBEDTLS_CLIENT_HELLO_RANDOM_LEN;

    /* ...
     * opaque legacy_session_id<0..32>;
     * ...
     */
    legacy_session_id_len = p[0];
    p++;

    if( legacy_session_id_len > sizeof( ssl->session_negotiate->id ) )
    {
        MBEDTLS_SSL_DEBUG_MSG( 1, ( "bad client hello message" ) );
        return( MBEDTLS_ERR_SSL_DECODE_ERROR );
    }

    ssl->session_negotiate->id_len = legacy_session_id_len;
    MBEDTLS_SSL_DEBUG_BUF( 3, "client hello, session id",
                           p, legacy_session_id_len );
    /*
     * Check we have enough data for the legacy session identifier
     * and the ciphersuite list  length.
     */
    MBEDTLS_SSL_CHK_BUF_READ_PTR( p, end, legacy_session_id_len + 2 );

    memcpy( &ssl->session_negotiate->id[0], p, legacy_session_id_len );
    p += legacy_session_id_len;

    cipher_suites_len = MBEDTLS_GET_UINT16_BE( p, 0 );
    p += 2;

    /* Check we have enough data for the ciphersuite list, the legacy
     * compression methods and the length of the extensions.
     */
    MBEDTLS_SSL_CHK_BUF_READ_PTR( p, end, cipher_suites_len + 2 + 2 );

   /* ...
    * CipherSuite cipher_suites<2..2^16-2>;
    * ...
    * with CipherSuite defined as:
    * uint8 CipherSuite[2];
    */
    cipher_suites = p;
    cipher_suites_end = p + cipher_suites_len;
    MBEDTLS_SSL_DEBUG_BUF( 3, "client hello, ciphersuitelist",
                          p, cipher_suites_len );
    /*
     * Search for a matching ciphersuite
     */
    int ciphersuite_match = 0;
    for ( ; p < cipher_suites_end; p += 2 )
    {
        uint16_t cipher_suite;
        MBEDTLS_SSL_CHK_BUF_READ_PTR( p, cipher_suites_end, 2 );
        cipher_suite = MBEDTLS_GET_UINT16_BE( p, 0 );
        ciphersuite_info = mbedtls_ssl_ciphersuite_from_id( cipher_suite );
        /*
         * Check whether this ciphersuite is valid and offered.
         */
        if( ( mbedtls_ssl_validate_ciphersuite(
                ssl, ciphersuite_info, ssl->tls_version,
                ssl->tls_version ) != 0 ) ||
            ! mbedtls_ssl_tls13_cipher_suite_is_offered( ssl, cipher_suite ) )
        {
            continue;
        }

        ssl->session_negotiate->ciphersuite = cipher_suite;
        ssl->handshake->ciphersuite_info = ciphersuite_info;
        ciphersuite_match = 1;

        break;

    }

    if( ! ciphersuite_match )
    {
        MBEDTLS_SSL_PEND_FATAL_ALERT( MBEDTLS_SSL_ALERT_MSG_HANDSHAKE_FAILURE,
                                      MBEDTLS_ERR_SSL_HANDSHAKE_FAILURE );
        return ( MBEDTLS_ERR_SSL_HANDSHAKE_FAILURE );
    }

    MBEDTLS_SSL_DEBUG_MSG( 2, ( "selected ciphersuite: %s",
                                ciphersuite_info->name ) );

    p = cipher_suites + cipher_suites_len;

    /* ...
     * opaque legacy_compression_methods<1..2^8-1>;
     * ...
     */
    if( p[0] != 1 || p[1] != MBEDTLS_SSL_COMPRESS_NULL )
    {
        MBEDTLS_SSL_DEBUG_MSG( 1, ( "bad legacy compression method" ) );
        MBEDTLS_SSL_PEND_FATAL_ALERT( MBEDTLS_SSL_ALERT_MSG_ILLEGAL_PARAMETER,
                                      MBEDTLS_ERR_SSL_ILLEGAL_PARAMETER );
        return ( MBEDTLS_ERR_SSL_ILLEGAL_PARAMETER );
    }
    p += 2;

    /* ...
     * Extension extensions<8..2^16-1>;
     * ...
     * with Extension defined as:
     * struct {
     *    ExtensionType extension_type;
     *    opaque extension_data<0..2^16-1>;
     * } Extension;
     */
    extensions_len = MBEDTLS_GET_UINT16_BE( p, 0 );
    p += 2;
    MBEDTLS_SSL_CHK_BUF_READ_PTR( p, end, extensions_len );
    extensions_end = p + extensions_len;

    MBEDTLS_SSL_DEBUG_BUF( 3, "client hello extensions", p, extensions_len );

    while( p < extensions_end )
    {
        unsigned int extension_type;
        size_t extension_data_len;
        const unsigned char *extension_data_end;

        /* The PSK extension must be the last in the ClientHello.
         * Fail if we've found it already but haven't yet reached
         * the end of the extension block. */
        if( pre_shared_key_ext != NULL )
        {
            MBEDTLS_SSL_DEBUG_MSG( 1, ( "bad client hello message" ) );
            return( MBEDTLS_ERR_SSL_ILLEGAL_PARAMETER );
        }

        MBEDTLS_SSL_CHK_BUF_READ_PTR( p, extensions_end, 4 );
        extension_type = MBEDTLS_GET_UINT16_BE( p, 0 );
        extension_data_len = MBEDTLS_GET_UINT16_BE( p, 2 );
        p += 4;

        MBEDTLS_SSL_CHK_BUF_READ_PTR( p, extensions_end, extension_data_len );
        extension_data_end = p + extension_data_len;

        switch( extension_type )
        {
#if defined(MBEDTLS_SSL_SERVER_NAME_INDICATION)
            case MBEDTLS_TLS_EXT_SERVERNAME:
                MBEDTLS_SSL_DEBUG_MSG( 3, ( "found ServerName extension" ) );
                ret = mbedtls_ssl_parse_server_name_ext( ssl, p,
                                                         extension_data_end );
                if( ret != 0 )
                {
                    MBEDTLS_SSL_DEBUG_RET(
                            1, "mbedtls_ssl_parse_servername_ext", ret );
                    return( ret );
                }
                ssl->handshake->extensions_present |= MBEDTLS_SSL_EXT_SERVERNAME;
                break;
#endif /* MBEDTLS_SSL_SERVER_NAME_INDICATION */

#if defined(MBEDTLS_ECDH_C)
            case MBEDTLS_TLS_EXT_SUPPORTED_GROUPS:
                MBEDTLS_SSL_DEBUG_MSG( 3, ( "found supported group extension" ) );

                /* Supported Groups Extension
                 *
                 * When sent by the client, the "supported_groups" extension
                 * indicates the named groups which the client supports,
                 * ordered from most preferred to least preferred.
                 */
                ret = ssl_tls13_parse_supported_groups_ext(
                          ssl, p, extension_data_end );
                if( ret != 0 )
                {
                    MBEDTLS_SSL_DEBUG_RET( 1,
                                "mbedtls_ssl_parse_supported_groups_ext", ret );
                    return( ret );
                }

                ssl->handshake->extensions_present |= MBEDTLS_SSL_EXT_SUPPORTED_GROUPS;
                break;
#endif /* MBEDTLS_ECDH_C */

#if defined(MBEDTLS_ECDH_C)
            case MBEDTLS_TLS_EXT_KEY_SHARE:
                MBEDTLS_SSL_DEBUG_MSG( 3, ( "found key share extension" ) );

                /*
                 * Key Share Extension
                 *
                 * When sent by the client, the "key_share" extension
                 * contains the endpoint's cryptographic parameters for
                 * ECDHE/DHE key establishment methods.
                 */
                ret = ssl_tls13_parse_key_shares_ext(
                          ssl, p, extension_data_end );
                if( ret == SSL_TLS1_3_PARSE_KEY_SHARES_EXT_NO_MATCH )
                {
                    MBEDTLS_SSL_DEBUG_MSG( 2, ( "HRR needed " ) );
                    hrr_required = 1;
                }

                if( ret < 0 )
                {
                    MBEDTLS_SSL_DEBUG_RET(
                        1, "ssl_tls13_parse_key_shares_ext", ret );
                    return( ret );
                }

                ssl->handshake->extensions_present |= MBEDTLS_SSL_EXT_KEY_SHARE;
                break;
#endif /* MBEDTLS_ECDH_C */

            case MBEDTLS_TLS_EXT_SUPPORTED_VERSIONS:
                MBEDTLS_SSL_DEBUG_MSG( 3, ( "found supported versions extension" ) );

                ret = ssl_tls13_parse_supported_versions_ext(
                          ssl, p, extension_data_end );
                if( ret != 0 )
                {
                    MBEDTLS_SSL_DEBUG_RET( 1,
                                ( "ssl_tls13_parse_supported_versions_ext" ), ret );
                    return( ret );
                }
                ssl->handshake->extensions_present |= MBEDTLS_SSL_EXT_SUPPORTED_VERSIONS;
                break;

#if defined(MBEDTLS_SSL_ALPN)
            case MBEDTLS_TLS_EXT_ALPN:
                MBEDTLS_SSL_DEBUG_MSG( 3, ( "found alpn extension" ) );

                ret = mbedtls_ssl_parse_alpn_ext( ssl, p, extension_data_end );
                if( ret != 0 )
                {
                    MBEDTLS_SSL_DEBUG_RET(
                            1, ( "mbedtls_ssl_parse_alpn_ext" ), ret );
                    return( ret );
                }
                ssl->handshake->extensions_present |= MBEDTLS_SSL_EXT_ALPN;
                break;
#endif /* MBEDTLS_SSL_ALPN */

#if defined(MBEDTLS_KEY_EXCHANGE_WITH_CERT_ENABLED)
            case MBEDTLS_TLS_EXT_SIG_ALG:
                MBEDTLS_SSL_DEBUG_MSG( 3, ( "found signature_algorithms extension" ) );

                ret = mbedtls_ssl_parse_sig_alg_ext(
                          ssl, p, extension_data_end );
                if( ret != 0 )
                {
                    MBEDTLS_SSL_DEBUG_MSG( 1,
                    ( "ssl_parse_supported_signature_algorithms_server_ext ( %d )",
                      ret ) );
                    return( ret );
                }
                ssl->handshake->extensions_present |= MBEDTLS_SSL_EXT_SIG_ALG;
                break;
#endif /* MBEDTLS_KEY_EXCHANGE_WITH_CERT_ENABLED */

#if defined(MBEDTLS_SSL_COOKIE_C)
            case MBEDTLS_TLS_EXT_COOKIE:
                MBEDTLS_SSL_DEBUG_MSG( 3, ( "found cookie extension" ) );

                ret = ssl_tls13_parse_cookie_ext( ssl, p, extension_data_len );

                /* if cookie verification failed then we return a hello retry message */
                if( ret == MBEDTLS_ERR_SSL_HRR_REQUIRED )
                {
                    hrr_required = 1;
                }
                else if( ret == 0 ) /* cookie extension present and processed succesfully */
                {
                    ssl->handshake->extensions_present |= MBEDTLS_SSL_EXT_COOKIE;
                }
                break;
#endif /* MBEDTLS_SSL_COOKIE_C  */

#if defined(MBEDTLS_KEY_EXCHANGE_PSK_ENABLED)
            case MBEDTLS_TLS_EXT_PRE_SHARED_KEY:
                MBEDTLS_SSL_DEBUG_MSG( 3, ( "found pre_shared_key extension" ) );
                /* Delay processing of the PSK identity once we have
                 * found out which algorithms to use. We keep a pointer
                 * to the buffer and the size for later processing.
                 */
                pre_shared_key_ext_len = extension_data_len;
                pre_shared_key_ext = p;

                ssl->handshake->extensions_present |= MBEDTLS_SSL_EXT_PRE_SHARED_KEY;
                break;
#endif /* MBEDTLS_KEY_EXCHANGE_PSK_ENABLED */

#if defined(MBEDTLS_ZERO_RTT)
            case MBEDTLS_TLS_EXT_EARLY_DATA:
                MBEDTLS_SSL_DEBUG_MSG( 3, ( "found early_data extension" ) );

                ret = ssl_tls13_parse_early_data_ext( ssl, p, extension_data_len );
                if( ret != 0 )
                {
                    MBEDTLS_SSL_DEBUG_RET( 1, "ssl_tls13_parse_early_data_ext", ret );
                    return( ret );
                }

                ssl->handshake->extensions_present |= MBEDTLS_SSL_EXT_EARLY_DATA;
                break;
#endif /* MBEDTLS_ZERO_RTT */

#if defined(MBEDTLS_KEY_EXCHANGE_SOME_PSK_ENABLED)
            case MBEDTLS_TLS_EXT_PSK_KEY_EXCHANGE_MODES:
                MBEDTLS_SSL_DEBUG_MSG( 3, ( "found psk key exchange modes extension" ) );

                ret = ssl_tls13_parse_key_exchange_modes_ext( ssl, p, extension_data_len );
                if( ret != 0 )
                {
                    MBEDTLS_SSL_DEBUG_RET( 1, "ssl_tls13_parse_key_exchange_modes_ext", ret );
                    return( ret );
                }

                ssl->handshake->extensions_present |= MBEDTLS_SSL_EXT_PSK_KEY_EXCHANGE_MODES;
                break;
#endif /* MBEDTLS_KEY_EXCHANGE_SOME_PSK_ENABLED */

#if defined(MBEDTLS_SSL_MAX_FRAGMENT_LENGTH)
            case MBEDTLS_TLS_EXT_MAX_FRAGMENT_LENGTH:
                MBEDTLS_SSL_DEBUG_MSG( 3, ( "found max fragment length extension" ) );

                ret = ssl_tls13_parse_max_fragment_length_ext( ssl, p,
                                                               extension_data_len );
                if( ret != 0 )
                {
                    MBEDTLS_SSL_DEBUG_RET( 1, ( "ssl_tls13_parse_max_fragment_length_ext" ), ret );
                    return( ret );
                }
                ssl->handshake->extensions_present |= MBEDTLS_SSL_EXT_MAX_FRAGMENT_LENGTH;
                break;
#endif /* MBEDTLS_SSL_MAX_FRAGMENT_LENGTH */

            default:
                MBEDTLS_SSL_DEBUG_MSG( 3,
                        ( "unknown extension found: %d ( ignoring )",
                          extension_type ) );
        }

        p += extension_data_len;
    }

    /* Update checksum with either
     * - The entire content of the CH message, if no PSK extension is present
     * - The content up to but excluding the PSK extension, if present.
     */
    ssl->handshake->update_checksum( ssl, buf,
                                     ( pre_shared_key_ext != NULL ) ?
                                     pre_shared_key_ext - buf : p - buf );

    /* List all the extensions we have received */
    ssl_tls13_debug_print_client_hello_exts( ssl );

    /*
     * Determine the key exchange algorithm to use.
     * There are three types of key exchanges supported in TLS 1.3:
     * - (EC)DH with ECDSA,
     * - (EC)DH with PSK,
     * - plain PSK.
     *
     * The PSK-based key exchanges may additionally be used with 0-RTT.
     *
     * Our built-in order of preference is
     *  1 ) Plain PSK Mode
     *  2 ) (EC)DHE-PSK Mode
     *  3 ) Certificate Mode
     */

    ssl->handshake->key_exchange = MBEDTLS_SSL_TLS1_3_KEY_EXCHANGE_MODE_NONE;

    if( !ssl_tls13_check_psk_key_exchange( ssl ) &&
        !ssl_tls13_check_ephemeral_key_exchange( ssl ) )
    {
        MBEDTLS_SSL_DEBUG_MSG( 1, ( "ClientHello message misses mandatory extensions." ) );
        MBEDTLS_SSL_PEND_FATAL_ALERT( MBEDTLS_SSL_ALERT_MSG_MISSING_EXTENSION ,
                                      MBEDTLS_ERR_SSL_ILLEGAL_PARAMETER );
        return( MBEDTLS_ERR_SSL_ILLEGAL_PARAMETER );
    }

#if defined(MBEDTLS_ZERO_RTT)
    ret = ssl_tls13_check_use_0rtt_handshake( ssl );
    if( ret != 0 )
        return( ret );
#endif /* MBEDTLS_ZERO_RTT */

#if defined(MBEDTLS_KEY_EXCHANGE_PSK_ENABLED)
    /* If we've settled on a PSK-based exchange, parse PSK identity ext */
    if( mbedtls_ssl_tls13_kex_with_psk( ssl ) )
    {
        ret = mbedtls_ssl_tls13_parse_client_psk_identity_ext(
                  ssl, pre_shared_key_ext, pre_shared_key_ext_len );
        if( ret != 0 )
        {
            MBEDTLS_SSL_DEBUG_RET( 1, ( "mbedtls_ssl_tls13_parse_client_psk_identity" ),
                                   ret );
            return( ret );
        }
    }
#endif /* MBEDTLS_KEY_EXCHANGE_PSK_ENABLED */

    if( ssl->conf->rr_config == MBEDTLS_SSL_FORCE_RR_CHECK_ON )
    {
#if defined(MBEDTLS_SSL_COOKIE_C)
        /* If we failed to see a cookie extension, and we required it through the
         * configuration settings ( rr_config ), then we need to send a HRR msg.
         * Conceptually, this is similiar to having received a cookie that failed
         * the verification check.
         */
        if( !( ssl->handshake->extensions_present & MBEDTLS_SSL_EXT_COOKIE ) )
        {
            MBEDTLS_SSL_DEBUG_MSG( 2,
                ( "Cookie extension missing. Need to send a HRR." ) );
            hrr_required = 1;
        }
#endif /* MBEDTLS_SSL_COOKIE_C */
        if( ssl->handshake->hello_retry_request_count == 0 )
            hrr_required = 1;
    }

    return( hrr_required ? SSL_CLIENT_HELLO_HRR_REQUIRED : SSL_CLIENT_HELLO_OK );
}

static int ssl_tls13_postprocess_client_hello( mbedtls_ssl_context* ssl )
{
    int ret = 0;
#if defined(MBEDTLS_ZERO_RTT)
    mbedtls_ssl_key_set traffic_keys;
#endif /* MBEDTLS_ZERO_RTT */

    ret = mbedtls_ssl_tls13_key_schedule_stage_early( ssl );
    if( ret != 0 )
    {
        MBEDTLS_SSL_DEBUG_RET( 1,
             "mbedtls_ssl_tls13_key_schedule_stage_early", ret );
        return( ret );
    }

#if defined(MBEDTLS_ZERO_RTT)
    if( ssl->handshake->early_data == MBEDTLS_SSL_EARLY_DATA_ON )
    {
        mbedtls_ssl_transform *transform_earlydata;

        MBEDTLS_SSL_DEBUG_MSG( 3, ( "Generate 0-RTT keys" ) );

        ret = mbedtls_ssl_tls13_generate_early_data_keys(
            ssl, &traffic_keys );
        if( ret != 0 )
        {
            MBEDTLS_SSL_DEBUG_RET( 1,
                      "mbedtls_ssl_tls13_generate_early_data_keys", ret );
            return( ret );
        }

        transform_earlydata = mbedtls_calloc( 1, sizeof( mbedtls_ssl_transform ) );
        if( transform_earlydata == NULL )
            return( MBEDTLS_ERR_SSL_ALLOC_FAILED );

        ret = mbedtls_ssl_tls13_populate_transform(
            transform_earlydata, ssl->conf->endpoint,
            ssl->session_negotiate->ciphersuite, &traffic_keys, ssl );
        if( ret != 0 )
        {
            MBEDTLS_SSL_DEBUG_RET( 1, "mbedtls_ssl_tls13_populate_transform", ret );
            return( ret );
        }

#if !defined(MBEDTLS_SSL_USE_MPS)
        ssl->handshake->transform_earlydata = transform_earlydata;
#else /* MBEDTLS_SSL_USE_MPS */
        /* Register transform with MPS. */
        ret = mbedtls_mps_add_key_material( &ssl->mps->l4,
                                            transform_earlydata,
                                            &ssl->handshake->epoch_earlydata );
        if( ret != 0 )
            return( ret );
#endif /* MBEDTLS_SSL_USE_MPS */
    }

    mbedtls_platform_zeroize( &traffic_keys, sizeof( traffic_keys ) );

#endif /* MBEDTLS_ZERO_RTT */

    /*
     * Server certificate selection
     */
    if( ssl->conf->f_cert_cb && ( ret = ssl->conf->f_cert_cb( ssl ) ) != 0 )
    {
        MBEDTLS_SSL_DEBUG_RET( 1, "f_cert_cb", ret );
        return( ret );
    }
#if defined(MBEDTLS_SSL_SERVER_NAME_INDICATION)
    ssl->handshake->sni_name = NULL;
    ssl->handshake->sni_name_len = 0;
#endif /* MBEDTLS_SSL_SERVER_NAME_INDICATION */

    return( 0 );
}

static int ssl_tls13_process_client_hello( mbedtls_ssl_context *ssl )
{
    int ret = MBEDTLS_ERR_ERROR_CORRUPTION_DETECTED;
    int hrr_required = 0;
    unsigned char *buf = NULL;
    size_t buflen = 0;

    MBEDTLS_SSL_DEBUG_MSG( 2, ( "=> parse client hello" ) );

    MBEDTLS_SSL_PROC_CHK( mbedtls_ssl_tls13_fetch_handshake_msg(
                              ssl, MBEDTLS_SSL_HS_CLIENT_HELLO,
                              &buf, &buflen ) );

    mbedtls_ssl_add_hs_hdr_to_checksum( ssl, MBEDTLS_SSL_HS_CLIENT_HELLO, buflen );

    MBEDTLS_SSL_PROC_CHK_NEG( ssl_tls13_parse_client_hello( ssl, buf,
                                                            buf + buflen ) );
    hrr_required = ( ret == SSL_CLIENT_HELLO_HRR_REQUIRED );

#if defined(MBEDTLS_SSL_USE_MPS)
    MBEDTLS_SSL_PROC_CHK( mbedtls_ssl_mps_hs_consume_full_hs_msg( ssl ) );
#endif /* MBEDTLS_SSL_USE_MPS */

    if( hrr_required )
    {
        mbedtls_ssl_handshake_set_state( ssl, MBEDTLS_SSL_HELLO_RETRY_REQUEST );
        return( 0 );
    }

    MBEDTLS_SSL_DEBUG_MSG( 1, ( "postprocess final client hello" ) );
    MBEDTLS_SSL_PROC_CHK( ssl_tls13_postprocess_client_hello( ssl ) );
    mbedtls_ssl_handshake_set_state( ssl, MBEDTLS_SSL_SERVER_HELLO );

cleanup:
    MBEDTLS_SSL_DEBUG_MSG( 2, ( "<= parse client hello" ) );
    return( ret );
}

#if defined(MBEDTLS_SSL_MAX_FRAGMENT_LENGTH)
static int ssl_tls13_write_max_fragment_length_ext( mbedtls_ssl_context *ssl,
                                                    unsigned char *buf,
                                                    size_t buflen,
                                                    size_t *olen )
{
    unsigned char *p = buf;

    *olen = 0;

    if( ( ssl->handshake->extensions_present &
          MBEDTLS_SSL_EXT_MAX_FRAGMENT_LENGTH ) == 0 )
    {
        return( 0 );
    }

    if( ssl->session_negotiate->mfl_code == MBEDTLS_SSL_MAX_FRAG_LEN_NONE )
    {
        return( 0 );
    }

    MBEDTLS_SSL_DEBUG_MSG( 3,
        ( "adding max_fragment_length extension" ) );

    MBEDTLS_SSL_CHK_BUF_PTR( p, buf + buflen, 5 );

    MBEDTLS_PUT_UINT16_BE( MBEDTLS_TLS_EXT_MAX_FRAGMENT_LENGTH, p, 0 );
    MBEDTLS_PUT_UINT16_BE( 1, p, 2 );
    p[4] = ssl->session_negotiate->mfl_code;

    *olen = 5;

    return( 0 );
}
#endif /* MBEDTLS_SSL_MAX_FRAGMENT_LENGTH */

/*
 * Handler for MBEDTLS_SSL_SERVER_HELLO
 */
static int ssl_tls13_prepare_server_hello( mbedtls_ssl_context *ssl )
{
    int ret = MBEDTLS_ERR_ERROR_CORRUPTION_DETECTED;
    unsigned char *server_randbytes =
                    ssl->handshake->randbytes + MBEDTLS_CLIENT_HELLO_RANDOM_LEN;
    if( ssl->conf->f_rng == NULL )
    {
        MBEDTLS_SSL_DEBUG_MSG( 1, ( "no RNG provided" ) );
        return( MBEDTLS_ERR_SSL_NO_RNG );
    }

    if( ( ret = ssl->conf->f_rng( ssl->conf->p_rng, server_randbytes,
                                  MBEDTLS_SERVER_HELLO_RANDOM_LEN ) ) != 0 )
    {
        MBEDTLS_SSL_DEBUG_RET( 1, "f_rng", ret );
        return( ret );
    }

    MBEDTLS_SSL_DEBUG_BUF( 3, "server hello, random bytes", server_randbytes,
                           MBEDTLS_SERVER_HELLO_RANDOM_LEN );

#if defined(MBEDTLS_HAVE_TIME)
    ssl->session_negotiate->start = time( NULL );
#endif /* MBEDTLS_HAVE_TIME */

    return( ret );
}

/*
 * ssl_tls13_write_server_hello_supported_versions_ext ():
 *
 * struct {
 *      ProtocolVersion selected_version;
 * } SupportedVersions;
 */
static int ssl_tls13_write_server_hello_supported_versions_ext(
                                                mbedtls_ssl_context *ssl,
                                                unsigned char *buf,
                                                unsigned char *end,
                                                size_t *out_len )
{
    *out_len = 0;

    MBEDTLS_SSL_DEBUG_MSG( 3, ( "server hello, write selected version" ) );

    /* Check if we have space to write the extension:
     * - extension_type         (2 bytes)
     * - extension_data_length  (2 bytes)
     * - selected_version       (2 bytes)
     */
    MBEDTLS_SSL_CHK_BUF_PTR( buf, end, 6 );

    MBEDTLS_PUT_UINT16_BE( MBEDTLS_TLS_EXT_SUPPORTED_VERSIONS, buf, 0 );

    MBEDTLS_PUT_UINT16_BE( 2, buf, 2 );

    mbedtls_ssl_write_version( buf + 4,
                               ssl->conf->transport,
                               ssl->tls_version );

    MBEDTLS_SSL_DEBUG_MSG( 3, ( "supported version: [%04x]",
                                ssl->tls_version ) );

    *out_len = 6;

    return( 0 );
}

/* Generate and export a single key share. For hybrid KEMs, this can
 * be called multiple times with the different components of the hybrid. */
static int ssl_tls13_generate_and_write_key_share( mbedtls_ssl_context *ssl,
                                                   uint16_t named_group,
                                                   unsigned char *buf,
                                                   unsigned char *end,
                                                   size_t *out_len )
{
    int ret = MBEDTLS_ERR_ERROR_CORRUPTION_DETECTED;

    *out_len = 0;

#if defined(MBEDTLS_ECDH_C)
    if( mbedtls_ssl_tls13_named_group_is_ecdhe( named_group ) )
    {
        ret = mbedtls_ssl_tls13_generate_and_write_ecdh_key_exchange(
                                        ssl, named_group, buf, end, out_len );
        if( ret != 0 )
        {
            MBEDTLS_SSL_DEBUG_RET(
                1, "mbedtls_ssl_tls13_generate_and_write_ecdh_key_exchange",
                ret );
            return( ret );
        }
    }
    else
#endif /* MBEDTLS_ECDH_C */
    if( 0 /* Other kinds of KEMs */ )
    {
    }
    else
    {
        ((void) ssl);
        ((void) named_group);
        ((void) buf);
        ((void) end);
        ret = MBEDTLS_ERR_SSL_INTERNAL_ERROR;
    }

    return( ret );
}

/*
 * ssl_tls13_write_key_share_ext
 *
 * Structure of key_share extension in ServerHello:
 *
 * struct {
 *     NamedGroup group;
 *     opaque key_exchange<1..2^16-1>;
 * } KeyShareEntry;
 * struct {
 *     KeyShareEntry server_share;
 * } KeyShareServerHello;
 */
static int ssl_tls13_write_key_share_ext( mbedtls_ssl_context *ssl,
                                          unsigned char *buf,
                                          unsigned char *end,
                                          size_t *out_len )
{
    int ret = MBEDTLS_ERR_ERROR_CORRUPTION_DETECTED;
    unsigned char *p = buf;
    uint16_t group = ssl->handshake->offered_group_id;
    unsigned char *server_share = buf + 4;
    size_t key_exchange_length;

    *out_len = 0;

    MBEDTLS_SSL_DEBUG_MSG( 3, ( "server hello, adding key share extension" ) );

    /* Check if we have space for header and length fields:
     * - extension_type         (2 bytes)
     * - extension_data_length  (2 bytes)
     * - group                  (2 bytes)
     * - key_exchange_length    (2 bytes)
     */
    MBEDTLS_SSL_CHK_BUF_PTR( p, end, 8 );
    MBEDTLS_PUT_UINT16_BE( MBEDTLS_TLS_EXT_KEY_SHARE, p, 0 );
    MBEDTLS_PUT_UINT16_BE( group, server_share, 0 );
    p += 8;

    /* When we introduce PQC-ECDHE hybrids, we'll want to call this
     * function multiple times. */
    ret = ssl_tls13_generate_and_write_key_share(
              ssl, group, server_share + 4, end, &key_exchange_length );
    if( ret != 0 )
        return( ret );
    p += key_exchange_length;

    MBEDTLS_PUT_UINT16_BE( key_exchange_length, server_share + 2, 0 );

    MBEDTLS_PUT_UINT16_BE( p - server_share, buf, 2 );

    *out_len = p - buf;

    return( 0 );
}

static int ssl_tls13_write_hrr_key_share_ext( mbedtls_ssl_context *ssl,
                                              unsigned char *buf,
                                              unsigned char *end,
                                              size_t *out_len )
{
    uint16_t selected_group = ssl->handshake->hrr_selected_group;
    /* key_share Extension
     *
     *  struct {
     *    select (Handshake.msg_type) {
     *      ...
     *      case hello_retry_request:
     *          NamedGroup selected_group;
     *      ...
     *    };
     * } KeyShare;
     */

    *out_len = 0;

    /*
     * For a pure PSK key exchange, there is no group to agree upon. The purpose
     * of the HRR is then to transmit a cookie to force the client to demonstrate
     * reachability at their apparent network address (primarily useful for DTLS).
     */
    if( ! mbedtls_ssl_tls13_kex_with_ephemeral( ssl ) )
        return( 0 );

    /* We should only send the key_share extension if the client's initial
     * key share was not acceptable. */
    if( ssl->handshake->offered_group_id != 0 )
    {
        MBEDTLS_SSL_DEBUG_MSG( 4, ( "Skip key_share extension in HRR" ) );
        return( 0 );
    }

    if( selected_group == 0 )
    {
        MBEDTLS_SSL_DEBUG_MSG( 1, ( "no matching named group found" ) );
        return( MBEDTLS_ERR_SSL_HANDSHAKE_FAILURE );
    }

    /* Check if we have enough space:
     * - extension_type         (2 bytes)
     * - extension_data_length  (2 bytes)
     * - selected_group         (2 bytes)
     */
    MBEDTLS_SSL_CHK_BUF_PTR( buf, end, 6 );

    MBEDTLS_PUT_UINT16_BE( MBEDTLS_TLS_EXT_KEY_SHARE, buf, 0 );
    MBEDTLS_PUT_UINT16_BE( 2, buf, 2 );
    MBEDTLS_PUT_UINT16_BE( selected_group, buf, 4 );

    MBEDTLS_SSL_DEBUG_MSG( 3,
        ( "HRR selected_group: %s (%x)",
            mbedtls_ssl_named_group_to_str( selected_group ),
            selected_group ) );

    *out_len = 6;

    return( 0 );
}

#if defined(MBEDTLS_SSL_COOKIE_C)
static int ssl_tls13_write_cookie_ext( mbedtls_ssl_context *ssl,
                                       unsigned char *buf,
                                       unsigned char *end,
                                       size_t *out_len )
{
    int ret = MBEDTLS_ERR_ERROR_CORRUPTION_DETECTED;
    unsigned char *p = buf;
    unsigned char *p_extension_data_len;
    size_t cookie_len;

    *out_len = 0;

    if( ssl->conf->f_cookie_write == NULL )
        return( 0 );

    /* Cookie Extension
     *
     * struct {
     *    opaque cookie<0..2^16-1>;
     * } Cookie;
     *
     * Create stateless transcript hash for HRR
     */

    /*
     * extension type    2 bytes
     * extension length  2 bytes
     * cookie length     2 bytes
     */
    MBEDTLS_SSL_CHK_BUF_PTR( p, end, 6 );
    MBEDTLS_PUT_UINT16_BE( MBEDTLS_TLS_EXT_COOKIE, p, 0 );
    p_extension_data_len = p + 2;
    p += 6;

    if( ( ret = ssl->conf->f_cookie_write( ssl->conf->p_cookie,
                                           &p, end,
                                           ssl->cli_id,
                                           ssl->cli_id_len ) ) != 0 )
    {
        MBEDTLS_SSL_DEBUG_RET( 1, "f_cookie_write", ret );
        return( ret );
    }

    cookie_len = p - ( p_extension_data_len + 4 );

    MBEDTLS_PUT_UINT16_BE( cookie_len + 2, p_extension_data_len, 0 );
    MBEDTLS_PUT_UINT16_BE( cookie_len, p_extension_data_len, 2 );

    *out_len = cookie_len + 6;

    return( 0 );
}
#endif /* MBEDTLS_SSL_COOKIE_C */

/*
 * Structure of ServerHello message:
 *
 *     struct {
 *        ProtocolVersion legacy_version = 0x0303;    // TLS v1.2
 *        Random random;
 *        opaque legacy_session_id_echo<0..32>;
 *        CipherSuite cipher_suite;
 *        uint8 legacy_compression_method = 0;
 *        Extension extensions<6..2^16-1>;
 *    } ServerHello;
 */
static int ssl_tls13_write_server_hello_body( mbedtls_ssl_context *ssl,
                                              unsigned char *buf,
                                              unsigned char *end,
                                              size_t *out_len,
                                              int is_hrr )
{
    int ret = MBEDTLS_ERR_ERROR_CORRUPTION_DETECTED;
    unsigned char *p = buf;
    unsigned char *p_extensions_len;
    size_t output_len;

    *out_len = 0;

    /* ...
     * ProtocolVersion legacy_version = 0x0303; // TLS 1.2
     * ...
     * with ProtocolVersion defined as:
     * uint16 ProtocolVersion;
     */
    MBEDTLS_SSL_CHK_BUF_PTR( p, end, 2 );
    MBEDTLS_PUT_UINT16_BE( 0x0303, p, 0 );
    p += 2;

    /* ...
     * Random random;
     * ...
     * with Random defined as:
     * opaque Random[MBEDTLS_SERVER_HELLO_RANDOM_LEN];
     */
    MBEDTLS_SSL_CHK_BUF_PTR( p, end, MBEDTLS_SERVER_HELLO_RANDOM_LEN );
    if( is_hrr )
    {
        memcpy( p, mbedtls_ssl_tls13_hello_retry_request_magic,
                MBEDTLS_SERVER_HELLO_RANDOM_LEN );
    }
    else
    {
        memcpy( p, &ssl->handshake->randbytes[MBEDTLS_CLIENT_HELLO_RANDOM_LEN],
                MBEDTLS_SERVER_HELLO_RANDOM_LEN );
    }
    MBEDTLS_SSL_DEBUG_BUF( 3, "server hello, random bytes",
                           p, MBEDTLS_SERVER_HELLO_RANDOM_LEN );
    p += MBEDTLS_SERVER_HELLO_RANDOM_LEN;

    /* ...
     * opaque legacy_session_id_echo<0..32>;
     * ...
     */
    MBEDTLS_SSL_CHK_BUF_PTR( p, end, 1 + ssl->session_negotiate->id_len );
    *p++ = (unsigned char)ssl->session_negotiate->id_len;
    if( ssl->session_negotiate->id_len > 0 )
    {
        memcpy( p, &ssl->session_negotiate->id[0],
                ssl->session_negotiate->id_len );
        p += ssl->session_negotiate->id_len;

        MBEDTLS_SSL_DEBUG_BUF( 3, "session id", ssl->session_negotiate->id,
                               ssl->session_negotiate->id_len );
    }

    /* ...
     * CipherSuite cipher_suite;
     * ...
     * with CipherSuite defined as:
     * uint8 CipherSuite[2];
     */
    MBEDTLS_SSL_CHK_BUF_PTR( p, end, 2 );
    MBEDTLS_PUT_UINT16_BE( ssl->session_negotiate->ciphersuite, p, 0 );
    p += 2;
    MBEDTLS_SSL_DEBUG_MSG( 3,
        ( "server hello, chosen ciphersuite: %s ( id=%d )",
          mbedtls_ssl_get_ciphersuite_name(
            ssl->session_negotiate->ciphersuite ),
          ssl->session_negotiate->ciphersuite ) );

    /* ...
     * uint8 legacy_compression_method = 0;
     * ...
     */
    MBEDTLS_SSL_CHK_BUF_PTR( p, end, 1 );
    *p++ = 0x0;

    /* ...
     * Extension extensions<6..2^16-1>;
     * ...
     * struct {
     *      ExtensionType extension_type; (2 bytes)
     *      opaque extension_data<0..2^16-1>;
     * } Extension;
     */
    MBEDTLS_SSL_CHK_BUF_PTR( p, end, 2 );
    p_extensions_len = p;
    p += 2;

    if( ( ret = ssl_tls13_write_server_hello_supported_versions_ext(
                                            ssl, p, end, &output_len ) ) != 0 )
    {
        MBEDTLS_SSL_DEBUG_RET(
            1, "ssl_tls13_write_server_hello_supported_versions_ext", ret );
        return( ret );
    }
    p += output_len;

    if( mbedtls_ssl_tls13_kex_with_ephemeral( ssl ) )
    {
        if( is_hrr )
            ret = ssl_tls13_write_hrr_key_share_ext( ssl, p, end, &output_len );
        else
            ret = ssl_tls13_write_key_share_ext( ssl, p, end, &output_len );
        if( ret != 0 )
            return( ret );
        p += output_len;
    }

#if defined(MBEDTLS_KEY_EXCHANGE_SOME_PSK_ENABLED)
    if( mbedtls_ssl_tls13_kex_with_psk( ssl ) )
    {
        ret = ssl_tls13_write_server_pre_shared_key_ext( ssl, p, end,
                                                         &output_len );
        if( ret != 0 )
            return( ret );
        p += output_len;
    }
#endif /* MBEDTLS_KEY_EXCHANGE_SOME_PSK_ENABLED */

#if defined(MBEDTLS_SSL_COOKIE_C)
    if( is_hrr )
    {
        ret = ssl_tls13_write_cookie_ext( ssl, p, end, &output_len );
        if( ret != 0 )
            return( ret );
        p += output_len;
    }
#endif /* MBEDTLS_SSL_COOKIE_C */

    MBEDTLS_PUT_UINT16_BE( p - p_extensions_len - 2, p_extensions_len, 0 );

    MBEDTLS_SSL_DEBUG_BUF( 4, "server hello extensions",
                           p_extensions_len, p - p_extensions_len );

    *out_len = p - buf;

    MBEDTLS_SSL_DEBUG_BUF( 3, "server hello", buf, *out_len );

    return( ret );
}

static int ssl_tls13_finalize_write_server_hello( mbedtls_ssl_context *ssl )
{
    int ret = MBEDTLS_ERR_ERROR_CORRUPTION_DETECTED;
    ret = mbedtls_ssl_tls13_compute_handshake_transform( ssl );
    if( ret != 0 )
    {
        MBEDTLS_SSL_DEBUG_RET( 1,
                               "mbedtls_ssl_tls13_compute_handshake_transform",
                               ret );
        return( ret );
    }

    return( ret );
}

static int ssl_tls13_write_server_hello( mbedtls_ssl_context *ssl ) {

    int ret = 0;
    unsigned char *buf;
    size_t buf_len, msg_len;

    MBEDTLS_SSL_DEBUG_MSG( 2, ( "=> write server hello" ) );

    MBEDTLS_SSL_PROC_CHK( ssl_tls13_prepare_server_hello( ssl ) );

    MBEDTLS_SSL_PROC_CHK( mbedtls_ssl_start_handshake_msg( ssl,
                                MBEDTLS_SSL_HS_SERVER_HELLO, &buf, &buf_len ) );

    MBEDTLS_SSL_PROC_CHK( ssl_tls13_write_server_hello_body( ssl, buf,
                                                             buf + buf_len,
                                                             &msg_len,
                                                             0 ) );

    mbedtls_ssl_add_hs_msg_to_checksum( ssl, MBEDTLS_SSL_HS_SERVER_HELLO,
                                        buf, msg_len );

    MBEDTLS_SSL_PROC_CHK( mbedtls_ssl_finish_handshake_msg(
                              ssl, buf_len, msg_len ) );

    MBEDTLS_SSL_PROC_CHK( ssl_tls13_finalize_write_server_hello( ssl ) );

#if defined(MBEDTLS_SSL_TLS1_3_COMPATIBILITY_MODE)
<<<<<<< HEAD
    if( ssl->handshake->ccs_sent > 1 )
        mbedtls_ssl_handshake_set_state( ssl, MBEDTLS_SSL_SERVER_CCS_AFTER_SERVER_HELLO );
    else
#endif /* MBEDTLS_SSL_TLS1_3_COMPATIBILITY_MODE */
    {
        mbedtls_ssl_handshake_set_state( ssl, MBEDTLS_SSL_ENCRYPTED_EXTENSIONS );
    }
=======
    /* The server sends a dummy change_cipher_spec record immediately
     * after its first handshake message. This may either be after
     * a ServerHello or a HelloRetryRequest.
     */
    mbedtls_ssl_handshake_set_state(
            ssl, MBEDTLS_SSL_SERVER_CCS_AFTER_SERVER_HELLO );
#else
    mbedtls_ssl_handshake_set_state( ssl, MBEDTLS_SSL_ENCRYPTED_EXTENSIONS );
#endif /* MBEDTLS_SSL_TLS1_3_COMPATIBILITY_MODE */
>>>>>>> 7898fd45

cleanup:

    MBEDTLS_SSL_DEBUG_MSG( 2, ( "<= write server hello" ) );
    return( ret );
}


/*
 * Handler for MBEDTLS_SSL_HELLO_RETRY_REQUEST
 */
static int ssl_tls13_prepare_hello_retry_request( mbedtls_ssl_context *ssl )
{
    int ret = MBEDTLS_ERR_ERROR_CORRUPTION_DETECTED;
    if( ssl->handshake->hello_retry_request_count > 0 )
    {
        MBEDTLS_SSL_DEBUG_MSG( 1, ( "Too many HRRs" ) );
        MBEDTLS_SSL_PEND_FATAL_ALERT( MBEDTLS_SSL_ALERT_MSG_HANDSHAKE_FAILURE,
                                      MBEDTLS_ERR_SSL_HANDSHAKE_FAILURE );
        return( MBEDTLS_ERR_SSL_HANDSHAKE_FAILURE );
    }

    /*
     * Create stateless transcript hash for HRR
     */
    MBEDTLS_SSL_DEBUG_MSG( 4, ( "Reset transcript for HRR" ) );
    ret = mbedtls_ssl_reset_transcript_for_hrr( ssl );
    if( ret != 0 )
    {
        MBEDTLS_SSL_DEBUG_RET( 1, "mbedtls_ssl_reset_transcript_for_hrr", ret );
        return( ret );
    }
    mbedtls_ssl_session_reset_msg_layer( ssl, 0 );

    return( 0 );
}

static int ssl_tls13_write_hello_retry_request( mbedtls_ssl_context *ssl )
{
    int ret = MBEDTLS_ERR_ERROR_CORRUPTION_DETECTED;
    unsigned char *buf;
    size_t buf_len, msg_len;

    MBEDTLS_SSL_DEBUG_MSG( 2, ( "=> write hello retry request" ) );

    MBEDTLS_SSL_PROC_CHK( ssl_tls13_prepare_hello_retry_request( ssl ) );

    MBEDTLS_SSL_PROC_CHK( mbedtls_ssl_start_handshake_msg(
                              ssl, MBEDTLS_SSL_HS_SERVER_HELLO,
                              &buf, &buf_len ) );

    MBEDTLS_SSL_PROC_CHK( ssl_tls13_write_server_hello_body( ssl, buf,
                                                             buf + buf_len,
                                                             &msg_len,
                                                             1 ) );
    mbedtls_ssl_add_hs_msg_to_checksum(
        ssl, MBEDTLS_SSL_HS_SERVER_HELLO, buf, msg_len );


    MBEDTLS_SSL_PROC_CHK( mbedtls_ssl_finish_handshake_msg( ssl, buf_len,
                                                            msg_len ) );

    ssl->handshake->hello_retry_request_count++;

#if defined(MBEDTLS_SSL_TLS1_3_COMPATIBILITY_MODE)
<<<<<<< HEAD
    mbedtls_ssl_handshake_set_state( ssl, MBEDTLS_SSL_SERVER_CCS_AFTER_HRR );
=======
    /* The server sends a dummy change_cipher_spec record immediately
     * after its first handshake message. This may either be after
     * a ServerHello or a HelloRetryRequest.
     */
    mbedtls_ssl_handshake_set_state(
            ssl, MBEDTLS_SSL_SERVER_CCS_AFTER_HELLO_RETRY_REQUEST );
>>>>>>> 7898fd45
#else
    mbedtls_ssl_handshake_set_state( ssl, MBEDTLS_SSL_CLIENT_HELLO );
#endif /* MBEDTLS_SSL_TLS1_3_COMPATIBILITY_MODE */

cleanup:
    MBEDTLS_SSL_DEBUG_MSG( 2, ( "<= write hello retry request" ) );
    return( ret );
}

/*
 * Handler for MBEDTLS_SSL_ENCRYPTED_EXTENSIONS
 */

/*
 * struct {
 *    Extension extensions<0..2 ^ 16 - 1>;
 * } EncryptedExtensions;
 *
 */

static int ssl_tls13_prepare_encrypted_extensions( mbedtls_ssl_context *ssl )
{
#if !defined(MBEDTLS_SSL_USE_MPS)
    mbedtls_ssl_set_outbound_transform( ssl, ssl->handshake->transform_handshake );
#else /* MBEDTLS_SSL_USE_MPS */
    int ret = MBEDTLS_ERR_ERROR_CORRUPTION_DETECTED;
    /* Register transform with MPS. */
    ret = mbedtls_mps_add_key_material( &ssl->mps->l4,
                                        ssl->handshake->transform_handshake,
                                        &ssl->handshake->epoch_handshake );
    if( ret != 0 )
        return( ret );

    ssl->handshake->transform_handshake = NULL;

    /* Use new transform for outgoing data. */
    ret = mbedtls_mps_set_outgoing_keys( &ssl->mps->l4,
                                         ssl->handshake->epoch_handshake );
    if( ret != 0 )
        return( ret );
#endif /* MBEDTLS_SSL_USE_MPS */

    /*
     * Switch to our negotiated transform and session parameters for outbound
     * data.
     */
    MBEDTLS_SSL_DEBUG_MSG( 3, ( "switching to new transform spec for outbound data" ) );

#if !defined(MBEDTLS_SSL_USE_MPS)
    memset( ssl->out_ctr, 0, 8 );
#endif /* MBEDTLS_SSL_USE_MPS */

    return( 0 );
}

static int ssl_tls13_write_encrypted_extensions_body( mbedtls_ssl_context *ssl,
                                                      unsigned char *buf,
                                                      unsigned char *end,
                                                      size_t *out_len )
{
    int ret = MBEDTLS_ERR_ERROR_CORRUPTION_DETECTED;
    unsigned char *p = buf;
    size_t extensions_len = 0;
    unsigned char *p_extensions_len;
    size_t output_len;

    *out_len = 0;

    MBEDTLS_SSL_CHK_BUF_PTR( p, end, 2 );
    p_extensions_len = p;
    p += 2;

    ((void) ssl);
    ((void) ret);
    ((void) output_len);

#if defined(MBEDTLS_SSL_SERVER_NAME_INDICATION)
    ret = ssl_tls13_write_sni_server_ext( ssl, p, end - p, &output_len );
    if( ret != 0 )
        return( ret );
    p += output_len;
#endif /* MBEDTLS_SSL_SERVER_NAME_INDICATION */

#if defined(MBEDTLS_SSL_ALPN)
    ret = mbedtls_ssl_write_alpn_ext( ssl, p, end, &output_len );
    if( ret != 0 )
        return( ret );
    p += output_len;
#endif /* MBEDTLS_SSL_ALPN */

#if defined(MBEDTLS_SSL_MAX_FRAGMENT_LENGTH)
    ret = ssl_tls13_write_max_fragment_length_ext( ssl, p, end - p, &output_len );
    if( ret != 0 )
        return( ret );
    p += output_len;
#endif /* MBEDTLS_SSL_MAX_FRAGMENT_LENGTH */

#if defined(MBEDTLS_ZERO_RTT)
    ret = mbedtls_ssl_tls13_write_early_data_ext( ssl, p, end, &output_len );
    if( ret != 0 )
        return( ret );
    p += output_len;
#endif /* MBEDTLS_ZERO_RTT */

    extensions_len = ( p - p_extensions_len ) - 2;
    MBEDTLS_PUT_UINT16_BE( extensions_len, p_extensions_len, 0 );

    *out_len = p - buf;

    MBEDTLS_SSL_DEBUG_BUF( 4, "encrypted extensions", buf, *out_len );

    return( 0 );
}

static int ssl_tls13_write_encrypted_extensions( mbedtls_ssl_context *ssl )
{
    int ret;
    unsigned char *buf;
    size_t buf_len, msg_len;

<<<<<<< HEAD
    MBEDTLS_SSL_DEBUG_MSG( 2, ( "=> write encrypted extension" ) );

    MBEDTLS_SSL_PROC_CHK( ssl_tls13_prepare_encrypted_extensions( ssl ) );
=======
    mbedtls_ssl_set_outbound_transform( ssl,
                                        ssl->handshake->transform_handshake );
    MBEDTLS_SSL_DEBUG_MSG(
        3, ( "switching to handshake transform for outbound data" ) );

    MBEDTLS_SSL_DEBUG_MSG( 2, ( "=> write encrypted extensions" ) );
>>>>>>> 7898fd45

    MBEDTLS_SSL_PROC_CHK( mbedtls_ssl_start_handshake_msg( ssl,
                       MBEDTLS_SSL_HS_ENCRYPTED_EXTENSIONS, &buf, &buf_len ) );

    MBEDTLS_SSL_PROC_CHK( ssl_tls13_write_encrypted_extensions_body(
                              ssl, buf, buf + buf_len, &msg_len ) );

    mbedtls_ssl_add_hs_msg_to_checksum( ssl, MBEDTLS_SSL_HS_ENCRYPTED_EXTENSIONS,
                                        buf, msg_len );

    MBEDTLS_SSL_PROC_CHK( mbedtls_ssl_finish_handshake_msg(
                              ssl, buf_len, msg_len ) );

#if defined(MBEDTLS_KEY_EXCHANGE_WITH_CERT_ENABLED)
    if( mbedtls_ssl_tls13_kex_with_psk( ssl ) )
        mbedtls_ssl_handshake_set_state( ssl, MBEDTLS_SSL_SERVER_FINISHED );
    else
        mbedtls_ssl_handshake_set_state( ssl, MBEDTLS_SSL_CERTIFICATE_REQUEST );
#else
    mbedtls_ssl_handshake_set_state( ssl, MBEDTLS_SSL_SERVER_FINISHED );
#endif

cleanup:

    MBEDTLS_SSL_DEBUG_MSG( 2, ( "<= write encrypted extension" ) );
    return( ret );
}

/*
 *
 * Handler for MBEDTLS_SSL_CERTIFICATE_REQUEST
 *
 */

#if defined(MBEDTLS_KEY_EXCHANGE_WITH_CERT_ENABLED)
#define SSL_CERTIFICATE_REQUEST_SEND_REQUEST 0
#define SSL_CERTIFICATE_REQUEST_SKIP         1
/* Coordination:
 * Check whether a CertificateRequest message should be written.
 * Returns a negative code on failure, or
 * - SSL_CERTIFICATE_REQUEST_SEND_REQUEST
 * - SSL_CERTIFICATE_REQUEST_SKIP
 * indicating if the writing of the CertificateRequest
 * should be skipped or not.
 */
static int ssl_tls13_certificate_request_coordinate( mbedtls_ssl_context *ssl )
{
    int authmode;

#if defined(MBEDTLS_SSL_SERVER_NAME_INDICATION)
    if( ssl->handshake->sni_authmode != MBEDTLS_SSL_VERIFY_UNSET )
        authmode = ssl->handshake->sni_authmode;
    else
#endif
        authmode = ssl->conf->authmode;

    if( authmode == MBEDTLS_SSL_VERIFY_NONE )
    {
        ssl->session_negotiate->verify_result = MBEDTLS_X509_BADCERT_SKIP_VERIFY;
        return( SSL_CERTIFICATE_REQUEST_SKIP );
    }

    ssl->handshake->certificate_request_sent = 1;

    return( SSL_CERTIFICATE_REQUEST_SEND_REQUEST );
}

/*
 * struct {
 *   opaque certificate_request_context<0..2^8-1>;
 *   Extension extensions<2..2^16-1>;
 * } CertificateRequest;
 *
 */
static int ssl_tls13_write_certificate_request_body( mbedtls_ssl_context *ssl,
                                                     unsigned char *buf,
                                                     const unsigned char *end,
                                                     size_t *out_len )
{
    int ret = MBEDTLS_ERR_ERROR_CORRUPTION_DETECTED;
    unsigned char *p = buf;
    size_t output_len = 0;
    unsigned char *p_extensions_len;

    *out_len = 0;

    /* Check if we have enough space:
     * - certificate_request_context (1 byte)
     * - extensions length           (2 bytes)
     */
    MBEDTLS_SSL_CHK_BUF_PTR( p, end, 3 );

    /*
     * Write certificate_request_context
     */
    /*
     * We use a zero length context for the normal handshake
     * messages. For post-authentication handshake messages
     * this request context would be set to a non-zero value.
     */
    *p++ = 0x0;

    /*
     * Write extensions
     */
    /* The extensions must contain the signature_algorithms. */
    p_extensions_len = p;
    p += 2;
    ret = mbedtls_ssl_write_sig_alg_ext( ssl, p, end, &output_len );
    if( ret != 0 )
        return( ret );

    p += output_len;
    MBEDTLS_PUT_UINT16_BE( p - p_extensions_len - 2, p_extensions_len, 0 );

    *out_len = p - buf;

    return( 0 );
}

static int ssl_tls13_write_certificate_request( mbedtls_ssl_context *ssl )
{
    int ret = MBEDTLS_ERR_ERROR_CORRUPTION_DETECTED;

    MBEDTLS_SSL_DEBUG_MSG( 2, ( "=> write certificate request" ) );

    MBEDTLS_SSL_PROC_CHK_NEG( ssl_tls13_certificate_request_coordinate( ssl ) );

    if( ret == SSL_CERTIFICATE_REQUEST_SEND_REQUEST )
    {
        unsigned char *buf;
        size_t buf_len, msg_len;

        MBEDTLS_SSL_PROC_CHK( mbedtls_ssl_start_handshake_msg( ssl,
                MBEDTLS_SSL_HS_CERTIFICATE_REQUEST, &buf, &buf_len ) );

        MBEDTLS_SSL_PROC_CHK( ssl_tls13_write_certificate_request_body(
                                  ssl, buf, buf + buf_len, &msg_len ) );

        mbedtls_ssl_add_hs_msg_to_checksum(
            ssl, MBEDTLS_SSL_HS_CERTIFICATE_REQUEST, buf, msg_len );

        MBEDTLS_SSL_PROC_CHK( mbedtls_ssl_finish_handshake_msg(
                                  ssl, buf_len, msg_len ) );
    }
    else if( ret == SSL_CERTIFICATE_REQUEST_SKIP )
    {
        MBEDTLS_SSL_DEBUG_MSG( 2, ( "<= skip write certificate request" ) );
        ret = 0;
    }
    else
    {
        MBEDTLS_SSL_DEBUG_MSG( 1, ( "should never happen" ) );
        ret = MBEDTLS_ERR_SSL_INTERNAL_ERROR;
        goto cleanup;
    }

    mbedtls_ssl_handshake_set_state( ssl, MBEDTLS_SSL_SERVER_CERTIFICATE );
cleanup:

    MBEDTLS_SSL_DEBUG_MSG( 2, ( "<= write certificate request" ) );
    return( ret );
}

/*
 * Handler for MBEDTLS_SSL_SERVER_CERTIFICATE
 */
static int ssl_tls13_write_server_certificate( mbedtls_ssl_context *ssl )
{
    int ret = MBEDTLS_ERR_ERROR_CORRUPTION_DETECTED;

#if defined(MBEDTLS_X509_CRT_PARSE_C)
    if( ( ssl_tls13_pick_key_cert( ssl ) != 0 ) ||
          mbedtls_ssl_own_cert( ssl ) == NULL )
    {
        MBEDTLS_SSL_DEBUG_MSG( 2, ( "No certificate available." ) );
        MBEDTLS_SSL_PEND_FATAL_ALERT( MBEDTLS_SSL_ALERT_MSG_HANDSHAKE_FAILURE,
                                      MBEDTLS_ERR_SSL_HANDSHAKE_FAILURE);
        return( MBEDTLS_ERR_SSL_HANDSHAKE_FAILURE );
    }
#endif /* MBEDTLS_X509_CRT_PARSE_C */

    ret = mbedtls_ssl_tls13_write_certificate( ssl );
    if( ret != 0 )
        return( ret );
    mbedtls_ssl_handshake_set_state( ssl, MBEDTLS_SSL_CERTIFICATE_VERIFY );
    return( 0 );
}

/*
 * Handler for MBEDTLS_SSL_CERTIFICATE_VERIFY
 */
static int ssl_tls13_write_certificate_verify( mbedtls_ssl_context *ssl )
{
    int ret = mbedtls_ssl_tls13_write_certificate_verify( ssl );
    if( ret != 0 )
        return( ret );
    mbedtls_ssl_handshake_set_state( ssl, MBEDTLS_SSL_SERVER_FINISHED );
    return( 0 );
}
#endif /* MBEDTLS_KEY_EXCHANGE_WITH_CERT_ENABLED */

/*
 * Handler for MBEDTLS_SSL_SERVER_FINISHED
 */
static int ssl_tls13_write_server_finished( mbedtls_ssl_context *ssl )
{
    int ret = MBEDTLS_ERR_ERROR_CORRUPTION_DETECTED;

    ret = mbedtls_ssl_tls13_write_finished_message( ssl );
    if( ret != 0 )
        return( ret );

    ret = mbedtls_ssl_tls13_compute_application_transform( ssl );
    if( ret != 0 )
    {
        MBEDTLS_SSL_PEND_FATAL_ALERT(
                MBEDTLS_SSL_ALERT_MSG_HANDSHAKE_FAILURE,
                MBEDTLS_ERR_SSL_HANDSHAKE_FAILURE );
        return( ret );
    }

    mbedtls_ssl_handshake_set_state( ssl, MBEDTLS_SSL_EARLY_APP_DATA );

    return( 0 );
}

/*
 * Handler for MBEDTLS_SSL_CLIENT_FINISHED
 */
static int ssl_tls13_process_client_finished( mbedtls_ssl_context *ssl )
{
    int ret = MBEDTLS_ERR_ERROR_CORRUPTION_DETECTED;

    ret = mbedtls_ssl_tls13_process_finished_message( ssl );
    if( ret != 0 )
        return( ret );

    ret = mbedtls_ssl_tls13_generate_resumption_master_secret( ssl );
    if( ret != 0 )
    {
        MBEDTLS_SSL_DEBUG_RET( 1,
            "mbedtls_ssl_tls13_generate_resumption_master_secret ", ret );
    }

    mbedtls_ssl_handshake_set_state( ssl, MBEDTLS_SSL_HANDSHAKE_WRAPUP );
    return( 0 );
}

/*
 * Handler for MBEDTLS_SSL_HANDSHAKE_WRAPUP
 */
static int ssl_tls13_handshake_wrapup( mbedtls_ssl_context *ssl )
{
    int ret = MBEDTLS_ERR_ERROR_CORRUPTION_DETECTED;

    ret = mbedtls_ssl_tls13_handshake_wrapup( ssl );
    if( ret != 0 )
        return( ret );

    mbedtls_ssl_handshake_set_state( ssl, MBEDTLS_SSL_SERVER_NEW_SESSION_TICKET );

    return( 0 );
}

/*
 * TLS 1.3 State Machine -- server side
 */
int mbedtls_ssl_tls13_handshake_server_step( mbedtls_ssl_context *ssl )
{
    int ret = 0;

    if( ssl->state == MBEDTLS_SSL_HANDSHAKE_OVER || ssl->handshake == NULL )
        return( MBEDTLS_ERR_SSL_BAD_INPUT_DATA );

    MBEDTLS_SSL_DEBUG_MSG( 2, ( "tls13 server state: %s(%d)",
                                mbedtls_ssl_states_str( ssl->state ),
                                ssl->state ) );

    switch( ssl->state )
    {
        /* start state */
        case MBEDTLS_SSL_HELLO_REQUEST:
            ssl->handshake->hello_retry_request_count = 0;
            mbedtls_ssl_handshake_set_state( ssl, MBEDTLS_SSL_CLIENT_HELLO );

#if defined(MBEDTLS_SSL_TLS1_3_COMPATIBILITY_MODE)
            ssl->handshake->ccs_sent = 0;
#endif /* MBEDTLS_SSL_TLS1_3_COMPATIBILITY_MODE */
            break;

            /* ----- READ CLIENT HELLO ----*/

        case MBEDTLS_SSL_CLIENT_HELLO:

#if defined(MBEDTLS_SSL_NEW_SESSION_TICKET)
            ssl->session_negotiate->tls_version = ssl->tls_version;
            ssl->session_negotiate->endpoint = ssl->conf->endpoint;
#endif /* MBEDTLS_SSL_NEW_SESSION_TICKET */

            ret = ssl_tls13_process_client_hello( ssl );
            if( ret != 0 )
                MBEDTLS_SSL_DEBUG_RET( 1, "ssl_tls13_process_client_hello", ret );
            break;

            /* ----- READ EARLY APP DATA  ----*/

        case MBEDTLS_SSL_EARLY_APP_DATA:

            ret = ssl_tls13_read_early_data_process( ssl );
            if( ret != 0 )
            {
                MBEDTLS_SSL_DEBUG_RET( 1, "ssl_tls13_read_early_data_process", ret );
                return ( ret );
            }

            break;

            /* ----- WRITE HELLO RETRY REQUEST ----*/

        case MBEDTLS_SSL_HELLO_RETRY_REQUEST:

            ret = ssl_tls13_write_hello_retry_request( ssl );
            if( ret != 0 )
            {
                MBEDTLS_SSL_DEBUG_RET( 1, "ssl_tls13_write_hello_retry_request", ret );
                return( ret );
            }

            break;

            /* ----- WRITE CHANGE CIPHER SPEC ----*/

#if defined(MBEDTLS_SSL_TLS1_3_COMPATIBILITY_MODE)
        case MBEDTLS_SSL_SERVER_CCS_AFTER_HRR:
            ret = mbedtls_ssl_tls13_write_change_cipher_spec( ssl );
            if( ret != 0 )
            {
                MBEDTLS_SSL_DEBUG_RET( 1, "mbedtls_ssl_tls13_write_change_cipher_spec", ret );
                return( ret );
            }

            break;
#endif /* MBEDTLS_SSL_TLS1_3_COMPATIBILITY_MODE */

            /* ----- READ 2nd CLIENT HELLO ----*/
        case MBEDTLS_SSL_SECOND_CLIENT_HELLO:

            ret = ssl_tls13_process_client_hello( ssl );

            switch( ret )
            {
                case 0:
                    mbedtls_ssl_handshake_set_state( ssl, MBEDTLS_SSL_SERVER_HELLO );
                    break;
                case MBEDTLS_ERR_SSL_BAD_PROTOCOL_VERSION:
                    MBEDTLS_SSL_PEND_FATAL_ALERT( MBEDTLS_SSL_ALERT_MSG_PROTOCOL_VERSION,
                                                  MBEDTLS_ERR_SSL_BAD_PROTOCOL_VERSION );
                    break;
                case MBEDTLS_ERR_SSL_CONTINUE_PROCESSING:
                    /* Stay in this state */
                    mbedtls_ssl_handshake_set_state( ssl, MBEDTLS_SSL_SECOND_CLIENT_HELLO );
                    ret = 0;
                    break;
                default:
                    return( ret );
            }

            break;
            /* ----- WRITE SERVER HELLO ----*/

        case MBEDTLS_SSL_SERVER_HELLO:
            ret = ssl_tls13_write_server_hello( ssl );
            if( ret != 0 )
                break;


            break;

            /* ----- WRITE CHANGE CIPHER SPEC ----*/

#if defined(MBEDTLS_SSL_TLS1_3_COMPATIBILITY_MODE)
        case MBEDTLS_SSL_SERVER_CCS_AFTER_SERVER_HELLO:
            ret = mbedtls_ssl_tls13_write_change_cipher_spec(ssl);
            if( ret != 0 )
            {
                MBEDTLS_SSL_DEBUG_RET( 1, "mbedtls_ssl_tls13_write_change_cipher_spec", ret );
                return( ret );
            }

            break;
#endif /* MBEDTLS_SSL_TLS1_3_COMPATIBILITY_MODE */

        case MBEDTLS_SSL_ENCRYPTED_EXTENSIONS:
            ret = ssl_tls13_write_encrypted_extensions( ssl );
            break;

#if defined(MBEDTLS_KEY_EXCHANGE_WITH_CERT_ENABLED)
        case MBEDTLS_SSL_CERTIFICATE_REQUEST:
            ret = ssl_tls13_write_certificate_request( ssl );
            break;

        case MBEDTLS_SSL_SERVER_CERTIFICATE:
            ret = ssl_tls13_write_server_certificate( ssl );
            break;

        case MBEDTLS_SSL_CERTIFICATE_VERIFY:
            ret = ssl_tls13_write_certificate_verify( ssl );
            break;
#endif /* MBEDTLS_KEY_EXCHANGE_WITH_CERT_ENABLED */

<<<<<<< HEAD
            /* ----- WRITE FINISHED ----*/
=======
        /*
         * Injection of dummy-CCS's for middlebox compatibility
         */
#if defined(MBEDTLS_SSL_TLS1_3_COMPATIBILITY_MODE)
        case MBEDTLS_SSL_SERVER_CCS_AFTER_HELLO_RETRY_REQUEST:
            ret = mbedtls_ssl_tls13_write_change_cipher_spec( ssl );
            if( ret == 0 )
                mbedtls_ssl_handshake_set_state( ssl, MBEDTLS_SSL_CLIENT_HELLO );
            break;

        case MBEDTLS_SSL_SERVER_CCS_AFTER_SERVER_HELLO:
            ret = mbedtls_ssl_tls13_write_change_cipher_spec( ssl );
            if( ret == 0 )
                mbedtls_ssl_handshake_set_state( ssl, MBEDTLS_SSL_ENCRYPTED_EXTENSIONS );
            break;
#endif /* MBEDTLS_SSL_TLS1_3_COMPATIBILITY_MODE */
>>>>>>> 7898fd45

        case MBEDTLS_SSL_SERVER_FINISHED:
            ret = ssl_tls13_write_server_finished( ssl );
            break;

            /* ----- READ CLIENT CERTIFICATE ----*/

        case MBEDTLS_SSL_CLIENT_CERTIFICATE:
            ret = mbedtls_ssl_tls13_process_certificate( ssl );
            if( ret == 0 )
            {
                if( ssl->session_negotiate->peer_cert != NULL )
                {
                    mbedtls_ssl_handshake_set_state(
                        ssl, MBEDTLS_SSL_CLIENT_CERTIFICATE_VERIFY );
                }
                else
                {
                    MBEDTLS_SSL_DEBUG_MSG( 2, ( "skip parse certificate verify" ) );
                    mbedtls_ssl_handshake_set_state(
                        ssl, MBEDTLS_SSL_CLIENT_FINISHED );
                }
            }
            break;

            /* ----- READ CLIENT CERTIFICATE VERIFY ----*/

        case MBEDTLS_SSL_CLIENT_CERTIFICATE_VERIFY:
            ret = mbedtls_ssl_tls13_process_certificate_verify( ssl );
            if( ret == 0 )
            {
                mbedtls_ssl_handshake_set_state(
                    ssl, MBEDTLS_SSL_CLIENT_FINISHED );
            }
            break;

        case MBEDTLS_SSL_END_OF_EARLY_DATA:
            ret = ssl_tls13_read_end_of_early_data_process( ssl );
            break;

            /* ----- READ FINISHED ----*/

        case MBEDTLS_SSL_CLIENT_FINISHED:
            ret = ssl_tls13_process_client_finished( ssl );
            break;

        case MBEDTLS_SSL_HANDSHAKE_WRAPUP:
            ret = ssl_tls13_handshake_wrapup( ssl );
            break;

        case MBEDTLS_SSL_SERVER_NEW_SESSION_TICKET:

#if defined(MBEDTLS_SSL_NEW_SESSION_TICKET)

            ret = ssl_tls13_write_new_session_ticket_process( ssl );
            if( ret != 0 )
            {
                MBEDTLS_SSL_DEBUG_RET( 1, "ssl_tls13_write_new_session_ticket ", ret );
                return( ret );
            }
#endif /* MBEDTLS_SSL_NEW_SESSION_TICKET */

            break;

        case MBEDTLS_SSL_SERVER_NEW_SESSION_TICKET_FLUSH:
            ret = mbedtls_ssl_flush_output( ssl );
            if( ret != 0 )
                return( ret );
            mbedtls_ssl_handshake_set_state( ssl, MBEDTLS_SSL_HANDSHAKE_OVER );
            break;

        default:
            MBEDTLS_SSL_DEBUG_MSG( 1, ( "invalid state %d", ssl->state ) );
            return( MBEDTLS_ERR_SSL_BAD_INPUT_DATA );
    }

    return( ret );
}

#endif /* MBEDTLS_SSL_SRV_C && MBEDTLS_SSL_PROTO_TLS1_3 */<|MERGE_RESOLUTION|>--- conflicted
+++ resolved
@@ -3066,15 +3066,6 @@
     MBEDTLS_SSL_PROC_CHK( ssl_tls13_finalize_write_server_hello( ssl ) );
 
 #if defined(MBEDTLS_SSL_TLS1_3_COMPATIBILITY_MODE)
-<<<<<<< HEAD
-    if( ssl->handshake->ccs_sent > 1 )
-        mbedtls_ssl_handshake_set_state( ssl, MBEDTLS_SSL_SERVER_CCS_AFTER_SERVER_HELLO );
-    else
-#endif /* MBEDTLS_SSL_TLS1_3_COMPATIBILITY_MODE */
-    {
-        mbedtls_ssl_handshake_set_state( ssl, MBEDTLS_SSL_ENCRYPTED_EXTENSIONS );
-    }
-=======
     /* The server sends a dummy change_cipher_spec record immediately
      * after its first handshake message. This may either be after
      * a ServerHello or a HelloRetryRequest.
@@ -3084,7 +3075,6 @@
 #else
     mbedtls_ssl_handshake_set_state( ssl, MBEDTLS_SSL_ENCRYPTED_EXTENSIONS );
 #endif /* MBEDTLS_SSL_TLS1_3_COMPATIBILITY_MODE */
->>>>>>> 7898fd45
 
 cleanup:
 
@@ -3150,16 +3140,12 @@
     ssl->handshake->hello_retry_request_count++;
 
 #if defined(MBEDTLS_SSL_TLS1_3_COMPATIBILITY_MODE)
-<<<<<<< HEAD
-    mbedtls_ssl_handshake_set_state( ssl, MBEDTLS_SSL_SERVER_CCS_AFTER_HRR );
-=======
     /* The server sends a dummy change_cipher_spec record immediately
      * after its first handshake message. This may either be after
      * a ServerHello or a HelloRetryRequest.
      */
     mbedtls_ssl_handshake_set_state(
             ssl, MBEDTLS_SSL_SERVER_CCS_AFTER_HELLO_RETRY_REQUEST );
->>>>>>> 7898fd45
 #else
     mbedtls_ssl_handshake_set_state( ssl, MBEDTLS_SSL_CLIENT_HELLO );
 #endif /* MBEDTLS_SSL_TLS1_3_COMPATIBILITY_MODE */
@@ -3280,18 +3266,9 @@
     unsigned char *buf;
     size_t buf_len, msg_len;
 
-<<<<<<< HEAD
     MBEDTLS_SSL_DEBUG_MSG( 2, ( "=> write encrypted extension" ) );
 
     MBEDTLS_SSL_PROC_CHK( ssl_tls13_prepare_encrypted_extensions( ssl ) );
-=======
-    mbedtls_ssl_set_outbound_transform( ssl,
-                                        ssl->handshake->transform_handshake );
-    MBEDTLS_SSL_DEBUG_MSG(
-        3, ( "switching to handshake transform for outbound data" ) );
-
-    MBEDTLS_SSL_DEBUG_MSG( 2, ( "=> write encrypted extensions" ) );
->>>>>>> 7898fd45
 
     MBEDTLS_SSL_PROC_CHK( mbedtls_ssl_start_handshake_msg( ssl,
                        MBEDTLS_SSL_HS_ENCRYPTED_EXTENSIONS, &buf, &buf_len ) );
@@ -3622,20 +3599,6 @@
             }
 
             break;
-
-            /* ----- WRITE CHANGE CIPHER SPEC ----*/
-
-#if defined(MBEDTLS_SSL_TLS1_3_COMPATIBILITY_MODE)
-        case MBEDTLS_SSL_SERVER_CCS_AFTER_HRR:
-            ret = mbedtls_ssl_tls13_write_change_cipher_spec( ssl );
-            if( ret != 0 )
-            {
-                MBEDTLS_SSL_DEBUG_RET( 1, "mbedtls_ssl_tls13_write_change_cipher_spec", ret );
-                return( ret );
-            }
-
-            break;
-#endif /* MBEDTLS_SSL_TLS1_3_COMPATIBILITY_MODE */
 
             /* ----- READ 2nd CLIENT HELLO ----*/
         case MBEDTLS_SSL_SECOND_CLIENT_HELLO:
@@ -3671,20 +3634,6 @@
 
             break;
 
-            /* ----- WRITE CHANGE CIPHER SPEC ----*/
-
-#if defined(MBEDTLS_SSL_TLS1_3_COMPATIBILITY_MODE)
-        case MBEDTLS_SSL_SERVER_CCS_AFTER_SERVER_HELLO:
-            ret = mbedtls_ssl_tls13_write_change_cipher_spec(ssl);
-            if( ret != 0 )
-            {
-                MBEDTLS_SSL_DEBUG_RET( 1, "mbedtls_ssl_tls13_write_change_cipher_spec", ret );
-                return( ret );
-            }
-
-            break;
-#endif /* MBEDTLS_SSL_TLS1_3_COMPATIBILITY_MODE */
-
         case MBEDTLS_SSL_ENCRYPTED_EXTENSIONS:
             ret = ssl_tls13_write_encrypted_extensions( ssl );
             break;
@@ -3703,9 +3652,6 @@
             break;
 #endif /* MBEDTLS_KEY_EXCHANGE_WITH_CERT_ENABLED */
 
-<<<<<<< HEAD
-            /* ----- WRITE FINISHED ----*/
-=======
         /*
          * Injection of dummy-CCS's for middlebox compatibility
          */
@@ -3722,7 +3668,8 @@
                 mbedtls_ssl_handshake_set_state( ssl, MBEDTLS_SSL_ENCRYPTED_EXTENSIONS );
             break;
 #endif /* MBEDTLS_SSL_TLS1_3_COMPATIBILITY_MODE */
->>>>>>> 7898fd45
+
+            /* ----- WRITE FINISHED ----*/
 
         case MBEDTLS_SSL_SERVER_FINISHED:
             ret = ssl_tls13_write_server_finished( ssl );

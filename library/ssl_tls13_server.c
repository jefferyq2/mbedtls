--- conflicted
+++ resolved
@@ -1538,23 +1538,18 @@
 
 static int ssl_tls13_read_end_of_early_data_postprocess( mbedtls_ssl_context *ssl )
 {
-    if( ssl->handshake->certificate_request_sent )
-    {
-        mbedtls_ssl_handshake_set_state( ssl, MBEDTLS_SSL_CLIENT_CERTIFICATE );
-
-        MBEDTLS_SSL_DEBUG_MSG( 1, ( "Switch to handshake keys for inbound traffic" ) );
+    MBEDTLS_SSL_DEBUG_MSG( 1, ( "Switch to handshake keys for inbound traffic" ) );
 #if defined(MBEDTLS_SSL_USE_MPS)
-        {
-            int ret;
-            ret = mbedtls_mps_set_incoming_keys( &ssl->mps->l4,
-                                                 ssl->handshake->epoch_handshake );
-            if( ret != 0 )
-                return( ret );
-        }
+    int ret = mbedtls_mps_set_incoming_keys( &ssl->mps->l4,
+                                             ssl->handshake->epoch_handshake );
+    if( ret != 0 )
+        return( ret );
 #else
         mbedtls_ssl_set_inbound_transform( ssl, ssl->handshake->transform_handshake );
 #endif /* MBEDTLS_SSL_USE_MPS */
-    }
+
+    if( ssl->handshake->certificate_request_sent )
+        mbedtls_ssl_handshake_set_state( ssl, MBEDTLS_SSL_CLIENT_CERTIFICATE );
     else
     {
         MBEDTLS_SSL_DEBUG_MSG( 2, ( "skip parse certificate" ) );
@@ -3489,21 +3484,7 @@
         return( ret );
     }
 
-<<<<<<< HEAD
     mbedtls_ssl_handshake_set_state( ssl, MBEDTLS_SSL_EARLY_APP_DATA );
-=======
-    MBEDTLS_SSL_DEBUG_MSG( 1, ( "Switch to handshake keys for inbound traffic" ) );
-    mbedtls_ssl_set_inbound_transform( ssl, ssl->handshake->transform_handshake );
-
-    if( ssl->handshake->certificate_request_sent )
-        mbedtls_ssl_handshake_set_state( ssl, MBEDTLS_SSL_CLIENT_CERTIFICATE );
-    else
-    {
-        MBEDTLS_SSL_DEBUG_MSG( 2, ( "skip parse certificate" ) );
-        MBEDTLS_SSL_DEBUG_MSG( 2, ( "skip parse certificate verify" ) );
-        mbedtls_ssl_handshake_set_state( ssl, MBEDTLS_SSL_CLIENT_FINISHED );
-    }
->>>>>>> e99ec7cb
 
     return( 0 );
 }
@@ -3515,25 +3496,6 @@
 {
     int ret = MBEDTLS_ERR_ERROR_CORRUPTION_DETECTED;
 
-<<<<<<< HEAD
-    if( ! ssl->handshake->certificate_request_sent )
-    {
-        MBEDTLS_SSL_DEBUG_MSG( 1, ( "Switch to handshake keys for inbound traffic" ) );
-#if defined(MBEDTLS_SSL_USE_MPS)
-        {
-            int ret;
-            ret = mbedtls_mps_set_incoming_keys( &ssl->mps->l4,
-                                                 ssl->handshake->epoch_handshake );
-            if( ret != 0 )
-                return( ret );
-        }
-#else
-        mbedtls_ssl_set_inbound_transform( ssl, ssl->handshake->transform_handshake );
-#endif /* MBEDTLS_SSL_USE_MPS */
-    }
-
-=======
->>>>>>> e99ec7cb
     ret = mbedtls_ssl_tls13_process_finished_message( ssl );
     if( ret != 0 )
         return( ret );

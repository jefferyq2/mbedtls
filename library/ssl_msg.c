/*
 *  Generic SSL/TLS messaging layer functions
 *  (record layer + retransmission state machine)
 *
 *  Copyright The Mbed TLS Contributors
 *  SPDX-License-Identifier: Apache-2.0
 *
 *  Licensed under the Apache License, Version 2.0 (the "License"); you may
 *  not use this file except in compliance with the License.
 *  You may obtain a copy of the License at
 *
 *  http://www.apache.org/licenses/LICENSE-2.0
 *
 *  Unless required by applicable law or agreed to in writing, software
 *  distributed under the License is distributed on an "AS IS" BASIS, WITHOUT
 *  WARRANTIES OR CONDITIONS OF ANY KIND, either express or implied.
 *  See the License for the specific language governing permissions and
 *  limitations under the License.
 */
/*
 *  http://www.ietf.org/rfc/rfc2246.txt
 *  http://www.ietf.org/rfc/rfc4346.txt
 */

#include "common.h"

#if defined(MBEDTLS_SSL_TLS_C)

#if defined(MBEDTLS_PLATFORM_C)
#include "mbedtls/platform.h"
#else
#include <stdlib.h>
#define mbedtls_calloc    calloc
#define mbedtls_free      free
#endif

#include "mbedtls/ssl.h"
#include "mbedtls/debug.h"
#include "mbedtls/error.h"
#include "mbedtls/platform_util.h"
#include "mbedtls/version.h"
#include "constant_time_internal.h"
#include "mbedtls/constant_time.h"

#include "ssl_misc.h"

#if defined(MBEDTLS_SSL_USE_MPS)
#include "mps_all.h"
#endif /* MBEDTLS_SSL_USE_MPS */

#include <string.h>

#if defined(MBEDTLS_USE_PSA_CRYPTO)
#include "mbedtls/psa_util.h"
#include "psa/crypto.h"
#endif

#if defined(MBEDTLS_X509_CRT_PARSE_C)
#include "mbedtls/oid.h"
#endif

#define SSL_DONT_FORCE_FLUSH 0
#define SSL_FORCE_FLUSH      1

/*
 * Start a timer.
 * Passing millisecs = 0 cancels a running timer.
 */
void mbedtls_ssl_set_timer( mbedtls_ssl_context *ssl, uint32_t millisecs )
{
    if( ssl->f_set_timer == NULL )
        return;

    MBEDTLS_SSL_DEBUG_MSG( 3, ( "set_timer to %d ms", (int) millisecs ) );
    ssl->f_set_timer( ssl->p_timer, millisecs / 4, millisecs );
}

/*
 * Return -1 is timer is expired, 0 if it isn't.
 */
int mbedtls_ssl_check_timer( mbedtls_ssl_context *ssl )
{
    if( ssl->f_get_timer == NULL )
        return( 0 );

    if( ssl->f_get_timer( ssl->p_timer ) == 2 )
    {
        MBEDTLS_SSL_DEBUG_MSG( 3, ( "timer expired" ) );
        return( -1 );
    }

    return( 0 );
}

#if !defined(MBEDTLS_SSL_USE_MPS)
static uint32_t ssl_get_hs_total_len( mbedtls_ssl_context const *ssl );

static int ssl_parse_record_header( mbedtls_ssl_context const *ssl,
                                    unsigned char *buf,
                                    size_t len,
                                    mbedtls_record *rec );

int mbedtls_ssl_check_record( mbedtls_ssl_context const *ssl,
                              unsigned char *buf,
                              size_t buflen )
{
    int ret = 0;
    MBEDTLS_SSL_DEBUG_MSG( 1, ( "=> mbedtls_ssl_check_record" ) );
    MBEDTLS_SSL_DEBUG_BUF( 3, "record buffer", buf, buflen );

    /* We don't support record checking in TLS because
     * there doesn't seem to be a usecase for it.
     */
    if( ssl->conf->transport == MBEDTLS_SSL_TRANSPORT_STREAM )
    {
        ret = MBEDTLS_ERR_SSL_FEATURE_UNAVAILABLE;
        goto exit;
    }
#if defined(MBEDTLS_SSL_PROTO_DTLS)
    else
    {
        mbedtls_record rec;

        ret = ssl_parse_record_header( ssl, buf, buflen, &rec );
        if( ret != 0 )
        {
            MBEDTLS_SSL_DEBUG_RET( 3, "ssl_parse_record_header", ret );
            goto exit;
        }

        if( ssl->transform_in != NULL )
        {
            ret = mbedtls_ssl_decrypt_buf( ssl, ssl->transform_in, &rec );
            if( ret != 0 )
            {
                MBEDTLS_SSL_DEBUG_RET( 3, "mbedtls_ssl_decrypt_buf", ret );
                goto exit;
            }
        }
    }
#endif /* MBEDTLS_SSL_PROTO_DTLS */

exit:
    /* On success, we have decrypted the buffer in-place, so make
     * sure we don't leak any plaintext data. */
    mbedtls_platform_zeroize( buf, buflen );

    /* For the purpose of this API, treat messages with unexpected CID
     * as well as such from future epochs as unexpected. */
    if( ret == MBEDTLS_ERR_SSL_UNEXPECTED_CID ||
        ret == MBEDTLS_ERR_SSL_EARLY_MESSAGE )
    {
        ret = MBEDTLS_ERR_SSL_UNEXPECTED_RECORD;
    }

    MBEDTLS_SSL_DEBUG_MSG( 1, ( "<= mbedtls_ssl_check_record" ) );
    return( ret );
}
#else /* MBEDTLS_SSL_USE_MPS */
int mbedtls_ssl_check_record( mbedtls_ssl_context const *ssl,
                              unsigned char *buf,
                              size_t buflen )
{
    ((void) ssl);
    ((void) buf);
    ((void) buflen);
    return( MBEDTLS_ERR_SSL_FEATURE_UNAVAILABLE );
}
#endif /* !MBEDTLS_SSL_USE_MPS */

#if defined(MBEDTLS_SSL_PROTO_DTLS)

/* Forward declarations for functions related to message buffering. */
static void ssl_buffering_free_slot( mbedtls_ssl_context *ssl,
                                     uint8_t slot );
static void ssl_free_buffered_record( mbedtls_ssl_context *ssl );
static int ssl_load_buffered_message( mbedtls_ssl_context *ssl );
static int ssl_load_buffered_record( mbedtls_ssl_context *ssl );
static int ssl_buffer_message( mbedtls_ssl_context *ssl );
static int ssl_buffer_future_record( mbedtls_ssl_context *ssl,
                                     mbedtls_record const *rec );
static int ssl_next_record_is_in_datagram( mbedtls_ssl_context *ssl );

static size_t ssl_get_maximum_datagram_size( mbedtls_ssl_context const *ssl )
{
    size_t mtu = mbedtls_ssl_get_current_mtu( ssl );
#if defined(MBEDTLS_SSL_VARIABLE_BUFFER_LENGTH)
    size_t out_buf_len = ssl->out_buf_len;
#else
    size_t out_buf_len = MBEDTLS_SSL_OUT_BUFFER_LEN;
#endif

    if( mtu != 0 && mtu < out_buf_len )
        return( mtu );

    return( out_buf_len );
}

static int ssl_get_remaining_space_in_datagram( mbedtls_ssl_context const *ssl )
{
    size_t const bytes_written = ssl->out_left;
    size_t const mtu           = ssl_get_maximum_datagram_size( ssl );

    /* Double-check that the write-index hasn't gone
     * past what we can transmit in a single datagram. */
    if( bytes_written > mtu )
    {
        /* Should never happen... */
        return( MBEDTLS_ERR_SSL_INTERNAL_ERROR );
    }

    return( (int) ( mtu - bytes_written ) );
}

static int ssl_get_remaining_payload_in_datagram( mbedtls_ssl_context const *ssl )
{
    int ret = MBEDTLS_ERR_ERROR_CORRUPTION_DETECTED;
    size_t remaining, expansion;
    size_t max_len = MBEDTLS_SSL_OUT_CONTENT_LEN;

#if defined(MBEDTLS_SSL_MAX_FRAGMENT_LENGTH)
    const size_t mfl = mbedtls_ssl_get_output_max_frag_len( ssl );

    if( max_len > mfl )
        max_len = mfl;

    /* By the standard (RFC 6066 Sect. 4), the MFL extension
     * only limits the maximum record payload size, so in theory
     * we would be allowed to pack multiple records of payload size
     * MFL into a single datagram. However, this would mean that there's
     * no way to explicitly communicate MTU restrictions to the peer.
     *
     * The following reduction of max_len makes sure that we never
     * write datagrams larger than MFL + Record Expansion Overhead.
     */
    if( max_len <= ssl->out_left )
        return( 0 );

    max_len -= ssl->out_left;
#endif

    ret = ssl_get_remaining_space_in_datagram( ssl );
    if( ret < 0 )
        return( ret );
    remaining = (size_t) ret;

    ret = mbedtls_ssl_get_record_expansion( ssl );
    if( ret < 0 )
        return( ret );
    expansion = (size_t) ret;

    if( remaining <= expansion )
        return( 0 );

    remaining -= expansion;
    if( remaining >= max_len )
        remaining = max_len;

    return( (int) remaining );
}

#endif /* MBEDTLS_SSL_PROTO_DTLS */

#if defined(MBEDTLS_SSL_PROTO_DTLS)

/*
 * Double the retransmit timeout value, within the allowed range,
 * returning -1 if the maximum value has already been reached.
 */
int mbedtls_ssl_double_retransmit_timeout( mbedtls_ssl_context *ssl )
{
    uint32_t new_timeout;

    if( ssl->handshake->retransmit_timeout >= ssl->conf->hs_timeout_max )
        return( -1 );

    /* Implement the final paragraph of RFC 6347 section 4.1.1.1
     * in the following way: after the initial transmission and a first
     * retransmission, back off to a temporary estimated MTU of 508 bytes.
     * This value is guaranteed to be deliverable (if not guaranteed to be
     * delivered) of any compliant IPv4 (and IPv6) network, and should work
     * on most non-IP stacks too. */
    if( ssl->handshake->retransmit_timeout != ssl->conf->hs_timeout_min )
    {
        ssl->handshake->mtu = 508;
        MBEDTLS_SSL_DEBUG_MSG( 2, ( "mtu autoreduction to %d bytes", ssl->handshake->mtu ) );
    }

    new_timeout = 2 * ssl->handshake->retransmit_timeout;

    /* Avoid arithmetic overflow and range overflow */
    if( new_timeout < ssl->handshake->retransmit_timeout ||
        new_timeout > ssl->conf->hs_timeout_max )
    {
        new_timeout = ssl->conf->hs_timeout_max;
    }

    ssl->handshake->retransmit_timeout = new_timeout;
    MBEDTLS_SSL_DEBUG_MSG( 3, ( "update timeout value to %lu millisecs",
                        (unsigned long) ssl->handshake->retransmit_timeout ) );

    return( 0 );
}

void mbedtls_ssl_reset_retransmit_timeout( mbedtls_ssl_context *ssl )
{
    ssl->handshake->retransmit_timeout = ssl->conf->hs_timeout_min;
    MBEDTLS_SSL_DEBUG_MSG( 3, ( "update timeout value to %lu millisecs",
                        (unsigned long) ssl->handshake->retransmit_timeout ) );
}
#endif /* MBEDTLS_SSL_PROTO_DTLS */

/*
 * Encryption/decryption functions
 */

#if defined(MBEDTLS_SSL_DTLS_CONNECTION_ID) || defined(MBEDTLS_SSL_PROTO_TLS1_3)

static size_t ssl_compute_padding_length( size_t len,
                                          size_t granularity )
{
    return( ( granularity - ( len + 1 ) % granularity ) % granularity );
}

/* This functions transforms a (D)TLS plaintext fragment and a record content
 * type into an instance of the (D)TLSInnerPlaintext structure. This is used
 * in DTLS 1.2 + CID and within TLS 1.3 to allow flexible padding and to protect
 * a record's content type.
 *
 *        struct {
 *            opaque content[DTLSPlaintext.length];
 *            ContentType real_type;
 *            uint8 zeros[length_of_padding];
 *        } (D)TLSInnerPlaintext;
 *
 *  Input:
 *  - `content`: The beginning of the buffer holding the
 *               plaintext to be wrapped.
 *  - `*content_size`: The length of the plaintext in Bytes.
 *  - `max_len`: The number of Bytes available starting from
 *               `content`. This must be `>= *content_size`.
 *  - `rec_type`: The desired record content type.
 *
 *  Output:
 *  - `content`: The beginning of the resulting (D)TLSInnerPlaintext structure.
 *  - `*content_size`: The length of the resulting (D)TLSInnerPlaintext structure.
 *
 *  Returns:
 *  - `0` on success.
 *  - A negative error code if `max_len` didn't offer enough space
 *    for the expansion.
 */
static int ssl_build_inner_plaintext( unsigned char *content,
                                      size_t *content_size,
                                      size_t remaining,
                                      uint8_t rec_type,
                                      size_t pad )
{
    size_t len = *content_size;

    /* Write real content type */
    if( remaining == 0 )
        return( -1 );
    content[ len ] = rec_type;
    len++;
    remaining--;

    if( remaining < pad )
        return( -1 );
    memset( content + len, 0, pad );
    len += pad;
    remaining -= pad;

    *content_size = len;
    return( 0 );
}

/* This function parses a (D)TLSInnerPlaintext structure.
 * See ssl_build_inner_plaintext() for details. */
static int ssl_parse_inner_plaintext( unsigned char const *content,
                                          size_t *content_size,
                                          uint8_t *rec_type )
{
    size_t remaining = *content_size;

    /* Determine length of padding by skipping zeroes from the back. */
    do
    {
        if( remaining == 0 )
            return( -1 );
        remaining--;
    } while( content[ remaining ] == 0 );

    *content_size = remaining;
    *rec_type = content[ remaining ];

    return( 0 );
}
#endif /* MBEDTLS_SSL_DTLS_CONNECTION_ID || MBEDTLS_SSL_PROTO_TLS1_3 */

/* `add_data` must have size 13 Bytes if the CID extension is disabled,
 * and 13 + 1 + CID-length Bytes if the CID extension is enabled. */
static void ssl_extract_add_data_from_record( unsigned char* add_data,
                                              size_t *add_data_len,
                                              mbedtls_record *rec,
                                              unsigned minor_ver,
                                              size_t taglen )
{
    /* Quoting RFC 5246 (TLS 1.2):
     *
     *    additional_data = seq_num + TLSCompressed.type +
     *                      TLSCompressed.version + TLSCompressed.length;
     *
     * For the CID extension, this is extended as follows
     * (quoting draft-ietf-tls-dtls-connection-id-05,
     *  https://tools.ietf.org/html/draft-ietf-tls-dtls-connection-id-05):
     *
     *       additional_data = seq_num + DTLSPlaintext.type +
     *                         DTLSPlaintext.version +
     *                         cid +
     *                         cid_length +
     *                         length_of_DTLSInnerPlaintext;
     *
     * For TLS 1.3, the record sequence number is dropped from the AAD
     * and encoded within the nonce of the AEAD operation instead.
     * Moreover, the additional data involves the length of the TLS
     * ciphertext, not the TLS plaintext as in earlier versions.
     * Quoting RFC 8446 (TLS 1.3):
     *
     *      additional_data = TLSCiphertext.opaque_type ||
     *                        TLSCiphertext.legacy_record_version ||
     *                        TLSCiphertext.length
     *
     * We pass the tag length to this function in order to compute the
     * ciphertext length from the inner plaintext length rec->data_len via
     *
     *     TLSCiphertext.length = TLSInnerPlaintext.length + taglen.
     *
     */

    unsigned char *cur = add_data;
    size_t ad_len_field = rec->data_len;

#if defined(MBEDTLS_SSL_PROTO_TLS1_3)
    if( minor_ver == MBEDTLS_SSL_MINOR_VERSION_4 )
    {
        /* In TLS 1.3, the AAD contains the length of the TLSCiphertext,
         * which differs from the length of the TLSInnerPlaintext
         * by the length of the authentication tag. */
        ad_len_field += taglen;
    }
    else
#endif /* MBEDTLS_SSL_PROTO_TLS1_3 */
    {
        ((void) minor_ver);
        ((void) taglen);
        memcpy( cur, rec->ctr, sizeof( rec->ctr ) );
        cur += sizeof( rec->ctr );
    }

    *cur = rec->type;
    cur++;

    memcpy( cur, rec->ver, sizeof( rec->ver ) );
    cur += sizeof( rec->ver );

#if defined(MBEDTLS_SSL_DTLS_CONNECTION_ID)
    if( rec->cid_len != 0 )
    {
        memcpy( cur, rec->cid, rec->cid_len );
        cur += rec->cid_len;

        *cur = rec->cid_len;
        cur++;

        MBEDTLS_PUT_UINT16_BE( ad_len_field, cur, 0 );
        cur += 2;
    }
    else
#endif /* MBEDTLS_SSL_DTLS_CONNECTION_ID */
    {
        MBEDTLS_PUT_UINT16_BE( ad_len_field, cur, 0 );
        cur += 2;
    }

    *add_data_len = cur - add_data;
}

#if defined(MBEDTLS_GCM_C) || \
    defined(MBEDTLS_CCM_C) || \
    defined(MBEDTLS_CHACHAPOLY_C)
static int ssl_transform_aead_dynamic_iv_is_explicit(
                                mbedtls_ssl_transform const *transform )
{
    return( transform->ivlen != transform->fixed_ivlen );
}

/* Compute IV := ( fixed_iv || 0 ) XOR ( 0 || dynamic_IV )
 *
 * Concretely, this occurs in two variants:
 *
 * a) Fixed and dynamic IV lengths add up to total IV length, giving
 *       IV = fixed_iv || dynamic_iv
 *
 *    This variant is used in TLS 1.2 when used with GCM or CCM.
 *
 * b) Fixed IV lengths matches total IV length, giving
 *       IV = fixed_iv XOR ( 0 || dynamic_iv )
 *
 *    This variant occurs in TLS 1.3 and for TLS 1.2 when using ChaChaPoly.
 *
 * See also the documentation of mbedtls_ssl_transform.
 *
 * This function has the precondition that
 *
 *     dst_iv_len >= max( fixed_iv_len, dynamic_iv_len )
 *
 * which has to be ensured by the caller. If this precondition
 * violated, the behavior of this function is undefined.
 */
static void ssl_build_record_nonce( unsigned char *dst_iv,
                                    size_t dst_iv_len,
                                    unsigned char const *fixed_iv,
                                    size_t fixed_iv_len,
                                    unsigned char const *dynamic_iv,
                                    size_t dynamic_iv_len )
{
    size_t i;

    /* Start with Fixed IV || 0 */
    memset( dst_iv, 0, dst_iv_len );
    memcpy( dst_iv, fixed_iv, fixed_iv_len );

    dst_iv += dst_iv_len - dynamic_iv_len;
    for( i = 0; i < dynamic_iv_len; i++ )
        dst_iv[i] ^= dynamic_iv[i];
}
#endif /* MBEDTLS_GCM_C || MBEDTLS_CCM_C || MBEDTLS_CHACHAPOLY_C */

#if defined(MBEDTLS_SSL_USE_MPS)
int mbedtls_mps_transform_encrypt_default(
    void* transform_,
    mps_rec *rec,
    int (*f_rng)(void *, unsigned char *, size_t),
    void *p_rng )
{
    int ret;
    mbedtls_ssl_transform *transform = (mbedtls_ssl_transform*) transform_;
    mbedtls_record rec_alt;

    if( transform == NULL )
    {
        /* We model no encryption as the NULL transform. */
        return( 0 );
    }

    /* TEMPORARY:
     * Convert between different versions of record structure.
     * This needs to be uniformized at some point.
     */

    rec_alt.buf = rec->buf.buf;
    rec_alt.buf_len = rec->buf.buf_len;
    rec_alt.data_len = rec->buf.data_len;
    rec_alt.data_offset = rec->buf.data_offset;
    rec_alt.type = rec->type;
    rec_alt.ctr[0] = ( rec->ctr[0] >> 24 ) & 0xFF;
    rec_alt.ctr[1] = ( rec->ctr[0] >> 16 ) & 0xFF;
    rec_alt.ctr[2] = ( rec->ctr[0] >>  8 ) & 0xFF;
    rec_alt.ctr[3] = ( rec->ctr[0] >>  0 ) & 0xFF;
    rec_alt.ctr[4] = ( rec->ctr[1] >> 24 ) & 0xFF;
    rec_alt.ctr[5] = ( rec->ctr[1] >> 16 ) & 0xFF;
    rec_alt.ctr[6] = ( rec->ctr[1] >>  8 ) & 0xFF;
    rec_alt.ctr[7] = ( rec->ctr[1] >>  0 ) & 0xFF;
    mbedtls_ssl_write_version( rec->major_ver, rec->minor_ver,
                   MBEDTLS_MPS_MODE_STREAM, &rec_alt.ver[0] );

    ret = mbedtls_ssl_encrypt_buf( NULL, transform, &rec_alt, f_rng, p_rng );
    if( ret != 0 )
        return( ret );

    rec->buf.data_offset = rec_alt.data_offset;
    rec->buf.data_len = rec_alt.data_len;
    rec->type = rec_alt.type;

    return( 0 );
}

int mbedtls_mps_transform_decrypt_default( void *transform_, mps_rec *rec )
{
    mbedtls_ssl_transform *transform = (mbedtls_ssl_transform*) transform_;

    int ret;
    mbedtls_record rec_alt;

    if( transform == NULL )
    {
        /* We model no encryption as the NULL transform. */
        return( 0 );
    }

    /* TEMPORARY:
     * Convert between different versions of record structure.
     * This needs to be uniformized at some point.
     */

    rec_alt.buf = rec->buf.buf;
    rec_alt.buf_len = rec->buf.buf_len;
    rec_alt.data_len = rec->buf.data_len;
    rec_alt.data_offset = rec->buf.data_offset;
    rec_alt.type = rec->type;
    rec_alt.ctr[0] = ( rec->ctr[0] >> 24 ) & 0xFF;
    rec_alt.ctr[1] = ( rec->ctr[0] >> 16 ) & 0xFF;
    rec_alt.ctr[2] = ( rec->ctr[0] >>  8 ) & 0xFF;
    rec_alt.ctr[3] = ( rec->ctr[0] >>  0 ) & 0xFF;
    rec_alt.ctr[4] = ( rec->ctr[1] >> 24 ) & 0xFF;
    rec_alt.ctr[5] = ( rec->ctr[1] >> 16 ) & 0xFF;
    rec_alt.ctr[6] = ( rec->ctr[1] >>  8 ) & 0xFF;
    rec_alt.ctr[7] = ( rec->ctr[1] >>  0 ) & 0xFF;
    mbedtls_ssl_write_version( rec->major_ver, rec->minor_ver,
                               MBEDTLS_MPS_MODE_STREAM, &rec_alt.ver[0] );

    ret = mbedtls_ssl_decrypt_buf( NULL, transform, &rec_alt );
    if( ret != 0 )
        return( ret );

    rec->buf.data_offset = rec_alt.data_offset;
    rec->buf.data_len = rec_alt.data_len;
    rec->type = rec_alt.type;

    return( 0 );
}

int mbedtls_mps_transform_get_expansion_default( void *transform_,
                                 size_t *pre_exp, size_t *post_exp )
{
    mbedtls_ssl_transform * transform = (mbedtls_ssl_transform*) transform_;

    if( transform == NULL )
    {
        /* We model no encryption as the NULL transform. */
        *pre_exp  = 0;
        *post_exp = 0;
        return( 0 );
    }

    /* For the moment copied from mbedtls_ssl_get_record_expansion */
    *pre_exp = transform->ivlen - transform->fixed_ivlen;
    switch( mbedtls_cipher_get_cipher_mode(
                &transform->cipher_ctx_enc ) )
    {
    case MBEDTLS_MODE_GCM:
    case MBEDTLS_MODE_CCM:
    case MBEDTLS_MODE_CHACHAPOLY:
        *post_exp = transform->taglen + 1;
        break;

    case MBEDTLS_MODE_STREAM:
        *post_exp = 0;
        break;

    case MBEDTLS_MODE_CBC:
        *post_exp = transform->maclen
            + mbedtls_cipher_get_block_size(
                &transform->cipher_ctx_enc );
        break;

    default:
        return( -1 );
    }

    return( 0 );
}

int mbedtls_mps_transform_free_default( void *transform_ )
{
    mbedtls_ssl_transform * transform = (mbedtls_ssl_transform*) transform_;
    mbedtls_ssl_transform_free( transform );
    return( 0 );
}
#endif /* MBEDTLS_SSL_USE_MPS */

int mbedtls_ssl_encrypt_buf( mbedtls_ssl_context *ssl,
                             mbedtls_ssl_transform *transform,
                             mbedtls_record *rec,
                             int (*f_rng)(void *, unsigned char *, size_t),
                             void *p_rng )
{
#if !defined(MBEDTLS_USE_PSA_CRYPTO)
    mbedtls_cipher_mode_t mode;
#endif /* MBEDTLS_USE_PSA_CRYPTO */
    int auth_done = 0;
    unsigned char * data;
    unsigned char add_data[13 + 1 + MBEDTLS_SSL_CID_OUT_LEN_MAX ];
    size_t add_data_len;
    size_t post_avail;

    /* The SSL context is only used for debugging purposes! */
#if !defined(MBEDTLS_DEBUG_C)
    ssl = NULL; /* make sure we don't use it except for debug */
    ((void) ssl);
#endif

    /* The PRNG is used for dynamic IV generation that's used
     * for CBC transformations in TLS 1.2. */
#if !( defined(MBEDTLS_SSL_SOME_SUITES_USE_CBC) && \
       defined(MBEDTLS_SSL_PROTO_TLS1_2) )
    ((void) f_rng);
    ((void) p_rng);
#endif

    MBEDTLS_SSL_DEBUG_MSG( 2, ( "=> encrypt buf" ) );

    if( transform == NULL )
    {
        MBEDTLS_SSL_DEBUG_MSG( 1, ( "no transform provided to encrypt_buf" ) );
        return( MBEDTLS_ERR_SSL_INTERNAL_ERROR );
    }
    if( rec == NULL
        || rec->buf == NULL
        || rec->buf_len < rec->data_offset
        || rec->buf_len - rec->data_offset < rec->data_len
#if defined(MBEDTLS_SSL_DTLS_CONNECTION_ID)
        || rec->cid_len != 0
#endif
        )
    {
        MBEDTLS_SSL_DEBUG_MSG( 1, ( "bad record structure provided to encrypt_buf" ) );
        return( MBEDTLS_ERR_SSL_INTERNAL_ERROR );
    }

    data = rec->buf + rec->data_offset;
    post_avail = rec->buf_len - ( rec->data_len + rec->data_offset );
    MBEDTLS_SSL_DEBUG_BUF( 4, "before encrypt: output payload",
                           data, rec->data_len );

#if !defined(MBEDTLS_USE_PSA_CRYPTO)
    mode = mbedtls_cipher_get_cipher_mode( &transform->cipher_ctx_enc );
#endif /* MBEDTLS_USE_PSA_CRYPTO */

    /* The following two code paths implement the (D)TLSInnerPlaintext
     * structure present in TLS 1.3 and DTLS 1.2 + CID.
     *
     * See ssl_build_inner_plaintext() for more information.
     *
     * Note that this changes `rec->data_len`, and hence
     * `post_avail` needs to be recalculated afterwards.
     *
     * Note also that the two code paths cannot occur simultaneously
     * since they apply to different versions of the protocol. There
     * is hence no risk of double-addition of the inner plaintext.
     */
#if defined(MBEDTLS_SSL_PROTO_TLS1_3)
    if( transform->minor_ver == MBEDTLS_SSL_MINOR_VERSION_4 )
    {
        size_t padding =
            ssl_compute_padding_length( rec->data_len,
                                        MBEDTLS_SSL_CID_TLS1_3_PADDING_GRANULARITY );
        if( ssl_build_inner_plaintext( data,
                                       &rec->data_len,
                                       post_avail,
                                       rec->type,
                                       padding ) != 0 )
        {
            return( MBEDTLS_ERR_SSL_BUFFER_TOO_SMALL );
        }

        rec->type = MBEDTLS_SSL_MSG_APPLICATION_DATA;
    }
#endif /* MBEDTLS_SSL_PROTO_TLS1_3 */

#if defined(MBEDTLS_SSL_DTLS_CONNECTION_ID)
    /*
     * Add CID information
     */
    rec->cid_len = transform->out_cid_len;
    memcpy( rec->cid, transform->out_cid, transform->out_cid_len );
    MBEDTLS_SSL_DEBUG_BUF( 3, "CID", rec->cid, rec->cid_len );

    if( rec->cid_len != 0 )
    {
        size_t padding =
            ssl_compute_padding_length( rec->data_len,
                                        MBEDTLS_SSL_CID_TLS1_3_PADDING_GRANULARITY );
        /*
         * Wrap plaintext into DTLSInnerPlaintext structure.
         * See ssl_build_inner_plaintext() for more information.
         *
         * Note that this changes `rec->data_len`, and hence
         * `post_avail` needs to be recalculated afterwards.
         */
        if( ssl_build_inner_plaintext( data,
                        &rec->data_len,
                        post_avail,
                        rec->type,
                        padding ) != 0 )
        {
            return( MBEDTLS_ERR_SSL_BUFFER_TOO_SMALL );
        }

        rec->type = MBEDTLS_SSL_MSG_CID;
    }
#endif /* MBEDTLS_SSL_DTLS_CONNECTION_ID */

    post_avail = rec->buf_len - ( rec->data_len + rec->data_offset );

    /*
     * Add MAC before if needed
     */
#if defined(MBEDTLS_SSL_SOME_SUITES_USE_MAC)
#if defined(MBEDTLS_USE_PSA_CRYPTO)
    if ( transform->psa_alg == MBEDTLS_SSL_NULL_CIPHER  ||
            ( transform->psa_alg == PSA_ALG_CBC_NO_PADDING
#else
    if( mode == MBEDTLS_MODE_STREAM ||
        ( mode == MBEDTLS_MODE_CBC
#endif
#if defined(MBEDTLS_SSL_ENCRYPT_THEN_MAC)
          && transform->encrypt_then_mac == MBEDTLS_SSL_ETM_DISABLED
#endif
        ) )
    {
        if( post_avail < transform->maclen )
        {
            MBEDTLS_SSL_DEBUG_MSG( 1, ( "Buffer provided for encrypted record not large enough" ) );
            return( MBEDTLS_ERR_SSL_BUFFER_TOO_SMALL );
        }
#if defined(MBEDTLS_SSL_PROTO_TLS1_2)
        unsigned char mac[MBEDTLS_SSL_MAC_ADD];
        int ret = MBEDTLS_ERR_ERROR_CORRUPTION_DETECTED;
#if defined(MBEDTLS_USE_PSA_CRYPTO)
        psa_mac_operation_t operation = PSA_MAC_OPERATION_INIT;
        psa_status_t status = PSA_ERROR_CORRUPTION_DETECTED;
        size_t sign_mac_length = 0;
#endif /* MBEDTLS_USE_PSA_CRYPTO */

        ssl_extract_add_data_from_record( add_data, &add_data_len, rec,
                                          transform->minor_ver,
                                          transform->taglen );

#if defined(MBEDTLS_USE_PSA_CRYPTO)
        status = psa_mac_sign_setup( &operation, transform->psa_mac_enc,
                                     transform->psa_mac_alg );
        if( status != PSA_SUCCESS )
            goto hmac_failed_etm_disabled;

        status = psa_mac_update( &operation, add_data, add_data_len );
        if( status != PSA_SUCCESS )
            goto hmac_failed_etm_disabled;

        status = psa_mac_update( &operation, data, rec->data_len );
        if( status != PSA_SUCCESS )
            goto hmac_failed_etm_disabled;

        status = psa_mac_sign_finish( &operation, mac, MBEDTLS_SSL_MAC_ADD,
                                      &sign_mac_length );
        if( status != PSA_SUCCESS )
            goto hmac_failed_etm_disabled;
#else
        ret = mbedtls_md_hmac_update( &transform->md_ctx_enc, add_data,
                                      add_data_len );
        if( ret != 0 )
            goto hmac_failed_etm_disabled;
        ret = mbedtls_md_hmac_update( &transform->md_ctx_enc, data, rec->data_len );
        if( ret != 0 )
            goto hmac_failed_etm_disabled;
        ret = mbedtls_md_hmac_finish( &transform->md_ctx_enc, mac );
        if( ret != 0 )
            goto hmac_failed_etm_disabled;
        ret = mbedtls_md_hmac_reset( &transform->md_ctx_enc );
        if( ret != 0 )
            goto hmac_failed_etm_disabled;
#endif /* MBEDTLS_USE_PSA_CRYPTO */

        memcpy( data + rec->data_len, mac, transform->maclen );
#endif

        MBEDTLS_SSL_DEBUG_BUF( 4, "computed mac", data + rec->data_len,
                               transform->maclen );

        rec->data_len += transform->maclen;
        post_avail -= transform->maclen;
        auth_done++;

    hmac_failed_etm_disabled:
        mbedtls_platform_zeroize( mac, transform->maclen );
#if defined(MBEDTLS_USE_PSA_CRYPTO)
        ret = psa_ssl_status_to_mbedtls( status );
        status = psa_mac_abort( &operation );
        if( ret == 0 && status != PSA_SUCCESS )
            ret = psa_ssl_status_to_mbedtls( status );
#endif /* MBEDTLS_USE_PSA_CRYPTO */
        if( ret != 0 )
        {
            MBEDTLS_SSL_DEBUG_RET( 1, "mbedtls_md_hmac_xxx", ret );
            return( ret );
        }
    }
#endif /* MBEDTLS_SSL_SOME_SUITES_USE_MAC */

    /*
     * Encrypt
     */
#if defined(MBEDTLS_SSL_SOME_SUITES_USE_STREAM)
#if defined(MBEDTLS_USE_PSA_CRYPTO)
    if ( transform->psa_alg == MBEDTLS_SSL_NULL_CIPHER )
#else
    if( mode == MBEDTLS_MODE_STREAM )
#endif
    {
        MBEDTLS_SSL_DEBUG_MSG( 3, ( "before encrypt: msglen = %" MBEDTLS_PRINTF_SIZET ", "
                                    "including %d bytes of padding",
                                    rec->data_len, 0 ) );

        /* The only supported stream cipher is "NULL",
         * so there's nothing to do here.*/
    }
    else
#endif /* MBEDTLS_SSL_SOME_SUITES_USE_STREAM */

#if defined(MBEDTLS_GCM_C) || \
    defined(MBEDTLS_CCM_C) || \
    defined(MBEDTLS_CHACHAPOLY_C)
#if defined(MBEDTLS_USE_PSA_CRYPTO)
    if ( PSA_ALG_IS_AEAD( transform->psa_alg ) )
#else
    if( mode == MBEDTLS_MODE_GCM ||
        mode == MBEDTLS_MODE_CCM ||
        mode == MBEDTLS_MODE_CHACHAPOLY )
#endif /* MBEDTLS_USE_PSA_CRYPTO */
    {
        unsigned char iv[12];
        unsigned char *dynamic_iv;
        size_t dynamic_iv_len;
        int dynamic_iv_is_explicit =
            ssl_transform_aead_dynamic_iv_is_explicit( transform );
#if defined(MBEDTLS_USE_PSA_CRYPTO)
        psa_status_t status = PSA_ERROR_CORRUPTION_DETECTED;
#endif /* MBEDTLS_USE_PSA_CRYPTO */
        int ret = MBEDTLS_ERR_ERROR_CORRUPTION_DETECTED;

        /* Check that there's space for the authentication tag. */
        if( post_avail < transform->taglen )
        {
            MBEDTLS_SSL_DEBUG_MSG( 1, ( "Buffer provided for encrypted record not large enough" ) );
            return( MBEDTLS_ERR_SSL_BUFFER_TOO_SMALL );
        }

        /*
         * Build nonce for AEAD encryption.
         *
         * Note: In the case of CCM and GCM in TLS 1.2, the dynamic
         *       part of the IV is prepended to the ciphertext and
         *       can be chosen freely - in particular, it need not
         *       agree with the record sequence number.
         *       However, since ChaChaPoly as well as all AEAD modes
         *       in TLS 1.3 use the record sequence number as the
         *       dynamic part of the nonce, we uniformly use the
         *       record sequence number here in all cases.
         */
        dynamic_iv     = rec->ctr;
        dynamic_iv_len = sizeof( rec->ctr );

        ssl_build_record_nonce( iv, sizeof( iv ),
                                transform->iv_enc,
                                transform->fixed_ivlen,
                                dynamic_iv,
                                dynamic_iv_len );

        /*
         * Build additional data for AEAD encryption.
         * This depends on the TLS version.
         */
        ssl_extract_add_data_from_record( add_data, &add_data_len, rec,
                                          transform->minor_ver,
                                          transform->taglen );

        MBEDTLS_SSL_DEBUG_BUF( 4, "IV used (internal)",
                               iv, transform->ivlen );
        MBEDTLS_SSL_DEBUG_BUF( 4, "IV used (transmitted)",
                               dynamic_iv,
                               dynamic_iv_is_explicit ? dynamic_iv_len : 0 );
        MBEDTLS_SSL_DEBUG_BUF( 4, "additional data used for AEAD",
                               add_data, add_data_len );
        MBEDTLS_SSL_DEBUG_MSG( 3, ( "before encrypt: msglen = %" MBEDTLS_PRINTF_SIZET ", "
                                    "including 0 bytes of padding",
                                    rec->data_len ) );

        /*
         * Encrypt and authenticate
         */
#if defined(MBEDTLS_USE_PSA_CRYPTO)
        status = psa_aead_encrypt( transform->psa_key_enc,
                               transform->psa_alg,
                               iv, transform->ivlen,
                               add_data, add_data_len,
                               data, rec->data_len,
                               data, rec->buf_len - (data - rec->buf),
                               &rec->data_len );

        if( status != PSA_SUCCESS )
        {
            ret = psa_ssl_status_to_mbedtls( status );
            MBEDTLS_SSL_DEBUG_RET( 1, "mbedtls_ssl_encrypt_buf", ret );
            return( ret );
        }
#else
        if( ( ret = mbedtls_cipher_auth_encrypt_ext( &transform->cipher_ctx_enc,
                   iv, transform->ivlen,
                   add_data, add_data_len,
                   data, rec->data_len,                     /* src */
                   data, rec->buf_len - (data - rec->buf),  /* dst */
                   &rec->data_len,
                   transform->taglen ) ) != 0 )
        {
            MBEDTLS_SSL_DEBUG_RET( 1, "mbedtls_cipher_auth_encrypt_ext", ret );
            return( ret );
        }
#endif /* MBEDTLS_USE_PSA_CRYPTO */

        MBEDTLS_SSL_DEBUG_BUF( 4, "after encrypt: tag",
                               data + rec->data_len - transform->taglen,
                               transform->taglen );
        /* Account for authentication tag. */
        post_avail -= transform->taglen;

        /*
         * Prefix record content with dynamic IV in case it is explicit.
         */
        if( dynamic_iv_is_explicit != 0 )
        {
            if( rec->data_offset < dynamic_iv_len )
            {
                MBEDTLS_SSL_DEBUG_MSG( 1, ( "Buffer provided for encrypted record not large enough" ) );
                return( MBEDTLS_ERR_SSL_BUFFER_TOO_SMALL );
            }

            memcpy( data - dynamic_iv_len, dynamic_iv, dynamic_iv_len );
            rec->data_offset -= dynamic_iv_len;
            rec->data_len    += dynamic_iv_len;
        }

        auth_done++;
    }
    else
#endif /* MBEDTLS_GCM_C || MBEDTLS_CCM_C || MBEDTLS_CHACHAPOLY_C */
#if defined(MBEDTLS_SSL_SOME_SUITES_USE_CBC)
#if defined(MBEDTLS_USE_PSA_CRYPTO)
    if ( transform->psa_alg == PSA_ALG_CBC_NO_PADDING )
#else
    if( mode == MBEDTLS_MODE_CBC )
#endif /* MBEDTLS_USE_PSA_CRYPTO */
    {
        int ret = MBEDTLS_ERR_ERROR_CORRUPTION_DETECTED;
        size_t padlen, i;
        size_t olen;
#if defined(MBEDTLS_USE_PSA_CRYPTO)
        psa_status_t status = PSA_ERROR_CORRUPTION_DETECTED;
        size_t part_len;
        psa_cipher_operation_t cipher_op = PSA_CIPHER_OPERATION_INIT;
#endif /* MBEDTLS_USE_PSA_CRYPTO */

        /* Currently we're always using minimal padding
         * (up to 255 bytes would be allowed). */
        padlen = transform->ivlen - ( rec->data_len + 1 ) % transform->ivlen;
        if( padlen == transform->ivlen )
            padlen = 0;

        /* Check there's enough space in the buffer for the padding. */
        if( post_avail < padlen + 1 )
        {
            MBEDTLS_SSL_DEBUG_MSG( 1, ( "Buffer provided for encrypted record not large enough" ) );
            return( MBEDTLS_ERR_SSL_BUFFER_TOO_SMALL );
        }

        for( i = 0; i <= padlen; i++ )
            data[rec->data_len + i] = (unsigned char) padlen;

        rec->data_len += padlen + 1;
        post_avail -= padlen + 1;

#if defined(MBEDTLS_SSL_PROTO_TLS1_2)
        /*
         * Prepend per-record IV for block cipher in TLS v1.2 as per
         * Method 1 (6.2.3.2. in RFC4346 and RFC5246)
         */
        if( f_rng == NULL )
        {
            MBEDTLS_SSL_DEBUG_MSG( 1, ( "No PRNG provided to encrypt_record routine" ) );
            return( MBEDTLS_ERR_SSL_INTERNAL_ERROR );
        }

        if( rec->data_offset < transform->ivlen )
        {
            MBEDTLS_SSL_DEBUG_MSG( 1, ( "Buffer provided for encrypted record not large enough" ) );
            return( MBEDTLS_ERR_SSL_BUFFER_TOO_SMALL );
        }

        /*
         * Generate IV
         */
        ret = f_rng( p_rng, transform->iv_enc, transform->ivlen );
        if( ret != 0 )
            return( ret );

        memcpy( data - transform->ivlen, transform->iv_enc, transform->ivlen );
#endif /* MBEDTLS_SSL_PROTO_TLS1_2 */

        MBEDTLS_SSL_DEBUG_MSG( 3, ( "before encrypt: msglen = %" MBEDTLS_PRINTF_SIZET ", "
                            "including %" MBEDTLS_PRINTF_SIZET
                            " bytes of IV and %" MBEDTLS_PRINTF_SIZET " bytes of padding",
                            rec->data_len, transform->ivlen,
                            padlen + 1 ) );

#if defined(MBEDTLS_USE_PSA_CRYPTO)
        status = psa_cipher_encrypt_setup( &cipher_op,
                                    transform->psa_key_enc, transform->psa_alg );

        if( status != PSA_SUCCESS )
        {
            ret = psa_ssl_status_to_mbedtls( status );
            MBEDTLS_SSL_DEBUG_RET( 1, "psa_cipher_encrypt_setup", ret );
            return( ret );
        }

        status = psa_cipher_set_iv( &cipher_op, transform->iv_enc, transform->ivlen );

        if( status != PSA_SUCCESS )
        {
            ret = psa_ssl_status_to_mbedtls( status );
            MBEDTLS_SSL_DEBUG_RET( 1, "psa_cipher_set_iv", ret );
            return( ret );

        }

        status = psa_cipher_update( &cipher_op,
                                    data, rec->data_len,
                                    data, rec->data_len, &olen );

        if( status != PSA_SUCCESS )
        {
            ret = psa_ssl_status_to_mbedtls( status );
            MBEDTLS_SSL_DEBUG_RET( 1, "psa_cipher_update", ret );
            return( ret );

        }

        status = psa_cipher_finish( &cipher_op,
                                    data + olen, rec->data_len - olen,
                                    &part_len );

        if( status != PSA_SUCCESS )
        {
            ret = psa_ssl_status_to_mbedtls( status );
            MBEDTLS_SSL_DEBUG_RET( 1, "psa_cipher_finish", ret );
            return( ret );

        }

        olen += part_len;
#else
        if( ( ret = mbedtls_cipher_crypt( &transform->cipher_ctx_enc,
                                   transform->iv_enc,
                                   transform->ivlen,
                                   data, rec->data_len,
                                   data, &olen ) ) != 0 )
        {
            MBEDTLS_SSL_DEBUG_RET( 1, "mbedtls_cipher_crypt", ret );
            return( ret );
        }
#endif /* MBEDTLS_USE_PSA_CRYPTO */

        if( rec->data_len != olen )
        {
            MBEDTLS_SSL_DEBUG_MSG( 1, ( "should never happen" ) );
            return( MBEDTLS_ERR_SSL_INTERNAL_ERROR );
        }

        data             -= transform->ivlen;
        rec->data_offset -= transform->ivlen;
        rec->data_len    += transform->ivlen;

#if defined(MBEDTLS_SSL_ENCRYPT_THEN_MAC)
        if( auth_done == 0 )
        {
            unsigned char mac[MBEDTLS_SSL_MAC_ADD];
#if defined(MBEDTLS_USE_PSA_CRYPTO)
            psa_mac_operation_t operation = PSA_MAC_OPERATION_INIT;
            size_t sign_mac_length = 0;
#endif /* MBEDTLS_USE_PSA_CRYPTO */

            /*
             * MAC(MAC_write_key, seq_num +
             *     TLSCipherText.type +
             *     TLSCipherText.version +
             *     length_of( (IV +) ENC(...) ) +
             *     IV +
             *     ENC(content + padding + padding_length));
             */

            if( post_avail < transform->maclen)
            {
                MBEDTLS_SSL_DEBUG_MSG( 1, ( "Buffer provided for encrypted record not large enough" ) );
                return( MBEDTLS_ERR_SSL_BUFFER_TOO_SMALL );
            }

            ssl_extract_add_data_from_record( add_data, &add_data_len,
                                              rec, transform->minor_ver,
                                              transform->taglen );

            MBEDTLS_SSL_DEBUG_MSG( 3, ( "using encrypt then mac" ) );
            MBEDTLS_SSL_DEBUG_BUF( 4, "MAC'd meta-data", add_data,
                                   add_data_len );
#if defined(MBEDTLS_USE_PSA_CRYPTO)
            status = psa_mac_sign_setup( &operation, transform->psa_mac_enc,
                                         transform->psa_mac_alg );
            if( status != PSA_SUCCESS )
                goto hmac_failed_etm_enabled;

            status = psa_mac_update( &operation, add_data, add_data_len );
            if( status != PSA_SUCCESS )
                goto hmac_failed_etm_enabled;

            status = psa_mac_update( &operation, data, rec->data_len );
            if( status != PSA_SUCCESS )
                goto hmac_failed_etm_enabled;

            status = psa_mac_sign_finish( &operation, mac, MBEDTLS_SSL_MAC_ADD,
                                          &sign_mac_length );
            if( status != PSA_SUCCESS )
                goto hmac_failed_etm_enabled;
#else

            ret = mbedtls_md_hmac_update( &transform->md_ctx_enc, add_data,
                                          add_data_len );
            if( ret != 0 )
                goto hmac_failed_etm_enabled;
            ret = mbedtls_md_hmac_update( &transform->md_ctx_enc,
                                          data, rec->data_len );
            if( ret != 0 )
                goto hmac_failed_etm_enabled;
            ret = mbedtls_md_hmac_finish( &transform->md_ctx_enc, mac );
            if( ret != 0 )
                goto hmac_failed_etm_enabled;
            ret = mbedtls_md_hmac_reset( &transform->md_ctx_enc );
            if( ret != 0 )
                goto hmac_failed_etm_enabled;
#endif /* MBEDTLS_USE_PSA_CRYPTO */

            memcpy( data + rec->data_len, mac, transform->maclen );

            rec->data_len += transform->maclen;
            post_avail -= transform->maclen;
            auth_done++;

        hmac_failed_etm_enabled:
            mbedtls_platform_zeroize( mac, transform->maclen );
#if defined(MBEDTLS_USE_PSA_CRYPTO)
            ret = psa_ssl_status_to_mbedtls( status );
            status = psa_mac_abort( &operation );
            if( ret == 0 && status != PSA_SUCCESS )
                ret = psa_ssl_status_to_mbedtls( status );
#endif /* MBEDTLS_USE_PSA_CRYPTO */
            if( ret != 0 )
            {
                MBEDTLS_SSL_DEBUG_RET( 1, "HMAC calculation failed", ret );
                return( ret );
            }
        }
#endif /* MBEDTLS_SSL_ENCRYPT_THEN_MAC */
    }
    else
#endif /* MBEDTLS_SSL_SOME_SUITES_USE_CBC) */
    {
        MBEDTLS_SSL_DEBUG_MSG( 1, ( "should never happen" ) );
        return( MBEDTLS_ERR_SSL_INTERNAL_ERROR );
    }

    /* Make extra sure authentication was performed, exactly once */
    if( auth_done != 1 )
    {
        MBEDTLS_SSL_DEBUG_MSG( 1, ( "should never happen" ) );
        return( MBEDTLS_ERR_SSL_INTERNAL_ERROR );
    }

    MBEDTLS_SSL_DEBUG_MSG( 2, ( "<= encrypt buf" ) );

    return( 0 );
}

int mbedtls_ssl_decrypt_buf( mbedtls_ssl_context const *ssl,
                             mbedtls_ssl_transform *transform,
                             mbedtls_record *rec )
{
    size_t olen;
#if defined(MBEDTLS_USE_PSA_CRYPTO)
    int ret;

#else
    mbedtls_cipher_mode_t mode;
    int ret;
#endif /* MBEDTLS_USE_PSA_CRYPTO */

    int auth_done = 0;
#if defined(MBEDTLS_SSL_SOME_SUITES_USE_MAC)
    size_t padlen = 0, correct = 1;
#endif
    unsigned char* data;
    unsigned char add_data[13 + 1 + MBEDTLS_SSL_CID_IN_LEN_MAX ];
    size_t add_data_len;

#if !defined(MBEDTLS_DEBUG_C)
    ssl = NULL; /* make sure we don't use it except for debug */
    ((void) ssl);
#endif

    MBEDTLS_SSL_DEBUG_MSG( 2, ( "=> decrypt buf" ) );
    if( rec == NULL                     ||
        rec->buf == NULL                ||
        rec->buf_len < rec->data_offset ||
        rec->buf_len - rec->data_offset < rec->data_len )
    {
        MBEDTLS_SSL_DEBUG_MSG( 1, ( "bad record structure provided to decrypt_buf" ) );
        return( MBEDTLS_ERR_SSL_INTERNAL_ERROR );
    }

    data = rec->buf + rec->data_offset;
#if !defined(MBEDTLS_USE_PSA_CRYPTO)
    mode = mbedtls_cipher_get_cipher_mode( &transform->cipher_ctx_dec );
#endif /* MBEDTLS_USE_PSA_CRYPTO */

#if defined(MBEDTLS_SSL_DTLS_CONNECTION_ID)
    /*
     * Match record's CID with incoming CID.
     */
    if( rec->cid_len != transform->in_cid_len ||
        memcmp( rec->cid, transform->in_cid, rec->cid_len ) != 0 )
    {
        return( MBEDTLS_ERR_SSL_UNEXPECTED_CID );
    }
#endif /* MBEDTLS_SSL_DTLS_CONNECTION_ID */

#if defined(MBEDTLS_SSL_SOME_SUITES_USE_STREAM)
#if defined(MBEDTLS_USE_PSA_CRYPTO)
    if ( transform->psa_alg == MBEDTLS_SSL_NULL_CIPHER )
#else
    if( mode == MBEDTLS_MODE_STREAM )
#endif /* MBEDTLS_USE_PSA_CRYPTO */
    {
        /* The only supported stream cipher is "NULL",
         * so there's nothing to do here.*/
    }
    else
#endif /* MBEDTLS_SSL_SOME_SUITES_USE_STREAM */
#if defined(MBEDTLS_GCM_C) || \
    defined(MBEDTLS_CCM_C) || \
    defined(MBEDTLS_CHACHAPOLY_C)
#if defined(MBEDTLS_USE_PSA_CRYPTO)
    if ( PSA_ALG_IS_AEAD( transform->psa_alg ) )
#else
    if( mode == MBEDTLS_MODE_GCM ||
        mode == MBEDTLS_MODE_CCM ||
        mode == MBEDTLS_MODE_CHACHAPOLY )
#endif /* MBEDTLS_USE_PSA_CRYPTO */
    {
        unsigned char iv[12];
        unsigned char *dynamic_iv;
        size_t dynamic_iv_len;
#if defined(MBEDTLS_USE_PSA_CRYPTO)
        psa_status_t status = PSA_ERROR_CORRUPTION_DETECTED;
#endif /* MBEDTLS_USE_PSA_CRYPTO */

        /*
         * Extract dynamic part of nonce for AEAD decryption.
         *
         * Note: In the case of CCM and GCM in TLS 1.2, the dynamic
         *       part of the IV is prepended to the ciphertext and
         *       can be chosen freely - in particular, it need not
         *       agree with the record sequence number.
         */
        dynamic_iv_len = sizeof( rec->ctr );
        if( ssl_transform_aead_dynamic_iv_is_explicit( transform ) == 1 )
        {
            if( rec->data_len < dynamic_iv_len )
            {
                MBEDTLS_SSL_DEBUG_MSG( 1, ( "msglen (%" MBEDTLS_PRINTF_SIZET
                                            " ) < explicit_iv_len (%" MBEDTLS_PRINTF_SIZET ") ",
                                            rec->data_len,
                                            dynamic_iv_len ) );
                return( MBEDTLS_ERR_SSL_INVALID_MAC );
            }
            dynamic_iv = data;

            data += dynamic_iv_len;
            rec->data_offset += dynamic_iv_len;
            rec->data_len    -= dynamic_iv_len;
        }
        else
        {
            dynamic_iv = rec->ctr;
        }

        /*
         * Prepare nonce from dynamic and static parts.
         */
        ssl_build_record_nonce( iv, sizeof( iv ),
                                transform->iv_dec,
                                transform->fixed_ivlen,
                                dynamic_iv,
                                dynamic_iv_len );

        /*
         * Build additional data for AEAD encryption.
         * This depends on the TLS version.
         */

        /* Check that there's space for the authentication tag. */
        if( rec->data_len < transform->taglen )
        {
            MBEDTLS_SSL_DEBUG_MSG( 1, ( "msglen (%" MBEDTLS_PRINTF_SIZET
                                        ") < taglen (%" MBEDTLS_PRINTF_SIZET ") ",
                                        rec->data_len,
                                        transform->taglen ) );
            return( MBEDTLS_ERR_SSL_INVALID_MAC );
        }
        rec->data_len -= transform->taglen;
        ssl_extract_add_data_from_record( add_data, &add_data_len, rec,
                                          transform->minor_ver,
                                          transform->taglen );
        MBEDTLS_SSL_DEBUG_BUF( 4, "additional data used for AEAD",
                               add_data, add_data_len );

        /* Because of the check above, we know that there are
         * explicit_iv_len Bytes preceeding data, and taglen
         * bytes following data + data_len. This justifies
         * the debug message and the invocation of
         * mbedtls_cipher_auth_decrypt_ext() below. */

        MBEDTLS_SSL_DEBUG_BUF( 4, "IV used", iv, transform->ivlen );
        MBEDTLS_SSL_DEBUG_BUF( 4, "TAG used", data + rec->data_len,
                               transform->taglen );

        /*
         * Decrypt and authenticate
         */
#if defined(MBEDTLS_USE_PSA_CRYPTO)
        status = psa_aead_decrypt( transform->psa_key_dec,
                               transform->psa_alg,
                               iv, transform->ivlen,
                               add_data, add_data_len,
                               data, rec->data_len + transform->taglen,
                               data, rec->buf_len - (data - rec->buf),
                               &olen );

        if( status != PSA_SUCCESS )
        {
            ret = psa_ssl_status_to_mbedtls( status );
            MBEDTLS_SSL_DEBUG_RET( 1, "psa_aead_decrypt", ret );
            return( ret );
        }
#else
        if( ( ret = mbedtls_cipher_auth_decrypt_ext( &transform->cipher_ctx_dec,
                  iv, transform->ivlen,
                  add_data, add_data_len,
                  data, rec->data_len + transform->taglen,          /* src */
                  data, rec->buf_len - (data - rec->buf), &olen,    /* dst */
                  transform->taglen ) ) != 0 )
        {
            MBEDTLS_SSL_DEBUG_RET( 1, "mbedtls_cipher_auth_decrypt_ext", ret );

            if( ret == MBEDTLS_ERR_CIPHER_AUTH_FAILED )
                return( MBEDTLS_ERR_SSL_INVALID_MAC );

            return( ret );
        }
#endif /* MBEDTLS_USE_PSA_CRYPTO */

        auth_done++;

        /* Double-check that AEAD decryption doesn't change content length. */
        if( olen != rec->data_len )
        {
            MBEDTLS_SSL_DEBUG_MSG( 1, ( "should never happen" ) );
            return( MBEDTLS_ERR_SSL_INTERNAL_ERROR );
        }
    }
    else
#endif /* MBEDTLS_GCM_C || MBEDTLS_CCM_C */
#if defined(MBEDTLS_SSL_SOME_SUITES_USE_CBC)
#if defined(MBEDTLS_USE_PSA_CRYPTO)
    if ( transform->psa_alg == PSA_ALG_CBC_NO_PADDING )
#else
    if( mode == MBEDTLS_MODE_CBC )
#endif /* MBEDTLS_USE_PSA_CRYPTO */
    {
        size_t minlen = 0;
#if defined(MBEDTLS_USE_PSA_CRYPTO)
        psa_status_t status = PSA_ERROR_CORRUPTION_DETECTED;
        size_t part_len;
        psa_cipher_operation_t cipher_op = PSA_CIPHER_OPERATION_INIT;
#endif /* MBEDTLS_USE_PSA_CRYPTO */

        /*
         * Check immediate ciphertext sanity
         */
#if defined(MBEDTLS_SSL_PROTO_TLS1_2)
        /* The ciphertext is prefixed with the CBC IV. */
        minlen += transform->ivlen;
#endif

        /* Size considerations:
         *
         * - The CBC cipher text must not be empty and hence
         *   at least of size transform->ivlen.
         *
         * Together with the potential IV-prefix, this explains
         * the first of the two checks below.
         *
         * - The record must contain a MAC, either in plain or
         *   encrypted, depending on whether Encrypt-then-MAC
         *   is used or not.
         *   - If it is, the message contains the IV-prefix,
         *     the CBC ciphertext, and the MAC.
         *   - If it is not, the padded plaintext, and hence
         *     the CBC ciphertext, has at least length maclen + 1
         *     because there is at least the padding length byte.
         *
         * As the CBC ciphertext is not empty, both cases give the
         * lower bound minlen + maclen + 1 on the record size, which
         * we test for in the second check below.
         */
        if( rec->data_len < minlen + transform->ivlen ||
            rec->data_len < minlen + transform->maclen + 1 )
        {
            MBEDTLS_SSL_DEBUG_MSG( 1, ( "msglen (%" MBEDTLS_PRINTF_SIZET
                                        ") < max( ivlen(%" MBEDTLS_PRINTF_SIZET
                                        "), maclen (%" MBEDTLS_PRINTF_SIZET ") "
                                "+ 1 ) ( + expl IV )", rec->data_len,
                                transform->ivlen,
                                transform->maclen ) );
            return( MBEDTLS_ERR_SSL_INVALID_MAC );
        }

        /*
         * Authenticate before decrypt if enabled
         */
#if defined(MBEDTLS_SSL_ENCRYPT_THEN_MAC)
        if( transform->encrypt_then_mac == MBEDTLS_SSL_ETM_ENABLED )
        {
#if defined(MBEDTLS_USE_PSA_CRYPTO)
            psa_mac_operation_t operation = PSA_MAC_OPERATION_INIT;
#else
            unsigned char mac_expect[MBEDTLS_SSL_MAC_ADD];
#endif /* MBEDTLS_USE_PSA_CRYPTO */

            MBEDTLS_SSL_DEBUG_MSG( 3, ( "using encrypt then mac" ) );

            /* Update data_len in tandem with add_data.
             *
             * The subtraction is safe because of the previous check
             * data_len >= minlen + maclen + 1.
             *
             * Afterwards, we know that data + data_len is followed by at
             * least maclen Bytes, which justifies the call to
             * mbedtls_ct_memcmp() below.
             *
             * Further, we still know that data_len > minlen */
            rec->data_len -= transform->maclen;
            ssl_extract_add_data_from_record( add_data, &add_data_len, rec,
                                              transform->minor_ver,
                                              transform->taglen );

            /* Calculate expected MAC. */
            MBEDTLS_SSL_DEBUG_BUF( 4, "MAC'd meta-data", add_data,
                                   add_data_len );
#if defined(MBEDTLS_USE_PSA_CRYPTO)
            status = psa_mac_verify_setup( &operation, transform->psa_mac_dec,
                                           transform->psa_mac_alg );
            if( status != PSA_SUCCESS )
                goto hmac_failed_etm_enabled;

            status = psa_mac_update( &operation, add_data, add_data_len );
            if( status != PSA_SUCCESS )
                goto hmac_failed_etm_enabled;

            status = psa_mac_update( &operation, data, rec->data_len );
            if( status != PSA_SUCCESS )
                goto hmac_failed_etm_enabled;

            /* Compare expected MAC with MAC at the end of the record. */
            status = psa_mac_verify_finish( &operation, data + rec->data_len,
                                            transform->maclen );
            if( status != PSA_SUCCESS )
                goto hmac_failed_etm_enabled;
#else
            ret = mbedtls_md_hmac_update( &transform->md_ctx_dec, add_data,
                                          add_data_len );
            if( ret != 0 )
                goto hmac_failed_etm_enabled;
            ret = mbedtls_md_hmac_update( &transform->md_ctx_dec,
                                    data, rec->data_len );
            if( ret != 0 )
                goto hmac_failed_etm_enabled;
            ret = mbedtls_md_hmac_finish( &transform->md_ctx_dec, mac_expect );
            if( ret != 0 )
                goto hmac_failed_etm_enabled;
            ret = mbedtls_md_hmac_reset( &transform->md_ctx_dec );
            if( ret != 0 )
                goto hmac_failed_etm_enabled;

            MBEDTLS_SSL_DEBUG_BUF( 4, "message  mac", data + rec->data_len,
                                   transform->maclen );
            MBEDTLS_SSL_DEBUG_BUF( 4, "expected mac", mac_expect,
                                   transform->maclen );

            /* Compare expected MAC with MAC at the end of the record. */
            if( mbedtls_ct_memcmp( data + rec->data_len, mac_expect,
                                              transform->maclen ) != 0 )
            {
                MBEDTLS_SSL_DEBUG_MSG( 1, ( "message mac does not match" ) );
                ret = MBEDTLS_ERR_SSL_INVALID_MAC;
                goto hmac_failed_etm_enabled;
            }
#endif /* MBEDTLS_USE_PSA_CRYPTO */
            auth_done++;

        hmac_failed_etm_enabled:
#if defined(MBEDTLS_USE_PSA_CRYPTO)
            ret = psa_ssl_status_to_mbedtls( status );
            status = psa_mac_abort( &operation );
            if( ret == 0 && status != PSA_SUCCESS )
                ret = psa_ssl_status_to_mbedtls( status );
#else
            mbedtls_platform_zeroize( mac_expect, transform->maclen );
#endif /* MBEDTLS_USE_PSA_CRYPTO */
            if( ret != 0 )
            {
                if( ret != MBEDTLS_ERR_SSL_INVALID_MAC )
                    MBEDTLS_SSL_DEBUG_RET( 1, "mbedtls_hmac_xxx", ret );
                return( ret );
            }
        }
#endif /* MBEDTLS_SSL_ENCRYPT_THEN_MAC */

        /*
         * Check length sanity
         */

        /* We know from above that data_len > minlen >= 0,
         * so the following check in particular implies that
         * data_len >= minlen + ivlen ( = minlen or 2 * minlen ). */
        if( rec->data_len % transform->ivlen != 0 )
        {
            MBEDTLS_SSL_DEBUG_MSG( 1, ( "msglen (%" MBEDTLS_PRINTF_SIZET
                                        ") %% ivlen (%" MBEDTLS_PRINTF_SIZET ") != 0",
                                        rec->data_len, transform->ivlen ) );
            return( MBEDTLS_ERR_SSL_INVALID_MAC );
        }

#if defined(MBEDTLS_SSL_PROTO_TLS1_2)
        /*
         * Initialize for prepended IV for block cipher in TLS v1.2
         */
        /* Safe because data_len >= minlen + ivlen = 2 * ivlen. */
        memcpy( transform->iv_dec, data, transform->ivlen );

        data += transform->ivlen;
        rec->data_offset += transform->ivlen;
        rec->data_len -= transform->ivlen;
#endif /* MBEDTLS_SSL_PROTO_TLS1_2 */

        /* We still have data_len % ivlen == 0 and data_len >= ivlen here. */

#if defined(MBEDTLS_USE_PSA_CRYPTO)
        status = psa_cipher_decrypt_setup( &cipher_op,
                                    transform->psa_key_dec, transform->psa_alg );

        if( status != PSA_SUCCESS )
        {
            ret = psa_ssl_status_to_mbedtls( status );
            MBEDTLS_SSL_DEBUG_RET( 1, "psa_cipher_decrypt_setup", ret );
            return( ret );
        }

        status = psa_cipher_set_iv( &cipher_op, transform->iv_dec, transform->ivlen );

        if( status != PSA_SUCCESS )
        {
            ret = psa_ssl_status_to_mbedtls( status );
            MBEDTLS_SSL_DEBUG_RET( 1, "psa_cipher_set_iv", ret );
            return( ret );
        }

        status = psa_cipher_update( &cipher_op,
                                    data, rec->data_len,
                                    data, rec->data_len, &olen );

        if( status != PSA_SUCCESS )
        {
            ret = psa_ssl_status_to_mbedtls( status );
            MBEDTLS_SSL_DEBUG_RET( 1, "psa_cipher_update", ret );
            return( ret );
        }

        status = psa_cipher_finish( &cipher_op,
                                    data + olen, rec->data_len - olen,
                                    &part_len );

        if( status != PSA_SUCCESS )
        {
            ret = psa_ssl_status_to_mbedtls( status );
            MBEDTLS_SSL_DEBUG_RET( 1, "psa_cipher_finish", ret );
            return( ret );
        }

        olen += part_len;
#else

        if( ( ret = mbedtls_cipher_crypt( &transform->cipher_ctx_dec,
                                   transform->iv_dec, transform->ivlen,
                                   data, rec->data_len, data, &olen ) ) != 0 )
        {
            MBEDTLS_SSL_DEBUG_RET( 1, "mbedtls_cipher_crypt", ret );
            return( ret );
        }
#endif /* MBEDTLS_USE_PSA_CRYPTO */

        /* Double-check that length hasn't changed during decryption. */
        if( rec->data_len != olen )
        {
            MBEDTLS_SSL_DEBUG_MSG( 1, ( "should never happen" ) );
            return( MBEDTLS_ERR_SSL_INTERNAL_ERROR );
        }

        /* Safe since data_len >= minlen + maclen + 1, so after having
         * subtracted at most minlen and maclen up to this point,
         * data_len > 0 (because of data_len % ivlen == 0, it's actually
         * >= ivlen ). */
        padlen = data[rec->data_len - 1];

        if( auth_done == 1 )
        {
            const size_t mask = mbedtls_ct_size_mask_ge(
                                rec->data_len,
                                padlen + 1 );
            correct &= mask;
            padlen  &= mask;
        }
        else
        {
#if defined(MBEDTLS_SSL_DEBUG_ALL)
            if( rec->data_len < transform->maclen + padlen + 1 )
            {
                MBEDTLS_SSL_DEBUG_MSG( 1, ( "msglen (%" MBEDTLS_PRINTF_SIZET
                                            ") < maclen (%" MBEDTLS_PRINTF_SIZET
                                            ") + padlen (%" MBEDTLS_PRINTF_SIZET ")",
                                            rec->data_len,
                                            transform->maclen,
                                            padlen + 1 ) );
            }
#endif

            const size_t mask = mbedtls_ct_size_mask_ge(
                                rec->data_len,
                                transform->maclen + padlen + 1 );
            correct &= mask;
            padlen  &= mask;
        }

        padlen++;

        /* Regardless of the validity of the padding,
         * we have data_len >= padlen here. */

#if defined(MBEDTLS_SSL_PROTO_TLS1_2)
        /* The padding check involves a series of up to 256
            * consecutive memory reads at the end of the record
            * plaintext buffer. In order to hide the length and
            * validity of the padding, always perform exactly
            * `min(256,plaintext_len)` reads (but take into account
            * only the last `padlen` bytes for the padding check). */
        size_t pad_count = 0;
        volatile unsigned char* const check = data;

        /* Index of first padding byte; it has been ensured above
            * that the subtraction is safe. */
        size_t const padding_idx = rec->data_len - padlen;
        size_t const num_checks = rec->data_len <= 256 ? rec->data_len : 256;
        size_t const start_idx = rec->data_len - num_checks;
        size_t idx;

        for( idx = start_idx; idx < rec->data_len; idx++ )
        {
            /* pad_count += (idx >= padding_idx) &&
                *              (check[idx] == padlen - 1);
                */
            const size_t mask = mbedtls_ct_size_mask_ge( idx, padding_idx );
            const size_t equal = mbedtls_ct_size_bool_eq( check[idx],
                                                          padlen - 1 );
            pad_count += mask & equal;
        }
        correct &= mbedtls_ct_size_bool_eq( pad_count, padlen );

#if defined(MBEDTLS_SSL_DEBUG_ALL)
        if( padlen > 0 && correct == 0 )
            MBEDTLS_SSL_DEBUG_MSG( 1, ( "bad padding byte detected" ) );
#endif
        padlen &= mbedtls_ct_size_mask( correct );

#endif /* MBEDTLS_SSL_PROTO_TLS1_2 */

        /* If the padding was found to be invalid, padlen == 0
         * and the subtraction is safe. If the padding was found valid,
         * padlen hasn't been changed and the previous assertion
         * data_len >= padlen still holds. */
        rec->data_len -= padlen;
    }
    else
#endif /* MBEDTLS_SSL_SOME_SUITES_USE_CBC */
    {
        MBEDTLS_SSL_DEBUG_MSG( 1, ( "should never happen" ) );
        return( MBEDTLS_ERR_SSL_INTERNAL_ERROR );
    }

#if defined(MBEDTLS_SSL_DEBUG_ALL)
    MBEDTLS_SSL_DEBUG_BUF( 4, "raw buffer after decryption",
                           data, rec->data_len );
#endif

    /*
     * Authenticate if not done yet.
     * Compute the MAC regardless of the padding result (RFC4346, CBCTIME).
     */
#if defined(MBEDTLS_SSL_SOME_SUITES_USE_MAC)
    if( auth_done == 0 )
    {
        unsigned char mac_expect[MBEDTLS_SSL_MAC_ADD];
        unsigned char mac_peer[MBEDTLS_SSL_MAC_ADD];

        /* If the initial value of padlen was such that
         * data_len < maclen + padlen + 1, then padlen
         * got reset to 1, and the initial check
         * data_len >= minlen + maclen + 1
         * guarantees that at this point we still
         * have at least data_len >= maclen.
         *
         * If the initial value of padlen was such that
         * data_len >= maclen + padlen + 1, then we have
         * subtracted either padlen + 1 (if the padding was correct)
         * or 0 (if the padding was incorrect) since then,
         * hence data_len >= maclen in any case.
         */
        rec->data_len -= transform->maclen;
        ssl_extract_add_data_from_record( add_data, &add_data_len, rec,
                                          transform->minor_ver,
                                          transform->taglen );

#if defined(MBEDTLS_SSL_PROTO_TLS1_2)
        /*
            * The next two sizes are the minimum and maximum values of
            * data_len over all padlen values.
            *
            * They're independent of padlen, since we previously did
            * data_len -= padlen.
            *
            * Note that max_len + maclen is never more than the buffer
            * length, as we previously did in_msglen -= maclen too.
            */
        const size_t max_len = rec->data_len + padlen;
        const size_t min_len = ( max_len > 256 ) ? max_len - 256 : 0;

#if defined(MBEDTLS_USE_PSA_CRYPTO)
        ret = mbedtls_ct_hmac( transform->psa_mac_dec,
                               transform->psa_mac_alg,
                               add_data, add_data_len,
                               data, rec->data_len, min_len, max_len,
                               mac_expect );
#else
        ret = mbedtls_ct_hmac( &transform->md_ctx_dec,
                               add_data, add_data_len,
                               data, rec->data_len, min_len, max_len,
                               mac_expect );
#endif /* MBEDTLS_USE_PSA_CRYPTO */
        if( ret != 0 )
        {
            MBEDTLS_SSL_DEBUG_RET( 1, "mbedtls_ct_hmac", ret );
            goto hmac_failed_etm_disabled;
        }

        mbedtls_ct_memcpy_offset( mac_peer, data,
                                  rec->data_len,
                                  min_len, max_len,
                                  transform->maclen );
#endif /* MBEDTLS_SSL_PROTO_TLS1_2 */

#if defined(MBEDTLS_SSL_DEBUG_ALL)
        MBEDTLS_SSL_DEBUG_BUF( 4, "expected mac", mac_expect, transform->maclen );
        MBEDTLS_SSL_DEBUG_BUF( 4, "message  mac", mac_peer, transform->maclen );
#endif

        if( mbedtls_ct_memcmp( mac_peer, mac_expect,
                                          transform->maclen ) != 0 )
        {
#if defined(MBEDTLS_SSL_DEBUG_ALL)
            MBEDTLS_SSL_DEBUG_MSG( 1, ( "message mac does not match" ) );
#endif
            correct = 0;
        }
        auth_done++;

    hmac_failed_etm_disabled:
        mbedtls_platform_zeroize( mac_peer, transform->maclen );
        mbedtls_platform_zeroize( mac_expect, transform->maclen );
        if( ret != 0 )
            return( ret );
    }

    /*
     * Finally check the correct flag
     */
    if( correct == 0 )
        return( MBEDTLS_ERR_SSL_INVALID_MAC );
#endif /* MBEDTLS_SSL_SOME_SUITES_USE_MAC */

    /* Make extra sure authentication was performed, exactly once */
    if( auth_done != 1 )
    {
        MBEDTLS_SSL_DEBUG_MSG( 1, ( "should never happen" ) );
        return( MBEDTLS_ERR_SSL_INTERNAL_ERROR );
    }

#if defined(MBEDTLS_SSL_PROTO_TLS1_3)
    if( transform->minor_ver == MBEDTLS_SSL_MINOR_VERSION_4 )
    {
        /* Remove inner padding and infer true content type. */
        ret = ssl_parse_inner_plaintext( data, &rec->data_len,
                                         &rec->type );

        if( ret != 0 )
            return( MBEDTLS_ERR_SSL_INVALID_RECORD );
    }
#endif /* MBEDTLS_SSL_PROTO_TLS1_3 */

#if defined(MBEDTLS_SSL_DTLS_CONNECTION_ID)
    if( rec->cid_len != 0 )
    {
        ret = ssl_parse_inner_plaintext( data, &rec->data_len,
                                         &rec->type );
        if( ret != 0 )
            return( MBEDTLS_ERR_SSL_INVALID_RECORD );
    }
#endif /* MBEDTLS_SSL_DTLS_CONNECTION_ID */

    MBEDTLS_SSL_DEBUG_MSG( 2, ( "<= decrypt buf" ) );

    return( 0 );
}

#if !defined(MBEDTLS_SSL_USE_MPS)
/*
 * Fill the input message buffer by appending data to it.
 * The amount of data already fetched is in ssl->in_left.
 *
 * If we return 0, is it guaranteed that (at least) nb_want bytes are
 * available (from this read and/or a previous one). Otherwise, an error code
 * is returned (possibly EOF or WANT_READ).
 *
 * With stream transport (TLS) on success ssl->in_left == nb_want, but
 * with datagram transport (DTLS) on success ssl->in_left >= nb_want,
 * since we always read a whole datagram at once.
 *
 * For DTLS, it is up to the caller to set ssl->next_record_offset when
 * they're done reading a record.
 */
int mbedtls_ssl_fetch_input( mbedtls_ssl_context *ssl, size_t nb_want )
{
    int ret = MBEDTLS_ERR_ERROR_CORRUPTION_DETECTED;
    size_t len;
#if defined(MBEDTLS_SSL_VARIABLE_BUFFER_LENGTH)
    size_t in_buf_len = ssl->in_buf_len;
#else
    size_t in_buf_len = MBEDTLS_SSL_IN_BUFFER_LEN;
#endif

    MBEDTLS_SSL_DEBUG_MSG( 2, ( "=> fetch input" ) );

    if( ssl->f_recv == NULL && ssl->f_recv_timeout == NULL )
    {
        MBEDTLS_SSL_DEBUG_MSG( 1, ( "Bad usage of mbedtls_ssl_set_bio() "
                            "or mbedtls_ssl_set_bio()" ) );
        return( MBEDTLS_ERR_SSL_BAD_INPUT_DATA );
    }

    if( nb_want > in_buf_len - (size_t)( ssl->in_hdr - ssl->in_buf ) )
    {
        MBEDTLS_SSL_DEBUG_MSG( 1, ( "requesting more data than fits" ) );
        return( MBEDTLS_ERR_SSL_BAD_INPUT_DATA );
    }

#if defined(MBEDTLS_SSL_PROTO_DTLS)
    if( ssl->conf->transport == MBEDTLS_SSL_TRANSPORT_DATAGRAM )
    {
        uint32_t timeout;

        /*
         * The point is, we need to always read a full datagram at once, so we
         * sometimes read more then requested, and handle the additional data.
         * It could be the rest of the current record (while fetching the
         * header) and/or some other records in the same datagram.
         */

        /*
         * Move to the next record in the already read datagram if applicable
         */
        if( ssl->next_record_offset != 0 )
        {
            if( ssl->in_left < ssl->next_record_offset )
            {
                MBEDTLS_SSL_DEBUG_MSG( 1, ( "should never happen" ) );
                return( MBEDTLS_ERR_SSL_INTERNAL_ERROR );
            }

            ssl->in_left -= ssl->next_record_offset;

            if( ssl->in_left != 0 )
            {
                MBEDTLS_SSL_DEBUG_MSG( 2, ( "next record in same datagram, offset: %"
                                            MBEDTLS_PRINTF_SIZET,
                                    ssl->next_record_offset ) );
                memmove( ssl->in_hdr,
                         ssl->in_hdr + ssl->next_record_offset,
                         ssl->in_left );
            }

            ssl->next_record_offset = 0;
        }

        MBEDTLS_SSL_DEBUG_MSG( 2, ( "in_left: %" MBEDTLS_PRINTF_SIZET
                                    ", nb_want: %" MBEDTLS_PRINTF_SIZET,
                       ssl->in_left, nb_want ) );

        /*
         * Done if we already have enough data.
         */
        if( nb_want <= ssl->in_left)
        {
            MBEDTLS_SSL_DEBUG_MSG( 2, ( "<= fetch input" ) );
            return( 0 );
        }

        /*
         * A record can't be split across datagrams. If we need to read but
         * are not at the beginning of a new record, the caller did something
         * wrong.
         */
        if( ssl->in_left != 0 )
        {
            MBEDTLS_SSL_DEBUG_MSG( 1, ( "should never happen" ) );
            return( MBEDTLS_ERR_SSL_INTERNAL_ERROR );
        }

        /*
         * Don't even try to read if time's out already.
         * This avoids by-passing the timer when repeatedly receiving messages
         * that will end up being dropped.
         */
        if( mbedtls_ssl_check_timer( ssl ) != 0 )
        {
            MBEDTLS_SSL_DEBUG_MSG( 2, ( "timer has expired" ) );
            ret = MBEDTLS_ERR_SSL_TIMEOUT;
        }
        else
        {
            len = in_buf_len - ( ssl->in_hdr - ssl->in_buf );

            if( ssl->state != MBEDTLS_SSL_HANDSHAKE_OVER )
                timeout = ssl->handshake->retransmit_timeout;
            else
                timeout = ssl->conf->read_timeout;

            MBEDTLS_SSL_DEBUG_MSG( 3, ( "f_recv_timeout: %lu ms", (unsigned long) timeout ) );

            if( ssl->f_recv_timeout != NULL )
                ret = ssl->f_recv_timeout( ssl->p_bio, ssl->in_hdr, len,
                                                                    timeout );
            else
                ret = ssl->f_recv( ssl->p_bio, ssl->in_hdr, len );

            MBEDTLS_SSL_DEBUG_RET( 2, "ssl->f_recv(_timeout)", ret );

            if( ret == 0 )
                return( MBEDTLS_ERR_SSL_CONN_EOF );
        }

        if( ret == MBEDTLS_ERR_SSL_TIMEOUT )
        {
            MBEDTLS_SSL_DEBUG_MSG( 2, ( "timeout" ) );
            mbedtls_ssl_set_timer( ssl, 0 );

            if( ssl->state != MBEDTLS_SSL_HANDSHAKE_OVER )
            {
                if( mbedtls_ssl_double_retransmit_timeout( ssl ) != 0 )
                {
                    MBEDTLS_SSL_DEBUG_MSG( 1, ( "handshake timeout" ) );
                    return( MBEDTLS_ERR_SSL_TIMEOUT );
                }

                if( ( ret = mbedtls_ssl_resend( ssl ) ) != 0 )
                {
                    MBEDTLS_SSL_DEBUG_RET( 1, "mbedtls_ssl_resend", ret );
                    return( ret );
                }

                return( MBEDTLS_ERR_SSL_WANT_READ );
            }
#if defined(MBEDTLS_SSL_SRV_C) && defined(MBEDTLS_SSL_RENEGOTIATION)
            else if( ssl->conf->endpoint == MBEDTLS_SSL_IS_SERVER &&
                     ssl->renego_status == MBEDTLS_SSL_RENEGOTIATION_PENDING )
            {
                if( ( ret = mbedtls_ssl_resend_hello_request( ssl ) ) != 0 )
                {
                    MBEDTLS_SSL_DEBUG_RET( 1, "mbedtls_ssl_resend_hello_request",
                                           ret );
                    return( ret );
                }

                return( MBEDTLS_ERR_SSL_WANT_READ );
            }
#endif /* MBEDTLS_SSL_SRV_C && MBEDTLS_SSL_RENEGOTIATION */
        }

        if( ret < 0 )
            return( ret );

        ssl->in_left = ret;
    }
    else
#endif
    {
        MBEDTLS_SSL_DEBUG_MSG( 2, ( "in_left: %" MBEDTLS_PRINTF_SIZET
                                    ", nb_want: %" MBEDTLS_PRINTF_SIZET,
                       ssl->in_left, nb_want ) );

        while( ssl->in_left < nb_want )
        {
            len = nb_want - ssl->in_left;

            if( mbedtls_ssl_check_timer( ssl ) != 0 )
                ret = MBEDTLS_ERR_SSL_TIMEOUT;
            else
            {
                if( ssl->f_recv_timeout != NULL )
                {
                    ret = ssl->f_recv_timeout( ssl->p_bio,
                                               ssl->in_hdr + ssl->in_left, len,
                                               ssl->conf->read_timeout );
                }
                else
                {
                    ret = ssl->f_recv( ssl->p_bio,
                                       ssl->in_hdr + ssl->in_left, len );
                }
            }

            MBEDTLS_SSL_DEBUG_MSG( 2, ( "in_left: %" MBEDTLS_PRINTF_SIZET
                                        ", nb_want: %" MBEDTLS_PRINTF_SIZET,
                                        ssl->in_left, nb_want ) );
            MBEDTLS_SSL_DEBUG_RET( 2, "ssl->f_recv(_timeout)", ret );

            if( ret == 0 )
                return( MBEDTLS_ERR_SSL_CONN_EOF );

            if( ret < 0 )
                return( ret );

            if ( (size_t)ret > len || ( INT_MAX > SIZE_MAX && ret > (int)SIZE_MAX ) )
            {
                MBEDTLS_SSL_DEBUG_MSG( 1,
                    ( "f_recv returned %d bytes but only %" MBEDTLS_PRINTF_SIZET " were requested",
                    ret, len ) );
                return( MBEDTLS_ERR_SSL_INTERNAL_ERROR );
            }

            ssl->in_left += ret;
        }
    }

    MBEDTLS_SSL_DEBUG_MSG( 2, ( "<= fetch input" ) );

    return( 0 );
}
#endif /* !MBEDTLS_SSL_USE_MPS */

#if defined(MBEDTLS_SSL_USE_MPS)
int mbedtls_ssl_flush_output( mbedtls_ssl_context *ssl )
{
    int ret;

    MBEDTLS_SSL_PROC_CHK( mbedtls_mps_flush( &ssl->mps->l4 ) );

cleanup:
    /*
     * Remap MPS error codes
     *
     * TODO: Consolidate MPS and SSL error codes, so that this isn't necessary.
     */
    ret = mbedtls_ssl_mps_remap_error( ret );

    return( ret);
}
#else /* MBEDTLS_SSL_USE_MPS */
/*
 * Flush any data not yet written
 */
int mbedtls_ssl_flush_output( mbedtls_ssl_context *ssl )
{
    int ret = MBEDTLS_ERR_ERROR_CORRUPTION_DETECTED;
    unsigned char *buf;

    MBEDTLS_SSL_DEBUG_MSG( 2, ( "=> flush output" ) );

    if( ssl->f_send == NULL )
    {
        MBEDTLS_SSL_DEBUG_MSG( 1, ( "Bad usage of mbedtls_ssl_set_bio() "
                            "or mbedtls_ssl_set_bio()" ) );
        return( MBEDTLS_ERR_SSL_BAD_INPUT_DATA );
    }

    /* Avoid incrementing counter if data is flushed */
    if( ssl->out_left == 0 )
    {
        MBEDTLS_SSL_DEBUG_MSG( 2, ( "<= flush output" ) );
        return( 0 );
    }

    while( ssl->out_left > 0 )
    {
        MBEDTLS_SSL_DEBUG_MSG( 2, ( "message length: %" MBEDTLS_PRINTF_SIZET
                                    ", out_left: %" MBEDTLS_PRINTF_SIZET,
                       mbedtls_ssl_out_hdr_len( ssl ) + ssl->out_msglen, ssl->out_left ) );

        buf = ssl->out_hdr - ssl->out_left;
        ret = ssl->f_send( ssl->p_bio, buf, ssl->out_left );

        MBEDTLS_SSL_DEBUG_RET( 2, "ssl->f_send", ret );

        if( ret <= 0 )
            return( ret );

        if( (size_t)ret > ssl->out_left || ( INT_MAX > SIZE_MAX && ret > (int)SIZE_MAX ) )
        {
            MBEDTLS_SSL_DEBUG_MSG( 1,
                ( "f_send returned %d bytes but only %" MBEDTLS_PRINTF_SIZET " bytes were sent",
                ret, ssl->out_left ) );
            return( MBEDTLS_ERR_SSL_INTERNAL_ERROR );
        }

        ssl->out_left -= ret;
    }

#if defined(MBEDTLS_SSL_PROTO_DTLS)
    if( ssl->conf->transport == MBEDTLS_SSL_TRANSPORT_DATAGRAM )
    {
        ssl->out_hdr = ssl->out_buf;
    }
    else
#endif
    {
        ssl->out_hdr = ssl->out_buf + 8;
    }
    mbedtls_ssl_update_out_pointers( ssl, ssl->transform_out );

    MBEDTLS_SSL_DEBUG_MSG( 2, ( "<= flush output" ) );

    return( 0 );
}
#endif /* MBEDTLS_SSL_USE_MPS */

/*
 * Functions to handle the DTLS retransmission state machine
 */
#if defined(MBEDTLS_SSL_PROTO_DTLS)
/*
 * Append current handshake message to current outgoing flight
 */
static int ssl_flight_append( mbedtls_ssl_context *ssl )
{
    mbedtls_ssl_flight_item *msg;
    MBEDTLS_SSL_DEBUG_MSG( 2, ( "=> ssl_flight_append" ) );
    MBEDTLS_SSL_DEBUG_BUF( 4, "message appended to flight",
                           ssl->out_msg, ssl->out_msglen );

    /* Allocate space for current message */
    if( ( msg = mbedtls_calloc( 1, sizeof(  mbedtls_ssl_flight_item ) ) ) == NULL )
    {
        MBEDTLS_SSL_DEBUG_MSG( 1, ( "alloc %" MBEDTLS_PRINTF_SIZET " bytes failed",
                            sizeof( mbedtls_ssl_flight_item ) ) );
        return( MBEDTLS_ERR_SSL_ALLOC_FAILED );
    }

    if( ( msg->p = mbedtls_calloc( 1, ssl->out_msglen ) ) == NULL )
    {
        MBEDTLS_SSL_DEBUG_MSG( 1, ( "alloc %" MBEDTLS_PRINTF_SIZET " bytes failed",
                                    ssl->out_msglen ) );
        mbedtls_free( msg );
        return( MBEDTLS_ERR_SSL_ALLOC_FAILED );
    }

    /* Copy current handshake message with headers */
    memcpy( msg->p, ssl->out_msg, ssl->out_msglen );
    msg->len = ssl->out_msglen;
    msg->type = ssl->out_msgtype;
    msg->next = NULL;

    /* Append to the current flight */
    if( ssl->handshake->flight == NULL )
        ssl->handshake->flight = msg;
    else
    {
        mbedtls_ssl_flight_item *cur = ssl->handshake->flight;
        while( cur->next != NULL )
            cur = cur->next;
        cur->next = msg;
    }

    MBEDTLS_SSL_DEBUG_MSG( 2, ( "<= ssl_flight_append" ) );
    return( 0 );
}

/*
 * Free the current flight of handshake messages
 */
void mbedtls_ssl_flight_free( mbedtls_ssl_flight_item *flight )
{
    mbedtls_ssl_flight_item *cur = flight;
    mbedtls_ssl_flight_item *next;

    while( cur != NULL )
    {
        next = cur->next;

        mbedtls_free( cur->p );
        mbedtls_free( cur );

        cur = next;
    }
}

/*
 * Swap transform_out and out_ctr with the alternative ones
 */
static int ssl_swap_epochs( mbedtls_ssl_context *ssl )
{
    mbedtls_ssl_transform *tmp_transform;
    unsigned char tmp_out_ctr[MBEDTLS_SSL_SEQUENCE_NUMBER_LEN];

    if( ssl->transform_out == ssl->handshake->alt_transform_out )
    {
        MBEDTLS_SSL_DEBUG_MSG( 3, ( "skip swap epochs" ) );
        return( 0 );
    }

    MBEDTLS_SSL_DEBUG_MSG( 3, ( "swap epochs" ) );

    /* Swap transforms */
    tmp_transform                     = ssl->transform_out;
    ssl->transform_out                = ssl->handshake->alt_transform_out;
    ssl->handshake->alt_transform_out = tmp_transform;

    /* Swap epoch + sequence_number */
    memcpy( tmp_out_ctr, ssl->cur_out_ctr, sizeof( tmp_out_ctr ) );
    memcpy( ssl->cur_out_ctr, ssl->handshake->alt_out_ctr,
            sizeof( ssl->cur_out_ctr ) );
    memcpy( ssl->handshake->alt_out_ctr, tmp_out_ctr,
            sizeof( ssl->handshake->alt_out_ctr ) );

    /* Adjust to the newly activated transform */
    mbedtls_ssl_update_out_pointers( ssl, ssl->transform_out );

    return( 0 );
}

/*
 * Retransmit the current flight of messages.
 */
int mbedtls_ssl_resend( mbedtls_ssl_context *ssl )
{
    int ret = 0;

    MBEDTLS_SSL_DEBUG_MSG( 2, ( "=> mbedtls_ssl_resend" ) );

    ret = mbedtls_ssl_flight_transmit( ssl );

    MBEDTLS_SSL_DEBUG_MSG( 2, ( "<= mbedtls_ssl_resend" ) );

    return( ret );
}

/*
 * Transmit or retransmit the current flight of messages.
 *
 * Need to remember the current message in case flush_output returns
 * WANT_WRITE, causing us to exit this function and come back later.
 * This function must be called until state is no longer SENDING.
 */
int mbedtls_ssl_flight_transmit( mbedtls_ssl_context *ssl )
{
    int ret = MBEDTLS_ERR_ERROR_CORRUPTION_DETECTED;
    MBEDTLS_SSL_DEBUG_MSG( 2, ( "=> mbedtls_ssl_flight_transmit" ) );

    if( ssl->handshake->retransmit_state != MBEDTLS_SSL_RETRANS_SENDING )
    {
        MBEDTLS_SSL_DEBUG_MSG( 2, ( "initialise flight transmission" ) );

        ssl->handshake->cur_msg = ssl->handshake->flight;
        ssl->handshake->cur_msg_p = ssl->handshake->flight->p + 12;
        ret = ssl_swap_epochs( ssl );
        if( ret != 0 )
            return( ret );

        ssl->handshake->retransmit_state = MBEDTLS_SSL_RETRANS_SENDING;
    }

    while( ssl->handshake->cur_msg != NULL )
    {
        size_t max_frag_len;
        const mbedtls_ssl_flight_item * const cur = ssl->handshake->cur_msg;

        int const is_finished =
            ( cur->type == MBEDTLS_SSL_MSG_HANDSHAKE &&
              cur->p[0] == MBEDTLS_SSL_HS_FINISHED );

        int const force_flush = ssl->disable_datagram_packing == 1 ?
            SSL_FORCE_FLUSH : SSL_DONT_FORCE_FLUSH;

        /* Swap epochs before sending Finished: we can't do it after
         * sending ChangeCipherSpec, in case write returns WANT_READ.
         * Must be done before copying, may change out_msg pointer */
        if( is_finished && ssl->handshake->cur_msg_p == ( cur->p + 12 ) )
        {
            MBEDTLS_SSL_DEBUG_MSG( 2, ( "swap epochs to send finished message" ) );
            ret = ssl_swap_epochs( ssl );
            if( ret != 0 )
                return( ret );
        }

        ret = ssl_get_remaining_payload_in_datagram( ssl );
        if( ret < 0 )
            return( ret );
        max_frag_len = (size_t) ret;

        /* CCS is copied as is, while HS messages may need fragmentation */
        if( cur->type == MBEDTLS_SSL_MSG_CHANGE_CIPHER_SPEC )
        {
            if( max_frag_len == 0 )
            {
                if( ( ret = mbedtls_ssl_flush_output( ssl ) ) != 0 )
                    return( ret );

                continue;
            }

            memcpy( ssl->out_msg, cur->p, cur->len );
            ssl->out_msglen  = cur->len;
            ssl->out_msgtype = cur->type;

            /* Update position inside current message */
            ssl->handshake->cur_msg_p += cur->len;
        }
        else
        {
            const unsigned char * const p = ssl->handshake->cur_msg_p;
            const size_t hs_len = cur->len - 12;
            const size_t frag_off = p - ( cur->p + 12 );
            const size_t rem_len = hs_len - frag_off;
            size_t cur_hs_frag_len, max_hs_frag_len;

            if( ( max_frag_len < 12 ) || ( max_frag_len == 12 && hs_len != 0 ) )
            {
                if( is_finished )
                {
                    ret = ssl_swap_epochs( ssl );
                    if( ret != 0 )
                        return( ret );
                }

                if( ( ret = mbedtls_ssl_flush_output( ssl ) ) != 0 )
                    return( ret );

                continue;
            }
            max_hs_frag_len = max_frag_len - 12;

            cur_hs_frag_len = rem_len > max_hs_frag_len ?
                max_hs_frag_len : rem_len;

            if( frag_off == 0 && cur_hs_frag_len != hs_len )
            {
                MBEDTLS_SSL_DEBUG_MSG( 2, ( "fragmenting handshake message (%u > %u)",
                                            (unsigned) cur_hs_frag_len,
                                            (unsigned) max_hs_frag_len ) );
            }

            /* Messages are stored with handshake headers as if not fragmented,
             * copy beginning of headers then fill fragmentation fields.
             * Handshake headers: type(1) len(3) seq(2) f_off(3) f_len(3) */
            memcpy( ssl->out_msg, cur->p, 6 );

            ssl->out_msg[6] = MBEDTLS_BYTE_2( frag_off );
            ssl->out_msg[7] = MBEDTLS_BYTE_1( frag_off );
            ssl->out_msg[8] = MBEDTLS_BYTE_0( frag_off );

            ssl->out_msg[ 9] = MBEDTLS_BYTE_2( cur_hs_frag_len );
            ssl->out_msg[10] = MBEDTLS_BYTE_1( cur_hs_frag_len );
            ssl->out_msg[11] = MBEDTLS_BYTE_0( cur_hs_frag_len );

            MBEDTLS_SSL_DEBUG_BUF( 3, "handshake header", ssl->out_msg, 12 );

            /* Copy the handshake message content and set records fields */
            memcpy( ssl->out_msg + 12, p, cur_hs_frag_len );
            ssl->out_msglen = cur_hs_frag_len + 12;
            ssl->out_msgtype = cur->type;

            /* Update position inside current message */
            ssl->handshake->cur_msg_p += cur_hs_frag_len;
        }

        /* If done with the current message move to the next one if any */
        if( ssl->handshake->cur_msg_p >= cur->p + cur->len )
        {
            if( cur->next != NULL )
            {
                ssl->handshake->cur_msg = cur->next;
                ssl->handshake->cur_msg_p = cur->next->p + 12;
            }
            else
            {
                ssl->handshake->cur_msg = NULL;
                ssl->handshake->cur_msg_p = NULL;
            }
        }

        /* Actually send the message out */
        if( ( ret = mbedtls_ssl_write_record( ssl, force_flush ) ) != 0 )
        {
            MBEDTLS_SSL_DEBUG_RET( 1, "mbedtls_ssl_write_record", ret );
            return( ret );
        }
    }

    if( ( ret = mbedtls_ssl_flush_output( ssl ) ) != 0 )
        return( ret );

    /* Update state and set timer */
    if( ssl->state == MBEDTLS_SSL_HANDSHAKE_OVER )
        ssl->handshake->retransmit_state = MBEDTLS_SSL_RETRANS_FINISHED;
    else
    {
        ssl->handshake->retransmit_state = MBEDTLS_SSL_RETRANS_WAITING;
        mbedtls_ssl_set_timer( ssl, ssl->handshake->retransmit_timeout );
    }

    MBEDTLS_SSL_DEBUG_MSG( 2, ( "<= mbedtls_ssl_flight_transmit" ) );

    return( 0 );
}

/*
 * To be called when the last message of an incoming flight is received.
 */
void mbedtls_ssl_recv_flight_completed( mbedtls_ssl_context *ssl )
{
    /* We won't need to resend that one any more */
    mbedtls_ssl_flight_free( ssl->handshake->flight );
    ssl->handshake->flight = NULL;
    ssl->handshake->cur_msg = NULL;

    /* The next incoming flight will start with this msg_seq */
    ssl->handshake->in_flight_start_seq = ssl->handshake->in_msg_seq;

    /* We don't want to remember CCS's across flight boundaries. */
    ssl->handshake->buffering.seen_ccs = 0;

    /* Clear future message buffering structure. */
    mbedtls_ssl_buffering_free( ssl );

    /* Cancel timer */
    mbedtls_ssl_set_timer( ssl, 0 );

    if( ssl->in_msgtype == MBEDTLS_SSL_MSG_HANDSHAKE &&
        ssl->in_msg[0] == MBEDTLS_SSL_HS_FINISHED )
    {
        ssl->handshake->retransmit_state = MBEDTLS_SSL_RETRANS_FINISHED;
    }
    else
        ssl->handshake->retransmit_state = MBEDTLS_SSL_RETRANS_PREPARING;
}

/*
 * To be called when the last message of an outgoing flight is send.
 */
void mbedtls_ssl_send_flight_completed( mbedtls_ssl_context *ssl )
{
    mbedtls_ssl_reset_retransmit_timeout( ssl );
    mbedtls_ssl_set_timer( ssl, ssl->handshake->retransmit_timeout );

    if( ssl->in_msgtype == MBEDTLS_SSL_MSG_HANDSHAKE &&
        ssl->in_msg[0] == MBEDTLS_SSL_HS_FINISHED )
    {
        ssl->handshake->retransmit_state = MBEDTLS_SSL_RETRANS_FINISHED;
    }
    else
        ssl->handshake->retransmit_state = MBEDTLS_SSL_RETRANS_WAITING;
}
#endif /* MBEDTLS_SSL_PROTO_DTLS */

/*
 * Handshake layer functions
 */

#if !defined(MBEDTLS_SSL_USE_MPS)
/*
 * Write (DTLS: or queue) current handshake (including CCS) message.
 *
 *  - fill in handshake headers
 *  - update handshake checksum
 *  - DTLS: save message for resending
 *  - then pass to the record layer
 *
 * DTLS: except for HelloRequest, messages are only queued, and will only be
 * actually sent when calling flight_transmit() or resend().
 *
 * Inputs:
 *  - ssl->out_msglen: 4 + actual handshake message len
 *      (4 is the size of handshake headers for TLS)
 *  - ssl->out_msg[0]: the handshake type (ClientHello, ServerHello, etc)
 *  - ssl->out_msg + 4: the handshake message body
 *
 * Outputs, ie state before passing to flight_append() or write_record():
 *   - ssl->out_msglen: the length of the record contents
 *      (including handshake headers but excluding record headers)
 *   - ssl->out_msg: the record contents (handshake headers + content)
 */
int mbedtls_ssl_write_handshake_msg_ext( mbedtls_ssl_context *ssl,
                                         int update_checksum,
                                         int force_flush )
{
    int ret = MBEDTLS_ERR_ERROR_CORRUPTION_DETECTED;
    const size_t hs_len = ssl->out_msglen - 4;
    const unsigned char hs_type = ssl->out_msg[0];

    MBEDTLS_SSL_DEBUG_MSG( 2, ( "=> write handshake message" ) );

    /*
     * Sanity checks
     */
    if( ssl->out_msgtype != MBEDTLS_SSL_MSG_HANDSHAKE          &&
        ssl->out_msgtype != MBEDTLS_SSL_MSG_CHANGE_CIPHER_SPEC )
    {
        MBEDTLS_SSL_DEBUG_MSG( 1, ( "should never happen" ) );
        return( MBEDTLS_ERR_SSL_INTERNAL_ERROR );
    }

    /* Whenever we send anything different from a
     * HelloRequest we should be in a handshake - double check. */
    if( ! ( ssl->out_msgtype == MBEDTLS_SSL_MSG_HANDSHAKE &&
            hs_type          == MBEDTLS_SSL_HS_HELLO_REQUEST ) &&
        ssl->handshake == NULL )
    {
        MBEDTLS_SSL_DEBUG_MSG( 1, ( "should never happen" ) );
        return( MBEDTLS_ERR_SSL_INTERNAL_ERROR );
    }

#if defined(MBEDTLS_SSL_PROTO_DTLS)
    if( ssl->conf->transport == MBEDTLS_SSL_TRANSPORT_DATAGRAM &&
        ssl->handshake != NULL &&
        ssl->handshake->retransmit_state == MBEDTLS_SSL_RETRANS_SENDING )
    {
        MBEDTLS_SSL_DEBUG_MSG( 1, ( "should never happen" ) );
        return( MBEDTLS_ERR_SSL_INTERNAL_ERROR );
    }
#endif

    /* Double-check that we did not exceed the bounds
     * of the outgoing record buffer.
     * This should never fail as the various message
     * writing functions must obey the bounds of the
     * outgoing record buffer, but better be safe.
     *
     * Note: We deliberately do not check for the MTU or MFL here.
     */
    if( ssl->out_msglen > MBEDTLS_SSL_OUT_CONTENT_LEN )
    {
        MBEDTLS_SSL_DEBUG_MSG( 1, ( "Record too large: "
                                    "size %" MBEDTLS_PRINTF_SIZET
                                    ", maximum %" MBEDTLS_PRINTF_SIZET,
                                    ssl->out_msglen,
                                    (size_t) MBEDTLS_SSL_OUT_CONTENT_LEN ) );
        return( MBEDTLS_ERR_SSL_INTERNAL_ERROR );
    }

    /*
     * Fill handshake headers
     */
    if( ssl->out_msgtype == MBEDTLS_SSL_MSG_HANDSHAKE )
    {
        ssl->out_msg[1] = MBEDTLS_BYTE_2( hs_len );
        ssl->out_msg[2] = MBEDTLS_BYTE_1( hs_len );
        ssl->out_msg[3] = MBEDTLS_BYTE_0( hs_len );

        /*
         * DTLS has additional fields in the Handshake layer,
         * between the length field and the actual payload:
         *      uint16 message_seq;
         *      uint24 fragment_offset;
         *      uint24 fragment_length;
         */
#if defined(MBEDTLS_SSL_PROTO_DTLS)
        if( ssl->conf->transport == MBEDTLS_SSL_TRANSPORT_DATAGRAM )
        {
            /* Make room for the additional DTLS fields */
            if( MBEDTLS_SSL_OUT_CONTENT_LEN - ssl->out_msglen < 8 )
            {
                MBEDTLS_SSL_DEBUG_MSG( 1, ( "DTLS handshake message too large: "
                              "size %" MBEDTLS_PRINTF_SIZET ", maximum %" MBEDTLS_PRINTF_SIZET,
                               hs_len,
                               (size_t) ( MBEDTLS_SSL_OUT_CONTENT_LEN - 12 ) ) );
                return( MBEDTLS_ERR_SSL_BAD_INPUT_DATA );
            }

            memmove( ssl->out_msg + 12, ssl->out_msg + 4, hs_len );
            ssl->out_msglen += 8;

            /* Write message_seq and update it, except for HelloRequest */
            if( hs_type != MBEDTLS_SSL_HS_HELLO_REQUEST )
            {
                MBEDTLS_PUT_UINT16_BE( ssl->handshake->out_msg_seq, ssl->out_msg, 4 );
                ++( ssl->handshake->out_msg_seq );
            }
            else
            {
                ssl->out_msg[4] = 0;
                ssl->out_msg[5] = 0;
            }

            /* Handshake hashes are computed without fragmentation,
             * so set frag_offset = 0 and frag_len = hs_len for now */
            memset( ssl->out_msg + 6, 0x00, 3 );
            memcpy( ssl->out_msg + 9, ssl->out_msg + 1, 3 );
        }
#endif /* MBEDTLS_SSL_PROTO_DTLS */

        /* Update running hashes of handshake messages seen */
        if( hs_type != MBEDTLS_SSL_HS_HELLO_REQUEST && update_checksum != 0 )
            ssl->handshake->update_checksum( ssl, ssl->out_msg, ssl->out_msglen );
    }

    /* Either send now, or just save to be sent (and resent) later */
#if defined(MBEDTLS_SSL_PROTO_DTLS)
    if( ssl->conf->transport == MBEDTLS_SSL_TRANSPORT_DATAGRAM &&
        ! ( ssl->out_msgtype == MBEDTLS_SSL_MSG_HANDSHAKE &&
            hs_type          == MBEDTLS_SSL_HS_HELLO_REQUEST ) )
    {
        if( ( ret = ssl_flight_append( ssl ) ) != 0 )
        {
            MBEDTLS_SSL_DEBUG_RET( 1, "ssl_flight_append", ret );
            return( ret );
        }
    }
    else
#endif
    {
        if( ( ret = mbedtls_ssl_write_record( ssl, force_flush ) ) != 0 )
        {
            MBEDTLS_SSL_DEBUG_RET( 1, "ssl_write_record", ret );
            return( ret );
        }
    }

    MBEDTLS_SSL_DEBUG_MSG( 2, ( "<= write handshake message" ) );

    return( 0 );
}

/*
 * Record layer functions
 */

/*
 * Write current record.
 *
 * Uses:
 *  - ssl->out_msgtype: type of the message (AppData, Handshake, Alert, CCS)
 *  - ssl->out_msglen: length of the record content (excl headers)
 *  - ssl->out_msg: record content
 */
int mbedtls_ssl_write_record( mbedtls_ssl_context *ssl, int force_flush )
{
    int ret, done = 0;
    size_t len = ssl->out_msglen;
    int flush = force_flush;

    MBEDTLS_SSL_DEBUG_MSG( 2, ( "=> write record" ) );

    if( !done )
    {
        unsigned i;
        size_t protected_record_size;
#if defined(MBEDTLS_SSL_VARIABLE_BUFFER_LENGTH)
        size_t out_buf_len = ssl->out_buf_len;
#else
        size_t out_buf_len = MBEDTLS_SSL_OUT_BUFFER_LEN;
#endif
        /* Skip writing the record content type to after the encryption,
         * as it may change when using the CID extension. */

        int minor_ver = ssl->minor_ver;
#if defined(MBEDTLS_SSL_PROTO_TLS1_3)
        /* TLS 1.3 still uses the TLS 1.2 version identifier
         * for backwards compatibility. */
        if( minor_ver == MBEDTLS_SSL_MINOR_VERSION_4 )
            minor_ver = MBEDTLS_SSL_MINOR_VERSION_3;
#endif /* MBEDTLS_SSL_PROTO_TLS1_3 */
        mbedtls_ssl_write_version( ssl->major_ver, minor_ver,
                                   ssl->conf->transport, ssl->out_hdr + 1 );

        memcpy( ssl->out_ctr, ssl->cur_out_ctr, MBEDTLS_SSL_SEQUENCE_NUMBER_LEN );
        MBEDTLS_PUT_UINT16_BE( len, ssl->out_len, 0);

        if( ssl->transform_out != NULL )
        {
            mbedtls_record rec;

            rec.buf         = ssl->out_iv;
            rec.buf_len     = out_buf_len - ( ssl->out_iv - ssl->out_buf );
            rec.data_len    = ssl->out_msglen;
            rec.data_offset = ssl->out_msg - rec.buf;

            memcpy( &rec.ctr[0], ssl->out_ctr, sizeof( rec.ctr ) );
            mbedtls_ssl_write_version( ssl->major_ver, minor_ver,
                                       ssl->conf->transport, rec.ver );
            rec.type = ssl->out_msgtype;

#if defined(MBEDTLS_SSL_DTLS_CONNECTION_ID)
            /* The CID is set by mbedtls_ssl_encrypt_buf(). */
            rec.cid_len = 0;
#endif /* MBEDTLS_SSL_DTLS_CONNECTION_ID */

            if( ( ret = mbedtls_ssl_encrypt_buf( ssl, ssl->transform_out, &rec,
                                         ssl->conf->f_rng, ssl->conf->p_rng ) ) != 0 )
            {
                MBEDTLS_SSL_DEBUG_RET( 1, "ssl_encrypt_buf", ret );
                return( ret );
            }

            if( rec.data_offset != 0 )
            {
                MBEDTLS_SSL_DEBUG_MSG( 1, ( "should never happen" ) );
                return( MBEDTLS_ERR_SSL_INTERNAL_ERROR );
            }

            /* Update the record content type and CID. */
            ssl->out_msgtype = rec.type;
#if defined(MBEDTLS_SSL_DTLS_CONNECTION_ID )
            memcpy( ssl->out_cid, rec.cid, rec.cid_len );
#endif /* MBEDTLS_SSL_DTLS_CONNECTION_ID */
            ssl->out_msglen = len = rec.data_len;
            MBEDTLS_PUT_UINT16_BE( rec.data_len, ssl->out_len, 0 );
        }

        protected_record_size = len + mbedtls_ssl_out_hdr_len( ssl );

#if defined(MBEDTLS_SSL_PROTO_DTLS)
        /* In case of DTLS, double-check that we don't exceed
         * the remaining space in the datagram. */
        if( ssl->conf->transport == MBEDTLS_SSL_TRANSPORT_DATAGRAM )
        {
            ret = ssl_get_remaining_space_in_datagram( ssl );
            if( ret < 0 )
                return( ret );

            if( protected_record_size > (size_t) ret )
            {
                /* Should never happen */
                return( MBEDTLS_ERR_SSL_INTERNAL_ERROR );
            }
        }
#endif /* MBEDTLS_SSL_PROTO_DTLS */

        /* Now write the potentially updated record content type. */
        ssl->out_hdr[0] = (unsigned char) ssl->out_msgtype;

        MBEDTLS_SSL_DEBUG_MSG( 3, ( "output record: msgtype = %u, "
                                    "version = [%u:%u], msglen = %" MBEDTLS_PRINTF_SIZET,
                                    ssl->out_hdr[0], ssl->out_hdr[1],
                                    ssl->out_hdr[2], len ) );

        MBEDTLS_SSL_DEBUG_BUF( 4, "output record sent to network",
                               ssl->out_hdr, protected_record_size );

        ssl->out_left += protected_record_size;
        ssl->out_hdr  += protected_record_size;
        mbedtls_ssl_update_out_pointers( ssl, ssl->transform_out );

        for( i = 8; i > mbedtls_ssl_ep_len( ssl ); i-- )
            if( ++ssl->cur_out_ctr[i - 1] != 0 )
                break;

        /* The loop goes to its end iff the counter is wrapping */
        if( i == mbedtls_ssl_ep_len( ssl ) )
        {
            MBEDTLS_SSL_DEBUG_MSG( 1, ( "outgoing message counter would wrap" ) );
            return( MBEDTLS_ERR_SSL_COUNTER_WRAPPING );
        }
    }

#if defined(MBEDTLS_SSL_PROTO_DTLS)
    if( ssl->conf->transport == MBEDTLS_SSL_TRANSPORT_DATAGRAM &&
        flush == SSL_DONT_FORCE_FLUSH )
    {
        size_t remaining;
        ret = ssl_get_remaining_payload_in_datagram( ssl );
        if( ret < 0 )
        {
            MBEDTLS_SSL_DEBUG_RET( 1, "ssl_get_remaining_payload_in_datagram",
                                   ret );
            return( ret );
        }

        remaining = (size_t) ret;
        if( remaining == 0 )
        {
            flush = SSL_FORCE_FLUSH;
        }
        else
        {
            MBEDTLS_SSL_DEBUG_MSG( 2, ( "Still %u bytes available in current datagram", (unsigned) remaining ) );
        }
    }
#endif /* MBEDTLS_SSL_PROTO_DTLS */

    if( ( flush == SSL_FORCE_FLUSH ) &&
        ( ret = mbedtls_ssl_flush_output( ssl ) ) != 0 )
    {
        MBEDTLS_SSL_DEBUG_RET( 1, "mbedtls_ssl_flush_output", ret );
        return( ret );
    }

    MBEDTLS_SSL_DEBUG_MSG( 2, ( "<= write record" ) );

    return( 0 );
}
#endif /* MBEDTLS_SSL_USE_MPS */

#if defined(MBEDTLS_SSL_PROTO_DTLS)

static int ssl_hs_is_proper_fragment( mbedtls_ssl_context *ssl )
{
    if( ssl->in_msglen < ssl->in_hslen ||
        memcmp( ssl->in_msg + 6, "\0\0\0",        3 ) != 0 ||
        memcmp( ssl->in_msg + 9, ssl->in_msg + 1, 3 ) != 0 )
    {
        return( 1 );
    }
    return( 0 );
}

static uint32_t ssl_get_hs_frag_len( mbedtls_ssl_context const *ssl )
{
    return( ( ssl->in_msg[9] << 16  ) |
            ( ssl->in_msg[10] << 8  ) |
              ssl->in_msg[11] );
}

static uint32_t ssl_get_hs_frag_off( mbedtls_ssl_context const *ssl )
{
    return( ( ssl->in_msg[6] << 16 ) |
            ( ssl->in_msg[7] << 8  ) |
              ssl->in_msg[8] );
}

static int ssl_check_hs_header( mbedtls_ssl_context const *ssl )
{
    uint32_t msg_len, frag_off, frag_len;

    msg_len  = ssl_get_hs_total_len( ssl );
    frag_off = ssl_get_hs_frag_off( ssl );
    frag_len = ssl_get_hs_frag_len( ssl );

    if( frag_off > msg_len )
        return( -1 );

    if( frag_len > msg_len - frag_off )
        return( -1 );

    if( frag_len + 12 > ssl->in_msglen )
        return( -1 );

    return( 0 );
}

/*
 * Mark bits in bitmask (used for DTLS HS reassembly)
 */
static void ssl_bitmask_set( unsigned char *mask, size_t offset, size_t len )
{
    unsigned int start_bits, end_bits;

    start_bits = 8 - ( offset % 8 );
    if( start_bits != 8 )
    {
        size_t first_byte_idx = offset / 8;

        /* Special case */
        if( len <= start_bits )
        {
            for( ; len != 0; len-- )
                mask[first_byte_idx] |= 1 << ( start_bits - len );

            /* Avoid potential issues with offset or len becoming invalid */
            return;
        }

        offset += start_bits; /* Now offset % 8 == 0 */
        len -= start_bits;

        for( ; start_bits != 0; start_bits-- )
            mask[first_byte_idx] |= 1 << ( start_bits - 1 );
    }

    end_bits = len % 8;
    if( end_bits != 0 )
    {
        size_t last_byte_idx = ( offset + len ) / 8;

        len -= end_bits; /* Now len % 8 == 0 */

        for( ; end_bits != 0; end_bits-- )
            mask[last_byte_idx] |= 1 << ( 8 - end_bits );
    }

    memset( mask + offset / 8, 0xFF, len / 8 );
}

/*
 * Check that bitmask is full
 */
static int ssl_bitmask_check( unsigned char *mask, size_t len )
{
    size_t i;

    for( i = 0; i < len / 8; i++ )
        if( mask[i] != 0xFF )
            return( -1 );

    for( i = 0; i < len % 8; i++ )
        if( ( mask[len / 8] & ( 1 << ( 7 - i ) ) ) == 0 )
            return( -1 );

    return( 0 );
}

/* msg_len does not include the handshake header */
static size_t ssl_get_reassembly_buffer_size( size_t msg_len,
                                              unsigned add_bitmap )
{
    size_t alloc_len;

    alloc_len  = 12;                                 /* Handshake header */
    alloc_len += msg_len;                            /* Content buffer   */

    if( add_bitmap )
        alloc_len += msg_len / 8 + ( msg_len % 8 != 0 ); /* Bitmap       */

    return( alloc_len );
}

#endif /* MBEDTLS_SSL_PROTO_DTLS */

#if !defined(MBEDTLS_SSL_USE_MPS)
static uint32_t ssl_get_hs_total_len( mbedtls_ssl_context const *ssl )
{
    return( ( ssl->in_msg[1] << 16 ) |
            ( ssl->in_msg[2] << 8  ) |
              ssl->in_msg[3] );
}

int mbedtls_ssl_prepare_handshake_record( mbedtls_ssl_context *ssl )
{
    if( ssl->in_msglen < mbedtls_ssl_hs_hdr_len( ssl ) )
    {
        MBEDTLS_SSL_DEBUG_MSG( 1, ( "handshake message too short: %" MBEDTLS_PRINTF_SIZET,
                            ssl->in_msglen ) );
        return( MBEDTLS_ERR_SSL_INVALID_RECORD );
    }

    ssl->in_hslen = mbedtls_ssl_hs_hdr_len( ssl ) + ssl_get_hs_total_len( ssl );

    MBEDTLS_SSL_DEBUG_MSG( 3, ( "handshake message: msglen ="
                        " %" MBEDTLS_PRINTF_SIZET ", type = %u, hslen = %" MBEDTLS_PRINTF_SIZET,
                        ssl->in_msglen, ssl->in_msg[0], ssl->in_hslen ) );

#if defined(MBEDTLS_SSL_PROTO_DTLS)
    if( ssl->conf->transport == MBEDTLS_SSL_TRANSPORT_DATAGRAM )
    {
        int ret = MBEDTLS_ERR_ERROR_CORRUPTION_DETECTED;
        unsigned int recv_msg_seq = ( ssl->in_msg[4] << 8 ) | ssl->in_msg[5];

        if( ssl_check_hs_header( ssl ) != 0 )
        {
            MBEDTLS_SSL_DEBUG_MSG( 1, ( "invalid handshake header" ) );
            return( MBEDTLS_ERR_SSL_INVALID_RECORD );
        }

        if( ssl->handshake != NULL &&
            ( ( ssl->state   != MBEDTLS_SSL_HANDSHAKE_OVER &&
                recv_msg_seq != ssl->handshake->in_msg_seq ) ||
              ( ssl->state  == MBEDTLS_SSL_HANDSHAKE_OVER &&
                ssl->in_msg[0] != MBEDTLS_SSL_HS_CLIENT_HELLO ) ) )
        {
            if( recv_msg_seq > ssl->handshake->in_msg_seq )
            {
                MBEDTLS_SSL_DEBUG_MSG( 2, ( "received future handshake message of sequence number %u (next %u)",
                                            recv_msg_seq,
                                            ssl->handshake->in_msg_seq ) );
                return( MBEDTLS_ERR_SSL_EARLY_MESSAGE );
            }

            /* Retransmit only on last message from previous flight, to avoid
             * too many retransmissions.
             * Besides, No sane server ever retransmits HelloVerifyRequest */
            if( recv_msg_seq == ssl->handshake->in_flight_start_seq - 1 &&
                ssl->in_msg[0] != MBEDTLS_SSL_HS_HELLO_VERIFY_REQUEST )
            {
                MBEDTLS_SSL_DEBUG_MSG( 2, ( "received message from last flight, "
                                    "message_seq = %u, start_of_flight = %u",
                                    recv_msg_seq,
                                    ssl->handshake->in_flight_start_seq ) );

                if( ( ret = mbedtls_ssl_resend( ssl ) ) != 0 )
                {
                    MBEDTLS_SSL_DEBUG_RET( 1, "mbedtls_ssl_resend", ret );
                    return( ret );
                }
            }
            else
            {
                MBEDTLS_SSL_DEBUG_MSG( 2, ( "dropping out-of-sequence message: "
                                    "message_seq = %u, expected = %u",
                                    recv_msg_seq,
                                    ssl->handshake->in_msg_seq ) );
            }

            return( MBEDTLS_ERR_SSL_CONTINUE_PROCESSING );
        }
        /* Wait until message completion to increment in_msg_seq */

        /* Message reassembly is handled alongside buffering of future
         * messages; the commonality is that both handshake fragments and
         * future messages cannot be forwarded immediately to the
         * handshake logic layer. */
        if( ssl_hs_is_proper_fragment( ssl ) == 1 )
        {
            MBEDTLS_SSL_DEBUG_MSG( 2, ( "found fragmented DTLS handshake message" ) );
            return( MBEDTLS_ERR_SSL_EARLY_MESSAGE );
        }
    }
    else
#endif /* MBEDTLS_SSL_PROTO_DTLS */
    /* With TLS we don't handle fragmentation (for now) */
    if( ssl->in_msglen < ssl->in_hslen )
    {
        MBEDTLS_SSL_DEBUG_MSG( 1, ( "TLS handshake fragmentation not supported" ) );
        return( MBEDTLS_ERR_SSL_FEATURE_UNAVAILABLE );
    }

    return( 0 );
}

void mbedtls_ssl_update_handshake_status( mbedtls_ssl_context *ssl )
{
    mbedtls_ssl_handshake_params * const hs = ssl->handshake;

    if( ssl->state != MBEDTLS_SSL_HANDSHAKE_OVER && hs != NULL )
    {
        ssl->handshake->update_checksum( ssl, ssl->in_msg, ssl->in_hslen );
    }

    /* Handshake message is complete, increment counter */
#if defined(MBEDTLS_SSL_PROTO_DTLS)
    if( ssl->conf->transport == MBEDTLS_SSL_TRANSPORT_DATAGRAM &&
        ssl->handshake != NULL )
    {
        unsigned offset;
        mbedtls_ssl_hs_buffer *hs_buf;

        /* Increment handshake sequence number */
        hs->in_msg_seq++;

        /*
         * Clear up handshake buffering and reassembly structure.
         */

        /* Free first entry */
        ssl_buffering_free_slot( ssl, 0 );

        /* Shift all other entries */
        for( offset = 0, hs_buf = &hs->buffering.hs[0];
             offset + 1 < MBEDTLS_SSL_MAX_BUFFERED_HS;
             offset++, hs_buf++ )
        {
            *hs_buf = *(hs_buf + 1);
        }

        /* Create a fresh last entry */
        memset( hs_buf, 0, sizeof( mbedtls_ssl_hs_buffer ) );
    }
#endif
}

#endif /* !MBEDTLS_SSL_USE_MPS */


/*
 * DTLS anti-replay: RFC 6347 4.1.2.6
 *
 * in_window is a field of bits numbered from 0 (lsb) to 63 (msb).
 * Bit n is set iff record number in_window_top - n has been seen.
 *
 * Usually, in_window_top is the last record number seen and the lsb of
 * in_window is set. The only exception is the initial state (record number 0
 * not seen yet).
 */
#if defined(MBEDTLS_SSL_DTLS_ANTI_REPLAY)
void mbedtls_ssl_dtls_replay_reset( mbedtls_ssl_context *ssl )
{
    ssl->in_window_top = 0;
    ssl->in_window = 0;
}

static inline uint64_t ssl_load_six_bytes( unsigned char *buf )
{
    return( ( (uint64_t) buf[0] << 40 ) |
            ( (uint64_t) buf[1] << 32 ) |
            ( (uint64_t) buf[2] << 24 ) |
            ( (uint64_t) buf[3] << 16 ) |
            ( (uint64_t) buf[4] <<  8 ) |
            ( (uint64_t) buf[5]       ) );
}

static int mbedtls_ssl_dtls_record_replay_check( mbedtls_ssl_context *ssl, uint8_t *record_in_ctr )
{
    int ret = MBEDTLS_ERR_ERROR_CORRUPTION_DETECTED;
    unsigned char *original_in_ctr;

    // save original in_ctr
    original_in_ctr = ssl->in_ctr;

    // use counter from record
    ssl->in_ctr = record_in_ctr;

    ret = mbedtls_ssl_dtls_replay_check( (mbedtls_ssl_context const *) ssl );

    // restore the counter
    ssl->in_ctr = original_in_ctr;

    return ret;
}

/*
 * Return 0 if sequence number is acceptable, -1 otherwise
 */
int mbedtls_ssl_dtls_replay_check( mbedtls_ssl_context const *ssl )
{
    uint64_t rec_seqnum = ssl_load_six_bytes( ssl->in_ctr + 2 );
    uint64_t bit;

    if( ssl->conf->anti_replay == MBEDTLS_SSL_ANTI_REPLAY_DISABLED )
        return( 0 );

    if( rec_seqnum > ssl->in_window_top )
        return( 0 );

    bit = ssl->in_window_top - rec_seqnum;

    if( bit >= 64 )
        return( -1 );

    if( ( ssl->in_window & ( (uint64_t) 1 << bit ) ) != 0 )
        return( -1 );

    return( 0 );
}

/*
 * Update replay window on new validated record
 */
void mbedtls_ssl_dtls_replay_update( mbedtls_ssl_context *ssl )
{
    uint64_t rec_seqnum = ssl_load_six_bytes( ssl->in_ctr + 2 );

    if( ssl->conf->anti_replay == MBEDTLS_SSL_ANTI_REPLAY_DISABLED )
        return;

    if( rec_seqnum > ssl->in_window_top )
    {
        /* Update window_top and the contents of the window */
        uint64_t shift = rec_seqnum - ssl->in_window_top;

        if( shift >= 64 )
            ssl->in_window = 1;
        else
        {
            ssl->in_window <<= shift;
            ssl->in_window |= 1;
        }

        ssl->in_window_top = rec_seqnum;
    }
    else
    {
        /* Mark that number as seen in the current window */
        uint64_t bit = ssl->in_window_top - rec_seqnum;

        if( bit < 64 ) /* Always true, but be extra sure */
            ssl->in_window |= (uint64_t) 1 << bit;
    }
}
#endif /* MBEDTLS_SSL_DTLS_ANTI_REPLAY */

#if defined(MBEDTLS_SSL_DTLS_CLIENT_PORT_REUSE) && defined(MBEDTLS_SSL_SRV_C)
/*
 * Without any SSL context, check if a datagram looks like a ClientHello with
 * a valid cookie, and if it doesn't, generate a HelloVerifyRequest message.
 * Both input and output include full DTLS headers.
 *
 * - if cookie is valid, return 0
 * - if ClientHello looks superficially valid but cookie is not,
 *   fill obuf and set olen, then
 *   return MBEDTLS_ERR_SSL_HELLO_VERIFY_REQUIRED
 * - otherwise return a specific error code
 */
static int ssl_check_dtls_clihlo_cookie(
                           mbedtls_ssl_cookie_write_t *f_cookie_write,
                           mbedtls_ssl_cookie_check_t *f_cookie_check,
                           void *p_cookie,
                           const unsigned char *cli_id, size_t cli_id_len,
                           const unsigned char *in, size_t in_len,
                           unsigned char *obuf, size_t buf_len, size_t *olen )
{
    size_t sid_len, cookie_len;
    unsigned char *p;

    /*
     * Structure of ClientHello with record and handshake headers,
     * and expected values. We don't need to check a lot, more checks will be
     * done when actually parsing the ClientHello - skipping those checks
     * avoids code duplication and does not make cookie forging any easier.
     *
     *  0-0  ContentType type;                  copied, must be handshake
     *  1-2  ProtocolVersion version;           copied
     *  3-4  uint16 epoch;                      copied, must be 0
     *  5-10 uint48 sequence_number;            copied
     * 11-12 uint16 length;                     (ignored)
     *
     * 13-13 HandshakeType msg_type;            (ignored)
     * 14-16 uint24 length;                     (ignored)
     * 17-18 uint16 message_seq;                copied
     * 19-21 uint24 fragment_offset;            copied, must be 0
     * 22-24 uint24 fragment_length;            (ignored)
     *
     * 25-26 ProtocolVersion client_version;    (ignored)
     * 27-58 Random random;                     (ignored)
     * 59-xx SessionID session_id;              1 byte len + sid_len content
     * 60+   opaque cookie<0..2^8-1>;           1 byte len + content
     *       ...
     *
     * Minimum length is 61 bytes.
     */
    if( in_len < 61 ||
        in[0] != MBEDTLS_SSL_MSG_HANDSHAKE ||
        in[3] != 0 || in[4] != 0 ||
        in[19] != 0 || in[20] != 0 || in[21] != 0 )
    {
        return( MBEDTLS_ERR_SSL_DECODE_ERROR );
    }

    sid_len = in[59];
    if( sid_len > in_len - 61 )
        return( MBEDTLS_ERR_SSL_DECODE_ERROR );

    cookie_len = in[60 + sid_len];
    if( cookie_len > in_len - 60 )
        return( MBEDTLS_ERR_SSL_DECODE_ERROR );

    if( f_cookie_check( p_cookie, in + sid_len + 61, cookie_len,
                        cli_id, cli_id_len ) == 0 )
    {
        /* Valid cookie */
        return( 0 );
    }

    /*
     * If we get here, we've got an invalid cookie, let's prepare HVR.
     *
     *  0-0  ContentType type;                  copied
     *  1-2  ProtocolVersion version;           copied
     *  3-4  uint16 epoch;                      copied
     *  5-10 uint48 sequence_number;            copied
     * 11-12 uint16 length;                     olen - 13
     *
     * 13-13 HandshakeType msg_type;            hello_verify_request
     * 14-16 uint24 length;                     olen - 25
     * 17-18 uint16 message_seq;                copied
     * 19-21 uint24 fragment_offset;            copied
     * 22-24 uint24 fragment_length;            olen - 25
     *
     * 25-26 ProtocolVersion server_version;    0xfe 0xff
     * 27-27 opaque cookie<0..2^8-1>;           cookie_len = olen - 27, cookie
     *
     * Minimum length is 28.
     */
    if( buf_len < 28 )
        return( MBEDTLS_ERR_SSL_BUFFER_TOO_SMALL );

    /* Copy most fields and adapt others */
    memcpy( obuf, in, 25 );
    obuf[13] = MBEDTLS_SSL_HS_HELLO_VERIFY_REQUEST;
    obuf[25] = 0xfe;
    obuf[26] = 0xff;

    /* Generate and write actual cookie */
    p = obuf + 28;
    if( f_cookie_write( p_cookie,
                        &p, obuf + buf_len, cli_id, cli_id_len ) != 0 )
    {
        return( MBEDTLS_ERR_SSL_INTERNAL_ERROR );
    }

    *olen = p - obuf;

    /* Go back and fill length fields */
    obuf[27] = (unsigned char)( *olen - 28 );

    obuf[14] = obuf[22] = MBEDTLS_BYTE_2( *olen - 25 );
    obuf[15] = obuf[23] = MBEDTLS_BYTE_1( *olen - 25 );
    obuf[16] = obuf[24] = MBEDTLS_BYTE_0( *olen - 25 );

    MBEDTLS_PUT_UINT16_BE( *olen - 13, obuf, 11 );

    return( MBEDTLS_ERR_SSL_HELLO_VERIFY_REQUIRED );
}

/*
 * Handle possible client reconnect with the same UDP quadruplet
 * (RFC 6347 Section 4.2.8).
 *
 * Called by ssl_parse_record_header() in case we receive an epoch 0 record
 * that looks like a ClientHello.
 *
 * - if the input looks like a ClientHello without cookies,
 *   send back HelloVerifyRequest, then return 0
 * - if the input looks like a ClientHello with a valid cookie,
 *   reset the session of the current context, and
 *   return MBEDTLS_ERR_SSL_CLIENT_RECONNECT
 * - if anything goes wrong, return a specific error code
 *
 * This function is called (through ssl_check_client_reconnect()) when an
 * unexpected record is found in ssl_get_next_record(), which will discard the
 * record if we return 0, and bubble up the return value otherwise (this
 * includes the case of MBEDTLS_ERR_SSL_CLIENT_RECONNECT and of unexpected
 * errors, and is the right thing to do in both cases).
 */
static int ssl_handle_possible_reconnect( mbedtls_ssl_context *ssl )
{
    int ret = MBEDTLS_ERR_ERROR_CORRUPTION_DETECTED;
    size_t len;

    if( ssl->conf->f_cookie_write == NULL ||
        ssl->conf->f_cookie_check == NULL )
    {
        /* If we can't use cookies to verify reachability of the peer,
         * drop the record. */
        MBEDTLS_SSL_DEBUG_MSG( 1, ( "no cookie callbacks, "
                                    "can't check reconnect validity" ) );
        return( 0 );
    }

    ret = ssl_check_dtls_clihlo_cookie(
            ssl->conf->f_cookie_write,
            ssl->conf->f_cookie_check,
            ssl->conf->p_cookie,
            ssl->cli_id, ssl->cli_id_len,
            ssl->in_buf, ssl->in_left,
            ssl->out_buf, MBEDTLS_SSL_OUT_CONTENT_LEN, &len );

    MBEDTLS_SSL_DEBUG_RET( 2, "ssl_check_dtls_clihlo_cookie", ret );

    if( ret == MBEDTLS_ERR_SSL_HELLO_VERIFY_REQUIRED )
    {
        int send_ret;
        MBEDTLS_SSL_DEBUG_MSG( 1, ( "sending HelloVerifyRequest" ) );
        MBEDTLS_SSL_DEBUG_BUF( 4, "output record sent to network",
                                  ssl->out_buf, len );
        /* Don't check write errors as we can't do anything here.
         * If the error is permanent we'll catch it later,
         * if it's not, then hopefully it'll work next time. */
        send_ret = ssl->f_send( ssl->p_bio, ssl->out_buf, len );
        MBEDTLS_SSL_DEBUG_RET( 2, "ssl->f_send", send_ret );
        (void) send_ret;

        return( 0 );
    }

    if( ret == 0 )
    {
        MBEDTLS_SSL_DEBUG_MSG( 1, ( "cookie is valid, resetting context" ) );
        if( ( ret = mbedtls_ssl_session_reset_int( ssl, 1 ) ) != 0 )
        {
            MBEDTLS_SSL_DEBUG_RET( 1, "reset", ret );
            return( ret );
        }

        return( MBEDTLS_ERR_SSL_CLIENT_RECONNECT );
    }

    return( ret );
}
#endif /* MBEDTLS_SSL_DTLS_CLIENT_PORT_REUSE && MBEDTLS_SSL_SRV_C */

#if !defined(MBEDTLS_SSL_USE_MPS)
static int ssl_check_record_type( uint8_t record_type )
{
    if( record_type != MBEDTLS_SSL_MSG_HANDSHAKE &&
        record_type != MBEDTLS_SSL_MSG_ALERT &&
        record_type != MBEDTLS_SSL_MSG_CHANGE_CIPHER_SPEC &&
        record_type != MBEDTLS_SSL_MSG_APPLICATION_DATA )
    {
        return( MBEDTLS_ERR_SSL_INVALID_RECORD );
    }

    return( 0 );
}

/*
 * ContentType type;
 * ProtocolVersion version;
 * uint16 epoch;            // DTLS only
 * uint48 sequence_number;  // DTLS only
 * uint16 length;
 *
 * Return 0 if header looks sane (and, for DTLS, the record is expected)
 * MBEDTLS_ERR_SSL_INVALID_RECORD if the header looks bad,
 * MBEDTLS_ERR_SSL_UNEXPECTED_RECORD (DTLS only) if sane but unexpected.
 *
 * With DTLS, mbedtls_ssl_read_record() will:
 * 1. proceed with the record if this function returns 0
 * 2. drop only the current record if this function returns UNEXPECTED_RECORD
 * 3. return CLIENT_RECONNECT if this function return that value
 * 4. drop the whole datagram if this function returns anything else.
 * Point 2 is needed when the peer is resending, and we have already received
 * the first record from a datagram but are still waiting for the others.
 */
static int ssl_parse_record_header( mbedtls_ssl_context const *ssl,
                                    unsigned char *buf,
                                    size_t len,
                                    mbedtls_record *rec )
{
    int major_ver, minor_ver;

    size_t const rec_hdr_type_offset    = 0;
    size_t const rec_hdr_type_len       = 1;

    size_t const rec_hdr_version_offset = rec_hdr_type_offset +
                                          rec_hdr_type_len;
    size_t const rec_hdr_version_len    = 2;

    size_t const rec_hdr_ctr_len        = 8;
#if defined(MBEDTLS_SSL_PROTO_DTLS)
    uint32_t     rec_epoch;
    size_t const rec_hdr_ctr_offset     = rec_hdr_version_offset +
                                          rec_hdr_version_len;

#if defined(MBEDTLS_SSL_DTLS_CONNECTION_ID)
    size_t const rec_hdr_cid_offset     = rec_hdr_ctr_offset +
                                          rec_hdr_ctr_len;
    size_t       rec_hdr_cid_len        = 0;
#endif /* MBEDTLS_SSL_DTLS_CONNECTION_ID */
#endif /* MBEDTLS_SSL_PROTO_DTLS */

    size_t       rec_hdr_len_offset; /* To be determined */
    size_t const rec_hdr_len_len    = 2;

    /*
     * Check minimum lengths for record header.
     */

#if defined(MBEDTLS_SSL_PROTO_DTLS)
    if( ssl->conf->transport == MBEDTLS_SSL_TRANSPORT_DATAGRAM )
    {
        rec_hdr_len_offset = rec_hdr_ctr_offset + rec_hdr_ctr_len;
    }
    else
#endif /* MBEDTLS_SSL_PROTO_DTLS */
    {
        rec_hdr_len_offset = rec_hdr_version_offset + rec_hdr_version_len;
    }

    if( len < rec_hdr_len_offset + rec_hdr_len_len )
    {
        MBEDTLS_SSL_DEBUG_MSG( 1, ( "datagram of length %u too small to hold DTLS record header of length %u",
                 (unsigned) len,
                 (unsigned)( rec_hdr_len_len + rec_hdr_len_len ) ) );
        return( MBEDTLS_ERR_SSL_INVALID_RECORD );
    }

    /*
     * Parse and validate record content type
     */

    rec->type = buf[ rec_hdr_type_offset ];

    /* Check record content type */
#if defined(MBEDTLS_SSL_DTLS_CONNECTION_ID)
    rec->cid_len = 0;

    if( ssl->conf->transport == MBEDTLS_SSL_TRANSPORT_DATAGRAM &&
        ssl->conf->cid_len != 0                                &&
        rec->type == MBEDTLS_SSL_MSG_CID )
    {
        /* Shift pointers to account for record header including CID
         * struct {
         *   ContentType special_type = tls12_cid;
         *   ProtocolVersion version;
         *   uint16 epoch;
         *   uint48 sequence_number;
         *   opaque cid[cid_length]; // Additional field compared to
         *                           // default DTLS record format
         *   uint16 length;
         *   opaque enc_content[DTLSCiphertext.length];
         * } DTLSCiphertext;
         */

        /* So far, we only support static CID lengths
         * fixed in the configuration. */
        rec_hdr_cid_len = ssl->conf->cid_len;
        rec_hdr_len_offset += rec_hdr_cid_len;

        if( len < rec_hdr_len_offset + rec_hdr_len_len )
        {
            MBEDTLS_SSL_DEBUG_MSG( 1, ( "datagram of length %u too small to hold DTLS record header including CID, length %u",
                (unsigned) len,
                (unsigned)( rec_hdr_len_offset + rec_hdr_len_len ) ) );
            return( MBEDTLS_ERR_SSL_INVALID_RECORD );
        }

        /* configured CID len is guaranteed at most 255, see
         * MBEDTLS_SSL_CID_OUT_LEN_MAX in check_config.h */
        rec->cid_len = (uint8_t) rec_hdr_cid_len;
        memcpy( rec->cid, buf + rec_hdr_cid_offset, rec_hdr_cid_len );
    }
    else
#endif /* MBEDTLS_SSL_DTLS_CONNECTION_ID */
    {
        if( ssl_check_record_type( rec->type ) )
        {
            MBEDTLS_SSL_DEBUG_MSG( 1, ( "unknown record type %u",
                                        (unsigned) rec->type ) );
            return( MBEDTLS_ERR_SSL_INVALID_RECORD );
        }
    }

    /*
     * Parse and validate record version
     */

    rec->ver[0] = buf[ rec_hdr_version_offset + 0 ];
    rec->ver[1] = buf[ rec_hdr_version_offset + 1 ];
    mbedtls_ssl_read_version( &major_ver, &minor_ver,
                              ssl->conf->transport,
                              &rec->ver[0] );

    if( major_ver != ssl->major_ver )
    {
        MBEDTLS_SSL_DEBUG_MSG( 1, ( "major version mismatch" ) );
        return( MBEDTLS_ERR_SSL_INVALID_RECORD );
    }

    if( minor_ver > ssl->conf->max_minor_ver )
    {
        MBEDTLS_SSL_DEBUG_MSG( 1, ( "minor version mismatch" ) );
        return( MBEDTLS_ERR_SSL_INVALID_RECORD );
    }

    /*
     * Parse/Copy record sequence number.
     */

#if defined(MBEDTLS_SSL_PROTO_DTLS)
    if( ssl->conf->transport == MBEDTLS_SSL_TRANSPORT_DATAGRAM )
    {
        /* Copy explicit record sequence number from input buffer. */
        memcpy( &rec->ctr[0], buf + rec_hdr_ctr_offset,
                rec_hdr_ctr_len );
    }
    else
#endif /* MBEDTLS_SSL_PROTO_DTLS */
    {
        /* Copy implicit record sequence number from SSL context structure. */
        memcpy( &rec->ctr[0], ssl->in_ctr, rec_hdr_ctr_len );
    }

    /*
     * Parse record length.
     */

    rec->data_offset = rec_hdr_len_offset + rec_hdr_len_len;
    rec->data_len    = ( (size_t) buf[ rec_hdr_len_offset + 0 ] << 8 ) |
                       ( (size_t) buf[ rec_hdr_len_offset + 1 ] << 0 );
    MBEDTLS_SSL_DEBUG_BUF( 4, "input record header", buf, rec->data_offset );

    MBEDTLS_SSL_DEBUG_MSG( 3, ( "input record: msgtype = %u, "
                                "version = [%d:%d], msglen = %" MBEDTLS_PRINTF_SIZET,
                                rec->type,
                                major_ver, minor_ver, rec->data_len ) );

    rec->buf     = buf;
    rec->buf_len = rec->data_offset + rec->data_len;

    if( rec->data_len == 0 )
        return( MBEDTLS_ERR_SSL_INVALID_RECORD );

    /*
     * DTLS-related tests.
     * Check epoch before checking length constraint because
     * the latter varies with the epoch. E.g., if a ChangeCipherSpec
     * message gets duplicated before the corresponding Finished message,
     * the second ChangeCipherSpec should be discarded because it belongs
     * to an old epoch, but not because its length is shorter than
     * the minimum record length for packets using the new record transform.
     * Note that these two kinds of failures are handled differently,
     * as an unexpected record is silently skipped but an invalid
     * record leads to the entire datagram being dropped.
     */
#if defined(MBEDTLS_SSL_PROTO_DTLS)
    if( ssl->conf->transport == MBEDTLS_SSL_TRANSPORT_DATAGRAM )
    {
        rec_epoch = ( rec->ctr[0] << 8 ) | rec->ctr[1];

        /* Check that the datagram is large enough to contain a record
         * of the advertised length. */
        if( len < rec->data_offset + rec->data_len )
        {
            MBEDTLS_SSL_DEBUG_MSG( 1, ( "Datagram of length %u too small to contain record of advertised length %u.",
                             (unsigned) len,
                             (unsigned)( rec->data_offset + rec->data_len ) ) );
            return( MBEDTLS_ERR_SSL_INVALID_RECORD );
        }

        /* Records from other, non-matching epochs are silently discarded.
         * (The case of same-port Client reconnects must be considered in
         *  the caller). */
        if( rec_epoch != ssl->in_epoch )
        {
            MBEDTLS_SSL_DEBUG_MSG( 1, ( "record from another epoch: "
                                        "expected %u, received %lu",
                                        ssl->in_epoch, (unsigned long) rec_epoch ) );

            /* Records from the next epoch are considered for buffering
             * (concretely: early Finished messages). */
            if( rec_epoch == (unsigned) ssl->in_epoch + 1 )
            {
                MBEDTLS_SSL_DEBUG_MSG( 2, ( "Consider record for buffering" ) );
                return( MBEDTLS_ERR_SSL_EARLY_MESSAGE );
            }

            return( MBEDTLS_ERR_SSL_UNEXPECTED_RECORD );
        }
#if defined(MBEDTLS_SSL_DTLS_ANTI_REPLAY)
        /* For records from the correct epoch, check whether their
         * sequence number has been seen before. */
        else if( mbedtls_ssl_dtls_record_replay_check( (mbedtls_ssl_context *) ssl,
            &rec->ctr[0] ) != 0 )
        {
            MBEDTLS_SSL_DEBUG_MSG( 1, ( "replayed record" ) );
            return( MBEDTLS_ERR_SSL_UNEXPECTED_RECORD );
        }
#endif
    }
#endif /* MBEDTLS_SSL_PROTO_DTLS */

    return( 0 );
}


#if defined(MBEDTLS_SSL_DTLS_CLIENT_PORT_REUSE) && defined(MBEDTLS_SSL_SRV_C)
static int ssl_check_client_reconnect( mbedtls_ssl_context *ssl )
{
    unsigned int rec_epoch = ( ssl->in_ctr[0] << 8 ) | ssl->in_ctr[1];

    /*
     * Check for an epoch 0 ClientHello. We can't use in_msg here to
     * access the first byte of record content (handshake type), as we
     * have an active transform (possibly iv_len != 0), so use the
     * fact that the record header len is 13 instead.
     */
    if( rec_epoch == 0 &&
        ssl->conf->endpoint == MBEDTLS_SSL_IS_SERVER &&
        ssl->state == MBEDTLS_SSL_HANDSHAKE_OVER &&
        ssl->in_msgtype == MBEDTLS_SSL_MSG_HANDSHAKE &&
        ssl->in_left > 13 &&
        ssl->in_buf[13] == MBEDTLS_SSL_HS_CLIENT_HELLO )
    {
        MBEDTLS_SSL_DEBUG_MSG( 1, ( "possible client reconnect "
                                    "from the same port" ) );
        return( ssl_handle_possible_reconnect( ssl ) );
    }

    return( 0 );
}
#endif /* MBEDTLS_SSL_DTLS_CLIENT_PORT_REUSE && MBEDTLS_SSL_SRV_C */

/*
 * If applicable, decrypt record content
 */
static int ssl_prepare_record_content( mbedtls_ssl_context *ssl,
                                       mbedtls_record *rec )
{
    int ret, done = 0;

    MBEDTLS_SSL_DEBUG_BUF( 4, "input record from network",
                           rec->buf, rec->buf_len );

    /*
     * In TLS 1.3, always treat ChangeCipherSpec records
     * as unencrypted. The only thing we do with them is
     * check the length and content and ignore them.
     */
#if defined(MBEDTLS_SSL_PROTO_TLS1_3)
    if( ssl->transform_in != NULL &&
        ssl->transform_in->minor_ver == MBEDTLS_SSL_MINOR_VERSION_4 )
    {
        if( rec->type == MBEDTLS_SSL_MSG_CHANGE_CIPHER_SPEC )
            done = 1;
    }
#endif /* MBEDTLS_SSL_PROTO_TLS1_3 */

    if( !done && ssl->transform_in != NULL )
    {
        unsigned char const old_msg_type = rec->type;

        if( ( ret = mbedtls_ssl_decrypt_buf( ssl, ssl->transform_in,
                                             rec ) ) != 0 )
        {
            MBEDTLS_SSL_DEBUG_RET( 1, "ssl_decrypt_buf", ret );

#if defined(MBEDTLS_SSL_DTLS_CONNECTION_ID)
            if( ret == MBEDTLS_ERR_SSL_UNEXPECTED_CID &&
                ssl->conf->ignore_unexpected_cid
                    == MBEDTLS_SSL_UNEXPECTED_CID_IGNORE )
            {
                MBEDTLS_SSL_DEBUG_MSG( 3, ( "ignoring unexpected CID" ) );
                ret = MBEDTLS_ERR_SSL_CONTINUE_PROCESSING;
            }
#endif /* MBEDTLS_SSL_DTLS_CONNECTION_ID */

            return( ret );
        }

        if( old_msg_type != rec->type )
        {
            MBEDTLS_SSL_DEBUG_MSG( 4, ( "record type after decrypt (before %d): %d",
                                        old_msg_type, rec->type ) );
        }

        MBEDTLS_SSL_DEBUG_BUF( 4, "input payload after decrypt",
                               rec->buf + rec->data_offset, rec->data_len );

#if defined(MBEDTLS_SSL_DTLS_CONNECTION_ID) || defined(MBEDTLS_SSL_PROTO_TLS1_3)
        /* We have already checked the record content type
         * in ssl_parse_record_header(), failing or silently
         * dropping the record in the case of an unknown type.
         *
         * Since with the use of CIDs or TLS 1.3, the record content type
         * might change during decryption, re-check the record content type,
         * but treat a failure as fatal this time. */
        if( ssl_check_record_type( rec->type ) )
        {
            MBEDTLS_SSL_DEBUG_MSG( 1, ( "unknown record type" ) );
            return( MBEDTLS_ERR_SSL_INVALID_RECORD );
        }
#endif /* MBEDTLS_SSL_DTLS_CONNECTION_ID || MBEDTLS_SSL_PROTO_TLS1_3 */

        if( rec->data_len == 0 )
        {
#if defined(MBEDTLS_SSL_PROTO_TLS1_2)
            if( ssl->minor_ver == MBEDTLS_SSL_MINOR_VERSION_3
                && rec->type != MBEDTLS_SSL_MSG_APPLICATION_DATA )
            {
                /* TLS v1.2 explicitly disallows zero-length messages which are not application data */
                MBEDTLS_SSL_DEBUG_MSG( 1, ( "invalid zero-length message type: %d", ssl->in_msgtype ) );
                return( MBEDTLS_ERR_SSL_INVALID_RECORD );
            }
#endif /* MBEDTLS_SSL_PROTO_TLS1_2 */

            ssl->nb_zero++;

            /*
             * Three or more empty messages may be a DoS attack
             * (excessive CPU consumption).
             */
            if( ssl->nb_zero > 3 )
            {
                MBEDTLS_SSL_DEBUG_MSG( 1, ( "received four consecutive empty "
                                            "messages, possible DoS attack" ) );
                /* Treat the records as if they were not properly authenticated,
                 * thereby failing the connection if we see more than allowed
                 * by the configured bad MAC threshold. */
                return( MBEDTLS_ERR_SSL_INVALID_MAC );
            }
        }
        else
            ssl->nb_zero = 0;

#if defined(MBEDTLS_SSL_PROTO_DTLS)
        if( ssl->conf->transport == MBEDTLS_SSL_TRANSPORT_DATAGRAM )
        {
            ; /* in_ctr read from peer, not maintained internally */
        }
        else
#endif
        {
            unsigned i;
            for( i = MBEDTLS_SSL_SEQUENCE_NUMBER_LEN;
                 i > mbedtls_ssl_ep_len( ssl ); i-- )
            {
                if( ++ssl->in_ctr[i - 1] != 0 )
                    break;
            }

            /* The loop goes to its end iff the counter is wrapping */
            if( i == mbedtls_ssl_ep_len( ssl ) )
            {
                MBEDTLS_SSL_DEBUG_MSG( 1, ( "incoming message counter would wrap" ) );
                return( MBEDTLS_ERR_SSL_COUNTER_WRAPPING );
            }
        }

    }

#if defined(MBEDTLS_SSL_DTLS_ANTI_REPLAY)
    if( ssl->conf->transport == MBEDTLS_SSL_TRANSPORT_DATAGRAM )
    {
        mbedtls_ssl_dtls_replay_update( ssl );
    }
#endif

    /* Check actual (decrypted) record content length against
     * configured maximum. */
    if( ssl->in_msglen > MBEDTLS_SSL_IN_CONTENT_LEN )
    {
        MBEDTLS_SSL_DEBUG_MSG( 1, ( "bad message length" ) );
        return( MBEDTLS_ERR_SSL_INVALID_RECORD );
    }

    return( 0 );
}

/*
 * Read a record.
 *
 * Silently ignore non-fatal alert (and for DTLS, invalid records as well,
 * RFC 6347 4.1.2.7) and continue reading until a valid record is found.
 *
 */

/* Helper functions for mbedtls_ssl_read_record(). */
static int ssl_consume_current_message( mbedtls_ssl_context *ssl );
static int ssl_get_next_record( mbedtls_ssl_context *ssl );
static int ssl_record_is_in_progress( mbedtls_ssl_context *ssl );

int mbedtls_ssl_read_record( mbedtls_ssl_context *ssl,
                             unsigned update_hs_digest )
{
    int ret = MBEDTLS_ERR_ERROR_CORRUPTION_DETECTED;

    MBEDTLS_SSL_DEBUG_MSG( 2, ( "=> read record" ) );

#if defined(MBEDTLS_SSL_USE_MPS)
    return( MBEDTLS_ERR_SSL_INTERNAL_ERROR );
#endif

    if( ssl->keep_current_message == 0 )
    {
        do {

            ret = ssl_consume_current_message( ssl );
            if( ret != 0 )
                return( ret );

            if( ssl_record_is_in_progress( ssl ) == 0 )
            {
#if defined(MBEDTLS_SSL_PROTO_DTLS)
                int have_buffered = 0;

                /* We only check for buffered messages if the
                 * current datagram is fully consumed. */
                if( ssl->conf->transport == MBEDTLS_SSL_TRANSPORT_DATAGRAM &&
                    ssl_next_record_is_in_datagram( ssl ) == 0 )
                {
                    if( ssl_load_buffered_message( ssl ) == 0 )
                        have_buffered = 1;
                }

                if( have_buffered == 0 )
#endif /* MBEDTLS_SSL_PROTO_DTLS */
                {
                    ret = ssl_get_next_record( ssl );
                    if( ret == MBEDTLS_ERR_SSL_CONTINUE_PROCESSING )
                        continue;

                    if( ret != 0 )
                    {
                        MBEDTLS_SSL_DEBUG_RET( 1, ( "ssl_get_next_record" ), ret );
                        return( ret );
                    }
                }
            }

            ret = mbedtls_ssl_handle_message_type( ssl );

#if defined(MBEDTLS_SSL_PROTO_DTLS)
            if( ret == MBEDTLS_ERR_SSL_EARLY_MESSAGE )
            {
                /* Buffer future message */
                ret = ssl_buffer_message( ssl );
                if( ret != 0 )
                    return( ret );

                ret = MBEDTLS_ERR_SSL_CONTINUE_PROCESSING;
            }
#endif /* MBEDTLS_SSL_PROTO_DTLS */

        } while( MBEDTLS_ERR_SSL_NON_FATAL           == ret  ||
                 MBEDTLS_ERR_SSL_CONTINUE_PROCESSING == ret );

        if( 0 != ret )
        {
            MBEDTLS_SSL_DEBUG_RET( 1, ( "mbedtls_ssl_handle_message_type" ), ret );
            return( ret );
        }

        if( ssl->in_msgtype == MBEDTLS_SSL_MSG_HANDSHAKE &&
            update_hs_digest == 1 )
        {
            mbedtls_ssl_update_handshake_status( ssl );
        }
    }
    else
    {
        MBEDTLS_SSL_DEBUG_MSG( 2, ( "reuse previously read message" ) );
        ssl->keep_current_message = 0;
    }

    MBEDTLS_SSL_DEBUG_MSG( 2, ( "<= read record" ) );

    return( 0 );
}

#if defined(MBEDTLS_SSL_PROTO_DTLS)
static int ssl_next_record_is_in_datagram( mbedtls_ssl_context *ssl )
{
    if( ssl->in_left > ssl->next_record_offset )
        return( 1 );

    return( 0 );
}

static int ssl_load_buffered_message( mbedtls_ssl_context *ssl )
{
    mbedtls_ssl_handshake_params * const hs = ssl->handshake;
    mbedtls_ssl_hs_buffer * hs_buf;
    int ret = 0;

    if( hs == NULL )
        return( -1 );

    MBEDTLS_SSL_DEBUG_MSG( 2, ( "=> ssl_load_buffered_messsage" ) );

    if( ssl->state == MBEDTLS_SSL_CLIENT_CHANGE_CIPHER_SPEC ||
        ssl->state == MBEDTLS_SSL_SERVER_CHANGE_CIPHER_SPEC )
    {
        /* Check if we have seen a ChangeCipherSpec before.
         * If yes, synthesize a CCS record. */
        if( !hs->buffering.seen_ccs )
        {
            MBEDTLS_SSL_DEBUG_MSG( 2, ( "CCS not seen in the current flight" ) );
            ret = -1;
            goto exit;
        }

        MBEDTLS_SSL_DEBUG_MSG( 2, ( "Injecting buffered CCS message" ) );
        ssl->in_msgtype = MBEDTLS_SSL_MSG_CHANGE_CIPHER_SPEC;
        ssl->in_msglen = 1;
        ssl->in_msg[0] = 1;

        /* As long as they are equal, the exact value doesn't matter. */
        ssl->in_left            = 0;
        ssl->next_record_offset = 0;

        hs->buffering.seen_ccs = 0;
        goto exit;
    }

#if defined(MBEDTLS_DEBUG_C)
    /* Debug only */
    {
        unsigned offset;
        for( offset = 1; offset < MBEDTLS_SSL_MAX_BUFFERED_HS; offset++ )
        {
            hs_buf = &hs->buffering.hs[offset];
            if( hs_buf->is_valid == 1 )
            {
                MBEDTLS_SSL_DEBUG_MSG( 2, ( "Future message with sequence number %u %s buffered.",
                            hs->in_msg_seq + offset,
                            hs_buf->is_complete ? "fully" : "partially" ) );
            }
        }
    }
#endif /* MBEDTLS_DEBUG_C */

    /* Check if we have buffered and/or fully reassembled the
     * next handshake message. */
    hs_buf = &hs->buffering.hs[0];
    if( ( hs_buf->is_valid == 1 ) && ( hs_buf->is_complete == 1 ) )
    {
        /* Synthesize a record containing the buffered HS message. */
        size_t msg_len = ( hs_buf->data[1] << 16 ) |
                         ( hs_buf->data[2] << 8  ) |
                           hs_buf->data[3];

        /* Double-check that we haven't accidentally buffered
         * a message that doesn't fit into the input buffer. */
        if( msg_len + 12 > MBEDTLS_SSL_IN_CONTENT_LEN )
        {
            MBEDTLS_SSL_DEBUG_MSG( 1, ( "should never happen" ) );
            return( MBEDTLS_ERR_SSL_INTERNAL_ERROR );
        }

        MBEDTLS_SSL_DEBUG_MSG( 2, ( "Next handshake message has been buffered - load" ) );
        MBEDTLS_SSL_DEBUG_BUF( 3, "Buffered handshake message (incl. header)",
                               hs_buf->data, msg_len + 12 );

        ssl->in_msgtype = MBEDTLS_SSL_MSG_HANDSHAKE;
        ssl->in_hslen   = msg_len + 12;
        ssl->in_msglen  = msg_len + 12;
        memcpy( ssl->in_msg, hs_buf->data, ssl->in_hslen );

        ret = 0;
        goto exit;
    }
    else
    {
        MBEDTLS_SSL_DEBUG_MSG( 2, ( "Next handshake message %u not or only partially bufffered",
                                    hs->in_msg_seq ) );
    }

    ret = -1;

exit:

    MBEDTLS_SSL_DEBUG_MSG( 2, ( "<= ssl_load_buffered_message" ) );
    return( ret );
}

static int ssl_buffer_make_space( mbedtls_ssl_context *ssl,
                                  size_t desired )
{
    int offset;
    mbedtls_ssl_handshake_params * const hs = ssl->handshake;
    MBEDTLS_SSL_DEBUG_MSG( 2, ( "Attempt to free buffered messages to have %u bytes available",
                                (unsigned) desired ) );

    /* Get rid of future records epoch first, if such exist. */
    ssl_free_buffered_record( ssl );

    /* Check if we have enough space available now. */
    if( desired <= ( MBEDTLS_SSL_DTLS_MAX_BUFFERING -
                     hs->buffering.total_bytes_buffered ) )
    {
        MBEDTLS_SSL_DEBUG_MSG( 2, ( "Enough space available after freeing future epoch record" ) );
        return( 0 );
    }

    /* We don't have enough space to buffer the next expected handshake
     * message. Remove buffers used for future messages to gain space,
     * starting with the most distant one. */
    for( offset = MBEDTLS_SSL_MAX_BUFFERED_HS - 1;
         offset >= 0; offset-- )
    {
        MBEDTLS_SSL_DEBUG_MSG( 2, ( "Free buffering slot %d to make space for reassembly of next handshake message",
                                    offset ) );

        ssl_buffering_free_slot( ssl, (uint8_t) offset );

        /* Check if we have enough space available now. */
        if( desired <= ( MBEDTLS_SSL_DTLS_MAX_BUFFERING -
                         hs->buffering.total_bytes_buffered ) )
        {
            MBEDTLS_SSL_DEBUG_MSG( 2, ( "Enough space available after freeing buffered HS messages" ) );
            return( 0 );
        }
    }

    return( -1 );
}

static int ssl_buffer_message( mbedtls_ssl_context *ssl )
{
    int ret = 0;
    mbedtls_ssl_handshake_params * const hs = ssl->handshake;

    if( hs == NULL )
        return( 0 );

    MBEDTLS_SSL_DEBUG_MSG( 2, ( "=> ssl_buffer_message" ) );

    switch( ssl->in_msgtype )
    {
        case MBEDTLS_SSL_MSG_CHANGE_CIPHER_SPEC:
            MBEDTLS_SSL_DEBUG_MSG( 2, ( "Remember CCS message" ) );

            hs->buffering.seen_ccs = 1;
            break;

        case MBEDTLS_SSL_MSG_HANDSHAKE:
        {
            unsigned recv_msg_seq_offset;
            unsigned recv_msg_seq = ( ssl->in_msg[4] << 8 ) | ssl->in_msg[5];
            mbedtls_ssl_hs_buffer *hs_buf;
            size_t msg_len = ssl->in_hslen - 12;

            /* We should never receive an old handshake
             * message - double-check nonetheless. */
            if( recv_msg_seq < ssl->handshake->in_msg_seq )
            {
                MBEDTLS_SSL_DEBUG_MSG( 1, ( "should never happen" ) );
                return( MBEDTLS_ERR_SSL_INTERNAL_ERROR );
            }

            recv_msg_seq_offset = recv_msg_seq - ssl->handshake->in_msg_seq;
            if( recv_msg_seq_offset >= MBEDTLS_SSL_MAX_BUFFERED_HS )
            {
                /* Silently ignore -- message too far in the future */
                MBEDTLS_SSL_DEBUG_MSG( 2,
                 ( "Ignore future HS message with sequence number %u, "
                   "buffering window %u - %u",
                   recv_msg_seq, ssl->handshake->in_msg_seq,
                   ssl->handshake->in_msg_seq + MBEDTLS_SSL_MAX_BUFFERED_HS - 1 ) );

                goto exit;
            }

            MBEDTLS_SSL_DEBUG_MSG( 2, ( "Buffering HS message with sequence number %u, offset %u ",
                                        recv_msg_seq, recv_msg_seq_offset ) );

            hs_buf = &hs->buffering.hs[ recv_msg_seq_offset ];

            /* Check if the buffering for this seq nr has already commenced. */
            if( !hs_buf->is_valid )
            {
                size_t reassembly_buf_sz;

                hs_buf->is_fragmented =
                    ( ssl_hs_is_proper_fragment( ssl ) == 1 );

                /* We copy the message back into the input buffer
                 * after reassembly, so check that it's not too large.
                 * This is an implementation-specific limitation
                 * and not one from the standard, hence it is not
                 * checked in ssl_check_hs_header(). */
                if( msg_len + 12 > MBEDTLS_SSL_IN_CONTENT_LEN )
                {
                    /* Ignore message */
                    goto exit;
                }

                /* Check if we have enough space to buffer the message. */
                if( hs->buffering.total_bytes_buffered >
                    MBEDTLS_SSL_DTLS_MAX_BUFFERING )
                {
                    MBEDTLS_SSL_DEBUG_MSG( 1, ( "should never happen" ) );
                    return( MBEDTLS_ERR_SSL_INTERNAL_ERROR );
                }

                reassembly_buf_sz = ssl_get_reassembly_buffer_size( msg_len,
                                                       hs_buf->is_fragmented );

                if( reassembly_buf_sz > ( MBEDTLS_SSL_DTLS_MAX_BUFFERING -
                                          hs->buffering.total_bytes_buffered ) )
                {
                    if( recv_msg_seq_offset > 0 )
                    {
                        /* If we can't buffer a future message because
                         * of space limitations -- ignore. */
                        MBEDTLS_SSL_DEBUG_MSG( 2, ( "Buffering of future message of size %" MBEDTLS_PRINTF_SIZET
                                                    " would exceed the compile-time limit %" MBEDTLS_PRINTF_SIZET
                                                    " (already %" MBEDTLS_PRINTF_SIZET
                                                    " bytes buffered) -- ignore\n",
                             msg_len, (size_t) MBEDTLS_SSL_DTLS_MAX_BUFFERING,
                             hs->buffering.total_bytes_buffered ) );
                        goto exit;
                    }
                    else
                    {
                        MBEDTLS_SSL_DEBUG_MSG( 2, ( "Buffering of future message of size %" MBEDTLS_PRINTF_SIZET
                                                    " would exceed the compile-time limit %" MBEDTLS_PRINTF_SIZET
                                                    " (already %" MBEDTLS_PRINTF_SIZET
                                                    " bytes buffered) -- attempt to make space by freeing buffered future messages\n",
                             msg_len, (size_t) MBEDTLS_SSL_DTLS_MAX_BUFFERING,
                             hs->buffering.total_bytes_buffered ) );
                    }

                    if( ssl_buffer_make_space( ssl, reassembly_buf_sz ) != 0 )
                    {
                        MBEDTLS_SSL_DEBUG_MSG( 2, ( "Reassembly of next message of size %" MBEDTLS_PRINTF_SIZET
                                                    " (%" MBEDTLS_PRINTF_SIZET " with bitmap) would exceed"
                                                    " the compile-time limit %" MBEDTLS_PRINTF_SIZET
                                                    " (already %" MBEDTLS_PRINTF_SIZET
                                                    " bytes buffered) -- fail\n",
                             msg_len,
                             reassembly_buf_sz,
                             (size_t) MBEDTLS_SSL_DTLS_MAX_BUFFERING,
                             hs->buffering.total_bytes_buffered ) );
                        ret = MBEDTLS_ERR_SSL_BUFFER_TOO_SMALL;
                        goto exit;
                    }
                }

                MBEDTLS_SSL_DEBUG_MSG( 2, ( "initialize reassembly, total length = %" MBEDTLS_PRINTF_SIZET,
                                            msg_len ) );

                hs_buf->data = mbedtls_calloc( 1, reassembly_buf_sz );
                if( hs_buf->data == NULL )
                {
                    ret = MBEDTLS_ERR_SSL_ALLOC_FAILED;
                    goto exit;
                }
                hs_buf->data_len = reassembly_buf_sz;

                /* Prepare final header: copy msg_type, length and message_seq,
                 * then add standardised fragment_offset and fragment_length */
                memcpy( hs_buf->data, ssl->in_msg, 6 );
                memset( hs_buf->data + 6, 0, 3 );
                memcpy( hs_buf->data + 9, hs_buf->data + 1, 3 );

                hs_buf->is_valid = 1;

                hs->buffering.total_bytes_buffered += reassembly_buf_sz;
            }
            else
            {
                /* Make sure msg_type and length are consistent */
                if( memcmp( hs_buf->data, ssl->in_msg, 4 ) != 0 )
                {
                    MBEDTLS_SSL_DEBUG_MSG( 1, ( "Fragment header mismatch - ignore" ) );
                    /* Ignore */
                    goto exit;
                }
            }

            if( !hs_buf->is_complete )
            {
                size_t frag_len, frag_off;
                unsigned char * const msg = hs_buf->data + 12;

                /*
                 * Check and copy current fragment
                 */

                /* Validation of header fields already done in
                 * mbedtls_ssl_prepare_handshake_record(). */
                frag_off = ssl_get_hs_frag_off( ssl );
                frag_len = ssl_get_hs_frag_len( ssl );

                MBEDTLS_SSL_DEBUG_MSG( 2, ( "adding fragment, offset = %" MBEDTLS_PRINTF_SIZET
                                            ", length = %" MBEDTLS_PRINTF_SIZET,
                                            frag_off, frag_len ) );
                memcpy( msg + frag_off, ssl->in_msg + 12, frag_len );

                if( hs_buf->is_fragmented )
                {
                    unsigned char * const bitmask = msg + msg_len;
                    ssl_bitmask_set( bitmask, frag_off, frag_len );
                    hs_buf->is_complete = ( ssl_bitmask_check( bitmask,
                                                               msg_len ) == 0 );
                }
                else
                {
                    hs_buf->is_complete = 1;
                }

                MBEDTLS_SSL_DEBUG_MSG( 2, ( "message %scomplete",
                                   hs_buf->is_complete ? "" : "not yet " ) );
            }

            break;
        }

        default:
            /* We don't buffer other types of messages. */
            break;
    }

exit:

    MBEDTLS_SSL_DEBUG_MSG( 2, ( "<= ssl_buffer_message" ) );
    return( ret );
}
#endif /* MBEDTLS_SSL_PROTO_DTLS */

static int ssl_consume_current_message( mbedtls_ssl_context *ssl )
{
    /*
     * Consume last content-layer message and potentially
     * update in_msglen which keeps track of the contents'
     * consumption state.
     *
     * (1) Handshake messages:
     *     Remove last handshake message, move content
     *     and adapt in_msglen.
     *
     * (2) Alert messages:
     *     Consume whole record content, in_msglen = 0.
     *
     * (3) Change cipher spec:
     *     Consume whole record content, in_msglen = 0.
     *
     * (4) Application data:
     *     Don't do anything - the record layer provides
     *     the application data as a stream transport
     *     and consumes through mbedtls_ssl_read only.
     *
     */

    /* Case (1): Handshake messages */
    if( ssl->in_hslen != 0 )
    {
        /* Hard assertion to be sure that no application data
         * is in flight, as corrupting ssl->in_msglen during
         * ssl->in_offt != NULL is fatal. */
        if( ssl->in_offt != NULL )
        {
            MBEDTLS_SSL_DEBUG_MSG( 1, ( "should never happen" ) );
            return( MBEDTLS_ERR_SSL_INTERNAL_ERROR );
        }

        /*
         * Get next Handshake message in the current record
         */

        /* Notes:
         * (1) in_hslen is not necessarily the size of the
         *     current handshake content: If DTLS handshake
         *     fragmentation is used, that's the fragment
         *     size instead. Using the total handshake message
         *     size here is faulty and should be changed at
         *     some point.
         * (2) While it doesn't seem to cause problems, one
         *     has to be very careful not to assume that in_hslen
         *     is always <= in_msglen in a sensible communication.
         *     Again, it's wrong for DTLS handshake fragmentation.
         *     The following check is therefore mandatory, and
         *     should not be treated as a silently corrected assertion.
         *     Additionally, ssl->in_hslen might be arbitrarily out of
         *     bounds after handling a DTLS message with an unexpected
         *     sequence number, see mbedtls_ssl_prepare_handshake_record.
         */
        if( ssl->in_hslen < ssl->in_msglen )
        {
            ssl->in_msglen -= ssl->in_hslen;
            memmove( ssl->in_msg, ssl->in_msg + ssl->in_hslen,
                     ssl->in_msglen );

            MBEDTLS_SSL_DEBUG_BUF( 4, "remaining content in record",
                                   ssl->in_msg, ssl->in_msglen );
        }
        else
        {
            ssl->in_msglen = 0;
        }

        ssl->in_hslen   = 0;
    }
    /* Case (4): Application data */
    else if( ssl->in_offt != NULL )
    {
        return( 0 );
    }
    /* Everything else (CCS & Alerts) */
    else
    {
        ssl->in_msglen = 0;
    }

    return( 0 );
}

static int ssl_record_is_in_progress( mbedtls_ssl_context *ssl )
{
    if( ssl->in_msglen > 0 )
        return( 1 );

    return( 0 );
}

#if defined(MBEDTLS_SSL_PROTO_DTLS)

static void ssl_free_buffered_record( mbedtls_ssl_context *ssl )
{
    mbedtls_ssl_handshake_params * const hs = ssl->handshake;
    if( hs == NULL )
        return;

    if( hs->buffering.future_record.data != NULL )
    {
        hs->buffering.total_bytes_buffered -=
            hs->buffering.future_record.len;

        mbedtls_free( hs->buffering.future_record.data );
        hs->buffering.future_record.data = NULL;
    }
}

static int ssl_load_buffered_record( mbedtls_ssl_context *ssl )
{
    mbedtls_ssl_handshake_params * const hs = ssl->handshake;
    unsigned char * rec;
    size_t rec_len;
    unsigned rec_epoch;
#if defined(MBEDTLS_SSL_VARIABLE_BUFFER_LENGTH)
    size_t in_buf_len = ssl->in_buf_len;
#else
    size_t in_buf_len = MBEDTLS_SSL_IN_BUFFER_LEN;
#endif
    if( ssl->conf->transport != MBEDTLS_SSL_TRANSPORT_DATAGRAM )
        return( 0 );

    if( hs == NULL )
        return( 0 );

    rec       = hs->buffering.future_record.data;
    rec_len   = hs->buffering.future_record.len;
    rec_epoch = hs->buffering.future_record.epoch;

    if( rec == NULL )
        return( 0 );

    /* Only consider loading future records if the
     * input buffer is empty. */
    if( ssl_next_record_is_in_datagram( ssl ) == 1 )
        return( 0 );

    MBEDTLS_SSL_DEBUG_MSG( 2, ( "=> ssl_load_buffered_record" ) );

    if( rec_epoch != ssl->in_epoch )
    {
        MBEDTLS_SSL_DEBUG_MSG( 2, ( "Buffered record not from current epoch." ) );
        goto exit;
    }

    MBEDTLS_SSL_DEBUG_MSG( 2, ( "Found buffered record from current epoch - load" ) );

    /* Double-check that the record is not too large */
    if( rec_len > in_buf_len - (size_t)( ssl->in_hdr - ssl->in_buf ) )
    {
        MBEDTLS_SSL_DEBUG_MSG( 1, ( "should never happen" ) );
        return( MBEDTLS_ERR_SSL_INTERNAL_ERROR );
    }

    memcpy( ssl->in_hdr, rec, rec_len );
    ssl->in_left = rec_len;
    ssl->next_record_offset = 0;

    ssl_free_buffered_record( ssl );

exit:
    MBEDTLS_SSL_DEBUG_MSG( 2, ( "<= ssl_load_buffered_record" ) );
    return( 0 );
}

static int ssl_buffer_future_record( mbedtls_ssl_context *ssl,
                                     mbedtls_record const *rec )
{
    mbedtls_ssl_handshake_params * const hs = ssl->handshake;

    /* Don't buffer future records outside handshakes. */
    if( hs == NULL )
        return( 0 );

    /* Only buffer handshake records (we are only interested
     * in Finished messages). */
    if( rec->type != MBEDTLS_SSL_MSG_HANDSHAKE )
        return( 0 );

    /* Don't buffer more than one future epoch record. */
    if( hs->buffering.future_record.data != NULL )
        return( 0 );

    /* Don't buffer record if there's not enough buffering space remaining. */
    if( rec->buf_len > ( MBEDTLS_SSL_DTLS_MAX_BUFFERING -
                         hs->buffering.total_bytes_buffered ) )
    {
        MBEDTLS_SSL_DEBUG_MSG( 2, ( "Buffering of future epoch record of size %" MBEDTLS_PRINTF_SIZET
                                    " would exceed the compile-time limit %" MBEDTLS_PRINTF_SIZET
                                    " (already %" MBEDTLS_PRINTF_SIZET
                                    " bytes buffered) -- ignore\n",
                        rec->buf_len, (size_t) MBEDTLS_SSL_DTLS_MAX_BUFFERING,
                        hs->buffering.total_bytes_buffered ) );
        return( 0 );
    }

    /* Buffer record */
    MBEDTLS_SSL_DEBUG_MSG( 2, ( "Buffer record from epoch %u",
                                ssl->in_epoch + 1U ) );
    MBEDTLS_SSL_DEBUG_BUF( 3, "Buffered record", rec->buf, rec->buf_len );

    /* ssl_parse_record_header() only considers records
     * of the next epoch as candidates for buffering. */
    hs->buffering.future_record.epoch = ssl->in_epoch + 1;
    hs->buffering.future_record.len   = rec->buf_len;

    hs->buffering.future_record.data =
        mbedtls_calloc( 1, hs->buffering.future_record.len );
    if( hs->buffering.future_record.data == NULL )
    {
        /* If we run out of RAM trying to buffer a
         * record from the next epoch, just ignore. */
        return( 0 );
    }

    memcpy( hs->buffering.future_record.data, rec->buf, rec->buf_len );

    hs->buffering.total_bytes_buffered += rec->buf_len;
    return( 0 );
}

#endif /* MBEDTLS_SSL_PROTO_DTLS */

static int ssl_get_next_record( mbedtls_ssl_context *ssl )
{
    int ret = MBEDTLS_ERR_ERROR_CORRUPTION_DETECTED;
    mbedtls_record rec;

#if defined(MBEDTLS_SSL_PROTO_DTLS)
    /* We might have buffered a future record; if so,
     * and if the epoch matches now, load it.
     * On success, this call will set ssl->in_left to
     * the length of the buffered record, so that
     * the calls to ssl_fetch_input() below will
     * essentially be no-ops. */
    ret = ssl_load_buffered_record( ssl );
    if( ret != 0 )
        return( ret );
#endif /* MBEDTLS_SSL_PROTO_DTLS */

    /* Ensure that we have enough space available for the default form
     * of TLS / DTLS record headers (5 Bytes for TLS, 13 Bytes for DTLS,
     * with no space for CIDs counted in). */
    ret = mbedtls_ssl_fetch_input( ssl, mbedtls_ssl_in_hdr_len( ssl ) );
    if( ret != 0 )
    {
        MBEDTLS_SSL_DEBUG_RET( 1, "mbedtls_ssl_fetch_input", ret );
        return( ret );
    }

    ret = ssl_parse_record_header( ssl, ssl->in_hdr, ssl->in_left, &rec );
    if( ret != 0 )
    {
#if defined(MBEDTLS_SSL_PROTO_DTLS)
        if( ssl->conf->transport == MBEDTLS_SSL_TRANSPORT_DATAGRAM )
        {
            if( ret == MBEDTLS_ERR_SSL_EARLY_MESSAGE )
            {
                ret = ssl_buffer_future_record( ssl, &rec );
                if( ret != 0 )
                    return( ret );

                /* Fall through to handling of unexpected records */
                ret = MBEDTLS_ERR_SSL_UNEXPECTED_RECORD;
            }

            if( ret == MBEDTLS_ERR_SSL_UNEXPECTED_RECORD )
            {
#if defined(MBEDTLS_SSL_DTLS_CLIENT_PORT_REUSE) && defined(MBEDTLS_SSL_SRV_C)
                /* Reset in pointers to default state for TLS/DTLS records,
                 * assuming no CID and no offset between record content and
                 * record plaintext. */
                mbedtls_ssl_update_in_pointers( ssl );

                /* Setup internal message pointers from record structure. */
                ssl->in_msgtype = rec.type;
#if defined(MBEDTLS_SSL_DTLS_CONNECTION_ID)
                ssl->in_len = ssl->in_cid + rec.cid_len;
#endif /* MBEDTLS_SSL_DTLS_CONNECTION_ID */
                ssl->in_iv  = ssl->in_msg = ssl->in_len + 2;
                ssl->in_msglen = rec.data_len;

                ret = ssl_check_client_reconnect( ssl );
                MBEDTLS_SSL_DEBUG_RET( 2, "ssl_check_client_reconnect", ret );
                if( ret != 0 )
                    return( ret );
#endif

                /* Skip unexpected record (but not whole datagram) */
                ssl->next_record_offset = rec.buf_len;

                MBEDTLS_SSL_DEBUG_MSG( 1, ( "discarding unexpected record "
                                            "(header)" ) );
            }
            else
            {
                /* Skip invalid record and the rest of the datagram */
                ssl->next_record_offset = 0;
                ssl->in_left = 0;

                MBEDTLS_SSL_DEBUG_MSG( 1, ( "discarding invalid record "
                                            "(header)" ) );
            }

            /* Get next record */
            return( MBEDTLS_ERR_SSL_CONTINUE_PROCESSING );
        }
        else
#endif
        {
            return( ret );
        }
    }

#if defined(MBEDTLS_SSL_PROTO_DTLS)
    if( ssl->conf->transport == MBEDTLS_SSL_TRANSPORT_DATAGRAM )
    {
        /* Remember offset of next record within datagram. */
        ssl->next_record_offset = rec.buf_len;
        if( ssl->next_record_offset < ssl->in_left )
        {
            MBEDTLS_SSL_DEBUG_MSG( 3, ( "more than one record within datagram" ) );
        }
    }
    else
#endif
    {
        /*
         * Fetch record contents from underlying transport.
         */
        ret = mbedtls_ssl_fetch_input( ssl, rec.buf_len );
        if( ret != 0 )
        {
            MBEDTLS_SSL_DEBUG_RET( 1, "mbedtls_ssl_fetch_input", ret );
            return( ret );
        }

        ssl->in_left = 0;
    }

    /*
     * Decrypt record contents.
     */

    if( ( ret = ssl_prepare_record_content( ssl, &rec ) ) != 0 )
    {
#if defined(MBEDTLS_SSL_PROTO_DTLS)
        if( ssl->conf->transport == MBEDTLS_SSL_TRANSPORT_DATAGRAM )
        {
            /* Silently discard invalid records */
            if( ret == MBEDTLS_ERR_SSL_INVALID_MAC )
            {
                /* Except when waiting for Finished as a bad mac here
                 * probably means something went wrong in the handshake
                 * (eg wrong psk used, mitm downgrade attempt, etc.) */
                if( ssl->state == MBEDTLS_SSL_CLIENT_FINISHED ||
                    ssl->state == MBEDTLS_SSL_SERVER_FINISHED )
                {
#if defined(MBEDTLS_SSL_ALL_ALERT_MESSAGES)
                    if( ret == MBEDTLS_ERR_SSL_INVALID_MAC )
                    {
                        mbedtls_ssl_send_alert_message( ssl,
                                MBEDTLS_SSL_ALERT_LEVEL_FATAL,
                                MBEDTLS_SSL_ALERT_MSG_BAD_RECORD_MAC );
                    }
#endif
                    return( ret );
                }

                if( ssl->conf->badmac_limit != 0 &&
                    ++ssl->badmac_seen >= ssl->conf->badmac_limit )
                {
                    MBEDTLS_SSL_DEBUG_MSG( 1, ( "too many records with bad MAC" ) );
                    return( MBEDTLS_ERR_SSL_INVALID_MAC );
                }

                /* As above, invalid records cause
                 * dismissal of the whole datagram. */

                ssl->next_record_offset = 0;
                ssl->in_left = 0;

                MBEDTLS_SSL_DEBUG_MSG( 1, ( "discarding invalid record (mac)" ) );
                return( MBEDTLS_ERR_SSL_CONTINUE_PROCESSING );
            }

            return( ret );
        }
        else
#endif
        {
            /* Error out (and send alert) on invalid records */
#if defined(MBEDTLS_SSL_ALL_ALERT_MESSAGES)
            if( ret == MBEDTLS_ERR_SSL_INVALID_MAC )
            {
                mbedtls_ssl_send_alert_message( ssl,
                        MBEDTLS_SSL_ALERT_LEVEL_FATAL,
                        MBEDTLS_SSL_ALERT_MSG_BAD_RECORD_MAC );
            }
#endif
            return( ret );
        }
    }


    /* Reset in pointers to default state for TLS/DTLS records,
     * assuming no CID and no offset between record content and
     * record plaintext. */
    mbedtls_ssl_update_in_pointers( ssl );
#if defined(MBEDTLS_SSL_DTLS_CONNECTION_ID)
    ssl->in_len = ssl->in_cid + rec.cid_len;
#endif /* MBEDTLS_SSL_DTLS_CONNECTION_ID */
    ssl->in_iv  = ssl->in_len + 2;

    /* The record content type may change during decryption,
     * so re-read it. */
    ssl->in_msgtype = rec.type;
    /* Also update the input buffer, because unfortunately
     * the server-side ssl_parse_client_hello() reparses the
     * record header when receiving a ClientHello initiating
     * a renegotiation. */
    ssl->in_hdr[0] = rec.type;
    ssl->in_msg    = rec.buf + rec.data_offset;
    ssl->in_msglen = rec.data_len;
    MBEDTLS_PUT_UINT16_BE( rec.data_len, ssl->in_len, 0 );

    return( 0 );
}

int mbedtls_ssl_handle_message_type( mbedtls_ssl_context *ssl )
{
    int ret = MBEDTLS_ERR_ERROR_CORRUPTION_DETECTED;

    /*
     * Handle particular types of records
     */
    if( ssl->in_msgtype == MBEDTLS_SSL_MSG_HANDSHAKE )
    {
        if( ( ret = mbedtls_ssl_prepare_handshake_record( ssl ) ) != 0 )
        {
            return( ret );
        }
    }

    if( ssl->in_msgtype == MBEDTLS_SSL_MSG_CHANGE_CIPHER_SPEC )
    {
        if( ssl->in_msglen != 1 )
        {
            MBEDTLS_SSL_DEBUG_MSG( 1, ( "invalid CCS message, len: %" MBEDTLS_PRINTF_SIZET,
                           ssl->in_msglen ) );
            return( MBEDTLS_ERR_SSL_INVALID_RECORD );
        }

        if( ssl->in_msg[0] != 1 )
        {
            MBEDTLS_SSL_DEBUG_MSG( 1, ( "invalid CCS message, content: %02x",
                                        ssl->in_msg[0] ) );
            return( MBEDTLS_ERR_SSL_INVALID_RECORD );
        }

#if defined(MBEDTLS_SSL_PROTO_DTLS)
        if( ssl->conf->transport == MBEDTLS_SSL_TRANSPORT_DATAGRAM &&
            ssl->state != MBEDTLS_SSL_CLIENT_CHANGE_CIPHER_SPEC    &&
            ssl->state != MBEDTLS_SSL_SERVER_CHANGE_CIPHER_SPEC )
        {
            if( ssl->handshake == NULL )
            {
                MBEDTLS_SSL_DEBUG_MSG( 1, ( "dropping ChangeCipherSpec outside handshake" ) );
                return( MBEDTLS_ERR_SSL_UNEXPECTED_RECORD );
            }

            MBEDTLS_SSL_DEBUG_MSG( 1, ( "received out-of-order ChangeCipherSpec - remember" ) );
            return( MBEDTLS_ERR_SSL_EARLY_MESSAGE );
        }
#endif

#if defined(MBEDTLS_SSL_PROTO_TLS1_3)
        if( ssl->minor_ver == MBEDTLS_SSL_MINOR_VERSION_4 )
        {
#if defined(MBEDTLS_SSL_TLS1_3_COMPATIBILITY_MODE)
            MBEDTLS_SSL_DEBUG_MSG( 1,
                ( "Ignore ChangeCipherSpec in TLS 1.3 compatibility mode" ) );
            return( MBEDTLS_ERR_SSL_CONTINUE_PROCESSING );
#else
            MBEDTLS_SSL_DEBUG_MSG( 1,
                ( "ChangeCipherSpec invalid in TLS 1.3 without compatibility mode" ) );
            return( MBEDTLS_ERR_SSL_INVALID_RECORD );
#endif /* MBEDTLS_SSL_TLS1_3_COMPATIBILITY_MODE */
        }
#endif /* MBEDTLS_SSL_PROTO_TLS1_3 */
    }

    if( ssl->in_msgtype == MBEDTLS_SSL_MSG_ALERT )
    {
        if( ssl->in_msglen != 2 )
        {
            /* Note: Standard allows for more than one 2 byte alert
               to be packed in a single message, but Mbed TLS doesn't
               currently support this. */
            MBEDTLS_SSL_DEBUG_MSG( 1, ( "invalid alert message, len: %" MBEDTLS_PRINTF_SIZET,
                           ssl->in_msglen ) );
            return( MBEDTLS_ERR_SSL_INVALID_RECORD );
        }

        MBEDTLS_SSL_DEBUG_MSG( 2, ( "got an alert message, type: [%u:%u]",
                       ssl->in_msg[0], ssl->in_msg[1] ) );

        /*
         * Ignore non-fatal alerts, except close_notify and no_renegotiation
         */
        if( ssl->in_msg[0] == MBEDTLS_SSL_ALERT_LEVEL_FATAL )
        {
            MBEDTLS_SSL_DEBUG_MSG( 1, ( "is a fatal alert message (msg %d)",
                           ssl->in_msg[1] ) );
            return( MBEDTLS_ERR_SSL_FATAL_ALERT_MESSAGE );
        }

        if( ssl->in_msg[0] == MBEDTLS_SSL_ALERT_LEVEL_WARNING &&
            ssl->in_msg[1] == MBEDTLS_SSL_ALERT_MSG_CLOSE_NOTIFY )
        {
            MBEDTLS_SSL_DEBUG_MSG( 2, ( "is a close notify message" ) );
            return( MBEDTLS_ERR_SSL_PEER_CLOSE_NOTIFY );
        }

#if defined(MBEDTLS_SSL_RENEGOTIATION_ENABLED)
        if( ssl->in_msg[0] == MBEDTLS_SSL_ALERT_LEVEL_WARNING &&
            ssl->in_msg[1] == MBEDTLS_SSL_ALERT_MSG_NO_RENEGOTIATION )
        {
            MBEDTLS_SSL_DEBUG_MSG( 2, ( "is a no renegotiation alert" ) );
            /* Will be handled when trying to parse ServerHello */
            return( 0 );
        }
#endif
        /* Silently ignore: fetch new message */
        return MBEDTLS_ERR_SSL_NON_FATAL;
    }

#if defined(MBEDTLS_SSL_PROTO_DTLS)
    if( ssl->conf->transport == MBEDTLS_SSL_TRANSPORT_DATAGRAM )
    {
        /* Drop unexpected ApplicationData records,
         * except at the beginning of renegotiations */
        if( ssl->in_msgtype == MBEDTLS_SSL_MSG_APPLICATION_DATA &&
            ssl->state != MBEDTLS_SSL_HANDSHAKE_OVER
#if defined(MBEDTLS_SSL_RENEGOTIATION)
            && ! ( ssl->renego_status == MBEDTLS_SSL_RENEGOTIATION_IN_PROGRESS &&
                   ssl->state == MBEDTLS_SSL_SERVER_HELLO )
#endif
            )
        {
            MBEDTLS_SSL_DEBUG_MSG( 1, ( "dropping unexpected ApplicationData" ) );
            return( MBEDTLS_ERR_SSL_NON_FATAL );
        }

        if( ssl->handshake != NULL &&
            ssl->state == MBEDTLS_SSL_HANDSHAKE_OVER  )
        {
            mbedtls_ssl_handshake_wrapup_free_hs_transform( ssl );
        }
    }
#endif /* MBEDTLS_SSL_PROTO_DTLS */

    return( 0 );
}
#endif /* MBEDTLS_SSL_USE_MPS */

int mbedtls_ssl_send_fatal_handshake_failure( mbedtls_ssl_context *ssl )
{
    return( mbedtls_ssl_send_alert_message( ssl,
                  MBEDTLS_SSL_ALERT_LEVEL_FATAL,
                  MBEDTLS_SSL_ALERT_MSG_HANDSHAKE_FAILURE ) );
}

int mbedtls_ssl_send_alert_message( mbedtls_ssl_context *ssl,
                            unsigned char level,
                            unsigned char message )
{
    int ret = MBEDTLS_ERR_ERROR_CORRUPTION_DETECTED;

    if( ssl == NULL || ssl->conf == NULL )
        return( MBEDTLS_ERR_SSL_BAD_INPUT_DATA );

    MBEDTLS_SSL_DEBUG_MSG( 2, ( "=> send alert message" ) );
    MBEDTLS_SSL_DEBUG_MSG( 3, ( "send alert level=%u message=%u", level, message ));

#if defined(MBEDTLS_SSL_USE_MPS)

    ret = mbedtls_mps_flush( &ssl->mps->l4 );
    if( ret != 0 )
        return( ret );

    if( level == MBEDTLS_SSL_ALERT_LEVEL_FATAL )
    {
        ret = mbedtls_mps_send_fatal( &ssl->mps->l4, message );
        if( ret != 0 )
            return( ret );
    }
    else
    {
        ret = mbedtls_mps_write_alert( &ssl->mps->l4, message );
        if( ret != 0 )
            return( ret );
    }

    ret = mbedtls_mps_flush( &ssl->mps->l4 );
    if( ret != 0 )
        return( ret );

#else /* MBEDTLS_SSL_USE_MPS */

    ssl->out_msgtype = MBEDTLS_SSL_MSG_ALERT;
    ssl->out_msglen = 2;
    ssl->out_msg[0] = level;
    ssl->out_msg[1] = message;

    if( ( ret = mbedtls_ssl_write_record( ssl, SSL_FORCE_FLUSH ) ) != 0 )
    {
        MBEDTLS_SSL_DEBUG_RET( 1, "mbedtls_ssl_write_record", ret );
        return( ret );
    }

#endif /* MBEDTLS_SSL_USE_MPS */

    MBEDTLS_SSL_DEBUG_MSG( 2, ( "<= send alert message" ) );
    return( 0 );
}

#if defined(MBEDTLS_SSL_PROTO_TLS1_2)

int mbedtls_ssl_write_change_cipher_spec( mbedtls_ssl_context *ssl )
{
    int ret = MBEDTLS_ERR_ERROR_CORRUPTION_DETECTED;

    MBEDTLS_SSL_DEBUG_MSG( 2, ( "=> write change cipher spec" ) );

    ssl->out_msgtype = MBEDTLS_SSL_MSG_CHANGE_CIPHER_SPEC;
    ssl->out_msglen  = 1;
    ssl->out_msg[0]  = 1;

    ssl->state++;

    if( ( ret = mbedtls_ssl_write_handshake_msg( ssl ) ) != 0 )
    {
        MBEDTLS_SSL_DEBUG_RET( 1, "mbedtls_ssl_write_handshake_msg", ret );
        return( ret );
    }

    MBEDTLS_SSL_DEBUG_MSG( 2, ( "<= write change cipher spec" ) );

    return( 0 );
}

int mbedtls_ssl_parse_change_cipher_spec( mbedtls_ssl_context *ssl )
{
    int ret = MBEDTLS_ERR_ERROR_CORRUPTION_DETECTED;

    MBEDTLS_SSL_DEBUG_MSG( 2, ( "=> parse change cipher spec" ) );

    if( ( ret = mbedtls_ssl_read_record( ssl, 1 ) ) != 0 )
    {
        MBEDTLS_SSL_DEBUG_RET( 1, "mbedtls_ssl_read_record", ret );
        return( ret );
    }

    if( ssl->in_msgtype != MBEDTLS_SSL_MSG_CHANGE_CIPHER_SPEC )
    {
        MBEDTLS_SSL_DEBUG_MSG( 1, ( "bad change cipher spec message" ) );
        mbedtls_ssl_send_alert_message( ssl, MBEDTLS_SSL_ALERT_LEVEL_FATAL,
                                        MBEDTLS_SSL_ALERT_MSG_UNEXPECTED_MESSAGE );
        return( MBEDTLS_ERR_SSL_UNEXPECTED_MESSAGE );
    }

    /* CCS records are only accepted if they have length 1 and content '1',
     * so we don't need to check this here. */

    /*
     * Switch to our negotiated transform and session parameters for inbound
     * data.
     */
    MBEDTLS_SSL_DEBUG_MSG( 3, ( "switching to new transform spec for inbound data" ) );
    ssl->transform_in = ssl->transform_negotiate;
    ssl->session_in = ssl->session_negotiate;

#if defined(MBEDTLS_SSL_PROTO_DTLS)
    if( ssl->conf->transport == MBEDTLS_SSL_TRANSPORT_DATAGRAM )
    {
#if defined(MBEDTLS_SSL_DTLS_ANTI_REPLAY)
        mbedtls_ssl_dtls_replay_reset( ssl );
#endif

        /* Increment epoch */
        if( ++ssl->in_epoch == 0 )
        {
            MBEDTLS_SSL_DEBUG_MSG( 1, ( "DTLS epoch would wrap" ) );
            /* This is highly unlikely to happen for legitimate reasons, so
               treat it as an attack and don't send an alert. */
            return( MBEDTLS_ERR_SSL_COUNTER_WRAPPING );
        }
    }
    else
#endif /* MBEDTLS_SSL_PROTO_DTLS */
    memset( ssl->in_ctr, 0, MBEDTLS_SSL_SEQUENCE_NUMBER_LEN );

    mbedtls_ssl_update_in_pointers( ssl );

    ssl->state++;

    MBEDTLS_SSL_DEBUG_MSG( 2, ( "<= parse change cipher spec" ) );

    return( 0 );
}

#endif /* MBEDTLS_SSL_PROTO_TLS1_2 */

/* Once ssl->out_hdr as the address of the beginning of the
 * next outgoing record is set, deduce the other pointers.
 *
 * Note: For TLS, we save the implicit record sequence number
 *       (entering MAC computation) in the 8 bytes before ssl->out_hdr,
 *       and the caller has to make sure there's space for this.
 */

#if !defined(MBEDTLS_SSL_USE_MPS)
static size_t ssl_transform_get_explicit_iv_len(
                        mbedtls_ssl_transform const *transform )
{
    if( transform->minor_ver < MBEDTLS_SSL_MINOR_VERSION_3 )
        return( 0 );

    return( transform->ivlen - transform->fixed_ivlen );
}

void mbedtls_ssl_update_out_pointers( mbedtls_ssl_context *ssl,
                                      mbedtls_ssl_transform *transform )
{
#if defined(MBEDTLS_SSL_PROTO_DTLS)
    if( ssl->conf->transport == MBEDTLS_SSL_TRANSPORT_DATAGRAM )
    {
        ssl->out_ctr = ssl->out_hdr +  3;
#if defined(MBEDTLS_SSL_DTLS_CONNECTION_ID)
        ssl->out_cid = ssl->out_ctr + MBEDTLS_SSL_SEQUENCE_NUMBER_LEN;
        ssl->out_len = ssl->out_cid;
        if( transform != NULL )
            ssl->out_len += transform->out_cid_len;
#else /* MBEDTLS_SSL_DTLS_CONNECTION_ID */
        ssl->out_len = ssl->out_ctr + MBEDTLS_SSL_SEQUENCE_NUMBER_LEN;
#endif /* MBEDTLS_SSL_DTLS_CONNECTION_ID */
        ssl->out_iv  = ssl->out_len + 2;
    }
    else
#endif
    {
        ssl->out_len = ssl->out_hdr + 3;
#if defined(MBEDTLS_SSL_DTLS_CONNECTION_ID)
        ssl->out_cid = ssl->out_len;
#endif
        ssl->out_iv  = ssl->out_hdr + 5;
    }

    ssl->out_msg = ssl->out_iv;
    /* Adjust out_msg to make space for explicit IV, if used. */
    if( transform != NULL )
        ssl->out_msg += ssl_transform_get_explicit_iv_len( transform );
}

/* Once ssl->in_hdr as the address of the beginning of the
 * next incoming record is set, deduce the other pointers.
 *
 * Note: For TLS, we save the implicit record sequence number
 *       (entering MAC computation) in the 8 bytes before ssl->in_hdr,
 *       and the caller has to make sure there's space for this.
 */

void mbedtls_ssl_update_in_pointers( mbedtls_ssl_context *ssl )
{
    /* This function sets the pointers to match the case
     * of unprotected TLS/DTLS records, with both  ssl->in_iv
     * and ssl->in_msg pointing to the beginning of the record
     * content.
     *
     * When decrypting a protected record, ssl->in_msg
     * will be shifted to point to the beginning of the
     * record plaintext.
     */

#if defined(MBEDTLS_SSL_PROTO_DTLS)
    if( ssl->conf->transport == MBEDTLS_SSL_TRANSPORT_DATAGRAM )
    {
        /* This sets the header pointers to match records
         * without CID. When we receive a record containing
         * a CID, the fields are shifted accordingly in
         * ssl_parse_record_header(). */
        ssl->in_ctr = ssl->in_hdr +  3;
#if defined(MBEDTLS_SSL_DTLS_CONNECTION_ID)
        ssl->in_cid = ssl->in_ctr + MBEDTLS_SSL_SEQUENCE_NUMBER_LEN;
        ssl->in_len = ssl->in_cid; /* Default: no CID */
#else /* MBEDTLS_SSL_DTLS_CONNECTION_ID */
        ssl->in_len = ssl->in_ctr + MBEDTLS_SSL_SEQUENCE_NUMBER_LEN;
#endif /* MBEDTLS_SSL_DTLS_CONNECTION_ID */
        ssl->in_iv  = ssl->in_len + 2;
    }
    else
#endif
    {
        ssl->in_ctr = ssl->in_hdr - MBEDTLS_SSL_SEQUENCE_NUMBER_LEN;
        ssl->in_len = ssl->in_hdr + 3;
#if defined(MBEDTLS_SSL_DTLS_CONNECTION_ID)
        ssl->in_cid = ssl->in_len;
#endif
        ssl->in_iv  = ssl->in_hdr + 5;
    }

    /* This will be adjusted at record decryption time. */
    ssl->in_msg = ssl->in_iv;
}

/*
 * Setup an SSL context
 */

void mbedtls_ssl_reset_in_out_pointers( mbedtls_ssl_context *ssl )
{
    /* Set the incoming and outgoing record pointers. */
#if defined(MBEDTLS_SSL_PROTO_DTLS)
    if( ssl->conf->transport == MBEDTLS_SSL_TRANSPORT_DATAGRAM )
    {
        ssl->out_hdr = ssl->out_buf;
        ssl->in_hdr  = ssl->in_buf;
    }
    else
#endif /* MBEDTLS_SSL_PROTO_DTLS */
    {
        ssl->out_ctr = ssl->out_buf;
        ssl->out_hdr = ssl->out_buf + 8;
        ssl->in_hdr  = ssl->in_buf  + 8;
    }

    /* Derive other internal pointers. */
    mbedtls_ssl_update_out_pointers( ssl, NULL /* no transform enabled */ );
    mbedtls_ssl_update_in_pointers ( ssl );
}
#endif /* ! MBEDTLS_SSL_USE_MPS */

#if defined(MBEDTLS_SSL_USE_MPS)
size_t mbedtls_ssl_get_bytes_avail( const mbedtls_ssl_context *ssl )
{
    /* TODO: Implement */
    ((void) ssl);
    return( 0 );
}
#else /* MBEDTLS_SSL_USE_MPS */
/*
 * SSL get accessors
 */
size_t mbedtls_ssl_get_bytes_avail( const mbedtls_ssl_context *ssl )
{
    return( ssl->in_offt == NULL ? 0 : ssl->in_msglen );
}
#endif /* MBEDTLS_SSL_USE_MPS */

int mbedtls_ssl_check_pending( const mbedtls_ssl_context *ssl )
{
#if defined(MBEDTLS_SSL_PROTO_TLS1_3)
    if( ssl->minor_ver == MBEDTLS_SSL_MINOR_VERSION_4 )
    {
        return( MBEDTLS_ERR_SSL_FEATURE_UNAVAILABLE );
    }
#endif /* MBEDTLS_SSL_PROTO_TLS1_3 */

#if defined(MBEDTLS_SSL_PROTO_TLS1_2)
    /*
     * Case A: We're currently holding back
     * a message for further processing.
     */

    if( ssl->keep_current_message == 1 )
    {
        MBEDTLS_SSL_DEBUG_MSG( 3, ( "ssl_check_pending: record held back for processing" ) );
        return( 1 );
    }

    /*
     * Case B: Further records are pending in the current datagram.
     */

#if defined(MBEDTLS_SSL_PROTO_DTLS)
    if( ssl->conf->transport == MBEDTLS_SSL_TRANSPORT_DATAGRAM &&
        ssl->in_left > ssl->next_record_offset )
    {
        MBEDTLS_SSL_DEBUG_MSG( 3, ( "ssl_check_pending: more records within current datagram" ) );
        return( 1 );
    }
#endif /* MBEDTLS_SSL_PROTO_DTLS */

    /*
     * Case C: A handshake message is being processed.
     */

    if( ssl->in_hslen > 0 && ssl->in_hslen < ssl->in_msglen )
    {
        MBEDTLS_SSL_DEBUG_MSG( 3, ( "ssl_check_pending: more handshake messages within current record" ) );
        return( 1 );
    }

    /*
     * Case D: An application data message is being processed
     */
    if( ssl->in_offt != NULL )
    {
        MBEDTLS_SSL_DEBUG_MSG( 3, ( "ssl_check_pending: application data record is being processed" ) );
        return( 1 );
    }

    /*
     * In all other cases, the rest of the message can be dropped.
     * As in ssl_get_next_record, this needs to be adapted if
     * we implement support for multiple alerts in single records.
     */

    MBEDTLS_SSL_DEBUG_MSG( 3, ( "ssl_check_pending: nothing pending" ) );
    return( 0 );

#endif /* MBEDTLS_SSL_PROTO_TLS1_2 */

    return( MBEDTLS_ERR_SSL_INTERNAL_ERROR );
}

int mbedtls_ssl_get_record_expansion( const mbedtls_ssl_context *ssl )
{
    size_t transform_expansion = 0;
    const mbedtls_ssl_transform *transform = ssl->transform_out;
    unsigned block_size;
#if defined(MBEDTLS_USE_PSA_CRYPTO)
    psa_key_attributes_t attr = PSA_KEY_ATTRIBUTES_INIT;
    psa_key_type_t key_type;
#endif /* MBEDTLS_USE_PSA_CRYPTO */

    size_t out_hdr_len = mbedtls_ssl_out_hdr_len( ssl );

    if( transform == NULL )
        return( (int) out_hdr_len );


#if defined(MBEDTLS_USE_PSA_CRYPTO)
    if ( transform->psa_alg == PSA_ALG_GCM ||
         transform->psa_alg == PSA_ALG_CCM ||
         transform->psa_alg == PSA_ALG_AEAD_WITH_SHORTENED_TAG( PSA_ALG_CCM, 8 ) ||
         transform->psa_alg == PSA_ALG_CHACHA20_POLY1305 ||
         transform->psa_alg == MBEDTLS_SSL_NULL_CIPHER )
    {
        transform_expansion = transform->minlen;
    }
    else if ( transform->psa_alg == PSA_ALG_CBC_NO_PADDING )
    {
        (void) psa_get_key_attributes( transform->psa_key_enc, &attr );
        key_type = psa_get_key_type( &attr );

        block_size = PSA_BLOCK_CIPHER_BLOCK_LENGTH( key_type );

        /* Expansion due to the addition of the MAC. */
        transform_expansion += transform->maclen;

        /* Expansion due to the addition of CBC padding;
         * Theoretically up to 256 bytes, but we never use
         * more than the block size of the underlying cipher. */
        transform_expansion += block_size;

        /* For TLS 1.2 or higher, an explicit IV is added
         * after the record header. */
#if defined(MBEDTLS_SSL_PROTO_TLS1_2)
        transform_expansion += block_size;
#endif /* MBEDTLS_SSL_PROTO_TLS1_2 */
    }
    else
    {
        MBEDTLS_SSL_DEBUG_MSG( 1, ( "Unsupported psa_alg spotted in mbedtls_ssl_get_record_expansion()" ) );
        return( MBEDTLS_ERR_SSL_INTERNAL_ERROR );
    }
#else
    switch( mbedtls_cipher_get_cipher_mode( &transform->cipher_ctx_enc ) )
    {
        case MBEDTLS_MODE_GCM:
        case MBEDTLS_MODE_CCM:
        case MBEDTLS_MODE_CHACHAPOLY:
        case MBEDTLS_MODE_STREAM:
            transform_expansion = transform->minlen;
            break;

        case MBEDTLS_MODE_CBC:

            block_size = mbedtls_cipher_get_block_size(
                &transform->cipher_ctx_enc );

            /* Expansion due to the addition of the MAC. */
            transform_expansion += transform->maclen;

            /* Expansion due to the addition of CBC padding;
             * Theoretically up to 256 bytes, but we never use
             * more than the block size of the underlying cipher. */
            transform_expansion += block_size;

            /* For TLS 1.2 or higher, an explicit IV is added
             * after the record header. */
#if defined(MBEDTLS_SSL_PROTO_TLS1_2)
            transform_expansion += block_size;
#endif /* MBEDTLS_SSL_PROTO_TLS1_2 */

            break;

        default:
            MBEDTLS_SSL_DEBUG_MSG( 1, ( "should never happen" ) );
            return( MBEDTLS_ERR_SSL_INTERNAL_ERROR );
    }
#endif /* MBEDTLS_USE_PSA_CRYPTO */

#if defined(MBEDTLS_SSL_DTLS_CONNECTION_ID)
    if( transform->out_cid_len != 0 )
        transform_expansion += MBEDTLS_SSL_MAX_CID_EXPANSION;
#endif /* MBEDTLS_SSL_DTLS_CONNECTION_ID */

    return( (int)( out_hdr_len + transform_expansion ) );
}

#if defined(MBEDTLS_SSL_PROTO_TLS1_2)

#if defined(MBEDTLS_SSL_RENEGOTIATION)
/*
 * Check record counters and renegotiate if they're above the limit.
 */
static int ssl_check_ctr_renegotiate( mbedtls_ssl_context *ssl )
{
    size_t ep_len = mbedtls_ssl_ep_len( ssl );
    int in_ctr_cmp;
    int out_ctr_cmp;

    if( ssl->state != MBEDTLS_SSL_HANDSHAKE_OVER ||
        ssl->renego_status == MBEDTLS_SSL_RENEGOTIATION_PENDING ||
        ssl->conf->disable_renegotiation == MBEDTLS_SSL_RENEGOTIATION_DISABLED )
    {
        return( 0 );
    }

    in_ctr_cmp = memcmp( ssl->in_ctr + ep_len,
                         &ssl->conf->renego_period[ep_len],
                         MBEDTLS_SSL_SEQUENCE_NUMBER_LEN - ep_len );
    out_ctr_cmp = memcmp( &ssl->cur_out_ctr[ep_len],
                          &ssl->conf->renego_period[ep_len],
                          sizeof( ssl->cur_out_ctr ) - ep_len );

    if( in_ctr_cmp <= 0 && out_ctr_cmp <= 0 )
    {
        return( 0 );
    }

    MBEDTLS_SSL_DEBUG_MSG( 1, ( "record counter limit reached: renegotiate" ) );
    return( mbedtls_ssl_renegotiate( ssl ) );
}
#endif /* MBEDTLS_SSL_RENEGOTIATION */

#endif /* MBEDTLS_SSL_PROTO_TLS1_2 */

/* This function is called from mbedtls_ssl_read() when a handshake message is
 * received  after the initial handshake. In TLS 1.2, such messages usually
 * trigger renegotiations. In (D)TLS 1.3, renegotiation has been replaced
 * by a number of specific post-handshake messages.
 */
#if defined(MBEDTLS_SSL_PROTO_TLS1_2)
static int ssl_handle_hs_message_post_handshake_tls12( mbedtls_ssl_context *ssl );
#endif

#if defined(MBEDTLS_SSL_PROTO_TLS1_3)
static int ssl_handle_hs_message_post_handshake_tls13( mbedtls_ssl_context *ssl );
#endif

static int ssl_handle_hs_message_post_handshake( mbedtls_ssl_context *ssl )
{
    /* Check protocol version and dispatch accordingly. */
#if defined(MBEDTLS_SSL_PROTO_TLS1_3)
    if( ssl->minor_ver == MBEDTLS_SSL_MINOR_VERSION_4 )
    {
        return( ssl_handle_hs_message_post_handshake_tls13( ssl ) );
    }
#endif /* MBEDTLS_SSL_PROTO_TLS1_3 */

#if defined(MBEDTLS_SSL_PROTO_TLS1_2)
    if( ssl->minor_ver <= MBEDTLS_SSL_MINOR_VERSION_3 )
    {
        return( ssl_handle_hs_message_post_handshake_tls12( ssl ) );
    }
#endif /* MBEDTLS_SSL_PROTO_TLS1_2 */

    /* Should never happen */
    return( MBEDTLS_ERR_SSL_INTERNAL_ERROR );
}

#if defined(MBEDTLS_SSL_PROTO_TLS1_3)

#if defined(MBEDTLS_SSL_NEW_SESSION_TICKET) && defined(MBEDTLS_SSL_CLI_C)
static int ssl_check_new_session_ticket( mbedtls_ssl_context *ssl )
{
#if defined(MBEDTLS_SSL_USE_MPS)
    int ret;
    mbedtls_mps_handshake_in msg;
    ret = mbedtls_mps_read_handshake( &ssl->mps->l4, &msg );
    if( ret != 0 )
        return( ret );

    if( msg.type != MBEDTLS_SSL_HS_NEW_SESSION_TICKET )
        return( 0 );
#else /* MBEDTLS_SSL_USE_MPS */
    if( ( ssl->in_hslen == mbedtls_ssl_hs_hdr_len( ssl ) ) ||
        ( ssl->in_msg[0] != MBEDTLS_SSL_HS_NEW_SESSION_TICKET ) )
    {
        return( 0 );
    }

    ssl->keep_current_message = 1;
#endif /* MBEDTLS_SSL_USE_MPS */

    MBEDTLS_SSL_DEBUG_MSG( 3, ( "NewSessionTicket received" ) );
    mbedtls_ssl_handshake_set_state( ssl, MBEDTLS_SSL_CLIENT_NEW_SESSION_TICKET );

    return( MBEDTLS_ERR_SSL_WANT_READ );
}
#endif /* MBEDTLS_SSL_NEW_SESSION_TICKET && MBEDTLS_SSL_CLI_C */

static int ssl_handle_hs_message_post_handshake_tls13( mbedtls_ssl_context *ssl )
{
#if defined(MBEDTLS_SSL_NEW_SESSION_TICKET)
#if defined(MBEDTLS_SSL_CLI_C)
    int ret;
#endif /* MBEDTLS_SSL_CLI_C */
#endif /* MBEDTLS_SSL_NEW_SESSION_TICKET */

    MBEDTLS_SSL_DEBUG_MSG( 3, ( "received post-handshake message" ) );

#if defined(MBEDTLS_SSL_NEW_SESSION_TICKET)
#if defined(MBEDTLS_SSL_CLI_C)
    if( ssl->conf->endpoint == MBEDTLS_SSL_IS_CLIENT )
    {
        ret = ssl_check_new_session_ticket( ssl );
        if( ret != 0 )
            return( ret );
    }
#endif /* MBEDTLS_SSL_CLI_C */
#endif /* MBEDTLS_SSL_NEW_SESSION_TICKET */

    /* Fail in all other cases. */
    return( MBEDTLS_ERR_SSL_UNEXPECTED_MESSAGE );
}
#endif /* MBEDTLS_SSL_PROTO_TLS1_3 */

#if defined(MBEDTLS_SSL_PROTO_TLS1_2)
static int ssl_handle_hs_message_post_handshake_tls12( mbedtls_ssl_context *ssl )
{
    /*
     * - For client-side, expect SERVER_HELLO_REQUEST.
     * - For server-side, expect CLIENT_HELLO.
     * - Fail (TLS) or silently drop record (DTLS) in other cases.
     */
#if defined(MBEDTLS_SSL_RENEGOTIATION)      \
    || defined(MBEDTLS_SSL_PROTO_TLS1)      \
    || defined(MBEDTLS_SSL_PROTO_TLS1_1)    \
    || defined(MBEDTLS_SSL_PROTO_TLS1_2)
    int ret;
#endif /* defined(MBEDTLS_SSL_RENEGOTIATION)    \
          || defined(MBEDTLS_SSL_PROTO_TLS1)    \
          || defined(MBEDTLS_SSL_PROTO_TLS1_1)  \
          || defined(MBEDTLS_SSL_PROTO_TLS1_2) */

#if defined(MBEDTLS_SSL_CLI_C)
    if( ssl->conf->endpoint == MBEDTLS_SSL_IS_CLIENT &&
        ( ssl->in_msg[0] != MBEDTLS_SSL_HS_HELLO_REQUEST ||
          ssl->in_hslen  != mbedtls_ssl_hs_hdr_len( ssl ) ) )
    {
        MBEDTLS_SSL_DEBUG_MSG( 1, ( "handshake received (not HelloRequest)" ) );

        /* With DTLS, drop the packet (probably from last handshake) */
#if defined(MBEDTLS_SSL_PROTO_DTLS)
        if( ssl->conf->transport == MBEDTLS_SSL_TRANSPORT_DATAGRAM )
        {
            return( 0 );
        }
#endif
        return( MBEDTLS_ERR_SSL_UNEXPECTED_MESSAGE );
    }
#endif /* MBEDTLS_SSL_CLI_C */

#if defined(MBEDTLS_SSL_SRV_C)
    if( ssl->conf->endpoint == MBEDTLS_SSL_IS_SERVER &&
        ssl->in_msg[0] != MBEDTLS_SSL_HS_CLIENT_HELLO )
    {
        MBEDTLS_SSL_DEBUG_MSG( 1, ( "handshake received (not ClientHello)" ) );

        /* With DTLS, drop the packet (probably from last handshake) */
#if defined(MBEDTLS_SSL_PROTO_DTLS)
        if( ssl->conf->transport == MBEDTLS_SSL_TRANSPORT_DATAGRAM )
        {
            return( 0 );
        }
#endif
        return( MBEDTLS_ERR_SSL_UNEXPECTED_MESSAGE );
    }
#endif /* MBEDTLS_SSL_SRV_C */

#if defined(MBEDTLS_SSL_RENEGOTIATION)
    /* Determine whether renegotiation attempt should be accepted */
    if( ! ( ssl->conf->disable_renegotiation == MBEDTLS_SSL_RENEGOTIATION_DISABLED ||
            ( ssl->secure_renegotiation == MBEDTLS_SSL_LEGACY_RENEGOTIATION &&
              ssl->conf->allow_legacy_renegotiation ==
              MBEDTLS_SSL_LEGACY_NO_RENEGOTIATION ) ) )
    {
        /*
         * Accept renegotiation request
         */

        /* DTLS clients need to know renego is server-initiated */
#if defined(MBEDTLS_SSL_PROTO_DTLS)
        if( ssl->conf->transport == MBEDTLS_SSL_TRANSPORT_DATAGRAM &&
            ssl->conf->endpoint == MBEDTLS_SSL_IS_CLIENT )
        {
            ssl->renego_status = MBEDTLS_SSL_RENEGOTIATION_PENDING;
        }
#endif
        ret = mbedtls_ssl_start_renegotiation( ssl );
        if( ret != MBEDTLS_ERR_SSL_WAITING_SERVER_HELLO_RENEGO &&
            ret != 0 )
        {
            MBEDTLS_SSL_DEBUG_RET( 1, "mbedtls_ssl_start_renegotiation",
                                   ret );
            return( ret );
        }
    }
    else
#endif /* MBEDTLS_SSL_RENEGOTIATION */
    {
        /*
         * Refuse renegotiation
         */

        MBEDTLS_SSL_DEBUG_MSG( 3, ( "refusing renegotiation, sending alert" ) );

#if defined(MBEDTLS_SSL_PROTO_SSL3)
        if( ssl->minor_ver == MBEDTLS_SSL_MINOR_VERSION_0 )
        {
            /* SSLv3 does not have a "no_renegotiation" warning, so
               we send a fatal alert and abort the connection. */
            mbedtls_ssl_send_alert_message( ssl, MBEDTLS_SSL_ALERT_LEVEL_FATAL,
                                            MBEDTLS_SSL_ALERT_MSG_UNEXPECTED_MESSAGE );
            return( MBEDTLS_ERR_SSL_UNEXPECTED_MESSAGE );
        }
        else
#endif /* MBEDTLS_SSL_PROTO_SSL3 */
#if defined(MBEDTLS_SSL_PROTO_TLS1) || defined(MBEDTLS_SSL_PROTO_TLS1_1) || \
    defined(MBEDTLS_SSL_PROTO_TLS1_2)
            if( ssl->minor_ver >= MBEDTLS_SSL_MINOR_VERSION_1 )
            {
                if( ( ret = mbedtls_ssl_send_alert_message( ssl,
                                                            MBEDTLS_SSL_ALERT_LEVEL_WARNING,
                                                            MBEDTLS_SSL_ALERT_MSG_NO_RENEGOTIATION ) ) != 0 )
                {
                    return( ret );
                }
            }
            else
#endif /* MBEDTLS_SSL_PROTO_TLS1 || MBEDTLS_SSL_PROTO_TLS1_1 ||
          MBEDTLS_SSL_PROTO_TLS1_2 */
            {
                MBEDTLS_SSL_DEBUG_MSG( 1, ( "should never happen" ) );
                return( MBEDTLS_ERR_SSL_INTERNAL_ERROR );
            }
    }

    return( 0 );
}
#endif /* MBEDTLS_SSL_PROTO_TLS1_2 */

void mbedtls_ssl_transform_free( mbedtls_ssl_transform *transform )
{
    if( transform == NULL )
        return;

#if defined(MBEDTLS_USE_PSA_CRYPTO)
    psa_destroy_key( transform->psa_key_enc );
    psa_destroy_key( transform->psa_key_dec );
#else
    mbedtls_cipher_free( &transform->cipher_ctx_enc );
    mbedtls_cipher_free( &transform->cipher_ctx_dec );
#endif /* MBEDTLS_USE_PSA_CRYPTO */

#if defined(MBEDTLS_SSL_SOME_SUITES_USE_MAC)
    mbedtls_md_free( &transform->md_ctx_enc );
    mbedtls_md_free( &transform->md_ctx_dec );
#endif

    mbedtls_platform_zeroize( transform, sizeof( mbedtls_ssl_transform ) );
}

#if defined(MBEDTLS_SSL_USE_MPS)
int mbedtls_ssl_read( mbedtls_ssl_context *ssl, unsigned char *buf, size_t len )
{
    int ret, msg_type;
    size_t data_read;
    unsigned char *src;
    mbedtls_mps_reader *rd;

    ret = mbedtls_ssl_handle_pending_alert( ssl );
    if( ret != 0 )
        goto cleanup;

    if( ssl->state != MBEDTLS_SSL_HANDSHAKE_OVER )
    {
        ret = mbedtls_ssl_handshake( ssl );
        if( ret != 0 )
        {
            MBEDTLS_SSL_DEBUG_RET( 1, "mbedtls_ssl_handshake", ret );
            goto cleanup;
        }
    }

    MBEDTLS_SSL_PROC_CHK_NEG( mbedtls_mps_read( &ssl->mps->l4 ) );
    msg_type = ret;

    if( msg_type == MBEDTLS_MPS_MSG_HS )
    {
        ret = ssl_handle_hs_message_post_handshake( ssl );
        if( ret != 0 )
            goto cleanup;

        return( MBEDTLS_ERR_SSL_WANT_READ );
    }

    if( msg_type == MBEDTLS_MPS_MSG_ALERT )
    {
        MBEDTLS_SSL_DEBUG_MSG( 2, ( "ignoring non-fatal non-closure alert" ) );
        MBEDTLS_SSL_PROC_CHK( mbedtls_mps_read_consume( &ssl->mps->l4 ) );

        return( MBEDTLS_ERR_SSL_WANT_READ );
    }

    if( msg_type != MBEDTLS_MPS_MSG_APP )
        return( MBEDTLS_ERR_SSL_UNEXPECTED_MESSAGE );

    MBEDTLS_SSL_PROC_CHK( mbedtls_mps_read_application( &ssl->mps->l4, &rd ) );
    MBEDTLS_SSL_PROC_CHK( mbedtls_mps_reader_get( rd, len, &src, &data_read ) );
    memcpy( buf, src, data_read );
    MBEDTLS_SSL_PROC_CHK( mbedtls_mps_reader_commit( rd ) );
    MBEDTLS_SSL_PROC_CHK( mbedtls_mps_read_consume( &ssl->mps->l4 ) );
    return( data_read );

cleanup:

#if defined(MBEDTLS_SSL_USE_MPS)
    /*
     * Remap MPS error codes
     *
     * TODO: Consolidate MPS and SSL error codes, so that this isn't necessary.
     */
    ret = mbedtls_ssl_mps_remap_error( ret );
#endif /* MBEDTLS_SSL_USE_MPS */

    return( ret );
}

int mbedtls_ssl_write( mbedtls_ssl_context *ssl,
                       const unsigned char *buf, size_t len )
{
    int ret;
    mbedtls_writer *msg;
    unsigned char *wr_buf;
    mbedtls_mps_size_t wr_buf_len;

    ret = mbedtls_ssl_handle_pending_alert( ssl );
    if( ret != 0 )
        goto cleanup;

    /* Make sure we can write a new message. */
    MBEDTLS_SSL_PROC_CHK( mbedtls_mps_flush( &ssl->mps->l4 ) );

    MBEDTLS_SSL_PROC_CHK( mbedtls_mps_write_application( &ssl->mps->l4,
                                                         &msg ) );

    /* Request write-buffer */
    MBEDTLS_SSL_PROC_CHK( mbedtls_writer_get( msg, MBEDTLS_MPS_SIZE_MAX,
                                              &wr_buf, &wr_buf_len ) );

    if( wr_buf_len < len )
        len = wr_buf_len;

    memcpy( wr_buf, buf, len );

    /* Commit message */
    MBEDTLS_SSL_PROC_CHK( mbedtls_writer_commit_partial( msg,
                                               wr_buf_len - len ) );

    MBEDTLS_SSL_PROC_CHK( mbedtls_mps_dispatch( &ssl->mps->l4 ) );
    ret = len;

cleanup:

#if defined(MBEDTLS_SSL_USE_MPS)
    /*
     * Remap MPS error codes
     *
     * TODO: Consolidate MPS and SSL error codes, so that this isn't necessary.
     */
    ret = mbedtls_ssl_mps_remap_error( ret );
#endif /* MBEDTLS_SSL_USE_MPS */

    return( ret );
}

/*
 * Notify the peer that the connection is being closed
 */
int mbedtls_ssl_close_notify( mbedtls_ssl_context *ssl )
{
    int ret = MBEDTLS_ERR_ERROR_CORRUPTION_DETECTED;

    if( ssl == NULL || ssl->conf == NULL )
        return( MBEDTLS_ERR_SSL_BAD_INPUT_DATA );

    MBEDTLS_SSL_DEBUG_MSG( 2, ( "=> write close notify" ) );

    ret = mbedtls_mps_close( &ssl->mps->l4 );
    if( ret != 0 )
        return( ret );

    MBEDTLS_SSL_DEBUG_MSG( 2, ( "<= write close notify" ) );

    return( 0 );
}


#else /* MBEDTLS_SSL_USE_MPS */

/*
 * Receive application data decrypted from the SSL layer
 */
int mbedtls_ssl_read( mbedtls_ssl_context *ssl, unsigned char *buf, size_t len )
{
    int ret = MBEDTLS_ERR_ERROR_CORRUPTION_DETECTED;
    size_t n;

    if( ssl == NULL || ssl->conf == NULL )
        return( MBEDTLS_ERR_SSL_BAD_INPUT_DATA );

    MBEDTLS_SSL_DEBUG_MSG( 2, ( "=> read" ) );

#if defined(MBEDTLS_SSL_PROTO_DTLS)
    if( ssl->conf->transport == MBEDTLS_SSL_TRANSPORT_DATAGRAM )
    {
        if( ( ret = mbedtls_ssl_flush_output( ssl ) ) != 0 )
            return( ret );

        if( ssl->handshake != NULL &&
            ssl->handshake->retransmit_state == MBEDTLS_SSL_RETRANS_SENDING )
        {
            if( ( ret = mbedtls_ssl_flight_transmit( ssl ) ) != 0 )
                return( ret );
        }
    }
#endif /* MBEDTLS_SSL_PROTO_DTLS */

    /*
     * Check if renegotiation is necessary and/or handshake is
     * in process. If yes, perform/continue, and fall through
     * if an unexpected packet is received while the client
     * is waiting for the ServerHello.
     *
     * (There is no equivalent to the last condition on
     *  the server-side as it is not treated as within
     *  a handshake while waiting for the ClientHello
     *  after a renegotiation request.)
     */

#if defined(MBEDTLS_SSL_RENEGOTIATION)
    ret = ssl_check_ctr_renegotiate( ssl );
    if( ret != MBEDTLS_ERR_SSL_WAITING_SERVER_HELLO_RENEGO &&
        ret != 0 )
    {
        MBEDTLS_SSL_DEBUG_RET( 1, "ssl_check_ctr_renegotiate", ret );
        return( ret );
    }
#endif

    if( ssl->state != MBEDTLS_SSL_HANDSHAKE_OVER )
    {
        ret = mbedtls_ssl_handshake( ssl );
        if( ret != MBEDTLS_ERR_SSL_WAITING_SERVER_HELLO_RENEGO &&
            ret != 0 )
        {
            MBEDTLS_SSL_DEBUG_RET( 1, "mbedtls_ssl_handshake", ret );
            return( ret );
        }
    }

    /* Loop as long as no application data record is available */
    while( ssl->in_offt == NULL )
    {
        /* Start timer if not already running */
        if( ssl->f_get_timer != NULL &&
            ssl->f_get_timer( ssl->p_timer ) == -1 )
        {
            mbedtls_ssl_set_timer( ssl, ssl->conf->read_timeout );
        }

        if( ( ret = mbedtls_ssl_read_record( ssl, 1 ) ) != 0 )
        {
            if( ret == MBEDTLS_ERR_SSL_CONN_EOF )
                return( 0 );

            MBEDTLS_SSL_DEBUG_RET( 1, "mbedtls_ssl_read_record", ret );
            return( ret );
        }

        if( ssl->in_msglen  == 0 &&
            ssl->in_msgtype == MBEDTLS_SSL_MSG_APPLICATION_DATA )
        {
            /*
             * OpenSSL sends empty messages to randomize the IV
             */
            if( ( ret = mbedtls_ssl_read_record( ssl, 1 ) ) != 0 )
            {
                if( ret == MBEDTLS_ERR_SSL_CONN_EOF )
                    return( 0 );

                MBEDTLS_SSL_DEBUG_RET( 1, "mbedtls_ssl_read_record", ret );
                return( ret );
            }
        }

        if( ssl->in_msgtype == MBEDTLS_SSL_MSG_HANDSHAKE )
        {
            ret = ssl_handle_hs_message_post_handshake( ssl );
            if( ret != 0)
            {
                MBEDTLS_SSL_DEBUG_RET( 1, "ssl_handle_hs_message_post_handshake",
                                          ret );
                return( ret );
            }

            /* At this point, we don't know whether the renegotiation triggered
             * by the post-handshake message has been completed or not. The cases
             * to consider are the following:
             * 1) The renegotiation is complete. In this case, no new record
             *    has been read yet.
             * 2) The renegotiation is incomplete because the client received
             *    an application data record while awaiting the ServerHello.
             * 3) The renegotiation is incomplete because the client received
             *    a non-handshake, non-application data message while awaiting
             *    the ServerHello.
             *
             * In each of these cases, looping will be the proper action:
             * - For 1), the next iteration will read a new record and check
             *   if it's application data.
             * - For 2), the loop condition isn't satisfied as application data
             *   is present, hence continue is the same as break
             * - For 3), the loop condition is satisfied and read_record
             *   will re-deliver the message that was held back by the client
             *   when expecting the ServerHello.
             */

            continue;
        }
#if defined(MBEDTLS_SSL_RENEGOTIATION)
        else if( ssl->renego_status == MBEDTLS_SSL_RENEGOTIATION_PENDING )
        {
            if( ssl->conf->renego_max_records >= 0 )
            {
                if( ++ssl->renego_records_seen > ssl->conf->renego_max_records )
                {
                    MBEDTLS_SSL_DEBUG_MSG( 1, ( "renegotiation requested, "
                                        "but not honored by client" ) );
                    return( MBEDTLS_ERR_SSL_UNEXPECTED_MESSAGE );
                }
            }
        }
#endif /* MBEDTLS_SSL_RENEGOTIATION */

        /* Fatal and closure alerts handled by mbedtls_ssl_read_record() */
        if( ssl->in_msgtype == MBEDTLS_SSL_MSG_ALERT )
        {
            MBEDTLS_SSL_DEBUG_MSG( 2, ( "ignoring non-fatal non-closure alert" ) );
            return( MBEDTLS_ERR_SSL_WANT_READ );
        }

        if( ssl->in_msgtype != MBEDTLS_SSL_MSG_APPLICATION_DATA )
        {
            MBEDTLS_SSL_DEBUG_MSG( 1, ( "bad application data message" ) );
            return( MBEDTLS_ERR_SSL_UNEXPECTED_MESSAGE );
        }

        ssl->in_offt = ssl->in_msg;

        /* We're going to return something now, cancel timer,
         * except if handshake (renegotiation) is in progress */
        if( ssl->state == MBEDTLS_SSL_HANDSHAKE_OVER )
            mbedtls_ssl_set_timer( ssl, 0 );

#if defined(MBEDTLS_SSL_PROTO_DTLS)
        /* If we requested renego but received AppData, resend HelloRequest.
         * Do it now, after setting in_offt, to avoid taking this branch
         * again if ssl_write_hello_request() returns WANT_WRITE */
#if defined(MBEDTLS_SSL_SRV_C) && defined(MBEDTLS_SSL_RENEGOTIATION)
        if( ssl->conf->endpoint == MBEDTLS_SSL_IS_SERVER &&
            ssl->renego_status == MBEDTLS_SSL_RENEGOTIATION_PENDING )
        {
            if( ( ret = mbedtls_ssl_resend_hello_request( ssl ) ) != 0 )
            {
                MBEDTLS_SSL_DEBUG_RET( 1, "mbedtls_ssl_resend_hello_request",
                                       ret );
                return( ret );
            }
        }
#endif /* MBEDTLS_SSL_SRV_C && MBEDTLS_SSL_RENEGOTIATION */
#endif /* MBEDTLS_SSL_PROTO_DTLS */
    }

    n = ( len < ssl->in_msglen )
        ? len : ssl->in_msglen;

    memcpy( buf, ssl->in_offt, n );
    ssl->in_msglen -= n;

    /* Zeroising the plaintext buffer to erase unused application data
       from the memory. */
    mbedtls_platform_zeroize( ssl->in_offt, n );

    if( ssl->in_msglen == 0 )
    {
        /* all bytes consumed */
        ssl->in_offt = NULL;
        ssl->keep_current_message = 0;
    }
    else
    {
        /* more data available */
        ssl->in_offt += n;
    }

    MBEDTLS_SSL_DEBUG_MSG( 2, ( "<= read" ) );

    return( (int) n );
}

/*
 * Send application data to be encrypted by the SSL layer, taking care of max
 * fragment length and buffer size.
 *
 * According to RFC 5246 Section 6.2.1:
 *
 *      Zero-length fragments of Application data MAY be sent as they are
 *      potentially useful as a traffic analysis countermeasure.
 *
 * Therefore, it is possible that the input message length is 0 and the
 * corresponding return code is 0 on success.
 */
static int ssl_write_real( mbedtls_ssl_context *ssl,
                           const unsigned char *buf, size_t len )
{
    int ret = mbedtls_ssl_get_max_out_record_payload( ssl );
    const size_t max_len = (size_t) ret;

    if( ret < 0 )
    {
        MBEDTLS_SSL_DEBUG_RET( 1, "mbedtls_ssl_get_max_out_record_payload", ret );
        return( ret );
    }

    if( len > max_len )
    {
#if defined(MBEDTLS_SSL_PROTO_DTLS)
        if( ssl->conf->transport == MBEDTLS_SSL_TRANSPORT_DATAGRAM )
        {
            MBEDTLS_SSL_DEBUG_MSG( 1, ( "fragment larger than the (negotiated) "
                                "maximum fragment length: %" MBEDTLS_PRINTF_SIZET
                                " > %" MBEDTLS_PRINTF_SIZET,
                                len, max_len ) );
            return( MBEDTLS_ERR_SSL_BAD_INPUT_DATA );
        }
        else
#endif
            len = max_len;
    }

    if( ssl->out_left != 0 )
    {
        /*
         * The user has previously tried to send the data and
         * MBEDTLS_ERR_SSL_WANT_WRITE or the message was only partially
         * written. In this case, we expect the high-level write function
         * (e.g. mbedtls_ssl_write()) to be called with the same parameters
         */
        if( ( ret = mbedtls_ssl_flush_output( ssl ) ) != 0 )
        {
            MBEDTLS_SSL_DEBUG_RET( 1, "mbedtls_ssl_flush_output", ret );
            return( ret );
        }
    }
    else
    {
        /*
         * The user is trying to send a message the first time, so we need to
         * copy the data into the internal buffers and setup the data structure
         * to keep track of partial writes
         */
        ssl->out_msglen  = len;
        ssl->out_msgtype = MBEDTLS_SSL_MSG_APPLICATION_DATA;
        memcpy( ssl->out_msg, buf, len );

        if( ( ret = mbedtls_ssl_write_record( ssl, SSL_FORCE_FLUSH ) ) != 0 )
        {
            MBEDTLS_SSL_DEBUG_RET( 1, "mbedtls_ssl_write_record", ret );
            return( ret );
        }
    }

    return( (int) len );
}

/*
 * Write application data (public-facing wrapper)
 */
int mbedtls_ssl_write( mbedtls_ssl_context *ssl, const unsigned char *buf, size_t len )
{
    int ret = MBEDTLS_ERR_ERROR_CORRUPTION_DETECTED;

    MBEDTLS_SSL_DEBUG_MSG( 2, ( "=> write" ) );

    if( ssl == NULL || ssl->conf == NULL )
        return( MBEDTLS_ERR_SSL_BAD_INPUT_DATA );

#if defined(MBEDTLS_SSL_RENEGOTIATION)
    if( ( ret = ssl_check_ctr_renegotiate( ssl ) ) != 0 )
    {
        MBEDTLS_SSL_DEBUG_RET( 1, "ssl_check_ctr_renegotiate", ret );
        return( ret );
    }
#endif

#if defined(MBEDTLS_ZERO_RTT)
    /* TODO: What's the purpose of this check? */
    if( ( ssl->handshake != NULL ) &&
        ( ssl->handshake->early_data == MBEDTLS_SSL_EARLY_DATA_OFF ) )
#endif /* MBEDTLS_ZERO_RTT */
    {
        if( ssl->state != MBEDTLS_SSL_HANDSHAKE_OVER )
        {
            if( ( ret = mbedtls_ssl_handshake( ssl ) ) != 0 )
            {
                MBEDTLS_SSL_DEBUG_RET( 1, "mbedtls_ssl_handshake", ret );
                return( ret );
            }
        }
    }

    ret = ssl_write_real( ssl, buf, len );

    MBEDTLS_SSL_DEBUG_MSG( 2, ( "<= write" ) );

    return( ret );
}

/*
 * Notify the peer that the connection is being closed
 */
int mbedtls_ssl_close_notify( mbedtls_ssl_context *ssl )
{
    int ret = MBEDTLS_ERR_ERROR_CORRUPTION_DETECTED;

    if( ssl == NULL || ssl->conf == NULL )
        return( MBEDTLS_ERR_SSL_BAD_INPUT_DATA );

    MBEDTLS_SSL_DEBUG_MSG( 2, ( "=> write close notify" ) );

    if( ssl->out_left != 0 )
        return( mbedtls_ssl_flush_output( ssl ) );

    if( ssl->state == MBEDTLS_SSL_HANDSHAKE_OVER )
    {
        if( ( ret = mbedtls_ssl_send_alert_message( ssl,
                        MBEDTLS_SSL_ALERT_LEVEL_WARNING,
                        MBEDTLS_SSL_ALERT_MSG_CLOSE_NOTIFY ) ) != 0 )
        {
            MBEDTLS_SSL_DEBUG_RET( 1, "mbedtls_ssl_send_alert_message", ret );
            return( ret );
        }
    }

    MBEDTLS_SSL_DEBUG_MSG( 2, ( "<= write close notify" ) );

    return( 0 );
}

<<<<<<< HEAD
=======
void mbedtls_ssl_transform_free( mbedtls_ssl_transform *transform )
{
    if( transform == NULL )
        return;

#if defined(MBEDTLS_USE_PSA_CRYPTO)
    psa_destroy_key( transform->psa_key_enc );
    psa_destroy_key( transform->psa_key_dec );
#else
    mbedtls_cipher_free( &transform->cipher_ctx_enc );
    mbedtls_cipher_free( &transform->cipher_ctx_dec );
#endif /* MBEDTLS_USE_PSA_CRYPTO */

#if defined(MBEDTLS_SSL_SOME_SUITES_USE_MAC)
#if defined(MBEDTLS_USE_PSA_CRYPTO)
    psa_destroy_key( transform->psa_mac_enc );
    psa_destroy_key( transform->psa_mac_dec );
#else
    mbedtls_md_free( &transform->md_ctx_enc );
    mbedtls_md_free( &transform->md_ctx_dec );
#endif /* MBEDTLS_USE_PSA_CRYPTO */
#endif

    mbedtls_platform_zeroize( transform, sizeof( mbedtls_ssl_transform ) );
}

>>>>>>> 90045241
void mbedtls_ssl_set_inbound_transform( mbedtls_ssl_context *ssl,
                                        mbedtls_ssl_transform *transform )
{
    if( ssl->transform_in == transform )
        return;

    ssl->transform_in = transform;
    memset( ssl->in_ctr, 0, MBEDTLS_SSL_SEQUENCE_NUMBER_LEN );
}

void mbedtls_ssl_set_outbound_transform( mbedtls_ssl_context *ssl,
                                         mbedtls_ssl_transform *transform )
{
    ssl->transform_out = transform;
    memset( ssl->cur_out_ctr, 0, sizeof( ssl->cur_out_ctr ) );
}

#if defined(MBEDTLS_SSL_PROTO_DTLS)

void mbedtls_ssl_buffering_free( mbedtls_ssl_context *ssl )
{
    unsigned offset;
    mbedtls_ssl_handshake_params * const hs = ssl->handshake;

    if( hs == NULL )
        return;

    ssl_free_buffered_record( ssl );

    for( offset = 0; offset < MBEDTLS_SSL_MAX_BUFFERED_HS; offset++ )
        ssl_buffering_free_slot( ssl, offset );
}

static void ssl_buffering_free_slot( mbedtls_ssl_context *ssl,
                                     uint8_t slot )
{
    mbedtls_ssl_handshake_params * const hs = ssl->handshake;
    mbedtls_ssl_hs_buffer * const hs_buf = &hs->buffering.hs[slot];

    if( slot >= MBEDTLS_SSL_MAX_BUFFERED_HS )
        return;

    if( hs_buf->is_valid == 1 )
    {
        hs->buffering.total_bytes_buffered -= hs_buf->data_len;
        mbedtls_platform_zeroize( hs_buf->data, hs_buf->data_len );
        mbedtls_free( hs_buf->data );
        memset( hs_buf, 0, sizeof( mbedtls_ssl_hs_buffer ) );
    }
}

#endif /* MBEDTLS_SSL_PROTO_DTLS */

#endif /* MBEDTLS_SSL_USE_MPS */

/*
 * Convert version numbers to/from wire format
 * and, for DTLS, to/from TLS equivalent.
 *
 * For TLS this is the identity.
 * For DTLS, use 1's complement (v -> 255 - v, and then map as follows:
 * 1.x <-> 3.x+1    for x != 0 (DTLS 1.2 based on TLS 1.2)
 */
void mbedtls_ssl_write_version( int major, int minor, int transport,
                        unsigned char ver[2] )
{
#if defined(MBEDTLS_SSL_PROTO_DTLS)
    if( transport == MBEDTLS_SSL_TRANSPORT_DATAGRAM )
    {
        if( minor == MBEDTLS_SSL_MINOR_VERSION_2 )
            --minor; /* DTLS 1.0 stored as TLS 1.1 internally */

        ver[0] = (unsigned char)( 255 - ( major - 2 ) );
        ver[1] = (unsigned char)( 255 - ( minor - 1 ) );
    }
    else
#else
    ((void) transport);
#endif
    {
        ver[0] = (unsigned char) major;
        ver[1] = (unsigned char) minor;
    }
}

void mbedtls_ssl_read_version( int *major, int *minor, int transport,
                       const unsigned char ver[2] )
{
#if defined(MBEDTLS_SSL_PROTO_DTLS)
    if( transport == MBEDTLS_SSL_TRANSPORT_DATAGRAM )
    {
        *major = 255 - ver[0] + 2;
        *minor = 255 - ver[1] + 1;

        if( *minor == MBEDTLS_SSL_MINOR_VERSION_1 )
            ++*minor; /* DTLS 1.0 stored as TLS 1.1 internally */
    }
    else
#else
    ((void) transport);
#endif
    {
        *major = ver[0];
        *minor = ver[1];
    }
}

#if defined(MBEDTLS_SSL_USE_MPS)

/*
 * Send pending fatal alerts or warnings.
 */
int mbedtls_ssl_handle_pending_alert( mbedtls_ssl_context *ssl )
{
    int ret;

    if( ssl->send_alert == 0 )
        return( 0 );

    /* Send alert if requested */
    if( ssl->send_alert == 1 )
    {
        MBEDTLS_SSL_DEBUG_MSG( 2, ( "=> send alert message" ) );
        MBEDTLS_SSL_DEBUG_MSG( 3, ( "send alert level=%u message=%u",
                                    MBEDTLS_SSL_ALERT_LEVEL_FATAL,
                                    ssl->alert_type ) );

        ret = mbedtls_mps_send_fatal( &ssl->mps->l4,
                                      ssl->alert_type );
        ssl->send_alert = 2;

        MBEDTLS_SSL_DEBUG_MSG( 2, ( "<= send alert message" ) );
        if( ret != 0 )
            return( ret );
    }

    ret = mbedtls_mps_flush( &ssl->mps->l4 );
    if( ret != 0 )
        return( ret );

    return( ssl->alert_reason );
}

#else /* MBEDTLS_SSL_USE_MPS */

/*
 * Send pending fatal alert.
 * 0,   No alert message.
 * !0,  if mbedtls_ssl_send_alert_message() returned in error, the error code it
 *      returned, ssl->alert_reason otherwise.
 */
int mbedtls_ssl_handle_pending_alert( mbedtls_ssl_context *ssl )
{
    int ret;

    /* No pending alert, return success*/
    if( ssl->send_alert == 0 )
        return( 0 );

    ret = mbedtls_ssl_send_alert_message( ssl,
                                MBEDTLS_SSL_ALERT_LEVEL_FATAL,
                                ssl->alert_type );

    /* If mbedtls_ssl_send_alert_message() returned with MBEDTLS_ERR_SSL_WANT_WRITE,
     * do not clear the alert to be able to send it later.
     */
    if( ret != MBEDTLS_ERR_SSL_WANT_WRITE )
    {
        ssl->send_alert = 0;
    }

    if( ret != 0 )
        return( ret );

    return( ssl->alert_reason );
}

#endif /* MBEDTLS_SSL_USE_MPS */

/*
 * Set pending fatal alert flag.
 */
void mbedtls_ssl_pend_fatal_alert( mbedtls_ssl_context *ssl,
                                   unsigned char alert_type,
                                   int alert_reason )
{
    ssl->send_alert = 1;
    ssl->alert_type = alert_type;
    ssl->alert_reason = alert_reason;
}

#endif /* MBEDTLS_SSL_TLS_C */<|MERGE_RESOLUTION|>--- conflicted
+++ resolved
@@ -5715,8 +5715,13 @@
 #endif /* MBEDTLS_USE_PSA_CRYPTO */
 
 #if defined(MBEDTLS_SSL_SOME_SUITES_USE_MAC)
+#if defined(MBEDTLS_USE_PSA_CRYPTO)
+    psa_destroy_key( transform->psa_mac_enc );
+    psa_destroy_key( transform->psa_mac_dec );
+#else
     mbedtls_md_free( &transform->md_ctx_enc );
     mbedtls_md_free( &transform->md_ctx_dec );
+#endif /* MBEDTLS_USE_PSA_CRYPTO */
 #endif
 
     mbedtls_platform_zeroize( transform, sizeof( mbedtls_ssl_transform ) );
@@ -6219,35 +6224,6 @@
     return( 0 );
 }
 
-<<<<<<< HEAD
-=======
-void mbedtls_ssl_transform_free( mbedtls_ssl_transform *transform )
-{
-    if( transform == NULL )
-        return;
-
-#if defined(MBEDTLS_USE_PSA_CRYPTO)
-    psa_destroy_key( transform->psa_key_enc );
-    psa_destroy_key( transform->psa_key_dec );
-#else
-    mbedtls_cipher_free( &transform->cipher_ctx_enc );
-    mbedtls_cipher_free( &transform->cipher_ctx_dec );
-#endif /* MBEDTLS_USE_PSA_CRYPTO */
-
-#if defined(MBEDTLS_SSL_SOME_SUITES_USE_MAC)
-#if defined(MBEDTLS_USE_PSA_CRYPTO)
-    psa_destroy_key( transform->psa_mac_enc );
-    psa_destroy_key( transform->psa_mac_dec );
-#else
-    mbedtls_md_free( &transform->md_ctx_enc );
-    mbedtls_md_free( &transform->md_ctx_dec );
-#endif /* MBEDTLS_USE_PSA_CRYPTO */
-#endif
-
-    mbedtls_platform_zeroize( transform, sizeof( mbedtls_ssl_transform ) );
-}
-
->>>>>>> 90045241
 void mbedtls_ssl_set_inbound_transform( mbedtls_ssl_context *ssl,
                                         mbedtls_ssl_transform *transform )
 {

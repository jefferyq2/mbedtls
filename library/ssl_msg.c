--- conflicted
+++ resolved
@@ -87,14 +87,10 @@
     return( 0 );
 }
 
-<<<<<<< HEAD
 #if !defined(MBEDTLS_SSL_USE_MPS)
 static uint32_t ssl_get_hs_total_len( mbedtls_ssl_context const *ssl );
 #endif /* !MBEDTLS_SSL_USE_MPS */
 
-#if defined(MBEDTLS_SSL_RECORD_CHECKING)
-=======
->>>>>>> b637150d
 static int ssl_parse_record_header( mbedtls_ssl_context const *ssl,
                                     unsigned char *buf,
                                     size_t len,
@@ -299,26 +295,6 @@
 }
 #endif /* MBEDTLS_SSL_PROTO_DTLS */
 
-<<<<<<< HEAD
-//#if defined(MBEDTLS_SSL_PROTO_TLS1_2)
-
-#if defined(MBEDTLS_SSL_HW_RECORD_ACCEL)
-int (*mbedtls_ssl_hw_record_init)( mbedtls_ssl_context *ssl,
-                     const unsigned char *key_enc, const unsigned char *key_dec,
-                     size_t keylen,
-                     const unsigned char *iv_enc,  const unsigned char *iv_dec,
-                     size_t ivlen,
-                     const unsigned char *mac_enc, const unsigned char *mac_dec,
-                     size_t maclen ) = NULL;
-int (*mbedtls_ssl_hw_record_activate)( mbedtls_ssl_context *ssl, int direction) = NULL;
-int (*mbedtls_ssl_hw_record_reset)( mbedtls_ssl_context *ssl ) = NULL;
-int (*mbedtls_ssl_hw_record_write)( mbedtls_ssl_context *ssl ) = NULL;
-int (*mbedtls_ssl_hw_record_read)( mbedtls_ssl_context *ssl ) = NULL;
-int (*mbedtls_ssl_hw_record_finish)( mbedtls_ssl_context *ssl ) = NULL;
-#endif /* MBEDTLS_SSL_HW_RECORD_ACCEL */
-
-=======
->>>>>>> b637150d
 /*
  * Encryption/decryption functions
  */
@@ -747,18 +723,6 @@
 
     mode = mbedtls_cipher_get_cipher_mode( &transform->cipher_ctx_enc );
 
-<<<<<<< HEAD
-=======
-    if( rec->data_len > MBEDTLS_SSL_OUT_CONTENT_LEN )
-    {
-        MBEDTLS_SSL_DEBUG_MSG( 1, ( "Record content %" MBEDTLS_PRINTF_SIZET
-                                    " too large, maximum %" MBEDTLS_PRINTF_SIZET,
-                                    rec->data_len,
-                                    (size_t) MBEDTLS_SSL_OUT_CONTENT_LEN ) );
-        return( MBEDTLS_ERR_SSL_BAD_INPUT_DATA );
-    }
-
->>>>>>> b637150d
     /* The following two code paths implement the (D)TLSInnerPlaintext
      * structure present in TLS 1.3 and DTLS 1.2 + CID.
      *
@@ -845,19 +809,14 @@
         unsigned char mac[MBEDTLS_SSL_MAC_ADD];
 
         ssl_extract_add_data_from_record( add_data, &add_data_len, rec,
-                                          transform->minor_ver );
-
-<<<<<<< HEAD
-            ssl_extract_add_data_from_record( add_data, &add_data_len, rec,
-                                              transform->minor_ver,
-                                              transform->taglen);
-=======
-        mbedtls_md_hmac_update( &transform->md_ctx_enc, add_data,
-                                add_data_len );
-        mbedtls_md_hmac_update( &transform->md_ctx_enc, data, rec->data_len );
-        mbedtls_md_hmac_finish( &transform->md_ctx_enc, mac );
-        mbedtls_md_hmac_reset( &transform->md_ctx_enc );
->>>>>>> b637150d
+                                          transform->minor_ver,
+                                          transform->taglen);
+        /* TODO: CHECK! */
+        /* mbedtls_md_hmac_update( &transform->md_ctx_enc, add_data, */
+        /*                         add_data_len ); */
+        /* mbedtls_md_hmac_update( &transform->md_ctx_enc, data, rec->data_len ); */
+        /* mbedtls_md_hmac_finish( &transform->md_ctx_enc, mac ); */
+        /* mbedtls_md_hmac_reset( &transform->md_ctx_enc ); */
 
         memcpy( data + rec->data_len, mac, transform->maclen );
 #endif
@@ -1486,20 +1445,6 @@
             dynamic_iv = rec->ctr;
         }
 
-<<<<<<< HEAD
-=======
-        /* Check that there's space for the authentication tag. */
-        if( rec->data_len < transform->taglen )
-        {
-            MBEDTLS_SSL_DEBUG_MSG( 1, ( "msglen (%" MBEDTLS_PRINTF_SIZET
-                                        ") < taglen (%" MBEDTLS_PRINTF_SIZET ") ",
-                                        rec->data_len,
-                                        transform->taglen ) );
-            return( MBEDTLS_ERR_SSL_INVALID_MAC );
-        }
-        rec->data_len -= transform->taglen;
-
->>>>>>> b637150d
         /*
          * Prepare nonce from dynamic and static parts.
          */
@@ -1517,12 +1462,12 @@
         /* Check that there's space for the authentication tag. */
         if( rec->data_len < transform->taglen )
         {
-            MBEDTLS_SSL_DEBUG_MSG( 1, ( "msglen (%d) < taglen (%d) ",
-                                        (unsigned) rec->data_len,
-                                        (unsigned) transform->taglen ) );
+            MBEDTLS_SSL_DEBUG_MSG( 1, ( "msglen (%" MBEDTLS_PRINTF_SIZET
+                                        ") < taglen (%" MBEDTLS_PRINTF_SIZET ") ",
+                                        rec->data_len,
+                                        transform->taglen ) );
             return( MBEDTLS_ERR_SSL_INVALID_MAC );
         }
-
         rec->data_len -= transform->taglen;
         ssl_extract_add_data_from_record( add_data, &add_data_len, rec,
                                           transform->minor_ver,
@@ -1919,127 +1864,7 @@
     return( 0 );
 }
 
-#if defined(MBEDTLS_SSL_PROTO_TLS1_2)
-
-#undef MAC_NONE
-#undef MAC_PLAINTEXT
-#undef MAC_CIPHERTEXT
-
-<<<<<<< HEAD
-#if defined(MBEDTLS_ZLIB_SUPPORT)
-/*
- * Compression/decompression functions
- */
-static int ssl_compress_buf( mbedtls_ssl_context *ssl )
-{
-    int ret = MBEDTLS_ERR_ERROR_CORRUPTION_DETECTED;
-    unsigned char *msg_post = ssl->out_msg;
-    ptrdiff_t bytes_written = ssl->out_msg - ssl->out_buf;
-    size_t len_pre = ssl->out_msglen;
-    unsigned char *msg_pre = ssl->compress_buf;
-#if defined(MBEDTLS_SSL_VARIABLE_BUFFER_LENGTH)
-    size_t out_buf_len = ssl->out_buf_len;
-#else
-    size_t out_buf_len = MBEDTLS_SSL_OUT_BUFFER_LEN;
-#endif
-
-    MBEDTLS_SSL_DEBUG_MSG( 2, ( "=> compress buf" ) );
-
-    if( len_pre == 0 )
-        return( 0 );
-
-    memcpy( msg_pre, ssl->out_msg, len_pre );
-
-    MBEDTLS_SSL_DEBUG_MSG( 3, ( "before compression: msglen = %d, ",
-                   ssl->out_msglen ) );
-
-    MBEDTLS_SSL_DEBUG_BUF( 4, "before compression: output payload",
-                   ssl->out_msg, ssl->out_msglen );
-
-    ssl->transform_out->ctx_deflate.next_in = msg_pre;
-    ssl->transform_out->ctx_deflate.avail_in = len_pre;
-    ssl->transform_out->ctx_deflate.next_out = msg_post;
-    ssl->transform_out->ctx_deflate.avail_out = out_buf_len - bytes_written;
-
-    ret = deflate( &ssl->transform_out->ctx_deflate, Z_SYNC_FLUSH );
-    if( ret != Z_OK )
-    {
-        MBEDTLS_SSL_DEBUG_MSG( 1, ( "failed to perform compression (%d)", ret ) );
-        return( MBEDTLS_ERR_SSL_COMPRESSION_FAILED );
-    }
-
-    ssl->out_msglen = out_buf_len -
-                      ssl->transform_out->ctx_deflate.avail_out - bytes_written;
-
-    MBEDTLS_SSL_DEBUG_MSG( 3, ( "after compression: msglen = %d, ",
-                   ssl->out_msglen ) );
-
-    MBEDTLS_SSL_DEBUG_BUF( 4, "after compression: output payload",
-                   ssl->out_msg, ssl->out_msglen );
-
-    MBEDTLS_SSL_DEBUG_MSG( 2, ( "<= compress buf" ) );
-
-    return( 0 );
-}
-
-static int ssl_decompress_buf( mbedtls_ssl_context *ssl )
-{
-    int ret = MBEDTLS_ERR_ERROR_CORRUPTION_DETECTED;
-    unsigned char *msg_post = ssl->in_msg;
-    ptrdiff_t header_bytes = ssl->in_msg - ssl->in_buf;
-    size_t len_pre = ssl->in_msglen;
-    unsigned char *msg_pre = ssl->compress_buf;
-#if defined(MBEDTLS_SSL_VARIABLE_BUFFER_LENGTH)
-    size_t in_buf_len = ssl->in_buf_len;
-#else
-    size_t in_buf_len = MBEDTLS_SSL_IN_BUFFER_LEN;
-#endif
-
-    MBEDTLS_SSL_DEBUG_MSG( 2, ( "=> decompress buf" ) );
-
-    if( len_pre == 0 )
-        return( 0 );
-
-    memcpy( msg_pre, ssl->in_msg, len_pre );
-
-    MBEDTLS_SSL_DEBUG_MSG( 3, ( "before decompression: msglen = %d, ",
-                   ssl->in_msglen ) );
-
-    MBEDTLS_SSL_DEBUG_BUF( 4, "before decompression: input payload",
-                   ssl->in_msg, ssl->in_msglen );
-
-    ssl->transform_in->ctx_inflate.next_in = msg_pre;
-    ssl->transform_in->ctx_inflate.avail_in = len_pre;
-    ssl->transform_in->ctx_inflate.next_out = msg_post;
-    ssl->transform_in->ctx_inflate.avail_out = in_buf_len - header_bytes;
-
-    ret = inflate( &ssl->transform_in->ctx_inflate, Z_SYNC_FLUSH );
-    if( ret != Z_OK )
-    {
-        MBEDTLS_SSL_DEBUG_MSG( 1, ( "failed to perform decompression (%d)", ret ) );
-        return( MBEDTLS_ERR_SSL_COMPRESSION_FAILED );
-    }
-
-    ssl->in_msglen = in_buf_len -
-                     ssl->transform_in->ctx_inflate.avail_out - header_bytes;
-
-    MBEDTLS_SSL_DEBUG_MSG( 3, ( "after decompression: msglen = %d, ",
-                   ssl->in_msglen ) );
-
-    MBEDTLS_SSL_DEBUG_BUF( 4, "after decompression: input payload",
-                   ssl->in_msg, ssl->in_msglen );
-
-    MBEDTLS_SSL_DEBUG_MSG( 2, ( "<= decompress buf" ) );
-
-    return( 0 );
-}
-#endif /* MBEDTLS_ZLIB_SUPPORT */
-
-#endif /* MBEDTLS_SSL_PROTO_TLS1_2 */
-
 #if !defined(MBEDTLS_SSL_USE_MPS)
-=======
->>>>>>> b637150d
 /*
  * Fill the input message buffer by appending data to it.
  * The amount of data already fetched is in ssl->in_left.
@@ -3944,24 +3769,6 @@
     MBEDTLS_SSL_DEBUG_BUF( 4, "input record from network",
                            rec->buf, rec->buf_len );
 
-<<<<<<< HEAD
-#if defined(MBEDTLS_SSL_HW_RECORD_ACCEL)
-    if( mbedtls_ssl_hw_record_read != NULL )
-    {
-        MBEDTLS_SSL_DEBUG_MSG( 2, ( "going for mbedtls_ssl_hw_record_read()" ) );
-
-        ret = mbedtls_ssl_hw_record_read( ssl );
-        if( ret != 0 && ret != MBEDTLS_ERR_SSL_HW_ACCEL_FALLTHROUGH )
-        {
-            MBEDTLS_SSL_DEBUG_RET( 1, "mbedtls_ssl_hw_record_read", ret );
-            return( MBEDTLS_ERR_SSL_HW_ACCEL_FAILED );
-        }
-
-        if( ret == 0 )
-            done = 1;
-    }
-#endif /* MBEDTLS_SSL_HW_RECORD_ACCEL */
-
     /* In TLS 1.3, always treat ChangeCipherSpec records
      * as unencrypted. The only thing we do with them is
      * check the length and content and ignore them. */
@@ -3974,8 +3781,6 @@
     }
 #endif /* MBEDTLS_SSL_PROTO_TLS1_3_EXPERIMENTAL */
 
-=======
->>>>>>> b637150d
     if( !done && ssl->transform_in != NULL )
     {
         unsigned char const old_msg_type = rec->type;
@@ -5568,121 +5373,7 @@
 }
 #endif /* MBEDTLS_SSL_RENEGOTIATION */
 
-<<<<<<< HEAD
 #endif /* MBEDTLS_SSL_PROTO_TLS1_2 */
-=======
-/* This function is called from mbedtls_ssl_read() when a handshake message is
- * received after the initial handshake. In this context, handshake messages
- * may only be sent for the purpose of initiating renegotiations.
- *
- * This function is introduced as a separate helper since the handling
- * of post-handshake handshake messages changes significantly in TLS 1.3,
- * and having a helper function allows to distinguish between TLS <= 1.2 and
- * TLS 1.3 in the future without bloating the logic of mbedtls_ssl_read().
- */
-static int ssl_handle_hs_message_post_handshake( mbedtls_ssl_context *ssl )
-{
-    int ret = MBEDTLS_ERR_ERROR_CORRUPTION_DETECTED;
-
-    /*
-     * - For client-side, expect SERVER_HELLO_REQUEST.
-     * - For server-side, expect CLIENT_HELLO.
-     * - Fail (TLS) or silently drop record (DTLS) in other cases.
-     */
-
-#if defined(MBEDTLS_SSL_CLI_C)
-    if( ssl->conf->endpoint == MBEDTLS_SSL_IS_CLIENT &&
-        ( ssl->in_msg[0] != MBEDTLS_SSL_HS_HELLO_REQUEST ||
-          ssl->in_hslen  != mbedtls_ssl_hs_hdr_len( ssl ) ) )
-    {
-        MBEDTLS_SSL_DEBUG_MSG( 1, ( "handshake received (not HelloRequest)" ) );
-
-        /* With DTLS, drop the packet (probably from last handshake) */
-#if defined(MBEDTLS_SSL_PROTO_DTLS)
-        if( ssl->conf->transport == MBEDTLS_SSL_TRANSPORT_DATAGRAM )
-        {
-            return( 0 );
-        }
-#endif
-        return( MBEDTLS_ERR_SSL_UNEXPECTED_MESSAGE );
-    }
-#endif /* MBEDTLS_SSL_CLI_C */
-
-#if defined(MBEDTLS_SSL_SRV_C)
-    if( ssl->conf->endpoint == MBEDTLS_SSL_IS_SERVER &&
-        ssl->in_msg[0] != MBEDTLS_SSL_HS_CLIENT_HELLO )
-    {
-        MBEDTLS_SSL_DEBUG_MSG( 1, ( "handshake received (not ClientHello)" ) );
-
-        /* With DTLS, drop the packet (probably from last handshake) */
-#if defined(MBEDTLS_SSL_PROTO_DTLS)
-        if( ssl->conf->transport == MBEDTLS_SSL_TRANSPORT_DATAGRAM )
-        {
-            return( 0 );
-        }
-#endif
-        return( MBEDTLS_ERR_SSL_UNEXPECTED_MESSAGE );
-    }
-#endif /* MBEDTLS_SSL_SRV_C */
-
-#if defined(MBEDTLS_SSL_RENEGOTIATION)
-    /* Determine whether renegotiation attempt should be accepted */
-    if( ! ( ssl->conf->disable_renegotiation == MBEDTLS_SSL_RENEGOTIATION_DISABLED ||
-            ( ssl->secure_renegotiation == MBEDTLS_SSL_LEGACY_RENEGOTIATION &&
-              ssl->conf->allow_legacy_renegotiation ==
-              MBEDTLS_SSL_LEGACY_NO_RENEGOTIATION ) ) )
-    {
-        /*
-         * Accept renegotiation request
-         */
-
-        /* DTLS clients need to know renego is server-initiated */
-#if defined(MBEDTLS_SSL_PROTO_DTLS)
-        if( ssl->conf->transport == MBEDTLS_SSL_TRANSPORT_DATAGRAM &&
-            ssl->conf->endpoint == MBEDTLS_SSL_IS_CLIENT )
-        {
-            ssl->renego_status = MBEDTLS_SSL_RENEGOTIATION_PENDING;
-        }
-#endif
-        ret = mbedtls_ssl_start_renegotiation( ssl );
-        if( ret != MBEDTLS_ERR_SSL_WAITING_SERVER_HELLO_RENEGO &&
-            ret != 0 )
-        {
-            MBEDTLS_SSL_DEBUG_RET( 1, "mbedtls_ssl_start_renegotiation",
-                                   ret );
-            return( ret );
-        }
-    }
-    else
-#endif /* MBEDTLS_SSL_RENEGOTIATION */
-    {
-        /*
-         * Refuse renegotiation
-         */
-
-        MBEDTLS_SSL_DEBUG_MSG( 3, ( "refusing renegotiation, sending alert" ) );
-
-#if defined(MBEDTLS_SSL_PROTO_TLS1_2)
-        if( ( ret = mbedtls_ssl_send_alert_message( ssl,
-                         MBEDTLS_SSL_ALERT_LEVEL_WARNING,
-                         MBEDTLS_SSL_ALERT_MSG_NO_RENEGOTIATION ) ) != 0 )
-        {
-            return( ret );
-        }
-#endif /* MBEDTLS_SSL_PROTO_TLS1_2 */
-    }
-
-    return( 0 );
-}
-
-/*
- * Receive application data decrypted from the SSL layer
- */
-int mbedtls_ssl_read( mbedtls_ssl_context *ssl, unsigned char *buf, size_t len )
-{
-    int ret = MBEDTLS_ERR_ERROR_CORRUPTION_DETECTED;
-    size_t n;
->>>>>>> b637150d
 
 /* This function is called from mbedtls_ssl_read() when a handshake message is
  * received  after the initial handshake. In TLS 1.2, such messages usually
@@ -6131,9 +5822,6 @@
                 return( ret );
             }
 
-<<<<<<< HEAD
-            /* Post-handshake handshake messages are not passed to the user. */
-=======
             /* At this point, we don't know whether the renegotiation triggered
              * by the post-handshake message has been completed or not. The cases
              * to consider are the following:
@@ -6155,7 +5843,6 @@
              *   when expecting the ServerHello.
              */
 
->>>>>>> b637150d
             continue;
         }
 #if defined(MBEDTLS_SSL_RENEGOTIATION)
@@ -6388,25 +6075,7 @@
     return( 0 );
 }
 
-<<<<<<< HEAD
 #if defined(MBEDTLS_SSL_PROTO_TLS1_2)
-=======
-void mbedtls_ssl_transform_free( mbedtls_ssl_transform *transform )
-{
-    if( transform == NULL )
-        return;
-
-    mbedtls_cipher_free( &transform->cipher_ctx_enc );
-    mbedtls_cipher_free( &transform->cipher_ctx_dec );
-
-#if defined(MBEDTLS_SSL_SOME_SUITES_USE_MAC)
-    mbedtls_md_free( &transform->md_ctx_enc );
-    mbedtls_md_free( &transform->md_ctx_dec );
-#endif
-
-    mbedtls_platform_zeroize( transform, sizeof( mbedtls_ssl_transform ) );
-}
->>>>>>> b637150d
 
 #if defined(MBEDTLS_SSL_PROTO_DTLS)
 
@@ -6444,7 +6113,6 @@
 
 #endif /* MBEDTLS_SSL_PROTO_DTLS */
 
-<<<<<<< HEAD
 #endif /* MBEDTLS_SSL_PROTO_TLS1_2 */
 
 #endif /* MBEDTLS_SSL_USE_MPS */
@@ -6462,7 +6130,6 @@
     mbedtls_ssl_write_version( major, minor, transport, ver );
 }
 
-=======
 /*
  * Convert version numbers to/from wire format
  * and, for DTLS, to/from TLS equivalent.
@@ -6471,7 +6138,6 @@
  * For DTLS, use 1's complement (v -> 255 - v, and then map as follows:
  * 1.x <-> 3.x+1    for x != 0 (DTLS 1.2 based on TLS 1.2)
  */
->>>>>>> b637150d
 void mbedtls_ssl_write_version( int major, int minor, int transport,
                         unsigned char ver[2] )
 {
@@ -6520,11 +6186,6 @@
 {
     if( transform == NULL )
         return;
-
-#if defined(MBEDTLS_ZLIB_SUPPORT)
-    deflateEnd( &transform->ctx_deflate );
-    inflateEnd( &transform->ctx_inflate );
-#endif
 
     mbedtls_cipher_free( &transform->cipher_ctx_enc );
     mbedtls_cipher_free( &transform->cipher_ctx_dec );

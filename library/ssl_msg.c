/*
 *  Generic SSL/TLS messaging layer functions
 *  (record layer + retransmission state machine)
 *
 *  Copyright The Mbed TLS Contributors
 *  SPDX-License-Identifier: Apache-2.0
 *
 *  Licensed under the Apache License, Version 2.0 (the "License"); you may
 *  not use this file except in compliance with the License.
 *  You may obtain a copy of the License at
 *
 *  http://www.apache.org/licenses/LICENSE-2.0
 *
 *  Unless required by applicable law or agreed to in writing, software
 *  distributed under the License is distributed on an "AS IS" BASIS, WITHOUT
 *  WARRANTIES OR CONDITIONS OF ANY KIND, either express or implied.
 *  See the License for the specific language governing permissions and
 *  limitations under the License.
 */
/*
 *  http://www.ietf.org/rfc/rfc2246.txt
 *  http://www.ietf.org/rfc/rfc4346.txt
 */

#include "common.h"

#if defined(MBEDTLS_SSL_TLS_C)

#if defined(MBEDTLS_PLATFORM_C)
#include "mbedtls/platform.h"
#else
#include <stdlib.h>
#define mbedtls_calloc    calloc
#define mbedtls_free      free
#endif

#include "mbedtls/ssl.h"
#include "mbedtls/debug.h"
#include "mbedtls/error.h"
#include "mbedtls/platform_util.h"
#include "mbedtls/version.h"
#include "constant_time_internal.h"
#include "mbedtls/constant_time.h"

#include "ssl_misc.h"

#if defined(MBEDTLS_SSL_USE_MPS)
#include "mps_all.h"
#endif /* MBEDTLS_SSL_USE_MPS */

#include <string.h>

#if defined(MBEDTLS_USE_PSA_CRYPTO)
#include "mbedtls/psa_util.h"
#include "psa/crypto.h"
#endif

#if defined(MBEDTLS_X509_CRT_PARSE_C)
#include "mbedtls/oid.h"
#endif

#define SSL_DONT_FORCE_FLUSH 0
#define SSL_FORCE_FLUSH      1

/*
 * Start a timer.
 * Passing millisecs = 0 cancels a running timer.
 */
void mbedtls_ssl_set_timer( mbedtls_ssl_context *ssl, uint32_t millisecs )
{
    if( ssl->f_set_timer == NULL )
        return;

    MBEDTLS_SSL_DEBUG_MSG( 3, ( "set_timer to %d ms", (int) millisecs ) );
    ssl->f_set_timer( ssl->p_timer, millisecs / 4, millisecs );
}

/*
 * Return -1 is timer is expired, 0 if it isn't.
 */
int mbedtls_ssl_check_timer( mbedtls_ssl_context *ssl )
{
    if( ssl->f_get_timer == NULL )
        return( 0 );

    if( ssl->f_get_timer( ssl->p_timer ) == 2 )
    {
        MBEDTLS_SSL_DEBUG_MSG( 3, ( "timer expired" ) );
        return( -1 );
    }

    return( 0 );
}

#if !defined(MBEDTLS_SSL_USE_MPS)
static uint32_t ssl_get_hs_total_len( mbedtls_ssl_context const *ssl );

static int ssl_parse_record_header( mbedtls_ssl_context const *ssl,
                                    unsigned char *buf,
                                    size_t len,
                                    mbedtls_record *rec );

int mbedtls_ssl_check_record( mbedtls_ssl_context const *ssl,
                              unsigned char *buf,
                              size_t buflen )
{
    int ret = 0;
    MBEDTLS_SSL_DEBUG_MSG( 1, ( "=> mbedtls_ssl_check_record" ) );
    MBEDTLS_SSL_DEBUG_BUF( 3, "record buffer", buf, buflen );

    /* We don't support record checking in TLS because
     * there doesn't seem to be a usecase for it.
     */
    if( ssl->conf->transport == MBEDTLS_SSL_TRANSPORT_STREAM )
    {
        ret = MBEDTLS_ERR_SSL_FEATURE_UNAVAILABLE;
        goto exit;
    }
#if defined(MBEDTLS_SSL_PROTO_DTLS)
    else
    {
        mbedtls_record rec;

        ret = ssl_parse_record_header( ssl, buf, buflen, &rec );
        if( ret != 0 )
        {
            MBEDTLS_SSL_DEBUG_RET( 3, "ssl_parse_record_header", ret );
            goto exit;
        }

        if( ssl->transform_in != NULL )
        {
            ret = mbedtls_ssl_decrypt_buf( ssl, ssl->transform_in, &rec );
            if( ret != 0 )
            {
                MBEDTLS_SSL_DEBUG_RET( 3, "mbedtls_ssl_decrypt_buf", ret );
                goto exit;
            }
        }
    }
#endif /* MBEDTLS_SSL_PROTO_DTLS */

exit:
    /* On success, we have decrypted the buffer in-place, so make
     * sure we don't leak any plaintext data. */
    mbedtls_platform_zeroize( buf, buflen );

    /* For the purpose of this API, treat messages with unexpected CID
     * as well as such from future epochs as unexpected. */
    if( ret == MBEDTLS_ERR_SSL_UNEXPECTED_CID ||
        ret == MBEDTLS_ERR_SSL_EARLY_MESSAGE )
    {
        ret = MBEDTLS_ERR_SSL_UNEXPECTED_RECORD;
    }

    MBEDTLS_SSL_DEBUG_MSG( 1, ( "<= mbedtls_ssl_check_record" ) );
    return( ret );
}
#else /* MBEDTLS_SSL_USE_MPS */
int mbedtls_ssl_check_record( mbedtls_ssl_context const *ssl,
                              unsigned char *buf,
                              size_t buflen )
{
    ((void) ssl);
    ((void) buf);
    ((void) buflen);
    return( MBEDTLS_ERR_SSL_FEATURE_UNAVAILABLE );
}
#endif /* !MBEDTLS_SSL_USE_MPS */

#if defined(MBEDTLS_SSL_PROTO_DTLS)

/* Forward declarations for functions related to message buffering. */
static void ssl_buffering_free_slot( mbedtls_ssl_context *ssl,
                                     uint8_t slot );
static void ssl_free_buffered_record( mbedtls_ssl_context *ssl );
static int ssl_load_buffered_message( mbedtls_ssl_context *ssl );
static int ssl_load_buffered_record( mbedtls_ssl_context *ssl );
static int ssl_buffer_message( mbedtls_ssl_context *ssl );
static int ssl_buffer_future_record( mbedtls_ssl_context *ssl,
                                     mbedtls_record const *rec );
static int ssl_next_record_is_in_datagram( mbedtls_ssl_context *ssl );

static size_t ssl_get_maximum_datagram_size( mbedtls_ssl_context const *ssl )
{
    size_t mtu = mbedtls_ssl_get_current_mtu( ssl );
#if defined(MBEDTLS_SSL_VARIABLE_BUFFER_LENGTH)
    size_t out_buf_len = ssl->out_buf_len;
#else
    size_t out_buf_len = MBEDTLS_SSL_OUT_BUFFER_LEN;
#endif

    if( mtu != 0 && mtu < out_buf_len )
        return( mtu );

    return( out_buf_len );
}

static int ssl_get_remaining_space_in_datagram( mbedtls_ssl_context const *ssl )
{
    size_t const bytes_written = ssl->out_left;
    size_t const mtu           = ssl_get_maximum_datagram_size( ssl );

    /* Double-check that the write-index hasn't gone
     * past what we can transmit in a single datagram. */
    if( bytes_written > mtu )
    {
        /* Should never happen... */
        return( MBEDTLS_ERR_SSL_INTERNAL_ERROR );
    }

    return( (int) ( mtu - bytes_written ) );
}

static int ssl_get_remaining_payload_in_datagram( mbedtls_ssl_context const *ssl )
{
    int ret = MBEDTLS_ERR_ERROR_CORRUPTION_DETECTED;
    size_t remaining, expansion;
    size_t max_len = MBEDTLS_SSL_OUT_CONTENT_LEN;

#if defined(MBEDTLS_SSL_MAX_FRAGMENT_LENGTH)
    const size_t mfl = mbedtls_ssl_get_output_max_frag_len( ssl );

    if( max_len > mfl )
        max_len = mfl;

    /* By the standard (RFC 6066 Sect. 4), the MFL extension
     * only limits the maximum record payload size, so in theory
     * we would be allowed to pack multiple records of payload size
     * MFL into a single datagram. However, this would mean that there's
     * no way to explicitly communicate MTU restrictions to the peer.
     *
     * The following reduction of max_len makes sure that we never
     * write datagrams larger than MFL + Record Expansion Overhead.
     */
    if( max_len <= ssl->out_left )
        return( 0 );

    max_len -= ssl->out_left;
#endif

    ret = ssl_get_remaining_space_in_datagram( ssl );
    if( ret < 0 )
        return( ret );
    remaining = (size_t) ret;

    ret = mbedtls_ssl_get_record_expansion( ssl );
    if( ret < 0 )
        return( ret );
    expansion = (size_t) ret;

    if( remaining <= expansion )
        return( 0 );

    remaining -= expansion;
    if( remaining >= max_len )
        remaining = max_len;

    return( (int) remaining );
}

#endif /* MBEDTLS_SSL_PROTO_DTLS */

#if defined(MBEDTLS_SSL_PROTO_DTLS)

/*
 * Double the retransmit timeout value, within the allowed range,
 * returning -1 if the maximum value has already been reached.
 */
int mbedtls_ssl_double_retransmit_timeout( mbedtls_ssl_context *ssl )
{
    uint32_t new_timeout;

    if( ssl->handshake->retransmit_timeout >= ssl->conf->hs_timeout_max )
        return( -1 );

    /* Implement the final paragraph of RFC 6347 section 4.1.1.1
     * in the following way: after the initial transmission and a first
     * retransmission, back off to a temporary estimated MTU of 508 bytes.
     * This value is guaranteed to be deliverable (if not guaranteed to be
     * delivered) of any compliant IPv4 (and IPv6) network, and should work
     * on most non-IP stacks too. */
    if( ssl->handshake->retransmit_timeout != ssl->conf->hs_timeout_min )
    {
        ssl->handshake->mtu = 508;
        MBEDTLS_SSL_DEBUG_MSG( 2, ( "mtu autoreduction to %d bytes", ssl->handshake->mtu ) );
    }

    new_timeout = 2 * ssl->handshake->retransmit_timeout;

    /* Avoid arithmetic overflow and range overflow */
    if( new_timeout < ssl->handshake->retransmit_timeout ||
        new_timeout > ssl->conf->hs_timeout_max )
    {
        new_timeout = ssl->conf->hs_timeout_max;
    }

    ssl->handshake->retransmit_timeout = new_timeout;
    MBEDTLS_SSL_DEBUG_MSG( 3, ( "update timeout value to %lu millisecs",
                        (unsigned long) ssl->handshake->retransmit_timeout ) );

    return( 0 );
}

void mbedtls_ssl_reset_retransmit_timeout( mbedtls_ssl_context *ssl )
{
    ssl->handshake->retransmit_timeout = ssl->conf->hs_timeout_min;
    MBEDTLS_SSL_DEBUG_MSG( 3, ( "update timeout value to %lu millisecs",
                        (unsigned long) ssl->handshake->retransmit_timeout ) );
}
#endif /* MBEDTLS_SSL_PROTO_DTLS */

/*
 * Encryption/decryption functions
 */

#if defined(MBEDTLS_SSL_DTLS_CONNECTION_ID) || defined(MBEDTLS_SSL_PROTO_TLS1_3)

static size_t ssl_compute_padding_length( size_t len,
                                          size_t granularity )
{
    return( ( granularity - ( len + 1 ) % granularity ) % granularity );
}

/* This functions transforms a (D)TLS plaintext fragment and a record content
 * type into an instance of the (D)TLSInnerPlaintext structure. This is used
 * in DTLS 1.2 + CID and within TLS 1.3 to allow flexible padding and to protect
 * a record's content type.
 *
 *        struct {
 *            opaque content[DTLSPlaintext.length];
 *            ContentType real_type;
 *            uint8 zeros[length_of_padding];
 *        } (D)TLSInnerPlaintext;
 *
 *  Input:
 *  - `content`: The beginning of the buffer holding the
 *               plaintext to be wrapped.
 *  - `*content_size`: The length of the plaintext in Bytes.
 *  - `max_len`: The number of Bytes available starting from
 *               `content`. This must be `>= *content_size`.
 *  - `rec_type`: The desired record content type.
 *
 *  Output:
 *  - `content`: The beginning of the resulting (D)TLSInnerPlaintext structure.
 *  - `*content_size`: The length of the resulting (D)TLSInnerPlaintext structure.
 *
 *  Returns:
 *  - `0` on success.
 *  - A negative error code if `max_len` didn't offer enough space
 *    for the expansion.
 */
static int ssl_build_inner_plaintext( unsigned char *content,
                                      size_t *content_size,
                                      size_t remaining,
                                      uint8_t rec_type,
                                      size_t pad )
{
    size_t len = *content_size;

    /* Write real content type */
    if( remaining == 0 )
        return( -1 );
    content[ len ] = rec_type;
    len++;
    remaining--;

    if( remaining < pad )
        return( -1 );
    memset( content + len, 0, pad );
    len += pad;
    remaining -= pad;

    *content_size = len;
    return( 0 );
}

/* This function parses a (D)TLSInnerPlaintext structure.
 * See ssl_build_inner_plaintext() for details. */
static int ssl_parse_inner_plaintext( unsigned char const *content,
                                          size_t *content_size,
                                          uint8_t *rec_type )
{
    size_t remaining = *content_size;

    /* Determine length of padding by skipping zeroes from the back. */
    do
    {
        if( remaining == 0 )
            return( -1 );
        remaining--;
    } while( content[ remaining ] == 0 );

    *content_size = remaining;
    *rec_type = content[ remaining ];

    return( 0 );
}
#endif /* MBEDTLS_SSL_DTLS_CONNECTION_ID || MBEDTLS_SSL_PROTO_TLS1_3 */

/* `add_data` must have size 13 Bytes if the CID extension is disabled,
 * and 13 + 1 + CID-length Bytes if the CID extension is enabled. */
static void ssl_extract_add_data_from_record( unsigned char* add_data,
                                              size_t *add_data_len,
                                              mbedtls_record *rec,
                                              unsigned minor_ver,
                                              size_t taglen )
{
    /* Quoting RFC 5246 (TLS 1.2):
     *
     *    additional_data = seq_num + TLSCompressed.type +
     *                      TLSCompressed.version + TLSCompressed.length;
     *
     * For the CID extension, this is extended as follows
     * (quoting draft-ietf-tls-dtls-connection-id-05,
     *  https://tools.ietf.org/html/draft-ietf-tls-dtls-connection-id-05):
     *
     *       additional_data = seq_num + DTLSPlaintext.type +
     *                         DTLSPlaintext.version +
     *                         cid +
     *                         cid_length +
     *                         length_of_DTLSInnerPlaintext;
     *
     * For TLS 1.3, the record sequence number is dropped from the AAD
     * and encoded within the nonce of the AEAD operation instead.
     * Moreover, the additional data involves the length of the TLS
     * ciphertext, not the TLS plaintext as in earlier versions.
     * Quoting RFC 8446 (TLS 1.3):
     *
     *      additional_data = TLSCiphertext.opaque_type ||
     *                        TLSCiphertext.legacy_record_version ||
     *                        TLSCiphertext.length
     *
     * We pass the tag length to this function in order to compute the
     * ciphertext length from the inner plaintext length rec->data_len via
     *
     *     TLSCiphertext.length = TLSInnerPlaintext.length + taglen.
     *
     */

    unsigned char *cur = add_data;
    size_t ad_len_field = rec->data_len;

#if defined(MBEDTLS_SSL_PROTO_TLS1_3)
    if( minor_ver == MBEDTLS_SSL_MINOR_VERSION_4 )
    {
        /* In TLS 1.3, the AAD contains the length of the TLSCiphertext,
         * which differs from the length of the TLSInnerPlaintext
         * by the length of the authentication tag. */
        ad_len_field += taglen;
    }
    else
#endif /* MBEDTLS_SSL_PROTO_TLS1_3 */
    {
        ((void) minor_ver);
        ((void) taglen);
        memcpy( cur, rec->ctr, sizeof( rec->ctr ) );
        cur += sizeof( rec->ctr );
    }

    *cur = rec->type;
    cur++;

    memcpy( cur, rec->ver, sizeof( rec->ver ) );
    cur += sizeof( rec->ver );

#if defined(MBEDTLS_SSL_DTLS_CONNECTION_ID)
    if( rec->cid_len != 0 )
    {
        memcpy( cur, rec->cid, rec->cid_len );
        cur += rec->cid_len;

        *cur = rec->cid_len;
        cur++;

        MBEDTLS_PUT_UINT16_BE( ad_len_field, cur, 0 );
        cur += 2;
    }
    else
#endif /* MBEDTLS_SSL_DTLS_CONNECTION_ID */
    {
        MBEDTLS_PUT_UINT16_BE( ad_len_field, cur, 0 );
        cur += 2;
    }

    *add_data_len = cur - add_data;
}

#if defined(MBEDTLS_GCM_C) || \
    defined(MBEDTLS_CCM_C) || \
    defined(MBEDTLS_CHACHAPOLY_C)
static int ssl_transform_aead_dynamic_iv_is_explicit(
                                mbedtls_ssl_transform const *transform )
{
    return( transform->ivlen != transform->fixed_ivlen );
}

/* Compute IV := ( fixed_iv || 0 ) XOR ( 0 || dynamic_IV )
 *
 * Concretely, this occurs in two variants:
 *
 * a) Fixed and dynamic IV lengths add up to total IV length, giving
 *       IV = fixed_iv || dynamic_iv
 *
 *    This variant is used in TLS 1.2 when used with GCM or CCM.
 *
 * b) Fixed IV lengths matches total IV length, giving
 *       IV = fixed_iv XOR ( 0 || dynamic_iv )
 *
 *    This variant occurs in TLS 1.3 and for TLS 1.2 when using ChaChaPoly.
 *
 * See also the documentation of mbedtls_ssl_transform.
 *
 * This function has the precondition that
 *
 *     dst_iv_len >= max( fixed_iv_len, dynamic_iv_len )
 *
 * which has to be ensured by the caller. If this precondition
 * violated, the behavior of this function is undefined.
 */
static void ssl_build_record_nonce( unsigned char *dst_iv,
                                    size_t dst_iv_len,
                                    unsigned char const *fixed_iv,
                                    size_t fixed_iv_len,
                                    unsigned char const *dynamic_iv,
                                    size_t dynamic_iv_len )
{
    size_t i;

    /* Start with Fixed IV || 0 */
    memset( dst_iv, 0, dst_iv_len );
    memcpy( dst_iv, fixed_iv, fixed_iv_len );

    dst_iv += dst_iv_len - dynamic_iv_len;
    for( i = 0; i < dynamic_iv_len; i++ )
        dst_iv[i] ^= dynamic_iv[i];
}
#endif /* MBEDTLS_GCM_C || MBEDTLS_CCM_C || MBEDTLS_CHACHAPOLY_C */

#if defined(MBEDTLS_SSL_USE_MPS)
int mbedtls_mps_transform_encrypt_default(
    void* transform_,
    mps_rec *rec,
    int (*f_rng)(void *, unsigned char *, size_t),
    void *p_rng )
{
    int ret;
    mbedtls_ssl_transform *transform = (mbedtls_ssl_transform*) transform_;
    mbedtls_record rec_alt;

    if( transform == NULL )
    {
        /* We model no encryption as the NULL transform. */
        return( 0 );
    }

    /* TEMPORARY:
     * Convert between different versions of record structure.
     * This needs to be uniformized at some point.
     */

    rec_alt.buf = rec->buf.buf;
    rec_alt.buf_len = rec->buf.buf_len;
    rec_alt.data_len = rec->buf.data_len;
    rec_alt.data_offset = rec->buf.data_offset;
    rec_alt.type = rec->type;
    rec_alt.ctr[0] = ( rec->ctr[0] >> 24 ) & 0xFF;
    rec_alt.ctr[1] = ( rec->ctr[0] >> 16 ) & 0xFF;
    rec_alt.ctr[2] = ( rec->ctr[0] >>  8 ) & 0xFF;
    rec_alt.ctr[3] = ( rec->ctr[0] >>  0 ) & 0xFF;
    rec_alt.ctr[4] = ( rec->ctr[1] >> 24 ) & 0xFF;
    rec_alt.ctr[5] = ( rec->ctr[1] >> 16 ) & 0xFF;
    rec_alt.ctr[6] = ( rec->ctr[1] >>  8 ) & 0xFF;
    rec_alt.ctr[7] = ( rec->ctr[1] >>  0 ) & 0xFF;
    mbedtls_ssl_write_version( rec->major_ver, rec->minor_ver,
                   MBEDTLS_MPS_MODE_STREAM, &rec_alt.ver[0] );

    ret = mbedtls_ssl_encrypt_buf( NULL, transform, &rec_alt, f_rng, p_rng );
    if( ret != 0 )
        return( ret );

    rec->buf.data_offset = rec_alt.data_offset;
    rec->buf.data_len = rec_alt.data_len;
    rec->type = rec_alt.type;

    return( 0 );
}

int mbedtls_mps_transform_decrypt_default( void *transform_, mps_rec *rec )
{
    mbedtls_ssl_transform *transform = (mbedtls_ssl_transform*) transform_;

    int ret;
    mbedtls_record rec_alt;

    if( transform == NULL )
    {
        /* We model no encryption as the NULL transform. */
        return( 0 );
    }

    /* TEMPORARY:
     * Convert between different versions of record structure.
     * This needs to be uniformized at some point.
     */

    rec_alt.buf = rec->buf.buf;
    rec_alt.buf_len = rec->buf.buf_len;
    rec_alt.data_len = rec->buf.data_len;
    rec_alt.data_offset = rec->buf.data_offset;
    rec_alt.type = rec->type;
    rec_alt.ctr[0] = ( rec->ctr[0] >> 24 ) & 0xFF;
    rec_alt.ctr[1] = ( rec->ctr[0] >> 16 ) & 0xFF;
    rec_alt.ctr[2] = ( rec->ctr[0] >>  8 ) & 0xFF;
    rec_alt.ctr[3] = ( rec->ctr[0] >>  0 ) & 0xFF;
    rec_alt.ctr[4] = ( rec->ctr[1] >> 24 ) & 0xFF;
    rec_alt.ctr[5] = ( rec->ctr[1] >> 16 ) & 0xFF;
    rec_alt.ctr[6] = ( rec->ctr[1] >>  8 ) & 0xFF;
    rec_alt.ctr[7] = ( rec->ctr[1] >>  0 ) & 0xFF;
    mbedtls_ssl_write_version( rec->major_ver, rec->minor_ver,
                               MBEDTLS_MPS_MODE_STREAM, &rec_alt.ver[0] );

    ret = mbedtls_ssl_decrypt_buf( NULL, transform, &rec_alt );
    if( ret != 0 )
        return( ret );

    rec->buf.data_offset = rec_alt.data_offset;
    rec->buf.data_len = rec_alt.data_len;
    rec->type = rec_alt.type;

    return( 0 );
}

int mbedtls_mps_transform_get_expansion_default( void *transform_,
                                 size_t *pre_exp, size_t *post_exp )
{
    mbedtls_ssl_transform * transform = (mbedtls_ssl_transform*) transform_;

    if( transform == NULL )
    {
        /* We model no encryption as the NULL transform. */
        *pre_exp  = 0;
        *post_exp = 0;
        return( 0 );
    }

    /* For the moment copied from mbedtls_ssl_get_record_expansion */
    *pre_exp = transform->ivlen - transform->fixed_ivlen;
    switch( mbedtls_cipher_get_cipher_mode(
                &transform->cipher_ctx_enc ) )
    {
    case MBEDTLS_MODE_GCM:
    case MBEDTLS_MODE_CCM:
    case MBEDTLS_MODE_CHACHAPOLY:
        *post_exp = transform->taglen + 1;
        break;

    case MBEDTLS_MODE_STREAM:
        *post_exp = 0;
        break;

    case MBEDTLS_MODE_CBC:
        *post_exp = transform->maclen
            + mbedtls_cipher_get_block_size(
                &transform->cipher_ctx_enc );
        break;

    default:
        return( -1 );
    }

    return( 0 );
}

int mbedtls_mps_transform_free_default( void *transform_ )
{
    mbedtls_ssl_transform * transform = (mbedtls_ssl_transform*) transform_;
    mbedtls_ssl_transform_free( transform );
    return( 0 );
}
#endif /* MBEDTLS_SSL_USE_MPS */

int mbedtls_ssl_encrypt_buf( mbedtls_ssl_context *ssl,
                             mbedtls_ssl_transform *transform,
                             mbedtls_record *rec,
                             int (*f_rng)(void *, unsigned char *, size_t),
                             void *p_rng )
{
#if !defined(MBEDTLS_USE_PSA_CRYPTO)
    mbedtls_cipher_mode_t mode;
#endif /* MBEDTLS_USE_PSA_CRYPTO */
    int auth_done = 0;
    unsigned char * data;
    unsigned char add_data[13 + 1 + MBEDTLS_SSL_CID_OUT_LEN_MAX ];
    size_t add_data_len;
    size_t post_avail;

    /* The SSL context is only used for debugging purposes! */
#if !defined(MBEDTLS_DEBUG_C)
    ssl = NULL; /* make sure we don't use it except for debug */
    ((void) ssl);
#endif

    /* The PRNG is used for dynamic IV generation that's used
     * for CBC transformations in TLS 1.2. */
#if !( defined(MBEDTLS_SSL_SOME_SUITES_USE_CBC) && \
       defined(MBEDTLS_SSL_PROTO_TLS1_2) )
    ((void) f_rng);
    ((void) p_rng);
#endif

    MBEDTLS_SSL_DEBUG_MSG( 2, ( "=> encrypt buf" ) );

    if( transform == NULL )
    {
        MBEDTLS_SSL_DEBUG_MSG( 1, ( "no transform provided to encrypt_buf" ) );
        return( MBEDTLS_ERR_SSL_INTERNAL_ERROR );
    }
    if( rec == NULL
        || rec->buf == NULL
        || rec->buf_len < rec->data_offset
        || rec->buf_len - rec->data_offset < rec->data_len
#if defined(MBEDTLS_SSL_DTLS_CONNECTION_ID)
        || rec->cid_len != 0
#endif
        )
    {
        MBEDTLS_SSL_DEBUG_MSG( 1, ( "bad record structure provided to encrypt_buf" ) );
        return( MBEDTLS_ERR_SSL_INTERNAL_ERROR );
    }

    data = rec->buf + rec->data_offset;
    post_avail = rec->buf_len - ( rec->data_len + rec->data_offset );
    MBEDTLS_SSL_DEBUG_BUF( 4, "before encrypt: output payload",
                           data, rec->data_len );

#if !defined(MBEDTLS_USE_PSA_CRYPTO)
    mode = mbedtls_cipher_get_cipher_mode( &transform->cipher_ctx_enc );
#endif /* MBEDTLS_USE_PSA_CRYPTO */

    /* The following two code paths implement the (D)TLSInnerPlaintext
     * structure present in TLS 1.3 and DTLS 1.2 + CID.
     *
     * See ssl_build_inner_plaintext() for more information.
     *
     * Note that this changes `rec->data_len`, and hence
     * `post_avail` needs to be recalculated afterwards.
     *
     * Note also that the two code paths cannot occur simultaneously
     * since they apply to different versions of the protocol. There
     * is hence no risk of double-addition of the inner plaintext.
     */
#if defined(MBEDTLS_SSL_PROTO_TLS1_3)
    if( transform->minor_ver == MBEDTLS_SSL_MINOR_VERSION_4 )
    {
        size_t padding =
            ssl_compute_padding_length( rec->data_len,
                                        MBEDTLS_SSL_CID_TLS1_3_PADDING_GRANULARITY );
        if( ssl_build_inner_plaintext( data,
                                       &rec->data_len,
                                       post_avail,
                                       rec->type,
                                       padding ) != 0 )
        {
            return( MBEDTLS_ERR_SSL_BUFFER_TOO_SMALL );
        }

        rec->type = MBEDTLS_SSL_MSG_APPLICATION_DATA;
    }
#endif /* MBEDTLS_SSL_PROTO_TLS1_3 */

#if defined(MBEDTLS_SSL_DTLS_CONNECTION_ID)
    /*
     * Add CID information
     */
    rec->cid_len = transform->out_cid_len;
    memcpy( rec->cid, transform->out_cid, transform->out_cid_len );
    MBEDTLS_SSL_DEBUG_BUF( 3, "CID", rec->cid, rec->cid_len );

    if( rec->cid_len != 0 )
    {
        size_t padding =
            ssl_compute_padding_length( rec->data_len,
                                        MBEDTLS_SSL_CID_TLS1_3_PADDING_GRANULARITY );
        /*
         * Wrap plaintext into DTLSInnerPlaintext structure.
         * See ssl_build_inner_plaintext() for more information.
         *
         * Note that this changes `rec->data_len`, and hence
         * `post_avail` needs to be recalculated afterwards.
         */
        if( ssl_build_inner_plaintext( data,
                        &rec->data_len,
                        post_avail,
                        rec->type,
                        padding ) != 0 )
        {
            return( MBEDTLS_ERR_SSL_BUFFER_TOO_SMALL );
        }

        rec->type = MBEDTLS_SSL_MSG_CID;
    }
#endif /* MBEDTLS_SSL_DTLS_CONNECTION_ID */

    post_avail = rec->buf_len - ( rec->data_len + rec->data_offset );

    /*
     * Add MAC before if needed
     */
#if defined(MBEDTLS_SSL_SOME_SUITES_USE_MAC)
#if defined(MBEDTLS_USE_PSA_CRYPTO)
    if ( transform->psa_alg == MBEDTLS_SSL_NULL_CIPHER  ||
            ( transform->psa_alg == PSA_ALG_CBC_NO_PADDING
#else
    if( mode == MBEDTLS_MODE_STREAM ||
        ( mode == MBEDTLS_MODE_CBC
#endif
#if defined(MBEDTLS_SSL_ENCRYPT_THEN_MAC)
          && transform->encrypt_then_mac == MBEDTLS_SSL_ETM_DISABLED
#endif
        ) )
    {
        if( post_avail < transform->maclen )
        {
            MBEDTLS_SSL_DEBUG_MSG( 1, ( "Buffer provided for encrypted record not large enough" ) );
            return( MBEDTLS_ERR_SSL_BUFFER_TOO_SMALL );
        }
#if defined(MBEDTLS_SSL_PROTO_TLS1_2)
        unsigned char mac[MBEDTLS_SSL_MAC_ADD];
        int ret = MBEDTLS_ERR_ERROR_CORRUPTION_DETECTED;

        ssl_extract_add_data_from_record( add_data, &add_data_len, rec,
                                          transform->minor_ver,
                                          transform->taglen );

        ret = mbedtls_md_hmac_update( &transform->md_ctx_enc, add_data,
                                      add_data_len );
        if( ret != 0 )
            goto hmac_failed_etm_disabled;
        ret = mbedtls_md_hmac_update( &transform->md_ctx_enc, data, rec->data_len );
        if( ret != 0 )
            goto hmac_failed_etm_disabled;
        ret = mbedtls_md_hmac_finish( &transform->md_ctx_enc, mac );
        if( ret != 0 )
            goto hmac_failed_etm_disabled;
        ret = mbedtls_md_hmac_reset( &transform->md_ctx_enc );
        if( ret != 0 )
            goto hmac_failed_etm_disabled;

        memcpy( data + rec->data_len, mac, transform->maclen );
#endif

        MBEDTLS_SSL_DEBUG_BUF( 4, "computed mac", data + rec->data_len,
                               transform->maclen );

        rec->data_len += transform->maclen;
        post_avail -= transform->maclen;
        auth_done++;

    hmac_failed_etm_disabled:
        mbedtls_platform_zeroize( mac, transform->maclen );
        if( ret != 0 )
        {
            MBEDTLS_SSL_DEBUG_RET( 1, "mbedtls_md_hmac_xxx", ret );
            return( ret );
        }
    }
#endif /* MBEDTLS_SSL_SOME_SUITES_USE_MAC */

    /*
     * Encrypt
     */
#if defined(MBEDTLS_SSL_SOME_SUITES_USE_STREAM)
#if defined(MBEDTLS_USE_PSA_CRYPTO)
    if ( transform->psa_alg == MBEDTLS_SSL_NULL_CIPHER )
#else
    if( mode == MBEDTLS_MODE_STREAM )
#endif
    {
        MBEDTLS_SSL_DEBUG_MSG( 3, ( "before encrypt: msglen = %" MBEDTLS_PRINTF_SIZET ", "
                                    "including %d bytes of padding",
                                    rec->data_len, 0 ) );

        /* The only supported stream cipher is "NULL",
         * so there's nothing to do here.*/
    }
    else
#endif /* MBEDTLS_SSL_SOME_SUITES_USE_STREAM */

#if defined(MBEDTLS_GCM_C) || \
    defined(MBEDTLS_CCM_C) || \
    defined(MBEDTLS_CHACHAPOLY_C)
#if defined(MBEDTLS_USE_PSA_CRYPTO)
    if ( PSA_ALG_IS_AEAD( transform->psa_alg ) )
#else
    if( mode == MBEDTLS_MODE_GCM ||
        mode == MBEDTLS_MODE_CCM ||
        mode == MBEDTLS_MODE_CHACHAPOLY )
#endif /* MBEDTLS_USE_PSA_CRYPTO */
    {
        unsigned char iv[12];
        unsigned char *dynamic_iv;
        size_t dynamic_iv_len;
        int dynamic_iv_is_explicit =
            ssl_transform_aead_dynamic_iv_is_explicit( transform );
#if defined(MBEDTLS_USE_PSA_CRYPTO)
        psa_status_t status = PSA_ERROR_CORRUPTION_DETECTED;
#endif /* MBEDTLS_USE_PSA_CRYPTO */
        int ret = MBEDTLS_ERR_ERROR_CORRUPTION_DETECTED;

        /* Check that there's space for the authentication tag. */
        if( post_avail < transform->taglen )
        {
            MBEDTLS_SSL_DEBUG_MSG( 1, ( "Buffer provided for encrypted record not large enough" ) );
            return( MBEDTLS_ERR_SSL_BUFFER_TOO_SMALL );
        }

        /*
         * Build nonce for AEAD encryption.
         *
         * Note: In the case of CCM and GCM in TLS 1.2, the dynamic
         *       part of the IV is prepended to the ciphertext and
         *       can be chosen freely - in particular, it need not
         *       agree with the record sequence number.
         *       However, since ChaChaPoly as well as all AEAD modes
         *       in TLS 1.3 use the record sequence number as the
         *       dynamic part of the nonce, we uniformly use the
         *       record sequence number here in all cases.
         */
        dynamic_iv     = rec->ctr;
        dynamic_iv_len = sizeof( rec->ctr );

        ssl_build_record_nonce( iv, sizeof( iv ),
                                transform->iv_enc,
                                transform->fixed_ivlen,
                                dynamic_iv,
                                dynamic_iv_len );

        /*
         * Build additional data for AEAD encryption.
         * This depends on the TLS version.
         */
        ssl_extract_add_data_from_record( add_data, &add_data_len, rec,
                                          transform->minor_ver,
                                          transform->taglen );

        MBEDTLS_SSL_DEBUG_BUF( 4, "IV used (internal)",
                               iv, transform->ivlen );
        MBEDTLS_SSL_DEBUG_BUF( 4, "IV used (transmitted)",
                               dynamic_iv,
                               dynamic_iv_is_explicit ? dynamic_iv_len : 0 );
        MBEDTLS_SSL_DEBUG_BUF( 4, "additional data used for AEAD",
                               add_data, add_data_len );
        MBEDTLS_SSL_DEBUG_MSG( 3, ( "before encrypt: msglen = %" MBEDTLS_PRINTF_SIZET ", "
                                    "including 0 bytes of padding",
                                    rec->data_len ) );

        /*
         * Encrypt and authenticate
         */
#if defined(MBEDTLS_USE_PSA_CRYPTO)
        status = psa_aead_encrypt( transform->psa_key_enc,
                               transform->psa_alg,
                               iv, transform->ivlen,
                               add_data, add_data_len,
                               data, rec->data_len,
                               data, rec->buf_len - (data - rec->buf),
                               &rec->data_len );

        if( status != PSA_SUCCESS )
        {
            ret = psa_ssl_status_to_mbedtls( status );
            MBEDTLS_SSL_DEBUG_RET( 1, "mbedtls_ssl_encrypt_buf", ret );
            return( ret );
        }
#else
        if( ( ret = mbedtls_cipher_auth_encrypt_ext( &transform->cipher_ctx_enc,
                   iv, transform->ivlen,
                   add_data, add_data_len,
                   data, rec->data_len,                     /* src */
                   data, rec->buf_len - (data - rec->buf),  /* dst */
                   &rec->data_len,
                   transform->taglen ) ) != 0 )
        {
            MBEDTLS_SSL_DEBUG_RET( 1, "mbedtls_cipher_auth_encrypt_ext", ret );
            return( ret );
        }
#endif /* MBEDTLS_USE_PSA_CRYPTO */

        MBEDTLS_SSL_DEBUG_BUF( 4, "after encrypt: tag",
                               data + rec->data_len - transform->taglen,
                               transform->taglen );
        /* Account for authentication tag. */
        post_avail -= transform->taglen;

        /*
         * Prefix record content with dynamic IV in case it is explicit.
         */
        if( dynamic_iv_is_explicit != 0 )
        {
            if( rec->data_offset < dynamic_iv_len )
            {
                MBEDTLS_SSL_DEBUG_MSG( 1, ( "Buffer provided for encrypted record not large enough" ) );
                return( MBEDTLS_ERR_SSL_BUFFER_TOO_SMALL );
            }

            memcpy( data - dynamic_iv_len, dynamic_iv, dynamic_iv_len );
            rec->data_offset -= dynamic_iv_len;
            rec->data_len    += dynamic_iv_len;
        }

        auth_done++;
    }
    else
#endif /* MBEDTLS_GCM_C || MBEDTLS_CCM_C || MBEDTLS_CHACHAPOLY_C */
#if defined(MBEDTLS_SSL_SOME_SUITES_USE_CBC)
#if defined(MBEDTLS_USE_PSA_CRYPTO)
    if ( transform->psa_alg == PSA_ALG_CBC_NO_PADDING )
#else
    if( mode == MBEDTLS_MODE_CBC )
#endif /* MBEDTLS_USE_PSA_CRYPTO */
    {
        int ret = MBEDTLS_ERR_ERROR_CORRUPTION_DETECTED;
        size_t padlen, i;
        size_t olen;
#if defined(MBEDTLS_USE_PSA_CRYPTO)
        psa_status_t status = PSA_ERROR_CORRUPTION_DETECTED;
        size_t part_len;
        psa_cipher_operation_t cipher_op = PSA_CIPHER_OPERATION_INIT;
#endif /* MBEDTLS_USE_PSA_CRYPTO */

        /* Currently we're always using minimal padding
         * (up to 255 bytes would be allowed). */
        padlen = transform->ivlen - ( rec->data_len + 1 ) % transform->ivlen;
        if( padlen == transform->ivlen )
            padlen = 0;

        /* Check there's enough space in the buffer for the padding. */
        if( post_avail < padlen + 1 )
        {
            MBEDTLS_SSL_DEBUG_MSG( 1, ( "Buffer provided for encrypted record not large enough" ) );
            return( MBEDTLS_ERR_SSL_BUFFER_TOO_SMALL );
        }

        for( i = 0; i <= padlen; i++ )
            data[rec->data_len + i] = (unsigned char) padlen;

        rec->data_len += padlen + 1;
        post_avail -= padlen + 1;

#if defined(MBEDTLS_SSL_PROTO_TLS1_2)
        /*
         * Prepend per-record IV for block cipher in TLS v1.2 as per
         * Method 1 (6.2.3.2. in RFC4346 and RFC5246)
         */
        if( f_rng == NULL )
        {
            MBEDTLS_SSL_DEBUG_MSG( 1, ( "No PRNG provided to encrypt_record routine" ) );
            return( MBEDTLS_ERR_SSL_INTERNAL_ERROR );
        }

        if( rec->data_offset < transform->ivlen )
        {
            MBEDTLS_SSL_DEBUG_MSG( 1, ( "Buffer provided for encrypted record not large enough" ) );
            return( MBEDTLS_ERR_SSL_BUFFER_TOO_SMALL );
        }

        /*
         * Generate IV
         */
        ret = f_rng( p_rng, transform->iv_enc, transform->ivlen );
        if( ret != 0 )
            return( ret );

        memcpy( data - transform->ivlen, transform->iv_enc, transform->ivlen );
#endif /* MBEDTLS_SSL_PROTO_TLS1_2 */

        MBEDTLS_SSL_DEBUG_MSG( 3, ( "before encrypt: msglen = %" MBEDTLS_PRINTF_SIZET ", "
                            "including %" MBEDTLS_PRINTF_SIZET
                            " bytes of IV and %" MBEDTLS_PRINTF_SIZET " bytes of padding",
                            rec->data_len, transform->ivlen,
                            padlen + 1 ) );

#if defined(MBEDTLS_USE_PSA_CRYPTO)
        status = psa_cipher_encrypt_setup( &cipher_op,
                                    transform->psa_key_enc, transform->psa_alg );

        if( status != PSA_SUCCESS )
        {
            ret = psa_ssl_status_to_mbedtls( status );
            MBEDTLS_SSL_DEBUG_RET( 1, "psa_cipher_encrypt_setup", ret );
            return( ret );
        }

        status = psa_cipher_set_iv( &cipher_op, transform->iv_enc, transform->ivlen );

        if( status != PSA_SUCCESS )
        {
            ret = psa_ssl_status_to_mbedtls( status );
            MBEDTLS_SSL_DEBUG_RET( 1, "psa_cipher_set_iv", ret );
            return( ret );

        }

        status = psa_cipher_update( &cipher_op,
                                    data, rec->data_len,
                                    data, rec->data_len, &olen );

        if( status != PSA_SUCCESS )
        {
            ret = psa_ssl_status_to_mbedtls( status );
            MBEDTLS_SSL_DEBUG_RET( 1, "psa_cipher_update", ret );
            return( ret );

        }

        status = psa_cipher_finish( &cipher_op,
                                    data + olen, rec->data_len - olen,
                                    &part_len );

        if( status != PSA_SUCCESS )
        {
            ret = psa_ssl_status_to_mbedtls( status );
            MBEDTLS_SSL_DEBUG_RET( 1, "psa_cipher_finish", ret );
            return( ret );

        }

        olen += part_len;
#else
        if( ( ret = mbedtls_cipher_crypt( &transform->cipher_ctx_enc,
                                   transform->iv_enc,
                                   transform->ivlen,
                                   data, rec->data_len,
                                   data, &olen ) ) != 0 )
        {
            MBEDTLS_SSL_DEBUG_RET( 1, "mbedtls_cipher_crypt", ret );
            return( ret );
        }
#endif /* MBEDTLS_USE_PSA_CRYPTO */

        if( rec->data_len != olen )
        {
            MBEDTLS_SSL_DEBUG_MSG( 1, ( "should never happen" ) );
            return( MBEDTLS_ERR_SSL_INTERNAL_ERROR );
        }

        data             -= transform->ivlen;
        rec->data_offset -= transform->ivlen;
        rec->data_len    += transform->ivlen;

#if defined(MBEDTLS_SSL_ENCRYPT_THEN_MAC)
        if( auth_done == 0 )
        {
            unsigned char mac[MBEDTLS_SSL_MAC_ADD];

            /*
             * MAC(MAC_write_key, seq_num +
             *     TLSCipherText.type +
             *     TLSCipherText.version +
             *     length_of( (IV +) ENC(...) ) +
             *     IV +
             *     ENC(content + padding + padding_length));
             */

            if( post_avail < transform->maclen)
            {
                MBEDTLS_SSL_DEBUG_MSG( 1, ( "Buffer provided for encrypted record not large enough" ) );
                return( MBEDTLS_ERR_SSL_BUFFER_TOO_SMALL );
            }

            ssl_extract_add_data_from_record( add_data, &add_data_len,
                                              rec, transform->minor_ver,
                                              transform->taglen );

            MBEDTLS_SSL_DEBUG_MSG( 3, ( "using encrypt then mac" ) );
            MBEDTLS_SSL_DEBUG_BUF( 4, "MAC'd meta-data", add_data,
                                   add_data_len );

            ret = mbedtls_md_hmac_update( &transform->md_ctx_enc, add_data,
                                          add_data_len );
            if( ret != 0 )
                goto hmac_failed_etm_enabled;
            ret = mbedtls_md_hmac_update( &transform->md_ctx_enc,
                                          data, rec->data_len );
            if( ret != 0 )
                goto hmac_failed_etm_enabled;
            ret = mbedtls_md_hmac_finish( &transform->md_ctx_enc, mac );
            if( ret != 0 )
                goto hmac_failed_etm_enabled;
            ret = mbedtls_md_hmac_reset( &transform->md_ctx_enc );
            if( ret != 0 )
                goto hmac_failed_etm_enabled;

            memcpy( data + rec->data_len, mac, transform->maclen );

            rec->data_len += transform->maclen;
            post_avail -= transform->maclen;
            auth_done++;

        hmac_failed_etm_enabled:
            mbedtls_platform_zeroize( mac, transform->maclen );
            if( ret != 0 )
            {
                MBEDTLS_SSL_DEBUG_RET( 1, "HMAC calculation failed", ret );
                return( ret );
            }
        }
#endif /* MBEDTLS_SSL_ENCRYPT_THEN_MAC */
    }
    else
#endif /* MBEDTLS_SSL_SOME_SUITES_USE_CBC) */
    {
        MBEDTLS_SSL_DEBUG_MSG( 1, ( "should never happen" ) );
        return( MBEDTLS_ERR_SSL_INTERNAL_ERROR );
    }

    /* Make extra sure authentication was performed, exactly once */
    if( auth_done != 1 )
    {
        MBEDTLS_SSL_DEBUG_MSG( 1, ( "should never happen" ) );
        return( MBEDTLS_ERR_SSL_INTERNAL_ERROR );
    }

    MBEDTLS_SSL_DEBUG_MSG( 2, ( "<= encrypt buf" ) );

    return( 0 );
}

int mbedtls_ssl_decrypt_buf( mbedtls_ssl_context const *ssl,
                             mbedtls_ssl_transform *transform,
                             mbedtls_record *rec )
{
    size_t olen;
#if defined(MBEDTLS_USE_PSA_CRYPTO)
    int ret;

#else
    mbedtls_cipher_mode_t mode;
    int ret;
#endif /* MBEDTLS_USE_PSA_CRYPTO */

    int auth_done = 0;
#if defined(MBEDTLS_SSL_SOME_SUITES_USE_MAC)
    size_t padlen = 0, correct = 1;
#endif
    unsigned char* data;
    unsigned char add_data[13 + 1 + MBEDTLS_SSL_CID_IN_LEN_MAX ];
    size_t add_data_len;

#if !defined(MBEDTLS_DEBUG_C)
    ssl = NULL; /* make sure we don't use it except for debug */
    ((void) ssl);
#endif

    MBEDTLS_SSL_DEBUG_MSG( 2, ( "=> decrypt buf" ) );
    if( rec == NULL                     ||
        rec->buf == NULL                ||
        rec->buf_len < rec->data_offset ||
        rec->buf_len - rec->data_offset < rec->data_len )
    {
        MBEDTLS_SSL_DEBUG_MSG( 1, ( "bad record structure provided to decrypt_buf" ) );
        return( MBEDTLS_ERR_SSL_INTERNAL_ERROR );
    }

    data = rec->buf + rec->data_offset;
#if !defined(MBEDTLS_USE_PSA_CRYPTO)
    mode = mbedtls_cipher_get_cipher_mode( &transform->cipher_ctx_dec );
#endif /* MBEDTLS_USE_PSA_CRYPTO */

#if defined(MBEDTLS_SSL_DTLS_CONNECTION_ID)
    /*
     * Match record's CID with incoming CID.
     */
    if( rec->cid_len != transform->in_cid_len ||
        memcmp( rec->cid, transform->in_cid, rec->cid_len ) != 0 )
    {
        return( MBEDTLS_ERR_SSL_UNEXPECTED_CID );
    }
#endif /* MBEDTLS_SSL_DTLS_CONNECTION_ID */

#if defined(MBEDTLS_SSL_SOME_SUITES_USE_STREAM)
#if defined(MBEDTLS_USE_PSA_CRYPTO)
    if ( transform->psa_alg == MBEDTLS_SSL_NULL_CIPHER )
#else
    if( mode == MBEDTLS_MODE_STREAM )
#endif /* MBEDTLS_USE_PSA_CRYPTO */
    {
        /* The only supported stream cipher is "NULL",
         * so there's nothing to do here.*/
    }
    else
#endif /* MBEDTLS_SSL_SOME_SUITES_USE_STREAM */
#if defined(MBEDTLS_GCM_C) || \
    defined(MBEDTLS_CCM_C) || \
    defined(MBEDTLS_CHACHAPOLY_C)
#if defined(MBEDTLS_USE_PSA_CRYPTO)
    if ( PSA_ALG_IS_AEAD( transform->psa_alg ) )
#else
    if( mode == MBEDTLS_MODE_GCM ||
        mode == MBEDTLS_MODE_CCM ||
        mode == MBEDTLS_MODE_CHACHAPOLY )
#endif /* MBEDTLS_USE_PSA_CRYPTO */
    {
        unsigned char iv[12];
        unsigned char *dynamic_iv;
        size_t dynamic_iv_len;
#if defined(MBEDTLS_USE_PSA_CRYPTO)
        psa_status_t status = PSA_ERROR_CORRUPTION_DETECTED;
#endif /* MBEDTLS_USE_PSA_CRYPTO */

        /*
         * Extract dynamic part of nonce for AEAD decryption.
         *
         * Note: In the case of CCM and GCM in TLS 1.2, the dynamic
         *       part of the IV is prepended to the ciphertext and
         *       can be chosen freely - in particular, it need not
         *       agree with the record sequence number.
         */
        dynamic_iv_len = sizeof( rec->ctr );
        if( ssl_transform_aead_dynamic_iv_is_explicit( transform ) == 1 )
        {
            if( rec->data_len < dynamic_iv_len )
            {
                MBEDTLS_SSL_DEBUG_MSG( 1, ( "msglen (%" MBEDTLS_PRINTF_SIZET
                                            " ) < explicit_iv_len (%" MBEDTLS_PRINTF_SIZET ") ",
                                            rec->data_len,
                                            dynamic_iv_len ) );
                return( MBEDTLS_ERR_SSL_INVALID_MAC );
            }
            dynamic_iv = data;

            data += dynamic_iv_len;
            rec->data_offset += dynamic_iv_len;
            rec->data_len    -= dynamic_iv_len;
        }
        else
        {
            dynamic_iv = rec->ctr;
        }

        /*
         * Prepare nonce from dynamic and static parts.
         */
        ssl_build_record_nonce( iv, sizeof( iv ),
                                transform->iv_dec,
                                transform->fixed_ivlen,
                                dynamic_iv,
                                dynamic_iv_len );

        /*
         * Build additional data for AEAD encryption.
         * This depends on the TLS version.
         */

        /* Check that there's space for the authentication tag. */
        if( rec->data_len < transform->taglen )
        {
            MBEDTLS_SSL_DEBUG_MSG( 1, ( "msglen (%" MBEDTLS_PRINTF_SIZET
                                        ") < taglen (%" MBEDTLS_PRINTF_SIZET ") ",
                                        rec->data_len,
                                        transform->taglen ) );
            return( MBEDTLS_ERR_SSL_INVALID_MAC );
        }
        rec->data_len -= transform->taglen;
        ssl_extract_add_data_from_record( add_data, &add_data_len, rec,
                                          transform->minor_ver,
                                          transform->taglen );
        MBEDTLS_SSL_DEBUG_BUF( 4, "additional data used for AEAD",
                               add_data, add_data_len );

        /* Because of the check above, we know that there are
         * explicit_iv_len Bytes preceeding data, and taglen
         * bytes following data + data_len. This justifies
         * the debug message and the invocation of
         * mbedtls_cipher_auth_decrypt_ext() below. */

        MBEDTLS_SSL_DEBUG_BUF( 4, "IV used", iv, transform->ivlen );
        MBEDTLS_SSL_DEBUG_BUF( 4, "TAG used", data + rec->data_len,
                               transform->taglen );

        /*
         * Decrypt and authenticate
         */
#if defined(MBEDTLS_USE_PSA_CRYPTO)
        status = psa_aead_decrypt( transform->psa_key_dec,
                               transform->psa_alg,
                               iv, transform->ivlen,
                               add_data, add_data_len,
                               data, rec->data_len + transform->taglen,
                               data, rec->buf_len - (data - rec->buf),
                               &olen );

        if( status != PSA_SUCCESS )
        {
            ret = psa_ssl_status_to_mbedtls( status );
            MBEDTLS_SSL_DEBUG_RET( 1, "psa_aead_decrypt", ret );
            return( ret );
        }
#else
        if( ( ret = mbedtls_cipher_auth_decrypt_ext( &transform->cipher_ctx_dec,
                  iv, transform->ivlen,
                  add_data, add_data_len,
                  data, rec->data_len + transform->taglen,          /* src */
                  data, rec->buf_len - (data - rec->buf), &olen,    /* dst */
                  transform->taglen ) ) != 0 )
        {
            MBEDTLS_SSL_DEBUG_RET( 1, "mbedtls_cipher_auth_decrypt_ext", ret );

            if( ret == MBEDTLS_ERR_CIPHER_AUTH_FAILED )
                return( MBEDTLS_ERR_SSL_INVALID_MAC );

            return( ret );
        }
#endif /* MBEDTLS_USE_PSA_CRYPTO */

        auth_done++;

        /* Double-check that AEAD decryption doesn't change content length. */
        if( olen != rec->data_len )
        {
            MBEDTLS_SSL_DEBUG_MSG( 1, ( "should never happen" ) );
            return( MBEDTLS_ERR_SSL_INTERNAL_ERROR );
        }
    }
    else
#endif /* MBEDTLS_GCM_C || MBEDTLS_CCM_C */
#if defined(MBEDTLS_SSL_SOME_SUITES_USE_CBC)
#if defined(MBEDTLS_USE_PSA_CRYPTO)
    if ( transform->psa_alg == PSA_ALG_CBC_NO_PADDING )
#else
    if( mode == MBEDTLS_MODE_CBC )
#endif /* MBEDTLS_USE_PSA_CRYPTO */
    {
        size_t minlen = 0;
#if defined(MBEDTLS_USE_PSA_CRYPTO)
        psa_status_t status = PSA_ERROR_CORRUPTION_DETECTED;
        size_t part_len;
        psa_cipher_operation_t cipher_op = PSA_CIPHER_OPERATION_INIT;
#endif /* MBEDTLS_USE_PSA_CRYPTO */

        /*
         * Check immediate ciphertext sanity
         */
#if defined(MBEDTLS_SSL_PROTO_TLS1_2)
        /* The ciphertext is prefixed with the CBC IV. */
        minlen += transform->ivlen;
#endif

        /* Size considerations:
         *
         * - The CBC cipher text must not be empty and hence
         *   at least of size transform->ivlen.
         *
         * Together with the potential IV-prefix, this explains
         * the first of the two checks below.
         *
         * - The record must contain a MAC, either in plain or
         *   encrypted, depending on whether Encrypt-then-MAC
         *   is used or not.
         *   - If it is, the message contains the IV-prefix,
         *     the CBC ciphertext, and the MAC.
         *   - If it is not, the padded plaintext, and hence
         *     the CBC ciphertext, has at least length maclen + 1
         *     because there is at least the padding length byte.
         *
         * As the CBC ciphertext is not empty, both cases give the
         * lower bound minlen + maclen + 1 on the record size, which
         * we test for in the second check below.
         */
        if( rec->data_len < minlen + transform->ivlen ||
            rec->data_len < minlen + transform->maclen + 1 )
        {
            MBEDTLS_SSL_DEBUG_MSG( 1, ( "msglen (%" MBEDTLS_PRINTF_SIZET
                                        ") < max( ivlen(%" MBEDTLS_PRINTF_SIZET
                                        "), maclen (%" MBEDTLS_PRINTF_SIZET ") "
                                "+ 1 ) ( + expl IV )", rec->data_len,
                                transform->ivlen,
                                transform->maclen ) );
            return( MBEDTLS_ERR_SSL_INVALID_MAC );
        }

        /*
         * Authenticate before decrypt if enabled
         */
#if defined(MBEDTLS_SSL_ENCRYPT_THEN_MAC)
        if( transform->encrypt_then_mac == MBEDTLS_SSL_ETM_ENABLED )
        {
            unsigned char mac_expect[MBEDTLS_SSL_MAC_ADD];

            MBEDTLS_SSL_DEBUG_MSG( 3, ( "using encrypt then mac" ) );

            /* Update data_len in tandem with add_data.
             *
             * The subtraction is safe because of the previous check
             * data_len >= minlen + maclen + 1.
             *
             * Afterwards, we know that data + data_len is followed by at
             * least maclen Bytes, which justifies the call to
             * mbedtls_ct_memcmp() below.
             *
             * Further, we still know that data_len > minlen */
            rec->data_len -= transform->maclen;
            ssl_extract_add_data_from_record( add_data, &add_data_len, rec,
                                              transform->minor_ver,
                                              transform->taglen );

            /* Calculate expected MAC. */
            MBEDTLS_SSL_DEBUG_BUF( 4, "MAC'd meta-data", add_data,
                                   add_data_len );
            ret = mbedtls_md_hmac_update( &transform->md_ctx_dec, add_data,
                                          add_data_len );
            if( ret != 0 )
                goto hmac_failed_etm_enabled;
            ret = mbedtls_md_hmac_update( &transform->md_ctx_dec,
                                    data, rec->data_len );
            if( ret != 0 )
                goto hmac_failed_etm_enabled;
            ret = mbedtls_md_hmac_finish( &transform->md_ctx_dec, mac_expect );
            if( ret != 0 )
                goto hmac_failed_etm_enabled;
            ret = mbedtls_md_hmac_reset( &transform->md_ctx_dec );
            if( ret != 0 )
                goto hmac_failed_etm_enabled;

            MBEDTLS_SSL_DEBUG_BUF( 4, "message  mac", data + rec->data_len,
                                   transform->maclen );
            MBEDTLS_SSL_DEBUG_BUF( 4, "expected mac", mac_expect,
                                   transform->maclen );

            /* Compare expected MAC with MAC at the end of the record. */
            if( mbedtls_ct_memcmp( data + rec->data_len, mac_expect,
                                              transform->maclen ) != 0 )
            {
                MBEDTLS_SSL_DEBUG_MSG( 1, ( "message mac does not match" ) );
                ret = MBEDTLS_ERR_SSL_INVALID_MAC;
                goto hmac_failed_etm_enabled;
            }
            auth_done++;

        hmac_failed_etm_enabled:
            mbedtls_platform_zeroize( mac_expect, transform->maclen );
            if( ret != 0 )
            {
                if( ret != MBEDTLS_ERR_SSL_INVALID_MAC )
                    MBEDTLS_SSL_DEBUG_RET( 1, "mbedtls_hmac_xxx", ret );
                return( ret );
            }
        }
#endif /* MBEDTLS_SSL_ENCRYPT_THEN_MAC */

        /*
         * Check length sanity
         */

        /* We know from above that data_len > minlen >= 0,
         * so the following check in particular implies that
         * data_len >= minlen + ivlen ( = minlen or 2 * minlen ). */
        if( rec->data_len % transform->ivlen != 0 )
        {
            MBEDTLS_SSL_DEBUG_MSG( 1, ( "msglen (%" MBEDTLS_PRINTF_SIZET
                                        ") %% ivlen (%" MBEDTLS_PRINTF_SIZET ") != 0",
                                        rec->data_len, transform->ivlen ) );
            return( MBEDTLS_ERR_SSL_INVALID_MAC );
        }

#if defined(MBEDTLS_SSL_PROTO_TLS1_2)
        /*
         * Initialize for prepended IV for block cipher in TLS v1.2
         */
        /* Safe because data_len >= minlen + ivlen = 2 * ivlen. */
        memcpy( transform->iv_dec, data, transform->ivlen );

        data += transform->ivlen;
        rec->data_offset += transform->ivlen;
        rec->data_len -= transform->ivlen;
#endif /* MBEDTLS_SSL_PROTO_TLS1_2 */

        /* We still have data_len % ivlen == 0 and data_len >= ivlen here. */

#if defined(MBEDTLS_USE_PSA_CRYPTO)
        status = psa_cipher_decrypt_setup( &cipher_op,
                                    transform->psa_key_dec, transform->psa_alg );

        if( status != PSA_SUCCESS )
        {
            ret = psa_ssl_status_to_mbedtls( status );
            MBEDTLS_SSL_DEBUG_RET( 1, "psa_cipher_decrypt_setup", ret );
            return( ret );
        }

        status = psa_cipher_set_iv( &cipher_op, transform->iv_dec, transform->ivlen );

        if( status != PSA_SUCCESS )
        {
            ret = psa_ssl_status_to_mbedtls( status );
            MBEDTLS_SSL_DEBUG_RET( 1, "psa_cipher_set_iv", ret );
            return( ret );
        }

        status = psa_cipher_update( &cipher_op,
                                    data, rec->data_len,
                                    data, rec->data_len, &olen );

        if( status != PSA_SUCCESS )
        {
            ret = psa_ssl_status_to_mbedtls( status );
            MBEDTLS_SSL_DEBUG_RET( 1, "psa_cipher_update", ret );
            return( ret );
        }

        status = psa_cipher_finish( &cipher_op,
                                    data + olen, rec->data_len - olen,
                                    &part_len );

        if( status != PSA_SUCCESS )
        {
            ret = psa_ssl_status_to_mbedtls( status );
            MBEDTLS_SSL_DEBUG_RET( 1, "psa_cipher_finish", ret );
            return( ret );
        }

        olen += part_len;
#else

        if( ( ret = mbedtls_cipher_crypt( &transform->cipher_ctx_dec,
                                   transform->iv_dec, transform->ivlen,
                                   data, rec->data_len, data, &olen ) ) != 0 )
        {
            MBEDTLS_SSL_DEBUG_RET( 1, "mbedtls_cipher_crypt", ret );
            return( ret );
        }
#endif /* MBEDTLS_USE_PSA_CRYPTO */

        /* Double-check that length hasn't changed during decryption. */
        if( rec->data_len != olen )
        {
            MBEDTLS_SSL_DEBUG_MSG( 1, ( "should never happen" ) );
            return( MBEDTLS_ERR_SSL_INTERNAL_ERROR );
        }

        /* Safe since data_len >= minlen + maclen + 1, so after having
         * subtracted at most minlen and maclen up to this point,
         * data_len > 0 (because of data_len % ivlen == 0, it's actually
         * >= ivlen ). */
        padlen = data[rec->data_len - 1];

        if( auth_done == 1 )
        {
            const size_t mask = mbedtls_ct_size_mask_ge(
                                rec->data_len,
                                padlen + 1 );
            correct &= mask;
            padlen  &= mask;
        }
        else
        {
#if defined(MBEDTLS_SSL_DEBUG_ALL)
            if( rec->data_len < transform->maclen + padlen + 1 )
            {
                MBEDTLS_SSL_DEBUG_MSG( 1, ( "msglen (%" MBEDTLS_PRINTF_SIZET
                                            ") < maclen (%" MBEDTLS_PRINTF_SIZET
                                            ") + padlen (%" MBEDTLS_PRINTF_SIZET ")",
                                            rec->data_len,
                                            transform->maclen,
                                            padlen + 1 ) );
            }
#endif

            const size_t mask = mbedtls_ct_size_mask_ge(
                                rec->data_len,
                                transform->maclen + padlen + 1 );
            correct &= mask;
            padlen  &= mask;
        }

        padlen++;

        /* Regardless of the validity of the padding,
         * we have data_len >= padlen here. */

#if defined(MBEDTLS_SSL_PROTO_TLS1_2)
        /* The padding check involves a series of up to 256
            * consecutive memory reads at the end of the record
            * plaintext buffer. In order to hide the length and
            * validity of the padding, always perform exactly
            * `min(256,plaintext_len)` reads (but take into account
            * only the last `padlen` bytes for the padding check). */
        size_t pad_count = 0;
        volatile unsigned char* const check = data;

        /* Index of first padding byte; it has been ensured above
            * that the subtraction is safe. */
        size_t const padding_idx = rec->data_len - padlen;
        size_t const num_checks = rec->data_len <= 256 ? rec->data_len : 256;
        size_t const start_idx = rec->data_len - num_checks;
        size_t idx;

        for( idx = start_idx; idx < rec->data_len; idx++ )
        {
            /* pad_count += (idx >= padding_idx) &&
                *              (check[idx] == padlen - 1);
                */
            const size_t mask = mbedtls_ct_size_mask_ge( idx, padding_idx );
            const size_t equal = mbedtls_ct_size_bool_eq( check[idx],
                                                          padlen - 1 );
            pad_count += mask & equal;
        }
        correct &= mbedtls_ct_size_bool_eq( pad_count, padlen );

#if defined(MBEDTLS_SSL_DEBUG_ALL)
        if( padlen > 0 && correct == 0 )
            MBEDTLS_SSL_DEBUG_MSG( 1, ( "bad padding byte detected" ) );
#endif
        padlen &= mbedtls_ct_size_mask( correct );

#endif /* MBEDTLS_SSL_PROTO_TLS1_2 */

        /* If the padding was found to be invalid, padlen == 0
         * and the subtraction is safe. If the padding was found valid,
         * padlen hasn't been changed and the previous assertion
         * data_len >= padlen still holds. */
        rec->data_len -= padlen;
    }
    else
#endif /* MBEDTLS_SSL_SOME_SUITES_USE_CBC */
    {
        MBEDTLS_SSL_DEBUG_MSG( 1, ( "should never happen" ) );
        return( MBEDTLS_ERR_SSL_INTERNAL_ERROR );
    }

#if defined(MBEDTLS_SSL_DEBUG_ALL)
    MBEDTLS_SSL_DEBUG_BUF( 4, "raw buffer after decryption",
                           data, rec->data_len );
#endif

    /*
     * Authenticate if not done yet.
     * Compute the MAC regardless of the padding result (RFC4346, CBCTIME).
     */
#if defined(MBEDTLS_SSL_SOME_SUITES_USE_MAC)
    if( auth_done == 0 )
    {
        unsigned char mac_expect[MBEDTLS_SSL_MAC_ADD];
        unsigned char mac_peer[MBEDTLS_SSL_MAC_ADD];

        /* If the initial value of padlen was such that
         * data_len < maclen + padlen + 1, then padlen
         * got reset to 1, and the initial check
         * data_len >= minlen + maclen + 1
         * guarantees that at this point we still
         * have at least data_len >= maclen.
         *
         * If the initial value of padlen was such that
         * data_len >= maclen + padlen + 1, then we have
         * subtracted either padlen + 1 (if the padding was correct)
         * or 0 (if the padding was incorrect) since then,
         * hence data_len >= maclen in any case.
         */
        rec->data_len -= transform->maclen;
        ssl_extract_add_data_from_record( add_data, &add_data_len, rec,
                                          transform->minor_ver,
                                          transform->taglen );

#if defined(MBEDTLS_SSL_PROTO_TLS1_2)
        /*
            * The next two sizes are the minimum and maximum values of
            * data_len over all padlen values.
            *
            * They're independent of padlen, since we previously did
            * data_len -= padlen.
            *
            * Note that max_len + maclen is never more than the buffer
            * length, as we previously did in_msglen -= maclen too.
            */
        const size_t max_len = rec->data_len + padlen;
        const size_t min_len = ( max_len > 256 ) ? max_len - 256 : 0;

        ret = mbedtls_ct_hmac( &transform->md_ctx_dec,
                               add_data, add_data_len,
                               data, rec->data_len, min_len, max_len,
                               mac_expect );
        if( ret != 0 )
        {
            MBEDTLS_SSL_DEBUG_RET( 1, "mbedtls_ct_hmac", ret );
            goto hmac_failed_etm_disabled;
        }

        mbedtls_ct_memcpy_offset( mac_peer, data,
                                  rec->data_len,
                                  min_len, max_len,
                                  transform->maclen );
#endif /* MBEDTLS_SSL_PROTO_TLS1_2 */

#if defined(MBEDTLS_SSL_DEBUG_ALL)
        MBEDTLS_SSL_DEBUG_BUF( 4, "expected mac", mac_expect, transform->maclen );
        MBEDTLS_SSL_DEBUG_BUF( 4, "message  mac", mac_peer, transform->maclen );
#endif

        if( mbedtls_ct_memcmp( mac_peer, mac_expect,
                                          transform->maclen ) != 0 )
        {
#if defined(MBEDTLS_SSL_DEBUG_ALL)
            MBEDTLS_SSL_DEBUG_MSG( 1, ( "message mac does not match" ) );
#endif
            correct = 0;
        }
        auth_done++;

    hmac_failed_etm_disabled:
        mbedtls_platform_zeroize( mac_peer, transform->maclen );
        mbedtls_platform_zeroize( mac_expect, transform->maclen );
        if( ret != 0 )
            return( ret );
    }

    /*
     * Finally check the correct flag
     */
    if( correct == 0 )
        return( MBEDTLS_ERR_SSL_INVALID_MAC );
#endif /* MBEDTLS_SSL_SOME_SUITES_USE_MAC */

    /* Make extra sure authentication was performed, exactly once */
    if( auth_done != 1 )
    {
        MBEDTLS_SSL_DEBUG_MSG( 1, ( "should never happen" ) );
        return( MBEDTLS_ERR_SSL_INTERNAL_ERROR );
    }

#if defined(MBEDTLS_SSL_PROTO_TLS1_3)
    if( transform->minor_ver == MBEDTLS_SSL_MINOR_VERSION_4 )
    {
        /* Remove inner padding and infer true content type. */
        ret = ssl_parse_inner_plaintext( data, &rec->data_len,
                                         &rec->type );

        if( ret != 0 )
            return( MBEDTLS_ERR_SSL_INVALID_RECORD );
    }
#endif /* MBEDTLS_SSL_PROTO_TLS1_3 */

#if defined(MBEDTLS_SSL_DTLS_CONNECTION_ID)
    if( rec->cid_len != 0 )
    {
        ret = ssl_parse_inner_plaintext( data, &rec->data_len,
                                         &rec->type );
        if( ret != 0 )
            return( MBEDTLS_ERR_SSL_INVALID_RECORD );
    }
#endif /* MBEDTLS_SSL_DTLS_CONNECTION_ID */

    MBEDTLS_SSL_DEBUG_MSG( 2, ( "<= decrypt buf" ) );

    return( 0 );
}

#if !defined(MBEDTLS_SSL_USE_MPS)
/*
 * Fill the input message buffer by appending data to it.
 * The amount of data already fetched is in ssl->in_left.
 *
 * If we return 0, is it guaranteed that (at least) nb_want bytes are
 * available (from this read and/or a previous one). Otherwise, an error code
 * is returned (possibly EOF or WANT_READ).
 *
 * With stream transport (TLS) on success ssl->in_left == nb_want, but
 * with datagram transport (DTLS) on success ssl->in_left >= nb_want,
 * since we always read a whole datagram at once.
 *
 * For DTLS, it is up to the caller to set ssl->next_record_offset when
 * they're done reading a record.
 */
int mbedtls_ssl_fetch_input( mbedtls_ssl_context *ssl, size_t nb_want )
{
    int ret = MBEDTLS_ERR_ERROR_CORRUPTION_DETECTED;
    size_t len;
#if defined(MBEDTLS_SSL_VARIABLE_BUFFER_LENGTH)
    size_t in_buf_len = ssl->in_buf_len;
#else
    size_t in_buf_len = MBEDTLS_SSL_IN_BUFFER_LEN;
#endif

    MBEDTLS_SSL_DEBUG_MSG( 2, ( "=> fetch input" ) );

    if( ssl->f_recv == NULL && ssl->f_recv_timeout == NULL )
    {
        MBEDTLS_SSL_DEBUG_MSG( 1, ( "Bad usage of mbedtls_ssl_set_bio() "
                            "or mbedtls_ssl_set_bio()" ) );
        return( MBEDTLS_ERR_SSL_BAD_INPUT_DATA );
    }

    if( nb_want > in_buf_len - (size_t)( ssl->in_hdr - ssl->in_buf ) )
    {
        MBEDTLS_SSL_DEBUG_MSG( 1, ( "requesting more data than fits" ) );
        return( MBEDTLS_ERR_SSL_BAD_INPUT_DATA );
    }

#if defined(MBEDTLS_SSL_PROTO_DTLS)
    if( ssl->conf->transport == MBEDTLS_SSL_TRANSPORT_DATAGRAM )
    {
        uint32_t timeout;

        /*
         * The point is, we need to always read a full datagram at once, so we
         * sometimes read more then requested, and handle the additional data.
         * It could be the rest of the current record (while fetching the
         * header) and/or some other records in the same datagram.
         */

        /*
         * Move to the next record in the already read datagram if applicable
         */
        if( ssl->next_record_offset != 0 )
        {
            if( ssl->in_left < ssl->next_record_offset )
            {
                MBEDTLS_SSL_DEBUG_MSG( 1, ( "should never happen" ) );
                return( MBEDTLS_ERR_SSL_INTERNAL_ERROR );
            }

            ssl->in_left -= ssl->next_record_offset;

            if( ssl->in_left != 0 )
            {
                MBEDTLS_SSL_DEBUG_MSG( 2, ( "next record in same datagram, offset: %"
                                            MBEDTLS_PRINTF_SIZET,
                                    ssl->next_record_offset ) );
                memmove( ssl->in_hdr,
                         ssl->in_hdr + ssl->next_record_offset,
                         ssl->in_left );
            }

            ssl->next_record_offset = 0;
        }

        MBEDTLS_SSL_DEBUG_MSG( 2, ( "in_left: %" MBEDTLS_PRINTF_SIZET
                                    ", nb_want: %" MBEDTLS_PRINTF_SIZET,
                       ssl->in_left, nb_want ) );

        /*
         * Done if we already have enough data.
         */
        if( nb_want <= ssl->in_left)
        {
            MBEDTLS_SSL_DEBUG_MSG( 2, ( "<= fetch input" ) );
            return( 0 );
        }

        /*
         * A record can't be split across datagrams. If we need to read but
         * are not at the beginning of a new record, the caller did something
         * wrong.
         */
        if( ssl->in_left != 0 )
        {
            MBEDTLS_SSL_DEBUG_MSG( 1, ( "should never happen" ) );
            return( MBEDTLS_ERR_SSL_INTERNAL_ERROR );
        }

        /*
         * Don't even try to read if time's out already.
         * This avoids by-passing the timer when repeatedly receiving messages
         * that will end up being dropped.
         */
        if( mbedtls_ssl_check_timer( ssl ) != 0 )
        {
            MBEDTLS_SSL_DEBUG_MSG( 2, ( "timer has expired" ) );
            ret = MBEDTLS_ERR_SSL_TIMEOUT;
        }
        else
        {
            len = in_buf_len - ( ssl->in_hdr - ssl->in_buf );

            if( ssl->state != MBEDTLS_SSL_HANDSHAKE_OVER )
                timeout = ssl->handshake->retransmit_timeout;
            else
                timeout = ssl->conf->read_timeout;

            MBEDTLS_SSL_DEBUG_MSG( 3, ( "f_recv_timeout: %lu ms", (unsigned long) timeout ) );

            if( ssl->f_recv_timeout != NULL )
                ret = ssl->f_recv_timeout( ssl->p_bio, ssl->in_hdr, len,
                                                                    timeout );
            else
                ret = ssl->f_recv( ssl->p_bio, ssl->in_hdr, len );

            MBEDTLS_SSL_DEBUG_RET( 2, "ssl->f_recv(_timeout)", ret );

            if( ret == 0 )
                return( MBEDTLS_ERR_SSL_CONN_EOF );
        }

        if( ret == MBEDTLS_ERR_SSL_TIMEOUT )
        {
            MBEDTLS_SSL_DEBUG_MSG( 2, ( "timeout" ) );
            mbedtls_ssl_set_timer( ssl, 0 );

            if( ssl->state != MBEDTLS_SSL_HANDSHAKE_OVER )
            {
                if( mbedtls_ssl_double_retransmit_timeout( ssl ) != 0 )
                {
                    MBEDTLS_SSL_DEBUG_MSG( 1, ( "handshake timeout" ) );
                    return( MBEDTLS_ERR_SSL_TIMEOUT );
                }

                if( ( ret = mbedtls_ssl_resend( ssl ) ) != 0 )
                {
                    MBEDTLS_SSL_DEBUG_RET( 1, "mbedtls_ssl_resend", ret );
                    return( ret );
                }

                return( MBEDTLS_ERR_SSL_WANT_READ );
            }
#if defined(MBEDTLS_SSL_SRV_C) && defined(MBEDTLS_SSL_RENEGOTIATION)
            else if( ssl->conf->endpoint == MBEDTLS_SSL_IS_SERVER &&
                     ssl->renego_status == MBEDTLS_SSL_RENEGOTIATION_PENDING )
            {
                if( ( ret = mbedtls_ssl_resend_hello_request( ssl ) ) != 0 )
                {
                    MBEDTLS_SSL_DEBUG_RET( 1, "mbedtls_ssl_resend_hello_request",
                                           ret );
                    return( ret );
                }

                return( MBEDTLS_ERR_SSL_WANT_READ );
            }
#endif /* MBEDTLS_SSL_SRV_C && MBEDTLS_SSL_RENEGOTIATION */
        }

        if( ret < 0 )
            return( ret );

        ssl->in_left = ret;
    }
    else
#endif
    {
        MBEDTLS_SSL_DEBUG_MSG( 2, ( "in_left: %" MBEDTLS_PRINTF_SIZET
                                    ", nb_want: %" MBEDTLS_PRINTF_SIZET,
                       ssl->in_left, nb_want ) );

        while( ssl->in_left < nb_want )
        {
            len = nb_want - ssl->in_left;

            if( mbedtls_ssl_check_timer( ssl ) != 0 )
                ret = MBEDTLS_ERR_SSL_TIMEOUT;
            else
            {
                if( ssl->f_recv_timeout != NULL )
                {
                    ret = ssl->f_recv_timeout( ssl->p_bio,
                                               ssl->in_hdr + ssl->in_left, len,
                                               ssl->conf->read_timeout );
                }
                else
                {
                    ret = ssl->f_recv( ssl->p_bio,
                                       ssl->in_hdr + ssl->in_left, len );
                }
            }

            MBEDTLS_SSL_DEBUG_MSG( 2, ( "in_left: %" MBEDTLS_PRINTF_SIZET
                                        ", nb_want: %" MBEDTLS_PRINTF_SIZET,
                                        ssl->in_left, nb_want ) );
            MBEDTLS_SSL_DEBUG_RET( 2, "ssl->f_recv(_timeout)", ret );

            if( ret == 0 )
                return( MBEDTLS_ERR_SSL_CONN_EOF );

            if( ret < 0 )
                return( ret );

            if ( (size_t)ret > len || ( INT_MAX > SIZE_MAX && ret > (int)SIZE_MAX ) )
            {
                MBEDTLS_SSL_DEBUG_MSG( 1,
                    ( "f_recv returned %d bytes but only %" MBEDTLS_PRINTF_SIZET " were requested",
                    ret, len ) );
                return( MBEDTLS_ERR_SSL_INTERNAL_ERROR );
            }

            ssl->in_left += ret;
        }
    }

    MBEDTLS_SSL_DEBUG_MSG( 2, ( "<= fetch input" ) );

    return( 0 );
}
#endif /* !MBEDTLS_SSL_USE_MPS */

#if defined(MBEDTLS_SSL_USE_MPS)
int mbedtls_ssl_flush_output( mbedtls_ssl_context *ssl )
{
    int ret;

    MBEDTLS_SSL_PROC_CHK( mbedtls_mps_flush( &ssl->mps->l4 ) );

cleanup:
    /*
     * Remap MPS error codes
     *
     * TODO: Consolidate MPS and SSL error codes, so that this isn't necessary.
     */
    ret = mbedtls_ssl_mps_remap_error( ret );

    return( ret);
}
#else /* MBEDTLS_SSL_USE_MPS */
/*
 * Flush any data not yet written
 */
int mbedtls_ssl_flush_output( mbedtls_ssl_context *ssl )
{
    int ret = MBEDTLS_ERR_ERROR_CORRUPTION_DETECTED;
    unsigned char *buf;

    MBEDTLS_SSL_DEBUG_MSG( 2, ( "=> flush output" ) );

    if( ssl->f_send == NULL )
    {
        MBEDTLS_SSL_DEBUG_MSG( 1, ( "Bad usage of mbedtls_ssl_set_bio() "
                            "or mbedtls_ssl_set_bio()" ) );
        return( MBEDTLS_ERR_SSL_BAD_INPUT_DATA );
    }

    /* Avoid incrementing counter if data is flushed */
    if( ssl->out_left == 0 )
    {
        MBEDTLS_SSL_DEBUG_MSG( 2, ( "<= flush output" ) );
        return( 0 );
    }

    while( ssl->out_left > 0 )
    {
        MBEDTLS_SSL_DEBUG_MSG( 2, ( "message length: %" MBEDTLS_PRINTF_SIZET
                                    ", out_left: %" MBEDTLS_PRINTF_SIZET,
                       mbedtls_ssl_out_hdr_len( ssl ) + ssl->out_msglen, ssl->out_left ) );

        buf = ssl->out_hdr - ssl->out_left;
        ret = ssl->f_send( ssl->p_bio, buf, ssl->out_left );

        MBEDTLS_SSL_DEBUG_RET( 2, "ssl->f_send", ret );

        if( ret <= 0 )
            return( ret );

        if( (size_t)ret > ssl->out_left || ( INT_MAX > SIZE_MAX && ret > (int)SIZE_MAX ) )
        {
            MBEDTLS_SSL_DEBUG_MSG( 1,
                ( "f_send returned %d bytes but only %" MBEDTLS_PRINTF_SIZET " bytes were sent",
                ret, ssl->out_left ) );
            return( MBEDTLS_ERR_SSL_INTERNAL_ERROR );
        }

        ssl->out_left -= ret;
    }

#if defined(MBEDTLS_SSL_PROTO_DTLS)
    if( ssl->conf->transport == MBEDTLS_SSL_TRANSPORT_DATAGRAM )
    {
        ssl->out_hdr = ssl->out_buf;
    }
    else
#endif
    {
        ssl->out_hdr = ssl->out_buf + 8;
    }
    mbedtls_ssl_update_out_pointers( ssl, ssl->transform_out );

    MBEDTLS_SSL_DEBUG_MSG( 2, ( "<= flush output" ) );

    return( 0 );
}
#endif /* MBEDTLS_SSL_USE_MPS */

/*
 * Functions to handle the DTLS retransmission state machine
 */
#if defined(MBEDTLS_SSL_PROTO_DTLS)
/*
 * Append current handshake message to current outgoing flight
 */
static int ssl_flight_append( mbedtls_ssl_context *ssl )
{
    mbedtls_ssl_flight_item *msg;
    MBEDTLS_SSL_DEBUG_MSG( 2, ( "=> ssl_flight_append" ) );
    MBEDTLS_SSL_DEBUG_BUF( 4, "message appended to flight",
                           ssl->out_msg, ssl->out_msglen );

    /* Allocate space for current message */
    if( ( msg = mbedtls_calloc( 1, sizeof(  mbedtls_ssl_flight_item ) ) ) == NULL )
    {
        MBEDTLS_SSL_DEBUG_MSG( 1, ( "alloc %" MBEDTLS_PRINTF_SIZET " bytes failed",
                            sizeof( mbedtls_ssl_flight_item ) ) );
        return( MBEDTLS_ERR_SSL_ALLOC_FAILED );
    }

    if( ( msg->p = mbedtls_calloc( 1, ssl->out_msglen ) ) == NULL )
    {
        MBEDTLS_SSL_DEBUG_MSG( 1, ( "alloc %" MBEDTLS_PRINTF_SIZET " bytes failed",
                                    ssl->out_msglen ) );
        mbedtls_free( msg );
        return( MBEDTLS_ERR_SSL_ALLOC_FAILED );
    }

    /* Copy current handshake message with headers */
    memcpy( msg->p, ssl->out_msg, ssl->out_msglen );
    msg->len = ssl->out_msglen;
    msg->type = ssl->out_msgtype;
    msg->next = NULL;

    /* Append to the current flight */
    if( ssl->handshake->flight == NULL )
        ssl->handshake->flight = msg;
    else
    {
        mbedtls_ssl_flight_item *cur = ssl->handshake->flight;
        while( cur->next != NULL )
            cur = cur->next;
        cur->next = msg;
    }

    MBEDTLS_SSL_DEBUG_MSG( 2, ( "<= ssl_flight_append" ) );
    return( 0 );
}

/*
 * Free the current flight of handshake messages
 */
void mbedtls_ssl_flight_free( mbedtls_ssl_flight_item *flight )
{
    mbedtls_ssl_flight_item *cur = flight;
    mbedtls_ssl_flight_item *next;

    while( cur != NULL )
    {
        next = cur->next;

        mbedtls_free( cur->p );
        mbedtls_free( cur );

        cur = next;
    }
}

/*
 * Swap transform_out and out_ctr with the alternative ones
 */
static int ssl_swap_epochs( mbedtls_ssl_context *ssl )
{
    mbedtls_ssl_transform *tmp_transform;
    unsigned char tmp_out_ctr[MBEDTLS_SSL_SEQUENCE_NUMBER_LEN];

    if( ssl->transform_out == ssl->handshake->alt_transform_out )
    {
        MBEDTLS_SSL_DEBUG_MSG( 3, ( "skip swap epochs" ) );
        return( 0 );
    }

    MBEDTLS_SSL_DEBUG_MSG( 3, ( "swap epochs" ) );

    /* Swap transforms */
    tmp_transform                     = ssl->transform_out;
    ssl->transform_out                = ssl->handshake->alt_transform_out;
    ssl->handshake->alt_transform_out = tmp_transform;

    /* Swap epoch + sequence_number */
    memcpy( tmp_out_ctr, ssl->cur_out_ctr, sizeof( tmp_out_ctr ) );
    memcpy( ssl->cur_out_ctr, ssl->handshake->alt_out_ctr,
            sizeof( ssl->cur_out_ctr ) );
    memcpy( ssl->handshake->alt_out_ctr, tmp_out_ctr,
            sizeof( ssl->handshake->alt_out_ctr ) );

    /* Adjust to the newly activated transform */
    mbedtls_ssl_update_out_pointers( ssl, ssl->transform_out );

    return( 0 );
}

/*
 * Retransmit the current flight of messages.
 */
int mbedtls_ssl_resend( mbedtls_ssl_context *ssl )
{
    int ret = 0;

    MBEDTLS_SSL_DEBUG_MSG( 2, ( "=> mbedtls_ssl_resend" ) );

    ret = mbedtls_ssl_flight_transmit( ssl );

    MBEDTLS_SSL_DEBUG_MSG( 2, ( "<= mbedtls_ssl_resend" ) );

    return( ret );
}

/*
 * Transmit or retransmit the current flight of messages.
 *
 * Need to remember the current message in case flush_output returns
 * WANT_WRITE, causing us to exit this function and come back later.
 * This function must be called until state is no longer SENDING.
 */
int mbedtls_ssl_flight_transmit( mbedtls_ssl_context *ssl )
{
    int ret = MBEDTLS_ERR_ERROR_CORRUPTION_DETECTED;
    MBEDTLS_SSL_DEBUG_MSG( 2, ( "=> mbedtls_ssl_flight_transmit" ) );

    if( ssl->handshake->retransmit_state != MBEDTLS_SSL_RETRANS_SENDING )
    {
        MBEDTLS_SSL_DEBUG_MSG( 2, ( "initialise flight transmission" ) );

        ssl->handshake->cur_msg = ssl->handshake->flight;
        ssl->handshake->cur_msg_p = ssl->handshake->flight->p + 12;
        ret = ssl_swap_epochs( ssl );
        if( ret != 0 )
            return( ret );

        ssl->handshake->retransmit_state = MBEDTLS_SSL_RETRANS_SENDING;
    }

    while( ssl->handshake->cur_msg != NULL )
    {
        size_t max_frag_len;
        const mbedtls_ssl_flight_item * const cur = ssl->handshake->cur_msg;

        int const is_finished =
            ( cur->type == MBEDTLS_SSL_MSG_HANDSHAKE &&
              cur->p[0] == MBEDTLS_SSL_HS_FINISHED );

        uint8_t const force_flush = ssl->disable_datagram_packing == 1 ?
            SSL_FORCE_FLUSH : SSL_DONT_FORCE_FLUSH;

        /* Swap epochs before sending Finished: we can't do it after
         * sending ChangeCipherSpec, in case write returns WANT_READ.
         * Must be done before copying, may change out_msg pointer */
        if( is_finished && ssl->handshake->cur_msg_p == ( cur->p + 12 ) )
        {
            MBEDTLS_SSL_DEBUG_MSG( 2, ( "swap epochs to send finished message" ) );
            ret = ssl_swap_epochs( ssl );
            if( ret != 0 )
                return( ret );
        }

        ret = ssl_get_remaining_payload_in_datagram( ssl );
        if( ret < 0 )
            return( ret );
        max_frag_len = (size_t) ret;

        /* CCS is copied as is, while HS messages may need fragmentation */
        if( cur->type == MBEDTLS_SSL_MSG_CHANGE_CIPHER_SPEC )
        {
            if( max_frag_len == 0 )
            {
                if( ( ret = mbedtls_ssl_flush_output( ssl ) ) != 0 )
                    return( ret );

                continue;
            }

            memcpy( ssl->out_msg, cur->p, cur->len );
            ssl->out_msglen  = cur->len;
            ssl->out_msgtype = cur->type;

            /* Update position inside current message */
            ssl->handshake->cur_msg_p += cur->len;
        }
        else
        {
            const unsigned char * const p = ssl->handshake->cur_msg_p;
            const size_t hs_len = cur->len - 12;
            const size_t frag_off = p - ( cur->p + 12 );
            const size_t rem_len = hs_len - frag_off;
            size_t cur_hs_frag_len, max_hs_frag_len;

            if( ( max_frag_len < 12 ) || ( max_frag_len == 12 && hs_len != 0 ) )
            {
                if( is_finished )
                {
                    ret = ssl_swap_epochs( ssl );
                    if( ret != 0 )
                        return( ret );
                }

                if( ( ret = mbedtls_ssl_flush_output( ssl ) ) != 0 )
                    return( ret );

                continue;
            }
            max_hs_frag_len = max_frag_len - 12;

            cur_hs_frag_len = rem_len > max_hs_frag_len ?
                max_hs_frag_len : rem_len;

            if( frag_off == 0 && cur_hs_frag_len != hs_len )
            {
                MBEDTLS_SSL_DEBUG_MSG( 2, ( "fragmenting handshake message (%u > %u)",
                                            (unsigned) cur_hs_frag_len,
                                            (unsigned) max_hs_frag_len ) );
            }

            /* Messages are stored with handshake headers as if not fragmented,
             * copy beginning of headers then fill fragmentation fields.
             * Handshake headers: type(1) len(3) seq(2) f_off(3) f_len(3) */
            memcpy( ssl->out_msg, cur->p, 6 );

            ssl->out_msg[6] = MBEDTLS_BYTE_2( frag_off );
            ssl->out_msg[7] = MBEDTLS_BYTE_1( frag_off );
            ssl->out_msg[8] = MBEDTLS_BYTE_0( frag_off );

            ssl->out_msg[ 9] = MBEDTLS_BYTE_2( cur_hs_frag_len );
            ssl->out_msg[10] = MBEDTLS_BYTE_1( cur_hs_frag_len );
            ssl->out_msg[11] = MBEDTLS_BYTE_0( cur_hs_frag_len );

            MBEDTLS_SSL_DEBUG_BUF( 3, "handshake header", ssl->out_msg, 12 );

            /* Copy the handshake message content and set records fields */
            memcpy( ssl->out_msg + 12, p, cur_hs_frag_len );
            ssl->out_msglen = cur_hs_frag_len + 12;
            ssl->out_msgtype = cur->type;

            /* Update position inside current message */
            ssl->handshake->cur_msg_p += cur_hs_frag_len;
        }

        /* If done with the current message move to the next one if any */
        if( ssl->handshake->cur_msg_p >= cur->p + cur->len )
        {
            if( cur->next != NULL )
            {
                ssl->handshake->cur_msg = cur->next;
                ssl->handshake->cur_msg_p = cur->next->p + 12;
            }
            else
            {
                ssl->handshake->cur_msg = NULL;
                ssl->handshake->cur_msg_p = NULL;
            }
        }

        /* Actually send the message out */
        if( ( ret = mbedtls_ssl_write_record( ssl, force_flush ) ) != 0 )
        {
            MBEDTLS_SSL_DEBUG_RET( 1, "mbedtls_ssl_write_record", ret );
            return( ret );
        }
    }

    if( ( ret = mbedtls_ssl_flush_output( ssl ) ) != 0 )
        return( ret );

    /* Update state and set timer */
    if( ssl->state == MBEDTLS_SSL_HANDSHAKE_OVER )
        ssl->handshake->retransmit_state = MBEDTLS_SSL_RETRANS_FINISHED;
    else
    {
        ssl->handshake->retransmit_state = MBEDTLS_SSL_RETRANS_WAITING;
        mbedtls_ssl_set_timer( ssl, ssl->handshake->retransmit_timeout );
    }

    MBEDTLS_SSL_DEBUG_MSG( 2, ( "<= mbedtls_ssl_flight_transmit" ) );

    return( 0 );
}

/*
 * To be called when the last message of an incoming flight is received.
 */
void mbedtls_ssl_recv_flight_completed( mbedtls_ssl_context *ssl )
{
    /* We won't need to resend that one any more */
    mbedtls_ssl_flight_free( ssl->handshake->flight );
    ssl->handshake->flight = NULL;
    ssl->handshake->cur_msg = NULL;

    /* The next incoming flight will start with this msg_seq */
    ssl->handshake->in_flight_start_seq = ssl->handshake->in_msg_seq;

    /* We don't want to remember CCS's across flight boundaries. */
    ssl->handshake->buffering.seen_ccs = 0;

    /* Clear future message buffering structure. */
    mbedtls_ssl_buffering_free( ssl );

    /* Cancel timer */
    mbedtls_ssl_set_timer( ssl, 0 );

    if( ssl->in_msgtype == MBEDTLS_SSL_MSG_HANDSHAKE &&
        ssl->in_msg[0] == MBEDTLS_SSL_HS_FINISHED )
    {
        ssl->handshake->retransmit_state = MBEDTLS_SSL_RETRANS_FINISHED;
    }
    else
        ssl->handshake->retransmit_state = MBEDTLS_SSL_RETRANS_PREPARING;
}

/*
 * To be called when the last message of an outgoing flight is send.
 */
void mbedtls_ssl_send_flight_completed( mbedtls_ssl_context *ssl )
{
    mbedtls_ssl_reset_retransmit_timeout( ssl );
    mbedtls_ssl_set_timer( ssl, ssl->handshake->retransmit_timeout );

    if( ssl->in_msgtype == MBEDTLS_SSL_MSG_HANDSHAKE &&
        ssl->in_msg[0] == MBEDTLS_SSL_HS_FINISHED )
    {
        ssl->handshake->retransmit_state = MBEDTLS_SSL_RETRANS_FINISHED;
    }
    else
        ssl->handshake->retransmit_state = MBEDTLS_SSL_RETRANS_WAITING;
}
#endif /* MBEDTLS_SSL_PROTO_DTLS */

/*
 * Handshake layer functions
 */

#if !defined(MBEDTLS_SSL_USE_MPS)
/*
 * Write (DTLS: or queue) current handshake (including CCS) message.
 *
 *  - fill in handshake headers
 *  - update handshake checksum
 *  - DTLS: save message for resending
 *  - then pass to the record layer
 *
 * DTLS: except for HelloRequest, messages are only queued, and will only be
 * actually sent when calling flight_transmit() or resend().
 *
 * Inputs:
 *  - ssl->out_msglen: 4 + actual handshake message len
 *      (4 is the size of handshake headers for TLS)
 *  - ssl->out_msg[0]: the handshake type (ClientHello, ServerHello, etc)
 *  - ssl->out_msg + 4: the handshake message body
 *
 * Outputs, ie state before passing to flight_append() or write_record():
 *   - ssl->out_msglen: the length of the record contents
 *      (including handshake headers but excluding record headers)
 *   - ssl->out_msg: the record contents (handshake headers + content)
 */
int mbedtls_ssl_write_handshake_msg_ext( mbedtls_ssl_context *ssl,
                                         int update_checksum )
{
    int ret = MBEDTLS_ERR_ERROR_CORRUPTION_DETECTED;
    const size_t hs_len = ssl->out_msglen - 4;
    const unsigned char hs_type = ssl->out_msg[0];

    MBEDTLS_SSL_DEBUG_MSG( 2, ( "=> write handshake message" ) );

    /*
     * Sanity checks
     */
    if( ssl->out_msgtype != MBEDTLS_SSL_MSG_HANDSHAKE          &&
        ssl->out_msgtype != MBEDTLS_SSL_MSG_CHANGE_CIPHER_SPEC )
    {
        MBEDTLS_SSL_DEBUG_MSG( 1, ( "should never happen" ) );
        return( MBEDTLS_ERR_SSL_INTERNAL_ERROR );
    }

    /* Whenever we send anything different from a
     * HelloRequest we should be in a handshake - double check. */
    if( ! ( ssl->out_msgtype == MBEDTLS_SSL_MSG_HANDSHAKE &&
            hs_type          == MBEDTLS_SSL_HS_HELLO_REQUEST ) &&
        ssl->handshake == NULL )
    {
        MBEDTLS_SSL_DEBUG_MSG( 1, ( "should never happen" ) );
        return( MBEDTLS_ERR_SSL_INTERNAL_ERROR );
    }

#if defined(MBEDTLS_SSL_PROTO_DTLS)
    if( ssl->conf->transport == MBEDTLS_SSL_TRANSPORT_DATAGRAM &&
        ssl->handshake != NULL &&
        ssl->handshake->retransmit_state == MBEDTLS_SSL_RETRANS_SENDING )
    {
        MBEDTLS_SSL_DEBUG_MSG( 1, ( "should never happen" ) );
        return( MBEDTLS_ERR_SSL_INTERNAL_ERROR );
    }
#endif

    /* Double-check that we did not exceed the bounds
     * of the outgoing record buffer.
     * This should never fail as the various message
     * writing functions must obey the bounds of the
     * outgoing record buffer, but better be safe.
     *
     * Note: We deliberately do not check for the MTU or MFL here.
     */
    if( ssl->out_msglen > MBEDTLS_SSL_OUT_CONTENT_LEN )
    {
        MBEDTLS_SSL_DEBUG_MSG( 1, ( "Record too large: "
                                    "size %" MBEDTLS_PRINTF_SIZET
                                    ", maximum %" MBEDTLS_PRINTF_SIZET,
                                    ssl->out_msglen,
                                    (size_t) MBEDTLS_SSL_OUT_CONTENT_LEN ) );
        return( MBEDTLS_ERR_SSL_INTERNAL_ERROR );
    }

    /*
     * Fill handshake headers
     */
    if( ssl->out_msgtype == MBEDTLS_SSL_MSG_HANDSHAKE )
    {
        ssl->out_msg[1] = MBEDTLS_BYTE_2( hs_len );
        ssl->out_msg[2] = MBEDTLS_BYTE_1( hs_len );
        ssl->out_msg[3] = MBEDTLS_BYTE_0( hs_len );

        /*
         * DTLS has additional fields in the Handshake layer,
         * between the length field and the actual payload:
         *      uint16 message_seq;
         *      uint24 fragment_offset;
         *      uint24 fragment_length;
         */
#if defined(MBEDTLS_SSL_PROTO_DTLS)
        if( ssl->conf->transport == MBEDTLS_SSL_TRANSPORT_DATAGRAM )
        {
            /* Make room for the additional DTLS fields */
            if( MBEDTLS_SSL_OUT_CONTENT_LEN - ssl->out_msglen < 8 )
            {
                MBEDTLS_SSL_DEBUG_MSG( 1, ( "DTLS handshake message too large: "
                              "size %" MBEDTLS_PRINTF_SIZET ", maximum %" MBEDTLS_PRINTF_SIZET,
                               hs_len,
                               (size_t) ( MBEDTLS_SSL_OUT_CONTENT_LEN - 12 ) ) );
                return( MBEDTLS_ERR_SSL_BAD_INPUT_DATA );
            }

            memmove( ssl->out_msg + 12, ssl->out_msg + 4, hs_len );
            ssl->out_msglen += 8;

            /* Write message_seq and update it, except for HelloRequest */
            if( hs_type != MBEDTLS_SSL_HS_HELLO_REQUEST )
            {
                MBEDTLS_PUT_UINT16_BE( ssl->handshake->out_msg_seq, ssl->out_msg, 4 );
                ++( ssl->handshake->out_msg_seq );
            }
            else
            {
                ssl->out_msg[4] = 0;
                ssl->out_msg[5] = 0;
            }

            /* Handshake hashes are computed without fragmentation,
             * so set frag_offset = 0 and frag_len = hs_len for now */
            memset( ssl->out_msg + 6, 0x00, 3 );
            memcpy( ssl->out_msg + 9, ssl->out_msg + 1, 3 );
        }
#endif /* MBEDTLS_SSL_PROTO_DTLS */

        /* Update running hashes of handshake messages seen */
        if( hs_type != MBEDTLS_SSL_HS_HELLO_REQUEST && update_checksum != 0 )
            ssl->handshake->update_checksum( ssl, ssl->out_msg, ssl->out_msglen );
    }

    /* Either send now, or just save to be sent (and resent) later */
#if defined(MBEDTLS_SSL_PROTO_DTLS)
    if( ssl->conf->transport == MBEDTLS_SSL_TRANSPORT_DATAGRAM &&
        ! ( ssl->out_msgtype == MBEDTLS_SSL_MSG_HANDSHAKE &&
            hs_type          == MBEDTLS_SSL_HS_HELLO_REQUEST ) )
    {
        if( ( ret = ssl_flight_append( ssl ) ) != 0 )
        {
            MBEDTLS_SSL_DEBUG_RET( 1, "ssl_flight_append", ret );
            return( ret );
        }
    }
    else
#endif
    {
        if( ( ret = mbedtls_ssl_write_record( ssl, SSL_FORCE_FLUSH ) ) != 0 )
        {
            MBEDTLS_SSL_DEBUG_RET( 1, "ssl_write_record", ret );
            return( ret );
        }
    }

    MBEDTLS_SSL_DEBUG_MSG( 2, ( "<= write handshake message" ) );

    return( 0 );
}

/*
 * Record layer functions
 */

/*
 * Write current record.
 *
 * Uses:
 *  - ssl->out_msgtype: type of the message (AppData, Handshake, Alert, CCS)
 *  - ssl->out_msglen: length of the record content (excl headers)
 *  - ssl->out_msg: record content
 */
int mbedtls_ssl_write_record( mbedtls_ssl_context *ssl, uint8_t force_flush )
{
    int ret, done = 0;
    size_t len = ssl->out_msglen;
    uint8_t flush = force_flush;

    MBEDTLS_SSL_DEBUG_MSG( 2, ( "=> write record" ) );

    if( !done )
    {
        unsigned i;
        size_t protected_record_size;
#if defined(MBEDTLS_SSL_VARIABLE_BUFFER_LENGTH)
        size_t out_buf_len = ssl->out_buf_len;
#else
        size_t out_buf_len = MBEDTLS_SSL_OUT_BUFFER_LEN;
#endif
        /* Skip writing the record content type to after the encryption,
         * as it may change when using the CID extension. */

        int minor_ver = ssl->minor_ver;
#if defined(MBEDTLS_SSL_PROTO_TLS1_3)
        /* TLS 1.3 still uses the TLS 1.2 version identifier
         * for backwards compatibility. */
        if( minor_ver == MBEDTLS_SSL_MINOR_VERSION_4 )
            minor_ver = MBEDTLS_SSL_MINOR_VERSION_3;
#endif /* MBEDTLS_SSL_PROTO_TLS1_3 */
        mbedtls_ssl_write_version( ssl->major_ver, minor_ver,
                                   ssl->conf->transport, ssl->out_hdr + 1 );

        memcpy( ssl->out_ctr, ssl->cur_out_ctr, MBEDTLS_SSL_SEQUENCE_NUMBER_LEN );
        MBEDTLS_PUT_UINT16_BE( len, ssl->out_len, 0);

        if( ssl->transform_out != NULL )
        {
            mbedtls_record rec;

            rec.buf         = ssl->out_iv;
            rec.buf_len     = out_buf_len - ( ssl->out_iv - ssl->out_buf );
            rec.data_len    = ssl->out_msglen;
            rec.data_offset = ssl->out_msg - rec.buf;

            memcpy( &rec.ctr[0], ssl->out_ctr, sizeof( rec.ctr ) );
            mbedtls_ssl_write_version( ssl->major_ver, minor_ver,
                                       ssl->conf->transport, rec.ver );
            rec.type = ssl->out_msgtype;

#if defined(MBEDTLS_SSL_DTLS_CONNECTION_ID)
            /* The CID is set by mbedtls_ssl_encrypt_buf(). */
            rec.cid_len = 0;
#endif /* MBEDTLS_SSL_DTLS_CONNECTION_ID */

            if( ( ret = mbedtls_ssl_encrypt_buf( ssl, ssl->transform_out, &rec,
                                         ssl->conf->f_rng, ssl->conf->p_rng ) ) != 0 )
            {
                MBEDTLS_SSL_DEBUG_RET( 1, "ssl_encrypt_buf", ret );
                return( ret );
            }

            if( rec.data_offset != 0 )
            {
                MBEDTLS_SSL_DEBUG_MSG( 1, ( "should never happen" ) );
                return( MBEDTLS_ERR_SSL_INTERNAL_ERROR );
            }

            /* Update the record content type and CID. */
            ssl->out_msgtype = rec.type;
#if defined(MBEDTLS_SSL_DTLS_CONNECTION_ID )
            memcpy( ssl->out_cid, rec.cid, rec.cid_len );
#endif /* MBEDTLS_SSL_DTLS_CONNECTION_ID */
            ssl->out_msglen = len = rec.data_len;
            MBEDTLS_PUT_UINT16_BE( rec.data_len, ssl->out_len, 0 );
        }

        protected_record_size = len + mbedtls_ssl_out_hdr_len( ssl );

#if defined(MBEDTLS_SSL_PROTO_DTLS)
        /* In case of DTLS, double-check that we don't exceed
         * the remaining space in the datagram. */
        if( ssl->conf->transport == MBEDTLS_SSL_TRANSPORT_DATAGRAM )
        {
            ret = ssl_get_remaining_space_in_datagram( ssl );
            if( ret < 0 )
                return( ret );

            if( protected_record_size > (size_t) ret )
            {
                /* Should never happen */
                return( MBEDTLS_ERR_SSL_INTERNAL_ERROR );
            }
        }
#endif /* MBEDTLS_SSL_PROTO_DTLS */

        /* Now write the potentially updated record content type. */
        ssl->out_hdr[0] = (unsigned char) ssl->out_msgtype;

        MBEDTLS_SSL_DEBUG_MSG( 3, ( "output record: msgtype = %u, "
                                    "version = [%u:%u], msglen = %" MBEDTLS_PRINTF_SIZET,
                                    ssl->out_hdr[0], ssl->out_hdr[1],
                                    ssl->out_hdr[2], len ) );

        MBEDTLS_SSL_DEBUG_BUF( 4, "output record sent to network",
                               ssl->out_hdr, protected_record_size );

        ssl->out_left += protected_record_size;
        ssl->out_hdr  += protected_record_size;
        mbedtls_ssl_update_out_pointers( ssl, ssl->transform_out );

        for( i = 8; i > mbedtls_ssl_ep_len( ssl ); i-- )
            if( ++ssl->cur_out_ctr[i - 1] != 0 )
                break;

        /* The loop goes to its end iff the counter is wrapping */
        if( i == mbedtls_ssl_ep_len( ssl ) )
        {
            MBEDTLS_SSL_DEBUG_MSG( 1, ( "outgoing message counter would wrap" ) );
            return( MBEDTLS_ERR_SSL_COUNTER_WRAPPING );
        }
    }

#if defined(MBEDTLS_SSL_PROTO_DTLS)
    if( ssl->conf->transport == MBEDTLS_SSL_TRANSPORT_DATAGRAM &&
        flush == SSL_DONT_FORCE_FLUSH )
    {
        size_t remaining;
        ret = ssl_get_remaining_payload_in_datagram( ssl );
        if( ret < 0 )
        {
            MBEDTLS_SSL_DEBUG_RET( 1, "ssl_get_remaining_payload_in_datagram",
                                   ret );
            return( ret );
        }

        remaining = (size_t) ret;
        if( remaining == 0 )
        {
            flush = SSL_FORCE_FLUSH;
        }
        else
        {
            MBEDTLS_SSL_DEBUG_MSG( 2, ( "Still %u bytes available in current datagram", (unsigned) remaining ) );
        }
    }
#endif /* MBEDTLS_SSL_PROTO_DTLS */

    if( ( flush == SSL_FORCE_FLUSH ) &&
        ( ret = mbedtls_ssl_flush_output( ssl ) ) != 0 )
    {
        MBEDTLS_SSL_DEBUG_RET( 1, "mbedtls_ssl_flush_output", ret );
        return( ret );
    }

    MBEDTLS_SSL_DEBUG_MSG( 2, ( "<= write record" ) );

    return( 0 );
}
#endif /* MBEDTLS_SSL_USE_MPS */

#if defined(MBEDTLS_SSL_PROTO_DTLS)

static int ssl_hs_is_proper_fragment( mbedtls_ssl_context *ssl )
{
    if( ssl->in_msglen < ssl->in_hslen ||
        memcmp( ssl->in_msg + 6, "\0\0\0",        3 ) != 0 ||
        memcmp( ssl->in_msg + 9, ssl->in_msg + 1, 3 ) != 0 )
    {
        return( 1 );
    }
    return( 0 );
}

static uint32_t ssl_get_hs_frag_len( mbedtls_ssl_context const *ssl )
{
    return( ( ssl->in_msg[9] << 16  ) |
            ( ssl->in_msg[10] << 8  ) |
              ssl->in_msg[11] );
}

static uint32_t ssl_get_hs_frag_off( mbedtls_ssl_context const *ssl )
{
    return( ( ssl->in_msg[6] << 16 ) |
            ( ssl->in_msg[7] << 8  ) |
              ssl->in_msg[8] );
}

static int ssl_check_hs_header( mbedtls_ssl_context const *ssl )
{
    uint32_t msg_len, frag_off, frag_len;

    msg_len  = ssl_get_hs_total_len( ssl );
    frag_off = ssl_get_hs_frag_off( ssl );
    frag_len = ssl_get_hs_frag_len( ssl );

    if( frag_off > msg_len )
        return( -1 );

    if( frag_len > msg_len - frag_off )
        return( -1 );

    if( frag_len + 12 > ssl->in_msglen )
        return( -1 );

    return( 0 );
}

/*
 * Mark bits in bitmask (used for DTLS HS reassembly)
 */
static void ssl_bitmask_set( unsigned char *mask, size_t offset, size_t len )
{
    unsigned int start_bits, end_bits;

    start_bits = 8 - ( offset % 8 );
    if( start_bits != 8 )
    {
        size_t first_byte_idx = offset / 8;

        /* Special case */
        if( len <= start_bits )
        {
            for( ; len != 0; len-- )
                mask[first_byte_idx] |= 1 << ( start_bits - len );

            /* Avoid potential issues with offset or len becoming invalid */
            return;
        }

        offset += start_bits; /* Now offset % 8 == 0 */
        len -= start_bits;

        for( ; start_bits != 0; start_bits-- )
            mask[first_byte_idx] |= 1 << ( start_bits - 1 );
    }

    end_bits = len % 8;
    if( end_bits != 0 )
    {
        size_t last_byte_idx = ( offset + len ) / 8;

        len -= end_bits; /* Now len % 8 == 0 */

        for( ; end_bits != 0; end_bits-- )
            mask[last_byte_idx] |= 1 << ( 8 - end_bits );
    }

    memset( mask + offset / 8, 0xFF, len / 8 );
}

/*
 * Check that bitmask is full
 */
static int ssl_bitmask_check( unsigned char *mask, size_t len )
{
    size_t i;

    for( i = 0; i < len / 8; i++ )
        if( mask[i] != 0xFF )
            return( -1 );

    for( i = 0; i < len % 8; i++ )
        if( ( mask[len / 8] & ( 1 << ( 7 - i ) ) ) == 0 )
            return( -1 );

    return( 0 );
}

/* msg_len does not include the handshake header */
static size_t ssl_get_reassembly_buffer_size( size_t msg_len,
                                              unsigned add_bitmap )
{
    size_t alloc_len;

    alloc_len  = 12;                                 /* Handshake header */
    alloc_len += msg_len;                            /* Content buffer   */

    if( add_bitmap )
        alloc_len += msg_len / 8 + ( msg_len % 8 != 0 ); /* Bitmap       */

    return( alloc_len );
}

#endif /* MBEDTLS_SSL_PROTO_DTLS */

#if !defined(MBEDTLS_SSL_USE_MPS)
static uint32_t ssl_get_hs_total_len( mbedtls_ssl_context const *ssl )
{
    return( ( ssl->in_msg[1] << 16 ) |
            ( ssl->in_msg[2] << 8  ) |
              ssl->in_msg[3] );
}

int mbedtls_ssl_prepare_handshake_record( mbedtls_ssl_context *ssl )
{
    if( ssl->in_msglen < mbedtls_ssl_hs_hdr_len( ssl ) )
    {
        MBEDTLS_SSL_DEBUG_MSG( 1, ( "handshake message too short: %" MBEDTLS_PRINTF_SIZET,
                            ssl->in_msglen ) );
        return( MBEDTLS_ERR_SSL_INVALID_RECORD );
    }

    ssl->in_hslen = mbedtls_ssl_hs_hdr_len( ssl ) + ssl_get_hs_total_len( ssl );

    MBEDTLS_SSL_DEBUG_MSG( 3, ( "handshake message: msglen ="
                        " %" MBEDTLS_PRINTF_SIZET ", type = %u, hslen = %" MBEDTLS_PRINTF_SIZET,
                        ssl->in_msglen, ssl->in_msg[0], ssl->in_hslen ) );

#if defined(MBEDTLS_SSL_PROTO_DTLS)
    if( ssl->conf->transport == MBEDTLS_SSL_TRANSPORT_DATAGRAM )
    {
        int ret = MBEDTLS_ERR_ERROR_CORRUPTION_DETECTED;
        unsigned int recv_msg_seq = ( ssl->in_msg[4] << 8 ) | ssl->in_msg[5];

        if( ssl_check_hs_header( ssl ) != 0 )
        {
            MBEDTLS_SSL_DEBUG_MSG( 1, ( "invalid handshake header" ) );
            return( MBEDTLS_ERR_SSL_INVALID_RECORD );
        }

        if( ssl->handshake != NULL &&
            ( ( ssl->state   != MBEDTLS_SSL_HANDSHAKE_OVER &&
                recv_msg_seq != ssl->handshake->in_msg_seq ) ||
              ( ssl->state  == MBEDTLS_SSL_HANDSHAKE_OVER &&
                ssl->in_msg[0] != MBEDTLS_SSL_HS_CLIENT_HELLO ) ) )
        {
            if( recv_msg_seq > ssl->handshake->in_msg_seq )
            {
                MBEDTLS_SSL_DEBUG_MSG( 2, ( "received future handshake message of sequence number %u (next %u)",
                                            recv_msg_seq,
                                            ssl->handshake->in_msg_seq ) );
                return( MBEDTLS_ERR_SSL_EARLY_MESSAGE );
            }

            /* Retransmit only on last message from previous flight, to avoid
             * too many retransmissions.
             * Besides, No sane server ever retransmits HelloVerifyRequest */
            if( recv_msg_seq == ssl->handshake->in_flight_start_seq - 1 &&
                ssl->in_msg[0] != MBEDTLS_SSL_HS_HELLO_VERIFY_REQUEST )
            {
                MBEDTLS_SSL_DEBUG_MSG( 2, ( "received message from last flight, "
                                    "message_seq = %u, start_of_flight = %u",
                                    recv_msg_seq,
                                    ssl->handshake->in_flight_start_seq ) );

                if( ( ret = mbedtls_ssl_resend( ssl ) ) != 0 )
                {
                    MBEDTLS_SSL_DEBUG_RET( 1, "mbedtls_ssl_resend", ret );
                    return( ret );
                }
            }
            else
            {
                MBEDTLS_SSL_DEBUG_MSG( 2, ( "dropping out-of-sequence message: "
                                    "message_seq = %u, expected = %u",
                                    recv_msg_seq,
                                    ssl->handshake->in_msg_seq ) );
            }

            return( MBEDTLS_ERR_SSL_CONTINUE_PROCESSING );
        }
        /* Wait until message completion to increment in_msg_seq */

        /* Message reassembly is handled alongside buffering of future
         * messages; the commonality is that both handshake fragments and
         * future messages cannot be forwarded immediately to the
         * handshake logic layer. */
        if( ssl_hs_is_proper_fragment( ssl ) == 1 )
        {
            MBEDTLS_SSL_DEBUG_MSG( 2, ( "found fragmented DTLS handshake message" ) );
            return( MBEDTLS_ERR_SSL_EARLY_MESSAGE );
        }
    }
    else
#endif /* MBEDTLS_SSL_PROTO_DTLS */
    /* With TLS we don't handle fragmentation (for now) */
    if( ssl->in_msglen < ssl->in_hslen )
    {
        MBEDTLS_SSL_DEBUG_MSG( 1, ( "TLS handshake fragmentation not supported" ) );
        return( MBEDTLS_ERR_SSL_FEATURE_UNAVAILABLE );
    }

    return( 0 );
}

void mbedtls_ssl_update_handshake_status( mbedtls_ssl_context *ssl )
{
    mbedtls_ssl_handshake_params * const hs = ssl->handshake;

    if( ssl->state != MBEDTLS_SSL_HANDSHAKE_OVER && hs != NULL )
    {
        ssl->handshake->update_checksum( ssl, ssl->in_msg, ssl->in_hslen );
    }

    /* Handshake message is complete, increment counter */
#if defined(MBEDTLS_SSL_PROTO_DTLS)
    if( ssl->conf->transport == MBEDTLS_SSL_TRANSPORT_DATAGRAM &&
        ssl->handshake != NULL )
    {
        unsigned offset;
        mbedtls_ssl_hs_buffer *hs_buf;

        /* Increment handshake sequence number */
        hs->in_msg_seq++;

        /*
         * Clear up handshake buffering and reassembly structure.
         */

        /* Free first entry */
        ssl_buffering_free_slot( ssl, 0 );

        /* Shift all other entries */
        for( offset = 0, hs_buf = &hs->buffering.hs[0];
             offset + 1 < MBEDTLS_SSL_MAX_BUFFERED_HS;
             offset++, hs_buf++ )
        {
            *hs_buf = *(hs_buf + 1);
        }

        /* Create a fresh last entry */
        memset( hs_buf, 0, sizeof( mbedtls_ssl_hs_buffer ) );
    }
#endif
}

#endif /* !MBEDTLS_SSL_USE_MPS */


/*
 * DTLS anti-replay: RFC 6347 4.1.2.6
 *
 * in_window is a field of bits numbered from 0 (lsb) to 63 (msb).
 * Bit n is set iff record number in_window_top - n has been seen.
 *
 * Usually, in_window_top is the last record number seen and the lsb of
 * in_window is set. The only exception is the initial state (record number 0
 * not seen yet).
 */
#if defined(MBEDTLS_SSL_DTLS_ANTI_REPLAY)
void mbedtls_ssl_dtls_replay_reset( mbedtls_ssl_context *ssl )
{
    ssl->in_window_top = 0;
    ssl->in_window = 0;
}

static inline uint64_t ssl_load_six_bytes( unsigned char *buf )
{
    return( ( (uint64_t) buf[0] << 40 ) |
            ( (uint64_t) buf[1] << 32 ) |
            ( (uint64_t) buf[2] << 24 ) |
            ( (uint64_t) buf[3] << 16 ) |
            ( (uint64_t) buf[4] <<  8 ) |
            ( (uint64_t) buf[5]       ) );
}

static int mbedtls_ssl_dtls_record_replay_check( mbedtls_ssl_context *ssl, uint8_t *record_in_ctr )
{
    int ret = MBEDTLS_ERR_ERROR_CORRUPTION_DETECTED;
    unsigned char *original_in_ctr;

    // save original in_ctr
    original_in_ctr = ssl->in_ctr;

    // use counter from record
    ssl->in_ctr = record_in_ctr;

    ret = mbedtls_ssl_dtls_replay_check( (mbedtls_ssl_context const *) ssl );

    // restore the counter
    ssl->in_ctr = original_in_ctr;

    return ret;
}

/*
 * Return 0 if sequence number is acceptable, -1 otherwise
 */
int mbedtls_ssl_dtls_replay_check( mbedtls_ssl_context const *ssl )
{
    uint64_t rec_seqnum = ssl_load_six_bytes( ssl->in_ctr + 2 );
    uint64_t bit;

    if( ssl->conf->anti_replay == MBEDTLS_SSL_ANTI_REPLAY_DISABLED )
        return( 0 );

    if( rec_seqnum > ssl->in_window_top )
        return( 0 );

    bit = ssl->in_window_top - rec_seqnum;

    if( bit >= 64 )
        return( -1 );

    if( ( ssl->in_window & ( (uint64_t) 1 << bit ) ) != 0 )
        return( -1 );

    return( 0 );
}

/*
 * Update replay window on new validated record
 */
void mbedtls_ssl_dtls_replay_update( mbedtls_ssl_context *ssl )
{
    uint64_t rec_seqnum = ssl_load_six_bytes( ssl->in_ctr + 2 );

    if( ssl->conf->anti_replay == MBEDTLS_SSL_ANTI_REPLAY_DISABLED )
        return;

    if( rec_seqnum > ssl->in_window_top )
    {
        /* Update window_top and the contents of the window */
        uint64_t shift = rec_seqnum - ssl->in_window_top;

        if( shift >= 64 )
            ssl->in_window = 1;
        else
        {
            ssl->in_window <<= shift;
            ssl->in_window |= 1;
        }

        ssl->in_window_top = rec_seqnum;
    }
    else
    {
        /* Mark that number as seen in the current window */
        uint64_t bit = ssl->in_window_top - rec_seqnum;

        if( bit < 64 ) /* Always true, but be extra sure */
            ssl->in_window |= (uint64_t) 1 << bit;
    }
}
#endif /* MBEDTLS_SSL_DTLS_ANTI_REPLAY */

#if defined(MBEDTLS_SSL_DTLS_CLIENT_PORT_REUSE) && defined(MBEDTLS_SSL_SRV_C)
/*
 * Without any SSL context, check if a datagram looks like a ClientHello with
 * a valid cookie, and if it doesn't, generate a HelloVerifyRequest message.
 * Both input and output include full DTLS headers.
 *
 * - if cookie is valid, return 0
 * - if ClientHello looks superficially valid but cookie is not,
 *   fill obuf and set olen, then
 *   return MBEDTLS_ERR_SSL_HELLO_VERIFY_REQUIRED
 * - otherwise return a specific error code
 */
static int ssl_check_dtls_clihlo_cookie(
                           mbedtls_ssl_cookie_write_t *f_cookie_write,
                           mbedtls_ssl_cookie_check_t *f_cookie_check,
                           void *p_cookie,
                           const unsigned char *cli_id, size_t cli_id_len,
                           const unsigned char *in, size_t in_len,
                           unsigned char *obuf, size_t buf_len, size_t *olen )
{
    size_t sid_len, cookie_len;
    unsigned char *p;

    /*
     * Structure of ClientHello with record and handshake headers,
     * and expected values. We don't need to check a lot, more checks will be
     * done when actually parsing the ClientHello - skipping those checks
     * avoids code duplication and does not make cookie forging any easier.
     *
     *  0-0  ContentType type;                  copied, must be handshake
     *  1-2  ProtocolVersion version;           copied
     *  3-4  uint16 epoch;                      copied, must be 0
     *  5-10 uint48 sequence_number;            copied
     * 11-12 uint16 length;                     (ignored)
     *
     * 13-13 HandshakeType msg_type;            (ignored)
     * 14-16 uint24 length;                     (ignored)
     * 17-18 uint16 message_seq;                copied
     * 19-21 uint24 fragment_offset;            copied, must be 0
     * 22-24 uint24 fragment_length;            (ignored)
     *
     * 25-26 ProtocolVersion client_version;    (ignored)
     * 27-58 Random random;                     (ignored)
     * 59-xx SessionID session_id;              1 byte len + sid_len content
     * 60+   opaque cookie<0..2^8-1>;           1 byte len + content
     *       ...
     *
     * Minimum length is 61 bytes.
     */
    if( in_len < 61 ||
        in[0] != MBEDTLS_SSL_MSG_HANDSHAKE ||
        in[3] != 0 || in[4] != 0 ||
        in[19] != 0 || in[20] != 0 || in[21] != 0 )
    {
        return( MBEDTLS_ERR_SSL_DECODE_ERROR );
    }

    sid_len = in[59];
    if( sid_len > in_len - 61 )
        return( MBEDTLS_ERR_SSL_DECODE_ERROR );

    cookie_len = in[60 + sid_len];
    if( cookie_len > in_len - 60 )
        return( MBEDTLS_ERR_SSL_DECODE_ERROR );

    if( f_cookie_check( p_cookie, in + sid_len + 61, cookie_len,
                        cli_id, cli_id_len ) == 0 )
    {
        /* Valid cookie */
        return( 0 );
    }

    /*
     * If we get here, we've got an invalid cookie, let's prepare HVR.
     *
     *  0-0  ContentType type;                  copied
     *  1-2  ProtocolVersion version;           copied
     *  3-4  uint16 epoch;                      copied
     *  5-10 uint48 sequence_number;            copied
     * 11-12 uint16 length;                     olen - 13
     *
     * 13-13 HandshakeType msg_type;            hello_verify_request
     * 14-16 uint24 length;                     olen - 25
     * 17-18 uint16 message_seq;                copied
     * 19-21 uint24 fragment_offset;            copied
     * 22-24 uint24 fragment_length;            olen - 25
     *
     * 25-26 ProtocolVersion server_version;    0xfe 0xff
     * 27-27 opaque cookie<0..2^8-1>;           cookie_len = olen - 27, cookie
     *
     * Minimum length is 28.
     */
    if( buf_len < 28 )
        return( MBEDTLS_ERR_SSL_BUFFER_TOO_SMALL );

    /* Copy most fields and adapt others */
    memcpy( obuf, in, 25 );
    obuf[13] = MBEDTLS_SSL_HS_HELLO_VERIFY_REQUEST;
    obuf[25] = 0xfe;
    obuf[26] = 0xff;

    /* Generate and write actual cookie */
    p = obuf + 28;
    if( f_cookie_write( p_cookie,
                        &p, obuf + buf_len, cli_id, cli_id_len ) != 0 )
    {
        return( MBEDTLS_ERR_SSL_INTERNAL_ERROR );
    }

    *olen = p - obuf;

    /* Go back and fill length fields */
    obuf[27] = (unsigned char)( *olen - 28 );

    obuf[14] = obuf[22] = MBEDTLS_BYTE_2( *olen - 25 );
    obuf[15] = obuf[23] = MBEDTLS_BYTE_1( *olen - 25 );
    obuf[16] = obuf[24] = MBEDTLS_BYTE_0( *olen - 25 );

    MBEDTLS_PUT_UINT16_BE( *olen - 13, obuf, 11 );

    return( MBEDTLS_ERR_SSL_HELLO_VERIFY_REQUIRED );
}

/*
 * Handle possible client reconnect with the same UDP quadruplet
 * (RFC 6347 Section 4.2.8).
 *
 * Called by ssl_parse_record_header() in case we receive an epoch 0 record
 * that looks like a ClientHello.
 *
 * - if the input looks like a ClientHello without cookies,
 *   send back HelloVerifyRequest, then return 0
 * - if the input looks like a ClientHello with a valid cookie,
 *   reset the session of the current context, and
 *   return MBEDTLS_ERR_SSL_CLIENT_RECONNECT
 * - if anything goes wrong, return a specific error code
 *
 * This function is called (through ssl_check_client_reconnect()) when an
 * unexpected record is found in ssl_get_next_record(), which will discard the
 * record if we return 0, and bubble up the return value otherwise (this
 * includes the case of MBEDTLS_ERR_SSL_CLIENT_RECONNECT and of unexpected
 * errors, and is the right thing to do in both cases).
 */
static int ssl_handle_possible_reconnect( mbedtls_ssl_context *ssl )
{
    int ret = MBEDTLS_ERR_ERROR_CORRUPTION_DETECTED;
    size_t len;

    if( ssl->conf->f_cookie_write == NULL ||
        ssl->conf->f_cookie_check == NULL )
    {
        /* If we can't use cookies to verify reachability of the peer,
         * drop the record. */
        MBEDTLS_SSL_DEBUG_MSG( 1, ( "no cookie callbacks, "
                                    "can't check reconnect validity" ) );
        return( 0 );
    }

    ret = ssl_check_dtls_clihlo_cookie(
            ssl->conf->f_cookie_write,
            ssl->conf->f_cookie_check,
            ssl->conf->p_cookie,
            ssl->cli_id, ssl->cli_id_len,
            ssl->in_buf, ssl->in_left,
            ssl->out_buf, MBEDTLS_SSL_OUT_CONTENT_LEN, &len );

    MBEDTLS_SSL_DEBUG_RET( 2, "ssl_check_dtls_clihlo_cookie", ret );

    if( ret == MBEDTLS_ERR_SSL_HELLO_VERIFY_REQUIRED )
    {
        int send_ret;
        MBEDTLS_SSL_DEBUG_MSG( 1, ( "sending HelloVerifyRequest" ) );
        MBEDTLS_SSL_DEBUG_BUF( 4, "output record sent to network",
                                  ssl->out_buf, len );
        /* Don't check write errors as we can't do anything here.
         * If the error is permanent we'll catch it later,
         * if it's not, then hopefully it'll work next time. */
        send_ret = ssl->f_send( ssl->p_bio, ssl->out_buf, len );
        MBEDTLS_SSL_DEBUG_RET( 2, "ssl->f_send", send_ret );
        (void) send_ret;

        return( 0 );
    }

    if( ret == 0 )
    {
        MBEDTLS_SSL_DEBUG_MSG( 1, ( "cookie is valid, resetting context" ) );
        if( ( ret = mbedtls_ssl_session_reset_int( ssl, 1 ) ) != 0 )
        {
            MBEDTLS_SSL_DEBUG_RET( 1, "reset", ret );
            return( ret );
        }

        return( MBEDTLS_ERR_SSL_CLIENT_RECONNECT );
    }

    return( ret );
}
#endif /* MBEDTLS_SSL_DTLS_CLIENT_PORT_REUSE && MBEDTLS_SSL_SRV_C */

#if !defined(MBEDTLS_SSL_USE_MPS)
static int ssl_check_record_type( uint8_t record_type )
{
    if( record_type != MBEDTLS_SSL_MSG_HANDSHAKE &&
        record_type != MBEDTLS_SSL_MSG_ALERT &&
        record_type != MBEDTLS_SSL_MSG_CHANGE_CIPHER_SPEC &&
        record_type != MBEDTLS_SSL_MSG_APPLICATION_DATA )
    {
        return( MBEDTLS_ERR_SSL_INVALID_RECORD );
    }

    return( 0 );
}

/*
 * ContentType type;
 * ProtocolVersion version;
 * uint16 epoch;            // DTLS only
 * uint48 sequence_number;  // DTLS only
 * uint16 length;
 *
 * Return 0 if header looks sane (and, for DTLS, the record is expected)
 * MBEDTLS_ERR_SSL_INVALID_RECORD if the header looks bad,
 * MBEDTLS_ERR_SSL_UNEXPECTED_RECORD (DTLS only) if sane but unexpected.
 *
 * With DTLS, mbedtls_ssl_read_record() will:
 * 1. proceed with the record if this function returns 0
 * 2. drop only the current record if this function returns UNEXPECTED_RECORD
 * 3. return CLIENT_RECONNECT if this function return that value
 * 4. drop the whole datagram if this function returns anything else.
 * Point 2 is needed when the peer is resending, and we have already received
 * the first record from a datagram but are still waiting for the others.
 */
static int ssl_parse_record_header( mbedtls_ssl_context const *ssl,
                                    unsigned char *buf,
                                    size_t len,
                                    mbedtls_record *rec )
{
    int major_ver, minor_ver;

    size_t const rec_hdr_type_offset    = 0;
    size_t const rec_hdr_type_len       = 1;

    size_t const rec_hdr_version_offset = rec_hdr_type_offset +
                                          rec_hdr_type_len;
    size_t const rec_hdr_version_len    = 2;

    size_t const rec_hdr_ctr_len        = 8;
#if defined(MBEDTLS_SSL_PROTO_DTLS)
    uint32_t     rec_epoch;
    size_t const rec_hdr_ctr_offset     = rec_hdr_version_offset +
                                          rec_hdr_version_len;

#if defined(MBEDTLS_SSL_DTLS_CONNECTION_ID)
    size_t const rec_hdr_cid_offset     = rec_hdr_ctr_offset +
                                          rec_hdr_ctr_len;
    size_t       rec_hdr_cid_len        = 0;
#endif /* MBEDTLS_SSL_DTLS_CONNECTION_ID */
#endif /* MBEDTLS_SSL_PROTO_DTLS */

    size_t       rec_hdr_len_offset; /* To be determined */
    size_t const rec_hdr_len_len    = 2;

    /*
     * Check minimum lengths for record header.
     */

#if defined(MBEDTLS_SSL_PROTO_DTLS)
    if( ssl->conf->transport == MBEDTLS_SSL_TRANSPORT_DATAGRAM )
    {
        rec_hdr_len_offset = rec_hdr_ctr_offset + rec_hdr_ctr_len;
    }
    else
#endif /* MBEDTLS_SSL_PROTO_DTLS */
    {
        rec_hdr_len_offset = rec_hdr_version_offset + rec_hdr_version_len;
    }

    if( len < rec_hdr_len_offset + rec_hdr_len_len )
    {
        MBEDTLS_SSL_DEBUG_MSG( 1, ( "datagram of length %u too small to hold DTLS record header of length %u",
                 (unsigned) len,
                 (unsigned)( rec_hdr_len_len + rec_hdr_len_len ) ) );
        return( MBEDTLS_ERR_SSL_INVALID_RECORD );
    }

    /*
     * Parse and validate record content type
     */

    rec->type = buf[ rec_hdr_type_offset ];

    /* Check record content type */
#if defined(MBEDTLS_SSL_DTLS_CONNECTION_ID)
    rec->cid_len = 0;

    if( ssl->conf->transport == MBEDTLS_SSL_TRANSPORT_DATAGRAM &&
        ssl->conf->cid_len != 0                                &&
        rec->type == MBEDTLS_SSL_MSG_CID )
    {
        /* Shift pointers to account for record header including CID
         * struct {
         *   ContentType special_type = tls12_cid;
         *   ProtocolVersion version;
         *   uint16 epoch;
         *   uint48 sequence_number;
         *   opaque cid[cid_length]; // Additional field compared to
         *                           // default DTLS record format
         *   uint16 length;
         *   opaque enc_content[DTLSCiphertext.length];
         * } DTLSCiphertext;
         */

        /* So far, we only support static CID lengths
         * fixed in the configuration. */
        rec_hdr_cid_len = ssl->conf->cid_len;
        rec_hdr_len_offset += rec_hdr_cid_len;

        if( len < rec_hdr_len_offset + rec_hdr_len_len )
        {
            MBEDTLS_SSL_DEBUG_MSG( 1, ( "datagram of length %u too small to hold DTLS record header including CID, length %u",
                (unsigned) len,
                (unsigned)( rec_hdr_len_offset + rec_hdr_len_len ) ) );
            return( MBEDTLS_ERR_SSL_INVALID_RECORD );
        }

        /* configured CID len is guaranteed at most 255, see
         * MBEDTLS_SSL_CID_OUT_LEN_MAX in check_config.h */
        rec->cid_len = (uint8_t) rec_hdr_cid_len;
        memcpy( rec->cid, buf + rec_hdr_cid_offset, rec_hdr_cid_len );
    }
    else
#endif /* MBEDTLS_SSL_DTLS_CONNECTION_ID */
    {
        if( ssl_check_record_type( rec->type ) )
        {
            MBEDTLS_SSL_DEBUG_MSG( 1, ( "unknown record type %u",
                                        (unsigned) rec->type ) );
            return( MBEDTLS_ERR_SSL_INVALID_RECORD );
        }
    }

    /*
     * Parse and validate record version
     */

    rec->ver[0] = buf[ rec_hdr_version_offset + 0 ];
    rec->ver[1] = buf[ rec_hdr_version_offset + 1 ];
    mbedtls_ssl_read_version( &major_ver, &minor_ver,
                              ssl->conf->transport,
                              &rec->ver[0] );

    if( major_ver != ssl->major_ver )
    {
        MBEDTLS_SSL_DEBUG_MSG( 1, ( "major version mismatch" ) );
        return( MBEDTLS_ERR_SSL_INVALID_RECORD );
    }

    if( minor_ver > ssl->conf->max_minor_ver )
    {
        MBEDTLS_SSL_DEBUG_MSG( 1, ( "minor version mismatch" ) );
        return( MBEDTLS_ERR_SSL_INVALID_RECORD );
    }

    /*
     * Parse/Copy record sequence number.
     */

#if defined(MBEDTLS_SSL_PROTO_DTLS)
    if( ssl->conf->transport == MBEDTLS_SSL_TRANSPORT_DATAGRAM )
    {
        /* Copy explicit record sequence number from input buffer. */
        memcpy( &rec->ctr[0], buf + rec_hdr_ctr_offset,
                rec_hdr_ctr_len );
    }
    else
#endif /* MBEDTLS_SSL_PROTO_DTLS */
    {
        /* Copy implicit record sequence number from SSL context structure. */
        memcpy( &rec->ctr[0], ssl->in_ctr, rec_hdr_ctr_len );
    }

    /*
     * Parse record length.
     */

    rec->data_offset = rec_hdr_len_offset + rec_hdr_len_len;
    rec->data_len    = ( (size_t) buf[ rec_hdr_len_offset + 0 ] << 8 ) |
                       ( (size_t) buf[ rec_hdr_len_offset + 1 ] << 0 );
    MBEDTLS_SSL_DEBUG_BUF( 4, "input record header", buf, rec->data_offset );

    MBEDTLS_SSL_DEBUG_MSG( 3, ( "input record: msgtype = %u, "
                                "version = [%d:%d], msglen = %" MBEDTLS_PRINTF_SIZET,
                                rec->type,
                                major_ver, minor_ver, rec->data_len ) );

    rec->buf     = buf;
    rec->buf_len = rec->data_offset + rec->data_len;

    if( rec->data_len == 0 )
        return( MBEDTLS_ERR_SSL_INVALID_RECORD );

    /*
     * DTLS-related tests.
     * Check epoch before checking length constraint because
     * the latter varies with the epoch. E.g., if a ChangeCipherSpec
     * message gets duplicated before the corresponding Finished message,
     * the second ChangeCipherSpec should be discarded because it belongs
     * to an old epoch, but not because its length is shorter than
     * the minimum record length for packets using the new record transform.
     * Note that these two kinds of failures are handled differently,
     * as an unexpected record is silently skipped but an invalid
     * record leads to the entire datagram being dropped.
     */
#if defined(MBEDTLS_SSL_PROTO_DTLS)
    if( ssl->conf->transport == MBEDTLS_SSL_TRANSPORT_DATAGRAM )
    {
        rec_epoch = ( rec->ctr[0] << 8 ) | rec->ctr[1];

        /* Check that the datagram is large enough to contain a record
         * of the advertised length. */
        if( len < rec->data_offset + rec->data_len )
        {
            MBEDTLS_SSL_DEBUG_MSG( 1, ( "Datagram of length %u too small to contain record of advertised length %u.",
                             (unsigned) len,
                             (unsigned)( rec->data_offset + rec->data_len ) ) );
            return( MBEDTLS_ERR_SSL_INVALID_RECORD );
        }

        /* Records from other, non-matching epochs are silently discarded.
         * (The case of same-port Client reconnects must be considered in
         *  the caller). */
        if( rec_epoch != ssl->in_epoch )
        {
            MBEDTLS_SSL_DEBUG_MSG( 1, ( "record from another epoch: "
                                        "expected %u, received %lu",
                                        ssl->in_epoch, (unsigned long) rec_epoch ) );

            /* Records from the next epoch are considered for buffering
             * (concretely: early Finished messages). */
            if( rec_epoch == (unsigned) ssl->in_epoch + 1 )
            {
                MBEDTLS_SSL_DEBUG_MSG( 2, ( "Consider record for buffering" ) );
                return( MBEDTLS_ERR_SSL_EARLY_MESSAGE );
            }

            return( MBEDTLS_ERR_SSL_UNEXPECTED_RECORD );
        }
#if defined(MBEDTLS_SSL_DTLS_ANTI_REPLAY)
        /* For records from the correct epoch, check whether their
         * sequence number has been seen before. */
        else if( mbedtls_ssl_dtls_record_replay_check( (mbedtls_ssl_context *) ssl,
            &rec->ctr[0] ) != 0 )
        {
            MBEDTLS_SSL_DEBUG_MSG( 1, ( "replayed record" ) );
            return( MBEDTLS_ERR_SSL_UNEXPECTED_RECORD );
        }
#endif
    }
#endif /* MBEDTLS_SSL_PROTO_DTLS */

    return( 0 );
}


#if defined(MBEDTLS_SSL_DTLS_CLIENT_PORT_REUSE) && defined(MBEDTLS_SSL_SRV_C)
static int ssl_check_client_reconnect( mbedtls_ssl_context *ssl )
{
    unsigned int rec_epoch = ( ssl->in_ctr[0] << 8 ) | ssl->in_ctr[1];

    /*
     * Check for an epoch 0 ClientHello. We can't use in_msg here to
     * access the first byte of record content (handshake type), as we
     * have an active transform (possibly iv_len != 0), so use the
     * fact that the record header len is 13 instead.
     */
    if( rec_epoch == 0 &&
        ssl->conf->endpoint == MBEDTLS_SSL_IS_SERVER &&
        ssl->state == MBEDTLS_SSL_HANDSHAKE_OVER &&
        ssl->in_msgtype == MBEDTLS_SSL_MSG_HANDSHAKE &&
        ssl->in_left > 13 &&
        ssl->in_buf[13] == MBEDTLS_SSL_HS_CLIENT_HELLO )
    {
        MBEDTLS_SSL_DEBUG_MSG( 1, ( "possible client reconnect "
                                    "from the same port" ) );
        return( ssl_handle_possible_reconnect( ssl ) );
    }

    return( 0 );
}
#endif /* MBEDTLS_SSL_DTLS_CLIENT_PORT_REUSE && MBEDTLS_SSL_SRV_C */

/*
 * If applicable, decrypt record content
 */
static int ssl_prepare_record_content( mbedtls_ssl_context *ssl,
                                       mbedtls_record *rec )
{
    int ret, done = 0;

    MBEDTLS_SSL_DEBUG_BUF( 4, "input record from network",
                           rec->buf, rec->buf_len );

    /*
     * In TLS 1.3, always treat ChangeCipherSpec records
     * as unencrypted. The only thing we do with them is
     * check the length and content and ignore them.
     */
#if defined(MBEDTLS_SSL_PROTO_TLS1_3)
    if( ssl->transform_in != NULL &&
        ssl->transform_in->minor_ver == MBEDTLS_SSL_MINOR_VERSION_4 )
    {
        if( rec->type == MBEDTLS_SSL_MSG_CHANGE_CIPHER_SPEC )
            done = 1;
    }
#endif /* MBEDTLS_SSL_PROTO_TLS1_3 */

    if( !done && ssl->transform_in != NULL )
    {
        unsigned char const old_msg_type = rec->type;

        if( ( ret = mbedtls_ssl_decrypt_buf( ssl, ssl->transform_in,
                                             rec ) ) != 0 )
        {
            MBEDTLS_SSL_DEBUG_RET( 1, "ssl_decrypt_buf", ret );

#if defined(MBEDTLS_SSL_DTLS_CONNECTION_ID)
            if( ret == MBEDTLS_ERR_SSL_UNEXPECTED_CID &&
                ssl->conf->ignore_unexpected_cid
                    == MBEDTLS_SSL_UNEXPECTED_CID_IGNORE )
            {
                MBEDTLS_SSL_DEBUG_MSG( 3, ( "ignoring unexpected CID" ) );
                ret = MBEDTLS_ERR_SSL_CONTINUE_PROCESSING;
            }
#endif /* MBEDTLS_SSL_DTLS_CONNECTION_ID */

            return( ret );
        }

        if( old_msg_type != rec->type )
        {
            MBEDTLS_SSL_DEBUG_MSG( 4, ( "record type after decrypt (before %d): %d",
                                        old_msg_type, rec->type ) );
        }

        MBEDTLS_SSL_DEBUG_BUF( 4, "input payload after decrypt",
                               rec->buf + rec->data_offset, rec->data_len );

#if defined(MBEDTLS_SSL_DTLS_CONNECTION_ID) || defined(MBEDTLS_SSL_PROTO_TLS1_3)
        /* We have already checked the record content type
         * in ssl_parse_record_header(), failing or silently
         * dropping the record in the case of an unknown type.
         *
         * Since with the use of CIDs or TLS 1.3, the record content type
         * might change during decryption, re-check the record content type,
         * but treat a failure as fatal this time. */
        if( ssl_check_record_type( rec->type ) )
        {
            MBEDTLS_SSL_DEBUG_MSG( 1, ( "unknown record type" ) );
            return( MBEDTLS_ERR_SSL_INVALID_RECORD );
        }
#endif /* MBEDTLS_SSL_DTLS_CONNECTION_ID || MBEDTLS_SSL_PROTO_TLS1_3 */

        if( rec->data_len == 0 )
        {
#if defined(MBEDTLS_SSL_PROTO_TLS1_2)
            if( ssl->minor_ver == MBEDTLS_SSL_MINOR_VERSION_3
                && rec->type != MBEDTLS_SSL_MSG_APPLICATION_DATA )
            {
                /* TLS v1.2 explicitly disallows zero-length messages which are not application data */
                MBEDTLS_SSL_DEBUG_MSG( 1, ( "invalid zero-length message type: %d", ssl->in_msgtype ) );
                return( MBEDTLS_ERR_SSL_INVALID_RECORD );
            }
#endif /* MBEDTLS_SSL_PROTO_TLS1_2 */

            ssl->nb_zero++;

            /*
             * Three or more empty messages may be a DoS attack
             * (excessive CPU consumption).
             */
            if( ssl->nb_zero > 3 )
            {
                MBEDTLS_SSL_DEBUG_MSG( 1, ( "received four consecutive empty "
                                            "messages, possible DoS attack" ) );
                /* Treat the records as if they were not properly authenticated,
                 * thereby failing the connection if we see more than allowed
                 * by the configured bad MAC threshold. */
                return( MBEDTLS_ERR_SSL_INVALID_MAC );
            }
        }
        else
            ssl->nb_zero = 0;

#if defined(MBEDTLS_SSL_PROTO_DTLS)
        if( ssl->conf->transport == MBEDTLS_SSL_TRANSPORT_DATAGRAM )
        {
            ; /* in_ctr read from peer, not maintained internally */
        }
        else
#endif
        {
            unsigned i;
            for( i = MBEDTLS_SSL_SEQUENCE_NUMBER_LEN;
                 i > mbedtls_ssl_ep_len( ssl ); i-- )
            {
                if( ++ssl->in_ctr[i - 1] != 0 )
                    break;
            }

            /* The loop goes to its end iff the counter is wrapping */
            if( i == mbedtls_ssl_ep_len( ssl ) )
            {
                MBEDTLS_SSL_DEBUG_MSG( 1, ( "incoming message counter would wrap" ) );
                return( MBEDTLS_ERR_SSL_COUNTER_WRAPPING );
            }
        }

    }

#if defined(MBEDTLS_SSL_DTLS_ANTI_REPLAY)
    if( ssl->conf->transport == MBEDTLS_SSL_TRANSPORT_DATAGRAM )
    {
        mbedtls_ssl_dtls_replay_update( ssl );
    }
#endif

    /* Check actual (decrypted) record content length against
     * configured maximum. */
    if( ssl->in_msglen > MBEDTLS_SSL_IN_CONTENT_LEN )
    {
        MBEDTLS_SSL_DEBUG_MSG( 1, ( "bad message length" ) );
        return( MBEDTLS_ERR_SSL_INVALID_RECORD );
    }

    return( 0 );
}

/*
 * Read a record.
 *
 * Silently ignore non-fatal alert (and for DTLS, invalid records as well,
 * RFC 6347 4.1.2.7) and continue reading until a valid record is found.
 *
 */

/* Helper functions for mbedtls_ssl_read_record(). */
static int ssl_consume_current_message( mbedtls_ssl_context *ssl );
static int ssl_get_next_record( mbedtls_ssl_context *ssl );
static int ssl_record_is_in_progress( mbedtls_ssl_context *ssl );

int mbedtls_ssl_read_record( mbedtls_ssl_context *ssl,
                             unsigned update_hs_digest )
{
    int ret = MBEDTLS_ERR_ERROR_CORRUPTION_DETECTED;

    MBEDTLS_SSL_DEBUG_MSG( 2, ( "=> read record" ) );

#if defined(MBEDTLS_SSL_USE_MPS)
    return( MBEDTLS_ERR_SSL_INTERNAL_ERROR );
#endif

    if( ssl->keep_current_message == 0 )
    {
        do {

            ret = ssl_consume_current_message( ssl );
            if( ret != 0 )
                return( ret );

            if( ssl_record_is_in_progress( ssl ) == 0 )
            {
#if defined(MBEDTLS_SSL_PROTO_DTLS)
                int have_buffered = 0;

                /* We only check for buffered messages if the
                 * current datagram is fully consumed. */
                if( ssl->conf->transport == MBEDTLS_SSL_TRANSPORT_DATAGRAM &&
                    ssl_next_record_is_in_datagram( ssl ) == 0 )
                {
                    if( ssl_load_buffered_message( ssl ) == 0 )
                        have_buffered = 1;
                }

                if( have_buffered == 0 )
#endif /* MBEDTLS_SSL_PROTO_DTLS */
                {
                    ret = ssl_get_next_record( ssl );
                    if( ret == MBEDTLS_ERR_SSL_CONTINUE_PROCESSING )
                        continue;

                    if( ret != 0 )
                    {
                        MBEDTLS_SSL_DEBUG_RET( 1, ( "ssl_get_next_record" ), ret );
                        return( ret );
                    }
                }
            }

            ret = mbedtls_ssl_handle_message_type( ssl );

#if defined(MBEDTLS_SSL_PROTO_DTLS)
            if( ret == MBEDTLS_ERR_SSL_EARLY_MESSAGE )
            {
                /* Buffer future message */
                ret = ssl_buffer_message( ssl );
                if( ret != 0 )
                    return( ret );

                ret = MBEDTLS_ERR_SSL_CONTINUE_PROCESSING;
            }
#endif /* MBEDTLS_SSL_PROTO_DTLS */

        } while( MBEDTLS_ERR_SSL_NON_FATAL           == ret  ||
                 MBEDTLS_ERR_SSL_CONTINUE_PROCESSING == ret );

        if( 0 != ret )
        {
            MBEDTLS_SSL_DEBUG_RET( 1, ( "mbedtls_ssl_handle_message_type" ), ret );
            return( ret );
        }

        if( ssl->in_msgtype == MBEDTLS_SSL_MSG_HANDSHAKE &&
            update_hs_digest == 1 )
        {
            mbedtls_ssl_update_handshake_status( ssl );
        }
    }
    else
    {
        MBEDTLS_SSL_DEBUG_MSG( 2, ( "reuse previously read message" ) );
        ssl->keep_current_message = 0;
    }

    MBEDTLS_SSL_DEBUG_MSG( 2, ( "<= read record" ) );

    return( 0 );
}

#if defined(MBEDTLS_SSL_PROTO_DTLS)
static int ssl_next_record_is_in_datagram( mbedtls_ssl_context *ssl )
{
    if( ssl->in_left > ssl->next_record_offset )
        return( 1 );

    return( 0 );
}

static int ssl_load_buffered_message( mbedtls_ssl_context *ssl )
{
    mbedtls_ssl_handshake_params * const hs = ssl->handshake;
    mbedtls_ssl_hs_buffer * hs_buf;
    int ret = 0;

    if( hs == NULL )
        return( -1 );

    MBEDTLS_SSL_DEBUG_MSG( 2, ( "=> ssl_load_buffered_messsage" ) );

    if( ssl->state == MBEDTLS_SSL_CLIENT_CHANGE_CIPHER_SPEC ||
        ssl->state == MBEDTLS_SSL_SERVER_CHANGE_CIPHER_SPEC )
    {
        /* Check if we have seen a ChangeCipherSpec before.
         * If yes, synthesize a CCS record. */
        if( !hs->buffering.seen_ccs )
        {
            MBEDTLS_SSL_DEBUG_MSG( 2, ( "CCS not seen in the current flight" ) );
            ret = -1;
            goto exit;
        }

        MBEDTLS_SSL_DEBUG_MSG( 2, ( "Injecting buffered CCS message" ) );
        ssl->in_msgtype = MBEDTLS_SSL_MSG_CHANGE_CIPHER_SPEC;
        ssl->in_msglen = 1;
        ssl->in_msg[0] = 1;

        /* As long as they are equal, the exact value doesn't matter. */
        ssl->in_left            = 0;
        ssl->next_record_offset = 0;

        hs->buffering.seen_ccs = 0;
        goto exit;
    }

#if defined(MBEDTLS_DEBUG_C)
    /* Debug only */
    {
        unsigned offset;
        for( offset = 1; offset < MBEDTLS_SSL_MAX_BUFFERED_HS; offset++ )
        {
            hs_buf = &hs->buffering.hs[offset];
            if( hs_buf->is_valid == 1 )
            {
                MBEDTLS_SSL_DEBUG_MSG( 2, ( "Future message with sequence number %u %s buffered.",
                            hs->in_msg_seq + offset,
                            hs_buf->is_complete ? "fully" : "partially" ) );
            }
        }
    }
#endif /* MBEDTLS_DEBUG_C */

    /* Check if we have buffered and/or fully reassembled the
     * next handshake message. */
    hs_buf = &hs->buffering.hs[0];
    if( ( hs_buf->is_valid == 1 ) && ( hs_buf->is_complete == 1 ) )
    {
        /* Synthesize a record containing the buffered HS message. */
        size_t msg_len = ( hs_buf->data[1] << 16 ) |
                         ( hs_buf->data[2] << 8  ) |
                           hs_buf->data[3];

        /* Double-check that we haven't accidentally buffered
         * a message that doesn't fit into the input buffer. */
        if( msg_len + 12 > MBEDTLS_SSL_IN_CONTENT_LEN )
        {
            MBEDTLS_SSL_DEBUG_MSG( 1, ( "should never happen" ) );
            return( MBEDTLS_ERR_SSL_INTERNAL_ERROR );
        }

        MBEDTLS_SSL_DEBUG_MSG( 2, ( "Next handshake message has been buffered - load" ) );
        MBEDTLS_SSL_DEBUG_BUF( 3, "Buffered handshake message (incl. header)",
                               hs_buf->data, msg_len + 12 );

        ssl->in_msgtype = MBEDTLS_SSL_MSG_HANDSHAKE;
        ssl->in_hslen   = msg_len + 12;
        ssl->in_msglen  = msg_len + 12;
        memcpy( ssl->in_msg, hs_buf->data, ssl->in_hslen );

        ret = 0;
        goto exit;
    }
    else
    {
        MBEDTLS_SSL_DEBUG_MSG( 2, ( "Next handshake message %u not or only partially bufffered",
                                    hs->in_msg_seq ) );
    }

    ret = -1;

exit:

    MBEDTLS_SSL_DEBUG_MSG( 2, ( "<= ssl_load_buffered_message" ) );
    return( ret );
}

static int ssl_buffer_make_space( mbedtls_ssl_context *ssl,
                                  size_t desired )
{
    int offset;
    mbedtls_ssl_handshake_params * const hs = ssl->handshake;
    MBEDTLS_SSL_DEBUG_MSG( 2, ( "Attempt to free buffered messages to have %u bytes available",
                                (unsigned) desired ) );

    /* Get rid of future records epoch first, if such exist. */
    ssl_free_buffered_record( ssl );

    /* Check if we have enough space available now. */
    if( desired <= ( MBEDTLS_SSL_DTLS_MAX_BUFFERING -
                     hs->buffering.total_bytes_buffered ) )
    {
        MBEDTLS_SSL_DEBUG_MSG( 2, ( "Enough space available after freeing future epoch record" ) );
        return( 0 );
    }

    /* We don't have enough space to buffer the next expected handshake
     * message. Remove buffers used for future messages to gain space,
     * starting with the most distant one. */
    for( offset = MBEDTLS_SSL_MAX_BUFFERED_HS - 1;
         offset >= 0; offset-- )
    {
        MBEDTLS_SSL_DEBUG_MSG( 2, ( "Free buffering slot %d to make space for reassembly of next handshake message",
                                    offset ) );

        ssl_buffering_free_slot( ssl, (uint8_t) offset );

        /* Check if we have enough space available now. */
        if( desired <= ( MBEDTLS_SSL_DTLS_MAX_BUFFERING -
                         hs->buffering.total_bytes_buffered ) )
        {
            MBEDTLS_SSL_DEBUG_MSG( 2, ( "Enough space available after freeing buffered HS messages" ) );
            return( 0 );
        }
    }

    return( -1 );
}

static int ssl_buffer_message( mbedtls_ssl_context *ssl )
{
    int ret = 0;
    mbedtls_ssl_handshake_params * const hs = ssl->handshake;

    if( hs == NULL )
        return( 0 );

    MBEDTLS_SSL_DEBUG_MSG( 2, ( "=> ssl_buffer_message" ) );

    switch( ssl->in_msgtype )
    {
        case MBEDTLS_SSL_MSG_CHANGE_CIPHER_SPEC:
            MBEDTLS_SSL_DEBUG_MSG( 2, ( "Remember CCS message" ) );

            hs->buffering.seen_ccs = 1;
            break;

        case MBEDTLS_SSL_MSG_HANDSHAKE:
        {
            unsigned recv_msg_seq_offset;
            unsigned recv_msg_seq = ( ssl->in_msg[4] << 8 ) | ssl->in_msg[5];
            mbedtls_ssl_hs_buffer *hs_buf;
            size_t msg_len = ssl->in_hslen - 12;

            /* We should never receive an old handshake
             * message - double-check nonetheless. */
            if( recv_msg_seq < ssl->handshake->in_msg_seq )
            {
                MBEDTLS_SSL_DEBUG_MSG( 1, ( "should never happen" ) );
                return( MBEDTLS_ERR_SSL_INTERNAL_ERROR );
            }

            recv_msg_seq_offset = recv_msg_seq - ssl->handshake->in_msg_seq;
            if( recv_msg_seq_offset >= MBEDTLS_SSL_MAX_BUFFERED_HS )
            {
                /* Silently ignore -- message too far in the future */
                MBEDTLS_SSL_DEBUG_MSG( 2,
                 ( "Ignore future HS message with sequence number %u, "
                   "buffering window %u - %u",
                   recv_msg_seq, ssl->handshake->in_msg_seq,
                   ssl->handshake->in_msg_seq + MBEDTLS_SSL_MAX_BUFFERED_HS - 1 ) );

                goto exit;
            }

            MBEDTLS_SSL_DEBUG_MSG( 2, ( "Buffering HS message with sequence number %u, offset %u ",
                                        recv_msg_seq, recv_msg_seq_offset ) );

            hs_buf = &hs->buffering.hs[ recv_msg_seq_offset ];

            /* Check if the buffering for this seq nr has already commenced. */
            if( !hs_buf->is_valid )
            {
                size_t reassembly_buf_sz;

                hs_buf->is_fragmented =
                    ( ssl_hs_is_proper_fragment( ssl ) == 1 );

                /* We copy the message back into the input buffer
                 * after reassembly, so check that it's not too large.
                 * This is an implementation-specific limitation
                 * and not one from the standard, hence it is not
                 * checked in ssl_check_hs_header(). */
                if( msg_len + 12 > MBEDTLS_SSL_IN_CONTENT_LEN )
                {
                    /* Ignore message */
                    goto exit;
                }

                /* Check if we have enough space to buffer the message. */
                if( hs->buffering.total_bytes_buffered >
                    MBEDTLS_SSL_DTLS_MAX_BUFFERING )
                {
                    MBEDTLS_SSL_DEBUG_MSG( 1, ( "should never happen" ) );
                    return( MBEDTLS_ERR_SSL_INTERNAL_ERROR );
                }

                reassembly_buf_sz = ssl_get_reassembly_buffer_size( msg_len,
                                                       hs_buf->is_fragmented );

                if( reassembly_buf_sz > ( MBEDTLS_SSL_DTLS_MAX_BUFFERING -
                                          hs->buffering.total_bytes_buffered ) )
                {
                    if( recv_msg_seq_offset > 0 )
                    {
                        /* If we can't buffer a future message because
                         * of space limitations -- ignore. */
                        MBEDTLS_SSL_DEBUG_MSG( 2, ( "Buffering of future message of size %" MBEDTLS_PRINTF_SIZET
                                                    " would exceed the compile-time limit %" MBEDTLS_PRINTF_SIZET
                                                    " (already %" MBEDTLS_PRINTF_SIZET
                                                    " bytes buffered) -- ignore\n",
                             msg_len, (size_t) MBEDTLS_SSL_DTLS_MAX_BUFFERING,
                             hs->buffering.total_bytes_buffered ) );
                        goto exit;
                    }
                    else
                    {
                        MBEDTLS_SSL_DEBUG_MSG( 2, ( "Buffering of future message of size %" MBEDTLS_PRINTF_SIZET
                                                    " would exceed the compile-time limit %" MBEDTLS_PRINTF_SIZET
                                                    " (already %" MBEDTLS_PRINTF_SIZET
                                                    " bytes buffered) -- attempt to make space by freeing buffered future messages\n",
                             msg_len, (size_t) MBEDTLS_SSL_DTLS_MAX_BUFFERING,
                             hs->buffering.total_bytes_buffered ) );
                    }

                    if( ssl_buffer_make_space( ssl, reassembly_buf_sz ) != 0 )
                    {
                        MBEDTLS_SSL_DEBUG_MSG( 2, ( "Reassembly of next message of size %" MBEDTLS_PRINTF_SIZET
                                                    " (%" MBEDTLS_PRINTF_SIZET " with bitmap) would exceed"
                                                    " the compile-time limit %" MBEDTLS_PRINTF_SIZET
                                                    " (already %" MBEDTLS_PRINTF_SIZET
                                                    " bytes buffered) -- fail\n",
                             msg_len,
                             reassembly_buf_sz,
                             (size_t) MBEDTLS_SSL_DTLS_MAX_BUFFERING,
                             hs->buffering.total_bytes_buffered ) );
                        ret = MBEDTLS_ERR_SSL_BUFFER_TOO_SMALL;
                        goto exit;
                    }
                }

                MBEDTLS_SSL_DEBUG_MSG( 2, ( "initialize reassembly, total length = %" MBEDTLS_PRINTF_SIZET,
                                            msg_len ) );

                hs_buf->data = mbedtls_calloc( 1, reassembly_buf_sz );
                if( hs_buf->data == NULL )
                {
                    ret = MBEDTLS_ERR_SSL_ALLOC_FAILED;
                    goto exit;
                }
                hs_buf->data_len = reassembly_buf_sz;

                /* Prepare final header: copy msg_type, length and message_seq,
                 * then add standardised fragment_offset and fragment_length */
                memcpy( hs_buf->data, ssl->in_msg, 6 );
                memset( hs_buf->data + 6, 0, 3 );
                memcpy( hs_buf->data + 9, hs_buf->data + 1, 3 );

                hs_buf->is_valid = 1;

                hs->buffering.total_bytes_buffered += reassembly_buf_sz;
            }
            else
            {
                /* Make sure msg_type and length are consistent */
                if( memcmp( hs_buf->data, ssl->in_msg, 4 ) != 0 )
                {
                    MBEDTLS_SSL_DEBUG_MSG( 1, ( "Fragment header mismatch - ignore" ) );
                    /* Ignore */
                    goto exit;
                }
            }

            if( !hs_buf->is_complete )
            {
                size_t frag_len, frag_off;
                unsigned char * const msg = hs_buf->data + 12;

                /*
                 * Check and copy current fragment
                 */

                /* Validation of header fields already done in
                 * mbedtls_ssl_prepare_handshake_record(). */
                frag_off = ssl_get_hs_frag_off( ssl );
                frag_len = ssl_get_hs_frag_len( ssl );

                MBEDTLS_SSL_DEBUG_MSG( 2, ( "adding fragment, offset = %" MBEDTLS_PRINTF_SIZET
                                            ", length = %" MBEDTLS_PRINTF_SIZET,
                                            frag_off, frag_len ) );
                memcpy( msg + frag_off, ssl->in_msg + 12, frag_len );

                if( hs_buf->is_fragmented )
                {
                    unsigned char * const bitmask = msg + msg_len;
                    ssl_bitmask_set( bitmask, frag_off, frag_len );
                    hs_buf->is_complete = ( ssl_bitmask_check( bitmask,
                                                               msg_len ) == 0 );
                }
                else
                {
                    hs_buf->is_complete = 1;
                }

                MBEDTLS_SSL_DEBUG_MSG( 2, ( "message %scomplete",
                                   hs_buf->is_complete ? "" : "not yet " ) );
            }

            break;
        }

        default:
            /* We don't buffer other types of messages. */
            break;
    }

exit:

    MBEDTLS_SSL_DEBUG_MSG( 2, ( "<= ssl_buffer_message" ) );
    return( ret );
}
#endif /* MBEDTLS_SSL_PROTO_DTLS */

static int ssl_consume_current_message( mbedtls_ssl_context *ssl )
{
    /*
     * Consume last content-layer message and potentially
     * update in_msglen which keeps track of the contents'
     * consumption state.
     *
     * (1) Handshake messages:
     *     Remove last handshake message, move content
     *     and adapt in_msglen.
     *
     * (2) Alert messages:
     *     Consume whole record content, in_msglen = 0.
     *
     * (3) Change cipher spec:
     *     Consume whole record content, in_msglen = 0.
     *
     * (4) Application data:
     *     Don't do anything - the record layer provides
     *     the application data as a stream transport
     *     and consumes through mbedtls_ssl_read only.
     *
     */

    /* Case (1): Handshake messages */
    if( ssl->in_hslen != 0 )
    {
        /* Hard assertion to be sure that no application data
         * is in flight, as corrupting ssl->in_msglen during
         * ssl->in_offt != NULL is fatal. */
        if( ssl->in_offt != NULL )
        {
            MBEDTLS_SSL_DEBUG_MSG( 1, ( "should never happen" ) );
            return( MBEDTLS_ERR_SSL_INTERNAL_ERROR );
        }

        /*
         * Get next Handshake message in the current record
         */

        /* Notes:
         * (1) in_hslen is not necessarily the size of the
         *     current handshake content: If DTLS handshake
         *     fragmentation is used, that's the fragment
         *     size instead. Using the total handshake message
         *     size here is faulty and should be changed at
         *     some point.
         * (2) While it doesn't seem to cause problems, one
         *     has to be very careful not to assume that in_hslen
         *     is always <= in_msglen in a sensible communication.
         *     Again, it's wrong for DTLS handshake fragmentation.
         *     The following check is therefore mandatory, and
         *     should not be treated as a silently corrected assertion.
         *     Additionally, ssl->in_hslen might be arbitrarily out of
         *     bounds after handling a DTLS message with an unexpected
         *     sequence number, see mbedtls_ssl_prepare_handshake_record.
         */
        if( ssl->in_hslen < ssl->in_msglen )
        {
            ssl->in_msglen -= ssl->in_hslen;
            memmove( ssl->in_msg, ssl->in_msg + ssl->in_hslen,
                     ssl->in_msglen );

            MBEDTLS_SSL_DEBUG_BUF( 4, "remaining content in record",
                                   ssl->in_msg, ssl->in_msglen );
        }
        else
        {
            ssl->in_msglen = 0;
        }

        ssl->in_hslen   = 0;
    }
    /* Case (4): Application data */
    else if( ssl->in_offt != NULL )
    {
        return( 0 );
    }
    /* Everything else (CCS & Alerts) */
    else
    {
        ssl->in_msglen = 0;
    }

    return( 0 );
}

static int ssl_record_is_in_progress( mbedtls_ssl_context *ssl )
{
    if( ssl->in_msglen > 0 )
        return( 1 );

    return( 0 );
}

#if defined(MBEDTLS_SSL_PROTO_DTLS)

static void ssl_free_buffered_record( mbedtls_ssl_context *ssl )
{
    mbedtls_ssl_handshake_params * const hs = ssl->handshake;
    if( hs == NULL )
        return;

    if( hs->buffering.future_record.data != NULL )
    {
        hs->buffering.total_bytes_buffered -=
            hs->buffering.future_record.len;

        mbedtls_free( hs->buffering.future_record.data );
        hs->buffering.future_record.data = NULL;
    }
}

static int ssl_load_buffered_record( mbedtls_ssl_context *ssl )
{
    mbedtls_ssl_handshake_params * const hs = ssl->handshake;
    unsigned char * rec;
    size_t rec_len;
    unsigned rec_epoch;
#if defined(MBEDTLS_SSL_VARIABLE_BUFFER_LENGTH)
    size_t in_buf_len = ssl->in_buf_len;
#else
    size_t in_buf_len = MBEDTLS_SSL_IN_BUFFER_LEN;
#endif
    if( ssl->conf->transport != MBEDTLS_SSL_TRANSPORT_DATAGRAM )
        return( 0 );

    if( hs == NULL )
        return( 0 );

    rec       = hs->buffering.future_record.data;
    rec_len   = hs->buffering.future_record.len;
    rec_epoch = hs->buffering.future_record.epoch;

    if( rec == NULL )
        return( 0 );

    /* Only consider loading future records if the
     * input buffer is empty. */
    if( ssl_next_record_is_in_datagram( ssl ) == 1 )
        return( 0 );

    MBEDTLS_SSL_DEBUG_MSG( 2, ( "=> ssl_load_buffered_record" ) );

    if( rec_epoch != ssl->in_epoch )
    {
        MBEDTLS_SSL_DEBUG_MSG( 2, ( "Buffered record not from current epoch." ) );
        goto exit;
    }

    MBEDTLS_SSL_DEBUG_MSG( 2, ( "Found buffered record from current epoch - load" ) );

    /* Double-check that the record is not too large */
    if( rec_len > in_buf_len - (size_t)( ssl->in_hdr - ssl->in_buf ) )
    {
        MBEDTLS_SSL_DEBUG_MSG( 1, ( "should never happen" ) );
        return( MBEDTLS_ERR_SSL_INTERNAL_ERROR );
    }

    memcpy( ssl->in_hdr, rec, rec_len );
    ssl->in_left = rec_len;
    ssl->next_record_offset = 0;

    ssl_free_buffered_record( ssl );

exit:
    MBEDTLS_SSL_DEBUG_MSG( 2, ( "<= ssl_load_buffered_record" ) );
    return( 0 );
}

static int ssl_buffer_future_record( mbedtls_ssl_context *ssl,
                                     mbedtls_record const *rec )
{
    mbedtls_ssl_handshake_params * const hs = ssl->handshake;

    /* Don't buffer future records outside handshakes. */
    if( hs == NULL )
        return( 0 );

    /* Only buffer handshake records (we are only interested
     * in Finished messages). */
    if( rec->type != MBEDTLS_SSL_MSG_HANDSHAKE )
        return( 0 );

    /* Don't buffer more than one future epoch record. */
    if( hs->buffering.future_record.data != NULL )
        return( 0 );

    /* Don't buffer record if there's not enough buffering space remaining. */
    if( rec->buf_len > ( MBEDTLS_SSL_DTLS_MAX_BUFFERING -
                         hs->buffering.total_bytes_buffered ) )
    {
        MBEDTLS_SSL_DEBUG_MSG( 2, ( "Buffering of future epoch record of size %" MBEDTLS_PRINTF_SIZET
                                    " would exceed the compile-time limit %" MBEDTLS_PRINTF_SIZET
                                    " (already %" MBEDTLS_PRINTF_SIZET
                                    " bytes buffered) -- ignore\n",
                        rec->buf_len, (size_t) MBEDTLS_SSL_DTLS_MAX_BUFFERING,
                        hs->buffering.total_bytes_buffered ) );
        return( 0 );
    }

    /* Buffer record */
    MBEDTLS_SSL_DEBUG_MSG( 2, ( "Buffer record from epoch %u",
                                ssl->in_epoch + 1U ) );
    MBEDTLS_SSL_DEBUG_BUF( 3, "Buffered record", rec->buf, rec->buf_len );

    /* ssl_parse_record_header() only considers records
     * of the next epoch as candidates for buffering. */
    hs->buffering.future_record.epoch = ssl->in_epoch + 1;
    hs->buffering.future_record.len   = rec->buf_len;

    hs->buffering.future_record.data =
        mbedtls_calloc( 1, hs->buffering.future_record.len );
    if( hs->buffering.future_record.data == NULL )
    {
        /* If we run out of RAM trying to buffer a
         * record from the next epoch, just ignore. */
        return( 0 );
    }

    memcpy( hs->buffering.future_record.data, rec->buf, rec->buf_len );

    hs->buffering.total_bytes_buffered += rec->buf_len;
    return( 0 );
}

#endif /* MBEDTLS_SSL_PROTO_DTLS */

static int ssl_get_next_record( mbedtls_ssl_context *ssl )
{
    int ret = MBEDTLS_ERR_ERROR_CORRUPTION_DETECTED;
    mbedtls_record rec;

#if defined(MBEDTLS_SSL_PROTO_DTLS)
    /* We might have buffered a future record; if so,
     * and if the epoch matches now, load it.
     * On success, this call will set ssl->in_left to
     * the length of the buffered record, so that
     * the calls to ssl_fetch_input() below will
     * essentially be no-ops. */
    ret = ssl_load_buffered_record( ssl );
    if( ret != 0 )
        return( ret );
#endif /* MBEDTLS_SSL_PROTO_DTLS */

    /* Ensure that we have enough space available for the default form
     * of TLS / DTLS record headers (5 Bytes for TLS, 13 Bytes for DTLS,
     * with no space for CIDs counted in). */
    ret = mbedtls_ssl_fetch_input( ssl, mbedtls_ssl_in_hdr_len( ssl ) );
    if( ret != 0 )
    {
        MBEDTLS_SSL_DEBUG_RET( 1, "mbedtls_ssl_fetch_input", ret );
        return( ret );
    }

    ret = ssl_parse_record_header( ssl, ssl->in_hdr, ssl->in_left, &rec );
    if( ret != 0 )
    {
#if defined(MBEDTLS_SSL_PROTO_DTLS)
        if( ssl->conf->transport == MBEDTLS_SSL_TRANSPORT_DATAGRAM )
        {
            if( ret == MBEDTLS_ERR_SSL_EARLY_MESSAGE )
            {
                ret = ssl_buffer_future_record( ssl, &rec );
                if( ret != 0 )
                    return( ret );

                /* Fall through to handling of unexpected records */
                ret = MBEDTLS_ERR_SSL_UNEXPECTED_RECORD;
            }

            if( ret == MBEDTLS_ERR_SSL_UNEXPECTED_RECORD )
            {
#if defined(MBEDTLS_SSL_DTLS_CLIENT_PORT_REUSE) && defined(MBEDTLS_SSL_SRV_C)
                /* Reset in pointers to default state for TLS/DTLS records,
                 * assuming no CID and no offset between record content and
                 * record plaintext. */
                mbedtls_ssl_update_in_pointers( ssl );

                /* Setup internal message pointers from record structure. */
                ssl->in_msgtype = rec.type;
#if defined(MBEDTLS_SSL_DTLS_CONNECTION_ID)
                ssl->in_len = ssl->in_cid + rec.cid_len;
#endif /* MBEDTLS_SSL_DTLS_CONNECTION_ID */
                ssl->in_iv  = ssl->in_msg = ssl->in_len + 2;
                ssl->in_msglen = rec.data_len;

                ret = ssl_check_client_reconnect( ssl );
                MBEDTLS_SSL_DEBUG_RET( 2, "ssl_check_client_reconnect", ret );
                if( ret != 0 )
                    return( ret );
#endif

                /* Skip unexpected record (but not whole datagram) */
                ssl->next_record_offset = rec.buf_len;

                MBEDTLS_SSL_DEBUG_MSG( 1, ( "discarding unexpected record "
                                            "(header)" ) );
            }
            else
            {
                /* Skip invalid record and the rest of the datagram */
                ssl->next_record_offset = 0;
                ssl->in_left = 0;

                MBEDTLS_SSL_DEBUG_MSG( 1, ( "discarding invalid record "
                                            "(header)" ) );
            }

            /* Get next record */
            return( MBEDTLS_ERR_SSL_CONTINUE_PROCESSING );
        }
        else
#endif
        {
            return( ret );
        }
    }

#if defined(MBEDTLS_SSL_PROTO_DTLS)
    if( ssl->conf->transport == MBEDTLS_SSL_TRANSPORT_DATAGRAM )
    {
        /* Remember offset of next record within datagram. */
        ssl->next_record_offset = rec.buf_len;
        if( ssl->next_record_offset < ssl->in_left )
        {
            MBEDTLS_SSL_DEBUG_MSG( 3, ( "more than one record within datagram" ) );
        }
    }
    else
#endif
    {
        /*
         * Fetch record contents from underlying transport.
         */
        ret = mbedtls_ssl_fetch_input( ssl, rec.buf_len );
        if( ret != 0 )
        {
            MBEDTLS_SSL_DEBUG_RET( 1, "mbedtls_ssl_fetch_input", ret );
            return( ret );
        }

        ssl->in_left = 0;
    }

    /*
     * Decrypt record contents.
     */

    if( ( ret = ssl_prepare_record_content( ssl, &rec ) ) != 0 )
    {
#if defined(MBEDTLS_SSL_PROTO_DTLS)
        if( ssl->conf->transport == MBEDTLS_SSL_TRANSPORT_DATAGRAM )
        {
            /* Silently discard invalid records */
            if( ret == MBEDTLS_ERR_SSL_INVALID_MAC )
            {
                /* Except when waiting for Finished as a bad mac here
                 * probably means something went wrong in the handshake
                 * (eg wrong psk used, mitm downgrade attempt, etc.) */
                if( ssl->state == MBEDTLS_SSL_CLIENT_FINISHED ||
                    ssl->state == MBEDTLS_SSL_SERVER_FINISHED )
                {
#if defined(MBEDTLS_SSL_ALL_ALERT_MESSAGES)
                    if( ret == MBEDTLS_ERR_SSL_INVALID_MAC )
                    {
                        mbedtls_ssl_send_alert_message( ssl,
                                MBEDTLS_SSL_ALERT_LEVEL_FATAL,
                                MBEDTLS_SSL_ALERT_MSG_BAD_RECORD_MAC );
                    }
#endif
                    return( ret );
                }

                if( ssl->conf->badmac_limit != 0 &&
                    ++ssl->badmac_seen >= ssl->conf->badmac_limit )
                {
                    MBEDTLS_SSL_DEBUG_MSG( 1, ( "too many records with bad MAC" ) );
                    return( MBEDTLS_ERR_SSL_INVALID_MAC );
                }

                /* As above, invalid records cause
                 * dismissal of the whole datagram. */

                ssl->next_record_offset = 0;
                ssl->in_left = 0;

                MBEDTLS_SSL_DEBUG_MSG( 1, ( "discarding invalid record (mac)" ) );
                return( MBEDTLS_ERR_SSL_CONTINUE_PROCESSING );
            }

            return( ret );
        }
        else
#endif
        {
            /* Error out (and send alert) on invalid records */
#if defined(MBEDTLS_SSL_ALL_ALERT_MESSAGES)
            if( ret == MBEDTLS_ERR_SSL_INVALID_MAC )
            {
                mbedtls_ssl_send_alert_message( ssl,
                        MBEDTLS_SSL_ALERT_LEVEL_FATAL,
                        MBEDTLS_SSL_ALERT_MSG_BAD_RECORD_MAC );
            }
#endif
            return( ret );
        }
    }


    /* Reset in pointers to default state for TLS/DTLS records,
     * assuming no CID and no offset between record content and
     * record plaintext. */
    mbedtls_ssl_update_in_pointers( ssl );
#if defined(MBEDTLS_SSL_DTLS_CONNECTION_ID)
    ssl->in_len = ssl->in_cid + rec.cid_len;
#endif /* MBEDTLS_SSL_DTLS_CONNECTION_ID */
    ssl->in_iv  = ssl->in_len + 2;

    /* The record content type may change during decryption,
     * so re-read it. */
    ssl->in_msgtype = rec.type;
    /* Also update the input buffer, because unfortunately
     * the server-side ssl_parse_client_hello() reparses the
     * record header when receiving a ClientHello initiating
     * a renegotiation. */
    ssl->in_hdr[0] = rec.type;
    ssl->in_msg    = rec.buf + rec.data_offset;
    ssl->in_msglen = rec.data_len;
    MBEDTLS_PUT_UINT16_BE( rec.data_len, ssl->in_len, 0 );

    return( 0 );
}

int mbedtls_ssl_handle_message_type( mbedtls_ssl_context *ssl )
{
    int ret = MBEDTLS_ERR_ERROR_CORRUPTION_DETECTED;

    /*
     * Handle particular types of records
     */
    if( ssl->in_msgtype == MBEDTLS_SSL_MSG_HANDSHAKE )
    {
        if( ( ret = mbedtls_ssl_prepare_handshake_record( ssl ) ) != 0 )
        {
            return( ret );
        }
    }

    if( ssl->in_msgtype == MBEDTLS_SSL_MSG_CHANGE_CIPHER_SPEC )
    {
        if( ssl->in_msglen != 1 )
        {
            MBEDTLS_SSL_DEBUG_MSG( 1, ( "invalid CCS message, len: %" MBEDTLS_PRINTF_SIZET,
                           ssl->in_msglen ) );
            return( MBEDTLS_ERR_SSL_INVALID_RECORD );
        }

        if( ssl->in_msg[0] != 1 )
        {
            MBEDTLS_SSL_DEBUG_MSG( 1, ( "invalid CCS message, content: %02x",
                                        ssl->in_msg[0] ) );
            return( MBEDTLS_ERR_SSL_INVALID_RECORD );
        }

#if defined(MBEDTLS_SSL_PROTO_DTLS)
        if( ssl->conf->transport == MBEDTLS_SSL_TRANSPORT_DATAGRAM &&
            ssl->state != MBEDTLS_SSL_CLIENT_CHANGE_CIPHER_SPEC    &&
            ssl->state != MBEDTLS_SSL_SERVER_CHANGE_CIPHER_SPEC )
        {
            if( ssl->handshake == NULL )
            {
                MBEDTLS_SSL_DEBUG_MSG( 1, ( "dropping ChangeCipherSpec outside handshake" ) );
                return( MBEDTLS_ERR_SSL_UNEXPECTED_RECORD );
            }

            MBEDTLS_SSL_DEBUG_MSG( 1, ( "received out-of-order ChangeCipherSpec - remember" ) );
            return( MBEDTLS_ERR_SSL_EARLY_MESSAGE );
        }
#endif

#if defined(MBEDTLS_SSL_PROTO_TLS1_3)
        if( ssl->minor_ver == MBEDTLS_SSL_MINOR_VERSION_4 )
        {
#if defined(MBEDTLS_SSL_TLS1_3_COMPATIBILITY_MODE)
            MBEDTLS_SSL_DEBUG_MSG( 1,
                ( "Ignore ChangeCipherSpec in TLS 1.3 compatibility mode" ) );
            return( MBEDTLS_ERR_SSL_CONTINUE_PROCESSING );
#else
            MBEDTLS_SSL_DEBUG_MSG( 1,
                ( "ChangeCipherSpec invalid in TLS 1.3 without compatibility mode" ) );
            return( MBEDTLS_ERR_SSL_INVALID_RECORD );
#endif /* MBEDTLS_SSL_TLS1_3_COMPATIBILITY_MODE */
        }
#endif /* MBEDTLS_SSL_PROTO_TLS1_3 */
    }

    if( ssl->in_msgtype == MBEDTLS_SSL_MSG_ALERT )
    {
        if( ssl->in_msglen != 2 )
        {
            /* Note: Standard allows for more than one 2 byte alert
               to be packed in a single message, but Mbed TLS doesn't
               currently support this. */
            MBEDTLS_SSL_DEBUG_MSG( 1, ( "invalid alert message, len: %" MBEDTLS_PRINTF_SIZET,
                           ssl->in_msglen ) );
            return( MBEDTLS_ERR_SSL_INVALID_RECORD );
        }

        MBEDTLS_SSL_DEBUG_MSG( 2, ( "got an alert message, type: [%u:%u]",
                       ssl->in_msg[0], ssl->in_msg[1] ) );

        /*
         * Ignore non-fatal alerts, except close_notify and no_renegotiation
         */
        if( ssl->in_msg[0] == MBEDTLS_SSL_ALERT_LEVEL_FATAL )
        {
            MBEDTLS_SSL_DEBUG_MSG( 1, ( "is a fatal alert message (msg %d)",
                           ssl->in_msg[1] ) );
            return( MBEDTLS_ERR_SSL_FATAL_ALERT_MESSAGE );
        }

        if( ssl->in_msg[0] == MBEDTLS_SSL_ALERT_LEVEL_WARNING &&
            ssl->in_msg[1] == MBEDTLS_SSL_ALERT_MSG_CLOSE_NOTIFY )
        {
            MBEDTLS_SSL_DEBUG_MSG( 2, ( "is a close notify message" ) );
            return( MBEDTLS_ERR_SSL_PEER_CLOSE_NOTIFY );
        }

#if defined(MBEDTLS_SSL_RENEGOTIATION_ENABLED)
        if( ssl->in_msg[0] == MBEDTLS_SSL_ALERT_LEVEL_WARNING &&
            ssl->in_msg[1] == MBEDTLS_SSL_ALERT_MSG_NO_RENEGOTIATION )
        {
            MBEDTLS_SSL_DEBUG_MSG( 2, ( "is a no renegotiation alert" ) );
            /* Will be handled when trying to parse ServerHello */
            return( 0 );
        }
#endif
        /* Silently ignore: fetch new message */
        return MBEDTLS_ERR_SSL_NON_FATAL;
    }

#if defined(MBEDTLS_SSL_PROTO_DTLS)
    if( ssl->conf->transport == MBEDTLS_SSL_TRANSPORT_DATAGRAM )
    {
        /* Drop unexpected ApplicationData records,
         * except at the beginning of renegotiations */
        if( ssl->in_msgtype == MBEDTLS_SSL_MSG_APPLICATION_DATA &&
            ssl->state != MBEDTLS_SSL_HANDSHAKE_OVER
#if defined(MBEDTLS_SSL_RENEGOTIATION)
            && ! ( ssl->renego_status == MBEDTLS_SSL_RENEGOTIATION_IN_PROGRESS &&
                   ssl->state == MBEDTLS_SSL_SERVER_HELLO )
#endif
            )
        {
            MBEDTLS_SSL_DEBUG_MSG( 1, ( "dropping unexpected ApplicationData" ) );
            return( MBEDTLS_ERR_SSL_NON_FATAL );
        }

        if( ssl->handshake != NULL &&
            ssl->state == MBEDTLS_SSL_HANDSHAKE_OVER  )
        {
            mbedtls_ssl_handshake_wrapup_free_hs_transform( ssl );
        }
    }
#endif /* MBEDTLS_SSL_PROTO_DTLS */

    return( 0 );
}
#endif /* MBEDTLS_SSL_USE_MPS */

int mbedtls_ssl_send_fatal_handshake_failure( mbedtls_ssl_context *ssl )
{
    return( mbedtls_ssl_send_alert_message( ssl,
                  MBEDTLS_SSL_ALERT_LEVEL_FATAL,
                  MBEDTLS_SSL_ALERT_MSG_HANDSHAKE_FAILURE ) );
}

int mbedtls_ssl_send_alert_message( mbedtls_ssl_context *ssl,
                            unsigned char level,
                            unsigned char message )
{
    int ret = MBEDTLS_ERR_ERROR_CORRUPTION_DETECTED;

    if( ssl == NULL || ssl->conf == NULL )
        return( MBEDTLS_ERR_SSL_BAD_INPUT_DATA );

    MBEDTLS_SSL_DEBUG_MSG( 2, ( "=> send alert message" ) );
    MBEDTLS_SSL_DEBUG_MSG( 3, ( "send alert level=%u message=%u", level, message ));

#if defined(MBEDTLS_SSL_USE_MPS)

    ret = mbedtls_mps_flush( &ssl->mps->l4 );
    if( ret != 0 )
        return( ret );

    if( level == MBEDTLS_SSL_ALERT_LEVEL_FATAL )
    {
        ret = mbedtls_mps_send_fatal( &ssl->mps->l4, message );
        if( ret != 0 )
            return( ret );
    }
    else
    {
        ret = mbedtls_mps_write_alert( &ssl->mps->l4, message );
        if( ret != 0 )
            return( ret );
    }

    ret = mbedtls_mps_flush( &ssl->mps->l4 );
    if( ret != 0 )
        return( ret );

#else /* MBEDTLS_SSL_USE_MPS */

    ssl->out_msgtype = MBEDTLS_SSL_MSG_ALERT;
    ssl->out_msglen = 2;
    ssl->out_msg[0] = level;
    ssl->out_msg[1] = message;

    if( ( ret = mbedtls_ssl_write_record( ssl, SSL_FORCE_FLUSH ) ) != 0 )
    {
        MBEDTLS_SSL_DEBUG_RET( 1, "mbedtls_ssl_write_record", ret );
        return( ret );
    }

#endif /* MBEDTLS_SSL_USE_MPS */

    MBEDTLS_SSL_DEBUG_MSG( 2, ( "<= send alert message" ) );
    return( 0 );
}

#if defined(MBEDTLS_SSL_PROTO_TLS1_2)

int mbedtls_ssl_write_change_cipher_spec( mbedtls_ssl_context *ssl )
{
    int ret = MBEDTLS_ERR_ERROR_CORRUPTION_DETECTED;

    MBEDTLS_SSL_DEBUG_MSG( 2, ( "=> write change cipher spec" ) );

    ssl->out_msgtype = MBEDTLS_SSL_MSG_CHANGE_CIPHER_SPEC;
    ssl->out_msglen  = 1;
    ssl->out_msg[0]  = 1;

    ssl->state++;

    if( ( ret = mbedtls_ssl_write_handshake_msg( ssl ) ) != 0 )
    {
        MBEDTLS_SSL_DEBUG_RET( 1, "mbedtls_ssl_write_handshake_msg", ret );
        return( ret );
    }

    MBEDTLS_SSL_DEBUG_MSG( 2, ( "<= write change cipher spec" ) );

    return( 0 );
}

int mbedtls_ssl_parse_change_cipher_spec( mbedtls_ssl_context *ssl )
{
    int ret = MBEDTLS_ERR_ERROR_CORRUPTION_DETECTED;

    MBEDTLS_SSL_DEBUG_MSG( 2, ( "=> parse change cipher spec" ) );

    if( ( ret = mbedtls_ssl_read_record( ssl, 1 ) ) != 0 )
    {
        MBEDTLS_SSL_DEBUG_RET( 1, "mbedtls_ssl_read_record", ret );
        return( ret );
    }

    if( ssl->in_msgtype != MBEDTLS_SSL_MSG_CHANGE_CIPHER_SPEC )
    {
        MBEDTLS_SSL_DEBUG_MSG( 1, ( "bad change cipher spec message" ) );
        mbedtls_ssl_send_alert_message( ssl, MBEDTLS_SSL_ALERT_LEVEL_FATAL,
                                        MBEDTLS_SSL_ALERT_MSG_UNEXPECTED_MESSAGE );
        return( MBEDTLS_ERR_SSL_UNEXPECTED_MESSAGE );
    }

    /* CCS records are only accepted if they have length 1 and content '1',
     * so we don't need to check this here. */

    /*
     * Switch to our negotiated transform and session parameters for inbound
     * data.
     */
    MBEDTLS_SSL_DEBUG_MSG( 3, ( "switching to new transform spec for inbound data" ) );
    ssl->transform_in = ssl->transform_negotiate;
    ssl->session_in = ssl->session_negotiate;

#if defined(MBEDTLS_SSL_PROTO_DTLS)
    if( ssl->conf->transport == MBEDTLS_SSL_TRANSPORT_DATAGRAM )
    {
#if defined(MBEDTLS_SSL_DTLS_ANTI_REPLAY)
        mbedtls_ssl_dtls_replay_reset( ssl );
#endif

        /* Increment epoch */
        if( ++ssl->in_epoch == 0 )
        {
            MBEDTLS_SSL_DEBUG_MSG( 1, ( "DTLS epoch would wrap" ) );
            /* This is highly unlikely to happen for legitimate reasons, so
               treat it as an attack and don't send an alert. */
            return( MBEDTLS_ERR_SSL_COUNTER_WRAPPING );
        }
    }
    else
#endif /* MBEDTLS_SSL_PROTO_DTLS */
    memset( ssl->in_ctr, 0, MBEDTLS_SSL_SEQUENCE_NUMBER_LEN );

    mbedtls_ssl_update_in_pointers( ssl );

    ssl->state++;

    MBEDTLS_SSL_DEBUG_MSG( 2, ( "<= parse change cipher spec" ) );

    return( 0 );
}

#endif /* MBEDTLS_SSL_PROTO_TLS1_2 */

/* Once ssl->out_hdr as the address of the beginning of the
 * next outgoing record is set, deduce the other pointers.
 *
 * Note: For TLS, we save the implicit record sequence number
 *       (entering MAC computation) in the 8 bytes before ssl->out_hdr,
 *       and the caller has to make sure there's space for this.
 */

#if !defined(MBEDTLS_SSL_USE_MPS)
static size_t ssl_transform_get_explicit_iv_len(
                        mbedtls_ssl_transform const *transform )
{
    if( transform->minor_ver < MBEDTLS_SSL_MINOR_VERSION_3 )
        return( 0 );

    return( transform->ivlen - transform->fixed_ivlen );
}

void mbedtls_ssl_update_out_pointers( mbedtls_ssl_context *ssl,
                                      mbedtls_ssl_transform *transform )
{
#if defined(MBEDTLS_SSL_PROTO_DTLS)
    if( ssl->conf->transport == MBEDTLS_SSL_TRANSPORT_DATAGRAM )
    {
        ssl->out_ctr = ssl->out_hdr +  3;
#if defined(MBEDTLS_SSL_DTLS_CONNECTION_ID)
        ssl->out_cid = ssl->out_ctr + MBEDTLS_SSL_SEQUENCE_NUMBER_LEN;
        ssl->out_len = ssl->out_cid;
        if( transform != NULL )
            ssl->out_len += transform->out_cid_len;
#else /* MBEDTLS_SSL_DTLS_CONNECTION_ID */
        ssl->out_len = ssl->out_ctr + MBEDTLS_SSL_SEQUENCE_NUMBER_LEN;
#endif /* MBEDTLS_SSL_DTLS_CONNECTION_ID */
        ssl->out_iv  = ssl->out_len + 2;
    }
    else
#endif
    {
        ssl->out_len = ssl->out_hdr + 3;
#if defined(MBEDTLS_SSL_DTLS_CONNECTION_ID)
        ssl->out_cid = ssl->out_len;
#endif
        ssl->out_iv  = ssl->out_hdr + 5;
    }

    ssl->out_msg = ssl->out_iv;
    /* Adjust out_msg to make space for explicit IV, if used. */
    if( transform != NULL )
        ssl->out_msg += ssl_transform_get_explicit_iv_len( transform );
}

/* Once ssl->in_hdr as the address of the beginning of the
 * next incoming record is set, deduce the other pointers.
 *
 * Note: For TLS, we save the implicit record sequence number
 *       (entering MAC computation) in the 8 bytes before ssl->in_hdr,
 *       and the caller has to make sure there's space for this.
 */

void mbedtls_ssl_update_in_pointers( mbedtls_ssl_context *ssl )
{
    /* This function sets the pointers to match the case
     * of unprotected TLS/DTLS records, with both  ssl->in_iv
     * and ssl->in_msg pointing to the beginning of the record
     * content.
     *
     * When decrypting a protected record, ssl->in_msg
     * will be shifted to point to the beginning of the
     * record plaintext.
     */

#if defined(MBEDTLS_SSL_PROTO_DTLS)
    if( ssl->conf->transport == MBEDTLS_SSL_TRANSPORT_DATAGRAM )
    {
        /* This sets the header pointers to match records
         * without CID. When we receive a record containing
         * a CID, the fields are shifted accordingly in
         * ssl_parse_record_header(). */
        ssl->in_ctr = ssl->in_hdr +  3;
#if defined(MBEDTLS_SSL_DTLS_CONNECTION_ID)
        ssl->in_cid = ssl->in_ctr + MBEDTLS_SSL_SEQUENCE_NUMBER_LEN;
        ssl->in_len = ssl->in_cid; /* Default: no CID */
#else /* MBEDTLS_SSL_DTLS_CONNECTION_ID */
        ssl->in_len = ssl->in_ctr + MBEDTLS_SSL_SEQUENCE_NUMBER_LEN;
#endif /* MBEDTLS_SSL_DTLS_CONNECTION_ID */
        ssl->in_iv  = ssl->in_len + 2;
    }
    else
#endif
    {
        ssl->in_ctr = ssl->in_hdr - MBEDTLS_SSL_SEQUENCE_NUMBER_LEN;
        ssl->in_len = ssl->in_hdr + 3;
#if defined(MBEDTLS_SSL_DTLS_CONNECTION_ID)
        ssl->in_cid = ssl->in_len;
#endif
        ssl->in_iv  = ssl->in_hdr + 5;
    }

    /* This will be adjusted at record decryption time. */
    ssl->in_msg = ssl->in_iv;
}

/*
 * Setup an SSL context
 */

void mbedtls_ssl_reset_in_out_pointers( mbedtls_ssl_context *ssl )
{
    /* Set the incoming and outgoing record pointers. */
#if defined(MBEDTLS_SSL_PROTO_DTLS)
    if( ssl->conf->transport == MBEDTLS_SSL_TRANSPORT_DATAGRAM )
    {
        ssl->out_hdr = ssl->out_buf;
        ssl->in_hdr  = ssl->in_buf;
    }
    else
#endif /* MBEDTLS_SSL_PROTO_DTLS */
    {
        ssl->out_ctr = ssl->out_buf;
        ssl->out_hdr = ssl->out_buf + 8;
        ssl->in_hdr  = ssl->in_buf  + 8;
    }

    /* Derive other internal pointers. */
    mbedtls_ssl_update_out_pointers( ssl, NULL /* no transform enabled */ );
    mbedtls_ssl_update_in_pointers ( ssl );
}
#endif /* ! MBEDTLS_SSL_USE_MPS */

#if defined(MBEDTLS_SSL_USE_MPS)
size_t mbedtls_ssl_get_bytes_avail( const mbedtls_ssl_context *ssl )
{
    /* TODO: Implement */
    ((void) ssl);
    return( 0 );
}
#else /* MBEDTLS_SSL_USE_MPS */
/*
 * SSL get accessors
 */
size_t mbedtls_ssl_get_bytes_avail( const mbedtls_ssl_context *ssl )
{
    return( ssl->in_offt == NULL ? 0 : ssl->in_msglen );
}
#endif /* MBEDTLS_SSL_USE_MPS */

int mbedtls_ssl_check_pending( const mbedtls_ssl_context *ssl )
{
#if defined(MBEDTLS_SSL_PROTO_TLS1_3)
    if( ssl->minor_ver == MBEDTLS_SSL_MINOR_VERSION_4 )
    {
        return( MBEDTLS_ERR_SSL_FEATURE_UNAVAILABLE );
    }
#endif /* MBEDTLS_SSL_PROTO_TLS1_3 */

#if defined(MBEDTLS_SSL_PROTO_TLS1_2_OR_EARLIER)
    /*
     * Case A: We're currently holding back
     * a message for further processing.
     */

    if( ssl->keep_current_message == 1 )
    {
        MBEDTLS_SSL_DEBUG_MSG( 3, ( "ssl_check_pending: record held back for processing" ) );
        return( 1 );
    }

    /*
     * Case B: Further records are pending in the current datagram.
     */

#if defined(MBEDTLS_SSL_PROTO_DTLS)
    if( ssl->conf->transport == MBEDTLS_SSL_TRANSPORT_DATAGRAM &&
        ssl->in_left > ssl->next_record_offset )
    {
        MBEDTLS_SSL_DEBUG_MSG( 3, ( "ssl_check_pending: more records within current datagram" ) );
        return( 1 );
    }
#endif /* MBEDTLS_SSL_PROTO_DTLS */

    /*
     * Case C: A handshake message is being processed.
     */

    if( ssl->in_hslen > 0 && ssl->in_hslen < ssl->in_msglen )
    {
        MBEDTLS_SSL_DEBUG_MSG( 3, ( "ssl_check_pending: more handshake messages within current record" ) );
        return( 1 );
    }

    /*
     * Case D: An application data message is being processed
     */
    if( ssl->in_offt != NULL )
    {
        MBEDTLS_SSL_DEBUG_MSG( 3, ( "ssl_check_pending: application data record is being processed" ) );
        return( 1 );
    }

    /*
     * In all other cases, the rest of the message can be dropped.
     * As in ssl_get_next_record, this needs to be adapted if
     * we implement support for multiple alerts in single records.
     */

    MBEDTLS_SSL_DEBUG_MSG( 3, ( "ssl_check_pending: nothing pending" ) );
    return( 0 );

#endif /* MBEDTLS_SSL_PROTO_TLS1_2_OR_EARLIER */

    return( MBEDTLS_ERR_SSL_INTERNAL_ERROR );
}

int mbedtls_ssl_get_record_expansion( const mbedtls_ssl_context *ssl )
{
    size_t transform_expansion = 0;
    const mbedtls_ssl_transform *transform = ssl->transform_out;
    unsigned block_size;
#if defined(MBEDTLS_USE_PSA_CRYPTO)
    psa_key_attributes_t attr = PSA_KEY_ATTRIBUTES_INIT;
    psa_key_type_t key_type;
#endif /* MBEDTLS_USE_PSA_CRYPTO */

    size_t out_hdr_len = mbedtls_ssl_out_hdr_len( ssl );

    if( transform == NULL )
        return( (int) out_hdr_len );


#if defined(MBEDTLS_USE_PSA_CRYPTO)
    if ( transform->psa_alg == PSA_ALG_GCM ||
         transform->psa_alg == PSA_ALG_CCM ||
         transform->psa_alg == PSA_ALG_AEAD_WITH_SHORTENED_TAG( PSA_ALG_CCM, 8 ) ||
         transform->psa_alg == PSA_ALG_CHACHA20_POLY1305 ||
         transform->psa_alg == MBEDTLS_SSL_NULL_CIPHER )
    {
        transform_expansion = transform->minlen;
    }
    else if ( transform->psa_alg == PSA_ALG_CBC_NO_PADDING )
    {
        (void) psa_get_key_attributes( transform->psa_key_enc, &attr );
        key_type = psa_get_key_type( &attr );

        block_size = PSA_BLOCK_CIPHER_BLOCK_LENGTH( key_type );

        /* Expansion due to the addition of the MAC. */
        transform_expansion += transform->maclen;

        /* Expansion due to the addition of CBC padding;
         * Theoretically up to 256 bytes, but we never use
         * more than the block size of the underlying cipher. */
        transform_expansion += block_size;

        /* For TLS 1.2 or higher, an explicit IV is added
         * after the record header. */
#if defined(MBEDTLS_SSL_PROTO_TLS1_2)
        transform_expansion += block_size;
#endif /* MBEDTLS_SSL_PROTO_TLS1_2 */
    }
    else
    {
        MBEDTLS_SSL_DEBUG_MSG( 1, ( "Unsupported psa_alg spotted in mbedtls_ssl_get_record_expansion()" ) );
        return( MBEDTLS_ERR_SSL_INTERNAL_ERROR );
    }
#else
    switch( mbedtls_cipher_get_cipher_mode( &transform->cipher_ctx_enc ) )
    {
        case MBEDTLS_MODE_GCM:
        case MBEDTLS_MODE_CCM:
        case MBEDTLS_MODE_CHACHAPOLY:
        case MBEDTLS_MODE_STREAM:
            transform_expansion = transform->minlen;
            break;

        case MBEDTLS_MODE_CBC:

            block_size = mbedtls_cipher_get_block_size(
                &transform->cipher_ctx_enc );

            /* Expansion due to the addition of the MAC. */
            transform_expansion += transform->maclen;

            /* Expansion due to the addition of CBC padding;
             * Theoretically up to 256 bytes, but we never use
             * more than the block size of the underlying cipher. */
            transform_expansion += block_size;

            /* For TLS 1.2 or higher, an explicit IV is added
             * after the record header. */
#if defined(MBEDTLS_SSL_PROTO_TLS1_2)
            transform_expansion += block_size;
#endif /* MBEDTLS_SSL_PROTO_TLS1_2 */

            break;

        default:
            MBEDTLS_SSL_DEBUG_MSG( 1, ( "should never happen" ) );
            return( MBEDTLS_ERR_SSL_INTERNAL_ERROR );
    }
#endif /* MBEDTLS_USE_PSA_CRYPTO */

#if defined(MBEDTLS_SSL_DTLS_CONNECTION_ID)
    if( transform->out_cid_len != 0 )
        transform_expansion += MBEDTLS_SSL_MAX_CID_EXPANSION;
#endif /* MBEDTLS_SSL_DTLS_CONNECTION_ID */

    return( (int)( out_hdr_len + transform_expansion ) );
}

#if defined(MBEDTLS_SSL_PROTO_TLS1_2)

#if defined(MBEDTLS_SSL_RENEGOTIATION)
/*
 * Check record counters and renegotiate if they're above the limit.
 */
static int ssl_check_ctr_renegotiate( mbedtls_ssl_context *ssl )
{
    size_t ep_len = mbedtls_ssl_ep_len( ssl );
    int in_ctr_cmp;
    int out_ctr_cmp;

    if( ssl->state != MBEDTLS_SSL_HANDSHAKE_OVER ||
        ssl->renego_status == MBEDTLS_SSL_RENEGOTIATION_PENDING ||
        ssl->conf->disable_renegotiation == MBEDTLS_SSL_RENEGOTIATION_DISABLED )
    {
        return( 0 );
    }

    in_ctr_cmp = memcmp( ssl->in_ctr + ep_len,
                         &ssl->conf->renego_period[ep_len],
                         MBEDTLS_SSL_SEQUENCE_NUMBER_LEN - ep_len );
    out_ctr_cmp = memcmp( &ssl->cur_out_ctr[ep_len],
                          &ssl->conf->renego_period[ep_len],
                          sizeof( ssl->cur_out_ctr ) - ep_len );

    if( in_ctr_cmp <= 0 && out_ctr_cmp <= 0 )
    {
        return( 0 );
    }

    MBEDTLS_SSL_DEBUG_MSG( 1, ( "record counter limit reached: renegotiate" ) );
    return( mbedtls_ssl_renegotiate( ssl ) );
}
#endif /* MBEDTLS_SSL_RENEGOTIATION */

#endif /* MBEDTLS_SSL_PROTO_TLS1_2 */

/* This function is called from mbedtls_ssl_read() when a handshake message is
 * received  after the initial handshake. In TLS 1.2, such messages usually
 * trigger renegotiations. In (D)TLS 1.3, renegotiation has been replaced
 * by a number of specific post-handshake messages.
 */
#if defined(MBEDTLS_SSL_PROTO_TLS1_2_OR_EARLIER)
static int ssl_handle_hs_message_post_handshake_tls12( mbedtls_ssl_context *ssl );
#endif

#if defined(MBEDTLS_SSL_PROTO_TLS1_3)
static int ssl_handle_hs_message_post_handshake_tls13( mbedtls_ssl_context *ssl );
#endif

static int ssl_handle_hs_message_post_handshake( mbedtls_ssl_context *ssl )
{
    /* Check protocol version and dispatch accordingly. */
#if defined(MBEDTLS_SSL_PROTO_TLS1_3)
    if( ssl->minor_ver == MBEDTLS_SSL_MINOR_VERSION_4 )
    {
        return( ssl_handle_hs_message_post_handshake_tls13( ssl ) );
    }
#endif /* MBEDTLS_SSL_PROTO_TLS1_3 */

#if defined(MBEDTLS_SSL_PROTO_TLS1_2_OR_EARLIER)
    if( ssl->minor_ver <= MBEDTLS_SSL_MINOR_VERSION_3 )
    {
        return( ssl_handle_hs_message_post_handshake_tls12( ssl ) );
    }
#endif /* MBEDTLS_SSL_PROTO_TLS1_2_OR_EARLIER */

    /* Should never happen */
    return( MBEDTLS_ERR_SSL_INTERNAL_ERROR );
}

#if defined(MBEDTLS_SSL_PROTO_TLS1_3)

#if defined(MBEDTLS_SSL_NEW_SESSION_TICKET) && defined(MBEDTLS_SSL_CLI_C)
static int ssl_check_new_session_ticket( mbedtls_ssl_context *ssl )
{
#if defined(MBEDTLS_SSL_USE_MPS)
    int ret;
    mbedtls_mps_handshake_in msg;
    ret = mbedtls_mps_read_handshake( &ssl->mps->l4, &msg );
    if( ret != 0 )
        return( ret );

    if( msg.type != MBEDTLS_SSL_HS_NEW_SESSION_TICKET )
        return( 0 );
#else /* MBEDTLS_SSL_USE_MPS */
    if( ( ssl->in_hslen == mbedtls_ssl_hs_hdr_len( ssl ) ) ||
        ( ssl->in_msg[0] != MBEDTLS_SSL_HS_NEW_SESSION_TICKET ) )
    {
        return( 0 );
    }

    ssl->keep_current_message = 1;
#endif /* MBEDTLS_SSL_USE_MPS */

    MBEDTLS_SSL_DEBUG_MSG( 3, ( "NewSessionTicket received" ) );
    mbedtls_ssl_handshake_set_state( ssl, MBEDTLS_SSL_CLIENT_NEW_SESSION_TICKET );

    return( MBEDTLS_ERR_SSL_WANT_READ );
}
#endif /* MBEDTLS_SSL_NEW_SESSION_TICKET && MBEDTLS_SSL_CLI_C */

static int ssl_handle_hs_message_post_handshake_tls13( mbedtls_ssl_context *ssl )
{
#if defined(MBEDTLS_SSL_NEW_SESSION_TICKET)
#if defined(MBEDTLS_SSL_CLI_C)
    int ret;
#endif /* MBEDTLS_SSL_CLI_C */
#endif /* MBEDTLS_SSL_NEW_SESSION_TICKET */

    MBEDTLS_SSL_DEBUG_MSG( 3, ( "received post-handshake message" ) );

#if defined(MBEDTLS_SSL_NEW_SESSION_TICKET)
#if defined(MBEDTLS_SSL_CLI_C)
    if( ssl->conf->endpoint == MBEDTLS_SSL_IS_CLIENT )
    {
        ret = ssl_check_new_session_ticket( ssl );
        if( ret != 0 )
            return( ret );
    }
#endif /* MBEDTLS_SSL_CLI_C */
#endif /* MBEDTLS_SSL_NEW_SESSION_TICKET */

    /* Fail in all other cases. */
    return( MBEDTLS_ERR_SSL_UNEXPECTED_MESSAGE );
}
#endif /* MBEDTLS_SSL_PROTO_TLS1_3 */

#if defined(MBEDTLS_SSL_PROTO_TLS1_2_OR_EARLIER)
static int ssl_handle_hs_message_post_handshake_tls12( mbedtls_ssl_context *ssl )
{
    /*
     * - For client-side, expect SERVER_HELLO_REQUEST.
     * - For server-side, expect CLIENT_HELLO.
     * - Fail (TLS) or silently drop record (DTLS) in other cases.
     */
#if defined(MBEDTLS_SSL_RENEGOTIATION)      \
    || defined(MBEDTLS_SSL_PROTO_TLS1)      \
    || defined(MBEDTLS_SSL_PROTO_TLS1_1)    \
    || defined(MBEDTLS_SSL_PROTO_TLS1_2)
    int ret;
#endif /* defined(MBEDTLS_SSL_RENEGOTIATION)    \
          || defined(MBEDTLS_SSL_PROTO_TLS1)    \
          || defined(MBEDTLS_SSL_PROTO_TLS1_1)  \
          || defined(MBEDTLS_SSL_PROTO_TLS1_2) */

#if defined(MBEDTLS_SSL_CLI_C)
    if( ssl->conf->endpoint == MBEDTLS_SSL_IS_CLIENT &&
        ( ssl->in_msg[0] != MBEDTLS_SSL_HS_HELLO_REQUEST ||
          ssl->in_hslen  != mbedtls_ssl_hs_hdr_len( ssl ) ) )
    {
        MBEDTLS_SSL_DEBUG_MSG( 1, ( "handshake received (not HelloRequest)" ) );

        /* With DTLS, drop the packet (probably from last handshake) */
#if defined(MBEDTLS_SSL_PROTO_DTLS)
        if( ssl->conf->transport == MBEDTLS_SSL_TRANSPORT_DATAGRAM )
        {
            return( 0 );
        }
#endif
        return( MBEDTLS_ERR_SSL_UNEXPECTED_MESSAGE );
    }
#endif /* MBEDTLS_SSL_CLI_C */

#if defined(MBEDTLS_SSL_SRV_C)
    if( ssl->conf->endpoint == MBEDTLS_SSL_IS_SERVER &&
        ssl->in_msg[0] != MBEDTLS_SSL_HS_CLIENT_HELLO )
    {
        MBEDTLS_SSL_DEBUG_MSG( 1, ( "handshake received (not ClientHello)" ) );

        /* With DTLS, drop the packet (probably from last handshake) */
#if defined(MBEDTLS_SSL_PROTO_DTLS)
        if( ssl->conf->transport == MBEDTLS_SSL_TRANSPORT_DATAGRAM )
        {
            return( 0 );
        }
#endif
        return( MBEDTLS_ERR_SSL_UNEXPECTED_MESSAGE );
    }
#endif /* MBEDTLS_SSL_SRV_C */

#if defined(MBEDTLS_SSL_RENEGOTIATION)
    /* Determine whether renegotiation attempt should be accepted */
    if( ! ( ssl->conf->disable_renegotiation == MBEDTLS_SSL_RENEGOTIATION_DISABLED ||
            ( ssl->secure_renegotiation == MBEDTLS_SSL_LEGACY_RENEGOTIATION &&
              ssl->conf->allow_legacy_renegotiation ==
              MBEDTLS_SSL_LEGACY_NO_RENEGOTIATION ) ) )
    {
        /*
         * Accept renegotiation request
         */

        /* DTLS clients need to know renego is server-initiated */
#if defined(MBEDTLS_SSL_PROTO_DTLS)
        if( ssl->conf->transport == MBEDTLS_SSL_TRANSPORT_DATAGRAM &&
            ssl->conf->endpoint == MBEDTLS_SSL_IS_CLIENT )
        {
            ssl->renego_status = MBEDTLS_SSL_RENEGOTIATION_PENDING;
        }
#endif
        ret = mbedtls_ssl_start_renegotiation( ssl );
        if( ret != MBEDTLS_ERR_SSL_WAITING_SERVER_HELLO_RENEGO &&
            ret != 0 )
        {
            MBEDTLS_SSL_DEBUG_RET( 1, "mbedtls_ssl_start_renegotiation",
                                   ret );
            return( ret );
        }
    }
    else
#endif /* MBEDTLS_SSL_RENEGOTIATION */
    {
        /*
         * Refuse renegotiation
         */

        MBEDTLS_SSL_DEBUG_MSG( 3, ( "refusing renegotiation, sending alert" ) );

#if defined(MBEDTLS_SSL_PROTO_SSL3)
        if( ssl->minor_ver == MBEDTLS_SSL_MINOR_VERSION_0 )
        {
            /* SSLv3 does not have a "no_renegotiation" warning, so
               we send a fatal alert and abort the connection. */
            mbedtls_ssl_send_alert_message( ssl, MBEDTLS_SSL_ALERT_LEVEL_FATAL,
                                            MBEDTLS_SSL_ALERT_MSG_UNEXPECTED_MESSAGE );
            return( MBEDTLS_ERR_SSL_UNEXPECTED_MESSAGE );
        }
        else
#endif /* MBEDTLS_SSL_PROTO_SSL3 */
#if defined(MBEDTLS_SSL_PROTO_TLS1) || defined(MBEDTLS_SSL_PROTO_TLS1_1) || \
    defined(MBEDTLS_SSL_PROTO_TLS1_2)
            if( ssl->minor_ver >= MBEDTLS_SSL_MINOR_VERSION_1 )
            {
                if( ( ret = mbedtls_ssl_send_alert_message( ssl,
                                                            MBEDTLS_SSL_ALERT_LEVEL_WARNING,
                                                            MBEDTLS_SSL_ALERT_MSG_NO_RENEGOTIATION ) ) != 0 )
                {
                    return( ret );
                }
            }
            else
#endif /* MBEDTLS_SSL_PROTO_TLS1 || MBEDTLS_SSL_PROTO_TLS1_1 ||
          MBEDTLS_SSL_PROTO_TLS1_2 */
            {
                MBEDTLS_SSL_DEBUG_MSG( 1, ( "should never happen" ) );
                return( MBEDTLS_ERR_SSL_INTERNAL_ERROR );
            }
    }

    return( 0 );
}
#endif /* MBEDTLS_SSL_PROTO_TLS1_2_OR_EARLIER */

#if defined(MBEDTLS_SSL_USE_MPS)
int mbedtls_ssl_read( mbedtls_ssl_context *ssl, unsigned char *buf, size_t len )
{
    int ret, msg_type;
    size_t data_read;
    unsigned char *src;
    mbedtls_mps_reader *rd;

    ret = mbedtls_ssl_handle_pending_alert( ssl );
    if( ret != 0 )
        goto cleanup;

    if( ssl->state != MBEDTLS_SSL_HANDSHAKE_OVER )
    {
        ret = mbedtls_ssl_handshake( ssl );
        if( ret != 0 )
        {
            MBEDTLS_SSL_DEBUG_RET( 1, "mbedtls_ssl_handshake", ret );
            goto cleanup;
        }
    }

    MBEDTLS_SSL_PROC_CHK_NEG( mbedtls_mps_read( &ssl->mps->l4 ) );
    msg_type = ret;

    if( msg_type == MBEDTLS_MPS_MSG_HS )
    {
        ret = ssl_handle_hs_message_post_handshake( ssl );
        if( ret != 0 )
            goto cleanup;

        return( MBEDTLS_ERR_SSL_WANT_READ );
    }

    if( msg_type == MBEDTLS_MPS_MSG_ALERT )
    {
        MBEDTLS_SSL_DEBUG_MSG( 2, ( "ignoring non-fatal non-closure alert" ) );
        MBEDTLS_SSL_PROC_CHK( mbedtls_mps_read_consume( &ssl->mps->l4 ) );

        return( MBEDTLS_ERR_SSL_WANT_READ );
    }

    if( msg_type != MBEDTLS_MPS_MSG_APP )
        return( MBEDTLS_ERR_SSL_UNEXPECTED_MESSAGE );

    MBEDTLS_SSL_PROC_CHK( mbedtls_mps_read_application( &ssl->mps->l4, &rd ) );
    MBEDTLS_SSL_PROC_CHK( mbedtls_mps_reader_get( rd, len, &src, &data_read ) );
    memcpy( buf, src, data_read );
    MBEDTLS_SSL_PROC_CHK( mbedtls_mps_reader_commit( rd ) );
    MBEDTLS_SSL_PROC_CHK( mbedtls_mps_read_consume( &ssl->mps->l4 ) );
    return( data_read );

cleanup:

#if defined(MBEDTLS_SSL_USE_MPS)
    /*
     * Remap MPS error codes
     *
     * TODO: Consolidate MPS and SSL error codes, so that this isn't necessary.
     */
    ret = mbedtls_ssl_mps_remap_error( ret );
#endif /* MBEDTLS_SSL_USE_MPS */

    return( ret );
}

int mbedtls_ssl_write( mbedtls_ssl_context *ssl,
                       const unsigned char *buf, size_t len )
{
    int ret;
    mbedtls_writer *msg;
    unsigned char *wr_buf;
    mbedtls_mps_size_t wr_buf_len;

    ret = mbedtls_ssl_handle_pending_alert( ssl );
    if( ret != 0 )
        goto cleanup;

    /* Make sure we can write a new message. */
    MBEDTLS_SSL_PROC_CHK( mbedtls_mps_flush( &ssl->mps->l4 ) );

    MBEDTLS_SSL_PROC_CHK( mbedtls_mps_write_application( &ssl->mps->l4,
                                                         &msg ) );

    /* Request write-buffer */
    MBEDTLS_SSL_PROC_CHK( mbedtls_writer_get( msg, MBEDTLS_MPS_SIZE_MAX,
                                              &wr_buf, &wr_buf_len ) );

    if( wr_buf_len < len )
        len = wr_buf_len;

    memcpy( wr_buf, buf, len );

    /* Commit message */
    MBEDTLS_SSL_PROC_CHK( mbedtls_writer_commit_partial( msg,
                                               wr_buf_len - len ) );

    MBEDTLS_SSL_PROC_CHK( mbedtls_mps_dispatch( &ssl->mps->l4 ) );
    ret = len;

cleanup:

#if defined(MBEDTLS_SSL_USE_MPS)
    /*
     * Remap MPS error codes
     *
     * TODO: Consolidate MPS and SSL error codes, so that this isn't necessary.
     */
    ret = mbedtls_ssl_mps_remap_error( ret );
#endif /* MBEDTLS_SSL_USE_MPS */

    return( ret );
}

/*
 * Notify the peer that the connection is being closed
 */
int mbedtls_ssl_close_notify( mbedtls_ssl_context *ssl )
{
    int ret = MBEDTLS_ERR_ERROR_CORRUPTION_DETECTED;

    if( ssl == NULL || ssl->conf == NULL )
        return( MBEDTLS_ERR_SSL_BAD_INPUT_DATA );

    MBEDTLS_SSL_DEBUG_MSG( 2, ( "=> write close notify" ) );

    ret = mbedtls_mps_close( &ssl->mps->l4 );
    if( ret != 0 )
        return( ret );

    MBEDTLS_SSL_DEBUG_MSG( 2, ( "<= write close notify" ) );

    return( 0 );
}


#else /* MBEDTLS_SSL_USE_MPS */

/*
 * Receive application data decrypted from the SSL layer
 */
int mbedtls_ssl_read( mbedtls_ssl_context *ssl, unsigned char *buf, size_t len )
{
    int ret = MBEDTLS_ERR_ERROR_CORRUPTION_DETECTED;
    size_t n;

    if( ssl == NULL || ssl->conf == NULL )
        return( MBEDTLS_ERR_SSL_BAD_INPUT_DATA );

    MBEDTLS_SSL_DEBUG_MSG( 2, ( "=> read" ) );

#if defined(MBEDTLS_SSL_PROTO_DTLS)
    if( ssl->conf->transport == MBEDTLS_SSL_TRANSPORT_DATAGRAM )
    {
        if( ( ret = mbedtls_ssl_flush_output( ssl ) ) != 0 )
            return( ret );

        if( ssl->handshake != NULL &&
            ssl->handshake->retransmit_state == MBEDTLS_SSL_RETRANS_SENDING )
        {
            if( ( ret = mbedtls_ssl_flight_transmit( ssl ) ) != 0 )
                return( ret );
        }
    }
#endif /* MBEDTLS_SSL_PROTO_DTLS */

    /*
     * Check if renegotiation is necessary and/or handshake is
     * in process. If yes, perform/continue, and fall through
     * if an unexpected packet is received while the client
     * is waiting for the ServerHello.
     *
     * (There is no equivalent to the last condition on
     *  the server-side as it is not treated as within
     *  a handshake while waiting for the ClientHello
     *  after a renegotiation request.)
     */

#if defined(MBEDTLS_SSL_RENEGOTIATION)
    ret = ssl_check_ctr_renegotiate( ssl );
    if( ret != MBEDTLS_ERR_SSL_WAITING_SERVER_HELLO_RENEGO &&
        ret != 0 )
    {
        MBEDTLS_SSL_DEBUG_RET( 1, "ssl_check_ctr_renegotiate", ret );
        return( ret );
    }
#endif

    if( ssl->state != MBEDTLS_SSL_HANDSHAKE_OVER )
    {
        ret = mbedtls_ssl_handshake( ssl );
        if( ret != MBEDTLS_ERR_SSL_WAITING_SERVER_HELLO_RENEGO &&
            ret != 0 )
        {
            MBEDTLS_SSL_DEBUG_RET( 1, "mbedtls_ssl_handshake", ret );
            return( ret );
        }
    }

    /* Loop as long as no application data record is available */
    while( ssl->in_offt == NULL )
    {
        /* Start timer if not already running */
        if( ssl->f_get_timer != NULL &&
            ssl->f_get_timer( ssl->p_timer ) == -1 )
        {
            mbedtls_ssl_set_timer( ssl, ssl->conf->read_timeout );
        }

        if( ( ret = mbedtls_ssl_read_record( ssl, 1 ) ) != 0 )
        {
            if( ret == MBEDTLS_ERR_SSL_CONN_EOF )
                return( 0 );

            MBEDTLS_SSL_DEBUG_RET( 1, "mbedtls_ssl_read_record", ret );
            return( ret );
        }

        if( ssl->in_msglen  == 0 &&
            ssl->in_msgtype == MBEDTLS_SSL_MSG_APPLICATION_DATA )
        {
            /*
             * OpenSSL sends empty messages to randomize the IV
             */
            if( ( ret = mbedtls_ssl_read_record( ssl, 1 ) ) != 0 )
            {
                if( ret == MBEDTLS_ERR_SSL_CONN_EOF )
                    return( 0 );

                MBEDTLS_SSL_DEBUG_RET( 1, "mbedtls_ssl_read_record", ret );
                return( ret );
            }
        }

        if( ssl->in_msgtype == MBEDTLS_SSL_MSG_HANDSHAKE )
        {
            ret = ssl_handle_hs_message_post_handshake( ssl );
            if( ret != 0)
            {
                MBEDTLS_SSL_DEBUG_RET( 1, "ssl_handle_hs_message_post_handshake",
                                          ret );
                return( ret );
            }

            /* At this point, we don't know whether the renegotiation triggered
             * by the post-handshake message has been completed or not. The cases
             * to consider are the following:
             * 1) The renegotiation is complete. In this case, no new record
             *    has been read yet.
             * 2) The renegotiation is incomplete because the client received
             *    an application data record while awaiting the ServerHello.
             * 3) The renegotiation is incomplete because the client received
             *    a non-handshake, non-application data message while awaiting
             *    the ServerHello.
             *
             * In each of these cases, looping will be the proper action:
             * - For 1), the next iteration will read a new record and check
             *   if it's application data.
             * - For 2), the loop condition isn't satisfied as application data
             *   is present, hence continue is the same as break
             * - For 3), the loop condition is satisfied and read_record
             *   will re-deliver the message that was held back by the client
             *   when expecting the ServerHello.
             */

            continue;
        }
#if defined(MBEDTLS_SSL_RENEGOTIATION)
        else if( ssl->renego_status == MBEDTLS_SSL_RENEGOTIATION_PENDING )
        {
            if( ssl->conf->renego_max_records >= 0 )
            {
                if( ++ssl->renego_records_seen > ssl->conf->renego_max_records )
                {
                    MBEDTLS_SSL_DEBUG_MSG( 1, ( "renegotiation requested, "
                                        "but not honored by client" ) );
                    return( MBEDTLS_ERR_SSL_UNEXPECTED_MESSAGE );
                }
            }
        }
#endif /* MBEDTLS_SSL_RENEGOTIATION */

        /* Fatal and closure alerts handled by mbedtls_ssl_read_record() */
        if( ssl->in_msgtype == MBEDTLS_SSL_MSG_ALERT )
        {
            MBEDTLS_SSL_DEBUG_MSG( 2, ( "ignoring non-fatal non-closure alert" ) );
            return( MBEDTLS_ERR_SSL_WANT_READ );
        }

        if( ssl->in_msgtype != MBEDTLS_SSL_MSG_APPLICATION_DATA )
        {
            MBEDTLS_SSL_DEBUG_MSG( 1, ( "bad application data message" ) );
            return( MBEDTLS_ERR_SSL_UNEXPECTED_MESSAGE );
        }

        ssl->in_offt = ssl->in_msg;

        /* We're going to return something now, cancel timer,
         * except if handshake (renegotiation) is in progress */
        if( ssl->state == MBEDTLS_SSL_HANDSHAKE_OVER )
            mbedtls_ssl_set_timer( ssl, 0 );

#if defined(MBEDTLS_SSL_PROTO_DTLS)
        /* If we requested renego but received AppData, resend HelloRequest.
         * Do it now, after setting in_offt, to avoid taking this branch
         * again if ssl_write_hello_request() returns WANT_WRITE */
#if defined(MBEDTLS_SSL_SRV_C) && defined(MBEDTLS_SSL_RENEGOTIATION)
        if( ssl->conf->endpoint == MBEDTLS_SSL_IS_SERVER &&
            ssl->renego_status == MBEDTLS_SSL_RENEGOTIATION_PENDING )
        {
            if( ( ret = mbedtls_ssl_resend_hello_request( ssl ) ) != 0 )
            {
                MBEDTLS_SSL_DEBUG_RET( 1, "mbedtls_ssl_resend_hello_request",
                                       ret );
                return( ret );
            }
        }
#endif /* MBEDTLS_SSL_SRV_C && MBEDTLS_SSL_RENEGOTIATION */
#endif /* MBEDTLS_SSL_PROTO_DTLS */
    }

    n = ( len < ssl->in_msglen )
        ? len : ssl->in_msglen;

    memcpy( buf, ssl->in_offt, n );
    ssl->in_msglen -= n;

    /* Zeroising the plaintext buffer to erase unused application data
       from the memory. */
    mbedtls_platform_zeroize( ssl->in_offt, n );

    if( ssl->in_msglen == 0 )
    {
        /* all bytes consumed */
        ssl->in_offt = NULL;
        ssl->keep_current_message = 0;
    }
    else
    {
        /* more data available */
        ssl->in_offt += n;
    }

    MBEDTLS_SSL_DEBUG_MSG( 2, ( "<= read" ) );

    return( (int) n );
}

/*
 * Send application data to be encrypted by the SSL layer, taking care of max
 * fragment length and buffer size.
 *
 * According to RFC 5246 Section 6.2.1:
 *
 *      Zero-length fragments of Application data MAY be sent as they are
 *      potentially useful as a traffic analysis countermeasure.
 *
 * Therefore, it is possible that the input message length is 0 and the
 * corresponding return code is 0 on success.
 */
static int ssl_write_real( mbedtls_ssl_context *ssl,
                           const unsigned char *buf, size_t len )
{
    int ret = mbedtls_ssl_get_max_out_record_payload( ssl );
    const size_t max_len = (size_t) ret;

    if( ret < 0 )
    {
        MBEDTLS_SSL_DEBUG_RET( 1, "mbedtls_ssl_get_max_out_record_payload", ret );
        return( ret );
    }

    if( len > max_len )
    {
#if defined(MBEDTLS_SSL_PROTO_DTLS)
        if( ssl->conf->transport == MBEDTLS_SSL_TRANSPORT_DATAGRAM )
        {
            MBEDTLS_SSL_DEBUG_MSG( 1, ( "fragment larger than the (negotiated) "
                                "maximum fragment length: %" MBEDTLS_PRINTF_SIZET
                                " > %" MBEDTLS_PRINTF_SIZET,
                                len, max_len ) );
            return( MBEDTLS_ERR_SSL_BAD_INPUT_DATA );
        }
        else
#endif
            len = max_len;
    }

    if( ssl->out_left != 0 )
    {
        /*
         * The user has previously tried to send the data and
         * MBEDTLS_ERR_SSL_WANT_WRITE or the message was only partially
         * written. In this case, we expect the high-level write function
         * (e.g. mbedtls_ssl_write()) to be called with the same parameters
         */
        if( ( ret = mbedtls_ssl_flush_output( ssl ) ) != 0 )
        {
            MBEDTLS_SSL_DEBUG_RET( 1, "mbedtls_ssl_flush_output", ret );
            return( ret );
        }
    }
    else
    {
        /*
         * The user is trying to send a message the first time, so we need to
         * copy the data into the internal buffers and setup the data structure
         * to keep track of partial writes
         */
        ssl->out_msglen  = len;
        ssl->out_msgtype = MBEDTLS_SSL_MSG_APPLICATION_DATA;
        memcpy( ssl->out_msg, buf, len );

        if( ( ret = mbedtls_ssl_write_record( ssl, SSL_FORCE_FLUSH ) ) != 0 )
        {
            MBEDTLS_SSL_DEBUG_RET( 1, "mbedtls_ssl_write_record", ret );
            return( ret );
        }
    }

    return( (int) len );
}

/*
 * Write application data (public-facing wrapper)
 */
int mbedtls_ssl_write( mbedtls_ssl_context *ssl, const unsigned char *buf, size_t len )
{
    int ret = MBEDTLS_ERR_ERROR_CORRUPTION_DETECTED;

    MBEDTLS_SSL_DEBUG_MSG( 2, ( "=> write" ) );

    if( ssl == NULL || ssl->conf == NULL )
        return( MBEDTLS_ERR_SSL_BAD_INPUT_DATA );

#if defined(MBEDTLS_SSL_RENEGOTIATION)
    if( ( ret = ssl_check_ctr_renegotiate( ssl ) ) != 0 )
    {
        MBEDTLS_SSL_DEBUG_RET( 1, "ssl_check_ctr_renegotiate", ret );
        return( ret );
    }
#endif

#if defined(MBEDTLS_ZERO_RTT)
    /* TODO: What's the purpose of this check? */
    if( ( ssl->handshake != NULL ) &&
        ( ssl->handshake->early_data == MBEDTLS_SSL_EARLY_DATA_OFF ) )
#endif /* MBEDTLS_ZERO_RTT */
    {
        if( ssl->state != MBEDTLS_SSL_HANDSHAKE_OVER )
        {
            if( ( ret = mbedtls_ssl_handshake( ssl ) ) != 0 )
            {
                MBEDTLS_SSL_DEBUG_RET( 1, "mbedtls_ssl_handshake", ret );
                return( ret );
            }
        }
    }

    ret = ssl_write_real( ssl, buf, len );

    MBEDTLS_SSL_DEBUG_MSG( 2, ( "<= write" ) );

    return( ret );
}

/*
 * Notify the peer that the connection is being closed
 */
int mbedtls_ssl_close_notify( mbedtls_ssl_context *ssl )
{
    int ret = MBEDTLS_ERR_ERROR_CORRUPTION_DETECTED;

    if( ssl == NULL || ssl->conf == NULL )
        return( MBEDTLS_ERR_SSL_BAD_INPUT_DATA );

    MBEDTLS_SSL_DEBUG_MSG( 2, ( "=> write close notify" ) );

    if( ssl->out_left != 0 )
        return( mbedtls_ssl_flush_output( ssl ) );

    if( ssl->state == MBEDTLS_SSL_HANDSHAKE_OVER )
    {
        if( ( ret = mbedtls_ssl_send_alert_message( ssl,
                        MBEDTLS_SSL_ALERT_LEVEL_WARNING,
                        MBEDTLS_SSL_ALERT_MSG_CLOSE_NOTIFY ) ) != 0 )
        {
            MBEDTLS_SSL_DEBUG_RET( 1, "mbedtls_ssl_send_alert_message", ret );
            return( ret );
        }
    }

    MBEDTLS_SSL_DEBUG_MSG( 2, ( "<= write close notify" ) );

    return( 0 );
}

<<<<<<< HEAD
=======
void mbedtls_ssl_transform_free( mbedtls_ssl_transform *transform )
{
    if( transform == NULL )
        return;

#if defined(MBEDTLS_USE_PSA_CRYPTO)
    psa_destroy_key( transform->psa_key_enc );
    psa_destroy_key( transform->psa_key_dec );
#else
    mbedtls_cipher_free( &transform->cipher_ctx_enc );
    mbedtls_cipher_free( &transform->cipher_ctx_dec );
#endif /* MBEDTLS_USE_PSA_CRYPTO */

#if defined(MBEDTLS_SSL_SOME_SUITES_USE_MAC)
    mbedtls_md_free( &transform->md_ctx_enc );
    mbedtls_md_free( &transform->md_ctx_dec );
#endif

    mbedtls_platform_zeroize( transform, sizeof( mbedtls_ssl_transform ) );
}

>>>>>>> 6ca6faa6
void mbedtls_ssl_set_inbound_transform( mbedtls_ssl_context *ssl,
                                        mbedtls_ssl_transform *transform )
{
    if( ssl->transform_in == transform )
        return;

    ssl->transform_in = transform;
    memset( ssl->in_ctr, 0, MBEDTLS_SSL_SEQUENCE_NUMBER_LEN );
}

void mbedtls_ssl_set_outbound_transform( mbedtls_ssl_context *ssl,
                                         mbedtls_ssl_transform *transform )
{
    ssl->transform_out = transform;
    memset( ssl->cur_out_ctr, 0, sizeof( ssl->cur_out_ctr ) );
}

#if defined(MBEDTLS_SSL_PROTO_DTLS)

void mbedtls_ssl_buffering_free( mbedtls_ssl_context *ssl )
{
    unsigned offset;
    mbedtls_ssl_handshake_params * const hs = ssl->handshake;

    if( hs == NULL )
        return;

    ssl_free_buffered_record( ssl );

    for( offset = 0; offset < MBEDTLS_SSL_MAX_BUFFERED_HS; offset++ )
        ssl_buffering_free_slot( ssl, offset );
}

static void ssl_buffering_free_slot( mbedtls_ssl_context *ssl,
                                     uint8_t slot )
{
    mbedtls_ssl_handshake_params * const hs = ssl->handshake;
    mbedtls_ssl_hs_buffer * const hs_buf = &hs->buffering.hs[slot];

    if( slot >= MBEDTLS_SSL_MAX_BUFFERED_HS )
        return;

    if( hs_buf->is_valid == 1 )
    {
        hs->buffering.total_bytes_buffered -= hs_buf->data_len;
        mbedtls_platform_zeroize( hs_buf->data, hs_buf->data_len );
        mbedtls_free( hs_buf->data );
        memset( hs_buf, 0, sizeof( mbedtls_ssl_hs_buffer ) );
    }
}

#endif /* MBEDTLS_SSL_PROTO_DTLS */

#endif /* MBEDTLS_SSL_USE_MPS */

void mbedtls_ssl_transform_free( mbedtls_ssl_transform *transform )
{
    if( transform == NULL )
        return;

    mbedtls_cipher_free( &transform->cipher_ctx_enc );
    mbedtls_cipher_free( &transform->cipher_ctx_dec );

#if defined(MBEDTLS_SSL_SOME_MODES_USE_MAC)
    mbedtls_md_free( &transform->md_ctx_enc );
    mbedtls_md_free( &transform->md_ctx_dec );
#endif

    mbedtls_platform_zeroize( transform, sizeof( mbedtls_ssl_transform ) );
}

/*
 * Convert version numbers to/from wire format
 * and, for DTLS, to/from TLS equivalent.
 *
 * For TLS this is the identity.
 * For DTLS, use 1's complement (v -> 255 - v, and then map as follows:
 * 1.x <-> 3.x+1    for x != 0 (DTLS 1.2 based on TLS 1.2)
 */
void mbedtls_ssl_write_version( int major, int minor, int transport,
                        unsigned char ver[2] )
{
#if defined(MBEDTLS_SSL_PROTO_DTLS)
    if( transport == MBEDTLS_SSL_TRANSPORT_DATAGRAM )
    {
        if( minor == MBEDTLS_SSL_MINOR_VERSION_2 )
            --minor; /* DTLS 1.0 stored as TLS 1.1 internally */

        ver[0] = (unsigned char)( 255 - ( major - 2 ) );
        ver[1] = (unsigned char)( 255 - ( minor - 1 ) );
    }
    else
#else
    ((void) transport);
#endif
    {
        ver[0] = (unsigned char) major;
        ver[1] = (unsigned char) minor;
    }
}

void mbedtls_ssl_read_version( int *major, int *minor, int transport,
                       const unsigned char ver[2] )
{
#if defined(MBEDTLS_SSL_PROTO_DTLS)
    if( transport == MBEDTLS_SSL_TRANSPORT_DATAGRAM )
    {
        *major = 255 - ver[0] + 2;
        *minor = 255 - ver[1] + 1;

        if( *minor == MBEDTLS_SSL_MINOR_VERSION_1 )
            ++*minor; /* DTLS 1.0 stored as TLS 1.1 internally */
    }
    else
#else
    ((void) transport);
#endif
    {
        *major = ver[0];
        *minor = ver[1];
    }
}

#if defined(MBEDTLS_SSL_USE_MPS)

/*
 * Send pending fatal alerts or warnings.
 */
int mbedtls_ssl_handle_pending_alert( mbedtls_ssl_context *ssl )
{
    int ret;

    if( ssl->send_alert == 0 )
        return( 0 );

    /* Send alert if requested */
    if( ssl->send_alert == 1 )
    {
        MBEDTLS_SSL_DEBUG_MSG( 2, ( "=> send alert message" ) );
        MBEDTLS_SSL_DEBUG_MSG( 3, ( "send alert level=%u message=%u",
                                    MBEDTLS_SSL_ALERT_LEVEL_FATAL,
                                    ssl->alert_type ) );

        ret = mbedtls_mps_send_fatal( &ssl->mps->l4,
                                      ssl->alert_type );
        ssl->send_alert = 2;

        MBEDTLS_SSL_DEBUG_MSG( 2, ( "<= send alert message" ) );
        if( ret != 0 )
            return( ret );
    }

    ret = mbedtls_mps_flush( &ssl->mps->l4 );
    if( ret != 0 )
        return( ret );

    return( ssl->alert_reason );
}

#else /* MBEDTLS_SSL_USE_MPS */

/*
 * Send pending fatal alert.
 * 0,   No alert message.
 * !0,  if mbedtls_ssl_send_alert_message() returned in error, the error code it
 *      returned, ssl->alert_reason otherwise.
 */
int mbedtls_ssl_handle_pending_alert( mbedtls_ssl_context *ssl )
{
    int ret;

    /* No pending alert, return success*/
    if( ssl->send_alert == 0 )
        return( 0 );

    ret = mbedtls_ssl_send_alert_message( ssl,
                                MBEDTLS_SSL_ALERT_LEVEL_FATAL,
                                ssl->alert_type );

    /* If mbedtls_ssl_send_alert_message() returned with MBEDTLS_ERR_SSL_WANT_WRITE,
     * do not clear the alert to be able to send it later.
     */
    if( ret != MBEDTLS_ERR_SSL_WANT_WRITE )
    {
        ssl->send_alert = 0;
    }

    if( ret != 0 )
        return( ret );

    return( ssl->alert_reason );
}

#endif /* MBEDTLS_SSL_USE_MPS */

/*
 * Set pending fatal alert flag.
 */
void mbedtls_ssl_pend_fatal_alert( mbedtls_ssl_context *ssl,
                                   unsigned char alert_type,
                                   int alert_reason )
{
    ssl->send_alert = 1;
    ssl->alert_type = alert_type;
    ssl->alert_reason = alert_reason;
}

#endif /* MBEDTLS_SSL_TLS_C */<|MERGE_RESOLUTION|>--- conflicted
+++ resolved
@@ -5599,6 +5599,27 @@
 }
 #endif /* MBEDTLS_SSL_PROTO_TLS1_2_OR_EARLIER */
 
+void mbedtls_ssl_transform_free( mbedtls_ssl_transform *transform )
+{
+    if( transform == NULL )
+        return;
+
+#if defined(MBEDTLS_USE_PSA_CRYPTO)
+    psa_destroy_key( transform->psa_key_enc );
+    psa_destroy_key( transform->psa_key_dec );
+#else
+    mbedtls_cipher_free( &transform->cipher_ctx_enc );
+    mbedtls_cipher_free( &transform->cipher_ctx_dec );
+#endif /* MBEDTLS_USE_PSA_CRYPTO */
+
+#if defined(MBEDTLS_SSL_SOME_SUITES_USE_MAC)
+    mbedtls_md_free( &transform->md_ctx_enc );
+    mbedtls_md_free( &transform->md_ctx_dec );
+#endif
+
+    mbedtls_platform_zeroize( transform, sizeof( mbedtls_ssl_transform ) );
+}
+
 #if defined(MBEDTLS_SSL_USE_MPS)
 int mbedtls_ssl_read( mbedtls_ssl_context *ssl, unsigned char *buf, size_t len )
 {
@@ -6096,30 +6117,6 @@
     return( 0 );
 }
 
-<<<<<<< HEAD
-=======
-void mbedtls_ssl_transform_free( mbedtls_ssl_transform *transform )
-{
-    if( transform == NULL )
-        return;
-
-#if defined(MBEDTLS_USE_PSA_CRYPTO)
-    psa_destroy_key( transform->psa_key_enc );
-    psa_destroy_key( transform->psa_key_dec );
-#else
-    mbedtls_cipher_free( &transform->cipher_ctx_enc );
-    mbedtls_cipher_free( &transform->cipher_ctx_dec );
-#endif /* MBEDTLS_USE_PSA_CRYPTO */
-
-#if defined(MBEDTLS_SSL_SOME_SUITES_USE_MAC)
-    mbedtls_md_free( &transform->md_ctx_enc );
-    mbedtls_md_free( &transform->md_ctx_dec );
-#endif
-
-    mbedtls_platform_zeroize( transform, sizeof( mbedtls_ssl_transform ) );
-}
-
->>>>>>> 6ca6faa6
 void mbedtls_ssl_set_inbound_transform( mbedtls_ssl_context *ssl,
                                         mbedtls_ssl_transform *transform )
 {
@@ -6174,22 +6171,6 @@
 #endif /* MBEDTLS_SSL_PROTO_DTLS */
 
 #endif /* MBEDTLS_SSL_USE_MPS */
-
-void mbedtls_ssl_transform_free( mbedtls_ssl_transform *transform )
-{
-    if( transform == NULL )
-        return;
-
-    mbedtls_cipher_free( &transform->cipher_ctx_enc );
-    mbedtls_cipher_free( &transform->cipher_ctx_dec );
-
-#if defined(MBEDTLS_SSL_SOME_MODES_USE_MAC)
-    mbedtls_md_free( &transform->md_ctx_enc );
-    mbedtls_md_free( &transform->md_ctx_dec );
-#endif
-
-    mbedtls_platform_zeroize( transform, sizeof( mbedtls_ssl_transform ) );
-}
 
 /*
  * Convert version numbers to/from wire format

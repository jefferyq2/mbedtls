--- conflicted
+++ resolved
@@ -2564,12 +2564,6 @@
 int mbedtls_ssl_write_handshake_msg_ext( mbedtls_ssl_context *ssl,
                                          int update_checksum )
 {
-    return( mbedtls_ssl_write_handshake_msg_ext( ssl, 1 /* update checksum */ ) );
-}
-
-int mbedtls_ssl_write_handshake_msg_ext( mbedtls_ssl_context *ssl,
-                                         int update_checksum )
-{
     int ret = MBEDTLS_ERR_ERROR_CORRUPTION_DETECTED;
     const size_t hs_len = ssl->out_msglen - 4;
     const unsigned char hs_type = ssl->out_msg[0];
@@ -2677,15 +2671,8 @@
 #endif /* MBEDTLS_SSL_PROTO_DTLS */
 
         /* Update running hashes of handshake messages seen */
-<<<<<<< HEAD
-        if( hs_type != MBEDTLS_SSL_HS_HELLO_REQUEST &&
-            update_checksum )
-        {
-=======
         if( hs_type != MBEDTLS_SSL_HS_HELLO_REQUEST && update_checksum != 0 )
->>>>>>> f3cce8b0
             ssl->handshake->update_checksum( ssl, ssl->out_msg, ssl->out_msglen );
-        }
     }
 
     /* Either send now, or just save to be sent (and resent) later */

/*
 *  Generic SSL/TLS messaging layer functions
 *  (record layer + retransmission state machine)
 *
 *  Copyright The Mbed TLS Contributors
 *  SPDX-License-Identifier: Apache-2.0
 *
 *  Licensed under the Apache License, Version 2.0 (the "License"); you may
 *  not use this file except in compliance with the License.
 *  You may obtain a copy of the License at
 *
 *  http://www.apache.org/licenses/LICENSE-2.0
 *
 *  Unless required by applicable law or agreed to in writing, software
 *  distributed under the License is distributed on an "AS IS" BASIS, WITHOUT
 *  WARRANTIES OR CONDITIONS OF ANY KIND, either express or implied.
 *  See the License for the specific language governing permissions and
 *  limitations under the License.
 */
/*
 *  The SSL 3.0 specification was drafted by Netscape in 1996,
 *  and became an IETF standard in 1999.
 *
 *  http://wp.netscape.com/eng/ssl3/
 *  http://www.ietf.org/rfc/rfc2246.txt
 *  http://www.ietf.org/rfc/rfc4346.txt
 */

#include "common.h"

#if defined(MBEDTLS_SSL_TLS_C)

#if defined(MBEDTLS_PLATFORM_C)
#include "mbedtls/platform.h"
#else
#include <stdlib.h>
#define mbedtls_calloc    calloc
#define mbedtls_free      free
#endif

#include "mbedtls/ssl.h"
#include "mbedtls/ssl_internal.h"
#include "mbedtls/debug.h"
#include "mbedtls/error.h"
#include "mbedtls/platform_util.h"
#include "mbedtls/version.h"

#include "ssl_invasive.h"

#include <string.h>

#if defined(MBEDTLS_USE_PSA_CRYPTO)
#include "mbedtls/psa_util.h"
#include "psa/crypto.h"
#endif

#if defined(MBEDTLS_X509_CRT_PARSE_C)
#include "mbedtls/oid.h"
#endif

#define SSL_DONT_FORCE_FLUSH 0
#define SSL_FORCE_FLUSH      1

/*
 * Start a timer.
 * Passing millisecs = 0 cancels a running timer.
 */
void mbedtls_ssl_set_timer( mbedtls_ssl_context *ssl, uint32_t millisecs )
{
    if( ssl->f_set_timer == NULL )
        return;

    MBEDTLS_SSL_DEBUG_MSG( 3, ( "set_timer to %d ms", (int) millisecs ) );
    ssl->f_set_timer( ssl->p_timer, millisecs / 4, millisecs );
}

/*
 * Return -1 is timer is expired, 0 if it isn't.
 */
int mbedtls_ssl_check_timer( mbedtls_ssl_context *ssl )
{
    if( ssl->f_get_timer == NULL )
        return( 0 );

    if( ssl->f_get_timer( ssl->p_timer ) == 2 )
    {
        MBEDTLS_SSL_DEBUG_MSG( 3, ( "timer expired" ) );
        return( -1 );
    }

    return( 0 );
}

#if !defined(MBEDTLS_SSL_USE_MPS)
static uint32_t ssl_get_hs_total_len( mbedtls_ssl_context const *ssl );
#endif /* !MBEDTLS_SSL_USE_MPS */

#if defined(MBEDTLS_SSL_RECORD_CHECKING)
static int ssl_parse_record_header( mbedtls_ssl_context const *ssl,
                                    unsigned char *buf,
                                    size_t len,
                                    mbedtls_record *rec );

int mbedtls_ssl_check_record( mbedtls_ssl_context const *ssl,
                              unsigned char *buf,
                              size_t buflen )
{
    int ret = 0;
    MBEDTLS_SSL_DEBUG_MSG( 1, ( "=> mbedtls_ssl_check_record" ) );
    MBEDTLS_SSL_DEBUG_BUF( 3, "record buffer", buf, buflen );

    /* We don't support record checking in TLS because
     * (a) there doesn't seem to be a usecase for it, and
     * (b) In SSLv3 and TLS 1.0, CBC record decryption has state
     *     and we'd need to backup the transform here.
     */
    if( ssl->conf->transport == MBEDTLS_SSL_TRANSPORT_STREAM )
    {
        ret = MBEDTLS_ERR_SSL_FEATURE_UNAVAILABLE;
        goto exit;
    }
#if defined(MBEDTLS_SSL_PROTO_DTLS)
    else
    {
        mbedtls_record rec;

        ret = ssl_parse_record_header( ssl, buf, buflen, &rec );
        if( ret != 0 )
        {
            MBEDTLS_SSL_DEBUG_RET( 3, "ssl_parse_record_header", ret );
            goto exit;
        }

        if( ssl->transform_in != NULL )
        {
            ret = mbedtls_ssl_decrypt_buf( ssl, ssl->transform_in, &rec );
            if( ret != 0 )
            {
                MBEDTLS_SSL_DEBUG_RET( 3, "mbedtls_ssl_decrypt_buf", ret );
                goto exit;
            }
        }
    }
#endif /* MBEDTLS_SSL_PROTO_DTLS */

exit:
    /* On success, we have decrypted the buffer in-place, so make
     * sure we don't leak any plaintext data. */
    mbedtls_platform_zeroize( buf, buflen );

    /* For the purpose of this API, treat messages with unexpected CID
     * as well as such from future epochs as unexpected. */
    if( ret == MBEDTLS_ERR_SSL_UNEXPECTED_CID ||
        ret == MBEDTLS_ERR_SSL_EARLY_MESSAGE )
    {
        ret = MBEDTLS_ERR_SSL_UNEXPECTED_RECORD;
    }

    MBEDTLS_SSL_DEBUG_MSG( 1, ( "<= mbedtls_ssl_check_record" ) );
    return( ret );
}
#endif /* MBEDTLS_SSL_RECORD_CHECKING */

#if defined(MBEDTLS_SSL_PROTO_DTLS)

/* Forward declarations for functions related to message buffering. */
static void ssl_buffering_free_slot( mbedtls_ssl_context *ssl,
                                     uint8_t slot );
static void ssl_free_buffered_record( mbedtls_ssl_context *ssl );
static int ssl_load_buffered_message( mbedtls_ssl_context *ssl );
static int ssl_load_buffered_record( mbedtls_ssl_context *ssl );
static int ssl_buffer_message( mbedtls_ssl_context *ssl );
static int ssl_buffer_future_record( mbedtls_ssl_context *ssl,
                                     mbedtls_record const *rec );
static int ssl_next_record_is_in_datagram( mbedtls_ssl_context *ssl );

static size_t ssl_get_maximum_datagram_size( mbedtls_ssl_context const *ssl )
{
    size_t mtu = mbedtls_ssl_get_current_mtu( ssl );
#if defined(MBEDTLS_SSL_VARIABLE_BUFFER_LENGTH)
    size_t out_buf_len = ssl->out_buf_len;
#else
    size_t out_buf_len = MBEDTLS_SSL_OUT_BUFFER_LEN;
#endif

    if( mtu != 0 && mtu < out_buf_len )
        return( mtu );

    return( out_buf_len );
}

static int ssl_get_remaining_space_in_datagram( mbedtls_ssl_context const *ssl )
{
    size_t const bytes_written = ssl->out_left;
    size_t const mtu           = ssl_get_maximum_datagram_size( ssl );

    /* Double-check that the write-index hasn't gone
     * past what we can transmit in a single datagram. */
    if( bytes_written > mtu )
    {
        /* Should never happen... */
        return( MBEDTLS_ERR_SSL_INTERNAL_ERROR );
    }

    return( (int) ( mtu - bytes_written ) );
}

static int ssl_get_remaining_payload_in_datagram( mbedtls_ssl_context const *ssl )
{
    int ret = MBEDTLS_ERR_ERROR_CORRUPTION_DETECTED;
    size_t remaining, expansion;
    size_t max_len = MBEDTLS_SSL_OUT_CONTENT_LEN;

#if defined(MBEDTLS_SSL_MAX_FRAGMENT_LENGTH)
    const size_t mfl = mbedtls_ssl_get_output_max_frag_len( ssl );

    if( max_len > mfl )
        max_len = mfl;

    /* By the standard (RFC 6066 Sect. 4), the MFL extension
     * only limits the maximum record payload size, so in theory
     * we would be allowed to pack multiple records of payload size
     * MFL into a single datagram. However, this would mean that there's
     * no way to explicitly communicate MTU restrictions to the peer.
     *
     * The following reduction of max_len makes sure that we never
     * write datagrams larger than MFL + Record Expansion Overhead.
     */
    if( max_len <= ssl->out_left )
        return( 0 );

    max_len -= ssl->out_left;
#endif

    ret = ssl_get_remaining_space_in_datagram( ssl );
    if( ret < 0 )
        return( ret );
    remaining = (size_t) ret;

    ret = mbedtls_ssl_get_record_expansion( ssl );
    if( ret < 0 )
        return( ret );
    expansion = (size_t) ret;

    if( remaining <= expansion )
        return( 0 );

    remaining -= expansion;
    if( remaining >= max_len )
        remaining = max_len;

    return( (int) remaining );
}

#endif /* MBEDTLS_SSL_PROTO_DTLS */

#if defined(MBEDTLS_SSL_PROTO_DTLS)

/*
 * Double the retransmit timeout value, within the allowed range,
 * returning -1 if the maximum value has already been reached.
 */
int mbedtls_ssl_double_retransmit_timeout( mbedtls_ssl_context *ssl )
{
    uint32_t new_timeout;

    if( ssl->handshake->retransmit_timeout >= ssl->conf->hs_timeout_max )
        return( -1 );

    /* Implement the final paragraph of RFC 6347 section 4.1.1.1
     * in the following way: after the initial transmission and a first
     * retransmission, back off to a temporary estimated MTU of 508 bytes.
     * This value is guaranteed to be deliverable (if not guaranteed to be
     * delivered) of any compliant IPv4 (and IPv6) network, and should work
     * on most non-IP stacks too. */
    if( ssl->handshake->retransmit_timeout != ssl->conf->hs_timeout_min )
    {
        ssl->handshake->mtu = 508;
        MBEDTLS_SSL_DEBUG_MSG( 2, ( "mtu autoreduction to %d bytes", ssl->handshake->mtu ) );
    }

    new_timeout = 2 * ssl->handshake->retransmit_timeout;

    /* Avoid arithmetic overflow and range overflow */
    if( new_timeout < ssl->handshake->retransmit_timeout ||
        new_timeout > ssl->conf->hs_timeout_max )
    {
        new_timeout = ssl->conf->hs_timeout_max;
    }

    ssl->handshake->retransmit_timeout = new_timeout;
    MBEDTLS_SSL_DEBUG_MSG( 3, ( "update timeout value to %d millisecs",
                        ssl->handshake->retransmit_timeout ) );

    return( 0 );
}

void mbedtls_ssl_reset_retransmit_timeout( mbedtls_ssl_context *ssl )
{
    ssl->handshake->retransmit_timeout = ssl->conf->hs_timeout_min;
    MBEDTLS_SSL_DEBUG_MSG( 3, ( "update timeout value to %d millisecs",
                        ssl->handshake->retransmit_timeout ) );
}
#endif /* MBEDTLS_SSL_PROTO_DTLS */

//#if defined(MBEDTLS_SSL_PROTO_TLS1_2)

#if defined(MBEDTLS_SSL_HW_RECORD_ACCEL)
int (*mbedtls_ssl_hw_record_init)( mbedtls_ssl_context *ssl,
                     const unsigned char *key_enc, const unsigned char *key_dec,
                     size_t keylen,
                     const unsigned char *iv_enc,  const unsigned char *iv_dec,
                     size_t ivlen,
                     const unsigned char *mac_enc, const unsigned char *mac_dec,
                     size_t maclen ) = NULL;
int (*mbedtls_ssl_hw_record_activate)( mbedtls_ssl_context *ssl, int direction) = NULL;
int (*mbedtls_ssl_hw_record_reset)( mbedtls_ssl_context *ssl ) = NULL;
int (*mbedtls_ssl_hw_record_write)( mbedtls_ssl_context *ssl ) = NULL;
int (*mbedtls_ssl_hw_record_read)( mbedtls_ssl_context *ssl ) = NULL;
int (*mbedtls_ssl_hw_record_finish)( mbedtls_ssl_context *ssl ) = NULL;
#endif /* MBEDTLS_SSL_HW_RECORD_ACCEL */

/*
 * Encryption/decryption functions
 */

#if defined(MBEDTLS_SSL_DTLS_CONNECTION_ID) ||  \
    defined(MBEDTLS_SSL_PROTO_TLS1_3_EXPERIMENTAL)

static size_t ssl_compute_padding_length( size_t len,
                                          size_t granularity )
{
    return( ( granularity - ( len + 1 ) % granularity ) % granularity );
}

/* This functions transforms a (D)TLS plaintext fragment and a record content
 * type into an instance of the (D)TLSInnerPlaintext structure. This is used
 * in DTLS 1.2 + CID and within TLS 1.3 to allow flexible padding and to protect
 * a record's content type.
 *
 *        struct {
 *            opaque content[DTLSPlaintext.length];
 *            ContentType real_type;
 *            uint8 zeros[length_of_padding];
 *        } (D)TLSInnerPlaintext;
 *
 *  Input:
 *  - `content`: The beginning of the buffer holding the
 *               plaintext to be wrapped.
 *  - `*content_size`: The length of the plaintext in Bytes.
 *  - `max_len`: The number of Bytes available starting from
 *               `content`. This must be `>= *content_size`.
 *  - `rec_type`: The desired record content type.
 *
 *  Output:
 *  - `content`: The beginning of the resulting (D)TLSInnerPlaintext structure.
 *  - `*content_size`: The length of the resulting (D)TLSInnerPlaintext structure.
 *
 *  Returns:
 *  - `0` on success.
 *  - A negative error code if `max_len` didn't offer enough space
 *    for the expansion.
 */
static int ssl_build_inner_plaintext( unsigned char *content,
                                      size_t *content_size,
                                      size_t remaining,
                                      uint8_t rec_type,
                                      size_t pad )
{
    size_t len = *content_size;

    /* Write real content type */
    if( remaining == 0 )
        return( -1 );
    content[ len ] = rec_type;
    len++;
    remaining--;

    if( remaining < pad )
        return( -1 );
    memset( content + len, 0, pad );
    len += pad;
    remaining -= pad;

    *content_size = len;
    return( 0 );
}

/* This function parses a (D)TLSInnerPlaintext structure.
 * See ssl_build_inner_plaintext() for details. */
static int ssl_parse_inner_plaintext( unsigned char const *content,
                                          size_t *content_size,
                                          uint8_t *rec_type )
{
    size_t remaining = *content_size;

    /* Determine length of padding by skipping zeroes from the back. */
    do
    {
        if( remaining == 0 )
            return( -1 );
        remaining--;
    } while( content[ remaining ] == 0 );

    *content_size = remaining;
    *rec_type = content[ remaining ];

    return( 0 );
}
#endif /* MBEDTLS_SSL_DTLS_CONNECTION_ID ||
          MBEDTLS_SSL_PROTO_TLS1_3_EXPERIMENTAL */

/* `add_data` must have size 13 Bytes if the CID extension is disabled,
 * and 13 + 1 + CID-length Bytes if the CID extension is enabled. */
static void ssl_extract_add_data_from_record( unsigned char* add_data,
                                              size_t *add_data_len,
                                              mbedtls_record *rec,
                                              unsigned minor_ver,
                                              size_t taglen )
{
    /* Quoting RFC 5246 (TLS 1.2):
     *
     *    additional_data = seq_num + TLSCompressed.type +
     *                      TLSCompressed.version + TLSCompressed.length;
     *
     * For the CID extension, this is extended as follows
     * (quoting draft-ietf-tls-dtls-connection-id-05,
     *  https://tools.ietf.org/html/draft-ietf-tls-dtls-connection-id-05):
     *
     *       additional_data = seq_num + DTLSPlaintext.type +
     *                         DTLSPlaintext.version +
     *                         cid +
     *                         cid_length +
     *                         length_of_DTLSInnerPlaintext;
     *
     * For TLS 1.3, the record sequence number is dropped from the AAD
     * and encoded within the nonce of the AEAD operation instead.
     * Moreover, the additional data involves the length of the TLS
     * ciphertext, not the TLS plaintext as in earlier versions.
     * Quoting RFC 8446 (TLS 1.3):
     *
     *      additional_data = TLSCiphertext.opaque_type ||
     *                        TLSCiphertext.legacy_record_version ||
     *                        TLSCiphertext.length
     *
     * We pass the tag length to this function in order to compute the
     * ciphertext length from the inner plaintext length rec->data_len via
     *
     *     TLSCiphertext.length = TLSInnerPlaintext.length + taglen.
     *
     */

    unsigned char *cur = add_data;
    size_t ad_len_field = rec->data_len;

#if defined(MBEDTLS_SSL_PROTO_TLS1_3_EXPERIMENTAL)
    if( minor_ver == MBEDTLS_SSL_MINOR_VERSION_4 )
    {
        /* In TLS 1.3, the AAD contains the length of the TLSCiphertext,
         * which differs from the length of the TLSInnerPlaintext
         * by the length of the authentication tag. */
        ad_len_field += taglen;
    }
    else
#endif /* MBEDTLS_SSL_PROTO_TLS1_3_EXPERIMENTAL */
    {
        ((void) minor_ver);
        ((void) taglen);
        memcpy( cur, rec->ctr, sizeof( rec->ctr ) );
        cur += sizeof( rec->ctr );
    }

    *cur = rec->type;
    cur++;

    memcpy( cur, rec->ver, sizeof( rec->ver ) );
    cur += sizeof( rec->ver );

#if defined(MBEDTLS_SSL_DTLS_CONNECTION_ID)
    if( rec->cid_len != 0 )
    {
        memcpy( cur, rec->cid, rec->cid_len );
        cur += rec->cid_len;

        *cur = rec->cid_len;
        cur++;

        cur[0] = ( ad_len_field >> 8 ) & 0xFF;
        cur[1] = ( ad_len_field >> 0 ) & 0xFF;
        cur += 2;
    }
    else
#endif /* MBEDTLS_SSL_DTLS_CONNECTION_ID */
    {
        cur[0] = ( ad_len_field >> 8 ) & 0xFF;
        cur[1] = ( ad_len_field >> 0 ) & 0xFF;
        cur += 2;
    }

    *add_data_len = cur - add_data;
}

#if defined(MBEDTLS_SSL_PROTO_SSL3)

#define SSL3_MAC_MAX_BYTES   20  /* MD-5 or SHA-1 */

/*
 * SSLv3.0 MAC functions
 */
static void ssl_mac( mbedtls_md_context_t *md_ctx,
                     const unsigned char *secret,
                     const unsigned char *buf, size_t len,
                     const unsigned char *ctr, int type,
                     unsigned char out[SSL3_MAC_MAX_BYTES] )
{
    unsigned char header[11];
    unsigned char padding[48];
    int padlen;
    int md_size = mbedtls_md_get_size( md_ctx->md_info );
    int md_type = mbedtls_md_get_type( md_ctx->md_info );

    /* Only MD5 and SHA-1 supported */
    if( md_type == MBEDTLS_MD_MD5 )
        padlen = 48;
    else
        padlen = 40;

    memcpy( header, ctr, 8 );
    header[ 8] = (unsigned char)  type;
    header[ 9] = (unsigned char)( len >> 8 );
    header[10] = (unsigned char)( len      );

    memset( padding, 0x36, padlen );
    mbedtls_md_starts( md_ctx );
    mbedtls_md_update( md_ctx, secret,  md_size );
    mbedtls_md_update( md_ctx, padding, padlen  );
    mbedtls_md_update( md_ctx, header,  11      );
    mbedtls_md_update( md_ctx, buf,     len     );
    mbedtls_md_finish( md_ctx, out              );

    memset( padding, 0x5C, padlen );
    mbedtls_md_starts( md_ctx );
    mbedtls_md_update( md_ctx, secret,    md_size );
    mbedtls_md_update( md_ctx, padding,   padlen  );
    mbedtls_md_update( md_ctx, out,       md_size );
    mbedtls_md_finish( md_ctx, out                );
}
#endif /* MBEDTLS_SSL_PROTO_SSL3 */

#if defined(MBEDTLS_GCM_C) || \
    defined(MBEDTLS_CCM_C) || \
    defined(MBEDTLS_CHACHAPOLY_C)
static int ssl_transform_aead_dynamic_iv_is_explicit(
                                mbedtls_ssl_transform const *transform )
{
    return( transform->ivlen != transform->fixed_ivlen );
}

/* Compute IV := ( fixed_iv || 0 ) XOR ( 0 || dynamic_IV )
 *
 * Concretely, this occurs in two variants:
 *
 * a) Fixed and dynamic IV lengths add up to total IV length, giving
 *       IV = fixed_iv || dynamic_iv
 *
 *    This variant is used in TLS 1.2 when used with GCM or CCM.
 *
 * b) Fixed IV lengths matches total IV length, giving
 *       IV = fixed_iv XOR ( 0 || dynamic_iv )
 *
 *    This variant occurs in TLS 1.3 and for TLS 1.2 when using ChaChaPoly.
 *
 * See also the documentation of mbedtls_ssl_transform.
 *
 * This function has the precondition that
 *
 *     dst_iv_len >= max( fixed_iv_len, dynamic_iv_len )
 *
 * which has to be ensured by the caller. If this precondition
 * violated, the behavior of this function is undefined.
 */
static void ssl_build_record_nonce( unsigned char *dst_iv,
                                    size_t dst_iv_len,
                                    unsigned char const *fixed_iv,
                                    size_t fixed_iv_len,
                                    unsigned char const *dynamic_iv,
                                    size_t dynamic_iv_len )
{
    size_t i;

    /* Start with Fixed IV || 0 */
    memset( dst_iv, 0, dst_iv_len );
    memcpy( dst_iv, fixed_iv, fixed_iv_len );

    dst_iv += dst_iv_len - dynamic_iv_len;
    for( i = 0; i < dynamic_iv_len; i++ )
        dst_iv[i] ^= dynamic_iv[i];
}
#endif /* MBEDTLS_GCM_C || MBEDTLS_CCM_C || MBEDTLS_CHACHAPOLY_C */

#if defined(MBEDTLS_SSL_USE_MPS)
int mbedtls_mps_transform_encrypt_default(
    void* transform_,
    mps_rec *rec,
    int (*f_rng)(void *, unsigned char *, size_t),
    void *p_rng )
{
    int ret;
    mbedtls_ssl_transform *transform = (mbedtls_ssl_transform*) transform_;
    mbedtls_record rec_alt;

    if( transform == NULL )
    {
        /* We model no encryption as the NULL transform. */
        return( 0 );
    }

    /* TEMPORARY:
     * Convert between different versions of record structure.
     * This needs to be uniformized at some point.
     */

    rec_alt.buf = rec->buf.buf;
    rec_alt.buf_len = rec->buf.buf_len;
    rec_alt.data_len = rec->buf.data_len;
    rec_alt.data_offset = rec->buf.data_offset;
    rec_alt.type = rec->type;
    rec_alt.ctr[0] = ( rec->ctr[0] >> 24 ) & 0xFF;
    rec_alt.ctr[1] = ( rec->ctr[0] >> 16 ) & 0xFF;
    rec_alt.ctr[2] = ( rec->ctr[0] >>  8 ) & 0xFF;
    rec_alt.ctr[3] = ( rec->ctr[0] >>  0 ) & 0xFF;
    rec_alt.ctr[4] = ( rec->ctr[1] >> 24 ) & 0xFF;
    rec_alt.ctr[5] = ( rec->ctr[1] >> 16 ) & 0xFF;
    rec_alt.ctr[6] = ( rec->ctr[1] >>  8 ) & 0xFF;
    rec_alt.ctr[7] = ( rec->ctr[1] >>  0 ) & 0xFF;
    mbedtls_ssl_write_version( rec->major_ver, rec->minor_ver,
                   MBEDTLS_MPS_MODE_STREAM, &rec_alt.ver[0] );

    ret = mbedtls_ssl_encrypt_buf( NULL, transform, &rec_alt, f_rng, p_rng );
    if( ret != 0 )
        return( ret );

    rec->buf.data_offset = rec_alt.data_offset;
    rec->buf.data_len = rec_alt.data_len;
    rec->type = rec_alt.type;

    return( 0 );
}

int mbedtls_mps_transform_decrypt_default( void *transform_, mps_rec *rec )
{
    mbedtls_ssl_transform *transform = (mbedtls_ssl_transform*) transform_;

    int ret;
    mbedtls_record rec_alt;

    if( transform == NULL )
    {
        /* We model no encryption as the NULL transform. */
        return( 0 );
    }

    /* TEMPORARY:
     * Convert between different versions of record structure.
     * This needs to be uniformized at some point.
     */

    rec_alt.buf = rec->buf.buf;
    rec_alt.buf_len = rec->buf.buf_len;
    rec_alt.data_len = rec->buf.data_len;
    rec_alt.data_offset = rec->buf.data_offset;
    rec_alt.type = rec->type;
    rec_alt.ctr[0] = ( rec->ctr[0] >> 24 ) & 0xFF;
    rec_alt.ctr[1] = ( rec->ctr[0] >> 16 ) & 0xFF;
    rec_alt.ctr[2] = ( rec->ctr[0] >>  8 ) & 0xFF;
    rec_alt.ctr[3] = ( rec->ctr[0] >>  0 ) & 0xFF;
    rec_alt.ctr[4] = ( rec->ctr[1] >> 24 ) & 0xFF;
    rec_alt.ctr[5] = ( rec->ctr[1] >> 16 ) & 0xFF;
    rec_alt.ctr[6] = ( rec->ctr[1] >>  8 ) & 0xFF;
    rec_alt.ctr[7] = ( rec->ctr[1] >>  0 ) & 0xFF;
    mbedtls_ssl_write_version( rec->major_ver, rec->minor_ver,
                               MBEDTLS_MPS_MODE_STREAM, &rec_alt.ver[0] );

    ret = mbedtls_ssl_decrypt_buf( NULL, transform, &rec_alt );
    if( ret != 0 )
        return( ret );

    rec->buf.data_offset = rec_alt.data_offset;
    rec->buf.data_len = rec_alt.data_len;
    rec->type = rec_alt.type;

    return( 0 );
}

int mbedtls_mps_transform_get_expansion_default( void *transform_,
                                 size_t *pre_exp, size_t *post_exp )
{
    mbedtls_ssl_transform * transform = (mbedtls_ssl_transform*) transform_;

    if( transform == NULL )
    {
        /* We model no encryption as the NULL transform. */
        *pre_exp  = 0;
        *post_exp = 0;
        return( 0 );
    }

    /* For the moment copied from mbedtls_ssl_get_record_expansion */
    *pre_exp = transform->ivlen - transform->fixed_ivlen;
    switch( mbedtls_cipher_get_cipher_mode(
                &transform->cipher_ctx_enc ) )
    {
    case MBEDTLS_MODE_GCM:
    case MBEDTLS_MODE_CCM:
    case MBEDTLS_MODE_CHACHAPOLY:
        *post_exp = transform->taglen + 1;
        break;

    case MBEDTLS_MODE_STREAM:
        *post_exp = 0;
        break;

    case MBEDTLS_MODE_CBC:
        *post_exp = transform->maclen
            + mbedtls_cipher_get_block_size(
                &transform->cipher_ctx_enc );
        break;

    default:
        return( -1 );
    }

    return( 0 );
}

int mbedtls_mps_transform_free_default( void *transform_ )
{
    mbedtls_ssl_transform * transform = (mbedtls_ssl_transform*) transform_;
    mbedtls_ssl_transform_free( transform );
    return( 0 );
}
#endif /* MBEDTLS_SSL_USE_MPS */

int mbedtls_ssl_encrypt_buf( mbedtls_ssl_context *ssl,
                             mbedtls_ssl_transform *transform,
                             mbedtls_record *rec,
                             int (*f_rng)(void *, unsigned char *, size_t),
                             void *p_rng )
{
    mbedtls_cipher_mode_t mode;
    int auth_done = 0;
    unsigned char * data;
    unsigned char add_data[13 + 1 + MBEDTLS_SSL_CID_OUT_LEN_MAX ];
    size_t add_data_len;
    size_t post_avail;

    /* The SSL context is only used for debugging purposes! */
#if !defined(MBEDTLS_DEBUG_C)
    ssl = NULL; /* make sure we don't use it except for debug */
    ((void) ssl);
#endif

    /* The PRNG is used for dynamic IV generation that's used
     * for CBC transformations in TLS 1.1 and TLS 1.2. */
#if !( defined(MBEDTLS_SSL_SOME_SUITES_USE_CBC) && \
       ( defined(MBEDTLS_SSL_PROTO_TLS1_1) || defined(MBEDTLS_SSL_PROTO_TLS1_2) ) )
    ((void) f_rng);
    ((void) p_rng);
#endif

    MBEDTLS_SSL_DEBUG_MSG( 2, ( "=> encrypt buf" ) );

    if( transform == NULL )
    {
        MBEDTLS_SSL_DEBUG_MSG( 1, ( "no transform provided to encrypt_buf" ) );
        return( MBEDTLS_ERR_SSL_INTERNAL_ERROR );
    }
    if( rec == NULL
        || rec->buf == NULL
        || rec->buf_len < rec->data_offset
        || rec->buf_len - rec->data_offset < rec->data_len
#if defined(MBEDTLS_SSL_DTLS_CONNECTION_ID)
        || rec->cid_len != 0
#endif
        )
    {
        MBEDTLS_SSL_DEBUG_MSG( 1, ( "bad record structure provided to encrypt_buf" ) );
        return( MBEDTLS_ERR_SSL_INTERNAL_ERROR );
    }

    data = rec->buf + rec->data_offset;
    post_avail = rec->buf_len - ( rec->data_len + rec->data_offset );
    MBEDTLS_SSL_DEBUG_BUF( 4, "before encrypt: output payload",
                           data, rec->data_len );

    mode = mbedtls_cipher_get_cipher_mode( &transform->cipher_ctx_enc );

    /* The following two code paths implement the (D)TLSInnerPlaintext
     * structure present in TLS 1.3 and DTLS 1.2 + CID.
     *
     * See ssl_build_inner_plaintext() for more information.
     *
     * Note that this changes `rec->data_len`, and hence
     * `post_avail` needs to be recalculated afterwards.
     *
     * Note also that the two code paths cannot occur simultaneously
     * since they apply to different versions of the protocol. There
     * is hence no risk of double-addition of the inner plaintext.
     */
#if defined(MBEDTLS_SSL_PROTO_TLS1_3_EXPERIMENTAL)
    if( transform->minor_ver == MBEDTLS_SSL_MINOR_VERSION_4 )
    {
        size_t padding =
            ssl_compute_padding_length( rec->data_len,
                                        MBEDTLS_SSL_TLS1_3_PADDING_GRANULARITY );
        if( ssl_build_inner_plaintext( data,
                                       &rec->data_len,
                                       post_avail,
                                       rec->type,
                                       padding ) != 0 )
        {
            return( MBEDTLS_ERR_SSL_BUFFER_TOO_SMALL );
        }

        rec->type = MBEDTLS_SSL_MSG_APPLICATION_DATA;
    }
#endif /* MBEDTLS_SSL_PROTO_TLS1_3_EXPERIMENTAL */

#if defined(MBEDTLS_SSL_DTLS_CONNECTION_ID)
    /*
     * Add CID information
     */
    rec->cid_len = transform->out_cid_len;
    memcpy( rec->cid, transform->out_cid, transform->out_cid_len );
    MBEDTLS_SSL_DEBUG_BUF( 3, "CID", rec->cid, rec->cid_len );

    if( rec->cid_len != 0 )
    {
        size_t padding =
            ssl_compute_padding_length( rec->data_len,
                                        MBEDTLS_SSL_CID_PADDING_GRANULARITY );
        /*
         * Wrap plaintext into DTLSInnerPlaintext structure.
         * See ssl_build_inner_plaintext() for more information.
         *
         * Note that this changes `rec->data_len`, and hence
         * `post_avail` needs to be recalculated afterwards.
         */
        if( ssl_build_inner_plaintext( data,
                        &rec->data_len,
                        post_avail,
                        rec->type,
                        padding ) != 0 )
        {
            return( MBEDTLS_ERR_SSL_BUFFER_TOO_SMALL );
        }

        rec->type = MBEDTLS_SSL_MSG_CID;
    }
#endif /* MBEDTLS_SSL_DTLS_CONNECTION_ID */

    post_avail = rec->buf_len - ( rec->data_len + rec->data_offset );

    /*
     * Add MAC before if needed
     */
#if defined(MBEDTLS_SSL_SOME_MODES_USE_MAC)
    if( mode == MBEDTLS_MODE_STREAM ||
        ( mode == MBEDTLS_MODE_CBC
#if defined(MBEDTLS_SSL_ENCRYPT_THEN_MAC)
          && transform->encrypt_then_mac == MBEDTLS_SSL_ETM_DISABLED
#endif
        ) )
    {
        if( post_avail < transform->maclen )
        {
            MBEDTLS_SSL_DEBUG_MSG( 1, ( "Buffer provided for encrypted record not large enough" ) );
            return( MBEDTLS_ERR_SSL_BUFFER_TOO_SMALL );
        }

#if defined(MBEDTLS_SSL_PROTO_SSL3)
        if( transform->minor_ver == MBEDTLS_SSL_MINOR_VERSION_0 )
        {
            unsigned char mac[SSL3_MAC_MAX_BYTES];
            ssl_mac( &transform->md_ctx_enc, transform->mac_enc,
                     data, rec->data_len, rec->ctr, rec->type, mac );
            memcpy( data + rec->data_len, mac, transform->maclen );
        }
        else
#endif
#if defined(MBEDTLS_SSL_PROTO_TLS1) || defined(MBEDTLS_SSL_PROTO_TLS1_1) || \
        defined(MBEDTLS_SSL_PROTO_TLS1_2)
        if( transform->minor_ver >= MBEDTLS_SSL_MINOR_VERSION_1 )
        {
            unsigned char mac[MBEDTLS_SSL_MAC_ADD];

            ssl_extract_add_data_from_record( add_data, &add_data_len, rec,
                                              transform->minor_ver );

            mbedtls_md_hmac_update( &transform->md_ctx_enc, add_data,
                                    add_data_len );
            mbedtls_md_hmac_update( &transform->md_ctx_enc,
                                    data, rec->data_len );
            mbedtls_md_hmac_finish( &transform->md_ctx_enc, mac );
            mbedtls_md_hmac_reset( &transform->md_ctx_enc );

            memcpy( data + rec->data_len, mac, transform->maclen );
        }
        else
#endif
        {
            MBEDTLS_SSL_DEBUG_MSG( 1, ( "should never happen" ) );
            return( MBEDTLS_ERR_SSL_INTERNAL_ERROR );
        }

        MBEDTLS_SSL_DEBUG_BUF( 4, "computed mac", data + rec->data_len,
                               transform->maclen );

        rec->data_len += transform->maclen;
        post_avail -= transform->maclen;
        auth_done++;
    }
#endif /* MBEDTLS_SSL_SOME_MODES_USE_MAC */

    /*
     * Encrypt
     */
#if defined(MBEDTLS_SSL_SOME_SUITES_USE_STREAM)
    if( mode == MBEDTLS_MODE_STREAM )
    {
        int ret = MBEDTLS_ERR_ERROR_CORRUPTION_DETECTED;
        size_t olen;
        MBEDTLS_SSL_DEBUG_MSG( 3, ( "before encrypt: msglen = %d, "
                                    "including %d bytes of padding",
                                    rec->data_len, 0 ) );

        if( ( ret = mbedtls_cipher_crypt( &transform->cipher_ctx_enc,
                                   transform->iv_enc, transform->ivlen,
                                   data, rec->data_len,
                                   data, &olen ) ) != 0 )
        {
            MBEDTLS_SSL_DEBUG_RET( 1, "mbedtls_cipher_crypt", ret );
            return( ret );
        }

        if( rec->data_len != olen )
        {
            MBEDTLS_SSL_DEBUG_MSG( 1, ( "should never happen" ) );
            return( MBEDTLS_ERR_SSL_INTERNAL_ERROR );
        }
    }
    else
#endif /* MBEDTLS_SSL_SOME_SUITES_USE_STREAM */

#if defined(MBEDTLS_GCM_C) || \
    defined(MBEDTLS_CCM_C) || \
    defined(MBEDTLS_CHACHAPOLY_C)
    if( mode == MBEDTLS_MODE_GCM ||
        mode == MBEDTLS_MODE_CCM ||
        mode == MBEDTLS_MODE_CHACHAPOLY )
    {
        int ret = MBEDTLS_ERR_ERROR_CORRUPTION_DETECTED;
        unsigned char iv[12];
        unsigned char *dynamic_iv;
        size_t dynamic_iv_len;
        int dynamic_iv_is_explicit =
            ssl_transform_aead_dynamic_iv_is_explicit( transform );

        /* Check that there's space for the authentication tag. */
        if( post_avail < transform->taglen )
        {
            MBEDTLS_SSL_DEBUG_MSG( 1, ( "Buffer provided for encrypted record not large enough" ) );
            return( MBEDTLS_ERR_SSL_BUFFER_TOO_SMALL );
        }

        /*
         * Build nonce for AEAD encryption.
         *
         * Note: In the case of CCM and GCM in TLS 1.2, the dynamic
         *       part of the IV is prepended to the ciphertext and
         *       can be chosen freely - in particular, it need not
         *       agree with the record sequence number.
         *       However, since ChaChaPoly as well as all AEAD modes
         *       in TLS 1.3 use the record sequence number as the
         *       dynamic part of the nonce, we uniformly use the
         *       record sequence number here in all cases.
         */
        dynamic_iv     = rec->ctr;
        dynamic_iv_len = sizeof( rec->ctr );

        ssl_build_record_nonce( iv, sizeof( iv ),
                                transform->iv_enc,
                                transform->fixed_ivlen,
                                dynamic_iv,
                                dynamic_iv_len );

        /*
         * Build additional data for AEAD encryption.
         * This depends on the TLS version.
         */
        ssl_extract_add_data_from_record( add_data, &add_data_len, rec,
                                          transform->minor_ver,
                                          transform->taglen );

        MBEDTLS_SSL_DEBUG_BUF( 4, "IV used (internal)",
                               iv, transform->ivlen );
        MBEDTLS_SSL_DEBUG_BUF( 4, "IV used (transmitted)",
                               dynamic_iv,
                               dynamic_iv_is_explicit ? dynamic_iv_len : 0 );
        MBEDTLS_SSL_DEBUG_BUF( 4, "additional data used for AEAD",
                               add_data, add_data_len );
        MBEDTLS_SSL_DEBUG_MSG( 3, ( "before encrypt: msglen = %d, "
                                    "including 0 bytes of padding",
                                    rec->data_len ) );

        /*
         * Encrypt and authenticate
         */

        if( ( ret = mbedtls_cipher_auth_encrypt_ext( &transform->cipher_ctx_enc,
                   iv, transform->ivlen,
                   add_data, add_data_len,
                   data, rec->data_len,                     /* src */
                   data, rec->buf_len - (data - rec->buf),  /* dst */
                   &rec->data_len,
                   transform->taglen ) ) != 0 )
        {
            MBEDTLS_SSL_DEBUG_RET( 1, "mbedtls_cipher_auth_encrypt", ret );
            return( ret );
        }
        MBEDTLS_SSL_DEBUG_BUF( 4, "after encrypt: tag",
                               data + rec->data_len - transform->taglen,
                               transform->taglen );
        /* Account for authentication tag. */
        post_avail -= transform->taglen;

        /*
         * Prefix record content with dynamic IV in case it is explicit.
         */
        if( dynamic_iv_is_explicit != 0 )
        {
            if( rec->data_offset < dynamic_iv_len )
            {
                MBEDTLS_SSL_DEBUG_MSG( 1, ( "Buffer provided for encrypted record not large enough" ) );
                return( MBEDTLS_ERR_SSL_BUFFER_TOO_SMALL );
            }

            memcpy( data - dynamic_iv_len, dynamic_iv, dynamic_iv_len );
            rec->data_offset -= dynamic_iv_len;
            rec->data_len    += dynamic_iv_len;
        }

        auth_done++;
    }
    else
#endif /* MBEDTLS_GCM_C || MBEDTLS_CCM_C || MBEDTLS_CHACHAPOLY_C */
#if defined(MBEDTLS_SSL_SOME_SUITES_USE_CBC)
    if( mode == MBEDTLS_MODE_CBC )
    {
        int ret = MBEDTLS_ERR_ERROR_CORRUPTION_DETECTED;
        size_t padlen, i;
        size_t olen;

        /* Currently we're always using minimal padding
         * (up to 255 bytes would be allowed). */
        padlen = transform->ivlen - ( rec->data_len + 1 ) % transform->ivlen;
        if( padlen == transform->ivlen )
            padlen = 0;

        /* Check there's enough space in the buffer for the padding. */
        if( post_avail < padlen + 1 )
        {
            MBEDTLS_SSL_DEBUG_MSG( 1, ( "Buffer provided for encrypted record not large enough" ) );
            return( MBEDTLS_ERR_SSL_BUFFER_TOO_SMALL );
        }

        for( i = 0; i <= padlen; i++ )
            data[rec->data_len + i] = (unsigned char) padlen;

        rec->data_len += padlen + 1;
        post_avail -= padlen + 1;

#if defined(MBEDTLS_SSL_PROTO_TLS1_1) || defined(MBEDTLS_SSL_PROTO_TLS1_2)
        /*
         * Prepend per-record IV for block cipher in TLS v1.1 and up as per
         * Method 1 (6.2.3.2. in RFC4346 and RFC5246)
         */
        if( transform->minor_ver >= MBEDTLS_SSL_MINOR_VERSION_2 )
        {
            if( f_rng == NULL )
            {
                MBEDTLS_SSL_DEBUG_MSG( 1, ( "No PRNG provided to encrypt_record routine" ) );
                return( MBEDTLS_ERR_SSL_INTERNAL_ERROR );
            }

            if( rec->data_offset < transform->ivlen )
            {
                MBEDTLS_SSL_DEBUG_MSG( 1, ( "Buffer provided for encrypted record not large enough" ) );
                return( MBEDTLS_ERR_SSL_BUFFER_TOO_SMALL );
            }

            /*
             * Generate IV
             */
            ret = f_rng( p_rng, transform->iv_enc, transform->ivlen );
            if( ret != 0 )
                return( ret );

            memcpy( data - transform->ivlen, transform->iv_enc,
                    transform->ivlen );

        }
#endif /* MBEDTLS_SSL_PROTO_TLS1_1 || MBEDTLS_SSL_PROTO_TLS1_2 */

        MBEDTLS_SSL_DEBUG_MSG( 3, ( "before encrypt: msglen = %d, "
                            "including %d bytes of IV and %d bytes of padding",
                            rec->data_len, transform->ivlen,
                            padlen + 1 ) );

        if( ( ret = mbedtls_cipher_crypt( &transform->cipher_ctx_enc,
                                   transform->iv_enc,
                                   transform->ivlen,
                                   data, rec->data_len,
                                   data, &olen ) ) != 0 )
        {
            MBEDTLS_SSL_DEBUG_RET( 1, "mbedtls_cipher_crypt", ret );
            return( ret );
        }

        if( rec->data_len != olen )
        {
            MBEDTLS_SSL_DEBUG_MSG( 1, ( "should never happen" ) );
            return( MBEDTLS_ERR_SSL_INTERNAL_ERROR );
        }

#if defined(MBEDTLS_SSL_PROTO_SSL3) || defined(MBEDTLS_SSL_PROTO_TLS1)
        if( transform->minor_ver < MBEDTLS_SSL_MINOR_VERSION_2 )
        {
            /*
             * Save IV in SSL3 and TLS1
             */
            memcpy( transform->iv_enc, transform->cipher_ctx_enc.iv,
                    transform->ivlen );
        }
        else
#endif
        {
            data             -= transform->ivlen;
            rec->data_offset -= transform->ivlen;
            rec->data_len    += transform->ivlen;
        }

#if defined(MBEDTLS_SSL_ENCRYPT_THEN_MAC)
        if( auth_done == 0 )
        {
            unsigned char mac[MBEDTLS_SSL_MAC_ADD];

            /*
             * MAC(MAC_write_key, seq_num +
             *     TLSCipherText.type +
             *     TLSCipherText.version +
             *     length_of( (IV +) ENC(...) ) +
             *     IV + // except for TLS 1.0
             *     ENC(content + padding + padding_length));
             */

            if( post_avail < transform->maclen)
            {
                MBEDTLS_SSL_DEBUG_MSG( 1, ( "Buffer provided for encrypted record not large enough" ) );
                return( MBEDTLS_ERR_SSL_BUFFER_TOO_SMALL );
            }

            ssl_extract_add_data_from_record( add_data, &add_data_len,
                                              rec, transform->minor_ver );

            MBEDTLS_SSL_DEBUG_MSG( 3, ( "using encrypt then mac" ) );
            MBEDTLS_SSL_DEBUG_BUF( 4, "MAC'd meta-data", add_data,
                                   add_data_len );

            mbedtls_md_hmac_update( &transform->md_ctx_enc, add_data,
                                    add_data_len );
            mbedtls_md_hmac_update( &transform->md_ctx_enc,
                                    data, rec->data_len );
            mbedtls_md_hmac_finish( &transform->md_ctx_enc, mac );
            mbedtls_md_hmac_reset( &transform->md_ctx_enc );

            memcpy( data + rec->data_len, mac, transform->maclen );

            rec->data_len += transform->maclen;
            post_avail -= transform->maclen;
            auth_done++;
        }
#endif /* MBEDTLS_SSL_ENCRYPT_THEN_MAC */
    }
    else
#endif /* MBEDTLS_SSL_SOME_SUITES_USE_CBC) */
    {
        MBEDTLS_SSL_DEBUG_MSG( 1, ( "should never happen" ) );
        return( MBEDTLS_ERR_SSL_INTERNAL_ERROR );
    }

    /* Make extra sure authentication was performed, exactly once */
    if( auth_done != 1 )
    {
        MBEDTLS_SSL_DEBUG_MSG( 1, ( "should never happen" ) );
        return( MBEDTLS_ERR_SSL_INTERNAL_ERROR );
    }

    MBEDTLS_SSL_DEBUG_MSG( 2, ( "<= encrypt buf" ) );

    return( 0 );
}

#if defined(MBEDTLS_SSL_SOME_SUITES_USE_TLS_CBC)
/*
 * Turn a bit into a mask:
 * - if bit == 1, return the all-bits 1 mask, aka (size_t) -1
 * - if bit == 0, return the all-bits 0 mask, aka 0
 *
 * This function can be used to write constant-time code by replacing branches
 * with bit operations using masks.
 *
 * This function is implemented without using comparison operators, as those
 * might be translated to branches by some compilers on some platforms.
 */
static size_t mbedtls_ssl_cf_mask_from_bit( size_t bit )
{
    /* MSVC has a warning about unary minus on unsigned integer types,
     * but this is well-defined and precisely what we want to do here. */
#if defined(_MSC_VER)
#pragma warning( push )
#pragma warning( disable : 4146 )
#endif
    return -bit;
#if defined(_MSC_VER)
#pragma warning( pop )
#endif
}

/*
 * Constant-flow mask generation for "less than" comparison:
 * - if x < y,  return all bits 1, that is (size_t) -1
 * - otherwise, return all bits 0, that is 0
 *
 * This function can be used to write constant-time code by replacing branches
 * with bit operations using masks.
 *
 * This function is implemented without using comparison operators, as those
 * might be translated to branches by some compilers on some platforms.
 */
static size_t mbedtls_ssl_cf_mask_lt( size_t x, size_t y )
{
    /* This has the most significant bit set if and only if x < y */
    const size_t sub = x - y;

    /* sub1 = (x < y) ? 1 : 0 */
    const size_t sub1 = sub >> ( sizeof( sub ) * 8 - 1 );

    /* mask = (x < y) ? 0xff... : 0x00... */
    const size_t mask = mbedtls_ssl_cf_mask_from_bit( sub1 );

    return( mask );
}

/*
 * Constant-flow mask generation for "greater or equal" comparison:
 * - if x >= y, return all bits 1, that is (size_t) -1
 * - otherwise, return all bits 0, that is 0
 *
 * This function can be used to write constant-time code by replacing branches
 * with bit operations using masks.
 *
 * This function is implemented without using comparison operators, as those
 * might be translated to branches by some compilers on some platforms.
 */
static size_t mbedtls_ssl_cf_mask_ge( size_t x, size_t y )
{
    return( ~mbedtls_ssl_cf_mask_lt( x, y ) );
}

/*
 * Constant-flow boolean "equal" comparison:
 * return x == y
 *
 * This function can be used to write constant-time code by replacing branches
 * with bit operations - it can be used in conjunction with
 * mbedtls_ssl_cf_mask_from_bit().
 *
 * This function is implemented without using comparison operators, as those
 * might be translated to branches by some compilers on some platforms.
 */
static size_t mbedtls_ssl_cf_bool_eq( size_t x, size_t y )
{
    /* diff = 0 if x == y, non-zero otherwise */
    const size_t diff = x ^ y;

    /* MSVC has a warning about unary minus on unsigned integer types,
     * but this is well-defined and precisely what we want to do here. */
#if defined(_MSC_VER)
#pragma warning( push )
#pragma warning( disable : 4146 )
#endif

    /* diff_msb's most significant bit is equal to x != y */
    const size_t diff_msb = ( diff | -diff );

#if defined(_MSC_VER)
#pragma warning( pop )
#endif

    /* diff1 = (x != y) ? 1 : 0 */
    const size_t diff1 = diff_msb >> ( sizeof( diff_msb ) * 8 - 1 );

    return( 1 ^ diff1 );
}

/*
 * Constant-flow conditional memcpy:
 *  - if c1 == c2, equivalent to memcpy(dst, src, len),
 *  - otherwise, a no-op,
 * but with execution flow independent of the values of c1 and c2.
 *
 * This function is implemented without using comparison operators, as those
 * might be translated to branches by some compilers on some platforms.
 */
static void mbedtls_ssl_cf_memcpy_if_eq( unsigned char *dst,
                                         const unsigned char *src,
                                         size_t len,
                                         size_t c1, size_t c2 )
{
    /* mask = c1 == c2 ? 0xff : 0x00 */
    const size_t equal = mbedtls_ssl_cf_bool_eq( c1, c2 );
    const unsigned char mask = (unsigned char) mbedtls_ssl_cf_mask_from_bit( equal );

    /* dst[i] = c1 == c2 ? src[i] : dst[i] */
    for( size_t i = 0; i < len; i++ )
        dst[i] = ( src[i] & mask ) | ( dst[i] & ~mask );
}

/*
 * Compute HMAC of variable-length data with constant flow.
 *
 * Only works with MD-5, SHA-1, SHA-256 and SHA-384.
 * (Otherwise, computation of block_size needs to be adapted.)
 */
MBEDTLS_STATIC_TESTABLE int mbedtls_ssl_cf_hmac(
        mbedtls_md_context_t *ctx,
        const unsigned char *add_data, size_t add_data_len,
        const unsigned char *data, size_t data_len_secret,
        size_t min_data_len, size_t max_data_len,
        unsigned char *output )
{
    /*
     * This function breaks the HMAC abstraction and uses the md_clone()
     * extension to the MD API in order to get constant-flow behaviour.
     *
     * HMAC(msg) is defined as HASH(okey + HASH(ikey + msg)) where + means
     * concatenation, and okey/ikey are the XOR of the key with some fixed bit
     * patterns (see RFC 2104, sec. 2), which are stored in ctx->hmac_ctx.
     *
     * We'll first compute inner_hash = HASH(ikey + msg) by hashing up to
     * minlen, then cloning the context, and for each byte up to maxlen
     * finishing up the hash computation, keeping only the correct result.
     *
     * Then we only need to compute HASH(okey + inner_hash) and we're done.
     */
    const mbedtls_md_type_t md_alg = mbedtls_md_get_type( ctx->md_info );
    /* TLS 1.0-1.2 only support SHA-384, SHA-256, SHA-1, MD-5,
     * all of which have the same block size except SHA-384. */
    const size_t block_size = md_alg == MBEDTLS_MD_SHA384 ? 128 : 64;
    const unsigned char * const ikey = ctx->hmac_ctx;
    const unsigned char * const okey = ikey + block_size;
    const size_t hash_size = mbedtls_md_get_size( ctx->md_info );

    unsigned char aux_out[MBEDTLS_MD_MAX_SIZE];
    mbedtls_md_context_t aux;
    size_t offset;
    int ret = MBEDTLS_ERR_ERROR_CORRUPTION_DETECTED;

    mbedtls_md_init( &aux );

#define MD_CHK( func_call ) \
    do {                    \
        ret = (func_call);  \
        if( ret != 0 )      \
            goto cleanup;   \
    } while( 0 )

    MD_CHK( mbedtls_md_setup( &aux, ctx->md_info, 0 ) );

    /* After hmac_start() of hmac_reset(), ikey has already been hashed,
     * so we can start directly with the message */
    MD_CHK( mbedtls_md_update( ctx, add_data, add_data_len ) );
    MD_CHK( mbedtls_md_update( ctx, data, min_data_len ) );

    /* For each possible length, compute the hash up to that point */
    for( offset = min_data_len; offset <= max_data_len; offset++ )
    {
        MD_CHK( mbedtls_md_clone( &aux, ctx ) );
        MD_CHK( mbedtls_md_finish( &aux, aux_out ) );
        /* Keep only the correct inner_hash in the output buffer */
        mbedtls_ssl_cf_memcpy_if_eq( output, aux_out, hash_size,
                                     offset, data_len_secret );

        if( offset < max_data_len )
            MD_CHK( mbedtls_md_update( ctx, data + offset, 1 ) );
    }

    /* Now compute HASH(okey + inner_hash) */
    MD_CHK( mbedtls_md_starts( ctx ) );
    MD_CHK( mbedtls_md_update( ctx, okey, block_size ) );
    MD_CHK( mbedtls_md_update( ctx, output, hash_size ) );
    MD_CHK( mbedtls_md_finish( ctx, output ) );

    /* Done, get ready for next time */
    MD_CHK( mbedtls_md_hmac_reset( ctx ) );

#undef MD_CHK

cleanup:
    mbedtls_md_free( &aux );
    return( ret );
}

/*
 * Constant-flow memcpy from variable position in buffer.
 * - functionally equivalent to memcpy(dst, src + offset_secret, len)
 * - but with execution flow independent from the value of offset_secret.
 */
MBEDTLS_STATIC_TESTABLE void mbedtls_ssl_cf_memcpy_offset(
                                   unsigned char *dst,
                                   const unsigned char *src_base,
                                   size_t offset_secret,
                                   size_t offset_min, size_t offset_max,
                                   size_t len )
{
    size_t offset;

    for( offset = offset_min; offset <= offset_max; offset++ )
    {
        mbedtls_ssl_cf_memcpy_if_eq( dst, src_base + offset, len,
                                     offset, offset_secret );
    }
}
#endif /* MBEDTLS_SSL_SOME_SUITES_USE_TLS_CBC */

int mbedtls_ssl_decrypt_buf( mbedtls_ssl_context const *ssl,
                             mbedtls_ssl_transform *transform,
                             mbedtls_record *rec )
{
    size_t olen;
    mbedtls_cipher_mode_t mode;
    int ret, auth_done = 0;
#if defined(MBEDTLS_SSL_SOME_MODES_USE_MAC)
    size_t padlen = 0, correct = 1;
#endif
    unsigned char* data;
    unsigned char add_data[13 + 1 + MBEDTLS_SSL_CID_IN_LEN_MAX ];
    size_t add_data_len;

#if !defined(MBEDTLS_DEBUG_C)
    ssl = NULL; /* make sure we don't use it except for debug */
    ((void) ssl);
#endif

    MBEDTLS_SSL_DEBUG_MSG( 2, ( "=> decrypt buf" ) );
    if( rec == NULL                     ||
        rec->buf == NULL                ||
        rec->buf_len < rec->data_offset ||
        rec->buf_len - rec->data_offset < rec->data_len )
    {
        MBEDTLS_SSL_DEBUG_MSG( 1, ( "bad record structure provided to decrypt_buf" ) );
        return( MBEDTLS_ERR_SSL_INTERNAL_ERROR );
    }

    data = rec->buf + rec->data_offset;
    mode = mbedtls_cipher_get_cipher_mode( &transform->cipher_ctx_dec );

#if defined(MBEDTLS_SSL_DTLS_CONNECTION_ID)
    /*
     * Match record's CID with incoming CID.
     */
    if( rec->cid_len != transform->in_cid_len ||
        memcmp( rec->cid, transform->in_cid, rec->cid_len ) != 0 )
    {
        return( MBEDTLS_ERR_SSL_UNEXPECTED_CID );
    }
#endif /* MBEDTLS_SSL_DTLS_CONNECTION_ID */

#if defined(MBEDTLS_SSL_SOME_SUITES_USE_STREAM)
    if( mode == MBEDTLS_MODE_STREAM )
    {
        padlen = 0;
        if( ( ret = mbedtls_cipher_crypt( &transform->cipher_ctx_dec,
                                   transform->iv_dec,
                                   transform->ivlen,
                                   data, rec->data_len,
                                   data, &olen ) ) != 0 )
        {
            MBEDTLS_SSL_DEBUG_RET( 1, "mbedtls_cipher_crypt", ret );
            return( ret );
        }

        if( rec->data_len != olen )
        {
            MBEDTLS_SSL_DEBUG_MSG( 1, ( "should never happen" ) );
            return( MBEDTLS_ERR_SSL_INTERNAL_ERROR );
        }
    }
    else
#endif /* MBEDTLS_SSL_SOME_SUITES_USE_STREAM */
#if defined(MBEDTLS_GCM_C) || \
    defined(MBEDTLS_CCM_C) || \
    defined(MBEDTLS_CHACHAPOLY_C)
    if( mode == MBEDTLS_MODE_GCM ||
        mode == MBEDTLS_MODE_CCM ||
        mode == MBEDTLS_MODE_CHACHAPOLY )
    {
        unsigned char iv[12];
        unsigned char *dynamic_iv;
        size_t dynamic_iv_len;

        /*
         * Extract dynamic part of nonce for AEAD decryption.
         *
         * Note: In the case of CCM and GCM in TLS 1.2, the dynamic
         *       part of the IV is prepended to the ciphertext and
         *       can be chosen freely - in particular, it need not
         *       agree with the record sequence number.
         */
        dynamic_iv_len = sizeof( rec->ctr );
        if( ssl_transform_aead_dynamic_iv_is_explicit( transform ) == 1 )
        {
            if( rec->data_len < dynamic_iv_len )
            {
                MBEDTLS_SSL_DEBUG_MSG( 1, ( "msglen (%d) < explicit_iv_len (%d) ",
                                            rec->data_len,
                                            dynamic_iv_len ) );
                return( MBEDTLS_ERR_SSL_INVALID_MAC );
            }
            dynamic_iv = data;

            data += dynamic_iv_len;
            rec->data_offset += dynamic_iv_len;
            rec->data_len    -= dynamic_iv_len;
        }
        else
        {
            dynamic_iv = rec->ctr;
        }

<<<<<<< HEAD
=======
        /* Check that there's space for the authentication tag. */
        if( rec->data_len < transform->taglen )
        {
            MBEDTLS_SSL_DEBUG_MSG( 1, ( "msglen (%d) < taglen (%d) ",
                                        rec->data_len,
                                        transform->taglen ) );
            return( MBEDTLS_ERR_SSL_INVALID_MAC );
        }
        rec->data_len -= transform->taglen;

>>>>>>> 1c54b541
        /*
         * Prepare nonce from dynamic and static parts.
         */
        ssl_build_record_nonce( iv, sizeof( iv ),
                                transform->iv_dec,
                                transform->fixed_ivlen,
                                dynamic_iv,
                                dynamic_iv_len );

        /*
         * Build additional data for AEAD encryption.
         * This depends on the TLS version.
         */

        /* Check that there's space for the authentication tag. */
        if( rec->data_len < transform->taglen )
        {
            MBEDTLS_SSL_DEBUG_MSG( 1, ( "msglen (%d) < taglen (%d) ",
                                        (unsigned) rec->data_len,
                                        (unsigned) transform->taglen ) );
            return( MBEDTLS_ERR_SSL_INVALID_MAC );
        }

        rec->data_len -= transform->taglen;
        ssl_extract_add_data_from_record( add_data, &add_data_len, rec,
                                          transform->minor_ver,
                                          transform->taglen );
        MBEDTLS_SSL_DEBUG_BUF( 4, "additional data used for AEAD",
                               add_data, add_data_len );

        /* Because of the check above, we know that there are
         * explicit_iv_len Bytes preceeding data, and taglen
         * bytes following data + data_len. This justifies
         * the debug message and the invocation of
         * mbedtls_cipher_auth_decrypt() below. */

        MBEDTLS_SSL_DEBUG_BUF( 4, "IV used", iv, transform->ivlen );
        MBEDTLS_SSL_DEBUG_BUF( 4, "TAG used", data + rec->data_len,
                               transform->taglen );

        /*
         * Decrypt and authenticate
         */
        if( ( ret = mbedtls_cipher_auth_decrypt_ext( &transform->cipher_ctx_dec,
                  iv, transform->ivlen,
                  add_data, add_data_len,
                  data, rec->data_len + transform->taglen,          /* src */
                  data, rec->buf_len - (data - rec->buf), &olen,    /* dst */
                  transform->taglen ) ) != 0 )
        {
            MBEDTLS_SSL_DEBUG_RET( 1, "mbedtls_cipher_auth_decrypt", ret );

            if( ret == MBEDTLS_ERR_CIPHER_AUTH_FAILED )
                return( MBEDTLS_ERR_SSL_INVALID_MAC );

            return( ret );
        }
        auth_done++;

        /* Double-check that AEAD decryption doesn't change content length. */
        if( olen != rec->data_len )
        {
            MBEDTLS_SSL_DEBUG_MSG( 1, ( "should never happen" ) );
            return( MBEDTLS_ERR_SSL_INTERNAL_ERROR );
        }
    }
    else
#endif /* MBEDTLS_GCM_C || MBEDTLS_CCM_C */
#if defined(MBEDTLS_SSL_SOME_SUITES_USE_CBC)
    if( mode == MBEDTLS_MODE_CBC )
    {
        size_t minlen = 0;

        /*
         * Check immediate ciphertext sanity
         */
#if defined(MBEDTLS_SSL_PROTO_TLS1_1) || defined(MBEDTLS_SSL_PROTO_TLS1_2)
        if( transform->minor_ver >= MBEDTLS_SSL_MINOR_VERSION_2 )
        {
            /* The ciphertext is prefixed with the CBC IV. */
            minlen += transform->ivlen;
        }
#endif

        /* Size considerations:
         *
         * - The CBC cipher text must not be empty and hence
         *   at least of size transform->ivlen.
         *
         * Together with the potential IV-prefix, this explains
         * the first of the two checks below.
         *
         * - The record must contain a MAC, either in plain or
         *   encrypted, depending on whether Encrypt-then-MAC
         *   is used or not.
         *   - If it is, the message contains the IV-prefix,
         *     the CBC ciphertext, and the MAC.
         *   - If it is not, the padded plaintext, and hence
         *     the CBC ciphertext, has at least length maclen + 1
         *     because there is at least the padding length byte.
         *
         * As the CBC ciphertext is not empty, both cases give the
         * lower bound minlen + maclen + 1 on the record size, which
         * we test for in the second check below.
         */
        if( rec->data_len < minlen + transform->ivlen ||
            rec->data_len < minlen + transform->maclen + 1 )
        {
            MBEDTLS_SSL_DEBUG_MSG( 1, ( "msglen (%d) < max( ivlen(%d), maclen (%d) "
                                "+ 1 ) ( + expl IV )", rec->data_len,
                                transform->ivlen,
                                transform->maclen ) );
            return( MBEDTLS_ERR_SSL_INVALID_MAC );
        }

        /*
         * Authenticate before decrypt if enabled
         */
#if defined(MBEDTLS_SSL_ENCRYPT_THEN_MAC)
        if( transform->encrypt_then_mac == MBEDTLS_SSL_ETM_ENABLED )
        {
            unsigned char mac_expect[MBEDTLS_SSL_MAC_ADD];

            MBEDTLS_SSL_DEBUG_MSG( 3, ( "using encrypt then mac" ) );

            /* Update data_len in tandem with add_data.
             *
             * The subtraction is safe because of the previous check
             * data_len >= minlen + maclen + 1.
             *
             * Afterwards, we know that data + data_len is followed by at
             * least maclen Bytes, which justifies the call to
             * mbedtls_ssl_safer_memcmp() below.
             *
             * Further, we still know that data_len > minlen */
            rec->data_len -= transform->maclen;
            ssl_extract_add_data_from_record( add_data, &add_data_len, rec,
                                              transform->minor_ver );

            /* Calculate expected MAC. */
            MBEDTLS_SSL_DEBUG_BUF( 4, "MAC'd meta-data", add_data,
                                   add_data_len );
            mbedtls_md_hmac_update( &transform->md_ctx_dec, add_data,
                                    add_data_len );
            mbedtls_md_hmac_update( &transform->md_ctx_dec,
                                    data, rec->data_len );
            mbedtls_md_hmac_finish( &transform->md_ctx_dec, mac_expect );
            mbedtls_md_hmac_reset( &transform->md_ctx_dec );

            MBEDTLS_SSL_DEBUG_BUF( 4, "message  mac", data + rec->data_len,
                                   transform->maclen );
            MBEDTLS_SSL_DEBUG_BUF( 4, "expected mac", mac_expect,
                                   transform->maclen );

            /* Compare expected MAC with MAC at the end of the record. */
            if( mbedtls_ssl_safer_memcmp( data + rec->data_len, mac_expect,
                                          transform->maclen ) != 0 )
            {
                MBEDTLS_SSL_DEBUG_MSG( 1, ( "message mac does not match" ) );
                return( MBEDTLS_ERR_SSL_INVALID_MAC );
            }
            auth_done++;
        }
#endif /* MBEDTLS_SSL_ENCRYPT_THEN_MAC */

        /*
         * Check length sanity
         */

        /* We know from above that data_len > minlen >= 0,
         * so the following check in particular implies that
         * data_len >= minlen + ivlen ( = minlen or 2 * minlen ). */
        if( rec->data_len % transform->ivlen != 0 )
        {
            MBEDTLS_SSL_DEBUG_MSG( 1, ( "msglen (%d) %% ivlen (%d) != 0",
                                        rec->data_len, transform->ivlen ) );
            return( MBEDTLS_ERR_SSL_INVALID_MAC );
        }

#if defined(MBEDTLS_SSL_PROTO_TLS1_1) || defined(MBEDTLS_SSL_PROTO_TLS1_2)
        /*
         * Initialize for prepended IV for block cipher in TLS v1.1 and up
         */
        if( transform->minor_ver >= MBEDTLS_SSL_MINOR_VERSION_2 )
        {
            /* Safe because data_len >= minlen + ivlen = 2 * ivlen. */
            memcpy( transform->iv_dec, data, transform->ivlen );

            data += transform->ivlen;
            rec->data_offset += transform->ivlen;
            rec->data_len -= transform->ivlen;
        }
#endif /* MBEDTLS_SSL_PROTO_TLS1_1 || MBEDTLS_SSL_PROTO_TLS1_2 */

        /* We still have data_len % ivlen == 0 and data_len >= ivlen here. */

        if( ( ret = mbedtls_cipher_crypt( &transform->cipher_ctx_dec,
                                   transform->iv_dec, transform->ivlen,
                                   data, rec->data_len, data, &olen ) ) != 0 )
        {
            MBEDTLS_SSL_DEBUG_RET( 1, "mbedtls_cipher_crypt", ret );
            return( ret );
        }

        /* Double-check that length hasn't changed during decryption. */
        if( rec->data_len != olen )
        {
            MBEDTLS_SSL_DEBUG_MSG( 1, ( "should never happen" ) );
            return( MBEDTLS_ERR_SSL_INTERNAL_ERROR );
        }

#if defined(MBEDTLS_SSL_PROTO_SSL3) || defined(MBEDTLS_SSL_PROTO_TLS1)
        if( transform->minor_ver < MBEDTLS_SSL_MINOR_VERSION_2 )
        {
            /*
             * Save IV in SSL3 and TLS1, where CBC decryption of consecutive
             * records is equivalent to CBC decryption of the concatenation
             * of the records; in other words, IVs are maintained across
             * record decryptions.
             */
            memcpy( transform->iv_dec, transform->cipher_ctx_dec.iv,
                    transform->ivlen );
        }
#endif

        /* Safe since data_len >= minlen + maclen + 1, so after having
         * subtracted at most minlen and maclen up to this point,
         * data_len > 0 (because of data_len % ivlen == 0, it's actually
         * >= ivlen ). */
        padlen = data[rec->data_len - 1];

        if( auth_done == 1 )
        {
            const size_t mask = mbedtls_ssl_cf_mask_ge(
                                rec->data_len,
                                padlen + 1 );
            correct &= mask;
            padlen  &= mask;
        }
        else
        {
#if defined(MBEDTLS_SSL_DEBUG_ALL)
            if( rec->data_len < transform->maclen + padlen + 1 )
            {
                MBEDTLS_SSL_DEBUG_MSG( 1, ( "msglen (%d) < maclen (%d) + padlen (%d)",
                                            rec->data_len,
                                            transform->maclen,
                                            padlen + 1 ) );
            }
#endif

            const size_t mask = mbedtls_ssl_cf_mask_ge(
                                rec->data_len,
                                transform->maclen + padlen + 1 );
            correct &= mask;
            padlen  &= mask;
        }

        padlen++;

        /* Regardless of the validity of the padding,
         * we have data_len >= padlen here. */

#if defined(MBEDTLS_SSL_PROTO_SSL3)
        if( transform->minor_ver == MBEDTLS_SSL_MINOR_VERSION_0 )
        {
            /* This is the SSL 3.0 path, we don't have to worry about Lucky
             * 13, because there's a strictly worse padding attack built in
             * the protocol (known as part of POODLE), so we don't care if the
             * code is not constant-time, in particular branches are OK. */
            if( padlen > transform->ivlen )
            {
#if defined(MBEDTLS_SSL_DEBUG_ALL)
                MBEDTLS_SSL_DEBUG_MSG( 1, ( "bad padding length: is %d, "
                                            "should be no more than %d",
                                            padlen, transform->ivlen ) );
#endif
                correct = 0;
            }
        }
        else
#endif /* MBEDTLS_SSL_PROTO_SSL3 */
#if defined(MBEDTLS_SSL_PROTO_TLS1) || defined(MBEDTLS_SSL_PROTO_TLS1_1) || \
    defined(MBEDTLS_SSL_PROTO_TLS1_2)
        if( transform->minor_ver > MBEDTLS_SSL_MINOR_VERSION_0 )
        {
            /* The padding check involves a series of up to 256
             * consecutive memory reads at the end of the record
             * plaintext buffer. In order to hide the length and
             * validity of the padding, always perform exactly
             * `min(256,plaintext_len)` reads (but take into account
             * only the last `padlen` bytes for the padding check). */
            size_t pad_count = 0;
            volatile unsigned char* const check = data;

            /* Index of first padding byte; it has been ensured above
             * that the subtraction is safe. */
            size_t const padding_idx = rec->data_len - padlen;
            size_t const num_checks = rec->data_len <= 256 ? rec->data_len : 256;
            size_t const start_idx = rec->data_len - num_checks;
            size_t idx;

            for( idx = start_idx; idx < rec->data_len; idx++ )
            {
                /* pad_count += (idx >= padding_idx) &&
                 *              (check[idx] == padlen - 1);
                 */
                const size_t mask = mbedtls_ssl_cf_mask_ge( idx, padding_idx );
                const size_t equal = mbedtls_ssl_cf_bool_eq( check[idx],
                                                             padlen - 1 );
                pad_count += mask & equal;
            }
            correct &= mbedtls_ssl_cf_bool_eq( pad_count, padlen );

#if defined(MBEDTLS_SSL_DEBUG_ALL)
            if( padlen > 0 && correct == 0 )
                MBEDTLS_SSL_DEBUG_MSG( 1, ( "bad padding byte detected" ) );
#endif
            padlen &= mbedtls_ssl_cf_mask_from_bit( correct );
        }
        else
#endif /* MBEDTLS_SSL_PROTO_TLS1 || MBEDTLS_SSL_PROTO_TLS1_1 || \
          MBEDTLS_SSL_PROTO_TLS1_2 */
        {
            MBEDTLS_SSL_DEBUG_MSG( 1, ( "should never happen" ) );
            return( MBEDTLS_ERR_SSL_INTERNAL_ERROR );
        }

        /* If the padding was found to be invalid, padlen == 0
         * and the subtraction is safe. If the padding was found valid,
         * padlen hasn't been changed and the previous assertion
         * data_len >= padlen still holds. */
        rec->data_len -= padlen;
    }
    else
#endif /* MBEDTLS_SSL_SOME_SUITES_USE_CBC */
    {
        MBEDTLS_SSL_DEBUG_MSG( 1, ( "should never happen" ) );
        return( MBEDTLS_ERR_SSL_INTERNAL_ERROR );
    }

#if defined(MBEDTLS_SSL_DEBUG_ALL)
    MBEDTLS_SSL_DEBUG_BUF( 4, "raw buffer after decryption",
                           data, rec->data_len );
#endif

    /*
     * Authenticate if not done yet.
     * Compute the MAC regardless of the padding result (RFC4346, CBCTIME).
     */
#if defined(MBEDTLS_SSL_SOME_MODES_USE_MAC)
    if( auth_done == 0 )
    {
        unsigned char mac_expect[MBEDTLS_SSL_MAC_ADD];
        unsigned char mac_peer[MBEDTLS_SSL_MAC_ADD];

        /* If the initial value of padlen was such that
         * data_len < maclen + padlen + 1, then padlen
         * got reset to 1, and the initial check
         * data_len >= minlen + maclen + 1
         * guarantees that at this point we still
         * have at least data_len >= maclen.
         *
         * If the initial value of padlen was such that
         * data_len >= maclen + padlen + 1, then we have
         * subtracted either padlen + 1 (if the padding was correct)
         * or 0 (if the padding was incorrect) since then,
         * hence data_len >= maclen in any case.
         */
        rec->data_len -= transform->maclen;
        ssl_extract_add_data_from_record( add_data, &add_data_len, rec,
                                          transform->minor_ver );

#if defined(MBEDTLS_SSL_PROTO_SSL3)
        if( transform->minor_ver == MBEDTLS_SSL_MINOR_VERSION_0 )
        {
            ssl_mac( &transform->md_ctx_dec,
                     transform->mac_dec,
                     data, rec->data_len,
                     rec->ctr, rec->type,
                     mac_expect );
            memcpy( mac_peer, data + rec->data_len, transform->maclen );
        }
        else
#endif /* MBEDTLS_SSL_PROTO_SSL3 */
#if defined(MBEDTLS_SSL_PROTO_TLS1) || defined(MBEDTLS_SSL_PROTO_TLS1_1) || \
        defined(MBEDTLS_SSL_PROTO_TLS1_2)
        if( transform->minor_ver > MBEDTLS_SSL_MINOR_VERSION_0 )
        {
            /*
             * The next two sizes are the minimum and maximum values of
             * data_len over all padlen values.
             *
             * They're independent of padlen, since we previously did
             * data_len -= padlen.
             *
             * Note that max_len + maclen is never more than the buffer
             * length, as we previously did in_msglen -= maclen too.
             */
            const size_t max_len = rec->data_len + padlen;
            const size_t min_len = ( max_len > 256 ) ? max_len - 256 : 0;

            ret = mbedtls_ssl_cf_hmac( &transform->md_ctx_dec,
                                       add_data, add_data_len,
                                       data, rec->data_len, min_len, max_len,
                                       mac_expect );
            if( ret != 0 )
            {
                MBEDTLS_SSL_DEBUG_RET( 1, "mbedtls_ssl_cf_hmac", ret );
                return( ret );
            }

            mbedtls_ssl_cf_memcpy_offset( mac_peer, data,
                                          rec->data_len,
                                          min_len, max_len,
                                          transform->maclen );
        }
        else
#endif /* MBEDTLS_SSL_PROTO_TLS1 || MBEDTLS_SSL_PROTO_TLS1_1 || \
              MBEDTLS_SSL_PROTO_TLS1_2 */
        {
            MBEDTLS_SSL_DEBUG_MSG( 1, ( "should never happen" ) );
            return( MBEDTLS_ERR_SSL_INTERNAL_ERROR );
        }

#if defined(MBEDTLS_SSL_DEBUG_ALL)
        MBEDTLS_SSL_DEBUG_BUF( 4, "expected mac", mac_expect, transform->maclen );
        MBEDTLS_SSL_DEBUG_BUF( 4, "message  mac", mac_peer, transform->maclen );
#endif

        if( mbedtls_ssl_safer_memcmp( mac_peer, mac_expect,
                                      transform->maclen ) != 0 )
        {
#if defined(MBEDTLS_SSL_DEBUG_ALL)
            MBEDTLS_SSL_DEBUG_MSG( 1, ( "message mac does not match" ) );
#endif
            correct = 0;
        }
        auth_done++;
    }

    /*
     * Finally check the correct flag
     */
    if( correct == 0 )
        return( MBEDTLS_ERR_SSL_INVALID_MAC );
#endif /* MBEDTLS_SSL_SOME_MODES_USE_MAC */

    /* Make extra sure authentication was performed, exactly once */
    if( auth_done != 1 )
    {
        MBEDTLS_SSL_DEBUG_MSG( 1, ( "should never happen" ) );
        return( MBEDTLS_ERR_SSL_INTERNAL_ERROR );
    }

#if defined(MBEDTLS_SSL_PROTO_TLS1_3_EXPERIMENTAL)
    if( transform->minor_ver == MBEDTLS_SSL_MINOR_VERSION_4 )
    {
        /* Remove inner padding and infer true content type. */
        ret = ssl_parse_inner_plaintext( data, &rec->data_len,
                                         &rec->type );

        if( ret != 0 )
            return( MBEDTLS_ERR_SSL_INVALID_RECORD );
    }
#endif /* MBEDTLS_SSL_PROTO_TLS1_3_EXPERIMENTAL */

#if defined(MBEDTLS_SSL_DTLS_CONNECTION_ID)
    if( rec->cid_len != 0 )
    {
        ret = ssl_parse_inner_plaintext( data, &rec->data_len,
                                         &rec->type );
        if( ret != 0 )
            return( MBEDTLS_ERR_SSL_INVALID_RECORD );
    }
#endif /* MBEDTLS_SSL_DTLS_CONNECTION_ID */

    MBEDTLS_SSL_DEBUG_MSG( 2, ( "<= decrypt buf" ) );

    return( 0 );
}

#if defined(MBEDTLS_SSL_PROTO_TLS1_2)

#undef MAC_NONE
#undef MAC_PLAINTEXT
#undef MAC_CIPHERTEXT

#if defined(MBEDTLS_ZLIB_SUPPORT)
/*
 * Compression/decompression functions
 */
static int ssl_compress_buf( mbedtls_ssl_context *ssl )
{
    int ret = MBEDTLS_ERR_ERROR_CORRUPTION_DETECTED;
    unsigned char *msg_post = ssl->out_msg;
    ptrdiff_t bytes_written = ssl->out_msg - ssl->out_buf;
    size_t len_pre = ssl->out_msglen;
    unsigned char *msg_pre = ssl->compress_buf;
#if defined(MBEDTLS_SSL_VARIABLE_BUFFER_LENGTH)
    size_t out_buf_len = ssl->out_buf_len;
#else
    size_t out_buf_len = MBEDTLS_SSL_OUT_BUFFER_LEN;
#endif

    MBEDTLS_SSL_DEBUG_MSG( 2, ( "=> compress buf" ) );

    if( len_pre == 0 )
        return( 0 );

    memcpy( msg_pre, ssl->out_msg, len_pre );

    MBEDTLS_SSL_DEBUG_MSG( 3, ( "before compression: msglen = %d, ",
                   ssl->out_msglen ) );

    MBEDTLS_SSL_DEBUG_BUF( 4, "before compression: output payload",
                   ssl->out_msg, ssl->out_msglen );

    ssl->transform_out->ctx_deflate.next_in = msg_pre;
    ssl->transform_out->ctx_deflate.avail_in = len_pre;
    ssl->transform_out->ctx_deflate.next_out = msg_post;
    ssl->transform_out->ctx_deflate.avail_out = out_buf_len - bytes_written;

    ret = deflate( &ssl->transform_out->ctx_deflate, Z_SYNC_FLUSH );
    if( ret != Z_OK )
    {
        MBEDTLS_SSL_DEBUG_MSG( 1, ( "failed to perform compression (%d)", ret ) );
        return( MBEDTLS_ERR_SSL_COMPRESSION_FAILED );
    }

    ssl->out_msglen = out_buf_len -
                      ssl->transform_out->ctx_deflate.avail_out - bytes_written;

    MBEDTLS_SSL_DEBUG_MSG( 3, ( "after compression: msglen = %d, ",
                   ssl->out_msglen ) );

    MBEDTLS_SSL_DEBUG_BUF( 4, "after compression: output payload",
                   ssl->out_msg, ssl->out_msglen );

    MBEDTLS_SSL_DEBUG_MSG( 2, ( "<= compress buf" ) );

    return( 0 );
}

static int ssl_decompress_buf( mbedtls_ssl_context *ssl )
{
    int ret = MBEDTLS_ERR_ERROR_CORRUPTION_DETECTED;
    unsigned char *msg_post = ssl->in_msg;
    ptrdiff_t header_bytes = ssl->in_msg - ssl->in_buf;
    size_t len_pre = ssl->in_msglen;
    unsigned char *msg_pre = ssl->compress_buf;
#if defined(MBEDTLS_SSL_VARIABLE_BUFFER_LENGTH)
    size_t in_buf_len = ssl->in_buf_len;
#else
    size_t in_buf_len = MBEDTLS_SSL_IN_BUFFER_LEN;
#endif

    MBEDTLS_SSL_DEBUG_MSG( 2, ( "=> decompress buf" ) );

    if( len_pre == 0 )
        return( 0 );

    memcpy( msg_pre, ssl->in_msg, len_pre );

    MBEDTLS_SSL_DEBUG_MSG( 3, ( "before decompression: msglen = %d, ",
                   ssl->in_msglen ) );

    MBEDTLS_SSL_DEBUG_BUF( 4, "before decompression: input payload",
                   ssl->in_msg, ssl->in_msglen );

    ssl->transform_in->ctx_inflate.next_in = msg_pre;
    ssl->transform_in->ctx_inflate.avail_in = len_pre;
    ssl->transform_in->ctx_inflate.next_out = msg_post;
    ssl->transform_in->ctx_inflate.avail_out = in_buf_len - header_bytes;

    ret = inflate( &ssl->transform_in->ctx_inflate, Z_SYNC_FLUSH );
    if( ret != Z_OK )
    {
        MBEDTLS_SSL_DEBUG_MSG( 1, ( "failed to perform decompression (%d)", ret ) );
        return( MBEDTLS_ERR_SSL_COMPRESSION_FAILED );
    }

    ssl->in_msglen = in_buf_len -
                     ssl->transform_in->ctx_inflate.avail_out - header_bytes;

    MBEDTLS_SSL_DEBUG_MSG( 3, ( "after decompression: msglen = %d, ",
                   ssl->in_msglen ) );

    MBEDTLS_SSL_DEBUG_BUF( 4, "after decompression: input payload",
                   ssl->in_msg, ssl->in_msglen );

    MBEDTLS_SSL_DEBUG_MSG( 2, ( "<= decompress buf" ) );

    return( 0 );
}
#endif /* MBEDTLS_ZLIB_SUPPORT */

#endif /* MBEDTLS_SSL_PROTO_TLS1_2 */

#if !defined(MBEDTLS_SSL_USE_MPS)
/*
 * Fill the input message buffer by appending data to it.
 * The amount of data already fetched is in ssl->in_left.
 *
 * If we return 0, is it guaranteed that (at least) nb_want bytes are
 * available (from this read and/or a previous one). Otherwise, an error code
 * is returned (possibly EOF or WANT_READ).
 *
 * With stream transport (TLS) on success ssl->in_left == nb_want, but
 * with datagram transport (DTLS) on success ssl->in_left >= nb_want,
 * since we always read a whole datagram at once.
 *
 * For DTLS, it is up to the caller to set ssl->next_record_offset when
 * they're done reading a record.
 */
int mbedtls_ssl_fetch_input( mbedtls_ssl_context *ssl, size_t nb_want )
{
    int ret = MBEDTLS_ERR_ERROR_CORRUPTION_DETECTED;
    size_t len;
#if defined(MBEDTLS_SSL_VARIABLE_BUFFER_LENGTH)
    size_t in_buf_len = ssl->in_buf_len;
#else
    size_t in_buf_len = MBEDTLS_SSL_IN_BUFFER_LEN;
#endif

    MBEDTLS_SSL_DEBUG_MSG( 2, ( "=> fetch input" ) );

    if( ssl->f_recv == NULL && ssl->f_recv_timeout == NULL )
    {
        MBEDTLS_SSL_DEBUG_MSG( 1, ( "Bad usage of mbedtls_ssl_set_bio() "
                            "or mbedtls_ssl_set_bio()" ) );
        return( MBEDTLS_ERR_SSL_BAD_INPUT_DATA );
    }

    if( nb_want > in_buf_len - (size_t)( ssl->in_hdr - ssl->in_buf ) )
    {
        MBEDTLS_SSL_DEBUG_MSG( 1, ( "requesting more data than fits" ) );
        return( MBEDTLS_ERR_SSL_BAD_INPUT_DATA );
    }

#if defined(MBEDTLS_SSL_PROTO_DTLS)
    if( ssl->conf->transport == MBEDTLS_SSL_TRANSPORT_DATAGRAM )
    {
        uint32_t timeout;

        /*
         * The point is, we need to always read a full datagram at once, so we
         * sometimes read more then requested, and handle the additional data.
         * It could be the rest of the current record (while fetching the
         * header) and/or some other records in the same datagram.
         */

        /*
         * Move to the next record in the already read datagram if applicable
         */
        if( ssl->next_record_offset != 0 )
        {
            if( ssl->in_left < ssl->next_record_offset )
            {
                MBEDTLS_SSL_DEBUG_MSG( 1, ( "should never happen" ) );
                return( MBEDTLS_ERR_SSL_INTERNAL_ERROR );
            }

            ssl->in_left -= ssl->next_record_offset;

            if( ssl->in_left != 0 )
            {
                MBEDTLS_SSL_DEBUG_MSG( 2, ( "next record in same datagram, offset: %d",
                                    ssl->next_record_offset ) );
                memmove( ssl->in_hdr,
                         ssl->in_hdr + ssl->next_record_offset,
                         ssl->in_left );
            }

            ssl->next_record_offset = 0;
        }

        MBEDTLS_SSL_DEBUG_MSG( 2, ( "in_left: %d, nb_want: %d",
                       ssl->in_left, nb_want ) );

        /*
         * Done if we already have enough data.
         */
        if( nb_want <= ssl->in_left)
        {
            MBEDTLS_SSL_DEBUG_MSG( 2, ( "<= fetch input" ) );
            return( 0 );
        }

        /*
         * A record can't be split across datagrams. If we need to read but
         * are not at the beginning of a new record, the caller did something
         * wrong.
         */
        if( ssl->in_left != 0 )
        {
            MBEDTLS_SSL_DEBUG_MSG( 1, ( "should never happen" ) );
            return( MBEDTLS_ERR_SSL_INTERNAL_ERROR );
        }

        /*
         * Don't even try to read if time's out already.
         * This avoids by-passing the timer when repeatedly receiving messages
         * that will end up being dropped.
         */
        if( mbedtls_ssl_check_timer( ssl ) != 0 )
        {
            MBEDTLS_SSL_DEBUG_MSG( 2, ( "timer has expired" ) );
            ret = MBEDTLS_ERR_SSL_TIMEOUT;
        }
        else
        {
            len = in_buf_len - ( ssl->in_hdr - ssl->in_buf );

            if( ssl->state != MBEDTLS_SSL_HANDSHAKE_OVER )
                timeout = ssl->handshake->retransmit_timeout;
            else
                timeout = ssl->conf->read_timeout;

            MBEDTLS_SSL_DEBUG_MSG( 3, ( "f_recv_timeout: %u ms", timeout ) );

            if( ssl->f_recv_timeout != NULL )
                ret = ssl->f_recv_timeout( ssl->p_bio, ssl->in_hdr, len,
                                                                    timeout );
            else
                ret = ssl->f_recv( ssl->p_bio, ssl->in_hdr, len );

            MBEDTLS_SSL_DEBUG_RET( 2, "ssl->f_recv(_timeout)", ret );

            if( ret == 0 )
                return( MBEDTLS_ERR_SSL_CONN_EOF );
        }

        if( ret == MBEDTLS_ERR_SSL_TIMEOUT )
        {
            MBEDTLS_SSL_DEBUG_MSG( 2, ( "timeout" ) );
            mbedtls_ssl_set_timer( ssl, 0 );

            if( ssl->state != MBEDTLS_SSL_HANDSHAKE_OVER )
            {
                if( mbedtls_ssl_double_retransmit_timeout( ssl ) != 0 )
                {
                    MBEDTLS_SSL_DEBUG_MSG( 1, ( "handshake timeout" ) );
                    return( MBEDTLS_ERR_SSL_TIMEOUT );
                }

                if( ( ret = mbedtls_ssl_resend( ssl ) ) != 0 )
                {
                    MBEDTLS_SSL_DEBUG_RET( 1, "mbedtls_ssl_resend", ret );
                    return( ret );
                }

                return( MBEDTLS_ERR_SSL_WANT_READ );
            }
#if defined(MBEDTLS_SSL_SRV_C) && defined(MBEDTLS_SSL_RENEGOTIATION)
            else if( ssl->conf->endpoint == MBEDTLS_SSL_IS_SERVER &&
                     ssl->renego_status == MBEDTLS_SSL_RENEGOTIATION_PENDING )
            {
                if( ( ret = mbedtls_ssl_resend_hello_request( ssl ) ) != 0 )
                {
                    MBEDTLS_SSL_DEBUG_RET( 1, "mbedtls_ssl_resend_hello_request",
                                           ret );
                    return( ret );
                }

                return( MBEDTLS_ERR_SSL_WANT_READ );
            }
#endif /* MBEDTLS_SSL_SRV_C && MBEDTLS_SSL_RENEGOTIATION */
        }

        if( ret < 0 )
            return( ret );

        ssl->in_left = ret;
    }
    else
#endif
    {
        MBEDTLS_SSL_DEBUG_MSG( 2, ( "in_left: %d, nb_want: %d",
                       ssl->in_left, nb_want ) );

        while( ssl->in_left < nb_want )
        {
            len = nb_want - ssl->in_left;

            if( mbedtls_ssl_check_timer( ssl ) != 0 )
                ret = MBEDTLS_ERR_SSL_TIMEOUT;
            else
            {
                if( ssl->f_recv_timeout != NULL )
                {
                    ret = ssl->f_recv_timeout( ssl->p_bio,
                                               ssl->in_hdr + ssl->in_left, len,
                                               ssl->conf->read_timeout );
                }
                else
                {
                    ret = ssl->f_recv( ssl->p_bio,
                                       ssl->in_hdr + ssl->in_left, len );
                }
            }

            MBEDTLS_SSL_DEBUG_MSG( 2, ( "in_left: %d, nb_want: %d",
                                        ssl->in_left, nb_want ) );
            MBEDTLS_SSL_DEBUG_RET( 2, "ssl->f_recv(_timeout)", ret );

            if( ret == 0 )
                return( MBEDTLS_ERR_SSL_CONN_EOF );

            if( ret < 0 )
                return( ret );

            if ( (size_t)ret > len || ( INT_MAX > SIZE_MAX && ret > (int)SIZE_MAX ) )
            {
                MBEDTLS_SSL_DEBUG_MSG( 1,
                    ( "f_recv returned %d bytes but only %lu were requested",
                    ret, (unsigned long)len ) );
                return( MBEDTLS_ERR_SSL_INTERNAL_ERROR );
            }

            ssl->in_left += ret;
        }
    }

    MBEDTLS_SSL_DEBUG_MSG( 2, ( "<= fetch input" ) );

    return( 0 );
}
#endif /* !MBEDTLS_SSL_USE_MPS */

#if defined(MBEDTLS_SSL_USE_MPS)
int mbedtls_ssl_flush_output( mbedtls_ssl_context *ssl )
{
    int ret;

    MBEDTLS_SSL_PROC_CHK( mbedtls_mps_flush( &ssl->mps.l4 ) );

cleanup:
    /*
     * Remap MPS error codes
     *
     * TODO: Consolidate MPS and SSL error codes, so that this isn't necessary.
     */
    ret = mbedtls_ssl_mps_remap_error( ret );

    return( ret);
}
#else /* MBEDTLS_SSL_USE_MPS */
/*
 * Flush any data not yet written
 */
int mbedtls_ssl_flush_output( mbedtls_ssl_context *ssl )
{
    int ret = MBEDTLS_ERR_ERROR_CORRUPTION_DETECTED;
    unsigned char *buf;

    MBEDTLS_SSL_DEBUG_MSG( 2, ( "=> flush output" ) );

    if( ssl->f_send == NULL )
    {
        MBEDTLS_SSL_DEBUG_MSG( 1, ( "Bad usage of mbedtls_ssl_set_bio() "
                            "or mbedtls_ssl_set_bio()" ) );
        return( MBEDTLS_ERR_SSL_BAD_INPUT_DATA );
    }

    /* Avoid incrementing counter if data is flushed */
    if( ssl->out_left == 0 )
    {
        MBEDTLS_SSL_DEBUG_MSG( 2, ( "<= flush output" ) );
        return( 0 );
    }

    while( ssl->out_left > 0 )
    {
        MBEDTLS_SSL_DEBUG_MSG( 2, ( "message length: %d, out_left: %d",
                       mbedtls_ssl_out_hdr_len( ssl ) + ssl->out_msglen, ssl->out_left ) );

        buf = ssl->out_hdr - ssl->out_left;
        ret = ssl->f_send( ssl->p_bio, buf, ssl->out_left );

        MBEDTLS_SSL_DEBUG_RET( 2, "ssl->f_send", ret );

        if( ret <= 0 )
            return( ret );

        if( (size_t)ret > ssl->out_left || ( INT_MAX > SIZE_MAX && ret > (int)SIZE_MAX ) )
        {
            MBEDTLS_SSL_DEBUG_MSG( 1,
                ( "f_send returned %d bytes but only %lu bytes were sent",
                ret, (unsigned long)ssl->out_left ) );
            return( MBEDTLS_ERR_SSL_INTERNAL_ERROR );
        }

        ssl->out_left -= ret;
    }

#if defined(MBEDTLS_SSL_PROTO_DTLS)
    if( ssl->conf->transport == MBEDTLS_SSL_TRANSPORT_DATAGRAM )
    {
        ssl->out_hdr = ssl->out_buf;
    }
    else
#endif
    {
        ssl->out_hdr = ssl->out_buf + 8;
    }
    mbedtls_ssl_update_out_pointers( ssl, ssl->transform_out );

    MBEDTLS_SSL_DEBUG_MSG( 2, ( "<= flush output" ) );

    return( 0 );
}
#endif /* MBEDTLS_SSL_USE_MPS */

/*
 * Functions to handle the DTLS retransmission state machine
 */
#if defined(MBEDTLS_SSL_PROTO_DTLS)
/*
 * Append current handshake message to current outgoing flight
 */
static int ssl_flight_append( mbedtls_ssl_context *ssl )
{
    mbedtls_ssl_flight_item *msg;
    MBEDTLS_SSL_DEBUG_MSG( 2, ( "=> ssl_flight_append" ) );
    MBEDTLS_SSL_DEBUG_BUF( 4, "message appended to flight",
                           ssl->out_msg, ssl->out_msglen );

    /* Allocate space for current message */
    if( ( msg = mbedtls_calloc( 1, sizeof(  mbedtls_ssl_flight_item ) ) ) == NULL )
    {
        MBEDTLS_SSL_DEBUG_MSG( 1, ( "alloc %d bytes failed",
                            sizeof( mbedtls_ssl_flight_item ) ) );
        return( MBEDTLS_ERR_SSL_ALLOC_FAILED );
    }

    if( ( msg->p = mbedtls_calloc( 1, ssl->out_msglen ) ) == NULL )
    {
        MBEDTLS_SSL_DEBUG_MSG( 1, ( "alloc %d bytes failed", ssl->out_msglen ) );
        mbedtls_free( msg );
        return( MBEDTLS_ERR_SSL_ALLOC_FAILED );
    }

    /* Copy current handshake message with headers */
    memcpy( msg->p, ssl->out_msg, ssl->out_msglen );
    msg->len = ssl->out_msglen;
    msg->type = ssl->out_msgtype;
    msg->next = NULL;

    /* Append to the current flight */
    if( ssl->handshake->flight == NULL )
        ssl->handshake->flight = msg;
    else
    {
        mbedtls_ssl_flight_item *cur = ssl->handshake->flight;
        while( cur->next != NULL )
            cur = cur->next;
        cur->next = msg;
    }

    MBEDTLS_SSL_DEBUG_MSG( 2, ( "<= ssl_flight_append" ) );
    return( 0 );
}

/*
 * Free the current flight of handshake messages
 */
void mbedtls_ssl_flight_free( mbedtls_ssl_flight_item *flight )
{
    mbedtls_ssl_flight_item *cur = flight;
    mbedtls_ssl_flight_item *next;

    while( cur != NULL )
    {
        next = cur->next;

        mbedtls_free( cur->p );
        mbedtls_free( cur );

        cur = next;
    }
}

/*
 * Swap transform_out and out_ctr with the alternative ones
 */
static int ssl_swap_epochs( mbedtls_ssl_context *ssl )
{
    mbedtls_ssl_transform *tmp_transform;
    unsigned char tmp_out_ctr[8];

    if( ssl->transform_out == ssl->handshake->alt_transform_out )
    {
        MBEDTLS_SSL_DEBUG_MSG( 3, ( "skip swap epochs" ) );
        return( 0 );
    }

    MBEDTLS_SSL_DEBUG_MSG( 3, ( "swap epochs" ) );

    /* Swap transforms */
    tmp_transform                     = ssl->transform_out;
    ssl->transform_out                = ssl->handshake->alt_transform_out;
    ssl->handshake->alt_transform_out = tmp_transform;

    /* Swap epoch + sequence_number */
    memcpy( tmp_out_ctr,                 ssl->cur_out_ctr,            8 );
    memcpy( ssl->cur_out_ctr,            ssl->handshake->alt_out_ctr, 8 );
    memcpy( ssl->handshake->alt_out_ctr, tmp_out_ctr,                 8 );

    /* Adjust to the newly activated transform */
    mbedtls_ssl_update_out_pointers( ssl, ssl->transform_out );

#if defined(MBEDTLS_SSL_HW_RECORD_ACCEL)
    if( mbedtls_ssl_hw_record_activate != NULL )
    {
        int ret = mbedtls_ssl_hw_record_activate( ssl, MBEDTLS_SSL_CHANNEL_OUTBOUND );
        if( ret != 0 )
        {
            MBEDTLS_SSL_DEBUG_RET( 1, "mbedtls_ssl_hw_record_activate", ret );
            return( MBEDTLS_ERR_SSL_HW_ACCEL_FAILED );
        }
    }
#endif

    return( 0 );
}

/*
 * Retransmit the current flight of messages.
 */
int mbedtls_ssl_resend( mbedtls_ssl_context *ssl )
{
    int ret = 0;

    MBEDTLS_SSL_DEBUG_MSG( 2, ( "=> mbedtls_ssl_resend" ) );

    ret = mbedtls_ssl_flight_transmit( ssl );

    MBEDTLS_SSL_DEBUG_MSG( 2, ( "<= mbedtls_ssl_resend" ) );

    return( ret );
}

/*
 * Transmit or retransmit the current flight of messages.
 *
 * Need to remember the current message in case flush_output returns
 * WANT_WRITE, causing us to exit this function and come back later.
 * This function must be called until state is no longer SENDING.
 */
int mbedtls_ssl_flight_transmit( mbedtls_ssl_context *ssl )
{
    int ret = MBEDTLS_ERR_ERROR_CORRUPTION_DETECTED;
    MBEDTLS_SSL_DEBUG_MSG( 2, ( "=> mbedtls_ssl_flight_transmit" ) );

    if( ssl->handshake->retransmit_state != MBEDTLS_SSL_RETRANS_SENDING )
    {
        MBEDTLS_SSL_DEBUG_MSG( 2, ( "initialise flight transmission" ) );

        ssl->handshake->cur_msg = ssl->handshake->flight;
        ssl->handshake->cur_msg_p = ssl->handshake->flight->p + 12;
        ret = ssl_swap_epochs( ssl );
        if( ret != 0 )
            return( ret );

        ssl->handshake->retransmit_state = MBEDTLS_SSL_RETRANS_SENDING;
    }

    while( ssl->handshake->cur_msg != NULL )
    {
        size_t max_frag_len;
        const mbedtls_ssl_flight_item * const cur = ssl->handshake->cur_msg;

        int const is_finished =
            ( cur->type == MBEDTLS_SSL_MSG_HANDSHAKE &&
              cur->p[0] == MBEDTLS_SSL_HS_FINISHED );

        uint8_t const force_flush = ssl->disable_datagram_packing == 1 ?
            SSL_FORCE_FLUSH : SSL_DONT_FORCE_FLUSH;

        /* Swap epochs before sending Finished: we can't do it after
         * sending ChangeCipherSpec, in case write returns WANT_READ.
         * Must be done before copying, may change out_msg pointer */
        if( is_finished && ssl->handshake->cur_msg_p == ( cur->p + 12 ) )
        {
            MBEDTLS_SSL_DEBUG_MSG( 2, ( "swap epochs to send finished message" ) );
            ret = ssl_swap_epochs( ssl );
            if( ret != 0 )
                return( ret );
        }

        ret = ssl_get_remaining_payload_in_datagram( ssl );
        if( ret < 0 )
            return( ret );
        max_frag_len = (size_t) ret;

        /* CCS is copied as is, while HS messages may need fragmentation */
        if( cur->type == MBEDTLS_SSL_MSG_CHANGE_CIPHER_SPEC )
        {
            if( max_frag_len == 0 )
            {
                if( ( ret = mbedtls_ssl_flush_output( ssl ) ) != 0 )
                    return( ret );

                continue;
            }

            memcpy( ssl->out_msg, cur->p, cur->len );
            ssl->out_msglen  = cur->len;
            ssl->out_msgtype = cur->type;

            /* Update position inside current message */
            ssl->handshake->cur_msg_p += cur->len;
        }
        else
        {
            const unsigned char * const p = ssl->handshake->cur_msg_p;
            const size_t hs_len = cur->len - 12;
            const size_t frag_off = p - ( cur->p + 12 );
            const size_t rem_len = hs_len - frag_off;
            size_t cur_hs_frag_len, max_hs_frag_len;

            if( ( max_frag_len < 12 ) || ( max_frag_len == 12 && hs_len != 0 ) )
            {
                if( is_finished )
                {
                    ret = ssl_swap_epochs( ssl );
                    if( ret != 0 )
                        return( ret );
                }

                if( ( ret = mbedtls_ssl_flush_output( ssl ) ) != 0 )
                    return( ret );

                continue;
            }
            max_hs_frag_len = max_frag_len - 12;

            cur_hs_frag_len = rem_len > max_hs_frag_len ?
                max_hs_frag_len : rem_len;

            if( frag_off == 0 && cur_hs_frag_len != hs_len )
            {
                MBEDTLS_SSL_DEBUG_MSG( 2, ( "fragmenting handshake message (%u > %u)",
                                            (unsigned) cur_hs_frag_len,
                                            (unsigned) max_hs_frag_len ) );
            }

            /* Messages are stored with handshake headers as if not fragmented,
             * copy beginning of headers then fill fragmentation fields.
             * Handshake headers: type(1) len(3) seq(2) f_off(3) f_len(3) */
            memcpy( ssl->out_msg, cur->p, 6 );

            ssl->out_msg[6] = ( ( frag_off >> 16 ) & 0xff );
            ssl->out_msg[7] = ( ( frag_off >>  8 ) & 0xff );
            ssl->out_msg[8] = ( ( frag_off       ) & 0xff );

            ssl->out_msg[ 9] = ( ( cur_hs_frag_len >> 16 ) & 0xff );
            ssl->out_msg[10] = ( ( cur_hs_frag_len >>  8 ) & 0xff );
            ssl->out_msg[11] = ( ( cur_hs_frag_len       ) & 0xff );

            MBEDTLS_SSL_DEBUG_BUF( 3, "handshake header", ssl->out_msg, 12 );

            /* Copy the handshake message content and set records fields */
            memcpy( ssl->out_msg + 12, p, cur_hs_frag_len );
            ssl->out_msglen = cur_hs_frag_len + 12;
            ssl->out_msgtype = cur->type;

            /* Update position inside current message */
            ssl->handshake->cur_msg_p += cur_hs_frag_len;
        }

        /* If done with the current message move to the next one if any */
        if( ssl->handshake->cur_msg_p >= cur->p + cur->len )
        {
            if( cur->next != NULL )
            {
                ssl->handshake->cur_msg = cur->next;
                ssl->handshake->cur_msg_p = cur->next->p + 12;
            }
            else
            {
                ssl->handshake->cur_msg = NULL;
                ssl->handshake->cur_msg_p = NULL;
            }
        }

        /* Actually send the message out */
        if( ( ret = mbedtls_ssl_write_record( ssl, force_flush ) ) != 0 )
        {
            MBEDTLS_SSL_DEBUG_RET( 1, "mbedtls_ssl_write_record", ret );
            return( ret );
        }
    }

    if( ( ret = mbedtls_ssl_flush_output( ssl ) ) != 0 )
        return( ret );

    /* Update state and set timer */
    if( ssl->state == MBEDTLS_SSL_HANDSHAKE_OVER )
        ssl->handshake->retransmit_state = MBEDTLS_SSL_RETRANS_FINISHED;
    else
    {
        ssl->handshake->retransmit_state = MBEDTLS_SSL_RETRANS_WAITING;
        mbedtls_ssl_set_timer( ssl, ssl->handshake->retransmit_timeout );
    }

    MBEDTLS_SSL_DEBUG_MSG( 2, ( "<= mbedtls_ssl_flight_transmit" ) );

    return( 0 );
}

/*
 * To be called when the last message of an incoming flight is received.
 */
void mbedtls_ssl_recv_flight_completed( mbedtls_ssl_context *ssl )
{
    /* We won't need to resend that one any more */
    mbedtls_ssl_flight_free( ssl->handshake->flight );
    ssl->handshake->flight = NULL;
    ssl->handshake->cur_msg = NULL;

    /* The next incoming flight will start with this msg_seq */
    ssl->handshake->in_flight_start_seq = ssl->handshake->in_msg_seq;

    /* We don't want to remember CCS's across flight boundaries. */
    ssl->handshake->buffering.seen_ccs = 0;

    /* Clear future message buffering structure. */
    mbedtls_ssl_buffering_free( ssl );

    /* Cancel timer */
    mbedtls_ssl_set_timer( ssl, 0 );

    if( ssl->in_msgtype == MBEDTLS_SSL_MSG_HANDSHAKE &&
        ssl->in_msg[0] == MBEDTLS_SSL_HS_FINISHED )
    {
        ssl->handshake->retransmit_state = MBEDTLS_SSL_RETRANS_FINISHED;
    }
    else
        ssl->handshake->retransmit_state = MBEDTLS_SSL_RETRANS_PREPARING;
}

/*
 * To be called when the last message of an outgoing flight is send.
 */
void mbedtls_ssl_send_flight_completed( mbedtls_ssl_context *ssl )
{
    ssl_reset_retransmit_timeout( ssl );
    mbedtls_ssl_set_timer( ssl, ssl->handshake->retransmit_timeout );

    if( ssl->in_msgtype == MBEDTLS_SSL_MSG_HANDSHAKE &&
        ssl->in_msg[0] == MBEDTLS_SSL_HS_FINISHED )
    {
        ssl->handshake->retransmit_state = MBEDTLS_SSL_RETRANS_FINISHED;
    }
    else
        ssl->handshake->retransmit_state = MBEDTLS_SSL_RETRANS_WAITING;
}
#endif /* MBEDTLS_SSL_PROTO_DTLS */

/*
 * Handshake layer functions
 */

#if !defined(MBEDTLS_SSL_USE_MPS)
/*
 * Write (DTLS: or queue) current handshake (including CCS) message.
 *
 *  - fill in handshake headers
 *  - update handshake checksum
 *  - DTLS: save message for resending
 *  - then pass to the record layer
 *
 * DTLS: except for HelloRequest, messages are only queued, and will only be
 * actually sent when calling flight_transmit() or resend().
 *
 * Inputs:
 *  - ssl->out_msglen: 4 + actual handshake message len
 *      (4 is the size of handshake headers for TLS)
 *  - ssl->out_msg[0]: the handshake type (ClientHello, ServerHello, etc)
 *  - ssl->out_msg + 4: the handshake message body
 *
 * Outputs, ie state before passing to flight_append() or write_record():
 *   - ssl->out_msglen: the length of the record contents
 *      (including handshake headers but excluding record headers)
 *   - ssl->out_msg: the record contents (handshake headers + content)
 */
int mbedtls_ssl_write_handshake_msg( mbedtls_ssl_context *ssl )
{
    return( mbedtls_ssl_write_handshake_msg_ext( ssl, 1 /* update checksum */ ) );
}

int mbedtls_ssl_write_handshake_msg_ext( mbedtls_ssl_context *ssl,
                                         int update_checksum )
{
    int ret = MBEDTLS_ERR_ERROR_CORRUPTION_DETECTED;
    const size_t hs_len = ssl->out_msglen - 4;
    const unsigned char hs_type = ssl->out_msg[0];

    MBEDTLS_SSL_DEBUG_MSG( 2, ( "=> write handshake message" ) );

    /*
     * Sanity checks
     */
    if( ssl->out_msgtype != MBEDTLS_SSL_MSG_HANDSHAKE          &&
        ssl->out_msgtype != MBEDTLS_SSL_MSG_CHANGE_CIPHER_SPEC )
    {
        /* In SSLv3, the client might send a NoCertificate alert. */
#if defined(MBEDTLS_SSL_PROTO_SSL3) && defined(MBEDTLS_SSL_CLI_C)
        if( ! ( ssl->minor_ver      == MBEDTLS_SSL_MINOR_VERSION_0 &&
                ssl->out_msgtype    == MBEDTLS_SSL_MSG_ALERT       &&
                ssl->conf->endpoint == MBEDTLS_SSL_IS_CLIENT ) )
#endif /* MBEDTLS_SSL_PROTO_SSL3 && MBEDTLS_SSL_SRV_C */
        {
            MBEDTLS_SSL_DEBUG_MSG( 1, ( "should never happen" ) );
            return( MBEDTLS_ERR_SSL_INTERNAL_ERROR );
        }
    }

    /* Whenever we send anything different from a
     * HelloRequest we should be in a handshake - double check. */
    if( ! ( ssl->out_msgtype == MBEDTLS_SSL_MSG_HANDSHAKE &&
            hs_type          == MBEDTLS_SSL_HS_HELLO_REQUEST ) &&
        ssl->handshake == NULL )
    {
        MBEDTLS_SSL_DEBUG_MSG( 1, ( "should never happen" ) );
        return( MBEDTLS_ERR_SSL_INTERNAL_ERROR );
    }

#if defined(MBEDTLS_SSL_PROTO_DTLS)
    if( ssl->conf->transport == MBEDTLS_SSL_TRANSPORT_DATAGRAM &&
        ssl->handshake != NULL &&
        ssl->handshake->retransmit_state == MBEDTLS_SSL_RETRANS_SENDING )
    {
        MBEDTLS_SSL_DEBUG_MSG( 1, ( "should never happen" ) );
        return( MBEDTLS_ERR_SSL_INTERNAL_ERROR );
    }
#endif

    /* Double-check that we did not exceed the bounds
     * of the outgoing record buffer.
     * This should never fail as the various message
     * writing functions must obey the bounds of the
     * outgoing record buffer, but better be safe.
     *
     * Note: We deliberately do not check for the MTU or MFL here.
     */
    if( ssl->out_msglen > MBEDTLS_SSL_OUT_CONTENT_LEN )
    {
        MBEDTLS_SSL_DEBUG_MSG( 1, ( "Record too large: "
                                    "size %u, maximum %u",
                                    (unsigned) ssl->out_msglen,
                                    (unsigned) MBEDTLS_SSL_OUT_CONTENT_LEN ) );
        return( MBEDTLS_ERR_SSL_INTERNAL_ERROR );
    }

    /*
     * Fill handshake headers
     */
    if( ssl->out_msgtype == MBEDTLS_SSL_MSG_HANDSHAKE )
    {
        ssl->out_msg[1] = (unsigned char)( hs_len >> 16 );
        ssl->out_msg[2] = (unsigned char)( hs_len >>  8 );
        ssl->out_msg[3] = (unsigned char)( hs_len       );

        /*
         * DTLS has additional fields in the Handshake layer,
         * between the length field and the actual payload:
         *      uint16 message_seq;
         *      uint24 fragment_offset;
         *      uint24 fragment_length;
         */
#if defined(MBEDTLS_SSL_PROTO_DTLS)
        if( ssl->conf->transport == MBEDTLS_SSL_TRANSPORT_DATAGRAM )
        {
            /* Make room for the additional DTLS fields */
            if( MBEDTLS_SSL_OUT_CONTENT_LEN - ssl->out_msglen < 8 )
            {
                MBEDTLS_SSL_DEBUG_MSG( 1, ( "DTLS handshake message too large: "
                              "size %u, maximum %u",
                               (unsigned) ( hs_len ),
                               (unsigned) ( MBEDTLS_SSL_OUT_CONTENT_LEN - 12 ) ) );
                return( MBEDTLS_ERR_SSL_BAD_INPUT_DATA );
            }

            memmove( ssl->out_msg + 12, ssl->out_msg + 4, hs_len );
            ssl->out_msglen += 8;

            /* Write message_seq and update it, except for HelloRequest */
            if( hs_type != MBEDTLS_SSL_HS_HELLO_REQUEST )
            {
                ssl->out_msg[4] = ( ssl->handshake->out_msg_seq >> 8 ) & 0xFF;
                ssl->out_msg[5] = ( ssl->handshake->out_msg_seq      ) & 0xFF;
                ++( ssl->handshake->out_msg_seq );
            }
            else
            {
                ssl->out_msg[4] = 0;
                ssl->out_msg[5] = 0;
            }

            /* Handshake hashes are computed without fragmentation,
             * so set frag_offset = 0 and frag_len = hs_len for now */
            memset( ssl->out_msg + 6, 0x00, 3 );
            memcpy( ssl->out_msg + 9, ssl->out_msg + 1, 3 );
        }
#endif /* MBEDTLS_SSL_PROTO_DTLS */

        /* Update running hashes of handshake messages seen */
        if( hs_type != MBEDTLS_SSL_HS_HELLO_REQUEST &&
            update_checksum )
        {
            ssl->handshake->update_checksum( ssl, ssl->out_msg, ssl->out_msglen );
        }
    }

    /* Either send now, or just save to be sent (and resent) later */
#if defined(MBEDTLS_SSL_PROTO_DTLS)
    if( ssl->conf->transport == MBEDTLS_SSL_TRANSPORT_DATAGRAM &&
        ! ( ssl->out_msgtype == MBEDTLS_SSL_MSG_HANDSHAKE &&
            hs_type          == MBEDTLS_SSL_HS_HELLO_REQUEST ) )
    {
        if( ( ret = ssl_flight_append( ssl ) ) != 0 )
        {
            MBEDTLS_SSL_DEBUG_RET( 1, "ssl_flight_append", ret );
            return( ret );
        }
    }
    else
#endif
    {
        if( ( ret = mbedtls_ssl_write_record( ssl, SSL_FORCE_FLUSH ) ) != 0 )
        {
            MBEDTLS_SSL_DEBUG_RET( 1, "ssl_write_record", ret );
            return( ret );
        }
    }

    MBEDTLS_SSL_DEBUG_MSG( 2, ( "<= write handshake message" ) );

    return( 0 );
}

/*
 * Record layer functions
 */

/*
 * Write current record.
 *
 * Uses:
 *  - ssl->out_msgtype: type of the message (AppData, Handshake, Alert, CCS)
 *  - ssl->out_msglen: length of the record content (excl headers)
 *  - ssl->out_msg: record content
 */
int mbedtls_ssl_write_record( mbedtls_ssl_context *ssl, uint8_t force_flush )
{
    int ret, done = 0;
    size_t len = ssl->out_msglen;
    uint8_t flush = force_flush;

    MBEDTLS_SSL_DEBUG_MSG( 2, ( "=> write record" ) );

#if defined(MBEDTLS_ZLIB_SUPPORT)
    if( ssl->transform_out != NULL &&
        ssl->session_out->compression == MBEDTLS_SSL_COMPRESS_DEFLATE )
    {
        if( ( ret = ssl_compress_buf( ssl ) ) != 0 )
        {
            MBEDTLS_SSL_DEBUG_RET( 1, "ssl_compress_buf", ret );
            return( ret );
        }

        len = ssl->out_msglen;
    }
#endif /*MBEDTLS_ZLIB_SUPPORT */

#if defined(MBEDTLS_SSL_HW_RECORD_ACCEL)
    if( mbedtls_ssl_hw_record_write != NULL )
    {
        MBEDTLS_SSL_DEBUG_MSG( 2, ( "going for mbedtls_ssl_hw_record_write()" ) );

        ret = mbedtls_ssl_hw_record_write( ssl );
        if( ret != 0 && ret != MBEDTLS_ERR_SSL_HW_ACCEL_FALLTHROUGH )
        {
            MBEDTLS_SSL_DEBUG_RET( 1, "mbedtls_ssl_hw_record_write", ret );
            return( MBEDTLS_ERR_SSL_HW_ACCEL_FAILED );
        }

        if( ret == 0 )
            done = 1;
    }
#endif /* MBEDTLS_SSL_HW_RECORD_ACCEL */
    if( !done )
    {
        unsigned i;
        size_t protected_record_size;
#if defined(MBEDTLS_SSL_VARIABLE_BUFFER_LENGTH)
        size_t out_buf_len = ssl->out_buf_len;
#else
        size_t out_buf_len = MBEDTLS_SSL_OUT_BUFFER_LEN;
#endif
        /* Skip writing the record content type to after the encryption,
         * as it may change when using the CID extension. */

        mbedtls_ssl_write_wire_version( ssl->major_ver, ssl->minor_ver,
                           ssl->conf->transport, ssl->out_hdr + 1 );

        memcpy( ssl->out_ctr, ssl->cur_out_ctr, 8 );
        ssl->out_len[0] = (unsigned char)( len >> 8 );
        ssl->out_len[1] = (unsigned char)( len      );

        if( ssl->transform_out != NULL )
        {
            mbedtls_record rec;

            rec.buf         = ssl->out_iv;
            rec.buf_len     = out_buf_len - ( ssl->out_iv - ssl->out_buf );
            rec.data_len    = ssl->out_msglen;
            rec.data_offset = ssl->out_msg - rec.buf;

            memcpy( &rec.ctr[0], ssl->out_ctr, 8 );
            mbedtls_ssl_write_wire_version( ssl->major_ver, ssl->minor_ver,
                                       ssl->conf->transport, rec.ver );
            rec.type = ssl->out_msgtype;

#if defined(MBEDTLS_SSL_DTLS_CONNECTION_ID)
            /* The CID is set by mbedtls_ssl_encrypt_buf(). */
            rec.cid_len = 0;
#endif /* MBEDTLS_SSL_DTLS_CONNECTION_ID */

            if( ( ret = mbedtls_ssl_encrypt_buf( ssl, ssl->transform_out, &rec,
                                         ssl->conf->f_rng, ssl->conf->p_rng ) ) != 0 )
            {
                MBEDTLS_SSL_DEBUG_RET( 1, "ssl_encrypt_buf", ret );
                return( ret );
            }

            if( rec.data_offset != 0 )
            {
                MBEDTLS_SSL_DEBUG_MSG( 1, ( "should never happen" ) );
                return( MBEDTLS_ERR_SSL_INTERNAL_ERROR );
            }

            /* Update the record content type and CID. */
            ssl->out_msgtype = rec.type;
#if defined(MBEDTLS_SSL_DTLS_CONNECTION_ID )
            memcpy( ssl->out_cid, rec.cid, rec.cid_len );
#endif /* MBEDTLS_SSL_DTLS_CONNECTION_ID */
            ssl->out_msglen = len = rec.data_len;
            ssl->out_len[0] = (unsigned char)( rec.data_len >> 8 );
            ssl->out_len[1] = (unsigned char)( rec.data_len      );
        }

        protected_record_size = len + mbedtls_ssl_out_hdr_len( ssl );

#if defined(MBEDTLS_SSL_PROTO_DTLS)
        /* In case of DTLS, double-check that we don't exceed
         * the remaining space in the datagram. */
        if( ssl->conf->transport == MBEDTLS_SSL_TRANSPORT_DATAGRAM )
        {
            ret = ssl_get_remaining_space_in_datagram( ssl );
            if( ret < 0 )
                return( ret );

            if( protected_record_size > (size_t) ret )
            {
                /* Should never happen */
                return( MBEDTLS_ERR_SSL_INTERNAL_ERROR );
            }
        }
#endif /* MBEDTLS_SSL_PROTO_DTLS */

        /* Now write the potentially updated record content type. */
        ssl->out_hdr[0] = (unsigned char) ssl->out_msgtype;

        MBEDTLS_SSL_DEBUG_MSG( 3, ( "output record: msgtype = %d, "
                                    "version = [%d:%d], msglen = %d",
                                    ssl->out_hdr[0], ssl->out_hdr[1],
                                    ssl->out_hdr[2], len ) );

        MBEDTLS_SSL_DEBUG_BUF( 4, "output record sent to network",
                               ssl->out_hdr, protected_record_size );

        ssl->out_left += protected_record_size;
        ssl->out_hdr  += protected_record_size;
        mbedtls_ssl_update_out_pointers( ssl, ssl->transform_out );

        for( i = 8; i > mbedtls_ssl_ep_len( ssl ); i-- )
            if( ++ssl->cur_out_ctr[i - 1] != 0 )
                break;

        /* The loop goes to its end iff the counter is wrapping */
        if( i == mbedtls_ssl_ep_len( ssl ) )
        {
            MBEDTLS_SSL_DEBUG_MSG( 1, ( "outgoing message counter would wrap" ) );
            return( MBEDTLS_ERR_SSL_COUNTER_WRAPPING );
        }
    }

#if defined(MBEDTLS_SSL_PROTO_DTLS)
    if( ssl->conf->transport == MBEDTLS_SSL_TRANSPORT_DATAGRAM &&
        flush == SSL_DONT_FORCE_FLUSH )
    {
        size_t remaining;
        ret = ssl_get_remaining_payload_in_datagram( ssl );
        if( ret < 0 )
        {
            MBEDTLS_SSL_DEBUG_RET( 1, "ssl_get_remaining_payload_in_datagram",
                                   ret );
            return( ret );
        }

        remaining = (size_t) ret;
        if( remaining == 0 )
        {
            flush = SSL_FORCE_FLUSH;
        }
        else
        {
            MBEDTLS_SSL_DEBUG_MSG( 2, ( "Still %u bytes available in current datagram", (unsigned) remaining ) );
        }
    }
#endif /* MBEDTLS_SSL_PROTO_DTLS */

    if( ( flush == SSL_FORCE_FLUSH ) &&
        ( ret = mbedtls_ssl_flush_output( ssl ) ) != 0 )
    {
        MBEDTLS_SSL_DEBUG_RET( 1, "mbedtls_ssl_flush_output", ret );
        return( ret );
    }

    MBEDTLS_SSL_DEBUG_MSG( 2, ( "<= write record" ) );

    return( 0 );
}
#endif /* MBEDTLS_SSL_USE_MPS */

#if defined(MBEDTLS_SSL_PROTO_DTLS)

static int ssl_hs_is_proper_fragment( mbedtls_ssl_context *ssl )
{
    if( ssl->in_msglen < ssl->in_hslen ||
        memcmp( ssl->in_msg + 6, "\0\0\0",        3 ) != 0 ||
        memcmp( ssl->in_msg + 9, ssl->in_msg + 1, 3 ) != 0 )
    {
        return( 1 );
    }
    return( 0 );
}

static uint32_t ssl_get_hs_frag_len( mbedtls_ssl_context const *ssl )
{
    return( ( ssl->in_msg[9] << 16  ) |
            ( ssl->in_msg[10] << 8  ) |
              ssl->in_msg[11] );
}

static uint32_t ssl_get_hs_frag_off( mbedtls_ssl_context const *ssl )
{
    return( ( ssl->in_msg[6] << 16 ) |
            ( ssl->in_msg[7] << 8  ) |
              ssl->in_msg[8] );
}

static int ssl_check_hs_header( mbedtls_ssl_context const *ssl )
{
    uint32_t msg_len, frag_off, frag_len;

    msg_len  = ssl_get_hs_total_len( ssl );
    frag_off = ssl_get_hs_frag_off( ssl );
    frag_len = ssl_get_hs_frag_len( ssl );

    if( frag_off > msg_len )
        return( -1 );

    if( frag_len > msg_len - frag_off )
        return( -1 );

    if( frag_len + 12 > ssl->in_msglen )
        return( -1 );

    return( 0 );
}

/*
 * Mark bits in bitmask (used for DTLS HS reassembly)
 */
static void ssl_bitmask_set( unsigned char *mask, size_t offset, size_t len )
{
    unsigned int start_bits, end_bits;

    start_bits = 8 - ( offset % 8 );
    if( start_bits != 8 )
    {
        size_t first_byte_idx = offset / 8;

        /* Special case */
        if( len <= start_bits )
        {
            for( ; len != 0; len-- )
                mask[first_byte_idx] |= 1 << ( start_bits - len );

            /* Avoid potential issues with offset or len becoming invalid */
            return;
        }

        offset += start_bits; /* Now offset % 8 == 0 */
        len -= start_bits;

        for( ; start_bits != 0; start_bits-- )
            mask[first_byte_idx] |= 1 << ( start_bits - 1 );
    }

    end_bits = len % 8;
    if( end_bits != 0 )
    {
        size_t last_byte_idx = ( offset + len ) / 8;

        len -= end_bits; /* Now len % 8 == 0 */

        for( ; end_bits != 0; end_bits-- )
            mask[last_byte_idx] |= 1 << ( 8 - end_bits );
    }

    memset( mask + offset / 8, 0xFF, len / 8 );
}

/*
 * Check that bitmask is full
 */
static int ssl_bitmask_check( unsigned char *mask, size_t len )
{
    size_t i;

    for( i = 0; i < len / 8; i++ )
        if( mask[i] != 0xFF )
            return( -1 );

    for( i = 0; i < len % 8; i++ )
        if( ( mask[len / 8] & ( 1 << ( 7 - i ) ) ) == 0 )
            return( -1 );

    return( 0 );
}

/* msg_len does not include the handshake header */
static size_t ssl_get_reassembly_buffer_size( size_t msg_len,
                                              unsigned add_bitmap )
{
    size_t alloc_len;

    alloc_len  = 12;                                 /* Handshake header */
    alloc_len += msg_len;                            /* Content buffer   */

    if( add_bitmap )
        alloc_len += msg_len / 8 + ( msg_len % 8 != 0 ); /* Bitmap       */

    return( alloc_len );
}

#endif /* MBEDTLS_SSL_PROTO_DTLS */

#if !defined(MBEDTLS_SSL_USE_MPS)
static uint32_t ssl_get_hs_total_len( mbedtls_ssl_context const *ssl )
{
    return( ( ssl->in_msg[1] << 16 ) |
            ( ssl->in_msg[2] << 8  ) |
              ssl->in_msg[3] );
}

int mbedtls_ssl_prepare_handshake_record( mbedtls_ssl_context *ssl )
{
    if( ssl->in_msglen < mbedtls_ssl_hs_hdr_len( ssl ) )
    {
        MBEDTLS_SSL_DEBUG_MSG( 1, ( "handshake message too short: %d",
                            ssl->in_msglen ) );
        return( MBEDTLS_ERR_SSL_INVALID_RECORD );
    }

    ssl->in_hslen = mbedtls_ssl_hs_hdr_len( ssl ) + ssl_get_hs_total_len( ssl );

    MBEDTLS_SSL_DEBUG_MSG( 3, ( "handshake message: msglen ="
                        " %d, type = %d, hslen = %d",
                        ssl->in_msglen, ssl->in_msg[0], ssl->in_hslen ) );

#if defined(MBEDTLS_SSL_PROTO_DTLS)
    if( ssl->conf->transport == MBEDTLS_SSL_TRANSPORT_DATAGRAM )
    {
        int ret = MBEDTLS_ERR_ERROR_CORRUPTION_DETECTED;
        unsigned int recv_msg_seq = ( ssl->in_msg[4] << 8 ) | ssl->in_msg[5];

        if( ssl_check_hs_header( ssl ) != 0 )
        {
            MBEDTLS_SSL_DEBUG_MSG( 1, ( "invalid handshake header" ) );
            return( MBEDTLS_ERR_SSL_INVALID_RECORD );
        }

        if( ssl->handshake != NULL &&
            ( ( ssl->state   != MBEDTLS_SSL_HANDSHAKE_OVER &&
                recv_msg_seq != ssl->handshake->in_msg_seq ) ||
              ( ssl->state  == MBEDTLS_SSL_HANDSHAKE_OVER &&
                ssl->in_msg[0] != MBEDTLS_SSL_HS_CLIENT_HELLO ) ) )
        {
            if( recv_msg_seq > ssl->handshake->in_msg_seq )
            {
                MBEDTLS_SSL_DEBUG_MSG( 2, ( "received future handshake message of sequence number %u (next %u)",
                                            recv_msg_seq,
                                            ssl->handshake->in_msg_seq ) );
                return( MBEDTLS_ERR_SSL_EARLY_MESSAGE );
            }

            /* Retransmit only on last message from previous flight, to avoid
             * too many retransmissions.
             * Besides, No sane server ever retransmits HelloVerifyRequest */
            if( recv_msg_seq == ssl->handshake->in_flight_start_seq - 1 &&
                ssl->in_msg[0] != MBEDTLS_SSL_HS_HELLO_VERIFY_REQUEST )
            {
                MBEDTLS_SSL_DEBUG_MSG( 2, ( "received message from last flight, "
                                    "message_seq = %d, start_of_flight = %d",
                                    recv_msg_seq,
                                    ssl->handshake->in_flight_start_seq ) );

                if( ( ret = mbedtls_ssl_resend( ssl ) ) != 0 )
                {
                    MBEDTLS_SSL_DEBUG_RET( 1, "mbedtls_ssl_resend", ret );
                    return( ret );
                }
            }
            else
            {
                MBEDTLS_SSL_DEBUG_MSG( 2, ( "dropping out-of-sequence message: "
                                    "message_seq = %d, expected = %d",
                                    recv_msg_seq,
                                    ssl->handshake->in_msg_seq ) );
            }

            return( MBEDTLS_ERR_SSL_CONTINUE_PROCESSING );
        }
        /* Wait until message completion to increment in_msg_seq */

        /* Message reassembly is handled alongside buffering of future
         * messages; the commonality is that both handshake fragments and
         * future messages cannot be forwarded immediately to the
         * handshake logic layer. */
        if( ssl_hs_is_proper_fragment( ssl ) == 1 )
        {
            MBEDTLS_SSL_DEBUG_MSG( 2, ( "found fragmented DTLS handshake message" ) );
            return( MBEDTLS_ERR_SSL_EARLY_MESSAGE );
        }
    }
    else
#endif /* MBEDTLS_SSL_PROTO_DTLS */
    /* With TLS we don't handle fragmentation (for now) */
    if( ssl->in_msglen < ssl->in_hslen )
    {
        MBEDTLS_SSL_DEBUG_MSG( 1, ( "TLS handshake fragmentation not supported" ) );
        return( MBEDTLS_ERR_SSL_FEATURE_UNAVAILABLE );
    }

#if defined(MBEDTLS_SSL_PROTO_TLS1_3_EXPERIMENTAL)
    if( ssl->state != MBEDTLS_SSL_HANDSHAKE_OVER &&
        ssl->handshake != NULL )
    {
        const char magic_hrr_string[32] = { 0xCF, 0x21, 0xAD, 0x74, 0xE5, 0x9A,
                                            0x61, 0x11, 0xBE, 0x1D, 0x8C, 0x02,
                                            0x1E, 0x65, 0xB8, 0x91, 0xC2, 0xA2,
                                            0x11, 0x16, 0x7A, 0xBB, 0x8C, 0x5E,
                                            0x07, 0x9E, 0x09, 0xE2, 0xC8, 0xA8,
                                            0x33 ,0x9C };
        /*
         * If the server responds with the HRR message then a special handling
         * with the modified transcript hash is necessary. We compute this hash later.
         */
        if( ssl->in_msg[0] == MBEDTLS_SSL_HS_SERVER_HELLO &&
            memcmp( ssl->in_msg + mbedtls_ssl_hs_hdr_len( ssl ) + 2,
                    &magic_hrr_string[0], 32 ) == 0 )
        {
            MBEDTLS_SSL_DEBUG_MSG( 4, ( "--- Special HRR Checksum Processing" ) );
        }
        else
        {
            MBEDTLS_SSL_DEBUG_MSG( 4, ( "--- Update Checksum ( ssl_prepare_handshake_record )" ) );
            ssl->handshake->update_checksum( ssl, ssl->in_msg, ssl->in_hslen );
        }
    }
#endif /* MBEDTLS_SSL_PROTO_TLS1_3_EXPERIMENTAL */

    return( 0 );
}

void mbedtls_ssl_update_handshake_status( mbedtls_ssl_context *ssl )
{
    mbedtls_ssl_handshake_params * const hs = ssl->handshake;

    if( ssl->state != MBEDTLS_SSL_HANDSHAKE_OVER && hs != NULL )
    {
        ssl->handshake->update_checksum( ssl, ssl->in_msg, ssl->in_hslen );
    }

    /* Handshake message is complete, increment counter */
#if defined(MBEDTLS_SSL_PROTO_DTLS)
    if( ssl->conf->transport == MBEDTLS_SSL_TRANSPORT_DATAGRAM &&
        ssl->handshake != NULL )
    {
        unsigned offset;
        mbedtls_ssl_hs_buffer *hs_buf;

        /* Increment handshake sequence number */
        hs->in_msg_seq++;

        /*
         * Clear up handshake buffering and reassembly structure.
         */

        /* Free first entry */
        ssl_buffering_free_slot( ssl, 0 );

        /* Shift all other entries */
        for( offset = 0, hs_buf = &hs->buffering.hs[0];
             offset + 1 < MBEDTLS_SSL_MAX_BUFFERED_HS;
             offset++, hs_buf++ )
        {
            *hs_buf = *(hs_buf + 1);
        }

        /* Create a fresh last entry */
        memset( hs_buf, 0, sizeof( mbedtls_ssl_hs_buffer ) );
    }
#endif
}

#endif /* !MBEDTLS_SSL_USE_MPS */


/*
 * DTLS anti-replay: RFC 6347 4.1.2.6
 *
 * in_window is a field of bits numbered from 0 (lsb) to 63 (msb).
 * Bit n is set iff record number in_window_top - n has been seen.
 *
 * Usually, in_window_top is the last record number seen and the lsb of
 * in_window is set. The only exception is the initial state (record number 0
 * not seen yet).
 */
#if defined(MBEDTLS_SSL_DTLS_ANTI_REPLAY)
void mbedtls_ssl_dtls_replay_reset( mbedtls_ssl_context *ssl )
{
    ssl->in_window_top = 0;
    ssl->in_window = 0;
}

static inline uint64_t ssl_load_six_bytes( unsigned char *buf )
{
    return( ( (uint64_t) buf[0] << 40 ) |
            ( (uint64_t) buf[1] << 32 ) |
            ( (uint64_t) buf[2] << 24 ) |
            ( (uint64_t) buf[3] << 16 ) |
            ( (uint64_t) buf[4] <<  8 ) |
            ( (uint64_t) buf[5]       ) );
}

static int mbedtls_ssl_dtls_record_replay_check( mbedtls_ssl_context *ssl, uint8_t *record_in_ctr )
{
    int ret = MBEDTLS_ERR_ERROR_CORRUPTION_DETECTED;
    unsigned char *original_in_ctr;

    // save original in_ctr
    original_in_ctr = ssl->in_ctr;

    // use counter from record
    ssl->in_ctr = record_in_ctr;

    ret = mbedtls_ssl_dtls_replay_check( (mbedtls_ssl_context const *) ssl );

    // restore the counter
    ssl->in_ctr = original_in_ctr;

    return ret;
}

/*
 * Return 0 if sequence number is acceptable, -1 otherwise
 */
int mbedtls_ssl_dtls_replay_check( mbedtls_ssl_context const *ssl )
{
    uint64_t rec_seqnum = ssl_load_six_bytes( ssl->in_ctr + 2 );
    uint64_t bit;

    if( ssl->conf->anti_replay == MBEDTLS_SSL_ANTI_REPLAY_DISABLED )
        return( 0 );

    if( rec_seqnum > ssl->in_window_top )
        return( 0 );

    bit = ssl->in_window_top - rec_seqnum;

    if( bit >= 64 )
        return( -1 );

    if( ( ssl->in_window & ( (uint64_t) 1 << bit ) ) != 0 )
        return( -1 );

    return( 0 );
}

/*
 * Update replay window on new validated record
 */
void mbedtls_ssl_dtls_replay_update( mbedtls_ssl_context *ssl )
{
    uint64_t rec_seqnum = ssl_load_six_bytes( ssl->in_ctr + 2 );

    if( ssl->conf->anti_replay == MBEDTLS_SSL_ANTI_REPLAY_DISABLED )
        return;

    if( rec_seqnum > ssl->in_window_top )
    {
        /* Update window_top and the contents of the window */
        uint64_t shift = rec_seqnum - ssl->in_window_top;

        if( shift >= 64 )
            ssl->in_window = 1;
        else
        {
            ssl->in_window <<= shift;
            ssl->in_window |= 1;
        }

        ssl->in_window_top = rec_seqnum;
    }
    else
    {
        /* Mark that number as seen in the current window */
        uint64_t bit = ssl->in_window_top - rec_seqnum;

        if( bit < 64 ) /* Always true, but be extra sure */
            ssl->in_window |= (uint64_t) 1 << bit;
    }
}
#endif /* MBEDTLS_SSL_DTLS_ANTI_REPLAY */

#if defined(MBEDTLS_SSL_DTLS_CLIENT_PORT_REUSE) && defined(MBEDTLS_SSL_SRV_C)
/*
 * Without any SSL context, check if a datagram looks like a ClientHello with
 * a valid cookie, and if it doesn't, generate a HelloVerifyRequest message.
 * Both input and output include full DTLS headers.
 *
 * - if cookie is valid, return 0
 * - if ClientHello looks superficially valid but cookie is not,
 *   fill obuf and set olen, then
 *   return MBEDTLS_ERR_SSL_HELLO_VERIFY_REQUIRED
 * - otherwise return a specific error code
 */
static int ssl_check_dtls_clihlo_cookie(
                           mbedtls_ssl_cookie_write_t *f_cookie_write,
                           mbedtls_ssl_cookie_check_t *f_cookie_check,
                           void *p_cookie,
                           const unsigned char *cli_id, size_t cli_id_len,
                           const unsigned char *in, size_t in_len,
                           unsigned char *obuf, size_t buf_len, size_t *olen )
{
    size_t sid_len, cookie_len;
    unsigned char *p;

    /*
     * Structure of ClientHello with record and handshake headers,
     * and expected values. We don't need to check a lot, more checks will be
     * done when actually parsing the ClientHello - skipping those checks
     * avoids code duplication and does not make cookie forging any easier.
     *
     *  0-0  ContentType type;                  copied, must be handshake
     *  1-2  ProtocolVersion version;           copied
     *  3-4  uint16 epoch;                      copied, must be 0
     *  5-10 uint48 sequence_number;            copied
     * 11-12 uint16 length;                     (ignored)
     *
     * 13-13 HandshakeType msg_type;            (ignored)
     * 14-16 uint24 length;                     (ignored)
     * 17-18 uint16 message_seq;                copied
     * 19-21 uint24 fragment_offset;            copied, must be 0
     * 22-24 uint24 fragment_length;            (ignored)
     *
     * 25-26 ProtocolVersion client_version;    (ignored)
     * 27-58 Random random;                     (ignored)
     * 59-xx SessionID session_id;              1 byte len + sid_len content
     * 60+   opaque cookie<0..2^8-1>;           1 byte len + content
     *       ...
     *
     * Minimum length is 61 bytes.
     */
    if( in_len < 61 ||
        in[0] != MBEDTLS_SSL_MSG_HANDSHAKE ||
        in[3] != 0 || in[4] != 0 ||
        in[19] != 0 || in[20] != 0 || in[21] != 0 )
    {
        return( MBEDTLS_ERR_SSL_BAD_HS_CLIENT_HELLO );
    }

    sid_len = in[59];
    if( sid_len > in_len - 61 )
        return( MBEDTLS_ERR_SSL_BAD_HS_CLIENT_HELLO );

    cookie_len = in[60 + sid_len];
    if( cookie_len > in_len - 60 )
        return( MBEDTLS_ERR_SSL_BAD_HS_CLIENT_HELLO );

    if( f_cookie_check( p_cookie, in + sid_len + 61, cookie_len,
                        cli_id, cli_id_len ) == 0 )
    {
        /* Valid cookie */
        return( 0 );
    }

    /*
     * If we get here, we've got an invalid cookie, let's prepare HVR.
     *
     *  0-0  ContentType type;                  copied
     *  1-2  ProtocolVersion version;           copied
     *  3-4  uint16 epoch;                      copied
     *  5-10 uint48 sequence_number;            copied
     * 11-12 uint16 length;                     olen - 13
     *
     * 13-13 HandshakeType msg_type;            hello_verify_request
     * 14-16 uint24 length;                     olen - 25
     * 17-18 uint16 message_seq;                copied
     * 19-21 uint24 fragment_offset;            copied
     * 22-24 uint24 fragment_length;            olen - 25
     *
     * 25-26 ProtocolVersion server_version;    0xfe 0xff
     * 27-27 opaque cookie<0..2^8-1>;           cookie_len = olen - 27, cookie
     *
     * Minimum length is 28.
     */
    if( buf_len < 28 )
        return( MBEDTLS_ERR_SSL_BUFFER_TOO_SMALL );

    /* Copy most fields and adapt others */
    memcpy( obuf, in, 25 );
    obuf[13] = MBEDTLS_SSL_HS_HELLO_VERIFY_REQUEST;
    obuf[25] = 0xfe;
    obuf[26] = 0xff;

    /* Generate and write actual cookie */
    p = obuf + 28;
    if( f_cookie_write( p_cookie,
                        &p, obuf + buf_len, cli_id, cli_id_len ) != 0 )
    {
        return( MBEDTLS_ERR_SSL_INTERNAL_ERROR );
    }

    *olen = p - obuf;

    /* Go back and fill length fields */
    obuf[27] = (unsigned char)( *olen - 28 );

    obuf[14] = obuf[22] = (unsigned char)( ( *olen - 25 ) >> 16 );
    obuf[15] = obuf[23] = (unsigned char)( ( *olen - 25 ) >>  8 );
    obuf[16] = obuf[24] = (unsigned char)( ( *olen - 25 )       );

    obuf[11] = (unsigned char)( ( *olen - 13 ) >>  8 );
    obuf[12] = (unsigned char)( ( *olen - 13 )       );

    return( MBEDTLS_ERR_SSL_HELLO_VERIFY_REQUIRED );
}

/*
 * Handle possible client reconnect with the same UDP quadruplet
 * (RFC 6347 Section 4.2.8).
 *
 * Called by ssl_parse_record_header() in case we receive an epoch 0 record
 * that looks like a ClientHello.
 *
 * - if the input looks like a ClientHello without cookies,
 *   send back HelloVerifyRequest, then return 0
 * - if the input looks like a ClientHello with a valid cookie,
 *   reset the session of the current context, and
 *   return MBEDTLS_ERR_SSL_CLIENT_RECONNECT
 * - if anything goes wrong, return a specific error code
 *
 * This function is called (through ssl_check_client_reconnect()) when an
 * unexpected record is found in ssl_get_next_record(), which will discard the
 * record if we return 0, and bubble up the return value otherwise (this
 * includes the case of MBEDTLS_ERR_SSL_CLIENT_RECONNECT and of unexpected
 * errors, and is the right thing to do in both cases).
 */
static int ssl_handle_possible_reconnect( mbedtls_ssl_context *ssl )
{
    int ret = MBEDTLS_ERR_ERROR_CORRUPTION_DETECTED;
    size_t len;

    if( ssl->conf->f_cookie_write == NULL ||
        ssl->conf->f_cookie_check == NULL )
    {
        /* If we can't use cookies to verify reachability of the peer,
         * drop the record. */
        MBEDTLS_SSL_DEBUG_MSG( 1, ( "no cookie callbacks, "
                                    "can't check reconnect validity" ) );
        return( 0 );
    }

    ret = ssl_check_dtls_clihlo_cookie(
            ssl->conf->f_cookie_write,
            ssl->conf->f_cookie_check,
            ssl->conf->p_cookie,
            ssl->cli_id, ssl->cli_id_len,
            ssl->in_buf, ssl->in_left,
            ssl->out_buf, MBEDTLS_SSL_OUT_CONTENT_LEN, &len );

    MBEDTLS_SSL_DEBUG_RET( 2, "ssl_check_dtls_clihlo_cookie", ret );

    if( ret == MBEDTLS_ERR_SSL_HELLO_VERIFY_REQUIRED )
    {
        int send_ret;
        MBEDTLS_SSL_DEBUG_MSG( 1, ( "sending HelloVerifyRequest" ) );
        MBEDTLS_SSL_DEBUG_BUF( 4, "output record sent to network",
                                  ssl->out_buf, len );
        /* Don't check write errors as we can't do anything here.
         * If the error is permanent we'll catch it later,
         * if it's not, then hopefully it'll work next time. */
        send_ret = ssl->f_send( ssl->p_bio, ssl->out_buf, len );
        MBEDTLS_SSL_DEBUG_RET( 2, "ssl->f_send", send_ret );
        (void) send_ret;

        return( 0 );
    }

    if( ret == 0 )
    {
        MBEDTLS_SSL_DEBUG_MSG( 1, ( "cookie is valid, resetting context" ) );
        if( ( ret = mbedtls_ssl_session_reset_int( ssl, 1 ) ) != 0 )
        {
            MBEDTLS_SSL_DEBUG_RET( 1, "reset", ret );
            return( ret );
        }

        return( MBEDTLS_ERR_SSL_CLIENT_RECONNECT );
    }

    return( ret );
}
#endif /* MBEDTLS_SSL_DTLS_CLIENT_PORT_REUSE && MBEDTLS_SSL_SRV_C */

#if !defined(MBEDTLS_SSL_USE_MPS)
static int ssl_check_record_type( uint8_t record_type )
{
    if( record_type != MBEDTLS_SSL_MSG_HANDSHAKE &&
        record_type != MBEDTLS_SSL_MSG_ALERT &&
        record_type != MBEDTLS_SSL_MSG_CHANGE_CIPHER_SPEC &&
        record_type != MBEDTLS_SSL_MSG_APPLICATION_DATA )
    {
        return( MBEDTLS_ERR_SSL_INVALID_RECORD );
    }

    return( 0 );
}

/*
 * ContentType type;
 * ProtocolVersion version;
 * uint16 epoch;            // DTLS only
 * uint48 sequence_number;  // DTLS only
 * uint16 length;
 *
 * Return 0 if header looks sane (and, for DTLS, the record is expected)
 * MBEDTLS_ERR_SSL_INVALID_RECORD if the header looks bad,
 * MBEDTLS_ERR_SSL_UNEXPECTED_RECORD (DTLS only) if sane but unexpected.
 *
 * With DTLS, mbedtls_ssl_read_record() will:
 * 1. proceed with the record if this function returns 0
 * 2. drop only the current record if this function returns UNEXPECTED_RECORD
 * 3. return CLIENT_RECONNECT if this function return that value
 * 4. drop the whole datagram if this function returns anything else.
 * Point 2 is needed when the peer is resending, and we have already received
 * the first record from a datagram but are still waiting for the others.
 */
static int ssl_parse_record_header( mbedtls_ssl_context const *ssl,
                                    unsigned char *buf,
                                    size_t len,
                                    mbedtls_record *rec )
{
    int major_ver, minor_ver;

    size_t const rec_hdr_type_offset    = 0;
    size_t const rec_hdr_type_len       = 1;

    size_t const rec_hdr_version_offset = rec_hdr_type_offset +
                                          rec_hdr_type_len;
    size_t const rec_hdr_version_len    = 2;

    size_t const rec_hdr_ctr_len        = 8;
#if defined(MBEDTLS_SSL_PROTO_DTLS)
    uint32_t     rec_epoch;
    size_t const rec_hdr_ctr_offset     = rec_hdr_version_offset +
                                          rec_hdr_version_len;

#if defined(MBEDTLS_SSL_DTLS_CONNECTION_ID)
    size_t const rec_hdr_cid_offset     = rec_hdr_ctr_offset +
                                          rec_hdr_ctr_len;
    size_t       rec_hdr_cid_len        = 0;
#endif /* MBEDTLS_SSL_DTLS_CONNECTION_ID */
#endif /* MBEDTLS_SSL_PROTO_DTLS */

    size_t       rec_hdr_len_offset; /* To be determined */
    size_t const rec_hdr_len_len    = 2;

    /*
     * Check minimum lengths for record header.
     */

#if defined(MBEDTLS_SSL_PROTO_DTLS)
    if( ssl->conf->transport == MBEDTLS_SSL_TRANSPORT_DATAGRAM )
    {
        rec_hdr_len_offset = rec_hdr_ctr_offset + rec_hdr_ctr_len;
    }
    else
#endif /* MBEDTLS_SSL_PROTO_DTLS */
    {
        rec_hdr_len_offset = rec_hdr_version_offset + rec_hdr_version_len;
    }

    if( len < rec_hdr_len_offset + rec_hdr_len_len )
    {
        MBEDTLS_SSL_DEBUG_MSG( 1, ( "datagram of length %u too small to hold DTLS record header of length %u",
                 (unsigned) len,
                 (unsigned)( rec_hdr_len_len + rec_hdr_len_len ) ) );
        return( MBEDTLS_ERR_SSL_INVALID_RECORD );
    }

    /*
     * Parse and validate record content type
     */

    rec->type = buf[ rec_hdr_type_offset ];

    /* Check record content type */
#if defined(MBEDTLS_SSL_DTLS_CONNECTION_ID)
    rec->cid_len = 0;

    if( ssl->conf->transport == MBEDTLS_SSL_TRANSPORT_DATAGRAM &&
        ssl->conf->cid_len != 0                                &&
        rec->type == MBEDTLS_SSL_MSG_CID )
    {
        /* Shift pointers to account for record header including CID
         * struct {
         *   ContentType special_type = tls12_cid;
         *   ProtocolVersion version;
         *   uint16 epoch;
         *   uint48 sequence_number;
         *   opaque cid[cid_length]; // Additional field compared to
         *                           // default DTLS record format
         *   uint16 length;
         *   opaque enc_content[DTLSCiphertext.length];
         * } DTLSCiphertext;
         */

        /* So far, we only support static CID lengths
         * fixed in the configuration. */
        rec_hdr_cid_len = ssl->conf->cid_len;
        rec_hdr_len_offset += rec_hdr_cid_len;

        if( len < rec_hdr_len_offset + rec_hdr_len_len )
        {
            MBEDTLS_SSL_DEBUG_MSG( 1, ( "datagram of length %u too small to hold DTLS record header including CID, length %u",
                (unsigned) len,
                (unsigned)( rec_hdr_len_offset + rec_hdr_len_len ) ) );
            return( MBEDTLS_ERR_SSL_INVALID_RECORD );
        }

        /* configured CID len is guaranteed at most 255, see
         * MBEDTLS_SSL_CID_OUT_LEN_MAX in check_config.h */
        rec->cid_len = (uint8_t) rec_hdr_cid_len;
        memcpy( rec->cid, buf + rec_hdr_cid_offset, rec_hdr_cid_len );
    }
    else
#endif /* MBEDTLS_SSL_DTLS_CONNECTION_ID */
    {
        if( ssl_check_record_type( rec->type ) )
        {
            MBEDTLS_SSL_DEBUG_MSG( 1, ( "unknown record type %u",
                                        (unsigned) rec->type ) );
            return( MBEDTLS_ERR_SSL_INVALID_RECORD );
        }
    }

    /*
     * Parse and validate record version
     */

    rec->ver[0] = buf[ rec_hdr_version_offset + 0 ];
    rec->ver[1] = buf[ rec_hdr_version_offset + 1 ];
    mbedtls_ssl_read_version( &major_ver, &minor_ver,
                              ssl->conf->transport,
                              &rec->ver[0] );

    if( major_ver != ssl->major_ver )
    {
        MBEDTLS_SSL_DEBUG_MSG( 1, ( "major version mismatch" ) );
        return( MBEDTLS_ERR_SSL_INVALID_RECORD );
    }

    if( minor_ver > ssl->conf->max_minor_ver )
    {
        MBEDTLS_SSL_DEBUG_MSG( 1, ( "minor version mismatch" ) );
        return( MBEDTLS_ERR_SSL_INVALID_RECORD );
    }

    /*
     * Parse/Copy record sequence number.
     */

#if defined(MBEDTLS_SSL_PROTO_DTLS)
    if( ssl->conf->transport == MBEDTLS_SSL_TRANSPORT_DATAGRAM )
    {
        /* Copy explicit record sequence number from input buffer. */
        memcpy( &rec->ctr[0], buf + rec_hdr_ctr_offset,
                rec_hdr_ctr_len );
    }
    else
#endif /* MBEDTLS_SSL_PROTO_DTLS */
    {
        /* Copy implicit record sequence number from SSL context structure. */
        memcpy( &rec->ctr[0], ssl->in_ctr, rec_hdr_ctr_len );
    }

    /*
     * Parse record length.
     */

    rec->data_offset = rec_hdr_len_offset + rec_hdr_len_len;
    rec->data_len    = ( (size_t) buf[ rec_hdr_len_offset + 0 ] << 8 ) |
                       ( (size_t) buf[ rec_hdr_len_offset + 1 ] << 0 );
    MBEDTLS_SSL_DEBUG_BUF( 4, "input record header", buf, rec->data_offset );

    MBEDTLS_SSL_DEBUG_MSG( 3, ( "input record: msgtype = %d, "
                                "version = [%d:%d], msglen = %d",
                                rec->type,
                                major_ver, minor_ver, rec->data_len ) );

    rec->buf     = buf;
    rec->buf_len = rec->data_offset + rec->data_len;

    if( rec->data_len == 0 )
        return( MBEDTLS_ERR_SSL_INVALID_RECORD );

    /*
     * DTLS-related tests.
     * Check epoch before checking length constraint because
     * the latter varies with the epoch. E.g., if a ChangeCipherSpec
     * message gets duplicated before the corresponding Finished message,
     * the second ChangeCipherSpec should be discarded because it belongs
     * to an old epoch, but not because its length is shorter than
     * the minimum record length for packets using the new record transform.
     * Note that these two kinds of failures are handled differently,
     * as an unexpected record is silently skipped but an invalid
     * record leads to the entire datagram being dropped.
     */
#if defined(MBEDTLS_SSL_PROTO_DTLS)
    if( ssl->conf->transport == MBEDTLS_SSL_TRANSPORT_DATAGRAM )
    {
        rec_epoch = ( rec->ctr[0] << 8 ) | rec->ctr[1];

        /* Check that the datagram is large enough to contain a record
         * of the advertised length. */
        if( len < rec->data_offset + rec->data_len )
        {
            MBEDTLS_SSL_DEBUG_MSG( 1, ( "Datagram of length %u too small to contain record of advertised length %u.",
                             (unsigned) len,
                             (unsigned)( rec->data_offset + rec->data_len ) ) );
            return( MBEDTLS_ERR_SSL_INVALID_RECORD );
        }

        /* Records from other, non-matching epochs are silently discarded.
         * (The case of same-port Client reconnects must be considered in
         *  the caller). */
        if( rec_epoch != ssl->in_epoch )
        {
            MBEDTLS_SSL_DEBUG_MSG( 1, ( "record from another epoch: "
                                        "expected %d, received %d",
                                        ssl->in_epoch, rec_epoch ) );

            /* Records from the next epoch are considered for buffering
             * (concretely: early Finished messages). */
            if( rec_epoch == (unsigned) ssl->in_epoch + 1 )
            {
                MBEDTLS_SSL_DEBUG_MSG( 2, ( "Consider record for buffering" ) );
                return( MBEDTLS_ERR_SSL_EARLY_MESSAGE );
            }

            return( MBEDTLS_ERR_SSL_UNEXPECTED_RECORD );
        }
#if defined(MBEDTLS_SSL_DTLS_ANTI_REPLAY)
        /* For records from the correct epoch, check whether their
         * sequence number has been seen before. */
        else if( mbedtls_ssl_dtls_record_replay_check( (mbedtls_ssl_context *) ssl,
            &rec->ctr[0] ) != 0 )
        {
            MBEDTLS_SSL_DEBUG_MSG( 1, ( "replayed record" ) );
            return( MBEDTLS_ERR_SSL_UNEXPECTED_RECORD );
        }
#endif
    }
#endif /* MBEDTLS_SSL_PROTO_DTLS */

    return( 0 );
}


#if defined(MBEDTLS_SSL_DTLS_CLIENT_PORT_REUSE) && defined(MBEDTLS_SSL_SRV_C)
static int ssl_check_client_reconnect( mbedtls_ssl_context *ssl )
{
    unsigned int rec_epoch = ( ssl->in_ctr[0] << 8 ) | ssl->in_ctr[1];

    /*
     * Check for an epoch 0 ClientHello. We can't use in_msg here to
     * access the first byte of record content (handshake type), as we
     * have an active transform (possibly iv_len != 0), so use the
     * fact that the record header len is 13 instead.
     */
    if( rec_epoch == 0 &&
        ssl->conf->endpoint == MBEDTLS_SSL_IS_SERVER &&
        ssl->state == MBEDTLS_SSL_HANDSHAKE_OVER &&
        ssl->in_msgtype == MBEDTLS_SSL_MSG_HANDSHAKE &&
        ssl->in_left > 13 &&
        ssl->in_buf[13] == MBEDTLS_SSL_HS_CLIENT_HELLO )
    {
        MBEDTLS_SSL_DEBUG_MSG( 1, ( "possible client reconnect "
                                    "from the same port" ) );
        return( ssl_handle_possible_reconnect( ssl ) );
    }

    return( 0 );
}
#endif /* MBEDTLS_SSL_DTLS_CLIENT_PORT_REUSE && MBEDTLS_SSL_SRV_C */

/*
 * If applicable, decrypt record content
 */
static int ssl_prepare_record_content( mbedtls_ssl_context *ssl,
                                       mbedtls_record *rec )
{
    int ret, done = 0;

    MBEDTLS_SSL_DEBUG_BUF( 4, "input record from network",
                           rec->buf, rec->buf_len );

#if defined(MBEDTLS_SSL_HW_RECORD_ACCEL)
    if( mbedtls_ssl_hw_record_read != NULL )
    {
        MBEDTLS_SSL_DEBUG_MSG( 2, ( "going for mbedtls_ssl_hw_record_read()" ) );

        ret = mbedtls_ssl_hw_record_read( ssl );
        if( ret != 0 && ret != MBEDTLS_ERR_SSL_HW_ACCEL_FALLTHROUGH )
        {
            MBEDTLS_SSL_DEBUG_RET( 1, "mbedtls_ssl_hw_record_read", ret );
            return( MBEDTLS_ERR_SSL_HW_ACCEL_FAILED );
        }

        if( ret == 0 )
            done = 1;
    }
#endif /* MBEDTLS_SSL_HW_RECORD_ACCEL */

    /* In TLS 1.3, always treat ChangeCipherSpec records
     * as unencrypted. The only thing we do with them is
     * check the length and content and ignore them. */
#if defined(MBEDTLS_SSL_PROTO_TLS1_3_EXPERIMENTAL)
    if( ssl->transform_in != NULL &&
        ssl->transform_in->minor_ver == MBEDTLS_SSL_MINOR_VERSION_4 )
    {
        if( rec->type == MBEDTLS_SSL_MSG_CHANGE_CIPHER_SPEC )
            done = 1;
    }
#endif /* MBEDTLS_SSL_PROTO_TLS1_3_EXPERIMENTAL */

    if( !done && ssl->transform_in != NULL )
    {
        unsigned char const old_msg_type = rec->type;

        if( ( ret = mbedtls_ssl_decrypt_buf( ssl, ssl->transform_in,
                                             rec ) ) != 0 )
        {
            MBEDTLS_SSL_DEBUG_RET( 1, "ssl_decrypt_buf", ret );

#if defined(MBEDTLS_SSL_DTLS_CONNECTION_ID)
            if( ret == MBEDTLS_ERR_SSL_UNEXPECTED_CID &&
                ssl->conf->ignore_unexpected_cid
                    == MBEDTLS_SSL_UNEXPECTED_CID_IGNORE )
            {
                MBEDTLS_SSL_DEBUG_MSG( 3, ( "ignoring unexpected CID" ) );
                ret = MBEDTLS_ERR_SSL_CONTINUE_PROCESSING;
            }
#endif /* MBEDTLS_SSL_DTLS_CONNECTION_ID */

            return( ret );
        }

        if( old_msg_type != rec->type )
        {
            MBEDTLS_SSL_DEBUG_MSG( 4, ( "record type after decrypt (before %d): %d",
                                        old_msg_type, rec->type ) );
        }

        MBEDTLS_SSL_DEBUG_BUF( 4, "input payload after decrypt",
                               rec->buf + rec->data_offset, rec->data_len );

#if defined(MBEDTLS_SSL_DTLS_CONNECTION_ID) ||  \
    defined(MBEDTLS_SSL_PROTO_TLS1_3_EXPERIMENTAL)
        /* We have already checked the record content type
         * in ssl_parse_record_header(), failing or silently
         * dropping the record in the case of an unknown type.
         *
         * Since with the use of CIDs or TLS 1.3, the record content type
         * might change during decryption, re-check the record content type,
         * but treat a failure as fatal this time. */
        if( ssl_check_record_type( rec->type ) )
        {
            MBEDTLS_SSL_DEBUG_MSG( 1, ( "unknown record type" ) );
            return( MBEDTLS_ERR_SSL_INVALID_RECORD );
        }
#endif /* MBEDTLS_SSL_DTLS_CONNECTION_ID ||
          MBEDTLS_SSL_PROTO_TLS1_3_EXPERIMENTAL */

        if( rec->data_len == 0 )
        {
#if defined(MBEDTLS_SSL_PROTO_TLS1_2)
            if( ssl->minor_ver == MBEDTLS_SSL_MINOR_VERSION_3
                && rec->type != MBEDTLS_SSL_MSG_APPLICATION_DATA )
            {
                /* TLS v1.2 explicitly disallows zero-length messages which are not application data */
                MBEDTLS_SSL_DEBUG_MSG( 1, ( "invalid zero-length message type: %d", ssl->in_msgtype ) );
                return( MBEDTLS_ERR_SSL_INVALID_RECORD );
            }
#endif /* MBEDTLS_SSL_PROTO_TLS1_2 */

            ssl->nb_zero++;

            /*
             * Three or more empty messages may be a DoS attack
             * (excessive CPU consumption).
             */
            if( ssl->nb_zero > 3 )
            {
                MBEDTLS_SSL_DEBUG_MSG( 1, ( "received four consecutive empty "
                                            "messages, possible DoS attack" ) );
                /* Treat the records as if they were not properly authenticated,
                 * thereby failing the connection if we see more than allowed
                 * by the configured bad MAC threshold. */
                return( MBEDTLS_ERR_SSL_INVALID_MAC );
            }
        }
        else
            ssl->nb_zero = 0;

#if defined(MBEDTLS_SSL_PROTO_DTLS)
        if( ssl->conf->transport == MBEDTLS_SSL_TRANSPORT_DATAGRAM )
        {
            ; /* in_ctr read from peer, not maintained internally */
        }
        else
#endif
        {
            unsigned i;
            for( i = 8; i > mbedtls_ssl_ep_len( ssl ); i-- )
                if( ++ssl->in_ctr[i - 1] != 0 )
                    break;

            /* The loop goes to its end iff the counter is wrapping */
            if( i == mbedtls_ssl_ep_len( ssl ) )
            {
                MBEDTLS_SSL_DEBUG_MSG( 1, ( "incoming message counter would wrap" ) );
                return( MBEDTLS_ERR_SSL_COUNTER_WRAPPING );
            }
        }

    }

#if defined(MBEDTLS_SSL_DTLS_ANTI_REPLAY)
    if( ssl->conf->transport == MBEDTLS_SSL_TRANSPORT_DATAGRAM )
    {
        mbedtls_ssl_dtls_replay_update( ssl );
    }
#endif

    /* Check actual (decrypted) record content length against
     * configured maximum. */
    if( ssl->in_msglen > MBEDTLS_SSL_IN_CONTENT_LEN )
    {
        MBEDTLS_SSL_DEBUG_MSG( 1, ( "bad message length" ) );
        return( MBEDTLS_ERR_SSL_INVALID_RECORD );
    }

    return( 0 );
}

/*
 * Read a record.
 *
 * Silently ignore non-fatal alert (and for DTLS, invalid records as well,
 * RFC 6347 4.1.2.7) and continue reading until a valid record is found.
 *
 */

/* Helper functions for mbedtls_ssl_read_record(). */
static int ssl_consume_current_message( mbedtls_ssl_context *ssl );
static int ssl_get_next_record( mbedtls_ssl_context *ssl );
static int ssl_record_is_in_progress( mbedtls_ssl_context *ssl );

int mbedtls_ssl_read_record( mbedtls_ssl_context *ssl,
                             unsigned update_hs_digest )
{
    int ret = MBEDTLS_ERR_ERROR_CORRUPTION_DETECTED;

    MBEDTLS_SSL_DEBUG_MSG( 2, ( "=> read record" ) );

#if defined(MBEDTLS_SSL_USE_MPS)
    return( MBEDTLS_ERR_SSL_INTERNAL_ERROR );
#endif

    if( ssl->keep_current_message == 0 )
    {
        do {

            ret = ssl_consume_current_message( ssl );
            if( ret != 0 )
                return( ret );

            if( ssl_record_is_in_progress( ssl ) == 0 )
            {
#if defined(MBEDTLS_SSL_PROTO_DTLS)
                int have_buffered = 0;

                /* We only check for buffered messages if the
                 * current datagram is fully consumed. */
                if( ssl->conf->transport == MBEDTLS_SSL_TRANSPORT_DATAGRAM &&
                    ssl_next_record_is_in_datagram( ssl ) == 0 )
                {
                    if( ssl_load_buffered_message( ssl ) == 0 )
                        have_buffered = 1;
                }

                if( have_buffered == 0 )
#endif /* MBEDTLS_SSL_PROTO_DTLS */
                {
                    ret = ssl_get_next_record( ssl );
                    if( ret == MBEDTLS_ERR_SSL_CONTINUE_PROCESSING )
                        continue;

                    if( ret != 0 )
                    {
                        MBEDTLS_SSL_DEBUG_RET( 1, ( "ssl_get_next_record" ), ret );
                        return( ret );
                    }
                }
            }

            ret = mbedtls_ssl_handle_message_type( ssl );

#if defined(MBEDTLS_SSL_PROTO_DTLS)
            if( ret == MBEDTLS_ERR_SSL_EARLY_MESSAGE )
            {
                /* Buffer future message */
                ret = ssl_buffer_message( ssl );
                if( ret != 0 )
                    return( ret );

                ret = MBEDTLS_ERR_SSL_CONTINUE_PROCESSING;
            }
#endif /* MBEDTLS_SSL_PROTO_DTLS */

        } while( MBEDTLS_ERR_SSL_NON_FATAL           == ret  ||
                 MBEDTLS_ERR_SSL_CONTINUE_PROCESSING == ret );

        if( 0 != ret )
        {
            MBEDTLS_SSL_DEBUG_RET( 1, ( "mbedtls_ssl_handle_message_type" ), ret );
            return( ret );
        }

        if( ssl->in_msgtype == MBEDTLS_SSL_MSG_HANDSHAKE &&
            update_hs_digest == 1 )
        {
            mbedtls_ssl_update_handshake_status( ssl );
        }
    }
    else
    {
        MBEDTLS_SSL_DEBUG_MSG( 2, ( "reuse previously read message" ) );
        ssl->keep_current_message = 0;
    }

    MBEDTLS_SSL_DEBUG_MSG( 2, ( "<= read record" ) );

    return( 0 );
}

#if defined(MBEDTLS_SSL_PROTO_DTLS)
static int ssl_next_record_is_in_datagram( mbedtls_ssl_context *ssl )
{
    if( ssl->in_left > ssl->next_record_offset )
        return( 1 );

    return( 0 );
}

static int ssl_load_buffered_message( mbedtls_ssl_context *ssl )
{
    mbedtls_ssl_handshake_params * const hs = ssl->handshake;
    mbedtls_ssl_hs_buffer * hs_buf;
    int ret = 0;

    if( hs == NULL )
        return( -1 );

    MBEDTLS_SSL_DEBUG_MSG( 2, ( "=> ssl_load_buffered_messsage" ) );

    if( ssl->state == MBEDTLS_SSL_CLIENT_CHANGE_CIPHER_SPEC ||
        ssl->state == MBEDTLS_SSL_SERVER_CHANGE_CIPHER_SPEC )
    {
        /* Check if we have seen a ChangeCipherSpec before.
         * If yes, synthesize a CCS record. */
        if( !hs->buffering.seen_ccs )
        {
            MBEDTLS_SSL_DEBUG_MSG( 2, ( "CCS not seen in the current flight" ) );
            ret = -1;
            goto exit;
        }

        MBEDTLS_SSL_DEBUG_MSG( 2, ( "Injecting buffered CCS message" ) );
        ssl->in_msgtype = MBEDTLS_SSL_MSG_CHANGE_CIPHER_SPEC;
        ssl->in_msglen = 1;
        ssl->in_msg[0] = 1;

        /* As long as they are equal, the exact value doesn't matter. */
        ssl->in_left            = 0;
        ssl->next_record_offset = 0;

        hs->buffering.seen_ccs = 0;
        goto exit;
    }

#if defined(MBEDTLS_DEBUG_C)
    /* Debug only */
    {
        unsigned offset;
        for( offset = 1; offset < MBEDTLS_SSL_MAX_BUFFERED_HS; offset++ )
        {
            hs_buf = &hs->buffering.hs[offset];
            if( hs_buf->is_valid == 1 )
            {
                MBEDTLS_SSL_DEBUG_MSG( 2, ( "Future message with sequence number %u %s buffered.",
                            hs->in_msg_seq + offset,
                            hs_buf->is_complete ? "fully" : "partially" ) );
            }
        }
    }
#endif /* MBEDTLS_DEBUG_C */

    /* Check if we have buffered and/or fully reassembled the
     * next handshake message. */
    hs_buf = &hs->buffering.hs[0];
    if( ( hs_buf->is_valid == 1 ) && ( hs_buf->is_complete == 1 ) )
    {
        /* Synthesize a record containing the buffered HS message. */
        size_t msg_len = ( hs_buf->data[1] << 16 ) |
                         ( hs_buf->data[2] << 8  ) |
                           hs_buf->data[3];

        /* Double-check that we haven't accidentally buffered
         * a message that doesn't fit into the input buffer. */
        if( msg_len + 12 > MBEDTLS_SSL_IN_CONTENT_LEN )
        {
            MBEDTLS_SSL_DEBUG_MSG( 1, ( "should never happen" ) );
            return( MBEDTLS_ERR_SSL_INTERNAL_ERROR );
        }

        MBEDTLS_SSL_DEBUG_MSG( 2, ( "Next handshake message has been buffered - load" ) );
        MBEDTLS_SSL_DEBUG_BUF( 3, "Buffered handshake message (incl. header)",
                               hs_buf->data, msg_len + 12 );

        ssl->in_msgtype = MBEDTLS_SSL_MSG_HANDSHAKE;
        ssl->in_hslen   = msg_len + 12;
        ssl->in_msglen  = msg_len + 12;
        memcpy( ssl->in_msg, hs_buf->data, ssl->in_hslen );

        ret = 0;
        goto exit;
    }
    else
    {
        MBEDTLS_SSL_DEBUG_MSG( 2, ( "Next handshake message %u not or only partially bufffered",
                                    hs->in_msg_seq ) );
    }

    ret = -1;

exit:

    MBEDTLS_SSL_DEBUG_MSG( 2, ( "<= ssl_load_buffered_message" ) );
    return( ret );
}

static int ssl_buffer_make_space( mbedtls_ssl_context *ssl,
                                  size_t desired )
{
    int offset;
    mbedtls_ssl_handshake_params * const hs = ssl->handshake;
    MBEDTLS_SSL_DEBUG_MSG( 2, ( "Attempt to free buffered messages to have %u bytes available",
                                (unsigned) desired ) );

    /* Get rid of future records epoch first, if such exist. */
    ssl_free_buffered_record( ssl );

    /* Check if we have enough space available now. */
    if( desired <= ( MBEDTLS_SSL_DTLS_MAX_BUFFERING -
                     hs->buffering.total_bytes_buffered ) )
    {
        MBEDTLS_SSL_DEBUG_MSG( 2, ( "Enough space available after freeing future epoch record" ) );
        return( 0 );
    }

    /* We don't have enough space to buffer the next expected handshake
     * message. Remove buffers used for future messages to gain space,
     * starting with the most distant one. */
    for( offset = MBEDTLS_SSL_MAX_BUFFERED_HS - 1;
         offset >= 0; offset-- )
    {
        MBEDTLS_SSL_DEBUG_MSG( 2, ( "Free buffering slot %d to make space for reassembly of next handshake message",
                                    offset ) );

        ssl_buffering_free_slot( ssl, (uint8_t) offset );

        /* Check if we have enough space available now. */
        if( desired <= ( MBEDTLS_SSL_DTLS_MAX_BUFFERING -
                         hs->buffering.total_bytes_buffered ) )
        {
            MBEDTLS_SSL_DEBUG_MSG( 2, ( "Enough space available after freeing buffered HS messages" ) );
            return( 0 );
        }
    }

    return( -1 );
}

static int ssl_buffer_message( mbedtls_ssl_context *ssl )
{
    int ret = 0;
    mbedtls_ssl_handshake_params * const hs = ssl->handshake;

    if( hs == NULL )
        return( 0 );

    MBEDTLS_SSL_DEBUG_MSG( 2, ( "=> ssl_buffer_message" ) );

    switch( ssl->in_msgtype )
    {
        case MBEDTLS_SSL_MSG_CHANGE_CIPHER_SPEC:
            MBEDTLS_SSL_DEBUG_MSG( 2, ( "Remember CCS message" ) );

            hs->buffering.seen_ccs = 1;
            break;

        case MBEDTLS_SSL_MSG_HANDSHAKE:
        {
            unsigned recv_msg_seq_offset;
            unsigned recv_msg_seq = ( ssl->in_msg[4] << 8 ) | ssl->in_msg[5];
            mbedtls_ssl_hs_buffer *hs_buf;
            size_t msg_len = ssl->in_hslen - 12;

            /* We should never receive an old handshake
             * message - double-check nonetheless. */
            if( recv_msg_seq < ssl->handshake->in_msg_seq )
            {
                MBEDTLS_SSL_DEBUG_MSG( 1, ( "should never happen" ) );
                return( MBEDTLS_ERR_SSL_INTERNAL_ERROR );
            }

            recv_msg_seq_offset = recv_msg_seq - ssl->handshake->in_msg_seq;
            if( recv_msg_seq_offset >= MBEDTLS_SSL_MAX_BUFFERED_HS )
            {
                /* Silently ignore -- message too far in the future */
                MBEDTLS_SSL_DEBUG_MSG( 2,
                 ( "Ignore future HS message with sequence number %u, "
                   "buffering window %u - %u",
                   recv_msg_seq, ssl->handshake->in_msg_seq,
                   ssl->handshake->in_msg_seq + MBEDTLS_SSL_MAX_BUFFERED_HS - 1 ) );

                goto exit;
            }

            MBEDTLS_SSL_DEBUG_MSG( 2, ( "Buffering HS message with sequence number %u, offset %u ",
                                        recv_msg_seq, recv_msg_seq_offset ) );

            hs_buf = &hs->buffering.hs[ recv_msg_seq_offset ];

            /* Check if the buffering for this seq nr has already commenced. */
            if( !hs_buf->is_valid )
            {
                size_t reassembly_buf_sz;

                hs_buf->is_fragmented =
                    ( ssl_hs_is_proper_fragment( ssl ) == 1 );

                /* We copy the message back into the input buffer
                 * after reassembly, so check that it's not too large.
                 * This is an implementation-specific limitation
                 * and not one from the standard, hence it is not
                 * checked in ssl_check_hs_header(). */
                if( msg_len + 12 > MBEDTLS_SSL_IN_CONTENT_LEN )
                {
                    /* Ignore message */
                    goto exit;
                }

                /* Check if we have enough space to buffer the message. */
                if( hs->buffering.total_bytes_buffered >
                    MBEDTLS_SSL_DTLS_MAX_BUFFERING )
                {
                    MBEDTLS_SSL_DEBUG_MSG( 1, ( "should never happen" ) );
                    return( MBEDTLS_ERR_SSL_INTERNAL_ERROR );
                }

                reassembly_buf_sz = ssl_get_reassembly_buffer_size( msg_len,
                                                       hs_buf->is_fragmented );

                if( reassembly_buf_sz > ( MBEDTLS_SSL_DTLS_MAX_BUFFERING -
                                          hs->buffering.total_bytes_buffered ) )
                {
                    if( recv_msg_seq_offset > 0 )
                    {
                        /* If we can't buffer a future message because
                         * of space limitations -- ignore. */
                        MBEDTLS_SSL_DEBUG_MSG( 2, ( "Buffering of future message of size %u would exceed the compile-time limit %u (already %u bytes buffered) -- ignore\n",
                             (unsigned) msg_len, MBEDTLS_SSL_DTLS_MAX_BUFFERING,
                             (unsigned) hs->buffering.total_bytes_buffered ) );
                        goto exit;
                    }
                    else
                    {
                        MBEDTLS_SSL_DEBUG_MSG( 2, ( "Buffering of future message of size %u would exceed the compile-time limit %u (already %u bytes buffered) -- attempt to make space by freeing buffered future messages\n",
                             (unsigned) msg_len, MBEDTLS_SSL_DTLS_MAX_BUFFERING,
                             (unsigned) hs->buffering.total_bytes_buffered ) );
                    }

                    if( ssl_buffer_make_space( ssl, reassembly_buf_sz ) != 0 )
                    {
                        MBEDTLS_SSL_DEBUG_MSG( 2, ( "Reassembly of next message of size %u (%u with bitmap) would exceed the compile-time limit %u (already %u bytes buffered) -- fail\n",
                             (unsigned) msg_len,
                             (unsigned) reassembly_buf_sz,
                             MBEDTLS_SSL_DTLS_MAX_BUFFERING,
                             (unsigned) hs->buffering.total_bytes_buffered ) );
                        ret = MBEDTLS_ERR_SSL_BUFFER_TOO_SMALL;
                        goto exit;
                    }
                }

                MBEDTLS_SSL_DEBUG_MSG( 2, ( "initialize reassembly, total length = %d",
                                            msg_len ) );

                hs_buf->data = mbedtls_calloc( 1, reassembly_buf_sz );
                if( hs_buf->data == NULL )
                {
                    ret = MBEDTLS_ERR_SSL_ALLOC_FAILED;
                    goto exit;
                }
                hs_buf->data_len = reassembly_buf_sz;

                /* Prepare final header: copy msg_type, length and message_seq,
                 * then add standardised fragment_offset and fragment_length */
                memcpy( hs_buf->data, ssl->in_msg, 6 );
                memset( hs_buf->data + 6, 0, 3 );
                memcpy( hs_buf->data + 9, hs_buf->data + 1, 3 );

                hs_buf->is_valid = 1;

                hs->buffering.total_bytes_buffered += reassembly_buf_sz;
            }
            else
            {
                /* Make sure msg_type and length are consistent */
                if( memcmp( hs_buf->data, ssl->in_msg, 4 ) != 0 )
                {
                    MBEDTLS_SSL_DEBUG_MSG( 1, ( "Fragment header mismatch - ignore" ) );
                    /* Ignore */
                    goto exit;
                }
            }

            if( !hs_buf->is_complete )
            {
                size_t frag_len, frag_off;
                unsigned char * const msg = hs_buf->data + 12;

                /*
                 * Check and copy current fragment
                 */

                /* Validation of header fields already done in
                 * mbedtls_ssl_prepare_handshake_record(). */
                frag_off = ssl_get_hs_frag_off( ssl );
                frag_len = ssl_get_hs_frag_len( ssl );

                MBEDTLS_SSL_DEBUG_MSG( 2, ( "adding fragment, offset = %d, length = %d",
                                            frag_off, frag_len ) );
                memcpy( msg + frag_off, ssl->in_msg + 12, frag_len );

                if( hs_buf->is_fragmented )
                {
                    unsigned char * const bitmask = msg + msg_len;
                    ssl_bitmask_set( bitmask, frag_off, frag_len );
                    hs_buf->is_complete = ( ssl_bitmask_check( bitmask,
                                                               msg_len ) == 0 );
                }
                else
                {
                    hs_buf->is_complete = 1;
                }

                MBEDTLS_SSL_DEBUG_MSG( 2, ( "message %scomplete",
                                   hs_buf->is_complete ? "" : "not yet " ) );
            }

            break;
        }

        default:
            /* We don't buffer other types of messages. */
            break;
    }

exit:

    MBEDTLS_SSL_DEBUG_MSG( 2, ( "<= ssl_buffer_message" ) );
    return( ret );
}
#endif /* MBEDTLS_SSL_PROTO_DTLS */

static int ssl_consume_current_message( mbedtls_ssl_context *ssl )
{
    /*
     * Consume last content-layer message and potentially
     * update in_msglen which keeps track of the contents'
     * consumption state.
     *
     * (1) Handshake messages:
     *     Remove last handshake message, move content
     *     and adapt in_msglen.
     *
     * (2) Alert messages:
     *     Consume whole record content, in_msglen = 0.
     *
     * (3) Change cipher spec:
     *     Consume whole record content, in_msglen = 0.
     *
     * (4) Application data:
     *     Don't do anything - the record layer provides
     *     the application data as a stream transport
     *     and consumes through mbedtls_ssl_read only.
     *
     */

    /* Case (1): Handshake messages */
    if( ssl->in_hslen != 0 )
    {
        /* Hard assertion to be sure that no application data
         * is in flight, as corrupting ssl->in_msglen during
         * ssl->in_offt != NULL is fatal. */
        if( ssl->in_offt != NULL )
        {
            MBEDTLS_SSL_DEBUG_MSG( 1, ( "should never happen" ) );
            return( MBEDTLS_ERR_SSL_INTERNAL_ERROR );
        }

        /*
         * Get next Handshake message in the current record
         */

        /* Notes:
         * (1) in_hslen is not necessarily the size of the
         *     current handshake content: If DTLS handshake
         *     fragmentation is used, that's the fragment
         *     size instead. Using the total handshake message
         *     size here is faulty and should be changed at
         *     some point.
         * (2) While it doesn't seem to cause problems, one
         *     has to be very careful not to assume that in_hslen
         *     is always <= in_msglen in a sensible communication.
         *     Again, it's wrong for DTLS handshake fragmentation.
         *     The following check is therefore mandatory, and
         *     should not be treated as a silently corrected assertion.
         *     Additionally, ssl->in_hslen might be arbitrarily out of
         *     bounds after handling a DTLS message with an unexpected
         *     sequence number, see mbedtls_ssl_prepare_handshake_record.
         */
        if( ssl->in_hslen < ssl->in_msglen )
        {
            ssl->in_msglen -= ssl->in_hslen;
            memmove( ssl->in_msg, ssl->in_msg + ssl->in_hslen,
                     ssl->in_msglen );

            MBEDTLS_SSL_DEBUG_BUF( 4, "remaining content in record",
                                   ssl->in_msg, ssl->in_msglen );
        }
        else
        {
            ssl->in_msglen = 0;
        }

        ssl->in_hslen   = 0;
    }
    /* Case (4): Application data */
    else if( ssl->in_offt != NULL )
    {
        return( 0 );
    }
    /* Everything else (CCS & Alerts) */
    else
    {
        ssl->in_msglen = 0;
    }

    return( 0 );
}

static int ssl_record_is_in_progress( mbedtls_ssl_context *ssl )
{
    if( ssl->in_msglen > 0 )
        return( 1 );

    return( 0 );
}

#if defined(MBEDTLS_SSL_PROTO_DTLS)

static void ssl_free_buffered_record( mbedtls_ssl_context *ssl )
{
    mbedtls_ssl_handshake_params * const hs = ssl->handshake;
    if( hs == NULL )
        return;

    if( hs->buffering.future_record.data != NULL )
    {
        hs->buffering.total_bytes_buffered -=
            hs->buffering.future_record.len;

        mbedtls_free( hs->buffering.future_record.data );
        hs->buffering.future_record.data = NULL;
    }
}

static int ssl_load_buffered_record( mbedtls_ssl_context *ssl )
{
    mbedtls_ssl_handshake_params * const hs = ssl->handshake;
    unsigned char * rec;
    size_t rec_len;
    unsigned rec_epoch;
#if defined(MBEDTLS_SSL_VARIABLE_BUFFER_LENGTH)
    size_t in_buf_len = ssl->in_buf_len;
#else
    size_t in_buf_len = MBEDTLS_SSL_IN_BUFFER_LEN;
#endif
    if( ssl->conf->transport != MBEDTLS_SSL_TRANSPORT_DATAGRAM )
        return( 0 );

    if( hs == NULL )
        return( 0 );

    rec       = hs->buffering.future_record.data;
    rec_len   = hs->buffering.future_record.len;
    rec_epoch = hs->buffering.future_record.epoch;

    if( rec == NULL )
        return( 0 );

    /* Only consider loading future records if the
     * input buffer is empty. */
    if( ssl_next_record_is_in_datagram( ssl ) == 1 )
        return( 0 );

    MBEDTLS_SSL_DEBUG_MSG( 2, ( "=> ssl_load_buffered_record" ) );

    if( rec_epoch != ssl->in_epoch )
    {
        MBEDTLS_SSL_DEBUG_MSG( 2, ( "Buffered record not from current epoch." ) );
        goto exit;
    }

    MBEDTLS_SSL_DEBUG_MSG( 2, ( "Found buffered record from current epoch - load" ) );

    /* Double-check that the record is not too large */
    if( rec_len > in_buf_len - (size_t)( ssl->in_hdr - ssl->in_buf ) )
    {
        MBEDTLS_SSL_DEBUG_MSG( 1, ( "should never happen" ) );
        return( MBEDTLS_ERR_SSL_INTERNAL_ERROR );
    }

    memcpy( ssl->in_hdr, rec, rec_len );
    ssl->in_left = rec_len;
    ssl->next_record_offset = 0;

    ssl_free_buffered_record( ssl );

exit:
    MBEDTLS_SSL_DEBUG_MSG( 2, ( "<= ssl_load_buffered_record" ) );
    return( 0 );
}

static int ssl_buffer_future_record( mbedtls_ssl_context *ssl,
                                     mbedtls_record const *rec )
{
    mbedtls_ssl_handshake_params * const hs = ssl->handshake;

    /* Don't buffer future records outside handshakes. */
    if( hs == NULL )
        return( 0 );

    /* Only buffer handshake records (we are only interested
     * in Finished messages). */
    if( rec->type != MBEDTLS_SSL_MSG_HANDSHAKE )
        return( 0 );

    /* Don't buffer more than one future epoch record. */
    if( hs->buffering.future_record.data != NULL )
        return( 0 );

    /* Don't buffer record if there's not enough buffering space remaining. */
    if( rec->buf_len > ( MBEDTLS_SSL_DTLS_MAX_BUFFERING -
                         hs->buffering.total_bytes_buffered ) )
    {
        MBEDTLS_SSL_DEBUG_MSG( 2, ( "Buffering of future epoch record of size %u would exceed the compile-time limit %u (already %u bytes buffered) -- ignore\n",
                        (unsigned) rec->buf_len, MBEDTLS_SSL_DTLS_MAX_BUFFERING,
                        (unsigned) hs->buffering.total_bytes_buffered ) );
        return( 0 );
    }

    /* Buffer record */
    MBEDTLS_SSL_DEBUG_MSG( 2, ( "Buffer record from epoch %u",
                                ssl->in_epoch + 1 ) );
    MBEDTLS_SSL_DEBUG_BUF( 3, "Buffered record", rec->buf, rec->buf_len );

    /* ssl_parse_record_header() only considers records
     * of the next epoch as candidates for buffering. */
    hs->buffering.future_record.epoch = ssl->in_epoch + 1;
    hs->buffering.future_record.len   = rec->buf_len;

    hs->buffering.future_record.data =
        mbedtls_calloc( 1, hs->buffering.future_record.len );
    if( hs->buffering.future_record.data == NULL )
    {
        /* If we run out of RAM trying to buffer a
         * record from the next epoch, just ignore. */
        return( 0 );
    }

    memcpy( hs->buffering.future_record.data, rec->buf, rec->buf_len );

    hs->buffering.total_bytes_buffered += rec->buf_len;
    return( 0 );
}

#endif /* MBEDTLS_SSL_PROTO_DTLS */

static int ssl_get_next_record( mbedtls_ssl_context *ssl )
{
    int ret = MBEDTLS_ERR_ERROR_CORRUPTION_DETECTED;
    mbedtls_record rec;

#if defined(MBEDTLS_SSL_PROTO_DTLS)
    /* We might have buffered a future record; if so,
     * and if the epoch matches now, load it.
     * On success, this call will set ssl->in_left to
     * the length of the buffered record, so that
     * the calls to ssl_fetch_input() below will
     * essentially be no-ops. */
    ret = ssl_load_buffered_record( ssl );
    if( ret != 0 )
        return( ret );
#endif /* MBEDTLS_SSL_PROTO_DTLS */

    /* Ensure that we have enough space available for the default form
     * of TLS / DTLS record headers (5 Bytes for TLS, 13 Bytes for DTLS,
     * with no space for CIDs counted in). */
    ret = mbedtls_ssl_fetch_input( ssl, mbedtls_ssl_in_hdr_len( ssl ) );
    if( ret != 0 )
    {
        MBEDTLS_SSL_DEBUG_RET( 1, "mbedtls_ssl_fetch_input", ret );
        return( ret );
    }

    ret = ssl_parse_record_header( ssl, ssl->in_hdr, ssl->in_left, &rec );
    if( ret != 0 )
    {
#if defined(MBEDTLS_SSL_PROTO_DTLS)
        if( ssl->conf->transport == MBEDTLS_SSL_TRANSPORT_DATAGRAM )
        {
            if( ret == MBEDTLS_ERR_SSL_EARLY_MESSAGE )
            {
                ret = ssl_buffer_future_record( ssl, &rec );
                if( ret != 0 )
                    return( ret );

                /* Fall through to handling of unexpected records */
                ret = MBEDTLS_ERR_SSL_UNEXPECTED_RECORD;
            }

            if( ret == MBEDTLS_ERR_SSL_UNEXPECTED_RECORD )
            {
#if defined(MBEDTLS_SSL_DTLS_CLIENT_PORT_REUSE) && defined(MBEDTLS_SSL_SRV_C)
                /* Reset in pointers to default state for TLS/DTLS records,
                 * assuming no CID and no offset between record content and
                 * record plaintext. */
                mbedtls_ssl_update_in_pointers( ssl );

                /* Setup internal message pointers from record structure. */
                ssl->in_msgtype = rec.type;
#if defined(MBEDTLS_SSL_DTLS_CONNECTION_ID)
                ssl->in_len = ssl->in_cid + rec.cid_len;
#endif /* MBEDTLS_SSL_DTLS_CONNECTION_ID */
                ssl->in_iv  = ssl->in_msg = ssl->in_len + 2;
                ssl->in_msglen = rec.data_len;

                ret = ssl_check_client_reconnect( ssl );
                MBEDTLS_SSL_DEBUG_RET( 2, "ssl_check_client_reconnect", ret );
                if( ret != 0 )
                    return( ret );
#endif

                /* Skip unexpected record (but not whole datagram) */
                ssl->next_record_offset = rec.buf_len;

                MBEDTLS_SSL_DEBUG_MSG( 1, ( "discarding unexpected record "
                                            "(header)" ) );
            }
            else
            {
                /* Skip invalid record and the rest of the datagram */
                ssl->next_record_offset = 0;
                ssl->in_left = 0;

                MBEDTLS_SSL_DEBUG_MSG( 1, ( "discarding invalid record "
                                            "(header)" ) );
            }

            /* Get next record */
            return( MBEDTLS_ERR_SSL_CONTINUE_PROCESSING );
        }
        else
#endif
        {
            return( ret );
        }
    }

#if defined(MBEDTLS_SSL_PROTO_DTLS)
    if( ssl->conf->transport == MBEDTLS_SSL_TRANSPORT_DATAGRAM )
    {
        /* Remember offset of next record within datagram. */
        ssl->next_record_offset = rec.buf_len;
        if( ssl->next_record_offset < ssl->in_left )
        {
            MBEDTLS_SSL_DEBUG_MSG( 3, ( "more than one record within datagram" ) );
        }
    }
    else
#endif
    {
        /*
         * Fetch record contents from underlying transport.
         */
        ret = mbedtls_ssl_fetch_input( ssl, rec.buf_len );
        if( ret != 0 )
        {
            MBEDTLS_SSL_DEBUG_RET( 1, "mbedtls_ssl_fetch_input", ret );
            return( ret );
        }

        ssl->in_left = 0;
    }

    /*
     * Decrypt record contents.
     */

    if( ( ret = ssl_prepare_record_content( ssl, &rec ) ) != 0 )
    {
#if defined(MBEDTLS_SSL_PROTO_DTLS)
        if( ssl->conf->transport == MBEDTLS_SSL_TRANSPORT_DATAGRAM )
        {
            /* Silently discard invalid records */
            if( ret == MBEDTLS_ERR_SSL_INVALID_MAC )
            {
                /* Except when waiting for Finished as a bad mac here
                 * probably means something went wrong in the handshake
                 * (eg wrong psk used, mitm downgrade attempt, etc.) */
                if( ssl->state == MBEDTLS_SSL_CLIENT_FINISHED ||
                    ssl->state == MBEDTLS_SSL_SERVER_FINISHED )
                {
#if defined(MBEDTLS_SSL_ALL_ALERT_MESSAGES)
                    if( ret == MBEDTLS_ERR_SSL_INVALID_MAC )
                    {
                        mbedtls_ssl_send_alert_message( ssl,
                                MBEDTLS_SSL_ALERT_LEVEL_FATAL,
                                MBEDTLS_SSL_ALERT_MSG_BAD_RECORD_MAC );
                    }
#endif
                    return( ret );
                }

#if defined(MBEDTLS_SSL_DTLS_BADMAC_LIMIT)
                if( ssl->conf->badmac_limit != 0 &&
                    ++ssl->badmac_seen >= ssl->conf->badmac_limit )
                {
                    MBEDTLS_SSL_DEBUG_MSG( 1, ( "too many records with bad MAC" ) );
                    return( MBEDTLS_ERR_SSL_INVALID_MAC );
                }
#endif

                /* As above, invalid records cause
                 * dismissal of the whole datagram. */

                ssl->next_record_offset = 0;
                ssl->in_left = 0;

                MBEDTLS_SSL_DEBUG_MSG( 1, ( "discarding invalid record (mac)" ) );
                return( MBEDTLS_ERR_SSL_CONTINUE_PROCESSING );
            }

            return( ret );
        }
        else
#endif
        {
            /* Error out (and send alert) on invalid records */
#if defined(MBEDTLS_SSL_ALL_ALERT_MESSAGES)
            if( ret == MBEDTLS_ERR_SSL_INVALID_MAC )
            {
                mbedtls_ssl_send_alert_message( ssl,
                        MBEDTLS_SSL_ALERT_LEVEL_FATAL,
                        MBEDTLS_SSL_ALERT_MSG_BAD_RECORD_MAC );
            }
#endif
            return( ret );
        }
    }


    /* Reset in pointers to default state for TLS/DTLS records,
     * assuming no CID and no offset between record content and
     * record plaintext. */
    mbedtls_ssl_update_in_pointers( ssl );
#if defined(MBEDTLS_SSL_DTLS_CONNECTION_ID)
    ssl->in_len = ssl->in_cid + rec.cid_len;
#endif /* MBEDTLS_SSL_DTLS_CONNECTION_ID */
    ssl->in_iv  = ssl->in_len + 2;

    /* The record content type may change during decryption,
     * so re-read it. */
    ssl->in_msgtype = rec.type;
    /* Also update the input buffer, because unfortunately
     * the server-side ssl_parse_client_hello() reparses the
     * record header when receiving a ClientHello initiating
     * a renegotiation. */
    ssl->in_hdr[0] = rec.type;
    ssl->in_msg    = rec.buf + rec.data_offset;
    ssl->in_msglen = rec.data_len;
    ssl->in_len[0] = (unsigned char)( rec.data_len >> 8 );
    ssl->in_len[1] = (unsigned char)( rec.data_len      );

#if defined(MBEDTLS_ZLIB_SUPPORT)
    if( ssl->transform_in != NULL &&
        ssl->session_in->compression == MBEDTLS_SSL_COMPRESS_DEFLATE )
    {
        if( ( ret = ssl_decompress_buf( ssl ) ) != 0 )
        {
            MBEDTLS_SSL_DEBUG_RET( 1, "ssl_decompress_buf", ret );
            return( ret );
        }

        /* Check actual (decompress) record content length against
         * configured maximum. */
        if( ssl->in_msglen > MBEDTLS_SSL_IN_CONTENT_LEN )
        {
            MBEDTLS_SSL_DEBUG_MSG( 1, ( "bad message length" ) );
            return( MBEDTLS_ERR_SSL_INVALID_RECORD );
        }
    }
#endif /* MBEDTLS_ZLIB_SUPPORT */

    return( 0 );
}

int mbedtls_ssl_handle_message_type( mbedtls_ssl_context *ssl )
{
    int ret = MBEDTLS_ERR_ERROR_CORRUPTION_DETECTED;

    /*
     * Handle particular types of records
     */
    if( ssl->in_msgtype == MBEDTLS_SSL_MSG_HANDSHAKE )
    {
        if( ( ret = mbedtls_ssl_prepare_handshake_record( ssl ) ) != 0 )
        {
            return( ret );
        }
    }

    if( ssl->in_msgtype == MBEDTLS_SSL_MSG_CHANGE_CIPHER_SPEC )
    {
        if( ssl->in_msglen != 1 )
        {
            MBEDTLS_SSL_DEBUG_MSG( 1, ( "invalid CCS message, len: %d",
                           ssl->in_msglen ) );
            return( MBEDTLS_ERR_SSL_INVALID_RECORD );
        }

        if( ssl->in_msg[0] != 1 )
        {
            MBEDTLS_SSL_DEBUG_MSG( 1, ( "invalid CCS message, content: %02x",
                                        ssl->in_msg[0] ) );
            return( MBEDTLS_ERR_SSL_INVALID_RECORD );
        }

#if defined(MBEDTLS_SSL_PROTO_DTLS)
        if( ssl->conf->transport == MBEDTLS_SSL_TRANSPORT_DATAGRAM &&
            ssl->state != MBEDTLS_SSL_CLIENT_CHANGE_CIPHER_SPEC    &&
            ssl->state != MBEDTLS_SSL_SERVER_CHANGE_CIPHER_SPEC )
        {
            if( ssl->handshake == NULL )
            {
                MBEDTLS_SSL_DEBUG_MSG( 1, ( "dropping ChangeCipherSpec outside handshake" ) );
                return( MBEDTLS_ERR_SSL_UNEXPECTED_RECORD );
            }

            MBEDTLS_SSL_DEBUG_MSG( 1, ( "received out-of-order ChangeCipherSpec - remember" ) );
            return( MBEDTLS_ERR_SSL_EARLY_MESSAGE );
        }
#endif

#if defined(MBEDTLS_SSL_PROTO_TLS1_3_EXPERIMENTAL)
        if( ssl->minor_ver == MBEDTLS_SSL_MINOR_VERSION_4 )
        {
#if defined(MBEDTLS_SSL_TLS13_COMPATIBILITY_MODE)
            MBEDTLS_SSL_DEBUG_MSG( 1, ( "Ignore ChangeCipherSpec in TLS 1.3 compatibility mode" ) );
            return( MBEDTLS_ERR_SSL_CONTINUE_PROCESSING );
#else
            MBEDTLS_SSL_DEBUG_MSG( 1, ( "ChangeCipherSpec invalid in TLS 1.3 without compatibility mode" ) );
            return( MBEDTLS_ERR_SSL_INVALID_RECORD );
#endif /* MBEDTLS_SSL_TLS13_COMPATIBILITY_MODE */
        }
#endif /* MBEDTLS_SSL_PROTO_TLS1_3_EXPERIMENTAL */
    }

    if( ssl->in_msgtype == MBEDTLS_SSL_MSG_ALERT )
    {
        if( ssl->in_msglen != 2 )
        {
            /* Note: Standard allows for more than one 2 byte alert
               to be packed in a single message, but Mbed TLS doesn't
               currently support this. */
            MBEDTLS_SSL_DEBUG_MSG( 1, ( "invalid alert message, len: %d",
                           ssl->in_msglen ) );
            return( MBEDTLS_ERR_SSL_INVALID_RECORD );
        }

        MBEDTLS_SSL_DEBUG_MSG( 2, ( "got an alert message, type: [%d:%d]",
                       ssl->in_msg[0], ssl->in_msg[1] ) );

        /*
         * Ignore non-fatal alerts, except close_notify and no_renegotiation
         */
        if( ssl->in_msg[0] == MBEDTLS_SSL_ALERT_LEVEL_FATAL )
        {
            MBEDTLS_SSL_DEBUG_MSG( 1, ( "is a fatal alert message (msg %d)",
                           ssl->in_msg[1] ) );
            return( MBEDTLS_ERR_SSL_FATAL_ALERT_MESSAGE );
        }

        if( ssl->in_msg[0] == MBEDTLS_SSL_ALERT_LEVEL_WARNING &&
            ssl->in_msg[1] == MBEDTLS_SSL_ALERT_MSG_CLOSE_NOTIFY )
        {
            MBEDTLS_SSL_DEBUG_MSG( 2, ( "is a close notify message" ) );
            return( MBEDTLS_ERR_SSL_PEER_CLOSE_NOTIFY );
        }

#if defined(MBEDTLS_SSL_RENEGOTIATION_ENABLED)
        if( ssl->in_msg[0] == MBEDTLS_SSL_ALERT_LEVEL_WARNING &&
            ssl->in_msg[1] == MBEDTLS_SSL_ALERT_MSG_NO_RENEGOTIATION )
        {
            MBEDTLS_SSL_DEBUG_MSG( 2, ( "is a SSLv3 no renegotiation alert" ) );
            /* Will be handled when trying to parse ServerHello */
            return( 0 );
        }
#endif

#if defined(MBEDTLS_SSL_PROTO_SSL3) && defined(MBEDTLS_SSL_SRV_C)
        if( ssl->minor_ver == MBEDTLS_SSL_MINOR_VERSION_0 &&
            ssl->conf->endpoint == MBEDTLS_SSL_IS_SERVER &&
            ssl->in_msg[0] == MBEDTLS_SSL_ALERT_LEVEL_WARNING &&
            ssl->in_msg[1] == MBEDTLS_SSL_ALERT_MSG_NO_CERT )
        {
            MBEDTLS_SSL_DEBUG_MSG( 2, ( "is a SSLv3 no_cert" ) );
            /* Will be handled in mbedtls_ssl_parse_certificate() */
            return( 0 );
        }
#endif /* MBEDTLS_SSL_PROTO_SSL3 && MBEDTLS_SSL_SRV_C */

        /* Silently ignore: fetch new message */
        return MBEDTLS_ERR_SSL_NON_FATAL;
    }

#if defined(MBEDTLS_SSL_PROTO_DTLS)
    if( ssl->conf->transport == MBEDTLS_SSL_TRANSPORT_DATAGRAM )
    {
        /* Drop unexpected ApplicationData records,
         * except at the beginning of renegotiations */
        if( ssl->in_msgtype == MBEDTLS_SSL_MSG_APPLICATION_DATA &&
            ssl->state != MBEDTLS_SSL_HANDSHAKE_OVER
#if defined(MBEDTLS_SSL_RENEGOTIATION)
            && ! ( ssl->renego_status == MBEDTLS_SSL_RENEGOTIATION_IN_PROGRESS &&
                   ssl->state == MBEDTLS_SSL_SERVER_HELLO )
#endif
            )
        {
            MBEDTLS_SSL_DEBUG_MSG( 1, ( "dropping unexpected ApplicationData" ) );
            return( MBEDTLS_ERR_SSL_NON_FATAL );
        }

        if( ssl->handshake != NULL &&
            ssl->state == MBEDTLS_SSL_HANDSHAKE_OVER  )
        {
            mbedtls_ssl_handshake_wrapup_free_hs_transform( ssl );
        }
    }
#endif /* MBEDTLS_SSL_PROTO_DTLS */

    return( 0 );
}
#endif /* MBEDTLS_SSL_USE_MPS */

int mbedtls_ssl_send_fatal_handshake_failure( mbedtls_ssl_context *ssl )
{
    return( mbedtls_ssl_send_alert_message( ssl,
                  MBEDTLS_SSL_ALERT_LEVEL_FATAL,
                  MBEDTLS_SSL_ALERT_MSG_HANDSHAKE_FAILURE ) );
}

int mbedtls_ssl_send_alert_message( mbedtls_ssl_context *ssl,
                            unsigned char level,
                            unsigned char message )
{
    int ret = MBEDTLS_ERR_ERROR_CORRUPTION_DETECTED;

    if( ssl == NULL || ssl->conf == NULL )
        return( MBEDTLS_ERR_SSL_BAD_INPUT_DATA );

    MBEDTLS_SSL_DEBUG_MSG( 2, ( "=> send alert message" ) );
    MBEDTLS_SSL_DEBUG_MSG( 3, ( "send alert level=%u message=%u", level, message ));

#if defined(MBEDTLS_SSL_USE_MPS)

    ret = mbedtls_mps_flush( &ssl->mps.l4 );
    if( ret != 0 )
        return( ret );

    if( level == MBEDTLS_SSL_ALERT_LEVEL_FATAL )
    {
        ret = mbedtls_mps_send_fatal( &ssl->mps.l4, message );
        if( ret != 0 )
            return( ret );
    }
    else
    {
        ret = mbedtls_mps_write_alert( &ssl->mps.l4, message );
        if( ret != 0 )
            return( ret );
    }

    ret = mbedtls_mps_flush( &ssl->mps.l4 );
    if( ret != 0 )
        return( ret );

#else /* MBEDTLS_SSL_USE_MPS */

    ssl->out_msgtype = MBEDTLS_SSL_MSG_ALERT;
    ssl->out_msglen = 2;
    ssl->out_msg[0] = level;
    ssl->out_msg[1] = message;

    if( ( ret = mbedtls_ssl_write_record( ssl, SSL_FORCE_FLUSH ) ) != 0 )
    {
        MBEDTLS_SSL_DEBUG_RET( 1, "mbedtls_ssl_write_record", ret );
        return( ret );
    }

#endif /* MBEDTLS_SSL_USE_MPS */

    MBEDTLS_SSL_DEBUG_MSG( 2, ( "<= send alert message" ) );
    return( 0 );
}

#if defined(MBEDTLS_SSL_PROTO_TLS1_2)

int mbedtls_ssl_write_change_cipher_spec( mbedtls_ssl_context *ssl )
{
    int ret = MBEDTLS_ERR_ERROR_CORRUPTION_DETECTED;

    MBEDTLS_SSL_DEBUG_MSG( 2, ( "=> write change cipher spec" ) );

    ssl->out_msgtype = MBEDTLS_SSL_MSG_CHANGE_CIPHER_SPEC;
    ssl->out_msglen  = 1;
    ssl->out_msg[0]  = 1;

    ssl->state++;

    if( ( ret = mbedtls_ssl_write_handshake_msg( ssl ) ) != 0 )
    {
        MBEDTLS_SSL_DEBUG_RET( 1, "mbedtls_ssl_write_handshake_msg", ret );
        return( ret );
    }

    MBEDTLS_SSL_DEBUG_MSG( 2, ( "<= write change cipher spec" ) );

    return( 0 );
}

int mbedtls_ssl_parse_change_cipher_spec( mbedtls_ssl_context *ssl )
{
    int ret = MBEDTLS_ERR_ERROR_CORRUPTION_DETECTED;

    MBEDTLS_SSL_DEBUG_MSG( 2, ( "=> parse change cipher spec" ) );

    if( ( ret = mbedtls_ssl_read_record( ssl, 1 ) ) != 0 )
    {
        MBEDTLS_SSL_DEBUG_RET( 1, "mbedtls_ssl_read_record", ret );
        return( ret );
    }

    if( ssl->in_msgtype != MBEDTLS_SSL_MSG_CHANGE_CIPHER_SPEC )
    {
        MBEDTLS_SSL_DEBUG_MSG( 1, ( "bad change cipher spec message" ) );
        mbedtls_ssl_send_alert_message( ssl, MBEDTLS_SSL_ALERT_LEVEL_FATAL,
                                        MBEDTLS_SSL_ALERT_MSG_UNEXPECTED_MESSAGE );
        return( MBEDTLS_ERR_SSL_UNEXPECTED_MESSAGE );
    }

    /* CCS records are only accepted if they have length 1 and content '1',
     * so we don't need to check this here. */

    /*
     * Switch to our negotiated transform and session parameters for inbound
     * data.
     */
    MBEDTLS_SSL_DEBUG_MSG( 3, ( "switching to new transform spec for inbound data" ) );
    ssl->transform_in = ssl->transform_negotiate;
    ssl->session_in = ssl->session_negotiate;

#if defined(MBEDTLS_SSL_PROTO_DTLS)
    if( ssl->conf->transport == MBEDTLS_SSL_TRANSPORT_DATAGRAM )
    {
#if defined(MBEDTLS_SSL_DTLS_ANTI_REPLAY)
        mbedtls_ssl_dtls_replay_reset( ssl );
#endif

        /* Increment epoch */
        if( ++ssl->in_epoch == 0 )
        {
            MBEDTLS_SSL_DEBUG_MSG( 1, ( "DTLS epoch would wrap" ) );
            /* This is highly unlikely to happen for legitimate reasons, so
               treat it as an attack and don't send an alert. */
            return( MBEDTLS_ERR_SSL_COUNTER_WRAPPING );
        }
    }
    else
#endif /* MBEDTLS_SSL_PROTO_DTLS */
    memset( ssl->in_ctr, 0, 8 );

    mbedtls_ssl_update_in_pointers( ssl );

#if defined(MBEDTLS_SSL_HW_RECORD_ACCEL)
    if( mbedtls_ssl_hw_record_activate != NULL )
    {
        if( ( ret = mbedtls_ssl_hw_record_activate( ssl, MBEDTLS_SSL_CHANNEL_INBOUND ) ) != 0 )
        {
            MBEDTLS_SSL_DEBUG_RET( 1, "mbedtls_ssl_hw_record_activate", ret );
            mbedtls_ssl_send_alert_message( ssl, MBEDTLS_SSL_ALERT_LEVEL_FATAL,
                                            MBEDTLS_SSL_ALERT_MSG_INTERNAL_ERROR );
            return( MBEDTLS_ERR_SSL_HW_ACCEL_FAILED );
        }
    }
#endif

    ssl->state++;

    MBEDTLS_SSL_DEBUG_MSG( 2, ( "<= parse change cipher spec" ) );

    return( 0 );
}

#endif /* MBEDTLS_SSL_PROTO_TLS1_2 */

/* Once ssl->out_hdr as the address of the beginning of the
 * next outgoing record is set, deduce the other pointers.
 *
 * Note: For TLS, we save the implicit record sequence number
 *       (entering MAC computation) in the 8 bytes before ssl->out_hdr,
 *       and the caller has to make sure there's space for this.
 */

#if !defined(MBEDTLS_SSL_USE_MPS)
static size_t ssl_transform_get_explicit_iv_len(
                        mbedtls_ssl_transform const *transform )
{
    if( transform->minor_ver < MBEDTLS_SSL_MINOR_VERSION_2 )
        return( 0 );

    return( transform->ivlen - transform->fixed_ivlen );
}

void mbedtls_ssl_update_out_pointers( mbedtls_ssl_context *ssl,
                                      mbedtls_ssl_transform *transform )
{
#if defined(MBEDTLS_SSL_PROTO_DTLS)
    if( ssl->conf->transport == MBEDTLS_SSL_TRANSPORT_DATAGRAM )
    {
        ssl->out_ctr = ssl->out_hdr +  3;
#if defined(MBEDTLS_SSL_DTLS_CONNECTION_ID)
        ssl->out_cid = ssl->out_ctr +  8;
        ssl->out_len = ssl->out_cid;
        if( transform != NULL )
            ssl->out_len += transform->out_cid_len;
#else /* MBEDTLS_SSL_DTLS_CONNECTION_ID */
        ssl->out_len = ssl->out_ctr + 8;
#endif /* MBEDTLS_SSL_DTLS_CONNECTION_ID */
        ssl->out_iv  = ssl->out_len + 2;
    }
    else
#endif
    {
        ssl->out_ctr = ssl->out_hdr - 8;
        ssl->out_len = ssl->out_hdr + 3;
#if defined(MBEDTLS_SSL_DTLS_CONNECTION_ID)
        ssl->out_cid = ssl->out_len;
#endif
        ssl->out_iv  = ssl->out_hdr + 5;
    }

    ssl->out_msg = ssl->out_iv;
    /* Adjust out_msg to make space for explicit IV, if used. */
    if( transform != NULL )
        ssl->out_msg += ssl_transform_get_explicit_iv_len( transform );
}

/* Once ssl->in_hdr as the address of the beginning of the
 * next incoming record is set, deduce the other pointers.
 *
 * Note: For TLS, we save the implicit record sequence number
 *       (entering MAC computation) in the 8 bytes before ssl->in_hdr,
 *       and the caller has to make sure there's space for this.
 */

void mbedtls_ssl_update_in_pointers( mbedtls_ssl_context *ssl )
{
    /* This function sets the pointers to match the case
     * of unprotected TLS/DTLS records, with both  ssl->in_iv
     * and ssl->in_msg pointing to the beginning of the record
     * content.
     *
     * When decrypting a protected record, ssl->in_msg
     * will be shifted to point to the beginning of the
     * record plaintext.
     */

#if defined(MBEDTLS_SSL_PROTO_DTLS)
    if( ssl->conf->transport == MBEDTLS_SSL_TRANSPORT_DATAGRAM )
    {
        /* This sets the header pointers to match records
         * without CID. When we receive a record containing
         * a CID, the fields are shifted accordingly in
         * ssl_parse_record_header(). */
        ssl->in_ctr = ssl->in_hdr +  3;
#if defined(MBEDTLS_SSL_DTLS_CONNECTION_ID)
        ssl->in_cid = ssl->in_ctr +  8;
        ssl->in_len = ssl->in_cid; /* Default: no CID */
#else /* MBEDTLS_SSL_DTLS_CONNECTION_ID */
        ssl->in_len = ssl->in_ctr + 8;
#endif /* MBEDTLS_SSL_DTLS_CONNECTION_ID */
        ssl->in_iv  = ssl->in_len + 2;
    }
    else
#endif
    {
        ssl->in_ctr = ssl->in_hdr - 8;
        ssl->in_len = ssl->in_hdr + 3;
#if defined(MBEDTLS_SSL_DTLS_CONNECTION_ID)
        ssl->in_cid = ssl->in_len;
#endif
        ssl->in_iv  = ssl->in_hdr + 5;
    }

    /* This will be adjusted at record decryption time. */
    ssl->in_msg = ssl->in_iv;
}

/*
 * Setup an SSL context
 */

void mbedtls_ssl_reset_in_out_pointers( mbedtls_ssl_context *ssl )
{
    /* Set the incoming and outgoing record pointers. */
#if defined(MBEDTLS_SSL_PROTO_DTLS)
    if( ssl->conf->transport == MBEDTLS_SSL_TRANSPORT_DATAGRAM )
    {
        ssl->out_hdr = ssl->out_buf;
        ssl->in_hdr  = ssl->in_buf;
    }
    else
#endif /* MBEDTLS_SSL_PROTO_DTLS */
    {
        ssl->out_hdr = ssl->out_buf + 8;
        ssl->in_hdr  = ssl->in_buf  + 8;
    }

    /* Derive other internal pointers. */
    mbedtls_ssl_update_out_pointers( ssl, NULL /* no transform enabled */ );
    mbedtls_ssl_update_in_pointers ( ssl );
}
#endif /* ! MBEDTLS_SSL_USE_MPS */

#if defined(MBEDTLS_SSL_USE_MPS)
size_t mbedtls_ssl_get_bytes_avail( const mbedtls_ssl_context *ssl )
{
    /* TODO: Implement */
    ((void) ssl);
    return( 0 );
}
#else /* MBEDTLS_SSL_USE_MPS */
/*
 * SSL get accessors
 */
size_t mbedtls_ssl_get_bytes_avail( const mbedtls_ssl_context *ssl )
{
    return( ssl->in_offt == NULL ? 0 : ssl->in_msglen );
}
#endif /* MBEDTLS_SSL_USE_MPS */

int mbedtls_ssl_check_pending( const mbedtls_ssl_context *ssl )
{
#if defined(MBEDTLS_SSL_PROTO_TLS1_3_EXPERIMENTAL)
    if( ssl->minor_ver == MBEDTLS_SSL_MINOR_VERSION_4 )
    {
        return( MBEDTLS_ERR_SSL_FEATURE_UNAVAILABLE );
    }
#endif /* MBEDTLS_SSL_PROTO_TLS1_3_EXPERIMENTAL */

#if defined(MBEDTLS_SSL_PROTO_TLS1_2_OR_EARLIER)
    /*
     * Case A: We're currently holding back
     * a message for further processing.
     */

    if( ssl->keep_current_message == 1 )
    {
        MBEDTLS_SSL_DEBUG_MSG( 3, ( "ssl_check_pending: record held back for processing" ) );
        return( 1 );
    }

    /*
     * Case B: Further records are pending in the current datagram.
     */

#if defined(MBEDTLS_SSL_PROTO_DTLS)
    if( ssl->conf->transport == MBEDTLS_SSL_TRANSPORT_DATAGRAM &&
        ssl->in_left > ssl->next_record_offset )
    {
        MBEDTLS_SSL_DEBUG_MSG( 3, ( "ssl_check_pending: more records within current datagram" ) );
        return( 1 );
    }
#endif /* MBEDTLS_SSL_PROTO_DTLS */

    /*
     * Case C: A handshake message is being processed.
     */

    if( ssl->in_hslen > 0 && ssl->in_hslen < ssl->in_msglen )
    {
        MBEDTLS_SSL_DEBUG_MSG( 3, ( "ssl_check_pending: more handshake messages within current record" ) );
        return( 1 );
    }

    /*
     * Case D: An application data message is being processed
     */
    if( ssl->in_offt != NULL )
    {
        MBEDTLS_SSL_DEBUG_MSG( 3, ( "ssl_check_pending: application data record is being processed" ) );
        return( 1 );
    }

    /*
     * In all other cases, the rest of the message can be dropped.
     * As in ssl_get_next_record, this needs to be adapted if
     * we implement support for multiple alerts in single records.
     */

    MBEDTLS_SSL_DEBUG_MSG( 3, ( "ssl_check_pending: nothing pending" ) );
    return( 0 );

#endif /* MBEDTLS_SSL_PROTO_TLS1_2_OR_EARLIER */

    return( MBEDTLS_ERR_SSL_INTERNAL_ERROR );
}

int mbedtls_ssl_get_record_expansion( const mbedtls_ssl_context *ssl )
{
    size_t transform_expansion = 0;
    const mbedtls_ssl_transform *transform = ssl->transform_out;
    unsigned block_size;

    size_t out_hdr_len = mbedtls_ssl_out_hdr_len( ssl );

    if( transform == NULL )
        return( (int) out_hdr_len );

#if defined(MBEDTLS_ZLIB_SUPPORT)
    if( ssl->session_out->compression != MBEDTLS_SSL_COMPRESS_NULL )
        return( MBEDTLS_ERR_SSL_FEATURE_UNAVAILABLE );
#endif

    switch( mbedtls_cipher_get_cipher_mode( &transform->cipher_ctx_enc ) )
    {
        case MBEDTLS_MODE_GCM:
        case MBEDTLS_MODE_CCM:
        case MBEDTLS_MODE_CHACHAPOLY:
        case MBEDTLS_MODE_STREAM:
            transform_expansion = transform->minlen;
            break;

        case MBEDTLS_MODE_CBC:

            block_size = mbedtls_cipher_get_block_size(
                &transform->cipher_ctx_enc );

            /* Expansion due to the addition of the MAC. */
            transform_expansion += transform->maclen;

            /* Expansion due to the addition of CBC padding;
             * Theoretically up to 256 bytes, but we never use
             * more than the block size of the underlying cipher. */
            transform_expansion += block_size;

            /* For TLS 1.1 or higher, an explicit IV is added
             * after the record header. */
#if defined(MBEDTLS_SSL_PROTO_TLS1_1) || defined(MBEDTLS_SSL_PROTO_TLS1_2)
            if( ssl->minor_ver >= MBEDTLS_SSL_MINOR_VERSION_2 )
                transform_expansion += block_size;
#endif /* MBEDTLS_SSL_PROTO_TLS1_1 || MBEDTLS_SSL_PROTO_TLS1_2 */

            break;

        default:
            MBEDTLS_SSL_DEBUG_MSG( 1, ( "should never happen" ) );
            return( MBEDTLS_ERR_SSL_INTERNAL_ERROR );
    }

#if defined(MBEDTLS_SSL_DTLS_CONNECTION_ID)
    if( transform->out_cid_len != 0 )
        transform_expansion += MBEDTLS_SSL_MAX_CID_EXPANSION;
#endif /* MBEDTLS_SSL_DTLS_CONNECTION_ID */

    return( (int)( out_hdr_len + transform_expansion ) );
}

#if defined(MBEDTLS_SSL_PROTO_TLS1_2)

#if defined(MBEDTLS_SSL_RENEGOTIATION)
/*
 * Check record counters and renegotiate if they're above the limit.
 */
static int ssl_check_ctr_renegotiate( mbedtls_ssl_context *ssl )
{
    size_t ep_len = mbedtls_ssl_ep_len( ssl );
    int in_ctr_cmp;
    int out_ctr_cmp;

    if( ssl->state != MBEDTLS_SSL_HANDSHAKE_OVER ||
        ssl->renego_status == MBEDTLS_SSL_RENEGOTIATION_PENDING ||
        ssl->conf->disable_renegotiation == MBEDTLS_SSL_RENEGOTIATION_DISABLED )
    {
        return( 0 );
    }

    in_ctr_cmp = memcmp( ssl->in_ctr + ep_len,
                        ssl->conf->renego_period + ep_len, 8 - ep_len );
    out_ctr_cmp = memcmp( ssl->cur_out_ctr + ep_len,
                          ssl->conf->renego_period + ep_len, 8 - ep_len );

    if( in_ctr_cmp <= 0 && out_ctr_cmp <= 0 )
    {
        return( 0 );
    }

    MBEDTLS_SSL_DEBUG_MSG( 1, ( "record counter limit reached: renegotiate" ) );
    return( mbedtls_ssl_renegotiate( ssl ) );
}
#endif /* MBEDTLS_SSL_RENEGOTIATION */

#endif /* MBEDTLS_SSL_PROTO_TLS1_2 */

/* This function is called from mbedtls_ssl_read() when a handshake message is
 * received  after the initial handshake. In TLS 1.2, such messages usually
 * trigger renegotiations. In (D)TLS 1.3, renegotiation has been replaced
 * by a number of specific post-handshake messages.
 */
#if defined(MBEDTLS_SSL_PROTO_TLS1_2_OR_EARLIER)
static int ssl_handle_hs_message_post_handshake_tls12( mbedtls_ssl_context *ssl );
#endif

#if defined(MBEDTLS_SSL_PROTO_TLS1_3_EXPERIMENTAL)
static int ssl_handle_hs_message_post_handshake_tls13( mbedtls_ssl_context *ssl );
#endif

static int ssl_handle_hs_message_post_handshake( mbedtls_ssl_context *ssl )
{
    /* Check protocol version and dispatch accordingly. */
#if defined(MBEDTLS_SSL_PROTO_TLS1_3_EXPERIMENTAL)
    if( ssl->minor_ver == MBEDTLS_SSL_MINOR_VERSION_4 )
    {
        return( ssl_handle_hs_message_post_handshake_tls13( ssl ) );
    }
#endif /* MBEDTLS_SSL_PROTO_TLS1_3_EXPERIMENTAL */

#if defined(MBEDTLS_SSL_PROTO_TLS1_2_OR_EARLIER)
    if( ssl->minor_ver <= MBEDTLS_SSL_MINOR_VERSION_3 )
    {
        return( ssl_handle_hs_message_post_handshake_tls12( ssl ) );
    }
#endif /* MBEDTLS_SSL_PROTO_TLS1_2_OR_EARLIER */

    /* Should never happen */
    return( MBEDTLS_ERR_SSL_INTERNAL_ERROR );
}

#if defined(MBEDTLS_SSL_PROTO_TLS1_3_EXPERIMENTAL)

#if defined(MBEDTLS_SSL_NEW_SESSION_TICKET)
static int ssl_check_new_session_ticket( mbedtls_ssl_context *ssl )
{
#if defined(MBEDTLS_SSL_USE_MPS)
    int ret;
    mbedtls_mps_handshake_in msg;
    ret = mbedtls_mps_read_handshake( &ssl->mps.l4, &msg );
    if( ret != 0 )
        return( ret );

    if( msg.type != MBEDTLS_SSL_HS_NEW_SESSION_TICKET )
        return( 0 );
#else /* MBEDTLS_SSL_USE_MPS */
    if( ( ssl->in_hslen == mbedtls_ssl_hs_hdr_len( ssl ) ) ||
        ( ssl->in_msg[0] != MBEDTLS_SSL_HS_NEW_SESSION_TICKET ) )
    {
        return( 0 );
    }
#endif /* MBEDTLS_SSL_USE_MPS */

    MBEDTLS_SSL_DEBUG_MSG( 3, ( "NewSessionTicket received" ) );
    mbedtls_ssl_handshake_set_state( ssl, MBEDTLS_SSL_CLIENT_NEW_SESSION_TICKET );

    return( MBEDTLS_ERR_SSL_WANT_READ );
}
#endif /* MBEDTLS_SSL_NEW_SESSION_TICKET */

static int ssl_handle_hs_message_post_handshake_tls13( mbedtls_ssl_context *ssl )
{
#if defined(MBEDTLS_SSL_NEW_SESSION_TICKET)
    int ret;
#endif /* MBEDTLS_SSL_NEW_SESSION_TICKET */

    MBEDTLS_SSL_DEBUG_MSG( 3, ( "received post-handshake message" ) );

#if defined(MBEDTLS_SSL_NEW_SESSION_TICKET)
#if defined(MBEDTLS_SSL_CLI_C)
    if( ssl->conf->endpoint == MBEDTLS_SSL_IS_CLIENT )
    {
        ret = ssl_check_new_session_ticket( ssl );
        if( ret != 0 )
            return( ret );
    }
#endif /* MBEDTLS_SSL_CLI_C */
#endif /* MBEDTLS_SSL_NEW_SESSION_TICKET */

    /* Fail in all other cases. */
    return( MBEDTLS_ERR_SSL_UNEXPECTED_MESSAGE );
}
#endif /* MBEDTLS_SSL_PROTO_TLS1_3_EXPERIMENTAL */

#if defined(MBEDTLS_SSL_PROTO_TLS1_2_OR_EARLIER)
static int ssl_handle_hs_message_post_handshake_tls12( mbedtls_ssl_context *ssl )
{
    /*
     * - For client-side, expect SERVER_HELLO_REQUEST.
     * - For server-side, expect CLIENT_HELLO.
     * - Fail (TLS) or silently drop record (DTLS) in other cases.
     */

#if defined(MBEDTLS_SSL_CLI_C)
    if( ssl->conf->endpoint == MBEDTLS_SSL_IS_CLIENT &&
        ( ssl->in_msg[0] != MBEDTLS_SSL_HS_HELLO_REQUEST ||
          ssl->in_hslen  != mbedtls_ssl_hs_hdr_len( ssl ) ) )
    {
        MBEDTLS_SSL_DEBUG_MSG( 1, ( "handshake received (not HelloRequest)" ) );

        /* With DTLS, drop the packet (probably from last handshake) */
#if defined(MBEDTLS_SSL_PROTO_DTLS)
        if( ssl->conf->transport == MBEDTLS_SSL_TRANSPORT_DATAGRAM )
        {
            return( 0 );
        }
#endif
        return( MBEDTLS_ERR_SSL_UNEXPECTED_MESSAGE );
    }
#endif /* MBEDTLS_SSL_CLI_C */

#if defined(MBEDTLS_SSL_SRV_C)
    if( ssl->conf->endpoint == MBEDTLS_SSL_IS_SERVER &&
        ssl->in_msg[0] != MBEDTLS_SSL_HS_CLIENT_HELLO )
    {
        MBEDTLS_SSL_DEBUG_MSG( 1, ( "handshake received (not ClientHello)" ) );

        /* With DTLS, drop the packet (probably from last handshake) */
#if defined(MBEDTLS_SSL_PROTO_DTLS)
        if( ssl->conf->transport == MBEDTLS_SSL_TRANSPORT_DATAGRAM )
        {
            return( 0 );
        }
#endif
        return( MBEDTLS_ERR_SSL_UNEXPECTED_MESSAGE );
    }
#endif /* MBEDTLS_SSL_SRV_C */

#if defined(MBEDTLS_SSL_RENEGOTIATION)
    /* Determine whether renegotiation attempt should be accepted */
    if( ! ( ssl->conf->disable_renegotiation == MBEDTLS_SSL_RENEGOTIATION_DISABLED ||
            ( ssl->secure_renegotiation == MBEDTLS_SSL_LEGACY_RENEGOTIATION &&
              ssl->conf->allow_legacy_renegotiation ==
              MBEDTLS_SSL_LEGACY_NO_RENEGOTIATION ) ) )
    {
        /*
         * Accept renegotiation request
         */

        /* DTLS clients need to know renego is server-initiated */
#if defined(MBEDTLS_SSL_PROTO_DTLS)
        if( ssl->conf->transport == MBEDTLS_SSL_TRANSPORT_DATAGRAM &&
            ssl->conf->endpoint == MBEDTLS_SSL_IS_CLIENT )
        {
            ssl->renego_status = MBEDTLS_SSL_RENEGOTIATION_PENDING;
        }
#endif
        ret = mbedtls_ssl_start_renegotiation( ssl );
        if( ret != MBEDTLS_ERR_SSL_WAITING_SERVER_HELLO_RENEGO &&
            ret != 0 )
        {
            MBEDTLS_SSL_DEBUG_RET( 1, "mbedtls_ssl_start_renegotiation",
                                   ret );
            return( ret );
        }
    }
    else
#endif /* MBEDTLS_SSL_RENEGOTIATION */
    {
        /*
         * Refuse renegotiation
         */

        MBEDTLS_SSL_DEBUG_MSG( 3, ( "refusing renegotiation, sending alert" ) );

#if defined(MBEDTLS_SSL_PROTO_SSL3)
        if( ssl->minor_ver == MBEDTLS_SSL_MINOR_VERSION_0 )
        {
            /* SSLv3 does not have a "no_renegotiation" warning, so
               we send a fatal alert and abort the connection. */
            mbedtls_ssl_send_alert_message( ssl, MBEDTLS_SSL_ALERT_LEVEL_FATAL,
                                            MBEDTLS_SSL_ALERT_MSG_UNEXPECTED_MESSAGE );
            return( MBEDTLS_ERR_SSL_UNEXPECTED_MESSAGE );
        }
        else
#endif /* MBEDTLS_SSL_PROTO_SSL3 */
#if defined(MBEDTLS_SSL_PROTO_TLS1) || defined(MBEDTLS_SSL_PROTO_TLS1_1) || \
    defined(MBEDTLS_SSL_PROTO_TLS1_2)
            if( ssl->minor_ver >= MBEDTLS_SSL_MINOR_VERSION_1 )
            {
                if( ( ret = mbedtls_ssl_send_alert_message( ssl,
                                                            MBEDTLS_SSL_ALERT_LEVEL_WARNING,
                                                            MBEDTLS_SSL_ALERT_MSG_NO_RENEGOTIATION ) ) != 0 )
                {
                    return( ret );
                }
            }
            else
#endif /* MBEDTLS_SSL_PROTO_TLS1 || MBEDTLS_SSL_PROTO_TLS1_1 ||
          MBEDTLS_SSL_PROTO_TLS1_2 */
            {
                MBEDTLS_SSL_DEBUG_MSG( 1, ( "should never happen" ) );
                return( MBEDTLS_ERR_SSL_INTERNAL_ERROR );
            }
    }

    return( 0 );
}
#endif /* MBEDTLS_SSL_PROTO_TLS1_2_OR_EARLIER */

#if defined(MBEDTLS_SSL_USE_MPS)
int mbedtls_ssl_read( mbedtls_ssl_context *ssl, unsigned char *buf, size_t len )
{
    int ret, msg_type;
    size_t data_read;
    unsigned char *src;
    mbedtls_mps_reader *rd;

    ret = mbedtls_ssl_handle_pending_alert( ssl );
    if( ret != 0 )
        goto cleanup;

    if( ssl->state != MBEDTLS_SSL_HANDSHAKE_OVER )
    {
        ret = mbedtls_ssl_handshake( ssl );
        if( ret != 0 )
        {
            MBEDTLS_SSL_DEBUG_RET( 1, "mbedtls_ssl_handshake", ret );
            goto cleanup;
        }
    }

    MBEDTLS_SSL_PROC_CHK_NEG( mbedtls_mps_read( &ssl->mps.l4 ) );
    msg_type = ret;

    if( msg_type == MBEDTLS_MPS_MSG_HS )
    {
        ret = ssl_handle_hs_message_post_handshake( ssl );
        if( ret != 0 )
            goto cleanup;

        return( MBEDTLS_ERR_SSL_WANT_READ );
    }

    if( msg_type == MBEDTLS_MPS_MSG_ALERT )
    {
        MBEDTLS_SSL_DEBUG_MSG( 2, ( "ignoring non-fatal non-closure alert" ) );
        MBEDTLS_SSL_PROC_CHK( mbedtls_mps_read_consume( &ssl->mps.l4 ) );

        return( MBEDTLS_ERR_SSL_WANT_READ );
    }

    if( msg_type != MBEDTLS_MPS_MSG_APP )
        return( MBEDTLS_ERR_SSL_UNEXPECTED_MESSAGE );

    MBEDTLS_SSL_PROC_CHK( mbedtls_mps_read_application( &ssl->mps.l4, &rd ) );
    MBEDTLS_SSL_PROC_CHK( mbedtls_mps_reader_get( rd, len, &src, &data_read ) );
    memcpy( buf, src, data_read );
    MBEDTLS_SSL_PROC_CHK( mbedtls_mps_reader_commit( rd ) );
    MBEDTLS_SSL_PROC_CHK( mbedtls_mps_read_consume( &ssl->mps.l4 ) );
    return( data_read );

cleanup:

#if defined(MBEDTLS_SSL_USE_MPS)
    /*
     * Remap MPS error codes
     *
     * TODO: Consolidate MPS and SSL error codes, so that this isn't necessary.
     */
    ret = mbedtls_ssl_mps_remap_error( ret );
#endif /* MBEDTLS_SSL_USE_MPS */

    return( ret );
}

int mbedtls_ssl_write( mbedtls_ssl_context *ssl,
                       const unsigned char *buf, size_t len )
{
    int ret;
    mbedtls_writer *msg;
    unsigned char *wr_buf;
    mbedtls_mps_size_t wr_buf_len;

    ret = mbedtls_ssl_handle_pending_alert( ssl );
    if( ret != 0 )
        goto cleanup;

    /* Make sure we can write a new message. */
    MBEDTLS_SSL_PROC_CHK( mbedtls_mps_flush( &ssl->mps.l4 ) );

    MBEDTLS_SSL_PROC_CHK( mbedtls_mps_write_application( &ssl->mps.l4,
                                                         &msg ) );

    /* Request write-buffer */
    MBEDTLS_SSL_PROC_CHK( mbedtls_writer_get( msg, MBEDTLS_MPS_SIZE_MAX,
                                              &wr_buf, &wr_buf_len ) );

    if( wr_buf_len < len )
        len = wr_buf_len;

    memcpy( wr_buf, buf, len );

    /* Commit message */
    MBEDTLS_SSL_PROC_CHK( mbedtls_writer_commit_partial( msg,
                                               wr_buf_len - len ) );

    MBEDTLS_SSL_PROC_CHK( mbedtls_mps_dispatch( &ssl->mps.l4 ) );
    ret = len;

cleanup:

#if defined(MBEDTLS_SSL_USE_MPS)
    /*
     * Remap MPS error codes
     *
     * TODO: Consolidate MPS and SSL error codes, so that this isn't necessary.
     */
    ret = mbedtls_ssl_mps_remap_error( ret );
#endif /* MBEDTLS_SSL_USE_MPS */

    return( ret );
}

/*
 * Notify the peer that the connection is being closed
 */
int mbedtls_ssl_close_notify( mbedtls_ssl_context *ssl )
{
    int ret = MBEDTLS_ERR_ERROR_CORRUPTION_DETECTED;

    if( ssl == NULL || ssl->conf == NULL )
        return( MBEDTLS_ERR_SSL_BAD_INPUT_DATA );

    MBEDTLS_SSL_DEBUG_MSG( 2, ( "=> write close notify" ) );

    ret = mbedtls_mps_close( &ssl->mps.l4 );
    if( ret != 0 )
        return( ret );

    MBEDTLS_SSL_DEBUG_MSG( 2, ( "<= write close notify" ) );

    return( 0 );
}


#else /* MBEDTLS_SSL_USE_MPS */

/*
 * Receive application data decrypted from the SSL layer
 */
int mbedtls_ssl_read( mbedtls_ssl_context *ssl, unsigned char *buf, size_t len )
{
    int ret = MBEDTLS_ERR_ERROR_CORRUPTION_DETECTED;
    size_t n;

    if( ssl == NULL || ssl->conf == NULL )
        return( MBEDTLS_ERR_SSL_BAD_INPUT_DATA );

    MBEDTLS_SSL_DEBUG_MSG( 2, ( "=> read" ) );

#if defined(MBEDTLS_SSL_PROTO_DTLS)
    if( ssl->conf->transport == MBEDTLS_SSL_TRANSPORT_DATAGRAM )
    {
        if( ( ret = mbedtls_ssl_flush_output( ssl ) ) != 0 )
            return( ret );

        if( ssl->handshake != NULL &&
            ssl->handshake->retransmit_state == MBEDTLS_SSL_RETRANS_SENDING )
        {
            if( ( ret = mbedtls_ssl_flight_transmit( ssl ) ) != 0 )
                return( ret );
        }
    }
#endif /* MBEDTLS_SSL_PROTO_DTLS */

    /*
     * Check if renegotiation is necessary and/or handshake is
     * in process. If yes, perform/continue, and fall through
     * if an unexpected packet is received while the client
     * is waiting for the ServerHello.
     *
     * (There is no equivalent to the last condition on
     *  the server-side as it is not treated as within
     *  a handshake while waiting for the ClientHello
     *  after a renegotiation request.)
     */

#if defined(MBEDTLS_SSL_RENEGOTIATION)
    ret = ssl_check_ctr_renegotiate( ssl );
    if( ret != MBEDTLS_ERR_SSL_WAITING_SERVER_HELLO_RENEGO &&
        ret != 0 )
    {
        MBEDTLS_SSL_DEBUG_RET( 1, "ssl_check_ctr_renegotiate", ret );
        return( ret );
    }
#endif

    if( ssl->state != MBEDTLS_SSL_HANDSHAKE_OVER )
    {
        ret = mbedtls_ssl_handshake( ssl );
        if( ret != MBEDTLS_ERR_SSL_WAITING_SERVER_HELLO_RENEGO &&
            ret != 0 )
        {
            MBEDTLS_SSL_DEBUG_RET( 1, "mbedtls_ssl_handshake", ret );
            return( ret );
        }
    }

    /* Loop as long as no application data record is available */
    while( ssl->in_offt == NULL )
    {
        /* Start timer if not already running */
        if( ssl->f_get_timer != NULL &&
            ssl->f_get_timer( ssl->p_timer ) == -1 )
        {
            mbedtls_ssl_set_timer( ssl, ssl->conf->read_timeout );
        }

        if( ( ret = mbedtls_ssl_read_record( ssl, 1 ) ) != 0 )
        {
            if( ret == MBEDTLS_ERR_SSL_CONN_EOF )
                return( 0 );

            MBEDTLS_SSL_DEBUG_RET( 1, "mbedtls_ssl_read_record", ret );
            return( ret );
        }

        if( ssl->in_msglen  == 0 &&
            ssl->in_msgtype == MBEDTLS_SSL_MSG_APPLICATION_DATA )
        {
            /*
             * OpenSSL sends empty messages to randomize the IV
             */
            if( ( ret = mbedtls_ssl_read_record( ssl, 1 ) ) != 0 )
            {
                if( ret == MBEDTLS_ERR_SSL_CONN_EOF )
                    return( 0 );

                MBEDTLS_SSL_DEBUG_RET( 1, "mbedtls_ssl_read_record", ret );
                return( ret );
            }
        }

        if( ssl->in_msgtype == MBEDTLS_SSL_MSG_HANDSHAKE )
        {
            ret = ssl_handle_hs_message_post_handshake( ssl );
            if( ret != 0)
            {
                MBEDTLS_SSL_DEBUG_RET( 1, "ssl_handle_hs_message_post_handshake",
                                          ret );
                return( ret );
            }

            /* Post-handshake handshake messages are not passed to the user. */
            continue;
        }
#if defined(MBEDTLS_SSL_RENEGOTIATION)
        else if( ssl->renego_status == MBEDTLS_SSL_RENEGOTIATION_PENDING )
        {
            if( ssl->conf->renego_max_records >= 0 )
            {
                if( ++ssl->renego_records_seen > ssl->conf->renego_max_records )
                {
                    MBEDTLS_SSL_DEBUG_MSG( 1, ( "renegotiation requested, "
                                        "but not honored by client" ) );
                    return( MBEDTLS_ERR_SSL_UNEXPECTED_MESSAGE );
                }
            }
        }
#endif /* MBEDTLS_SSL_RENEGOTIATION */

        /* Fatal and closure alerts handled by mbedtls_ssl_read_record() */
        if( ssl->in_msgtype == MBEDTLS_SSL_MSG_ALERT )
        {
            MBEDTLS_SSL_DEBUG_MSG( 2, ( "ignoring non-fatal non-closure alert" ) );
            return( MBEDTLS_ERR_SSL_WANT_READ );
        }

        if( ssl->in_msgtype != MBEDTLS_SSL_MSG_APPLICATION_DATA )
        {
            MBEDTLS_SSL_DEBUG_MSG( 1, ( "bad application data message" ) );
            return( MBEDTLS_ERR_SSL_UNEXPECTED_MESSAGE );
        }

        ssl->in_offt = ssl->in_msg;

        /* We're going to return something now, cancel timer,
         * except if handshake (renegotiation) is in progress */
        if( ssl->state == MBEDTLS_SSL_HANDSHAKE_OVER )
            mbedtls_ssl_set_timer( ssl, 0 );

#if defined(MBEDTLS_SSL_PROTO_DTLS)
        /* If we requested renego but received AppData, resend HelloRequest.
         * Do it now, after setting in_offt, to avoid taking this branch
         * again if ssl_write_hello_request() returns WANT_WRITE */
#if defined(MBEDTLS_SSL_SRV_C) && defined(MBEDTLS_SSL_RENEGOTIATION)
        if( ssl->conf->endpoint == MBEDTLS_SSL_IS_SERVER &&
            ssl->renego_status == MBEDTLS_SSL_RENEGOTIATION_PENDING )
        {
            if( ( ret = mbedtls_ssl_resend_hello_request( ssl ) ) != 0 )
            {
                MBEDTLS_SSL_DEBUG_RET( 1, "mbedtls_ssl_resend_hello_request",
                                       ret );
                return( ret );
            }
        }
#endif /* MBEDTLS_SSL_SRV_C && MBEDTLS_SSL_RENEGOTIATION */
#endif /* MBEDTLS_SSL_PROTO_DTLS */
    }

    n = ( len < ssl->in_msglen )
        ? len : ssl->in_msglen;

    memcpy( buf, ssl->in_offt, n );
    ssl->in_msglen -= n;

    /* Zeroising the plaintext buffer to erase unused application data
       from the memory. */
    mbedtls_platform_zeroize( ssl->in_offt, n );

    if( ssl->in_msglen == 0 )
    {
        /* all bytes consumed */
        ssl->in_offt = NULL;
        ssl->keep_current_message = 0;
    }
    else
    {
        /* more data available */
        ssl->in_offt += n;
    }

    MBEDTLS_SSL_DEBUG_MSG( 2, ( "<= read" ) );

    return( (int) n );
}

/*
 * Send application data to be encrypted by the SSL layer, taking care of max
 * fragment length and buffer size.
 *
 * According to RFC 5246 Section 6.2.1:
 *
 *      Zero-length fragments of Application data MAY be sent as they are
 *      potentially useful as a traffic analysis countermeasure.
 *
 * Therefore, it is possible that the input message length is 0 and the
 * corresponding return code is 0 on success.
 */
static int ssl_write_real( mbedtls_ssl_context *ssl,
                           const unsigned char *buf, size_t len )
{
    int ret = mbedtls_ssl_get_max_out_record_payload( ssl );
    const size_t max_len = (size_t) ret;

    if( ret < 0 )
    {
        MBEDTLS_SSL_DEBUG_RET( 1, "mbedtls_ssl_get_max_out_record_payload", ret );
        return( ret );
    }

    if( len > max_len )
    {
#if defined(MBEDTLS_SSL_PROTO_DTLS)
        if( ssl->conf->transport == MBEDTLS_SSL_TRANSPORT_DATAGRAM )
        {
            MBEDTLS_SSL_DEBUG_MSG( 1, ( "fragment larger than the (negotiated) "
                                "maximum fragment length: %d > %d",
                                len, max_len ) );
            return( MBEDTLS_ERR_SSL_BAD_INPUT_DATA );
        }
        else
#endif
            len = max_len;
    }

    if( ssl->out_left != 0 )
    {
        /*
         * The user has previously tried to send the data and
         * MBEDTLS_ERR_SSL_WANT_WRITE or the message was only partially
         * written. In this case, we expect the high-level write function
         * (e.g. mbedtls_ssl_write()) to be called with the same parameters
         */
        if( ( ret = mbedtls_ssl_flush_output( ssl ) ) != 0 )
        {
            MBEDTLS_SSL_DEBUG_RET( 1, "mbedtls_ssl_flush_output", ret );
            return( ret );
        }
    }
    else
    {
        /*
         * The user is trying to send a message the first time, so we need to
         * copy the data into the internal buffers and setup the data structure
         * to keep track of partial writes
         */
        ssl->out_msglen  = len;
        ssl->out_msgtype = MBEDTLS_SSL_MSG_APPLICATION_DATA;
        memcpy( ssl->out_msg, buf, len );

        if( ( ret = mbedtls_ssl_write_record( ssl, SSL_FORCE_FLUSH ) ) != 0 )
        {
            MBEDTLS_SSL_DEBUG_RET( 1, "mbedtls_ssl_write_record", ret );
            return( ret );
        }
    }

    return( (int) len );
}

/*
 * Write application data, doing 1/n-1 splitting if necessary.
 *
 * With non-blocking I/O, ssl_write_real() may return WANT_WRITE,
 * then the caller will call us again with the same arguments, so
 * remember whether we already did the split or not.
 */
#if defined(MBEDTLS_SSL_CBC_RECORD_SPLITTING)
static int ssl_write_split( mbedtls_ssl_context *ssl,
                            const unsigned char *buf, size_t len )
{
    int ret = MBEDTLS_ERR_ERROR_CORRUPTION_DETECTED;

    if( ssl->conf->cbc_record_splitting ==
            MBEDTLS_SSL_CBC_RECORD_SPLITTING_DISABLED ||
        len <= 1 ||
        ssl->minor_ver > MBEDTLS_SSL_MINOR_VERSION_1 ||
        mbedtls_cipher_get_cipher_mode( &ssl->transform_out->cipher_ctx_enc )
                                != MBEDTLS_MODE_CBC )
    {
        return( ssl_write_real( ssl, buf, len ) );
    }

    if( ssl->split_done == 0 )
    {
        if( ( ret = ssl_write_real( ssl, buf, 1 ) ) <= 0 )
            return( ret );
        ssl->split_done = 1;
    }

    if( ( ret = ssl_write_real( ssl, buf + 1, len - 1 ) ) <= 0 )
        return( ret );
    ssl->split_done = 0;

    return( ret + 1 );
}
#endif /* MBEDTLS_SSL_CBC_RECORD_SPLITTING */

/*
 * Write application data (public-facing wrapper)
 */
int mbedtls_ssl_write( mbedtls_ssl_context *ssl, const unsigned char *buf, size_t len )
{
    int ret = MBEDTLS_ERR_ERROR_CORRUPTION_DETECTED;

    MBEDTLS_SSL_DEBUG_MSG( 2, ( "=> write" ) );

    if( ssl == NULL || ssl->conf == NULL )
        return( MBEDTLS_ERR_SSL_BAD_INPUT_DATA );

#if defined(MBEDTLS_SSL_RENEGOTIATION)
    if( ( ret = ssl_check_ctr_renegotiate( ssl ) ) != 0 )
    {
        MBEDTLS_SSL_DEBUG_RET( 1, "ssl_check_ctr_renegotiate", ret );
        return( ret );
    }
#endif

#if defined(MBEDTLS_ZERO_RTT)
    /* TODO: What's the purpose of this check? */
    if( ( ssl->handshake != NULL ) &&
        ( ssl->handshake->early_data == MBEDTLS_SSL_EARLY_DATA_OFF ) )
#endif /* MBEDTLS_ZERO_RTT */
    {
        if( ssl->state != MBEDTLS_SSL_HANDSHAKE_OVER )
        {
            if( ( ret = mbedtls_ssl_handshake( ssl ) ) != 0 )
            {
                MBEDTLS_SSL_DEBUG_RET( 1, "mbedtls_ssl_handshake", ret );
                return( ret );
            }
        }
    }

#if defined(MBEDTLS_SSL_CBC_RECORD_SPLITTING)
    ret = ssl_write_split( ssl, buf, len );
#else
    ret = ssl_write_real( ssl, buf, len );
#endif

    MBEDTLS_SSL_DEBUG_MSG( 2, ( "<= write" ) );

    return( ret );
}

/*
 * Notify the peer that the connection is being closed
 */
int mbedtls_ssl_close_notify( mbedtls_ssl_context *ssl )
{
    int ret = MBEDTLS_ERR_ERROR_CORRUPTION_DETECTED;

    if( ssl == NULL || ssl->conf == NULL )
        return( MBEDTLS_ERR_SSL_BAD_INPUT_DATA );

    MBEDTLS_SSL_DEBUG_MSG( 2, ( "=> write close notify" ) );

    if( ssl->out_left != 0 )
        return( mbedtls_ssl_flush_output( ssl ) );

    if( ssl->state == MBEDTLS_SSL_HANDSHAKE_OVER )
    {
        if( ( ret = mbedtls_ssl_send_alert_message( ssl,
                        MBEDTLS_SSL_ALERT_LEVEL_WARNING,
                        MBEDTLS_SSL_ALERT_MSG_CLOSE_NOTIFY ) ) != 0 )
        {
            MBEDTLS_SSL_DEBUG_RET( 1, "mbedtls_ssl_send_alert_message", ret );
            return( ret );
        }
    }

    MBEDTLS_SSL_DEBUG_MSG( 2, ( "<= write close notify" ) );

    return( 0 );
}

#if defined(MBEDTLS_SSL_PROTO_TLS1_2)

void mbedtls_ssl_transform_free( mbedtls_ssl_transform *transform )
{
    if( transform == NULL )
        return;

#if defined(MBEDTLS_ZLIB_SUPPORT)
    deflateEnd( &transform->ctx_deflate );
    inflateEnd( &transform->ctx_inflate );
#endif

    mbedtls_cipher_free( &transform->cipher_ctx_enc );
    mbedtls_cipher_free( &transform->cipher_ctx_dec );

#if defined(MBEDTLS_SSL_SOME_MODES_USE_MAC)
    mbedtls_md_free( &transform->md_ctx_enc );
    mbedtls_md_free( &transform->md_ctx_dec );
#endif

    mbedtls_platform_zeroize( transform, sizeof( mbedtls_ssl_transform ) );
}

#if defined(MBEDTLS_SSL_PROTO_DTLS)

void mbedtls_ssl_buffering_free( mbedtls_ssl_context *ssl )
{
    unsigned offset;
    mbedtls_ssl_handshake_params * const hs = ssl->handshake;

    if( hs == NULL )
        return;

    ssl_free_buffered_record( ssl );

    for( offset = 0; offset < MBEDTLS_SSL_MAX_BUFFERED_HS; offset++ )
        ssl_buffering_free_slot( ssl, offset );
}

static void ssl_buffering_free_slot( mbedtls_ssl_context *ssl,
                                     uint8_t slot )
{
    mbedtls_ssl_handshake_params * const hs = ssl->handshake;
    mbedtls_ssl_hs_buffer * const hs_buf = &hs->buffering.hs[slot];

    if( slot >= MBEDTLS_SSL_MAX_BUFFERED_HS )
        return;

    if( hs_buf->is_valid == 1 )
    {
        hs->buffering.total_bytes_buffered -= hs_buf->data_len;
        mbedtls_platform_zeroize( hs_buf->data, hs_buf->data_len );
        mbedtls_free( hs_buf->data );
        memset( hs_buf, 0, sizeof( mbedtls_ssl_hs_buffer ) );
    }
}

#endif /* MBEDTLS_SSL_PROTO_DTLS */

#endif /* MBEDTLS_SSL_PROTO_TLS1_2 */

#endif /* MBEDTLS_SSL_USE_MPS */

void mbedtls_ssl_write_wire_version( int major, int minor, int transport,
                        unsigned char ver[2] )
{
#if defined(MBEDTLS_SSL_PROTO_TLS1_3_EXPERIMENTAL)
    /* TLS 1.3 still uses the TLS 1.3 version identifier
     * for backwards compatibility. */
    if( minor == MBEDTLS_SSL_MINOR_VERSION_4 )
        minor = MBEDTLS_SSL_MINOR_VERSION_3;
#endif /* MBEDTLS_SSL_PROTO_TLS1_3_EXPERIMENTAL */

    mbedtls_ssl_write_version( major, minor, transport, ver );
}

void mbedtls_ssl_write_version( int major, int minor, int transport,
                        unsigned char ver[2] )
{
#if defined(MBEDTLS_SSL_PROTO_DTLS)
    if( transport == MBEDTLS_SSL_TRANSPORT_DATAGRAM )
    {
        if( minor == MBEDTLS_SSL_MINOR_VERSION_2 )
            --minor; /* DTLS 1.0 stored as TLS 1.1 internally */

        ver[0] = (unsigned char)( 255 - ( major - 2 ) );
        ver[1] = (unsigned char)( 255 - ( minor - 1 ) );
    }
    else
#else
    ((void) transport);
#endif
    {
        ver[0] = (unsigned char) major;
        ver[1] = (unsigned char) minor;
    }
}

void mbedtls_ssl_read_version( int *major, int *minor, int transport,
                       const unsigned char ver[2] )
{
#if defined(MBEDTLS_SSL_PROTO_DTLS)
    if( transport == MBEDTLS_SSL_TRANSPORT_DATAGRAM )
    {
        *major = 255 - ver[0] + 2;
        *minor = 255 - ver[1] + 1;

        if( *minor == MBEDTLS_SSL_MINOR_VERSION_1 )
            ++*minor; /* DTLS 1.0 stored as TLS 1.1 internally */
    }
    else
#else
    ((void) transport);
#endif
    {
        *major = ver[0];
        *minor = ver[1];
    }
}

#if defined(MBEDTLS_SSL_PROTO_TLS1_3_EXPERIMENTAL)

#if defined(MBEDTLS_SSL_USE_MPS)

/*
 * Send pending fatal alerts or warnings.
 */
int mbedtls_ssl_handle_pending_alert( mbedtls_ssl_context *ssl )
{
    int ret;

    if( ssl->send_alert == 0 )
        return( 0 );

    /* Send alert if requested */
    if( ssl->send_alert == 1 )
    {
        MBEDTLS_SSL_DEBUG_MSG( 2, ( "=> send alert message" ) );
        MBEDTLS_SSL_DEBUG_MSG( 3, ( "send alert level=%u message=%u",
                                    MBEDTLS_SSL_ALERT_LEVEL_FATAL,
                                    ssl->alert_type ) );

        ret = mbedtls_mps_send_fatal( &ssl->mps.l4,
                                      ssl->alert_type );
        ssl->send_alert = 2;

        MBEDTLS_SSL_DEBUG_MSG( 2, ( "<= send alert message" ) );
        if( ret != 0 )
            return( ret );
    }

    ret = mbedtls_mps_flush( &ssl->mps.l4 );
    if( ret != 0 )
        return( ret );

    return( ssl->alert_reason );
}

#else /* MBEDTLS_SSL_USE_MPS */

/*
 * Send pending fatal alerts or warnings.
 */
int mbedtls_ssl_handle_pending_alert( mbedtls_ssl_context *ssl )
{
    int ret;

    /* Send alert if requested */
    if( ssl->send_alert != 0 )
    {
        ret = mbedtls_ssl_send_alert_message( ssl,
                                 MBEDTLS_SSL_ALERT_LEVEL_FATAL,
                                 ssl->alert_type );
        if( ret != 0 )
            return( ret );
    }

    ssl->send_alert = 0;
    ssl->alert_type = 0;
    return( 0 );
}
#endif /* MBEDTLS_SSL_USE_MPS */

#endif /* MBEDTLS_SSL_PROTO_TLS1_3_EXPERIMENTAL */

#endif /* MBEDTLS_SSL_TLS_C */<|MERGE_RESOLUTION|>--- conflicted
+++ resolved
@@ -1549,19 +1549,6 @@
             dynamic_iv = rec->ctr;
         }
 
-<<<<<<< HEAD
-=======
-        /* Check that there's space for the authentication tag. */
-        if( rec->data_len < transform->taglen )
-        {
-            MBEDTLS_SSL_DEBUG_MSG( 1, ( "msglen (%d) < taglen (%d) ",
-                                        rec->data_len,
-                                        transform->taglen ) );
-            return( MBEDTLS_ERR_SSL_INVALID_MAC );
-        }
-        rec->data_len -= transform->taglen;
-
->>>>>>> 1c54b541
         /*
          * Prepare nonce from dynamic and static parts.
          */

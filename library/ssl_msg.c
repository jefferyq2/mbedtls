--- conflicted
+++ resolved
@@ -573,8 +573,8 @@
     rec_alt.ctr[5] = ( rec->ctr[1] >> 16 ) & 0xFF;
     rec_alt.ctr[6] = ( rec->ctr[1] >>  8 ) & 0xFF;
     rec_alt.ctr[7] = ( rec->ctr[1] >>  0 ) & 0xFF;
-    mbedtls_ssl_write_version( rec->major_ver, rec->minor_ver,
-                   MBEDTLS_MPS_MODE_STREAM, &rec_alt.ver[0] );
+    mbedtls_ssl_write_version( rec_alt.ver, MBEDTLS_MPS_MODE_STREAM,
+                               rec->tls_version );
 
     ret = mbedtls_ssl_encrypt_buf( NULL, transform, &rec_alt, f_rng, p_rng );
     if( ret != 0 )
@@ -618,8 +618,8 @@
     rec_alt.ctr[5] = ( rec->ctr[1] >> 16 ) & 0xFF;
     rec_alt.ctr[6] = ( rec->ctr[1] >>  8 ) & 0xFF;
     rec_alt.ctr[7] = ( rec->ctr[1] >>  0 ) & 0xFF;
-    mbedtls_ssl_write_version( rec->major_ver, rec->minor_ver,
-                               MBEDTLS_MPS_MODE_STREAM, &rec_alt.ver[0] );
+    mbedtls_ssl_write_version( &rec_alt.ver[0], MBEDTLS_MPS_MODE_STREAM,
+                               rec->tls_version );
 
     ret = mbedtls_ssl_decrypt_buf( NULL, transform, &rec_alt );
     if( ret != 0 )
@@ -2887,12 +2887,7 @@
 #endif
         /* Skip writing the record content type to after the encryption,
          * as it may change when using the CID extension. */
-<<<<<<< HEAD
-
-        int minor_ver = ssl->minor_ver;
-=======
         mbedtls_ssl_protocol_version tls_ver = ssl->tls_version;
->>>>>>> 771e42a2
 #if defined(MBEDTLS_SSL_PROTO_TLS1_3)
         /* TLS 1.3 still uses the TLS 1.2 version identifier
          * for backwards compatibility. */
@@ -5075,8 +5070,10 @@
     if( ssl == NULL || ssl->conf == NULL )
         return( MBEDTLS_ERR_SSL_BAD_INPUT_DATA );
 
+#if !defined(MBEDTLS_SSL_USE_MPS)
     if( ssl->out_left != 0 )
         return( mbedtls_ssl_flush_output( ssl ) );
+#endif
 
     MBEDTLS_SSL_DEBUG_MSG( 2, ( "=> send alert message" ) );
     MBEDTLS_SSL_DEBUG_MSG( 3, ( "send alert level=%u message=%u", level, message ));
@@ -5356,7 +5353,7 @@
 int mbedtls_ssl_check_pending( const mbedtls_ssl_context *ssl )
 {
 #if defined(MBEDTLS_SSL_PROTO_TLS1_3)
-    if( ssl->minor_ver == MBEDTLS_SSL_MINOR_VERSION_4 )
+    if( ssl->tls_version == MBEDTLS_SSL_VERSION_TLS1_3 )
     {
         return( MBEDTLS_ERR_SSL_FEATURE_UNAVAILABLE );
     }
@@ -5571,14 +5568,14 @@
 {
     /* Check protocol version and dispatch accordingly. */
 #if defined(MBEDTLS_SSL_PROTO_TLS1_3)
-    if( ssl->minor_ver == MBEDTLS_SSL_MINOR_VERSION_4 )
+    if( ssl->tls_version == MBEDTLS_SSL_VERSION_TLS1_3 )
     {
         return( ssl_handle_hs_message_post_handshake_tls13( ssl ) );
     }
 #endif /* MBEDTLS_SSL_PROTO_TLS1_3 */
 
 #if defined(MBEDTLS_SSL_PROTO_TLS1_2)
-    if( ssl->minor_ver <= MBEDTLS_SSL_MINOR_VERSION_3 )
+    if( ssl->tls_version <= MBEDTLS_SSL_VERSION_TLS1_2 )
     {
         return( ssl_handle_hs_message_post_handshake_tls12( ssl ) );
     }
@@ -5735,35 +5732,14 @@
 
         MBEDTLS_SSL_DEBUG_MSG( 3, ( "refusing renegotiation, sending alert" ) );
 
-#if defined(MBEDTLS_SSL_PROTO_SSL3)
-        if( ssl->minor_ver == MBEDTLS_SSL_MINOR_VERSION_0 )
-        {
-            /* SSLv3 does not have a "no_renegotiation" warning, so
-               we send a fatal alert and abort the connection. */
-            mbedtls_ssl_send_alert_message( ssl, MBEDTLS_SSL_ALERT_LEVEL_FATAL,
-                                            MBEDTLS_SSL_ALERT_MSG_UNEXPECTED_MESSAGE );
-            return( MBEDTLS_ERR_SSL_UNEXPECTED_MESSAGE );
-        }
-        else
-#endif /* MBEDTLS_SSL_PROTO_SSL3 */
-#if defined(MBEDTLS_SSL_PROTO_TLS1) || defined(MBEDTLS_SSL_PROTO_TLS1_1) || \
-    defined(MBEDTLS_SSL_PROTO_TLS1_2)
-            if( ssl->minor_ver >= MBEDTLS_SSL_MINOR_VERSION_1 )
-            {
-                if( ( ret = mbedtls_ssl_send_alert_message( ssl,
-                                                            MBEDTLS_SSL_ALERT_LEVEL_WARNING,
-                                                            MBEDTLS_SSL_ALERT_MSG_NO_RENEGOTIATION ) ) != 0 )
-                {
-                    return( ret );
-                }
-            }
-            else
-#endif /* MBEDTLS_SSL_PROTO_TLS1 || MBEDTLS_SSL_PROTO_TLS1_1 ||
-          MBEDTLS_SSL_PROTO_TLS1_2 */
-            {
-                MBEDTLS_SSL_DEBUG_MSG( 1, ( "should never happen" ) );
-                return( MBEDTLS_ERR_SSL_INTERNAL_ERROR );
-            }
+#if defined(MBEDTLS_SSL_PROTO_TLS1_2)
+        if( ( ret = mbedtls_ssl_send_alert_message( ssl,
+                         MBEDTLS_SSL_ALERT_LEVEL_WARNING,
+                         MBEDTLS_SSL_ALERT_MSG_NO_RENEGOTIATION ) ) != 0 )
+        {
+            return( ret );
+        }
+#endif /* MBEDTLS_SSL_PROTO_TLS1_2 */
     }
 
     return( 0 );

--- conflicted
+++ resolved
@@ -561,7 +561,6 @@
     MBEDTLS_MPS_TRACE_RETURN( 0 );
 }
 
-<<<<<<< HEAD
 /*
  * Implementation of extended reader
  */
@@ -713,7 +712,4 @@
     MBEDTLS_MPS_TRACE_RETURN( 0 );
 }
 
-#endif /* MBEDTLS_SSL_PROTO_TLS1_3_EXPERIMENTAL */
-=======
-#endif /* MBEDTLS_SSL_PROTO_TLS1_3 */
->>>>>>> 64bff9f2
+#endif /* MBEDTLS_SSL_PROTO_TLS1_3 */
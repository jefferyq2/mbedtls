/*
 *  TLS 1.3 client-side functions
 *
 *  Copyright The Mbed TLS Contributors
 *  SPDX-License-Identifier: Apache-2.0
 *
 *  Licensed under the Apache License, Version 2.0 (the "License"); you may
 *  not use this file except in compliance with the License.
 *  You may obtain a copy of the License at
 *
 *  http://www.apache.org/licenses/LICENSE-2.0
 *
 *  Unless required by applicable law or agreed to in writing, software
 *  distributed under the License is distributed on an "AS IS" BASIS, WITHOUT
 *  WARRANTIES OR CONDITIONS OF ANY KIND, either express or implied.
 *  See the License for the specific language governing permissions and
 *  limitations under the License.
 *
 *  This file is part of mbed TLS ( https://tls.mbed.org )
 */

#include "common.h"

#if defined(MBEDTLS_SSL_PROTO_TLS1_3_EXPERIMENTAL)

#define SSL_DONT_FORCE_FLUSH 0
#define SSL_FORCE_FLUSH      1

#include "mbedtls/hkdf.h"

#if defined(MBEDTLS_SSL_CLI_C)

#include "mbedtls/debug.h"
#include "mbedtls/ssl.h"
#include "mbedtls/error.h"

#include "mbedtls/debug.h"
#include "mbedtls/error.h"
#include "mbedtls/platform.h"

#include "ecdh_misc.h"
#include "ssl_misc.h"
#include "ssl_tls13_keys.h"
#if defined(MBEDTLS_SSL_USE_MPS)
#include "mps_all.h"
#endif /* MBEDTLS_SSL_USE_MPS */

#include "ecp_internal.h"

#include <string.h>

#if defined(MBEDTLS_PLATFORM_C)
#include "mbedtls/platform.h"
#else
#include <stdlib.h>
#define mbedtls_calloc    calloc
#define mbedtls_free       free
#endif

#include <stdint.h>

#if defined(MBEDTLS_HAVE_TIME)
#include <time.h>
#endif

#define CLIENT_HELLO_RANDOM_LEN 32

/* Write extensions */

/*
 * ssl_tls13_write_supported_versions_ext():
 *
 * struct {
 *      ProtocolVersion versions<2..254>;
 * } SupportedVersions;
 */
static int ssl_tls13_write_supported_versions_ext( mbedtls_ssl_context *ssl,
                                                   unsigned char *buf,
                                                   unsigned char *end,
                                                   size_t *olen )
{
    unsigned char *p = buf;

    *olen = 0;

    MBEDTLS_SSL_DEBUG_MSG( 3, ( "client hello, adding supported versions extension" ) );

    /* Check if we have space to write the extension:
     * - extension_type         (2 bytes)
     * - extension_data_length  (2 bytes)
     * - versions_length        (1 byte )
     * - versions               (2 bytes)
     */
    MBEDTLS_SSL_CHK_BUF_PTR( p, end, 7 );

    /* Write extension_type */
    MBEDTLS_PUT_UINT16_BE( MBEDTLS_TLS_EXT_SUPPORTED_VERSIONS, p, 0 );

    /* Write extension_data_length */
    MBEDTLS_PUT_UINT16_BE( 3, p, 2 );
    p += 4;

    /* Length of versions */
    *p++ = 0x2;

    /* Write values of supported versions.
     *
     * They are defined by the configuration.
     *
     * Currently, only one version is advertised.
     */
    mbedtls_ssl_write_version( ssl->conf->max_major_ver,
                               ssl->conf->max_minor_ver,
                               ssl->conf->transport, p );

    MBEDTLS_SSL_DEBUG_MSG( 3, ( "supported version: [%d:%d]",
                                ssl->conf->max_major_ver,
                                ssl->conf->max_minor_ver ) );

    *olen = 7;

    return( 0 );
}

static int ssl_tls13_parse_supported_versions_ext( mbedtls_ssl_context *ssl,
                                                   const unsigned char *buf,
                                                   const unsigned char *end )
{
    ((void) ssl);

    MBEDTLS_SSL_CHK_BUF_READ_PTR( buf, end, 2);
    if( buf[0] != MBEDTLS_SSL_MAJOR_VERSION_3 ||
        buf[1] != MBEDTLS_SSL_MINOR_VERSION_4 )
    {
        MBEDTLS_SSL_DEBUG_MSG( 1, ( "unexpected version" ) );

        MBEDTLS_SSL_PEND_FATAL_ALERT( MBEDTLS_SSL_ALERT_MSG_ILLEGAL_PARAMETER,
                                      MBEDTLS_ERR_SSL_ILLEGAL_PARAMETER);
        return( MBEDTLS_ERR_SSL_ILLEGAL_PARAMETER );
    }

#if defined(MBEDTLS_SSL_NEW_SESSION_TICKET)
    /* For ticket handling, we need to populate the version
    * and the endpoint information into the session structure
    * since only session information is available in that API.
    */
    ssl->session_negotiate->minor_ver = ssl->minor_ver;
    ssl->session_negotiate->endpoint = ssl->conf->endpoint;
#endif /* MBEDTLS_SSL_NEW_SESSION_TICKET */

    return( 0 );
}

#if defined(MBEDTLS_KEY_EXCHANGE_WITH_CERT_ENABLED)

/*
 * Functions for writing supported_groups extension.
 *
 * Stucture of supported_groups:
 *      enum {
 *          secp256r1(0x0017), secp384r1(0x0018), secp521r1(0x0019),
 *          x25519(0x001D), x448(0x001E),
 *          ffdhe2048(0x0100), ffdhe3072(0x0101), ffdhe4096(0x0102),
 *          ffdhe6144(0x0103), ffdhe8192(0x0104),
 *          ffdhe_private_use(0x01FC..0x01FF),
 *          ecdhe_private_use(0xFE00..0xFEFF),
 *          (0xFFFF)
 *      } NamedGroup;
 *      struct {
 *          NamedGroup named_group_list<2..2^16-1>;
 *      } NamedGroupList;
 */
#if defined(MBEDTLS_ECDH_C)
/*
 * In versions of TLS prior to TLS 1.3, this extension was named
 * 'elliptic_curves' and only contained elliptic curve groups.
 */
static int ssl_tls13_write_named_group_list_ecdhe( mbedtls_ssl_context *ssl,
                                                   unsigned char *buf,
                                                   unsigned char *end,
                                                   size_t *olen )
{
    unsigned char *p = buf;

    *olen = 0;

    const uint16_t *group_list = mbedtls_ssl_get_groups( ssl );

    if( group_list == NULL )
        return( MBEDTLS_ERR_SSL_BAD_CONFIG );

    for ( ; *group_list != 0; group_list++ )
    {
        const mbedtls_ecp_curve_info *info;
        info = mbedtls_ecp_curve_info_from_tls_id( *group_list );
        if( info == NULL )
            continue;

        if( !mbedtls_ssl_tls13_named_group_is_ecdhe( *group_list ) )
            continue;

        MBEDTLS_SSL_CHK_BUF_PTR( p, end, 2);
        MBEDTLS_PUT_UINT16_BE( *group_list, p, 0 );
        p += 2;

        MBEDTLS_SSL_DEBUG_MSG( 3, ( "NamedGroup: %s ( %x )",
                                    info->name, *group_list ) );
    }

    *olen = p - buf;

    return( 0 );
}
#else
static int ssl_tls13_write_named_group_list_ecdhe( mbedtls_ssl_context *ssl,
                                            unsigned char *buf,
                                            unsigned char *end,
                                            size_t *olen )
{
    ((void) ssl);
    ((void) buf);
    ((void) end);
    *olen = 0;
    return( MBEDTLS_ERR_SSL_FEATURE_UNAVAILABLE );
}
#endif /* MBEDTLS_ECDH_C */

static int ssl_tls13_write_named_group_list_dhe( mbedtls_ssl_context *ssl,
                                        unsigned char *buf,
                                        unsigned char *end,
                                        size_t *olen )
{
    ((void) ssl);
    ((void) buf);
    ((void) end);
    *olen = 0;
    MBEDTLS_SSL_DEBUG_MSG( 3, ( "write_named_group_dhe is not implemented" ) );
    return( MBEDTLS_ERR_SSL_FEATURE_UNAVAILABLE );
}

static int ssl_tls13_write_supported_groups_ext( mbedtls_ssl_context *ssl,
                                                 unsigned char *buf,
                                                 unsigned char *end,
                                                 size_t *olen )
{
    unsigned char *p = buf ;
    unsigned char *named_group_list_ptr; /* Start of named_group_list */
    size_t named_group_list_len;         /* Length of named_group_list */
    size_t output_len = 0;
    int ret_ecdhe, ret_dhe;

    *olen = 0;

    if( !mbedtls_ssl_conf_tls13_some_ephemeral_enabled( ssl ) )
        return( 0 );

    MBEDTLS_SSL_DEBUG_MSG( 3, ( "client hello, adding supported_groups extension" ) );

    /* Check if we have space for header and length fields:
     * - extension_type         (2 bytes)
     * - extension_data_length  (2 bytes)
     * - named_group_list_length   (2 bytes)
     */
    MBEDTLS_SSL_CHK_BUF_PTR( p, end, 6 );
    p += 6;

    named_group_list_ptr = p;
    ret_ecdhe = ssl_tls13_write_named_group_list_ecdhe( ssl, p, end, &output_len );
    if( ret_ecdhe != 0 )
    {
        MBEDTLS_SSL_DEBUG_RET( 1, "ssl_tls13_write_named_group_list_ecdhe", ret_ecdhe );
    }
    p += output_len;

    ret_dhe = ssl_tls13_write_named_group_list_dhe( ssl, p, end, &output_len );
    if( ret_dhe != 0 )
    {
        MBEDTLS_SSL_DEBUG_RET( 1, "ssl_tls13_write_named_group_list_dhe", ret_dhe );
    }
    p += output_len;

    /* Both ECDHE and DHE failed. */
    if( ret_ecdhe != 0 && ret_dhe != 0 )
    {
        MBEDTLS_SSL_DEBUG_MSG( 1, ( "Both ECDHE and DHE groups are fail. " ) );
        return( MBEDTLS_ERR_SSL_INTERNAL_ERROR );
    }

    /* Length of named_group_list*/
    named_group_list_len = p - named_group_list_ptr;
    if( named_group_list_len == 0 )
    {
        MBEDTLS_SSL_DEBUG_MSG( 1, ( "No group available." ) );
        return( MBEDTLS_ERR_SSL_INTERNAL_ERROR );
    }

    /* Write extension_type */
    MBEDTLS_PUT_UINT16_BE( MBEDTLS_TLS_EXT_SUPPORTED_GROUPS, buf, 0 );
    /* Write extension_data_length */
    MBEDTLS_PUT_UINT16_BE( named_group_list_len + 2, buf, 2 );
    /* Write length of named_group_list */
    MBEDTLS_PUT_UINT16_BE( named_group_list_len, buf, 4 );

    MBEDTLS_SSL_DEBUG_BUF( 3, "Supported groups extension", buf + 4, named_group_list_len + 2 );

    *olen = p - buf;

    ssl->handshake->extensions_present |= MBEDTLS_SSL_EXT_SUPPORTED_GROUPS;

    return( 0 );
}

/*
 * Functions for writing key_share extension.
 */
#if defined(MBEDTLS_ECDH_C)
static int ssl_tls13_generate_and_write_ecdh_key_exchange(
                mbedtls_ssl_context *ssl,
                uint16_t named_group,
                unsigned char *buf,
                unsigned char *end,
                size_t *olen )
{
    int ret = MBEDTLS_ERR_ERROR_CORRUPTION_DETECTED;
    const mbedtls_ecp_curve_info *curve_info =
        mbedtls_ecp_curve_info_from_tls_id( named_group );

    if( curve_info == NULL )
        return( MBEDTLS_ERR_SSL_INTERNAL_ERROR );

    MBEDTLS_SSL_DEBUG_MSG( 3, ( "offer curve %s", curve_info->name ) );

    if( ( ret = mbedtls_ecdh_setup_no_everest( &ssl->handshake->ecdh_ctx,
                                               curve_info->grp_id ) ) != 0 )
    {
        MBEDTLS_SSL_DEBUG_RET( 1, "mbedtls_ecdh_setup_no_everest", ret );
        return( ret );
    }

    ret = mbedtls_ecdh_tls13_make_params( &ssl->handshake->ecdh_ctx, olen,
                                           buf, end - buf,
                                           ssl->conf->f_rng, ssl->conf->p_rng );
    if( ret != 0 )
    {
        MBEDTLS_SSL_DEBUG_RET( 1, "mbedtls_ecdh_tls13_make_params", ret );
        return( ret );
    }

    MBEDTLS_SSL_DEBUG_ECDH( 3, &ssl->handshake->ecdh_ctx,
                            MBEDTLS_DEBUG_ECDH_Q );
    return( 0 );
}
#endif /* MBEDTLS_ECDH_C */

static int ssl_tls13_get_default_group_id( mbedtls_ssl_context *ssl,
                                           uint16_t *group_id )
{
    int ret = MBEDTLS_ERR_SSL_FEATURE_UNAVAILABLE;


#if defined(MBEDTLS_ECDH_C)
    const uint16_t *group_list = mbedtls_ssl_get_groups( ssl );
    /* Pick first available ECDHE group compatible with TLS 1.3 */
    if( group_list == NULL )
        return( MBEDTLS_ERR_SSL_BAD_CONFIG );

    for ( ; *group_list != 0; group_list++ )
    {
        const mbedtls_ecp_curve_info *info;
        info = mbedtls_ecp_curve_info_from_tls_id( *group_list );
        if( info != NULL &&
            mbedtls_ssl_tls13_named_group_is_ecdhe( *group_list ) )
        {
            *group_id = *group_list;
            return( 0 );
        }
    }
#else
    ((void) ssl);
    ((void) group_id);
#endif /* MBEDTLS_ECDH_C */

    /*
     * Add DHE named groups here.
     * Pick first available DHE group compatible with TLS 1.3
     */

    return( ret );
}

/*
 * ssl_tls13_write_key_share_ext
 *
 * Structure of key_share extension in ClientHello:
 *
 *  struct {
 *          NamedGroup group;
 *          opaque key_exchange<1..2^16-1>;
 *      } KeyShareEntry;
 *  struct {
 *          KeyShareEntry client_shares<0..2^16-1>;
 *      } KeyShareClientHello;
 */
static int ssl_tls13_write_key_share_ext( mbedtls_ssl_context *ssl,
                                          unsigned char *buf,
                                          unsigned char *end,
                                          size_t *olen )
{
    unsigned char *p = buf;
    unsigned char *client_shares_ptr; /* Start of client_shares */
    size_t client_shares_len;         /* Length of client_shares */
    uint16_t group_id;
    int ret = MBEDTLS_ERR_SSL_FEATURE_UNAVAILABLE;

    *olen = 0;

    if( !mbedtls_ssl_conf_tls13_some_ephemeral_enabled( ssl ) )
        return( 0 );

    /* Check if we have space for header and length fields:
     * - extension_type         (2 bytes)
     * - extension_data_length  (2 bytes)
     * - client_shares_length   (2 bytes)
     */
    MBEDTLS_SSL_CHK_BUF_PTR( p, end, 6 );
    p += 6;

    MBEDTLS_SSL_DEBUG_MSG( 3, ( "client hello: adding key share extension" ) );

    /* HRR could already have requested something else. */
    group_id = ssl->handshake->offered_group_id;
    if( !mbedtls_ssl_tls13_named_group_is_ecdhe( group_id ) &&
        !mbedtls_ssl_tls13_named_group_is_dhe( group_id ) )
    {
        MBEDTLS_SSL_PROC_CHK( ssl_tls13_get_default_group_id( ssl,
                                                              &group_id ) );
    }

    /*
     * Dispatch to type-specific key generation function.
     *
     * So far, we're only supporting ECDHE. With the introduction
     * of PQC KEMs, we'll want to have multiple branches, one per
     * type of KEM, and dispatch to the corresponding crypto. And
     * only one key share entry is allowed.
     */
    client_shares_ptr = p;
#if defined(MBEDTLS_ECDH_C)
    if( mbedtls_ssl_tls13_named_group_is_ecdhe( group_id ) )
    {
        /* Pointer to group */
        unsigned char *group_ptr = p;
        /* Length of key_exchange */
        size_t key_exchange_len;

        /* Check there is space for header of KeyShareEntry
         * - group                  (2 bytes)
         * - key_exchange_length    (2 bytes)
         */
        MBEDTLS_SSL_CHK_BUF_PTR( p, end, 4 );
        p += 4;
        ret = ssl_tls13_generate_and_write_ecdh_key_exchange( ssl, group_id,
                                                              p, end,
                                                              &key_exchange_len );
        p += key_exchange_len;
        if( ret != 0 )
            return( ret );

        /* Write group */
        MBEDTLS_PUT_UINT16_BE( group_id, group_ptr, 0 );
        /* Write key_exchange_length */
        MBEDTLS_PUT_UINT16_BE( key_exchange_len, group_ptr, 2 );
    }
    else
#endif /* MBEDTLS_ECDH_C */
    if( 0 /* other KEMs? */ )
    {
        /* Do something */
    }
    else
        return( MBEDTLS_ERR_SSL_INTERNAL_ERROR );

    /* Length of client_shares */
    client_shares_len = p - client_shares_ptr;
    if( client_shares_len == 0)
    {
        MBEDTLS_SSL_DEBUG_MSG( 1, ( "No key share defined." ) );
        return( MBEDTLS_ERR_SSL_INTERNAL_ERROR );
    }
    /* Write extension_type */
    MBEDTLS_PUT_UINT16_BE( MBEDTLS_TLS_EXT_KEY_SHARE, buf, 0 );
    /* Write extension_data_length */
    MBEDTLS_PUT_UINT16_BE( client_shares_len + 2, buf, 2 );
    /* Write client_shares_length */
    MBEDTLS_PUT_UINT16_BE( client_shares_len, buf, 4 );

    /* Update offered_group_id field */
    ssl->handshake->offered_group_id = group_id;

    /* Output the total length of key_share extension. */
    *olen = p - buf;

    MBEDTLS_SSL_DEBUG_BUF( 3, "client hello, key_share extension", buf, *olen );

    ssl->handshake->extensions_present |= MBEDTLS_SSL_EXT_KEY_SHARE;

cleanup:

    return( ret );
}

#if defined(MBEDTLS_ECDH_C)

static int ssl_tls13_check_ecdh_params( const mbedtls_ssl_context *ssl )
{
    const mbedtls_ecp_curve_info *curve_info;
    mbedtls_ecp_group_id grp_id;
#if defined(MBEDTLS_ECDH_LEGACY_CONTEXT)
    grp_id = ssl->handshake->ecdh_ctx.grp.id;
#else
    grp_id = ssl->handshake->ecdh_ctx.grp_id;
#endif

    curve_info = mbedtls_ecp_curve_info_from_grp_id( grp_id );
    if( curve_info == NULL )
    {
        MBEDTLS_SSL_DEBUG_MSG( 1, ( "should never happen" ) );
        return( MBEDTLS_ERR_SSL_INTERNAL_ERROR );
    }

    MBEDTLS_SSL_DEBUG_MSG( 2, ( "ECDH curve: %s", curve_info->name ) );

    if( mbedtls_ssl_check_curve( ssl, grp_id ) != 0 )
        return( -1 );

    MBEDTLS_SSL_DEBUG_ECDH( 3, &ssl->handshake->ecdh_ctx,
                            MBEDTLS_DEBUG_ECDH_QP );

    return( 0 );
}

static int ssl_tls13_read_public_ecdhe_share( mbedtls_ssl_context *ssl,
                                              const unsigned char *buf,
                                              size_t buf_len )
{
    int ret = MBEDTLS_ERR_ERROR_CORRUPTION_DETECTED;

    ret = mbedtls_ecdh_tls13_read_public( &ssl->handshake->ecdh_ctx,
                                          buf, buf_len );
    if( ret != 0 )
    {
        MBEDTLS_SSL_DEBUG_RET( 1, ( "mbedtls_ecdh_tls13_read_public" ), ret );

        MBEDTLS_SSL_PEND_FATAL_ALERT( MBEDTLS_SSL_ALERT_MSG_ILLEGAL_PARAMETER,
                                      MBEDTLS_ERR_SSL_ILLEGAL_PARAMETER );
        return( MBEDTLS_ERR_SSL_ILLEGAL_PARAMETER );
    }

    if( ssl_tls13_check_ecdh_params( ssl ) != 0 )
    {
        MBEDTLS_SSL_DEBUG_MSG( 1, ( "ssl_tls13_check_ecdh_params() failed!" ) );

        MBEDTLS_SSL_PEND_FATAL_ALERT( MBEDTLS_SSL_ALERT_MSG_ILLEGAL_PARAMETER,
                                      MBEDTLS_ERR_SSL_ILLEGAL_PARAMETER );
        return( MBEDTLS_ERR_SSL_ILLEGAL_PARAMETER );
    }

    return( 0 );
}
#endif /* MBEDTLS_ECDH_C */

/*
 * ssl_tls13_parse_key_share_ext()
 *      Parse key_share extension in Server Hello
 *
 * struct {
 *        KeyShareEntry server_share;
 * } KeyShareServerHello;
 * struct {
 *        NamedGroup group;
 *        opaque key_exchange<1..2^16-1>;
 * } KeyShareEntry;
 */
static int ssl_tls13_parse_key_share_ext( mbedtls_ssl_context *ssl,
                                          const unsigned char *buf,
                                          const unsigned char *end )
{
    int ret = MBEDTLS_ERR_ERROR_CORRUPTION_DETECTED;
    const unsigned char *p = buf;
    uint16_t group, offered_group;

    /* ...
     * NamedGroup group; (2 bytes)
     * ...
     */
    MBEDTLS_SSL_CHK_BUF_READ_PTR( p, end, 2 );
    group = MBEDTLS_GET_UINT16_BE( p, 0 );
    p += 2;

    /* Check that the chosen group matches the one we offered. */
    offered_group = ssl->handshake->offered_group_id;
    if( offered_group != group )
    {
        MBEDTLS_SSL_DEBUG_MSG( 1,
            ( "Invalid server key share, our group %u, their group %u",
              (unsigned) offered_group, (unsigned) group ) );
        MBEDTLS_SSL_PEND_FATAL_ALERT( MBEDTLS_SSL_ALERT_MSG_HANDSHAKE_FAILURE,
                                      MBEDTLS_ERR_SSL_HANDSHAKE_FAILURE );
        return( MBEDTLS_ERR_SSL_HANDSHAKE_FAILURE );
    }

#if defined(MBEDTLS_ECDH_C)
    if( mbedtls_ssl_tls13_named_group_is_ecdhe( group ) )
    {
        /* Complete ECDHE key agreement */
        ret = ssl_tls13_read_public_ecdhe_share( ssl, p, end - p );
        if( ret != 0 )
            return( ret );
    }
    else
#endif /* MBEDTLS_ECDH_C */
    if( 0 /* other KEMs? */ )
    {
        /* Do something */
    }
    else
        return( MBEDTLS_ERR_SSL_INTERNAL_ERROR );

    ssl->handshake->extensions_present |= MBEDTLS_SSL_EXT_KEY_SHARE;
    return( ret );
}

static int ssl_reset_ecdhe_share( mbedtls_ssl_context *ssl )
{
    mbedtls_ecdh_free( &ssl->handshake->ecdh_ctx );
    return( 0 );
}

static int ssl_reset_key_share( mbedtls_ssl_context *ssl )
{
    uint16_t group_id = ssl->handshake->offered_group_id;
    if( group_id == 0 )
        return( MBEDTLS_ERR_SSL_INTERNAL_ERROR );

    if( mbedtls_ssl_tls13_named_group_is_ecdhe( group_id ) )
        return( ssl_reset_ecdhe_share( ssl ) );
    else if( 0 /* other KEMs? */ )
    {
        /* Do something */
    }

    return( MBEDTLS_ERR_SSL_INTERNAL_ERROR );
}

#endif /* MBEDTLS_KEY_EXCHANGE_WITH_CERT_ENABLED */

/*
 *
 * STATE HANDLING: Write Early-Data
 *
 */

 /*
  * Overview
  */

  /* Main state-handling entry point; orchestrates the other functions. */
int ssl_write_early_data_process( mbedtls_ssl_context* ssl );

#define SSL_EARLY_DATA_WRITE 0
#define SSL_EARLY_DATA_SKIP  1
static int ssl_write_early_data_coordinate( mbedtls_ssl_context* ssl );

#if defined(MBEDTLS_ZERO_RTT)
static int ssl_write_early_data_prepare( mbedtls_ssl_context* ssl );

/* Write early-data message */
static int ssl_write_early_data_write( mbedtls_ssl_context* ssl,
    unsigned char* buf,
    size_t buflen,
    size_t* olen );
#endif /* MBEDTLS_ZERO_RTT */

/* Update the state after handling the outgoing early-data message. */
static int ssl_write_early_data_postprocess( mbedtls_ssl_context* ssl );

/*
 * Implementation
 */

int ssl_write_early_data_process( mbedtls_ssl_context* ssl )
{
    int ret;
#if defined(MBEDTLS_SSL_USE_MPS)
    mbedtls_writer *msg;
    unsigned char *buf;
    mbedtls_mps_size_t buf_len, msg_len;
#endif /* MBEDTLS_SSL_USE_MPS */
    MBEDTLS_SSL_DEBUG_MSG( 2, ( "=> write early data" ) );

    MBEDTLS_SSL_PROC_CHK_NEG( ssl_write_early_data_coordinate( ssl ) );
    if( ret == SSL_EARLY_DATA_WRITE )
    {
#if defined(MBEDTLS_ZERO_RTT)

        MBEDTLS_SSL_PROC_CHK( ssl_write_early_data_prepare( ssl ) );

#if defined(MBEDTLS_SSL_USE_MPS)
        MBEDTLS_SSL_PROC_CHK( mbedtls_mps_write_application( &ssl->mps->l4,
                                                             &msg ) );

        /* Request write-buffer */
        MBEDTLS_SSL_PROC_CHK( mbedtls_writer_get( msg, MBEDTLS_MPS_SIZE_MAX,
                                                  &buf, &buf_len ) );

        MBEDTLS_SSL_PROC_CHK( ssl_write_early_data_write(
                                  ssl, buf, buf_len, &msg_len ) );

        /* Commit message */
        MBEDTLS_SSL_PROC_CHK( mbedtls_writer_commit_partial( msg,
                                                             buf_len - msg_len ) );

        MBEDTLS_SSL_PROC_CHK( mbedtls_mps_dispatch( &ssl->mps->l4 ) );

        /* Update state */
        MBEDTLS_SSL_PROC_CHK( ssl_write_early_data_postprocess( ssl ) );

#else  /* MBEDTLS_SSL_USE_MPS */

        /* Write early-data to message buffer. */
        MBEDTLS_SSL_PROC_CHK( ssl_write_early_data_write( ssl, ssl->out_msg,
                                                          MBEDTLS_SSL_OUT_CONTENT_LEN,
                                                          &ssl->out_msglen ) );

        ssl->out_msgtype = MBEDTLS_SSL_MSG_APPLICATION_DATA;

        /* Update state */
        MBEDTLS_SSL_PROC_CHK( ssl_write_early_data_postprocess( ssl ) );

        /* Dispatch message */
        MBEDTLS_SSL_PROC_CHK( mbedtls_ssl_write_record( ssl, SSL_FORCE_FLUSH ) );

#endif /* MBEDTLS_SSL_USE_MPS */

#else /* MBEDTLS_ZERO_RTT */
        ((void) buf);
        ((void) buf_len);
        ((void) msg);
        ((void) msg_len);
        /* Should never happen */
        return( MBEDTLS_ERR_SSL_INTERNAL_ERROR );

#endif /* MBEDTLS_ZERO_RTT */
    }
    else
    {
        /* Update state */
        MBEDTLS_SSL_PROC_CHK( ssl_write_early_data_postprocess( ssl ) );
    }

cleanup:

    MBEDTLS_SSL_DEBUG_MSG( 2, ( "<= write early data" ) );
    return( ret );
}

#if defined(MBEDTLS_ZERO_RTT)

static int ssl_write_early_data_coordinate( mbedtls_ssl_context* ssl )
{
    if( ssl->handshake->early_data != MBEDTLS_SSL_EARLY_DATA_ON )
        return( SSL_EARLY_DATA_SKIP );

    return( SSL_EARLY_DATA_WRITE );
}

static int ssl_write_early_data_prepare( mbedtls_ssl_context* ssl )
{
    int ret;
    mbedtls_ssl_key_set traffic_keys;

    const unsigned char *psk;
    size_t psk_len;
    const unsigned char *psk_identity;
    size_t psk_identity_len;

    mbedtls_ssl_transform *transform_earlydata;

    /* From RFC 8446:
     * "The PSK used to encrypt the
     *  early data MUST be the first PSK listed in the client's
     *  'pre_shared_key' extension."
     */

    if( mbedtls_ssl_get_psk_to_offer( ssl, &psk, &psk_len,
                                      &psk_identity, &psk_identity_len ) != 0 )
    {
        /* This should never happen: We can only have gone past
         * ssl_write_early_data_coordinate() if we have offered a PSK. */
        return( MBEDTLS_ERR_SSL_INTERNAL_ERROR );
    }

    if( ( ret = mbedtls_ssl_set_hs_psk( ssl, psk, psk_len ) ) != 0 )
    {
        MBEDTLS_SSL_DEBUG_RET( 1, "mbedtls_ssl_set_hs_psk", ret );
        return( ret );
    }

    /* Start the TLS 1.3 key schedule: Set the PSK and derive early secret. */
    ret = mbedtls_ssl_tls1_3_key_schedule_stage_early( ssl );
    if( ret != 0 )
    {
        MBEDTLS_SSL_DEBUG_RET( 1,
             "mbedtls_ssl_tls1_3_key_schedule_stage_early", ret );
        return( ret );
    }

    /* Derive 0-RTT key material */
    ret = mbedtls_ssl_tls1_3_generate_early_data_keys(
        ssl, &traffic_keys );
    if( ret != 0 )
    {
        MBEDTLS_SSL_DEBUG_RET( 1,
            "mbedtls_ssl_tls1_3_generate_early_data_keys", ret );
        return( ret );
    }

    transform_earlydata =
        mbedtls_calloc( 1, sizeof( mbedtls_ssl_transform ) );
    if( transform_earlydata == NULL )
        return( MBEDTLS_ERR_SSL_ALLOC_FAILED );

    ret = mbedtls_ssl_tls13_populate_transform(
                          transform_earlydata,
                          ssl->conf->endpoint,
                          ssl->session_negotiate->ciphersuite,
                          &traffic_keys,
                          ssl );
    if( ret != 0 )
        return( ret );

#if defined(MBEDTLS_SSL_USE_MPS)
    /* Register transform with MPS. */
    ret = mbedtls_mps_add_key_material( &ssl->mps->l4,
                                        transform_earlydata,
                                        &ssl->handshake->epoch_earlydata );
    if( ret != 0 )
        return( ret );

    /* Use new transform for outgoing data. */
    ret = mbedtls_mps_set_outgoing_keys( &ssl->mps->l4,
                                         ssl->handshake->epoch_earlydata );
    if( ret != 0 )
        return( ret );
#else /* MBEDTLS_SSL_USE_MPS */

    /* Activate transform */
    MBEDTLS_SSL_DEBUG_MSG( 1, ( "Switch to 0-RTT keys for outbound traffic" ) );
    ssl->handshake->transform_earlydata = transform_earlydata;
    mbedtls_ssl_set_outbound_transform( ssl, ssl->handshake->transform_earlydata );

#endif /* MBEDTLS_SSL_USE_MPS */

    return( 0 );
}

static int ssl_write_early_data_write( mbedtls_ssl_context* ssl,
    unsigned char* buf,
    size_t buflen,
    size_t* olen )
{
    if( ssl->early_data_len > buflen )
    {
        MBEDTLS_SSL_DEBUG_MSG( 1, ( "buffer too small" ) );
        return ( MBEDTLS_ERR_SSL_ALLOC_FAILED );
    }
    else
    {
        memcpy( buf, ssl->early_data_buf, ssl->early_data_len );

#if defined(MBEDTLS_SSL_USE_MPS)
        *olen = ssl->early_data_len;
        MBEDTLS_SSL_DEBUG_BUF( 3, "Early Data", buf, ssl->early_data_len );
#else
        buf[ssl->early_data_len] = MBEDTLS_SSL_MSG_APPLICATION_DATA;
        *olen = ssl->early_data_len + 1;

        MBEDTLS_SSL_DEBUG_BUF( 3, "Early Data", ssl->out_msg, *olen );
#endif /* MBEDTLS_SSL_USE_MPS */
    }

    return( 0 );
}

#else /* MBEDTLS_ZERO_RTT */

static int ssl_write_early_data_coordinate( mbedtls_ssl_context* ssl )
{
    ((void) ssl);
    return( SSL_EARLY_DATA_SKIP );
}

#endif /* MBEDTLS_ZERO_RTT */

static int ssl_write_early_data_postprocess( mbedtls_ssl_context* ssl )
{
    /* Clear PSK we've used for the 0-RTT. */
    mbedtls_ssl_remove_hs_psk( ssl );

    mbedtls_ssl_handshake_set_state( ssl, MBEDTLS_SSL_SERVER_HELLO );
    return ( 0 );
}


/*
 *
 * STATE HANDLING: Write End-of-Early-Data
 *
 */

 /*
  * Overview
  */

  /* Main state-handling entry point; orchestrates the other functions. */
int ssl_write_end_of_early_data_process( mbedtls_ssl_context* ssl );

#define SSL_END_OF_EARLY_DATA_WRITE 0
#define SSL_END_OF_EARLY_DATA_SKIP  1
static int ssl_write_end_of_early_data_coordinate( mbedtls_ssl_context* ssl );

/* Update the state after handling the outgoing end-of-early-data message. */
static int ssl_write_end_of_early_data_postprocess( mbedtls_ssl_context* ssl );

/*
 * Implementation
 */

int ssl_write_end_of_early_data_process( mbedtls_ssl_context* ssl )
{
    int ret;
    MBEDTLS_SSL_DEBUG_MSG( 2, ( "=> write EndOfEarlyData" ) );

    MBEDTLS_SSL_PROC_CHK_NEG( ssl_write_end_of_early_data_coordinate( ssl ) );
    if( ret == SSL_END_OF_EARLY_DATA_WRITE )
    {
        unsigned char *buf;
        size_t buf_len;

        MBEDTLS_SSL_PROC_CHK( mbedtls_ssl_tls13_start_handshake_msg( ssl,
                          MBEDTLS_SSL_HS_END_OF_EARLY_DATA, &buf, &buf_len ) );

        mbedtls_ssl_tls13_add_hs_hdr_to_checksum(
            ssl, MBEDTLS_SSL_HS_END_OF_EARLY_DATA, 0 );

        MBEDTLS_SSL_PROC_CHK( ssl_write_end_of_early_data_postprocess( ssl ) );
        MBEDTLS_SSL_PROC_CHK( mbedtls_ssl_tls13_finish_handshake_msg( ssl, buf_len, 0 ) );
    }
    else
    {
        /* Update state */
        MBEDTLS_SSL_PROC_CHK( ssl_write_end_of_early_data_postprocess( ssl ) );
    }

cleanup:

    MBEDTLS_SSL_DEBUG_MSG( 2, ( "<= write EndOfEarlyData" ) );
    return( ret );
}

static int ssl_write_end_of_early_data_coordinate( mbedtls_ssl_context* ssl )
{
    ((void) ssl);

#if defined(MBEDTLS_ZERO_RTT)
    if( ssl->handshake->early_data == MBEDTLS_SSL_EARLY_DATA_ON )
    {
        if( ssl->early_data_status == MBEDTLS_SSL_EARLY_DATA_ACCEPTED )
            return( SSL_END_OF_EARLY_DATA_WRITE );

        /*
         * RFC 8446:
         * "If the server does not send an "early_data"
         *  extension in EncryptedExtensions, then the client MUST NOT send an
         *  EndOfEarlyData message."
         */

        MBEDTLS_SSL_DEBUG_MSG( 4, ( "skip EndOfEarlyData, server rejected" ) );
    }
#endif /* MBEDTLS_ZERO_RTT */

    return( SSL_END_OF_EARLY_DATA_SKIP );
}

static int ssl_write_end_of_early_data_postprocess( mbedtls_ssl_context* ssl )
{
#if defined(MBEDTLS_SSL_TLS13_COMPATIBILITY_MODE)
    if( ssl_write_end_of_early_data_coordinate( ssl ) != SSL_END_OF_EARLY_DATA_WRITE )
    {
        mbedtls_ssl_handshake_set_state( ssl,
                         MBEDTLS_SSL_CLIENT_CCS_AFTER_SERVER_FINISHED );
        return( 0 );
    }
#endif /* MBEDTLS_SSL_TLS13_COMPATIBILITY_MODE */
    mbedtls_ssl_handshake_set_state( ssl, MBEDTLS_SSL_CLIENT_CERTIFICATE );
    return( 0 );
}

#if defined(MBEDTLS_SSL_MAX_FRAGMENT_LENGTH)

/*
 * ssl_write_max_fragment_length_ext():
 *
 * enum{
 *    2^9( 1 ), 2^10( 2 ), 2^11( 3 ), 2^12( 4 ), ( 255 )
 * } MaxFragmentLength;
 *
 */
static int ssl_write_max_fragment_length_ext( mbedtls_ssl_context *ssl,
                                             unsigned char *buf,
                                             const unsigned char *end,
                                             size_t *olen )
{
    unsigned char *p = buf;

    *olen = 0;

    if( ssl->conf->mfl_code == MBEDTLS_SSL_MAX_FRAG_LEN_NONE )
    {
        return( 0 );
    }

    if( end < p || (size_t)( end - p ) < 5 )
    {
        MBEDTLS_SSL_DEBUG_MSG( 1, ( "buffer too small" ) );
        return( MBEDTLS_ERR_SSL_BUFFER_TOO_SMALL );
    }

    MBEDTLS_SSL_DEBUG_MSG( 3, ( "adding max_fragment_length extension" ) );

    *p++ = (unsigned char)( ( MBEDTLS_TLS_EXT_MAX_FRAGMENT_LENGTH >> 8 ) & 0xFF );
    *p++ = (unsigned char)( ( MBEDTLS_TLS_EXT_MAX_FRAGMENT_LENGTH ) & 0xFF );

    *p++ = 0x00;
    *p++ = 1;

    *p++ = ssl->conf->mfl_code;
    MBEDTLS_SSL_DEBUG_MSG( 3, ( "Maximum fragment length = %d", ssl->conf->mfl_code ) );

    *olen = 5;
    return( 0 );
}
#endif /* MBEDTLS_SSL_MAX_FRAGMENT_LENGTH */


#if defined(MBEDTLS_SSL_ALPN)
/*
 * ssl_write_alpn_ext() structure:
 *
 * opaque ProtocolName<1..2^8-1>;
 *
 * struct {
 *     ProtocolName protocol_name_list<2..2^16-1>
 * } ProtocolNameList;
 *
 */
static int ssl_write_alpn_ext( mbedtls_ssl_context *ssl,
                              unsigned char *buf,
                              const unsigned char* end,
                              size_t *olen )
{
    unsigned char *p = buf;
    size_t alpnlen = 0;
    const char **cur;

    *olen = 0;

    if( ssl->conf->alpn_list == NULL )
    {
        return( 0 );
    }

    for ( cur = ssl->conf->alpn_list; *cur != NULL; cur++ )
        alpnlen += (unsigned char)( strlen( *cur ) & 0xFF ) + 1;

    if( end < p || (size_t)( end - p ) < 6 + alpnlen )
    {
        MBEDTLS_SSL_DEBUG_MSG( 1, ( "buffer too small" ) );
        return( MBEDTLS_ERR_SSL_BUFFER_TOO_SMALL );
    }

    MBEDTLS_SSL_DEBUG_MSG( 3, ( "client hello, adding alpn extension" ) );

    *p++ = (unsigned char)( ( MBEDTLS_TLS_EXT_ALPN >> 8 ) & 0xFF );
    *p++ = (unsigned char)( ( MBEDTLS_TLS_EXT_ALPN ) & 0xFF );

    /*
     * opaque ProtocolName<1..2^8-1>;
     *
     * struct {
     *     ProtocolName protocol_name_list<2..2^16-1>
     * } ProtocolNameList;
     */

    /* Skip writing extension and list length for now */
    p += 4;

    for ( cur = ssl->conf->alpn_list; *cur != NULL; cur++ )
    {
        *p = (unsigned char)( strlen( *cur ) & 0xFF );
        memcpy( p + 1, *cur, *p );
        p += 1 + *p;
    }

    *olen = p - buf;

    /* List length = olen - 2 ( ext_type ) - 2 ( ext_len ) - 2 ( list_len ) */
    buf[4] = (unsigned char)( ( ( *olen - 6 ) >> 8 ) & 0xFF );
    buf[5] = (unsigned char)( ( *olen - 6 ) & 0xFF );

    /* Extension length = olen - 2 ( ext_type ) - 2 ( ext_len ) */
    buf[2] = (unsigned char)( ( ( *olen - 4 ) >> 8 ) & 0xFF );
    buf[3] = (unsigned char)( ( *olen - 4 ) & 0xFF );

    return( 0 );
}
#endif /* MBEDTLS_SSL_ALPN */

#if defined(MBEDTLS_KEY_EXCHANGE_SOME_PSK_ENABLED)
/*
 * ssl_write_psk_key_exchange_modes_ext() structure:
 *
 * enum { psk_ke( 0 ), psk_dhe_ke( 1 ), ( 255 ) } PskKeyExchangeMode;
 *
 * struct {
 *     PskKeyExchangeMode ke_modes<1..255>;
 * } PskKeyExchangeModes;
 */

static int ssl_write_psk_key_exchange_modes_ext( mbedtls_ssl_context *ssl,
                                                 unsigned char* buf,
                                                 unsigned char* end,
                                                 size_t* olen )
{
    unsigned char *p;
    int num_modes = 0;

    /* Skip writing extension if no PSK key exchange mode
     * is enabled in the config. */
    if( !mbedtls_ssl_conf_tls13_some_psk_enabled( ssl ) )
    {
        *olen = 0;
        return( 0 );
    }

    /* Require 7 bytes of data, otherwise fail, even if extension might be shorter. */
    if( (size_t)( end - buf ) < 7 )
    {
        MBEDTLS_SSL_DEBUG_MSG( 1, ( "Not enough buffer" ) );
        return( MBEDTLS_ERR_SSL_BUFFER_TOO_SMALL );
    }

    MBEDTLS_SSL_DEBUG_MSG( 3, ( "client hello, adding psk_key_exchange_modes extension" ) );

    /* Extension Type */
    buf[0] = (unsigned char)( ( MBEDTLS_TLS_EXT_PSK_KEY_EXCHANGE_MODES >> 8 ) & 0xFF );
    buf[1] = (unsigned char)( ( MBEDTLS_TLS_EXT_PSK_KEY_EXCHANGE_MODES >> 0 ) & 0xFF );

    /* Skip extension length (2 byte) and PSK mode list length (1 byte) for now. */
    p = buf + 5;

    if( mbedtls_ssl_conf_tls13_psk_enabled( ssl ) )
    {
        *p++ = MBEDTLS_SSL_TLS13_PSK_MODE_PURE;
        num_modes++;

        MBEDTLS_SSL_DEBUG_MSG( 4, ( "Adding pure PSK key exchange mode" ) );
    }

    if( mbedtls_ssl_conf_tls13_psk_ephemeral_enabled( ssl ) )
    {
        *p++ = MBEDTLS_SSL_TLS13_PSK_MODE_ECDHE;
        num_modes++;

        MBEDTLS_SSL_DEBUG_MSG( 4, ( "Adding PSK-ECDHE key exchange mode" ) );
    }

    /* Add extension length: PSK mode list length byte + actual PSK mode list length */
    buf[2] = 0;
    buf[3] = num_modes + 1;
    /* Add PSK mode list length */
    buf[4] = num_modes;

    *olen = p - buf;
    ssl->handshake->extensions_present |= MBEDTLS_SSL_EXT_PSK_KEY_EXCHANGE_MODES;
    return ( 0 );
}
#endif /* MBEDTLS_KEY_EXCHANGE_SOME_PSK_ENABLED */


/*
 * mbedtls_ssl_write_pre_shared_key_ext() structure:
 *
 * struct {
 *   opaque identity<1..2^16-1>;
 *   uint32 obfuscated_ticket_age;
 * } PskIdentity;
 *
 * opaque PskBinderEntry<32..255>;
 *
 * struct {
 *   select ( Handshake.msg_type ) {
 *
 *     case client_hello:
 *       PskIdentity identities<7..2^16-1>;
 *       PskBinderEntry binders<33..2^16-1>;
 *
 *     case server_hello:
 *       uint16 selected_identity;
 *   };
 *
 * } PreSharedKeyExtension;
 *
 *
 * part = 0 ==> everything up to the PSK binder list,
 *              returning the binder list length in `binder_list_length`.
 * part = 1 ==> the PSK binder list
 */

#if defined(MBEDTLS_KEY_EXCHANGE_SOME_PSK_ENABLED)

#define SSL_WRITE_PSK_EXT_PARTIAL           0
#define SSL_WRITE_PSK_EXT_ADD_PSK_BINDERS   1

int mbedtls_ssl_write_pre_shared_key_ext( mbedtls_ssl_context *ssl,
                                          unsigned char* buf, unsigned char* end,
                                          size_t *bytes_written,
                                          size_t *total_ext_len,
                                          int part )
{
    int ret;
    unsigned char *p = (unsigned char *) buf;
    const mbedtls_ssl_ciphersuite_t *suite_info;
    const int *ciphersuites;
    int hash_len;
    const unsigned char *psk;
    size_t psk_len;
    const unsigned char *psk_identity;
    size_t psk_identity_len;

    *total_ext_len = 0;
    *bytes_written = 0;

    if( !mbedtls_ssl_conf_tls13_some_psk_enabled( ssl ) )
        return( 0 );

    /* Check if we have any PSKs to offer. If so, return the first.
     *
     * NOTE: Ultimately, we want to be able to offer multiple PSKs,
     *       in which case we want to iterate over them here.
     *
     * As it stands, however, we only ever offer one, chosen
     * by the following heuristic:
     * - If a ticket has been configured, offer the corresponding PSK.
     * - If no ticket has been configured by an external PSK has been
     *   configured, offer that.
     * - Otherwise, skip the PSK extension.
     */

    if( mbedtls_ssl_get_psk_to_offer( ssl, &psk, &psk_len,
                                      &psk_identity, &psk_identity_len ) != 0 )
    {
        MBEDTLS_SSL_DEBUG_MSG( 3, ( "skip pre_shared_key extensions" ) );
        return( 0 );
    }

    /*
     * Ciphersuite list
     */
    ciphersuites = ssl->conf->ciphersuite_list;
    for ( int i = 0; ciphersuites[i] != 0; i++ )
    {
        suite_info = mbedtls_ssl_ciphersuite_from_id( ciphersuites[i] );

        if( suite_info == NULL )
            continue;

        /* In this implementation we only add one pre-shared-key extension. */
        ssl->session_negotiate->ciphersuite = ciphersuites[i];
        ssl->handshake->ciphersuite_info = suite_info;
        break;
    }

    hash_len = mbedtls_hash_size_for_ciphersuite( suite_info );
    if( hash_len == -1 )
        return( MBEDTLS_ERR_SSL_INTERNAL_ERROR );

    size_t const ext_type_bytes           = 2;
    size_t const ext_len_bytes            = 2;
    size_t const psk_identities_len_bytes = 2;
    size_t const psk_identity_len_bytes   = 2;
    size_t const psk_identity_bytes       = psk_identity_len;
    size_t const obfuscated_ticket_bytes  = 4;
    size_t const psk_binders_len_bytes    = 2;
    size_t const psk_binder_len_bytes     = 1;
    size_t const psk_binder_bytes         = hash_len;

    size_t const psk_binder_list_bytes = psk_binders_len_bytes  +
                                           psk_binder_len_bytes +
                                           psk_binder_bytes;

    size_t const ext_len = psk_identities_len_bytes     +
                              psk_identity_len_bytes    +
                              psk_identity_bytes        +
                              obfuscated_ticket_bytes   +
                           psk_binder_list_bytes;

    size_t const ext_len_total = ext_type_bytes +
                                 ext_len_bytes  +
                                   ext_len;

    if( part == SSL_WRITE_PSK_EXT_PARTIAL )
    {
        uint32_t obfuscated_ticket_age = 0;

        MBEDTLS_SSL_DEBUG_MSG( 3,
                     ( "client hello, adding pre_shared_key extension, "
                       "omitting PSK binder list" ) );

        /* Write extension up to but excluding the PSK binders list

         * The length (excluding the extension header) includes:
         *
         *  - 2 bytes for total length of identities
         *     - 2 bytes for length of first identity value
         *     - identity value ( of length len; min( len )>=1 )
         *     - 4 bytes for obfuscated_ticket_age
         *                ...
         *  - 2 bytes for total length of psk binders
         *      - 1 byte for length of first psk binder value
         *      - 32 or 48 bytes (for SHA256/384) for PSK binder value
         *                ...
         *
         * Note: Currently we assume we have only one PSK credential
         * configured per server.
         */

        /* ext_length + Extension Type ( 2 bytes ) + Extension Length ( 2 bytes ) */
        if( end < p || (size_t)( end - p ) < ext_len_total )
        {
            MBEDTLS_SSL_DEBUG_MSG( 1, ( "buffer too short" ) );
            return( MBEDTLS_ERR_SSL_BUFFER_TOO_SMALL );
        }

        /* Extension Type */
        *p++ = (unsigned char)( ( MBEDTLS_TLS_EXT_PRE_SHARED_KEY >> 8 ) & 0xFF );
        *p++ = (unsigned char)( ( MBEDTLS_TLS_EXT_PRE_SHARED_KEY >> 0 ) & 0xFF );

        /* Extension Length */
        *p++ = (unsigned char)( ( ext_len >> 8 ) & 0xFF );
        *p++ = (unsigned char)( ( ext_len >> 0 ) & 0xFF );

        /* 2 bytes length field for array of PskIdentity */
        *p++ = (unsigned char)( ( ( psk_identity_len + 4 + 2 ) >> 8 ) & 0xFF );
        *p++ = (unsigned char)( ( ( psk_identity_len + 4 + 2 ) >> 0 ) & 0xFF );

        /* 2 bytes length field for psk_identity */
        *p++ = (unsigned char)( ( ( psk_identity_len ) >> 8 ) & 0xFF );
        *p++ = (unsigned char)( ( ( psk_identity_len ) >> 0 ) & 0xFF );

        /* actual psk_identity */
        memcpy( p, psk_identity, psk_identity_len );
        p += psk_identity_len;

#if defined(MBEDTLS_SSL_NEW_SESSION_TICKET)

        /* Calculate obfuscated_ticket_age (omitted for external PSKs). */
        if( ssl->session_negotiate->ticket_age_add > 0 )
        {
            /* TODO: Should we somehow fail if TIME is disabled here?
             * TODO: Use Mbed TLS' time abstraction? */
#if defined(MBEDTLS_HAVE_TIME)
            time_t now = time( NULL );

            if( !( ssl->session_negotiate->ticket_received <= now &&
                   now - ssl->session_negotiate->ticket_received < 7 * 86400 * 1000 ) )
            {
                MBEDTLS_SSL_DEBUG_MSG( 3, ( "ticket expired" ) );
                /* TBD: We would have to fall back to another PSK */
                return( MBEDTLS_ERR_SSL_SESSION_TICKET_EXPIRED );
            }

            obfuscated_ticket_age =
                (uint32_t)( now - ssl->session_negotiate->ticket_received ) +
                ssl->session_negotiate->ticket_age_add;

            MBEDTLS_SSL_DEBUG_MSG( 4, ( "obfuscated_ticket_age: %u",
                                        obfuscated_ticket_age ) );
#endif /* MBEDTLS_HAVE_TIME */
        }
#endif /* MBEDTLS_SSL_NEW_SESSION_TICKET */

        /* add obfuscated ticket age */
        *p++ = ( obfuscated_ticket_age >> 24 ) & 0xFF;
        *p++ = ( obfuscated_ticket_age >> 16 ) & 0xFF;
        *p++ = ( obfuscated_ticket_age >> 8  ) & 0xFF;
        *p++ = ( obfuscated_ticket_age >> 0  ) & 0xFF;

        *bytes_written = ext_len_total - psk_binder_list_bytes;
        *total_ext_len = ext_len_total;

        ssl->handshake->extensions_present |= MBEDTLS_SSL_EXT_PRE_SHARED_KEY;
    }
    else if( part == SSL_WRITE_PSK_EXT_ADD_PSK_BINDERS )
    {
        int psk_type;

        unsigned char transcript[MBEDTLS_MD_MAX_SIZE];
        size_t transcript_len;

        MBEDTLS_SSL_DEBUG_MSG( 3, ( "client hello, adding PSK binder list" ) );

        /* 2 bytes length field for array of psk binders */
        *p++ = (unsigned char)( ( ( hash_len + 1 ) >> 8 ) & 0xFF );
        *p++ = (unsigned char)( ( ( hash_len + 1 ) >> 0 ) & 0xFF );

        /* 1 bytes length field for next psk binder */
        *p++ = (unsigned char)( ( hash_len ) & 0xFF );

        if( ssl->handshake->resume == 1 )
            psk_type = MBEDTLS_SSL_TLS1_3_PSK_RESUMPTION;
        else
            psk_type = MBEDTLS_SSL_TLS1_3_PSK_EXTERNAL;

        /* Get current state of handshake transcript. */
        ret = mbedtls_ssl_get_handshake_transcript( ssl, suite_info->mac,
                                                    transcript, sizeof( transcript ),
                                                    &transcript_len );
        if( ret != 0 )
            return( ret );

        ret = mbedtls_ssl_tls1_3_create_psk_binder( ssl,
                                                    suite_info->mac,
                                                    psk, psk_len, psk_type,
                                                    transcript, p );
        if( ret != 0 )
        {
            MBEDTLS_SSL_DEBUG_RET( 1, "mbedtls_ssl_tls1_3_create_psk_binder", ret );
            return( ret );
        }

        *bytes_written = psk_binder_list_bytes;
    }

    return( 0 );
}


#endif	/* MBEDTLS_KEY_EXCHANGE_SOME_PSK_ENABLED  */


static int ssl_write_cookie_ext( mbedtls_ssl_context *ssl,
                                unsigned char* buf,
                                unsigned char* end,
                                size_t* olen )
{
    unsigned char *p = buf;

    *olen = 0;

    if( ssl->handshake->verify_cookie == NULL )
    {
        MBEDTLS_SSL_DEBUG_MSG( 3, ( "no cookie to send; skip extension" ) );
        return( 0 );
    }

    MBEDTLS_SSL_DEBUG_BUF( 3, "client hello, cookie",
                          ssl->handshake->verify_cookie,
                          ssl->handshake->verify_cookie_len );

    if( end < p ||
        (size_t)( end - p ) < ( ssl->handshake->verify_cookie_len + 4 ) )
    {
        MBEDTLS_SSL_DEBUG_MSG( 1, ( "buffer too small" ) );
        return( MBEDTLS_ERR_SSL_BUFFER_TOO_SMALL );
    }

    MBEDTLS_SSL_DEBUG_MSG( 3, ( "client hello, adding cookie extension" ) );

    /* Extension Type */
    *p++ = (unsigned char)( ( MBEDTLS_TLS_EXT_COOKIE >> 8 ) & 0xFF );
    *p++ = (unsigned char)( ( MBEDTLS_TLS_EXT_COOKIE ) & 0xFF );

    /* Extension Length */
    *p++ = (unsigned char)( ( ( ssl->handshake->verify_cookie_len + 2 ) >> 8 ) & 0xFF );
    *p++ = (unsigned char)( ( ssl->handshake->verify_cookie_len + 2 ) & 0xFF );

    /* Cookie Length */
    *p++ = (unsigned char)( ( ssl->handshake->verify_cookie_len >> 8 ) & 0xFF );
    *p++ = (unsigned char)( ssl->handshake->verify_cookie_len & 0xFF );

    /* Cookie */
    memcpy( p, ssl->handshake->verify_cookie, ssl->handshake->verify_cookie_len );

    *olen = ssl->handshake->verify_cookie_len + 6;

    return( 0 );
}

/*
 * Functions for writing ClientHello message.
 */
/* Write cipher_suites
 * CipherSuite cipher_suites<2..2^16-2>;
 */
static int ssl_tls13_write_client_hello_cipher_suites(
            mbedtls_ssl_context *ssl,
            unsigned char *buf,
            unsigned char *end,
            size_t *olen )
{
    unsigned char *p = buf;
    const int *ciphersuite_list;
    unsigned char *cipher_suites_ptr; /* Start of the cipher_suites list */
    size_t cipher_suites_len;

    *olen = 0 ;

    /*
     * Ciphersuite list
     *
     * This is a list of the symmetric cipher options supported by
     * the client, specifically the record protection algorithm
     * ( including secret key length ) and a hash to be used with
     * HKDF, in descending order of client preference.
     */
    ciphersuite_list = ssl->conf->ciphersuite_list;

    /* Check there is space for the cipher suite list length (2 bytes). */
    MBEDTLS_SSL_CHK_BUF_PTR( p, end, 2 );
    p += 2;

    /* Write cipher_suites */
    cipher_suites_ptr = p;
    for ( size_t i = 0; ciphersuite_list[i] != 0; i++ )
    {
        int cipher_suite = ciphersuite_list[i];
        const mbedtls_ssl_ciphersuite_t *ciphersuite_info;

        ciphersuite_info = mbedtls_ssl_ciphersuite_from_id( cipher_suite );
        if( ciphersuite_info == NULL )
            continue;
        if( !( MBEDTLS_SSL_MINOR_VERSION_4 >= ciphersuite_info->min_minor_ver &&
               MBEDTLS_SSL_MINOR_VERSION_4 <= ciphersuite_info->max_minor_ver ) )
            continue;

        MBEDTLS_SSL_DEBUG_MSG( 3, ( "client hello, add ciphersuite: %04x, %s",
                                    (unsigned int) cipher_suite,
                                    ciphersuite_info->name ) );

        /* Check there is space for the cipher suite identifier (2 bytes). */
        MBEDTLS_SSL_CHK_BUF_PTR( p, end, 2 );
        MBEDTLS_PUT_UINT16_BE( cipher_suite, p, 0 );
        p += 2;

#if defined(MBEDTLS_ZERO_RTT)
        /* For ZeroRTT we only add a single ciphersuite. */
        break;
#endif /* MBEDTLS_ZERO_RTT */
    }

    /* Write the cipher_suites length in number of bytes */
    cipher_suites_len = p - cipher_suites_ptr;
    MBEDTLS_PUT_UINT16_BE( cipher_suites_len, buf, 0 );
    MBEDTLS_SSL_DEBUG_MSG( 3,
                           ( "client hello, got %" MBEDTLS_PRINTF_SIZET " cipher suites",
                             cipher_suites_len/2 ) );

    /* Output the total length of cipher_suites field. */
    *olen = p - buf;

    return( 0 );
}

/*
 * Structure of ClientHello message:
 *
 *    struct {
 *        ProtocolVersion legacy_version = 0x0303;    // TLS v1.2
 *        Random random;
 *        opaque legacy_session_id<0..32>;
 *        CipherSuite cipher_suites<2..2^16-2>;
 *        opaque legacy_compression_methods<1..2^8-1>;
 *        Extension extensions<8..2^16-1>;
 *    } ClientHello;
 */
static int ssl_tls13_write_client_hello_body( mbedtls_ssl_context *ssl,
                                              unsigned char *buf,
                                              unsigned char *end,
                                              size_t *len_without_binders,
                                              size_t *olen )
{

    int ret;
    unsigned char *extensions_len_ptr; /* Pointer to extensions length */
    size_t output_len;                 /* Length of buffer used by function */
    size_t extensions_len;             /* Length of the list of extensions*/

    /* Buffer management */
    unsigned char *p = buf;

    *olen = 0;

    /* No validation needed here. It has been done by ssl_conf_check() */
    ssl->major_ver = ssl->conf->min_major_ver;
    ssl->minor_ver = ssl->conf->min_minor_ver;

    /*
     * Write legacy_version
     *    ProtocolVersion legacy_version = 0x0303;    // TLS v1.2
     *
     *  For TLS 1.3 we use the legacy version number {0x03, 0x03}
     *  instead of the true version number.
     */
    MBEDTLS_SSL_CHK_BUF_PTR( p, end, 2 );
    MBEDTLS_PUT_UINT16_BE( 0x0303, p, 0 );
    p += 2;

    /* Write the random bytes ( random ).*/
    MBEDTLS_SSL_CHK_BUF_PTR( p, end, MBEDTLS_CLIENT_HELLO_RANDOM_LEN );
    memcpy( p, ssl->handshake->randbytes, MBEDTLS_CLIENT_HELLO_RANDOM_LEN );
    MBEDTLS_SSL_DEBUG_BUF( 3, "client hello, random bytes",
                           p, MBEDTLS_CLIENT_HELLO_RANDOM_LEN );
    p += MBEDTLS_CLIENT_HELLO_RANDOM_LEN;

    /*
     * Write legacy_session_id
     *
     * Versions of TLS before TLS 1.3 supported a "session resumption" feature
     * which has been merged with pre-shared keys in this version. A client
     * which has a cached session ID set by a pre-TLS 1.3 server SHOULD set
     * this field to that value. In compatibility mode, this field MUST be
     * non-empty, so a client not offering a pre-TLS 1.3 session MUST generate
     * a new 32-byte value. This value need not be random but SHOULD be
     * unpredictable to avoid implementations fixating on a specific value
     * ( also known as ossification ). Otherwise, it MUST be set as a zero-length
     * vector ( i.e., a zero-valued single byte length field ).
     */
#if defined(MBEDTLS_SSL_TLS13_COMPATIBILITY_MODE)
    /* Write session id length */
    MBEDTLS_SSL_CHK_BUF_PTR( p, end, ssl->session_negotiate->id_len + 1 );
    *p++ = (unsigned char)ssl->session_negotiate->id_len;

    /* Write session id */
    memcpy( p, ssl->session_negotiate->id, ssl->session_negotiate->id_len );
    p += ssl->session_negotiate->id_len;

    MBEDTLS_SSL_DEBUG_MSG( 3, ( "session id len.: %" MBEDTLS_PRINTF_SIZET,
                                ssl->session_negotiate->id_len ) );
    MBEDTLS_SSL_DEBUG_BUF( 3, "session id", ssl->session_negotiate->id,
                              ssl->session_negotiate->id_len );
#else
    MBEDTLS_SSL_CHK_BUF_PTR( p, end, 1 );
    *p++ = 0; /* session id length set to zero */
#endif /* MBEDTLS_SSL_TLS13_COMPATIBILITY_MODE */

    /* Write cipher_suites */
    ret = ssl_tls13_write_client_hello_cipher_suites( ssl, p, end, &output_len );
    if( ret != 0 )
        return( ret );
    p += output_len;

    /* Write legacy_compression_methods
     *
     * For every TLS 1.3 ClientHello, this vector MUST contain exactly
     * one byte set to zero, which corresponds to the 'null' compression
     * method in prior versions of TLS.
     */
    MBEDTLS_SSL_CHK_BUF_PTR( p, end, 2 );
    *p++ = 1;
    *p++ = MBEDTLS_SSL_COMPRESS_NULL;

    /* Write extensions */

    /* Keeping track of the included extensions */
    ssl->handshake->extensions_present = MBEDTLS_SSL_EXT_NONE;

    /* First write extensions, then the total length */
    MBEDTLS_SSL_CHK_BUF_PTR( p, end, 2 );
    extensions_len_ptr = p;
    p += 2;

    /* Write supported_versions extension
     *
     * Supported Versions Extension is mandatory with TLS 1.3.
     */
    ret = ssl_tls13_write_supported_versions_ext( ssl, p, end, &output_len );
    if( ret != 0 )
        return( ret );
    p += output_len;

    /* For TLS / DTLS 1.3 we need to support the use of cookies
     * ( if the server provided them ) */
    ret = ssl_write_cookie_ext( ssl, p, end, &output_len );
    if( ret != 0 )
        return( ret );
    p += output_len;

#if defined(MBEDTLS_SSL_ALPN)
    ret = ssl_write_alpn_ext( ssl, p, end, &output_len );
    if( ret != 0 )
        return( ret );
    p += output_len;
#endif /* MBEDTLS_SSL_ALPN */

#if defined(MBEDTLS_SSL_MAX_FRAGMENT_LENGTH)
    ret = ssl_write_max_fragment_length_ext( ssl, p, end, &output_len );
    if( ret != 0 )
    {
        MBEDTLS_SSL_DEBUG_RET( 1, "ssl_write_max_fragment_length_ext", ret );
        return( ret );
    }
    p += output_len;
#endif /* MBEDTLS_SSL_MAX_FRAGMENT_LENGTH */

#if defined(MBEDTLS_ZERO_RTT)
    ret = mbedtls_ssl_write_early_data_ext( ssl, p, end, &output_len );
    if( ret != 0 )
        return( ret );
    p += output_len;
#endif /* MBEDTLS_ZERO_RTT */

#if defined(MBEDTLS_SSL_SERVER_NAME_INDICATION)
    /* For PSK-based ciphersuites we don't really need the SNI extension */
    ret = mbedtls_ssl_write_hostname_ext( ssl, p, end, &output_len );
    if( ret != 0 )
        return( ret );
    p += output_len;
#endif /* MBEDTLS_SSL_SERVER_NAME_INDICATION */

#if defined(MBEDTLS_KEY_EXCHANGE_SOME_PSK_ENABLED)
    /* For PSK-based key exchange we need the pre_shared_key extension
     * and the psk_key_exchange_modes extension.
     *
     * The pre_shared_key extension MUST be the last extension in the
     * ClientHello. Servers MUST check that it is the last extension and
     * otherwise fail the handshake with an "illegal_parameter" alert.
     *
     * Add the psk_key_exchange_modes extension.
     */
    ret = ssl_write_psk_key_exchange_modes_ext( ssl, p, end, &output_len );
    if( ret != 0 )
        return( ret );
    p += output_len;
#endif /* MBEDTLS_KEY_EXCHANGE_SOME_PSK_ENABLED */

#if defined(MBEDTLS_KEY_EXCHANGE_WITH_CERT_ENABLED)
    /* Write supported_groups extension
     *
     * It is REQUIRED for ECDHE cipher_suites.
     */
    ret = ssl_tls13_write_supported_groups_ext( ssl, p, end, &output_len );
    if( ret != 0 )
        return( ret );
    p += output_len;

    /* Write key_share extension
     *
     * We need to send the key shares under three conditions:
     * 1) A certificate-based ciphersuite is being offered. In this case
     *    supported_groups and supported_signature extensions have been
     *    successfully added.
     * 2) A PSK-based ciphersuite with ECDHE is offered. In this case the
     *    psk_key_exchange_modes has been added as the last extension.
     * 3) Or, in case all ciphers are supported ( which includes #1 and #2
     *    from above )
     */
    ret = ssl_tls13_write_key_share_ext( ssl, p, end, &output_len );
    if( ret != 0 )
        return( ret );
    p += output_len;

    /* Write signature_algorithms extension
     *
     * It is REQUIRED for certificate authenticated cipher_suites.
     */
    ret = mbedtls_ssl_tls13_write_sig_alg_ext( ssl, p, end, &output_len );
    if( ret != 0 )
        return( ret );
    p += output_len;

#endif /* MBEDTLS_KEY_EXCHANGE_WITH_CERT_ENABLED */

    *len_without_binders = 0;
#if defined(MBEDTLS_KEY_EXCHANGE_SOME_PSK_ENABLED)
    {
        size_t bytes_written;
        /* We need to save the pointer to the pre-shared key extension
         * because it has to be updated later. */
        ret = mbedtls_ssl_write_pre_shared_key_ext( ssl, p, end,
                                                    &bytes_written,
                                                    &output_len,
                                                    SSL_WRITE_PSK_EXT_PARTIAL );
        if( ret != 0 )
            return( ret );

        *len_without_binders = ( p - buf ) + bytes_written;
        p += output_len;
    }
#endif /* MBEDTLS_KEY_EXCHANGE_SOME_PSK_ENABLED */

    /* Write the length of the list of extensions. */
    extensions_len = p - extensions_len_ptr - 2;
    MBEDTLS_PUT_UINT16_BE( extensions_len, extensions_len_ptr, 0 );
    MBEDTLS_SSL_DEBUG_MSG( 3, ( "client hello, total extension length: %" MBEDTLS_PRINTF_SIZET ,
                                extensions_len ) );
    MBEDTLS_SSL_DEBUG_BUF( 3, "client hello extensions", extensions_len_ptr, extensions_len );

    *olen = p - buf;
    return( 0 );
}

static int ssl_tls13_finalize_client_hello( mbedtls_ssl_context *ssl )
{
#if defined(MBEDTLS_SSL_TLS13_COMPATIBILITY_MODE)
    mbedtls_ssl_handshake_set_state( ssl, MBEDTLS_SSL_CLIENT_CCS_AFTER_CLIENT_HELLO );
#else
    mbedtls_ssl_handshake_set_state( ssl, MBEDTLS_SSL_EARLY_APP_DATA );
#endif /* MBEDTLS_SSL_TLS13_COMPATIBILITY_MODE */

    return( 0 );
}

static int ssl_tls13_prepare_client_hello( mbedtls_ssl_context* ssl )
{
    int ret;

    if( ssl->conf->f_rng == NULL )
    {
        MBEDTLS_SSL_DEBUG_MSG( 1, ( "no RNG provided" ) );
        return( MBEDTLS_ERR_SSL_NO_RNG );
    }

    if( ( ret = ssl->conf->f_rng( ssl->conf->p_rng,
                                  ssl->handshake->randbytes,
                                  MBEDTLS_CLIENT_HELLO_RANDOM_LEN ) ) != 0 )
    {
        MBEDTLS_SSL_DEBUG_RET( 1, "f_rng", ret );
        return( ret );
    }

#if defined(MBEDTLS_SSL_TLS13_COMPATIBILITY_MODE)
    /* Determine whether session id has not been created already */
    if( ssl->session_negotiate->id_len == 0 )
    {
        /* Creating a session id with 32 byte length */
        if( ( ret = ssl->conf->f_rng( ssl->conf->p_rng,
                                      ssl->session_negotiate->id, 32 ) ) != 0 )
        {
            MBEDTLS_SSL_DEBUG_RET( 1, "creating session id failed", ret );
            return( ret );
        }
    }

    ssl->session_negotiate->id_len = 32;
#endif /* MBEDTLS_SSL_TLS13_COMPATIBILITY_MODE */

    return( 0 );
}

/*
 * Write ClientHello handshake message.
 * Handler for MBEDTLS_SSL_CLIENT_HELLO
 */
static int ssl_tls13_write_client_hello( mbedtls_ssl_context *ssl )
{
    int ret = 0;
    unsigned char *buf;
    size_t buf_len, msg_len;
    size_t len_without_binders;

    MBEDTLS_SSL_DEBUG_MSG( 2, ( "=> write client hello" ) );

    if( ssl->handshake->state_local.cli_hello_out.preparation_done == 0 )
    {
        MBEDTLS_SSL_PROC_CHK( ssl_tls13_prepare_client_hello( ssl ) );
        ssl->handshake->state_local.cli_hello_out.preparation_done = 1;
    }

    MBEDTLS_SSL_PROC_CHK( mbedtls_ssl_tls13_start_handshake_msg(
                                ssl, MBEDTLS_SSL_HS_CLIENT_HELLO,
                                &buf, &buf_len ) );

    MBEDTLS_SSL_PROC_CHK( ssl_tls13_write_client_hello_body( ssl, buf,
                                                             buf + buf_len,
                                                             &len_without_binders,
                                                             &msg_len ) );

    mbedtls_ssl_tls13_add_hs_hdr_to_checksum( ssl,
                                              MBEDTLS_SSL_HS_CLIENT_HELLO,
                                              msg_len );
    ssl->handshake->update_checksum( ssl, buf, len_without_binders );

#if defined(MBEDTLS_KEY_EXCHANGE_SOME_PSK_ENABLED)
    /* Patch the PSK binder after updating the HS checksum. */
    {
        size_t dummy0, dummy1;
        mbedtls_ssl_write_pre_shared_key_ext( ssl,
                                              buf + len_without_binders,
                                              buf + msg_len,
                                              &dummy0, &dummy1,
                                              SSL_WRITE_PSK_EXT_ADD_PSK_BINDERS );

        /* Manually update the checksum with ClientHello using dummy PSK binders. */
        ssl->handshake->update_checksum( ssl, buf + len_without_binders,
                                         msg_len - len_without_binders );
    }
#endif /* MBEDTLS_KEY_EXCHANGE_SOME_PSK_ENABLED */

    MBEDTLS_SSL_PROC_CHK( ssl_tls13_finalize_client_hello( ssl ) );
    MBEDTLS_SSL_PROC_CHK( mbedtls_ssl_tls13_finish_handshake_msg( ssl,
                                                                  buf_len,
                                                                  msg_len ) );

cleanup:

    MBEDTLS_SSL_DEBUG_MSG( 2, ( "<= write client hello" ) );
    return( ret );
}



#if defined(MBEDTLS_SSL_MAX_FRAGMENT_LENGTH)
static int ssl_parse_max_fragment_length_ext( mbedtls_ssl_context *ssl,
                                              const unsigned char *buf,
                                              size_t len )
{
    /*
     * server should use the extension only if we did,
     * and if so the server's value should match ours ( and len is always 1 )
     */
    if( ssl->conf->mfl_code == MBEDTLS_SSL_MAX_FRAG_LEN_NONE ||
        len != 1 ||
        buf[0] != ssl->conf->mfl_code )
    {
        return( MBEDTLS_ERR_SSL_ILLEGAL_PARAMETER );
    }

    return( 0 );
}
#endif /* MBEDTLS_SSL_MAX_FRAGMENT_LENGTH */

#if defined(MBEDTLS_KEY_EXCHANGE_SOME_PSK_ENABLED)
/*
 * struct {
 *   opaque identity<1..2^16-1>;
 *   uint32 obfuscated_ticket_age;
 * } PskIdentity;
 *
 * opaque PskBinderEntry<32..255>;
 *
 * struct {
 *   select ( Handshake.msg_type ) {
 *     case client_hello:
 *          PskIdentity identities<7..2^16-1>;
 *          PskBinderEntry binders<33..2^16-1>;
 *     case server_hello:
 *          uint16 selected_identity;
 *   };
 *
 * } PreSharedKeyExtension;
 *
 */

static int ssl_parse_server_psk_identity_ext( mbedtls_ssl_context *ssl,
                                              const unsigned char *buf,
                                              size_t len )
{
    int ret = 0;
    size_t selected_identity;

    const unsigned char *psk;
    size_t psk_len;
    const unsigned char *psk_identity;
    size_t psk_identity_len;


    /* Check which PSK we've offered.
     *
     * NOTE: Ultimately, we want to offer multiple PSKs, and in this
     *       case, we need to iterate over them here.
     */
    if( mbedtls_ssl_get_psk_to_offer( ssl, &psk, &psk_len,
                                      &psk_identity, &psk_identity_len ) != 0 )
    {
        /* If we haven't offered a PSK, the server must not send
         * a PSK identity extension. */
        return( MBEDTLS_ERR_SSL_HANDSHAKE_FAILURE );
    }

    if( len != (size_t) 2 )
    {
        MBEDTLS_SSL_DEBUG_MSG( 1, ( "bad psk_identity extension in server hello message" ) );
        return( MBEDTLS_ERR_SSL_DECODE_ERROR );
    }

    selected_identity = ( (size_t) buf[0] << 8 ) | (size_t) buf[1];

    /* We have offered only one PSK, so the only valid choice
     * for the server is PSK index 0.
     *
     * This will change once we support multiple PSKs. */
    if( selected_identity > 0 )
    {
        MBEDTLS_SSL_DEBUG_MSG( 1, ( "Server's chosen PSK identity out of range" ) );

        if( ( ret = mbedtls_ssl_send_alert_message( ssl,
                        MBEDTLS_SSL_ALERT_LEVEL_FATAL,
                        MBEDTLS_SSL_ALERT_MSG_ILLEGAL_PARAMETER ) ) != 0 )
        {
            return( ret );
        }

        return( MBEDTLS_ERR_SSL_ILLEGAL_PARAMETER );
    }

    /* Set the chosen PSK
     *
     * TODO: We don't have to do this in case we offered 0-RTT and the
     *       server accepted it, because in this case we've already
     *       set the handshake PSK. */
    ret = mbedtls_ssl_set_hs_psk( ssl, psk, psk_len );
    if( ret != 0 )
    {
        MBEDTLS_SSL_DEBUG_RET( 1, "mbedtls_ssl_set_hs_psk", ret );
        return( ret );
    }

    ssl->handshake->extensions_present |= MBEDTLS_SSL_EXT_PRE_SHARED_KEY;
    return( 0 );
}

#endif

#if defined(MBEDTLS_ZERO_RTT)
/* Early Data Extension
*
* struct {} Empty;
*
* struct {
*   select (Handshake.msg_type) {
*     case new_session_ticket:   uint32 max_early_data_size;
*     case client_hello:         Empty;
*     case encrypted_extensions: Empty;
*   };
* } EarlyDataIndication;
*
* This function only handles the case of the EncryptedExtensions message.
*/
int ssl_parse_encrypted_extensions_early_data_ext( mbedtls_ssl_context *ssl,
                                                   const unsigned char *buf,
                                                   size_t len )
{
    if( ssl->handshake->early_data != MBEDTLS_SSL_EARLY_DATA_ON )
    {
        /* The server must not send the EarlyDataIndication if the
         * client hasn't indicated the use of 0-RTT. */
        return( MBEDTLS_ERR_SSL_ILLEGAL_PARAMETER );
    }

    if( len != 0 )
    {
        /* The message must be empty. */
        return( MBEDTLS_ERR_SSL_DECODE_ERROR );
    }

    /* Nothing to parse */
    ((void) buf);

    ssl->early_data_status = MBEDTLS_SSL_EARLY_DATA_ACCEPTED;
    return( 0 );
}

int mbedtls_ssl_get_early_data_status( mbedtls_ssl_context *ssl )
{
    if( ssl->state != MBEDTLS_SSL_HANDSHAKE_OVER )
        return( MBEDTLS_ERR_SSL_BAD_INPUT_DATA );

    if( ssl->conf->endpoint == MBEDTLS_SSL_IS_SERVER )
        return( MBEDTLS_ERR_SSL_BAD_INPUT_DATA );

    return( ssl->early_data_status );
}

int mbedtls_ssl_set_early_data( mbedtls_ssl_context *ssl,
                                const unsigned char *buffer, size_t len )
{
    if( buffer == NULL || len == 0 )
        return( MBEDTLS_ERR_SSL_BAD_INPUT_DATA );

    ssl->early_data_buf = buffer;
    ssl->early_data_len = len;
    return( 0 );
}
#endif /* MBEDTLS_ZERO_RTT */

#if defined(MBEDTLS_SSL_ALPN)
static int ssl_parse_alpn_ext( mbedtls_ssl_context *ssl,
                               const unsigned char *buf, size_t len )
{
    size_t list_len, name_len;
    const char **p;

    /* If we didn't send it, the server shouldn't send it */
    if( ssl->conf->alpn_list == NULL )
        return( MBEDTLS_ERR_SSL_ILLEGAL_PARAMETER );

    /*
     * opaque ProtocolName<1..2^8-1>;
     *
     * struct {
     *     ProtocolName protocol_name_list<2..2^16-1>
     * } ProtocolNameList;
     *
     * the "ProtocolNameList" MUST contain exactly one "ProtocolName"
     */

    /* Min length is 2 ( list_len ) + 1 ( name_len ) + 1 ( name ) */
    if( len < 4 )
        return( MBEDTLS_ERR_SSL_DECODE_ERROR );

    list_len = ( buf[0] << 8 ) | buf[1];
    if( list_len != len - 2 )
        return( MBEDTLS_ERR_SSL_DECODE_ERROR );

    name_len = buf[2];
    if( name_len != list_len - 1 )
        return( MBEDTLS_ERR_SSL_DECODE_ERROR );

    /* Check that the server chosen protocol was in our list and save it */
    for ( p = ssl->conf->alpn_list; *p != NULL; p++ )
    {
        if( name_len == strlen( *p ) &&
            memcmp( buf + 3, *p, name_len ) == 0 )
        {
            ssl->alpn_chosen = *p;
            return( 0 );
        }
    }

    return( MBEDTLS_ERR_SSL_HANDSHAKE_FAILURE );
}
#endif /* MBEDTLS_SSL_ALPN */

/*
 *
 * Handler for MBEDTLS_SSL_SERVER_HELLO
 *
 */

/* Returns a negative value on failure, and otherwise
 * - SSL_SERVER_HELLO_COORDINATE_HELLO or
 * - SSL_SERVER_HELLO_COORDINATE_HRR
 * to indicate which message is expected and to be parsed next. */
#define SSL_SERVER_HELLO_COORDINATE_HELLO 0
#define SSL_SERVER_HELLO_COORDINATE_HRR 1
static int ssl_server_hello_is_hrr( mbedtls_ssl_context *ssl,
                                    const unsigned char *buf,
                                    const unsigned char *end )
{
    static const unsigned char magic_hrr_string[MBEDTLS_SERVER_HELLO_RANDOM_LEN] =
        { 0xCF, 0x21, 0xAD, 0x74, 0xE5, 0x9A, 0x61, 0x11,
          0xBE, 0x1D, 0x8C, 0x02, 0x1E, 0x65, 0xB8, 0x91,
          0xC2, 0xA2, 0x11, 0x16, 0x7A, 0xBB, 0x8C, 0x5E,
          0x07, 0x9E, 0x09, 0xE2, 0xC8, 0xA8, 0x33 ,0x9C };

    /* Check whether this message is a HelloRetryRequest ( HRR ) message.
     *
     * Server Hello and HRR are only distinguished by Random set to the
     * special value of the SHA-256 of "HelloRetryRequest".
     *
     * struct {
     *    ProtocolVersion legacy_version = 0x0303;
     *    Random random;
     *    opaque legacy_session_id_echo<0..32>;
     *    CipherSuite cipher_suite;
     *    uint8 legacy_compression_method = 0;
     *    Extension extensions<6..2^16-1>;
     * } ServerHello;
     *
     */
    MBEDTLS_SSL_CHK_BUF_READ_PTR( buf, end, 2 + sizeof( magic_hrr_string ) );

    if( memcmp( buf + 2, magic_hrr_string, sizeof( magic_hrr_string ) ) == 0 )
    {
        return( SSL_SERVER_HELLO_COORDINATE_HRR );
    }

    return( SSL_SERVER_HELLO_COORDINATE_HELLO );
}

/* Fetch and preprocess
 * Returns a negative value on failure, and otherwise
 * - SSL_SERVER_HELLO_COORDINATE_HELLO or
 * - SSL_SERVER_HELLO_COORDINATE_HRR
 */
#if defined(MBEDTLS_SSL_USE_MPS)
static int ssl_tls13_server_hello_coordinate( mbedtls_ssl_context* ssl,
                                              mbedtls_mps_handshake_in *msg,
                                              unsigned char **buf,
                                              size_t *buflen )
{
    int ret = 0;
    unsigned char *peak;

    MBEDTLS_SSL_PROC_CHK_NEG( mbedtls_mps_read( &ssl->mps->l4 ) );

#if defined(MBEDTLS_SSL_TLS13_COMPATIBILITY_MODE)
    if( ret == MBEDTLS_MPS_MSG_CCS )
    {
        MBEDTLS_SSL_PROC_CHK( mbedtls_mps_read_consume( &ssl->mps->l4 ) );
        return( MBEDTLS_ERR_SSL_WANT_READ );
    }
#endif /* MBEDTLS_SSL_TLS13_COMPATIBILITY_MODE */

    if( ret != MBEDTLS_MPS_MSG_HS )
        return( MBEDTLS_ERR_SSL_UNEXPECTED_MESSAGE );

    MBEDTLS_SSL_PROC_CHK( mbedtls_mps_read_handshake( &ssl->mps->l4,
                                                      msg ) );

    if( msg->type != MBEDTLS_SSL_HS_SERVER_HELLO )
        return( MBEDTLS_ERR_SSL_UNEXPECTED_MESSAGE );

    ret = mbedtls_mps_reader_get( msg->handle,
                                  msg->length,
                                  &peak,
                                  NULL );

    if( ret == MBEDTLS_ERR_MPS_READER_OUT_OF_DATA )
    {
        MBEDTLS_SSL_PROC_CHK( mbedtls_mps_read_pause( &ssl->mps->l4 ) );
        ret = MBEDTLS_ERR_SSL_WANT_READ;
    }
    else
    {
        ret = ssl_server_hello_is_hrr( ssl, peak, peak + msg->length );
        switch( ret )
        {
            case SSL_SERVER_HELLO_COORDINATE_HELLO:
                MBEDTLS_SSL_DEBUG_MSG( 2, ( "received ServerHello message" ) );
                break;
            case SSL_SERVER_HELLO_COORDINATE_HRR:
                MBEDTLS_SSL_DEBUG_MSG( 2, ( "received HelloRetryRequest message" ) );
                break;
            default:
                goto cleanup;
        }

        *buf = peak;
        *buflen = msg->length;
    }

cleanup:

    return( ret );
}
#else /* MBEDTLS_SSL_USE_MPS */
static int ssl_tls13_server_hello_coordinate( mbedtls_ssl_context *ssl,
                                              unsigned char **buf,
                                              size_t *buf_len )
{
    int ret = MBEDTLS_ERR_ERROR_CORRUPTION_DETECTED;

    MBEDTLS_SSL_PROC_CHK( mbedtls_ssl_read_record( ssl, 0 ) );

    /* TBD: If we do an HRR, keep track of the number
     * of ClientHello's we sent, and fail if it
     * exceeds the configured threshold. */

    if( ( ssl->in_msgtype != MBEDTLS_SSL_MSG_HANDSHAKE ) ||
        ( ssl->in_msg[0] != MBEDTLS_SSL_HS_SERVER_HELLO ) )
    {
        MBEDTLS_SSL_DEBUG_MSG( 1, ( "unexpected message" ) );

        MBEDTLS_SSL_PEND_FATAL_ALERT( MBEDTLS_SSL_ALERT_MSG_UNEXPECTED_MESSAGE,
                                      MBEDTLS_ERR_SSL_UNEXPECTED_MESSAGE );
        return( MBEDTLS_ERR_SSL_UNEXPECTED_MESSAGE );
    }

    *buf = ssl->in_msg + 4;
    *buf_len = ssl->in_hslen - 4;

    ret = ssl_server_hello_is_hrr( ssl, *buf, *buf + *buf_len );
    switch( ret )
    {
        case SSL_SERVER_HELLO_COORDINATE_HELLO:
            MBEDTLS_SSL_DEBUG_MSG( 2, ( "received ServerHello message" ) );
            break;
        case SSL_SERVER_HELLO_COORDINATE_HRR:
            MBEDTLS_SSL_DEBUG_MSG( 2, ( "received HelloRetryRequest message" ) );
            break;
    }

cleanup:

    return( ret );
}
#endif /* MBEDTLS_SSL_USE_MPS */

static int ssl_tls13_check_server_hello_session_id_echo( mbedtls_ssl_context *ssl,
                                                         const unsigned char **buf,
                                                         const unsigned char *end )
{
    const unsigned char *p = *buf;
    size_t legacy_session_id_echo_len;

    MBEDTLS_SSL_CHK_BUF_READ_PTR( p, end, 1 );
    legacy_session_id_echo_len = *p++ ;

    MBEDTLS_SSL_CHK_BUF_READ_PTR( p, end, legacy_session_id_echo_len );

    /* legacy_session_id_echo */
    if( ssl->session_negotiate->id_len != legacy_session_id_echo_len ||
        memcmp( ssl->session_negotiate->id, p , legacy_session_id_echo_len ) != 0 )
    {
        MBEDTLS_SSL_DEBUG_BUF( 3, "Expected Session ID",
                               ssl->session_negotiate->id,
                               ssl->session_negotiate->id_len );
        MBEDTLS_SSL_DEBUG_BUF( 3, "Received Session ID", p,
                               legacy_session_id_echo_len );

        MBEDTLS_SSL_PEND_FATAL_ALERT( MBEDTLS_SSL_ALERT_MSG_ILLEGAL_PARAMETER,
                                      MBEDTLS_ERR_SSL_ILLEGAL_PARAMETER);

        return( MBEDTLS_ERR_SSL_ILLEGAL_PARAMETER );
    }

    p += legacy_session_id_echo_len;
    *buf = p;

    MBEDTLS_SSL_DEBUG_BUF( 3, "Session ID", ssl->session_negotiate->id,
                            ssl->session_negotiate->id_len );
    return( 0 );
}

static int ssl_tls13_cipher_suite_is_offered( mbedtls_ssl_context *ssl,
                                              int cipher_suite )
{
    const int *ciphersuite_list = ssl->conf->ciphersuite_list;

    /* Check whether we have offered this ciphersuite */
    for ( size_t i = 0; ciphersuite_list[i] != 0; i++ )
    {
        if( ciphersuite_list[i] == cipher_suite )
        {
            return( 1 );
        }
    }
    return( 0 );
}

/* Parse ServerHello message and configure context
 *
 * struct {
 *    ProtocolVersion legacy_version = 0x0303; // TLS 1.2
 *    Random random;
 *    opaque legacy_session_id_echo<0..32>;
 *    CipherSuite cipher_suite;
 *    uint8 legacy_compression_method = 0;
 *    Extension extensions<6..2^16-1>;
 * } ServerHello;
 */
static int ssl_tls13_parse_server_hello( mbedtls_ssl_context *ssl,
                                         const unsigned char *buf,
                                         const unsigned char *end )
{
    int ret = MBEDTLS_ERR_ERROR_CORRUPTION_DETECTED;
    const unsigned char *p = buf;
    size_t extensions_len;
    const unsigned char *extensions_end;
    uint16_t cipher_suite;
    const mbedtls_ssl_ciphersuite_t *ciphersuite_info;

    /*
     * Check there is space for minimal fields
     *
     * - legacy_version             ( 2 bytes)
     * - random                     (MBEDTLS_SERVER_HELLO_RANDOM_LEN bytes)
     * - legacy_session_id_echo     ( 1 byte ), minimum size
     * - cipher_suite               ( 2 bytes)
     * - legacy_compression_method  ( 1 byte )
     */
    MBEDTLS_SSL_CHK_BUF_READ_PTR( p, end, MBEDTLS_SERVER_HELLO_RANDOM_LEN + 6 );

    MBEDTLS_SSL_DEBUG_BUF( 4, "server hello", p, end - p );
    MBEDTLS_SSL_DEBUG_BUF( 3, "server hello, version", p, 2 );

    /* ...
     * ProtocolVersion legacy_version = 0x0303; // TLS 1.2
     * ...
     * with ProtocolVersion defined as:
     * uint16 ProtocolVersion;
     */
    if( !( p[0] == MBEDTLS_SSL_MAJOR_VERSION_3 &&
           p[1] == MBEDTLS_SSL_MINOR_VERSION_3 ) )
    {
        MBEDTLS_SSL_DEBUG_MSG( 1, ( "Unsupported version of TLS." ) );
        MBEDTLS_SSL_PEND_FATAL_ALERT( MBEDTLS_SSL_ALERT_MSG_PROTOCOL_VERSION,
                                      MBEDTLS_ERR_SSL_BAD_PROTOCOL_VERSION );
        return( MBEDTLS_ERR_SSL_BAD_PROTOCOL_VERSION );
    }
    p += 2;

    /* ...
     * Random random;
     * ...
     * with Random defined as:
     * opaque Random[MBEDTLS_SERVER_HELLO_RANDOM_LEN];
     */
    memcpy( &ssl->handshake->randbytes[MBEDTLS_CLIENT_HELLO_RANDOM_LEN], p,
            MBEDTLS_SERVER_HELLO_RANDOM_LEN );
    MBEDTLS_SSL_DEBUG_BUF( 3, "server hello, random bytes",
                           p, MBEDTLS_SERVER_HELLO_RANDOM_LEN );
    p += MBEDTLS_SERVER_HELLO_RANDOM_LEN;

    /* ...
     * opaque legacy_session_id_echo<0..32>;
     * ...
     */
    if( ssl_tls13_check_server_hello_session_id_echo( ssl, &p, end ) != 0 )
    {
        MBEDTLS_SSL_PEND_FATAL_ALERT( MBEDTLS_SSL_ALERT_MSG_ILLEGAL_PARAMETER,
                                      MBEDTLS_ERR_SSL_ILLEGAL_PARAMETER );
        return( MBEDTLS_ERR_SSL_ILLEGAL_PARAMETER );
    }

    /* ...
     * CipherSuite cipher_suite;
     * ...
     * with CipherSuite defined as:
     * uint8 CipherSuite[2];
     */
    MBEDTLS_SSL_CHK_BUF_READ_PTR( p, end, 2 );
    cipher_suite = MBEDTLS_GET_UINT16_BE( p, 0 );
    p += 2;


    /*
     * Check whether this ciphersuite is supported and offered.
     * Via the force_ciphersuite version we may have instructed the client
     * to use a different ciphersuite.
     */
    ciphersuite_info = mbedtls_ssl_ciphersuite_from_id( cipher_suite );
    if( ciphersuite_info == NULL ||
        ssl_tls13_cipher_suite_is_offered( ssl, cipher_suite ) == 0 )
    {
        MBEDTLS_SSL_DEBUG_MSG( 1, ( "ciphersuite(%04x) not found or not offered",
                                    cipher_suite ) );

        MBEDTLS_SSL_PEND_FATAL_ALERT( MBEDTLS_SSL_ALERT_MSG_ILLEGAL_PARAMETER,
                                      MBEDTLS_ERR_SSL_ILLEGAL_PARAMETER );
        return( MBEDTLS_ERR_SSL_ILLEGAL_PARAMETER );
    }


    /* Configure ciphersuites */
    mbedtls_ssl_optimize_checksum( ssl, ciphersuite_info );

    ssl->handshake->ciphersuite_info = ciphersuite_info;
    ssl->session_negotiate->ciphersuite = cipher_suite;

    MBEDTLS_SSL_DEBUG_MSG( 3, ( "server hello, chosen ciphersuite: ( %04x ) - %s",
                                 cipher_suite, ciphersuite_info->name ) );

#if defined(MBEDTLS_HAVE_TIME)
    ssl->session_negotiate->start = time( NULL );
#endif /* MBEDTLS_HAVE_TIME */

    /* ...
     * uint8 legacy_compression_method = 0;
     * ...
     */
    MBEDTLS_SSL_CHK_BUF_READ_PTR( p, end, 1 );
    if( p[0] != 0 )
    {
        MBEDTLS_SSL_DEBUG_MSG( 1, ( "bad legacy compression method" ) );
        MBEDTLS_SSL_PEND_FATAL_ALERT( MBEDTLS_SSL_ALERT_MSG_ILLEGAL_PARAMETER,
                                      MBEDTLS_ERR_SSL_ILLEGAL_PARAMETER );
        return( MBEDTLS_ERR_SSL_ILLEGAL_PARAMETER );
    }
    p++;

    /* ...
     * Extension extensions<6..2^16-1>;
     * ...
     * struct {
     *      ExtensionType extension_type; (2 bytes)
     *      opaque extension_data<0..2^16-1>;
     * } Extension;
     */
    MBEDTLS_SSL_CHK_BUF_READ_PTR( p, end, 2 );
    extensions_len = MBEDTLS_GET_UINT16_BE( p, 0 );
    p += 2;

    /* Check extensions do not go beyond the buffer of data. */
    MBEDTLS_SSL_CHK_BUF_READ_PTR( p, end, extensions_len );
    extensions_end = p + extensions_len;

    MBEDTLS_SSL_DEBUG_BUF( 3, "server hello extensions", p, extensions_len );

    while( p < extensions_end )
    {
        unsigned int extension_type;
        size_t extension_data_len;

        MBEDTLS_SSL_CHK_BUF_READ_PTR( p, extensions_end, 4 );
        extension_type = MBEDTLS_GET_UINT16_BE( p, 0 );
        extension_data_len = MBEDTLS_GET_UINT16_BE( p, 2 );
        p += 4;

        MBEDTLS_SSL_CHK_BUF_READ_PTR( p, extensions_end, extension_data_len );

        switch( extension_type )
        {
            case MBEDTLS_TLS_EXT_SUPPORTED_VERSIONS:
                MBEDTLS_SSL_DEBUG_MSG( 3,
                            ( "found supported_versions extension" ) );

                ret = ssl_tls13_parse_supported_versions_ext( ssl,
                                                              p,
                                                              p + extension_data_len );
                if( ret != 0 )
                    return( ret );
                break;

#if defined(MBEDTLS_KEY_EXCHANGE_PSK_ENABLED)
            case MBEDTLS_TLS_EXT_PRE_SHARED_KEY:
                MBEDTLS_SSL_DEBUG_MSG( 3, ( "found pre_shared_key extension" ) );
                if( ( ret = ssl_parse_server_psk_identity_ext(
                                ssl, p, extension_data_len ) ) != 0 )
                {
                    MBEDTLS_SSL_DEBUG_RET(
                        1, ( "ssl_parse_server_psk_identity_ext" ), ret );
                    return( ret );
                }
                break;
#endif /* MBEDTLS_KEY_EXCHANGE_PSK_ENABLED */

#if defined(MBEDTLS_KEY_EXCHANGE_WITH_CERT_ENABLED)
            case MBEDTLS_TLS_EXT_KEY_SHARE:
                MBEDTLS_SSL_DEBUG_MSG( 3, ( "found key_shares extension" ) );
                if( ( ret = ssl_tls13_parse_key_share_ext( ssl,
                                            p, p + extension_data_len ) ) != 0 )
                {
                    MBEDTLS_SSL_DEBUG_RET( 1,
                                           "ssl_tls13_parse_key_share_ext",
                                           ret );
                    return( ret );
                }
                break;
#endif /* MBEDTLS_KEY_EXCHANGE_WITH_CERT_ENABLED */

            default:
                MBEDTLS_SSL_DEBUG_MSG(
                    3,
                    ( "unknown extension found: %u ( ignoring )",
                      extension_type ) );

                MBEDTLS_SSL_PEND_FATAL_ALERT(
                    MBEDTLS_SSL_ALERT_MSG_UNSUPPORTED_EXT,
                    MBEDTLS_ERR_SSL_UNSUPPORTED_EXTENSION );
                return( MBEDTLS_ERR_SSL_UNSUPPORTED_EXTENSION );
        }

        p += extension_data_len;
    }

    return( 0 );
}

static int ssl_hrr_parse( mbedtls_ssl_context* ssl,
                          const unsigned char* buf, size_t buflen )
{
    int ret; /* return value */
    int i; /* scratch value */
    const unsigned char* msg_end = buf + buflen; /* pointer to the end of the buffer for length checks */

    size_t ext_len; /* stores length of all extensions */
    unsigned int ext_id; /* id of an extension */
    const unsigned char* ext; /* pointer to an individual extension */
    unsigned int ext_size; /* size of an individual extension */

    const mbedtls_ssl_ciphersuite_t* suite_info; /* pointer to ciphersuite */

#if defined(MBEDTLS_SSL_COOKIE_C)
    size_t cookie_len;
    unsigned char *cookie;
#endif /* MBEDTLS_SSL_COOKIE_C */

    /* Check for minimal length */
    /* struct {
     * 	  ProtocolVersion legacy_version = 0x0303;
     *    Random random;
     *    opaque legacy_session_id_echo<0..32>;
     *    CipherSuite cipher_suite;
     *    uint8 legacy_compression_method = 0;
     *    Extension extensions<6..2 ^ 16 - 1>;
     * } ServerHello;
     *
     *
     * 38 = 32 ( random bytes ) + 2 ( ciphersuite ) + 2 ( version ) +
     *       1 ( legacy_compression_method ) + 1 ( minimum for legacy_session_id_echo )
     */
    if( buflen < 38 )
    {
        MBEDTLS_SSL_DEBUG_MSG( 1, ( "bad hello retry request message - min size not reached" ) );
        MBEDTLS_SSL_PEND_FATAL_ALERT( MBEDTLS_SSL_ALERT_MSG_DECODE_ERROR,
                                      MBEDTLS_ERR_SSL_DECODE_ERROR );
        return( MBEDTLS_ERR_SSL_DECODE_ERROR );
    }

    MBEDTLS_SSL_DEBUG_BUF( 4, "hello retry request", buf, buflen );

    MBEDTLS_SSL_DEBUG_BUF( 3, "hello retry request, version", buf + 0, 2 );
    mbedtls_ssl_read_version( &ssl->major_ver, &ssl->minor_ver,
                              ssl->conf->transport, buf + 0 );

    /* The version field must contain 0x303 */
    if( buf[0] != 0x03 || buf[1] != 0x03 )
    {
        MBEDTLS_SSL_DEBUG_MSG( 1, ( "Unsupported version of TLS." ) );
        MBEDTLS_SSL_PEND_FATAL_ALERT( MBEDTLS_SSL_ALERT_MSG_PROTOCOL_VERSION,
                                      MBEDTLS_ERR_SSL_BAD_PROTOCOL_VERSION );
        return( MBEDTLS_ERR_SSL_BAD_PROTOCOL_VERSION );
    }

    /* skip version */
    buf += 2;

    /* Internally we use the correct 1.3 version */
    ssl->major_ver = 0x03;
    ssl->minor_ver = 0x04;

    /* store server-provided random values */
    memcpy( ssl->handshake->randbytes + 32, buf, 32 );
    MBEDTLS_SSL_DEBUG_BUF( 3, "hello retry request, random bytes", buf + 2, 32 );

    /* skip random bytes */
    buf += 32;

    if( ssl_tls13_check_server_hello_session_id_echo( ssl, &buf, msg_end ) != 0 )
    {
        MBEDTLS_SSL_PEND_FATAL_ALERT( MBEDTLS_SSL_ALERT_MSG_HANDSHAKE_FAILURE,
                                      MBEDTLS_ERR_SSL_HANDSHAKE_FAILURE );
        return( MBEDTLS_ERR_SSL_HANDSHAKE_FAILURE );
    }

    /* read server-selected ciphersuite, which follows random bytes */
    i = ( buf[0] << 8 ) | buf[1];

    /* skip ciphersuite */
    buf += 2;

    /* TBD: Check whether we have offered this ciphersuite */
    /* Via the force_ciphersuite version we may have instructed the client */
    /* to use a difference ciphersuite. */

    /* Configure ciphersuites */
    ssl->handshake->ciphersuite_info = mbedtls_ssl_ciphersuite_from_id( i );

    if( ssl->handshake->ciphersuite_info == NULL )
    {
        MBEDTLS_SSL_DEBUG_MSG( 1, ( "ciphersuite info for %04x not found", i ) );
        MBEDTLS_SSL_PEND_FATAL_ALERT( MBEDTLS_SSL_ALERT_MSG_INTERNAL_ERROR,
                                      MBEDTLS_ERR_SSL_BAD_INPUT_DATA );
        return( MBEDTLS_ERR_SSL_BAD_INPUT_DATA );
    }

    mbedtls_ssl_optimize_checksum( ssl, ssl->handshake->ciphersuite_info );

    ssl->session_negotiate->ciphersuite = i;

    suite_info = mbedtls_ssl_ciphersuite_from_id( ssl->session_negotiate->ciphersuite );
    if( suite_info == NULL )
    {
        MBEDTLS_SSL_DEBUG_MSG( 1, ( "bad hello retry request message" ) );
        MBEDTLS_SSL_PEND_FATAL_ALERT( MBEDTLS_SSL_ALERT_MSG_HANDSHAKE_FAILURE,
                                      MBEDTLS_ERR_SSL_HANDSHAKE_FAILURE );
        return( MBEDTLS_ERR_SSL_HANDSHAKE_FAILURE );
    }

    MBEDTLS_SSL_DEBUG_MSG( 3, ( "hello retry request, chosen ciphersuite: ( %04x ) - %s", i, suite_info->name ) );

#if defined(MBEDTLS_HAVE_TIME)
    ssl->session_negotiate->start = time( NULL );
#endif /* MBEDTLS_HAVE_TIME */

    i = 0;
    while ( 1 )
    {
        if( ssl->conf->ciphersuite_list[i] == 0 )
        {
            MBEDTLS_SSL_DEBUG_MSG( 1, ( "bad hello retry request message" ) );
            MBEDTLS_SSL_PEND_FATAL_ALERT( MBEDTLS_SSL_ALERT_MSG_HANDSHAKE_FAILURE,
                                          MBEDTLS_ERR_SSL_HANDSHAKE_FAILURE );
            return( MBEDTLS_ERR_SSL_HANDSHAKE_FAILURE );
        }

        if( ssl->conf->ciphersuite_list[i++] ==
            ssl->session_negotiate->ciphersuite )
        {
            break;
        }
    }

    /* Ensure that compression method is set to zero */
    if( buf[0] != 0 )
    {
        MBEDTLS_SSL_DEBUG_MSG( 1, ( "bad hello retry request message" ) );
        MBEDTLS_SSL_PEND_FATAL_ALERT( MBEDTLS_SSL_ALERT_MSG_ILLEGAL_PARAMETER,
                                      MBEDTLS_ERR_SSL_ILLEGAL_PARAMETER );
        return( MBEDTLS_ERR_SSL_ILLEGAL_PARAMETER );
    }

    /* skip compression */
    buf++;

    /* Are we reading beyond the message buffer? */
    if( ( buf + 2 ) > msg_end )
    {
        MBEDTLS_SSL_DEBUG_MSG( 1, ( "bad hello retry request message" ) );
        MBEDTLS_SSL_PEND_FATAL_ALERT( MBEDTLS_SSL_ALERT_MSG_DECODE_ERROR,
                                      MBEDTLS_ERR_SSL_DECODE_ERROR );
        return( MBEDTLS_ERR_SSL_DECODE_ERROR );
    }

    ext_len = ( ( buf[0] << 8 ) | ( buf[1] ) );
    buf += 2; /* skip extension length */

    /* Are we reading beyond the message buffer? */
    if( ( buf + ext_len ) > msg_end )
    {
        MBEDTLS_SSL_DEBUG_MSG( 1, ( "bad hello retry request message" ) );
        MBEDTLS_SSL_PEND_FATAL_ALERT( MBEDTLS_SSL_ALERT_MSG_DECODE_ERROR,
                                      MBEDTLS_ERR_SSL_DECODE_ERROR );
        return( MBEDTLS_ERR_SSL_DECODE_ERROR );
    }

    ext = buf;

    MBEDTLS_SSL_DEBUG_MSG( 3, ( "hello retry request, total extension length: %" MBEDTLS_PRINTF_SIZET , ext_len ) );

    MBEDTLS_SSL_DEBUG_BUF( 3, "extensions", ext, ext_len );

    while ( ext_len )
    {
        ext_id = ( ( ext[0] << 8 ) | ( ext[1] ) );
        ext_size = ( ( ext[2] << 8 ) | ( ext[3] ) );

        if( ext_size + 4 > ext_len )
        {
            MBEDTLS_SSL_DEBUG_MSG( 1, ( "bad hello retry request message" ) );
            MBEDTLS_SSL_PEND_FATAL_ALERT( MBEDTLS_SSL_ALERT_MSG_DECODE_ERROR,
                                          MBEDTLS_ERR_SSL_DECODE_ERROR );
            return( MBEDTLS_ERR_SSL_DECODE_ERROR );
        }

        switch( ext_id )
        {
#if defined(MBEDTLS_SSL_COOKIE_C)
            case MBEDTLS_TLS_EXT_COOKIE:

                /* Retrieve length field of cookie */
                if( ext_size >= 2 )
                {
                    cookie = (unsigned char *) ( ext + 4 );
                    cookie_len = ( cookie[0] << 8 ) | cookie[1];
                    cookie += 2;
                }
                else
                {
                    MBEDTLS_SSL_DEBUG_MSG( 1, ( "bad HRR message - cookie length mismatch" ) );
                    return( MBEDTLS_ERR_SSL_DECODE_ERROR );
                }

                if( ( cookie_len + 2 ) != ext_size )
                {
                    MBEDTLS_SSL_DEBUG_MSG( 1, ( "bad HRR message - cookie length mismatch" ) );
                    return( MBEDTLS_ERR_SSL_DECODE_ERROR );
                }

                MBEDTLS_SSL_DEBUG_BUF( 3, "cookie extension", cookie, cookie_len );

                mbedtls_free( ssl->handshake->verify_cookie );

                ssl->handshake->verify_cookie = mbedtls_calloc( 1, cookie_len );
                if( ssl->handshake->verify_cookie == NULL )
                {
                    MBEDTLS_SSL_DEBUG_MSG( 1, ( "alloc failed ( %" MBEDTLS_PRINTF_SIZET " bytes )", cookie_len ) );
                    return( MBEDTLS_ERR_SSL_ALLOC_FAILED );
                }

                memcpy( ssl->handshake->verify_cookie, cookie, cookie_len );
                ssl->handshake->verify_cookie_len = (unsigned char) cookie_len;
                break;
#endif /* MBEDTLS_SSL_COOKIE_C */

            case MBEDTLS_TLS_EXT_SUPPORTED_VERSIONS:
                MBEDTLS_SSL_DEBUG_MSG( 3, ( "found supported_versions extension" ) );

                ret = ssl_tls13_parse_supported_versions_ext( ssl, ext + 4, ext + 4 + ext_size );
                if( ret != 0 )
                    return( ret );
                break;

#if defined(MBEDTLS_ECDH_C) || defined(MBEDTLS_ECDSA_C)
            case MBEDTLS_TLS_EXT_KEY_SHARE:
            {
                /* Variables for parsing the key_share */
                const uint16_t *group_list;
                const mbedtls_ecp_curve_info *curve_info = NULL;
                int tls_id;
                int found = 0;

                MBEDTLS_SSL_DEBUG_BUF( 3, "key_share extension", ext + 4, ext_size );

                /* Read selected_group */
                tls_id = ( ( ext[4] << 8 ) | ( ext[5] ) );
                MBEDTLS_SSL_DEBUG_MSG( 3, ( "selected_group ( %d )", tls_id ) );

                /* Upon receipt of this extension in a HelloRetryRequest, the
                 * client MUST first verify that the selected_group field
                 * corresponds to a group which was provided in the
                 * "supported_groups" extension in the original ClientHello.
                 * The supported_group was based on the configured list of
                 * groups.
                 *
                 * If the server provided a key share that was not sent in the
                 * ClientHello then the client MUST abort the handshake with an
                 * "illegal_parameter" alert. */
                for( group_list = mbedtls_ssl_get_groups( ssl );
                     *group_list != 0; group_list++ )
                {
                    if( !mbedtls_ssl_tls13_named_group_is_ecdhe( *group_list ) )
                        continue;

                    curve_info =
                        mbedtls_ecp_curve_info_from_tls_id( *group_list );

                    if( ( curve_info == NULL ) ||
                        ( curve_info->tls_id != tls_id ) )
                        continue;

                    /* We found a match */
                    found = 1;
                    break;
                }

                /* Client MUST verify that the selected_group field does not
                 * correspond to a group which was provided in the "key_share"
                 * extension in the original ClientHello. If the server sent an
                 * HRR message with a key share already provided in the
                 * ClientHello then the client MUST abort the handshake with
                 * an "illegal_parameter" alert. */
                if( found == 0 || tls_id == ssl->handshake->offered_group_id )
                {
                    MBEDTLS_SSL_DEBUG_MSG( 1, ( "Invalid key share in HRR" ) );
                    MBEDTLS_SSL_PEND_FATAL_ALERT( MBEDTLS_SSL_ALERT_MSG_ILLEGAL_PARAMETER,
                                                  MBEDTLS_ERR_SSL_ILLEGAL_PARAMETER );
                    return( MBEDTLS_ERR_SSL_ILLEGAL_PARAMETER );
                }

                /* Remember server's preference for next ClientHello */
                ssl->handshake->offered_group_id = tls_id;
                break;
            }

#endif /* MBEDTLS_ECDH_C || MBEDTLS_ECDSA_C */
            default:
                MBEDTLS_SSL_DEBUG_MSG( 3, ( "unknown extension found: %d ( ignoring )", ext_id ) );
        }

        /* Jump to next extension */
        ext_len -= 4 + ext_size;
        ext += 4 + ext_size;

        if( ext_len > 0 && ext_len < 4 )
        {
            MBEDTLS_SSL_DEBUG_MSG( 1, ( "bad hello retry request message" ) );
            return( MBEDTLS_ERR_SSL_DECODE_ERROR );
        }

    }

    return( 0 );
}

static int ssl_tls13_finalize_server_hello( mbedtls_ssl_context *ssl )
{
    int ret = MBEDTLS_ERR_ERROR_CORRUPTION_DETECTED;
    mbedtls_ssl_key_set traffic_keys;
    mbedtls_ssl_transform *transform_handshake = NULL;
    mbedtls_ssl_handshake_params *handshake = ssl->handshake;

    /* Determine the key exchange mode:
     * 1) If both the pre_shared_key and key_share extensions were received
     *    then the key exchange mode is PSK with EPHEMERAL.
     * 2) If only the pre_shared_key extension was received then the key
     *    exchange mode is PSK-only.
     * 3) If only the key_share extension was received then the key
     *    exchange mode is EPHEMERAL-only.
     */
    switch( handshake->extensions_present &
            ( MBEDTLS_SSL_EXT_PRE_SHARED_KEY | MBEDTLS_SSL_EXT_KEY_SHARE ) )
    {
        /* Only the pre_shared_key extension was received */
        case MBEDTLS_SSL_EXT_PRE_SHARED_KEY:
            handshake->key_exchange = MBEDTLS_SSL_TLS13_KEY_EXCHANGE_MODE_PSK;
            break;

        /* Only the key_share extension was received */
        case MBEDTLS_SSL_EXT_KEY_SHARE:
            handshake->key_exchange = MBEDTLS_SSL_TLS13_KEY_EXCHANGE_MODE_EPHEMERAL;
            break;

        /* Both the pre_shared_key and key_share extensions were received */
        case ( MBEDTLS_SSL_EXT_PRE_SHARED_KEY | MBEDTLS_SSL_EXT_KEY_SHARE ):
            handshake->key_exchange = MBEDTLS_SSL_TLS13_KEY_EXCHANGE_MODE_PSK_EPHEMERAL;
            break;

        /* Neither pre_shared_key nor key_share extension was received */
        default:
            MBEDTLS_SSL_DEBUG_MSG( 1, ( "Unknown key exchange." ) );
            ret = MBEDTLS_ERR_SSL_HANDSHAKE_FAILURE;
            goto cleanup;
    }

    /* Start the TLS 1.3 key schedule: Set the PSK and derive early secret.
     *
     * TODO: We don't have to do this in case we offered 0-RTT and the
     *       server accepted it. In this case, we could skip generating
     *       the early secret. */
    ret = mbedtls_ssl_tls1_3_key_schedule_stage_early( ssl );
    if( ret != 0 )
    {
        MBEDTLS_SSL_DEBUG_RET( 1, "mbedtls_ssl_tls1_3_key_schedule_stage_early_data",
                               ret );
        goto cleanup;
    }

    /* Compute handshake secret */
    ret = mbedtls_ssl_tls13_key_schedule_stage_handshake( ssl );
    if( ret != 0 )
    {
        MBEDTLS_SSL_DEBUG_RET( 1, "mbedtls_ssl_tls1_3_derive_master_secret", ret );
        goto cleanup;
    }

    /* Next evolution in key schedule: Establish handshake secret and
     * key material. */
    ret = mbedtls_ssl_tls13_generate_handshake_keys( ssl, &traffic_keys );
    if( ret != 0 )
    {
        MBEDTLS_SSL_DEBUG_RET( 1, "mbedtls_ssl_tls13_generate_handshake_keys",
                               ret );
        goto cleanup;
    }

    transform_handshake = mbedtls_calloc( 1, sizeof( mbedtls_ssl_transform ) );
    if( transform_handshake == NULL )
    {
        ret = MBEDTLS_ERR_SSL_ALLOC_FAILED;
        goto cleanup;
    }

    ret = mbedtls_ssl_tls13_populate_transform( transform_handshake,
                              ssl->conf->endpoint,
                              ssl->session_negotiate->ciphersuite,
                              &traffic_keys,
                              ssl );
    if( ret != 0 )
    {
        MBEDTLS_SSL_DEBUG_RET( 1, "mbedtls_ssl_tls13_populate_transform", ret );
        goto cleanup;
    }

#if !defined(MBEDTLS_SSL_USE_MPS)
    handshake->transform_handshake = transform_handshake;
    mbedtls_ssl_set_inbound_transform( ssl, transform_handshake );
#else /* MBEDTLS_SSL_USE_MPS */
    ret = mbedtls_mps_add_key_material( &ssl->mps->l4,
                                        transform_handshake,
                                        &handshake->epoch_handshake );
    if( ret != 0 )
        return( ret );

    ret = mbedtls_mps_set_incoming_keys( &ssl->mps->l4,
                                         handshake->epoch_handshake );
    if( ret != 0 )
        return( ret );
#endif /* MBEDTLS_SSL_USE_MPS */

    MBEDTLS_SSL_DEBUG_MSG( 1, ( "Switch to handshake keys for inbound traffic" ) );
    ssl->session_in = ssl->session_negotiate;

    /*
     * State machine update
     */
    mbedtls_ssl_handshake_set_state( ssl, MBEDTLS_SSL_ENCRYPTED_EXTENSIONS );

cleanup:

    mbedtls_platform_zeroize( &traffic_keys, sizeof( traffic_keys ) );
    if( ret != 0 )
    {
        mbedtls_free( transform_handshake );

        MBEDTLS_SSL_PEND_FATAL_ALERT(
            MBEDTLS_SSL_ALERT_MSG_HANDSHAKE_FAILURE,
            MBEDTLS_ERR_SSL_HANDSHAKE_FAILURE );
    }
    return( ret );
}
static int ssl_hrr_postprocess( mbedtls_ssl_context* ssl )
{
    int ret = MBEDTLS_ERR_ERROR_CORRUPTION_DETECTED;

    if( ssl->handshake->hello_retry_requests_received > 0 )
    {
        MBEDTLS_SSL_DEBUG_MSG( 1, ( "Multiple HRRs received" ) );
        MBEDTLS_SSL_PEND_FATAL_ALERT( MBEDTLS_SSL_ALERT_LEVEL_FATAL,
                                      MBEDTLS_SSL_ALERT_MSG_HANDSHAKE_FAILURE );
        return( MBEDTLS_ERR_SSL_HANDSHAKE_FAILURE );
    }

    ssl->handshake->hello_retry_requests_received++;

#if defined(MBEDTLS_SSL_TLS13_COMPATIBILITY_MODE)
    /* If not offering early data, the client sends a dummy CCS record
     * immediately before its second flight. This may either be before
     * its second ClientHello or before its encrypted handshake flight. */
    mbedtls_ssl_handshake_set_state( ssl, MBEDTLS_SSL_CLIENT_CCS_BEFORE_2ND_CLIENT_HELLO );
#else
    mbedtls_ssl_handshake_set_state( ssl, MBEDTLS_SSL_CLIENT_HELLO );
#endif /* MBEDTLS_SSL_TLS13_COMPATIBILITY_MODE */

    mbedtls_ssl_session_reset_msg_layer( ssl, 0 );

    /* Reset everything that's going to be re-generated in the new ClientHello.
     *
     * Currently, we're always resetting the key share, even if the server
     * was fine with it. Once we have separated key share generation from
     * key share writing, we can confine this to the case where the server
     * requested a different share. */
    ret = ssl_reset_key_share( ssl );
    if( ret != 0 )
        return( ret );

    return( 0 );
}

static int ssl_tls1_3_process_server_hello( mbedtls_ssl_context *ssl )
{
    int ret = MBEDTLS_ERR_ERROR_CORRUPTION_DETECTED;
#if defined(MBEDTLS_SSL_USE_MPS)
    mbedtls_mps_handshake_in msg;
#endif
    unsigned char *buf = NULL;
    size_t buf_len = 0;

    MBEDTLS_SSL_DEBUG_MSG( 2, ( "=> %s", __func__ ) );

    /* Coordination step
     * - Fetch record
     * - Make sure it's either a ServerHello or a HRR.
     * - Switch processing routine in case of HRR
     */

    ssl->major_ver = MBEDTLS_SSL_MAJOR_VERSION_3;
    ssl->handshake->extensions_present = MBEDTLS_SSL_EXT_NONE;

#if defined(MBEDTLS_SSL_USE_MPS)
    ret = ssl_tls13_server_hello_coordinate( ssl, &msg, &buf, &buf_len );
#else /* MBEDTLS_SSL_USE_MPS */
    ret = ssl_tls13_server_hello_coordinate( ssl, &buf, &buf_len );
#endif /* MBEDTLS_SSL_USE_MPS */

    /* Parsing step
     * We know what message to expect by now and call
     * the respective parsing function.
     */

    if( ret == SSL_SERVER_HELLO_COORDINATE_HELLO )
    {
        MBEDTLS_SSL_PROC_CHK( ssl_tls13_parse_server_hello( ssl, buf,
                                                            buf + buf_len ) );
        mbedtls_ssl_tls1_3_add_hs_msg_to_checksum(
            ssl, MBEDTLS_SSL_HS_SERVER_HELLO, buf, buf_len );

#if defined(MBEDTLS_SSL_USE_MPS)
        MBEDTLS_SSL_PROC_CHK( mbedtls_mps_reader_commit( msg.handle ) );
        MBEDTLS_SSL_PROC_CHK( mbedtls_mps_read_consume( &ssl->mps->l4  ) );
#endif /* MBEDTLS_SSL_USE_MPS */

        MBEDTLS_SSL_PROC_CHK( ssl_tls13_finalize_server_hello( ssl ) );
    }
    else if( ret == SSL_SERVER_HELLO_COORDINATE_HRR )
    {
        MBEDTLS_SSL_PROC_CHK( ssl_hrr_parse( ssl, buf, buf_len ) );
        MBEDTLS_SSL_PROC_CHK( mbedtls_ssl_reset_transcript_for_hrr( ssl ) );

        mbedtls_ssl_tls1_3_add_hs_msg_to_checksum(
            ssl, MBEDTLS_SSL_HS_SERVER_HELLO, buf, buf_len );

#if defined(MBEDTLS_SSL_USE_MPS)
        MBEDTLS_SSL_PROC_CHK( mbedtls_mps_reader_commit( msg.handle ) );
        MBEDTLS_SSL_PROC_CHK( mbedtls_mps_read_consume( &ssl->mps->l4  ) );
#endif /* MBEDTLS_SSL_USE_MPS */

        MBEDTLS_SSL_PROC_CHK( ssl_hrr_postprocess( ssl ) );
    }


cleanup:

    MBEDTLS_SSL_DEBUG_MSG( 2, ( "<= %s", __func__ ) );
    return( ret );
}

/*
 *
 * EncryptedExtensions message
 *
 * The EncryptedExtensions message contains any extensions which
 * should be protected, i.e., any which are not needed to establish
 * the cryptographic context.
 */

/*
 * Overview
 */

/* Main entry point; orchestrates the other functions */
static int ssl_tls13_process_encrypted_extensions( mbedtls_ssl_context *ssl );

static int ssl_tls13_parse_encrypted_extensions( mbedtls_ssl_context* ssl,
                                                 const unsigned char* buf,
                                                 const unsigned char *end );
static int ssl_tls13_postprocess_encrypted_extensions( mbedtls_ssl_context *ssl );


/*
 * Handler for  MBEDTLS_SSL_ENCRYPTED_EXTENSIONS
 */
static int ssl_tls13_process_encrypted_extensions( mbedtls_ssl_context *ssl )
{
    int ret;
    unsigned char *buf;
    size_t buf_len;

    MBEDTLS_SSL_DEBUG_MSG( 2, ( "=> parse encrypted extensions" ) );

    MBEDTLS_SSL_PROC_CHK( mbedtls_ssl_tls1_3_fetch_handshake_msg(
                              ssl, MBEDTLS_SSL_HS_ENCRYPTED_EXTENSION,
                              &buf, &buf_len ) );

    /* Process the message contents */
    MBEDTLS_SSL_PROC_CHK(
        ssl_tls13_parse_encrypted_extensions( ssl, buf, buf + buf_len ) );

    mbedtls_ssl_tls1_3_add_hs_msg_to_checksum(
        ssl, MBEDTLS_SSL_HS_ENCRYPTED_EXTENSION, buf, buf_len );
#if defined(MBEDTLS_SSL_USE_MPS)
    MBEDTLS_SSL_PROC_CHK( mbedtls_ssl_mps_hs_consume_full_hs_msg( ssl ) );
#endif /* MBEDTLS_SSL_USE_MPS */

    MBEDTLS_SSL_PROC_CHK( ssl_tls13_postprocess_encrypted_extensions( ssl ) );

cleanup:

    MBEDTLS_SSL_DEBUG_MSG( 2, ( "<= parse encrypted extensions" ) );
    return( ret );

}

/* Parse EncryptedExtensions message
 * struct {
 *     Extension extensions<0..2^16-1>;
 * } EncryptedExtensions;
 */
static int ssl_tls13_parse_encrypted_extensions( mbedtls_ssl_context *ssl,
                                                 const unsigned char *buf,
                                                 const unsigned char *end )
{
    int ret = 0;
    size_t extensions_len;
    const unsigned char *p = buf;
    const unsigned char *extensions_end;

    MBEDTLS_SSL_CHK_BUF_READ_PTR( p, end, 2 );
    extensions_len = MBEDTLS_GET_UINT16_BE( p, 0 );
    p += 2;

    MBEDTLS_SSL_DEBUG_BUF( 3, "encrypted extensions", p, extensions_len );
    extensions_end = p + extensions_len;
    MBEDTLS_SSL_CHK_BUF_READ_PTR( p, end, extensions_len );

    while( p < extensions_end )
    {
        unsigned int extension_type;
        size_t extension_data_len;

        /*
         * struct {
         *     ExtensionType extension_type; (2 bytes)
         *     opaque extension_data<0..2^16-1>;
         * } Extension;
         */
        MBEDTLS_SSL_CHK_BUF_READ_PTR( p, extensions_end, 4 );
        extension_type = MBEDTLS_GET_UINT16_BE( p, 0 );
        extension_data_len = MBEDTLS_GET_UINT16_BE( p, 2 );
        p += 4;

        MBEDTLS_SSL_CHK_BUF_READ_PTR( p, extensions_end, extension_data_len );

        /* The client MUST check EncryptedExtensions for the
         * presence of any forbidden extensions and if any are found MUST abort
         * the handshake with an "unsupported_extension" alert.
         */
        switch( extension_type )
        {

#if defined(MBEDTLS_SSL_MAX_FRAGMENT_LENGTH)
            case MBEDTLS_TLS_EXT_MAX_FRAGMENT_LENGTH:
                MBEDTLS_SSL_DEBUG_MSG( 3, ( "found max_fragment_length extension" ) );

                ret = ssl_parse_max_fragment_length_ext( ssl, p,
                                                         extension_data_len );
                if( ret != 0 )
                {
                    MBEDTLS_SSL_DEBUG_RET( 1, "ssl_parse_max_fragment_length_ext", ret );
                    return( ret );
                }

                break;
#endif /* MBEDTLS_SSL_MAX_FRAGMENT_LENGTH */

            case MBEDTLS_TLS_EXT_SUPPORTED_GROUPS:
                MBEDTLS_SSL_DEBUG_MSG( 3, ( "found extensions supported groups" ) );
                break;

#if defined(MBEDTLS_SSL_ALPN)
            case MBEDTLS_TLS_EXT_ALPN:
                MBEDTLS_SSL_DEBUG_MSG( 3, ( "found alpn extension" ) );

                ret = ssl_parse_alpn_ext( ssl, p, extension_data_len );
                if( ret != 0 )
                {
                    MBEDTLS_SSL_DEBUG_RET( 1, "ssl_parse_alpn_ext", ret );
                    return( ret );
                }

                break;
#endif /* MBEDTLS_SSL_ALPN */

#if defined(MBEDTLS_SSL_SERVER_NAME_INDICATION)
            case MBEDTLS_TLS_EXT_SERVERNAME:
                MBEDTLS_SSL_DEBUG_MSG( 3, ( "found server_name extension" ) );

                /* The server_name extension should be an empty extension */

                break;
#endif /* MBEDTLS_SSL_SERVER_NAME_INDICATION */

#if defined(MBEDTLS_ZERO_RTT)
            case MBEDTLS_TLS_EXT_EARLY_DATA:
                MBEDTLS_SSL_DEBUG_MSG(3, ( "found early_data extension" ));

                ret = ssl_parse_encrypted_extensions_early_data_ext(
                    ssl, p, extension_data_len );
                if( ret != 0 )
                {
                    MBEDTLS_SSL_DEBUG_RET( 1, "ssl_parse_early_data_ext", ret );
                    return( ret );
                }
                break;
#endif /* MBEDTLS_ZERO_RTT */

            default:
                MBEDTLS_SSL_DEBUG_MSG(
                    3, ( "unsupported extension found: %u ", extension_type) );
                MBEDTLS_SSL_PEND_FATAL_ALERT(
                    MBEDTLS_SSL_ALERT_MSG_UNSUPPORTED_EXT,   \
                    MBEDTLS_ERR_SSL_UNSUPPORTED_EXTENSION );
                return ( MBEDTLS_ERR_SSL_UNSUPPORTED_EXTENSION );
                break;
        }

        p += extension_data_len;
    }

    /* Check that we consumed all the message. */
    if( p != end )
    {
        MBEDTLS_SSL_DEBUG_MSG( 1, ( "EncryptedExtension lengths misaligned" ) );
        MBEDTLS_SSL_PEND_FATAL_ALERT( MBEDTLS_SSL_ALERT_MSG_DECODE_ERROR,   \
                                      MBEDTLS_ERR_SSL_DECODE_ERROR );
        return( MBEDTLS_ERR_SSL_DECODE_ERROR );
    }

    return( ret );
}

static int ssl_tls13_postprocess_encrypted_extensions( mbedtls_ssl_context *ssl )
{
    mbedtls_ssl_handshake_set_state( ssl, MBEDTLS_SSL_CERTIFICATE_REQUEST );
    return( 0 );
}

/*
 * Handler for MBEDTLS_SSL_CERTIFICATE_REQUEST
 */

/*
 * Overview
 */

/* Main entry point; orchestrates the other functions */
static int ssl_tls13_process_certificate_request( mbedtls_ssl_context *ssl );

/* Coordination:
 * Deals with the ambiguity of not knowing if a CertificateRequest
 * will be sent. Returns a negative code on failure, or
 * - SSL_CERTIFICATE_REQUEST_EXPECT_REQUEST
 * - SSL_CERTIFICATE_REQUEST_SKIP
 * indicating if a Certificate Request is expected or not.
 */
#define SSL_CERTIFICATE_REQUEST_EXPECT_REQUEST 0
#define SSL_CERTIFICATE_REQUEST_SKIP    1
static int ssl_certificate_request_coordinate( mbedtls_ssl_context* ssl );

#if defined(MBEDTLS_KEY_EXCHANGE_ECDHE_ECDSA_ENABLED)
static int ssl_certificate_request_parse( mbedtls_ssl_context* ssl,
                                          unsigned char const* buf,
                                          size_t buflen );
#endif /* MBEDTLS_KEY_EXCHANGE_ECDHE_ECDSA_ENABLED */
static int ssl_certificate_request_postprocess( mbedtls_ssl_context* ssl );

/*
 * Implementation
 */

/* Main entry point; orchestrates the other functions */
static int ssl_tls13_process_certificate_request( mbedtls_ssl_context *ssl )
{
    int ret = 0;

    MBEDTLS_SSL_DEBUG_MSG( 2, ( "=> parse certificate request" ) );

    /* Coordination step
     * - Fetch record
     * - Make sure it's either a CertificateRequest or a ServerHelloDone
     */
    MBEDTLS_SSL_PROC_CHK_NEG( ssl_certificate_request_coordinate( ssl ) );

#if defined(MBEDTLS_KEY_EXCHANGE_ECDHE_ECDSA_ENABLED)
    if( ret == SSL_CERTIFICATE_REQUEST_EXPECT_REQUEST )
    {
        unsigned char *buf;
        size_t buflen;

        MBEDTLS_SSL_PROC_CHK( mbedtls_ssl_tls1_3_fetch_handshake_msg(
                                  ssl, MBEDTLS_SSL_HS_CERTIFICATE_REQUEST,
                                  &buf, &buflen ) );

        MBEDTLS_SSL_PROC_CHK( ssl_certificate_request_parse( ssl, buf, buflen ) );

        mbedtls_ssl_tls1_3_add_hs_msg_to_checksum(
            ssl, MBEDTLS_SSL_HS_CERTIFICATE_REQUEST, buf, buflen );
#if defined(MBEDTLS_SSL_USE_MPS)
        MBEDTLS_SSL_PROC_CHK( mbedtls_ssl_mps_hs_consume_full_hs_msg( ssl ) );
#endif
    }
    else
#endif /* MBEDTLS_KEY_EXCHANGE_ECDHE_ECDSA_ENABLED */
    if( ret == SSL_CERTIFICATE_REQUEST_SKIP )
    {
        MBEDTLS_SSL_DEBUG_MSG( 2, ( "<= skip parse certificate request" ) );
    }
    else
    {
        MBEDTLS_SSL_DEBUG_MSG( 1, ( "should never happen" ) );
        return( MBEDTLS_ERR_SSL_INTERNAL_ERROR );
    }

    /* Update state */
    MBEDTLS_SSL_PROC_CHK( ssl_certificate_request_postprocess( ssl ) );

    MBEDTLS_SSL_DEBUG_MSG( 3, ( "got %s certificate request",
                                ssl->client_auth ? "a" : "no" ) );

cleanup:

    /* In the MPS one would close the read-port here to
     * ensure there's no overlap of reading and writing. */

    MBEDTLS_SSL_DEBUG_MSG( 2, ( "<= parse certificate request" ) );
    return( ret );
}

#if defined(MBEDTLS_SSL_USE_MPS)
static int ssl_certificate_request_coordinate( mbedtls_ssl_context* ssl )
{
    int ret;
    mbedtls_mps_handshake_in msg;

    if( mbedtls_ssl_tls13_kex_with_psk( ssl ) )
    {
        MBEDTLS_SSL_DEBUG_MSG( 3, ( "<= skip parse certificate request" ) );
        return( SSL_CERTIFICATE_REQUEST_SKIP );
    }

    MBEDTLS_SSL_PROC_CHK_NEG( mbedtls_mps_read( &ssl->mps->l4 ) );
    if( ret != MBEDTLS_MPS_MSG_HS )
    {
        MBEDTLS_SSL_DEBUG_MSG( 1, ( "bad certificate request message" ) );
        MBEDTLS_SSL_PEND_FATAL_ALERT( MBEDTLS_SSL_ALERT_MSG_UNEXPECTED_MESSAGE,
                                      MBEDTLS_ERR_SSL_UNEXPECTED_MESSAGE );
        return( MBEDTLS_ERR_SSL_UNEXPECTED_MESSAGE );
    }

    MBEDTLS_SSL_PROC_CHK( mbedtls_mps_read_handshake( &ssl->mps->l4, &msg ) );

    if( msg.type == MBEDTLS_SSL_HS_CERTIFICATE_REQUEST )
        return( SSL_CERTIFICATE_REQUEST_EXPECT_REQUEST );

    return( SSL_CERTIFICATE_REQUEST_SKIP );

cleanup:
    return( ret);
}

#else /* MBEDTLS_SSL_USE_MPS */

static int ssl_certificate_request_coordinate( mbedtls_ssl_context* ssl )
{
    int ret;

    if( mbedtls_ssl_tls13_kex_with_psk( ssl ) )
    {
        MBEDTLS_SSL_DEBUG_MSG( 3, ( "<= skip parse certificate request" ) );
        return( SSL_CERTIFICATE_REQUEST_SKIP );
    }

    if( ( ret = mbedtls_ssl_read_record( ssl, 0 ) ) != 0 )
    {
        MBEDTLS_SSL_DEBUG_RET( 1, "mbedtls_ssl_read_record", ret );
        return( ret );
    }
    ssl->keep_current_message = 1;

    if( ssl->in_msgtype != MBEDTLS_SSL_MSG_HANDSHAKE )
    {
        MBEDTLS_SSL_DEBUG_MSG( 1, ( "bad certificate request message" ) );
        MBEDTLS_SSL_PEND_FATAL_ALERT( MBEDTLS_SSL_ALERT_MSG_UNEXPECTED_MESSAGE,
                                      MBEDTLS_ERR_SSL_UNEXPECTED_MESSAGE );
        return( MBEDTLS_ERR_SSL_UNEXPECTED_MESSAGE );
    }

    if( ssl->in_msg[0] == MBEDTLS_SSL_HS_CERTIFICATE_REQUEST )
    {
        return( SSL_CERTIFICATE_REQUEST_EXPECT_REQUEST );
    }

    return( SSL_CERTIFICATE_REQUEST_SKIP );
}
#endif /* MBEDTLS_SSL_USE_MPS */

#if defined(MBEDTLS_KEY_EXCHANGE_ECDHE_ECDSA_ENABLED)
static int ssl_certificate_request_parse( mbedtls_ssl_context* ssl,
                                          const unsigned char* buf,
                                          size_t buflen )
{
    int ret;
    const unsigned char* p;
    const unsigned char* ext;
    size_t ext_len = 0;
    size_t context_len = 0;

    if( buflen < 1 )
    {
        MBEDTLS_SSL_DEBUG_MSG( 1, ( "bad certificate request message" ) );
        MBEDTLS_SSL_PEND_FATAL_ALERT( MBEDTLS_SSL_ALERT_MSG_DECODE_ERROR,
                                      MBEDTLS_ERR_SSL_DECODE_ERROR );
        return( MBEDTLS_ERR_SSL_DECODE_ERROR );
    }

    /*
     * struct {
     *   opaque certificate_request_context<0..2^8-1>;
     *   Extension extensions<2..2^16-1>;
     * } CertificateRequest;
     */

    p = buf;

    /*
     * Parse certificate_request_context
     */
    context_len = (size_t) p[0];

    /* skip context_len */
    p++;

    /* Fixed length fields are:
     *  - 1 for length of context
     *  - 2 for length of extensions
     * -----
     *    3 bytes
     */

    if( buflen < (size_t) ( 3 + context_len ) )
    {
        MBEDTLS_SSL_DEBUG_MSG( 1, ( "bad certificate request message" ) );
        MBEDTLS_SSL_PEND_FATAL_ALERT( MBEDTLS_SSL_ALERT_MSG_DECODE_ERROR,
                                      MBEDTLS_ERR_SSL_DECODE_ERROR );
        return( MBEDTLS_ERR_SSL_DECODE_ERROR );
    }

    /* store context ( if necessary ) */
    if( context_len > 0 )
    {
        MBEDTLS_SSL_DEBUG_BUF( 3, "Certificate Request Context",
            p, context_len );

        ssl->handshake->certificate_request_context =
          mbedtls_calloc( context_len, 1 );
        if( ssl->handshake->certificate_request_context == NULL )
        {
            MBEDTLS_SSL_DEBUG_MSG( 1, ( "buffer too small" ) );
            return ( MBEDTLS_ERR_SSL_ALLOC_FAILED );
        }
        memcpy( ssl->handshake->certificate_request_context, p, context_len );

        /* jump over certificate_request_context */
        p += context_len;
    }

    /*
     * Parse extensions
     */
    ext_len = ( (size_t) p[0] << 8 ) | ( (size_t) p[1] );

    /* At least one extension needs to be present,
     * namely signature_algorithms ext. */
    if( ext_len < 4 )
    {
        MBEDTLS_SSL_DEBUG_MSG( 1, ( "bad certificate request message" ) );
        MBEDTLS_SSL_PEND_FATAL_ALERT( MBEDTLS_SSL_ALERT_MSG_DECODE_ERROR,
                                      MBEDTLS_ERR_SSL_DECODE_ERROR );
        return( MBEDTLS_ERR_SSL_DECODE_ERROR );
    }

    /* skip total extension length */
    p += 2;

    ext = p; /* jump to extensions */
    while( ext_len )
    {
        size_t ext_id = ( ( size_t ) ext[0] << 8 ) | ( ( size_t ) ext[1] );
        size_t ext_size = ( ( size_t ) ext[2] << 8 ) | ( ( size_t ) ext[3] );

        if( ext_size + 4 > ext_len )
        {
            MBEDTLS_SSL_DEBUG_MSG( 1, ( "bad certificate request message" ) );
            MBEDTLS_SSL_PEND_FATAL_ALERT( MBEDTLS_SSL_ALERT_MSG_DECODE_ERROR,
                                          MBEDTLS_ERR_SSL_DECODE_ERROR );
            return( MBEDTLS_ERR_SSL_DECODE_ERROR );
        }

        switch( ext_id )
        {
            case MBEDTLS_TLS_EXT_SIG_ALG:
                MBEDTLS_SSL_DEBUG_MSG( 3,
                    ( "found signature_algorithms extension" ) );

                if( ( ret = mbedtls_ssl_parse_signature_algorithms_ext( ssl,
                        ext + 4, (size_t) ext_size ) ) != 0 )
                {
                    MBEDTLS_SSL_DEBUG_RET( 1,
                        "mbedtls_ssl_parse_signature_algorithms_ext", ret );
                    MBEDTLS_SSL_PEND_FATAL_ALERT( MBEDTLS_SSL_ALERT_MSG_DECODE_ERROR,
                                                  ret );
                    return( ret );
                }
                break;

            default:
                MBEDTLS_SSL_DEBUG_MSG( 3,
                    ( "unknown extension found: %" MBEDTLS_PRINTF_SIZET " ( ignoring )", ext_id ) );
                break;
        }

        ext_len -= 4 + ext_size;
        ext += 4 + ext_size;

        if( ext_len > 0 && ext_len < 4 )
        {
            MBEDTLS_SSL_DEBUG_MSG( 1, ( "bad certificate request message" ) );
            MBEDTLS_SSL_PEND_FATAL_ALERT( MBEDTLS_SSL_ALERT_MSG_DECODE_ERROR,
                                          MBEDTLS_ERR_SSL_DECODE_ERROR );
            return( MBEDTLS_ERR_SSL_DECODE_ERROR );
        }
    }

    ssl->client_auth = 1;
    return( 0 );
}
#endif /* ( MBEDTLS_KEY_EXCHANGE_ECDHE_ECDSA_ENABLED ) */


static int ssl_certificate_request_postprocess( mbedtls_ssl_context* ssl )
{
    mbedtls_ssl_handshake_set_state( ssl, MBEDTLS_SSL_SERVER_CERTIFICATE );

    return( 0 );
}

/*
 * Handler for MBEDTLS_SSL_SERVER_CERTIFICATE
 */
static int ssl_tls1_3_process_server_certificate( mbedtls_ssl_context *ssl )
{
    int ret;

    ret = mbedtls_ssl_tls13_process_certificate( ssl );
    if( ret != 0 )
        return( ret );

    mbedtls_ssl_handshake_set_state( ssl, MBEDTLS_SSL_CERTIFICATE_VERIFY );

    return( 0 );
}

/*
 * Handler for MBEDTLS_SSL_CERTIFICATE_VERIFY
 */
static int ssl_tls1_3_process_certificate_verify( mbedtls_ssl_context *ssl )
{
    int ret;

    ret = mbedtls_ssl_tls13_process_certificate_verify( ssl );
    if( ret != 0 )
        return( ret );

    mbedtls_ssl_handshake_set_state( ssl, MBEDTLS_SSL_SERVER_FINISHED );
    return( 0 );
}

/*
 * Handler for MBEDTLS_SSL_SERVER_FINISHED
 */
static int ssl_tls1_3_process_server_finished( mbedtls_ssl_context *ssl )
{
    int ret;

    ret = mbedtls_ssl_tls13_process_finished_message( ssl );
    if( ret != 0 )
        return( ret );

    mbedtls_ssl_handshake_set_state( ssl, MBEDTLS_SSL_END_OF_EARLY_DATA );

    return( 0 );
}

/*
 * Handler for MBEDTLS_SSL_CLIENT_CERTIFICATE
 */
static int ssl_tls1_3_write_client_certificate( mbedtls_ssl_context *ssl )
{
    return( mbedtls_ssl_write_certificate_process( ssl ) );
}

/*
 * Handler for MBEDTLS_SSL_CLIENT_CERTIFICATE_VERIFY
 */
static int ssl_tls1_3_write_client_certificate_verify( mbedtls_ssl_context *ssl )
{
    return( mbedtls_ssl_write_certificate_verify_process( ssl ) );
}

/*
 * Handler for MBEDTLS_SSL_CLIENT_FINISHED
 */
static int ssl_tls13_write_client_finished( mbedtls_ssl_context *ssl )
{
    return( mbedtls_ssl_tls13_write_finished_message( ssl ) );
}

/*
 * Handler for MBEDTLS_SSL_FLUSH_BUFFERS
 */
static int ssl_tls1_3_flush_buffers( mbedtls_ssl_context *ssl )
{
    MBEDTLS_SSL_DEBUG_MSG( 2, ( "handshake: done" ) );
    mbedtls_ssl_handshake_set_state( ssl, MBEDTLS_SSL_HANDSHAKE_WRAPUP );

    return( 0 );
}

/*
 * Handler for MBEDTLS_SSL_HANDSHAKE_WRAPUP
 */
static int ssl_tls1_3_handshake_wrapup( mbedtls_ssl_context *ssl )
{
    MBEDTLS_SSL_DEBUG_MSG( 1, ( "Switch to application keys for inbound traffic" ) );
<<<<<<< HEAD
    MBEDTLS_SSL_DEBUG_MSG( 1, ( "Switch to application keys for outbound traffic" ) );

#if defined(MBEDTLS_SSL_USE_MPS)
    int ret = 0;

    ret = mbedtls_mps_set_incoming_keys( &ssl->mps->l4,
                                                 ssl->epoch_application );
    if( ret != 0 )
        return( ret );

    ret = mbedtls_mps_set_outgoing_keys( &ssl->mps->l4,
                                         ssl->epoch_application );
    if( ret != 0 )
        return( ret );
#else
    mbedtls_ssl_set_inbound_transform ( ssl, ssl->transform_application );
    mbedtls_ssl_set_outbound_transform( ssl, ssl->transform_application );
#endif /* MBEDTLS_SSL_USE_MPS */

    mbedtls_ssl_handshake_wrapup_tls13( ssl );
    mbedtls_ssl_handshake_set_state( ssl, MBEDTLS_SSL_HANDSHAKE_OVER );

    return( 0 );
}

/*
 *
 * Handler for MBEDTLS_SSL_CLIENT_NEW_SESSION_TICKET
 *
 */

#if defined(MBEDTLS_SSL_NEW_SESSION_TICKET)

static int ssl_new_session_ticket_early_data_ext_parse( mbedtls_ssl_context* ssl,
                                                        const unsigned char* buf,
                                                        size_t ext_size )
{
    /* From RFC 8446:
     *
     * struct {
     *         select (Handshake.msg_type) {
     *            case new_session_ticket:   uint32 max_early_data_size;
     *            case client_hello:         Empty;
     *            case encrypted_extensions: Empty;
     *        };
     *    } EarlyDataIndication;
     */

    if( ext_size == 4 && ssl->session != NULL )
    {
        ssl->session->max_early_data_size =
            ( (uint32_t) buf[0] << 24 ) | ( (uint32_t) buf[1] << 16 ) |
            ( (uint32_t) buf[2] << 8  ) | ( (uint32_t) buf[3] );
        MBEDTLS_SSL_DEBUG_MSG( 3, ( "ticket->max_early_data_size: %u",
                                    ssl->session->max_early_data_size ) );
        ssl->session->ticket_flags |= allow_early_data;
        return( 0 );
    }

    return( MBEDTLS_ERR_SSL_BAD_INPUT_DATA );
}

static int ssl_new_session_ticket_extensions_parse( mbedtls_ssl_context* ssl,
                                                    const unsigned char* buf,
                                                    size_t buf_remain )
{
    int ret;
    unsigned int ext_id;
    size_t ext_size;

    while( buf_remain != 0 )
    {
        if( buf_remain < 4 )
        {
            /* TODO: Replace with DECODE_ERROR once we have merged 3.0 */
            return( MBEDTLS_ERR_SSL_BAD_INPUT_DATA );
        }

        ext_id   = ( ( (unsigned) buf[0] << 8 ) | ( (unsigned) buf[1] ) );
        ext_size = ( ( (size_t)   buf[2] << 8 ) | ( (size_t)   buf[3] ) );

        buf        += 4;
        buf_remain -= 4;

        if( ext_size > buf_remain )
        {
            /* TODO: Replace with DECODE_ERROR once we have merged 3.0 */
            return( MBEDTLS_ERR_SSL_BAD_INPUT_DATA );
        }

        if( ext_id == MBEDTLS_TLS_EXT_EARLY_DATA )
        {
            ret = ssl_new_session_ticket_early_data_ext_parse( ssl, buf,
                                                               ext_size );
            if( ret != 0 )
            {
                MBEDTLS_SSL_DEBUG_RET( 1, "ssl_new_session_ticket_early_data_ext_parse", ret );
                return( ret );
            }
        }
        /* Ignore other extensions */

        buf        += ext_size;
        buf_remain -= ext_size;
    }

    return( 0 );
}

static int ssl_new_session_ticket_parse( mbedtls_ssl_context* ssl,
                                         unsigned char* buf,
                                         size_t buflen )
{
    int ret;
    size_t ticket_len, ext_len;
    unsigned char *ticket;
    const mbedtls_ssl_ciphersuite_t *suite_info;
    size_t used = 0, i = 0;
    int hash_length;
    size_t ticket_nonce_len;
    unsigned char ticket_nonce[256];

    /*
     * struct {
     *    uint32 ticket_lifetime;
     *    uint32 ticket_age_add;
     *    opaque ticket_nonce<0..255>;
     *    opaque ticket<1..2^16-1>;
     *    Extension extensions<0..2^16-2>;
     * } NewSessionTicket;
     *
     */
    used += 4   /* ticket_lifetime */
          + 4   /* ticket_age_add */
          + 1   /* ticket_nonce length */
          + 2   /* ticket length */
          + 2;  /* extension length */

    if( used > buflen )
    {
         MBEDTLS_SSL_DEBUG_MSG( 1, ( "bad new session ticket message" ) );
         return( MBEDTLS_ERR_SSL_DECODE_ERROR );
    }

    /* Ticket lifetime */
    ssl->session->ticket_lifetime =
        ( (unsigned) buf[i] << 24 ) | ( (unsigned) buf[i + 1] << 16 ) |
        ( (unsigned) buf[i + 2] << 8  ) | ( (unsigned) buf[i + 3] << 0 );
    i += 4;

    MBEDTLS_SSL_DEBUG_MSG( 3, ( "ticket->lifetime: %u",
                                ssl->session->ticket_lifetime ) );

    /* Ticket Age Add */
    ssl->session->ticket_age_add =
                     ( (unsigned) buf[i] << 24 ) |
                     ( (unsigned) buf[i + 1] << 16 ) |
                     ( (unsigned) buf[i + 2] << 8  ) |
                     ( (unsigned) buf[i + 3] << 0  );
    i += 4;

    MBEDTLS_SSL_DEBUG_MSG( 3, ( "ticket->ticket_age_add: %u",
                                ssl->session->ticket_age_add ) );

    ticket_nonce_len = buf[i];
    i++;

    used += ticket_nonce_len;

    if( used > buflen )
    {
         MBEDTLS_SSL_DEBUG_MSG( 1, ( "bad new session ticket message" ) );
         return( MBEDTLS_ERR_SSL_DECODE_ERROR );
    }

    if( ticket_nonce_len > 0 )
    {
        if( ticket_nonce_len > sizeof( ticket_nonce )  )
        {
            MBEDTLS_SSL_DEBUG_MSG( 1, ( "ticket_nonce is too small" ) );
            return( MBEDTLS_ERR_SSL_FEATURE_UNAVAILABLE );
        }

        memcpy( ticket_nonce, &buf[i], ticket_nonce_len );

        MBEDTLS_SSL_DEBUG_BUF( 3, "nonce:", &buf[i],
                               ticket_nonce_len );

    }
    i += ticket_nonce_len;

    /* Ticket */
    ticket_len = ( (size_t) buf[i] << 8 ) | ( (size_t) buf[i + 1] );
    i += 2;

    used += ticket_len;

    if( used > buflen )
    {
         MBEDTLS_SSL_DEBUG_MSG( 1, ( "bad new session ticket message" ) );
         return( MBEDTLS_ERR_SSL_DECODE_ERROR );
    }

    MBEDTLS_SSL_DEBUG_MSG( 3, ( "ticket->length: %" MBEDTLS_PRINTF_SIZET , ticket_len ) );

    /* Check if we previously received a ticket already. */
    if( ssl->session->ticket != NULL || ssl->session->ticket_len > 0 )
    {
        mbedtls_free( ssl->session->ticket );
        ssl->session->ticket = NULL;
        ssl->session->ticket_len = 0;
    }

    if( ( ticket = mbedtls_calloc( 1, ticket_len ) ) == NULL )
    {
        MBEDTLS_SSL_DEBUG_MSG( 1, ( "ticket alloc failed" ) );
        return( MBEDTLS_ERR_SSL_ALLOC_FAILED );
    }

    memcpy( ticket, buf + i, ticket_len );
    i += ticket_len;
    ssl->session->ticket = ticket;
    ssl->session->ticket_len = ticket_len;

    MBEDTLS_SSL_DEBUG_BUF( 4, "ticket", ticket, ticket_len );


    /* Ticket Extension */
    ext_len = ( (size_t) buf[ i + 0 ] << 8 ) |
              ( (size_t) buf[ i + 1 ] );
    i += 2;

    used += ext_len;
    if( used != buflen )
    {
         MBEDTLS_SSL_DEBUG_MSG( 1, ( "bad new session ticket message" ) );
         return( MBEDTLS_ERR_SSL_DECODE_ERROR );
    }

    MBEDTLS_SSL_DEBUG_BUF( 3, "ticket->extension", &buf[i], ext_len );

    ret = ssl_new_session_ticket_extensions_parse( ssl, &buf[i], ext_len );
    if( ret != 0 )
    {
        MBEDTLS_SSL_DEBUG_RET( 1, "ssl_new_session_ticket_extensions_parse", ret );
        return( ret );
    }
    i += ext_len;

    /* Compute PSK based on received nonce and resumption_master_secret
     * in the following style:
     *
     *  HKDF-Expand-Label( resumption_master_secret,
     *                    "resumption", ticket_nonce, Hash.length )
     */

    suite_info = mbedtls_ssl_ciphersuite_from_id( ssl->session->ciphersuite );

    if( suite_info == NULL )
    {
        MBEDTLS_SSL_DEBUG_MSG( 1, ( "should never happen" ) );
        return( MBEDTLS_ERR_SSL_INTERNAL_ERROR );
    }

    hash_length = mbedtls_hash_size_for_ciphersuite( suite_info );

    if( hash_length == -1 )
        return( MBEDTLS_ERR_SSL_INTERNAL_ERROR );

    MBEDTLS_SSL_DEBUG_BUF( 3, "resumption_master_secret",
                           ssl->session->app_secrets.resumption_master_secret,
                           hash_length );

    /* Computer resumption key
     *
     *  HKDF-Expand-Label( resumption_master_secret,
     *                    "resumption", ticket_nonce, Hash.length )
     */
    ret = mbedtls_ssl_tls1_3_hkdf_expand_label( suite_info->mac,
                    ssl->session->app_secrets.resumption_master_secret,
                    hash_length,
                    MBEDTLS_SSL_TLS1_3_LBL_WITH_LEN( resumption ),
                    ticket_nonce,
                    ticket_nonce_len,
                    ssl->session->key,
                    hash_length );

    if( ret != 0 )
    {
        MBEDTLS_SSL_DEBUG_RET( 2, "Creating the ticket-resumed PSK failed", ret );
        return( ret );
    }

    ssl->session->key_len = hash_length;

    MBEDTLS_SSL_DEBUG_BUF( 3, "Ticket-resumed PSK", ssl->session->key,
                           ssl->session->key_len );

#if defined(MBEDTLS_HAVE_TIME)
    /* Store ticket creation time */
    ssl->session->ticket_received = time( NULL );
#endif

    return( 0 );
}

static int ssl_new_session_ticket_postprocess( mbedtls_ssl_context* ssl )
{
    mbedtls_ssl_handshake_set_state( ssl, MBEDTLS_SSL_HANDSHAKE_OVER );
    return( 0 );
}

/* The ssl_new_session_ticket_process( ) function is used by the
 * client to process the NewSessionTicket message, which contains
 * the ticket and meta-data provided by the server in a post-
 * handshake message.
 */

static int ssl_new_session_ticket_process( mbedtls_ssl_context* ssl )
{
    int ret = MBEDTLS_ERR_ERROR_CORRUPTION_DETECTED;
    unsigned char* buf;
    size_t buflen;

    MBEDTLS_SSL_DEBUG_MSG( 2, ( "=> parse new session ticket" ) );

    MBEDTLS_SSL_PROC_CHK( mbedtls_ssl_tls1_3_fetch_handshake_msg(
                              ssl, MBEDTLS_SSL_HS_NEW_SESSION_TICKET,
                              &buf, &buflen ) );

    MBEDTLS_SSL_PROC_CHK( ssl_new_session_ticket_parse( ssl, buf, buflen ) );

#if defined(MBEDTLS_SSL_USE_MPS)
    MBEDTLS_SSL_PROC_CHK( mbedtls_ssl_mps_hs_consume_full_hs_msg( ssl ) );
#endif /* MBEDTLS_SSL_USE_MPS */

    MBEDTLS_SSL_PROC_CHK( ssl_new_session_ticket_postprocess( ssl ) );

cleanup:

    MBEDTLS_SSL_DEBUG_MSG( 2, ( "<= parse new session ticket" ) );
    return( ret );
=======
    mbedtls_ssl_set_inbound_transform ( ssl, ssl->transform_application );

    MBEDTLS_SSL_DEBUG_MSG( 1, ( "Switch to application keys for outbound traffic" ) );
    mbedtls_ssl_set_outbound_transform( ssl, ssl->transform_application );

    mbedtls_ssl_tls13_handshake_wrapup( ssl );

    mbedtls_ssl_handshake_set_state( ssl, MBEDTLS_SSL_HANDSHAKE_OVER );
    return( 0 );
>>>>>>> a6e6c27b
}
#endif /* MBEDTLS_SSL_NEW_SESSION_TICKET */

/*
 * TLS and DTLS 1.3 State Maschine -- client side
 */
int mbedtls_ssl_tls13_handshake_client_step( mbedtls_ssl_context *ssl )
{
    int ret = 0;

    if( ssl->state == MBEDTLS_SSL_HANDSHAKE_OVER || ssl->handshake == NULL )
    {
        MBEDTLS_SSL_DEBUG_MSG( 2, ( "Handshake completed but ssl->handshake is NULL.\n" ) );
        return( MBEDTLS_ERR_SSL_BAD_INPUT_DATA );
    }

    MBEDTLS_SSL_DEBUG_MSG( 2, ( "tls1_3 client state: %d", ssl->state ) );

    if( ( ret = mbedtls_ssl_flush_output( ssl ) ) != 0 )
        return( ret );

    switch( ssl->state )
    {
        case MBEDTLS_SSL_HELLO_REQUEST:
            mbedtls_ssl_handshake_set_state( ssl, MBEDTLS_SSL_CLIENT_HELLO );
            break;

        /*
         *  ==>   ClientHello
         *        (EarlyData)
         */
        case MBEDTLS_SSL_CLIENT_HELLO:
            ret = ssl_tls13_write_client_hello( ssl );
            break;

        case MBEDTLS_SSL_EARLY_APP_DATA:
            ret = ssl_write_early_data_process( ssl );
            break;

        /*
         *  <==   ServerHello / HelloRetryRequest
         *        EncryptedExtensions
         *        (CertificateRequest)
         *        (Certificate)
         *        (CertificateVerify)
         *        Finished
         */
        case MBEDTLS_SSL_SERVER_HELLO:
            ret = ssl_tls1_3_process_server_hello( ssl );
            break;

        case MBEDTLS_SSL_ENCRYPTED_EXTENSIONS:
            ret = ssl_tls13_process_encrypted_extensions( ssl );
            break;

#if defined(MBEDTLS_KEY_EXCHANGE_WITH_CERT_ENABLED)
        case MBEDTLS_SSL_CERTIFICATE_REQUEST:
            ret = ssl_tls13_process_certificate_request( ssl );
            break;

        case MBEDTLS_SSL_SERVER_CERTIFICATE:
            ret = ssl_tls1_3_process_server_certificate( ssl );
            break;

        case MBEDTLS_SSL_CERTIFICATE_VERIFY:
            ret = ssl_tls1_3_process_certificate_verify( ssl );
            break;
#endif /* MBEDTLS_KEY_EXCHANGE_WITH_CERT_ENABLED */

        case MBEDTLS_SSL_SERVER_FINISHED:
            ret = ssl_tls1_3_process_server_finished( ssl );
            break;

        /*
         *  ==>   (EndOfEarlyData)
         *        (Certificate)
         *        (CertificateVerify)
         *        (Finished)
         */
        case MBEDTLS_SSL_END_OF_EARLY_DATA:
            ret = ssl_write_end_of_early_data_process( ssl );
            break;

        case MBEDTLS_SSL_CLIENT_CERTIFICATE:
            ret = ssl_tls1_3_write_client_certificate( ssl );
            break;

        case MBEDTLS_SSL_CLIENT_CERTIFICATE_VERIFY:
            ret = ssl_tls1_3_write_client_certificate_verify( ssl );
            break;

        case MBEDTLS_SSL_CLIENT_FINISHED:
            ret = ssl_tls13_write_client_finished( ssl );
            break;

        /*
         *  <==   NewSessionTicket
         */
        case MBEDTLS_SSL_CLIENT_NEW_SESSION_TICKET:

            ret = ssl_new_session_ticket_process( ssl );
            if( ret != 0 )
                break;

            ret = MBEDTLS_ERR_SSL_RECEIVED_NEW_SESSION_TICKET;
            break;

        /*
         * Injection of dummy-CCS's for middlebox compatibility
         */
#if defined(MBEDTLS_SSL_TLS13_COMPATIBILITY_MODE)
        case MBEDTLS_SSL_CLIENT_CCS_AFTER_CLIENT_HELLO:
        case MBEDTLS_SSL_CLIENT_CCS_BEFORE_2ND_CLIENT_HELLO:
        case MBEDTLS_SSL_CLIENT_CCS_AFTER_SERVER_FINISHED:
            ret = mbedtls_ssl_write_change_cipher_spec_process( ssl );
            break;
#endif /* MBEDTLS_SSL_TLS13_COMPATIBILITY_MODE */

        /*
         * Internal intermediate states
         */

        case MBEDTLS_SSL_FLUSH_BUFFERS:
            ret = ssl_tls1_3_flush_buffers( ssl );
            break;

        case MBEDTLS_SSL_HANDSHAKE_WRAPUP:

            ret = ssl_tls1_3_handshake_wrapup( ssl );
            break;

        default:
            MBEDTLS_SSL_DEBUG_MSG( 1, ( "invalid state %d", ssl->state ) );
            return( MBEDTLS_ERR_SSL_BAD_INPUT_DATA );
    }

    return( ret );
}

#endif /* MBEDTLS_SSL_CLI_C */

#endif /* MBEDTLS_SSL_PROTO_TLS1_3_EXPERIMENTAL */<|MERGE_RESOLUTION|>--- conflicted
+++ resolved
@@ -3715,7 +3715,6 @@
 static int ssl_tls1_3_handshake_wrapup( mbedtls_ssl_context *ssl )
 {
     MBEDTLS_SSL_DEBUG_MSG( 1, ( "Switch to application keys for inbound traffic" ) );
-<<<<<<< HEAD
     MBEDTLS_SSL_DEBUG_MSG( 1, ( "Switch to application keys for outbound traffic" ) );
 
 #if defined(MBEDTLS_SSL_USE_MPS)
@@ -3731,11 +3730,15 @@
     if( ret != 0 )
         return( ret );
 #else
+    MBEDTLS_SSL_DEBUG_MSG( 1, ( "Switch to application keys for inbound traffic" ) );
     mbedtls_ssl_set_inbound_transform ( ssl, ssl->transform_application );
+
+    MBEDTLS_SSL_DEBUG_MSG( 1, ( "Switch to application keys for outbound traffic" ) );
     mbedtls_ssl_set_outbound_transform( ssl, ssl->transform_application );
 #endif /* MBEDTLS_SSL_USE_MPS */
 
-    mbedtls_ssl_handshake_wrapup_tls13( ssl );
+    mbedtls_ssl_tls13_handshake_wrapup( ssl );
+
     mbedtls_ssl_handshake_set_state( ssl, MBEDTLS_SSL_HANDSHAKE_OVER );
 
     return( 0 );
@@ -4058,17 +4061,6 @@
 
     MBEDTLS_SSL_DEBUG_MSG( 2, ( "<= parse new session ticket" ) );
     return( ret );
-=======
-    mbedtls_ssl_set_inbound_transform ( ssl, ssl->transform_application );
-
-    MBEDTLS_SSL_DEBUG_MSG( 1, ( "Switch to application keys for outbound traffic" ) );
-    mbedtls_ssl_set_outbound_transform( ssl, ssl->transform_application );
-
-    mbedtls_ssl_tls13_handshake_wrapup( ssl );
-
-    mbedtls_ssl_handshake_set_state( ssl, MBEDTLS_SSL_HANDSHAKE_OVER );
-    return( 0 );
->>>>>>> a6e6c27b
 }
 #endif /* MBEDTLS_SSL_NEW_SESSION_TICKET */
 

/*
 *  TLS 1.3 client-side functions
 *
 *  Copyright The Mbed TLS Contributors
 *  SPDX-License-Identifier: Apache-2.0
 *
 *  Licensed under the Apache License, Version 2.0 (the "License"); you may
 *  not use this file except in compliance with the License.
 *  You may obtain a copy of the License at
 *
 *  http://www.apache.org/licenses/LICENSE-2.0
 *
 *  Unless required by applicable law or agreed to in writing, software
 *  distributed under the License is distributed on an "AS IS" BASIS, WITHOUT
 *  WARRANTIES OR CONDITIONS OF ANY KIND, either express or implied.
 *  See the License for the specific language governing permissions and
 *  limitations under the License.
 *
 *  This file is part of mbed TLS ( https://tls.mbed.org )
 */

#include "common.h"

#if defined(MBEDTLS_SSL_PROTO_TLS1_3_EXPERIMENTAL)

#define SSL_DONT_FORCE_FLUSH 0
#define SSL_FORCE_FLUSH      1

#include "mbedtls/hkdf.h"

#if defined(MBEDTLS_SSL_CLI_C)

#include "mbedtls/debug.h"
#include "mbedtls/ssl.h"
#include "mbedtls/error.h"

#include "mbedtls/debug.h"
#include "mbedtls/error.h"
#include "mbedtls/platform.h"

#include "ecdh_misc.h"
#include "ssl_misc.h"
#include "ssl_tls13_keys.h"
<<<<<<< HEAD
#if defined(MBEDTLS_SSL_USE_MPS)
#include "mps_all.h"
#endif /* MBEDTLS_SSL_USE_MPS */

#include "ecp_internal.h"

#include <string.h>

#if defined(MBEDTLS_PLATFORM_C)
#include "mbedtls/platform.h"
#else
#include <stdlib.h>
#define mbedtls_calloc    calloc
#define mbedtls_free       free
#endif

#include <stdint.h>

#if defined(MBEDTLS_HAVE_TIME)
#include <time.h>
#endif

#define CLIENT_HELLO_RANDOM_LEN 32
=======
#include "ssl_debug_helpers_generated.h"
>>>>>>> bc8b22ec

/* Write extensions */

/*
 * ssl_tls13_write_supported_versions_ext():
 *
 * struct {
 *      ProtocolVersion versions<2..254>;
 * } SupportedVersions;
 */
static int ssl_tls13_write_supported_versions_ext( mbedtls_ssl_context *ssl,
                                                   unsigned char *buf,
                                                   unsigned char *end,
                                                   size_t *out_len )
{
    unsigned char *p = buf;

    *out_len = 0;

    MBEDTLS_SSL_DEBUG_MSG( 3, ( "client hello, adding supported versions extension" ) );

    /* Check if we have space to write the extension:
     * - extension_type         (2 bytes)
     * - extension_data_length  (2 bytes)
     * - versions_length        (1 byte )
     * - versions               (2 bytes)
     */
    MBEDTLS_SSL_CHK_BUF_PTR( p, end, 7 );

    /* Write extension_type */
    MBEDTLS_PUT_UINT16_BE( MBEDTLS_TLS_EXT_SUPPORTED_VERSIONS, p, 0 );

    /* Write extension_data_length */
    MBEDTLS_PUT_UINT16_BE( 3, p, 2 );
    p += 4;

    /* Length of versions */
    *p++ = 0x2;

    /* Write values of supported versions.
     *
     * They are defined by the configuration.
     *
     * Currently, only one version is advertised.
     */
    mbedtls_ssl_write_version( ssl->conf->max_major_ver,
                               ssl->conf->max_minor_ver,
                               ssl->conf->transport, p );

    MBEDTLS_SSL_DEBUG_MSG( 3, ( "supported version: [%d:%d]",
                                ssl->conf->max_major_ver,
                                ssl->conf->max_minor_ver ) );

    *out_len = 7;

    return( 0 );
}

static int ssl_tls13_parse_supported_versions_ext( mbedtls_ssl_context *ssl,
                                                   const unsigned char *buf,
                                                   const unsigned char *end )
{
    ((void) ssl);

    MBEDTLS_SSL_CHK_BUF_READ_PTR( buf, end, 2);
    if( buf[0] != MBEDTLS_SSL_MAJOR_VERSION_3 ||
        buf[1] != MBEDTLS_SSL_MINOR_VERSION_4 )
    {
        MBEDTLS_SSL_DEBUG_MSG( 1, ( "unexpected version" ) );

        MBEDTLS_SSL_PEND_FATAL_ALERT( MBEDTLS_SSL_ALERT_MSG_ILLEGAL_PARAMETER,
                                      MBEDTLS_ERR_SSL_ILLEGAL_PARAMETER);
        return( MBEDTLS_ERR_SSL_ILLEGAL_PARAMETER );
    }

#if defined(MBEDTLS_SSL_NEW_SESSION_TICKET)
    /* For ticket handling, we need to populate the version
     * and the endpoint information into the session structure
     * since only session information is available in that API.
     */
    ssl->session_negotiate->minor_ver = ssl->minor_ver;
    ssl->session_negotiate->endpoint = ssl->conf->endpoint;
#endif /* MBEDTLS_SSL_NEW_SESSION_TICKET */

    return( 0 );
}

#if defined(MBEDTLS_KEY_EXCHANGE_WITH_CERT_ENABLED)

/*
 * Functions for writing supported_groups extension.
 *
 * Stucture of supported_groups:
 *      enum {
 *          secp256r1(0x0017), secp384r1(0x0018), secp521r1(0x0019),
 *          x25519(0x001D), x448(0x001E),
 *          ffdhe2048(0x0100), ffdhe3072(0x0101), ffdhe4096(0x0102),
 *          ffdhe6144(0x0103), ffdhe8192(0x0104),
 *          ffdhe_private_use(0x01FC..0x01FF),
 *          ecdhe_private_use(0xFE00..0xFEFF),
 *          (0xFFFF)
 *      } NamedGroup;
 *      struct {
 *          NamedGroup named_group_list<2..2^16-1>;
 *      } NamedGroupList;
 */
#if defined(MBEDTLS_ECDH_C)
/*
 * In versions of TLS prior to TLS 1.3, this extension was named
 * 'elliptic_curves' and only contained elliptic curve groups.
 */
static int ssl_tls13_write_named_group_list_ecdhe( mbedtls_ssl_context *ssl,
                                                   unsigned char *buf,
                                                   unsigned char *end,
                                                   size_t *out_len )
{
    unsigned char *p = buf;

    *out_len = 0;

    const uint16_t *group_list = mbedtls_ssl_get_groups( ssl );

    if( group_list == NULL )
        return( MBEDTLS_ERR_SSL_BAD_CONFIG );

    for ( ; *group_list != 0; group_list++ )
    {
        const mbedtls_ecp_curve_info *curve_info;
        curve_info = mbedtls_ecp_curve_info_from_tls_id( *group_list );
        if( curve_info == NULL )
            continue;

        if( !mbedtls_ssl_tls13_named_group_is_ecdhe( *group_list ) )
            continue;

        MBEDTLS_SSL_CHK_BUF_PTR( p, end, 2);
        MBEDTLS_PUT_UINT16_BE( *group_list, p, 0 );
        p += 2;

        MBEDTLS_SSL_DEBUG_MSG( 3, ( "NamedGroup: %s ( %x )",
                                    curve_info->name, *group_list ) );
    }

    *out_len = p - buf;

    return( 0 );
}
#else
static int ssl_tls13_write_named_group_list_ecdhe( mbedtls_ssl_context *ssl,
                                            unsigned char *buf,
                                            unsigned char *end,
                                            size_t *out_len )
{
    ((void) ssl);
    ((void) buf);
    ((void) end);
    *out_len = 0;
    return( MBEDTLS_ERR_SSL_FEATURE_UNAVAILABLE );
}
#endif /* MBEDTLS_ECDH_C */

static int ssl_tls13_write_named_group_list_dhe( mbedtls_ssl_context *ssl,
                                        unsigned char *buf,
                                        unsigned char *end,
                                        size_t *out_len )
{
    ((void) ssl);
    ((void) buf);
    ((void) end);
    *out_len = 0;
    MBEDTLS_SSL_DEBUG_MSG( 3, ( "write_named_group_dhe is not implemented" ) );
    return( MBEDTLS_ERR_SSL_FEATURE_UNAVAILABLE );
}

static int ssl_tls13_write_supported_groups_ext( mbedtls_ssl_context *ssl,
                                                 unsigned char *buf,
                                                 unsigned char *end,
                                                 size_t *out_len )
{
    unsigned char *p = buf ;
    unsigned char *named_group_list; /* Start of named_group_list */
    size_t named_group_list_len;     /* Length of named_group_list */
    size_t output_len = 0;
    int ret_ecdhe, ret_dhe;

    *out_len = 0;

    if( !mbedtls_ssl_conf_tls13_some_ephemeral_enabled( ssl ) )
        return( 0 );

    MBEDTLS_SSL_DEBUG_MSG( 3, ( "client hello, adding supported_groups extension" ) );

    /* Check if we have space for header and length fields:
     * - extension_type            (2 bytes)
     * - extension_data_length     (2 bytes)
     * - named_group_list_length   (2 bytes)
     */
    MBEDTLS_SSL_CHK_BUF_PTR( p, end, 6 );
    p += 6;

    named_group_list = p;
    ret_ecdhe = ssl_tls13_write_named_group_list_ecdhe( ssl, p, end, &output_len );
    if( ret_ecdhe != 0 )
    {
        MBEDTLS_SSL_DEBUG_RET( 1, "ssl_tls13_write_named_group_list_ecdhe", ret_ecdhe );
    }
    p += output_len;

    ret_dhe = ssl_tls13_write_named_group_list_dhe( ssl, p, end, &output_len );
    if( ret_dhe != 0 )
    {
        MBEDTLS_SSL_DEBUG_RET( 1, "ssl_tls13_write_named_group_list_dhe", ret_dhe );
    }
    p += output_len;

    /* Both ECDHE and DHE failed. */
    if( ret_ecdhe != 0 && ret_dhe != 0 )
    {
        MBEDTLS_SSL_DEBUG_MSG( 1, ( "Both ECDHE and DHE groups are fail. " ) );
        return( MBEDTLS_ERR_SSL_INTERNAL_ERROR );
    }

    /* Length of named_group_list*/
    named_group_list_len = p - named_group_list;
    if( named_group_list_len == 0 )
    {
        MBEDTLS_SSL_DEBUG_MSG( 1, ( "No group available." ) );
        return( MBEDTLS_ERR_SSL_INTERNAL_ERROR );
    }

    /* Write extension_type */
    MBEDTLS_PUT_UINT16_BE( MBEDTLS_TLS_EXT_SUPPORTED_GROUPS, buf, 0 );
    /* Write extension_data_length */
    MBEDTLS_PUT_UINT16_BE( named_group_list_len + 2, buf, 2 );
    /* Write length of named_group_list */
    MBEDTLS_PUT_UINT16_BE( named_group_list_len, buf, 4 );

    MBEDTLS_SSL_DEBUG_BUF( 3, "Supported groups extension", buf + 4, named_group_list_len + 2 );

    *out_len = p - buf;

    ssl->handshake->extensions_present |= MBEDTLS_SSL_EXT_SUPPORTED_GROUPS;

    return( 0 );
}

/*
 * Functions for writing key_share extension.
 */
#if defined(MBEDTLS_ECDH_C)
static int ssl_tls13_generate_and_write_ecdh_key_exchange(
                mbedtls_ssl_context *ssl,
                uint16_t named_group,
                unsigned char *buf,
                unsigned char *end,
                size_t *out_len )
{
    int ret = MBEDTLS_ERR_ERROR_CORRUPTION_DETECTED;
    const mbedtls_ecp_curve_info *curve_info =
        mbedtls_ecp_curve_info_from_tls_id( named_group );

    if( curve_info == NULL )
        return( MBEDTLS_ERR_SSL_INTERNAL_ERROR );

    MBEDTLS_SSL_DEBUG_MSG( 3, ( "offer curve %s", curve_info->name ) );

    if( ( ret = mbedtls_ecdh_setup_no_everest( &ssl->handshake->ecdh_ctx,
                                               curve_info->grp_id ) ) != 0 )
    {
        MBEDTLS_SSL_DEBUG_RET( 1, "mbedtls_ecdh_setup_no_everest", ret );
        return( ret );
    }

    ret = mbedtls_ecdh_tls13_make_params( &ssl->handshake->ecdh_ctx, out_len,
                                          buf, end - buf,
                                          ssl->conf->f_rng, ssl->conf->p_rng );
    if( ret != 0 )
    {
        MBEDTLS_SSL_DEBUG_RET( 1, "mbedtls_ecdh_tls13_make_params", ret );
        return( ret );
    }

    MBEDTLS_SSL_DEBUG_ECDH( 3, &ssl->handshake->ecdh_ctx,
                            MBEDTLS_DEBUG_ECDH_Q );
    return( 0 );
}
#endif /* MBEDTLS_ECDH_C */

static int ssl_tls13_get_default_group_id( mbedtls_ssl_context *ssl,
                                           uint16_t *group_id )
{
    int ret = MBEDTLS_ERR_SSL_FEATURE_UNAVAILABLE;


#if defined(MBEDTLS_ECDH_C)
    const uint16_t *group_list = mbedtls_ssl_get_groups( ssl );
    /* Pick first available ECDHE group compatible with TLS 1.3 */
    if( group_list == NULL )
        return( MBEDTLS_ERR_SSL_BAD_CONFIG );

    for ( ; *group_list != 0; group_list++ )
    {
        const mbedtls_ecp_curve_info *curve_info;
        curve_info = mbedtls_ecp_curve_info_from_tls_id( *group_list );
        if( curve_info != NULL &&
            mbedtls_ssl_tls13_named_group_is_ecdhe( *group_list ) )
        {
            *group_id = *group_list;
            return( 0 );
        }
    }
#else
    ((void) ssl);
    ((void) group_id);
#endif /* MBEDTLS_ECDH_C */

    /*
     * Add DHE named groups here.
     * Pick first available DHE group compatible with TLS 1.3
     */

    return( ret );
}

/*
 * ssl_tls13_write_key_share_ext
 *
 * Structure of key_share extension in ClientHello:
 *
 *  struct {
 *          NamedGroup group;
 *          opaque key_exchange<1..2^16-1>;
 *      } KeyShareEntry;
 *  struct {
 *          KeyShareEntry client_shares<0..2^16-1>;
 *      } KeyShareClientHello;
 */
static int ssl_tls13_write_key_share_ext( mbedtls_ssl_context *ssl,
                                          unsigned char *buf,
                                          unsigned char *end,
                                          size_t *out_len )
{
    unsigned char *p = buf;
    unsigned char *client_shares; /* Start of client_shares */
    size_t client_shares_len;     /* Length of client_shares */
    uint16_t group_id;
    int ret = MBEDTLS_ERR_SSL_FEATURE_UNAVAILABLE;

    *out_len = 0;

    if( !mbedtls_ssl_conf_tls13_some_ephemeral_enabled( ssl ) )
        return( 0 );

    /* Check if we have space for header and length fields:
     * - extension_type         (2 bytes)
     * - extension_data_length  (2 bytes)
     * - client_shares_length   (2 bytes)
     */
    MBEDTLS_SSL_CHK_BUF_PTR( p, end, 6 );
    p += 6;

    MBEDTLS_SSL_DEBUG_MSG( 3, ( "client hello: adding key share extension" ) );

    /* HRR could already have requested something else. */
    group_id = ssl->handshake->offered_group_id;
    if( !mbedtls_ssl_tls13_named_group_is_ecdhe( group_id ) &&
        !mbedtls_ssl_tls13_named_group_is_dhe( group_id ) )
    {
        MBEDTLS_SSL_PROC_CHK( ssl_tls13_get_default_group_id( ssl,
                                                              &group_id ) );
    }

    /*
     * Dispatch to type-specific key generation function.
     *
     * So far, we're only supporting ECDHE. With the introduction
     * of PQC KEMs, we'll want to have multiple branches, one per
     * type of KEM, and dispatch to the corresponding crypto. And
     * only one key share entry is allowed.
     */
    client_shares = p;
#if defined(MBEDTLS_ECDH_C)
    if( mbedtls_ssl_tls13_named_group_is_ecdhe( group_id ) )
    {
        /* Pointer to group */
        unsigned char *group = p;
        /* Length of key_exchange */
        size_t key_exchange_len;

        /* Check there is space for header of KeyShareEntry
         * - group                  (2 bytes)
         * - key_exchange_length    (2 bytes)
         */
        MBEDTLS_SSL_CHK_BUF_PTR( p, end, 4 );
        p += 4;
        ret = ssl_tls13_generate_and_write_ecdh_key_exchange( ssl, group_id,
                                                              p, end,
                                                              &key_exchange_len );
        p += key_exchange_len;
        if( ret != 0 )
            return( ret );

        /* Write group */
        MBEDTLS_PUT_UINT16_BE( group_id, group, 0 );
        /* Write key_exchange_length */
        MBEDTLS_PUT_UINT16_BE( key_exchange_len, group, 2 );
    }
    else
#endif /* MBEDTLS_ECDH_C */
    if( 0 /* other KEMs? */ )
    {
        /* Do something */
    }
    else
        return( MBEDTLS_ERR_SSL_INTERNAL_ERROR );

    /* Length of client_shares */
    client_shares_len = p - client_shares;
    if( client_shares_len == 0)
    {
        MBEDTLS_SSL_DEBUG_MSG( 1, ( "No key share defined." ) );
        return( MBEDTLS_ERR_SSL_INTERNAL_ERROR );
    }
    /* Write extension_type */
    MBEDTLS_PUT_UINT16_BE( MBEDTLS_TLS_EXT_KEY_SHARE, buf, 0 );
    /* Write extension_data_length */
    MBEDTLS_PUT_UINT16_BE( client_shares_len + 2, buf, 2 );
    /* Write client_shares_length */
    MBEDTLS_PUT_UINT16_BE( client_shares_len, buf, 4 );

    /* Update offered_group_id field */
    ssl->handshake->offered_group_id = group_id;

    /* Output the total length of key_share extension. */
    *out_len = p - buf;

    MBEDTLS_SSL_DEBUG_BUF( 3, "client hello, key_share extension", buf, *out_len );

    ssl->handshake->extensions_present |= MBEDTLS_SSL_EXT_KEY_SHARE;

cleanup:

    return( ret );
}

#if defined(MBEDTLS_ECDH_C)

static int ssl_tls13_check_ecdh_params( const mbedtls_ssl_context *ssl )
{
    const mbedtls_ecp_curve_info *curve_info;
    mbedtls_ecp_group_id grp_id;
#if defined(MBEDTLS_ECDH_LEGACY_CONTEXT)
    grp_id = ssl->handshake->ecdh_ctx.grp.id;
#else
    grp_id = ssl->handshake->ecdh_ctx.grp_id;
#endif

    curve_info = mbedtls_ecp_curve_info_from_grp_id( grp_id );
    if( curve_info == NULL )
    {
        MBEDTLS_SSL_DEBUG_MSG( 1, ( "should never happen" ) );
        return( MBEDTLS_ERR_SSL_INTERNAL_ERROR );
    }

    MBEDTLS_SSL_DEBUG_MSG( 2, ( "ECDH curve: %s", curve_info->name ) );

    if( mbedtls_ssl_check_curve( ssl, grp_id ) != 0 )
        return( -1 );

    MBEDTLS_SSL_DEBUG_ECDH( 3, &ssl->handshake->ecdh_ctx,
                            MBEDTLS_DEBUG_ECDH_QP );

    return( 0 );
}

static int ssl_tls13_read_public_ecdhe_share( mbedtls_ssl_context *ssl,
                                              const unsigned char *buf,
                                              size_t buf_len )
{
    int ret = MBEDTLS_ERR_ERROR_CORRUPTION_DETECTED;

    ret = mbedtls_ecdh_tls13_read_public( &ssl->handshake->ecdh_ctx,
                                          buf, buf_len );
    if( ret != 0 )
    {
        MBEDTLS_SSL_DEBUG_RET( 1, ( "mbedtls_ecdh_tls13_read_public" ), ret );

        MBEDTLS_SSL_PEND_FATAL_ALERT( MBEDTLS_SSL_ALERT_MSG_ILLEGAL_PARAMETER,
                                      MBEDTLS_ERR_SSL_ILLEGAL_PARAMETER );
        return( MBEDTLS_ERR_SSL_ILLEGAL_PARAMETER );
    }

    if( ssl_tls13_check_ecdh_params( ssl ) != 0 )
    {
        MBEDTLS_SSL_DEBUG_MSG( 1, ( "ssl_tls13_check_ecdh_params() failed!" ) );

        MBEDTLS_SSL_PEND_FATAL_ALERT( MBEDTLS_SSL_ALERT_MSG_ILLEGAL_PARAMETER,
                                      MBEDTLS_ERR_SSL_ILLEGAL_PARAMETER );
        return( MBEDTLS_ERR_SSL_ILLEGAL_PARAMETER );
    }

    return( 0 );
}
#endif /* MBEDTLS_ECDH_C */

/*
 * ssl_tls13_parse_key_share_ext()
 *      Parse key_share extension in Server Hello
 *
 * struct {
 *        KeyShareEntry server_share;
 * } KeyShareServerHello;
 * struct {
 *        NamedGroup group;
 *        opaque key_exchange<1..2^16-1>;
 * } KeyShareEntry;
 */
static int ssl_tls13_parse_key_share_ext( mbedtls_ssl_context *ssl,
                                          const unsigned char *buf,
                                          const unsigned char *end )
{
    int ret = MBEDTLS_ERR_ERROR_CORRUPTION_DETECTED;
    const unsigned char *p = buf;
    uint16_t group, offered_group;

    /* ...
     * NamedGroup group; (2 bytes)
     * ...
     */
    MBEDTLS_SSL_CHK_BUF_READ_PTR( p, end, 2 );
    group = MBEDTLS_GET_UINT16_BE( p, 0 );
    p += 2;

    /* Check that the chosen group matches the one we offered. */
    offered_group = ssl->handshake->offered_group_id;
    if( offered_group != group )
    {
        MBEDTLS_SSL_DEBUG_MSG( 1,
            ( "Invalid server key share, our group %u, their group %u",
              (unsigned) offered_group, (unsigned) group ) );
        MBEDTLS_SSL_PEND_FATAL_ALERT( MBEDTLS_SSL_ALERT_MSG_HANDSHAKE_FAILURE,
                                      MBEDTLS_ERR_SSL_HANDSHAKE_FAILURE );
        return( MBEDTLS_ERR_SSL_HANDSHAKE_FAILURE );
    }

#if defined(MBEDTLS_ECDH_C)
    if( mbedtls_ssl_tls13_named_group_is_ecdhe( group ) )
    {
        /* Complete ECDHE key agreement */
        ret = ssl_tls13_read_public_ecdhe_share( ssl, p, end - p );
        if( ret != 0 )
            return( ret );
    }
    else
#endif /* MBEDTLS_ECDH_C */
    if( 0 /* other KEMs? */ )
    {
        /* Do something */
    }
    else
        return( MBEDTLS_ERR_SSL_INTERNAL_ERROR );

    ssl->handshake->extensions_present |= MBEDTLS_SSL_EXT_KEY_SHARE;
    return( ret );
}

static int ssl_tls13_reset_ecdhe_share( mbedtls_ssl_context *ssl )
{
    mbedtls_ecdh_free( &ssl->handshake->ecdh_ctx );
    return( 0 );
}

static int ssl_tls13_reset_key_share( mbedtls_ssl_context *ssl )
{
    uint16_t group_id = ssl->handshake->offered_group_id;
    if( group_id == 0 )
        return( MBEDTLS_ERR_SSL_INTERNAL_ERROR );

    if( mbedtls_ssl_tls13_named_group_is_ecdhe( group_id ) )
        return( ssl_tls13_reset_ecdhe_share( ssl ) );
    else if( 0 /* other KEMs? */ )
    {
        /* Do something */
    }

    return( MBEDTLS_ERR_SSL_INTERNAL_ERROR );
}

#endif /* MBEDTLS_KEY_EXCHANGE_WITH_CERT_ENABLED */

/* Write cipher_suites
 * CipherSuite cipher_suites<2..2^16-2>;
 */
static int ssl_tls13_write_client_hello_cipher_suites(
            mbedtls_ssl_context *ssl,
            unsigned char *buf,
            unsigned char *end,
            size_t *out_len )
{
    unsigned char *p = buf;
    const int *ciphersuite_list;
    unsigned char *cipher_suites; /* Start of the cipher_suites list */
    size_t cipher_suites_len;

    *out_len = 0 ;

    /*
     * Ciphersuite list
     *
     * This is a list of the symmetric cipher options supported by
     * the client, specifically the record protection algorithm
     * ( including secret key length ) and a hash to be used with
     * HKDF, in descending order of client preference.
     */
    ciphersuite_list = ssl->conf->ciphersuite_list;

    /* Check there is space for the cipher suite list length (2 bytes). */
    MBEDTLS_SSL_CHK_BUF_PTR( p, end, 2 );
    p += 2;

    /* Write cipher_suites */
    cipher_suites = p;
    for ( size_t i = 0; ciphersuite_list[i] != 0; i++ )
    {
        int cipher_suite = ciphersuite_list[i];
        const mbedtls_ssl_ciphersuite_t *ciphersuite_info;

        ciphersuite_info = mbedtls_ssl_ciphersuite_from_id( cipher_suite );
        if( ciphersuite_info == NULL )
            continue;
        if( !( MBEDTLS_SSL_MINOR_VERSION_4 >= ciphersuite_info->min_minor_ver &&
               MBEDTLS_SSL_MINOR_VERSION_4 <= ciphersuite_info->max_minor_ver ) )
            continue;

        MBEDTLS_SSL_DEBUG_MSG( 3, ( "client hello, add ciphersuite: %04x, %s",
                                    (unsigned int) cipher_suite,
                                    ciphersuite_info->name ) );

        /* Check there is space for the cipher suite identifier (2 bytes). */
        MBEDTLS_SSL_CHK_BUF_PTR( p, end, 2 );
        MBEDTLS_PUT_UINT16_BE( cipher_suite, p, 0 );
        p += 2;

#if defined(MBEDTLS_ZERO_RTT)
        /* For ZeroRTT we only add a single ciphersuite. */
        break;
#endif /* MBEDTLS_ZERO_RTT */
    }

    /* Write the cipher_suites length in number of bytes */
    cipher_suites_len = p - cipher_suites;
    MBEDTLS_PUT_UINT16_BE( cipher_suites_len, buf, 0 );
    MBEDTLS_SSL_DEBUG_MSG( 3,
                           ( "client hello, got %" MBEDTLS_PRINTF_SIZET " cipher suites",
                             cipher_suites_len/2 ) );

    /* Output the total length of cipher_suites field. */
    *out_len = p - buf;

    return( 0 );
}

#if defined(MBEDTLS_SSL_MAX_FRAGMENT_LENGTH)

/*
 * ssl_tls13_write_max_fragment_length_ext():
 *
 * enum{
 *    2^9( 1 ), 2^10( 2 ), 2^11( 3 ), 2^12( 4 ), ( 255 )
 * } MaxFragmentLength;
 *
 */
static int ssl_tls13_write_max_fragment_length_ext( mbedtls_ssl_context *ssl,
                                                    unsigned char *buf,
                                                    const unsigned char *end,
                                                    size_t *out_len )
{
    unsigned char *p = buf;

    *out_len = 0;

    if( ssl->conf->mfl_code == MBEDTLS_SSL_MAX_FRAG_LEN_NONE )
    {
        return( 0 );
    }

    if( end < p || (size_t)( end - p ) < 5 )
    {
        MBEDTLS_SSL_DEBUG_MSG( 1, ( "buffer too small" ) );
        return( MBEDTLS_ERR_SSL_BUFFER_TOO_SMALL );
    }

    MBEDTLS_SSL_DEBUG_MSG( 3, ( "adding max_fragment_length extension" ) );

    MBEDTLS_PUT_UINT16_BE( MBEDTLS_TLS_EXT_MAX_FRAGMENT_LENGTH, p, 0 );
    MBEDTLS_PUT_UINT16_BE( 1, p, 2 );
    p += 4;

    *p++ = ssl->conf->mfl_code;
    MBEDTLS_SSL_DEBUG_MSG( 3, ( "Maximum fragment length = %d", ssl->conf->mfl_code ) );

    *out_len = 5;
    return( 0 );
}
#endif /* MBEDTLS_SSL_MAX_FRAGMENT_LENGTH */


#if defined(MBEDTLS_SSL_ALPN)
/*
 * ssl_tls13_write_alpn_ext() structure:
 *
 * opaque ProtocolName<1..2^8-1>;
 *
 * struct {
 *     ProtocolName protocol_name_list<2..2^16-1>
 * } ProtocolNameList;
 *
 */
static int ssl_tls13_write_alpn_ext( mbedtls_ssl_context *ssl,
                                     unsigned char *buf,
                                     const unsigned char *end,
                                     size_t *out_len )
{
    unsigned char *p = buf;
    size_t alpnlen = 0;
    const char **cur;

    *out_len = 0;

    if( ssl->conf->alpn_list == NULL )
    {
        return( 0 );
    }

    for ( cur = ssl->conf->alpn_list; *cur != NULL; cur++ )
        alpnlen += MBEDTLS_BYTE_0( strlen( *cur ) ) + 1;

    if( end < p || (size_t)( end - p ) < 6 + alpnlen )
    {
        MBEDTLS_SSL_DEBUG_MSG( 1, ( "buffer too small" ) );
        return( MBEDTLS_ERR_SSL_BUFFER_TOO_SMALL );
    }

    MBEDTLS_SSL_DEBUG_MSG( 3, ( "client hello, adding alpn extension" ) );

    MBEDTLS_PUT_UINT16_BE( MBEDTLS_TLS_EXT_ALPN, p, 0 );
    p += 2;

    /*
     * opaque ProtocolName<1..2^8-1>;
     *
     * struct {
     *     ProtocolName protocol_name_list<2..2^16-1>
     * } ProtocolNameList;
     */

    /* Skip writing extension and list length for now */
    p += 4;

    for ( cur = ssl->conf->alpn_list; *cur != NULL; cur++ )
    {
        *p = MBEDTLS_BYTE_0( strlen( *cur ) );
        memcpy( p + 1, *cur, *p );
        p += 1 + *p;
    }

    *out_len = p - buf;

    /* List length = out_len - 2 ( ext_type ) - 2 ( ext_len ) - 2 ( list_len ) */
    MBEDTLS_PUT_UINT16_BE( *out_len - 6, buf, 4 );

    /* Extension length = out_len - 2 ( ext_type ) - 2 ( ext_len ) */
    MBEDTLS_PUT_UINT16_BE( *out_len - 4, buf, 2 );

    return( 0 );
}
#endif /* MBEDTLS_SSL_ALPN */

#if defined(MBEDTLS_KEY_EXCHANGE_SOME_PSK_ENABLED)
/*
 * ssl_tls13_write_psk_key_exchange_modes_ext() structure:
 *
 * enum { psk_ke( 0 ), psk_dhe_ke( 1 ), ( 255 ) } PskKeyExchangeMode;
 *
 * struct {
 *     PskKeyExchangeMode ke_modes<1..255>;
 * } PskKeyExchangeModes;
 */

static int ssl_tls13_write_psk_key_exchange_modes_ext( mbedtls_ssl_context *ssl,
                                                       unsigned char *buf,
                                                       unsigned char *end,
                                                       size_t *out_len )
{
    unsigned char *p;
    int num_modes = 0;

    /* Skip writing extension if no PSK key exchange mode
     * is enabled in the config. */
    if( !mbedtls_ssl_conf_tls13_some_psk_enabled( ssl ) )
    {
        *out_len = 0;
        return( 0 );
    }

    /* Require 7 bytes of data, otherwise fail, even if extension might be shorter. */
    if( (size_t)( end - buf ) < 7 )
    {
        MBEDTLS_SSL_DEBUG_MSG( 1, ( "Not enough buffer" ) );
        return( MBEDTLS_ERR_SSL_BUFFER_TOO_SMALL );
    }

    MBEDTLS_SSL_DEBUG_MSG( 3, ( "client hello, adding psk_key_exchange_modes extension" ) );

    /* Extension Type */
    MBEDTLS_PUT_UINT16_BE( MBEDTLS_TLS_EXT_PSK_KEY_EXCHANGE_MODES, buf, 0 );

    /* Skip extension length (2 byte) and PSK mode list length (1 byte) for now. */
    p = buf + 5;

    if( mbedtls_ssl_conf_tls13_psk_enabled( ssl ) )
    {
        *p++ = MBEDTLS_SSL_TLS1_3_PSK_MODE_PURE;
        num_modes++;

        MBEDTLS_SSL_DEBUG_MSG( 4, ( "Adding pure PSK key exchange mode" ) );
    }

    if( mbedtls_ssl_conf_tls13_psk_ephemeral_enabled( ssl ) )
    {
        *p++ = MBEDTLS_SSL_TLS1_3_PSK_MODE_ECDHE;
        num_modes++;

        MBEDTLS_SSL_DEBUG_MSG( 4, ( "Adding PSK-ECDHE key exchange mode" ) );
    }

    /* Add extension length: PSK mode list length byte + actual PSK mode list length */
    buf[2] = 0;
    buf[3] = num_modes + 1;
    /* Add PSK mode list length */
    buf[4] = num_modes;

    *out_len = p - buf;
    ssl->handshake->extensions_present |= MBEDTLS_SSL_EXT_PSK_KEY_EXCHANGE_MODES;
    return ( 0 );
}
#endif /* MBEDTLS_KEY_EXCHANGE_SOME_PSK_ENABLED */


/*
 * mbedtls_ssl_tls13_write_pre_shared_key_ext() structure:
 *
 * struct {
 *   opaque identity<1..2^16-1>;
 *   uint32 obfuscated_ticket_age;
 * } PskIdentity;
 *
 * opaque PskBinderEntry<32..255>;
 *
 * struct {
 *   select ( Handshake.msg_type ) {
 *
 *     case client_hello:
 *       PskIdentity identities<7..2^16-1>;
 *       PskBinderEntry binders<33..2^16-1>;
 *
 *     case server_hello:
 *       uint16 selected_identity;
 *   };
 *
 * } PreSharedKeyExtension;
 *
 *
 * part = 0 ==> everything up to the PSK binder list,
 *              returning the binder list length in `binder_list_length`.
 * part = 1 ==> the PSK binder list
 */

#if defined(MBEDTLS_KEY_EXCHANGE_SOME_PSK_ENABLED)

#define SSL_WRITE_PSK_EXT_PARTIAL           0
#define SSL_WRITE_PSK_EXT_ADD_PSK_BINDERS   1

int mbedtls_ssl_tls13_write_pre_shared_key_ext(
    mbedtls_ssl_context *ssl,
    unsigned char *buf, unsigned char *end,
    size_t *bytes_written,
    size_t *total_ext_len,
    int part )
{
    int ret;
    unsigned char *p = (unsigned char *) buf;
    const mbedtls_ssl_ciphersuite_t *suite_info;
    const int *ciphersuites;
    int hash_len;
    const unsigned char *psk;
    size_t psk_len;
    const unsigned char *psk_identity;
    size_t psk_identity_len;

    *total_ext_len = 0;
    *bytes_written = 0;

    if( !mbedtls_ssl_conf_tls13_some_psk_enabled( ssl ) )
        return( 0 );

    /* Check if we have any PSKs to offer. If so, return the first.
     *
     * NOTE: Ultimately, we want to be able to offer multiple PSKs,
     *       in which case we want to iterate over them here.
     *
     * As it stands, however, we only ever offer one, chosen
     * by the following heuristic:
     * - If a ticket has been configured, offer the corresponding PSK.
     * - If no ticket has been configured by an external PSK has been
     *   configured, offer that.
     * - Otherwise, skip the PSK extension.
     */

    if( mbedtls_ssl_get_psk_to_offer( ssl, &psk, &psk_len,
                                      &psk_identity, &psk_identity_len ) != 0 )
    {
        MBEDTLS_SSL_DEBUG_MSG( 3, ( "skip pre_shared_key extensions" ) );
        return( 0 );
    }

    /*
     * Ciphersuite list
     */
    ciphersuites = ssl->conf->ciphersuite_list;
    for ( int i = 0; ciphersuites[i] != 0; i++ )
    {
        suite_info = mbedtls_ssl_ciphersuite_from_id( ciphersuites[i] );

        if( suite_info == NULL )
            continue;

        /* In this implementation we only add one pre-shared-key extension. */
        ssl->session_negotiate->ciphersuite = ciphersuites[i];
        ssl->handshake->ciphersuite_info = suite_info;
        break;
    }

    hash_len = mbedtls_hash_size_for_ciphersuite( suite_info );
    if( hash_len == -1 )
        return( MBEDTLS_ERR_SSL_INTERNAL_ERROR );

    size_t const ext_type_bytes           = 2;
    size_t const ext_len_bytes            = 2;
    size_t const psk_identities_len_bytes = 2;
    size_t const psk_identity_len_bytes   = 2;
    size_t const psk_identity_bytes       = psk_identity_len;
    size_t const obfuscated_ticket_bytes  = 4;
    size_t const psk_binders_len_bytes    = 2;
    size_t const psk_binder_len_bytes     = 1;
    size_t const psk_binder_bytes         = hash_len;

    size_t const psk_binder_list_bytes = psk_binders_len_bytes  +
                                           psk_binder_len_bytes +
                                           psk_binder_bytes;

    size_t const ext_len = psk_identities_len_bytes     +
                              psk_identity_len_bytes    +
                              psk_identity_bytes        +
                              obfuscated_ticket_bytes   +
                           psk_binder_list_bytes;

    size_t const ext_len_total = ext_type_bytes +
                                 ext_len_bytes  +
                                   ext_len;

    if( part == SSL_WRITE_PSK_EXT_PARTIAL )
    {
        uint32_t obfuscated_ticket_age = 0;

        MBEDTLS_SSL_DEBUG_MSG( 3,
                     ( "client hello, adding pre_shared_key extension, "
                       "omitting PSK binder list" ) );

        /* Write extension up to but excluding the PSK binders list

         * The length (excluding the extension header) includes:
         *
         *  - 2 bytes for total length of identities
         *     - 2 bytes for length of first identity value
         *     - identity value ( of length len; min( len )>=1 )
         *     - 4 bytes for obfuscated_ticket_age
         *                ...
         *  - 2 bytes for total length of psk binders
         *      - 1 byte for length of first psk binder value
         *      - 32 or 48 bytes (for SHA256/384) for PSK binder value
         *                ...
         *
         * Note: Currently we assume we have only one PSK credential
         * configured per server.
         */

        /* ext_length + Extension Type ( 2 bytes ) + Extension Length ( 2 bytes ) */
        if( end < p || (size_t)( end - p ) < ext_len_total )
        {
            MBEDTLS_SSL_DEBUG_MSG( 1, ( "buffer too short" ) );
            return( MBEDTLS_ERR_SSL_BUFFER_TOO_SMALL );
        }

        /* Extension Type */
        MBEDTLS_PUT_UINT16_BE( MBEDTLS_TLS_EXT_PRE_SHARED_KEY, p, 0 );

        /* Extension Length */
        MBEDTLS_PUT_UINT16_BE( ext_len, p, 2 );

        /* 2 bytes length field for array of PskIdentity */
        MBEDTLS_PUT_UINT16_BE( psk_identity_len + 4 + 2, p, 4 );

        /* 2 bytes length field for psk_identity */
        MBEDTLS_PUT_UINT16_BE( psk_identity_len, p, 6 );
        p += 8;

        /* actual psk_identity */
        memcpy( p, psk_identity, psk_identity_len );
        p += psk_identity_len;

#if defined(MBEDTLS_SSL_NEW_SESSION_TICKET)

        /* Calculate obfuscated_ticket_age (omitted for external PSKs). */
        if( ssl->session_negotiate->ticket_age_add > 0 )
        {
            /* TODO: Should we somehow fail if TIME is disabled here?
             * TODO: Use Mbed TLS' time abstraction? */
#if defined(MBEDTLS_HAVE_TIME)
            time_t now = time( NULL );

            if( !( ssl->session_negotiate->ticket_received <= now &&
                   now - ssl->session_negotiate->ticket_received < 7 * 86400 * 1000 ) )
            {
                MBEDTLS_SSL_DEBUG_MSG( 3, ( "ticket expired" ) );
                /* TBD: We would have to fall back to another PSK */
                return( MBEDTLS_ERR_SSL_SESSION_TICKET_EXPIRED );
            }

            obfuscated_ticket_age =
                (uint32_t)( now - ssl->session_negotiate->ticket_received ) +
                ssl->session_negotiate->ticket_age_add;

            MBEDTLS_SSL_DEBUG_MSG( 4, ( "obfuscated_ticket_age: %u",
                                        obfuscated_ticket_age ) );
#endif /* MBEDTLS_HAVE_TIME */
        }
#endif /* MBEDTLS_SSL_NEW_SESSION_TICKET */

        /* add obfuscated ticket age */
        MBEDTLS_PUT_UINT32_BE( obfuscated_ticket_age, p, 0 );
        p += 4;

        *bytes_written = ext_len_total - psk_binder_list_bytes;
        *total_ext_len = ext_len_total;

        ssl->handshake->extensions_present |= MBEDTLS_SSL_EXT_PRE_SHARED_KEY;
    }
    else if( part == SSL_WRITE_PSK_EXT_ADD_PSK_BINDERS )
    {
        int psk_type;

        unsigned char transcript[MBEDTLS_MD_MAX_SIZE];
        size_t transcript_len;

        MBEDTLS_SSL_DEBUG_MSG( 3, ( "client hello, adding PSK binder list" ) );

        /* 2 bytes length field for array of psk binders */
        MBEDTLS_PUT_UINT16_BE( hash_len + 1, p, 0 );
        p += 2;

        /* 1 bytes length field for next psk binder */
        *p++ = MBEDTLS_BYTE_0( hash_len );

        if( ssl->handshake->resume == 1 )
            psk_type = MBEDTLS_SSL_TLS1_3_PSK_RESUMPTION;
        else
            psk_type = MBEDTLS_SSL_TLS1_3_PSK_EXTERNAL;

        /* Get current state of handshake transcript. */
        ret = mbedtls_ssl_get_handshake_transcript( ssl, suite_info->mac,
                                                    transcript, sizeof( transcript ),
                                                    &transcript_len );
        if( ret != 0 )
            return( ret );

        ret = mbedtls_ssl_tls13_create_psk_binder( ssl,
                                                   suite_info->mac,
                                                   psk, psk_len, psk_type,
                                                   transcript, p );
        if( ret != 0 )
        {
            MBEDTLS_SSL_DEBUG_RET( 1, "mbedtls_ssl_tls13_create_psk_binder", ret );
            return( ret );
        }

        *bytes_written = psk_binder_list_bytes;
    }

    return( 0 );
}


#endif	/* MBEDTLS_KEY_EXCHANGE_SOME_PSK_ENABLED  */


static int ssl_tls13_write_cookie_ext( mbedtls_ssl_context *ssl,
                                       unsigned char *buf,
                                       unsigned char *end,
                                       size_t *out_len )
{
    unsigned char *p = buf;

    *out_len = 0;

    if( ssl->handshake->verify_cookie == NULL )
    {
        MBEDTLS_SSL_DEBUG_MSG( 3, ( "no cookie to send; skip extension" ) );
        return( 0 );
    }

    MBEDTLS_SSL_DEBUG_BUF( 3, "client hello, cookie",
                          ssl->handshake->verify_cookie,
                          ssl->handshake->verify_cookie_len );

    if( end < p ||
        (size_t)( end - p ) < ( ssl->handshake->verify_cookie_len + 4 ) )
    {
        MBEDTLS_SSL_DEBUG_MSG( 1, ( "buffer too small" ) );
        return( MBEDTLS_ERR_SSL_BUFFER_TOO_SMALL );
    }

    MBEDTLS_SSL_DEBUG_MSG( 3, ( "client hello, adding cookie extension" ) );

    /* Extension Type */
    MBEDTLS_PUT_UINT16_BE( MBEDTLS_TLS_EXT_COOKIE, p, 0 );

    /* Extension Length */
    MBEDTLS_PUT_UINT16_BE( ssl->handshake->verify_cookie_len + 2, p, 2 );

    /* Cookie Length */
    MBEDTLS_PUT_UINT16_BE( ssl->handshake->verify_cookie_len, p, 4 );
    p += 6;

    /* Cookie */
    memcpy( p, ssl->handshake->verify_cookie, ssl->handshake->verify_cookie_len );

    *out_len = ssl->handshake->verify_cookie_len + 6;

    return( 0 );
}

/*
 * Functions for writing ClientHello message.
 */

/*
 * Structure of ClientHello message:
 *
 *    struct {
 *        ProtocolVersion legacy_version = 0x0303;    // TLS v1.2
 *        Random random;
 *        opaque legacy_session_id<0..32>;
 *        CipherSuite cipher_suites<2..2^16-2>;
 *        opaque legacy_compression_methods<1..2^8-1>;
 *        Extension extensions<8..2^16-1>;
 *    } ClientHello;
 */
static int ssl_tls13_write_client_hello_body( mbedtls_ssl_context *ssl,
                                              unsigned char *buf,
                                              unsigned char *end,
                                              size_t *len_without_binders,
                                              size_t *out_len )
{

    int ret;
    unsigned char *p_extensions_len; /* Pointer to extensions length */
    size_t output_len;               /* Length of buffer used by function */
    size_t extensions_len;           /* Length of the list of extensions*/

    /* Buffer management */
    unsigned char *p = buf;

    *out_len = 0;

    /* No validation needed here. It has been done by ssl_conf_check() */
    ssl->major_ver = ssl->conf->min_major_ver;
    ssl->minor_ver = ssl->conf->min_minor_ver;

    /*
     * Write legacy_version
     *    ProtocolVersion legacy_version = 0x0303;    // TLS v1.2
     *
     *  For TLS 1.3 we use the legacy version number {0x03, 0x03}
     *  instead of the true version number.
     */
    MBEDTLS_SSL_CHK_BUF_PTR( p, end, 2 );
    MBEDTLS_PUT_UINT16_BE( 0x0303, p, 0 );
    p += 2;

    /* Write the random bytes ( random ).*/
    MBEDTLS_SSL_CHK_BUF_PTR( p, end, MBEDTLS_CLIENT_HELLO_RANDOM_LEN );
    memcpy( p, ssl->handshake->randbytes, MBEDTLS_CLIENT_HELLO_RANDOM_LEN );
    MBEDTLS_SSL_DEBUG_BUF( 3, "client hello, random bytes",
                           p, MBEDTLS_CLIENT_HELLO_RANDOM_LEN );
    p += MBEDTLS_CLIENT_HELLO_RANDOM_LEN;

    /*
     * Write legacy_session_id
     *
     * Versions of TLS before TLS 1.3 supported a "session resumption" feature
     * which has been merged with pre-shared keys in this version. A client
     * which has a cached session ID set by a pre-TLS 1.3 server SHOULD set
     * this field to that value. In compatibility mode, this field MUST be
     * non-empty, so a client not offering a pre-TLS 1.3 session MUST generate
     * a new 32-byte value. This value need not be random but SHOULD be
     * unpredictable to avoid implementations fixating on a specific value
     * ( also known as ossification ). Otherwise, it MUST be set as a zero-length
     * vector ( i.e., a zero-valued single byte length field ).
     */
#if defined(MBEDTLS_SSL_TLS1_3_COMPATIBILITY_MODE)
    MBEDTLS_SSL_CHK_BUF_PTR( p, end, ssl->session_negotiate->id_len + 1 );
    *p++ = (unsigned char)ssl->session_negotiate->id_len;
    memcpy( p, ssl->session_negotiate->id, ssl->session_negotiate->id_len );
    p += ssl->session_negotiate->id_len;

    MBEDTLS_SSL_DEBUG_BUF( 3, "session id", ssl->session_negotiate->id,
                              ssl->session_negotiate->id_len );
#else
    MBEDTLS_SSL_CHK_BUF_PTR( p, end, 1 );
    *p++ = 0; /* session id length set to zero */
#endif /* MBEDTLS_SSL_TLS1_3_COMPATIBILITY_MODE */

    /* Write cipher_suites */
    ret = ssl_tls13_write_client_hello_cipher_suites( ssl, p, end, &output_len );
    if( ret != 0 )
        return( ret );
    p += output_len;

    /* Write legacy_compression_methods
     *
     * For every TLS 1.3 ClientHello, this vector MUST contain exactly
     * one byte set to zero, which corresponds to the 'null' compression
     * method in prior versions of TLS.
     */
    MBEDTLS_SSL_CHK_BUF_PTR( p, end, 2 );
    *p++ = 1;
    *p++ = MBEDTLS_SSL_COMPRESS_NULL;

    /* Write extensions */

    /* Keeping track of the included extensions */
    ssl->handshake->extensions_present = MBEDTLS_SSL_EXT_NONE;

    /* First write extensions, then the total length */
    MBEDTLS_SSL_CHK_BUF_PTR( p, end, 2 );
    p_extensions_len = p;
    p += 2;

    /* Write supported_versions extension
     *
     * Supported Versions Extension is mandatory with TLS 1.3.
     */
    ret = ssl_tls13_write_supported_versions_ext( ssl, p, end, &output_len );
    if( ret != 0 )
        return( ret );
    p += output_len;

    /* For TLS / DTLS 1.3 we need to support the use of cookies
     * ( if the server provided them ) */
    ret = ssl_tls13_write_cookie_ext( ssl, p, end, &output_len );
    if( ret != 0 )
        return( ret );
    p += output_len;

#if defined(MBEDTLS_SSL_ALPN)
    ret = ssl_tls13_write_alpn_ext( ssl, p, end, &output_len );
    if( ret != 0 )
        return( ret );
    p += output_len;
#endif /* MBEDTLS_SSL_ALPN */

#if defined(MBEDTLS_SSL_MAX_FRAGMENT_LENGTH)
    ret = ssl_tls13_write_max_fragment_length_ext( ssl, p, end, &output_len );
    if( ret != 0 )
    {
        MBEDTLS_SSL_DEBUG_RET( 1, "ssl_tls13_write_max_fragment_length_ext", ret );
        return( ret );
    }
    p += output_len;
#endif /* MBEDTLS_SSL_MAX_FRAGMENT_LENGTH */

#if defined(MBEDTLS_ZERO_RTT)
    ret = mbedtls_ssl_tls13_write_early_data_ext( ssl, p, end, &output_len );
    if( ret != 0 )
        return( ret );
    p += output_len;
#endif /* MBEDTLS_ZERO_RTT */

#if defined(MBEDTLS_SSL_SERVER_NAME_INDICATION)
    /* For PSK-based ciphersuites we don't really need the SNI extension */
    ret = mbedtls_ssl_write_hostname_ext( ssl, p, end, &output_len );
    if( ret != 0 )
        return( ret );
    p += output_len;
#endif /* MBEDTLS_SSL_SERVER_NAME_INDICATION */

#if defined(MBEDTLS_KEY_EXCHANGE_SOME_PSK_ENABLED)
    /* For PSK-based key exchange we need the pre_shared_key extension
     * and the psk_key_exchange_modes extension.
     *
     * The pre_shared_key extension MUST be the last extension in the
     * ClientHello. Servers MUST check that it is the last extension and
     * otherwise fail the handshake with an "illegal_parameter" alert.
     *
     * Add the psk_key_exchange_modes extension.
     */
    ret = ssl_tls13_write_psk_key_exchange_modes_ext( ssl, p, end, &output_len );
    if( ret != 0 )
        return( ret );
    p += output_len;
#endif /* MBEDTLS_KEY_EXCHANGE_SOME_PSK_ENABLED */

#if defined(MBEDTLS_KEY_EXCHANGE_WITH_CERT_ENABLED)
    /* Write supported_groups extension
     *
     * It is REQUIRED for ECDHE cipher_suites.
     */
    ret = ssl_tls13_write_supported_groups_ext( ssl, p, end, &output_len );
    if( ret != 0 )
        return( ret );
    p += output_len;

    /* Write key_share extension
     *
     * We need to send the key shares under three conditions:
     * 1) A certificate-based ciphersuite is being offered. In this case
     *    supported_groups and supported_signature extensions have been
     *    successfully added.
     * 2) A PSK-based ciphersuite with ECDHE is offered. In this case the
     *    psk_key_exchange_modes has been added as the last extension.
     * 3) Or, in case all ciphers are supported ( which includes #1 and #2
     *    from above )
     */
    ret = ssl_tls13_write_key_share_ext( ssl, p, end, &output_len );
    if( ret != 0 )
        return( ret );
    p += output_len;

    /* Write signature_algorithms extension
     *
     * It is REQUIRED for certificate authenticated cipher_suites.
     */
    ret = mbedtls_ssl_tls13_write_sig_alg_ext( ssl, p, end, &output_len );
    if( ret != 0 )
        return( ret );
    p += output_len;

#endif /* MBEDTLS_KEY_EXCHANGE_WITH_CERT_ENABLED */

    *len_without_binders = 0;
#if defined(MBEDTLS_KEY_EXCHANGE_SOME_PSK_ENABLED)
    {
        size_t bytes_written;
        /* We need to save the pointer to the pre-shared key extension
         * because it has to be updated later. */
        ret = mbedtls_ssl_tls13_write_pre_shared_key_ext( ssl, p, end,
                                                          &bytes_written,
                                                          &output_len,
                                                          SSL_WRITE_PSK_EXT_PARTIAL );
        if( ret != 0 )
            return( ret );

        *len_without_binders = ( p - buf ) + bytes_written;
        p += output_len;
    }
#endif /* MBEDTLS_KEY_EXCHANGE_SOME_PSK_ENABLED */

    /* Write the length of the list of extensions. */
    extensions_len = p - p_extensions_len - 2;
    MBEDTLS_PUT_UINT16_BE( extensions_len, p_extensions_len, 0 );
    MBEDTLS_SSL_DEBUG_MSG( 3, ( "client hello, total extension length: %" MBEDTLS_PRINTF_SIZET ,
                                extensions_len ) );
    MBEDTLS_SSL_DEBUG_BUF( 3, "client hello extensions", p_extensions_len, extensions_len );

    *out_len = p - buf;
    return( 0 );
}

static int ssl_tls13_finalize_client_hello( mbedtls_ssl_context *ssl )
{
#if defined(MBEDTLS_SSL_TLS1_3_COMPATIBILITY_MODE)
    mbedtls_ssl_handshake_set_state( ssl, MBEDTLS_SSL_CLIENT_CCS_AFTER_CLIENT_HELLO );
#else
    mbedtls_ssl_handshake_set_state( ssl, MBEDTLS_SSL_EARLY_APP_DATA );
#endif /* MBEDTLS_SSL_TLS1_3_COMPATIBILITY_MODE */

    return( 0 );
}

static int ssl_tls13_prepare_client_hello( mbedtls_ssl_context *ssl )
{
    int ret;

    if( ssl->conf->f_rng == NULL )
    {
        MBEDTLS_SSL_DEBUG_MSG( 1, ( "no RNG provided" ) );
        return( MBEDTLS_ERR_SSL_NO_RNG );
    }

    if( ( ret = ssl->conf->f_rng( ssl->conf->p_rng,
                                  ssl->handshake->randbytes,
                                  MBEDTLS_CLIENT_HELLO_RANDOM_LEN ) ) != 0 )
    {
        MBEDTLS_SSL_DEBUG_RET( 1, "f_rng", ret );
        return( ret );
    }

#if defined(MBEDTLS_SSL_TLS1_3_COMPATIBILITY_MODE)
    /*
     * Create a session identifier for the purpose of middlebox compatibility
     * only if one has not been created already.
     */
    if( ssl->session_negotiate->id_len == 0 )
    {
        /* Creating a session id with 32 byte length */
        if( ( ret = ssl->conf->f_rng( ssl->conf->p_rng,
                                      ssl->session_negotiate->id, 32 ) ) != 0 )
        {
            MBEDTLS_SSL_DEBUG_RET( 1, "creating session id failed", ret );
            return( ret );
        }
        ssl->session_negotiate->id_len = 32;
    }
#endif /* MBEDTLS_SSL_TLS1_3_COMPATIBILITY_MODE */

    return( 0 );
}

/*
 * Write ClientHello handshake message.
 * Handler for MBEDTLS_SSL_CLIENT_HELLO
 */
static int ssl_tls13_write_client_hello( mbedtls_ssl_context *ssl )
{
    int ret = 0;
    unsigned char *buf;
    size_t buf_len, msg_len;
    size_t len_without_binders;

    MBEDTLS_SSL_DEBUG_MSG( 2, ( "=> write client hello" ) );

    if( ssl->handshake->state_local.cli_hello_out.preparation_done == 0 )
    {
        MBEDTLS_SSL_PROC_CHK( ssl_tls13_prepare_client_hello( ssl ) );
        ssl->handshake->state_local.cli_hello_out.preparation_done = 1;
    }

    MBEDTLS_SSL_PROC_CHK( mbedtls_ssl_tls13_start_handshake_msg(
                                ssl, MBEDTLS_SSL_HS_CLIENT_HELLO,
                                &buf, &buf_len ) );

    MBEDTLS_SSL_PROC_CHK( ssl_tls13_write_client_hello_body( ssl, buf,
                                                             buf + buf_len,
                                                             &len_without_binders,
                                                             &msg_len ) );

    mbedtls_ssl_tls13_add_hs_hdr_to_checksum( ssl,
                                              MBEDTLS_SSL_HS_CLIENT_HELLO,
                                              msg_len );
    ssl->handshake->update_checksum( ssl, buf, len_without_binders );

#if defined(MBEDTLS_KEY_EXCHANGE_SOME_PSK_ENABLED)
    /* Patch the PSK binder after updating the HS checksum. */
    {
        size_t dummy0, dummy1;
        mbedtls_ssl_tls13_write_pre_shared_key_ext( ssl,
                                                    buf + len_without_binders,
                                                    buf + msg_len,
                                                    &dummy0, &dummy1,
                                                    SSL_WRITE_PSK_EXT_ADD_PSK_BINDERS );

        /* Manually update the checksum with ClientHello using dummy PSK binders. */
        ssl->handshake->update_checksum( ssl, buf + len_without_binders,
                                         msg_len - len_without_binders );
    }
#endif /* MBEDTLS_KEY_EXCHANGE_SOME_PSK_ENABLED */

    MBEDTLS_SSL_PROC_CHK( ssl_tls13_finalize_client_hello( ssl ) );
    MBEDTLS_SSL_PROC_CHK( mbedtls_ssl_tls13_finish_handshake_msg( ssl,
                                                                  buf_len,
                                                                  msg_len ) );

cleanup:

    MBEDTLS_SSL_DEBUG_MSG( 2, ( "<= write client hello" ) );
    return( ret );
}



#if defined(MBEDTLS_SSL_MAX_FRAGMENT_LENGTH)
static int ssl_tls13_parse_max_fragment_length_ext( mbedtls_ssl_context *ssl,
                                                    const unsigned char *buf,
                                                    size_t len )
{
    /*
     * server should use the extension only if we did,
     * and if so the server's value should match ours ( and len is always 1 )
     */
    if( ssl->conf->mfl_code == MBEDTLS_SSL_MAX_FRAG_LEN_NONE ||
        len != 1 ||
        buf[0] != ssl->conf->mfl_code )
    {
        return( MBEDTLS_ERR_SSL_ILLEGAL_PARAMETER );
    }

    return( 0 );
}
#endif /* MBEDTLS_SSL_MAX_FRAGMENT_LENGTH */

#if defined(MBEDTLS_KEY_EXCHANGE_SOME_PSK_ENABLED)
/*
 * struct {
 *   opaque identity<1..2^16-1>;
 *   uint32 obfuscated_ticket_age;
 * } PskIdentity;
 *
 * opaque PskBinderEntry<32..255>;
 *
 * struct {
 *   select ( Handshake.msg_type ) {
 *     case client_hello:
 *          PskIdentity identities<7..2^16-1>;
 *          PskBinderEntry binders<33..2^16-1>;
 *     case server_hello:
 *          uint16 selected_identity;
 *   };
 *
 * } PreSharedKeyExtension;
 *
 */

static int ssl_tls13_parse_server_psk_identity_ext( mbedtls_ssl_context *ssl,
                                                    const unsigned char *buf,
                                                    size_t len )
{
    int ret = 0;
    size_t selected_identity;

    const unsigned char *psk;
    size_t psk_len;
    const unsigned char *psk_identity;
    size_t psk_identity_len;


    /* Check which PSK we've offered.
     *
     * NOTE: Ultimately, we want to offer multiple PSKs, and in this
     *       case, we need to iterate over them here.
     */
    if( mbedtls_ssl_get_psk_to_offer( ssl, &psk, &psk_len,
                                      &psk_identity, &psk_identity_len ) != 0 )
    {
        /* If we haven't offered a PSK, the server must not send
         * a PSK identity extension. */
        return( MBEDTLS_ERR_SSL_HANDSHAKE_FAILURE );
    }

    if( len != (size_t) 2 )
    {
        MBEDTLS_SSL_DEBUG_MSG( 1, ( "bad psk_identity extension in server hello message" ) );
        return( MBEDTLS_ERR_SSL_DECODE_ERROR );
    }

    selected_identity = MBEDTLS_GET_UINT16_BE( buf, 0 );

    /* We have offered only one PSK, so the only valid choice
     * for the server is PSK index 0.
     *
     * This will change once we support multiple PSKs. */
    if( selected_identity > 0 )
    {
        MBEDTLS_SSL_DEBUG_MSG( 1, ( "Server's chosen PSK identity out of range" ) );

        if( ( ret = mbedtls_ssl_send_alert_message( ssl,
                        MBEDTLS_SSL_ALERT_LEVEL_FATAL,
                        MBEDTLS_SSL_ALERT_MSG_ILLEGAL_PARAMETER ) ) != 0 )
        {
            return( ret );
        }

        return( MBEDTLS_ERR_SSL_ILLEGAL_PARAMETER );
    }

    /* Set the chosen PSK
     *
     * TODO: We don't have to do this in case we offered 0-RTT and the
     *       server accepted it, because in this case we've already
     *       set the handshake PSK. */
    ret = mbedtls_ssl_set_hs_psk( ssl, psk, psk_len );
    if( ret != 0 )
    {
        MBEDTLS_SSL_DEBUG_RET( 1, "mbedtls_ssl_set_hs_psk", ret );
        return( ret );
    }

    ssl->handshake->extensions_present |= MBEDTLS_SSL_EXT_PRE_SHARED_KEY;
    return( 0 );
}

#endif

#if defined(MBEDTLS_ZERO_RTT)
/* Early Data Extension
*
* struct {} Empty;
*
* struct {
*   select (Handshake.msg_type) {
*     case new_session_ticket:   uint32 max_early_data_size;
*     case client_hello:         Empty;
*     case encrypted_extensions: Empty;
*   };
* } EarlyDataIndication;
*
* This function only handles the case of the EncryptedExtensions message.
*/
static int ssl_tls13_parse_encrypted_extensions_early_data_ext(
    mbedtls_ssl_context *ssl,
    const unsigned char *buf, size_t len )
{
    if( ssl->handshake->early_data != MBEDTLS_SSL_EARLY_DATA_ON )
    {
        /* The server must not send the EarlyDataIndication if the
         * client hasn't indicated the use of 0-RTT. */
        return( MBEDTLS_ERR_SSL_ILLEGAL_PARAMETER );
    }

    if( len != 0 )
    {
        /* The message must be empty. */
        return( MBEDTLS_ERR_SSL_DECODE_ERROR );
    }

    /* Nothing to parse */
    ((void) buf);

    ssl->early_data_status = MBEDTLS_SSL_EARLY_DATA_ACCEPTED;
    return( 0 );
}

int mbedtls_ssl_get_early_data_status( mbedtls_ssl_context *ssl )
{
    if( ssl->state != MBEDTLS_SSL_HANDSHAKE_OVER )
        return( MBEDTLS_ERR_SSL_BAD_INPUT_DATA );

    if( ssl->conf->endpoint == MBEDTLS_SSL_IS_SERVER )
        return( MBEDTLS_ERR_SSL_BAD_INPUT_DATA );

    return( ssl->early_data_status );
}

int mbedtls_ssl_set_early_data( mbedtls_ssl_context *ssl,
                                const unsigned char *buffer, size_t len )
{
    if( buffer == NULL || len == 0 )
        return( MBEDTLS_ERR_SSL_BAD_INPUT_DATA );

    ssl->early_data_buf = buffer;
    ssl->early_data_len = len;
    return( 0 );
}
#endif /* MBEDTLS_ZERO_RTT */

#if defined(MBEDTLS_SSL_ALPN)
static int ssl_tls13_parse_alpn_ext( mbedtls_ssl_context *ssl,
                                     const unsigned char *buf, size_t len )
{
    size_t list_len, name_len;
    const char **p;

    /* If we didn't send it, the server shouldn't send it */
    if( ssl->conf->alpn_list == NULL )
        return( MBEDTLS_ERR_SSL_ILLEGAL_PARAMETER );

    /*
     * opaque ProtocolName<1..2^8-1>;
     *
     * struct {
     *     ProtocolName protocol_name_list<2..2^16-1>
     * } ProtocolNameList;
     *
     * the "ProtocolNameList" MUST contain exactly one "ProtocolName"
     */

    /* Min length is 2 ( list_len ) + 1 ( name_len ) + 1 ( name ) */
    if( len < 4 )
        return( MBEDTLS_ERR_SSL_DECODE_ERROR );

    list_len = MBEDTLS_GET_UINT16_BE( buf, 0 );
    if( list_len != len - 2 )
        return( MBEDTLS_ERR_SSL_DECODE_ERROR );

    name_len = buf[2];
    if( name_len != list_len - 1 )
        return( MBEDTLS_ERR_SSL_DECODE_ERROR );

    /* Check that the server chosen protocol was in our list and save it */
    for ( p = ssl->conf->alpn_list; *p != NULL; p++ )
    {
        if( name_len == strlen( *p ) &&
            memcmp( buf + 3, *p, name_len ) == 0 )
        {
            ssl->alpn_chosen = *p;
            return( 0 );
        }
    }

    return( MBEDTLS_ERR_SSL_HANDSHAKE_FAILURE );
}
#endif /* MBEDTLS_SSL_ALPN */

/*
 *
 * Handler for MBEDTLS_SSL_SERVER_HELLO
 *
 */

/* Returns a negative value on failure, and otherwise
 * - SSL_SERVER_HELLO_COORDINATE_HELLO or
 * - SSL_SERVER_HELLO_COORDINATE_HRR
 * to indicate which message is expected and to be parsed next. */
#define SSL_SERVER_HELLO_COORDINATE_HELLO 0
#define SSL_SERVER_HELLO_COORDINATE_HRR 1
static int ssl_tls13_server_hello_is_hrr( mbedtls_ssl_context *ssl,
                                          const unsigned char *buf,
                                          const unsigned char *end )
{
    static const unsigned char magic_hrr_string[MBEDTLS_SERVER_HELLO_RANDOM_LEN] =
        { 0xCF, 0x21, 0xAD, 0x74, 0xE5, 0x9A, 0x61, 0x11,
          0xBE, 0x1D, 0x8C, 0x02, 0x1E, 0x65, 0xB8, 0x91,
          0xC2, 0xA2, 0x11, 0x16, 0x7A, 0xBB, 0x8C, 0x5E,
          0x07, 0x9E, 0x09, 0xE2, 0xC8, 0xA8, 0x33 ,0x9C };

    /* Check whether this message is a HelloRetryRequest ( HRR ) message.
     *
     * Server Hello and HRR are only distinguished by Random set to the
     * special value of the SHA-256 of "HelloRetryRequest".
     *
     * struct {
     *    ProtocolVersion legacy_version = 0x0303;
     *    Random random;
     *    opaque legacy_session_id_echo<0..32>;
     *    CipherSuite cipher_suite;
     *    uint8 legacy_compression_method = 0;
     *    Extension extensions<6..2^16-1>;
     * } ServerHello;
     *
     */
    MBEDTLS_SSL_CHK_BUF_READ_PTR( buf, end, 2 + sizeof( magic_hrr_string ) );

    if( memcmp( buf + 2, magic_hrr_string, sizeof( magic_hrr_string ) ) == 0 )
    {
        return( SSL_SERVER_HELLO_COORDINATE_HRR );
    }

    return( SSL_SERVER_HELLO_COORDINATE_HELLO );
}

/* Fetch and preprocess
 * Returns a negative value on failure, and otherwise
 * - SSL_SERVER_HELLO_COORDINATE_HELLO or
 * - SSL_SERVER_HELLO_COORDINATE_HRR
 */
#if defined(MBEDTLS_SSL_USE_MPS)
static int ssl_tls13_server_hello_coordinate( mbedtls_ssl_context *ssl,
                                              mbedtls_mps_handshake_in *msg,
                                              unsigned char **buf,
                                              size_t *buf_len )
{
    int ret = 0;
    unsigned char *peak;

    MBEDTLS_SSL_PROC_CHK_NEG( mbedtls_mps_read( &ssl->mps->l4 ) );

#if defined(MBEDTLS_SSL_TLS1_3_COMPATIBILITY_MODE)
    if( ret == MBEDTLS_MPS_MSG_CCS )
    {
        MBEDTLS_SSL_PROC_CHK( mbedtls_mps_read_consume( &ssl->mps->l4 ) );
        return( MBEDTLS_ERR_SSL_WANT_READ );
    }
#endif /* MBEDTLS_SSL_TLS1_3_COMPATIBILITY_MODE */

    if( ret != MBEDTLS_MPS_MSG_HS )
        return( MBEDTLS_ERR_SSL_UNEXPECTED_MESSAGE );

    MBEDTLS_SSL_PROC_CHK( mbedtls_mps_read_handshake( &ssl->mps->l4,
                                                      msg ) );

    if( msg->type != MBEDTLS_SSL_HS_SERVER_HELLO )
        return( MBEDTLS_ERR_SSL_UNEXPECTED_MESSAGE );

    ret = mbedtls_mps_reader_get( msg->handle,
                                  msg->length,
                                  &peak,
                                  NULL );

    if( ret == MBEDTLS_ERR_MPS_READER_OUT_OF_DATA )
    {
        MBEDTLS_SSL_PROC_CHK( mbedtls_mps_read_pause( &ssl->mps->l4 ) );
        ret = MBEDTLS_ERR_SSL_WANT_READ;
    }
    else
    {
        ret = ssl_tls13_server_hello_is_hrr( ssl, peak, peak + msg->length );
        switch( ret )
        {
            case SSL_SERVER_HELLO_COORDINATE_HELLO:
                MBEDTLS_SSL_DEBUG_MSG( 2, ( "received ServerHello message" ) );
                break;
            case SSL_SERVER_HELLO_COORDINATE_HRR:
                MBEDTLS_SSL_DEBUG_MSG( 2, ( "received HelloRetryRequest message" ) );
                break;
            default:
                goto cleanup;
        }

        *buf = peak;
        *buf_len = msg->length;
    }

cleanup:

    return( ret );
}
#else /* MBEDTLS_SSL_USE_MPS */
static int ssl_tls13_server_hello_coordinate( mbedtls_ssl_context *ssl,
                                              unsigned char **buf,
                                              size_t *buf_len )
{
    int ret = MBEDTLS_ERR_ERROR_CORRUPTION_DETECTED;

    MBEDTLS_SSL_PROC_CHK( mbedtls_ssl_read_record( ssl, 0 ) );

    /* TBD: If we do an HRR, keep track of the number
     * of ClientHello's we sent, and fail if it
     * exceeds the configured threshold. */

    if( ( ssl->in_msgtype != MBEDTLS_SSL_MSG_HANDSHAKE ) ||
        ( ssl->in_msg[0] != MBEDTLS_SSL_HS_SERVER_HELLO ) )
    {
        MBEDTLS_SSL_DEBUG_MSG( 1, ( "unexpected message" ) );

        MBEDTLS_SSL_PEND_FATAL_ALERT( MBEDTLS_SSL_ALERT_MSG_UNEXPECTED_MESSAGE,
                                      MBEDTLS_ERR_SSL_UNEXPECTED_MESSAGE );
        return( MBEDTLS_ERR_SSL_UNEXPECTED_MESSAGE );
    }

    *buf = ssl->in_msg + 4;
    *buf_len = ssl->in_hslen - 4;

    ret = ssl_tls13_server_hello_is_hrr( ssl, *buf, *buf + *buf_len );
    switch( ret )
    {
        case SSL_SERVER_HELLO_COORDINATE_HELLO:
            MBEDTLS_SSL_DEBUG_MSG( 2, ( "received ServerHello message" ) );
            break;
        case SSL_SERVER_HELLO_COORDINATE_HRR:
            MBEDTLS_SSL_DEBUG_MSG( 2, ( "received HelloRetryRequest message" ) );
            break;
    }

cleanup:

    return( ret );
}
#endif /* MBEDTLS_SSL_USE_MPS */

static int ssl_tls13_check_server_hello_session_id_echo( mbedtls_ssl_context *ssl,
                                                         const unsigned char **buf,
                                                         const unsigned char *end )
{
    const unsigned char *p = *buf;
    size_t legacy_session_id_echo_len;

    MBEDTLS_SSL_CHK_BUF_READ_PTR( p, end, 1 );
    legacy_session_id_echo_len = *p++ ;

    MBEDTLS_SSL_CHK_BUF_READ_PTR( p, end, legacy_session_id_echo_len );

    /* legacy_session_id_echo */
    if( ssl->session_negotiate->id_len != legacy_session_id_echo_len ||
        memcmp( ssl->session_negotiate->id, p , legacy_session_id_echo_len ) != 0 )
    {
        MBEDTLS_SSL_DEBUG_BUF( 3, "Expected Session ID",
                               ssl->session_negotiate->id,
                               ssl->session_negotiate->id_len );
        MBEDTLS_SSL_DEBUG_BUF( 3, "Received Session ID", p,
                               legacy_session_id_echo_len );

        MBEDTLS_SSL_PEND_FATAL_ALERT( MBEDTLS_SSL_ALERT_MSG_ILLEGAL_PARAMETER,
                                      MBEDTLS_ERR_SSL_ILLEGAL_PARAMETER);

        return( MBEDTLS_ERR_SSL_ILLEGAL_PARAMETER );
    }

    p += legacy_session_id_echo_len;
    *buf = p;

    MBEDTLS_SSL_DEBUG_BUF( 3, "Session ID", ssl->session_negotiate->id,
                            ssl->session_negotiate->id_len );
    return( 0 );
}

static int ssl_tls13_cipher_suite_is_offered( mbedtls_ssl_context *ssl,
                                              int cipher_suite )
{
    const int *ciphersuite_list = ssl->conf->ciphersuite_list;

    /* Check whether we have offered this ciphersuite */
    for ( size_t i = 0; ciphersuite_list[i] != 0; i++ )
    {
        if( ciphersuite_list[i] == cipher_suite )
        {
            return( 1 );
        }
    }
    return( 0 );
}

/* Parse ServerHello message and configure context
 *
 * struct {
 *    ProtocolVersion legacy_version = 0x0303; // TLS 1.2
 *    Random random;
 *    opaque legacy_session_id_echo<0..32>;
 *    CipherSuite cipher_suite;
 *    uint8 legacy_compression_method = 0;
 *    Extension extensions<6..2^16-1>;
 * } ServerHello;
 */
static int ssl_tls13_parse_server_hello( mbedtls_ssl_context *ssl,
                                         const unsigned char *buf,
                                         const unsigned char *end )
{
    int ret = MBEDTLS_ERR_ERROR_CORRUPTION_DETECTED;
    const unsigned char *p = buf;
    size_t extensions_len;
    const unsigned char *extensions_end;
    uint16_t cipher_suite;
    const mbedtls_ssl_ciphersuite_t *ciphersuite_info;

    /*
     * Check there is space for minimal fields
     *
     * - legacy_version             ( 2 bytes)
     * - random                     (MBEDTLS_SERVER_HELLO_RANDOM_LEN bytes)
     * - legacy_session_id_echo     ( 1 byte ), minimum size
     * - cipher_suite               ( 2 bytes)
     * - legacy_compression_method  ( 1 byte )
     */
    MBEDTLS_SSL_CHK_BUF_READ_PTR( p, end, MBEDTLS_SERVER_HELLO_RANDOM_LEN + 6 );

    MBEDTLS_SSL_DEBUG_BUF( 4, "server hello", p, end - p );
    MBEDTLS_SSL_DEBUG_BUF( 3, "server hello, version", p, 2 );

    /* ...
     * ProtocolVersion legacy_version = 0x0303; // TLS 1.2
     * ...
     * with ProtocolVersion defined as:
     * uint16 ProtocolVersion;
     */
    if( !( p[0] == MBEDTLS_SSL_MAJOR_VERSION_3 &&
           p[1] == MBEDTLS_SSL_MINOR_VERSION_3 ) )
    {
        MBEDTLS_SSL_DEBUG_MSG( 1, ( "Unsupported version of TLS." ) );
        MBEDTLS_SSL_PEND_FATAL_ALERT( MBEDTLS_SSL_ALERT_MSG_PROTOCOL_VERSION,
                                      MBEDTLS_ERR_SSL_BAD_PROTOCOL_VERSION );
        return( MBEDTLS_ERR_SSL_BAD_PROTOCOL_VERSION );
    }
    p += 2;

    /* ...
     * Random random;
     * ...
     * with Random defined as:
     * opaque Random[MBEDTLS_SERVER_HELLO_RANDOM_LEN];
     */
    memcpy( &ssl->handshake->randbytes[MBEDTLS_CLIENT_HELLO_RANDOM_LEN], p,
            MBEDTLS_SERVER_HELLO_RANDOM_LEN );
    MBEDTLS_SSL_DEBUG_BUF( 3, "server hello, random bytes",
                           p, MBEDTLS_SERVER_HELLO_RANDOM_LEN );
    p += MBEDTLS_SERVER_HELLO_RANDOM_LEN;

    /* ...
     * opaque legacy_session_id_echo<0..32>;
     * ...
     */
    if( ssl_tls13_check_server_hello_session_id_echo( ssl, &p, end ) != 0 )
    {
        MBEDTLS_SSL_PEND_FATAL_ALERT( MBEDTLS_SSL_ALERT_MSG_ILLEGAL_PARAMETER,
                                      MBEDTLS_ERR_SSL_ILLEGAL_PARAMETER );
        return( MBEDTLS_ERR_SSL_ILLEGAL_PARAMETER );
    }

    /* ...
     * CipherSuite cipher_suite;
     * ...
     * with CipherSuite defined as:
     * uint8 CipherSuite[2];
     */
    MBEDTLS_SSL_CHK_BUF_READ_PTR( p, end, 2 );
    cipher_suite = MBEDTLS_GET_UINT16_BE( p, 0 );
    p += 2;


    /*
     * Check whether this ciphersuite is supported and offered.
     * Via the force_ciphersuite version we may have instructed the client
     * to use a different ciphersuite.
     */
    ciphersuite_info = mbedtls_ssl_ciphersuite_from_id( cipher_suite );
    if( ciphersuite_info == NULL ||
        ssl_tls13_cipher_suite_is_offered( ssl, cipher_suite ) == 0 )
    {
        MBEDTLS_SSL_DEBUG_MSG( 1, ( "ciphersuite(%04x) not found or not offered",
                                    cipher_suite ) );

        MBEDTLS_SSL_PEND_FATAL_ALERT( MBEDTLS_SSL_ALERT_MSG_ILLEGAL_PARAMETER,
                                      MBEDTLS_ERR_SSL_ILLEGAL_PARAMETER );
        return( MBEDTLS_ERR_SSL_ILLEGAL_PARAMETER );
    }


    /* Configure ciphersuites */
    mbedtls_ssl_optimize_checksum( ssl, ciphersuite_info );

    ssl->handshake->ciphersuite_info = ciphersuite_info;
    ssl->session_negotiate->ciphersuite = cipher_suite;

    MBEDTLS_SSL_DEBUG_MSG( 3, ( "server hello, chosen ciphersuite: ( %04x ) - %s",
                                 cipher_suite, ciphersuite_info->name ) );

#if defined(MBEDTLS_HAVE_TIME)
    ssl->session_negotiate->start = time( NULL );
#endif /* MBEDTLS_HAVE_TIME */

    /* ...
     * uint8 legacy_compression_method = 0;
     * ...
     */
    MBEDTLS_SSL_CHK_BUF_READ_PTR( p, end, 1 );
    if( p[0] != 0 )
    {
        MBEDTLS_SSL_DEBUG_MSG( 1, ( "bad legacy compression method" ) );
        MBEDTLS_SSL_PEND_FATAL_ALERT( MBEDTLS_SSL_ALERT_MSG_ILLEGAL_PARAMETER,
                                      MBEDTLS_ERR_SSL_ILLEGAL_PARAMETER );
        return( MBEDTLS_ERR_SSL_ILLEGAL_PARAMETER );
    }
    p++;

    /* ...
     * Extension extensions<6..2^16-1>;
     * ...
     * struct {
     *      ExtensionType extension_type; (2 bytes)
     *      opaque extension_data<0..2^16-1>;
     * } Extension;
     */
    MBEDTLS_SSL_CHK_BUF_READ_PTR( p, end, 2 );
    extensions_len = MBEDTLS_GET_UINT16_BE( p, 0 );
    p += 2;

    /* Check extensions do not go beyond the buffer of data. */
    MBEDTLS_SSL_CHK_BUF_READ_PTR( p, end, extensions_len );
    extensions_end = p + extensions_len;

    MBEDTLS_SSL_DEBUG_BUF( 3, "server hello extensions", p, extensions_len );

    while( p < extensions_end )
    {
        unsigned int extension_type;
        size_t extension_data_len;

        MBEDTLS_SSL_CHK_BUF_READ_PTR( p, extensions_end, 4 );
        extension_type = MBEDTLS_GET_UINT16_BE( p, 0 );
        extension_data_len = MBEDTLS_GET_UINT16_BE( p, 2 );
        p += 4;

        MBEDTLS_SSL_CHK_BUF_READ_PTR( p, extensions_end, extension_data_len );

        switch( extension_type )
        {
            case MBEDTLS_TLS_EXT_SUPPORTED_VERSIONS:
                MBEDTLS_SSL_DEBUG_MSG( 3,
                            ( "found supported_versions extension" ) );

                ret = ssl_tls13_parse_supported_versions_ext( ssl,
                                                              p,
                                                              p + extension_data_len );
                if( ret != 0 )
                    return( ret );
                break;

#if defined(MBEDTLS_KEY_EXCHANGE_PSK_ENABLED)
            case MBEDTLS_TLS_EXT_PRE_SHARED_KEY:
                MBEDTLS_SSL_DEBUG_MSG( 3, ( "found pre_shared_key extension" ) );
                if( ( ret = ssl_tls13_parse_server_psk_identity_ext(
                                ssl, p, extension_data_len ) ) != 0 )
                {
                    MBEDTLS_SSL_DEBUG_RET(
                        1, ( "ssl_tls13_parse_server_psk_identity_ext" ), ret );
                    return( ret );
                }
                break;
#endif /* MBEDTLS_KEY_EXCHANGE_PSK_ENABLED */

#if defined(MBEDTLS_KEY_EXCHANGE_WITH_CERT_ENABLED)
            case MBEDTLS_TLS_EXT_KEY_SHARE:
                MBEDTLS_SSL_DEBUG_MSG( 3, ( "found key_shares extension" ) );
                if( ( ret = ssl_tls13_parse_key_share_ext( ssl,
                                            p, p + extension_data_len ) ) != 0 )
                {
                    MBEDTLS_SSL_DEBUG_RET( 1,
                                           "ssl_tls13_parse_key_share_ext",
                                           ret );
                    return( ret );
                }
                break;
#endif /* MBEDTLS_KEY_EXCHANGE_WITH_CERT_ENABLED */

            default:
                MBEDTLS_SSL_DEBUG_MSG(
                    3,
                    ( "unknown extension found: %u ( ignoring )",
                      extension_type ) );

                MBEDTLS_SSL_PEND_FATAL_ALERT(
                    MBEDTLS_SSL_ALERT_MSG_UNSUPPORTED_EXT,
                    MBEDTLS_ERR_SSL_UNSUPPORTED_EXTENSION );
                return( MBEDTLS_ERR_SSL_UNSUPPORTED_EXTENSION );
        }

        p += extension_data_len;
    }

    return( 0 );
}

static int ssl_tls13_hrr_parse( mbedtls_ssl_context *ssl,
                                const unsigned char *buf, size_t buf_len )
{
    int ret; /* return value */
    int i; /* scratch value */
    const unsigned char *msg_end = buf + buf_len; /* pointer to the end of the buffer for length checks */

    size_t ext_len; /* stores length of all extensions */
    unsigned int ext_id; /* id of an extension */
    const unsigned char *ext; /* pointer to an individual extension */
    unsigned int ext_size; /* size of an individual extension */

    const mbedtls_ssl_ciphersuite_t *suite_info; /* pointer to ciphersuite */

#if defined(MBEDTLS_SSL_COOKIE_C)
    size_t cookie_len;
    unsigned char *cookie;
#endif /* MBEDTLS_SSL_COOKIE_C */

    /* Check for minimal length */
    /* struct {
     * 	  ProtocolVersion legacy_version = 0x0303;
     *    Random random;
     *    opaque legacy_session_id_echo<0..32>;
     *    CipherSuite cipher_suite;
     *    uint8 legacy_compression_method = 0;
     *    Extension extensions<6..2 ^ 16 - 1>;
     * } ServerHello;
     *
     *
     * 38 = 32 ( random bytes ) + 2 ( ciphersuite ) + 2 ( version ) +
     *       1 ( legacy_compression_method ) + 1 ( minimum for legacy_session_id_echo )
     */
    if( buf_len < 38 )
    {
        MBEDTLS_SSL_DEBUG_MSG( 1, ( "bad hello retry request message - min size not reached" ) );
        MBEDTLS_SSL_PEND_FATAL_ALERT( MBEDTLS_SSL_ALERT_MSG_DECODE_ERROR,
                                      MBEDTLS_ERR_SSL_DECODE_ERROR );
        return( MBEDTLS_ERR_SSL_DECODE_ERROR );
    }

    MBEDTLS_SSL_DEBUG_BUF( 4, "hello retry request", buf, buf_len );

    MBEDTLS_SSL_DEBUG_BUF( 3, "hello retry request, version", buf + 0, 2 );
    mbedtls_ssl_read_version( &ssl->major_ver, &ssl->minor_ver,
                              ssl->conf->transport, buf + 0 );

    /* The version field must contain 0x303 */
    if( buf[0] != 0x03 || buf[1] != 0x03 )
    {
        MBEDTLS_SSL_DEBUG_MSG( 1, ( "Unsupported version of TLS." ) );
        MBEDTLS_SSL_PEND_FATAL_ALERT( MBEDTLS_SSL_ALERT_MSG_PROTOCOL_VERSION,
                                      MBEDTLS_ERR_SSL_BAD_PROTOCOL_VERSION );
        return( MBEDTLS_ERR_SSL_BAD_PROTOCOL_VERSION );
    }

    /* skip version */
    buf += 2;

    /* Internally we use the correct 1.3 version */
    ssl->major_ver = 0x03;
    ssl->minor_ver = 0x04;

    /* store server-provided random values */
    memcpy( ssl->handshake->randbytes + 32, buf, 32 );
    MBEDTLS_SSL_DEBUG_BUF( 3, "hello retry request, random bytes", buf + 2, 32 );

    /* skip random bytes */
    buf += 32;

    if( ssl_tls13_check_server_hello_session_id_echo( ssl, &buf, msg_end ) != 0 )
    {
        MBEDTLS_SSL_PEND_FATAL_ALERT( MBEDTLS_SSL_ALERT_MSG_HANDSHAKE_FAILURE,
                                      MBEDTLS_ERR_SSL_HANDSHAKE_FAILURE );
        return( MBEDTLS_ERR_SSL_HANDSHAKE_FAILURE );
    }

    /* read server-selected ciphersuite, which follows random bytes */
    i = MBEDTLS_GET_UINT16_BE( buf, 0 );

    /* skip ciphersuite */
    buf += 2;

    /* TBD: Check whether we have offered this ciphersuite */
    /* Via the force_ciphersuite version we may have instructed the client */
    /* to use a difference ciphersuite. */

    /* Configure ciphersuites */
    ssl->handshake->ciphersuite_info = mbedtls_ssl_ciphersuite_from_id( i );

    if( ssl->handshake->ciphersuite_info == NULL )
    {
        MBEDTLS_SSL_DEBUG_MSG( 1, ( "ciphersuite info for %04x not found", i ) );
        MBEDTLS_SSL_PEND_FATAL_ALERT( MBEDTLS_SSL_ALERT_MSG_INTERNAL_ERROR,
                                      MBEDTLS_ERR_SSL_BAD_INPUT_DATA );
        return( MBEDTLS_ERR_SSL_BAD_INPUT_DATA );
    }

    mbedtls_ssl_optimize_checksum( ssl, ssl->handshake->ciphersuite_info );

    ssl->session_negotiate->ciphersuite = i;

    suite_info = mbedtls_ssl_ciphersuite_from_id( ssl->session_negotiate->ciphersuite );
    if( suite_info == NULL )
    {
        MBEDTLS_SSL_DEBUG_MSG( 1, ( "bad hello retry request message" ) );
        MBEDTLS_SSL_PEND_FATAL_ALERT( MBEDTLS_SSL_ALERT_MSG_HANDSHAKE_FAILURE,
                                      MBEDTLS_ERR_SSL_HANDSHAKE_FAILURE );
        return( MBEDTLS_ERR_SSL_HANDSHAKE_FAILURE );
    }

    MBEDTLS_SSL_DEBUG_MSG( 3, ( "hello retry request, chosen ciphersuite: ( %04x ) - %s", i, suite_info->name ) );

#if defined(MBEDTLS_HAVE_TIME)
    ssl->session_negotiate->start = time( NULL );
#endif /* MBEDTLS_HAVE_TIME */

    i = 0;
    while ( 1 )
    {
        if( ssl->conf->ciphersuite_list[i] == 0 )
        {
            MBEDTLS_SSL_DEBUG_MSG( 1, ( "bad hello retry request message" ) );
            MBEDTLS_SSL_PEND_FATAL_ALERT( MBEDTLS_SSL_ALERT_MSG_HANDSHAKE_FAILURE,
                                          MBEDTLS_ERR_SSL_HANDSHAKE_FAILURE );
            return( MBEDTLS_ERR_SSL_HANDSHAKE_FAILURE );
        }

        if( ssl->conf->ciphersuite_list[i++] ==
            ssl->session_negotiate->ciphersuite )
        {
            break;
        }
    }

    /* Ensure that compression method is set to zero */
    if( buf[0] != 0 )
    {
        MBEDTLS_SSL_DEBUG_MSG( 1, ( "bad hello retry request message" ) );
        MBEDTLS_SSL_PEND_FATAL_ALERT( MBEDTLS_SSL_ALERT_MSG_ILLEGAL_PARAMETER,
                                      MBEDTLS_ERR_SSL_ILLEGAL_PARAMETER );
        return( MBEDTLS_ERR_SSL_ILLEGAL_PARAMETER );
    }

    /* skip compression */
    buf++;

    /* Are we reading beyond the message buffer? */
    if( ( buf + 2 ) > msg_end )
    {
        MBEDTLS_SSL_DEBUG_MSG( 1, ( "bad hello retry request message" ) );
        MBEDTLS_SSL_PEND_FATAL_ALERT( MBEDTLS_SSL_ALERT_MSG_DECODE_ERROR,
                                      MBEDTLS_ERR_SSL_DECODE_ERROR );
        return( MBEDTLS_ERR_SSL_DECODE_ERROR );
    }

    ext_len = MBEDTLS_GET_UINT16_BE( buf, 0 );
    buf += 2; /* skip extension length */

    /* Are we reading beyond the message buffer? */
    if( ( buf + ext_len ) > msg_end )
    {
        MBEDTLS_SSL_DEBUG_MSG( 1, ( "bad hello retry request message" ) );
        MBEDTLS_SSL_PEND_FATAL_ALERT( MBEDTLS_SSL_ALERT_MSG_DECODE_ERROR,
                                      MBEDTLS_ERR_SSL_DECODE_ERROR );
        return( MBEDTLS_ERR_SSL_DECODE_ERROR );
    }

    ext = buf;

    MBEDTLS_SSL_DEBUG_MSG( 3, ( "hello retry request, total extension length: %" MBEDTLS_PRINTF_SIZET , ext_len ) );

    MBEDTLS_SSL_DEBUG_BUF( 3, "extensions", ext, ext_len );

    while ( ext_len )
    {
        ext_id = MBEDTLS_GET_UINT16_BE( ext, 0 );
        ext_size = MBEDTLS_GET_UINT16_BE( ext, 2 );

        if( ext_size + 4 > ext_len )
        {
            MBEDTLS_SSL_DEBUG_MSG( 1, ( "bad hello retry request message" ) );
            MBEDTLS_SSL_PEND_FATAL_ALERT( MBEDTLS_SSL_ALERT_MSG_DECODE_ERROR,
                                          MBEDTLS_ERR_SSL_DECODE_ERROR );
            return( MBEDTLS_ERR_SSL_DECODE_ERROR );
        }

        switch( ext_id )
        {
#if defined(MBEDTLS_SSL_COOKIE_C)
            case MBEDTLS_TLS_EXT_COOKIE:

                /* Retrieve length field of cookie */
                if( ext_size >= 2 )
                {
                    cookie = (unsigned char *) ( ext + 4 );
                    cookie_len = MBEDTLS_GET_UINT16_BE( cookie, 0 );
                    cookie += 2;
                }
                else
                {
                    MBEDTLS_SSL_DEBUG_MSG( 1, ( "bad HRR message - cookie length mismatch" ) );
                    return( MBEDTLS_ERR_SSL_DECODE_ERROR );
                }

                if( ( cookie_len + 2 ) != ext_size )
                {
                    MBEDTLS_SSL_DEBUG_MSG( 1, ( "bad HRR message - cookie length mismatch" ) );
                    return( MBEDTLS_ERR_SSL_DECODE_ERROR );
                }

                MBEDTLS_SSL_DEBUG_BUF( 3, "cookie extension", cookie, cookie_len );

                mbedtls_free( ssl->handshake->verify_cookie );

                ssl->handshake->verify_cookie = mbedtls_calloc( 1, cookie_len );
                if( ssl->handshake->verify_cookie == NULL )
                {
                    MBEDTLS_SSL_DEBUG_MSG( 1, ( "alloc failed ( %" MBEDTLS_PRINTF_SIZET " bytes )", cookie_len ) );
                    return( MBEDTLS_ERR_SSL_ALLOC_FAILED );
                }

                memcpy( ssl->handshake->verify_cookie, cookie, cookie_len );
                ssl->handshake->verify_cookie_len = (unsigned char) cookie_len;
                break;
#endif /* MBEDTLS_SSL_COOKIE_C */

            case MBEDTLS_TLS_EXT_SUPPORTED_VERSIONS:
                MBEDTLS_SSL_DEBUG_MSG( 3, ( "found supported_versions extension" ) );

                ret = ssl_tls13_parse_supported_versions_ext( ssl, ext + 4, ext + 4 + ext_size );
                if( ret != 0 )
                    return( ret );
                break;

#if defined(MBEDTLS_ECDH_C) || defined(MBEDTLS_ECDSA_C)
            case MBEDTLS_TLS_EXT_KEY_SHARE:
            {
                /* Variables for parsing the key_share */
                const uint16_t *group_list;
                const mbedtls_ecp_curve_info *curve_info = NULL;
                int tls_id;
                int found = 0;

                MBEDTLS_SSL_DEBUG_BUF( 3, "key_share extension", ext + 4, ext_size );

                /* Read selected_group */
                tls_id = MBEDTLS_GET_UINT16_BE( ext, 4 );
                MBEDTLS_SSL_DEBUG_MSG( 3, ( "selected_group ( %d )", tls_id ) );

                /* Upon receipt of this extension in a HelloRetryRequest, the
                 * client MUST first verify that the selected_group field
                 * corresponds to a group which was provided in the
                 * "supported_groups" extension in the original ClientHello.
                 * The supported_group was based on the configured list of
                 * groups.
                 *
                 * If the server provided a key share that was not sent in the
                 * ClientHello then the client MUST abort the handshake with an
                 * "illegal_parameter" alert. */
                for( group_list = mbedtls_ssl_get_groups( ssl );
                     *group_list != 0; group_list++ )
                {
                    if( !mbedtls_ssl_tls13_named_group_is_ecdhe( *group_list ) )
                        continue;

                    curve_info =
                        mbedtls_ecp_curve_info_from_tls_id( *group_list );

                    if( ( curve_info == NULL ) ||
                        ( curve_info->tls_id != tls_id ) )
                        continue;

                    /* We found a match */
                    found = 1;
                    break;
                }

                /* Client MUST verify that the selected_group field does not
                 * correspond to a group which was provided in the "key_share"
                 * extension in the original ClientHello. If the server sent an
                 * HRR message with a key share already provided in the
                 * ClientHello then the client MUST abort the handshake with
                 * an "illegal_parameter" alert. */
                if( found == 0 || tls_id == ssl->handshake->offered_group_id )
                {
                    MBEDTLS_SSL_DEBUG_MSG( 1, ( "Invalid key share in HRR" ) );
                    MBEDTLS_SSL_PEND_FATAL_ALERT( MBEDTLS_SSL_ALERT_MSG_ILLEGAL_PARAMETER,
                                                  MBEDTLS_ERR_SSL_ILLEGAL_PARAMETER );
                    return( MBEDTLS_ERR_SSL_ILLEGAL_PARAMETER );
                }

                /* Remember server's preference for next ClientHello */
                ssl->handshake->offered_group_id = tls_id;
                break;
            }

#endif /* MBEDTLS_ECDH_C || MBEDTLS_ECDSA_C */
            default:
                MBEDTLS_SSL_DEBUG_MSG( 3, ( "unknown extension found: %d ( ignoring )", ext_id ) );
        }

        /* Jump to next extension */
        ext_len -= 4 + ext_size;
        ext += 4 + ext_size;

        if( ext_len > 0 && ext_len < 4 )
        {
            MBEDTLS_SSL_DEBUG_MSG( 1, ( "bad hello retry request message" ) );
            return( MBEDTLS_ERR_SSL_DECODE_ERROR );
        }

    }

    return( 0 );
}

static int ssl_tls13_finalize_server_hello( mbedtls_ssl_context *ssl )
{
    int ret = MBEDTLS_ERR_ERROR_CORRUPTION_DETECTED;
    mbedtls_ssl_key_set traffic_keys;
    mbedtls_ssl_transform *transform_handshake = NULL;
    mbedtls_ssl_handshake_params *handshake = ssl->handshake;

    /* Determine the key exchange mode:
     * 1) If both the pre_shared_key and key_share extensions were received
     *    then the key exchange mode is PSK with EPHEMERAL.
     * 2) If only the pre_shared_key extension was received then the key
     *    exchange mode is PSK-only.
     * 3) If only the key_share extension was received then the key
     *    exchange mode is EPHEMERAL-only.
     */
    switch( handshake->extensions_present &
            ( MBEDTLS_SSL_EXT_PRE_SHARED_KEY | MBEDTLS_SSL_EXT_KEY_SHARE ) )
    {
        /* Only the pre_shared_key extension was received */
        case MBEDTLS_SSL_EXT_PRE_SHARED_KEY:
            handshake->key_exchange = MBEDTLS_SSL_TLS1_3_KEY_EXCHANGE_MODE_PSK;
            break;

        /* Only the key_share extension was received */
        case MBEDTLS_SSL_EXT_KEY_SHARE:
            handshake->key_exchange = MBEDTLS_SSL_TLS1_3_KEY_EXCHANGE_MODE_EPHEMERAL;
            break;

        /* Both the pre_shared_key and key_share extensions were received */
        case ( MBEDTLS_SSL_EXT_PRE_SHARED_KEY | MBEDTLS_SSL_EXT_KEY_SHARE ):
            handshake->key_exchange = MBEDTLS_SSL_TLS1_3_KEY_EXCHANGE_MODE_PSK_EPHEMERAL;
            break;

        /* Neither pre_shared_key nor key_share extension was received */
        default:
            MBEDTLS_SSL_DEBUG_MSG( 1, ( "Unknown key exchange." ) );
            ret = MBEDTLS_ERR_SSL_HANDSHAKE_FAILURE;
            goto cleanup;
    }

    /* Start the TLS 1.3 key schedule: Set the PSK and derive early secret.
     *
     * TODO: We don't have to do this in case we offered 0-RTT and the
     *       server accepted it. In this case, we could skip generating
     *       the early secret. */
    ret = mbedtls_ssl_tls13_key_schedule_stage_early( ssl );
    if( ret != 0 )
    {
        MBEDTLS_SSL_DEBUG_RET( 1, "mbedtls_ssl_tls13_key_schedule_stage_early_data",
                               ret );
        goto cleanup;
    }

    /* Compute handshake secret */
    ret = mbedtls_ssl_tls13_key_schedule_stage_handshake( ssl );
    if( ret != 0 )
    {
        MBEDTLS_SSL_DEBUG_RET( 1, "mbedtls_ssl_tls13_derive_master_secret", ret );
        goto cleanup;
    }

    /* Next evolution in key schedule: Establish handshake secret and
     * key material. */
    ret = mbedtls_ssl_tls13_generate_handshake_keys( ssl, &traffic_keys );
    if( ret != 0 )
    {
        MBEDTLS_SSL_DEBUG_RET( 1, "mbedtls_ssl_tls13_generate_handshake_keys",
                               ret );
        goto cleanup;
    }

    transform_handshake = mbedtls_calloc( 1, sizeof( mbedtls_ssl_transform ) );
    if( transform_handshake == NULL )
    {
        ret = MBEDTLS_ERR_SSL_ALLOC_FAILED;
        goto cleanup;
    }

    ret = mbedtls_ssl_tls13_populate_transform( transform_handshake,
                              ssl->conf->endpoint,
                              ssl->session_negotiate->ciphersuite,
                              &traffic_keys,
                              ssl );
    if( ret != 0 )
    {
        MBEDTLS_SSL_DEBUG_RET( 1, "mbedtls_ssl_tls13_populate_transform", ret );
        goto cleanup;
    }

#if !defined(MBEDTLS_SSL_USE_MPS)
    handshake->transform_handshake = transform_handshake;
    mbedtls_ssl_set_inbound_transform( ssl, transform_handshake );
#else /* MBEDTLS_SSL_USE_MPS */
    ret = mbedtls_mps_add_key_material( &ssl->mps->l4,
                                        transform_handshake,
                                        &handshake->epoch_handshake );
    if( ret != 0 )
        return( ret );

    ret = mbedtls_mps_set_incoming_keys( &ssl->mps->l4,
                                         handshake->epoch_handshake );
    if( ret != 0 )
        return( ret );
#endif /* MBEDTLS_SSL_USE_MPS */

    MBEDTLS_SSL_DEBUG_MSG( 1, ( "Switch to handshake keys for inbound traffic" ) );
    ssl->session_in = ssl->session_negotiate;

    /*
     * State machine update
     */
    mbedtls_ssl_handshake_set_state( ssl, MBEDTLS_SSL_ENCRYPTED_EXTENSIONS );

cleanup:

    mbedtls_platform_zeroize( &traffic_keys, sizeof( traffic_keys ) );
    if( ret != 0 )
    {
        mbedtls_free( transform_handshake );

        MBEDTLS_SSL_PEND_FATAL_ALERT(
            MBEDTLS_SSL_ALERT_MSG_HANDSHAKE_FAILURE,
            MBEDTLS_ERR_SSL_HANDSHAKE_FAILURE );
    }
    return( ret );
}
static int ssl_tls13_hrr_postprocess( mbedtls_ssl_context *ssl )
{
    int ret = MBEDTLS_ERR_ERROR_CORRUPTION_DETECTED;

    if( ssl->handshake->hello_retry_requests_received > 0 )
    {
        MBEDTLS_SSL_DEBUG_MSG( 1, ( "Multiple HRRs received" ) );
        MBEDTLS_SSL_PEND_FATAL_ALERT( MBEDTLS_SSL_ALERT_LEVEL_FATAL,
                                      MBEDTLS_SSL_ALERT_MSG_HANDSHAKE_FAILURE );
        return( MBEDTLS_ERR_SSL_HANDSHAKE_FAILURE );
    }

    ssl->handshake->hello_retry_requests_received++;

#if defined(MBEDTLS_SSL_TLS1_3_COMPATIBILITY_MODE)
    /* If not offering early data, the client sends a dummy CCS record
     * immediately before its second flight. This may either be before
     * its second ClientHello or before its encrypted handshake flight. */
    mbedtls_ssl_handshake_set_state( ssl, MBEDTLS_SSL_CLIENT_CCS_BEFORE_2ND_CLIENT_HELLO );
#else
    mbedtls_ssl_handshake_set_state( ssl, MBEDTLS_SSL_CLIENT_HELLO );
#endif /* MBEDTLS_SSL_TLS1_3_COMPATIBILITY_MODE */

    mbedtls_ssl_session_reset_msg_layer( ssl, 0 );

    /* Reset everything that's going to be re-generated in the new ClientHello.
     *
     * Currently, we're always resetting the key share, even if the server
     * was fine with it. Once we have separated key share generation from
     * key share writing, we can confine this to the case where the server
     * requested a different share. */
    ret = ssl_tls13_reset_key_share( ssl );
    if( ret != 0 )
        return( ret );

    return( 0 );
}

/*
 * Wait and parse ServerHello handshake message.
 * Handler for MBEDTLS_SSL_SERVER_HELLO
 */
static int ssl_tls13_process_server_hello( mbedtls_ssl_context *ssl )
{
    int ret = MBEDTLS_ERR_ERROR_CORRUPTION_DETECTED;
#if defined(MBEDTLS_SSL_USE_MPS)
    mbedtls_mps_handshake_in msg;
#endif
    unsigned char *buf = NULL;
    size_t buf_len = 0;

    MBEDTLS_SSL_DEBUG_MSG( 2, ( "=> %s", __func__ ) );

    /* Coordination step
     * - Fetch record
     * - Make sure it's either a ServerHello or a HRR.
     * - Switch processing routine in case of HRR
     */

    ssl->major_ver = MBEDTLS_SSL_MAJOR_VERSION_3;
    ssl->handshake->extensions_present = MBEDTLS_SSL_EXT_NONE;

#if defined(MBEDTLS_SSL_USE_MPS)
    ret = ssl_tls13_server_hello_coordinate( ssl, &msg, &buf, &buf_len );
#else /* MBEDTLS_SSL_USE_MPS */
    ret = ssl_tls13_server_hello_coordinate( ssl, &buf, &buf_len );
#endif /* MBEDTLS_SSL_USE_MPS */

    /* Parsing step
     * We know what message to expect by now and call
     * the respective parsing function.
     */

    if( ret == SSL_SERVER_HELLO_COORDINATE_HELLO )
    {
        MBEDTLS_SSL_PROC_CHK( ssl_tls13_parse_server_hello( ssl, buf,
                                                            buf + buf_len ) );
        mbedtls_ssl_tls13_add_hs_msg_to_checksum( ssl,
                                                  MBEDTLS_SSL_HS_SERVER_HELLO,
                                                  buf, buf_len );

#if defined(MBEDTLS_SSL_USE_MPS)
        MBEDTLS_SSL_PROC_CHK( mbedtls_mps_reader_commit( msg.handle ) );
        MBEDTLS_SSL_PROC_CHK( mbedtls_mps_read_consume( &ssl->mps->l4  ) );
#endif /* MBEDTLS_SSL_USE_MPS */

        MBEDTLS_SSL_PROC_CHK( ssl_tls13_finalize_server_hello( ssl ) );
    }
    else if( ret == SSL_SERVER_HELLO_COORDINATE_HRR )
    {
        MBEDTLS_SSL_PROC_CHK( ssl_tls13_hrr_parse( ssl, buf, buf_len ) );
        MBEDTLS_SSL_PROC_CHK( mbedtls_ssl_reset_transcript_for_hrr( ssl ) );

        mbedtls_ssl_tls13_add_hs_msg_to_checksum( ssl,
                                                  MBEDTLS_SSL_HS_SERVER_HELLO,
                                                  buf, buf_len );

#if defined(MBEDTLS_SSL_USE_MPS)
        MBEDTLS_SSL_PROC_CHK( mbedtls_mps_reader_commit( msg.handle ) );
        MBEDTLS_SSL_PROC_CHK( mbedtls_mps_read_consume( &ssl->mps->l4  ) );
#endif /* MBEDTLS_SSL_USE_MPS */

        MBEDTLS_SSL_PROC_CHK( ssl_tls13_hrr_postprocess( ssl ) );
    }


cleanup:

    MBEDTLS_SSL_DEBUG_MSG( 2, ( "<= %s", __func__ ) );
    return( ret );
}

/*
 *
 * EncryptedExtensions message
 *
 * The EncryptedExtensions message contains any extensions which
 * should be protected, i.e., any which are not needed to establish
 * the cryptographic context.
 */

/*
 * Overview
 */

/* Main entry point; orchestrates the other functions */
static int ssl_tls13_process_encrypted_extensions( mbedtls_ssl_context *ssl );

static int ssl_tls13_parse_encrypted_extensions( mbedtls_ssl_context *ssl,
                                                 const unsigned char *buf,
                                                 const unsigned char *end );
static int ssl_tls13_postprocess_encrypted_extensions( mbedtls_ssl_context *ssl );


/*
 * Handler for  MBEDTLS_SSL_ENCRYPTED_EXTENSIONS
 */
static int ssl_tls13_process_encrypted_extensions( mbedtls_ssl_context *ssl )
{
    int ret;
    unsigned char *buf;
    size_t buf_len;

    MBEDTLS_SSL_DEBUG_MSG( 2, ( "=> parse encrypted extensions" ) );

    MBEDTLS_SSL_PROC_CHK( mbedtls_ssl_tls13_fetch_handshake_msg( ssl,
                                             MBEDTLS_SSL_HS_ENCRYPTED_EXTENSIONS,
                                             &buf, &buf_len ) );

    /* Process the message contents */
    MBEDTLS_SSL_PROC_CHK(
        ssl_tls13_parse_encrypted_extensions( ssl, buf, buf + buf_len ) );

    mbedtls_ssl_tls13_add_hs_msg_to_checksum(
        ssl, MBEDTLS_SSL_HS_ENCRYPTED_EXTENSIONS, buf, buf_len );

#if defined(MBEDTLS_SSL_USE_MPS)
    MBEDTLS_SSL_PROC_CHK( mbedtls_ssl_mps_hs_consume_full_hs_msg( ssl ) );
#endif /* MBEDTLS_SSL_USE_MPS */

    MBEDTLS_SSL_PROC_CHK( ssl_tls13_postprocess_encrypted_extensions( ssl ) );

cleanup:

    MBEDTLS_SSL_DEBUG_MSG( 2, ( "<= parse encrypted extensions" ) );
    return( ret );

}

/* Parse EncryptedExtensions message
 * struct {
 *     Extension extensions<0..2^16-1>;
 * } EncryptedExtensions;
 */
static int ssl_tls13_parse_encrypted_extensions( mbedtls_ssl_context *ssl,
                                                 const unsigned char *buf,
                                                 const unsigned char *end )
{
    int ret = 0;
    size_t extensions_len;
    const unsigned char *p = buf;
    const unsigned char *extensions_end;

    MBEDTLS_SSL_CHK_BUF_READ_PTR( p, end, 2 );
    extensions_len = MBEDTLS_GET_UINT16_BE( p, 0 );
    p += 2;

    MBEDTLS_SSL_DEBUG_BUF( 3, "encrypted extensions", p, extensions_len );
    extensions_end = p + extensions_len;
    MBEDTLS_SSL_CHK_BUF_READ_PTR( p, end, extensions_len );

    while( p < extensions_end )
    {
        unsigned int extension_type;
        size_t extension_data_len;

        /*
         * struct {
         *     ExtensionType extension_type; (2 bytes)
         *     opaque extension_data<0..2^16-1>;
         * } Extension;
         */
        MBEDTLS_SSL_CHK_BUF_READ_PTR( p, extensions_end, 4 );
        extension_type = MBEDTLS_GET_UINT16_BE( p, 0 );
        extension_data_len = MBEDTLS_GET_UINT16_BE( p, 2 );
        p += 4;

        MBEDTLS_SSL_CHK_BUF_READ_PTR( p, extensions_end, extension_data_len );

        /* The client MUST check EncryptedExtensions for the
         * presence of any forbidden extensions and if any are found MUST abort
         * the handshake with an "unsupported_extension" alert.
         */
        switch( extension_type )
        {

#if defined(MBEDTLS_SSL_MAX_FRAGMENT_LENGTH)
            case MBEDTLS_TLS_EXT_MAX_FRAGMENT_LENGTH:
                MBEDTLS_SSL_DEBUG_MSG( 3, ( "found max_fragment_length extension" ) );

                ret = ssl_tls13_parse_max_fragment_length_ext( ssl, p,
                                                               extension_data_len );
                if( ret != 0 )
                {
                    MBEDTLS_SSL_DEBUG_RET( 1, "ssl_tls13_parse_max_fragment_length_ext", ret );
                    return( ret );
                }

                break;
#endif /* MBEDTLS_SSL_MAX_FRAGMENT_LENGTH */

            case MBEDTLS_TLS_EXT_SUPPORTED_GROUPS:
                MBEDTLS_SSL_DEBUG_MSG( 3, ( "found extensions supported groups" ) );
                break;

#if defined(MBEDTLS_SSL_ALPN)
            case MBEDTLS_TLS_EXT_ALPN:
                MBEDTLS_SSL_DEBUG_MSG( 3, ( "found alpn extension" ) );

                ret = ssl_tls13_parse_alpn_ext( ssl, p, extension_data_len );
                if( ret != 0 )
                {
                    MBEDTLS_SSL_DEBUG_RET( 1, "ssl_tls13_parse_alpn_ext", ret );
                    return( ret );
                }

                break;
#endif /* MBEDTLS_SSL_ALPN */

#if defined(MBEDTLS_SSL_SERVER_NAME_INDICATION)
            case MBEDTLS_TLS_EXT_SERVERNAME:
                MBEDTLS_SSL_DEBUG_MSG( 3, ( "found server_name extension" ) );

                /* The server_name extension should be an empty extension */

                break;
#endif /* MBEDTLS_SSL_SERVER_NAME_INDICATION */

#if defined(MBEDTLS_ZERO_RTT)
            case MBEDTLS_TLS_EXT_EARLY_DATA:
                MBEDTLS_SSL_DEBUG_MSG(3, ( "found early_data extension" ));

                ret = ssl_tls13_parse_encrypted_extensions_early_data_ext(
                    ssl, p, extension_data_len );
                if( ret != 0 )
                {
                    MBEDTLS_SSL_DEBUG_RET( 1, "ssl_tls13_parse_encrypted_extensions_early_data_ext", ret );
                    return( ret );
                }
                break;
#endif /* MBEDTLS_ZERO_RTT */

            default:
                MBEDTLS_SSL_DEBUG_MSG(
                    3, ( "unsupported extension found: %u ", extension_type) );
                MBEDTLS_SSL_PEND_FATAL_ALERT(
                    MBEDTLS_SSL_ALERT_MSG_UNSUPPORTED_EXT,   \
                    MBEDTLS_ERR_SSL_UNSUPPORTED_EXTENSION );
                return ( MBEDTLS_ERR_SSL_UNSUPPORTED_EXTENSION );
                break;
        }

        p += extension_data_len;
    }

    /* Check that we consumed all the message. */
    if( p != end )
    {
        MBEDTLS_SSL_DEBUG_MSG( 1, ( "EncryptedExtension lengths misaligned" ) );
        MBEDTLS_SSL_PEND_FATAL_ALERT( MBEDTLS_SSL_ALERT_MSG_DECODE_ERROR,   \
                                      MBEDTLS_ERR_SSL_DECODE_ERROR );
        return( MBEDTLS_ERR_SSL_DECODE_ERROR );
    }

    return( ret );
}

static int ssl_tls13_postprocess_encrypted_extensions( mbedtls_ssl_context *ssl )
{
    mbedtls_ssl_handshake_set_state( ssl, MBEDTLS_SSL_CERTIFICATE_REQUEST );
    return( 0 );
}

/*
 *
 * STATE HANDLING: Write Early-Data
 *
 */

 /*
  * Overview
  */

  /* Main state-handling entry point; orchestrates the other functions. */
int ssl_tls13_write_early_data_process( mbedtls_ssl_context *ssl );

#define SSL_EARLY_DATA_WRITE 0
#define SSL_EARLY_DATA_SKIP  1
static int ssl_tls13_write_early_data_coordinate( mbedtls_ssl_context *ssl );

#if defined(MBEDTLS_ZERO_RTT)
static int ssl_tls13_write_early_data_prepare( mbedtls_ssl_context *ssl );

/* Write early-data message */
static int ssl_tls13_write_early_data_write( mbedtls_ssl_context *ssl,
    unsigned char *buf,
    size_t buf_len,
    size_t *out_len );
#endif /* MBEDTLS_ZERO_RTT */

/* Update the state after handling the outgoing early-data message. */
static int ssl_tls13_write_early_data_postprocess( mbedtls_ssl_context *ssl );

/*
 * Implementation
 */

int ssl_tls13_write_early_data_process( mbedtls_ssl_context *ssl )
{
    int ret;
#if defined(MBEDTLS_SSL_USE_MPS)
    mbedtls_writer *msg;
    unsigned char *buf;
    mbedtls_mps_size_t buf_len, msg_len;
#endif /* MBEDTLS_SSL_USE_MPS */
    MBEDTLS_SSL_DEBUG_MSG( 2, ( "=> write early data" ) );

    MBEDTLS_SSL_PROC_CHK_NEG( ssl_tls13_write_early_data_coordinate( ssl ) );
    if( ret == SSL_EARLY_DATA_WRITE )
    {
#if defined(MBEDTLS_ZERO_RTT)

        MBEDTLS_SSL_PROC_CHK( ssl_tls13_write_early_data_prepare( ssl ) );

#if defined(MBEDTLS_SSL_USE_MPS)
        MBEDTLS_SSL_PROC_CHK( mbedtls_mps_write_application( &ssl->mps->l4,
                                                             &msg ) );

        /* Request write-buffer */
        MBEDTLS_SSL_PROC_CHK( mbedtls_writer_get( msg, MBEDTLS_MPS_SIZE_MAX,
                                                  &buf, &buf_len ) );

        MBEDTLS_SSL_PROC_CHK( ssl_tls13_write_early_data_write(
                                  ssl, buf, buf_len, &msg_len ) );

        /* Commit message */
        MBEDTLS_SSL_PROC_CHK( mbedtls_writer_commit_partial( msg,
                                                             buf_len - msg_len ) );

        MBEDTLS_SSL_PROC_CHK( mbedtls_mps_dispatch( &ssl->mps->l4 ) );

        /* Update state */
        MBEDTLS_SSL_PROC_CHK( ssl_tls13_write_early_data_postprocess( ssl ) );

#else  /* MBEDTLS_SSL_USE_MPS */

        /* Write early-data to message buffer. */
        MBEDTLS_SSL_PROC_CHK( ssl_tls13_write_early_data_write( ssl, ssl->out_msg,
                                                                MBEDTLS_SSL_OUT_CONTENT_LEN,
                                                                &ssl->out_msglen ) );

        ssl->out_msgtype = MBEDTLS_SSL_MSG_APPLICATION_DATA;

        /* Update state */
        MBEDTLS_SSL_PROC_CHK( ssl_tls13_write_early_data_postprocess( ssl ) );

        /* Dispatch message */
        MBEDTLS_SSL_PROC_CHK( mbedtls_ssl_write_record( ssl, SSL_FORCE_FLUSH ) );

#endif /* MBEDTLS_SSL_USE_MPS */

#else /* MBEDTLS_ZERO_RTT */
        ((void) buf);
        ((void) buf_len);
        ((void) msg);
        ((void) msg_len);
        /* Should never happen */
        return( MBEDTLS_ERR_SSL_INTERNAL_ERROR );

#endif /* MBEDTLS_ZERO_RTT */
    }
    else
    {
        /* Update state */
        MBEDTLS_SSL_PROC_CHK( ssl_tls13_write_early_data_postprocess( ssl ) );
    }

cleanup:

    MBEDTLS_SSL_DEBUG_MSG( 2, ( "<= write early data" ) );
    return( ret );
}

#if defined(MBEDTLS_ZERO_RTT)

static int ssl_tls13_write_early_data_coordinate( mbedtls_ssl_context *ssl )
{
    if( ssl->handshake->early_data != MBEDTLS_SSL_EARLY_DATA_ON )
        return( SSL_EARLY_DATA_SKIP );

    return( SSL_EARLY_DATA_WRITE );
}

static int ssl_tls13_write_early_data_prepare( mbedtls_ssl_context *ssl )
{
    int ret;
    mbedtls_ssl_key_set traffic_keys;

    const unsigned char *psk;
    size_t psk_len;
    const unsigned char *psk_identity;
    size_t psk_identity_len;

    mbedtls_ssl_transform *transform_earlydata;

    /* From RFC 8446:
     * "The PSK used to encrypt the
     *  early data MUST be the first PSK listed in the client's
     *  'pre_shared_key' extension."
     */

    if( mbedtls_ssl_get_psk_to_offer( ssl, &psk, &psk_len,
                                      &psk_identity, &psk_identity_len ) != 0 )
    {
        /* This should never happen: We can only have gone past
         * ssl_tls13_write_early_data_coordinate() if we have offered a PSK. */
        return( MBEDTLS_ERR_SSL_INTERNAL_ERROR );
    }

    if( ( ret = mbedtls_ssl_set_hs_psk( ssl, psk, psk_len ) ) != 0 )
    {
        MBEDTLS_SSL_DEBUG_RET( 1, "mbedtls_ssl_set_hs_psk", ret );
        return( ret );
    }

    /* Start the TLS 1.3 key schedule: Set the PSK and derive early secret. */
    ret = mbedtls_ssl_tls13_key_schedule_stage_early( ssl );
    if( ret != 0 )
    {
        MBEDTLS_SSL_DEBUG_RET( 1,
             "mbedtls_ssl_tls13_key_schedule_stage_early", ret );
        return( ret );
    }

    /* Derive 0-RTT key material */
    ret = mbedtls_ssl_tls13_generate_early_data_keys(
        ssl, &traffic_keys );
    if( ret != 0 )
    {
        MBEDTLS_SSL_DEBUG_RET( 1,
            "mbedtls_ssl_tls13_generate_early_data_keys", ret );
        return( ret );
    }

    transform_earlydata =
        mbedtls_calloc( 1, sizeof( mbedtls_ssl_transform ) );
    if( transform_earlydata == NULL )
        return( MBEDTLS_ERR_SSL_ALLOC_FAILED );

    ret = mbedtls_ssl_tls13_populate_transform(
                          transform_earlydata,
                          ssl->conf->endpoint,
                          ssl->session_negotiate->ciphersuite,
                          &traffic_keys,
                          ssl );
    if( ret != 0 )
        return( ret );

#if defined(MBEDTLS_SSL_USE_MPS)
    /* Register transform with MPS. */
    ret = mbedtls_mps_add_key_material( &ssl->mps->l4,
                                        transform_earlydata,
                                        &ssl->handshake->epoch_earlydata );
    if( ret != 0 )
        return( ret );

    /* Use new transform for outgoing data. */
    ret = mbedtls_mps_set_outgoing_keys( &ssl->mps->l4,
                                         ssl->handshake->epoch_earlydata );
    if( ret != 0 )
        return( ret );
#else /* MBEDTLS_SSL_USE_MPS */

    /* Activate transform */
    MBEDTLS_SSL_DEBUG_MSG( 1, ( "Switch to 0-RTT keys for outbound traffic" ) );
    ssl->handshake->transform_earlydata = transform_earlydata;
    mbedtls_ssl_set_outbound_transform( ssl, ssl->handshake->transform_earlydata );

#endif /* MBEDTLS_SSL_USE_MPS */

    return( 0 );
}

static int ssl_tls13_write_early_data_write( mbedtls_ssl_context *ssl,
    unsigned char *buf,
    size_t buf_len,
    size_t *out_len )
{
    if( ssl->early_data_len > buf_len )
    {
        MBEDTLS_SSL_DEBUG_MSG( 1, ( "buffer too small" ) );
        return ( MBEDTLS_ERR_SSL_ALLOC_FAILED );
    }
    else
    {
        memcpy( buf, ssl->early_data_buf, ssl->early_data_len );

#if defined(MBEDTLS_SSL_USE_MPS)
        *out_len = ssl->early_data_len;
        MBEDTLS_SSL_DEBUG_BUF( 3, "Early Data", buf, ssl->early_data_len );
#else
        buf[ssl->early_data_len] = MBEDTLS_SSL_MSG_APPLICATION_DATA;
        *out_len = ssl->early_data_len + 1;

        MBEDTLS_SSL_DEBUG_BUF( 3, "Early Data", ssl->out_msg, *out_len );
#endif /* MBEDTLS_SSL_USE_MPS */
    }

    return( 0 );
}

#else /* MBEDTLS_ZERO_RTT */

static int ssl_tls13_write_early_data_coordinate( mbedtls_ssl_context *ssl )
{
    ((void) ssl);
    return( SSL_EARLY_DATA_SKIP );
}

#endif /* MBEDTLS_ZERO_RTT */

static int ssl_tls13_write_early_data_postprocess( mbedtls_ssl_context *ssl )
{
    /* Clear PSK we've used for the 0-RTT. */
    mbedtls_ssl_remove_hs_psk( ssl );

    mbedtls_ssl_handshake_set_state( ssl, MBEDTLS_SSL_SERVER_HELLO );
    return ( 0 );
}

/*
 *
 * STATE HANDLING: Write End-of-Early-Data
 *
 */

 /*
  * Overview
  */

  /* Main state-handling entry point; orchestrates the other functions. */
int ssl_tls13_write_end_of_early_data_process( mbedtls_ssl_context *ssl );

#define SSL_END_OF_EARLY_DATA_WRITE 0
#define SSL_END_OF_EARLY_DATA_SKIP  1
static int ssl_tls13_write_end_of_early_data_coordinate( mbedtls_ssl_context *ssl );

/* Update the state after handling the outgoing end-of-early-data message. */
static int ssl_tls13_write_end_of_early_data_postprocess( mbedtls_ssl_context *ssl );

/*
 * Implementation
 */

int ssl_tls13_write_end_of_early_data_process( mbedtls_ssl_context *ssl )
{
    int ret;
    MBEDTLS_SSL_DEBUG_MSG( 2, ( "=> write EndOfEarlyData" ) );

    MBEDTLS_SSL_PROC_CHK_NEG( ssl_tls13_write_end_of_early_data_coordinate( ssl ) );
    if( ret == SSL_END_OF_EARLY_DATA_WRITE )
    {
        unsigned char *buf;
        size_t buf_len;

        MBEDTLS_SSL_PROC_CHK( mbedtls_ssl_tls13_start_handshake_msg( ssl,
                          MBEDTLS_SSL_HS_END_OF_EARLY_DATA, &buf, &buf_len ) );

        mbedtls_ssl_tls13_add_hs_hdr_to_checksum(
            ssl, MBEDTLS_SSL_HS_END_OF_EARLY_DATA, 0 );

        MBEDTLS_SSL_PROC_CHK( ssl_tls13_write_end_of_early_data_postprocess( ssl ) );
        MBEDTLS_SSL_PROC_CHK( mbedtls_ssl_tls13_finish_handshake_msg( ssl, buf_len, 0 ) );
    }
    else
    {
        /* Update state */
        MBEDTLS_SSL_PROC_CHK( ssl_tls13_write_end_of_early_data_postprocess( ssl ) );
    }

cleanup:

    MBEDTLS_SSL_DEBUG_MSG( 2, ( "<= write EndOfEarlyData" ) );
    return( ret );
}

static int ssl_tls13_write_end_of_early_data_coordinate( mbedtls_ssl_context *ssl )
{
    ((void) ssl);

#if defined(MBEDTLS_ZERO_RTT)
    if( ssl->handshake->early_data == MBEDTLS_SSL_EARLY_DATA_ON )
    {
        if( ssl->early_data_status == MBEDTLS_SSL_EARLY_DATA_ACCEPTED )
            return( SSL_END_OF_EARLY_DATA_WRITE );

        /*
         * RFC 8446:
         * "If the server does not send an "early_data"
         *  extension in EncryptedExtensions, then the client MUST NOT send an
         *  EndOfEarlyData message."
         */

        MBEDTLS_SSL_DEBUG_MSG( 4, ( "skip EndOfEarlyData, server rejected" ) );
    }
#endif /* MBEDTLS_ZERO_RTT */

    return( SSL_END_OF_EARLY_DATA_SKIP );
}

static int ssl_tls13_write_end_of_early_data_postprocess( mbedtls_ssl_context *ssl )
{
#if defined(MBEDTLS_SSL_TLS1_3_COMPATIBILITY_MODE)
    if( ssl_tls13_write_end_of_early_data_coordinate( ssl ) != SSL_END_OF_EARLY_DATA_WRITE )
    {
        mbedtls_ssl_handshake_set_state( ssl,
                         MBEDTLS_SSL_CLIENT_CCS_AFTER_SERVER_FINISHED );
        return( 0 );
    }
#endif /* MBEDTLS_SSL_TLS1_3_COMPATIBILITY_MODE */
    mbedtls_ssl_handshake_set_state( ssl, MBEDTLS_SSL_CLIENT_CERTIFICATE );
    return( 0 );
}

/*
 * Handler for MBEDTLS_SSL_CERTIFICATE_REQUEST
 */

/*
 * Overview
 */

/* Main entry point; orchestrates the other functions */
static int ssl_tls13_process_certificate_request( mbedtls_ssl_context *ssl );

/* Coordination:
 * Deals with the ambiguity of not knowing if a CertificateRequest
 * will be sent. Returns a negative code on failure, or
 * - SSL_CERTIFICATE_REQUEST_EXPECT_REQUEST
 * - SSL_CERTIFICATE_REQUEST_SKIP
 * indicating if a Certificate Request is expected or not.
 */
#define SSL_CERTIFICATE_REQUEST_EXPECT_REQUEST 0
#define SSL_CERTIFICATE_REQUEST_SKIP    1
static int ssl_tls13_certificate_request_coordinate( mbedtls_ssl_context *ssl );

#if defined(MBEDTLS_KEY_EXCHANGE_ECDHE_ECDSA_ENABLED)
static int ssl_tls13_certificate_request_parse( mbedtls_ssl_context *ssl,
                                                unsigned char const *buf,
                                                size_t buf_len );
#endif /* MBEDTLS_KEY_EXCHANGE_ECDHE_ECDSA_ENABLED */
static int ssl_tls13_certificate_request_postprocess( mbedtls_ssl_context *ssl );

/*
 * Implementation
 */

/* Main entry point; orchestrates the other functions */
static int ssl_tls13_process_certificate_request( mbedtls_ssl_context *ssl )
{
    int ret = 0;

    MBEDTLS_SSL_DEBUG_MSG( 2, ( "=> parse certificate request" ) );

    /* Coordination step
     * - Fetch record
     * - Make sure it's either a CertificateRequest or a ServerHelloDone
     */
    MBEDTLS_SSL_PROC_CHK_NEG( ssl_tls13_certificate_request_coordinate( ssl ) );

#if defined(MBEDTLS_KEY_EXCHANGE_ECDHE_ECDSA_ENABLED)
    if( ret == SSL_CERTIFICATE_REQUEST_EXPECT_REQUEST )
    {
        unsigned char *buf;
        size_t buf_len;

        MBEDTLS_SSL_PROC_CHK( mbedtls_ssl_tls13_fetch_handshake_msg(
                                  ssl, MBEDTLS_SSL_HS_CERTIFICATE_REQUEST,
                                  &buf, &buf_len ) );

        MBEDTLS_SSL_PROC_CHK( ssl_tls13_certificate_request_parse( ssl, buf, buf_len ) );

        mbedtls_ssl_tls13_add_hs_msg_to_checksum(
            ssl, MBEDTLS_SSL_HS_CERTIFICATE_REQUEST, buf, buf_len );
#if defined(MBEDTLS_SSL_USE_MPS)
        MBEDTLS_SSL_PROC_CHK( mbedtls_ssl_mps_hs_consume_full_hs_msg( ssl ) );
#endif
    }
    else
#endif /* MBEDTLS_KEY_EXCHANGE_ECDHE_ECDSA_ENABLED */
    if( ret == SSL_CERTIFICATE_REQUEST_SKIP )
    {
        MBEDTLS_SSL_DEBUG_MSG( 2, ( "<= skip parse certificate request" ) );
    }
    else
    {
        MBEDTLS_SSL_DEBUG_MSG( 1, ( "should never happen" ) );
        return( MBEDTLS_ERR_SSL_INTERNAL_ERROR );
    }

    /* Update state */
    MBEDTLS_SSL_PROC_CHK( ssl_tls13_certificate_request_postprocess( ssl ) );

    MBEDTLS_SSL_DEBUG_MSG( 3, ( "got %s certificate request",
                                ssl->client_auth ? "a" : "no" ) );

cleanup:

    /* In the MPS one would close the read-port here to
     * ensure there's no overlap of reading and writing. */

    MBEDTLS_SSL_DEBUG_MSG( 2, ( "<= parse certificate request" ) );
    return( ret );
}

#if defined(MBEDTLS_SSL_USE_MPS)
static int ssl_tls13_certificate_request_coordinate( mbedtls_ssl_context *ssl )
{
    int ret;
    mbedtls_mps_handshake_in msg;

    if( mbedtls_ssl_tls13_kex_with_psk( ssl ) )
    {
        MBEDTLS_SSL_DEBUG_MSG( 3, ( "<= skip parse certificate request" ) );
        return( SSL_CERTIFICATE_REQUEST_SKIP );
    }

    MBEDTLS_SSL_PROC_CHK_NEG( mbedtls_mps_read( &ssl->mps->l4 ) );
    if( ret != MBEDTLS_MPS_MSG_HS )
    {
        MBEDTLS_SSL_DEBUG_MSG( 1, ( "bad certificate request message" ) );
        MBEDTLS_SSL_PEND_FATAL_ALERT( MBEDTLS_SSL_ALERT_MSG_UNEXPECTED_MESSAGE,
                                      MBEDTLS_ERR_SSL_UNEXPECTED_MESSAGE );
        return( MBEDTLS_ERR_SSL_UNEXPECTED_MESSAGE );
    }

    MBEDTLS_SSL_PROC_CHK( mbedtls_mps_read_handshake( &ssl->mps->l4, &msg ) );

    if( msg.type == MBEDTLS_SSL_HS_CERTIFICATE_REQUEST )
        return( SSL_CERTIFICATE_REQUEST_EXPECT_REQUEST );

    return( SSL_CERTIFICATE_REQUEST_SKIP );

cleanup:
    return( ret);
}

#else /* MBEDTLS_SSL_USE_MPS */

static int ssl_tls13_certificate_request_coordinate( mbedtls_ssl_context *ssl )
{
    int ret;

    if( mbedtls_ssl_tls13_kex_with_psk( ssl ) )
    {
        MBEDTLS_SSL_DEBUG_MSG( 3, ( "<= skip parse certificate request" ) );
        return( SSL_CERTIFICATE_REQUEST_SKIP );
    }

    if( ( ret = mbedtls_ssl_read_record( ssl, 0 ) ) != 0 )
    {
        MBEDTLS_SSL_DEBUG_RET( 1, "mbedtls_ssl_read_record", ret );
        return( ret );
    }
    ssl->keep_current_message = 1;

    if( ssl->in_msgtype != MBEDTLS_SSL_MSG_HANDSHAKE )
    {
        MBEDTLS_SSL_DEBUG_MSG( 1, ( "bad certificate request message" ) );
        MBEDTLS_SSL_PEND_FATAL_ALERT( MBEDTLS_SSL_ALERT_MSG_UNEXPECTED_MESSAGE,
                                      MBEDTLS_ERR_SSL_UNEXPECTED_MESSAGE );
        return( MBEDTLS_ERR_SSL_UNEXPECTED_MESSAGE );
    }

    if( ssl->in_msg[0] == MBEDTLS_SSL_HS_CERTIFICATE_REQUEST )
    {
        return( SSL_CERTIFICATE_REQUEST_EXPECT_REQUEST );
    }

    return( SSL_CERTIFICATE_REQUEST_SKIP );
}
#endif /* MBEDTLS_SSL_USE_MPS */

#if defined(MBEDTLS_KEY_EXCHANGE_ECDHE_ECDSA_ENABLED)
static int ssl_tls13_certificate_request_parse( mbedtls_ssl_context *ssl,
                                                const unsigned char *buf,
                                                size_t buf_len )
{
    int ret;
    const unsigned char *p;
    const unsigned char *ext;
    size_t ext_len = 0;
    size_t context_len = 0;

    if( buf_len < 1 )
    {
        MBEDTLS_SSL_DEBUG_MSG( 1, ( "bad certificate request message" ) );
        MBEDTLS_SSL_PEND_FATAL_ALERT( MBEDTLS_SSL_ALERT_MSG_DECODE_ERROR,
                                      MBEDTLS_ERR_SSL_DECODE_ERROR );
        return( MBEDTLS_ERR_SSL_DECODE_ERROR );
    }

    /*
     * struct {
     *   opaque certificate_request_context<0..2^8-1>;
     *   Extension extensions<2..2^16-1>;
     * } CertificateRequest;
     */

    p = buf;

    /*
     * Parse certificate_request_context
     */
    context_len = (size_t) p[0];

    /* skip context_len */
    p++;

    /* Fixed length fields are:
     *  - 1 for length of context
     *  - 2 for length of extensions
     * -----
     *    3 bytes
     */

    if( buf_len < (size_t) ( 3 + context_len ) )
    {
        MBEDTLS_SSL_DEBUG_MSG( 1, ( "bad certificate request message" ) );
        MBEDTLS_SSL_PEND_FATAL_ALERT( MBEDTLS_SSL_ALERT_MSG_DECODE_ERROR,
                                      MBEDTLS_ERR_SSL_DECODE_ERROR );
        return( MBEDTLS_ERR_SSL_DECODE_ERROR );
    }

    /* store context ( if necessary ) */
    if( context_len > 0 )
    {
        MBEDTLS_SSL_DEBUG_BUF( 3, "Certificate Request Context",
            p, context_len );

        ssl->handshake->certificate_request_context =
          mbedtls_calloc( context_len, 1 );
        if( ssl->handshake->certificate_request_context == NULL )
        {
            MBEDTLS_SSL_DEBUG_MSG( 1, ( "buffer too small" ) );
            return ( MBEDTLS_ERR_SSL_ALLOC_FAILED );
        }
        memcpy( ssl->handshake->certificate_request_context, p, context_len );

        /* jump over certificate_request_context */
        p += context_len;
    }

    /*
     * Parse extensions
     */
    ext_len = MBEDTLS_GET_UINT16_BE( p, 0 );

    /* At least one extension needs to be present,
     * namely signature_algorithms ext. */
    if( ext_len < 4 )
    {
        MBEDTLS_SSL_DEBUG_MSG( 1, ( "bad certificate request message" ) );
        MBEDTLS_SSL_PEND_FATAL_ALERT( MBEDTLS_SSL_ALERT_MSG_DECODE_ERROR,
                                      MBEDTLS_ERR_SSL_DECODE_ERROR );
        return( MBEDTLS_ERR_SSL_DECODE_ERROR );
    }

    /* skip total extension length */
    p += 2;

    ext = p; /* jump to extensions */
    while( ext_len )
    {
        size_t ext_id = MBEDTLS_GET_UINT16_BE( ext, 0 );
        size_t ext_size = MBEDTLS_GET_UINT16_BE( ext, 2 );

        if( ext_size + 4 > ext_len )
        {
            MBEDTLS_SSL_DEBUG_MSG( 1, ( "bad certificate request message" ) );
            MBEDTLS_SSL_PEND_FATAL_ALERT( MBEDTLS_SSL_ALERT_MSG_DECODE_ERROR,
                                          MBEDTLS_ERR_SSL_DECODE_ERROR );
            return( MBEDTLS_ERR_SSL_DECODE_ERROR );
        }

        switch( ext_id )
        {
            case MBEDTLS_TLS_EXT_SIG_ALG:
                MBEDTLS_SSL_DEBUG_MSG( 3,
                    ( "found signature_algorithms extension" ) );

                if( ( ret = mbedtls_ssl_tls13_parse_signature_algorithms_ext(
                        ssl, ext + 4, (size_t) ext_size ) ) != 0 )
                {
                    MBEDTLS_SSL_DEBUG_RET( 1,
                        "mbedtls_ssl_tls13_parse_signature_algorithms_ext", ret );
                    MBEDTLS_SSL_PEND_FATAL_ALERT( MBEDTLS_SSL_ALERT_MSG_DECODE_ERROR,
                                                  ret );
                    return( ret );
                }
                break;

            default:
                MBEDTLS_SSL_DEBUG_MSG( 3,
                    ( "unknown extension found: %" MBEDTLS_PRINTF_SIZET " ( ignoring )", ext_id ) );
                break;
        }

        ext_len -= 4 + ext_size;
        ext += 4 + ext_size;

        if( ext_len > 0 && ext_len < 4 )
        {
            MBEDTLS_SSL_DEBUG_MSG( 1, ( "bad certificate request message" ) );
            MBEDTLS_SSL_PEND_FATAL_ALERT( MBEDTLS_SSL_ALERT_MSG_DECODE_ERROR,
                                          MBEDTLS_ERR_SSL_DECODE_ERROR );
            return( MBEDTLS_ERR_SSL_DECODE_ERROR );
        }
    }

    ssl->client_auth = 1;
    return( 0 );
}
#endif /* ( MBEDTLS_KEY_EXCHANGE_ECDHE_ECDSA_ENABLED ) */


static int ssl_tls13_certificate_request_postprocess( mbedtls_ssl_context *ssl )
{
    mbedtls_ssl_handshake_set_state( ssl, MBEDTLS_SSL_SERVER_CERTIFICATE );

    return( 0 );
}

/*
 * Handler for MBEDTLS_SSL_SERVER_CERTIFICATE
 */
static int ssl_tls13_process_server_certificate( mbedtls_ssl_context *ssl )
{
    int ret;

    ret = mbedtls_ssl_tls13_process_certificate( ssl );
    if( ret != 0 )
        return( ret );

    mbedtls_ssl_handshake_set_state( ssl, MBEDTLS_SSL_CERTIFICATE_VERIFY );

    return( 0 );
}

/*
 * Handler for MBEDTLS_SSL_CERTIFICATE_VERIFY
 */
static int ssl_tls13_process_certificate_verify( mbedtls_ssl_context *ssl )
{
    int ret;

    ret = mbedtls_ssl_tls13_process_certificate_verify( ssl );
    if( ret != 0 )
        return( ret );

    mbedtls_ssl_handshake_set_state( ssl, MBEDTLS_SSL_SERVER_FINISHED );
    return( 0 );
}

/*
 * Handler for MBEDTLS_SSL_SERVER_FINISHED
 */
static int ssl_tls13_process_server_finished( mbedtls_ssl_context *ssl )
{
    int ret;

    ret = mbedtls_ssl_tls13_process_finished_message( ssl );
    if( ret != 0 )
        return( ret );

    mbedtls_ssl_handshake_set_state( ssl, MBEDTLS_SSL_END_OF_EARLY_DATA );

    return( 0 );
}

/*
 * Handler for MBEDTLS_SSL_CLIENT_CERTIFICATE
 */
static int ssl_tls13_write_client_certificate( mbedtls_ssl_context *ssl )
{
    return( mbedtls_ssl_tls13_write_certificate_process( ssl ) );
}

/*
 * Handler for MBEDTLS_SSL_CLIENT_CERTIFICATE_VERIFY
 */
static int ssl_tls13_write_client_certificate_verify( mbedtls_ssl_context *ssl )
{
    return( mbedtls_ssl_tls13_write_certificate_verify_process( ssl ) );
}

/*
 * Handler for MBEDTLS_SSL_CLIENT_FINISHED
 */
static int ssl_tls13_write_client_finished( mbedtls_ssl_context *ssl )
{
    return( mbedtls_ssl_tls13_write_finished_message( ssl ) );
}

/*
 * Handler for MBEDTLS_SSL_FLUSH_BUFFERS
 */
static int ssl_tls13_flush_buffers( mbedtls_ssl_context *ssl )
{
    MBEDTLS_SSL_DEBUG_MSG( 2, ( "handshake: done" ) );
    mbedtls_ssl_handshake_set_state( ssl, MBEDTLS_SSL_HANDSHAKE_WRAPUP );

    return( 0 );
}

/*
 * Handler for MBEDTLS_SSL_HANDSHAKE_WRAPUP
 */
static int ssl_tls13_handshake_wrapup( mbedtls_ssl_context *ssl )
{
    MBEDTLS_SSL_DEBUG_MSG( 1, ( "Switch to application keys for inbound traffic" ) );
    MBEDTLS_SSL_DEBUG_MSG( 1, ( "Switch to application keys for outbound traffic" ) );

#if defined(MBEDTLS_SSL_USE_MPS)
    int ret = 0;

    ret = mbedtls_mps_set_incoming_keys( &ssl->mps->l4,
                                                 ssl->epoch_application );
    if( ret != 0 )
        return( ret );

    ret = mbedtls_mps_set_outgoing_keys( &ssl->mps->l4,
                                         ssl->epoch_application );
    if( ret != 0 )
        return( ret );
#else
    MBEDTLS_SSL_DEBUG_MSG( 1, ( "Switch to application keys for inbound traffic" ) );
    mbedtls_ssl_set_inbound_transform ( ssl, ssl->transform_application );

    MBEDTLS_SSL_DEBUG_MSG( 1, ( "Switch to application keys for outbound traffic" ) );
    mbedtls_ssl_set_outbound_transform( ssl, ssl->transform_application );
#endif /* MBEDTLS_SSL_USE_MPS */

    mbedtls_ssl_tls13_handshake_wrapup( ssl );

    mbedtls_ssl_handshake_set_state( ssl, MBEDTLS_SSL_HANDSHAKE_OVER );

    return( 0 );
}

/*
 *
 * Handler for MBEDTLS_SSL_CLIENT_NEW_SESSION_TICKET
 *
 */

#if defined(MBEDTLS_SSL_NEW_SESSION_TICKET)

static int ssl_tls13_new_session_ticket_early_data_ext_parse(
    mbedtls_ssl_context *ssl,
    const unsigned char *buf, size_t ext_size )
{
    /* From RFC 8446:
     *
     * struct {
     *         select (Handshake.msg_type) {
     *            case new_session_ticket:   uint32 max_early_data_size;
     *            case client_hello:         Empty;
     *            case encrypted_extensions: Empty;
     *        };
     *    } EarlyDataIndication;
     */

    if( ext_size == 4 && ssl->session != NULL )
    {
        ssl->session->max_early_data_size = MBEDTLS_GET_UINT32_BE( buf, 0 );
        MBEDTLS_SSL_DEBUG_MSG( 3, ( "ticket->max_early_data_size: %u",
                                    ssl->session->max_early_data_size ) );
        ssl->session->ticket_flags |= allow_early_data;
        return( 0 );
    }

    return( MBEDTLS_ERR_SSL_BAD_INPUT_DATA );
}

static int ssl_tls13_new_session_ticket_extensions_parse(
    mbedtls_ssl_context *ssl,
    const unsigned char *buf, size_t buf_remain )
{
    int ret;
    unsigned int ext_id;
    size_t ext_size;

    while( buf_remain != 0 )
    {
        if( buf_remain < 4 )
        {
            /* TODO: Replace with DECODE_ERROR once we have merged 3.0 */
            return( MBEDTLS_ERR_SSL_BAD_INPUT_DATA );
        }

        ext_id   = MBEDTLS_GET_UINT16_BE( buf, 0 );
        ext_size = MBEDTLS_GET_UINT16_BE( buf, 2 );

        buf        += 4;
        buf_remain -= 4;

        if( ext_size > buf_remain )
        {
            /* TODO: Replace with DECODE_ERROR once we have merged 3.0 */
            return( MBEDTLS_ERR_SSL_BAD_INPUT_DATA );
        }

        if( ext_id == MBEDTLS_TLS_EXT_EARLY_DATA )
        {
            ret = ssl_tls13_new_session_ticket_early_data_ext_parse( ssl, buf,
                                                                     ext_size );
            if( ret != 0 )
            {
                MBEDTLS_SSL_DEBUG_RET( 1, "ssl_tls13_new_session_ticket_early_data_ext_parse", ret );
                return( ret );
            }
        }
        /* Ignore other extensions */

        buf        += ext_size;
        buf_remain -= ext_size;
    }

    return( 0 );
}

static int ssl_tls13_new_session_ticket_parse( mbedtls_ssl_context *ssl,
                                               unsigned char *buf,
                                               size_t buf_len )
{
    int ret;
    size_t ticket_len, ext_len;
    unsigned char *ticket;
    const mbedtls_ssl_ciphersuite_t *suite_info;
    size_t used = 0, i = 0;
    int hash_length;
    size_t ticket_nonce_len;
    unsigned char ticket_nonce[256];

    /*
     * struct {
     *    uint32 ticket_lifetime;
     *    uint32 ticket_age_add;
     *    opaque ticket_nonce<0..255>;
     *    opaque ticket<1..2^16-1>;
     *    Extension extensions<0..2^16-2>;
     * } NewSessionTicket;
     *
     */
    used += 4   /* ticket_lifetime */
          + 4   /* ticket_age_add */
          + 1   /* ticket_nonce length */
          + 2   /* ticket length */
          + 2;  /* extension length */

    if( used > buf_len )
    {
         MBEDTLS_SSL_DEBUG_MSG( 1, ( "bad new session ticket message" ) );
         return( MBEDTLS_ERR_SSL_DECODE_ERROR );
    }

    /* Ticket lifetime */
    ssl->session->ticket_lifetime = MBEDTLS_GET_UINT32_BE( buf, i );
    i += 4;

    MBEDTLS_SSL_DEBUG_MSG( 3, ( "ticket->lifetime: %u",
                                ssl->session->ticket_lifetime ) );

    /* Ticket Age Add */
    ssl->session->ticket_age_add = MBEDTLS_GET_UINT32_BE( buf, i );
    i += 4;

    MBEDTLS_SSL_DEBUG_MSG( 3, ( "ticket->ticket_age_add: %u",
                                ssl->session->ticket_age_add ) );

    ticket_nonce_len = buf[i];
    i++;

    used += ticket_nonce_len;

    if( used > buf_len )
    {
         MBEDTLS_SSL_DEBUG_MSG( 1, ( "bad new session ticket message" ) );
         return( MBEDTLS_ERR_SSL_DECODE_ERROR );
    }

    if( ticket_nonce_len > 0 )
    {
        if( ticket_nonce_len > sizeof( ticket_nonce )  )
        {
            MBEDTLS_SSL_DEBUG_MSG( 1, ( "ticket_nonce is too small" ) );
            return( MBEDTLS_ERR_SSL_FEATURE_UNAVAILABLE );
        }

        memcpy( ticket_nonce, &buf[i], ticket_nonce_len );

        MBEDTLS_SSL_DEBUG_BUF( 3, "nonce:", &buf[i],
                               ticket_nonce_len );

    }
    i += ticket_nonce_len;

    /* Ticket */
    ticket_len = MBEDTLS_GET_UINT16_BE( buf, i );
    i += 2;

    used += ticket_len;

    if( used > buf_len )
    {
         MBEDTLS_SSL_DEBUG_MSG( 1, ( "bad new session ticket message" ) );
         return( MBEDTLS_ERR_SSL_DECODE_ERROR );
    }

    MBEDTLS_SSL_DEBUG_MSG( 3, ( "ticket->length: %" MBEDTLS_PRINTF_SIZET , ticket_len ) );

    /* Check if we previously received a ticket already. */
    if( ssl->session->ticket != NULL || ssl->session->ticket_len > 0 )
    {
        mbedtls_free( ssl->session->ticket );
        ssl->session->ticket = NULL;
        ssl->session->ticket_len = 0;
    }

    if( ( ticket = mbedtls_calloc( 1, ticket_len ) ) == NULL )
    {
        MBEDTLS_SSL_DEBUG_MSG( 1, ( "ticket alloc failed" ) );
        return( MBEDTLS_ERR_SSL_ALLOC_FAILED );
    }

    memcpy( ticket, buf + i, ticket_len );
    i += ticket_len;
    ssl->session->ticket = ticket;
    ssl->session->ticket_len = ticket_len;

    MBEDTLS_SSL_DEBUG_BUF( 4, "ticket", ticket, ticket_len );


    /* Ticket Extension */
    ext_len = MBEDTLS_GET_UINT16_BE( buf, i );
    i += 2;

    used += ext_len;
    if( used != buf_len )
    {
         MBEDTLS_SSL_DEBUG_MSG( 1, ( "bad new session ticket message" ) );
         return( MBEDTLS_ERR_SSL_DECODE_ERROR );
    }

    MBEDTLS_SSL_DEBUG_BUF( 3, "ticket->extension", &buf[i], ext_len );

    ret = ssl_tls13_new_session_ticket_extensions_parse( ssl, &buf[i], ext_len );
    if( ret != 0 )
    {
        MBEDTLS_SSL_DEBUG_RET( 1, "ssl_tls13_new_session_ticket_extensions_parse", ret );
        return( ret );
    }
    i += ext_len;

    /* Compute PSK based on received nonce and resumption_master_secret
     * in the following style:
     *
     *  HKDF-Expand-Label( resumption_master_secret,
     *                    "resumption", ticket_nonce, Hash.length )
     */

    suite_info = mbedtls_ssl_ciphersuite_from_id( ssl->session->ciphersuite );

    if( suite_info == NULL )
    {
        MBEDTLS_SSL_DEBUG_MSG( 1, ( "should never happen" ) );
        return( MBEDTLS_ERR_SSL_INTERNAL_ERROR );
    }

    hash_length = mbedtls_hash_size_for_ciphersuite( suite_info );

    if( hash_length == -1 )
        return( MBEDTLS_ERR_SSL_INTERNAL_ERROR );

    MBEDTLS_SSL_DEBUG_BUF( 3, "resumption_master_secret",
                           ssl->session->app_secrets.resumption_master_secret,
                           hash_length );

    /* Computer resumption key
     *
     *  HKDF-Expand-Label( resumption_master_secret,
     *                    "resumption", ticket_nonce, Hash.length )
     */
    ret = mbedtls_ssl_tls13_hkdf_expand_label( suite_info->mac,
                    ssl->session->app_secrets.resumption_master_secret,
                    hash_length,
                    MBEDTLS_SSL_TLS1_3_LBL_WITH_LEN( resumption ),
                    ticket_nonce,
                    ticket_nonce_len,
                    ssl->session->key,
                    hash_length );

    if( ret != 0 )
    {
        MBEDTLS_SSL_DEBUG_RET( 2, "Creating the ticket-resumed PSK failed", ret );
        return( ret );
    }

    ssl->session->key_len = hash_length;

    MBEDTLS_SSL_DEBUG_BUF( 3, "Ticket-resumed PSK", ssl->session->key,
                           ssl->session->key_len );

#if defined(MBEDTLS_HAVE_TIME)
    /* Store ticket creation time */
    ssl->session->ticket_received = time( NULL );
#endif

    return( 0 );
}

static int ssl_tls13_new_session_ticket_postprocess( mbedtls_ssl_context *ssl )
{
    mbedtls_ssl_handshake_set_state( ssl, MBEDTLS_SSL_HANDSHAKE_OVER );
    return( 0 );
}

/* The ssl_tls13_new_session_ticket_process( ) function is used by the
 * client to process the NewSessionTicket message, which contains
 * the ticket and meta-data provided by the server in a post-
 * handshake message.
 */

static int ssl_tls13_new_session_ticket_process( mbedtls_ssl_context *ssl )
{
    int ret = MBEDTLS_ERR_ERROR_CORRUPTION_DETECTED;
    unsigned char *buf;
    size_t buf_len;

    MBEDTLS_SSL_DEBUG_MSG( 2, ( "=> parse new session ticket" ) );

    MBEDTLS_SSL_PROC_CHK( mbedtls_ssl_tls13_fetch_handshake_msg(
                              ssl, MBEDTLS_SSL_HS_NEW_SESSION_TICKET,
                              &buf, &buf_len ) );

    MBEDTLS_SSL_PROC_CHK( ssl_tls13_new_session_ticket_parse( ssl, buf, buf_len ) );

#if defined(MBEDTLS_SSL_USE_MPS)
    MBEDTLS_SSL_PROC_CHK( mbedtls_ssl_mps_hs_consume_full_hs_msg( ssl ) );
#endif /* MBEDTLS_SSL_USE_MPS */

    MBEDTLS_SSL_PROC_CHK( ssl_tls13_new_session_ticket_postprocess( ssl ) );

cleanup:

    MBEDTLS_SSL_DEBUG_MSG( 2, ( "<= parse new session ticket" ) );
    return( ret );
}
#endif /* MBEDTLS_SSL_NEW_SESSION_TICKET */

/*
 * TLS and DTLS 1.3 State Maschine -- client side
 */
int mbedtls_ssl_tls13_handshake_client_step( mbedtls_ssl_context *ssl )
{
    int ret = 0;

<<<<<<< HEAD
    if( ssl->state == MBEDTLS_SSL_HANDSHAKE_OVER || ssl->handshake == NULL )
    {
        MBEDTLS_SSL_DEBUG_MSG( 2, ( "Handshake completed but ssl->handshake is NULL.\n" ) );
        return( MBEDTLS_ERR_SSL_BAD_INPUT_DATA );
    }

    MBEDTLS_SSL_DEBUG_MSG( 2, ( "tls13 client state: %d", ssl->state ) );
=======
    MBEDTLS_SSL_DEBUG_MSG( 2, ( "tls13 client state: %s(%d)",
                                mbedtls_ssl_states_str( ssl->state ),
                                ssl->state ) );
>>>>>>> bc8b22ec

    if( ( ret = mbedtls_ssl_flush_output( ssl ) ) != 0 )
        return( ret );

    switch( ssl->state )
    {
        case MBEDTLS_SSL_HELLO_REQUEST:
            mbedtls_ssl_handshake_set_state( ssl, MBEDTLS_SSL_CLIENT_HELLO );
            break;

        /*
         *  ==>   ClientHello
         *        (EarlyData)
         */
        case MBEDTLS_SSL_CLIENT_HELLO:
            ret = ssl_tls13_write_client_hello( ssl );
            break;

        case MBEDTLS_SSL_EARLY_APP_DATA:
            ret = ssl_tls13_write_early_data_process( ssl );
            break;

        /*
         *  <==   ServerHello / HelloRetryRequest
         *        EncryptedExtensions
         *        (CertificateRequest)
         *        (Certificate)
         *        (CertificateVerify)
         *        Finished
         */
        case MBEDTLS_SSL_SERVER_HELLO:
            ret = ssl_tls13_process_server_hello( ssl );
            break;

        case MBEDTLS_SSL_ENCRYPTED_EXTENSIONS:
            ret = ssl_tls13_process_encrypted_extensions( ssl );
            break;

#if defined(MBEDTLS_KEY_EXCHANGE_WITH_CERT_ENABLED)
        case MBEDTLS_SSL_CERTIFICATE_REQUEST:
            ret = ssl_tls13_process_certificate_request( ssl );
            break;

        case MBEDTLS_SSL_SERVER_CERTIFICATE:
            ret = ssl_tls13_process_server_certificate( ssl );
            break;

        case MBEDTLS_SSL_CERTIFICATE_VERIFY:
            ret = ssl_tls13_process_certificate_verify( ssl );
            break;
#endif /* MBEDTLS_KEY_EXCHANGE_WITH_CERT_ENABLED */

        case MBEDTLS_SSL_SERVER_FINISHED:
            ret = ssl_tls13_process_server_finished( ssl );
            break;

        /*
         *  ==>   (EndOfEarlyData)
         *        (Certificate)
         *        (CertificateVerify)
         *        (Finished)
         */
        case MBEDTLS_SSL_END_OF_EARLY_DATA:
            ret = ssl_tls13_write_end_of_early_data_process( ssl );
            break;

        case MBEDTLS_SSL_CLIENT_CERTIFICATE:
            ret = ssl_tls13_write_client_certificate( ssl );
            break;

        case MBEDTLS_SSL_CLIENT_CERTIFICATE_VERIFY:
            ret = ssl_tls13_write_client_certificate_verify( ssl );
            break;

        case MBEDTLS_SSL_CLIENT_FINISHED:
            ret = ssl_tls13_write_client_finished( ssl );
            break;

        /*
         *  <==   NewSessionTicket
         */
        case MBEDTLS_SSL_CLIENT_NEW_SESSION_TICKET:

            ret = ssl_tls13_new_session_ticket_process( ssl );
            if( ret != 0 )
                break;

            ret = MBEDTLS_ERR_SSL_RECEIVED_NEW_SESSION_TICKET;
            break;

        /*
         * Injection of dummy-CCS's for middlebox compatibility
         */
#if defined(MBEDTLS_SSL_TLS1_3_COMPATIBILITY_MODE)
        case MBEDTLS_SSL_CLIENT_CCS_AFTER_CLIENT_HELLO:
        case MBEDTLS_SSL_CLIENT_CCS_BEFORE_2ND_CLIENT_HELLO:
        case MBEDTLS_SSL_CLIENT_CCS_AFTER_SERVER_FINISHED:
            ret = mbedtls_ssl_tls13_write_change_cipher_spec_process( ssl );
            break;
#endif /* MBEDTLS_SSL_TLS1_3_COMPATIBILITY_MODE */

        /*
         * Internal intermediate states
         */

        case MBEDTLS_SSL_FLUSH_BUFFERS:
            ret = ssl_tls13_flush_buffers( ssl );
            break;

        case MBEDTLS_SSL_HANDSHAKE_WRAPUP:
            ret = ssl_tls13_handshake_wrapup( ssl );
            break;

        default:
            MBEDTLS_SSL_DEBUG_MSG( 1, ( "invalid state %d", ssl->state ) );
            return( MBEDTLS_ERR_SSL_BAD_INPUT_DATA );
    }

    return( ret );
}

#endif /* MBEDTLS_SSL_CLI_C */

#endif /* MBEDTLS_SSL_PROTO_TLS1_3_EXPERIMENTAL */<|MERGE_RESOLUTION|>--- conflicted
+++ resolved
@@ -41,7 +41,8 @@
 #include "ecdh_misc.h"
 #include "ssl_misc.h"
 #include "ssl_tls13_keys.h"
-<<<<<<< HEAD
+#include "ssl_debug_helpers_generated.h"
+
 #if defined(MBEDTLS_SSL_USE_MPS)
 #include "mps_all.h"
 #endif /* MBEDTLS_SSL_USE_MPS */
@@ -65,9 +66,6 @@
 #endif
 
 #define CLIENT_HELLO_RANDOM_LEN 32
-=======
-#include "ssl_debug_helpers_generated.h"
->>>>>>> bc8b22ec
 
 /* Write extensions */
 
@@ -4059,19 +4057,15 @@
 {
     int ret = 0;
 
-<<<<<<< HEAD
     if( ssl->state == MBEDTLS_SSL_HANDSHAKE_OVER || ssl->handshake == NULL )
     {
         MBEDTLS_SSL_DEBUG_MSG( 2, ( "Handshake completed but ssl->handshake is NULL.\n" ) );
         return( MBEDTLS_ERR_SSL_BAD_INPUT_DATA );
     }
 
-    MBEDTLS_SSL_DEBUG_MSG( 2, ( "tls13 client state: %d", ssl->state ) );
-=======
     MBEDTLS_SSL_DEBUG_MSG( 2, ( "tls13 client state: %s(%d)",
                                 mbedtls_ssl_states_str( ssl->state ),
                                 ssl->state ) );
->>>>>>> bc8b22ec
 
     if( ( ret = mbedtls_ssl_flush_output( ssl ) ) != 0 )
         return( ret );

/*
 *  TLS 1.3 client-side functions
 *
 *  Copyright The Mbed TLS Contributors
 *  SPDX-License-Identifier: Apache-2.0
 *
 *  Licensed under the Apache License, Version 2.0 (the "License"); you may
 *  not use this file except in compliance with the License.
 *  You may obtain a copy of the License at
 *
 *  http://www.apache.org/licenses/LICENSE-2.0
 *
 *  Unless required by applicable law or agreed to in writing, software
 *  distributed under the License is distributed on an "AS IS" BASIS, WITHOUT
 *  WARRANTIES OR CONDITIONS OF ANY KIND, either express or implied.
 *  See the License for the specific language governing permissions and
 *  limitations under the License.
 *
 *  This file is part of mbed TLS ( https://tls.mbed.org )
 */

#include "common.h"

#if defined(MBEDTLS_SSL_PROTO_TLS1_3_EXPERIMENTAL)

#define SSL_DONT_FORCE_FLUSH 0
#define SSL_FORCE_FLUSH      1

#include "mbedtls/hkdf.h"

#if defined(MBEDTLS_SSL_CLI_C)

#include "mbedtls/debug.h"
#include "mbedtls/ssl.h"
#include "mbedtls/error.h"

#include "mbedtls/debug.h"
#include "mbedtls/error.h"
#include "mbedtls/platform.h"

#include "ecdh_misc.h"
<<<<<<< HEAD
#include "ssl_misc.h"
#include "ssl_tls13_keys.h"
#if defined(MBEDTLS_SSL_USE_MPS)
#include "mps_all.h"
#endif /* MBEDTLS_SSL_USE_MPS */

#include "ecp_internal.h"

#include <string.h>

#if defined(MBEDTLS_PLATFORM_C)
#include "mbedtls/platform.h"
#else
#include <stdlib.h>
#define mbedtls_calloc    calloc
#define mbedtls_free       free
#endif

#include <stdint.h>

#if defined(MBEDTLS_HAVE_TIME)
#include <time.h>
#endif

#define CLIENT_HELLO_RANDOM_LEN 32
=======
#include "ssl_tls13_keys.h"
>>>>>>> f36e1677

/* Write extensions */

/*
 * ssl_tls13_write_supported_versions_ext():
 *
 * struct {
 *      ProtocolVersion versions<2..254>;
 * } SupportedVersions;
 */
static int ssl_tls13_write_supported_versions_ext( mbedtls_ssl_context *ssl,
                                                   unsigned char *buf,
                                                   unsigned char *end,
                                                   size_t *olen )
{
    unsigned char *p = buf;

    *olen = 0;

    MBEDTLS_SSL_DEBUG_MSG( 3, ( "client hello, adding supported versions extension" ) );

    /* Check if we have space to write the extension:
     * - extension_type         (2 bytes)
     * - extension_data_length  (2 bytes)
     * - versions_length        (1 byte )
     * - versions               (2 bytes)
     */
    MBEDTLS_SSL_CHK_BUF_PTR( p, end, 7 );

    /* Write extension_type */
    MBEDTLS_PUT_UINT16_BE( MBEDTLS_TLS_EXT_SUPPORTED_VERSIONS, p, 0 );

    /* Write extension_data_length */
    MBEDTLS_PUT_UINT16_BE( 3, p, 2 );
    p += 4;

    /* Length of versions */
    *p++ = 0x2;

    /* Write values of supported versions.
     *
     * They are defined by the configuration.
     *
     * Currently, only one version is advertised.
     */
    mbedtls_ssl_write_version( ssl->conf->max_major_ver,
                               ssl->conf->max_minor_ver,
                               ssl->conf->transport, p );

    MBEDTLS_SSL_DEBUG_MSG( 3, ( "supported version: [%d:%d]",
                                ssl->conf->max_major_ver,
                                ssl->conf->max_minor_ver ) );

    *olen = 7;

    return( 0 );
}

static int ssl_tls13_parse_supported_versions_ext( mbedtls_ssl_context *ssl,
                                                   const unsigned char *buf,
                                                   const unsigned char *end )
{
    ((void) ssl);

    MBEDTLS_SSL_CHK_BUF_READ_PTR( buf, end, 2);
    if( buf[0] != MBEDTLS_SSL_MAJOR_VERSION_3 ||
        buf[1] != MBEDTLS_SSL_MINOR_VERSION_4 )
    {
        MBEDTLS_SSL_DEBUG_MSG( 1, ( "unexpected version" ) );

        MBEDTLS_SSL_PEND_FATAL_ALERT( MBEDTLS_SSL_ALERT_MSG_ILLEGAL_PARAMETER,
                                      MBEDTLS_ERR_SSL_ILLEGAL_PARAMETER);
        return( MBEDTLS_ERR_SSL_ILLEGAL_PARAMETER );
    }

<<<<<<< HEAD
#if defined(MBEDTLS_SSL_NEW_SESSION_TICKET)
    /* For ticket handling, we need to populate the version
    * and the endpoint information into the session structure
    * since only session information is available in that API.
    */
    ssl->session_negotiate->minor_ver = ssl->minor_ver;
    ssl->session_negotiate->endpoint = ssl->conf->endpoint;
#endif /* MBEDTLS_SSL_NEW_SESSION_TICKET */

=======
>>>>>>> f36e1677
    return( 0 );
}

#if defined(MBEDTLS_KEY_EXCHANGE_WITH_CERT_ENABLED)

/*
 * Functions for writing supported_groups extension.
 *
 * Stucture of supported_groups:
 *      enum {
 *          secp256r1(0x0017), secp384r1(0x0018), secp521r1(0x0019),
 *          x25519(0x001D), x448(0x001E),
 *          ffdhe2048(0x0100), ffdhe3072(0x0101), ffdhe4096(0x0102),
 *          ffdhe6144(0x0103), ffdhe8192(0x0104),
 *          ffdhe_private_use(0x01FC..0x01FF),
 *          ecdhe_private_use(0xFE00..0xFEFF),
 *          (0xFFFF)
 *      } NamedGroup;
 *      struct {
 *          NamedGroup named_group_list<2..2^16-1>;
 *      } NamedGroupList;
 */
#if defined(MBEDTLS_ECDH_C)
/*
 * In versions of TLS prior to TLS 1.3, this extension was named
 * 'elliptic_curves' and only contained elliptic curve groups.
 */
static int ssl_tls13_write_named_group_list_ecdhe( mbedtls_ssl_context *ssl,
                                                   unsigned char *buf,
                                                   unsigned char *end,
                                                   size_t *olen )
{
    unsigned char *p = buf;

    *olen = 0;

    const uint16_t *group_list = mbedtls_ssl_get_groups( ssl );

    if( group_list == NULL )
        return( MBEDTLS_ERR_SSL_BAD_CONFIG );

    for ( ; *group_list != 0; group_list++ )
    {
        const mbedtls_ecp_curve_info *info;
        info = mbedtls_ecp_curve_info_from_tls_id( *group_list );
        if( info == NULL )
            continue;

        if( !mbedtls_ssl_tls13_named_group_is_ecdhe( *group_list ) )
            continue;

        MBEDTLS_SSL_CHK_BUF_PTR( p, end, 2);
        MBEDTLS_PUT_UINT16_BE( *group_list, p, 0 );
        p += 2;

        MBEDTLS_SSL_DEBUG_MSG( 3, ( "NamedGroup: %s ( %x )",
                                    info->name, *group_list ) );
    }

    *olen = p - buf;

    return( 0 );
}
#else
static int ssl_tls13_write_named_group_list_ecdhe( mbedtls_ssl_context *ssl,
                                            unsigned char *buf,
                                            unsigned char *end,
                                            size_t *olen )
{
    ((void) ssl);
    ((void) buf);
    ((void) end);
    *olen = 0;
    return( MBEDTLS_ERR_SSL_FEATURE_UNAVAILABLE );
}
#endif /* MBEDTLS_ECDH_C */

static int ssl_tls13_write_named_group_list_dhe( mbedtls_ssl_context *ssl,
                                        unsigned char *buf,
                                        unsigned char *end,
                                        size_t *olen )
{
    ((void) ssl);
    ((void) buf);
    ((void) end);
    *olen = 0;
    MBEDTLS_SSL_DEBUG_MSG( 3, ( "write_named_group_dhe is not implemented" ) );
    return( MBEDTLS_ERR_SSL_FEATURE_UNAVAILABLE );
}

static int ssl_tls13_write_supported_groups_ext( mbedtls_ssl_context *ssl,
                                                 unsigned char *buf,
                                                 unsigned char *end,
                                                 size_t *olen )
{
    unsigned char *p = buf ;
    unsigned char *named_group_list_ptr; /* Start of named_group_list */
    size_t named_group_list_len;         /* Length of named_group_list */
    size_t output_len = 0;
    int ret_ecdhe, ret_dhe;

    *olen = 0;

    if( !mbedtls_ssl_conf_tls13_some_ephemeral_enabled( ssl ) )
        return( 0 );

    MBEDTLS_SSL_DEBUG_MSG( 3, ( "client hello, adding supported_groups extension" ) );

    /* Check if we have space for header and length fields:
     * - extension_type         (2 bytes)
     * - extension_data_length  (2 bytes)
     * - named_group_list_length   (2 bytes)
     */
    MBEDTLS_SSL_CHK_BUF_PTR( p, end, 6 );
    p += 6;

    named_group_list_ptr = p;
    ret_ecdhe = ssl_tls13_write_named_group_list_ecdhe( ssl, p, end, &output_len );
    if( ret_ecdhe != 0 )
    {
        MBEDTLS_SSL_DEBUG_RET( 1, "ssl_tls13_write_named_group_list_ecdhe", ret_ecdhe );
    }
    p += output_len;

    ret_dhe = ssl_tls13_write_named_group_list_dhe( ssl, p, end, &output_len );
    if( ret_dhe != 0 )
    {
        MBEDTLS_SSL_DEBUG_RET( 1, "ssl_tls13_write_named_group_list_dhe", ret_dhe );
    }
    p += output_len;

    /* Both ECDHE and DHE failed. */
    if( ret_ecdhe != 0 && ret_dhe != 0 )
    {
        MBEDTLS_SSL_DEBUG_MSG( 1, ( "Both ECDHE and DHE groups are fail. " ) );
        return( MBEDTLS_ERR_SSL_INTERNAL_ERROR );
    }

    /* Length of named_group_list*/
    named_group_list_len = p - named_group_list_ptr;
    if( named_group_list_len == 0 )
    {
        MBEDTLS_SSL_DEBUG_MSG( 1, ( "No group available." ) );
        return( MBEDTLS_ERR_SSL_INTERNAL_ERROR );
    }

    /* Write extension_type */
    MBEDTLS_PUT_UINT16_BE( MBEDTLS_TLS_EXT_SUPPORTED_GROUPS, buf, 0 );
    /* Write extension_data_length */
    MBEDTLS_PUT_UINT16_BE( named_group_list_len + 2, buf, 2 );
    /* Write length of named_group_list */
    MBEDTLS_PUT_UINT16_BE( named_group_list_len, buf, 4 );

    MBEDTLS_SSL_DEBUG_BUF( 3, "Supported groups extension", buf + 4, named_group_list_len + 2 );

    *olen = p - buf;

    ssl->handshake->extensions_present |= MBEDTLS_SSL_EXT_SUPPORTED_GROUPS;

    return( 0 );
}

/*
 * Functions for writing key_share extension.
 */
#if defined(MBEDTLS_ECDH_C)
static int ssl_tls13_generate_and_write_ecdh_key_exchange(
                mbedtls_ssl_context *ssl,
                uint16_t named_group,
                unsigned char *buf,
                unsigned char *end,
                size_t *olen )
{
    int ret = MBEDTLS_ERR_ERROR_CORRUPTION_DETECTED;
    const mbedtls_ecp_curve_info *curve_info =
        mbedtls_ecp_curve_info_from_tls_id( named_group );

    if( curve_info == NULL )
        return( MBEDTLS_ERR_SSL_INTERNAL_ERROR );

    MBEDTLS_SSL_DEBUG_MSG( 3, ( "offer curve %s", curve_info->name ) );

    if( ( ret = mbedtls_ecdh_setup_no_everest( &ssl->handshake->ecdh_ctx,
                                               curve_info->grp_id ) ) != 0 )
    {
        MBEDTLS_SSL_DEBUG_RET( 1, "mbedtls_ecdh_setup_no_everest", ret );
        return( ret );
    }

    ret = mbedtls_ecdh_tls13_make_params( &ssl->handshake->ecdh_ctx, olen,
                                           buf, end - buf,
                                           ssl->conf->f_rng, ssl->conf->p_rng );
    if( ret != 0 )
    {
        MBEDTLS_SSL_DEBUG_RET( 1, "mbedtls_ecdh_tls13_make_params", ret );
        return( ret );
    }

    MBEDTLS_SSL_DEBUG_ECDH( 3, &ssl->handshake->ecdh_ctx,
                            MBEDTLS_DEBUG_ECDH_Q );
    return( 0 );
}
#endif /* MBEDTLS_ECDH_C */

static int ssl_tls13_get_default_group_id( mbedtls_ssl_context *ssl,
                                           uint16_t *group_id )
{
    int ret = MBEDTLS_ERR_SSL_FEATURE_UNAVAILABLE;


#if defined(MBEDTLS_ECDH_C)
    const uint16_t *group_list = mbedtls_ssl_get_groups( ssl );
    /* Pick first available ECDHE group compatible with TLS 1.3 */
    if( group_list == NULL )
        return( MBEDTLS_ERR_SSL_BAD_CONFIG );

    for ( ; *group_list != 0; group_list++ )
    {
        const mbedtls_ecp_curve_info *info;
        info = mbedtls_ecp_curve_info_from_tls_id( *group_list );
        if( info != NULL &&
            mbedtls_ssl_tls13_named_group_is_ecdhe( *group_list ) )
        {
            *group_id = *group_list;
            return( 0 );
        }
    }
#else
    ((void) ssl);
    ((void) group_id);
#endif /* MBEDTLS_ECDH_C */

    /*
     * Add DHE named groups here.
     * Pick first available DHE group compatible with TLS 1.3
     */

    return( ret );
}

/*
 * ssl_tls13_write_key_share_ext
 *
 * Structure of key_share extension in ClientHello:
 *
 *  struct {
 *          NamedGroup group;
 *          opaque key_exchange<1..2^16-1>;
 *      } KeyShareEntry;
 *  struct {
 *          KeyShareEntry client_shares<0..2^16-1>;
 *      } KeyShareClientHello;
 */
static int ssl_tls13_write_key_share_ext( mbedtls_ssl_context *ssl,
                                          unsigned char *buf,
                                          unsigned char *end,
                                          size_t *olen )
{
    unsigned char *p = buf;
    unsigned char *client_shares_ptr; /* Start of client_shares */
    size_t client_shares_len;         /* Length of client_shares */
    uint16_t group_id;
    int ret = MBEDTLS_ERR_SSL_FEATURE_UNAVAILABLE;

    *olen = 0;

    if( !mbedtls_ssl_conf_tls13_some_ephemeral_enabled( ssl ) )
        return( 0 );

    /* Check if we have space for header and length fields:
     * - extension_type         (2 bytes)
     * - extension_data_length  (2 bytes)
     * - client_shares_length   (2 bytes)
     */
    MBEDTLS_SSL_CHK_BUF_PTR( p, end, 6 );
    p += 6;

    MBEDTLS_SSL_DEBUG_MSG( 3, ( "client hello: adding key share extension" ) );

    /* HRR could already have requested something else. */
    group_id = ssl->handshake->offered_group_id;
    if( !mbedtls_ssl_tls13_named_group_is_ecdhe( group_id ) &&
        !mbedtls_ssl_tls13_named_group_is_dhe( group_id ) )
    {
        MBEDTLS_SSL_PROC_CHK( ssl_tls13_get_default_group_id( ssl,
                                                              &group_id ) );
    }

    /*
     * Dispatch to type-specific key generation function.
     *
     * So far, we're only supporting ECDHE. With the introduction
     * of PQC KEMs, we'll want to have multiple branches, one per
     * type of KEM, and dispatch to the corresponding crypto. And
     * only one key share entry is allowed.
     */
    client_shares_ptr = p;
#if defined(MBEDTLS_ECDH_C)
    if( mbedtls_ssl_tls13_named_group_is_ecdhe( group_id ) )
    {
        /* Pointer to group */
        unsigned char *group_ptr = p;
        /* Length of key_exchange */
        size_t key_exchange_len;

        /* Check there is space for header of KeyShareEntry
         * - group                  (2 bytes)
         * - key_exchange_length    (2 bytes)
         */
        MBEDTLS_SSL_CHK_BUF_PTR( p, end, 4 );
        p += 4;
        ret = ssl_tls13_generate_and_write_ecdh_key_exchange( ssl, group_id,
                                                              p, end,
                                                              &key_exchange_len );
        p += key_exchange_len;
        if( ret != 0 )
            return( ret );

        /* Write group */
        MBEDTLS_PUT_UINT16_BE( group_id, group_ptr, 0 );
        /* Write key_exchange_length */
        MBEDTLS_PUT_UINT16_BE( key_exchange_len, group_ptr, 2 );
    }
    else
#endif /* MBEDTLS_ECDH_C */
    if( 0 /* other KEMs? */ )
    {
        /* Do something */
    }
    else
        return( MBEDTLS_ERR_SSL_INTERNAL_ERROR );

    /* Length of client_shares */
    client_shares_len = p - client_shares_ptr;
    if( client_shares_len == 0)
    {
        MBEDTLS_SSL_DEBUG_MSG( 1, ( "No key share defined." ) );
        return( MBEDTLS_ERR_SSL_INTERNAL_ERROR );
    }
    /* Write extension_type */
    MBEDTLS_PUT_UINT16_BE( MBEDTLS_TLS_EXT_KEY_SHARE, buf, 0 );
    /* Write extension_data_length */
    MBEDTLS_PUT_UINT16_BE( client_shares_len + 2, buf, 2 );
    /* Write client_shares_length */
    MBEDTLS_PUT_UINT16_BE( client_shares_len, buf, 4 );

    /* Update offered_group_id field */
    ssl->handshake->offered_group_id = group_id;

    /* Output the total length of key_share extension. */
    *olen = p - buf;

    MBEDTLS_SSL_DEBUG_BUF( 3, "client hello, key_share extension", buf, *olen );

    ssl->handshake->extensions_present |= MBEDTLS_SSL_EXT_KEY_SHARE;

cleanup:

    return( ret );
}

#if defined(MBEDTLS_ECDH_C)
<<<<<<< HEAD
=======

static int ssl_tls13_check_ecdh_params( const mbedtls_ssl_context *ssl )
{
    const mbedtls_ecp_curve_info *curve_info;
    mbedtls_ecp_group_id grp_id;
#if defined(MBEDTLS_ECDH_LEGACY_CONTEXT)
    grp_id = ssl->handshake->ecdh_ctx.grp.id;
#else
    grp_id = ssl->handshake->ecdh_ctx.grp_id;
#endif

    curve_info = mbedtls_ecp_curve_info_from_grp_id( grp_id );
    if( curve_info == NULL )
    {
        MBEDTLS_SSL_DEBUG_MSG( 1, ( "should never happen" ) );
        return( MBEDTLS_ERR_SSL_INTERNAL_ERROR );
    }

    MBEDTLS_SSL_DEBUG_MSG( 2, ( "ECDH curve: %s", curve_info->name ) );

    if( mbedtls_ssl_check_curve( ssl, grp_id ) != 0 )
        return( -1 );

    MBEDTLS_SSL_DEBUG_ECDH( 3, &ssl->handshake->ecdh_ctx,
                            MBEDTLS_DEBUG_ECDH_QP );

    return( 0 );
}

static int ssl_tls13_read_public_ecdhe_share( mbedtls_ssl_context *ssl,
                                              const unsigned char *buf,
                                              size_t buf_len )
{
    int ret = MBEDTLS_ERR_ERROR_CORRUPTION_DETECTED;

    ret = mbedtls_ecdh_tls13_read_public( &ssl->handshake->ecdh_ctx,
                                          buf, buf_len );
    if( ret != 0 )
    {
        MBEDTLS_SSL_DEBUG_RET( 1, ( "mbedtls_ecdh_tls13_read_public" ), ret );

        MBEDTLS_SSL_PEND_FATAL_ALERT( MBEDTLS_SSL_ALERT_MSG_ILLEGAL_PARAMETER,
                                      MBEDTLS_ERR_SSL_ILLEGAL_PARAMETER );
        return( MBEDTLS_ERR_SSL_ILLEGAL_PARAMETER );
    }

    if( ssl_tls13_check_ecdh_params( ssl ) != 0 )
    {
        MBEDTLS_SSL_DEBUG_MSG( 1, ( "ssl_tls13_check_ecdh_params() failed!" ) );

        MBEDTLS_SSL_PEND_FATAL_ALERT( MBEDTLS_SSL_ALERT_MSG_ILLEGAL_PARAMETER,
                                      MBEDTLS_ERR_SSL_ILLEGAL_PARAMETER );
        return( MBEDTLS_ERR_SSL_ILLEGAL_PARAMETER );
    }

    return( 0 );
}
#endif /* MBEDTLS_ECDH_C */

/*
 * ssl_tls13_parse_key_share_ext()
 *      Parse key_share extension in Server Hello
 *
 * struct {
 *        KeyShareEntry server_share;
 * } KeyShareServerHello;
 * struct {
 *        NamedGroup group;
 *        opaque key_exchange<1..2^16-1>;
 * } KeyShareEntry;
 */
static int ssl_tls13_parse_key_share_ext( mbedtls_ssl_context *ssl,
                                          const unsigned char *buf,
                                          const unsigned char *end )
{
    int ret = MBEDTLS_ERR_ERROR_CORRUPTION_DETECTED;
    const unsigned char *p = buf;
    uint16_t group, offered_group;

    /* ...
     * NamedGroup group; (2 bytes)
     * ...
     */
    MBEDTLS_SSL_CHK_BUF_READ_PTR( p, end, 2 );
    group = MBEDTLS_GET_UINT16_BE( p, 0 );
    p += 2;

    /* Check that the chosen group matches the one we offered. */
    offered_group = ssl->handshake->offered_group_id;
    if( offered_group != group )
    {
        MBEDTLS_SSL_DEBUG_MSG( 1,
            ( "Invalid server key share, our group %u, their group %u",
              (unsigned) offered_group, (unsigned) group ) );
        MBEDTLS_SSL_PEND_FATAL_ALERT( MBEDTLS_SSL_ALERT_MSG_HANDSHAKE_FAILURE,
                                      MBEDTLS_ERR_SSL_HANDSHAKE_FAILURE );
        return( MBEDTLS_ERR_SSL_HANDSHAKE_FAILURE );
    }

#if defined(MBEDTLS_ECDH_C)
    if( mbedtls_ssl_tls13_named_group_is_ecdhe( group ) )
    {
        /* Complete ECDHE key agreement */
        ret = ssl_tls13_read_public_ecdhe_share( ssl, p, end - p );
        if( ret != 0 )
            return( ret );
    }
    else
#endif /* MBEDTLS_ECDH_C */
    if( 0 /* other KEMs? */ )
    {
        /* Do something */
    }
    else
        return( MBEDTLS_ERR_SSL_INTERNAL_ERROR );

    ssl->handshake->extensions_present |= MBEDTLS_SSL_EXT_KEY_SHARE;
    return( ret );
}

#endif /* MBEDTLS_KEY_EXCHANGE_WITH_CERT_ENABLED */
>>>>>>> f36e1677

static int ssl_tls13_check_ecdh_params( const mbedtls_ssl_context *ssl )
{
    const mbedtls_ecp_curve_info *curve_info;
    mbedtls_ecp_group_id grp_id;
#if defined(MBEDTLS_ECDH_LEGACY_CONTEXT)
    grp_id = ssl->handshake->ecdh_ctx.grp.id;
#else
    grp_id = ssl->handshake->ecdh_ctx.grp_id;
#endif

    curve_info = mbedtls_ecp_curve_info_from_grp_id( grp_id );
    if( curve_info == NULL )
    {
        MBEDTLS_SSL_DEBUG_MSG( 1, ( "should never happen" ) );
        return( MBEDTLS_ERR_SSL_INTERNAL_ERROR );
    }

    MBEDTLS_SSL_DEBUG_MSG( 2, ( "ECDH curve: %s", curve_info->name ) );

    if( mbedtls_ssl_check_curve( ssl, grp_id ) != 0 )
        return( -1 );

    MBEDTLS_SSL_DEBUG_ECDH( 3, &ssl->handshake->ecdh_ctx,
                            MBEDTLS_DEBUG_ECDH_QP );

    return( 0 );
}

static int ssl_tls13_read_public_ecdhe_share( mbedtls_ssl_context *ssl,
                                              const unsigned char *buf,
                                              size_t buf_len )
{
    int ret = MBEDTLS_ERR_ERROR_CORRUPTION_DETECTED;

    ret = mbedtls_ecdh_tls13_read_public( &ssl->handshake->ecdh_ctx,
                                          buf, buf_len );
    if( ret != 0 )
    {
        MBEDTLS_SSL_DEBUG_RET( 1, ( "mbedtls_ecdh_tls13_read_public" ), ret );

        MBEDTLS_SSL_PEND_FATAL_ALERT( MBEDTLS_SSL_ALERT_MSG_ILLEGAL_PARAMETER,
                                      MBEDTLS_ERR_SSL_ILLEGAL_PARAMETER );
        return( MBEDTLS_ERR_SSL_ILLEGAL_PARAMETER );
    }

    if( ssl_tls13_check_ecdh_params( ssl ) != 0 )
    {
        MBEDTLS_SSL_DEBUG_MSG( 1, ( "ssl_tls13_check_ecdh_params() failed!" ) );

        MBEDTLS_SSL_PEND_FATAL_ALERT( MBEDTLS_SSL_ALERT_MSG_ILLEGAL_PARAMETER,
                                      MBEDTLS_ERR_SSL_ILLEGAL_PARAMETER );
        return( MBEDTLS_ERR_SSL_ILLEGAL_PARAMETER );
    }

    return( 0 );
}
#endif /* MBEDTLS_ECDH_C */

/*
 * ssl_tls13_parse_key_share_ext()
 *      Parse key_share extension in Server Hello
 *
 * struct {
 *        KeyShareEntry server_share;
 * } KeyShareServerHello;
 * struct {
 *        NamedGroup group;
 *        opaque key_exchange<1..2^16-1>;
 * } KeyShareEntry;
 */
static int ssl_tls13_parse_key_share_ext( mbedtls_ssl_context *ssl,
                                          const unsigned char *buf,
                                          const unsigned char *end )
{
    int ret = MBEDTLS_ERR_ERROR_CORRUPTION_DETECTED;
    const unsigned char *p = buf;
    uint16_t group, offered_group;

    /* ...
     * NamedGroup group; (2 bytes)
     * ...
     */
    MBEDTLS_SSL_CHK_BUF_READ_PTR( p, end, 2 );
    group = MBEDTLS_GET_UINT16_BE( p, 0 );
    p += 2;

<<<<<<< HEAD
    /* Check that the chosen group matches the one we offered. */
    offered_group = ssl->handshake->offered_group_id;
    if( offered_group != group )
    {
        MBEDTLS_SSL_DEBUG_MSG( 1,
            ( "Invalid server key share, our group %u, their group %u",
              (unsigned) offered_group, (unsigned) group ) );
        MBEDTLS_SSL_PEND_FATAL_ALERT( MBEDTLS_SSL_ALERT_MSG_HANDSHAKE_FAILURE,
                                      MBEDTLS_ERR_SSL_HANDSHAKE_FAILURE );
        return( MBEDTLS_ERR_SSL_HANDSHAKE_FAILURE );
    }
=======
    /* Write the random bytes ( random ).*/
    MBEDTLS_SSL_CHK_BUF_PTR( p, end, MBEDTLS_CLIENT_HELLO_RANDOM_LEN );
    memcpy( p, ssl->handshake->randbytes, MBEDTLS_CLIENT_HELLO_RANDOM_LEN );
    MBEDTLS_SSL_DEBUG_BUF( 3, "client hello, random bytes",
                           p, MBEDTLS_CLIENT_HELLO_RANDOM_LEN );
    p += MBEDTLS_CLIENT_HELLO_RANDOM_LEN;
>>>>>>> f36e1677

#if defined(MBEDTLS_ECDH_C)
    if( mbedtls_ssl_tls13_named_group_is_ecdhe( group ) )
    {
        /* Complete ECDHE key agreement */
        ret = ssl_tls13_read_public_ecdhe_share( ssl, p, end - p );
        if( ret != 0 )
            return( ret );
    }
    else
#endif /* MBEDTLS_ECDH_C */
    if( 0 /* other KEMs? */ )
    {
        /* Do something */
    }
    else
        return( MBEDTLS_ERR_SSL_INTERNAL_ERROR );

    ssl->handshake->extensions_present |= MBEDTLS_SSL_EXT_KEY_SHARE;
    return( ret );
}

static int ssl_reset_ecdhe_share( mbedtls_ssl_context *ssl )
{
    mbedtls_ecdh_free( &ssl->handshake->ecdh_ctx );
    return( 0 );
}

static int ssl_reset_key_share( mbedtls_ssl_context *ssl )
{
    uint16_t group_id = ssl->handshake->offered_group_id;
    if( group_id == 0 )
        return( MBEDTLS_ERR_SSL_INTERNAL_ERROR );

    if( mbedtls_ssl_tls13_named_group_is_ecdhe( group_id ) )
        return( ssl_reset_ecdhe_share( ssl ) );
    else if( 0 /* other KEMs? */ )
    {
        /* Do something */
    }

    return( MBEDTLS_ERR_SSL_INTERNAL_ERROR );
}

#endif /* MBEDTLS_KEY_EXCHANGE_WITH_CERT_ENABLED */

/*
 *
 * STATE HANDLING: Write Early-Data
 *
 */

 /*
  * Overview
  */

  /* Main state-handling entry point; orchestrates the other functions. */
int ssl_write_early_data_process( mbedtls_ssl_context* ssl );

#define SSL_EARLY_DATA_WRITE 0
#define SSL_EARLY_DATA_SKIP  1
static int ssl_write_early_data_coordinate( mbedtls_ssl_context* ssl );

<<<<<<< HEAD
#if defined(MBEDTLS_ZERO_RTT)
static int ssl_write_early_data_prepare( mbedtls_ssl_context* ssl );
=======
#if defined(MBEDTLS_SSL_SERVER_NAME_INDICATION)
    /* Write server name extension */
    ret = mbedtls_ssl_write_hostname_ext( ssl, p, end, &output_len );
    if( ret != 0 )
        return( ret );
    p += output_len;
#endif /* MBEDTLS_SSL_SERVER_NAME_INDICATION */

    /* Add more extensions here */
>>>>>>> f36e1677

/* Write early-data message */
static int ssl_write_early_data_write( mbedtls_ssl_context* ssl,
    unsigned char* buf,
    size_t buflen,
    size_t* olen );
#endif /* MBEDTLS_ZERO_RTT */

/* Update the state after handling the outgoing early-data message. */
static int ssl_write_early_data_postprocess( mbedtls_ssl_context* ssl );

/*
 * Implementation
 */

int ssl_write_early_data_process( mbedtls_ssl_context* ssl )
{
    int ret;
#if defined(MBEDTLS_SSL_USE_MPS)
    mbedtls_writer *msg;
    unsigned char *buf;
    mbedtls_mps_size_t buf_len, msg_len;
#endif /* MBEDTLS_SSL_USE_MPS */
    MBEDTLS_SSL_DEBUG_MSG( 2, ( "=> write early data" ) );

    MBEDTLS_SSL_PROC_CHK_NEG( ssl_write_early_data_coordinate( ssl ) );
    if( ret == SSL_EARLY_DATA_WRITE )
    {
#if defined(MBEDTLS_ZERO_RTT)

        MBEDTLS_SSL_PROC_CHK( ssl_write_early_data_prepare( ssl ) );

#if defined(MBEDTLS_SSL_USE_MPS)
        MBEDTLS_SSL_PROC_CHK( mbedtls_mps_write_application( &ssl->mps->l4,
                                                             &msg ) );

        /* Request write-buffer */
        MBEDTLS_SSL_PROC_CHK( mbedtls_writer_get( msg, MBEDTLS_MPS_SIZE_MAX,
                                                  &buf, &buf_len ) );

        MBEDTLS_SSL_PROC_CHK( ssl_write_early_data_write(
                                  ssl, buf, buf_len, &msg_len ) );

        /* Commit message */
        MBEDTLS_SSL_PROC_CHK( mbedtls_writer_commit_partial( msg,
                                                             buf_len - msg_len ) );

        MBEDTLS_SSL_PROC_CHK( mbedtls_mps_dispatch( &ssl->mps->l4 ) );

        /* Update state */
        MBEDTLS_SSL_PROC_CHK( ssl_write_early_data_postprocess( ssl ) );

#else  /* MBEDTLS_SSL_USE_MPS */

        /* Write early-data to message buffer. */
        MBEDTLS_SSL_PROC_CHK( ssl_write_early_data_write( ssl, ssl->out_msg,
                                                          MBEDTLS_SSL_OUT_CONTENT_LEN,
                                                          &ssl->out_msglen ) );

        ssl->out_msgtype = MBEDTLS_SSL_MSG_APPLICATION_DATA;

        /* Update state */
        MBEDTLS_SSL_PROC_CHK( ssl_write_early_data_postprocess( ssl ) );

        /* Dispatch message */
        MBEDTLS_SSL_PROC_CHK( mbedtls_ssl_write_record( ssl, SSL_FORCE_FLUSH ) );

#endif /* MBEDTLS_SSL_USE_MPS */

#else /* MBEDTLS_ZERO_RTT */
        ((void) buf);
        ((void) buf_len);
        ((void) msg);
        ((void) msg_len);
        /* Should never happen */
        return( MBEDTLS_ERR_SSL_INTERNAL_ERROR );

#endif /* MBEDTLS_ZERO_RTT */
    }
    else
    {
        /* Update state */
        MBEDTLS_SSL_PROC_CHK( ssl_write_early_data_postprocess( ssl ) );
    }

cleanup:

    MBEDTLS_SSL_DEBUG_MSG( 2, ( "<= write early data" ) );
    return( ret );
}

#if defined(MBEDTLS_ZERO_RTT)

static int ssl_write_early_data_coordinate( mbedtls_ssl_context* ssl )
{
    if( ssl->handshake->early_data != MBEDTLS_SSL_EARLY_DATA_ON )
        return( SSL_EARLY_DATA_SKIP );

    return( SSL_EARLY_DATA_WRITE );
}

static int ssl_write_early_data_prepare( mbedtls_ssl_context* ssl )
{
    int ret;
    mbedtls_ssl_key_set traffic_keys;

    const unsigned char *psk;
    size_t psk_len;
    const unsigned char *psk_identity;
    size_t psk_identity_len;

    mbedtls_ssl_transform *transform_earlydata;

    /* From RFC 8446:
     * "The PSK used to encrypt the
     *  early data MUST be the first PSK listed in the client's
     *  'pre_shared_key' extension."
     */

    if( mbedtls_ssl_get_psk_to_offer( ssl, &psk, &psk_len,
                                      &psk_identity, &psk_identity_len ) != 0 )
    {
        /* This should never happen: We can only have gone past
         * ssl_write_early_data_coordinate() if we have offered a PSK. */
        return( MBEDTLS_ERR_SSL_INTERNAL_ERROR );
    }

    if( ( ret = mbedtls_ssl_set_hs_psk( ssl, psk, psk_len ) ) != 0 )
    {
        MBEDTLS_SSL_DEBUG_RET( 1, "mbedtls_ssl_set_hs_psk", ret );
        return( ret );
    }

    /* Start the TLS 1.3 key schedule: Set the PSK and derive early secret. */
    ret = mbedtls_ssl_tls1_3_key_schedule_stage_early( ssl );
    if( ret != 0 )
    {
        MBEDTLS_SSL_DEBUG_RET( 1,
             "mbedtls_ssl_tls1_3_key_schedule_stage_early", ret );
        return( ret );
    }

    /* Derive 0-RTT key material */
    ret = mbedtls_ssl_tls1_3_generate_early_data_keys(
        ssl, &traffic_keys );
    if( ret != 0 )
    {
        MBEDTLS_SSL_DEBUG_RET( 1,
            "mbedtls_ssl_tls1_3_generate_early_data_keys", ret );
        return( ret );
    }

    transform_earlydata =
        mbedtls_calloc( 1, sizeof( mbedtls_ssl_transform ) );
    if( transform_earlydata == NULL )
        return( MBEDTLS_ERR_SSL_ALLOC_FAILED );

    ret = mbedtls_ssl_tls13_populate_transform(
                          transform_earlydata,
                          ssl->conf->endpoint,
                          ssl->session_negotiate->ciphersuite,
                          &traffic_keys,
                          ssl );
    if( ret != 0 )
        return( ret );

#if defined(MBEDTLS_SSL_USE_MPS)
    /* Register transform with MPS. */
    ret = mbedtls_mps_add_key_material( &ssl->mps->l4,
                                        transform_earlydata,
                                        &ssl->handshake->epoch_earlydata );
    if( ret != 0 )
        return( ret );

    /* Use new transform for outgoing data. */
    ret = mbedtls_mps_set_outgoing_keys( &ssl->mps->l4,
                                         ssl->handshake->epoch_earlydata );
    if( ret != 0 )
        return( ret );
#else /* MBEDTLS_SSL_USE_MPS */

    /* Activate transform */
    MBEDTLS_SSL_DEBUG_MSG( 1, ( "Switch to 0-RTT keys for outbound traffic" ) );
    ssl->handshake->transform_earlydata = transform_earlydata;
    mbedtls_ssl_set_outbound_transform( ssl, ssl->handshake->transform_earlydata );

#endif /* MBEDTLS_SSL_USE_MPS */

    return( 0 );
}

static int ssl_write_early_data_write( mbedtls_ssl_context* ssl,
    unsigned char* buf,
    size_t buflen,
    size_t* olen )
{
    if( ssl->early_data_len > buflen )
    {
        MBEDTLS_SSL_DEBUG_MSG( 1, ( "buffer too small" ) );
        return ( MBEDTLS_ERR_SSL_ALLOC_FAILED );
    }
    else
    {
        memcpy( buf, ssl->early_data_buf, ssl->early_data_len );

#if defined(MBEDTLS_SSL_USE_MPS)
        *olen = ssl->early_data_len;
        MBEDTLS_SSL_DEBUG_BUF( 3, "Early Data", buf, ssl->early_data_len );
#else
        buf[ssl->early_data_len] = MBEDTLS_SSL_MSG_APPLICATION_DATA;
        *olen = ssl->early_data_len + 1;

        MBEDTLS_SSL_DEBUG_BUF( 3, "Early Data", ssl->out_msg, *olen );
#endif /* MBEDTLS_SSL_USE_MPS */
    }

    return( 0 );
}

#else /* MBEDTLS_ZERO_RTT */

static int ssl_write_early_data_coordinate( mbedtls_ssl_context* ssl )
{
    ((void) ssl);
    return( SSL_EARLY_DATA_SKIP );
}

#endif /* MBEDTLS_ZERO_RTT */

static int ssl_write_early_data_postprocess( mbedtls_ssl_context* ssl )
{
    /* Clear PSK we've used for the 0-RTT. */
    mbedtls_ssl_remove_hs_psk( ssl );

    mbedtls_ssl_handshake_set_state( ssl, MBEDTLS_SSL_SERVER_HELLO );
    return ( 0 );
}


/*
 *
 * STATE HANDLING: Write End-of-Early-Data
 *
 */

 /*
  * Overview
  */

  /* Main state-handling entry point; orchestrates the other functions. */
int ssl_write_end_of_early_data_process( mbedtls_ssl_context* ssl );

#define SSL_END_OF_EARLY_DATA_WRITE 0
#define SSL_END_OF_EARLY_DATA_SKIP  1
static int ssl_write_end_of_early_data_coordinate( mbedtls_ssl_context* ssl );

/* Update the state after handling the outgoing end-of-early-data message. */
static int ssl_write_end_of_early_data_postprocess( mbedtls_ssl_context* ssl );

/*
 * Implementation
 */

int ssl_write_end_of_early_data_process( mbedtls_ssl_context* ssl )
{
    int ret;
    MBEDTLS_SSL_DEBUG_MSG( 2, ( "=> write EndOfEarlyData" ) );

    MBEDTLS_SSL_PROC_CHK_NEG( ssl_write_end_of_early_data_coordinate( ssl ) );
    if( ret == SSL_END_OF_EARLY_DATA_WRITE )
    {
        unsigned char *buf;
        size_t buf_len;

        MBEDTLS_SSL_PROC_CHK( mbedtls_ssl_tls13_start_handshake_msg( ssl,
                          MBEDTLS_SSL_HS_END_OF_EARLY_DATA, &buf, &buf_len ) );

        mbedtls_ssl_tls13_add_hs_hdr_to_checksum(
            ssl, MBEDTLS_SSL_HS_END_OF_EARLY_DATA, 0 );

        MBEDTLS_SSL_PROC_CHK( ssl_write_end_of_early_data_postprocess( ssl ) );
        MBEDTLS_SSL_PROC_CHK( mbedtls_ssl_tls13_finish_handshake_msg( ssl, buf_len, 0 ) );
    }
    else
    {
        /* Update state */
        MBEDTLS_SSL_PROC_CHK( ssl_write_end_of_early_data_postprocess( ssl ) );
    }

cleanup:

    MBEDTLS_SSL_DEBUG_MSG( 2, ( "<= write EndOfEarlyData" ) );
    return( ret );
}

static int ssl_write_end_of_early_data_coordinate( mbedtls_ssl_context* ssl )
{
    ((void) ssl);

#if defined(MBEDTLS_ZERO_RTT)
    if( ssl->handshake->early_data == MBEDTLS_SSL_EARLY_DATA_ON )
    {
        if( ssl->early_data_status == MBEDTLS_SSL_EARLY_DATA_ACCEPTED )
            return( SSL_END_OF_EARLY_DATA_WRITE );

        /*
         * RFC 8446:
         * "If the server does not send an "early_data"
         *  extension in EncryptedExtensions, then the client MUST NOT send an
         *  EndOfEarlyData message."
         */

        MBEDTLS_SSL_DEBUG_MSG( 4, ( "skip EndOfEarlyData, server rejected" ) );
    }
#endif /* MBEDTLS_ZERO_RTT */

    return( SSL_END_OF_EARLY_DATA_SKIP );
}

static int ssl_write_end_of_early_data_postprocess( mbedtls_ssl_context* ssl )
{
#if defined(MBEDTLS_SSL_TLS13_COMPATIBILITY_MODE)
    if( ssl_write_end_of_early_data_coordinate( ssl ) != SSL_END_OF_EARLY_DATA_WRITE )
    {
        mbedtls_ssl_handshake_set_state( ssl,
                         MBEDTLS_SSL_CLIENT_CCS_AFTER_SERVER_FINISHED );
        return( 0 );
    }
#endif /* MBEDTLS_SSL_TLS13_COMPATIBILITY_MODE */
    mbedtls_ssl_handshake_set_state( ssl, MBEDTLS_SSL_CLIENT_CERTIFICATE );
    return( 0 );
}


#if defined(MBEDTLS_SSL_SERVER_NAME_INDICATION)
static void ssl_write_hostname_ext( mbedtls_ssl_context *ssl,
                                   unsigned char* buf,
                                   unsigned char* end,
                                   size_t* olen )
{
    unsigned char *p = buf;
    size_t hostname_len;

    *olen = 0;

    if( !mbedtls_ssl_conf_tls13_ephemeral_enabled( ssl ) )
        return;

    if( ssl->hostname == NULL )
        return;

    MBEDTLS_SSL_DEBUG_MSG( 3, ( "client hello, adding server name extension: %s",
                              ssl->hostname ) );

    hostname_len = strlen( ssl->hostname );

    if( end < p || (size_t)( end - p ) < hostname_len + 9 )
    {
        MBEDTLS_SSL_DEBUG_MSG( 1, ( "buffer too small" ) );
        return;
    }

    /*
     * struct {
     *     NameType name_type;
     *     select ( name_type ) {
     *         case host_name: HostName;
     *     } name;
     * } ServerName;
     *
     * enum {
     *     host_name( 0 ), ( 255 )
     * } NameType;
     *
     * opaque HostName<1..2^16-1>;
     *
     * struct {
     *     ServerName server_name_list<1..2^16-1>
     * } ServerNameList;
     */
    *p++ = (unsigned char)( ( MBEDTLS_TLS_EXT_SERVERNAME >> 8 ) & 0xFF );
    *p++ = (unsigned char)( ( MBEDTLS_TLS_EXT_SERVERNAME ) & 0xFF );

    *p++ = (unsigned char)( ( ( hostname_len + 5 ) >> 8 ) & 0xFF );
    *p++ = (unsigned char)( ( ( hostname_len + 5 ) ) & 0xFF );

    *p++ = (unsigned char)( ( ( hostname_len + 3 ) >> 8 ) & 0xFF );
    *p++ = (unsigned char)( ( ( hostname_len + 3 ) ) & 0xFF );

    *p++ = (unsigned char)( ( MBEDTLS_TLS_EXT_SERVERNAME_HOSTNAME ) & 0xFF );
    *p++ = (unsigned char)( ( hostname_len >> 8 ) & 0xFF );
    *p++ = (unsigned char)( ( hostname_len ) & 0xFF );

    memcpy( p, ssl->hostname, hostname_len );

    *olen = hostname_len + 9;
}
#endif /* MBEDTLS_SSL_SERVER_NAME_INDICATION */

#if defined(MBEDTLS_SSL_MAX_FRAGMENT_LENGTH)

/*
 * ssl_write_max_fragment_length_ext():
 *
 * enum{
 *    2^9( 1 ), 2^10( 2 ), 2^11( 3 ), 2^12( 4 ), ( 255 )
 * } MaxFragmentLength;
 *
 */
static int ssl_write_max_fragment_length_ext( mbedtls_ssl_context *ssl,
                                             unsigned char *buf,
                                             const unsigned char *end,
                                             size_t *olen )
{
    unsigned char *p = buf;

    *olen = 0;

    if( ssl->conf->mfl_code == MBEDTLS_SSL_MAX_FRAG_LEN_NONE )
    {
        return( 0 );
    }

    if( end < p || (size_t)( end - p ) < 5 )
    {
        MBEDTLS_SSL_DEBUG_MSG( 1, ( "buffer too small" ) );
        return( MBEDTLS_ERR_SSL_BUFFER_TOO_SMALL );
    }

    MBEDTLS_SSL_DEBUG_MSG( 3, ( "adding max_fragment_length extension" ) );

    *p++ = (unsigned char)( ( MBEDTLS_TLS_EXT_MAX_FRAGMENT_LENGTH >> 8 ) & 0xFF );
    *p++ = (unsigned char)( ( MBEDTLS_TLS_EXT_MAX_FRAGMENT_LENGTH ) & 0xFF );

    *p++ = 0x00;
    *p++ = 1;

    *p++ = ssl->conf->mfl_code;
    MBEDTLS_SSL_DEBUG_MSG( 3, ( "Maximum fragment length = %d", ssl->conf->mfl_code ) );

    *olen = 5;
    return( 0 );
}
#endif /* MBEDTLS_SSL_MAX_FRAGMENT_LENGTH */


#if defined(MBEDTLS_SSL_ALPN)
/*
 * ssl_write_alpn_ext() structure:
 *
 * opaque ProtocolName<1..2^8-1>;
 *
 * struct {
 *     ProtocolName protocol_name_list<2..2^16-1>
 * } ProtocolNameList;
 *
 */
static int ssl_write_alpn_ext( mbedtls_ssl_context *ssl,
                              unsigned char *buf,
                              const unsigned char* end,
                              size_t *olen )
{
    unsigned char *p = buf;
    size_t alpnlen = 0;
    const char **cur;

    *olen = 0;

    if( ssl->conf->alpn_list == NULL )
    {
        return( 0 );
    }

    for ( cur = ssl->conf->alpn_list; *cur != NULL; cur++ )
        alpnlen += (unsigned char)( strlen( *cur ) & 0xFF ) + 1;

    if( end < p || (size_t)( end - p ) < 6 + alpnlen )
    {
        MBEDTLS_SSL_DEBUG_MSG( 1, ( "buffer too small" ) );
        return( MBEDTLS_ERR_SSL_BUFFER_TOO_SMALL );
    }

    MBEDTLS_SSL_DEBUG_MSG( 3, ( "client hello, adding alpn extension" ) );

    *p++ = (unsigned char)( ( MBEDTLS_TLS_EXT_ALPN >> 8 ) & 0xFF );
    *p++ = (unsigned char)( ( MBEDTLS_TLS_EXT_ALPN ) & 0xFF );

    /*
     * opaque ProtocolName<1..2^8-1>;
     *
     * struct {
     *     ProtocolName protocol_name_list<2..2^16-1>
     * } ProtocolNameList;
     */

    /* Skip writing extension and list length for now */
    p += 4;

    for ( cur = ssl->conf->alpn_list; *cur != NULL; cur++ )
    {
        *p = (unsigned char)( strlen( *cur ) & 0xFF );
        memcpy( p + 1, *cur, *p );
        p += 1 + *p;
    }

    *olen = p - buf;

    /* List length = olen - 2 ( ext_type ) - 2 ( ext_len ) - 2 ( list_len ) */
    buf[4] = (unsigned char)( ( ( *olen - 6 ) >> 8 ) & 0xFF );
    buf[5] = (unsigned char)( ( *olen - 6 ) & 0xFF );

    /* Extension length = olen - 2 ( ext_type ) - 2 ( ext_len ) */
    buf[2] = (unsigned char)( ( ( *olen - 4 ) >> 8 ) & 0xFF );
    buf[3] = (unsigned char)( ( *olen - 4 ) & 0xFF );

    return( 0 );
}
#endif /* MBEDTLS_SSL_ALPN */

#if defined(MBEDTLS_KEY_EXCHANGE_SOME_PSK_ENABLED)
/*
 * ssl_write_psk_key_exchange_modes_ext() structure:
 *
 * enum { psk_ke( 0 ), psk_dhe_ke( 1 ), ( 255 ) } PskKeyExchangeMode;
 *
 * struct {
 *     PskKeyExchangeMode ke_modes<1..255>;
 * } PskKeyExchangeModes;
 */

static int ssl_write_psk_key_exchange_modes_ext( mbedtls_ssl_context *ssl,
                                                 unsigned char* buf,
                                                 unsigned char* end,
                                                 size_t* olen )
{
    unsigned char *p;
    int num_modes = 0;

    /* Skip writing extension if no PSK key exchange mode
     * is enabled in the config. */
    if( !mbedtls_ssl_conf_tls13_some_psk_enabled( ssl ) )
    {
        *olen = 0;
        return( 0 );
    }

    /* Require 7 bytes of data, otherwise fail, even if extension might be shorter. */
    if( (size_t)( end - buf ) < 7 )
    {
        MBEDTLS_SSL_DEBUG_MSG( 1, ( "Not enough buffer" ) );
        return( MBEDTLS_ERR_SSL_BUFFER_TOO_SMALL );
    }

    MBEDTLS_SSL_DEBUG_MSG( 3, ( "client hello, adding psk_key_exchange_modes extension" ) );

    /* Extension Type */
    buf[0] = (unsigned char)( ( MBEDTLS_TLS_EXT_PSK_KEY_EXCHANGE_MODES >> 8 ) & 0xFF );
    buf[1] = (unsigned char)( ( MBEDTLS_TLS_EXT_PSK_KEY_EXCHANGE_MODES >> 0 ) & 0xFF );

    /* Skip extension length (2 byte) and PSK mode list length (1 byte) for now. */
    p = buf + 5;

    if( mbedtls_ssl_conf_tls13_psk_enabled( ssl ) )
    {
        *p++ = MBEDTLS_SSL_TLS13_PSK_MODE_PURE;
        num_modes++;

        MBEDTLS_SSL_DEBUG_MSG( 4, ( "Adding pure PSK key exchange mode" ) );
    }

    if( mbedtls_ssl_conf_tls13_psk_ephemeral_enabled( ssl ) )
    {
        *p++ = MBEDTLS_SSL_TLS13_PSK_MODE_ECDHE;
        num_modes++;

        MBEDTLS_SSL_DEBUG_MSG( 4, ( "Adding PSK-ECDHE key exchange mode" ) );
    }

    /* Add extension length: PSK mode list length byte + actual PSK mode list length */
    buf[2] = 0;
    buf[3] = num_modes + 1;
    /* Add PSK mode list length */
    buf[4] = num_modes;

    *olen = p - buf;
    ssl->handshake->extensions_present |= MBEDTLS_SSL_EXT_PSK_KEY_EXCHANGE_MODES;
    return ( 0 );
}
#endif /* MBEDTLS_KEY_EXCHANGE_SOME_PSK_ENABLED */


/*
 * mbedtls_ssl_write_pre_shared_key_ext() structure:
 *
 * struct {
 *   opaque identity<1..2^16-1>;
 *   uint32 obfuscated_ticket_age;
 * } PskIdentity;
 *
 * opaque PskBinderEntry<32..255>;
 *
 * struct {
 *   select ( Handshake.msg_type ) {
 *
 *     case client_hello:
 *       PskIdentity identities<7..2^16-1>;
 *       PskBinderEntry binders<33..2^16-1>;
 *
 *     case server_hello:
 *       uint16 selected_identity;
 *   };
 *
 * } PreSharedKeyExtension;
 *
 *
 * part = 0 ==> everything up to the PSK binder list,
 *              returning the binder list length in `binder_list_length`.
 * part = 1 ==> the PSK binder list
 */

#if defined(MBEDTLS_KEY_EXCHANGE_SOME_PSK_ENABLED)

#define SSL_WRITE_PSK_EXT_PARTIAL           0
#define SSL_WRITE_PSK_EXT_ADD_PSK_BINDERS   1

int mbedtls_ssl_write_pre_shared_key_ext( mbedtls_ssl_context *ssl,
                                          unsigned char* buf, unsigned char* end,
                                          size_t *bytes_written,
                                          size_t *total_ext_len,
                                          int part )
{
    int ret;
    unsigned char *p = (unsigned char *) buf;
    const mbedtls_ssl_ciphersuite_t *suite_info;
    const int *ciphersuites;
    int hash_len;
    const unsigned char *psk;
    size_t psk_len;
    const unsigned char *psk_identity;
    size_t psk_identity_len;

    *total_ext_len = 0;
    *bytes_written = 0;

    if( !mbedtls_ssl_conf_tls13_some_psk_enabled( ssl ) )
        return( 0 );

    /* Check if we have any PSKs to offer. If so, return the first.
     *
     * NOTE: Ultimately, we want to be able to offer multiple PSKs,
     *       in which case we want to iterate over them here.
     *
     * As it stands, however, we only ever offer one, chosen
     * by the following heuristic:
     * - If a ticket has been configured, offer the corresponding PSK.
     * - If no ticket has been configured by an external PSK has been
     *   configured, offer that.
     * - Otherwise, skip the PSK extension.
     */

    if( mbedtls_ssl_get_psk_to_offer( ssl, &psk, &psk_len,
                                      &psk_identity, &psk_identity_len ) != 0 )
    {
        MBEDTLS_SSL_DEBUG_MSG( 3, ( "skip pre_shared_key extensions" ) );
        return( 0 );
    }

    /*
     * Ciphersuite list
     */
    ciphersuites = ssl->conf->ciphersuite_list;
    for ( int i = 0; ciphersuites[i] != 0; i++ )
    {
        suite_info = mbedtls_ssl_ciphersuite_from_id( ciphersuites[i] );

        if( suite_info == NULL )
            continue;

        /* In this implementation we only add one pre-shared-key extension. */
        ssl->session_negotiate->ciphersuite = ciphersuites[i];
        ssl->handshake->ciphersuite_info = suite_info;
        break;
    }

    hash_len = mbedtls_hash_size_for_ciphersuite( suite_info );
    if( hash_len == -1 )
        return( MBEDTLS_ERR_SSL_INTERNAL_ERROR );

    size_t const ext_type_bytes           = 2;
    size_t const ext_len_bytes            = 2;
    size_t const psk_identities_len_bytes = 2;
    size_t const psk_identity_len_bytes   = 2;
    size_t const psk_identity_bytes       = psk_identity_len;
    size_t const obfuscated_ticket_bytes  = 4;
    size_t const psk_binders_len_bytes    = 2;
    size_t const psk_binder_len_bytes     = 1;
    size_t const psk_binder_bytes         = hash_len;

    size_t const psk_binder_list_bytes = psk_binders_len_bytes  +
                                           psk_binder_len_bytes +
                                           psk_binder_bytes;

    size_t const ext_len = psk_identities_len_bytes     +
                              psk_identity_len_bytes    +
                              psk_identity_bytes        +
                              obfuscated_ticket_bytes   +
                           psk_binder_list_bytes;

    size_t const ext_len_total = ext_type_bytes +
                                 ext_len_bytes  +
                                   ext_len;

    if( part == SSL_WRITE_PSK_EXT_PARTIAL )
    {
        uint32_t obfuscated_ticket_age = 0;

        MBEDTLS_SSL_DEBUG_MSG( 3,
                     ( "client hello, adding pre_shared_key extension, "
                       "omitting PSK binder list" ) );

        /* Write extension up to but excluding the PSK binders list

         * The length (excluding the extension header) includes:
         *
         *  - 2 bytes for total length of identities
         *     - 2 bytes for length of first identity value
         *     - identity value ( of length len; min( len )>=1 )
         *     - 4 bytes for obfuscated_ticket_age
         *                ...
         *  - 2 bytes for total length of psk binders
         *      - 1 byte for length of first psk binder value
         *      - 32 or 48 bytes (for SHA256/384) for PSK binder value
         *                ...
         *
         * Note: Currently we assume we have only one PSK credential
         * configured per server.
         */

        /* ext_length + Extension Type ( 2 bytes ) + Extension Length ( 2 bytes ) */
        if( end < p || (size_t)( end - p ) < ext_len_total )
        {
            MBEDTLS_SSL_DEBUG_MSG( 1, ( "buffer too short" ) );
            return( MBEDTLS_ERR_SSL_BUFFER_TOO_SMALL );
        }

        /* Extension Type */
        *p++ = (unsigned char)( ( MBEDTLS_TLS_EXT_PRE_SHARED_KEY >> 8 ) & 0xFF );
        *p++ = (unsigned char)( ( MBEDTLS_TLS_EXT_PRE_SHARED_KEY >> 0 ) & 0xFF );

        /* Extension Length */
        *p++ = (unsigned char)( ( ext_len >> 8 ) & 0xFF );
        *p++ = (unsigned char)( ( ext_len >> 0 ) & 0xFF );

        /* 2 bytes length field for array of PskIdentity */
        *p++ = (unsigned char)( ( ( psk_identity_len + 4 + 2 ) >> 8 ) & 0xFF );
        *p++ = (unsigned char)( ( ( psk_identity_len + 4 + 2 ) >> 0 ) & 0xFF );

        /* 2 bytes length field for psk_identity */
        *p++ = (unsigned char)( ( ( psk_identity_len ) >> 8 ) & 0xFF );
        *p++ = (unsigned char)( ( ( psk_identity_len ) >> 0 ) & 0xFF );

        /* actual psk_identity */
        memcpy( p, psk_identity, psk_identity_len );
        p += psk_identity_len;

#if defined(MBEDTLS_SSL_NEW_SESSION_TICKET)

        /* Calculate obfuscated_ticket_age (omitted for external PSKs). */
        if( ssl->session_negotiate->ticket_age_add > 0 )
        {
            /* TODO: Should we somehow fail if TIME is disabled here?
             * TODO: Use Mbed TLS' time abstraction? */
#if defined(MBEDTLS_HAVE_TIME)
            time_t now = time( NULL );

            if( !( ssl->session_negotiate->ticket_received <= now &&
                   now - ssl->session_negotiate->ticket_received < 7 * 86400 * 1000 ) )
            {
                MBEDTLS_SSL_DEBUG_MSG( 3, ( "ticket expired" ) );
                /* TBD: We would have to fall back to another PSK */
                return( MBEDTLS_ERR_SSL_SESSION_TICKET_EXPIRED );
            }

            obfuscated_ticket_age =
                (uint32_t)( now - ssl->session_negotiate->ticket_received ) +
                ssl->session_negotiate->ticket_age_add;

            MBEDTLS_SSL_DEBUG_MSG( 4, ( "obfuscated_ticket_age: %u",
                                        obfuscated_ticket_age ) );
#endif /* MBEDTLS_HAVE_TIME */
        }
#endif /* MBEDTLS_SSL_NEW_SESSION_TICKET */

        /* add obfuscated ticket age */
        *p++ = ( obfuscated_ticket_age >> 24 ) & 0xFF;
        *p++ = ( obfuscated_ticket_age >> 16 ) & 0xFF;
        *p++ = ( obfuscated_ticket_age >> 8  ) & 0xFF;
        *p++ = ( obfuscated_ticket_age >> 0  ) & 0xFF;

        *bytes_written = ext_len_total - psk_binder_list_bytes;
        *total_ext_len = ext_len_total;

        ssl->handshake->extensions_present |= MBEDTLS_SSL_EXT_PRE_SHARED_KEY;
    }
    else if( part == SSL_WRITE_PSK_EXT_ADD_PSK_BINDERS )
    {
        int psk_type;

        unsigned char transcript[MBEDTLS_MD_MAX_SIZE];
        size_t transcript_len;

        MBEDTLS_SSL_DEBUG_MSG( 3, ( "client hello, adding PSK binder list" ) );

        /* 2 bytes length field for array of psk binders */
        *p++ = (unsigned char)( ( ( hash_len + 1 ) >> 8 ) & 0xFF );
        *p++ = (unsigned char)( ( ( hash_len + 1 ) >> 0 ) & 0xFF );

        /* 1 bytes length field for next psk binder */
        *p++ = (unsigned char)( ( hash_len ) & 0xFF );

        if( ssl->handshake->resume == 1 )
            psk_type = MBEDTLS_SSL_TLS1_3_PSK_RESUMPTION;
        else
            psk_type = MBEDTLS_SSL_TLS1_3_PSK_EXTERNAL;

        /* Get current state of handshake transcript. */
        ret = mbedtls_ssl_get_handshake_transcript( ssl, suite_info->mac,
                                                    transcript, sizeof( transcript ),
                                                    &transcript_len );
        if( ret != 0 )
            return( ret );

        ret = mbedtls_ssl_tls1_3_create_psk_binder( ssl,
                                                    suite_info->mac,
                                                    psk, psk_len, psk_type,
                                                    transcript, p );
        if( ret != 0 )
        {
            MBEDTLS_SSL_DEBUG_RET( 1, "mbedtls_ssl_tls1_3_create_psk_binder", ret );
            return( ret );
        }

        *bytes_written = psk_binder_list_bytes;
    }

    return( 0 );
}


#endif	/* MBEDTLS_KEY_EXCHANGE_SOME_PSK_ENABLED  */


static int ssl_write_cookie_ext( mbedtls_ssl_context *ssl,
                                unsigned char* buf,
                                unsigned char* end,
                                size_t* olen )
{
    unsigned char *p = buf;

    *olen = 0;

    if( ssl->handshake->verify_cookie == NULL )
    {
        MBEDTLS_SSL_DEBUG_MSG( 3, ( "no cookie to send; skip extension" ) );
        return( 0 );
    }

    MBEDTLS_SSL_DEBUG_BUF( 3, "client hello, cookie",
                          ssl->handshake->verify_cookie,
                          ssl->handshake->verify_cookie_len );

    if( end < p ||
        (size_t)( end - p ) < ( ssl->handshake->verify_cookie_len + 4 ) )
    {
        MBEDTLS_SSL_DEBUG_MSG( 1, ( "buffer too small" ) );
        return( MBEDTLS_ERR_SSL_BUFFER_TOO_SMALL );
    }

    MBEDTLS_SSL_DEBUG_MSG( 3, ( "client hello, adding cookie extension" ) );

    /* Extension Type */
    *p++ = (unsigned char)( ( MBEDTLS_TLS_EXT_COOKIE >> 8 ) & 0xFF );
    *p++ = (unsigned char)( ( MBEDTLS_TLS_EXT_COOKIE ) & 0xFF );

    /* Extension Length */
    *p++ = (unsigned char)( ( ( ssl->handshake->verify_cookie_len + 2 ) >> 8 ) & 0xFF );
    *p++ = (unsigned char)( ( ssl->handshake->verify_cookie_len + 2 ) & 0xFF );

    /* Cookie Length */
    *p++ = (unsigned char)( ( ssl->handshake->verify_cookie_len >> 8 ) & 0xFF );
    *p++ = (unsigned char)( ssl->handshake->verify_cookie_len & 0xFF );

    /* Cookie */
    memcpy( p, ssl->handshake->verify_cookie, ssl->handshake->verify_cookie_len );

    *olen = ssl->handshake->verify_cookie_len + 6;

    return( 0 );
}

/*
 * Functions for writing ClientHello message.
 */
/* Write cipher_suites
 * CipherSuite cipher_suites<2..2^16-2>;
 */
static int ssl_tls13_write_client_hello_cipher_suites(
            mbedtls_ssl_context *ssl,
            unsigned char *buf,
            unsigned char *end,
            size_t *olen )
{
    unsigned char *p = buf;
    const int *ciphersuite_list;
    unsigned char *cipher_suites_ptr; /* Start of the cipher_suites list */
    size_t cipher_suites_len;

    *olen = 0 ;

    /*
     * Ciphersuite list
     *
     * This is a list of the symmetric cipher options supported by
     * the client, specifically the record protection algorithm
     * ( including secret key length ) and a hash to be used with
     * HKDF, in descending order of client preference.
     */
    ciphersuite_list = ssl->conf->ciphersuite_list;

    /* Check there is space for the cipher suite list length (2 bytes). */
    MBEDTLS_SSL_CHK_BUF_PTR( p, end, 2 );
    p += 2;

    /* Write cipher_suites */
    cipher_suites_ptr = p;
    for ( size_t i = 0; ciphersuite_list[i] != 0; i++ )
    {
        int cipher_suite = ciphersuite_list[i];
        const mbedtls_ssl_ciphersuite_t *ciphersuite_info;

        ciphersuite_info = mbedtls_ssl_ciphersuite_from_id( cipher_suite );
        if( ciphersuite_info == NULL )
            continue;
        if( !( MBEDTLS_SSL_MINOR_VERSION_4 >= ciphersuite_info->min_minor_ver &&
               MBEDTLS_SSL_MINOR_VERSION_4 <= ciphersuite_info->max_minor_ver ) )
            continue;

        MBEDTLS_SSL_DEBUG_MSG( 3, ( "client hello, add ciphersuite: %04x, %s",
                                    (unsigned int) cipher_suite,
                                    ciphersuite_info->name ) );

        /* Check there is space for the cipher suite identifier (2 bytes). */
        MBEDTLS_SSL_CHK_BUF_PTR( p, end, 2 );
        MBEDTLS_PUT_UINT16_BE( cipher_suite, p, 0 );
        p += 2;

#if defined(MBEDTLS_ZERO_RTT)
        /* For ZeroRTT we only add a single ciphersuite. */
        break;
#endif /* MBEDTLS_ZERO_RTT */
    }

    /* Write the cipher_suites length in number of bytes */
    cipher_suites_len = p - cipher_suites_ptr;
    MBEDTLS_PUT_UINT16_BE( cipher_suites_len, buf, 0 );
    MBEDTLS_SSL_DEBUG_MSG( 3,
                           ( "client hello, got %" MBEDTLS_PRINTF_SIZET " cipher suites",
                             cipher_suites_len/2 ) );

    /* Output the total length of cipher_suites field. */
    *olen = p - buf;

    return( 0 );
}

/*
 * Structure of ClientHello message:
 *
 *    struct {
 *        ProtocolVersion legacy_version = 0x0303;    // TLS v1.2
 *        Random random;
 *        opaque legacy_session_id<0..32>;
 *        CipherSuite cipher_suites<2..2^16-2>;
 *        opaque legacy_compression_methods<1..2^8-1>;
 *        Extension extensions<8..2^16-1>;
 *    } ClientHello;
 */
static int ssl_tls13_write_client_hello_body( mbedtls_ssl_context *ssl,
                                              unsigned char *buf,
                                              unsigned char *end,
                                              size_t *len_without_binders,
                                              size_t *olen )
{

    int ret;
    unsigned char *extensions_len_ptr; /* Pointer to extensions length */
    size_t output_len;                 /* Length of buffer used by function */
    size_t extensions_len;             /* Length of the list of extensions*/

    /* Buffer management */
    unsigned char *p = buf;

    *olen = 0;

    /* No validation needed here. It has been done by ssl_conf_check() */
    ssl->major_ver = ssl->conf->min_major_ver;
    ssl->minor_ver = ssl->conf->min_minor_ver;

    /*
     * Write legacy_version
     *    ProtocolVersion legacy_version = 0x0303;    // TLS v1.2
     *
     *  For TLS 1.3 we use the legacy version number {0x03, 0x03}
     *  instead of the true version number.
     */
    MBEDTLS_SSL_CHK_BUF_PTR( p, end, 2 );
    MBEDTLS_PUT_UINT16_BE( 0x0303, p, 0 );
    p += 2;

    /* Write the random bytes ( random ).*/
    MBEDTLS_SSL_CHK_BUF_PTR( p, end, MBEDTLS_CLIENT_HELLO_RANDOM_LEN );
    memcpy( p, ssl->handshake->randbytes, MBEDTLS_CLIENT_HELLO_RANDOM_LEN );
    MBEDTLS_SSL_DEBUG_BUF( 3, "client hello, random bytes",
                           p, MBEDTLS_CLIENT_HELLO_RANDOM_LEN );
    p += MBEDTLS_CLIENT_HELLO_RANDOM_LEN;

    /*
     * Write legacy_session_id
     *
     * Versions of TLS before TLS 1.3 supported a "session resumption" feature
     * which has been merged with pre-shared keys in this version. A client
     * which has a cached session ID set by a pre-TLS 1.3 server SHOULD set
     * this field to that value. In compatibility mode, this field MUST be
     * non-empty, so a client not offering a pre-TLS 1.3 session MUST generate
     * a new 32-byte value. This value need not be random but SHOULD be
     * unpredictable to avoid implementations fixating on a specific value
     * ( also known as ossification ). Otherwise, it MUST be set as a zero-length
     * vector ( i.e., a zero-valued single byte length field ).
     */
#if defined(MBEDTLS_SSL_TLS13_COMPATIBILITY_MODE)
    /* Write session id length */
    MBEDTLS_SSL_CHK_BUF_PTR( p, end, ssl->session_negotiate->id_len + 1 );
    *p++ = (unsigned char)ssl->session_negotiate->id_len;

    /* Write session id */
    memcpy( p, ssl->session_negotiate->id, ssl->session_negotiate->id_len );
    p += ssl->session_negotiate->id_len;

    MBEDTLS_SSL_DEBUG_MSG( 3, ( "session id len.: %" MBEDTLS_PRINTF_SIZET,
                                ssl->session_negotiate->id_len ) );
    MBEDTLS_SSL_DEBUG_BUF( 3, "session id", ssl->session_negotiate->id,
                              ssl->session_negotiate->id_len );
#else
    MBEDTLS_SSL_CHK_BUF_PTR( p, end, 1 );
    *p++ = 0; /* session id length set to zero */
#endif /* MBEDTLS_SSL_TLS13_COMPATIBILITY_MODE */

    /* Write cipher_suites */
    ret = ssl_tls13_write_client_hello_cipher_suites( ssl, p, end, &output_len );
    if( ret != 0 )
        return( ret );
    p += output_len;

    /* Write legacy_compression_methods
     *
     * For every TLS 1.3 ClientHello, this vector MUST contain exactly
     * one byte set to zero, which corresponds to the 'null' compression
     * method in prior versions of TLS.
     */
    MBEDTLS_SSL_CHK_BUF_PTR( p, end, 2 );
    *p++ = 1;
    *p++ = MBEDTLS_SSL_COMPRESS_NULL;

    /* Write extensions */

    /* Keeping track of the included extensions */
    ssl->handshake->extensions_present = MBEDTLS_SSL_EXT_NONE;

    /* First write extensions, then the total length */
    MBEDTLS_SSL_CHK_BUF_PTR( p, end, 2 );
    extensions_len_ptr = p;
    p += 2;

    /* Write supported_versions extension
     *
     * Supported Versions Extension is mandatory with TLS 1.3.
     */
    ret = ssl_tls13_write_supported_versions_ext( ssl, p, end, &output_len );
    if( ret != 0 )
        return( ret );
    p += output_len;

    /* For TLS / DTLS 1.3 we need to support the use of cookies
     * ( if the server provided them ) */
    ret = ssl_write_cookie_ext( ssl, p, end, &output_len );
    if( ret != 0 )
        return( ret );
    p += output_len;

#if defined(MBEDTLS_SSL_ALPN)
    ret = ssl_write_alpn_ext( ssl, p, end, &output_len );
    if( ret != 0 )
        return( ret );
    p += output_len;
#endif /* MBEDTLS_SSL_ALPN */

#if defined(MBEDTLS_SSL_MAX_FRAGMENT_LENGTH)
    ret = ssl_write_max_fragment_length_ext( ssl, p, end, &output_len );
    if( ret != 0 )
    {
        MBEDTLS_SSL_DEBUG_RET( 1, "ssl_write_max_fragment_length_ext", ret );
        return( ret );
    }
    p += output_len;
#endif /* MBEDTLS_SSL_MAX_FRAGMENT_LENGTH */

#if defined(MBEDTLS_ZERO_RTT)
    ret = mbedtls_ssl_write_early_data_ext( ssl, p, end, &output_len );
    if( ret != 0 )
        return( ret );
    p += output_len;
#endif /* MBEDTLS_ZERO_RTT */

#if defined(MBEDTLS_SSL_SERVER_NAME_INDICATION)
    /* For PSK-based ciphersuites we don't really need the SNI extension */
    ssl_write_hostname_ext( ssl, p, end, &output_len );
    p += output_len;
#endif /* MBEDTLS_SSL_SERVER_NAME_INDICATION */

#if defined(MBEDTLS_KEY_EXCHANGE_SOME_PSK_ENABLED)
    /* For PSK-based key exchange we need the pre_shared_key extension
     * and the psk_key_exchange_modes extension.
     *
     * The pre_shared_key extension MUST be the last extension in the
     * ClientHello. Servers MUST check that it is the last extension and
     * otherwise fail the handshake with an "illegal_parameter" alert.
     *
     * Add the psk_key_exchange_modes extension.
     */
    ret = ssl_write_psk_key_exchange_modes_ext( ssl, p, end, &output_len );
    if( ret != 0 )
        return( ret );
    p += output_len;
#endif /* MBEDTLS_KEY_EXCHANGE_SOME_PSK_ENABLED */

#if defined(MBEDTLS_KEY_EXCHANGE_WITH_CERT_ENABLED)
    /* Write supported_groups extension
     *
     * It is REQUIRED for ECDHE cipher_suites.
     */
    ret = ssl_tls13_write_supported_groups_ext( ssl, p, end, &output_len );
    if( ret != 0 )
        return( ret );
    p += output_len;

    /* Write key_share extension
     *
     * We need to send the key shares under three conditions:
     * 1) A certificate-based ciphersuite is being offered. In this case
     *    supported_groups and supported_signature extensions have been
     *    successfully added.
     * 2) A PSK-based ciphersuite with ECDHE is offered. In this case the
     *    psk_key_exchange_modes has been added as the last extension.
     * 3) Or, in case all ciphers are supported ( which includes #1 and #2
     *    from above )
     */
    ret = ssl_tls13_write_key_share_ext( ssl, p, end, &output_len );
    if( ret != 0 )
        return( ret );
    p += output_len;

    /* Write signature_algorithms extension
     *
     * It is REQUIRED for certificate authenticated cipher_suites.
     */
    ret = mbedtls_ssl_tls13_write_sig_alg_ext( ssl, p, end, &output_len );
    if( ret != 0 )
        return( ret );
    p += output_len;

#endif /* MBEDTLS_KEY_EXCHANGE_WITH_CERT_ENABLED */

    *len_without_binders = 0;
#if defined(MBEDTLS_KEY_EXCHANGE_SOME_PSK_ENABLED)
    {
        size_t bytes_written;
        /* We need to save the pointer to the pre-shared key extension
         * because it has to be updated later. */
        ret = mbedtls_ssl_write_pre_shared_key_ext( ssl, p, end,
                                                    &bytes_written,
                                                    &output_len,
                                                    SSL_WRITE_PSK_EXT_PARTIAL );
        if( ret != 0 )
            return( ret );

        *len_without_binders = ( p - buf ) + bytes_written;
        p += output_len;
    }
#endif /* MBEDTLS_KEY_EXCHANGE_SOME_PSK_ENABLED */

    /* Write the length of the list of extensions. */
    extensions_len = p - extensions_len_ptr - 2;
    MBEDTLS_PUT_UINT16_BE( extensions_len, extensions_len_ptr, 0 );
    MBEDTLS_SSL_DEBUG_MSG( 3, ( "client hello, total extension length: %" MBEDTLS_PRINTF_SIZET ,
                                extensions_len ) );
    MBEDTLS_SSL_DEBUG_BUF( 3, "client hello extensions", extensions_len_ptr, extensions_len );

    *olen = p - buf;
    return( 0 );
}

static int ssl_tls13_finalize_client_hello( mbedtls_ssl_context *ssl )
{
#if defined(MBEDTLS_SSL_TLS13_COMPATIBILITY_MODE)
    mbedtls_ssl_handshake_set_state( ssl, MBEDTLS_SSL_CLIENT_CCS_AFTER_CLIENT_HELLO );
#else
    mbedtls_ssl_handshake_set_state( ssl, MBEDTLS_SSL_EARLY_APP_DATA );
#endif /* MBEDTLS_SSL_TLS13_COMPATIBILITY_MODE */

    return( 0 );
}

static int ssl_tls13_prepare_client_hello( mbedtls_ssl_context* ssl )
{
    int ret;

    if( ssl->conf->f_rng == NULL )
    {
        MBEDTLS_SSL_DEBUG_MSG( 1, ( "no RNG provided" ) );
        return( MBEDTLS_ERR_SSL_NO_RNG );
    }

    if( ( ret = ssl->conf->f_rng( ssl->conf->p_rng,
                                  ssl->handshake->randbytes,
                                  MBEDTLS_CLIENT_HELLO_RANDOM_LEN ) ) != 0 )
    {
        MBEDTLS_SSL_DEBUG_RET( 1, "f_rng", ret );
        return( ret );
    }

#if defined(MBEDTLS_SSL_TLS13_COMPATIBILITY_MODE)
    /* Determine whether session id has not been created already */
    if( ssl->session_negotiate->id_len == 0 )
    {
        /* Creating a session id with 32 byte length */
        if( ( ret = ssl->conf->f_rng( ssl->conf->p_rng,
                                      ssl->session_negotiate->id, 32 ) ) != 0 )
        {
            MBEDTLS_SSL_DEBUG_RET( 1, "creating session id failed", ret );
            return( ret );
        }
    }

    ssl->session_negotiate->id_len = 32;
#endif /* MBEDTLS_SSL_TLS13_COMPATIBILITY_MODE */

    return( 0 );
}

/*
 * Write ClientHello handshake message.
 * Handler for MBEDTLS_SSL_CLIENT_HELLO
 */
static int ssl_tls13_write_client_hello( mbedtls_ssl_context *ssl )
{
    int ret = 0;
    unsigned char *buf;
    size_t buf_len, msg_len;
    size_t len_without_binders;

    MBEDTLS_SSL_DEBUG_MSG( 2, ( "=> write client hello" ) );

    if( ssl->handshake->state_local.cli_hello_out.preparation_done == 0 )
    {
        MBEDTLS_SSL_PROC_CHK( ssl_tls13_prepare_client_hello( ssl ) );
        ssl->handshake->state_local.cli_hello_out.preparation_done = 1;
    }

    MBEDTLS_SSL_PROC_CHK( mbedtls_ssl_tls13_start_handshake_msg(
                                ssl, MBEDTLS_SSL_HS_CLIENT_HELLO,
                                &buf, &buf_len ) );

    MBEDTLS_SSL_PROC_CHK( ssl_tls13_write_client_hello_body( ssl, buf,
                                                             buf + buf_len,
                                                             &len_without_binders,
                                                             &msg_len ) );

    mbedtls_ssl_tls13_add_hs_hdr_to_checksum( ssl,
                                              MBEDTLS_SSL_HS_CLIENT_HELLO,
                                              msg_len );
    ssl->handshake->update_checksum( ssl, buf, len_without_binders );

#if defined(MBEDTLS_KEY_EXCHANGE_SOME_PSK_ENABLED)
    /* Patch the PSK binder after updating the HS checksum. */
    {
        size_t dummy0, dummy1;
        mbedtls_ssl_write_pre_shared_key_ext( ssl,
                                              buf + len_without_binders,
                                              buf + msg_len,
                                              &dummy0, &dummy1,
                                              SSL_WRITE_PSK_EXT_ADD_PSK_BINDERS );

        /* Manually update the checksum with ClientHello using dummy PSK binders. */
        ssl->handshake->update_checksum( ssl, buf + len_without_binders,
                                         msg_len - len_without_binders );
    }
#endif /* MBEDTLS_KEY_EXCHANGE_SOME_PSK_ENABLED */

    MBEDTLS_SSL_PROC_CHK( ssl_tls13_finalize_client_hello( ssl ) );
    MBEDTLS_SSL_PROC_CHK( mbedtls_ssl_tls13_finish_handshake_msg( ssl,
                                                                  buf_len,
                                                                  msg_len ) );

cleanup:

    MBEDTLS_SSL_DEBUG_MSG( 2, ( "<= write client hello" ) );
    return( ret );
}



#if defined(MBEDTLS_SSL_MAX_FRAGMENT_LENGTH)
static int ssl_parse_max_fragment_length_ext( mbedtls_ssl_context *ssl,
                                              const unsigned char *buf,
                                              size_t len )
{
    /*
     * server should use the extension only if we did,
     * and if so the server's value should match ours ( and len is always 1 )
     */
    if( ssl->conf->mfl_code == MBEDTLS_SSL_MAX_FRAG_LEN_NONE ||
        len != 1 ||
        buf[0] != ssl->conf->mfl_code )
    {
        return( MBEDTLS_ERR_SSL_ILLEGAL_PARAMETER );
    }

    return( 0 );
}
#endif /* MBEDTLS_SSL_MAX_FRAGMENT_LENGTH */

#if defined(MBEDTLS_KEY_EXCHANGE_SOME_PSK_ENABLED)
/*
 * struct {
 *   opaque identity<1..2^16-1>;
 *   uint32 obfuscated_ticket_age;
 * } PskIdentity;
 *
 * opaque PskBinderEntry<32..255>;
 *
 * struct {
 *   select ( Handshake.msg_type ) {
 *     case client_hello:
 *          PskIdentity identities<7..2^16-1>;
 *          PskBinderEntry binders<33..2^16-1>;
 *     case server_hello:
 *          uint16 selected_identity;
 *   };
 *
 * } PreSharedKeyExtension;
 *
 */

static int ssl_parse_server_psk_identity_ext( mbedtls_ssl_context *ssl,
                                              const unsigned char *buf,
                                              size_t len )
{
    int ret = 0;
    size_t selected_identity;

    const unsigned char *psk;
    size_t psk_len;
    const unsigned char *psk_identity;
    size_t psk_identity_len;


    /* Check which PSK we've offered.
     *
     * NOTE: Ultimately, we want to offer multiple PSKs, and in this
     *       case, we need to iterate over them here.
     */
    if( mbedtls_ssl_get_psk_to_offer( ssl, &psk, &psk_len,
                                      &psk_identity, &psk_identity_len ) != 0 )
    {
        /* If we haven't offered a PSK, the server must not send
         * a PSK identity extension. */
        return( MBEDTLS_ERR_SSL_HANDSHAKE_FAILURE );
    }

    if( len != (size_t) 2 )
    {
        MBEDTLS_SSL_DEBUG_MSG( 1, ( "bad psk_identity extension in server hello message" ) );
        return( MBEDTLS_ERR_SSL_DECODE_ERROR );
    }

    selected_identity = ( (size_t) buf[0] << 8 ) | (size_t) buf[1];

    /* We have offered only one PSK, so the only valid choice
     * for the server is PSK index 0.
     *
     * This will change once we support multiple PSKs. */
    if( selected_identity > 0 )
    {
        MBEDTLS_SSL_DEBUG_MSG( 1, ( "Server's chosen PSK identity out of range" ) );

        if( ( ret = mbedtls_ssl_send_alert_message( ssl,
                        MBEDTLS_SSL_ALERT_LEVEL_FATAL,
                        MBEDTLS_SSL_ALERT_MSG_ILLEGAL_PARAMETER ) ) != 0 )
        {
            return( ret );
        }

        return( MBEDTLS_ERR_SSL_ILLEGAL_PARAMETER );
    }

    /* Set the chosen PSK
     *
     * TODO: We don't have to do this in case we offered 0-RTT and the
     *       server accepted it, because in this case we've already
     *       set the handshake PSK. */
    ret = mbedtls_ssl_set_hs_psk( ssl, psk, psk_len );
    if( ret != 0 )
    {
        MBEDTLS_SSL_DEBUG_RET( 1, "mbedtls_ssl_set_hs_psk", ret );
        return( ret );
    }

    ssl->handshake->extensions_present |= MBEDTLS_SSL_EXT_PRE_SHARED_KEY;
    return( 0 );
}

#endif

#if defined(MBEDTLS_ZERO_RTT)
/* Early Data Extension
*
* struct {} Empty;
*
* struct {
*   select (Handshake.msg_type) {
*     case new_session_ticket:   uint32 max_early_data_size;
*     case client_hello:         Empty;
*     case encrypted_extensions: Empty;
*   };
* } EarlyDataIndication;
*
* This function only handles the case of the EncryptedExtensions message.
*/
int ssl_parse_encrypted_extensions_early_data_ext( mbedtls_ssl_context *ssl,
                                                   const unsigned char *buf,
                                                   size_t len )
{
    if( ssl->handshake->early_data != MBEDTLS_SSL_EARLY_DATA_ON )
    {
        /* The server must not send the EarlyDataIndication if the
         * client hasn't indicated the use of 0-RTT. */
        return( MBEDTLS_ERR_SSL_ILLEGAL_PARAMETER );
    }

    if( len != 0 )
    {
        /* The message must be empty. */
        return( MBEDTLS_ERR_SSL_DECODE_ERROR );
    }

    /* Nothing to parse */
    ((void) buf);

    ssl->early_data_status = MBEDTLS_SSL_EARLY_DATA_ACCEPTED;
    return( 0 );
}

int mbedtls_ssl_get_early_data_status( mbedtls_ssl_context *ssl )
{
    if( ssl->state != MBEDTLS_SSL_HANDSHAKE_OVER )
        return( MBEDTLS_ERR_SSL_BAD_INPUT_DATA );

    if( ssl->conf->endpoint == MBEDTLS_SSL_IS_SERVER )
        return( MBEDTLS_ERR_SSL_BAD_INPUT_DATA );

    return( ssl->early_data_status );
}

int mbedtls_ssl_set_early_data( mbedtls_ssl_context *ssl,
                                const unsigned char *buffer, size_t len )
{
    if( buffer == NULL || len == 0 )
        return( MBEDTLS_ERR_SSL_BAD_INPUT_DATA );

    ssl->early_data_buf = buffer;
    ssl->early_data_len = len;
    return( 0 );
}
#endif /* MBEDTLS_ZERO_RTT */

#if defined(MBEDTLS_SSL_ALPN)
static int ssl_parse_alpn_ext( mbedtls_ssl_context *ssl,
                               const unsigned char *buf, size_t len )
{
    size_t list_len, name_len;
    const char **p;

    /* If we didn't send it, the server shouldn't send it */
    if( ssl->conf->alpn_list == NULL )
        return( MBEDTLS_ERR_SSL_ILLEGAL_PARAMETER );

    /*
     * opaque ProtocolName<1..2^8-1>;
     *
     * struct {
     *     ProtocolName protocol_name_list<2..2^16-1>
     * } ProtocolNameList;
     *
     * the "ProtocolNameList" MUST contain exactly one "ProtocolName"
     */

    /* Min length is 2 ( list_len ) + 1 ( name_len ) + 1 ( name ) */
    if( len < 4 )
        return( MBEDTLS_ERR_SSL_DECODE_ERROR );

    list_len = ( buf[0] << 8 ) | buf[1];
    if( list_len != len - 2 )
        return( MBEDTLS_ERR_SSL_DECODE_ERROR );

    name_len = buf[2];
    if( name_len != list_len - 1 )
        return( MBEDTLS_ERR_SSL_DECODE_ERROR );

    /* Check that the server chosen protocol was in our list and save it */
    for ( p = ssl->conf->alpn_list; *p != NULL; p++ )
    {
        if( name_len == strlen( *p ) &&
            memcmp( buf + 3, *p, name_len ) == 0 )
        {
            ssl->alpn_chosen = *p;
            return( 0 );
        }
    }

    return( MBEDTLS_ERR_SSL_HANDSHAKE_FAILURE );
}
#endif /* MBEDTLS_SSL_ALPN */

/*
 *
 * Handler for MBEDTLS_SSL_SERVER_HELLO
 *
 */

/* Returns a negative value on failure, and otherwise
 * - SSL_SERVER_HELLO_COORDINATE_HELLO or
 * - SSL_SERVER_HELLO_COORDINATE_HRR
 * to indicate which message is expected and to be parsed next. */
#define SSL_SERVER_HELLO_COORDINATE_HELLO 0
#define SSL_SERVER_HELLO_COORDINATE_HRR 1
static int ssl_server_hello_is_hrr( mbedtls_ssl_context *ssl,
                                    const unsigned char *buf,
                                    const unsigned char *end )
{
    static const unsigned char magic_hrr_string[MBEDTLS_SERVER_HELLO_RANDOM_LEN] =
        { 0xCF, 0x21, 0xAD, 0x74, 0xE5, 0x9A, 0x61, 0x11,
          0xBE, 0x1D, 0x8C, 0x02, 0x1E, 0x65, 0xB8, 0x91,
          0xC2, 0xA2, 0x11, 0x16, 0x7A, 0xBB, 0x8C, 0x5E,
          0x07, 0x9E, 0x09, 0xE2, 0xC8, 0xA8, 0x33 ,0x9C };

    /* Check whether this message is a HelloRetryRequest ( HRR ) message.
     *
     * Server Hello and HRR are only distinguished by Random set to the
     * special value of the SHA-256 of "HelloRetryRequest".
     *
     * struct {
     *    ProtocolVersion legacy_version = 0x0303;
     *    Random random;
     *    opaque legacy_session_id_echo<0..32>;
     *    CipherSuite cipher_suite;
     *    uint8 legacy_compression_method = 0;
     *    Extension extensions<6..2^16-1>;
     * } ServerHello;
     *
     */
    MBEDTLS_SSL_CHK_BUF_READ_PTR( buf, end, 2 + sizeof( magic_hrr_string ) );

    if( memcmp( buf + 2, magic_hrr_string, sizeof( magic_hrr_string ) ) == 0 )
    {
        return( SSL_SERVER_HELLO_COORDINATE_HRR );
    }

    return( SSL_SERVER_HELLO_COORDINATE_HELLO );
}

/* Fetch and preprocess
 * Returns a negative value on failure, and otherwise
 * - SSL_SERVER_HELLO_COORDINATE_HELLO or
 * - SSL_SERVER_HELLO_COORDINATE_HRR
 */
#if defined(MBEDTLS_SSL_USE_MPS)
static int ssl_tls13_server_hello_coordinate( mbedtls_ssl_context* ssl,
                                              mbedtls_mps_handshake_in *msg,
                                              unsigned char **buf,
                                              size_t *buflen )
{
    int ret = 0;
    unsigned char *peak;

    MBEDTLS_SSL_PROC_CHK_NEG( mbedtls_mps_read( &ssl->mps->l4 ) );

#if defined(MBEDTLS_SSL_TLS13_COMPATIBILITY_MODE)
    if( ret == MBEDTLS_MPS_MSG_CCS )
    {
        MBEDTLS_SSL_PROC_CHK( mbedtls_mps_read_consume( &ssl->mps->l4 ) );
        return( MBEDTLS_ERR_SSL_WANT_READ );
    }
#endif /* MBEDTLS_SSL_TLS13_COMPATIBILITY_MODE */

    if( ret != MBEDTLS_MPS_MSG_HS )
        return( MBEDTLS_ERR_SSL_UNEXPECTED_MESSAGE );

    MBEDTLS_SSL_PROC_CHK( mbedtls_mps_read_handshake( &ssl->mps->l4,
                                                      msg ) );

    if( msg->type != MBEDTLS_SSL_HS_SERVER_HELLO )
        return( MBEDTLS_ERR_SSL_UNEXPECTED_MESSAGE );

    ret = mbedtls_mps_reader_get( msg->handle,
                                  msg->length,
                                  &peak,
                                  NULL );

    if( ret == MBEDTLS_ERR_MPS_READER_OUT_OF_DATA )
    {
        MBEDTLS_SSL_PROC_CHK( mbedtls_mps_read_pause( &ssl->mps->l4 ) );
        ret = MBEDTLS_ERR_SSL_WANT_READ;
    }
    else
    {
        ret = ssl_server_hello_is_hrr( ssl, peak, peak + msg->length );
        switch( ret )
        {
            case SSL_SERVER_HELLO_COORDINATE_HELLO:
                MBEDTLS_SSL_DEBUG_MSG( 2, ( "received ServerHello message" ) );
                break;
            case SSL_SERVER_HELLO_COORDINATE_HRR:
                MBEDTLS_SSL_DEBUG_MSG( 2, ( "received HelloRetryRequest message" ) );
                break;
            default:
                goto cleanup;
        }

        *buf = peak;
        *buflen = msg->length;
    }

cleanup:

    return( ret );
}
#else /* MBEDTLS_SSL_USE_MPS */
static int ssl_tls13_server_hello_coordinate( mbedtls_ssl_context *ssl,
                                              unsigned char **buf,
                                              size_t *buf_len )
{
    int ret = MBEDTLS_ERR_ERROR_CORRUPTION_DETECTED;

    MBEDTLS_SSL_PROC_CHK( mbedtls_ssl_read_record( ssl, 0 ) );

    /* TBD: If we do an HRR, keep track of the number
     * of ClientHello's we sent, and fail if it
     * exceeds the configured threshold. */

    if( ( ssl->in_msgtype != MBEDTLS_SSL_MSG_HANDSHAKE ) ||
        ( ssl->in_msg[0] != MBEDTLS_SSL_HS_SERVER_HELLO ) )
    {
        MBEDTLS_SSL_DEBUG_MSG( 1, ( "unexpected message" ) );

        MBEDTLS_SSL_PEND_FATAL_ALERT( MBEDTLS_SSL_ALERT_MSG_UNEXPECTED_MESSAGE,
                                      MBEDTLS_ERR_SSL_UNEXPECTED_MESSAGE );
        return( MBEDTLS_ERR_SSL_UNEXPECTED_MESSAGE );
    }

    *buf = ssl->in_msg + 4;
    *buf_len = ssl->in_hslen - 4;

    ret = ssl_server_hello_is_hrr( ssl, *buf, *buf + *buf_len );
    switch( ret )
    {
        case SSL_SERVER_HELLO_COORDINATE_HELLO:
            MBEDTLS_SSL_DEBUG_MSG( 2, ( "received ServerHello message" ) );
            break;
        case SSL_SERVER_HELLO_COORDINATE_HRR:
            MBEDTLS_SSL_DEBUG_MSG( 2, ( "received HelloRetryRequest message" ) );
            break;
    }

cleanup:

    return( ret );
}
#endif /* MBEDTLS_SSL_USE_MPS */

static int ssl_tls13_check_server_hello_session_id_echo( mbedtls_ssl_context *ssl,
                                                         const unsigned char **buf,
                                                         const unsigned char *end )
{
    const unsigned char *p = *buf;
    size_t legacy_session_id_echo_len;

    MBEDTLS_SSL_CHK_BUF_READ_PTR( p, end, 1 );
    legacy_session_id_echo_len = *p++ ;

    MBEDTLS_SSL_CHK_BUF_READ_PTR( p, end, legacy_session_id_echo_len );

    /* legacy_session_id_echo */
    if( ssl->session_negotiate->id_len != legacy_session_id_echo_len ||
        memcmp( ssl->session_negotiate->id, p , legacy_session_id_echo_len ) != 0 )
    {
        MBEDTLS_SSL_DEBUG_BUF( 3, "Expected Session ID",
                               ssl->session_negotiate->id,
                               ssl->session_negotiate->id_len );
        MBEDTLS_SSL_DEBUG_BUF( 3, "Received Session ID", p,
                               legacy_session_id_echo_len );

        MBEDTLS_SSL_PEND_FATAL_ALERT( MBEDTLS_SSL_ALERT_MSG_ILLEGAL_PARAMETER,
                                      MBEDTLS_ERR_SSL_ILLEGAL_PARAMETER);

        return( MBEDTLS_ERR_SSL_ILLEGAL_PARAMETER );
    }

    p += legacy_session_id_echo_len;
    *buf = p;

    MBEDTLS_SSL_DEBUG_BUF( 3, "Session ID", ssl->session_negotiate->id,
                            ssl->session_negotiate->id_len );
    return( 0 );
}

static int ssl_tls13_cipher_suite_is_offered( mbedtls_ssl_context *ssl,
                                              int cipher_suite )
{
    const int *ciphersuite_list = ssl->conf->ciphersuite_list;

    /* Check whether we have offered this ciphersuite */
    for ( size_t i = 0; ciphersuite_list[i] != 0; i++ )
    {
        if( ciphersuite_list[i] == cipher_suite )
        {
            return( 1 );
        }
    }
    return( 0 );
}

/* Parse ServerHello message and configure context
 *
 * struct {
 *    ProtocolVersion legacy_version = 0x0303; // TLS 1.2
 *    Random random;
 *    opaque legacy_session_id_echo<0..32>;
 *    CipherSuite cipher_suite;
 *    uint8 legacy_compression_method = 0;
 *    Extension extensions<6..2^16-1>;
 * } ServerHello;
 */
static int ssl_tls13_parse_server_hello( mbedtls_ssl_context *ssl,
                                         const unsigned char *buf,
                                         const unsigned char *end )
{
    int ret = MBEDTLS_ERR_ERROR_CORRUPTION_DETECTED;
    const unsigned char *p = buf;
    size_t extensions_len;
    const unsigned char *extensions_end;
    uint16_t cipher_suite;
    const mbedtls_ssl_ciphersuite_t *ciphersuite_info;

    /*
     * Check there is space for minimal fields
     *
     * - legacy_version             ( 2 bytes)
     * - random                     (MBEDTLS_SERVER_HELLO_RANDOM_LEN bytes)
     * - legacy_session_id_echo     ( 1 byte ), minimum size
     * - cipher_suite               ( 2 bytes)
     * - legacy_compression_method  ( 1 byte )
     */
    MBEDTLS_SSL_CHK_BUF_READ_PTR( p, end, MBEDTLS_SERVER_HELLO_RANDOM_LEN + 6 );

    MBEDTLS_SSL_DEBUG_BUF( 4, "server hello", p, end - p );
    MBEDTLS_SSL_DEBUG_BUF( 3, "server hello, version", p, 2 );

    /* ...
     * ProtocolVersion legacy_version = 0x0303; // TLS 1.2
     * ...
     * with ProtocolVersion defined as:
     * uint16 ProtocolVersion;
     */
    if( !( p[0] == MBEDTLS_SSL_MAJOR_VERSION_3 &&
           p[1] == MBEDTLS_SSL_MINOR_VERSION_3 ) )
    {
        MBEDTLS_SSL_DEBUG_MSG( 1, ( "Unsupported version of TLS." ) );
        MBEDTLS_SSL_PEND_FATAL_ALERT( MBEDTLS_SSL_ALERT_MSG_PROTOCOL_VERSION,
                                      MBEDTLS_ERR_SSL_BAD_PROTOCOL_VERSION );
        return( MBEDTLS_ERR_SSL_BAD_PROTOCOL_VERSION );
    }
    p += 2;

    /* ...
     * Random random;
     * ...
     * with Random defined as:
     * opaque Random[MBEDTLS_SERVER_HELLO_RANDOM_LEN];
     */
    memcpy( &ssl->handshake->randbytes[MBEDTLS_CLIENT_HELLO_RANDOM_LEN], p,
            MBEDTLS_SERVER_HELLO_RANDOM_LEN );
    MBEDTLS_SSL_DEBUG_BUF( 3, "server hello, random bytes",
                           p, MBEDTLS_SERVER_HELLO_RANDOM_LEN );
    p += MBEDTLS_SERVER_HELLO_RANDOM_LEN;

    /* ...
     * opaque legacy_session_id_echo<0..32>;
     * ...
     */
    if( ssl_tls13_check_server_hello_session_id_echo( ssl, &p, end ) != 0 )
    {
        MBEDTLS_SSL_PEND_FATAL_ALERT( MBEDTLS_SSL_ALERT_MSG_ILLEGAL_PARAMETER,
                                      MBEDTLS_ERR_SSL_ILLEGAL_PARAMETER );
        return( MBEDTLS_ERR_SSL_ILLEGAL_PARAMETER );
    }

    /* ...
     * CipherSuite cipher_suite;
     * ...
     * with CipherSuite defined as:
     * uint8 CipherSuite[2];
     */
    MBEDTLS_SSL_CHK_BUF_READ_PTR( p, end, 2 );
    cipher_suite = MBEDTLS_GET_UINT16_BE( p, 0 );
    p += 2;


    /*
     * Check whether this ciphersuite is supported and offered.
     * Via the force_ciphersuite version we may have instructed the client
     * to use a different ciphersuite.
     */
    ciphersuite_info = mbedtls_ssl_ciphersuite_from_id( cipher_suite );
    if( ciphersuite_info == NULL ||
        ssl_tls13_cipher_suite_is_offered( ssl, cipher_suite ) == 0 )
    {
        MBEDTLS_SSL_DEBUG_MSG( 1, ( "ciphersuite(%04x) not found or not offered",
                                    cipher_suite ) );

        MBEDTLS_SSL_PEND_FATAL_ALERT( MBEDTLS_SSL_ALERT_MSG_ILLEGAL_PARAMETER,
                                      MBEDTLS_ERR_SSL_ILLEGAL_PARAMETER );
        return( MBEDTLS_ERR_SSL_ILLEGAL_PARAMETER );
    }


    /* Configure ciphersuites */
    mbedtls_ssl_optimize_checksum( ssl, ciphersuite_info );

    ssl->handshake->ciphersuite_info = ciphersuite_info;
    ssl->session_negotiate->ciphersuite = cipher_suite;

    MBEDTLS_SSL_DEBUG_MSG( 3, ( "server hello, chosen ciphersuite: ( %04x ) - %s",
                                 cipher_suite, ciphersuite_info->name ) );

#if defined(MBEDTLS_HAVE_TIME)
    ssl->session_negotiate->start = time( NULL );
#endif /* MBEDTLS_HAVE_TIME */

    /* ...
     * uint8 legacy_compression_method = 0;
     * ...
     */
    MBEDTLS_SSL_CHK_BUF_READ_PTR( p, end, 1 );
    if( p[0] != 0 )
    {
        MBEDTLS_SSL_DEBUG_MSG( 1, ( "bad legacy compression method" ) );
        MBEDTLS_SSL_PEND_FATAL_ALERT( MBEDTLS_SSL_ALERT_MSG_ILLEGAL_PARAMETER,
                                      MBEDTLS_ERR_SSL_ILLEGAL_PARAMETER );
        return( MBEDTLS_ERR_SSL_ILLEGAL_PARAMETER );
    }
    p++;

    /* ...
     * Extension extensions<6..2^16-1>;
     * ...
     * struct {
     *      ExtensionType extension_type; (2 bytes)
     *      opaque extension_data<0..2^16-1>;
     * } Extension;
     */
    MBEDTLS_SSL_CHK_BUF_READ_PTR( p, end, 2 );
    extensions_len = MBEDTLS_GET_UINT16_BE( p, 0 );
    p += 2;

    /* Check extensions do not go beyond the buffer of data. */
    MBEDTLS_SSL_CHK_BUF_READ_PTR( p, end, extensions_len );
    extensions_end = p + extensions_len;

    MBEDTLS_SSL_DEBUG_BUF( 3, "server hello extensions", p, extensions_len );

    while( p < extensions_end )
    {
        unsigned int extension_type;
        size_t extension_data_len;

        MBEDTLS_SSL_CHK_BUF_READ_PTR( p, extensions_end, 4 );
        extension_type = MBEDTLS_GET_UINT16_BE( p, 0 );
        extension_data_len = MBEDTLS_GET_UINT16_BE( p, 2 );
        p += 4;

        MBEDTLS_SSL_CHK_BUF_READ_PTR( p, extensions_end, extension_data_len );

        switch( extension_type )
        {
            case MBEDTLS_TLS_EXT_SUPPORTED_VERSIONS:
                MBEDTLS_SSL_DEBUG_MSG( 3,
                            ( "found supported_versions extension" ) );

                ret = ssl_tls13_parse_supported_versions_ext( ssl,
                                                              p,
                                                              p + extension_data_len );
                if( ret != 0 )
                    return( ret );
                break;

#if defined(MBEDTLS_KEY_EXCHANGE_PSK_ENABLED)
            case MBEDTLS_TLS_EXT_PRE_SHARED_KEY:
                MBEDTLS_SSL_DEBUG_MSG( 3, ( "found pre_shared_key extension" ) );
                if( ( ret = ssl_parse_server_psk_identity_ext(
                                ssl, p, extension_data_len ) ) != 0 )
                {
                    MBEDTLS_SSL_DEBUG_RET(
                        1, ( "ssl_parse_server_psk_identity_ext" ), ret );
                    return( ret );
                }
                break;
#endif /* MBEDTLS_KEY_EXCHANGE_PSK_ENABLED */

#if defined(MBEDTLS_KEY_EXCHANGE_WITH_CERT_ENABLED)
            case MBEDTLS_TLS_EXT_KEY_SHARE:
                MBEDTLS_SSL_DEBUG_MSG( 3, ( "found key_shares extension" ) );
                if( ( ret = ssl_tls13_parse_key_share_ext( ssl,
                                            p, p + extension_data_len ) ) != 0 )
                {
                    MBEDTLS_SSL_DEBUG_RET( 1,
                                           "ssl_tls13_parse_key_share_ext",
                                           ret );
                    return( ret );
                }
                break;
#endif /* MBEDTLS_KEY_EXCHANGE_WITH_CERT_ENABLED */

            default:
                MBEDTLS_SSL_DEBUG_MSG(
                    3,
                    ( "unknown extension found: %u ( ignoring )",
                      extension_type ) );

                MBEDTLS_SSL_PEND_FATAL_ALERT(
                    MBEDTLS_SSL_ALERT_MSG_UNSUPPORTED_EXT,
                    MBEDTLS_ERR_SSL_UNSUPPORTED_EXTENSION );
                return( MBEDTLS_ERR_SSL_UNSUPPORTED_EXTENSION );
        }

        p += extension_data_len;
    }

    return( 0 );
}

static int ssl_hrr_parse( mbedtls_ssl_context* ssl,
                          const unsigned char* buf, size_t buflen )
{
    int ret; /* return value */
    int i; /* scratch value */
    const unsigned char* msg_end = buf + buflen; /* pointer to the end of the buffer for length checks */

    size_t ext_len; /* stores length of all extensions */
    unsigned int ext_id; /* id of an extension */
    const unsigned char* ext; /* pointer to an individual extension */
    unsigned int ext_size; /* size of an individual extension */

    const mbedtls_ssl_ciphersuite_t* suite_info; /* pointer to ciphersuite */

#if defined(MBEDTLS_SSL_COOKIE_C)
    size_t cookie_len;
    unsigned char *cookie;
#endif /* MBEDTLS_SSL_COOKIE_C */

    /* Check for minimal length */
    /* struct {
     * 	  ProtocolVersion legacy_version = 0x0303;
     *    Random random;
     *    opaque legacy_session_id_echo<0..32>;
     *    CipherSuite cipher_suite;
     *    uint8 legacy_compression_method = 0;
     *    Extension extensions<6..2 ^ 16 - 1>;
     * } ServerHello;
     *
     *
     * 38 = 32 ( random bytes ) + 2 ( ciphersuite ) + 2 ( version ) +
     *       1 ( legacy_compression_method ) + 1 ( minimum for legacy_session_id_echo )
     */
    if( buflen < 38 )
    {
        MBEDTLS_SSL_DEBUG_MSG( 1, ( "bad hello retry request message - min size not reached" ) );
        MBEDTLS_SSL_PEND_FATAL_ALERT( MBEDTLS_SSL_ALERT_MSG_DECODE_ERROR,
                                      MBEDTLS_ERR_SSL_DECODE_ERROR );
        return( MBEDTLS_ERR_SSL_DECODE_ERROR );
    }

    MBEDTLS_SSL_DEBUG_BUF( 4, "hello retry request", buf, buflen );

    MBEDTLS_SSL_DEBUG_BUF( 3, "hello retry request, version", buf + 0, 2 );
    mbedtls_ssl_read_version( &ssl->major_ver, &ssl->minor_ver,
                              ssl->conf->transport, buf + 0 );

    /* The version field must contain 0x303 */
    if( buf[0] != 0x03 || buf[1] != 0x03 )
    {
        MBEDTLS_SSL_DEBUG_MSG( 1, ( "Unsupported version of TLS." ) );
        MBEDTLS_SSL_PEND_FATAL_ALERT( MBEDTLS_SSL_ALERT_MSG_PROTOCOL_VERSION,
                                      MBEDTLS_ERR_SSL_BAD_PROTOCOL_VERSION );
        return( MBEDTLS_ERR_SSL_BAD_PROTOCOL_VERSION );
    }

    /* skip version */
    buf += 2;

    /* Internally we use the correct 1.3 version */
    ssl->major_ver = 0x03;
    ssl->minor_ver = 0x04;

    /* store server-provided random values */
    memcpy( ssl->handshake->randbytes + 32, buf, 32 );
    MBEDTLS_SSL_DEBUG_BUF( 3, "hello retry request, random bytes", buf + 2, 32 );

    /* skip random bytes */
    buf += 32;

    if( ssl_tls13_check_server_hello_session_id_echo( ssl, &buf, msg_end ) != 0 )
    {
        MBEDTLS_SSL_PEND_FATAL_ALERT( MBEDTLS_SSL_ALERT_MSG_HANDSHAKE_FAILURE,
                                      MBEDTLS_ERR_SSL_HANDSHAKE_FAILURE );
        return( MBEDTLS_ERR_SSL_HANDSHAKE_FAILURE );
    }

    /* read server-selected ciphersuite, which follows random bytes */
    i = ( buf[0] << 8 ) | buf[1];

    /* skip ciphersuite */
    buf += 2;

    /* TBD: Check whether we have offered this ciphersuite */
    /* Via the force_ciphersuite version we may have instructed the client */
    /* to use a difference ciphersuite. */

    /* Configure ciphersuites */
    ssl->handshake->ciphersuite_info = mbedtls_ssl_ciphersuite_from_id( i );

    if( ssl->handshake->ciphersuite_info == NULL )
    {
        MBEDTLS_SSL_DEBUG_MSG( 1, ( "ciphersuite info for %04x not found", i ) );
        MBEDTLS_SSL_PEND_FATAL_ALERT( MBEDTLS_SSL_ALERT_MSG_INTERNAL_ERROR,
                                      MBEDTLS_ERR_SSL_BAD_INPUT_DATA );
        return( MBEDTLS_ERR_SSL_BAD_INPUT_DATA );
    }

    mbedtls_ssl_optimize_checksum( ssl, ssl->handshake->ciphersuite_info );

    ssl->session_negotiate->ciphersuite = i;

    suite_info = mbedtls_ssl_ciphersuite_from_id( ssl->session_negotiate->ciphersuite );
    if( suite_info == NULL )
    {
        MBEDTLS_SSL_DEBUG_MSG( 1, ( "bad hello retry request message" ) );
        MBEDTLS_SSL_PEND_FATAL_ALERT( MBEDTLS_SSL_ALERT_MSG_HANDSHAKE_FAILURE,
                                      MBEDTLS_ERR_SSL_HANDSHAKE_FAILURE );
        return( MBEDTLS_ERR_SSL_HANDSHAKE_FAILURE );
    }

    MBEDTLS_SSL_DEBUG_MSG( 3, ( "hello retry request, chosen ciphersuite: ( %04x ) - %s", i, suite_info->name ) );

#if defined(MBEDTLS_HAVE_TIME)
    ssl->session_negotiate->start = time( NULL );
#endif /* MBEDTLS_HAVE_TIME */

    i = 0;
    while ( 1 )
    {
        if( ssl->conf->ciphersuite_list[i] == 0 )
        {
            MBEDTLS_SSL_DEBUG_MSG( 1, ( "bad hello retry request message" ) );
            MBEDTLS_SSL_PEND_FATAL_ALERT( MBEDTLS_SSL_ALERT_MSG_HANDSHAKE_FAILURE,
                                          MBEDTLS_ERR_SSL_HANDSHAKE_FAILURE );
            return( MBEDTLS_ERR_SSL_HANDSHAKE_FAILURE );
        }

        if( ssl->conf->ciphersuite_list[i++] ==
            ssl->session_negotiate->ciphersuite )
        {
            break;
        }
    }

    /* Ensure that compression method is set to zero */
    if( buf[0] != 0 )
    {
        MBEDTLS_SSL_DEBUG_MSG( 1, ( "bad hello retry request message" ) );
        MBEDTLS_SSL_PEND_FATAL_ALERT( MBEDTLS_SSL_ALERT_MSG_ILLEGAL_PARAMETER,
                                      MBEDTLS_ERR_SSL_ILLEGAL_PARAMETER );
        return( MBEDTLS_ERR_SSL_ILLEGAL_PARAMETER );
    }

    /* skip compression */
    buf++;

    /* Are we reading beyond the message buffer? */
    if( ( buf + 2 ) > msg_end )
    {
        MBEDTLS_SSL_DEBUG_MSG( 1, ( "bad hello retry request message" ) );
        MBEDTLS_SSL_PEND_FATAL_ALERT( MBEDTLS_SSL_ALERT_MSG_DECODE_ERROR,
                                      MBEDTLS_ERR_SSL_DECODE_ERROR );
        return( MBEDTLS_ERR_SSL_DECODE_ERROR );
    }

    ext_len = ( ( buf[0] << 8 ) | ( buf[1] ) );
    buf += 2; /* skip extension length */

    /* Are we reading beyond the message buffer? */
    if( ( buf + ext_len ) > msg_end )
    {
        MBEDTLS_SSL_DEBUG_MSG( 1, ( "bad hello retry request message" ) );
        MBEDTLS_SSL_PEND_FATAL_ALERT( MBEDTLS_SSL_ALERT_MSG_DECODE_ERROR,
                                      MBEDTLS_ERR_SSL_DECODE_ERROR );
        return( MBEDTLS_ERR_SSL_DECODE_ERROR );
    }

    ext = buf;

    MBEDTLS_SSL_DEBUG_MSG( 3, ( "hello retry request, total extension length: %" MBEDTLS_PRINTF_SIZET , ext_len ) );

    MBEDTLS_SSL_DEBUG_BUF( 3, "extensions", ext, ext_len );

    while ( ext_len )
    {
        ext_id = ( ( ext[0] << 8 ) | ( ext[1] ) );
        ext_size = ( ( ext[2] << 8 ) | ( ext[3] ) );

        if( ext_size + 4 > ext_len )
        {
            MBEDTLS_SSL_DEBUG_MSG( 1, ( "bad hello retry request message" ) );
            MBEDTLS_SSL_PEND_FATAL_ALERT( MBEDTLS_SSL_ALERT_MSG_DECODE_ERROR,
                                          MBEDTLS_ERR_SSL_DECODE_ERROR );
            return( MBEDTLS_ERR_SSL_DECODE_ERROR );
        }

        switch( ext_id )
        {
#if defined(MBEDTLS_SSL_COOKIE_C)
            case MBEDTLS_TLS_EXT_COOKIE:

                /* Retrieve length field of cookie */
                if( ext_size >= 2 )
                {
                    cookie = (unsigned char *) ( ext + 4 );
                    cookie_len = ( cookie[0] << 8 ) | cookie[1];
                    cookie += 2;
                }
                else
                {
                    MBEDTLS_SSL_DEBUG_MSG( 1, ( "bad HRR message - cookie length mismatch" ) );
                    return( MBEDTLS_ERR_SSL_DECODE_ERROR );
                }

                if( ( cookie_len + 2 ) != ext_size )
                {
                    MBEDTLS_SSL_DEBUG_MSG( 1, ( "bad HRR message - cookie length mismatch" ) );
                    return( MBEDTLS_ERR_SSL_DECODE_ERROR );
                }

                MBEDTLS_SSL_DEBUG_BUF( 3, "cookie extension", cookie, cookie_len );

                mbedtls_free( ssl->handshake->verify_cookie );

                ssl->handshake->verify_cookie = mbedtls_calloc( 1, cookie_len );
                if( ssl->handshake->verify_cookie == NULL )
                {
                    MBEDTLS_SSL_DEBUG_MSG( 1, ( "alloc failed ( %" MBEDTLS_PRINTF_SIZET " bytes )", cookie_len ) );
                    return( MBEDTLS_ERR_SSL_ALLOC_FAILED );
                }

                memcpy( ssl->handshake->verify_cookie, cookie, cookie_len );
                ssl->handshake->verify_cookie_len = (unsigned char) cookie_len;
                break;
#endif /* MBEDTLS_SSL_COOKIE_C */

            case MBEDTLS_TLS_EXT_SUPPORTED_VERSIONS:
                MBEDTLS_SSL_DEBUG_MSG( 3, ( "found supported_versions extension" ) );

                ret = ssl_tls13_parse_supported_versions_ext( ssl, ext + 4, ext + 4 + ext_size );
                if( ret != 0 )
                    return( ret );
                break;

#if defined(MBEDTLS_ECDH_C) || defined(MBEDTLS_ECDSA_C)
            case MBEDTLS_TLS_EXT_KEY_SHARE:
            {
                /* Variables for parsing the key_share */
                const uint16_t *group_list;
                const mbedtls_ecp_curve_info *curve_info = NULL;
                int tls_id;
                int found = 0;

                MBEDTLS_SSL_DEBUG_BUF( 3, "key_share extension", ext + 4, ext_size );

                /* Read selected_group */
                tls_id = ( ( ext[4] << 8 ) | ( ext[5] ) );
                MBEDTLS_SSL_DEBUG_MSG( 3, ( "selected_group ( %d )", tls_id ) );

                /* Upon receipt of this extension in a HelloRetryRequest, the
                 * client MUST first verify that the selected_group field
                 * corresponds to a group which was provided in the
                 * "supported_groups" extension in the original ClientHello.
                 * The supported_group was based on the configured list of
                 * groups.
                 *
                 * If the server provided a key share that was not sent in the
                 * ClientHello then the client MUST abort the handshake with an
                 * "illegal_parameter" alert. */
                for( group_list = mbedtls_ssl_get_groups( ssl );
                     *group_list != 0; group_list++ )
                {
                    if( !mbedtls_ssl_tls13_named_group_is_ecdhe( *group_list ) )
                        continue;

                    curve_info =
                        mbedtls_ecp_curve_info_from_tls_id( *group_list );

                    if( ( curve_info == NULL ) ||
                        ( curve_info->tls_id != tls_id ) )
                        continue;

                    /* We found a match */
                    found = 1;
                    break;
                }

                /* Client MUST verify that the selected_group field does not
                 * correspond to a group which was provided in the "key_share"
                 * extension in the original ClientHello. If the server sent an
                 * HRR message with a key share already provided in the
                 * ClientHello then the client MUST abort the handshake with
                 * an "illegal_parameter" alert. */
                if( found == 0 || tls_id == ssl->handshake->offered_group_id )
                {
                    MBEDTLS_SSL_DEBUG_MSG( 1, ( "Invalid key share in HRR" ) );
                    MBEDTLS_SSL_PEND_FATAL_ALERT( MBEDTLS_SSL_ALERT_MSG_ILLEGAL_PARAMETER,
                                                  MBEDTLS_ERR_SSL_ILLEGAL_PARAMETER );
                    return( MBEDTLS_ERR_SSL_ILLEGAL_PARAMETER );
                }

                /* Remember server's preference for next ClientHello */
                ssl->handshake->offered_group_id = tls_id;
                break;
            }

#endif /* MBEDTLS_ECDH_C || MBEDTLS_ECDSA_C */
            default:
                MBEDTLS_SSL_DEBUG_MSG( 3, ( "unknown extension found: %d ( ignoring )", ext_id ) );
        }

        /* Jump to next extension */
        ext_len -= 4 + ext_size;
        ext += 4 + ext_size;

        if( ext_len > 0 && ext_len < 4 )
        {
            MBEDTLS_SSL_DEBUG_MSG( 1, ( "bad hello retry request message" ) );
            return( MBEDTLS_ERR_SSL_DECODE_ERROR );
        }

    }

    return( 0 );
}

static int ssl_tls13_finalize_server_hello( mbedtls_ssl_context *ssl )
{
    int ret = MBEDTLS_ERR_ERROR_CORRUPTION_DETECTED;
    mbedtls_ssl_key_set traffic_keys;
    mbedtls_ssl_transform *transform_handshake = NULL;
    mbedtls_ssl_handshake_params *handshake = ssl->handshake;

    /* Determine the key exchange mode:
     * 1) If both the pre_shared_key and key_share extensions were received
     *    then the key exchange mode is PSK with EPHEMERAL.
     * 2) If only the pre_shared_key extension was received then the key
     *    exchange mode is PSK-only.
     * 3) If only the key_share extension was received then the key
     *    exchange mode is EPHEMERAL-only.
     */
    switch( handshake->extensions_present &
            ( MBEDTLS_SSL_EXT_PRE_SHARED_KEY | MBEDTLS_SSL_EXT_KEY_SHARE ) )
    {
        /* Only the pre_shared_key extension was received */
        case MBEDTLS_SSL_EXT_PRE_SHARED_KEY:
            handshake->key_exchange = MBEDTLS_SSL_TLS13_KEY_EXCHANGE_MODE_PSK;
            break;

        /* Only the key_share extension was received */
        case MBEDTLS_SSL_EXT_KEY_SHARE:
            handshake->key_exchange = MBEDTLS_SSL_TLS13_KEY_EXCHANGE_MODE_EPHEMERAL;
            break;

        /* Both the pre_shared_key and key_share extensions were received */
        case ( MBEDTLS_SSL_EXT_PRE_SHARED_KEY | MBEDTLS_SSL_EXT_KEY_SHARE ):
            handshake->key_exchange = MBEDTLS_SSL_TLS13_KEY_EXCHANGE_MODE_PSK_EPHEMERAL;
            break;

        /* Neither pre_shared_key nor key_share extension was received */
        default:
            MBEDTLS_SSL_DEBUG_MSG( 1, ( "Unknown key exchange." ) );
            ret = MBEDTLS_ERR_SSL_HANDSHAKE_FAILURE;
            goto cleanup;
    }

    /* Start the TLS 1.3 key schedule: Set the PSK and derive early secret.
     *
     * TODO: We don't have to do this in case we offered 0-RTT and the
     *       server accepted it. In this case, we could skip generating
     *       the early secret. */
    ret = mbedtls_ssl_tls1_3_key_schedule_stage_early( ssl );
    if( ret != 0 )
    {
        MBEDTLS_SSL_DEBUG_RET( 1, "mbedtls_ssl_tls1_3_key_schedule_stage_early_data",
                               ret );
        goto cleanup;
    }

<<<<<<< HEAD
    /* Compute handshake secret */
    ret = mbedtls_ssl_tls13_key_schedule_stage_handshake( ssl );
    if( ret != 0 )
=======
    if( ( ret = ssl->conf->f_rng( ssl->conf->p_rng,
                                  ssl->handshake->randbytes,
                                  MBEDTLS_CLIENT_HELLO_RANDOM_LEN ) ) != 0 )
>>>>>>> f36e1677
    {
        MBEDTLS_SSL_DEBUG_RET( 1, "mbedtls_ssl_tls1_3_derive_master_secret", ret );
        goto cleanup;
    }

    /* Next evolution in key schedule: Establish handshake secret and
     * key material. */
    ret = mbedtls_ssl_tls13_generate_handshake_keys( ssl, &traffic_keys );
    if( ret != 0 )
    {
        MBEDTLS_SSL_DEBUG_RET( 1, "mbedtls_ssl_tls13_generate_handshake_keys",
                               ret );
        goto cleanup;
    }

    transform_handshake = mbedtls_calloc( 1, sizeof( mbedtls_ssl_transform ) );
    if( transform_handshake == NULL )
    {
        ret = MBEDTLS_ERR_SSL_ALLOC_FAILED;
        goto cleanup;
    }

    ret = mbedtls_ssl_tls13_populate_transform( transform_handshake,
                              ssl->conf->endpoint,
                              ssl->session_negotiate->ciphersuite,
                              &traffic_keys,
                              ssl );
    if( ret != 0 )
    {
        MBEDTLS_SSL_DEBUG_RET( 1, "mbedtls_ssl_tls13_populate_transform", ret );
        goto cleanup;
    }

#if !defined(MBEDTLS_SSL_USE_MPS)
    handshake->transform_handshake = transform_handshake;
    mbedtls_ssl_set_inbound_transform( ssl, transform_handshake );
#else /* MBEDTLS_SSL_USE_MPS */
    ret = mbedtls_mps_add_key_material( &ssl->mps->l4,
                                        transform_handshake,
                                        &handshake->epoch_handshake );
    if( ret != 0 )
        return( ret );

    ret = mbedtls_mps_set_incoming_keys( &ssl->mps->l4,
                                         handshake->epoch_handshake );
    if( ret != 0 )
        return( ret );
#endif /* MBEDTLS_SSL_USE_MPS */

    MBEDTLS_SSL_DEBUG_MSG( 1, ( "Switch to handshake keys for inbound traffic" ) );
    ssl->session_in = ssl->session_negotiate;

    /*
     * State machine update
     */
    mbedtls_ssl_handshake_set_state( ssl, MBEDTLS_SSL_ENCRYPTED_EXTENSIONS );

cleanup:

    mbedtls_platform_zeroize( &traffic_keys, sizeof( traffic_keys ) );
    if( ret != 0 )
    {
        mbedtls_free( transform_handshake );

        MBEDTLS_SSL_PEND_FATAL_ALERT(
            MBEDTLS_SSL_ALERT_MSG_HANDSHAKE_FAILURE,
            MBEDTLS_ERR_SSL_HANDSHAKE_FAILURE );
    }
    return( ret );
}
static int ssl_hrr_postprocess( mbedtls_ssl_context* ssl )
{
    int ret = MBEDTLS_ERR_ERROR_CORRUPTION_DETECTED;

    if( ssl->handshake->hello_retry_requests_received > 0 )
    {
        MBEDTLS_SSL_DEBUG_MSG( 1, ( "Multiple HRRs received" ) );
        MBEDTLS_SSL_PEND_FATAL_ALERT( MBEDTLS_SSL_ALERT_LEVEL_FATAL,
                                      MBEDTLS_SSL_ALERT_MSG_HANDSHAKE_FAILURE );
        return( MBEDTLS_ERR_SSL_HANDSHAKE_FAILURE );
    }

    ssl->handshake->hello_retry_requests_received++;

#if defined(MBEDTLS_SSL_TLS13_COMPATIBILITY_MODE)
    /* If not offering early data, the client sends a dummy CCS record
     * immediately before its second flight. This may either be before
     * its second ClientHello or before its encrypted handshake flight. */
    mbedtls_ssl_handshake_set_state( ssl, MBEDTLS_SSL_CLIENT_CCS_BEFORE_2ND_CLIENT_HELLO );
#else
    mbedtls_ssl_handshake_set_state( ssl, MBEDTLS_SSL_CLIENT_HELLO );
#endif /* MBEDTLS_SSL_TLS13_COMPATIBILITY_MODE */

    mbedtls_ssl_session_reset_msg_layer( ssl, 0 );

    /* Reset everything that's going to be re-generated in the new ClientHello.
     *
     * Currently, we're always resetting the key share, even if the server
     * was fine with it. Once we have separated key share generation from
     * key share writing, we can confine this to the case where the server
     * requested a different share. */
    ret = ssl_reset_key_share( ssl );
    if( ret != 0 )
        return( ret );

    return( 0 );
}

static int ssl_tls1_3_process_server_hello( mbedtls_ssl_context *ssl )
{
    int ret = MBEDTLS_ERR_ERROR_CORRUPTION_DETECTED;
#if defined(MBEDTLS_SSL_USE_MPS)
    mbedtls_mps_handshake_in msg;
#endif
    unsigned char *buf = NULL;
    size_t buf_len = 0;

    MBEDTLS_SSL_DEBUG_MSG( 2, ( "=> %s", __func__ ) );

    /* Coordination step
     * - Fetch record
     * - Make sure it's either a ServerHello or a HRR.
     * - Switch processing routine in case of HRR
     */

    ssl->major_ver = MBEDTLS_SSL_MAJOR_VERSION_3;
    ssl->handshake->extensions_present = MBEDTLS_SSL_EXT_NONE;

#if defined(MBEDTLS_SSL_USE_MPS)
    ret = ssl_tls13_server_hello_coordinate( ssl, &msg, &buf, &buf_len );
#else /* MBEDTLS_SSL_USE_MPS */
    ret = ssl_tls13_server_hello_coordinate( ssl, &buf, &buf_len );
#endif /* MBEDTLS_SSL_USE_MPS */

    /* Parsing step
     * We know what message to expect by now and call
     * the respective parsing function.
     */

    if( ret == SSL_SERVER_HELLO_COORDINATE_HELLO )
    {
        MBEDTLS_SSL_PROC_CHK( ssl_tls13_parse_server_hello( ssl, buf,
                                                            buf + buf_len ) );
        mbedtls_ssl_tls1_3_add_hs_msg_to_checksum(
            ssl, MBEDTLS_SSL_HS_SERVER_HELLO, buf, buf_len );

#if defined(MBEDTLS_SSL_USE_MPS)
        MBEDTLS_SSL_PROC_CHK( mbedtls_mps_reader_commit( msg.handle ) );
        MBEDTLS_SSL_PROC_CHK( mbedtls_mps_read_consume( &ssl->mps->l4  ) );
#endif /* MBEDTLS_SSL_USE_MPS */

        MBEDTLS_SSL_PROC_CHK( ssl_tls13_finalize_server_hello( ssl ) );
    }
    else if( ret == SSL_SERVER_HELLO_COORDINATE_HRR )
    {
        MBEDTLS_SSL_PROC_CHK( ssl_hrr_parse( ssl, buf, buf_len ) );
        MBEDTLS_SSL_PROC_CHK( mbedtls_ssl_reset_transcript_for_hrr( ssl ) );

        mbedtls_ssl_tls1_3_add_hs_msg_to_checksum(
            ssl, MBEDTLS_SSL_HS_SERVER_HELLO, buf, buf_len );

#if defined(MBEDTLS_SSL_USE_MPS)
        MBEDTLS_SSL_PROC_CHK( mbedtls_mps_reader_commit( msg.handle ) );
        MBEDTLS_SSL_PROC_CHK( mbedtls_mps_read_consume( &ssl->mps->l4  ) );
#endif /* MBEDTLS_SSL_USE_MPS */

        MBEDTLS_SSL_PROC_CHK( ssl_hrr_postprocess( ssl ) );
    }


cleanup:

    MBEDTLS_SSL_DEBUG_MSG( 2, ( "<= %s", __func__ ) );
    return( ret );
}

/*
 *
 * EncryptedExtensions message
 *
 * The EncryptedExtensions message contains any extensions which
 * should be protected, i.e., any which are not needed to establish
 * the cryptographic context.
 */

/*
 * Overview
 */

/* Main entry point; orchestrates the other functions */
static int ssl_tls13_process_encrypted_extensions( mbedtls_ssl_context *ssl );

static int ssl_tls13_parse_encrypted_extensions( mbedtls_ssl_context* ssl,
                                                 const unsigned char* buf,
                                                 const unsigned char *end );
static int ssl_tls13_postprocess_encrypted_extensions( mbedtls_ssl_context *ssl );


/*
 * Handler for  MBEDTLS_SSL_ENCRYPTED_EXTENSIONS
 */
static int ssl_tls13_process_encrypted_extensions( mbedtls_ssl_context *ssl )
{
    int ret;
    unsigned char *buf;
    size_t buf_len;

    MBEDTLS_SSL_DEBUG_MSG( 2, ( "=> parse encrypted extensions" ) );

    MBEDTLS_SSL_PROC_CHK( mbedtls_ssl_tls1_3_fetch_handshake_msg(
                              ssl, MBEDTLS_SSL_HS_ENCRYPTED_EXTENSION,
                              &buf, &buf_len ) );

    /* Process the message contents */
    MBEDTLS_SSL_PROC_CHK(
        ssl_tls13_parse_encrypted_extensions( ssl, buf, buf + buf_len ) );

    mbedtls_ssl_tls1_3_add_hs_msg_to_checksum(
        ssl, MBEDTLS_SSL_HS_ENCRYPTED_EXTENSION, buf, buf_len );
#if defined(MBEDTLS_SSL_USE_MPS)
    MBEDTLS_SSL_PROC_CHK( mbedtls_ssl_mps_hs_consume_full_hs_msg( ssl ) );
#endif /* MBEDTLS_SSL_USE_MPS */

    MBEDTLS_SSL_PROC_CHK( ssl_tls13_postprocess_encrypted_extensions( ssl ) );

cleanup:

    MBEDTLS_SSL_DEBUG_MSG( 2, ( "<= parse encrypted extensions" ) );
    return( ret );

}

/* Parse EncryptedExtensions message
 * struct {
 *     Extension extensions<0..2^16-1>;
 * } EncryptedExtensions;
 */
static int ssl_tls13_parse_encrypted_extensions( mbedtls_ssl_context *ssl,
                                                 const unsigned char *buf,
                                                 const unsigned char *end )
{
    int ret = 0;
    size_t extensions_len;
    const unsigned char *p = buf;
    const unsigned char *extensions_end;

    MBEDTLS_SSL_CHK_BUF_READ_PTR( p, end, 2 );
    extensions_len = MBEDTLS_GET_UINT16_BE( p, 0 );
    p += 2;

    MBEDTLS_SSL_DEBUG_BUF( 3, "encrypted extensions", p, extensions_len );
    extensions_end = p + extensions_len;
    MBEDTLS_SSL_CHK_BUF_READ_PTR( p, end, extensions_len );

    while( p < extensions_end )
    {
        unsigned int extension_type;
        size_t extension_data_len;

        /*
         * struct {
         *     ExtensionType extension_type; (2 bytes)
         *     opaque extension_data<0..2^16-1>;
         * } Extension;
         */
        MBEDTLS_SSL_CHK_BUF_READ_PTR( p, extensions_end, 4 );
        extension_type = MBEDTLS_GET_UINT16_BE( p, 0 );
        extension_data_len = MBEDTLS_GET_UINT16_BE( p, 2 );
        p += 4;

        MBEDTLS_SSL_CHK_BUF_READ_PTR( p, extensions_end, extension_data_len );

        /* The client MUST check EncryptedExtensions for the
         * presence of any forbidden extensions and if any are found MUST abort
         * the handshake with an "unsupported_extension" alert.
         */
        switch( extension_type )
        {

#if defined(MBEDTLS_SSL_MAX_FRAGMENT_LENGTH)
            case MBEDTLS_TLS_EXT_MAX_FRAGMENT_LENGTH:
                MBEDTLS_SSL_DEBUG_MSG( 3, ( "found max_fragment_length extension" ) );

                ret = ssl_parse_max_fragment_length_ext( ssl, p,
                                                         extension_data_len );
                if( ret != 0 )
                {
                    MBEDTLS_SSL_DEBUG_RET( 1, "ssl_parse_max_fragment_length_ext", ret );
                    return( ret );
                }

                break;
#endif /* MBEDTLS_SSL_MAX_FRAGMENT_LENGTH */

            case MBEDTLS_TLS_EXT_SUPPORTED_GROUPS:
                MBEDTLS_SSL_DEBUG_MSG( 3, ( "found extensions supported groups" ) );
                break;

#if defined(MBEDTLS_SSL_ALPN)
            case MBEDTLS_TLS_EXT_ALPN:
                MBEDTLS_SSL_DEBUG_MSG( 3, ( "found alpn extension" ) );

                ret = ssl_parse_alpn_ext( ssl, p, extension_data_len );
                if( ret != 0 )
                {
                    MBEDTLS_SSL_DEBUG_RET( 1, "ssl_parse_alpn_ext", ret );
                    return( ret );
                }

                break;
#endif /* MBEDTLS_SSL_ALPN */

#if defined(MBEDTLS_SSL_SERVER_NAME_INDICATION)
            case MBEDTLS_TLS_EXT_SERVERNAME:
                MBEDTLS_SSL_DEBUG_MSG( 3, ( "found server_name extension" ) );

                /* The server_name extension should be an empty extension */

                break;
#endif /* MBEDTLS_SSL_SERVER_NAME_INDICATION */

#if defined(MBEDTLS_ZERO_RTT)
            case MBEDTLS_TLS_EXT_EARLY_DATA:
                MBEDTLS_SSL_DEBUG_MSG(3, ( "found early_data extension" ));

                ret = ssl_parse_encrypted_extensions_early_data_ext(
                    ssl, p, extension_data_len );
                if( ret != 0 )
                {
                    MBEDTLS_SSL_DEBUG_RET( 1, "ssl_parse_early_data_ext", ret );
                    return( ret );
                }
                break;
#endif /* MBEDTLS_ZERO_RTT */

            default:
                MBEDTLS_SSL_DEBUG_MSG(
                    3, ( "unsupported extension found: %u ", extension_type) );
                MBEDTLS_SSL_PEND_FATAL_ALERT(
                    MBEDTLS_SSL_ALERT_MSG_UNSUPPORTED_EXT,   \
                    MBEDTLS_ERR_SSL_UNSUPPORTED_EXTENSION );
                return ( MBEDTLS_ERR_SSL_UNSUPPORTED_EXTENSION );
                break;
        }

        p += extension_data_len;
    }

    /* Check that we consumed all the message. */
    if( p != end )
    {
        MBEDTLS_SSL_DEBUG_MSG( 1, ( "EncryptedExtension lengths misaligned" ) );
        MBEDTLS_SSL_PEND_FATAL_ALERT( MBEDTLS_SSL_ALERT_MSG_DECODE_ERROR,   \
                                      MBEDTLS_ERR_SSL_DECODE_ERROR );
        return( MBEDTLS_ERR_SSL_DECODE_ERROR );
    }

    return( ret );
}

static int ssl_tls13_postprocess_encrypted_extensions( mbedtls_ssl_context *ssl )
{
    mbedtls_ssl_handshake_set_state( ssl, MBEDTLS_SSL_CERTIFICATE_REQUEST );
    return( 0 );
}

/*
 * Handler for MBEDTLS_SSL_CERTIFICATE_REQUEST
 */

/*
 * Overview
 */

/* Main entry point; orchestrates the other functions */
static int ssl_tls13_process_certificate_request( mbedtls_ssl_context *ssl );

/* Coordination:
 * Deals with the ambiguity of not knowing if a CertificateRequest
 * will be sent. Returns a negative code on failure, or
 * - SSL_CERTIFICATE_REQUEST_EXPECT_REQUEST
 * - SSL_CERTIFICATE_REQUEST_SKIP
 * indicating if a Certificate Request is expected or not.
 */
#define SSL_CERTIFICATE_REQUEST_EXPECT_REQUEST 0
#define SSL_CERTIFICATE_REQUEST_SKIP    1
static int ssl_certificate_request_coordinate( mbedtls_ssl_context* ssl );

#if defined(MBEDTLS_KEY_EXCHANGE_ECDHE_ECDSA_ENABLED)
static int ssl_certificate_request_parse( mbedtls_ssl_context* ssl,
                                          unsigned char const* buf,
                                          size_t buflen );
#endif /* MBEDTLS_KEY_EXCHANGE_ECDHE_ECDSA_ENABLED */
static int ssl_certificate_request_postprocess( mbedtls_ssl_context* ssl );

/*
 * Implementation
 */

/* Main entry point; orchestrates the other functions */
static int ssl_tls13_process_certificate_request( mbedtls_ssl_context *ssl )
{
    int ret = 0;

    MBEDTLS_SSL_DEBUG_MSG( 2, ( "=> parse certificate request" ) );

    /* Coordination step
     * - Fetch record
     * - Make sure it's either a CertificateRequest or a ServerHelloDone
     */
    MBEDTLS_SSL_PROC_CHK_NEG( ssl_certificate_request_coordinate( ssl ) );

#if defined(MBEDTLS_KEY_EXCHANGE_ECDHE_ECDSA_ENABLED)
    if( ret == SSL_CERTIFICATE_REQUEST_EXPECT_REQUEST )
    {
        unsigned char *buf;
        size_t buflen;

        MBEDTLS_SSL_PROC_CHK( mbedtls_ssl_tls1_3_fetch_handshake_msg(
                                  ssl, MBEDTLS_SSL_HS_CERTIFICATE_REQUEST,
                                  &buf, &buflen ) );

        MBEDTLS_SSL_PROC_CHK( ssl_certificate_request_parse( ssl, buf, buflen ) );

        mbedtls_ssl_tls1_3_add_hs_msg_to_checksum(
            ssl, MBEDTLS_SSL_HS_CERTIFICATE_REQUEST, buf, buflen );
#if defined(MBEDTLS_SSL_USE_MPS)
        MBEDTLS_SSL_PROC_CHK( mbedtls_ssl_mps_hs_consume_full_hs_msg( ssl ) );
#endif
    }
    else
#endif /* MBEDTLS_KEY_EXCHANGE_ECDHE_ECDSA_ENABLED */
    if( ret == SSL_CERTIFICATE_REQUEST_SKIP )
    {
        MBEDTLS_SSL_DEBUG_MSG( 2, ( "<= skip parse certificate request" ) );
    }
    else
    {
        MBEDTLS_SSL_DEBUG_MSG( 1, ( "should never happen" ) );
        return( MBEDTLS_ERR_SSL_INTERNAL_ERROR );
    }

    /* Update state */
    MBEDTLS_SSL_PROC_CHK( ssl_certificate_request_postprocess( ssl ) );

    MBEDTLS_SSL_DEBUG_MSG( 3, ( "got %s certificate request",
                                ssl->client_auth ? "a" : "no" ) );

cleanup:

    /* In the MPS one would close the read-port here to
     * ensure there's no overlap of reading and writing. */

    MBEDTLS_SSL_DEBUG_MSG( 2, ( "<= parse certificate request" ) );
    return( ret );
}

#if defined(MBEDTLS_SSL_USE_MPS)
static int ssl_certificate_request_coordinate( mbedtls_ssl_context* ssl )
{
    int ret;
    mbedtls_mps_handshake_in msg;

    if( mbedtls_ssl_tls13_kex_with_psk( ssl ) )
    {
        MBEDTLS_SSL_DEBUG_MSG( 3, ( "<= skip parse certificate request" ) );
        return( SSL_CERTIFICATE_REQUEST_SKIP );
    }

    MBEDTLS_SSL_PROC_CHK_NEG( mbedtls_mps_read( &ssl->mps->l4 ) );
    if( ret != MBEDTLS_MPS_MSG_HS )
    {
        MBEDTLS_SSL_DEBUG_MSG( 1, ( "bad certificate request message" ) );
        MBEDTLS_SSL_PEND_FATAL_ALERT( MBEDTLS_SSL_ALERT_MSG_UNEXPECTED_MESSAGE,
                                      MBEDTLS_ERR_SSL_UNEXPECTED_MESSAGE );
        return( MBEDTLS_ERR_SSL_UNEXPECTED_MESSAGE );
    }

    MBEDTLS_SSL_PROC_CHK( mbedtls_mps_read_handshake( &ssl->mps->l4, &msg ) );

    if( msg.type == MBEDTLS_SSL_HS_CERTIFICATE_REQUEST )
        return( SSL_CERTIFICATE_REQUEST_EXPECT_REQUEST );

    return( SSL_CERTIFICATE_REQUEST_SKIP );

cleanup:
    return( ret);
}

#else /* MBEDTLS_SSL_USE_MPS */

static int ssl_certificate_request_coordinate( mbedtls_ssl_context* ssl )
{
    int ret;

    if( mbedtls_ssl_tls13_kex_with_psk( ssl ) )
    {
        MBEDTLS_SSL_DEBUG_MSG( 3, ( "<= skip parse certificate request" ) );
        return( SSL_CERTIFICATE_REQUEST_SKIP );
    }

    if( ( ret = mbedtls_ssl_read_record( ssl, 0 ) ) != 0 )
    {
        MBEDTLS_SSL_DEBUG_RET( 1, "mbedtls_ssl_read_record", ret );
        return( ret );
    }
    ssl->keep_current_message = 1;

    if( ssl->in_msgtype != MBEDTLS_SSL_MSG_HANDSHAKE )
    {
        MBEDTLS_SSL_DEBUG_MSG( 1, ( "bad certificate request message" ) );
        MBEDTLS_SSL_PEND_FATAL_ALERT( MBEDTLS_SSL_ALERT_MSG_UNEXPECTED_MESSAGE,
                                      MBEDTLS_ERR_SSL_UNEXPECTED_MESSAGE );
        return( MBEDTLS_ERR_SSL_UNEXPECTED_MESSAGE );
    }

    if( ssl->in_msg[0] == MBEDTLS_SSL_HS_CERTIFICATE_REQUEST )
    {
        return( SSL_CERTIFICATE_REQUEST_EXPECT_REQUEST );
    }

    return( SSL_CERTIFICATE_REQUEST_SKIP );
}
#endif /* MBEDTLS_SSL_USE_MPS */

#if defined(MBEDTLS_KEY_EXCHANGE_ECDHE_ECDSA_ENABLED)
static int ssl_certificate_request_parse( mbedtls_ssl_context* ssl,
                                          const unsigned char* buf,
                                          size_t buflen )
{
    int ret;
    const unsigned char* p;
    const unsigned char* ext;
    size_t ext_len = 0;
    size_t context_len = 0;

    if( buflen < 1 )
    {
        MBEDTLS_SSL_DEBUG_MSG( 1, ( "bad certificate request message" ) );
        MBEDTLS_SSL_PEND_FATAL_ALERT( MBEDTLS_SSL_ALERT_MSG_DECODE_ERROR,
                                      MBEDTLS_ERR_SSL_DECODE_ERROR );
        return( MBEDTLS_ERR_SSL_DECODE_ERROR );
    }

    /*
     * struct {
     *   opaque certificate_request_context<0..2^8-1>;
     *   Extension extensions<2..2^16-1>;
     * } CertificateRequest;
     */

    p = buf;

    /*
     * Parse certificate_request_context
     */
    context_len = (size_t) p[0];

    /* skip context_len */
    p++;

    /* Fixed length fields are:
     *  - 1 for length of context
     *  - 2 for length of extensions
     * -----
     *    3 bytes
     */

    if( buflen < (size_t) ( 3 + context_len ) )
    {
        MBEDTLS_SSL_DEBUG_MSG( 1, ( "bad certificate request message" ) );
        MBEDTLS_SSL_PEND_FATAL_ALERT( MBEDTLS_SSL_ALERT_MSG_DECODE_ERROR,
                                      MBEDTLS_ERR_SSL_DECODE_ERROR );
        return( MBEDTLS_ERR_SSL_DECODE_ERROR );
    }

    /* store context ( if necessary ) */
    if( context_len > 0 )
    {
        MBEDTLS_SSL_DEBUG_BUF( 3, "Certificate Request Context",
            p, context_len );

        ssl->handshake->certificate_request_context =
          mbedtls_calloc( context_len, 1 );
        if( ssl->handshake->certificate_request_context == NULL )
        {
            MBEDTLS_SSL_DEBUG_MSG( 1, ( "buffer too small" ) );
            return ( MBEDTLS_ERR_SSL_ALLOC_FAILED );
        }
        memcpy( ssl->handshake->certificate_request_context, p, context_len );

        /* jump over certificate_request_context */
        p += context_len;
    }

    /*
     * Parse extensions
     */
    ext_len = ( (size_t) p[0] << 8 ) | ( (size_t) p[1] );

    /* At least one extension needs to be present,
     * namely signature_algorithms ext. */
    if( ext_len < 4 )
    {
        MBEDTLS_SSL_DEBUG_MSG( 1, ( "bad certificate request message" ) );
        MBEDTLS_SSL_PEND_FATAL_ALERT( MBEDTLS_SSL_ALERT_MSG_DECODE_ERROR,
                                      MBEDTLS_ERR_SSL_DECODE_ERROR );
        return( MBEDTLS_ERR_SSL_DECODE_ERROR );
    }

    /* skip total extension length */
    p += 2;

    ext = p; /* jump to extensions */
    while( ext_len )
    {
        size_t ext_id = ( ( size_t ) ext[0] << 8 ) | ( ( size_t ) ext[1] );
        size_t ext_size = ( ( size_t ) ext[2] << 8 ) | ( ( size_t ) ext[3] );

        if( ext_size + 4 > ext_len )
        {
            MBEDTLS_SSL_DEBUG_MSG( 1, ( "bad certificate request message" ) );
            MBEDTLS_SSL_PEND_FATAL_ALERT( MBEDTLS_SSL_ALERT_MSG_DECODE_ERROR,
                                          MBEDTLS_ERR_SSL_DECODE_ERROR );
            return( MBEDTLS_ERR_SSL_DECODE_ERROR );
        }

        switch( ext_id )
        {
            case MBEDTLS_TLS_EXT_SIG_ALG:
                MBEDTLS_SSL_DEBUG_MSG( 3,
                    ( "found signature_algorithms extension" ) );

                if( ( ret = mbedtls_ssl_parse_signature_algorithms_ext( ssl,
                        ext + 4, (size_t) ext_size ) ) != 0 )
                {
                    MBEDTLS_SSL_DEBUG_RET( 1,
                        "mbedtls_ssl_parse_signature_algorithms_ext", ret );
                    MBEDTLS_SSL_PEND_FATAL_ALERT( MBEDTLS_SSL_ALERT_MSG_DECODE_ERROR,
                                                  ret );
                    return( ret );
                }
                break;

            default:
                MBEDTLS_SSL_DEBUG_MSG( 3,
                    ( "unknown extension found: %" MBEDTLS_PRINTF_SIZET " ( ignoring )", ext_id ) );
                break;
        }

        ext_len -= 4 + ext_size;
        ext += 4 + ext_size;

        if( ext_len > 0 && ext_len < 4 )
        {
            MBEDTLS_SSL_DEBUG_MSG( 1, ( "bad certificate request message" ) );
            MBEDTLS_SSL_PEND_FATAL_ALERT( MBEDTLS_SSL_ALERT_MSG_DECODE_ERROR,
                                          MBEDTLS_ERR_SSL_DECODE_ERROR );
            return( MBEDTLS_ERR_SSL_DECODE_ERROR );
        }
    }

<<<<<<< HEAD
    ssl->client_auth = 1;
    return( 0 );
=======
/*
 * Functions for parsing and processing Server Hello
 */
/* Returns a negative value on failure, and otherwise
 * - SSL_SERVER_HELLO_COORDINATE_HELLO or
 * - SSL_SERVER_HELLO_COORDINATE_HRR
 * to indicate which message is expected and to be parsed next. */
#define SSL_SERVER_HELLO_COORDINATE_HELLO 0
#define SSL_SERVER_HELLO_COORDINATE_HRR 1
static int ssl_server_hello_is_hrr( mbedtls_ssl_context *ssl,
                                    const unsigned char *buf,
                                    const unsigned char *end )
{
    static const unsigned char magic_hrr_string[MBEDTLS_SERVER_HELLO_RANDOM_LEN] =
        { 0xCF, 0x21, 0xAD, 0x74, 0xE5, 0x9A, 0x61, 0x11,
          0xBE, 0x1D, 0x8C, 0x02, 0x1E, 0x65, 0xB8, 0x91,
          0xC2, 0xA2, 0x11, 0x16, 0x7A, 0xBB, 0x8C, 0x5E,
          0x07, 0x9E, 0x09, 0xE2, 0xC8, 0xA8, 0x33 ,0x9C };

    /* Check whether this message is a HelloRetryRequest ( HRR ) message.
     *
     * Server Hello and HRR are only distinguished by Random set to the
     * special value of the SHA-256 of "HelloRetryRequest".
     *
     * struct {
     *    ProtocolVersion legacy_version = 0x0303;
     *    Random random;
     *    opaque legacy_session_id_echo<0..32>;
     *    CipherSuite cipher_suite;
     *    uint8 legacy_compression_method = 0;
     *    Extension extensions<6..2^16-1>;
     * } ServerHello;
     *
     */
    MBEDTLS_SSL_CHK_BUF_READ_PTR( buf, end, 2 + sizeof( magic_hrr_string ) );

    if( memcmp( buf + 2, magic_hrr_string, sizeof( magic_hrr_string ) ) == 0 )
    {
        return( SSL_SERVER_HELLO_COORDINATE_HRR );
    }

    return( SSL_SERVER_HELLO_COORDINATE_HELLO );
}

/* Fetch and preprocess
 * Returns a negative value on failure, and otherwise
 * - SSL_SERVER_HELLO_COORDINATE_HELLO or
 * - SSL_SERVER_HELLO_COORDINATE_HRR
 */
static int ssl_tls13_server_hello_coordinate( mbedtls_ssl_context *ssl,
                                              unsigned char **buf,
                                              size_t *buf_len )
{
    int ret = MBEDTLS_ERR_ERROR_CORRUPTION_DETECTED;

    MBEDTLS_SSL_PROC_CHK( mbedtls_ssl_read_record( ssl, 0 ) );

    if( ( ssl->in_msgtype != MBEDTLS_SSL_MSG_HANDSHAKE ) ||
        ( ssl->in_msg[0] != MBEDTLS_SSL_HS_SERVER_HELLO ) )
    {
        MBEDTLS_SSL_DEBUG_MSG( 1, ( "unexpected message" ) );

        MBEDTLS_SSL_PEND_FATAL_ALERT( MBEDTLS_SSL_ALERT_MSG_UNEXPECTED_MESSAGE,
                                      MBEDTLS_ERR_SSL_UNEXPECTED_MESSAGE );
        return( MBEDTLS_ERR_SSL_UNEXPECTED_MESSAGE );
    }

    *buf = ssl->in_msg + 4;
    *buf_len = ssl->in_hslen - 4;

    ret = ssl_server_hello_is_hrr( ssl, *buf, *buf + *buf_len );
    switch( ret )
    {
        case SSL_SERVER_HELLO_COORDINATE_HELLO:
            MBEDTLS_SSL_DEBUG_MSG( 2, ( "received ServerHello message" ) );
            break;
        case SSL_SERVER_HELLO_COORDINATE_HRR:
            MBEDTLS_SSL_DEBUG_MSG( 2, ( "received HelloRetryRequest message" ) );
            break;
    }

cleanup:

    return( ret );
}

static int ssl_tls13_check_server_hello_session_id_echo( mbedtls_ssl_context *ssl,
                                                         const unsigned char **buf,
                                                         const unsigned char *end )
{
    const unsigned char *p = *buf;
    size_t legacy_session_id_echo_len;

    MBEDTLS_SSL_CHK_BUF_READ_PTR( p, end, 1 );
    legacy_session_id_echo_len = *p++ ;

    MBEDTLS_SSL_CHK_BUF_READ_PTR( p, end, legacy_session_id_echo_len );

    /* legacy_session_id_echo */
    if( ssl->session_negotiate->id_len != legacy_session_id_echo_len ||
        memcmp( ssl->session_negotiate->id, p , legacy_session_id_echo_len ) != 0 )
    {
        MBEDTLS_SSL_DEBUG_BUF( 3, "Expected Session ID",
                               ssl->session_negotiate->id,
                               ssl->session_negotiate->id_len );
        MBEDTLS_SSL_DEBUG_BUF( 3, "Received Session ID", p,
                               legacy_session_id_echo_len );

        MBEDTLS_SSL_PEND_FATAL_ALERT( MBEDTLS_SSL_ALERT_MSG_ILLEGAL_PARAMETER,
                                      MBEDTLS_ERR_SSL_ILLEGAL_PARAMETER);

        return( MBEDTLS_ERR_SSL_ILLEGAL_PARAMETER );
    }

    p += legacy_session_id_echo_len;
    *buf = p;

    MBEDTLS_SSL_DEBUG_BUF( 3, "Session ID", ssl->session_negotiate->id,
                            ssl->session_negotiate->id_len );
    return( 0 );
}

static int ssl_tls13_cipher_suite_is_offered( mbedtls_ssl_context *ssl,
                                              int cipher_suite )
{
    const int *ciphersuite_list = ssl->conf->ciphersuite_list;

    /* Check whether we have offered this ciphersuite */
    for ( size_t i = 0; ciphersuite_list[i] != 0; i++ )
    {
        if( ciphersuite_list[i] == cipher_suite )
        {
            return( 1 );
        }
    }
    return( 0 );
}

/* Parse ServerHello message and configure context
 *
 * struct {
 *    ProtocolVersion legacy_version = 0x0303; // TLS 1.2
 *    Random random;
 *    opaque legacy_session_id_echo<0..32>;
 *    CipherSuite cipher_suite;
 *    uint8 legacy_compression_method = 0;
 *    Extension extensions<6..2^16-1>;
 * } ServerHello;
 */
static int ssl_tls13_parse_server_hello( mbedtls_ssl_context *ssl,
                                         const unsigned char *buf,
                                         const unsigned char *end )
{
    int ret = MBEDTLS_ERR_ERROR_CORRUPTION_DETECTED;
    const unsigned char *p = buf;
    size_t extensions_len;
    const unsigned char *extensions_end;
    uint16_t cipher_suite;
    const mbedtls_ssl_ciphersuite_t *ciphersuite_info;

    /*
     * Check there is space for minimal fields
     *
     * - legacy_version             ( 2 bytes)
     * - random                     (MBEDTLS_SERVER_HELLO_RANDOM_LEN bytes)
     * - legacy_session_id_echo     ( 1 byte ), minimum size
     * - cipher_suite               ( 2 bytes)
     * - legacy_compression_method  ( 1 byte )
     */
    MBEDTLS_SSL_CHK_BUF_READ_PTR( p, end, MBEDTLS_SERVER_HELLO_RANDOM_LEN + 6 );

    MBEDTLS_SSL_DEBUG_BUF( 4, "server hello", p, end - p );
    MBEDTLS_SSL_DEBUG_BUF( 3, "server hello, version", p, 2 );

    /* ...
     * ProtocolVersion legacy_version = 0x0303; // TLS 1.2
     * ...
     * with ProtocolVersion defined as:
     * uint16 ProtocolVersion;
     */
    if( !( p[0] == MBEDTLS_SSL_MAJOR_VERSION_3 &&
           p[1] == MBEDTLS_SSL_MINOR_VERSION_3 ) )
    {
        MBEDTLS_SSL_DEBUG_MSG( 1, ( "Unsupported version of TLS." ) );
        MBEDTLS_SSL_PEND_FATAL_ALERT( MBEDTLS_SSL_ALERT_MSG_PROTOCOL_VERSION,
                                      MBEDTLS_ERR_SSL_BAD_PROTOCOL_VERSION );
        return( MBEDTLS_ERR_SSL_BAD_PROTOCOL_VERSION );
    }
    p += 2;

    /* ...
     * Random random;
     * ...
     * with Random defined as:
     * opaque Random[MBEDTLS_SERVER_HELLO_RANDOM_LEN];
     */
    memcpy( &ssl->handshake->randbytes[MBEDTLS_CLIENT_HELLO_RANDOM_LEN], p,
            MBEDTLS_SERVER_HELLO_RANDOM_LEN );
    MBEDTLS_SSL_DEBUG_BUF( 3, "server hello, random bytes",
                           p, MBEDTLS_SERVER_HELLO_RANDOM_LEN );
    p += MBEDTLS_SERVER_HELLO_RANDOM_LEN;

    /* ...
     * opaque legacy_session_id_echo<0..32>;
     * ...
     */
    if( ssl_tls13_check_server_hello_session_id_echo( ssl, &p, end ) != 0 )
    {
        MBEDTLS_SSL_PEND_FATAL_ALERT( MBEDTLS_SSL_ALERT_MSG_ILLEGAL_PARAMETER,
                                      MBEDTLS_ERR_SSL_ILLEGAL_PARAMETER );
        return( MBEDTLS_ERR_SSL_ILLEGAL_PARAMETER );
    }

    /* ...
     * CipherSuite cipher_suite;
     * ...
     * with CipherSuite defined as:
     * uint8 CipherSuite[2];
     */
    MBEDTLS_SSL_CHK_BUF_READ_PTR( p, end, 2 );
    cipher_suite = MBEDTLS_GET_UINT16_BE( p, 0 );
    p += 2;


    /*
     * Check whether this ciphersuite is supported and offered.
     * Via the force_ciphersuite version we may have instructed the client
     * to use a different ciphersuite.
     */
    ciphersuite_info = mbedtls_ssl_ciphersuite_from_id( cipher_suite );
    if( ciphersuite_info == NULL ||
        ssl_tls13_cipher_suite_is_offered( ssl, cipher_suite ) == 0 )
    {
        MBEDTLS_SSL_DEBUG_MSG( 1, ( "ciphersuite(%04x) not found or not offered",
                                    cipher_suite ) );

        MBEDTLS_SSL_PEND_FATAL_ALERT( MBEDTLS_SSL_ALERT_MSG_ILLEGAL_PARAMETER,
                                      MBEDTLS_ERR_SSL_ILLEGAL_PARAMETER );
        return( MBEDTLS_ERR_SSL_ILLEGAL_PARAMETER );
    }


    /* Configure ciphersuites */
    mbedtls_ssl_optimize_checksum( ssl, ciphersuite_info );

    ssl->handshake->ciphersuite_info = ciphersuite_info;
    ssl->session_negotiate->ciphersuite = cipher_suite;

    MBEDTLS_SSL_DEBUG_MSG( 3, ( "server hello, chosen ciphersuite: ( %04x ) - %s",
                                 cipher_suite, ciphersuite_info->name ) );

#if defined(MBEDTLS_HAVE_TIME)
    ssl->session_negotiate->start = time( NULL );
#endif /* MBEDTLS_HAVE_TIME */

    /* ...
     * uint8 legacy_compression_method = 0;
     * ...
     */
    MBEDTLS_SSL_CHK_BUF_READ_PTR( p, end, 1 );
    if( p[0] != 0 )
    {
        MBEDTLS_SSL_DEBUG_MSG( 1, ( "bad legacy compression method" ) );
        MBEDTLS_SSL_PEND_FATAL_ALERT( MBEDTLS_SSL_ALERT_MSG_ILLEGAL_PARAMETER,
                                      MBEDTLS_ERR_SSL_ILLEGAL_PARAMETER );
        return( MBEDTLS_ERR_SSL_ILLEGAL_PARAMETER );
    }
    p++;

    /* ...
     * Extension extensions<6..2^16-1>;
     * ...
     * struct {
     *      ExtensionType extension_type; (2 bytes)
     *      opaque extension_data<0..2^16-1>;
     * } Extension;
     */
    MBEDTLS_SSL_CHK_BUF_READ_PTR( p, end, 2 );
    extensions_len = MBEDTLS_GET_UINT16_BE( p, 0 );
    p += 2;

    /* Check extensions do not go beyond the buffer of data. */
    MBEDTLS_SSL_CHK_BUF_READ_PTR( p, end, extensions_len );
    extensions_end = p + extensions_len;

    MBEDTLS_SSL_DEBUG_BUF( 3, "server hello extensions", p, extensions_len );

    while( p < extensions_end )
    {
        unsigned int extension_type;
        size_t extension_data_len;

        MBEDTLS_SSL_CHK_BUF_READ_PTR( p, extensions_end, 4 );
        extension_type = MBEDTLS_GET_UINT16_BE( p, 0 );
        extension_data_len = MBEDTLS_GET_UINT16_BE( p, 2 );
        p += 4;

        MBEDTLS_SSL_CHK_BUF_READ_PTR( p, extensions_end, extension_data_len );

        switch( extension_type )
        {
            case MBEDTLS_TLS_EXT_SUPPORTED_VERSIONS:
                MBEDTLS_SSL_DEBUG_MSG( 3,
                            ( "found supported_versions extension" ) );

                ret = ssl_tls13_parse_supported_versions_ext( ssl,
                                                              p,
                                                              p + extension_data_len );
                if( ret != 0 )
                    return( ret );
                break;

            case MBEDTLS_TLS_EXT_PRE_SHARED_KEY:
                MBEDTLS_SSL_DEBUG_MSG( 3, ( "found pre_shared_key extension." ) );
                MBEDTLS_SSL_DEBUG_MSG( 3, ( "pre_shared_key:Not supported yet" ) );

                MBEDTLS_SSL_PEND_FATAL_ALERT(
                    MBEDTLS_SSL_ALERT_MSG_UNSUPPORTED_EXT,
                    MBEDTLS_ERR_SSL_UNSUPPORTED_EXTENSION );
                return( MBEDTLS_ERR_SSL_UNSUPPORTED_EXTENSION );

#if defined(MBEDTLS_KEY_EXCHANGE_WITH_CERT_ENABLED)
            case MBEDTLS_TLS_EXT_KEY_SHARE:
                MBEDTLS_SSL_DEBUG_MSG( 3, ( "found key_shares extension" ) );
                if( ( ret = ssl_tls13_parse_key_share_ext( ssl,
                                            p, p + extension_data_len ) ) != 0 )
                {
                    MBEDTLS_SSL_DEBUG_RET( 1,
                                           "ssl_tls13_parse_key_share_ext",
                                           ret );
                    return( ret );
                }
                break;
#endif /* MBEDTLS_KEY_EXCHANGE_WITH_CERT_ENABLED */

            default:
                MBEDTLS_SSL_DEBUG_MSG(
                    3,
                    ( "unknown extension found: %u ( ignoring )",
                      extension_type ) );

                MBEDTLS_SSL_PEND_FATAL_ALERT(
                    MBEDTLS_SSL_ALERT_MSG_UNSUPPORTED_EXT,
                    MBEDTLS_ERR_SSL_UNSUPPORTED_EXTENSION );
                return( MBEDTLS_ERR_SSL_UNSUPPORTED_EXTENSION );
        }

        p += extension_data_len;
    }

    return( 0 );
}

static int ssl_tls13_finalize_server_hello( mbedtls_ssl_context *ssl )
{
    int ret = MBEDTLS_ERR_ERROR_CORRUPTION_DETECTED;
    mbedtls_ssl_key_set traffic_keys;
    mbedtls_ssl_transform *transform_handshake = NULL;
    mbedtls_ssl_handshake_params *handshake = ssl->handshake;

    /* Determine the key exchange mode:
     * 1) If both the pre_shared_key and key_share extensions were received
     *    then the key exchange mode is PSK with EPHEMERAL.
     * 2) If only the pre_shared_key extension was received then the key
     *    exchange mode is PSK-only.
     * 3) If only the key_share extension was received then the key
     *    exchange mode is EPHEMERAL-only.
     */
    switch( handshake->extensions_present &
            ( MBEDTLS_SSL_EXT_PRE_SHARED_KEY | MBEDTLS_SSL_EXT_KEY_SHARE ) )
    {
        /* Only the pre_shared_key extension was received */
        case MBEDTLS_SSL_EXT_PRE_SHARED_KEY:
            handshake->tls1_3_kex_modes = MBEDTLS_SSL_TLS13_KEY_EXCHANGE_MODE_PSK;
            break;

        /* Only the key_share extension was received */
        case MBEDTLS_SSL_EXT_KEY_SHARE:
            handshake->tls1_3_kex_modes = MBEDTLS_SSL_TLS13_KEY_EXCHANGE_MODE_EPHEMERAL;
            break;

        /* Both the pre_shared_key and key_share extensions were received */
        case ( MBEDTLS_SSL_EXT_PRE_SHARED_KEY | MBEDTLS_SSL_EXT_KEY_SHARE ):
            handshake->tls1_3_kex_modes = MBEDTLS_SSL_TLS13_KEY_EXCHANGE_MODE_PSK_EPHEMERAL;
            break;

        /* Neither pre_shared_key nor key_share extension was received */
        default:
            MBEDTLS_SSL_DEBUG_MSG( 1, ( "Unknown key exchange." ) );
            ret = MBEDTLS_ERR_SSL_HANDSHAKE_FAILURE;
            goto cleanup;
    }

    /* Start the TLS 1.3 key schedule: Set the PSK and derive early secret.
     *
     * TODO: We don't have to do this in case we offered 0-RTT and the
     *       server accepted it. In this case, we could skip generating
     *       the early secret. */
    ret = mbedtls_ssl_tls1_3_key_schedule_stage_early( ssl );
    if( ret != 0 )
    {
        MBEDTLS_SSL_DEBUG_RET( 1, "mbedtls_ssl_tls1_3_key_schedule_stage_early_data",
                               ret );
        goto cleanup;
    }

    /* Compute handshake secret */
    ret = mbedtls_ssl_tls13_key_schedule_stage_handshake( ssl );
    if( ret != 0 )
    {
        MBEDTLS_SSL_DEBUG_RET( 1, "mbedtls_ssl_tls1_3_derive_master_secret", ret );
        goto cleanup;
    }

    /* Next evolution in key schedule: Establish handshake secret and
     * key material. */
    ret = mbedtls_ssl_tls13_generate_handshake_keys( ssl, &traffic_keys );
    if( ret != 0 )
    {
        MBEDTLS_SSL_DEBUG_RET( 1, "mbedtls_ssl_tls13_generate_handshake_keys",
                               ret );
        goto cleanup;
    }

    transform_handshake = mbedtls_calloc( 1, sizeof( mbedtls_ssl_transform ) );
    if( transform_handshake == NULL )
    {
        ret = MBEDTLS_ERR_SSL_ALLOC_FAILED;
        goto cleanup;
    }

    ret = mbedtls_ssl_tls13_populate_transform( transform_handshake,
                              ssl->conf->endpoint,
                              ssl->session_negotiate->ciphersuite,
                              &traffic_keys,
                              ssl );
    if( ret != 0 )
    {
        MBEDTLS_SSL_DEBUG_RET( 1, "mbedtls_ssl_tls13_populate_transform", ret );
        goto cleanup;
    }

    handshake->transform_handshake = transform_handshake;
    mbedtls_ssl_set_inbound_transform( ssl, transform_handshake );

    MBEDTLS_SSL_DEBUG_MSG( 1, ( "Switch to handshake keys for inbound traffic" ) );
    ssl->session_in = ssl->session_negotiate;

    /*
     * State machine update
     */
    mbedtls_ssl_handshake_set_state( ssl, MBEDTLS_SSL_ENCRYPTED_EXTENSIONS );

cleanup:

    mbedtls_platform_zeroize( &traffic_keys, sizeof( traffic_keys ) );
    if( ret != 0 )
    {
        mbedtls_free( transform_handshake );

        MBEDTLS_SSL_PEND_FATAL_ALERT(
            MBEDTLS_SSL_ALERT_MSG_HANDSHAKE_FAILURE,
            MBEDTLS_ERR_SSL_HANDSHAKE_FAILURE );
    }
    return( ret );
}

/*
 * Wait and parse ServerHello handshake message.
 * Handler for MBEDTLS_SSL_SERVER_HELLO
 */
static int ssl_tls1_3_process_server_hello( mbedtls_ssl_context *ssl )
{
    int ret = MBEDTLS_ERR_ERROR_CORRUPTION_DETECTED;
    unsigned char *buf;
    size_t buf_len;

    MBEDTLS_SSL_DEBUG_MSG( 2, ( "=> %s", __func__ ) );

    /* Coordination step
     * - Fetch record
     * - Make sure it's either a ServerHello or a HRR.
     * - Switch processing routine in case of HRR
     */
    ssl->major_ver = MBEDTLS_SSL_MAJOR_VERSION_3;
    ssl->handshake->extensions_present = MBEDTLS_SSL_EXT_NONE;

    ret = ssl_tls13_server_hello_coordinate( ssl, &buf, &buf_len );
    /* Parsing step
     * We know what message to expect by now and call
     * the respective parsing function.
     */
    if( ret == SSL_SERVER_HELLO_COORDINATE_HELLO )
    {
        MBEDTLS_SSL_PROC_CHK( ssl_tls13_parse_server_hello( ssl, buf,
                                                            buf + buf_len ) );

        mbedtls_ssl_tls1_3_add_hs_msg_to_checksum( ssl,
                                                   MBEDTLS_SSL_HS_SERVER_HELLO,
                                                   buf, buf_len );

        MBEDTLS_SSL_PROC_CHK( ssl_tls13_finalize_server_hello( ssl ) );
    }
    else if( ret == SSL_SERVER_HELLO_COORDINATE_HRR )
    {
        MBEDTLS_SSL_DEBUG_MSG( 1, ( "HRR not supported" ) );
        MBEDTLS_SSL_PEND_FATAL_ALERT( MBEDTLS_SSL_ALERT_MSG_HANDSHAKE_FAILURE ,
                                      MBEDTLS_ERR_SSL_HANDSHAKE_FAILURE );
        ret = MBEDTLS_ERR_SSL_HANDSHAKE_FAILURE;
    }

cleanup:
    MBEDTLS_SSL_DEBUG_MSG( 2, ( "<= %s", __func__ ) );
    return( ret );
>>>>>>> f36e1677
}
#endif /* ( MBEDTLS_KEY_EXCHANGE_ECDHE_ECDSA_ENABLED ) */

<<<<<<< HEAD

static int ssl_certificate_request_postprocess( mbedtls_ssl_context* ssl )
{
=======
/*
 *
 * EncryptedExtensions message
 *
 * The EncryptedExtensions message contains any extensions which
 * should be protected, i.e., any which are not needed to establish
 * the cryptographic context.
 */

/*
 * Overview
 */

/* Main entry point; orchestrates the other functions */
static int ssl_tls13_process_encrypted_extensions( mbedtls_ssl_context *ssl );

static int ssl_tls13_parse_encrypted_extensions( mbedtls_ssl_context *ssl,
                                                 const unsigned char *buf,
                                                 const unsigned char *end );
static int ssl_tls13_postprocess_encrypted_extensions( mbedtls_ssl_context *ssl );

/*
 * Handler for  MBEDTLS_SSL_ENCRYPTED_EXTENSIONS
 */
static int ssl_tls13_process_encrypted_extensions( mbedtls_ssl_context *ssl )
{
    int ret;
    unsigned char *buf;
    size_t buf_len;

    MBEDTLS_SSL_DEBUG_MSG( 2, ( "=> parse encrypted extensions" ) );

    MBEDTLS_SSL_PROC_CHK( mbedtls_ssl_tls1_3_fetch_handshake_msg( ssl,
                                             MBEDTLS_SSL_HS_ENCRYPTED_EXTENSIONS,
                                             &buf, &buf_len ) );

    /* Process the message contents */
    MBEDTLS_SSL_PROC_CHK(
        ssl_tls13_parse_encrypted_extensions( ssl, buf, buf + buf_len ) );

    mbedtls_ssl_tls1_3_add_hs_msg_to_checksum(
        ssl, MBEDTLS_SSL_HS_ENCRYPTED_EXTENSIONS, buf, buf_len );

    MBEDTLS_SSL_PROC_CHK( ssl_tls13_postprocess_encrypted_extensions( ssl ) );

cleanup:

    MBEDTLS_SSL_DEBUG_MSG( 2, ( "<= parse encrypted extensions" ) );
    return( ret );

}

/* Parse EncryptedExtensions message
 * struct {
 *     Extension extensions<0..2^16-1>;
 * } EncryptedExtensions;
 */
static int ssl_tls13_parse_encrypted_extensions( mbedtls_ssl_context *ssl,
                                                 const unsigned char *buf,
                                                 const unsigned char *end )
{
    int ret = 0;
    size_t extensions_len;
    const unsigned char *p = buf;
    const unsigned char *extensions_end;

    MBEDTLS_SSL_CHK_BUF_READ_PTR( p, end, 2 );
    extensions_len = MBEDTLS_GET_UINT16_BE( p, 0 );
    p += 2;

    MBEDTLS_SSL_DEBUG_BUF( 3, "encrypted extensions", p, extensions_len );
    extensions_end = p + extensions_len;
    MBEDTLS_SSL_CHK_BUF_READ_PTR( p, end, extensions_len );

    while( p < extensions_end )
    {
        unsigned int extension_type;
        size_t extension_data_len;

        /*
         * struct {
         *     ExtensionType extension_type; (2 bytes)
         *     opaque extension_data<0..2^16-1>;
         * } Extension;
         */
        MBEDTLS_SSL_CHK_BUF_READ_PTR( p, extensions_end, 4 );
        extension_type = MBEDTLS_GET_UINT16_BE( p, 0 );
        extension_data_len = MBEDTLS_GET_UINT16_BE( p, 2 );
        p += 4;

        MBEDTLS_SSL_CHK_BUF_READ_PTR( p, extensions_end, extension_data_len );

        /* The client MUST check EncryptedExtensions for the
         * presence of any forbidden extensions and if any are found MUST abort
         * the handshake with an "unsupported_extension" alert.
         */
        switch( extension_type )
        {

            case MBEDTLS_TLS_EXT_SUPPORTED_GROUPS:
                MBEDTLS_SSL_DEBUG_MSG( 3, ( "found extensions supported groups" ) );
                break;

            default:
                MBEDTLS_SSL_DEBUG_MSG(
                    3, ( "unsupported extension found: %u ", extension_type) );
                MBEDTLS_SSL_PEND_FATAL_ALERT(
                    MBEDTLS_SSL_ALERT_MSG_UNSUPPORTED_EXT,
                    MBEDTLS_ERR_SSL_UNSUPPORTED_EXTENSION );
                return ( MBEDTLS_ERR_SSL_UNSUPPORTED_EXTENSION );
        }

        p += extension_data_len;
    }

    /* Check that we consumed all the message. */
    if( p != end )
    {
        MBEDTLS_SSL_DEBUG_MSG( 1, ( "EncryptedExtension lengths misaligned" ) );
        MBEDTLS_SSL_PEND_FATAL_ALERT( MBEDTLS_SSL_ALERT_MSG_DECODE_ERROR,
                                      MBEDTLS_ERR_SSL_DECODE_ERROR );
        return( MBEDTLS_ERR_SSL_DECODE_ERROR );
    }

    return( ret );
}

static int ssl_tls13_postprocess_encrypted_extensions( mbedtls_ssl_context *ssl )
{
#if defined(MBEDTLS_KEY_EXCHANGE_WITH_CERT_ENABLED)
    if( mbedtls_ssl_tls1_3_some_psk_enabled( ssl ) )
        mbedtls_ssl_handshake_set_state( ssl, MBEDTLS_SSL_SERVER_FINISHED );
    else
        mbedtls_ssl_handshake_set_state( ssl, MBEDTLS_SSL_CERTIFICATE_REQUEST );
#else
    ((void) ssl);
    mbedtls_ssl_handshake_set_state( ssl, MBEDTLS_SSL_SERVER_FINISHED );
#endif
    return( 0 );
}

#if defined(MBEDTLS_KEY_EXCHANGE_WITH_CERT_ENABLED)
/*
 * Handler for  MBEDTLS_SSL_CERTIFICATE_REQUEST
 */
static int ssl_tls13_process_certificate_request( mbedtls_ssl_context *ssl )
{
    int ret = mbedtls_ssl_read_record( ssl, 0 );

    if( ret != 0 )
    {
        MBEDTLS_SSL_DEBUG_RET( 1, "mbedtls_ssl_read_record", ret );
        return( ret );
    }

    if( ( ssl->in_msgtype == MBEDTLS_SSL_MSG_HANDSHAKE ) &&
        ( ssl->in_msg[0] == MBEDTLS_SSL_HS_CERTIFICATE_REQUEST ) )
    {
        MBEDTLS_SSL_DEBUG_MSG( 1, ( "CertificateRequest not supported" ) );
        MBEDTLS_SSL_PEND_FATAL_ALERT( MBEDTLS_SSL_ALERT_MSG_HANDSHAKE_FAILURE,
                                      MBEDTLS_ERR_SSL_HANDSHAKE_FAILURE );
        return( MBEDTLS_ERR_SSL_HANDSHAKE_FAILURE );
    }

    ssl->keep_current_message = 1;
>>>>>>> f36e1677
    mbedtls_ssl_handshake_set_state( ssl, MBEDTLS_SSL_SERVER_CERTIFICATE );

    return( 0 );
}

/*
 * Handler for MBEDTLS_SSL_SERVER_CERTIFICATE
 */
static int ssl_tls1_3_process_server_certificate( mbedtls_ssl_context *ssl )
{
    int ret;

    ret = mbedtls_ssl_tls13_process_certificate( ssl );
    if( ret != 0 )
        return( ret );

    mbedtls_ssl_handshake_set_state( ssl, MBEDTLS_SSL_CERTIFICATE_VERIFY );

    return( 0 );
}

/*
 * Handler for MBEDTLS_SSL_CERTIFICATE_VERIFY
 */
static int ssl_tls1_3_process_certificate_verify( mbedtls_ssl_context *ssl )
{
    int ret;

    ret = mbedtls_ssl_tls13_process_certificate_verify( ssl );
    if( ret != 0 )
        return( ret );

    mbedtls_ssl_handshake_set_state( ssl, MBEDTLS_SSL_SERVER_FINISHED );
    return( 0 );
}
#endif /* MBEDTLS_KEY_EXCHANGE_WITH_CERT_ENABLED */
/*
 * Handler for MBEDTLS_SSL_SERVER_FINISHED
 */
static int ssl_tls1_3_process_server_finished( mbedtls_ssl_context *ssl )
{
    return( mbedtls_ssl_finished_in_process( ssl ) );
}

/*
 * Handler for MBEDTLS_SSL_CLIENT_CERTIFICATE
 */
static int ssl_tls1_3_write_client_certificate( mbedtls_ssl_context *ssl )
{
    return( mbedtls_ssl_write_certificate_process( ssl ) );
}

/*
 * Handler for MBEDTLS_SSL_CLIENT_CERTIFICATE_VERIFY
 */
static int ssl_tls1_3_write_client_certificate_verify( mbedtls_ssl_context *ssl )
{
    return( mbedtls_ssl_write_certificate_verify_process( ssl ) );
}

/*
 * Handler for MBEDTLS_SSL_CLIENT_FINISHED
 */
static int ssl_tls1_3_write_client_finished( mbedtls_ssl_context *ssl )
{
    MBEDTLS_SSL_DEBUG_MSG( 1, ( "%s hasn't been implemented", __func__ ) );
    mbedtls_ssl_handshake_set_state( ssl, MBEDTLS_SSL_FLUSH_BUFFERS );
    return( mbedtls_ssl_finished_out_process( ssl ) );
}

/*
 * Handler for MBEDTLS_SSL_FLUSH_BUFFERS
 */
static int ssl_tls1_3_flush_buffers( mbedtls_ssl_context *ssl )
{
    MBEDTLS_SSL_DEBUG_MSG( 2, ( "handshake: done" ) );
    mbedtls_ssl_handshake_set_state( ssl, MBEDTLS_SSL_HANDSHAKE_WRAPUP );

    return( 0 );
}

/*
 * Handler for MBEDTLS_SSL_HANDSHAKE_WRAPUP
 */
static int ssl_tls1_3_handshake_wrapup( mbedtls_ssl_context *ssl )
{
    MBEDTLS_SSL_DEBUG_MSG( 1, ( "Switch to application keys for inbound traffic" ) );
    MBEDTLS_SSL_DEBUG_MSG( 1, ( "Switch to application keys for outbound traffic" ) );

#if defined(MBEDTLS_SSL_USE_MPS)
    int ret = 0;

    ret = mbedtls_mps_set_incoming_keys( &ssl->mps->l4,
                                                 ssl->epoch_application );
    if( ret != 0 )
        return( ret );

    ret = mbedtls_mps_set_outgoing_keys( &ssl->mps->l4,
                                         ssl->epoch_application );
    if( ret != 0 )
        return( ret );
#else
    mbedtls_ssl_set_inbound_transform ( ssl, ssl->transform_application );
    mbedtls_ssl_set_outbound_transform( ssl, ssl->transform_application );
#endif /* MBEDTLS_SSL_USE_MPS */

    mbedtls_ssl_handshake_wrapup_tls13( ssl );
    mbedtls_ssl_handshake_set_state( ssl, MBEDTLS_SSL_HANDSHAKE_OVER );

    return( 0 );
}

/*
 *
 * Handler for MBEDTLS_SSL_CLIENT_NEW_SESSION_TICKET
 *
 */

#if defined(MBEDTLS_SSL_NEW_SESSION_TICKET)

static int ssl_new_session_ticket_early_data_ext_parse( mbedtls_ssl_context* ssl,
                                                        const unsigned char* buf,
                                                        size_t ext_size )
{
    /* From RFC 8446:
     *
     * struct {
     *         select (Handshake.msg_type) {
     *            case new_session_ticket:   uint32 max_early_data_size;
     *            case client_hello:         Empty;
     *            case encrypted_extensions: Empty;
     *        };
     *    } EarlyDataIndication;
     */

    if( ext_size == 4 && ssl->session != NULL )
    {
        ssl->session->max_early_data_size =
            ( (uint32_t) buf[0] << 24 ) | ( (uint32_t) buf[1] << 16 ) |
            ( (uint32_t) buf[2] << 8  ) | ( (uint32_t) buf[3] );
        MBEDTLS_SSL_DEBUG_MSG( 3, ( "ticket->max_early_data_size: %u",
                                    ssl->session->max_early_data_size ) );
        ssl->session->ticket_flags |= allow_early_data;
        return( 0 );
    }

    return( MBEDTLS_ERR_SSL_BAD_INPUT_DATA );
}

static int ssl_new_session_ticket_extensions_parse( mbedtls_ssl_context* ssl,
                                                    const unsigned char* buf,
                                                    size_t buf_remain )
{
    int ret;
    unsigned int ext_id;
    size_t ext_size;

    while( buf_remain != 0 )
    {
        if( buf_remain < 4 )
        {
            /* TODO: Replace with DECODE_ERROR once we have merged 3.0 */
            return( MBEDTLS_ERR_SSL_BAD_INPUT_DATA );
        }

        ext_id   = ( ( (unsigned) buf[0] << 8 ) | ( (unsigned) buf[1] ) );
        ext_size = ( ( (size_t)   buf[2] << 8 ) | ( (size_t)   buf[3] ) );

        buf        += 4;
        buf_remain -= 4;

        if( ext_size > buf_remain )
        {
            /* TODO: Replace with DECODE_ERROR once we have merged 3.0 */
            return( MBEDTLS_ERR_SSL_BAD_INPUT_DATA );
        }

        if( ext_id == MBEDTLS_TLS_EXT_EARLY_DATA )
        {
            ret = ssl_new_session_ticket_early_data_ext_parse( ssl, buf,
                                                               ext_size );
            if( ret != 0 )
            {
                MBEDTLS_SSL_DEBUG_RET( 1, "ssl_new_session_ticket_early_data_ext_parse", ret );
                return( ret );
            }
        }
        /* Ignore other extensions */

        buf        += ext_size;
        buf_remain -= ext_size;
    }

    return( 0 );
}

static int ssl_new_session_ticket_parse( mbedtls_ssl_context* ssl,
                                         unsigned char* buf,
                                         size_t buflen )
{
    int ret;
    size_t ticket_len, ext_len;
    unsigned char *ticket;
    const mbedtls_ssl_ciphersuite_t *suite_info;
    size_t used = 0, i = 0;
    int hash_length;
    size_t ticket_nonce_len;
    unsigned char ticket_nonce[256];

    /*
     * struct {
     *    uint32 ticket_lifetime;
     *    uint32 ticket_age_add;
     *    opaque ticket_nonce<0..255>;
     *    opaque ticket<1..2^16-1>;
     *    Extension extensions<0..2^16-2>;
     * } NewSessionTicket;
     *
     */
    used += 4   /* ticket_lifetime */
          + 4   /* ticket_age_add */
          + 1   /* ticket_nonce length */
          + 2   /* ticket length */
          + 2;  /* extension length */

    if( used > buflen )
    {
         MBEDTLS_SSL_DEBUG_MSG( 1, ( "bad new session ticket message" ) );
         return( MBEDTLS_ERR_SSL_DECODE_ERROR );
    }

    /* Ticket lifetime */
    ssl->session->ticket_lifetime =
        ( (unsigned) buf[i] << 24 ) | ( (unsigned) buf[i + 1] << 16 ) |
        ( (unsigned) buf[i + 2] << 8  ) | ( (unsigned) buf[i + 3] << 0 );
    i += 4;

    MBEDTLS_SSL_DEBUG_MSG( 3, ( "ticket->lifetime: %u",
                                ssl->session->ticket_lifetime ) );

    /* Ticket Age Add */
    ssl->session->ticket_age_add =
                     ( (unsigned) buf[i] << 24 ) |
                     ( (unsigned) buf[i + 1] << 16 ) |
                     ( (unsigned) buf[i + 2] << 8  ) |
                     ( (unsigned) buf[i + 3] << 0  );
    i += 4;

    MBEDTLS_SSL_DEBUG_MSG( 3, ( "ticket->ticket_age_add: %u",
                                ssl->session->ticket_age_add ) );

    ticket_nonce_len = buf[i];
    i++;

    used += ticket_nonce_len;

    if( used > buflen )
    {
         MBEDTLS_SSL_DEBUG_MSG( 1, ( "bad new session ticket message" ) );
         return( MBEDTLS_ERR_SSL_DECODE_ERROR );
    }

    if( ticket_nonce_len > 0 )
    {
        if( ticket_nonce_len > sizeof( ticket_nonce )  )
        {
            MBEDTLS_SSL_DEBUG_MSG( 1, ( "ticket_nonce is too small" ) );
            return( MBEDTLS_ERR_SSL_FEATURE_UNAVAILABLE );
        }

        memcpy( ticket_nonce, &buf[i], ticket_nonce_len );

        MBEDTLS_SSL_DEBUG_BUF( 3, "nonce:", &buf[i],
                               ticket_nonce_len );

    }
    i += ticket_nonce_len;

    /* Ticket */
    ticket_len = ( (size_t) buf[i] << 8 ) | ( (size_t) buf[i + 1] );
    i += 2;

    used += ticket_len;

    if( used > buflen )
    {
         MBEDTLS_SSL_DEBUG_MSG( 1, ( "bad new session ticket message" ) );
         return( MBEDTLS_ERR_SSL_DECODE_ERROR );
    }

    MBEDTLS_SSL_DEBUG_MSG( 3, ( "ticket->length: %" MBEDTLS_PRINTF_SIZET , ticket_len ) );

    /* Check if we previously received a ticket already. */
    if( ssl->session->ticket != NULL || ssl->session->ticket_len > 0 )
    {
        mbedtls_free( ssl->session->ticket );
        ssl->session->ticket = NULL;
        ssl->session->ticket_len = 0;
    }

    if( ( ticket = mbedtls_calloc( 1, ticket_len ) ) == NULL )
    {
        MBEDTLS_SSL_DEBUG_MSG( 1, ( "ticket alloc failed" ) );
        return( MBEDTLS_ERR_SSL_ALLOC_FAILED );
    }

    memcpy( ticket, buf + i, ticket_len );
    i += ticket_len;
    ssl->session->ticket = ticket;
    ssl->session->ticket_len = ticket_len;

    MBEDTLS_SSL_DEBUG_BUF( 4, "ticket", ticket, ticket_len );


    /* Ticket Extension */
    ext_len = ( (size_t) buf[ i + 0 ] << 8 ) |
              ( (size_t) buf[ i + 1 ] );
    i += 2;

    used += ext_len;
    if( used != buflen )
    {
         MBEDTLS_SSL_DEBUG_MSG( 1, ( "bad new session ticket message" ) );
         return( MBEDTLS_ERR_SSL_DECODE_ERROR );
    }

    MBEDTLS_SSL_DEBUG_BUF( 3, "ticket->extension", &buf[i], ext_len );

    ret = ssl_new_session_ticket_extensions_parse( ssl, &buf[i], ext_len );
    if( ret != 0 )
    {
        MBEDTLS_SSL_DEBUG_RET( 1, "ssl_new_session_ticket_extensions_parse", ret );
        return( ret );
    }
    i += ext_len;

    /* Compute PSK based on received nonce and resumption_master_secret
     * in the following style:
     *
     *  HKDF-Expand-Label( resumption_master_secret,
     *                    "resumption", ticket_nonce, Hash.length )
     */

    suite_info = mbedtls_ssl_ciphersuite_from_id( ssl->session->ciphersuite );

    if( suite_info == NULL )
    {
        MBEDTLS_SSL_DEBUG_MSG( 1, ( "should never happen" ) );
        return( MBEDTLS_ERR_SSL_INTERNAL_ERROR );
    }

    hash_length = mbedtls_hash_size_for_ciphersuite( suite_info );

    if( hash_length == -1 )
        return( MBEDTLS_ERR_SSL_INTERNAL_ERROR );

    MBEDTLS_SSL_DEBUG_BUF( 3, "resumption_master_secret",
                           ssl->session->app_secrets.resumption_master_secret,
                           hash_length );

    /* Computer resumption key
     *
     *  HKDF-Expand-Label( resumption_master_secret,
     *                    "resumption", ticket_nonce, Hash.length )
     */
    ret = mbedtls_ssl_tls1_3_hkdf_expand_label( suite_info->mac,
                    ssl->session->app_secrets.resumption_master_secret,
                    hash_length,
                    MBEDTLS_SSL_TLS1_3_LBL_WITH_LEN( resumption ),
                    ticket_nonce,
                    ticket_nonce_len,
                    ssl->session->key,
                    hash_length );

    if( ret != 0 )
    {
        MBEDTLS_SSL_DEBUG_RET( 2, "Creating the ticket-resumed PSK failed", ret );
        return( ret );
    }

    ssl->session->key_len = hash_length;

    MBEDTLS_SSL_DEBUG_BUF( 3, "Ticket-resumed PSK", ssl->session->key,
                           ssl->session->key_len );

#if defined(MBEDTLS_HAVE_TIME)
    /* Store ticket creation time */
    ssl->session->ticket_received = time( NULL );
#endif

    return( 0 );
}

static int ssl_new_session_ticket_postprocess( mbedtls_ssl_context* ssl )
{
    mbedtls_ssl_handshake_set_state( ssl, MBEDTLS_SSL_HANDSHAKE_OVER );
    return( 0 );
}

/* The ssl_new_session_ticket_process( ) function is used by the
 * client to process the NewSessionTicket message, which contains
 * the ticket and meta-data provided by the server in a post-
 * handshake message.
 */

static int ssl_new_session_ticket_process( mbedtls_ssl_context* ssl )
{
    int ret = MBEDTLS_ERR_ERROR_CORRUPTION_DETECTED;
    unsigned char* buf;
    size_t buflen;

    MBEDTLS_SSL_DEBUG_MSG( 2, ( "=> parse new session ticket" ) );

    MBEDTLS_SSL_PROC_CHK( mbedtls_ssl_tls1_3_fetch_handshake_msg(
                              ssl, MBEDTLS_SSL_HS_NEW_SESSION_TICKET,
                              &buf, &buflen ) );

    MBEDTLS_SSL_PROC_CHK( ssl_new_session_ticket_parse( ssl, buf, buflen ) );

#if defined(MBEDTLS_SSL_USE_MPS)
    MBEDTLS_SSL_PROC_CHK( mbedtls_ssl_mps_hs_consume_full_hs_msg( ssl ) );
#endif /* MBEDTLS_SSL_USE_MPS */

    MBEDTLS_SSL_PROC_CHK( ssl_new_session_ticket_postprocess( ssl ) );

cleanup:

    MBEDTLS_SSL_DEBUG_MSG( 2, ( "<= parse new session ticket" ) );
    return( ret );
}
#endif /* MBEDTLS_SSL_NEW_SESSION_TICKET */

/*
 * TLS and DTLS 1.3 State Maschine -- client side
 */
int mbedtls_ssl_tls13_handshake_client_step( mbedtls_ssl_context *ssl )
{
    int ret = 0;

    if( ssl->state == MBEDTLS_SSL_HANDSHAKE_OVER || ssl->handshake == NULL )
    {
        MBEDTLS_SSL_DEBUG_MSG( 2, ( "Handshake completed but ssl->handshake is NULL.\n" ) );
        return( MBEDTLS_ERR_SSL_BAD_INPUT_DATA );
    }

    MBEDTLS_SSL_DEBUG_MSG( 2, ( "tls1_3 client state: %d", ssl->state ) );

    if( ( ret = mbedtls_ssl_flush_output( ssl ) ) != 0 )
        return( ret );

    switch( ssl->state )
    {
        case MBEDTLS_SSL_HELLO_REQUEST:
            mbedtls_ssl_handshake_set_state( ssl, MBEDTLS_SSL_CLIENT_HELLO );
            break;

        /*
         *  ==>   ClientHello
         *        (EarlyData)
         */
        case MBEDTLS_SSL_CLIENT_HELLO:
            ret = ssl_tls13_write_client_hello( ssl );
            break;

        case MBEDTLS_SSL_EARLY_APP_DATA:
            ret = ssl_write_early_data_process( ssl );
            break;

        /*
         *  <==   ServerHello / HelloRetryRequest
         *        EncryptedExtensions
         *        (CertificateRequest)
         *        (Certificate)
         *        (CertificateVerify)
         *        Finished
         */
        case MBEDTLS_SSL_SERVER_HELLO:
            ret = ssl_tls1_3_process_server_hello( ssl );
            break;

        case MBEDTLS_SSL_ENCRYPTED_EXTENSIONS:
            ret = ssl_tls13_process_encrypted_extensions( ssl );
            break;

#if defined(MBEDTLS_KEY_EXCHANGE_WITH_CERT_ENABLED)
        case MBEDTLS_SSL_CERTIFICATE_REQUEST:
            ret = ssl_tls13_process_certificate_request( ssl );
            break;

        case MBEDTLS_SSL_SERVER_CERTIFICATE:
            ret = ssl_tls1_3_process_server_certificate( ssl );
            break;

        case MBEDTLS_SSL_CERTIFICATE_VERIFY:
            ret = ssl_tls1_3_process_certificate_verify( ssl );
            break;
#endif /* MBEDTLS_KEY_EXCHANGE_WITH_CERT_ENABLED */

        case MBEDTLS_SSL_SERVER_FINISHED:
            ret = ssl_tls1_3_process_server_finished( ssl );
            break;

        /*
         *  ==>   (EndOfEarlyData)
         *        (Certificate)
         *        (CertificateVerify)
         *        (Finished)
         */
        case MBEDTLS_SSL_END_OF_EARLY_DATA:
            ret = ssl_write_end_of_early_data_process( ssl );
            break;

        case MBEDTLS_SSL_CLIENT_CERTIFICATE:
            ret = ssl_tls1_3_write_client_certificate( ssl );
            break;

        case MBEDTLS_SSL_CLIENT_CERTIFICATE_VERIFY:
            ret = ssl_tls1_3_write_client_certificate_verify( ssl );
            break;

        case MBEDTLS_SSL_CLIENT_FINISHED:
            ret = ssl_tls1_3_write_client_finished( ssl );
            break;

        /*
         *  <==   NewSessionTicket
         */
        case MBEDTLS_SSL_CLIENT_NEW_SESSION_TICKET:

            ret = ssl_new_session_ticket_process( ssl );
            if( ret != 0 )
                break;

            ret = MBEDTLS_ERR_SSL_RECEIVED_NEW_SESSION_TICKET;
            break;

        /*
         * Injection of dummy-CCS's for middlebox compatibility
         */
#if defined(MBEDTLS_SSL_TLS13_COMPATIBILITY_MODE)
        case MBEDTLS_SSL_CLIENT_CCS_AFTER_CLIENT_HELLO:
        case MBEDTLS_SSL_CLIENT_CCS_BEFORE_2ND_CLIENT_HELLO:
        case MBEDTLS_SSL_CLIENT_CCS_AFTER_SERVER_FINISHED:
            ret = mbedtls_ssl_write_change_cipher_spec_process( ssl );
            break;
#endif /* MBEDTLS_SSL_TLS13_COMPATIBILITY_MODE */

        /*
         * Internal intermediate states
         */

        case MBEDTLS_SSL_FLUSH_BUFFERS:
            ret = ssl_tls1_3_flush_buffers( ssl );
            break;

        case MBEDTLS_SSL_HANDSHAKE_WRAPUP:

            ret = ssl_tls1_3_handshake_wrapup( ssl );
            break;

        default:
            MBEDTLS_SSL_DEBUG_MSG( 1, ( "invalid state %d", ssl->state ) );
            return( MBEDTLS_ERR_SSL_BAD_INPUT_DATA );
    }

    return( ret );
}

#endif /* MBEDTLS_SSL_CLI_C */

#endif /* MBEDTLS_SSL_PROTO_TLS1_3_EXPERIMENTAL */<|MERGE_RESOLUTION|>--- conflicted
+++ resolved
@@ -39,7 +39,6 @@
 #include "mbedtls/platform.h"
 
 #include "ecdh_misc.h"
-<<<<<<< HEAD
 #include "ssl_misc.h"
 #include "ssl_tls13_keys.h"
 #if defined(MBEDTLS_SSL_USE_MPS)
@@ -65,9 +64,6 @@
 #endif
 
 #define CLIENT_HELLO_RANDOM_LEN 32
-=======
-#include "ssl_tls13_keys.h"
->>>>>>> f36e1677
 
 /* Write extensions */
 
@@ -143,7 +139,6 @@
         return( MBEDTLS_ERR_SSL_ILLEGAL_PARAMETER );
     }
 
-<<<<<<< HEAD
 #if defined(MBEDTLS_SSL_NEW_SESSION_TICKET)
     /* For ticket handling, we need to populate the version
     * and the endpoint information into the session structure
@@ -153,8 +148,6 @@
     ssl->session_negotiate->endpoint = ssl->conf->endpoint;
 #endif /* MBEDTLS_SSL_NEW_SESSION_TICKET */
 
-=======
->>>>>>> f36e1677
     return( 0 );
 }
 
@@ -517,8 +510,6 @@
 }
 
 #if defined(MBEDTLS_ECDH_C)
-<<<<<<< HEAD
-=======
 
 static int ssl_tls13_check_ecdh_params( const mbedtls_ssl_context *ssl )
 {
@@ -639,137 +630,6 @@
     return( ret );
 }
 
-#endif /* MBEDTLS_KEY_EXCHANGE_WITH_CERT_ENABLED */
->>>>>>> f36e1677
-
-static int ssl_tls13_check_ecdh_params( const mbedtls_ssl_context *ssl )
-{
-    const mbedtls_ecp_curve_info *curve_info;
-    mbedtls_ecp_group_id grp_id;
-#if defined(MBEDTLS_ECDH_LEGACY_CONTEXT)
-    grp_id = ssl->handshake->ecdh_ctx.grp.id;
-#else
-    grp_id = ssl->handshake->ecdh_ctx.grp_id;
-#endif
-
-    curve_info = mbedtls_ecp_curve_info_from_grp_id( grp_id );
-    if( curve_info == NULL )
-    {
-        MBEDTLS_SSL_DEBUG_MSG( 1, ( "should never happen" ) );
-        return( MBEDTLS_ERR_SSL_INTERNAL_ERROR );
-    }
-
-    MBEDTLS_SSL_DEBUG_MSG( 2, ( "ECDH curve: %s", curve_info->name ) );
-
-    if( mbedtls_ssl_check_curve( ssl, grp_id ) != 0 )
-        return( -1 );
-
-    MBEDTLS_SSL_DEBUG_ECDH( 3, &ssl->handshake->ecdh_ctx,
-                            MBEDTLS_DEBUG_ECDH_QP );
-
-    return( 0 );
-}
-
-static int ssl_tls13_read_public_ecdhe_share( mbedtls_ssl_context *ssl,
-                                              const unsigned char *buf,
-                                              size_t buf_len )
-{
-    int ret = MBEDTLS_ERR_ERROR_CORRUPTION_DETECTED;
-
-    ret = mbedtls_ecdh_tls13_read_public( &ssl->handshake->ecdh_ctx,
-                                          buf, buf_len );
-    if( ret != 0 )
-    {
-        MBEDTLS_SSL_DEBUG_RET( 1, ( "mbedtls_ecdh_tls13_read_public" ), ret );
-
-        MBEDTLS_SSL_PEND_FATAL_ALERT( MBEDTLS_SSL_ALERT_MSG_ILLEGAL_PARAMETER,
-                                      MBEDTLS_ERR_SSL_ILLEGAL_PARAMETER );
-        return( MBEDTLS_ERR_SSL_ILLEGAL_PARAMETER );
-    }
-
-    if( ssl_tls13_check_ecdh_params( ssl ) != 0 )
-    {
-        MBEDTLS_SSL_DEBUG_MSG( 1, ( "ssl_tls13_check_ecdh_params() failed!" ) );
-
-        MBEDTLS_SSL_PEND_FATAL_ALERT( MBEDTLS_SSL_ALERT_MSG_ILLEGAL_PARAMETER,
-                                      MBEDTLS_ERR_SSL_ILLEGAL_PARAMETER );
-        return( MBEDTLS_ERR_SSL_ILLEGAL_PARAMETER );
-    }
-
-    return( 0 );
-}
-#endif /* MBEDTLS_ECDH_C */
-
-/*
- * ssl_tls13_parse_key_share_ext()
- *      Parse key_share extension in Server Hello
- *
- * struct {
- *        KeyShareEntry server_share;
- * } KeyShareServerHello;
- * struct {
- *        NamedGroup group;
- *        opaque key_exchange<1..2^16-1>;
- * } KeyShareEntry;
- */
-static int ssl_tls13_parse_key_share_ext( mbedtls_ssl_context *ssl,
-                                          const unsigned char *buf,
-                                          const unsigned char *end )
-{
-    int ret = MBEDTLS_ERR_ERROR_CORRUPTION_DETECTED;
-    const unsigned char *p = buf;
-    uint16_t group, offered_group;
-
-    /* ...
-     * NamedGroup group; (2 bytes)
-     * ...
-     */
-    MBEDTLS_SSL_CHK_BUF_READ_PTR( p, end, 2 );
-    group = MBEDTLS_GET_UINT16_BE( p, 0 );
-    p += 2;
-
-<<<<<<< HEAD
-    /* Check that the chosen group matches the one we offered. */
-    offered_group = ssl->handshake->offered_group_id;
-    if( offered_group != group )
-    {
-        MBEDTLS_SSL_DEBUG_MSG( 1,
-            ( "Invalid server key share, our group %u, their group %u",
-              (unsigned) offered_group, (unsigned) group ) );
-        MBEDTLS_SSL_PEND_FATAL_ALERT( MBEDTLS_SSL_ALERT_MSG_HANDSHAKE_FAILURE,
-                                      MBEDTLS_ERR_SSL_HANDSHAKE_FAILURE );
-        return( MBEDTLS_ERR_SSL_HANDSHAKE_FAILURE );
-    }
-=======
-    /* Write the random bytes ( random ).*/
-    MBEDTLS_SSL_CHK_BUF_PTR( p, end, MBEDTLS_CLIENT_HELLO_RANDOM_LEN );
-    memcpy( p, ssl->handshake->randbytes, MBEDTLS_CLIENT_HELLO_RANDOM_LEN );
-    MBEDTLS_SSL_DEBUG_BUF( 3, "client hello, random bytes",
-                           p, MBEDTLS_CLIENT_HELLO_RANDOM_LEN );
-    p += MBEDTLS_CLIENT_HELLO_RANDOM_LEN;
->>>>>>> f36e1677
-
-#if defined(MBEDTLS_ECDH_C)
-    if( mbedtls_ssl_tls13_named_group_is_ecdhe( group ) )
-    {
-        /* Complete ECDHE key agreement */
-        ret = ssl_tls13_read_public_ecdhe_share( ssl, p, end - p );
-        if( ret != 0 )
-            return( ret );
-    }
-    else
-#endif /* MBEDTLS_ECDH_C */
-    if( 0 /* other KEMs? */ )
-    {
-        /* Do something */
-    }
-    else
-        return( MBEDTLS_ERR_SSL_INTERNAL_ERROR );
-
-    ssl->handshake->extensions_present |= MBEDTLS_SSL_EXT_KEY_SHARE;
-    return( ret );
-}
-
 static int ssl_reset_ecdhe_share( mbedtls_ssl_context *ssl )
 {
     mbedtls_ecdh_free( &ssl->handshake->ecdh_ctx );
@@ -811,20 +671,8 @@
 #define SSL_EARLY_DATA_SKIP  1
 static int ssl_write_early_data_coordinate( mbedtls_ssl_context* ssl );
 
-<<<<<<< HEAD
 #if defined(MBEDTLS_ZERO_RTT)
 static int ssl_write_early_data_prepare( mbedtls_ssl_context* ssl );
-=======
-#if defined(MBEDTLS_SSL_SERVER_NAME_INDICATION)
-    /* Write server name extension */
-    ret = mbedtls_ssl_write_hostname_ext( ssl, p, end, &output_len );
-    if( ret != 0 )
-        return( ret );
-    p += output_len;
-#endif /* MBEDTLS_SSL_SERVER_NAME_INDICATION */
-
-    /* Add more extensions here */
->>>>>>> f36e1677
 
 /* Write early-data message */
 static int ssl_write_early_data_write( mbedtls_ssl_context* ssl,
@@ -1157,72 +1005,6 @@
     mbedtls_ssl_handshake_set_state( ssl, MBEDTLS_SSL_CLIENT_CERTIFICATE );
     return( 0 );
 }
-
-
-#if defined(MBEDTLS_SSL_SERVER_NAME_INDICATION)
-static void ssl_write_hostname_ext( mbedtls_ssl_context *ssl,
-                                   unsigned char* buf,
-                                   unsigned char* end,
-                                   size_t* olen )
-{
-    unsigned char *p = buf;
-    size_t hostname_len;
-
-    *olen = 0;
-
-    if( !mbedtls_ssl_conf_tls13_ephemeral_enabled( ssl ) )
-        return;
-
-    if( ssl->hostname == NULL )
-        return;
-
-    MBEDTLS_SSL_DEBUG_MSG( 3, ( "client hello, adding server name extension: %s",
-                              ssl->hostname ) );
-
-    hostname_len = strlen( ssl->hostname );
-
-    if( end < p || (size_t)( end - p ) < hostname_len + 9 )
-    {
-        MBEDTLS_SSL_DEBUG_MSG( 1, ( "buffer too small" ) );
-        return;
-    }
-
-    /*
-     * struct {
-     *     NameType name_type;
-     *     select ( name_type ) {
-     *         case host_name: HostName;
-     *     } name;
-     * } ServerName;
-     *
-     * enum {
-     *     host_name( 0 ), ( 255 )
-     * } NameType;
-     *
-     * opaque HostName<1..2^16-1>;
-     *
-     * struct {
-     *     ServerName server_name_list<1..2^16-1>
-     * } ServerNameList;
-     */
-    *p++ = (unsigned char)( ( MBEDTLS_TLS_EXT_SERVERNAME >> 8 ) & 0xFF );
-    *p++ = (unsigned char)( ( MBEDTLS_TLS_EXT_SERVERNAME ) & 0xFF );
-
-    *p++ = (unsigned char)( ( ( hostname_len + 5 ) >> 8 ) & 0xFF );
-    *p++ = (unsigned char)( ( ( hostname_len + 5 ) ) & 0xFF );
-
-    *p++ = (unsigned char)( ( ( hostname_len + 3 ) >> 8 ) & 0xFF );
-    *p++ = (unsigned char)( ( ( hostname_len + 3 ) ) & 0xFF );
-
-    *p++ = (unsigned char)( ( MBEDTLS_TLS_EXT_SERVERNAME_HOSTNAME ) & 0xFF );
-    *p++ = (unsigned char)( ( hostname_len >> 8 ) & 0xFF );
-    *p++ = (unsigned char)( ( hostname_len ) & 0xFF );
-
-    memcpy( p, ssl->hostname, hostname_len );
-
-    *olen = hostname_len + 9;
-}
-#endif /* MBEDTLS_SSL_SERVER_NAME_INDICATION */
 
 #if defined(MBEDTLS_SSL_MAX_FRAGMENT_LENGTH)
 
@@ -1950,7 +1732,9 @@
 
 #if defined(MBEDTLS_SSL_SERVER_NAME_INDICATION)
     /* For PSK-based ciphersuites we don't really need the SNI extension */
-    ssl_write_hostname_ext( ssl, p, end, &output_len );
+    ret = mbedtls_ssl_write_hostname_ext( ssl, p, end, &output_len );
+    if( ret != 0 )
+        return( ret );
     p += output_len;
 #endif /* MBEDTLS_SSL_SERVER_NAME_INDICATION */
 
@@ -3165,15 +2949,9 @@
         goto cleanup;
     }
 
-<<<<<<< HEAD
     /* Compute handshake secret */
     ret = mbedtls_ssl_tls13_key_schedule_stage_handshake( ssl );
     if( ret != 0 )
-=======
-    if( ( ret = ssl->conf->f_rng( ssl->conf->p_rng,
-                                  ssl->handshake->randbytes,
-                                  MBEDTLS_CLIENT_HELLO_RANDOM_LEN ) ) != 0 )
->>>>>>> f36e1677
     {
         MBEDTLS_SSL_DEBUG_RET( 1, "mbedtls_ssl_tls1_3_derive_master_secret", ret );
         goto cleanup;
@@ -3836,699 +3614,14 @@
         }
     }
 
-<<<<<<< HEAD
     ssl->client_auth = 1;
     return( 0 );
-=======
-/*
- * Functions for parsing and processing Server Hello
- */
-/* Returns a negative value on failure, and otherwise
- * - SSL_SERVER_HELLO_COORDINATE_HELLO or
- * - SSL_SERVER_HELLO_COORDINATE_HRR
- * to indicate which message is expected and to be parsed next. */
-#define SSL_SERVER_HELLO_COORDINATE_HELLO 0
-#define SSL_SERVER_HELLO_COORDINATE_HRR 1
-static int ssl_server_hello_is_hrr( mbedtls_ssl_context *ssl,
-                                    const unsigned char *buf,
-                                    const unsigned char *end )
-{
-    static const unsigned char magic_hrr_string[MBEDTLS_SERVER_HELLO_RANDOM_LEN] =
-        { 0xCF, 0x21, 0xAD, 0x74, 0xE5, 0x9A, 0x61, 0x11,
-          0xBE, 0x1D, 0x8C, 0x02, 0x1E, 0x65, 0xB8, 0x91,
-          0xC2, 0xA2, 0x11, 0x16, 0x7A, 0xBB, 0x8C, 0x5E,
-          0x07, 0x9E, 0x09, 0xE2, 0xC8, 0xA8, 0x33 ,0x9C };
-
-    /* Check whether this message is a HelloRetryRequest ( HRR ) message.
-     *
-     * Server Hello and HRR are only distinguished by Random set to the
-     * special value of the SHA-256 of "HelloRetryRequest".
-     *
-     * struct {
-     *    ProtocolVersion legacy_version = 0x0303;
-     *    Random random;
-     *    opaque legacy_session_id_echo<0..32>;
-     *    CipherSuite cipher_suite;
-     *    uint8 legacy_compression_method = 0;
-     *    Extension extensions<6..2^16-1>;
-     * } ServerHello;
-     *
-     */
-    MBEDTLS_SSL_CHK_BUF_READ_PTR( buf, end, 2 + sizeof( magic_hrr_string ) );
-
-    if( memcmp( buf + 2, magic_hrr_string, sizeof( magic_hrr_string ) ) == 0 )
-    {
-        return( SSL_SERVER_HELLO_COORDINATE_HRR );
-    }
-
-    return( SSL_SERVER_HELLO_COORDINATE_HELLO );
-}
-
-/* Fetch and preprocess
- * Returns a negative value on failure, and otherwise
- * - SSL_SERVER_HELLO_COORDINATE_HELLO or
- * - SSL_SERVER_HELLO_COORDINATE_HRR
- */
-static int ssl_tls13_server_hello_coordinate( mbedtls_ssl_context *ssl,
-                                              unsigned char **buf,
-                                              size_t *buf_len )
-{
-    int ret = MBEDTLS_ERR_ERROR_CORRUPTION_DETECTED;
-
-    MBEDTLS_SSL_PROC_CHK( mbedtls_ssl_read_record( ssl, 0 ) );
-
-    if( ( ssl->in_msgtype != MBEDTLS_SSL_MSG_HANDSHAKE ) ||
-        ( ssl->in_msg[0] != MBEDTLS_SSL_HS_SERVER_HELLO ) )
-    {
-        MBEDTLS_SSL_DEBUG_MSG( 1, ( "unexpected message" ) );
-
-        MBEDTLS_SSL_PEND_FATAL_ALERT( MBEDTLS_SSL_ALERT_MSG_UNEXPECTED_MESSAGE,
-                                      MBEDTLS_ERR_SSL_UNEXPECTED_MESSAGE );
-        return( MBEDTLS_ERR_SSL_UNEXPECTED_MESSAGE );
-    }
-
-    *buf = ssl->in_msg + 4;
-    *buf_len = ssl->in_hslen - 4;
-
-    ret = ssl_server_hello_is_hrr( ssl, *buf, *buf + *buf_len );
-    switch( ret )
-    {
-        case SSL_SERVER_HELLO_COORDINATE_HELLO:
-            MBEDTLS_SSL_DEBUG_MSG( 2, ( "received ServerHello message" ) );
-            break;
-        case SSL_SERVER_HELLO_COORDINATE_HRR:
-            MBEDTLS_SSL_DEBUG_MSG( 2, ( "received HelloRetryRequest message" ) );
-            break;
-    }
-
-cleanup:
-
-    return( ret );
-}
-
-static int ssl_tls13_check_server_hello_session_id_echo( mbedtls_ssl_context *ssl,
-                                                         const unsigned char **buf,
-                                                         const unsigned char *end )
-{
-    const unsigned char *p = *buf;
-    size_t legacy_session_id_echo_len;
-
-    MBEDTLS_SSL_CHK_BUF_READ_PTR( p, end, 1 );
-    legacy_session_id_echo_len = *p++ ;
-
-    MBEDTLS_SSL_CHK_BUF_READ_PTR( p, end, legacy_session_id_echo_len );
-
-    /* legacy_session_id_echo */
-    if( ssl->session_negotiate->id_len != legacy_session_id_echo_len ||
-        memcmp( ssl->session_negotiate->id, p , legacy_session_id_echo_len ) != 0 )
-    {
-        MBEDTLS_SSL_DEBUG_BUF( 3, "Expected Session ID",
-                               ssl->session_negotiate->id,
-                               ssl->session_negotiate->id_len );
-        MBEDTLS_SSL_DEBUG_BUF( 3, "Received Session ID", p,
-                               legacy_session_id_echo_len );
-
-        MBEDTLS_SSL_PEND_FATAL_ALERT( MBEDTLS_SSL_ALERT_MSG_ILLEGAL_PARAMETER,
-                                      MBEDTLS_ERR_SSL_ILLEGAL_PARAMETER);
-
-        return( MBEDTLS_ERR_SSL_ILLEGAL_PARAMETER );
-    }
-
-    p += legacy_session_id_echo_len;
-    *buf = p;
-
-    MBEDTLS_SSL_DEBUG_BUF( 3, "Session ID", ssl->session_negotiate->id,
-                            ssl->session_negotiate->id_len );
-    return( 0 );
-}
-
-static int ssl_tls13_cipher_suite_is_offered( mbedtls_ssl_context *ssl,
-                                              int cipher_suite )
-{
-    const int *ciphersuite_list = ssl->conf->ciphersuite_list;
-
-    /* Check whether we have offered this ciphersuite */
-    for ( size_t i = 0; ciphersuite_list[i] != 0; i++ )
-    {
-        if( ciphersuite_list[i] == cipher_suite )
-        {
-            return( 1 );
-        }
-    }
-    return( 0 );
-}
-
-/* Parse ServerHello message and configure context
- *
- * struct {
- *    ProtocolVersion legacy_version = 0x0303; // TLS 1.2
- *    Random random;
- *    opaque legacy_session_id_echo<0..32>;
- *    CipherSuite cipher_suite;
- *    uint8 legacy_compression_method = 0;
- *    Extension extensions<6..2^16-1>;
- * } ServerHello;
- */
-static int ssl_tls13_parse_server_hello( mbedtls_ssl_context *ssl,
-                                         const unsigned char *buf,
-                                         const unsigned char *end )
-{
-    int ret = MBEDTLS_ERR_ERROR_CORRUPTION_DETECTED;
-    const unsigned char *p = buf;
-    size_t extensions_len;
-    const unsigned char *extensions_end;
-    uint16_t cipher_suite;
-    const mbedtls_ssl_ciphersuite_t *ciphersuite_info;
-
-    /*
-     * Check there is space for minimal fields
-     *
-     * - legacy_version             ( 2 bytes)
-     * - random                     (MBEDTLS_SERVER_HELLO_RANDOM_LEN bytes)
-     * - legacy_session_id_echo     ( 1 byte ), minimum size
-     * - cipher_suite               ( 2 bytes)
-     * - legacy_compression_method  ( 1 byte )
-     */
-    MBEDTLS_SSL_CHK_BUF_READ_PTR( p, end, MBEDTLS_SERVER_HELLO_RANDOM_LEN + 6 );
-
-    MBEDTLS_SSL_DEBUG_BUF( 4, "server hello", p, end - p );
-    MBEDTLS_SSL_DEBUG_BUF( 3, "server hello, version", p, 2 );
-
-    /* ...
-     * ProtocolVersion legacy_version = 0x0303; // TLS 1.2
-     * ...
-     * with ProtocolVersion defined as:
-     * uint16 ProtocolVersion;
-     */
-    if( !( p[0] == MBEDTLS_SSL_MAJOR_VERSION_3 &&
-           p[1] == MBEDTLS_SSL_MINOR_VERSION_3 ) )
-    {
-        MBEDTLS_SSL_DEBUG_MSG( 1, ( "Unsupported version of TLS." ) );
-        MBEDTLS_SSL_PEND_FATAL_ALERT( MBEDTLS_SSL_ALERT_MSG_PROTOCOL_VERSION,
-                                      MBEDTLS_ERR_SSL_BAD_PROTOCOL_VERSION );
-        return( MBEDTLS_ERR_SSL_BAD_PROTOCOL_VERSION );
-    }
-    p += 2;
-
-    /* ...
-     * Random random;
-     * ...
-     * with Random defined as:
-     * opaque Random[MBEDTLS_SERVER_HELLO_RANDOM_LEN];
-     */
-    memcpy( &ssl->handshake->randbytes[MBEDTLS_CLIENT_HELLO_RANDOM_LEN], p,
-            MBEDTLS_SERVER_HELLO_RANDOM_LEN );
-    MBEDTLS_SSL_DEBUG_BUF( 3, "server hello, random bytes",
-                           p, MBEDTLS_SERVER_HELLO_RANDOM_LEN );
-    p += MBEDTLS_SERVER_HELLO_RANDOM_LEN;
-
-    /* ...
-     * opaque legacy_session_id_echo<0..32>;
-     * ...
-     */
-    if( ssl_tls13_check_server_hello_session_id_echo( ssl, &p, end ) != 0 )
-    {
-        MBEDTLS_SSL_PEND_FATAL_ALERT( MBEDTLS_SSL_ALERT_MSG_ILLEGAL_PARAMETER,
-                                      MBEDTLS_ERR_SSL_ILLEGAL_PARAMETER );
-        return( MBEDTLS_ERR_SSL_ILLEGAL_PARAMETER );
-    }
-
-    /* ...
-     * CipherSuite cipher_suite;
-     * ...
-     * with CipherSuite defined as:
-     * uint8 CipherSuite[2];
-     */
-    MBEDTLS_SSL_CHK_BUF_READ_PTR( p, end, 2 );
-    cipher_suite = MBEDTLS_GET_UINT16_BE( p, 0 );
-    p += 2;
-
-
-    /*
-     * Check whether this ciphersuite is supported and offered.
-     * Via the force_ciphersuite version we may have instructed the client
-     * to use a different ciphersuite.
-     */
-    ciphersuite_info = mbedtls_ssl_ciphersuite_from_id( cipher_suite );
-    if( ciphersuite_info == NULL ||
-        ssl_tls13_cipher_suite_is_offered( ssl, cipher_suite ) == 0 )
-    {
-        MBEDTLS_SSL_DEBUG_MSG( 1, ( "ciphersuite(%04x) not found or not offered",
-                                    cipher_suite ) );
-
-        MBEDTLS_SSL_PEND_FATAL_ALERT( MBEDTLS_SSL_ALERT_MSG_ILLEGAL_PARAMETER,
-                                      MBEDTLS_ERR_SSL_ILLEGAL_PARAMETER );
-        return( MBEDTLS_ERR_SSL_ILLEGAL_PARAMETER );
-    }
-
-
-    /* Configure ciphersuites */
-    mbedtls_ssl_optimize_checksum( ssl, ciphersuite_info );
-
-    ssl->handshake->ciphersuite_info = ciphersuite_info;
-    ssl->session_negotiate->ciphersuite = cipher_suite;
-
-    MBEDTLS_SSL_DEBUG_MSG( 3, ( "server hello, chosen ciphersuite: ( %04x ) - %s",
-                                 cipher_suite, ciphersuite_info->name ) );
-
-#if defined(MBEDTLS_HAVE_TIME)
-    ssl->session_negotiate->start = time( NULL );
-#endif /* MBEDTLS_HAVE_TIME */
-
-    /* ...
-     * uint8 legacy_compression_method = 0;
-     * ...
-     */
-    MBEDTLS_SSL_CHK_BUF_READ_PTR( p, end, 1 );
-    if( p[0] != 0 )
-    {
-        MBEDTLS_SSL_DEBUG_MSG( 1, ( "bad legacy compression method" ) );
-        MBEDTLS_SSL_PEND_FATAL_ALERT( MBEDTLS_SSL_ALERT_MSG_ILLEGAL_PARAMETER,
-                                      MBEDTLS_ERR_SSL_ILLEGAL_PARAMETER );
-        return( MBEDTLS_ERR_SSL_ILLEGAL_PARAMETER );
-    }
-    p++;
-
-    /* ...
-     * Extension extensions<6..2^16-1>;
-     * ...
-     * struct {
-     *      ExtensionType extension_type; (2 bytes)
-     *      opaque extension_data<0..2^16-1>;
-     * } Extension;
-     */
-    MBEDTLS_SSL_CHK_BUF_READ_PTR( p, end, 2 );
-    extensions_len = MBEDTLS_GET_UINT16_BE( p, 0 );
-    p += 2;
-
-    /* Check extensions do not go beyond the buffer of data. */
-    MBEDTLS_SSL_CHK_BUF_READ_PTR( p, end, extensions_len );
-    extensions_end = p + extensions_len;
-
-    MBEDTLS_SSL_DEBUG_BUF( 3, "server hello extensions", p, extensions_len );
-
-    while( p < extensions_end )
-    {
-        unsigned int extension_type;
-        size_t extension_data_len;
-
-        MBEDTLS_SSL_CHK_BUF_READ_PTR( p, extensions_end, 4 );
-        extension_type = MBEDTLS_GET_UINT16_BE( p, 0 );
-        extension_data_len = MBEDTLS_GET_UINT16_BE( p, 2 );
-        p += 4;
-
-        MBEDTLS_SSL_CHK_BUF_READ_PTR( p, extensions_end, extension_data_len );
-
-        switch( extension_type )
-        {
-            case MBEDTLS_TLS_EXT_SUPPORTED_VERSIONS:
-                MBEDTLS_SSL_DEBUG_MSG( 3,
-                            ( "found supported_versions extension" ) );
-
-                ret = ssl_tls13_parse_supported_versions_ext( ssl,
-                                                              p,
-                                                              p + extension_data_len );
-                if( ret != 0 )
-                    return( ret );
-                break;
-
-            case MBEDTLS_TLS_EXT_PRE_SHARED_KEY:
-                MBEDTLS_SSL_DEBUG_MSG( 3, ( "found pre_shared_key extension." ) );
-                MBEDTLS_SSL_DEBUG_MSG( 3, ( "pre_shared_key:Not supported yet" ) );
-
-                MBEDTLS_SSL_PEND_FATAL_ALERT(
-                    MBEDTLS_SSL_ALERT_MSG_UNSUPPORTED_EXT,
-                    MBEDTLS_ERR_SSL_UNSUPPORTED_EXTENSION );
-                return( MBEDTLS_ERR_SSL_UNSUPPORTED_EXTENSION );
-
-#if defined(MBEDTLS_KEY_EXCHANGE_WITH_CERT_ENABLED)
-            case MBEDTLS_TLS_EXT_KEY_SHARE:
-                MBEDTLS_SSL_DEBUG_MSG( 3, ( "found key_shares extension" ) );
-                if( ( ret = ssl_tls13_parse_key_share_ext( ssl,
-                                            p, p + extension_data_len ) ) != 0 )
-                {
-                    MBEDTLS_SSL_DEBUG_RET( 1,
-                                           "ssl_tls13_parse_key_share_ext",
-                                           ret );
-                    return( ret );
-                }
-                break;
-#endif /* MBEDTLS_KEY_EXCHANGE_WITH_CERT_ENABLED */
-
-            default:
-                MBEDTLS_SSL_DEBUG_MSG(
-                    3,
-                    ( "unknown extension found: %u ( ignoring )",
-                      extension_type ) );
-
-                MBEDTLS_SSL_PEND_FATAL_ALERT(
-                    MBEDTLS_SSL_ALERT_MSG_UNSUPPORTED_EXT,
-                    MBEDTLS_ERR_SSL_UNSUPPORTED_EXTENSION );
-                return( MBEDTLS_ERR_SSL_UNSUPPORTED_EXTENSION );
-        }
-
-        p += extension_data_len;
-    }
-
-    return( 0 );
-}
-
-static int ssl_tls13_finalize_server_hello( mbedtls_ssl_context *ssl )
-{
-    int ret = MBEDTLS_ERR_ERROR_CORRUPTION_DETECTED;
-    mbedtls_ssl_key_set traffic_keys;
-    mbedtls_ssl_transform *transform_handshake = NULL;
-    mbedtls_ssl_handshake_params *handshake = ssl->handshake;
-
-    /* Determine the key exchange mode:
-     * 1) If both the pre_shared_key and key_share extensions were received
-     *    then the key exchange mode is PSK with EPHEMERAL.
-     * 2) If only the pre_shared_key extension was received then the key
-     *    exchange mode is PSK-only.
-     * 3) If only the key_share extension was received then the key
-     *    exchange mode is EPHEMERAL-only.
-     */
-    switch( handshake->extensions_present &
-            ( MBEDTLS_SSL_EXT_PRE_SHARED_KEY | MBEDTLS_SSL_EXT_KEY_SHARE ) )
-    {
-        /* Only the pre_shared_key extension was received */
-        case MBEDTLS_SSL_EXT_PRE_SHARED_KEY:
-            handshake->tls1_3_kex_modes = MBEDTLS_SSL_TLS13_KEY_EXCHANGE_MODE_PSK;
-            break;
-
-        /* Only the key_share extension was received */
-        case MBEDTLS_SSL_EXT_KEY_SHARE:
-            handshake->tls1_3_kex_modes = MBEDTLS_SSL_TLS13_KEY_EXCHANGE_MODE_EPHEMERAL;
-            break;
-
-        /* Both the pre_shared_key and key_share extensions were received */
-        case ( MBEDTLS_SSL_EXT_PRE_SHARED_KEY | MBEDTLS_SSL_EXT_KEY_SHARE ):
-            handshake->tls1_3_kex_modes = MBEDTLS_SSL_TLS13_KEY_EXCHANGE_MODE_PSK_EPHEMERAL;
-            break;
-
-        /* Neither pre_shared_key nor key_share extension was received */
-        default:
-            MBEDTLS_SSL_DEBUG_MSG( 1, ( "Unknown key exchange." ) );
-            ret = MBEDTLS_ERR_SSL_HANDSHAKE_FAILURE;
-            goto cleanup;
-    }
-
-    /* Start the TLS 1.3 key schedule: Set the PSK and derive early secret.
-     *
-     * TODO: We don't have to do this in case we offered 0-RTT and the
-     *       server accepted it. In this case, we could skip generating
-     *       the early secret. */
-    ret = mbedtls_ssl_tls1_3_key_schedule_stage_early( ssl );
-    if( ret != 0 )
-    {
-        MBEDTLS_SSL_DEBUG_RET( 1, "mbedtls_ssl_tls1_3_key_schedule_stage_early_data",
-                               ret );
-        goto cleanup;
-    }
-
-    /* Compute handshake secret */
-    ret = mbedtls_ssl_tls13_key_schedule_stage_handshake( ssl );
-    if( ret != 0 )
-    {
-        MBEDTLS_SSL_DEBUG_RET( 1, "mbedtls_ssl_tls1_3_derive_master_secret", ret );
-        goto cleanup;
-    }
-
-    /* Next evolution in key schedule: Establish handshake secret and
-     * key material. */
-    ret = mbedtls_ssl_tls13_generate_handshake_keys( ssl, &traffic_keys );
-    if( ret != 0 )
-    {
-        MBEDTLS_SSL_DEBUG_RET( 1, "mbedtls_ssl_tls13_generate_handshake_keys",
-                               ret );
-        goto cleanup;
-    }
-
-    transform_handshake = mbedtls_calloc( 1, sizeof( mbedtls_ssl_transform ) );
-    if( transform_handshake == NULL )
-    {
-        ret = MBEDTLS_ERR_SSL_ALLOC_FAILED;
-        goto cleanup;
-    }
-
-    ret = mbedtls_ssl_tls13_populate_transform( transform_handshake,
-                              ssl->conf->endpoint,
-                              ssl->session_negotiate->ciphersuite,
-                              &traffic_keys,
-                              ssl );
-    if( ret != 0 )
-    {
-        MBEDTLS_SSL_DEBUG_RET( 1, "mbedtls_ssl_tls13_populate_transform", ret );
-        goto cleanup;
-    }
-
-    handshake->transform_handshake = transform_handshake;
-    mbedtls_ssl_set_inbound_transform( ssl, transform_handshake );
-
-    MBEDTLS_SSL_DEBUG_MSG( 1, ( "Switch to handshake keys for inbound traffic" ) );
-    ssl->session_in = ssl->session_negotiate;
-
-    /*
-     * State machine update
-     */
-    mbedtls_ssl_handshake_set_state( ssl, MBEDTLS_SSL_ENCRYPTED_EXTENSIONS );
-
-cleanup:
-
-    mbedtls_platform_zeroize( &traffic_keys, sizeof( traffic_keys ) );
-    if( ret != 0 )
-    {
-        mbedtls_free( transform_handshake );
-
-        MBEDTLS_SSL_PEND_FATAL_ALERT(
-            MBEDTLS_SSL_ALERT_MSG_HANDSHAKE_FAILURE,
-            MBEDTLS_ERR_SSL_HANDSHAKE_FAILURE );
-    }
-    return( ret );
-}
-
-/*
- * Wait and parse ServerHello handshake message.
- * Handler for MBEDTLS_SSL_SERVER_HELLO
- */
-static int ssl_tls1_3_process_server_hello( mbedtls_ssl_context *ssl )
-{
-    int ret = MBEDTLS_ERR_ERROR_CORRUPTION_DETECTED;
-    unsigned char *buf;
-    size_t buf_len;
-
-    MBEDTLS_SSL_DEBUG_MSG( 2, ( "=> %s", __func__ ) );
-
-    /* Coordination step
-     * - Fetch record
-     * - Make sure it's either a ServerHello or a HRR.
-     * - Switch processing routine in case of HRR
-     */
-    ssl->major_ver = MBEDTLS_SSL_MAJOR_VERSION_3;
-    ssl->handshake->extensions_present = MBEDTLS_SSL_EXT_NONE;
-
-    ret = ssl_tls13_server_hello_coordinate( ssl, &buf, &buf_len );
-    /* Parsing step
-     * We know what message to expect by now and call
-     * the respective parsing function.
-     */
-    if( ret == SSL_SERVER_HELLO_COORDINATE_HELLO )
-    {
-        MBEDTLS_SSL_PROC_CHK( ssl_tls13_parse_server_hello( ssl, buf,
-                                                            buf + buf_len ) );
-
-        mbedtls_ssl_tls1_3_add_hs_msg_to_checksum( ssl,
-                                                   MBEDTLS_SSL_HS_SERVER_HELLO,
-                                                   buf, buf_len );
-
-        MBEDTLS_SSL_PROC_CHK( ssl_tls13_finalize_server_hello( ssl ) );
-    }
-    else if( ret == SSL_SERVER_HELLO_COORDINATE_HRR )
-    {
-        MBEDTLS_SSL_DEBUG_MSG( 1, ( "HRR not supported" ) );
-        MBEDTLS_SSL_PEND_FATAL_ALERT( MBEDTLS_SSL_ALERT_MSG_HANDSHAKE_FAILURE ,
-                                      MBEDTLS_ERR_SSL_HANDSHAKE_FAILURE );
-        ret = MBEDTLS_ERR_SSL_HANDSHAKE_FAILURE;
-    }
-
-cleanup:
-    MBEDTLS_SSL_DEBUG_MSG( 2, ( "<= %s", __func__ ) );
-    return( ret );
->>>>>>> f36e1677
 }
 #endif /* ( MBEDTLS_KEY_EXCHANGE_ECDHE_ECDSA_ENABLED ) */
 
-<<<<<<< HEAD
 
 static int ssl_certificate_request_postprocess( mbedtls_ssl_context* ssl )
 {
-=======
-/*
- *
- * EncryptedExtensions message
- *
- * The EncryptedExtensions message contains any extensions which
- * should be protected, i.e., any which are not needed to establish
- * the cryptographic context.
- */
-
-/*
- * Overview
- */
-
-/* Main entry point; orchestrates the other functions */
-static int ssl_tls13_process_encrypted_extensions( mbedtls_ssl_context *ssl );
-
-static int ssl_tls13_parse_encrypted_extensions( mbedtls_ssl_context *ssl,
-                                                 const unsigned char *buf,
-                                                 const unsigned char *end );
-static int ssl_tls13_postprocess_encrypted_extensions( mbedtls_ssl_context *ssl );
-
-/*
- * Handler for  MBEDTLS_SSL_ENCRYPTED_EXTENSIONS
- */
-static int ssl_tls13_process_encrypted_extensions( mbedtls_ssl_context *ssl )
-{
-    int ret;
-    unsigned char *buf;
-    size_t buf_len;
-
-    MBEDTLS_SSL_DEBUG_MSG( 2, ( "=> parse encrypted extensions" ) );
-
-    MBEDTLS_SSL_PROC_CHK( mbedtls_ssl_tls1_3_fetch_handshake_msg( ssl,
-                                             MBEDTLS_SSL_HS_ENCRYPTED_EXTENSIONS,
-                                             &buf, &buf_len ) );
-
-    /* Process the message contents */
-    MBEDTLS_SSL_PROC_CHK(
-        ssl_tls13_parse_encrypted_extensions( ssl, buf, buf + buf_len ) );
-
-    mbedtls_ssl_tls1_3_add_hs_msg_to_checksum(
-        ssl, MBEDTLS_SSL_HS_ENCRYPTED_EXTENSIONS, buf, buf_len );
-
-    MBEDTLS_SSL_PROC_CHK( ssl_tls13_postprocess_encrypted_extensions( ssl ) );
-
-cleanup:
-
-    MBEDTLS_SSL_DEBUG_MSG( 2, ( "<= parse encrypted extensions" ) );
-    return( ret );
-
-}
-
-/* Parse EncryptedExtensions message
- * struct {
- *     Extension extensions<0..2^16-1>;
- * } EncryptedExtensions;
- */
-static int ssl_tls13_parse_encrypted_extensions( mbedtls_ssl_context *ssl,
-                                                 const unsigned char *buf,
-                                                 const unsigned char *end )
-{
-    int ret = 0;
-    size_t extensions_len;
-    const unsigned char *p = buf;
-    const unsigned char *extensions_end;
-
-    MBEDTLS_SSL_CHK_BUF_READ_PTR( p, end, 2 );
-    extensions_len = MBEDTLS_GET_UINT16_BE( p, 0 );
-    p += 2;
-
-    MBEDTLS_SSL_DEBUG_BUF( 3, "encrypted extensions", p, extensions_len );
-    extensions_end = p + extensions_len;
-    MBEDTLS_SSL_CHK_BUF_READ_PTR( p, end, extensions_len );
-
-    while( p < extensions_end )
-    {
-        unsigned int extension_type;
-        size_t extension_data_len;
-
-        /*
-         * struct {
-         *     ExtensionType extension_type; (2 bytes)
-         *     opaque extension_data<0..2^16-1>;
-         * } Extension;
-         */
-        MBEDTLS_SSL_CHK_BUF_READ_PTR( p, extensions_end, 4 );
-        extension_type = MBEDTLS_GET_UINT16_BE( p, 0 );
-        extension_data_len = MBEDTLS_GET_UINT16_BE( p, 2 );
-        p += 4;
-
-        MBEDTLS_SSL_CHK_BUF_READ_PTR( p, extensions_end, extension_data_len );
-
-        /* The client MUST check EncryptedExtensions for the
-         * presence of any forbidden extensions and if any are found MUST abort
-         * the handshake with an "unsupported_extension" alert.
-         */
-        switch( extension_type )
-        {
-
-            case MBEDTLS_TLS_EXT_SUPPORTED_GROUPS:
-                MBEDTLS_SSL_DEBUG_MSG( 3, ( "found extensions supported groups" ) );
-                break;
-
-            default:
-                MBEDTLS_SSL_DEBUG_MSG(
-                    3, ( "unsupported extension found: %u ", extension_type) );
-                MBEDTLS_SSL_PEND_FATAL_ALERT(
-                    MBEDTLS_SSL_ALERT_MSG_UNSUPPORTED_EXT,
-                    MBEDTLS_ERR_SSL_UNSUPPORTED_EXTENSION );
-                return ( MBEDTLS_ERR_SSL_UNSUPPORTED_EXTENSION );
-        }
-
-        p += extension_data_len;
-    }
-
-    /* Check that we consumed all the message. */
-    if( p != end )
-    {
-        MBEDTLS_SSL_DEBUG_MSG( 1, ( "EncryptedExtension lengths misaligned" ) );
-        MBEDTLS_SSL_PEND_FATAL_ALERT( MBEDTLS_SSL_ALERT_MSG_DECODE_ERROR,
-                                      MBEDTLS_ERR_SSL_DECODE_ERROR );
-        return( MBEDTLS_ERR_SSL_DECODE_ERROR );
-    }
-
-    return( ret );
-}
-
-static int ssl_tls13_postprocess_encrypted_extensions( mbedtls_ssl_context *ssl )
-{
-#if defined(MBEDTLS_KEY_EXCHANGE_WITH_CERT_ENABLED)
-    if( mbedtls_ssl_tls1_3_some_psk_enabled( ssl ) )
-        mbedtls_ssl_handshake_set_state( ssl, MBEDTLS_SSL_SERVER_FINISHED );
-    else
-        mbedtls_ssl_handshake_set_state( ssl, MBEDTLS_SSL_CERTIFICATE_REQUEST );
-#else
-    ((void) ssl);
-    mbedtls_ssl_handshake_set_state( ssl, MBEDTLS_SSL_SERVER_FINISHED );
-#endif
-    return( 0 );
-}
-
-#if defined(MBEDTLS_KEY_EXCHANGE_WITH_CERT_ENABLED)
-/*
- * Handler for  MBEDTLS_SSL_CERTIFICATE_REQUEST
- */
-static int ssl_tls13_process_certificate_request( mbedtls_ssl_context *ssl )
-{
-    int ret = mbedtls_ssl_read_record( ssl, 0 );
-
-    if( ret != 0 )
-    {
-        MBEDTLS_SSL_DEBUG_RET( 1, "mbedtls_ssl_read_record", ret );
-        return( ret );
-    }
-
-    if( ( ssl->in_msgtype == MBEDTLS_SSL_MSG_HANDSHAKE ) &&
-        ( ssl->in_msg[0] == MBEDTLS_SSL_HS_CERTIFICATE_REQUEST ) )
-    {
-        MBEDTLS_SSL_DEBUG_MSG( 1, ( "CertificateRequest not supported" ) );
-        MBEDTLS_SSL_PEND_FATAL_ALERT( MBEDTLS_SSL_ALERT_MSG_HANDSHAKE_FAILURE,
-                                      MBEDTLS_ERR_SSL_HANDSHAKE_FAILURE );
-        return( MBEDTLS_ERR_SSL_HANDSHAKE_FAILURE );
-    }
-
-    ssl->keep_current_message = 1;
->>>>>>> f36e1677
     mbedtls_ssl_handshake_set_state( ssl, MBEDTLS_SSL_SERVER_CERTIFICATE );
 
     return( 0 );
@@ -4564,7 +3657,7 @@
     mbedtls_ssl_handshake_set_state( ssl, MBEDTLS_SSL_SERVER_FINISHED );
     return( 0 );
 }
-#endif /* MBEDTLS_KEY_EXCHANGE_WITH_CERT_ENABLED */
+
 /*
  * Handler for MBEDTLS_SSL_SERVER_FINISHED
  */

/*
 *  TLS 1.3 client-side functions
 *
 *  Copyright The Mbed TLS Contributors
 *  SPDX-License-Identifier: Apache-2.0
 *
 *  Licensed under the Apache License, Version 2.0 (the "License"); you may
 *  not use this file except in compliance with the License.
 *  You may obtain a copy of the License at
 *
 *  http://www.apache.org/licenses/LICENSE-2.0
 *
 *  Unless required by applicable law or agreed to in writing, software
 *  distributed under the License is distributed on an "AS IS" BASIS, WITHOUT
 *  WARRANTIES OR CONDITIONS OF ANY KIND, either express or implied.
 *  See the License for the specific language governing permissions and
 *  limitations under the License.
 *
 *  This file is part of mbed TLS ( https://tls.mbed.org )
 */

#include "common.h"

#if defined(MBEDTLS_SSL_PROTO_TLS1_3_EXPERIMENTAL)

#define SSL_DONT_FORCE_FLUSH 0
#define SSL_FORCE_FLUSH      1

#include "mbedtls/hkdf.h"

#if defined(MBEDTLS_SSL_CLI_C)

#include "mbedtls/debug.h"
#include "mbedtls/ssl.h"
#include "mbedtls/error.h"

#include "mbedtls/debug.h"
#include "mbedtls/error.h"

#include "ssl_misc.h"
<<<<<<< HEAD
#include "ssl_tls13_keys.h"
#if defined(MBEDTLS_SSL_USE_MPS)
#include "mps_all.h"
#endif /* MBEDTLS_SSL_USE_MPS */

#include "ecp_internal.h"

#include <string.h>

#if defined(MBEDTLS_PLATFORM_C)
#include "mbedtls/platform.h"
#else
#include <stdlib.h>
#define mbedtls_calloc    calloc
#define mbedtls_free       free
#endif

#include <stdint.h>

#if defined(MBEDTLS_HAVE_TIME)
#include <time.h>
#endif
=======
#include "ecdh_misc.h"
>>>>>>> 76e31ec1

#define CLIENT_HELLO_RANDOM_LEN 32

#if (defined(MBEDTLS_ECDH_C) || defined(MBEDTLS_ECDSA_C))

/* TODO: Code for MBEDTLS_KEY_EXCHANGE_ECDHE_ECDSA_ENABLED missing */
static int check_ecdh_params( const mbedtls_ssl_context *ssl )
{
    const mbedtls_ecp_curve_info *curve_info;

    curve_info = mbedtls_ecp_curve_info_from_grp_id( ssl->handshake->ecdh_ctx.grp_id );
    if( curve_info == NULL )
    {
        MBEDTLS_SSL_DEBUG_MSG( 1, ( "should never happen" ) );
        return( MBEDTLS_ERR_SSL_INTERNAL_ERROR );
    }

    MBEDTLS_SSL_DEBUG_MSG( 2, ( "ECDH curve: %s", curve_info->name ) );

#if defined(MBEDTLS_ECP_C)
    if( mbedtls_ssl_check_curve( ssl, ssl->handshake->ecdh_ctx.grp_id ) != 0 )
#else
    if( ssl->handshake->ecdh_ctx.grp.nbits < 163 ||
            ssl->handshake->ecdh_ctx.grp.nbits > 521 )
#endif
            return( -1 );

    MBEDTLS_SSL_DEBUG_ECDH( 3, &ssl->handshake->ecdh_ctx,
                            MBEDTLS_DEBUG_ECDH_QP );

    return( 0 );
}
#endif /* MBEDTLS_ECDH_C || MBEDTLS_ECDSA_C */

/* Write extensions */

/*
 * ssl_tls13_write_supported_versions_ext():
 *
 * struct {
 *      ProtocolVersion versions<2..254>;
 * } SupportedVersions;
 */
static int ssl_tls13_write_supported_versions_ext( mbedtls_ssl_context *ssl,
                                                   unsigned char *buf,
                                                   unsigned char *end,
                                                   size_t *olen )
{
    unsigned char *p = buf;

    *olen = 0;

    MBEDTLS_SSL_DEBUG_MSG( 3, ( "client hello, adding supported versions extension" ) );

    /* Check if we have space to write the extension:
     * - extension_type         (2 bytes)
     * - extension_data_length  (2 bytes)
     * - versions_length        (1 byte )
     * - versions               (2 bytes)
     */
    MBEDTLS_SSL_CHK_BUF_PTR( p, end, 7 );

    /* Write extension_type */
    MBEDTLS_PUT_UINT16_BE( MBEDTLS_TLS_EXT_SUPPORTED_VERSIONS, p, 0 );

    /* Write extension_data_length */
    MBEDTLS_PUT_UINT16_BE( 3, p, 2 );
    p += 4;

    /* Length of versions */
    *p++ = 0x2;

    /* Write values of supported versions.
     *
     * They are defined by the configuration.
     *
     * Currently, only one version is advertised.
     */
    mbedtls_ssl_write_version( ssl->conf->max_major_ver,
                               ssl->conf->max_minor_ver,
                               ssl->conf->transport, p );

    MBEDTLS_SSL_DEBUG_MSG( 3, ( "supported version: [%d:%d]",
                                ssl->conf->max_major_ver,
                                ssl->conf->max_minor_ver ) );

    *olen = 7;

    return( 0 );
}

#if defined(MBEDTLS_KEY_EXCHANGE_WITH_CERT_ENABLED)

<<<<<<< HEAD
#if defined(MBEDTLS_ECDH_C)
/*

  Supported Groups Extension

  In versions of TLS prior to TLS 1.3, this extension was named
  'elliptic_curves' and only contained elliptic curve groups.
*/

static int ssl_tls13_write_supported_groups_ext( mbedtls_ssl_context *ssl,
                                                 unsigned char* buf,
                                                 unsigned char* end,
                                                 size_t* olen )
=======
/*
 * Functions for writing supported_groups extension.
 *
 * Stucture of supported_groups:
 *      enum {
 *          secp256r1(0x0017), secp384r1(0x0018), secp521r1(0x0019),
 *          x25519(0x001D), x448(0x001E),
 *          ffdhe2048(0x0100), ffdhe3072(0x0101), ffdhe4096(0x0102),
 *          ffdhe6144(0x0103), ffdhe8192(0x0104),
 *          ffdhe_private_use(0x01FC..0x01FF),
 *          ecdhe_private_use(0xFE00..0xFEFF),
 *          (0xFFFF)
 *      } NamedGroup;
 *      struct {
 *          NamedGroup named_group_list<2..2^16-1>;
 *      } NamedGroupList;
 */
#if defined(MBEDTLS_ECDH_C)
/*
 * In versions of TLS prior to TLS 1.3, this extension was named
 * 'elliptic_curves' and only contained elliptic curve groups.
 */
static int ssl_tls13_write_named_group_list_ecdhe( mbedtls_ssl_context *ssl,
                                            unsigned char *buf,
                                            unsigned char *end,
                                            size_t *olen )
{
    unsigned char *p = buf;

    *olen = 0;

    if( ssl->conf->curve_list == NULL )
        return( MBEDTLS_ERR_SSL_BAD_CONFIG );

    for ( const mbedtls_ecp_group_id *grp_id = ssl->conf->curve_list;
          *grp_id != MBEDTLS_ECP_DP_NONE;
          grp_id++ )
    {
        const mbedtls_ecp_curve_info *info;
        info = mbedtls_ecp_curve_info_from_grp_id( *grp_id );
        if( info == NULL )
            continue;

        if( !mbedtls_ssl_tls13_named_group_is_ecdhe( info->tls_id ) )
            continue;

        MBEDTLS_SSL_CHK_BUF_PTR( p, end, 2);
        MBEDTLS_PUT_UINT16_BE( info->tls_id, p, 0 );
        p += 2;

        MBEDTLS_SSL_DEBUG_MSG( 3, ( "NamedGroup: %s ( %x )",
                  mbedtls_ecp_curve_info_from_tls_id( info->tls_id )->name,
                  info->tls_id ) );
    }

    *olen = p - buf;

    return( 0 );
}
#else
static int ssl_tls13_write_named_group_list_ecdhe( mbedtls_ssl_context *ssl,
                                            unsigned char *buf,
                                            unsigned char *end,
                                            size_t *olen )
{
    ((void) ssl);
    ((void) buf);
    ((void) end);
    *olen = 0;
    return( MBEDTLS_ERR_SSL_FEATURE_UNAVAILABLE );
}
#endif /* MBEDTLS_ECDH_C */

static int ssl_tls13_write_named_group_list_dhe( mbedtls_ssl_context *ssl,
                                        unsigned char *buf,
                                        unsigned char *end,
                                        size_t *olen )
{
    ((void) ssl);
    ((void) buf);
    ((void) end);
    *olen = 0;
    MBEDTLS_SSL_DEBUG_MSG( 3, ( "write_named_group_dhe is not implemented" ) );
    return( MBEDTLS_ERR_SSL_FEATURE_UNAVAILABLE );
}

static int ssl_tls13_write_supported_groups_ext( mbedtls_ssl_context *ssl,
                                                 unsigned char *buf,
                                                 unsigned char *end,
                                                 size_t *olen )
{
    unsigned char *p = buf ;
    unsigned char *named_group_list_ptr; /* Start of named_group_list */
    size_t named_group_list_len;         /* Length of named_group_list */
    size_t output_len = 0;
    int ret_ecdhe, ret_dhe;

    *olen = 0;

    if( !mbedtls_ssl_conf_tls13_some_ephemeral_enabled( ssl ) )
        return( 0 );

    MBEDTLS_SSL_DEBUG_MSG( 3, ( "client hello, adding supported_groups extension" ) );

    /* Check if we have space for header and length fields:
     * - extension_type         (2 bytes)
     * - extension_data_length  (2 bytes)
     * - named_group_list_length   (2 bytes)
     */
    MBEDTLS_SSL_CHK_BUF_PTR( p, end, 6 );
    p += 6;

    named_group_list_ptr = p;
    ret_ecdhe = ssl_tls13_write_named_group_list_ecdhe( ssl, p, end, &output_len );
    if( ret_ecdhe != 0 )
    {
        MBEDTLS_SSL_DEBUG_RET( 1, "ssl_tls13_write_named_group_list_ecdhe", ret_ecdhe );
    }
    p += output_len;

    ret_dhe = ssl_tls13_write_named_group_list_dhe( ssl, p, end, &output_len );
    if( ret_dhe != 0 )
    {
        MBEDTLS_SSL_DEBUG_RET( 1, "ssl_tls13_write_named_group_list_dhe", ret_dhe );
    }
    p += output_len;

    /* Both ECDHE and DHE failed. */
    if( ret_ecdhe != 0 && ret_dhe != 0 )
    {
        MBEDTLS_SSL_DEBUG_MSG( 1, ( "Both ECDHE and DHE groups are fail. " ) );
        return( MBEDTLS_ERR_SSL_INTERNAL_ERROR );
    }

    /* Length of named_group_list*/
    named_group_list_len = p - named_group_list_ptr;
    if( named_group_list_len == 0 )
    {
        MBEDTLS_SSL_DEBUG_MSG( 1, ( "No group available." ) );
        return( MBEDTLS_ERR_SSL_INTERNAL_ERROR );
    }

    /* Write extension_type */
    MBEDTLS_PUT_UINT16_BE( MBEDTLS_TLS_EXT_SUPPORTED_GROUPS, buf, 0 );
    /* Write extension_data_length */
    MBEDTLS_PUT_UINT16_BE( named_group_list_len + 2, buf, 2 );
    /* Write length of named_group_list */
    MBEDTLS_PUT_UINT16_BE( named_group_list_len, buf, 4 );

    MBEDTLS_SSL_DEBUG_BUF( 3, "Supported groups extension", buf + 4, named_group_list_len + 2 );

    *olen = p - buf;

    ssl->handshake->extensions_present |= MBEDTLS_SSL_EXT_SUPPORTED_GROUPS;

    return( 0 );
}

/*
 * Functions for writing key_share extension.
 */
#if defined(MBEDTLS_ECDH_C)
static int ssl_tls13_generate_and_write_ecdh_key_exchange(
                mbedtls_ssl_context *ssl,
                uint16_t named_group,
                unsigned char *buf,
                unsigned char *end,
                size_t *olen )
{
    int ret = MBEDTLS_ERR_ERROR_CORRUPTION_DETECTED;
    const mbedtls_ecp_curve_info *curve_info =
        mbedtls_ecp_curve_info_from_tls_id( named_group );

    if( curve_info == NULL )
        return( MBEDTLS_ERR_SSL_INTERNAL_ERROR );

    MBEDTLS_SSL_DEBUG_MSG( 3, ( "offer curve %s", curve_info->name ) );

    if( ( ret = mbedtls_ecdh_setup_no_everest( &ssl->handshake->ecdh_ctx,
                                               curve_info->grp_id ) ) != 0 )
    {
        MBEDTLS_SSL_DEBUG_RET( 1, "mbedtls_ecdh_setup_no_everest", ret );
        return( ret );
    }

    ret = mbedtls_ecdh_tls13_make_params( &ssl->handshake->ecdh_ctx, olen,
                                           buf, end - buf,
                                           ssl->conf->f_rng, ssl->conf->p_rng );
    if( ret != 0 )
    {
        MBEDTLS_SSL_DEBUG_RET( 1, "mbedtls_ecdh_tls13_make_params", ret );
        return( ret );
    }

    MBEDTLS_SSL_DEBUG_ECDH( 3, &ssl->handshake->ecdh_ctx,
                            MBEDTLS_DEBUG_ECDH_Q );
    return( 0 );
}
#endif /* MBEDTLS_ECDH_C */

static int ssl_tls13_get_default_group_id( mbedtls_ssl_context *ssl,
                                           uint16_t *group_id )
{
    int ret = MBEDTLS_ERR_SSL_FEATURE_UNAVAILABLE;


#if defined(MBEDTLS_ECDH_C)
    /* Pick first available ECDHE group compatible with TLS 1.3 */
    if( ssl->conf->curve_list == NULL )
        return( MBEDTLS_ERR_SSL_BAD_CONFIG );

    for ( const mbedtls_ecp_group_id *grp_id = ssl->conf->curve_list;
          *grp_id != MBEDTLS_ECP_DP_NONE;
          grp_id++ )
    {
        const mbedtls_ecp_curve_info *info;
        info = mbedtls_ecp_curve_info_from_grp_id( *grp_id );
        if( info != NULL &&
            mbedtls_ssl_tls13_named_group_is_ecdhe( info->tls_id ) )
        {
            *group_id = info->tls_id;
            return( 0 );
        }
    }
#else
    ((void) ssl);
    ((void) group_id);
#endif /* MBEDTLS_ECDH_C */

    /*
     * Add DHE named groups here.
     * Pick first available DHE group compatible with TLS 1.3
     */

    return( ret );
}

/*
 * ssl_tls13_write_key_share_ext
 *
 * Structure of key_share extension in ClientHello:
 *
 *  struct {
 *          NamedGroup group;
 *          opaque key_exchange<1..2^16-1>;
 *      } KeyShareEntry;
 *  struct {
 *          KeyShareEntry client_shares<0..2^16-1>;
 *      } KeyShareClientHello;
 */
static int ssl_tls13_write_key_share_ext( mbedtls_ssl_context *ssl,
                                          unsigned char *buf,
                                          unsigned char *end,
                                          size_t *olen )
{
    unsigned char *p = buf;
    unsigned char *client_shares_ptr; /* Start of client_shares */
    size_t client_shares_len;         /* Length of client_shares */
    uint16_t group_id;
    int ret = MBEDTLS_ERR_SSL_FEATURE_UNAVAILABLE;

    *olen = 0;

    if( !mbedtls_ssl_conf_tls13_some_ephemeral_enabled( ssl ) )
        return( 0 );

    /* Check if we have space for header and length fields:
     * - extension_type         (2 bytes)
     * - extension_data_length  (2 bytes)
     * - client_shares_length   (2 bytes)
     */
    MBEDTLS_SSL_CHK_BUF_PTR( p, end, 6 );
    p += 6;

    MBEDTLS_SSL_DEBUG_MSG( 3, ( "client hello: adding key share extension" ) );

    /* HRR could already have requested something else. */
    group_id = ssl->handshake->offered_group_id;
    if( !mbedtls_ssl_tls13_named_group_is_ecdhe( group_id ) &&
        !mbedtls_ssl_tls13_named_group_is_dhe( group_id ) )
    {
        MBEDTLS_SSL_PROC_CHK( ssl_tls13_get_default_group_id( ssl,
                                                              &group_id ) );
    }

    /*
     * Dispatch to type-specific key generation function.
     *
     * So far, we're only supporting ECDHE. With the introduction
     * of PQC KEMs, we'll want to have multiple branches, one per
     * type of KEM, and dispatch to the corresponding crypto. And
     * only one key share entry is allowed.
     */
    client_shares_ptr = p;
#if defined(MBEDTLS_ECDH_C)
    if( mbedtls_ssl_tls13_named_group_is_ecdhe( group_id ) )
    {
        /* Pointer to group */
        unsigned char *group_ptr = p;
        /* Length of key_exchange */
        size_t key_exchange_len;

        /* Check there is space for header of KeyShareEntry
         * - group                  (2 bytes)
         * - key_exchange_length    (2 bytes)
         */
        MBEDTLS_SSL_CHK_BUF_PTR( p, end, 4 );
        p += 4;
        ret = ssl_tls13_generate_and_write_ecdh_key_exchange( ssl, group_id,
                                                              p, end,
                                                              &key_exchange_len );
        p += key_exchange_len;
        if( ret != 0 )
            return( ret );

        /* Write group */
        MBEDTLS_PUT_UINT16_BE( group_id, group_ptr, 0 );
        /* Write key_exchange_length */
        MBEDTLS_PUT_UINT16_BE( key_exchange_len, group_ptr, 2 );
    }
    else
#endif /* MBEDTLS_ECDH_C */
    if( 0 /* other KEMs? */ )
    {
        /* Do something */
    }
    else
        return( MBEDTLS_ERR_SSL_INTERNAL_ERROR );

    /* Length of client_shares */
    client_shares_len = p - client_shares_ptr;
    if( client_shares_len == 0)
    {
        MBEDTLS_SSL_DEBUG_MSG( 1, ( "No key share defined." ) );
        return( MBEDTLS_ERR_SSL_INTERNAL_ERROR );
    }
    /* Write extension_type */
    MBEDTLS_PUT_UINT16_BE( MBEDTLS_TLS_EXT_KEY_SHARE, buf, 0 );
    /* Write extension_data_length */
    MBEDTLS_PUT_UINT16_BE( client_shares_len + 2, buf, 2 );
    /* Write client_shares_length */
    MBEDTLS_PUT_UINT16_BE( client_shares_len, buf, 4 );

    /* Update offered_group_id field */
    ssl->handshake->offered_group_id = group_id;

    /* Output the total length of key_share extension. */
    *olen = p - buf;

    MBEDTLS_SSL_DEBUG_BUF( 3, "client hello, key_share extension", buf, *olen );

    ssl->handshake->extensions_present |= MBEDTLS_SSL_EXT_KEY_SHARE;

cleanup:

    return( ret );
}

#endif /* MBEDTLS_KEY_EXCHANGE_WITH_CERT_ENABLED */

/* Write cipher_suites
 * CipherSuite cipher_suites<2..2^16-2>;
 */
static int ssl_tls13_write_client_hello_cipher_suites(
            mbedtls_ssl_context *ssl,
            unsigned char *buf,
            unsigned char *end,
            size_t *olen )
>>>>>>> 76e31ec1
{
    unsigned char *p = buf;
    unsigned char *elliptic_curve_list = p + 6;
    size_t elliptic_curve_len = 0;
    const mbedtls_ecp_curve_info *info;
#if defined(MBEDTLS_ECP_C)
    const mbedtls_ecp_group_id *grp_id;
#else
    ((void) ssl);
#endif

    *olen = 0;

    if( !mbedtls_ssl_conf_tls13_some_ephemeral_enabled( ssl ) )
        return( 0 );

#if defined(MBEDTLS_ECP_C)
    for ( grp_id = ssl->conf->curve_list;
          *grp_id != MBEDTLS_ECP_DP_NONE;
          grp_id++ )
    {
/*		info = mbedtls_ecp_curve_info_from_grp_id( *grp_id ); */
#else
    for ( info = mbedtls_ecp_curve_list();
          info->grp_id != MBEDTLS_ECP_DP_NONE;
          info++ )
    {
#endif
        elliptic_curve_len += 2;
    }

    if( elliptic_curve_len == 0 )
    {
        /* If we have no curves configured then we are in trouble. */
        MBEDTLS_SSL_DEBUG_MSG( 1, ( "No curves configured." ) );
        return( MBEDTLS_ERR_SSL_INTERNAL_ERROR );
    }

    if( end < p || (size_t)( end - p ) < 6 + elliptic_curve_len )
    {
        MBEDTLS_SSL_DEBUG_MSG( 1, ( "buffer too small" ) );
        return( MBEDTLS_ERR_SSL_BUFFER_TOO_SMALL );
    }

    MBEDTLS_SSL_DEBUG_MSG( 3, ( "client hello, adding supported_groups extension" ) );

    elliptic_curve_len = 0;

#if defined(MBEDTLS_ECP_C)
    for ( grp_id = ssl->conf->curve_list;
          *grp_id != MBEDTLS_ECP_DP_NONE;
          grp_id++ )
    {
        info = mbedtls_ecp_curve_info_from_grp_id( *grp_id );

        if( info == NULL )
            return( MBEDTLS_ERR_SSL_INTERNAL_ERROR );
#else
    for ( info = mbedtls_ecp_curve_list();
          info->grp_id != MBEDTLS_ECP_DP_NONE;
          info++ )
    {
#endif
        elliptic_curve_list[elliptic_curve_len++] = info->tls_id >> 8;
        elliptic_curve_list[elliptic_curve_len++] = info->tls_id & 0xFF;
        MBEDTLS_SSL_DEBUG_MSG( 4, ( "Named Curve: %s ( %x )",
                  mbedtls_ecp_curve_info_from_tls_id( info->tls_id )->name,
                  info->tls_id ) );
    }

    *p++ = (unsigned char)( ( MBEDTLS_TLS_EXT_SUPPORTED_GROUPS >> 8 ) & 0xFF );
    *p++ = (unsigned char)( ( MBEDTLS_TLS_EXT_SUPPORTED_GROUPS ) & 0xFF );

    *p++ = (unsigned char)( ( ( elliptic_curve_len + 2 ) >> 8 ) & 0xFF );
    *p++ = (unsigned char)( ( ( elliptic_curve_len + 2 ) ) & 0xFF );

    *p++ = (unsigned char)( ( ( elliptic_curve_len ) >> 8 ) & 0xFF );
    *p++ = (unsigned char)( ( ( elliptic_curve_len ) ) & 0xFF );

    MBEDTLS_SSL_DEBUG_BUF( 3, "Supported groups extension", buf + 4, elliptic_curve_len + 2 );

    *olen = 6 + elliptic_curve_len;

    ssl->handshake->extensions_present |= MBEDTLS_SSL_EXT_SUPPORTED_GROUPS;
    return( 0 );
}
#endif /* defined(MBEDTLS_ECDH_C) */

/*
 *  Key Shares Extension
 *
 *  enum {
 *    ... (0xFFFF)
 *  } NamedGroup;
 *
 *  struct {
 *    NamedGroup group;
 *    opaque key_exchange<1..2^16-1>;
 *  } KeyShareEntry;
 *
 *  struct {
 *    select(role) {
 *      case client:
 *        KeyShareEntry client_shares<0..2^16-1>;
 *    }
 *  } KeyShare;
 */

static int ssl_reset_ecdhe_share( mbedtls_ssl_context *ssl )
{
    mbedtls_ecdh_free( &ssl->handshake->ecdh_ctx );
    return( 0 );
}

static int ssl_reset_key_share( mbedtls_ssl_context *ssl )
{
    uint16_t group_id = ssl->handshake->named_group_id;
    if( group_id == 0 )
        return( MBEDTLS_ERR_SSL_INTERNAL_ERROR );

    if( mbedtls_ssl_named_group_is_ecdhe( group_id ) )
        return( ssl_reset_ecdhe_share( ssl ) );
    else if( 0 /* other KEMs? */ )
    {
        /* Do something */
    }

    return( MBEDTLS_ERR_SSL_INTERNAL_ERROR );
}

#if defined(MBEDTLS_ECDH_C) || defined(MBEDTLS_ECDSA_C)
static int ssl_gen_and_write_ecdhe_share( mbedtls_ssl_context *ssl,
                                          uint16_t named_group,
                                          unsigned char* buf,
                                          unsigned char* end,
                                          size_t* olen )
{
    int ret = MBEDTLS_ERR_ERROR_CORRUPTION_DETECTED;

    const mbedtls_ecp_curve_info *curve_info =
        mbedtls_ecp_curve_info_from_tls_id( named_group );

    if( curve_info == NULL )
        return( MBEDTLS_ERR_SSL_INTERNAL_ERROR );

    MBEDTLS_SSL_DEBUG_MSG( 3, ( "offer curve %s", curve_info->name ) );

    if( ( ret = mbedtls_ecdh_setup( &ssl->handshake->ecdh_ctx,
                                    curve_info->grp_id ) ) != 0 )
    {
        MBEDTLS_SSL_DEBUG_RET( 1, "mbedtls_ecp_group_load", ret );
        return( ret );
    }

    ret = mbedtls_ecdh_make_tls_13_params( &ssl->handshake->ecdh_ctx, olen,
                                           buf, end - buf,
                                           ssl->conf->f_rng, ssl->conf->p_rng );
    if( ret != 0 )
    {
        MBEDTLS_SSL_DEBUG_RET( 1, "mbedtls_ecdh_make_tls_13_params", ret );
        return( ret );
    }

    MBEDTLS_SSL_DEBUG_ECDH( 3, &ssl->handshake->ecdh_ctx,
                            MBEDTLS_DEBUG_ECDH_Q );
    return( 0 );
}

static uint16_t ssl_get_default_group_id( mbedtls_ssl_context *ssl )
{
    const mbedtls_ecp_curve_info *curve_info;
    /* Pick first entry of curve list.
     *
     * TODO: When we introduce PQC KEMs, we'll have a NamedGroup
     *       list instead, and can just return its first element. */

    mbedtls_ecp_group_id curve_id = ssl->conf->curve_list[0];
    if( curve_id == MBEDTLS_ECP_DP_NONE )
        return( 0 );


    curve_info = mbedtls_ecp_curve_info_from_grp_id( curve_id );
    if( curve_info == 0 )
        return( 0 );

    return( curve_info->tls_id );
}

static int ssl_tls13_write_key_shares_ext( mbedtls_ssl_context *ssl,
                                           unsigned char* buf,
                                           unsigned char* end,
                                           size_t* olen )
{
    uint16_t group_id;
    unsigned char* key_share_entry = buf + 6; /* Skip header and length field */
    size_t share_len, total_ext_len, key_share_list_len;
    int ret;

<<<<<<< HEAD
    /* Check if we have space for headers and length fields:
     * - Extension type (2 bytes)
     * - Extension length (2 bytes)
     * - key share list length (2 bytes)
     * - NamedGroup (2 bytes)
     * - key share length (2 bytes) */
    if( (size_t)( buf - end ) < 10 )
        return( MBEDTLS_ERR_SSL_BUFFER_TOO_SMALL );
=======
    /* Write key_share extension
     *
     * We need to send the key shares under three conditions:
     * 1) A certificate-based ciphersuite is being offered. In this case
     *    supported_groups and supported_signature extensions have been
     *    successfully added.
     * 2) A PSK-based ciphersuite with ECDHE is offered. In this case the
     *    psk_key_exchange_modes has been added as the last extension.
     * 3) Or, in case all ciphers are supported ( which includes #1 and #2
     *    from above )
     */
    ret = ssl_tls13_write_key_share_ext( ssl, p, end, &output_len );
    if( ret != 0 )
        return( ret );
    p += output_len;
>>>>>>> 76e31ec1

    *olen = 0;

    MBEDTLS_SSL_DEBUG_MSG( 3, ( "client hello, adding key share extension" ) );

    if( !mbedtls_ssl_conf_tls13_some_ephemeral_enabled( ssl ) )
        return( 0 );

    /* By default, offer topmost entry in the curve list, but an HRR
     * could already have requested something else. */
    group_id = ssl->handshake->named_group_id;
    if( group_id == 0 )
        group_id = ssl_get_default_group_id( ssl );

    /*
     * Dispatch to type-specific key generation function.
     *
     * So far, we're only supporting ECDHE. With the introduction
     * of PQC KEMs, we'll want to have multiple branches, one per
     * type of KEM, and dispatch to the corresponding crypto.
     */

    if( mbedtls_ssl_named_group_is_ecdhe( group_id ) )
    {
        /* Skip over NamedGroup value and share length bytes */
        unsigned char * const key_share = key_share_entry + 4;
        ret = ssl_gen_and_write_ecdhe_share( ssl, group_id,
                                             key_share, end, &share_len );
        if( ret != 0 )
            return( ret );
    }
    else if( 0 /* other KEMs? */ )
    {
        /* Do something */
    }
    else
        return( MBEDTLS_ERR_SSL_INTERNAL_ERROR );

    /* Write group ID */
    *key_share_entry++ = ( group_id >> 8 ) & 0xFF;
    *key_share_entry++ = ( group_id >> 0 ) & 0xFF;
    /* Write key share length */
    *key_share_entry++ = ( share_len >> 8 ) & 0xFF;
    *key_share_entry++ = ( share_len >> 0 ) & 0xFF;

    /* Write extension header */
    *buf++ = (unsigned char)( ( MBEDTLS_TLS_EXT_KEY_SHARE >> 8 ) & 0xFF );
    *buf++ = (unsigned char)( ( MBEDTLS_TLS_EXT_KEY_SHARE      ) & 0xFF );
    /* Write total extension length */
    total_ext_len = share_len + 6;
    *buf++ = (unsigned char)( ( total_ext_len >> 8 ) & 0xFF );
    *buf++ = (unsigned char)( ( total_ext_len      ) & 0xFF );
    /* Write key share list length */
    key_share_list_len = share_len + 4;
    *buf++ = (unsigned char)( ( key_share_list_len >> 8 ) & 0xFF );
    *buf++ = (unsigned char)( ( key_share_list_len      ) & 0xFF );

    *olen = total_ext_len + 4;

    ssl->handshake->extensions_present |= MBEDTLS_SSL_EXT_KEY_SHARE;
    ssl->handshake->named_group_id = group_id;
    return( 0 );
}

<<<<<<< HEAD
#endif /* MBEDTLS_ECDH_C || MBEDTLS_ECDSA_C */


#endif /* MBEDTLS_KEY_EXCHANGE_WITH_CERT_ENABLED */

/*
 *
 * STATE HANDLING: Write Early-Data
 *
 */

 /*
  * Overview
  */

  /* Main state-handling entry point; orchestrates the other functions. */
int ssl_write_early_data_process( mbedtls_ssl_context* ssl );

#define SSL_EARLY_DATA_WRITE 0
#define SSL_EARLY_DATA_SKIP  1
static int ssl_write_early_data_coordinate( mbedtls_ssl_context* ssl );

#if defined(MBEDTLS_ZERO_RTT)
static int ssl_write_early_data_prepare( mbedtls_ssl_context* ssl );

/* Write early-data message */
static int ssl_write_early_data_write( mbedtls_ssl_context* ssl,
    unsigned char* buf,
    size_t buflen,
    size_t* olen );
#endif /* MBEDTLS_ZERO_RTT */

/* Update the state after handling the outgoing early-data message. */
static int ssl_write_early_data_postprocess( mbedtls_ssl_context* ssl );

/*
 * Implementation
 */

int ssl_write_early_data_process( mbedtls_ssl_context* ssl )
{
    int ret;
#if defined(MBEDTLS_SSL_USE_MPS)
    mbedtls_writer *msg;
    unsigned char *buf;
    mbedtls_mps_size_t buf_len, msg_len;
#endif /* MBEDTLS_SSL_USE_MPS */
    MBEDTLS_SSL_DEBUG_MSG( 2, ( "=> write early data" ) );

    MBEDTLS_SSL_PROC_CHK_NEG( ssl_write_early_data_coordinate( ssl ) );
    if( ret == SSL_EARLY_DATA_WRITE )
    {
#if defined(MBEDTLS_ZERO_RTT)

        MBEDTLS_SSL_PROC_CHK( ssl_write_early_data_prepare( ssl ) );

#if defined(MBEDTLS_SSL_USE_MPS)
        MBEDTLS_SSL_PROC_CHK( mbedtls_mps_write_application( &ssl->mps->l4,
                                                             &msg ) );

        /* Request write-buffer */
        MBEDTLS_SSL_PROC_CHK( mbedtls_writer_get( msg, MBEDTLS_MPS_SIZE_MAX,
                                                  &buf, &buf_len ) );

        MBEDTLS_SSL_PROC_CHK( ssl_write_early_data_write(
                                  ssl, buf, buf_len, &msg_len ) );

        /* Commit message */
        MBEDTLS_SSL_PROC_CHK( mbedtls_writer_commit_partial( msg,
                                                             buf_len - msg_len ) );

        MBEDTLS_SSL_PROC_CHK( mbedtls_mps_dispatch( &ssl->mps->l4 ) );

        /* Update state */
        MBEDTLS_SSL_PROC_CHK( ssl_write_early_data_postprocess( ssl ) );

#else  /* MBEDTLS_SSL_USE_MPS */

        /* Write early-data to message buffer. */
        MBEDTLS_SSL_PROC_CHK( ssl_write_early_data_write( ssl, ssl->out_msg,
                                                          MBEDTLS_SSL_OUT_CONTENT_LEN,
                                                          &ssl->out_msglen ) );

        ssl->out_msgtype = MBEDTLS_SSL_MSG_APPLICATION_DATA;

        /* Update state */
        MBEDTLS_SSL_PROC_CHK( ssl_write_early_data_postprocess( ssl ) );

        /* Dispatch message */
        MBEDTLS_SSL_PROC_CHK( mbedtls_ssl_write_record( ssl, SSL_FORCE_FLUSH ) );

#endif /* MBEDTLS_SSL_USE_MPS */

#else /* MBEDTLS_ZERO_RTT */
        ((void) buf);
        ((void) buf_len);
        ((void) msg);
        ((void) msg_len);
        /* Should never happen */
        return( MBEDTLS_ERR_SSL_INTERNAL_ERROR );

#endif /* MBEDTLS_ZERO_RTT */
    }
    else
    {
        /* Update state */
        MBEDTLS_SSL_PROC_CHK( ssl_write_early_data_postprocess( ssl ) );
    }

cleanup:

    MBEDTLS_SSL_DEBUG_MSG( 2, ( "<= write early data" ) );
    return( ret );
}

#if defined(MBEDTLS_ZERO_RTT)

static int ssl_write_early_data_coordinate( mbedtls_ssl_context* ssl )
{
    if( ssl->handshake->early_data != MBEDTLS_SSL_EARLY_DATA_ON )
        return( SSL_EARLY_DATA_SKIP );

    return( SSL_EARLY_DATA_WRITE );
}

static int ssl_write_early_data_prepare( mbedtls_ssl_context* ssl )
{
    int ret;
    mbedtls_ssl_key_set traffic_keys;

    const unsigned char *psk;
    size_t psk_len;
    const unsigned char *psk_identity;
    size_t psk_identity_len;

    mbedtls_ssl_transform *transform_earlydata;

    /* From RFC 8446:
     * "The PSK used to encrypt the
     *  early data MUST be the first PSK listed in the client's
     *  'pre_shared_key' extension."
     */

    if( mbedtls_ssl_get_psk_to_offer( ssl, &psk, &psk_len,
                                      &psk_identity, &psk_identity_len ) != 0 )
    {
        /* This should never happen: We can only have gone past
         * ssl_write_early_data_coordinate() if we have offered a PSK. */
        return( MBEDTLS_ERR_SSL_INTERNAL_ERROR );
    }

    if( ( ret = mbedtls_ssl_set_hs_psk( ssl, psk, psk_len ) ) != 0 )
    {
        MBEDTLS_SSL_DEBUG_RET( 1, "mbedtls_ssl_set_hs_psk", ret );
        return( ret );
    }

    /* Start the TLS 1.3 key schedule: Set the PSK and derive early secret. */
    ret = mbedtls_ssl_tls1_3_key_schedule_stage_early_data( ssl );
    if( ret != 0 )
    {
        MBEDTLS_SSL_DEBUG_RET( 1,
             "mbedtls_ssl_tls1_3_key_schedule_stage_early_data", ret );
        return( ret );
    }

    /* Derive 0-RTT key material */
    ret = mbedtls_ssl_tls1_3_generate_early_data_keys(
        ssl, &traffic_keys );
    if( ret != 0 )
    {
        MBEDTLS_SSL_DEBUG_RET( 1,
            "mbedtls_ssl_tls1_3_generate_early_data_keys", ret );
        return( ret );
    }

    transform_earlydata =
        mbedtls_calloc( 1, sizeof( mbedtls_ssl_transform ) );
    if( transform_earlydata == NULL )
        return( MBEDTLS_ERR_SSL_ALLOC_FAILED );

    ret = mbedtls_ssl_tls13_populate_transform(
                          transform_earlydata,
                          ssl->conf->endpoint,
                          ssl->session_negotiate->ciphersuite,
                          &traffic_keys,
                          ssl );
    if( ret != 0 )
        return( ret );

#if defined(MBEDTLS_SSL_USE_MPS)
    /* Register transform with MPS. */
    ret = mbedtls_mps_add_key_material( &ssl->mps->l4,
                                        transform_earlydata,
                                        &ssl->handshake->epoch_earlydata );
    if( ret != 0 )
        return( ret );

    /* Use new transform for outgoing data. */
    ret = mbedtls_mps_set_outgoing_keys( &ssl->mps->l4,
                                         ssl->handshake->epoch_earlydata );
    if( ret != 0 )
        return( ret );
#else /* MBEDTLS_SSL_USE_MPS */

    /* Activate transform */
    MBEDTLS_SSL_DEBUG_MSG( 1, ( "Switch to 0-RTT keys for outbound traffic" ) );
    ssl->handshake->transform_earlydata = transform_earlydata;
    mbedtls_ssl_set_outbound_transform( ssl, ssl->handshake->transform_earlydata );

#endif /* MBEDTLS_SSL_USE_MPS */

    return( 0 );
}

static int ssl_write_early_data_write( mbedtls_ssl_context* ssl,
    unsigned char* buf,
    size_t buflen,
    size_t* olen )
{
    if( ssl->early_data_len > buflen )
    {
        MBEDTLS_SSL_DEBUG_MSG( 1, ( "buffer too small" ) );
        return ( MBEDTLS_ERR_SSL_ALLOC_FAILED );
    }
    else
    {
        memcpy( buf, ssl->early_data_buf, ssl->early_data_len );

#if defined(MBEDTLS_SSL_USE_MPS)
        *olen = ssl->early_data_len;
        MBEDTLS_SSL_DEBUG_BUF( 3, "Early Data", buf, ssl->early_data_len );
#else
        buf[ssl->early_data_len] = MBEDTLS_SSL_MSG_APPLICATION_DATA;
        *olen = ssl->early_data_len + 1;

        MBEDTLS_SSL_DEBUG_BUF( 3, "Early Data", ssl->out_msg, *olen );
#endif /* MBEDTLS_SSL_USE_MPS */
    }

    return( 0 );
}

#else /* MBEDTLS_ZERO_RTT */

static int ssl_write_early_data_coordinate( mbedtls_ssl_context* ssl )
{
    ((void) ssl);
    return( SSL_EARLY_DATA_SKIP );
}

#endif /* MBEDTLS_ZERO_RTT */

static int ssl_write_early_data_postprocess( mbedtls_ssl_context* ssl )
{
    /* Clear PSK we've used for the 0-RTT. */
    mbedtls_ssl_remove_hs_psk( ssl );

    mbedtls_ssl_handshake_set_state( ssl, MBEDTLS_SSL_SERVER_HELLO );
    return ( 0 );
}


/*
 *
 * STATE HANDLING: Write End-of-Early-Data
 *
 */

 /*
  * Overview
  */

  /* Main state-handling entry point; orchestrates the other functions. */
int ssl_write_end_of_early_data_process( mbedtls_ssl_context* ssl );

#define SSL_END_OF_EARLY_DATA_WRITE 0
#define SSL_END_OF_EARLY_DATA_SKIP  1
static int ssl_write_end_of_early_data_coordinate( mbedtls_ssl_context* ssl );

/* Update the state after handling the outgoing end-of-early-data message. */
static int ssl_write_end_of_early_data_postprocess( mbedtls_ssl_context* ssl );

/*
 * Implementation
 */

int ssl_write_end_of_early_data_process( mbedtls_ssl_context* ssl )
{
    int ret;
    MBEDTLS_SSL_DEBUG_MSG( 2, ( "=> write EndOfEarlyData" ) );

    MBEDTLS_SSL_PROC_CHK_NEG( ssl_write_end_of_early_data_coordinate( ssl ) );
    if( ret == SSL_END_OF_EARLY_DATA_WRITE )
    {
        unsigned char *buf;
        size_t buf_len;

        MBEDTLS_SSL_PROC_CHK( mbedtls_ssl_tls13_start_handshake_msg( ssl,
                          MBEDTLS_SSL_HS_END_OF_EARLY_DATA, &buf, &buf_len ) );

        mbedtls_ssl_tls13_add_hs_hdr_to_checksum(
            ssl, MBEDTLS_SSL_HS_END_OF_EARLY_DATA, 0 );

        MBEDTLS_SSL_PROC_CHK( ssl_write_end_of_early_data_postprocess( ssl ) );
        MBEDTLS_SSL_PROC_CHK( mbedtls_ssl_tls13_finish_handshake_msg( ssl, buf_len, 0 ) );
    }
    else
    {
        /* Update state */
        MBEDTLS_SSL_PROC_CHK( ssl_write_end_of_early_data_postprocess( ssl ) );
    }

cleanup:

    MBEDTLS_SSL_DEBUG_MSG( 2, ( "<= write EndOfEarlyData" ) );
    return( ret );
}

static int ssl_write_end_of_early_data_coordinate( mbedtls_ssl_context* ssl )
{
    ((void) ssl);

#if defined(MBEDTLS_ZERO_RTT)
    if( ssl->handshake->early_data == MBEDTLS_SSL_EARLY_DATA_ON )
    {
        if( ssl->early_data_status == MBEDTLS_SSL_EARLY_DATA_ACCEPTED )
            return( SSL_END_OF_EARLY_DATA_WRITE );

        /*
         * RFC 8446:
         * "If the server does not send an "early_data"
         *  extension in EncryptedExtensions, then the client MUST NOT send an
         *  EndOfEarlyData message."
         */

        MBEDTLS_SSL_DEBUG_MSG( 4, ( "skip EndOfEarlyData, server rejected" ) );
    }
#endif /* MBEDTLS_ZERO_RTT */

    return( SSL_END_OF_EARLY_DATA_SKIP );
}

static int ssl_write_end_of_early_data_postprocess( mbedtls_ssl_context* ssl )
{
#if defined(MBEDTLS_SSL_TLS13_COMPATIBILITY_MODE)
    if( ssl_write_end_of_early_data_coordinate( ssl ) != SSL_END_OF_EARLY_DATA_WRITE )
    {
        mbedtls_ssl_handshake_set_state( ssl,
                         MBEDTLS_SSL_CLIENT_CCS_AFTER_SERVER_FINISHED );
        return( 0 );
    }
#endif /* MBEDTLS_SSL_TLS13_COMPATIBILITY_MODE */
    mbedtls_ssl_handshake_set_state( ssl, MBEDTLS_SSL_CLIENT_CERTIFICATE );
    return( 0 );
}


#if defined(MBEDTLS_SSL_SERVER_NAME_INDICATION)
static void ssl_write_hostname_ext( mbedtls_ssl_context *ssl,
                                   unsigned char* buf,
                                   unsigned char* end,
                                   size_t* olen )
{
    unsigned char *p = buf;
    size_t hostname_len;

    *olen = 0;

    if( !mbedtls_ssl_conf_tls13_ephemeral_enabled( ssl ) )
        return;

    if( ssl->hostname == NULL )
        return;

    MBEDTLS_SSL_DEBUG_MSG( 3, ( "client hello, adding server name extension: %s",
                              ssl->hostname ) );

    hostname_len = strlen( ssl->hostname );

    if( end < p || (size_t)( end - p ) < hostname_len + 9 )
    {
        MBEDTLS_SSL_DEBUG_MSG( 1, ( "buffer too small" ) );
        return;
    }

    /*
     * struct {
     *     NameType name_type;
     *     select ( name_type ) {
     *         case host_name: HostName;
     *     } name;
     * } ServerName;
     *
     * enum {
     *     host_name( 0 ), ( 255 )
     * } NameType;
     *
     * opaque HostName<1..2^16-1>;
     *
     * struct {
     *     ServerName server_name_list<1..2^16-1>
     * } ServerNameList;
     */
    *p++ = (unsigned char)( ( MBEDTLS_TLS_EXT_SERVERNAME >> 8 ) & 0xFF );
    *p++ = (unsigned char)( ( MBEDTLS_TLS_EXT_SERVERNAME ) & 0xFF );

    *p++ = (unsigned char)( ( ( hostname_len + 5 ) >> 8 ) & 0xFF );
    *p++ = (unsigned char)( ( ( hostname_len + 5 ) ) & 0xFF );

    *p++ = (unsigned char)( ( ( hostname_len + 3 ) >> 8 ) & 0xFF );
    *p++ = (unsigned char)( ( ( hostname_len + 3 ) ) & 0xFF );

    *p++ = (unsigned char)( ( MBEDTLS_TLS_EXT_SERVERNAME_HOSTNAME ) & 0xFF );
    *p++ = (unsigned char)( ( hostname_len >> 8 ) & 0xFF );
    *p++ = (unsigned char)( ( hostname_len ) & 0xFF );

    memcpy( p, ssl->hostname, hostname_len );

    *olen = hostname_len + 9;
}
#endif /* MBEDTLS_SSL_SERVER_NAME_INDICATION */

#if defined(MBEDTLS_SSL_MAX_FRAGMENT_LENGTH)

/*
 * ssl_write_max_fragment_length_ext():
 *
 * enum{
 *    2^9( 1 ), 2^10( 2 ), 2^11( 3 ), 2^12( 4 ), ( 255 )
 * } MaxFragmentLength;
 *
 */
static int ssl_write_max_fragment_length_ext( mbedtls_ssl_context *ssl,
                                             unsigned char *buf,
                                             const unsigned char *end,
                                             size_t *olen )
{
    unsigned char *p = buf;

    *olen = 0;

    if( ssl->conf->mfl_code == MBEDTLS_SSL_MAX_FRAG_LEN_NONE )
    {
        return( 0 );
    }

    if( end < p || (size_t)( end - p ) < 5 )
    {
        MBEDTLS_SSL_DEBUG_MSG( 1, ( "buffer too small" ) );
        return( MBEDTLS_ERR_SSL_BUFFER_TOO_SMALL );
    }

    MBEDTLS_SSL_DEBUG_MSG( 3, ( "adding max_fragment_length extension" ) );

    *p++ = (unsigned char)( ( MBEDTLS_TLS_EXT_MAX_FRAGMENT_LENGTH >> 8 ) & 0xFF );
    *p++ = (unsigned char)( ( MBEDTLS_TLS_EXT_MAX_FRAGMENT_LENGTH ) & 0xFF );

    *p++ = 0x00;
    *p++ = 1;

    *p++ = ssl->conf->mfl_code;
    MBEDTLS_SSL_DEBUG_MSG( 3, ( "Maximum fragment length = %d", ssl->conf->mfl_code ) );

    *olen = 5;
    return( 0 );
}
#endif /* MBEDTLS_SSL_MAX_FRAGMENT_LENGTH */


#if defined(MBEDTLS_SSL_ALPN)
/*
 * ssl_write_alpn_ext() structure:
 *
 * opaque ProtocolName<1..2^8-1>;
 *
 * struct {
 *     ProtocolName protocol_name_list<2..2^16-1>
 * } ProtocolNameList;
 *
 */
static int ssl_write_alpn_ext( mbedtls_ssl_context *ssl,
                              unsigned char *buf,
                              const unsigned char* end,
                              size_t *olen )
{
    unsigned char *p = buf;
    size_t alpnlen = 0;
    const char **cur;

    *olen = 0;

    if( ssl->conf->alpn_list == NULL )
    {
        return( 0 );
    }

    for ( cur = ssl->conf->alpn_list; *cur != NULL; cur++ )
        alpnlen += (unsigned char)( strlen( *cur ) & 0xFF ) + 1;

    if( end < p || (size_t)( end - p ) < 6 + alpnlen )
    {
        MBEDTLS_SSL_DEBUG_MSG( 1, ( "buffer too small" ) );
        return( MBEDTLS_ERR_SSL_BUFFER_TOO_SMALL );
    }

    MBEDTLS_SSL_DEBUG_MSG( 3, ( "client hello, adding alpn extension" ) );

    *p++ = (unsigned char)( ( MBEDTLS_TLS_EXT_ALPN >> 8 ) & 0xFF );
    *p++ = (unsigned char)( ( MBEDTLS_TLS_EXT_ALPN ) & 0xFF );

    /*
     * opaque ProtocolName<1..2^8-1>;
     *
     * struct {
     *     ProtocolName protocol_name_list<2..2^16-1>
     * } ProtocolNameList;
     */

    /* Skip writing extension and list length for now */
    p += 4;

    for ( cur = ssl->conf->alpn_list; *cur != NULL; cur++ )
    {
        *p = (unsigned char)( strlen( *cur ) & 0xFF );
        memcpy( p + 1, *cur, *p );
        p += 1 + *p;
    }

    *olen = p - buf;

    /* List length = olen - 2 ( ext_type ) - 2 ( ext_len ) - 2 ( list_len ) */
    buf[4] = (unsigned char)( ( ( *olen - 6 ) >> 8 ) & 0xFF );
    buf[5] = (unsigned char)( ( *olen - 6 ) & 0xFF );

    /* Extension length = olen - 2 ( ext_type ) - 2 ( ext_len ) */
    buf[2] = (unsigned char)( ( ( *olen - 4 ) >> 8 ) & 0xFF );
    buf[3] = (unsigned char)( ( *olen - 4 ) & 0xFF );

    return( 0 );
}
#endif /* MBEDTLS_SSL_ALPN */

#if defined(MBEDTLS_KEY_EXCHANGE_SOME_PSK_ENABLED)
/*
 * ssl_write_psk_key_exchange_modes_ext() structure:
 *
 * enum { psk_ke( 0 ), psk_dhe_ke( 1 ), ( 255 ) } PskKeyExchangeMode;
 *
 * struct {
 *     PskKeyExchangeMode ke_modes<1..255>;
 * } PskKeyExchangeModes;
 */

static int ssl_write_psk_key_exchange_modes_ext( mbedtls_ssl_context *ssl,
                                                 unsigned char* buf,
                                                 unsigned char* end,
                                                 size_t* olen )
{
    unsigned char *p;
    int num_modes = 0;

    /* Skip writing extension if no PSK key exchange mode
     * is enabled in the config. */
    if( !mbedtls_ssl_conf_tls13_some_psk_enabled( ssl ) )
    {
        *olen = 0;
        return( 0 );
    }

    /* Require 7 bytes of data, otherwise fail, even if extension might be shorter. */
    if( (size_t)( end - buf ) < 7 )
    {
        MBEDTLS_SSL_DEBUG_MSG( 1, ( "Not enough buffer" ) );
        return( MBEDTLS_ERR_SSL_BUFFER_TOO_SMALL );
    }

    MBEDTLS_SSL_DEBUG_MSG( 3, ( "client hello, adding psk_key_exchange_modes extension" ) );

    /* Extension Type */
    buf[0] = (unsigned char)( ( MBEDTLS_TLS_EXT_PSK_KEY_EXCHANGE_MODES >> 8 ) & 0xFF );
    buf[1] = (unsigned char)( ( MBEDTLS_TLS_EXT_PSK_KEY_EXCHANGE_MODES >> 0 ) & 0xFF );

    /* Skip extension length (2 byte) and PSK mode list length (1 byte) for now. */
    p = buf + 5;

    if( mbedtls_ssl_conf_tls13_psk_enabled( ssl ) )
    {
        *p++ = MBEDTLS_SSL_TLS13_PSK_MODE_PURE;
        num_modes++;

        MBEDTLS_SSL_DEBUG_MSG( 4, ( "Adding pure PSK key exchange mode" ) );
    }

    if( mbedtls_ssl_conf_tls13_psk_ephemeral_enabled( ssl ) )
    {
        *p++ = MBEDTLS_SSL_TLS13_PSK_MODE_ECDHE;
        num_modes++;

        MBEDTLS_SSL_DEBUG_MSG( 4, ( "Adding PSK-ECDHE key exchange mode" ) );
    }

    /* Add extension length: PSK mode list length byte + actual PSK mode list length */
    buf[2] = 0;
    buf[3] = num_modes + 1;
    /* Add PSK mode list length */
    buf[4] = num_modes;

    *olen = p - buf;
    ssl->handshake->extensions_present |= MBEDTLS_SSL_EXT_PSK_KEY_EXCHANGE_MODES;
    return ( 0 );
}
#endif /* MBEDTLS_KEY_EXCHANGE_SOME_PSK_ENABLED */


/*
 * mbedtls_ssl_write_pre_shared_key_ext() structure:
 *
 * struct {
 *   opaque identity<1..2^16-1>;
 *   uint32 obfuscated_ticket_age;
 * } PskIdentity;
 *
 * opaque PskBinderEntry<32..255>;
 *
 * struct {
 *   select ( Handshake.msg_type ) {
 *
 *     case client_hello:
 *       PskIdentity identities<7..2^16-1>;
 *       PskBinderEntry binders<33..2^16-1>;
 *
 *     case server_hello:
 *       uint16 selected_identity;
 *   };
 *
 * } PreSharedKeyExtension;
 *
 *
 * part = 0 ==> everything up to the PSK binder list,
 *              returning the binder list length in `binder_list_length`.
 * part = 1 ==> the PSK binder list
 */

#if defined(MBEDTLS_KEY_EXCHANGE_SOME_PSK_ENABLED)

#define SSL_WRITE_PSK_EXT_PARTIAL           0
#define SSL_WRITE_PSK_EXT_ADD_PSK_BINDERS   1

int mbedtls_ssl_write_pre_shared_key_ext( mbedtls_ssl_context *ssl,
                                          unsigned char* buf, unsigned char* end,
                                          size_t *bytes_written,
                                          size_t *total_ext_len,
                                          int part )
{
    int ret;
    unsigned char *p = (unsigned char *) buf;
    const mbedtls_ssl_ciphersuite_t *suite_info;
    const int *ciphersuites;
    int hash_len;
    const unsigned char *psk;
    size_t psk_len;
    const unsigned char *psk_identity;
    size_t psk_identity_len;

    *total_ext_len = 0;
    *bytes_written = 0;

    if( !mbedtls_ssl_conf_tls13_some_psk_enabled( ssl ) )
        return( 0 );

    /* Check if we have any PSKs to offer. If so, return the first.
     *
     * NOTE: Ultimately, we want to be able to offer multiple PSKs,
     *       in which case we want to iterate over them here.
     *
     * As it stands, however, we only ever offer one, chosen
     * by the following heuristic:
     * - If a ticket has been configured, offer the corresponding PSK.
     * - If no ticket has been configured by an external PSK has been
     *   configured, offer that.
     * - Otherwise, skip the PSK extension.
     */

    if( mbedtls_ssl_get_psk_to_offer( ssl, &psk, &psk_len,
                                      &psk_identity, &psk_identity_len ) != 0 )
    {
        MBEDTLS_SSL_DEBUG_MSG( 3, ( "skip pre_shared_key extensions" ) );
        return( 0 );
    }

    /*
     * Ciphersuite list
     */
    ciphersuites = ssl->conf->ciphersuite_list;
    for ( int i = 0; ciphersuites[i] != 0; i++ )
    {
        suite_info = mbedtls_ssl_ciphersuite_from_id( ciphersuites[i] );

        if( suite_info == NULL )
            continue;

        /* In this implementation we only add one pre-shared-key extension. */
        ssl->session_negotiate->ciphersuite = ciphersuites[i];
        ssl->handshake->ciphersuite_info = suite_info;
        break;
    }

    hash_len = mbedtls_hash_size_for_ciphersuite( suite_info );
    if( hash_len == -1 )
        return( MBEDTLS_ERR_SSL_INTERNAL_ERROR );

    size_t const ext_type_bytes           = 2;
    size_t const ext_len_bytes            = 2;
    size_t const psk_identities_len_bytes = 2;
    size_t const psk_identity_len_bytes   = 2;
    size_t const psk_identity_bytes       = psk_identity_len;
    size_t const obfuscated_ticket_bytes  = 4;
    size_t const psk_binders_len_bytes    = 2;
    size_t const psk_binder_len_bytes     = 1;
    size_t const psk_binder_bytes         = hash_len;

    size_t const psk_binder_list_bytes = psk_binders_len_bytes  +
                                           psk_binder_len_bytes +
                                           psk_binder_bytes;

    size_t const ext_len = psk_identities_len_bytes     +
                              psk_identity_len_bytes    +
                              psk_identity_bytes        +
                              obfuscated_ticket_bytes   +
                           psk_binder_list_bytes;

    size_t const ext_len_total = ext_type_bytes +
                                 ext_len_bytes  +
                                   ext_len;

    if( part == SSL_WRITE_PSK_EXT_PARTIAL )
    {
        uint32_t obfuscated_ticket_age = 0;

        MBEDTLS_SSL_DEBUG_MSG( 3,
                     ( "client hello, adding pre_shared_key extension, "
                       "omitting PSK binder list" ) );

        /* Write extension up to but excluding the PSK binders list

         * The length (excluding the extension header) includes:
         *
         *  - 2 bytes for total length of identities
         *     - 2 bytes for length of first identity value
         *     - identity value ( of length len; min( len )>=1 )
         *     - 4 bytes for obfuscated_ticket_age
         *                ...
         *  - 2 bytes for total length of psk binders
         *      - 1 byte for length of first psk binder value
         *      - 32 or 48 bytes (for SHA256/384) for PSK binder value
         *                ...
         *
         * Note: Currently we assume we have only one PSK credential
         * configured per server.
         */

        /* ext_length + Extension Type ( 2 bytes ) + Extension Length ( 2 bytes ) */
        if( end < p || (size_t)( end - p ) < ext_len_total )
        {
            MBEDTLS_SSL_DEBUG_MSG( 1, ( "buffer too short" ) );
            return( MBEDTLS_ERR_SSL_BUFFER_TOO_SMALL );
        }

        /* Extension Type */
        *p++ = (unsigned char)( ( MBEDTLS_TLS_EXT_PRE_SHARED_KEY >> 8 ) & 0xFF );
        *p++ = (unsigned char)( ( MBEDTLS_TLS_EXT_PRE_SHARED_KEY >> 0 ) & 0xFF );

        /* Extension Length */
        *p++ = (unsigned char)( ( ext_len >> 8 ) & 0xFF );
        *p++ = (unsigned char)( ( ext_len >> 0 ) & 0xFF );

        /* 2 bytes length field for array of PskIdentity */
        *p++ = (unsigned char)( ( ( psk_identity_len + 4 + 2 ) >> 8 ) & 0xFF );
        *p++ = (unsigned char)( ( ( psk_identity_len + 4 + 2 ) >> 0 ) & 0xFF );

        /* 2 bytes length field for psk_identity */
        *p++ = (unsigned char)( ( ( psk_identity_len ) >> 8 ) & 0xFF );
        *p++ = (unsigned char)( ( ( psk_identity_len ) >> 0 ) & 0xFF );

        /* actual psk_identity */
        memcpy( p, psk_identity, psk_identity_len );
        p += psk_identity_len;

#if defined(MBEDTLS_SSL_NEW_SESSION_TICKET)

        /* Calculate obfuscated_ticket_age (omitted for external PSKs). */
        if( ssl->session_negotiate->ticket_age_add > 0 )
        {
            /* TODO: Should we somehow fail if TIME is disabled here?
             * TODO: Use Mbed TLS' time abstraction? */
#if defined(MBEDTLS_HAVE_TIME)
            time_t now = time( NULL );

            if( !( ssl->session_negotiate->ticket_received <= now &&
                   now - ssl->session_negotiate->ticket_received < 7 * 86400 * 1000 ) )
            {
                MBEDTLS_SSL_DEBUG_MSG( 3, ( "ticket expired" ) );
                /* TBD: We would have to fall back to another PSK */
                return( MBEDTLS_ERR_SSL_SESSION_TICKET_EXPIRED );
            }

            obfuscated_ticket_age =
                (uint32_t)( now - ssl->session_negotiate->ticket_received ) +
                ssl->session_negotiate->ticket_age_add;

            MBEDTLS_SSL_DEBUG_MSG( 4, ( "obfuscated_ticket_age: %u",
                                        obfuscated_ticket_age ) );
#endif /* MBEDTLS_HAVE_TIME */
        }
#endif /* MBEDTLS_SSL_NEW_SESSION_TICKET */

        /* add obfuscated ticket age */
        *p++ = ( obfuscated_ticket_age >> 24 ) & 0xFF;
        *p++ = ( obfuscated_ticket_age >> 16 ) & 0xFF;
        *p++ = ( obfuscated_ticket_age >> 8  ) & 0xFF;
        *p++ = ( obfuscated_ticket_age >> 0  ) & 0xFF;

        *bytes_written = ext_len_total - psk_binder_list_bytes;
        *total_ext_len = ext_len_total;

        ssl->handshake->extensions_present |= MBEDTLS_SSL_EXT_PRE_SHARED_KEY;
    }
    else if( part == SSL_WRITE_PSK_EXT_ADD_PSK_BINDERS )
    {
        int psk_type;

        unsigned char transcript[MBEDTLS_MD_MAX_SIZE];
        size_t transcript_len;

        MBEDTLS_SSL_DEBUG_MSG( 3, ( "client hello, adding PSK binder list" ) );

        /* 2 bytes length field for array of psk binders */
        *p++ = (unsigned char)( ( ( hash_len + 1 ) >> 8 ) & 0xFF );
        *p++ = (unsigned char)( ( ( hash_len + 1 ) >> 0 ) & 0xFF );

        /* 1 bytes length field for next psk binder */
        *p++ = (unsigned char)( ( hash_len ) & 0xFF );

        if( ssl->handshake->resume == 1 )
            psk_type = MBEDTLS_SSL_TLS1_3_PSK_RESUMPTION;
        else
            psk_type = MBEDTLS_SSL_TLS1_3_PSK_EXTERNAL;

        /* Get current state of handshake transcript. */
        ret = mbedtls_ssl_get_handshake_transcript( ssl, suite_info->mac,
                                                    transcript, sizeof( transcript ),
                                                    &transcript_len );
        if( ret != 0 )
            return( ret );

        ret = mbedtls_ssl_tls1_3_create_psk_binder( ssl,
                                                    suite_info->mac,
                                                    psk, psk_len, psk_type,
                                                    transcript, p );
        if( ret != 0 )
        {
            MBEDTLS_SSL_DEBUG_RET( 1, "mbedtls_ssl_tls1_3_create_psk_binder", ret );
            return( ret );
        }

        *bytes_written = psk_binder_list_bytes;
    }

    return( 0 );
}


#endif	/* MBEDTLS_KEY_EXCHANGE_SOME_PSK_ENABLED  */


static int ssl_write_cookie_ext( mbedtls_ssl_context *ssl,
                                unsigned char* buf,
                                unsigned char* end,
                                size_t* olen )
{
    unsigned char *p = buf;

    *olen = 0;

    if( ssl->handshake->verify_cookie == NULL )
    {
        MBEDTLS_SSL_DEBUG_MSG( 3, ( "no cookie to send; skip extension" ) );
        return( 0 );
    }

    MBEDTLS_SSL_DEBUG_BUF( 3, "client hello, cookie",
                          ssl->handshake->verify_cookie,
                          ssl->handshake->verify_cookie_len );

    if( end < p ||
        (size_t)( end - p ) < ( ssl->handshake->verify_cookie_len + 4 ) )
    {
        MBEDTLS_SSL_DEBUG_MSG( 1, ( "buffer too small" ) );
        return( MBEDTLS_ERR_SSL_BUFFER_TOO_SMALL );
    }

    MBEDTLS_SSL_DEBUG_MSG( 3, ( "client hello, adding cookie extension" ) );

    /* Extension Type */
    *p++ = (unsigned char)( ( MBEDTLS_TLS_EXT_COOKIE >> 8 ) & 0xFF );
    *p++ = (unsigned char)( ( MBEDTLS_TLS_EXT_COOKIE ) & 0xFF );

    /* Extension Length */
    *p++ = (unsigned char)( ( ( ssl->handshake->verify_cookie_len + 2 ) >> 8 ) & 0xFF );
    *p++ = (unsigned char)( ( ssl->handshake->verify_cookie_len + 2 ) & 0xFF );

    /* Cookie Length */
    *p++ = (unsigned char)( ( ssl->handshake->verify_cookie_len >> 8 ) & 0xFF );
    *p++ = (unsigned char)( ssl->handshake->verify_cookie_len & 0xFF );

    /* Cookie */
    memcpy( p, ssl->handshake->verify_cookie, ssl->handshake->verify_cookie_len );

    *olen = ssl->handshake->verify_cookie_len + 6;

    return( 0 );
}

/*
 * Functions for writing ClientHello message.
 */
/* Write cipher_suites
 * CipherSuite cipher_suites<2..2^16-2>;
 */
static int ssl_tls13_write_client_hello_cipher_suites(
            mbedtls_ssl_context *ssl,
            unsigned char *buf,
            unsigned char *end,
            size_t *olen )
{
    unsigned char *p = buf;
    const int *ciphersuite_list;
    unsigned char *cipher_suites_ptr; /* Start of the cipher_suites list */
    size_t cipher_suites_len;

    *olen = 0 ;

    /*
     * Ciphersuite list
     *
     * This is a list of the symmetric cipher options supported by
     * the client, specifically the record protection algorithm
     * ( including secret key length ) and a hash to be used with
     * HKDF, in descending order of client preference.
     */
    ciphersuite_list = ssl->conf->ciphersuite_list;

    /* Check there is space for the cipher suite list length (2 bytes). */
    MBEDTLS_SSL_CHK_BUF_PTR( p, end, 2 );
    p += 2;

    /* Write cipher_suites */
    cipher_suites_ptr = p;
    for ( size_t i = 0; ciphersuite_list[i] != 0; i++ )
    {
        int cipher_suite = ciphersuite_list[i];
        const mbedtls_ssl_ciphersuite_t *ciphersuite_info;

        ciphersuite_info = mbedtls_ssl_ciphersuite_from_id( cipher_suite );
        if( ciphersuite_info == NULL )
            continue;
        if( !( MBEDTLS_SSL_MINOR_VERSION_4 >= ciphersuite_info->min_minor_ver &&
               MBEDTLS_SSL_MINOR_VERSION_4 <= ciphersuite_info->max_minor_ver ) )
            continue;

        MBEDTLS_SSL_DEBUG_MSG( 3, ( "client hello, add ciphersuite: %04x, %s",
                                    (unsigned int) cipher_suite,
                                    ciphersuite_info->name ) );

        /* Check there is space for the cipher suite identifier (2 bytes). */
        MBEDTLS_SSL_CHK_BUF_PTR( p, end, 2 );
        MBEDTLS_PUT_UINT16_BE( cipher_suite, p, 0 );
        p += 2;

#if defined(MBEDTLS_ZERO_RTT)
        /* For ZeroRTT we only add a single ciphersuite. */
        break;
#endif /* MBEDTLS_ZERO_RTT */
    }

    /* Write the cipher_suites length in number of bytes */
    cipher_suites_len = p - cipher_suites_ptr;
    MBEDTLS_PUT_UINT16_BE( cipher_suites_len, buf, 0 );
    MBEDTLS_SSL_DEBUG_MSG( 3,
                           ( "client hello, got %" MBEDTLS_PRINTF_SIZET " cipher suites",
                             cipher_suites_len/2 ) );

    /* Output the total length of cipher_suites field. */
    *olen = p - buf;

    return( 0 );
}

/*
 * Structure of ClientHello message:
 *
 *    struct {
 *        ProtocolVersion legacy_version = 0x0303;    // TLS v1.2
 *        Random random;
 *        opaque legacy_session_id<0..32>;
 *        CipherSuite cipher_suites<2..2^16-2>;
 *        opaque legacy_compression_methods<1..2^8-1>;
 *        Extension extensions<8..2^16-1>;
 *    } ClientHello;
 */
static int ssl_tls13_write_client_hello_body( mbedtls_ssl_context *ssl,
                                              unsigned char *buf,
                                              unsigned char *end,
                                              size_t *len_without_binders,
                                              size_t *olen )
{

    int ret;
    unsigned char *extensions_len_ptr; /* Pointer to extensions length */
    size_t output_len;                 /* Length of buffer used by function */
    size_t extensions_len;             /* Length of the list of extensions*/

    /* Buffer management */
    unsigned char *p = buf;

    *olen = 0;

    /* No validation needed here. It has been done by ssl_conf_check() */
    ssl->major_ver = ssl->conf->min_major_ver;
    ssl->minor_ver = ssl->conf->min_minor_ver;

    /*
     * Write legacy_version
     *    ProtocolVersion legacy_version = 0x0303;    // TLS v1.2
     *
     *  For TLS 1.3 we use the legacy version number {0x03, 0x03}
     *  instead of the true version number.
     */
    MBEDTLS_SSL_CHK_BUF_PTR( p, end, 2 );
    MBEDTLS_PUT_UINT16_BE( 0x0303, p, 0 );
    p += 2;

    /* Write the random bytes ( random ).*/
    MBEDTLS_SSL_CHK_BUF_PTR( p, end, CLIENT_HELLO_RANDOM_LEN );
    memcpy( p, ssl->handshake->randbytes, CLIENT_HELLO_RANDOM_LEN );
    MBEDTLS_SSL_DEBUG_BUF( 3, "client hello, random bytes",
                           p, CLIENT_HELLO_RANDOM_LEN );
    p += CLIENT_HELLO_RANDOM_LEN;

    /*
     * Write legacy_session_id
     *
     * Versions of TLS before TLS 1.3 supported a "session resumption" feature
     * which has been merged with pre-shared keys in this version. A client
     * which has a cached session ID set by a pre-TLS 1.3 server SHOULD set
     * this field to that value. In compatibility mode, this field MUST be
     * non-empty, so a client not offering a pre-TLS 1.3 session MUST generate
     * a new 32-byte value. This value need not be random but SHOULD be
     * unpredictable to avoid implementations fixating on a specific value
     * ( also known as ossification ). Otherwise, it MUST be set as a zero-length
     * vector ( i.e., a zero-valued single byte length field ).
     */
#if defined(MBEDTLS_SSL_TLS13_COMPATIBILITY_MODE)
    /* Write session id length */
    MBEDTLS_SSL_CHK_BUF_PTR( p, end, ssl->session_negotiate->id_len + 1 );
    *p++ = (unsigned char)ssl->session_negotiate->id_len;

    /* Write session id */
    memcpy( p, ssl->session_negotiate->id, ssl->session_negotiate->id_len );
    p += ssl->session_negotiate->id_len;

    MBEDTLS_SSL_DEBUG_MSG( 3, ( "session id len.: %" MBEDTLS_PRINTF_SIZET,
                                ssl->session_negotiate->id_len ) );
    MBEDTLS_SSL_DEBUG_BUF( 3, "session id", ssl->session_negotiate->id,
                              ssl->session_negotiate->id_len );
#else
    MBEDTLS_SSL_CHK_BUF_PTR( p, end, 1 );
    *p++ = 0; /* session id length set to zero */
#endif /* MBEDTLS_SSL_TLS13_COMPATIBILITY_MODE */

    /* Write cipher_suites */
    ret = ssl_tls13_write_client_hello_cipher_suites( ssl, p, end, &output_len );
    if( ret != 0 )
        return( ret );
    p += output_len;

    /* Write legacy_compression_methods
     *
     * For every TLS 1.3 ClientHello, this vector MUST contain exactly
     * one byte set to zero, which corresponds to the 'null' compression
     * method in prior versions of TLS.
     */
    MBEDTLS_SSL_CHK_BUF_PTR( p, end, 2 );
    *p++ = 1;
    *p++ = MBEDTLS_SSL_COMPRESS_NULL;

    /* Write extensions */

    /* Keeping track of the included extensions */
    ssl->handshake->extensions_present = MBEDTLS_SSL_EXT_NONE;

    /* First write extensions, then the total length */
    MBEDTLS_SSL_CHK_BUF_PTR( p, end, 2 );
    extensions_len_ptr = p;
    p += 2;

    /* Write supported_versions extension
     *
     * Supported Versions Extension is mandatory with TLS 1.3.
     */
    ret = ssl_tls13_write_supported_versions_ext( ssl, p, end, &output_len );
    if( ret != 0 )
        return( ret );
    p += output_len;

    /* For TLS / DTLS 1.3 we need to support the use of cookies
     * ( if the server provided them ) */
    ret = ssl_write_cookie_ext( ssl, p, end, &output_len );
    if( ret != 0 )
        return( ret );
    p += output_len;

#if defined(MBEDTLS_SSL_ALPN)
    ret = ssl_write_alpn_ext( ssl, p, end, &output_len );
    if( ret != 0 )
        return( ret );
    p += output_len;
#endif /* MBEDTLS_SSL_ALPN */

#if defined(MBEDTLS_SSL_MAX_FRAGMENT_LENGTH)
    ret = ssl_write_max_fragment_length_ext( ssl, p, end, &output_len );
    if( ret != 0 )
    {
        MBEDTLS_SSL_DEBUG_RET( 1, "ssl_write_max_fragment_length_ext", ret );
        return( ret );
    }
    p += output_len;
#endif /* MBEDTLS_SSL_MAX_FRAGMENT_LENGTH */

#if defined(MBEDTLS_ZERO_RTT)
    ret = mbedtls_ssl_write_early_data_ext( ssl, p, end, &output_len );
    if( ret != 0 )
        return( ret );
    p += output_len;
#endif /* MBEDTLS_ZERO_RTT */

#if defined(MBEDTLS_SSL_SERVER_NAME_INDICATION)
    /* For PSK-based ciphersuites we don't really need the SNI extension */
    ssl_write_hostname_ext( ssl, p, end, &output_len );
    p += output_len;
#endif /* MBEDTLS_SSL_SERVER_NAME_INDICATION */

#if defined(MBEDTLS_KEY_EXCHANGE_SOME_PSK_ENABLED)
    /* For PSK-based key exchange we need the pre_shared_key extension
     * and the psk_key_exchange_modes extension.
     *
     * The pre_shared_key extension MUST be the last extension in the
     * ClientHello. Servers MUST check that it is the last extension and
     * otherwise fail the handshake with an "illegal_parameter" alert.
     *
     * Add the psk_key_exchange_modes extension.
     */
    ret = ssl_write_psk_key_exchange_modes_ext( ssl, p, end, &output_len );
    if( ret != 0 )
        return( ret );
    p += output_len;
#endif /* MBEDTLS_KEY_EXCHANGE_SOME_PSK_ENABLED */

#if defined(MBEDTLS_KEY_EXCHANGE_WITH_CERT_ENABLED)
    /* Write supported_groups extension
     *
     * It is REQUIRED for ECDHE cipher_suites.
     */
    ret = ssl_tls13_write_supported_groups_ext( ssl, p, end, &output_len );
    if( ret != 0 )
        return( ret );
    p += output_len;

    /* Write key_share extension
     *
     * We need to send the key shares under three conditions:
     * 1) A certificate-based ciphersuite is being offered. In this case
     *    supported_groups and supported_signature extensions have been
     *    successfully added.
     * 2) A PSK-based ciphersuite with ECDHE is offered. In this case the
     *    psk_key_exchange_modes has been added as the last extension.
     * 3) Or, in case all ciphers are supported ( which includes #1 and #2
     *    from above )
     */
    ret = ssl_tls13_write_key_shares_ext( ssl, p, end, &output_len );
    if( ret != 0 )
        return( ret );
    p += output_len;

    /* Write signature_algorithms extension
     *
     * It is REQUIRED for certificate authenticated cipher_suites.
     */
    ret = mbedtls_ssl_tls13_write_sig_alg_ext( ssl, p, end, &output_len );
    if( ret != 0 )
        return( ret );
    p += output_len;

#endif /* MBEDTLS_KEY_EXCHANGE_WITH_CERT_ENABLED */

    *len_without_binders = 0;
#if defined(MBEDTLS_KEY_EXCHANGE_SOME_PSK_ENABLED)
    {
        size_t bytes_written;
        /* We need to save the pointer to the pre-shared key extension
         * because it has to be updated later. */
        ret = mbedtls_ssl_write_pre_shared_key_ext( ssl, p, end,
                                                    &bytes_written,
                                                    &output_len,
                                                    SSL_WRITE_PSK_EXT_PARTIAL );
        if( ret != 0 )
            return( ret );

        *len_without_binders = ( p - buf ) + bytes_written;
        p += output_len;
    }
#endif /* MBEDTLS_KEY_EXCHANGE_SOME_PSK_ENABLED */

    /* Write the length of the list of extensions. */
    extensions_len = p - extensions_len_ptr - 2;
    MBEDTLS_PUT_UINT16_BE( extensions_len, extensions_len_ptr, 0 );
    MBEDTLS_SSL_DEBUG_MSG( 3, ( "client hello, total extension length: %" MBEDTLS_PRINTF_SIZET ,
                                extensions_len ) );
    MBEDTLS_SSL_DEBUG_BUF( 3, "client hello extensions", extensions_len_ptr, extensions_len );

    *olen = p - buf;
    return( 0 );
}

static int ssl_tls13_finalize_client_hello( mbedtls_ssl_context *ssl )
{
#if defined(MBEDTLS_SSL_TLS13_COMPATIBILITY_MODE)
    mbedtls_ssl_handshake_set_state( ssl, MBEDTLS_SSL_CLIENT_CCS_AFTER_CLIENT_HELLO );
#else
    mbedtls_ssl_handshake_set_state( ssl, MBEDTLS_SSL_EARLY_APP_DATA );
#endif /* MBEDTLS_SSL_TLS13_COMPATIBILITY_MODE */

    return( 0 );
}

static int ssl_tls13_prepare_client_hello( mbedtls_ssl_context* ssl )
{
    int ret;

    if( ssl->conf->f_rng == NULL )
    {
        MBEDTLS_SSL_DEBUG_MSG( 1, ( "no RNG provided" ) );
        return( MBEDTLS_ERR_SSL_NO_RNG );
    }

    if( ( ret = ssl->conf->f_rng( ssl->conf->p_rng,
                                  ssl->handshake->randbytes,
                                  CLIENT_HELLO_RANDOM_LEN ) ) != 0 )
    {
        MBEDTLS_SSL_DEBUG_RET( 1, "f_rng", ret );
        return( ret );
    }

#if defined(MBEDTLS_SSL_TLS13_COMPATIBILITY_MODE)
    /* Determine whether session id has not been created already */
    if( ssl->session_negotiate->id_len == 0 )
    {
        /* Creating a session id with 32 byte length */
        if( ( ret = ssl->conf->f_rng( ssl->conf->p_rng,
                                      ssl->session_negotiate->id, 32 ) ) != 0 )
        {
            MBEDTLS_SSL_DEBUG_RET( 1, "creating session id failed", ret );
            return( ret );
        }
    }

    ssl->session_negotiate->id_len = 32;
#endif /* MBEDTLS_SSL_TLS13_COMPATIBILITY_MODE */

    return( 0 );
}

/*
 * Write ClientHello handshake message.
 */
static int ssl_tls13_write_client_hello( mbedtls_ssl_context *ssl )
{
    int ret = 0;
    unsigned char *buf;
    size_t buf_len, msg_len;
    size_t len_without_binders;

    MBEDTLS_SSL_DEBUG_MSG( 2, ( "=> write client hello" ) );

    if( ssl->handshake->state_local.cli_hello_out.preparation_done == 0 )
    {
        MBEDTLS_SSL_PROC_CHK( ssl_tls13_prepare_client_hello( ssl ) );
        ssl->handshake->state_local.cli_hello_out.preparation_done = 1;
    }

    MBEDTLS_SSL_PROC_CHK( mbedtls_ssl_tls13_start_handshake_msg(
                                ssl, MBEDTLS_SSL_HS_CLIENT_HELLO,
                                &buf, &buf_len ) );

    MBEDTLS_SSL_PROC_CHK( ssl_tls13_write_client_hello_body( ssl, buf,
                                                             buf + buf_len,
                                                             &len_without_binders,
                                                             &msg_len ) );

    mbedtls_ssl_tls13_add_hs_hdr_to_checksum( ssl,
                                              MBEDTLS_SSL_HS_CLIENT_HELLO,
                                              msg_len );
    ssl->handshake->update_checksum( ssl, buf, len_without_binders );

#if defined(MBEDTLS_KEY_EXCHANGE_SOME_PSK_ENABLED)
    /* Patch the PSK binder after updating the HS checksum. */
    {
        size_t dummy0, dummy1;
        mbedtls_ssl_write_pre_shared_key_ext( ssl,
                                              buf + len_without_binders,
                                              buf + msg_len,
                                              &dummy0, &dummy1,
                                              SSL_WRITE_PSK_EXT_ADD_PSK_BINDERS );

        /* Manually update the checksum with ClientHello using dummy PSK binders. */
        ssl->handshake->update_checksum( ssl, buf + len_without_binders,
                                         msg_len - len_without_binders );
    }
#endif /* MBEDTLS_KEY_EXCHANGE_SOME_PSK_ENABLED */

    MBEDTLS_SSL_PROC_CHK( ssl_tls13_finalize_client_hello( ssl ) );
    MBEDTLS_SSL_PROC_CHK( mbedtls_ssl_tls13_finish_handshake_msg( ssl,
                                                                  buf_len,
                                                                  msg_len ) );

cleanup:

    MBEDTLS_SSL_DEBUG_MSG( 2, ( "<= write client hello" ) );
    return( ret );
}

static int ssl_parse_supported_version_ext( mbedtls_ssl_context* ssl,
                                            const unsigned char* buf,
                                            size_t len )
{
    ((void) ssl);

    if( len != 2 ||
        buf[0] != MBEDTLS_SSL_MAJOR_VERSION_3 ||
        buf[1] != MBEDTLS_SSL_MINOR_VERSION_4 )
    {
        MBEDTLS_SSL_DEBUG_MSG( 1, ( "unexpected version" ) );
        return( MBEDTLS_ERR_SSL_HANDSHAKE_FAILURE );
    }

#if defined(MBEDTLS_SSL_NEW_SESSION_TICKET)
    /* For ticket handling, we need to populate the version
    * and the endpoint information into the session structure
    * since only session information is available in that API.
    */
    ssl->session_negotiate->minor_ver = ssl->minor_ver;
    ssl->session_negotiate->endpoint = ssl->conf->endpoint;
#endif /* MBEDTLS_SSL_NEW_SESSION_TICKET */

    return( 0 );
}


#if defined(MBEDTLS_SSL_MAX_FRAGMENT_LENGTH)
static int ssl_parse_max_fragment_length_ext( mbedtls_ssl_context *ssl,
                                              const unsigned char *buf,
                                              size_t len )
{
    /*
     * server should use the extension only if we did,
     * and if so the server's value should match ours ( and len is always 1 )
     */
    if( ssl->conf->mfl_code == MBEDTLS_SSL_MAX_FRAG_LEN_NONE ||
        len != 1 ||
        buf[0] != ssl->conf->mfl_code )
    {
        return( MBEDTLS_ERR_SSL_ILLEGAL_PARAMETER );
    }

    return( 0 );
}
#endif /* MBEDTLS_SSL_MAX_FRAGMENT_LENGTH */

#if defined(MBEDTLS_KEY_EXCHANGE_SOME_PSK_ENABLED)
/*
 * struct {
 *   opaque identity<1..2^16-1>;
 *   uint32 obfuscated_ticket_age;
 * } PskIdentity;
 *
 * opaque PskBinderEntry<32..255>;
 *
 * struct {
 *   select ( Handshake.msg_type ) {
 *     case client_hello:
 *          PskIdentity identities<7..2^16-1>;
 *          PskBinderEntry binders<33..2^16-1>;
 *     case server_hello:
 *          uint16 selected_identity;
 *   };
 *
 * } PreSharedKeyExtension;
 *
 */

static int ssl_parse_server_psk_identity_ext( mbedtls_ssl_context *ssl,
                                              const unsigned char *buf,
                                              size_t len )
{
    int ret = 0;
    size_t selected_identity;

    const unsigned char *psk;
    size_t psk_len;
    const unsigned char *psk_identity;
    size_t psk_identity_len;


    /* Check which PSK we've offered.
     *
     * NOTE: Ultimately, we want to offer multiple PSKs, and in this
     *       case, we need to iterate over them here.
     */
    if( mbedtls_ssl_get_psk_to_offer( ssl, &psk, &psk_len,
                                      &psk_identity, &psk_identity_len ) != 0 )
    {
        /* If we haven't offered a PSK, the server must not send
         * a PSK identity extension. */
        return( MBEDTLS_ERR_SSL_HANDSHAKE_FAILURE );
    }

    if( len != (size_t) 2 )
    {
        MBEDTLS_SSL_DEBUG_MSG( 1, ( "bad psk_identity extension in server hello message" ) );
        return( MBEDTLS_ERR_SSL_DECODE_ERROR );
    }

    selected_identity = ( (size_t) buf[0] << 8 ) | (size_t) buf[1];

    /* We have offered only one PSK, so the only valid choice
     * for the server is PSK index 0.
     *
     * This will change once we support multiple PSKs. */
    if( selected_identity > 0 )
    {
        MBEDTLS_SSL_DEBUG_MSG( 1, ( "Server's chosen PSK identity out of range" ) );

        if( ( ret = mbedtls_ssl_send_alert_message( ssl,
                        MBEDTLS_SSL_ALERT_LEVEL_FATAL,
                        MBEDTLS_SSL_ALERT_MSG_ILLEGAL_PARAMETER ) ) != 0 )
        {
            return( ret );
        }

        return( MBEDTLS_ERR_SSL_ILLEGAL_PARAMETER );
    }

    /* Set the chosen PSK
     *
     * TODO: We don't have to do this in case we offered 0-RTT and the
     *       server accepted it, because in this case we've already
     *       set the handshake PSK. */
    ret = mbedtls_ssl_set_hs_psk( ssl, psk, psk_len );
    if( ret != 0 )
    {
        MBEDTLS_SSL_DEBUG_RET( 1, "mbedtls_ssl_set_hs_psk", ret );
        return( ret );
    }

    ssl->handshake->extensions_present |= MBEDTLS_SSL_EXT_PRE_SHARED_KEY;
    return( 0 );
}

#endif

#if defined(MBEDTLS_ZERO_RTT)
/* Early Data Extension
*
* struct {} Empty;
*
* struct {
*   select (Handshake.msg_type) {
*     case new_session_ticket:   uint32 max_early_data_size;
*     case client_hello:         Empty;
*     case encrypted_extensions: Empty;
*   };
* } EarlyDataIndication;
*
* This function only handles the case of the EncryptedExtensions message.
*/
int ssl_parse_encrypted_extensions_early_data_ext( mbedtls_ssl_context *ssl,
                                                   const unsigned char *buf,
                                                   size_t len )
{
    if( ssl->handshake->early_data != MBEDTLS_SSL_EARLY_DATA_ON )
    {
        /* The server must not send the EarlyDataIndication if the
         * client hasn't indicated the use of 0-RTT. */
        return( MBEDTLS_ERR_SSL_ILLEGAL_PARAMETER );
    }

    if( len != 0 )
    {
        /* The message must be empty. */
        return( MBEDTLS_ERR_SSL_DECODE_ERROR );
    }

    /* Nothing to parse */
    ((void) buf);

    ssl->early_data_status = MBEDTLS_SSL_EARLY_DATA_ACCEPTED;
    return( 0 );
}

int mbedtls_ssl_get_early_data_status( mbedtls_ssl_context *ssl )
{
    if( ssl->state != MBEDTLS_SSL_HANDSHAKE_OVER )
        return( MBEDTLS_ERR_SSL_BAD_INPUT_DATA );

    if( ssl->conf->endpoint == MBEDTLS_SSL_IS_SERVER )
        return( MBEDTLS_ERR_SSL_BAD_INPUT_DATA );

    return( ssl->early_data_status );
}

int mbedtls_ssl_set_early_data( mbedtls_ssl_context *ssl,
                                const unsigned char *buffer, size_t len )
{
    if( buffer == NULL || len == 0 )
        return( MBEDTLS_ERR_SSL_BAD_INPUT_DATA );

    ssl->early_data_buf = buffer;
    ssl->early_data_len = len;
    return( 0 );
}
#endif /* MBEDTLS_ZERO_RTT */

#if ( defined(MBEDTLS_ECDH_C) || defined(MBEDTLS_ECDSA_C) )

/* TODO: Code for MBEDTLS_KEY_EXCHANGE_ECDHE_ECDSA_ENABLED missing */
/*

  ssl_parse_key_shares_ext() verifies whether the information in the extension
  is correct and stores the provided key shares.

*/

/* The ssl_parse_key_shares_ext() function is used
 *  by the client to parse a KeyShare extension in
 *  a ServerHello message.
 *
 *  The server only provides a single KeyShareEntry.
 */
static int ssl_read_public_ecdhe_share( mbedtls_ssl_context *ssl,
                                        const unsigned char *buf,
                                        size_t len )
{
    int ret = MBEDTLS_ERR_ERROR_CORRUPTION_DETECTED;

    ret = mbedtls_ecdh_read_tls_13_public( &ssl->handshake->ecdh_ctx,
                                           buf, len );
    if( ret != 0 )
    {
        MBEDTLS_SSL_DEBUG_RET( 1, ( "mbedtls_ecdh_read_tls_13_public" ), ret );
        return( ret );
    }

    if( check_ecdh_params( ssl ) != 0 )
    {
        MBEDTLS_SSL_DEBUG_MSG( 1, ( "check_ecdh_params() failed!" ) );
        return( MBEDTLS_ERR_SSL_HANDSHAKE_FAILURE );
    }

    return( 0 );
}

static int ssl_parse_key_shares_ext( mbedtls_ssl_context *ssl,
                                     const unsigned char *buf,
                                     size_t len )
{
    int ret = 0;
    uint16_t their_group;

    if( len < 2 )
        return( MBEDTLS_ERR_SSL_DECODE_ERROR );

    their_group = ((uint16_t) buf[0] << 8 ) | ((uint16_t) buf[1] );
    buf += 2;
    len -= 2;

    /* Check that chosen group matches the one we offered. */
    if( ssl->handshake->named_group_id != their_group )
    {
        MBEDTLS_SSL_DEBUG_MSG( 1, ( "Invalid server key share, our group %u, their group %u",
                                    (unsigned) ssl->handshake->named_group_id,
                                    (unsigned) their_group ) );
        return( MBEDTLS_ERR_SSL_ILLEGAL_PARAMETER );
    }

    if( mbedtls_ssl_named_group_is_ecdhe( their_group ) )
    {
        /* Complete ECDHE key agreement */
        ret = ssl_read_public_ecdhe_share( ssl, buf, len );
        if( ret != 0 )
            return( ret );
    }
    else if( 0 /* other KEMs? */ )
    {
        /* Do something */
    }
    else
        return( MBEDTLS_ERR_SSL_INTERNAL_ERROR );

    ssl->handshake->extensions_present |= MBEDTLS_SSL_EXT_KEY_SHARE;
    return( ret );
}
#endif /* MBEDTLS_ECDH_C || MBEDTLS_ECDSA_C */


#if defined(MBEDTLS_SSL_ALPN)
static int ssl_parse_alpn_ext( mbedtls_ssl_context *ssl,
                               const unsigned char *buf, size_t len )
{
    size_t list_len, name_len;
    const char **p;

    /* If we didn't send it, the server shouldn't send it */
    if( ssl->conf->alpn_list == NULL )
        return( MBEDTLS_ERR_SSL_ILLEGAL_PARAMETER );

    /*
     * opaque ProtocolName<1..2^8-1>;
     *
     * struct {
     *     ProtocolName protocol_name_list<2..2^16-1>
     * } ProtocolNameList;
     *
     * the "ProtocolNameList" MUST contain exactly one "ProtocolName"
     */

    /* Min length is 2 ( list_len ) + 1 ( name_len ) + 1 ( name ) */
    if( len < 4 )
        return( MBEDTLS_ERR_SSL_DECODE_ERROR );

    list_len = ( buf[0] << 8 ) | buf[1];
    if( list_len != len - 2 )
        return( MBEDTLS_ERR_SSL_DECODE_ERROR );

    name_len = buf[2];
    if( name_len != list_len - 1 )
        return( MBEDTLS_ERR_SSL_DECODE_ERROR );

    /* Check that the server chosen protocol was in our list and save it */
    for ( p = ssl->conf->alpn_list; *p != NULL; p++ )
    {
        if( name_len == strlen( *p ) &&
            memcmp( buf + 3, *p, name_len ) == 0 )
        {
            ssl->alpn_chosen = *p;
            return( 0 );
        }
    }

    return( MBEDTLS_ERR_SSL_HANDSHAKE_FAILURE );
}
#endif /* MBEDTLS_SSL_ALPN */

/*
 *
 * STATE HANDLING: CertificateRequest
 *
 */

/*
 * Overview
 */

/* Main entry point; orchestrates the other functions */
static int ssl_certificate_request_process( mbedtls_ssl_context* ssl );

/* Coordination:
 * Deals with the ambiguity of not knowing if a CertificateRequest
 * will be sent. Returns a negative code on failure, or
 * - SSL_CERTIFICATE_REQUEST_EXPECT_REQUEST
 * - SSL_CERTIFICATE_REQUEST_SKIP
 * indicating if a Certificate Request is expected or not.
 */
#define SSL_CERTIFICATE_REQUEST_EXPECT_REQUEST 0
#define SSL_CERTIFICATE_REQUEST_SKIP    1
static int ssl_certificate_request_coordinate( mbedtls_ssl_context* ssl );

#if defined(MBEDTLS_KEY_EXCHANGE_ECDHE_ECDSA_ENABLED)
static int ssl_certificate_request_parse( mbedtls_ssl_context* ssl,
                                          unsigned char const* buf,
                                          size_t buflen );
#endif /* MBEDTLS_KEY_EXCHANGE_ECDHE_ECDSA_ENABLED */
static int ssl_certificate_request_postprocess( mbedtls_ssl_context* ssl );

/*
 * Implementation
 */

/* Main entry point; orchestrates the other functions */
static int ssl_certificate_request_process( mbedtls_ssl_context* ssl )
{
    int ret = 0;

    MBEDTLS_SSL_DEBUG_MSG( 2, ( "=> parse certificate request" ) );

    /* Coordination step
     * - Fetch record
     * - Make sure it's either a CertificateRequest or a ServerHelloDone
     */
    MBEDTLS_SSL_PROC_CHK_NEG( ssl_certificate_request_coordinate( ssl ) );

#if defined(MBEDTLS_KEY_EXCHANGE_ECDHE_ECDSA_ENABLED)
    if( ret == SSL_CERTIFICATE_REQUEST_EXPECT_REQUEST )
    {
        unsigned char *buf;
        size_t buflen;

        MBEDTLS_SSL_PROC_CHK( mbedtls_ssl_fetch_handshake_msg( ssl,
                                              MBEDTLS_SSL_HS_CERTIFICATE_REQUEST,
                                              &buf, &buflen ) );

        MBEDTLS_SSL_PROC_CHK( ssl_certificate_request_parse( ssl, buf, buflen ) );

        mbedtls_ssl_tls13_add_hs_msg_to_checksum(
            ssl, MBEDTLS_SSL_HS_CERTIFICATE_REQUEST, buf, buflen );
#if defined(MBEDTLS_SSL_USE_MPS)
        MBEDTLS_SSL_PROC_CHK( mbedtls_ssl_mps_hs_consume_full_hs_msg( ssl ) );
#endif
    }
    else
#endif /* MBEDTLS_KEY_EXCHANGE_ECDHE_ECDSA_ENABLED */
    if( ret == SSL_CERTIFICATE_REQUEST_SKIP )
    {
        MBEDTLS_SSL_DEBUG_MSG( 2, ( "<= skip parse certificate request" ) );
    }
    else
    {
        MBEDTLS_SSL_DEBUG_MSG( 1, ( "should never happen" ) );
        return( MBEDTLS_ERR_SSL_INTERNAL_ERROR );
    }

    /* Update state */
    MBEDTLS_SSL_PROC_CHK( ssl_certificate_request_postprocess( ssl ) );

    MBEDTLS_SSL_DEBUG_MSG( 3, ( "got %s certificate request",
                                ssl->client_auth ? "a" : "no" ) );

cleanup:

    /* In the MPS one would close the read-port here to
     * ensure there's no overlap of reading and writing. */

    MBEDTLS_SSL_DEBUG_MSG( 2, ( "<= parse certificate request" ) );
    return( ret );
}

#if defined(MBEDTLS_SSL_USE_MPS)
static int ssl_certificate_request_coordinate( mbedtls_ssl_context* ssl )
{
    int ret;
    mbedtls_mps_handshake_in msg;

    if( mbedtls_ssl_tls13_kex_with_psk( ssl ) )
    {
        MBEDTLS_SSL_DEBUG_MSG( 3, ( "<= skip parse certificate request" ) );
        return( SSL_CERTIFICATE_REQUEST_SKIP );
    }

    MBEDTLS_SSL_PROC_CHK_NEG( mbedtls_mps_read( &ssl->mps->l4 ) );
    if( ret != MBEDTLS_MPS_MSG_HS )
    {
        MBEDTLS_SSL_DEBUG_MSG( 1, ( "bad certificate request message" ) );
        SSL_PEND_FATAL_ALERT( MBEDTLS_SSL_ALERT_MSG_UNEXPECTED_MESSAGE,
                              MBEDTLS_ERR_SSL_UNEXPECTED_MESSAGE );
        return( MBEDTLS_ERR_SSL_UNEXPECTED_MESSAGE );
    }

    MBEDTLS_SSL_PROC_CHK( mbedtls_mps_read_handshake( &ssl->mps->l4, &msg ) );

    if( msg.type == MBEDTLS_SSL_HS_CERTIFICATE_REQUEST )
        return( SSL_CERTIFICATE_REQUEST_EXPECT_REQUEST );

    return( SSL_CERTIFICATE_REQUEST_SKIP );

cleanup:
    return( ret);
}

#else /* MBEDTLS_SSL_USE_MPS */

static int ssl_certificate_request_coordinate( mbedtls_ssl_context* ssl )
{
    int ret;

    if( mbedtls_ssl_tls13_kex_with_psk( ssl ) )
    {
        MBEDTLS_SSL_DEBUG_MSG( 3, ( "<= skip parse certificate request" ) );
        return( SSL_CERTIFICATE_REQUEST_SKIP );
    }

    if( ( ret = mbedtls_ssl_read_record( ssl, 0 ) ) != 0 )
    {
        MBEDTLS_SSL_DEBUG_RET( 1, "mbedtls_ssl_read_record", ret );
        return( ret );
    }
    ssl->keep_current_message = 1;

    if( ssl->in_msgtype != MBEDTLS_SSL_MSG_HANDSHAKE )
    {
        MBEDTLS_SSL_DEBUG_MSG( 1, ( "bad certificate request message" ) );
        SSL_PEND_FATAL_ALERT( MBEDTLS_SSL_ALERT_MSG_UNEXPECTED_MESSAGE,
                              MBEDTLS_ERR_SSL_UNEXPECTED_MESSAGE );
        return( MBEDTLS_ERR_SSL_UNEXPECTED_MESSAGE );
    }

    if( ssl->in_msg[0] == MBEDTLS_SSL_HS_CERTIFICATE_REQUEST )
    {
        return( SSL_CERTIFICATE_REQUEST_EXPECT_REQUEST );
    }

    return( SSL_CERTIFICATE_REQUEST_SKIP );
}
#endif /* MBEDTLS_SSL_USE_MPS */

#if defined(MBEDTLS_KEY_EXCHANGE_ECDHE_ECDSA_ENABLED)
static int ssl_certificate_request_parse( mbedtls_ssl_context* ssl,
                                          const unsigned char* buf,
                                          size_t buflen )
{
    int ret;
    const unsigned char* p;
    const unsigned char* ext;
    size_t ext_len = 0;
    size_t context_len = 0;

    if( buflen < 1 )
    {
        MBEDTLS_SSL_DEBUG_MSG( 1, ( "bad certificate request message" ) );
        SSL_PEND_FATAL_ALERT( MBEDTLS_SSL_ALERT_MSG_DECODE_ERROR,
                              MBEDTLS_ERR_SSL_DECODE_ERROR );
        return( MBEDTLS_ERR_SSL_DECODE_ERROR );
    }

    /*
     * struct {
     *   opaque certificate_request_context<0..2^8-1>;
     *   Extension extensions<2..2^16-1>;
     * } CertificateRequest;
     */

    p = buf;

    /*
     * Parse certificate_request_context
     */
    context_len = (size_t) p[0];

    /* skip context_len */
    p++;

    /* Fixed length fields are:
     *  - 1 for length of context
     *  - 2 for length of extensions
     * -----
     *    3 bytes
     */

    if( buflen < (size_t) ( 3 + context_len ) )
    {
        MBEDTLS_SSL_DEBUG_MSG( 1, ( "bad certificate request message" ) );
        SSL_PEND_FATAL_ALERT( MBEDTLS_SSL_ALERT_MSG_DECODE_ERROR,
                              MBEDTLS_ERR_SSL_DECODE_ERROR );
        return( MBEDTLS_ERR_SSL_DECODE_ERROR );
    }

    /* store context ( if necessary ) */
    if( context_len > 0 )
    {
        MBEDTLS_SSL_DEBUG_BUF( 3, "Certificate Request Context",
            p, context_len );

        ssl->handshake->certificate_request_context =
          mbedtls_calloc( context_len, 1 );
        if( ssl->handshake->certificate_request_context == NULL )
        {
            MBEDTLS_SSL_DEBUG_MSG( 1, ( "buffer too small" ) );
            return ( MBEDTLS_ERR_SSL_ALLOC_FAILED );
        }
        memcpy( ssl->handshake->certificate_request_context, p, context_len );

        /* jump over certificate_request_context */
        p += context_len;
    }

    /*
     * Parse extensions
     */
    ext_len = ( (size_t) p[0] << 8 ) | ( (size_t) p[1] );

    /* At least one extension needs to be present,
     * namely signature_algorithms ext. */
    if( ext_len < 4 )
    {
        MBEDTLS_SSL_DEBUG_MSG( 1, ( "bad certificate request message" ) );
        SSL_PEND_FATAL_ALERT( MBEDTLS_SSL_ALERT_MSG_DECODE_ERROR,
                              MBEDTLS_ERR_SSL_DECODE_ERROR );
        return( MBEDTLS_ERR_SSL_DECODE_ERROR );
    }

    /* skip total extension length */
    p += 2;

    ext = p; /* jump to extensions */
    while( ext_len )
    {
        size_t ext_id = ( ( size_t ) ext[0] << 8 ) | ( ( size_t ) ext[1] );
        size_t ext_size = ( ( size_t ) ext[2] << 8 ) | ( ( size_t ) ext[3] );

        if( ext_size + 4 > ext_len )
        {
            MBEDTLS_SSL_DEBUG_MSG( 1, ( "bad certificate request message" ) );
            SSL_PEND_FATAL_ALERT( MBEDTLS_SSL_ALERT_MSG_DECODE_ERROR,
                                  MBEDTLS_ERR_SSL_DECODE_ERROR );
            return( MBEDTLS_ERR_SSL_DECODE_ERROR );
        }

        switch( ext_id )
        {
            case MBEDTLS_TLS_EXT_SIG_ALG:
                MBEDTLS_SSL_DEBUG_MSG( 3,
                    ( "found signature_algorithms extension" ) );

                if( ( ret = mbedtls_ssl_parse_signature_algorithms_ext( ssl,
                        ext + 4, (size_t) ext_size ) ) != 0 )
                {
                    MBEDTLS_SSL_DEBUG_RET( 1,
                        "mbedtls_ssl_parse_signature_algorithms_ext", ret );
                    SSL_PEND_FATAL_ALERT( MBEDTLS_SSL_ALERT_MSG_DECODE_ERROR,
                        ret );
                    return( ret );
                }
                break;

            default:
                MBEDTLS_SSL_DEBUG_MSG( 3,
                    ( "unknown extension found: %" MBEDTLS_PRINTF_SIZET " ( ignoring )", ext_id ) );
                break;
        }

        ext_len -= 4 + ext_size;
        ext += 4 + ext_size;

        if( ext_len > 0 && ext_len < 4 )
        {
            MBEDTLS_SSL_DEBUG_MSG( 1, ( "bad certificate request message" ) );
            SSL_PEND_FATAL_ALERT( MBEDTLS_SSL_ALERT_MSG_DECODE_ERROR,
                                  MBEDTLS_ERR_SSL_DECODE_ERROR );
            return( MBEDTLS_ERR_SSL_DECODE_ERROR );
        }
    }

    ssl->client_auth = 1;
    return( 0 );
}
#endif /* ( MBEDTLS_KEY_EXCHANGE_ECDHE_ECDSA_ENABLED ) */


static int ssl_certificate_request_postprocess( mbedtls_ssl_context* ssl )
{
    mbedtls_ssl_handshake_set_state( ssl, MBEDTLS_SSL_SERVER_CERTIFICATE );
    return( 0 );
}

/*
 *
 * EncryptedExtensions message
 *
 * The EncryptedExtensions message contains any extensions which
 * should be protected, i.e., any which are not needed to establish
 * the cryptographic context.
 */

/*
 * Overview
 */

/* Main entry point; orchestrates the other functions */
static int ssl_encrypted_extensions_process( mbedtls_ssl_context* ssl );

static int ssl_encrypted_extensions_parse( mbedtls_ssl_context* ssl,
                                           const unsigned char* buf,
                                           size_t buflen );
static int ssl_encrypted_extensions_postprocess( mbedtls_ssl_context* ssl );

static int ssl_encrypted_extensions_process( mbedtls_ssl_context* ssl )
{
    int ret;
    unsigned char *buf;
    size_t buflen;

    MBEDTLS_SSL_DEBUG_MSG( 2, ( "=> parse encrypted extensions" ) );

    MBEDTLS_SSL_PROC_CHK( mbedtls_ssl_fetch_handshake_msg( ssl,
                                             MBEDTLS_SSL_HS_ENCRYPTED_EXTENSION,
                                             &buf, &buflen ) );

    /* Process the message contents */
    MBEDTLS_SSL_PROC_CHK( ssl_encrypted_extensions_parse( ssl, buf, buflen ) );

    mbedtls_ssl_tls13_add_hs_msg_to_checksum(
        ssl, MBEDTLS_SSL_HS_ENCRYPTED_EXTENSION, buf, buflen );
#if defined(MBEDTLS_SSL_USE_MPS)
    MBEDTLS_SSL_PROC_CHK( mbedtls_ssl_mps_hs_consume_full_hs_msg( ssl ) );
#endif /* MBEDTLS_SSL_USE_MPS */

    MBEDTLS_SSL_PROC_CHK( ssl_encrypted_extensions_postprocess( ssl ) );

cleanup:

    MBEDTLS_SSL_DEBUG_MSG( 2, ( "<= parse encrypted extensions" ) );
    return( ret );

}

static int ssl_encrypted_extensions_parse( mbedtls_ssl_context* ssl,
                                           const unsigned char* buf,
                                           size_t buflen )
{
    int ret = 0;
    size_t ext_len;
    const unsigned char *ext;

    if( buflen < 2 )
    {
        MBEDTLS_SSL_DEBUG_MSG( 1, ( "EncryptedExtension message too short" ) );
        return( MBEDTLS_ERR_SSL_DECODE_ERROR );
    }

    ext_len = ( ( (size_t) buf[0] << 8 ) | ( (size_t) buf[1] ) );

    buf += 2; /* skip extension length */
    ext = buf;

    /* Checking for an extension length that is too short */
    if( ext_len > 0 && ext_len < 4 )
    {
        MBEDTLS_SSL_DEBUG_MSG( 1, ( "EncryptedExtension message too short" ) );
        return( MBEDTLS_ERR_SSL_DECODE_ERROR );
    }

    /* Checking for an extension length that is not aligned with the rest of the message */
    if( buflen != 2 + ext_len )
    {
        MBEDTLS_SSL_DEBUG_MSG( 1, ( "EncryptedExtension lengths misaligned" ) );
        return( MBEDTLS_ERR_SSL_DECODE_ERROR );
    }

    MBEDTLS_SSL_DEBUG_BUF( 3, "encrypted extensions extensions", ext, ext_len );

    while( ext_len )
    {
        unsigned int ext_id = ( ( (unsigned int) ext[0] << 8 ) | ( (unsigned int) ext[1] ) );
        size_t ext_size = ( ( (size_t) ext[2] << 8 ) | ( (size_t) ext[3] ) );

        if( ext_size + 4 > ext_len )
        {
            MBEDTLS_SSL_DEBUG_MSG( 1, ( "bad encrypted extensions message" ) );
            return( MBEDTLS_ERR_SSL_DECODE_ERROR );
        }

        /* TBD: The client MUST check EncryptedExtensions for the
         * presence of any forbidden extensions and if any are found MUST abort
         * the handshake with an "illegal_parameter" alert.
         */

        switch( ext_id )
        {

#if defined(MBEDTLS_SSL_MAX_FRAGMENT_LENGTH)
            case MBEDTLS_TLS_EXT_MAX_FRAGMENT_LENGTH:
                MBEDTLS_SSL_DEBUG_MSG( 3, ( "found max_fragment_length extension" ) );

                ret = ssl_parse_max_fragment_length_ext( ssl, ext + 4,
                        ext_size );
                if( ret != 0 )
                {
                    MBEDTLS_SSL_DEBUG_RET( 1, "ssl_parse_max_fragment_length_ext", ret );
                    return( ret );
                }

                break;
#endif /* MBEDTLS_SSL_MAX_FRAGMENT_LENGTH */


#if defined(MBEDTLS_SSL_ALPN)
            case MBEDTLS_TLS_EXT_ALPN:
                MBEDTLS_SSL_DEBUG_MSG( 3, ( "found alpn extension" ) );

                ret = ssl_parse_alpn_ext( ssl, ext + 4, ext_size );
                if( ret != 0 )
                {
                    MBEDTLS_SSL_DEBUG_RET( 1, "ssl_parse_alpn_ext", ret );
                    return( ret );
                }

                break;
#endif /* MBEDTLS_SSL_ALPN */

#if defined(MBEDTLS_SSL_SERVER_NAME_INDICATION)
            case MBEDTLS_TLS_EXT_SERVERNAME:
                MBEDTLS_SSL_DEBUG_MSG( 3, ( "found server_name extension" ) );

                /* The server_name extension should be an empty extension */

                break;
#endif /* MBEDTLS_SSL_SERVER_NAME_INDICATION */

#if defined(MBEDTLS_ZERO_RTT)
            case MBEDTLS_TLS_EXT_EARLY_DATA:
                MBEDTLS_SSL_DEBUG_MSG(3, ( "found early_data extension" ));

                ret = ssl_parse_encrypted_extensions_early_data_ext(
                    ssl, ext + 4, ext_size );
                if( ret != 0 )
                {
                    MBEDTLS_SSL_DEBUG_RET( 1, "ssl_parse_early_data_ext", ret );
                    return( ret );
                }
                break;
#endif /* MBEDTLS_ZERO_RTT */

            default:
                MBEDTLS_SSL_DEBUG_MSG( 3, ( "unknown extension found: %d ( ignoring )", ext_id ) );
                break;
        }

        ext_len -= 4 + ext_size;
        ext += 4 + ext_size;

        if( ext_len > 0 && ext_len < 4 )
        {
            MBEDTLS_SSL_DEBUG_MSG( 1, ( "bad encrypted extensions message" ) );
            return( MBEDTLS_ERR_SSL_DECODE_ERROR );
        }
    }

    return( ret );
}

static int ssl_encrypted_extensions_postprocess( mbedtls_ssl_context* ssl )
{
    mbedtls_ssl_handshake_set_state( ssl, MBEDTLS_SSL_CERTIFICATE_REQUEST );
    return( 0 );
}


/*
 *
 * STATE HANDLING: ServerHello
 *
 */

/*
 * Overview
 */

/* Main entry point; orchestrates the other functions */
static int ssl_server_hello_process( mbedtls_ssl_context* ssl );

/* Fetch and preprocess
 * Returns a negative value on failure, and otherwise
 * - SSL_SERVER_HELLO_COORDINATE_HELLO or
 * - SSL_SERVER_HELLO_COORDINATE_HRR
 * to indicate which message is expected and to be parsed next. */
#define SSL_SERVER_HELLO_COORDINATE_HELLO  0
#define SSL_SERVER_HELLO_COORDINATE_HRR 1

#if defined(MBEDTLS_SSL_USE_MPS)
static int ssl_server_hello_coordinate( mbedtls_ssl_context* ssl,
                                        mbedtls_mps_handshake_in *msg,
                                        unsigned char **buf,
                                        size_t *buflen );
#else
static int ssl_server_hello_coordinate( mbedtls_ssl_context* ssl,
                                        unsigned char **buf,
                                        size_t *buflen );
#endif

/* Parse ServerHello */
static int ssl_server_hello_parse( mbedtls_ssl_context* ssl,
                                   const unsigned char* buf,
                                   size_t buflen );

static int ssl_server_hello_postprocess( mbedtls_ssl_context* ssl );

static int ssl_hrr_parse( mbedtls_ssl_context* ssl,
                          const unsigned char* buf,
                          size_t buflen );

static int ssl_hrr_postprocess( mbedtls_ssl_context* ssl );

/*
 * Implementation
 */

static int ssl_server_hello_process( mbedtls_ssl_context* ssl )
{
    int ret = 0;
#if defined(MBEDTLS_SSL_USE_MPS)
    mbedtls_mps_handshake_in msg;
#endif
    unsigned char *buf;
    size_t buflen;

    MBEDTLS_SSL_DEBUG_MSG( 2, ( "=> parse server hello" ) );

    /* Coordination step
     * - Fetch record
     * - Make sure it's either a ServerHello or a HRR.
     * - Switch processing routine in case of HRR
     */

    ssl->major_ver = MBEDTLS_SSL_MAJOR_VERSION_3;
    ssl->handshake->extensions_present = MBEDTLS_SSL_EXT_NONE;

#if defined(MBEDTLS_SSL_USE_MPS)
    MBEDTLS_SSL_PROC_CHK_NEG( ssl_server_hello_coordinate( ssl, &msg,
                                                 &buf, &buflen ) );
#else /* MBEDTLS_SSL_USE_MPS */
    MBEDTLS_SSL_PROC_CHK_NEG( ssl_server_hello_coordinate( ssl,
                                                 &buf, &buflen ) );
#endif /* MBEDTLS_SSL_USE_MPS */

    /* Parsing step
     * We know what message to expect by now and call
     * the respective parsing function.
     */

    if( ret == SSL_SERVER_HELLO_COORDINATE_HELLO )
    {
        MBEDTLS_SSL_PROC_CHK( ssl_server_hello_parse( ssl, buf, buflen ) );

        mbedtls_ssl_tls13_add_hs_msg_to_checksum(
            ssl, MBEDTLS_SSL_HS_SERVER_HELLO, buf, buflen );

#if defined(MBEDTLS_SSL_USE_MPS)
        MBEDTLS_SSL_PROC_CHK( mbedtls_mps_reader_commit( msg.handle ) );
        MBEDTLS_SSL_PROC_CHK( mbedtls_mps_read_consume( &ssl->mps->l4  ) );
#endif /* MBEDTLS_SSL_USE_MPS */

        MBEDTLS_SSL_PROC_CHK( ssl_server_hello_postprocess( ssl ) );
    }
    else
    {
        MBEDTLS_SSL_PROC_CHK( ssl_hrr_parse( ssl, buf, buflen ) );
        MBEDTLS_SSL_PROC_CHK( mbedtls_ssl_reset_transcript_for_hrr( ssl ) );

        mbedtls_ssl_tls13_add_hs_msg_to_checksum(
            ssl, MBEDTLS_SSL_HS_SERVER_HELLO, buf, buflen );

#if defined(MBEDTLS_SSL_USE_MPS)
        MBEDTLS_SSL_PROC_CHK( mbedtls_mps_reader_commit( msg.handle ) );
        MBEDTLS_SSL_PROC_CHK( mbedtls_mps_read_consume( &ssl->mps->l4  ) );
#endif /* MBEDTLS_SSL_USE_MPS */

        MBEDTLS_SSL_PROC_CHK( ssl_hrr_postprocess( ssl ) );
    }


cleanup:

    MBEDTLS_SSL_DEBUG_MSG( 2, ( "<= parse server hello" ) );
    return( ret );
}

static int ssl_server_hello_is_hrr( unsigned const char *buf )
{
    const char magic_hrr_string[32] =
        { 0xCF, 0x21, 0xAD, 0x74, 0xE5, 0x9A, 0x61, 0x11,
          0xBE, 0x1D, 0x8C, 0x02, 0x1E, 0x65, 0xB8, 0x91,
          0xC2, 0xA2, 0x11, 0x16, 0x7A, 0xBB, 0x8C, 0x5E,
          0x07, 0x9E, 0x09, 0xE2, 0xC8, 0xA8, 0x33 ,0x9C };

    /* Check whether this message is a HelloRetryRequest ( HRR ) message.
     *
     * ServerHello and HRR are only distinguished by Random set to the
     * special value of the SHA-256 of "HelloRetryRequest".
     *
     * struct {
     * 	  ProtocolVersion legacy_version = 0x0303;
     *    Random random;
     *    opaque legacy_session_id_echo<0..32>;
     *    CipherSuite cipher_suite;
     *    uint8 legacy_compression_method = 0;
     *    Extension extensions<6..2 ^ 16 - 1>;
     * } ServerHello;
     *
     */

    if( memcmp( buf + 2, magic_hrr_string,
                sizeof( magic_hrr_string ) ) == 0 )
    {
        return( 1 );
    }

    return( 0 );
}


#if defined(MBEDTLS_SSL_USE_MPS)
static int ssl_server_hello_coordinate( mbedtls_ssl_context* ssl,
                                        mbedtls_mps_handshake_in *msg,
                                        unsigned char **buf,
                                        size_t *buflen )
{
    int ret = 0;
    unsigned char *peak;

    MBEDTLS_SSL_PROC_CHK_NEG( mbedtls_mps_read( &ssl->mps->l4 ) );

#if defined(MBEDTLS_SSL_TLS13_COMPATIBILITY_MODE)
    if( ret == MBEDTLS_MPS_MSG_CCS )
    {
        MBEDTLS_SSL_PROC_CHK( mbedtls_mps_read_consume( &ssl->mps->l4 ) );
        return( MBEDTLS_ERR_SSL_WANT_READ );
    }
#endif /* MBEDTLS_SSL_TLS13_COMPATIBILITY_MODE */

    if( ret != MBEDTLS_MPS_MSG_HS )
        return( MBEDTLS_ERR_SSL_UNEXPECTED_MESSAGE );

    MBEDTLS_SSL_PROC_CHK( mbedtls_mps_read_handshake( &ssl->mps->l4,
                                                      msg ) );

    if( msg->type != MBEDTLS_SSL_HS_SERVER_HELLO )
        return( MBEDTLS_ERR_SSL_UNEXPECTED_MESSAGE );

    ret = mbedtls_mps_reader_get( msg->handle,
                                  msg->length,
                                  &peak,
                                  NULL );

    if( ret == MBEDTLS_ERR_MPS_READER_OUT_OF_DATA )
    {
        MBEDTLS_SSL_PROC_CHK( mbedtls_mps_read_pause( &ssl->mps->l4 ) );
        ret = MBEDTLS_ERR_SSL_WANT_READ;
    }
    else
    {
        if( ssl_server_hello_is_hrr( peak ) )
        {
            MBEDTLS_SSL_DEBUG_MSG( 2, ( "received HelloRetryRequest message" ) );
            ret = SSL_SERVER_HELLO_COORDINATE_HRR;
        }
        else
        {
            ret = SSL_SERVER_HELLO_COORDINATE_HELLO;
        }

        *buf = peak;
        *buflen = msg->length;
    }

cleanup:

    return( ret );
}
#else /* MBEDTLS_SSL_USE_MPS */
static int ssl_server_hello_coordinate( mbedtls_ssl_context* ssl,
                                        unsigned char **buf,
                                        size_t *buflen )
{
    int ret;

    MBEDTLS_SSL_PROC_CHK( mbedtls_ssl_read_record( ssl, 0 ) );

    /* TBD: If we do an HRR, keep track of the number
     * of ClientHello's we sent, and fail if it
     * exceeds the configured threshold. */

    if( ( ssl->in_msgtype != MBEDTLS_SSL_MSG_HANDSHAKE ) ||
        ( ssl->in_msg[0] != MBEDTLS_SSL_HS_SERVER_HELLO ) )
    {
        MBEDTLS_SSL_DEBUG_MSG( 1, ( "unexpected message" ) );

        SSL_PEND_FATAL_ALERT( MBEDTLS_SSL_ALERT_MSG_UNEXPECTED_MESSAGE,
                              MBEDTLS_ERR_SSL_UNEXPECTED_MESSAGE );
        return( MBEDTLS_ERR_SSL_UNEXPECTED_MESSAGE );
    }

    *buf = ssl->in_msg + 4;
    *buflen = ssl->in_hslen - 4;

    if( ssl_server_hello_is_hrr( ssl->in_msg + 4 ) )
    {
        MBEDTLS_SSL_DEBUG_MSG( 2, ( "received HelloRetryRequest message" ) );
        ret = SSL_SERVER_HELLO_COORDINATE_HRR;
    }
    else
    {
        ret = SSL_SERVER_HELLO_COORDINATE_HELLO;
    }

cleanup:

    return( ret );
}
#endif /* MBEDTLS_SSL_USE_MPS */

static int ssl_server_hello_session_id_check( mbedtls_ssl_context* ssl,
                                              const unsigned char** buf,
                                              const unsigned char* end )
{
    size_t buflen = (size_t)( end - *buf );
    size_t recv_id_len;

    if( buflen == 0 )
        return( 1 );

    recv_id_len = **buf;
    *buf   += 1; /* skip session id length */
    buflen -= 1;

    /* legacy_session_id_echo */
    if( ssl->session_negotiate->id_len != recv_id_len )
    {
        MBEDTLS_SSL_DEBUG_MSG( 1, ( "Mismatch of session id length" ) );
        return( 1 );
    }

    if( buflen < recv_id_len )
        return( 1 );

    if( memcmp( ssl->session_negotiate->id, *buf,
                ssl->session_negotiate->id_len ) != 0 )
    {
        MBEDTLS_SSL_DEBUG_MSG( 1, ( "Unexpected legacy_session_id_echo" ) );
        MBEDTLS_SSL_DEBUG_BUF( 3, "Expected Session ID",
                               ssl->session_negotiate->id,
                               ssl->session_negotiate->id_len );
        MBEDTLS_SSL_DEBUG_BUF( 3, "Received Session ID", *buf,
                               ssl->session_negotiate->id_len );
        return( 1 );
    }

    *buf   += recv_id_len;
    buflen -= recv_id_len;

    MBEDTLS_SSL_DEBUG_BUF( 3, "Session ID",
                           ssl->session_negotiate->id,
                           ssl->session_negotiate->id_len );
    return( 0 );
}

static int ssl_server_hello_parse( mbedtls_ssl_context* ssl,
                                   const unsigned char* buf,
                                   size_t buflen )
{

    int ret; /* return value */
    int i; /* scratch value */
    const unsigned char* msg_end = buf + buflen; /* pointer to the end of the buffer for length checks */

    size_t ext_len; /* stores length of all extensions */
    unsigned int ext_id; /* id of an extension */
    const unsigned char* ext; /* pointer to an individual extension */
    unsigned int ext_size; /* size of an individual extension */

    const mbedtls_ssl_ciphersuite_t* suite_info; /* pointer to ciphersuite */

    /* Check for minimal length */
    /* struct {
     *    ProtocolVersion legacy_version = 0x0303;
     *    Random random;
     *    opaque legacy_session_id_echo<0..32>;
     *    CipherSuite cipher_suite;
     *    uint8 legacy_compression_method = 0;
     *    Extension extensions<6..2 ^ 16 - 1>;
     * } ServerHello;
     *
     *
     * 38 = 32 ( random bytes ) + 2 ( ciphersuite ) + 2 ( version ) +
     *       1 ( legacy_compression_method ) + 1 ( minimum for legacy_session_id_echo )
     */
    if( buflen < 38 )
    {
        MBEDTLS_SSL_DEBUG_MSG( 1, ( "bad server hello message - min size not reached" ) );
        SSL_PEND_FATAL_ALERT( MBEDTLS_SSL_ALERT_MSG_DECODE_ERROR,
                              MBEDTLS_ERR_SSL_DECODE_ERROR );
        return( MBEDTLS_ERR_SSL_DECODE_ERROR );
    }

    MBEDTLS_SSL_DEBUG_BUF( 4, "server hello", buf, buflen );

    MBEDTLS_SSL_DEBUG_BUF( 3, "server hello, version", buf + 0, 2 );
    mbedtls_ssl_read_version( &ssl->major_ver, &ssl->minor_ver,
                              ssl->conf->transport, buf + 0 );

    /* The version field in the ServerHello must contain 0x303 */
    if( buf[0] != 0x03 || buf[1] != 0x03 )
    {
        MBEDTLS_SSL_DEBUG_MSG( 1, ( "Unsupported version of TLS." ) );
        SSL_PEND_FATAL_ALERT( MBEDTLS_SSL_ALERT_MSG_PROTOCOL_VERSION,
                              MBEDTLS_ERR_SSL_BAD_PROTOCOL_VERSION );
        return( MBEDTLS_ERR_SSL_BAD_PROTOCOL_VERSION );
    }

    /* skip version */
    buf += 2;

    /* Internally we use the correct 1.3 version */
    ssl->major_ver = 0x03;
    ssl->minor_ver = 0x04;

    /* store server-provided random values */
    memcpy( ssl->handshake->randbytes + 32, buf, 32 );
    MBEDTLS_SSL_DEBUG_BUF( 3, "server hello, random bytes", buf + 2, 32 );

    /* skip random bytes */
    buf += 32;

    if( ssl_server_hello_session_id_check( ssl, &buf, msg_end ) != 0 )
    {
        SSL_PEND_FATAL_ALERT( MBEDTLS_SSL_ALERT_MSG_ILLEGAL_PARAMETER,
                              MBEDTLS_ERR_SSL_ILLEGAL_PARAMETER );
        return( MBEDTLS_ERR_SSL_ILLEGAL_PARAMETER );
    }

    /* read server-selected ciphersuite, which follows random bytes */
    i = ( buf[0] << 8 ) | buf[1];

    /* skip ciphersuite */
    buf += 2;

    /* TBD: Check whether we have offered this ciphersuite */
    /* Via the force_ciphersuite version we may have instructed the client */
    /* to use a difference ciphersuite. */

    /* Configure ciphersuites */
    ssl->handshake->ciphersuite_info = mbedtls_ssl_ciphersuite_from_id( i );

    if( ssl->handshake->ciphersuite_info == NULL )
    {
        MBEDTLS_SSL_DEBUG_MSG( 1, ( "ciphersuite info for %04x not found", i ) );
        SSL_PEND_FATAL_ALERT( MBEDTLS_SSL_ALERT_MSG_INTERNAL_ERROR,
                              MBEDTLS_ERR_SSL_BAD_INPUT_DATA );
        return( MBEDTLS_ERR_SSL_BAD_INPUT_DATA );
    }

    mbedtls_ssl_optimize_checksum( ssl, ssl->handshake->ciphersuite_info );

    ssl->session_negotiate->ciphersuite = i;

    suite_info = mbedtls_ssl_ciphersuite_from_id( ssl->session_negotiate->ciphersuite );
    if( suite_info == NULL )
    {
        MBEDTLS_SSL_DEBUG_MSG( 1, ( "bad server hello message" ) );
        SSL_PEND_FATAL_ALERT( MBEDTLS_SSL_ALERT_MSG_HANDSHAKE_FAILURE,
                              MBEDTLS_ERR_SSL_HANDSHAKE_FAILURE );
        return( MBEDTLS_ERR_SSL_HANDSHAKE_FAILURE );
    }

    MBEDTLS_SSL_DEBUG_MSG( 3, ( "server hello, chosen ciphersuite: ( %04x ) - %s", i, suite_info->name ) );

#if defined(MBEDTLS_HAVE_TIME)
    ssl->session_negotiate->start = time( NULL );
#endif /* MBEDTLS_HAVE_TIME */

    i = 0;
    while ( 1 )
    {
        if( ssl->conf->ciphersuite_list[i] == 0 )
        {
            MBEDTLS_SSL_DEBUG_MSG( 1, ( "bad server hello message" ) );
            SSL_PEND_FATAL_ALERT( MBEDTLS_SSL_ALERT_MSG_HANDSHAKE_FAILURE,
                                  MBEDTLS_ERR_SSL_HANDSHAKE_FAILURE );
            return( MBEDTLS_ERR_SSL_HANDSHAKE_FAILURE );
        }

        if( ssl->conf->ciphersuite_list[i++] ==
            ssl->session_negotiate->ciphersuite )
        {
            break;
        }
    }

    /* Ensure that compression method is set to zero */
    if( buf[0] != 0 )
    {
        MBEDTLS_SSL_DEBUG_MSG( 1, ( "bad server hello message" ) );
        SSL_PEND_FATAL_ALERT( MBEDTLS_SSL_ALERT_MSG_ILLEGAL_PARAMETER,
                              MBEDTLS_ERR_SSL_ILLEGAL_PARAMETER );
        return( MBEDTLS_ERR_SSL_ILLEGAL_PARAMETER );
    }

    /* skip compression */
    buf++;

    /* Are we reading beyond the message buffer? */
    if( ( buf + 2 ) > msg_end )
    {
        MBEDTLS_SSL_DEBUG_MSG( 1, ( "bad server hello message" ) );
        SSL_PEND_FATAL_ALERT( MBEDTLS_SSL_ALERT_MSG_DECODE_ERROR,
                              MBEDTLS_ERR_SSL_DECODE_ERROR );
        return( MBEDTLS_ERR_SSL_DECODE_ERROR );
    }

    ext_len = ( ( buf[0] << 8 ) | ( buf[1] ) );
    buf += 2; /* skip extension length */

    /* Are we reading beyond the message buffer? */
    if( ( buf + ext_len ) > msg_end )
    {
        MBEDTLS_SSL_DEBUG_MSG( 1, ( "bad server hello message" ) );
        SSL_PEND_FATAL_ALERT( MBEDTLS_SSL_ALERT_MSG_DECODE_ERROR,
                              MBEDTLS_ERR_SSL_DECODE_ERROR );
        return( MBEDTLS_ERR_SSL_DECODE_ERROR );
    }

    ext = buf;

    MBEDTLS_SSL_DEBUG_MSG( 3, ( "server hello, total extension length: %" MBEDTLS_PRINTF_SIZET , ext_len ) );

    MBEDTLS_SSL_DEBUG_BUF( 3, "server hello extensions", ext, ext_len );

    while ( ext_len )
    {
        ext_id = ( ( ext[0] << 8 ) | ( ext[1] ) );
        ext_size = ( ( ext[2] << 8 ) | ( ext[3] ) );

        if( ext_size + 4 > ext_len )
        {
            MBEDTLS_SSL_DEBUG_MSG( 1, ( "bad server hello message" ) );
            SSL_PEND_FATAL_ALERT( MBEDTLS_SSL_ALERT_MSG_DECODE_ERROR,
                                  MBEDTLS_ERR_SSL_DECODE_ERROR );
            return( MBEDTLS_ERR_SSL_DECODE_ERROR );
        }

        switch( ext_id )
        {
            case MBEDTLS_TLS_EXT_SUPPORTED_VERSIONS:
                MBEDTLS_SSL_DEBUG_MSG( 3, ( "found supported_versions extension" ) );

                ret = ssl_parse_supported_version_ext( ssl, ext + 4, ext_size );
                if( ret != 0 )
                    return( ret );
                break;

#if defined(MBEDTLS_KEY_EXCHANGE_PSK_ENABLED)
            case MBEDTLS_TLS_EXT_PRE_SHARED_KEY:
                MBEDTLS_SSL_DEBUG_MSG( 3, ( "found pre_shared_key extension" ) );
                if( ( ret = ssl_parse_server_psk_identity_ext( ssl, ext + 4, (size_t)ext_size ) ) != 0 )
                {
                    MBEDTLS_SSL_DEBUG_RET( 1, ( "ssl_parse_server_psk_identity_ext" ), ret );
                    return( ret );
                }
                break;
#endif /* MBEDTLS_KEY_EXCHANGE_PSK_ENABLED */

#if defined(MBEDTLS_ECDH_C) || defined(MBEDTLS_ECDSA_C)
            case MBEDTLS_TLS_EXT_KEY_SHARE:
                MBEDTLS_SSL_DEBUG_MSG( 3, ( "found key_shares extension" ) );

                if( ( ret = ssl_parse_key_shares_ext( ssl, ext + 4, (size_t)ext_size ) ) != 0 )
                {
                    MBEDTLS_SSL_DEBUG_RET( 1, "ssl_parse_key_shares_ext", ret );
                    return( ret );
                }
                break;
#endif /* MBEDTLS_ECDH_C || MBEDTLS_ECDSA_C */

            default:
                MBEDTLS_SSL_DEBUG_MSG( 3, ( "unknown extension found: %d ( ignoring )", ext_id ) );
        }

        ext_len -= 4 + ext_size;
        ext += 4 + ext_size;

        if( ext_len > 0 && ext_len < 4 )
        {
            MBEDTLS_SSL_DEBUG_MSG( 1, ( "bad server hello message" ) );
            return( MBEDTLS_ERR_SSL_DECODE_ERROR );
        }
    }

    return( 0 );
}


static int ssl_server_hello_postprocess( mbedtls_ssl_context* ssl )
{
    int ret;
    mbedtls_ssl_key_set traffic_keys;
    mbedtls_ssl_transform *transform_handshake;

    /* We need to set the key exchange algorithm based on the
     * following rules:
     *
     *   1 ) IF PRE_SHARED_KEY extension was received
     *      THEN set MBEDTLS_KEY_EXCHANGE_PSK
     *   2 ) IF PRE_SHARED_KEY extension && KEY_SHARE was received
     *      THEN set MBEDTLS_KEY_EXCHANGE_ECDHE_PSK
     *   3 ) IF KEY_SHARE extension was received && SIG_ALG extension received
     *      THEN set MBEDTLS_KEY_EXCHANGE_ECDHE_ECDSA
     *   ELSE unknown key exchange mechanism.
     */

    if( ssl->handshake->extensions_present & MBEDTLS_SSL_EXT_PRE_SHARED_KEY )
    {
        if( ssl->handshake->extensions_present & MBEDTLS_SSL_EXT_KEY_SHARE )
            ssl->handshake->key_exchange = MBEDTLS_SSL_TLS13_KEY_EXCHANGE_MODE_PSK_EPHEMERAL;
        else
            ssl->handshake->key_exchange = MBEDTLS_SSL_TLS13_KEY_EXCHANGE_MODE_PSK;
    }
    else if( ssl->handshake->extensions_present & MBEDTLS_SSL_EXT_KEY_SHARE )
        ssl->handshake->key_exchange = MBEDTLS_SSL_TLS13_KEY_EXCHANGE_MODE_EPHEMERAL;
    else
    {
        MBEDTLS_SSL_DEBUG_MSG( 1, ( "Unknown key exchange." ) );
        return( MBEDTLS_ERR_SSL_HANDSHAKE_FAILURE );
    }

    /* Start the TLS 1.3 key schedule: Set the PSK and derive early secret.
     *
     * TODO: We don't have to do this in case we offered 0-RTT and the
     *       server accepted it. In this case, we could skip generating
     *       the early secret. */

    ret = mbedtls_ssl_tls1_3_key_schedule_stage_early_data( ssl );
    if( ret != 0 )
    {
        MBEDTLS_SSL_DEBUG_RET( 1, "mbedtls_ssl_tls1_3_key_schedule_stage_early_data",
                               ret );
        return( ret );
    }

    /* Compute handshake secret */
    ret = mbedtls_ssl_tls1_3_key_schedule_stage_handshake( ssl );
    if( ret != 0 )
    {
        MBEDTLS_SSL_DEBUG_RET( 1, "mbedtls_ssl_tls1_3_derive_master_secret", ret );
        return( ret );
    }

    /* Next evolution in key schedule: Establish handshake secret and
     * key material. */
    ret = mbedtls_ssl_tls1_3_generate_handshake_keys( ssl, &traffic_keys );
    if( ret != 0 )
    {
        MBEDTLS_SSL_DEBUG_RET( 1,
                "mbedtls_ssl_tls1_3_generate_handshake_keys", ret );
        return( ret );
    }

    transform_handshake =
        mbedtls_calloc( 1, sizeof( mbedtls_ssl_transform ) );
    if( transform_handshake == NULL )
        return( MBEDTLS_ERR_SSL_ALLOC_FAILED );

    ret = mbedtls_ssl_tls13_populate_transform(
                              transform_handshake,
                              ssl->conf->endpoint,
                              ssl->session_negotiate->ciphersuite,
                              &traffic_keys,
                              ssl );
    if( ret != 0 )
    {
        MBEDTLS_SSL_DEBUG_RET( 1, "mbedtls_ssl_tls13_populate_transform", ret );
        return( ret );
    }

#if !defined(MBEDTLS_SSL_USE_MPS)
    ssl->handshake->transform_handshake = transform_handshake;
    mbedtls_ssl_set_inbound_transform( ssl, ssl->handshake->transform_handshake );
#else /* MBEDTLS_SSL_USE_MPS */
    ret = mbedtls_mps_add_key_material( &ssl->mps->l4,
                                        transform_handshake,
                                        &ssl->handshake->epoch_handshake );
    if( ret != 0 )
        return( ret );

    ret = mbedtls_mps_set_incoming_keys( &ssl->mps->l4,
                                         ssl->handshake->epoch_handshake );
    if( ret != 0 )
        return( ret );
#endif /* MBEDTLS_SSL_USE_MPS */

    MBEDTLS_SSL_DEBUG_MSG( 1, ( "Switch to handshake keys for inbound traffic" ) );
    ssl->session_in = ssl->session_negotiate;

    /*
     * State machine update
     */
    mbedtls_ssl_handshake_set_state( ssl, MBEDTLS_SSL_ENCRYPTED_EXTENSIONS );

    mbedtls_platform_zeroize( &traffic_keys, sizeof( traffic_keys ) );
    return( 0 );
}


static int ssl_hrr_parse( mbedtls_ssl_context* ssl,
                          const unsigned char* buf, size_t buflen )
{
    int ret; /* return value */
    int i; /* scratch value */
    const unsigned char* msg_end = buf + buflen; /* pointer to the end of the buffer for length checks */

    size_t ext_len; /* stores length of all extensions */
    unsigned int ext_id; /* id of an extension */
    const unsigned char* ext; /* pointer to an individual extension */
    unsigned int ext_size; /* size of an individual extension */

    const mbedtls_ssl_ciphersuite_t* suite_info; /* pointer to ciphersuite */

#if defined(MBEDTLS_SSL_COOKIE_C)
    size_t cookie_len;
    unsigned char *cookie;
#endif /* MBEDTLS_SSL_COOKIE_C */

    /* Check for minimal length */
    /* struct {
     * 	  ProtocolVersion legacy_version = 0x0303;
     *    Random random;
     *    opaque legacy_session_id_echo<0..32>;
     *    CipherSuite cipher_suite;
     *    uint8 legacy_compression_method = 0;
     *    Extension extensions<6..2 ^ 16 - 1>;
     * } ServerHello;
     *
     *
     * 38 = 32 ( random bytes ) + 2 ( ciphersuite ) + 2 ( version ) +
     *       1 ( legacy_compression_method ) + 1 ( minimum for legacy_session_id_echo )
     */
    if( buflen < 38 )
    {
        MBEDTLS_SSL_DEBUG_MSG( 1, ( "bad hello retry request message - min size not reached" ) );
        SSL_PEND_FATAL_ALERT( MBEDTLS_SSL_ALERT_MSG_DECODE_ERROR,
                              MBEDTLS_ERR_SSL_DECODE_ERROR );
        return( MBEDTLS_ERR_SSL_DECODE_ERROR );
    }

    MBEDTLS_SSL_DEBUG_BUF( 4, "hello retry request", buf, buflen );

    MBEDTLS_SSL_DEBUG_BUF( 3, "hello retry request, version", buf + 0, 2 );
    mbedtls_ssl_read_version( &ssl->major_ver, &ssl->minor_ver,
                              ssl->conf->transport, buf + 0 );

    /* The version field must contain 0x303 */
    if( buf[0] != 0x03 || buf[1] != 0x03 )
    {
        MBEDTLS_SSL_DEBUG_MSG( 1, ( "Unsupported version of TLS." ) );
        SSL_PEND_FATAL_ALERT( MBEDTLS_SSL_ALERT_MSG_PROTOCOL_VERSION,
                              MBEDTLS_ERR_SSL_BAD_PROTOCOL_VERSION );
        return( MBEDTLS_ERR_SSL_BAD_PROTOCOL_VERSION );
    }

    /* skip version */
    buf += 2;

    /* Internally we use the correct 1.3 version */
    ssl->major_ver = 0x03;
    ssl->minor_ver = 0x04;

    /* store server-provided random values */
    memcpy( ssl->handshake->randbytes + 32, buf, 32 );
    MBEDTLS_SSL_DEBUG_BUF( 3, "hello retry request, random bytes", buf + 2, 32 );

    /* skip random bytes */
    buf += 32;

    if( ssl_server_hello_session_id_check( ssl, &buf, msg_end ) != 0 )
    {
        SSL_PEND_FATAL_ALERT( MBEDTLS_SSL_ALERT_MSG_HANDSHAKE_FAILURE,
                              MBEDTLS_ERR_SSL_HANDSHAKE_FAILURE );
        return( MBEDTLS_ERR_SSL_HANDSHAKE_FAILURE );
    }

    /* read server-selected ciphersuite, which follows random bytes */
    i = ( buf[0] << 8 ) | buf[1];

    /* skip ciphersuite */
    buf += 2;

    /* TBD: Check whether we have offered this ciphersuite */
    /* Via the force_ciphersuite version we may have instructed the client */
    /* to use a difference ciphersuite. */

    /* Configure ciphersuites */
    ssl->handshake->ciphersuite_info = mbedtls_ssl_ciphersuite_from_id( i );

    if( ssl->handshake->ciphersuite_info == NULL )
    {
        MBEDTLS_SSL_DEBUG_MSG( 1, ( "ciphersuite info for %04x not found", i ) );
        SSL_PEND_FATAL_ALERT( MBEDTLS_SSL_ALERT_MSG_INTERNAL_ERROR,
                              MBEDTLS_ERR_SSL_BAD_INPUT_DATA );
        return( MBEDTLS_ERR_SSL_BAD_INPUT_DATA );
    }

    mbedtls_ssl_optimize_checksum( ssl, ssl->handshake->ciphersuite_info );

    ssl->session_negotiate->ciphersuite = i;

    suite_info = mbedtls_ssl_ciphersuite_from_id( ssl->session_negotiate->ciphersuite );
    if( suite_info == NULL )
    {
        MBEDTLS_SSL_DEBUG_MSG( 1, ( "bad hello retry request message" ) );
        SSL_PEND_FATAL_ALERT( MBEDTLS_SSL_ALERT_MSG_HANDSHAKE_FAILURE,
                              MBEDTLS_ERR_SSL_HANDSHAKE_FAILURE );
        return( MBEDTLS_ERR_SSL_HANDSHAKE_FAILURE );
    }

    MBEDTLS_SSL_DEBUG_MSG( 3, ( "hello retry request, chosen ciphersuite: ( %04x ) - %s", i, suite_info->name ) );

#if defined(MBEDTLS_HAVE_TIME)
    ssl->session_negotiate->start = time( NULL );
#endif /* MBEDTLS_HAVE_TIME */

    i = 0;
    while ( 1 )
    {
        if( ssl->conf->ciphersuite_list[i] == 0 )
        {
            MBEDTLS_SSL_DEBUG_MSG( 1, ( "bad hello retry request message" ) );
            SSL_PEND_FATAL_ALERT( MBEDTLS_SSL_ALERT_MSG_HANDSHAKE_FAILURE,
                                  MBEDTLS_ERR_SSL_HANDSHAKE_FAILURE );
            return( MBEDTLS_ERR_SSL_HANDSHAKE_FAILURE );
        }

        if( ssl->conf->ciphersuite_list[i++] ==
            ssl->session_negotiate->ciphersuite )
        {
            break;
        }
    }

    /* Ensure that compression method is set to zero */
    if( buf[0] != 0 )
    {
        MBEDTLS_SSL_DEBUG_MSG( 1, ( "bad hello retry request message" ) );
        SSL_PEND_FATAL_ALERT( MBEDTLS_SSL_ALERT_MSG_ILLEGAL_PARAMETER,
                              MBEDTLS_ERR_SSL_ILLEGAL_PARAMETER );
        return( MBEDTLS_ERR_SSL_ILLEGAL_PARAMETER );
    }

    /* skip compression */
    buf++;

    /* Are we reading beyond the message buffer? */
    if( ( buf + 2 ) > msg_end )
    {
        MBEDTLS_SSL_DEBUG_MSG( 1, ( "bad hello retry request message" ) );
        SSL_PEND_FATAL_ALERT( MBEDTLS_SSL_ALERT_MSG_DECODE_ERROR,
                              MBEDTLS_ERR_SSL_DECODE_ERROR );
        return( MBEDTLS_ERR_SSL_DECODE_ERROR );
    }

    ext_len = ( ( buf[0] << 8 ) | ( buf[1] ) );
    buf += 2; /* skip extension length */

    /* Are we reading beyond the message buffer? */
    if( ( buf + ext_len ) > msg_end )
    {
        MBEDTLS_SSL_DEBUG_MSG( 1, ( "bad hello retry request message" ) );
        SSL_PEND_FATAL_ALERT( MBEDTLS_SSL_ALERT_MSG_DECODE_ERROR,
                              MBEDTLS_ERR_SSL_DECODE_ERROR );
        return( MBEDTLS_ERR_SSL_DECODE_ERROR );
    }

    ext = buf;

    MBEDTLS_SSL_DEBUG_MSG( 3, ( "hello retry request, total extension length: %" MBEDTLS_PRINTF_SIZET , ext_len ) );

    MBEDTLS_SSL_DEBUG_BUF( 3, "extensions", ext, ext_len );

    while ( ext_len )
    {
        ext_id = ( ( ext[0] << 8 ) | ( ext[1] ) );
        ext_size = ( ( ext[2] << 8 ) | ( ext[3] ) );

        if( ext_size + 4 > ext_len )
        {
            MBEDTLS_SSL_DEBUG_MSG( 1, ( "bad hello retry request message" ) );
            SSL_PEND_FATAL_ALERT( MBEDTLS_SSL_ALERT_MSG_DECODE_ERROR,
                                  MBEDTLS_ERR_SSL_DECODE_ERROR );
            return( MBEDTLS_ERR_SSL_DECODE_ERROR );
        }

        switch( ext_id )
        {
#if defined(MBEDTLS_SSL_COOKIE_C)
            case MBEDTLS_TLS_EXT_COOKIE:

                /* Retrieve length field of cookie */
                if( ext_size >= 2 )
                {
                    cookie = (unsigned char *) ( ext + 4 );
                    cookie_len = ( cookie[0] << 8 ) | cookie[1];
                    cookie += 2;
                }
                else
                {
                    MBEDTLS_SSL_DEBUG_MSG( 1, ( "bad HRR message - cookie length mismatch" ) );
                    return( MBEDTLS_ERR_SSL_DECODE_ERROR );
                }

                if( ( cookie_len + 2 ) != ext_size )
                {
                    MBEDTLS_SSL_DEBUG_MSG( 1, ( "bad HRR message - cookie length mismatch" ) );
                    return( MBEDTLS_ERR_SSL_DECODE_ERROR );
                }

                MBEDTLS_SSL_DEBUG_BUF( 3, "cookie extension", cookie, cookie_len );

                mbedtls_free( ssl->handshake->verify_cookie );

                ssl->handshake->verify_cookie = mbedtls_calloc( 1, cookie_len );
                if( ssl->handshake->verify_cookie == NULL )
                {
                    MBEDTLS_SSL_DEBUG_MSG( 1, ( "alloc failed ( %" MBEDTLS_PRINTF_SIZET " bytes )", cookie_len ) );
                    return( MBEDTLS_ERR_SSL_ALLOC_FAILED );
                }

                memcpy( ssl->handshake->verify_cookie, cookie, cookie_len );
                ssl->handshake->verify_cookie_len = (unsigned char) cookie_len;
                break;
#endif /* MBEDTLS_SSL_COOKIE_C */

            case MBEDTLS_TLS_EXT_SUPPORTED_VERSIONS:
                MBEDTLS_SSL_DEBUG_MSG( 3, ( "found supported_versions extension" ) );

                ret = ssl_parse_supported_version_ext( ssl, ext + 4, ext_size );
                if( ret != 0 )
                    return( ret );
                break;

#if defined(MBEDTLS_ECDH_C) || defined(MBEDTLS_ECDSA_C)
            case MBEDTLS_TLS_EXT_KEY_SHARE:
            {
                /* Variables for parsing the key_share */
                const mbedtls_ecp_group_id* grp_id;
                const mbedtls_ecp_curve_info *curve_info = NULL;
                int tls_id;
                int found = 0;

                MBEDTLS_SSL_DEBUG_BUF( 3, "key_share extension", ext + 4, ext_size );

                /* Read selected_group */
                tls_id = ( ( ext[4] << 8 ) | ( ext[5] ) );
                MBEDTLS_SSL_DEBUG_MSG( 3, ( "selected_group ( %d )", tls_id ) );

                /* Upon receipt of this extension in a HelloRetryRequest, the client
                 * MUST first verify that the selected_group field corresponds to a
                 * group which was provided in the "supported_groups" extension in the
                 * original ClientHello.
                 * The supported_group was based on the info in ssl->conf->curve_list.
                 *
                 * If the server provided a key share that was not sent in the ClientHello
                 * then the client MUST abort the handshake with an "illegal_parameter" alert. */
                for( grp_id = ssl->conf->curve_list; *grp_id != MBEDTLS_ECP_DP_NONE; grp_id++ )
                {
                    curve_info = mbedtls_ecp_curve_info_from_grp_id( *grp_id );
                    if( curve_info == NULL || curve_info->tls_id != tls_id )
                        continue;

                    /* We found a match */
                    found = 1;
                    break;
                }

                /* Client MUST verify that the selected_group field does not
                 * correspond to a group which was provided in the "key_share"
                 * extension in the original ClientHello. If the server sent an
                 * HRR message with a key share already provided in the
                 * ClientHello then the client MUST abort the handshake with
                 * an "illegal_parameter" alert. */
                if( found == 0 || tls_id == ssl->handshake->named_group_id )
                {
                    MBEDTLS_SSL_DEBUG_MSG( 1, ( "Invalid key share in HRR" ) );
                    SSL_PEND_FATAL_ALERT( MBEDTLS_SSL_ALERT_MSG_ILLEGAL_PARAMETER,
                                          MBEDTLS_ERR_SSL_ILLEGAL_PARAMETER );
                    return( MBEDTLS_ERR_SSL_ILLEGAL_PARAMETER );
                }

                /* Remember server's preference for next ClientHello */
                ssl->handshake->named_group_id = tls_id;
                break;
            }

#endif /* MBEDTLS_ECDH_C || MBEDTLS_ECDSA_C */
            default:
                MBEDTLS_SSL_DEBUG_MSG( 3, ( "unknown extension found: %d ( ignoring )", ext_id ) );
        }

        /* Jump to next extension */
        ext_len -= 4 + ext_size;
        ext += 4 + ext_size;

        if( ext_len > 0 && ext_len < 4 )
        {
            MBEDTLS_SSL_DEBUG_MSG( 1, ( "bad hello retry request message" ) );
            return( MBEDTLS_ERR_SSL_DECODE_ERROR );
        }

    }

    return( 0 );
}

static int ssl_hrr_postprocess( mbedtls_ssl_context* ssl )
{
    int ret = MBEDTLS_ERR_ERROR_CORRUPTION_DETECTED;

    if( ssl->handshake->hello_retry_requests_received > 0 )
    {
        MBEDTLS_SSL_DEBUG_MSG( 1, ( "Multiple HRRs received" ) );
        SSL_PEND_FATAL_ALERT( MBEDTLS_SSL_ALERT_LEVEL_FATAL,
                              MBEDTLS_SSL_ALERT_MSG_HANDSHAKE_FAILURE );
        return( MBEDTLS_ERR_SSL_HANDSHAKE_FAILURE );
    }

    ssl->handshake->hello_retry_requests_received++;

#if defined(MBEDTLS_SSL_TLS13_COMPATIBILITY_MODE)
    /* If not offering early data, the client sends a dummy CCS record
     * immediately before its second flight. This may either be before
     * its second ClientHello or before its encrypted handshake flight. */
    mbedtls_ssl_handshake_set_state( ssl, MBEDTLS_SSL_CLIENT_CCS_BEFORE_2ND_CLIENT_HELLO );
#else
    mbedtls_ssl_handshake_set_state( ssl, MBEDTLS_SSL_CLIENT_HELLO );
#endif /* MBEDTLS_SSL_TLS13_COMPATIBILITY_MODE */

    mbedtls_ssl_session_reset_msg_layer( ssl, 0 );

    /* Reset everything that's going to be re-generated in the new ClientHello.
     *
     * Currently, we're always resetting the key share, even if the server
     * was fine with it. Once we have separated key share generation from
     * key share writing, we can confine this to the case where the server
     * requested a different share. */
    ret = ssl_reset_key_share( ssl );
    if( ret != 0 )
        return( ret );

=======
static int ssl_tls13_finalize_client_hello( mbedtls_ssl_context *ssl )
{
    mbedtls_ssl_handshake_set_state( ssl, MBEDTLS_SSL_SERVER_HELLO );
>>>>>>> 76e31ec1
    return( 0 );
}

#if defined(MBEDTLS_SSL_NEW_SESSION_TICKET)

static int ssl_new_session_ticket_early_data_ext_parse( mbedtls_ssl_context* ssl,
                                                        const unsigned char* buf,
                                                        size_t ext_size )
{
    /* From RFC 8446:
     *
     * struct {
     *         select (Handshake.msg_type) {
     *            case new_session_ticket:   uint32 max_early_data_size;
     *            case client_hello:         Empty;
     *            case encrypted_extensions: Empty;
     *        };
     *    } EarlyDataIndication;
     */

    if( ext_size == 4 && ssl->session != NULL )
    {
        ssl->session->max_early_data_size =
            ( (uint32_t) buf[0] << 24 ) | ( (uint32_t) buf[1] << 16 ) |
            ( (uint32_t) buf[2] << 8  ) | ( (uint32_t) buf[3] );
        MBEDTLS_SSL_DEBUG_MSG( 3, ( "ticket->max_early_data_size: %u",
                                    ssl->session->max_early_data_size ) );
        ssl->session->ticket_flags |= allow_early_data;
        return( 0 );
    }

    return( MBEDTLS_ERR_SSL_BAD_INPUT_DATA );
}

static int ssl_new_session_ticket_extensions_parse( mbedtls_ssl_context* ssl,
                                                    const unsigned char* buf,
                                                    size_t buf_remain )
{
    int ret;
    unsigned int ext_id;
    size_t ext_size;

    while( buf_remain != 0 )
    {
        if( buf_remain < 4 )
        {
            /* TODO: Replace with DECODE_ERROR once we have merged 3.0 */
            return( MBEDTLS_ERR_SSL_BAD_INPUT_DATA );
        }

        ext_id   = ( ( (unsigned) buf[0] << 8 ) | ( (unsigned) buf[1] ) );
        ext_size = ( ( (size_t)   buf[2] << 8 ) | ( (size_t)   buf[3] ) );

        buf        += 4;
        buf_remain -= 4;

        if( ext_size > buf_remain )
        {
            /* TODO: Replace with DECODE_ERROR once we have merged 3.0 */
            return( MBEDTLS_ERR_SSL_BAD_INPUT_DATA );
        }

        if( ext_id == MBEDTLS_TLS_EXT_EARLY_DATA )
        {
            ret = ssl_new_session_ticket_early_data_ext_parse( ssl, buf,
                                                               ext_size );
            if( ret != 0 )
            {
                MBEDTLS_SSL_DEBUG_RET( 1, "ssl_new_session_ticket_early_data_ext_parse", ret );
                return( ret );
            }
        }
        /* Ignore other extensions */

        buf        += ext_size;
        buf_remain -= ext_size;
    }

    return( 0 );
}

static int ssl_new_session_ticket_parse( mbedtls_ssl_context* ssl,
                                         unsigned char* buf,
                                         size_t buflen )
{
    int ret;
    size_t ticket_len, ext_len;
    unsigned char *ticket;
    const mbedtls_ssl_ciphersuite_t *suite_info;
    size_t used = 0, i = 0;
    int hash_length;
    size_t ticket_nonce_len;
    unsigned char ticket_nonce[256];

    /*
     * struct {
     *    uint32 ticket_lifetime;
     *    uint32 ticket_age_add;
     *    opaque ticket_nonce<0..255>;
     *    opaque ticket<1..2^16-1>;
     *    Extension extensions<0..2^16-2>;
     * } NewSessionTicket;
     *
     */
    used += 4   /* ticket_lifetime */
          + 4   /* ticket_age_add */
          + 1   /* ticket_nonce length */
          + 2   /* ticket length */
          + 2;  /* extension length */

    if( used > buflen )
    {
         MBEDTLS_SSL_DEBUG_MSG( 1, ( "bad new session ticket message" ) );
         return( MBEDTLS_ERR_SSL_DECODE_ERROR );
    }

    /* Ticket lifetime */
    ssl->session->ticket_lifetime =
        ( (unsigned) buf[i] << 24 ) | ( (unsigned) buf[i + 1] << 16 ) |
        ( (unsigned) buf[i + 2] << 8  ) | ( (unsigned) buf[i + 3] << 0 );
    i += 4;

    MBEDTLS_SSL_DEBUG_MSG( 3, ( "ticket->lifetime: %u",
                                ssl->session->ticket_lifetime ) );

    /* Ticket Age Add */
    ssl->session->ticket_age_add =
                     ( (unsigned) buf[i] << 24 ) |
                     ( (unsigned) buf[i + 1] << 16 ) |
                     ( (unsigned) buf[i + 2] << 8  ) |
                     ( (unsigned) buf[i + 3] << 0  );
    i += 4;

    MBEDTLS_SSL_DEBUG_MSG( 3, ( "ticket->ticket_age_add: %u",
                                ssl->session->ticket_age_add ) );

    ticket_nonce_len = buf[i];
    i++;

    used += ticket_nonce_len;

    if( used > buflen )
    {
         MBEDTLS_SSL_DEBUG_MSG( 1, ( "bad new session ticket message" ) );
         return( MBEDTLS_ERR_SSL_DECODE_ERROR );
    }

    if( ticket_nonce_len > 0 )
    {
        if( ticket_nonce_len > sizeof( ticket_nonce )  )
        {
            MBEDTLS_SSL_DEBUG_MSG( 1, ( "ticket_nonce is too small" ) );
            return( MBEDTLS_ERR_SSL_FEATURE_UNAVAILABLE );
        }

        memcpy( ticket_nonce, &buf[i], ticket_nonce_len );

        MBEDTLS_SSL_DEBUG_BUF( 3, "nonce:", &buf[i],
                               ticket_nonce_len );

    }
    i += ticket_nonce_len;

    /* Ticket */
    ticket_len = ( (size_t) buf[i] << 8 ) | ( (size_t) buf[i + 1] );
    i += 2;

    used += ticket_len;

    if( used > buflen )
    {
         MBEDTLS_SSL_DEBUG_MSG( 1, ( "bad new session ticket message" ) );
         return( MBEDTLS_ERR_SSL_DECODE_ERROR );
    }

    MBEDTLS_SSL_DEBUG_MSG( 3, ( "ticket->length: %" MBEDTLS_PRINTF_SIZET , ticket_len ) );

    /* Check if we previously received a ticket already. */
    if( ssl->session->ticket != NULL || ssl->session->ticket_len > 0 )
    {
        mbedtls_free( ssl->session->ticket );
        ssl->session->ticket = NULL;
        ssl->session->ticket_len = 0;
    }

    if( ( ticket = mbedtls_calloc( 1, ticket_len ) ) == NULL )
    {
        MBEDTLS_SSL_DEBUG_MSG( 1, ( "ticket alloc failed" ) );
        return( MBEDTLS_ERR_SSL_ALLOC_FAILED );
    }

    memcpy( ticket, buf + i, ticket_len );
    i += ticket_len;
    ssl->session->ticket = ticket;
    ssl->session->ticket_len = ticket_len;

    MBEDTLS_SSL_DEBUG_BUF( 4, "ticket", ticket, ticket_len );


    /* Ticket Extension */
    ext_len = ( (size_t) buf[ i + 0 ] << 8 ) |
              ( (size_t) buf[ i + 1 ] );
    i += 2;

    used += ext_len;
    if( used != buflen )
    {
         MBEDTLS_SSL_DEBUG_MSG( 1, ( "bad new session ticket message" ) );
         return( MBEDTLS_ERR_SSL_DECODE_ERROR );
    }

    MBEDTLS_SSL_DEBUG_BUF( 3, "ticket->extension", &buf[i], ext_len );

    ret = ssl_new_session_ticket_extensions_parse( ssl, &buf[i], ext_len );
    if( ret != 0 )
    {
        MBEDTLS_SSL_DEBUG_RET( 1, "ssl_new_session_ticket_extensions_parse", ret );
        return( ret );
    }
    i += ext_len;

    /* Compute PSK based on received nonce and resumption_master_secret
     * in the following style:
     *
     *  HKDF-Expand-Label( resumption_master_secret,
     *                    "resumption", ticket_nonce, Hash.length )
     */

    suite_info = mbedtls_ssl_ciphersuite_from_id( ssl->session->ciphersuite );

    if( suite_info == NULL )
    {
        MBEDTLS_SSL_DEBUG_MSG( 1, ( "should never happen" ) );
        return( MBEDTLS_ERR_SSL_INTERNAL_ERROR );
    }

    hash_length = mbedtls_hash_size_for_ciphersuite( suite_info );

    if( hash_length == -1 )
        return( MBEDTLS_ERR_SSL_INTERNAL_ERROR );

    MBEDTLS_SSL_DEBUG_BUF( 3, "resumption_master_secret",
                           ssl->session->app_secrets.resumption_master_secret,
                           hash_length );

    /* Computer resumption key
     *
     *  HKDF-Expand-Label( resumption_master_secret,
     *                    "resumption", ticket_nonce, Hash.length )
     */
    ret = mbedtls_ssl_tls1_3_hkdf_expand_label( suite_info->mac,
                    ssl->session->app_secrets.resumption_master_secret,
                    hash_length,
                    MBEDTLS_SSL_TLS1_3_LBL_WITH_LEN( resumption ),
                    ticket_nonce,
                    ticket_nonce_len,
                    ssl->session->key,
                    hash_length );

    if( ret != 0 )
    {
        MBEDTLS_SSL_DEBUG_RET( 2, "Creating the ticket-resumed PSK failed", ret );
        return( ret );
    }

    ssl->session->key_len = hash_length;

    MBEDTLS_SSL_DEBUG_BUF( 3, "Ticket-resumed PSK", ssl->session->key,
                           ssl->session->key_len );

#if defined(MBEDTLS_HAVE_TIME)
    /* Store ticket creation time */
    ssl->session->ticket_received = time( NULL );
#endif

    return( 0 );
}

static int ssl_new_session_ticket_postprocess( mbedtls_ssl_context* ssl )
{
    mbedtls_ssl_handshake_set_state( ssl, MBEDTLS_SSL_HANDSHAKE_OVER );
    return( 0 );
}

/* The ssl_new_session_ticket_process( ) function is used by the
 * client to process the NewSessionTicket message, which contains
 * the ticket and meta-data provided by the server in a post-
 * handshake message.
 */

static int ssl_new_session_ticket_process( mbedtls_ssl_context* ssl )
{
    int ret = MBEDTLS_ERR_ERROR_CORRUPTION_DETECTED;
    unsigned char* buf;
    size_t buflen;

    MBEDTLS_SSL_DEBUG_MSG( 2, ( "=> parse new session ticket" ) );

    MBEDTLS_SSL_PROC_CHK( mbedtls_ssl_fetch_handshake_msg( ssl,
                                          MBEDTLS_SSL_HS_NEW_SESSION_TICKET,
                                          &buf, &buflen ) );

    MBEDTLS_SSL_PROC_CHK( ssl_new_session_ticket_parse( ssl, buf, buflen ) );

#if defined(MBEDTLS_SSL_USE_MPS)
    MBEDTLS_SSL_PROC_CHK( mbedtls_ssl_mps_hs_consume_full_hs_msg( ssl ) );
#endif /* MBEDTLS_SSL_USE_MPS */

    MBEDTLS_SSL_PROC_CHK( ssl_new_session_ticket_postprocess( ssl ) );

cleanup:

    MBEDTLS_SSL_DEBUG_MSG( 2, ( "<= parse new session ticket" ) );
    return( ret );
}
#endif /* MBEDTLS_SSL_NEW_SESSION_TICKET */

/*
 * TLS and DTLS 1.3 State Maschine -- client side
 */
int mbedtls_ssl_tls13_handshake_client_step( mbedtls_ssl_context *ssl )
{
    int ret = 0;

    if( ssl->state == MBEDTLS_SSL_HANDSHAKE_OVER || ssl->handshake == NULL )
    {
        MBEDTLS_SSL_DEBUG_MSG( 2, ( "Handshake completed but ssl->handshake is NULL.\n" ) );
        return( MBEDTLS_ERR_SSL_BAD_INPUT_DATA );
    }
    MBEDTLS_SSL_DEBUG_MSG( 2, ( "client state: %d", ssl->state ) );

    if( ( ret = mbedtls_ssl_flush_output( ssl ) ) != 0 )
        return( ret );

    switch( ssl->state )
    {
        case MBEDTLS_SSL_HELLO_REQUEST:
            mbedtls_ssl_handshake_set_state( ssl, MBEDTLS_SSL_CLIENT_HELLO );
            break;

        /*
         *  ==>   ClientHello
         *        (EarlyData)
         */
        case MBEDTLS_SSL_CLIENT_HELLO:
            ret = ssl_tls13_write_client_hello( ssl );
            break;

        case MBEDTLS_SSL_EARLY_APP_DATA:
            ret = ssl_write_early_data_process( ssl );
            break;

        /*
         *  <==   ServerHello / HelloRetryRequest
         *        EncryptedExtensions
         *        (CertificateRequest)
         *        (Certificate)
         *        (CertificateVerify)
         *        Finished
         */
        case MBEDTLS_SSL_SERVER_HELLO:
            ret = ssl_server_hello_process( ssl );
            break;

        case MBEDTLS_SSL_ENCRYPTED_EXTENSIONS:
            ret = ssl_encrypted_extensions_process( ssl );
            break;

        case MBEDTLS_SSL_CERTIFICATE_REQUEST:
            ret = ssl_certificate_request_process( ssl );
            break;

        case MBEDTLS_SSL_SERVER_CERTIFICATE:
            ret = mbedtls_ssl_read_certificate_process( ssl );
            break;

        case MBEDTLS_SSL_CERTIFICATE_VERIFY:
            ret = mbedtls_ssl_read_certificate_verify_process( ssl );
            break;

        case MBEDTLS_SSL_SERVER_FINISHED:
            ret = mbedtls_ssl_finished_in_process( ssl );
            break;

        /*
         *  ==>   (EndOfEarlyData)
         *        (Certificate)
         *        (CertificateVerify)
         *        (Finished)
         */
        case MBEDTLS_SSL_END_OF_EARLY_DATA:
            ret = ssl_write_end_of_early_data_process( ssl );
            break;

        case MBEDTLS_SSL_CLIENT_CERTIFICATE:
            ret = mbedtls_ssl_write_certificate_process( ssl );
            break;

        case MBEDTLS_SSL_CLIENT_CERTIFICATE_VERIFY:
            ret = mbedtls_ssl_write_certificate_verify_process( ssl );
            break;

        case MBEDTLS_SSL_CLIENT_FINISHED:
            ret = mbedtls_ssl_finished_out_process( ssl );
            break;

        /*
         *  <==   NewSessionTicket
         */
        case MBEDTLS_SSL_CLIENT_NEW_SESSION_TICKET:

            ret = ssl_new_session_ticket_process( ssl );
            if( ret != 0 )
                break;

            ret = MBEDTLS_ERR_SSL_RECEIVED_NEW_SESSION_TICKET;
            break;

        /*
         * Injection of dummy-CCS's for middlebox compatibility
         */
#if defined(MBEDTLS_SSL_TLS13_COMPATIBILITY_MODE)
        case MBEDTLS_SSL_CLIENT_CCS_AFTER_CLIENT_HELLO:
        case MBEDTLS_SSL_CLIENT_CCS_BEFORE_2ND_CLIENT_HELLO:
        case MBEDTLS_SSL_CLIENT_CCS_AFTER_SERVER_FINISHED:
            ret = mbedtls_ssl_write_change_cipher_spec_process( ssl );
            break;
#endif /* MBEDTLS_SSL_TLS13_COMPATIBILITY_MODE */

        /*
         * Internal intermediate states
         */

        case MBEDTLS_SSL_FLUSH_BUFFERS:
            MBEDTLS_SSL_DEBUG_MSG( 2, ( "handshake: done" ) );
            mbedtls_ssl_handshake_set_state( ssl, MBEDTLS_SSL_HANDSHAKE_WRAPUP );
            break;

        case MBEDTLS_SSL_HANDSHAKE_WRAPUP:

            MBEDTLS_SSL_DEBUG_MSG( 1, ( "Switch to application keys for inbound traffic" ) );
            MBEDTLS_SSL_DEBUG_MSG( 1, ( "Switch to application keys for outbound traffic" ) );

#if defined(MBEDTLS_SSL_USE_MPS)
            ret = mbedtls_mps_set_incoming_keys( &ssl->mps->l4,
                                                 ssl->epoch_application );
            if( ret != 0 )
                return( ret );

            ret = mbedtls_mps_set_outgoing_keys( &ssl->mps->l4,
                                                 ssl->epoch_application );
            if( ret != 0 )
                return( ret );
#else
            mbedtls_ssl_set_inbound_transform ( ssl, ssl->transform_application );
            mbedtls_ssl_set_outbound_transform( ssl, ssl->transform_application );
#endif /* MBEDTLS_SSL_USE_MPS */

            mbedtls_ssl_handshake_wrapup_tls13( ssl );
            mbedtls_ssl_handshake_set_state( ssl, MBEDTLS_SSL_HANDSHAKE_OVER );
            break;

        default:
            MBEDTLS_SSL_DEBUG_MSG( 1, ( "invalid state %d", ssl->state ) );
            return( MBEDTLS_ERR_SSL_BAD_INPUT_DATA );
    }

    return( ret );
}

#endif /* MBEDTLS_SSL_CLI_C */

#endif /* MBEDTLS_SSL_PROTO_TLS1_3_EXPERIMENTAL */<|MERGE_RESOLUTION|>--- conflicted
+++ resolved
@@ -37,8 +37,8 @@
 #include "mbedtls/debug.h"
 #include "mbedtls/error.h"
 
+#include "ecdh_misc.h"
 #include "ssl_misc.h"
-<<<<<<< HEAD
 #include "ssl_tls13_keys.h"
 #if defined(MBEDTLS_SSL_USE_MPS)
 #include "mps_all.h"
@@ -61,9 +61,6 @@
 #if defined(MBEDTLS_HAVE_TIME)
 #include <time.h>
 #endif
-=======
-#include "ecdh_misc.h"
->>>>>>> 76e31ec1
 
 #define CLIENT_HELLO_RANDOM_LEN 32
 
@@ -157,21 +154,6 @@
 
 #if defined(MBEDTLS_KEY_EXCHANGE_WITH_CERT_ENABLED)
 
-<<<<<<< HEAD
-#if defined(MBEDTLS_ECDH_C)
-/*
-
-  Supported Groups Extension
-
-  In versions of TLS prior to TLS 1.3, this extension was named
-  'elliptic_curves' and only contained elliptic curve groups.
-*/
-
-static int ssl_tls13_write_supported_groups_ext( mbedtls_ssl_context *ssl,
-                                                 unsigned char* buf,
-                                                 unsigned char* end,
-                                                 size_t* olen )
-=======
 /*
  * Functions for writing supported_groups extension.
  *
@@ -530,125 +512,6 @@
     return( ret );
 }
 
-#endif /* MBEDTLS_KEY_EXCHANGE_WITH_CERT_ENABLED */
-
-/* Write cipher_suites
- * CipherSuite cipher_suites<2..2^16-2>;
- */
-static int ssl_tls13_write_client_hello_cipher_suites(
-            mbedtls_ssl_context *ssl,
-            unsigned char *buf,
-            unsigned char *end,
-            size_t *olen )
->>>>>>> 76e31ec1
-{
-    unsigned char *p = buf;
-    unsigned char *elliptic_curve_list = p + 6;
-    size_t elliptic_curve_len = 0;
-    const mbedtls_ecp_curve_info *info;
-#if defined(MBEDTLS_ECP_C)
-    const mbedtls_ecp_group_id *grp_id;
-#else
-    ((void) ssl);
-#endif
-
-    *olen = 0;
-
-    if( !mbedtls_ssl_conf_tls13_some_ephemeral_enabled( ssl ) )
-        return( 0 );
-
-#if defined(MBEDTLS_ECP_C)
-    for ( grp_id = ssl->conf->curve_list;
-          *grp_id != MBEDTLS_ECP_DP_NONE;
-          grp_id++ )
-    {
-/*		info = mbedtls_ecp_curve_info_from_grp_id( *grp_id ); */
-#else
-    for ( info = mbedtls_ecp_curve_list();
-          info->grp_id != MBEDTLS_ECP_DP_NONE;
-          info++ )
-    {
-#endif
-        elliptic_curve_len += 2;
-    }
-
-    if( elliptic_curve_len == 0 )
-    {
-        /* If we have no curves configured then we are in trouble. */
-        MBEDTLS_SSL_DEBUG_MSG( 1, ( "No curves configured." ) );
-        return( MBEDTLS_ERR_SSL_INTERNAL_ERROR );
-    }
-
-    if( end < p || (size_t)( end - p ) < 6 + elliptic_curve_len )
-    {
-        MBEDTLS_SSL_DEBUG_MSG( 1, ( "buffer too small" ) );
-        return( MBEDTLS_ERR_SSL_BUFFER_TOO_SMALL );
-    }
-
-    MBEDTLS_SSL_DEBUG_MSG( 3, ( "client hello, adding supported_groups extension" ) );
-
-    elliptic_curve_len = 0;
-
-#if defined(MBEDTLS_ECP_C)
-    for ( grp_id = ssl->conf->curve_list;
-          *grp_id != MBEDTLS_ECP_DP_NONE;
-          grp_id++ )
-    {
-        info = mbedtls_ecp_curve_info_from_grp_id( *grp_id );
-
-        if( info == NULL )
-            return( MBEDTLS_ERR_SSL_INTERNAL_ERROR );
-#else
-    for ( info = mbedtls_ecp_curve_list();
-          info->grp_id != MBEDTLS_ECP_DP_NONE;
-          info++ )
-    {
-#endif
-        elliptic_curve_list[elliptic_curve_len++] = info->tls_id >> 8;
-        elliptic_curve_list[elliptic_curve_len++] = info->tls_id & 0xFF;
-        MBEDTLS_SSL_DEBUG_MSG( 4, ( "Named Curve: %s ( %x )",
-                  mbedtls_ecp_curve_info_from_tls_id( info->tls_id )->name,
-                  info->tls_id ) );
-    }
-
-    *p++ = (unsigned char)( ( MBEDTLS_TLS_EXT_SUPPORTED_GROUPS >> 8 ) & 0xFF );
-    *p++ = (unsigned char)( ( MBEDTLS_TLS_EXT_SUPPORTED_GROUPS ) & 0xFF );
-
-    *p++ = (unsigned char)( ( ( elliptic_curve_len + 2 ) >> 8 ) & 0xFF );
-    *p++ = (unsigned char)( ( ( elliptic_curve_len + 2 ) ) & 0xFF );
-
-    *p++ = (unsigned char)( ( ( elliptic_curve_len ) >> 8 ) & 0xFF );
-    *p++ = (unsigned char)( ( ( elliptic_curve_len ) ) & 0xFF );
-
-    MBEDTLS_SSL_DEBUG_BUF( 3, "Supported groups extension", buf + 4, elliptic_curve_len + 2 );
-
-    *olen = 6 + elliptic_curve_len;
-
-    ssl->handshake->extensions_present |= MBEDTLS_SSL_EXT_SUPPORTED_GROUPS;
-    return( 0 );
-}
-#endif /* defined(MBEDTLS_ECDH_C) */
-
-/*
- *  Key Shares Extension
- *
- *  enum {
- *    ... (0xFFFF)
- *  } NamedGroup;
- *
- *  struct {
- *    NamedGroup group;
- *    opaque key_exchange<1..2^16-1>;
- *  } KeyShareEntry;
- *
- *  struct {
- *    select(role) {
- *      case client:
- *        KeyShareEntry client_shares<0..2^16-1>;
- *    }
- *  } KeyShare;
- */
-
 static int ssl_reset_ecdhe_share( mbedtls_ssl_context *ssl )
 {
     mbedtls_ecdh_free( &ssl->handshake->ecdh_ctx );
@@ -657,11 +520,11 @@
 
 static int ssl_reset_key_share( mbedtls_ssl_context *ssl )
 {
-    uint16_t group_id = ssl->handshake->named_group_id;
+    uint16_t group_id = ssl->handshake->offered_group_id;
     if( group_id == 0 )
         return( MBEDTLS_ERR_SSL_INTERNAL_ERROR );
 
-    if( mbedtls_ssl_named_group_is_ecdhe( group_id ) )
+    if( mbedtls_ssl_tls13_named_group_is_ecdhe( group_id ) )
         return( ssl_reset_ecdhe_share( ssl ) );
     else if( 0 /* other KEMs? */ )
     {
@@ -670,168 +533,6 @@
 
     return( MBEDTLS_ERR_SSL_INTERNAL_ERROR );
 }
-
-#if defined(MBEDTLS_ECDH_C) || defined(MBEDTLS_ECDSA_C)
-static int ssl_gen_and_write_ecdhe_share( mbedtls_ssl_context *ssl,
-                                          uint16_t named_group,
-                                          unsigned char* buf,
-                                          unsigned char* end,
-                                          size_t* olen )
-{
-    int ret = MBEDTLS_ERR_ERROR_CORRUPTION_DETECTED;
-
-    const mbedtls_ecp_curve_info *curve_info =
-        mbedtls_ecp_curve_info_from_tls_id( named_group );
-
-    if( curve_info == NULL )
-        return( MBEDTLS_ERR_SSL_INTERNAL_ERROR );
-
-    MBEDTLS_SSL_DEBUG_MSG( 3, ( "offer curve %s", curve_info->name ) );
-
-    if( ( ret = mbedtls_ecdh_setup( &ssl->handshake->ecdh_ctx,
-                                    curve_info->grp_id ) ) != 0 )
-    {
-        MBEDTLS_SSL_DEBUG_RET( 1, "mbedtls_ecp_group_load", ret );
-        return( ret );
-    }
-
-    ret = mbedtls_ecdh_make_tls_13_params( &ssl->handshake->ecdh_ctx, olen,
-                                           buf, end - buf,
-                                           ssl->conf->f_rng, ssl->conf->p_rng );
-    if( ret != 0 )
-    {
-        MBEDTLS_SSL_DEBUG_RET( 1, "mbedtls_ecdh_make_tls_13_params", ret );
-        return( ret );
-    }
-
-    MBEDTLS_SSL_DEBUG_ECDH( 3, &ssl->handshake->ecdh_ctx,
-                            MBEDTLS_DEBUG_ECDH_Q );
-    return( 0 );
-}
-
-static uint16_t ssl_get_default_group_id( mbedtls_ssl_context *ssl )
-{
-    const mbedtls_ecp_curve_info *curve_info;
-    /* Pick first entry of curve list.
-     *
-     * TODO: When we introduce PQC KEMs, we'll have a NamedGroup
-     *       list instead, and can just return its first element. */
-
-    mbedtls_ecp_group_id curve_id = ssl->conf->curve_list[0];
-    if( curve_id == MBEDTLS_ECP_DP_NONE )
-        return( 0 );
-
-
-    curve_info = mbedtls_ecp_curve_info_from_grp_id( curve_id );
-    if( curve_info == 0 )
-        return( 0 );
-
-    return( curve_info->tls_id );
-}
-
-static int ssl_tls13_write_key_shares_ext( mbedtls_ssl_context *ssl,
-                                           unsigned char* buf,
-                                           unsigned char* end,
-                                           size_t* olen )
-{
-    uint16_t group_id;
-    unsigned char* key_share_entry = buf + 6; /* Skip header and length field */
-    size_t share_len, total_ext_len, key_share_list_len;
-    int ret;
-
-<<<<<<< HEAD
-    /* Check if we have space for headers and length fields:
-     * - Extension type (2 bytes)
-     * - Extension length (2 bytes)
-     * - key share list length (2 bytes)
-     * - NamedGroup (2 bytes)
-     * - key share length (2 bytes) */
-    if( (size_t)( buf - end ) < 10 )
-        return( MBEDTLS_ERR_SSL_BUFFER_TOO_SMALL );
-=======
-    /* Write key_share extension
-     *
-     * We need to send the key shares under three conditions:
-     * 1) A certificate-based ciphersuite is being offered. In this case
-     *    supported_groups and supported_signature extensions have been
-     *    successfully added.
-     * 2) A PSK-based ciphersuite with ECDHE is offered. In this case the
-     *    psk_key_exchange_modes has been added as the last extension.
-     * 3) Or, in case all ciphers are supported ( which includes #1 and #2
-     *    from above )
-     */
-    ret = ssl_tls13_write_key_share_ext( ssl, p, end, &output_len );
-    if( ret != 0 )
-        return( ret );
-    p += output_len;
->>>>>>> 76e31ec1
-
-    *olen = 0;
-
-    MBEDTLS_SSL_DEBUG_MSG( 3, ( "client hello, adding key share extension" ) );
-
-    if( !mbedtls_ssl_conf_tls13_some_ephemeral_enabled( ssl ) )
-        return( 0 );
-
-    /* By default, offer topmost entry in the curve list, but an HRR
-     * could already have requested something else. */
-    group_id = ssl->handshake->named_group_id;
-    if( group_id == 0 )
-        group_id = ssl_get_default_group_id( ssl );
-
-    /*
-     * Dispatch to type-specific key generation function.
-     *
-     * So far, we're only supporting ECDHE. With the introduction
-     * of PQC KEMs, we'll want to have multiple branches, one per
-     * type of KEM, and dispatch to the corresponding crypto.
-     */
-
-    if( mbedtls_ssl_named_group_is_ecdhe( group_id ) )
-    {
-        /* Skip over NamedGroup value and share length bytes */
-        unsigned char * const key_share = key_share_entry + 4;
-        ret = ssl_gen_and_write_ecdhe_share( ssl, group_id,
-                                             key_share, end, &share_len );
-        if( ret != 0 )
-            return( ret );
-    }
-    else if( 0 /* other KEMs? */ )
-    {
-        /* Do something */
-    }
-    else
-        return( MBEDTLS_ERR_SSL_INTERNAL_ERROR );
-
-    /* Write group ID */
-    *key_share_entry++ = ( group_id >> 8 ) & 0xFF;
-    *key_share_entry++ = ( group_id >> 0 ) & 0xFF;
-    /* Write key share length */
-    *key_share_entry++ = ( share_len >> 8 ) & 0xFF;
-    *key_share_entry++ = ( share_len >> 0 ) & 0xFF;
-
-    /* Write extension header */
-    *buf++ = (unsigned char)( ( MBEDTLS_TLS_EXT_KEY_SHARE >> 8 ) & 0xFF );
-    *buf++ = (unsigned char)( ( MBEDTLS_TLS_EXT_KEY_SHARE      ) & 0xFF );
-    /* Write total extension length */
-    total_ext_len = share_len + 6;
-    *buf++ = (unsigned char)( ( total_ext_len >> 8 ) & 0xFF );
-    *buf++ = (unsigned char)( ( total_ext_len      ) & 0xFF );
-    /* Write key share list length */
-    key_share_list_len = share_len + 4;
-    *buf++ = (unsigned char)( ( key_share_list_len >> 8 ) & 0xFF );
-    *buf++ = (unsigned char)( ( key_share_list_len      ) & 0xFF );
-
-    *olen = total_ext_len + 4;
-
-    ssl->handshake->extensions_present |= MBEDTLS_SSL_EXT_KEY_SHARE;
-    ssl->handshake->named_group_id = group_id;
-    return( 0 );
-}
-
-<<<<<<< HEAD
-#endif /* MBEDTLS_ECDH_C || MBEDTLS_ECDSA_C */
-
 
 #endif /* MBEDTLS_KEY_EXCHANGE_WITH_CERT_ENABLED */
 
@@ -2020,7 +1721,7 @@
      * 3) Or, in case all ciphers are supported ( which includes #1 and #2
      *    from above )
      */
-    ret = ssl_tls13_write_key_shares_ext( ssl, p, end, &output_len );
+    ret = ssl_tls13_write_key_share_ext( ssl, p, end, &output_len );
     if( ret != 0 )
         return( ret );
     p += output_len;
@@ -2427,15 +2128,15 @@
     len -= 2;
 
     /* Check that chosen group matches the one we offered. */
-    if( ssl->handshake->named_group_id != their_group )
+    if( ssl->handshake->offered_group_id != their_group )
     {
         MBEDTLS_SSL_DEBUG_MSG( 1, ( "Invalid server key share, our group %u, their group %u",
-                                    (unsigned) ssl->handshake->named_group_id,
+                                    (unsigned) ssl->handshake->offered_group_id,
                                     (unsigned) their_group ) );
         return( MBEDTLS_ERR_SSL_ILLEGAL_PARAMETER );
     }
 
-    if( mbedtls_ssl_named_group_is_ecdhe( their_group ) )
+    if( mbedtls_ssl_tls13_named_group_is_ecdhe( their_group ) )
     {
         /* Complete ECDHE key agreement */
         ret = ssl_read_public_ecdhe_share( ssl, buf, len );
@@ -3915,7 +3616,7 @@
                  * HRR message with a key share already provided in the
                  * ClientHello then the client MUST abort the handshake with
                  * an "illegal_parameter" alert. */
-                if( found == 0 || tls_id == ssl->handshake->named_group_id )
+                if( found == 0 || tls_id == ssl->handshake->offered_group_id )
                 {
                     MBEDTLS_SSL_DEBUG_MSG( 1, ( "Invalid key share in HRR" ) );
                     SSL_PEND_FATAL_ALERT( MBEDTLS_SSL_ALERT_MSG_ILLEGAL_PARAMETER,
@@ -3924,7 +3625,7 @@
                 }
 
                 /* Remember server's preference for next ClientHello */
-                ssl->handshake->named_group_id = tls_id;
+                ssl->handshake->offered_group_id = tls_id;
                 break;
             }
 
@@ -3983,11 +3684,6 @@
     if( ret != 0 )
         return( ret );
 
-=======
-static int ssl_tls13_finalize_client_hello( mbedtls_ssl_context *ssl )
-{
-    mbedtls_ssl_handshake_set_state( ssl, MBEDTLS_SSL_SERVER_HELLO );
->>>>>>> 76e31ec1
     return( 0 );
 }
 

--- conflicted
+++ resolved
@@ -1174,7 +1174,6 @@
         return( ret );
     p += output_len;
 
-<<<<<<< HEAD
     /* For TLS / DTLS 1.3 we need to support the use of cookies
      * ( if the server provided them ) */
     ret = ssl_tls13_write_cookie_ext( ssl, p, end, &output_len );
@@ -1231,32 +1230,10 @@
 #endif /* MBEDTLS_KEY_EXCHANGE_SOME_PSK_ENABLED */
 
 #if defined(MBEDTLS_KEY_EXCHANGE_WITH_CERT_ENABLED)
-    /* Write supported_groups extension
-     *
-     * It is REQUIRED for ECDHE cipher_suites.
-     */
-    ret = ssl_tls13_write_supported_groups_ext( ssl, p, end, &output_len );
-    if( ret != 0 )
-        return( ret );
-    p += output_len;
-
-    /* Write key_share extension
-     *
-     * We need to send the key shares under three conditions:
-     * 1) A certificate-based ciphersuite is being offered. In this case
-     *    supported_groups and supported_signature extensions have been
-     *    successfully added.
-     * 2) A PSK-based ciphersuite with ECDHE is offered. In this case the
-     *    psk_key_exchange_modes has been added as the last extension.
-     * 3) Or, in case all ciphers are supported ( which includes #1 and #2
-     *    from above )
-=======
-#if defined(MBEDTLS_KEY_EXCHANGE_WITH_CERT_ENABLED)
 
     /*
      * Add the extensions related to (EC)DHE ephemeral key establishment only if
      * enabled as per the configuration.
->>>>>>> 188ed194
      */
     if( mbedtls_ssl_conf_tls13_some_ephemeral_enabled( ssl ) )
     {

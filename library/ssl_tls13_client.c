/*
 *  TLS 1.3 client-side functions
 *
 *  Copyright The Mbed TLS Contributors
 *  SPDX-License-Identifier: Apache-2.0
 *
 *  Licensed under the Apache License, Version 2.0 (the "License"); you may
 *  not use this file except in compliance with the License.
 *  You may obtain a copy of the License at
 *
 *  http://www.apache.org/licenses/LICENSE-2.0
 *
 *  Unless required by applicable law or agreed to in writing, software
 *  distributed under the License is distributed on an "AS IS" BASIS, WITHOUT
 *  WARRANTIES OR CONDITIONS OF ANY KIND, either express or implied.
 *  See the License for the specific language governing permissions and
 *  limitations under the License.
 *
 *  This file is part of mbed TLS ( https://tls.mbed.org )
 */

#include "common.h"

#if defined(MBEDTLS_SSL_PROTO_TLS1_3_EXPERIMENTAL)

#define SSL_DONT_FORCE_FLUSH 0
#define SSL_FORCE_FLUSH      1

#include "mbedtls/hkdf.h"

#if defined(MBEDTLS_SSL_CLI_C)

#include "mbedtls/debug.h"
#include "mbedtls/ssl.h"
#include "mbedtls/error.h"

#include "mbedtls/debug.h"
#include "mbedtls/error.h"

<<<<<<< HEAD
#include "ecdh_misc.h"
#include "ssl_misc.h"
#include "ssl_tls13_keys.h"
#if defined(MBEDTLS_SSL_USE_MPS)
#include "mps_all.h"
#endif /* MBEDTLS_SSL_USE_MPS */

#include "ecp_internal.h"

#include <string.h>

#if defined(MBEDTLS_PLATFORM_C)
#include "mbedtls/platform.h"
#else
#include <stdlib.h>
#define mbedtls_calloc    calloc
#define mbedtls_free       free
#endif

#include <stdint.h>

#if defined(MBEDTLS_HAVE_TIME)
#include <time.h>
#endif
=======
#include "mbedtls/debug.h"
#include "mbedtls/error.h"

#include "ssl_misc.h"
#include "ecdh_misc.h"
>>>>>>> 05420b12

#define CLIENT_HELLO_RANDOM_LEN 32

#if (defined(MBEDTLS_ECDH_C) || defined(MBEDTLS_ECDSA_C))

/* TODO: Code for MBEDTLS_KEY_EXCHANGE_ECDHE_ECDSA_ENABLED missing */
static int check_ecdh_params( const mbedtls_ssl_context *ssl )
{
    const mbedtls_ecp_curve_info *curve_info;

    curve_info = mbedtls_ecp_curve_info_from_grp_id( ssl->handshake->ecdh_ctx.grp_id );
    if( curve_info == NULL )
    {
        MBEDTLS_SSL_DEBUG_MSG( 1, ( "should never happen" ) );
        return( MBEDTLS_ERR_SSL_INTERNAL_ERROR );
    }

    MBEDTLS_SSL_DEBUG_MSG( 2, ( "ECDH curve: %s", curve_info->name ) );

#if defined(MBEDTLS_ECP_C)
    if( mbedtls_ssl_check_curve( ssl, ssl->handshake->ecdh_ctx.grp_id ) != 0 )
#else
    if( ssl->handshake->ecdh_ctx.grp.nbits < 163 ||
            ssl->handshake->ecdh_ctx.grp.nbits > 521 )
#endif
            return( -1 );

    MBEDTLS_SSL_DEBUG_ECDH( 3, &ssl->handshake->ecdh_ctx,
                            MBEDTLS_DEBUG_ECDH_QP );

    return( 0 );
}
#endif /* MBEDTLS_ECDH_C || MBEDTLS_ECDSA_C */

/* Write extensions */

/*
 * ssl_tls13_write_supported_versions_ext():
 *
 * struct {
 *      ProtocolVersion versions<2..254>;
 * } SupportedVersions;
 */
static int ssl_tls13_write_supported_versions_ext( mbedtls_ssl_context *ssl,
                                                   unsigned char *buf,
                                                   unsigned char *end,
                                                   size_t *olen )
{
    unsigned char *p = buf;

    *olen = 0;

    MBEDTLS_SSL_DEBUG_MSG( 3, ( "client hello, adding supported versions extension" ) );

    /* Check if we have space to write the extension:
     * - extension_type         (2 bytes)
     * - extension_data_length  (2 bytes)
     * - versions_length        (1 byte )
     * - versions               (2 bytes)
     */
    MBEDTLS_SSL_CHK_BUF_PTR( p, end, 7 );

    /* Write extension_type */
    MBEDTLS_PUT_UINT16_BE( MBEDTLS_TLS_EXT_SUPPORTED_VERSIONS, p, 0 );

    /* Write extension_data_length */
    MBEDTLS_PUT_UINT16_BE( 3, p, 2 );
    p += 4;

    /* Length of versions */
    *p++ = 0x2;

    /* Write values of supported versions.
     *
     * They are defined by the configuration.
     *
     * Currently, only one version is advertised.
     */
    mbedtls_ssl_write_version( ssl->conf->max_major_ver,
                               ssl->conf->max_minor_ver,
                               ssl->conf->transport, p );

    MBEDTLS_SSL_DEBUG_MSG( 3, ( "supported version: [%d:%d]",
                                ssl->conf->max_major_ver,
                                ssl->conf->max_minor_ver ) );

    *olen = 7;

    return( 0 );
}

#if defined(MBEDTLS_KEY_EXCHANGE_WITH_CERT_ENABLED)

/*
 * Functions for writing supported_groups extension.
 *
 * Stucture of supported_groups:
 *      enum {
 *          secp256r1(0x0017), secp384r1(0x0018), secp521r1(0x0019),
 *          x25519(0x001D), x448(0x001E),
 *          ffdhe2048(0x0100), ffdhe3072(0x0101), ffdhe4096(0x0102),
 *          ffdhe6144(0x0103), ffdhe8192(0x0104),
 *          ffdhe_private_use(0x01FC..0x01FF),
 *          ecdhe_private_use(0xFE00..0xFEFF),
 *          (0xFFFF)
 *      } NamedGroup;
 *      struct {
 *          NamedGroup named_group_list<2..2^16-1>;
 *      } NamedGroupList;
 */
#if defined(MBEDTLS_ECDH_C)
/*
 * In versions of TLS prior to TLS 1.3, this extension was named
 * 'elliptic_curves' and only contained elliptic curve groups.
 */
static int ssl_tls13_write_named_group_list_ecdhe( mbedtls_ssl_context *ssl,
                                            unsigned char *buf,
                                            unsigned char *end,
                                            size_t *olen )
{
    unsigned char *p = buf;

    *olen = 0;

    if( ssl->conf->curve_list == NULL )
        return( MBEDTLS_ERR_SSL_BAD_CONFIG );

    for ( const mbedtls_ecp_group_id *grp_id = ssl->conf->curve_list;
          *grp_id != MBEDTLS_ECP_DP_NONE;
          grp_id++ )
    {
        const mbedtls_ecp_curve_info *info;
        info = mbedtls_ecp_curve_info_from_grp_id( *grp_id );
        if( info == NULL )
            continue;

        if( !mbedtls_ssl_tls13_named_group_is_ecdhe( info->tls_id ) )
            continue;

        MBEDTLS_SSL_CHK_BUF_PTR( p, end, 2);
        MBEDTLS_PUT_UINT16_BE( info->tls_id, p, 0 );
        p += 2;

        MBEDTLS_SSL_DEBUG_MSG( 3, ( "NamedGroup: %s ( %x )",
                  mbedtls_ecp_curve_info_from_tls_id( info->tls_id )->name,
                  info->tls_id ) );
    }

    *olen = p - buf;

    return( 0 );
}
#else
static int ssl_tls13_write_named_group_list_ecdhe( mbedtls_ssl_context *ssl,
                                            unsigned char *buf,
                                            unsigned char *end,
                                            size_t *olen )
{
    ((void) ssl);
    ((void) buf);
    ((void) end);
    *olen = 0;
    return( MBEDTLS_ERR_SSL_FEATURE_UNAVAILABLE );
}
#endif /* MBEDTLS_ECDH_C */

static int ssl_tls13_write_named_group_list_dhe( mbedtls_ssl_context *ssl,
                                        unsigned char *buf,
                                        unsigned char *end,
                                        size_t *olen )
{
    ((void) ssl);
    ((void) buf);
    ((void) end);
    *olen = 0;
    MBEDTLS_SSL_DEBUG_MSG( 3, ( "write_named_group_dhe is not implemented" ) );
    return( MBEDTLS_ERR_SSL_FEATURE_UNAVAILABLE );
}

static int ssl_tls13_write_supported_groups_ext( mbedtls_ssl_context *ssl,
                                                 unsigned char *buf,
                                                 unsigned char *end,
                                                 size_t *olen )
<<<<<<< HEAD
=======
{
    unsigned char *p = buf ;
    unsigned char *named_group_list_ptr; /* Start of named_group_list */
    size_t named_group_list_len;         /* Length of named_group_list */
    size_t output_len = 0;
    int ret_ecdhe, ret_dhe;

    *olen = 0;

    if( !mbedtls_ssl_conf_tls13_some_ephemeral_enabled( ssl ) )
        return( 0 );

    MBEDTLS_SSL_DEBUG_MSG( 3, ( "client hello, adding supported_groups extension" ) );

    /* Check if we have space for header and length fields:
     * - extension_type         (2 bytes)
     * - extension_data_length  (2 bytes)
     * - named_group_list_length   (2 bytes)
     */
    MBEDTLS_SSL_CHK_BUF_PTR( p, end, 6 );
    p += 6;

    named_group_list_ptr = p;
    ret_ecdhe = ssl_tls13_write_named_group_list_ecdhe( ssl, p, end, &output_len );
    if( ret_ecdhe != 0 )
    {
        MBEDTLS_SSL_DEBUG_RET( 1, "ssl_tls13_write_named_group_list_ecdhe", ret_ecdhe );
    }
    p += output_len;

    ret_dhe = ssl_tls13_write_named_group_list_dhe( ssl, p, end, &output_len );
    if( ret_dhe != 0 )
    {
        MBEDTLS_SSL_DEBUG_RET( 1, "ssl_tls13_write_named_group_list_dhe", ret_dhe );
    }
    p += output_len;

    /* Both ECDHE and DHE failed. */
    if( ret_ecdhe != 0 && ret_dhe != 0 )
    {
        MBEDTLS_SSL_DEBUG_MSG( 1, ( "Both ECDHE and DHE groups are fail. " ) );
        return( MBEDTLS_ERR_SSL_INTERNAL_ERROR );
    }

    /* Length of named_group_list*/
    named_group_list_len = p - named_group_list_ptr;
    if( named_group_list_len == 0 )
    {
        MBEDTLS_SSL_DEBUG_MSG( 1, ( "No group available." ) );
        return( MBEDTLS_ERR_SSL_INTERNAL_ERROR );
    }

    /* Write extension_type */
    MBEDTLS_PUT_UINT16_BE( MBEDTLS_TLS_EXT_SUPPORTED_GROUPS, buf, 0 );
    /* Write extension_data_length */
    MBEDTLS_PUT_UINT16_BE( named_group_list_len + 2, buf, 2 );
    /* Write length of named_group_list */
    MBEDTLS_PUT_UINT16_BE( named_group_list_len, buf, 4 );

    MBEDTLS_SSL_DEBUG_BUF( 3, "Supported groups extension", buf + 4, named_group_list_len + 2 );

    *olen = p - buf;

    ssl->handshake->extensions_present |= MBEDTLS_SSL_EXT_SUPPORTED_GROUPS;

    return( 0 );
}

/*
 * Functions for writing key_share extension.
 */
#if defined(MBEDTLS_ECDH_C)
static int ssl_tls13_generate_and_write_ecdh_key_exchange(
                mbedtls_ssl_context *ssl,
                uint16_t named_group,
                unsigned char *buf,
                unsigned char *end,
                size_t *olen )
{
    int ret = MBEDTLS_ERR_ERROR_CORRUPTION_DETECTED;
    const mbedtls_ecp_curve_info *curve_info =
        mbedtls_ecp_curve_info_from_tls_id( named_group );

    if( curve_info == NULL )
        return( MBEDTLS_ERR_SSL_INTERNAL_ERROR );

    MBEDTLS_SSL_DEBUG_MSG( 3, ( "offer curve %s", curve_info->name ) );

    if( ( ret = mbedtls_ecdh_setup_no_everest( &ssl->handshake->ecdh_ctx,
                                               curve_info->grp_id ) ) != 0 )
    {
        MBEDTLS_SSL_DEBUG_RET( 1, "mbedtls_ecdh_setup_no_everest", ret );
        return( ret );
    }

    ret = mbedtls_ecdh_tls13_make_params( &ssl->handshake->ecdh_ctx, olen,
                                           buf, end - buf,
                                           ssl->conf->f_rng, ssl->conf->p_rng );
    if( ret != 0 )
    {
        MBEDTLS_SSL_DEBUG_RET( 1, "mbedtls_ecdh_tls13_make_params", ret );
        return( ret );
    }

    MBEDTLS_SSL_DEBUG_ECDH( 3, &ssl->handshake->ecdh_ctx,
                            MBEDTLS_DEBUG_ECDH_Q );
    return( 0 );
}
#endif /* MBEDTLS_ECDH_C */

static int ssl_tls13_get_default_group_id( mbedtls_ssl_context *ssl,
                                           uint16_t *group_id )
{
    int ret = MBEDTLS_ERR_SSL_FEATURE_UNAVAILABLE;


#if defined(MBEDTLS_ECDH_C)
    /* Pick first available ECDHE group compatible with TLS 1.3 */
    if( ssl->conf->curve_list == NULL )
        return( MBEDTLS_ERR_SSL_BAD_CONFIG );

    for ( const mbedtls_ecp_group_id *grp_id = ssl->conf->curve_list;
          *grp_id != MBEDTLS_ECP_DP_NONE;
          grp_id++ )
    {
        const mbedtls_ecp_curve_info *info;
        info = mbedtls_ecp_curve_info_from_grp_id( *grp_id );
        if( info != NULL &&
            mbedtls_ssl_tls13_named_group_is_ecdhe( info->tls_id ) )
        {
            *group_id = info->tls_id;
            return( 0 );
        }
    }
#else
    ((void) ssl);
    ((void) group_id);
#endif /* MBEDTLS_ECDH_C */

    /*
     * Add DHE named groups here.
     * Pick first available DHE group compatible with TLS 1.3
     */

    return( ret );
}

/*
 * ssl_tls13_write_key_share_ext
 *
 * Structure of key_share extension in ClientHello:
 *
 *  struct {
 *          NamedGroup group;
 *          opaque key_exchange<1..2^16-1>;
 *      } KeyShareEntry;
 *  struct {
 *          KeyShareEntry client_shares<0..2^16-1>;
 *      } KeyShareClientHello;
 */
static int ssl_tls13_write_key_share_ext( mbedtls_ssl_context *ssl,
                                          unsigned char *buf,
                                          unsigned char *end,
                                          size_t *olen )
{
    unsigned char *p = buf;
    unsigned char *client_shares_ptr; /* Start of client_shares */
    size_t client_shares_len;         /* Length of client_shares */
    uint16_t group_id;
    int ret = MBEDTLS_ERR_SSL_FEATURE_UNAVAILABLE;

    *olen = 0;

    if( !mbedtls_ssl_conf_tls13_some_ephemeral_enabled( ssl ) )
        return( 0 );

    /* Check if we have space for header and length fields:
     * - extension_type         (2 bytes)
     * - extension_data_length  (2 bytes)
     * - client_shares_length   (2 bytes)
     */
    MBEDTLS_SSL_CHK_BUF_PTR( p, end, 6 );
    p += 6;

    MBEDTLS_SSL_DEBUG_MSG( 3, ( "client hello: adding key share extension" ) );

    /* HRR could already have requested something else. */
    group_id = ssl->handshake->offered_group_id;
    if( !mbedtls_ssl_tls13_named_group_is_ecdhe( group_id ) &&
        !mbedtls_ssl_tls13_named_group_is_dhe( group_id ) )
    {
        MBEDTLS_SSL_PROC_CHK( ssl_tls13_get_default_group_id( ssl,
                                                              &group_id ) );
    }

    /*
     * Dispatch to type-specific key generation function.
     *
     * So far, we're only supporting ECDHE. With the introduction
     * of PQC KEMs, we'll want to have multiple branches, one per
     * type of KEM, and dispatch to the corresponding crypto. And
     * only one key share entry is allowed.
     */
    client_shares_ptr = p;
#if defined(MBEDTLS_ECDH_C)
    if( mbedtls_ssl_tls13_named_group_is_ecdhe( group_id ) )
    {
        /* Pointer to group */
        unsigned char *group_ptr = p;
        /* Length of key_exchange */
        size_t key_exchange_len;

        /* Check there is space for header of KeyShareEntry
         * - group                  (2 bytes)
         * - key_exchange_length    (2 bytes)
         */
        MBEDTLS_SSL_CHK_BUF_PTR( p, end, 4 );
        p += 4;
        ret = ssl_tls13_generate_and_write_ecdh_key_exchange( ssl, group_id,
                                                              p, end,
                                                              &key_exchange_len );
        p += key_exchange_len;
        if( ret != 0 )
            return( ret );

        /* Write group */
        MBEDTLS_PUT_UINT16_BE( group_id, group_ptr, 0 );
        /* Write key_exchange_length */
        MBEDTLS_PUT_UINT16_BE( key_exchange_len, group_ptr, 2 );
    }
    else
#endif /* MBEDTLS_ECDH_C */
    if( 0 /* other KEMs? */ )
    {
        /* Do something */
    }
    else
        return( MBEDTLS_ERR_SSL_INTERNAL_ERROR );

    /* Length of client_shares */
    client_shares_len = p - client_shares_ptr;
    if( client_shares_len == 0)
    {
        MBEDTLS_SSL_DEBUG_MSG( 1, ( "No key share defined." ) );
        return( MBEDTLS_ERR_SSL_INTERNAL_ERROR );
    }
    /* Write extension_type */
    MBEDTLS_PUT_UINT16_BE( MBEDTLS_TLS_EXT_KEY_SHARE, buf, 0 );
    /* Write extension_data_length */
    MBEDTLS_PUT_UINT16_BE( client_shares_len + 2, buf, 2 );
    /* Write client_shares_length */
    MBEDTLS_PUT_UINT16_BE( client_shares_len, buf, 4 );

    /* Update offered_group_id field */
    ssl->handshake->offered_group_id = group_id;

    /* Output the total length of key_share extension. */
    *olen = p - buf;

    MBEDTLS_SSL_DEBUG_BUF( 3, "client hello, key_share extension", buf, *olen );

    ssl->handshake->extensions_present |= MBEDTLS_SSL_EXT_KEY_SHARE;

cleanup:

    return( ret );
}

#endif /* MBEDTLS_KEY_EXCHANGE_WITH_CERT_ENABLED */

/* Write cipher_suites
 * CipherSuite cipher_suites<2..2^16-2>;
 */
static int ssl_tls13_write_client_hello_cipher_suites(
            mbedtls_ssl_context *ssl,
            unsigned char *buf,
            unsigned char *end,
            size_t *olen )
>>>>>>> 05420b12
{
    unsigned char *p = buf ;
    unsigned char *named_group_list_ptr; /* Start of named_group_list */
    size_t named_group_list_len;         /* Length of named_group_list */
    size_t output_len = 0;
    int ret_ecdhe, ret_dhe;

    *olen = 0;

    if( !mbedtls_ssl_conf_tls13_some_ephemeral_enabled( ssl ) )
        return( 0 );

    MBEDTLS_SSL_DEBUG_MSG( 3, ( "client hello, adding supported_groups extension" ) );

    /* Check if we have space for header and length fields:
     * - extension_type         (2 bytes)
     * - extension_data_length  (2 bytes)
     * - named_group_list_length   (2 bytes)
     */
    MBEDTLS_SSL_CHK_BUF_PTR( p, end, 6 );
    p += 6;

    named_group_list_ptr = p;
    ret_ecdhe = ssl_tls13_write_named_group_list_ecdhe( ssl, p, end, &output_len );
    if( ret_ecdhe != 0 )
    {
        MBEDTLS_SSL_DEBUG_RET( 1, "ssl_tls13_write_named_group_list_ecdhe", ret_ecdhe );
    }
    p += output_len;

    ret_dhe = ssl_tls13_write_named_group_list_dhe( ssl, p, end, &output_len );
    if( ret_dhe != 0 )
    {
        MBEDTLS_SSL_DEBUG_RET( 1, "ssl_tls13_write_named_group_list_dhe", ret_dhe );
    }
    p += output_len;

    /* Both ECDHE and DHE failed. */
    if( ret_ecdhe != 0 && ret_dhe != 0 )
    {
        MBEDTLS_SSL_DEBUG_MSG( 1, ( "Both ECDHE and DHE groups are fail. " ) );
        return( MBEDTLS_ERR_SSL_INTERNAL_ERROR );
    }

    /* Length of named_group_list*/
    named_group_list_len = p - named_group_list_ptr;
    if( named_group_list_len == 0 )
    {
        MBEDTLS_SSL_DEBUG_MSG( 1, ( "No group available." ) );
        return( MBEDTLS_ERR_SSL_INTERNAL_ERROR );
    }

    /* Write extension_type */
    MBEDTLS_PUT_UINT16_BE( MBEDTLS_TLS_EXT_SUPPORTED_GROUPS, buf, 0 );
    /* Write extension_data_length */
    MBEDTLS_PUT_UINT16_BE( named_group_list_len + 2, buf, 2 );
    /* Write length of named_group_list */
    MBEDTLS_PUT_UINT16_BE( named_group_list_len, buf, 4 );

    MBEDTLS_SSL_DEBUG_BUF( 3, "Supported groups extension", buf + 4, named_group_list_len + 2 );

    *olen = p - buf;

    ssl->handshake->extensions_present |= MBEDTLS_SSL_EXT_SUPPORTED_GROUPS;

    return( 0 );
}

/*
 * Functions for writing key_share extension.
 */
#if defined(MBEDTLS_ECDH_C)
static int ssl_tls13_generate_and_write_ecdh_key_exchange(
                mbedtls_ssl_context *ssl,
                uint16_t named_group,
                unsigned char *buf,
                unsigned char *end,
                size_t *olen )
{
    int ret = MBEDTLS_ERR_ERROR_CORRUPTION_DETECTED;
    const mbedtls_ecp_curve_info *curve_info =
        mbedtls_ecp_curve_info_from_tls_id( named_group );

    if( curve_info == NULL )
        return( MBEDTLS_ERR_SSL_INTERNAL_ERROR );

    MBEDTLS_SSL_DEBUG_MSG( 3, ( "offer curve %s", curve_info->name ) );

    if( ( ret = mbedtls_ecdh_setup_no_everest( &ssl->handshake->ecdh_ctx,
                                               curve_info->grp_id ) ) != 0 )
    {
        MBEDTLS_SSL_DEBUG_RET( 1, "mbedtls_ecdh_setup_no_everest", ret );
        return( ret );
    }

    ret = mbedtls_ecdh_tls13_make_params( &ssl->handshake->ecdh_ctx, olen,
                                           buf, end - buf,
                                           ssl->conf->f_rng, ssl->conf->p_rng );
    if( ret != 0 )
    {
        MBEDTLS_SSL_DEBUG_RET( 1, "mbedtls_ecdh_tls13_make_params", ret );
        return( ret );
    }

    MBEDTLS_SSL_DEBUG_ECDH( 3, &ssl->handshake->ecdh_ctx,
                            MBEDTLS_DEBUG_ECDH_Q );
    return( 0 );
}
#endif /* MBEDTLS_ECDH_C */

static int ssl_tls13_get_default_group_id( mbedtls_ssl_context *ssl,
                                           uint16_t *group_id )
{
    int ret = MBEDTLS_ERR_SSL_FEATURE_UNAVAILABLE;


#if defined(MBEDTLS_ECDH_C)
    /* Pick first available ECDHE group compatible with TLS 1.3 */
    if( ssl->conf->curve_list == NULL )
        return( MBEDTLS_ERR_SSL_BAD_CONFIG );

    for ( const mbedtls_ecp_group_id *grp_id = ssl->conf->curve_list;
          *grp_id != MBEDTLS_ECP_DP_NONE;
          grp_id++ )
    {
        const mbedtls_ecp_curve_info *info;
        info = mbedtls_ecp_curve_info_from_grp_id( *grp_id );
        if( info != NULL &&
            mbedtls_ssl_tls13_named_group_is_ecdhe( info->tls_id ) )
        {
            *group_id = info->tls_id;
            return( 0 );
        }
    }
#else
    ((void) ssl);
    ((void) group_id);
#endif /* MBEDTLS_ECDH_C */

    /*
     * Add DHE named groups here.
     * Pick first available DHE group compatible with TLS 1.3
     */

    return( ret );
}

/*
 * ssl_tls13_write_key_share_ext
 *
 * Structure of key_share extension in ClientHello:
 *
 *  struct {
 *          NamedGroup group;
 *          opaque key_exchange<1..2^16-1>;
 *      } KeyShareEntry;
 *  struct {
 *          KeyShareEntry client_shares<0..2^16-1>;
 *      } KeyShareClientHello;
 */
static int ssl_tls13_write_key_share_ext( mbedtls_ssl_context *ssl,
                                          unsigned char *buf,
                                          unsigned char *end,
                                          size_t *olen )
{
    unsigned char *p = buf;
    unsigned char *client_shares_ptr; /* Start of client_shares */
    size_t client_shares_len;         /* Length of client_shares */
    uint16_t group_id;
    int ret = MBEDTLS_ERR_SSL_FEATURE_UNAVAILABLE;

    *olen = 0;

    if( !mbedtls_ssl_conf_tls13_some_ephemeral_enabled( ssl ) )
        return( 0 );

    /* Check if we have space for header and length fields:
     * - extension_type         (2 bytes)
     * - extension_data_length  (2 bytes)
     * - client_shares_length   (2 bytes)
     */
    MBEDTLS_SSL_CHK_BUF_PTR( p, end, 6 );
    p += 6;

    MBEDTLS_SSL_DEBUG_MSG( 3, ( "client hello: adding key share extension" ) );

    /* HRR could already have requested something else. */
    group_id = ssl->handshake->offered_group_id;
    if( !mbedtls_ssl_tls13_named_group_is_ecdhe( group_id ) &&
        !mbedtls_ssl_tls13_named_group_is_dhe( group_id ) )
    {
        MBEDTLS_SSL_PROC_CHK( ssl_tls13_get_default_group_id( ssl,
                                                              &group_id ) );
    }

    /*
     * Dispatch to type-specific key generation function.
     *
     * So far, we're only supporting ECDHE. With the introduction
     * of PQC KEMs, we'll want to have multiple branches, one per
     * type of KEM, and dispatch to the corresponding crypto. And
     * only one key share entry is allowed.
     */
    client_shares_ptr = p;
#if defined(MBEDTLS_ECDH_C)
    if( mbedtls_ssl_tls13_named_group_is_ecdhe( group_id ) )
    {
        /* Pointer to group */
        unsigned char *group_ptr = p;
        /* Length of key_exchange */
        size_t key_exchange_len;

        /* Check there is space for header of KeyShareEntry
         * - group                  (2 bytes)
         * - key_exchange_length    (2 bytes)
         */
        MBEDTLS_SSL_CHK_BUF_PTR( p, end, 4 );
        p += 4;
        ret = ssl_tls13_generate_and_write_ecdh_key_exchange( ssl, group_id,
                                                              p, end,
                                                              &key_exchange_len );
        p += key_exchange_len;
        if( ret != 0 )
            return( ret );

        /* Write group */
        MBEDTLS_PUT_UINT16_BE( group_id, group_ptr, 0 );
        /* Write key_exchange_length */
        MBEDTLS_PUT_UINT16_BE( key_exchange_len, group_ptr, 2 );
    }
    else
#endif /* MBEDTLS_ECDH_C */
    if( 0 /* other KEMs? */ )
    {
        /* Do something */
    }
    else
        return( MBEDTLS_ERR_SSL_INTERNAL_ERROR );

    /* Length of client_shares */
    client_shares_len = p - client_shares_ptr;
    if( client_shares_len == 0)
    {
        MBEDTLS_SSL_DEBUG_MSG( 1, ( "No key share defined." ) );
        return( MBEDTLS_ERR_SSL_INTERNAL_ERROR );
    }
    /* Write extension_type */
    MBEDTLS_PUT_UINT16_BE( MBEDTLS_TLS_EXT_KEY_SHARE, buf, 0 );
    /* Write extension_data_length */
    MBEDTLS_PUT_UINT16_BE( client_shares_len + 2, buf, 2 );
    /* Write client_shares_length */
    MBEDTLS_PUT_UINT16_BE( client_shares_len, buf, 4 );

    /* Update offered_group_id field */
    ssl->handshake->offered_group_id = group_id;

    /* Output the total length of key_share extension. */
    *olen = p - buf;

    MBEDTLS_SSL_DEBUG_BUF( 3, "client hello, key_share extension", buf, *olen );

    ssl->handshake->extensions_present |= MBEDTLS_SSL_EXT_KEY_SHARE;

cleanup:

    return( ret );
}

static int ssl_reset_ecdhe_share( mbedtls_ssl_context *ssl )
{
    mbedtls_ecdh_free( &ssl->handshake->ecdh_ctx );
    return( 0 );
}

static int ssl_reset_key_share( mbedtls_ssl_context *ssl )
{
    uint16_t group_id = ssl->handshake->offered_group_id;
    if( group_id == 0 )
        return( MBEDTLS_ERR_SSL_INTERNAL_ERROR );

    if( mbedtls_ssl_tls13_named_group_is_ecdhe( group_id ) )
        return( ssl_reset_ecdhe_share( ssl ) );
    else if( 0 /* other KEMs? */ )
    {
        /* Do something */
    }

    return( MBEDTLS_ERR_SSL_INTERNAL_ERROR );
}

#endif /* MBEDTLS_KEY_EXCHANGE_WITH_CERT_ENABLED */

/*
 *
 * STATE HANDLING: Write Early-Data
 *
 */

 /*
  * Overview
  */

  /* Main state-handling entry point; orchestrates the other functions. */
int ssl_write_early_data_process( mbedtls_ssl_context* ssl );

#define SSL_EARLY_DATA_WRITE 0
#define SSL_EARLY_DATA_SKIP  1
static int ssl_write_early_data_coordinate( mbedtls_ssl_context* ssl );

#if defined(MBEDTLS_ZERO_RTT)
static int ssl_write_early_data_prepare( mbedtls_ssl_context* ssl );

/* Write early-data message */
static int ssl_write_early_data_write( mbedtls_ssl_context* ssl,
    unsigned char* buf,
    size_t buflen,
    size_t* olen );
#endif /* MBEDTLS_ZERO_RTT */

/* Update the state after handling the outgoing early-data message. */
static int ssl_write_early_data_postprocess( mbedtls_ssl_context* ssl );

/*
 * Implementation
 */

int ssl_write_early_data_process( mbedtls_ssl_context* ssl )
{
    int ret;
#if defined(MBEDTLS_SSL_USE_MPS)
    mbedtls_writer *msg;
    unsigned char *buf;
    mbedtls_mps_size_t buf_len, msg_len;
#endif /* MBEDTLS_SSL_USE_MPS */
    MBEDTLS_SSL_DEBUG_MSG( 2, ( "=> write early data" ) );

    MBEDTLS_SSL_PROC_CHK_NEG( ssl_write_early_data_coordinate( ssl ) );
    if( ret == SSL_EARLY_DATA_WRITE )
    {
#if defined(MBEDTLS_ZERO_RTT)

        MBEDTLS_SSL_PROC_CHK( ssl_write_early_data_prepare( ssl ) );

#if defined(MBEDTLS_SSL_USE_MPS)
        MBEDTLS_SSL_PROC_CHK( mbedtls_mps_write_application( &ssl->mps->l4,
                                                             &msg ) );

        /* Request write-buffer */
        MBEDTLS_SSL_PROC_CHK( mbedtls_writer_get( msg, MBEDTLS_MPS_SIZE_MAX,
                                                  &buf, &buf_len ) );

        MBEDTLS_SSL_PROC_CHK( ssl_write_early_data_write(
                                  ssl, buf, buf_len, &msg_len ) );

        /* Commit message */
        MBEDTLS_SSL_PROC_CHK( mbedtls_writer_commit_partial( msg,
                                                             buf_len - msg_len ) );

        MBEDTLS_SSL_PROC_CHK( mbedtls_mps_dispatch( &ssl->mps->l4 ) );

        /* Update state */
        MBEDTLS_SSL_PROC_CHK( ssl_write_early_data_postprocess( ssl ) );

#else  /* MBEDTLS_SSL_USE_MPS */

        /* Write early-data to message buffer. */
        MBEDTLS_SSL_PROC_CHK( ssl_write_early_data_write( ssl, ssl->out_msg,
                                                          MBEDTLS_SSL_OUT_CONTENT_LEN,
                                                          &ssl->out_msglen ) );

        ssl->out_msgtype = MBEDTLS_SSL_MSG_APPLICATION_DATA;

        /* Update state */
        MBEDTLS_SSL_PROC_CHK( ssl_write_early_data_postprocess( ssl ) );

        /* Dispatch message */
        MBEDTLS_SSL_PROC_CHK( mbedtls_ssl_write_record( ssl, SSL_FORCE_FLUSH ) );

#endif /* MBEDTLS_SSL_USE_MPS */

#else /* MBEDTLS_ZERO_RTT */
        ((void) buf);
        ((void) buf_len);
        ((void) msg);
        ((void) msg_len);
        /* Should never happen */
        return( MBEDTLS_ERR_SSL_INTERNAL_ERROR );

#endif /* MBEDTLS_ZERO_RTT */
    }
    else
    {
        /* Update state */
        MBEDTLS_SSL_PROC_CHK( ssl_write_early_data_postprocess( ssl ) );
    }

cleanup:

    MBEDTLS_SSL_DEBUG_MSG( 2, ( "<= write early data" ) );
    return( ret );
}

#if defined(MBEDTLS_ZERO_RTT)

static int ssl_write_early_data_coordinate( mbedtls_ssl_context* ssl )
{
    if( ssl->handshake->early_data != MBEDTLS_SSL_EARLY_DATA_ON )
        return( SSL_EARLY_DATA_SKIP );

    return( SSL_EARLY_DATA_WRITE );
}

static int ssl_write_early_data_prepare( mbedtls_ssl_context* ssl )
{
    int ret;
    mbedtls_ssl_key_set traffic_keys;

    const unsigned char *psk;
    size_t psk_len;
    const unsigned char *psk_identity;
    size_t psk_identity_len;

    mbedtls_ssl_transform *transform_earlydata;

    /* From RFC 8446:
     * "The PSK used to encrypt the
     *  early data MUST be the first PSK listed in the client's
     *  'pre_shared_key' extension."
     */

    if( mbedtls_ssl_get_psk_to_offer( ssl, &psk, &psk_len,
                                      &psk_identity, &psk_identity_len ) != 0 )
    {
        /* This should never happen: We can only have gone past
         * ssl_write_early_data_coordinate() if we have offered a PSK. */
        return( MBEDTLS_ERR_SSL_INTERNAL_ERROR );
    }

    if( ( ret = mbedtls_ssl_set_hs_psk( ssl, psk, psk_len ) ) != 0 )
    {
        MBEDTLS_SSL_DEBUG_RET( 1, "mbedtls_ssl_set_hs_psk", ret );
        return( ret );
    }

    /* Start the TLS 1.3 key schedule: Set the PSK and derive early secret. */
    ret = mbedtls_ssl_tls1_3_key_schedule_stage_early_data( ssl );
    if( ret != 0 )
    {
        MBEDTLS_SSL_DEBUG_RET( 1,
             "mbedtls_ssl_tls1_3_key_schedule_stage_early_data", ret );
        return( ret );
    }

    /* Derive 0-RTT key material */
    ret = mbedtls_ssl_tls1_3_generate_early_data_keys(
        ssl, &traffic_keys );
    if( ret != 0 )
    {
        MBEDTLS_SSL_DEBUG_RET( 1,
            "mbedtls_ssl_tls1_3_generate_early_data_keys", ret );
        return( ret );
    }

    transform_earlydata =
        mbedtls_calloc( 1, sizeof( mbedtls_ssl_transform ) );
    if( transform_earlydata == NULL )
        return( MBEDTLS_ERR_SSL_ALLOC_FAILED );

    ret = mbedtls_ssl_tls13_populate_transform(
                          transform_earlydata,
                          ssl->conf->endpoint,
                          ssl->session_negotiate->ciphersuite,
                          &traffic_keys,
                          ssl );
    if( ret != 0 )
        return( ret );

#if defined(MBEDTLS_SSL_USE_MPS)
    /* Register transform with MPS. */
    ret = mbedtls_mps_add_key_material( &ssl->mps->l4,
                                        transform_earlydata,
                                        &ssl->handshake->epoch_earlydata );
    if( ret != 0 )
        return( ret );

    /* Use new transform for outgoing data. */
    ret = mbedtls_mps_set_outgoing_keys( &ssl->mps->l4,
                                         ssl->handshake->epoch_earlydata );
    if( ret != 0 )
        return( ret );
#else /* MBEDTLS_SSL_USE_MPS */

    /* Activate transform */
    MBEDTLS_SSL_DEBUG_MSG( 1, ( "Switch to 0-RTT keys for outbound traffic" ) );
    ssl->handshake->transform_earlydata = transform_earlydata;
    mbedtls_ssl_set_outbound_transform( ssl, ssl->handshake->transform_earlydata );

#endif /* MBEDTLS_SSL_USE_MPS */

    return( 0 );
}

static int ssl_write_early_data_write( mbedtls_ssl_context* ssl,
    unsigned char* buf,
    size_t buflen,
    size_t* olen )
{
    if( ssl->early_data_len > buflen )
    {
        MBEDTLS_SSL_DEBUG_MSG( 1, ( "buffer too small" ) );
        return ( MBEDTLS_ERR_SSL_ALLOC_FAILED );
    }
    else
    {
        memcpy( buf, ssl->early_data_buf, ssl->early_data_len );

#if defined(MBEDTLS_SSL_USE_MPS)
        *olen = ssl->early_data_len;
        MBEDTLS_SSL_DEBUG_BUF( 3, "Early Data", buf, ssl->early_data_len );
#else
        buf[ssl->early_data_len] = MBEDTLS_SSL_MSG_APPLICATION_DATA;
        *olen = ssl->early_data_len + 1;

        MBEDTLS_SSL_DEBUG_BUF( 3, "Early Data", ssl->out_msg, *olen );
#endif /* MBEDTLS_SSL_USE_MPS */
    }

    return( 0 );
}

#else /* MBEDTLS_ZERO_RTT */

static int ssl_write_early_data_coordinate( mbedtls_ssl_context* ssl )
{
    ((void) ssl);
    return( SSL_EARLY_DATA_SKIP );
}

#endif /* MBEDTLS_ZERO_RTT */

static int ssl_write_early_data_postprocess( mbedtls_ssl_context* ssl )
{
    /* Clear PSK we've used for the 0-RTT. */
    mbedtls_ssl_remove_hs_psk( ssl );

    mbedtls_ssl_handshake_set_state( ssl, MBEDTLS_SSL_SERVER_HELLO );
    return ( 0 );
}


/*
 *
 * STATE HANDLING: Write End-of-Early-Data
 *
 */

 /*
  * Overview
  */

  /* Main state-handling entry point; orchestrates the other functions. */
int ssl_write_end_of_early_data_process( mbedtls_ssl_context* ssl );

#define SSL_END_OF_EARLY_DATA_WRITE 0
#define SSL_END_OF_EARLY_DATA_SKIP  1
static int ssl_write_end_of_early_data_coordinate( mbedtls_ssl_context* ssl );

/* Update the state after handling the outgoing end-of-early-data message. */
static int ssl_write_end_of_early_data_postprocess( mbedtls_ssl_context* ssl );

/*
 * Implementation
 */

int ssl_write_end_of_early_data_process( mbedtls_ssl_context* ssl )
{
    int ret;
    MBEDTLS_SSL_DEBUG_MSG( 2, ( "=> write EndOfEarlyData" ) );

    MBEDTLS_SSL_PROC_CHK_NEG( ssl_write_end_of_early_data_coordinate( ssl ) );
    if( ret == SSL_END_OF_EARLY_DATA_WRITE )
    {
        unsigned char *buf;
        size_t buf_len;

        MBEDTLS_SSL_PROC_CHK( mbedtls_ssl_tls13_start_handshake_msg( ssl,
                          MBEDTLS_SSL_HS_END_OF_EARLY_DATA, &buf, &buf_len ) );

        mbedtls_ssl_tls13_add_hs_hdr_to_checksum(
            ssl, MBEDTLS_SSL_HS_END_OF_EARLY_DATA, 0 );

        MBEDTLS_SSL_PROC_CHK( ssl_write_end_of_early_data_postprocess( ssl ) );
        MBEDTLS_SSL_PROC_CHK( mbedtls_ssl_tls13_finish_handshake_msg( ssl, buf_len, 0 ) );
    }
    else
    {
        /* Update state */
        MBEDTLS_SSL_PROC_CHK( ssl_write_end_of_early_data_postprocess( ssl ) );
    }

cleanup:

    MBEDTLS_SSL_DEBUG_MSG( 2, ( "<= write EndOfEarlyData" ) );
    return( ret );
}

static int ssl_write_end_of_early_data_coordinate( mbedtls_ssl_context* ssl )
{
    ((void) ssl);

#if defined(MBEDTLS_ZERO_RTT)
    if( ssl->handshake->early_data == MBEDTLS_SSL_EARLY_DATA_ON )
    {
        if( ssl->early_data_status == MBEDTLS_SSL_EARLY_DATA_ACCEPTED )
            return( SSL_END_OF_EARLY_DATA_WRITE );

        /*
         * RFC 8446:
         * "If the server does not send an "early_data"
         *  extension in EncryptedExtensions, then the client MUST NOT send an
         *  EndOfEarlyData message."
         */

        MBEDTLS_SSL_DEBUG_MSG( 4, ( "skip EndOfEarlyData, server rejected" ) );
    }
#endif /* MBEDTLS_ZERO_RTT */

    return( SSL_END_OF_EARLY_DATA_SKIP );
}

static int ssl_write_end_of_early_data_postprocess( mbedtls_ssl_context* ssl )
{
#if defined(MBEDTLS_SSL_TLS13_COMPATIBILITY_MODE)
    if( ssl_write_end_of_early_data_coordinate( ssl ) != SSL_END_OF_EARLY_DATA_WRITE )
    {
        mbedtls_ssl_handshake_set_state( ssl,
                         MBEDTLS_SSL_CLIENT_CCS_AFTER_SERVER_FINISHED );
        return( 0 );
    }
#endif /* MBEDTLS_SSL_TLS13_COMPATIBILITY_MODE */
    mbedtls_ssl_handshake_set_state( ssl, MBEDTLS_SSL_CLIENT_CERTIFICATE );
    return( 0 );
}


#if defined(MBEDTLS_SSL_SERVER_NAME_INDICATION)
static void ssl_write_hostname_ext( mbedtls_ssl_context *ssl,
                                   unsigned char* buf,
                                   unsigned char* end,
                                   size_t* olen )
{
    unsigned char *p = buf;
    size_t hostname_len;

    *olen = 0;

    if( !mbedtls_ssl_conf_tls13_ephemeral_enabled( ssl ) )
        return;

    if( ssl->hostname == NULL )
        return;

    MBEDTLS_SSL_DEBUG_MSG( 3, ( "client hello, adding server name extension: %s",
                              ssl->hostname ) );

    hostname_len = strlen( ssl->hostname );

    if( end < p || (size_t)( end - p ) < hostname_len + 9 )
    {
        MBEDTLS_SSL_DEBUG_MSG( 1, ( "buffer too small" ) );
        return;
    }

    /*
     * struct {
     *     NameType name_type;
     *     select ( name_type ) {
     *         case host_name: HostName;
     *     } name;
     * } ServerName;
     *
     * enum {
     *     host_name( 0 ), ( 255 )
     * } NameType;
     *
     * opaque HostName<1..2^16-1>;
     *
     * struct {
     *     ServerName server_name_list<1..2^16-1>
     * } ServerNameList;
     */
    *p++ = (unsigned char)( ( MBEDTLS_TLS_EXT_SERVERNAME >> 8 ) & 0xFF );
    *p++ = (unsigned char)( ( MBEDTLS_TLS_EXT_SERVERNAME ) & 0xFF );

    *p++ = (unsigned char)( ( ( hostname_len + 5 ) >> 8 ) & 0xFF );
    *p++ = (unsigned char)( ( ( hostname_len + 5 ) ) & 0xFF );

    *p++ = (unsigned char)( ( ( hostname_len + 3 ) >> 8 ) & 0xFF );
    *p++ = (unsigned char)( ( ( hostname_len + 3 ) ) & 0xFF );

    *p++ = (unsigned char)( ( MBEDTLS_TLS_EXT_SERVERNAME_HOSTNAME ) & 0xFF );
    *p++ = (unsigned char)( ( hostname_len >> 8 ) & 0xFF );
    *p++ = (unsigned char)( ( hostname_len ) & 0xFF );

    memcpy( p, ssl->hostname, hostname_len );

    *olen = hostname_len + 9;
}
#endif /* MBEDTLS_SSL_SERVER_NAME_INDICATION */

#if defined(MBEDTLS_SSL_MAX_FRAGMENT_LENGTH)

/*
 * ssl_write_max_fragment_length_ext():
 *
 * enum{
 *    2^9( 1 ), 2^10( 2 ), 2^11( 3 ), 2^12( 4 ), ( 255 )
 * } MaxFragmentLength;
 *
 */
static int ssl_write_max_fragment_length_ext( mbedtls_ssl_context *ssl,
                                             unsigned char *buf,
                                             const unsigned char *end,
                                             size_t *olen )
{
    unsigned char *p = buf;

    *olen = 0;

    if( ssl->conf->mfl_code == MBEDTLS_SSL_MAX_FRAG_LEN_NONE )
    {
        return( 0 );
    }

    if( end < p || (size_t)( end - p ) < 5 )
    {
        MBEDTLS_SSL_DEBUG_MSG( 1, ( "buffer too small" ) );
        return( MBEDTLS_ERR_SSL_BUFFER_TOO_SMALL );
    }

    MBEDTLS_SSL_DEBUG_MSG( 3, ( "adding max_fragment_length extension" ) );

    *p++ = (unsigned char)( ( MBEDTLS_TLS_EXT_MAX_FRAGMENT_LENGTH >> 8 ) & 0xFF );
    *p++ = (unsigned char)( ( MBEDTLS_TLS_EXT_MAX_FRAGMENT_LENGTH ) & 0xFF );

    *p++ = 0x00;
    *p++ = 1;

    *p++ = ssl->conf->mfl_code;
    MBEDTLS_SSL_DEBUG_MSG( 3, ( "Maximum fragment length = %d", ssl->conf->mfl_code ) );

    *olen = 5;
    return( 0 );
}
#endif /* MBEDTLS_SSL_MAX_FRAGMENT_LENGTH */


#if defined(MBEDTLS_SSL_ALPN)
/*
 * ssl_write_alpn_ext() structure:
 *
 * opaque ProtocolName<1..2^8-1>;
 *
 * struct {
 *     ProtocolName protocol_name_list<2..2^16-1>
 * } ProtocolNameList;
 *
 */
static int ssl_write_alpn_ext( mbedtls_ssl_context *ssl,
                              unsigned char *buf,
                              const unsigned char* end,
                              size_t *olen )
{
    unsigned char *p = buf;
    size_t alpnlen = 0;
    const char **cur;

    *olen = 0;

    if( ssl->conf->alpn_list == NULL )
    {
        return( 0 );
    }

    for ( cur = ssl->conf->alpn_list; *cur != NULL; cur++ )
        alpnlen += (unsigned char)( strlen( *cur ) & 0xFF ) + 1;

    if( end < p || (size_t)( end - p ) < 6 + alpnlen )
    {
        MBEDTLS_SSL_DEBUG_MSG( 1, ( "buffer too small" ) );
        return( MBEDTLS_ERR_SSL_BUFFER_TOO_SMALL );
    }

    MBEDTLS_SSL_DEBUG_MSG( 3, ( "client hello, adding alpn extension" ) );

    *p++ = (unsigned char)( ( MBEDTLS_TLS_EXT_ALPN >> 8 ) & 0xFF );
    *p++ = (unsigned char)( ( MBEDTLS_TLS_EXT_ALPN ) & 0xFF );

    /*
     * opaque ProtocolName<1..2^8-1>;
     *
     * struct {
     *     ProtocolName protocol_name_list<2..2^16-1>
     * } ProtocolNameList;
     */

    /* Skip writing extension and list length for now */
    p += 4;

    for ( cur = ssl->conf->alpn_list; *cur != NULL; cur++ )
    {
        *p = (unsigned char)( strlen( *cur ) & 0xFF );
        memcpy( p + 1, *cur, *p );
        p += 1 + *p;
    }

    *olen = p - buf;

    /* List length = olen - 2 ( ext_type ) - 2 ( ext_len ) - 2 ( list_len ) */
    buf[4] = (unsigned char)( ( ( *olen - 6 ) >> 8 ) & 0xFF );
    buf[5] = (unsigned char)( ( *olen - 6 ) & 0xFF );

    /* Extension length = olen - 2 ( ext_type ) - 2 ( ext_len ) */
    buf[2] = (unsigned char)( ( ( *olen - 4 ) >> 8 ) & 0xFF );
    buf[3] = (unsigned char)( ( *olen - 4 ) & 0xFF );

    return( 0 );
}
#endif /* MBEDTLS_SSL_ALPN */

#if defined(MBEDTLS_KEY_EXCHANGE_SOME_PSK_ENABLED)
/*
 * ssl_write_psk_key_exchange_modes_ext() structure:
 *
 * enum { psk_ke( 0 ), psk_dhe_ke( 1 ), ( 255 ) } PskKeyExchangeMode;
 *
 * struct {
 *     PskKeyExchangeMode ke_modes<1..255>;
 * } PskKeyExchangeModes;
 */

static int ssl_write_psk_key_exchange_modes_ext( mbedtls_ssl_context *ssl,
                                                 unsigned char* buf,
                                                 unsigned char* end,
                                                 size_t* olen )
{
    unsigned char *p;
    int num_modes = 0;

    /* Skip writing extension if no PSK key exchange mode
     * is enabled in the config. */
    if( !mbedtls_ssl_conf_tls13_some_psk_enabled( ssl ) )
    {
        *olen = 0;
        return( 0 );
    }

    /* Require 7 bytes of data, otherwise fail, even if extension might be shorter. */
    if( (size_t)( end - buf ) < 7 )
    {
        MBEDTLS_SSL_DEBUG_MSG( 1, ( "Not enough buffer" ) );
        return( MBEDTLS_ERR_SSL_BUFFER_TOO_SMALL );
    }

    MBEDTLS_SSL_DEBUG_MSG( 3, ( "client hello, adding psk_key_exchange_modes extension" ) );

    /* Extension Type */
    buf[0] = (unsigned char)( ( MBEDTLS_TLS_EXT_PSK_KEY_EXCHANGE_MODES >> 8 ) & 0xFF );
    buf[1] = (unsigned char)( ( MBEDTLS_TLS_EXT_PSK_KEY_EXCHANGE_MODES >> 0 ) & 0xFF );

    /* Skip extension length (2 byte) and PSK mode list length (1 byte) for now. */
    p = buf + 5;

    if( mbedtls_ssl_conf_tls13_psk_enabled( ssl ) )
    {
        *p++ = MBEDTLS_SSL_TLS13_PSK_MODE_PURE;
        num_modes++;

        MBEDTLS_SSL_DEBUG_MSG( 4, ( "Adding pure PSK key exchange mode" ) );
    }

    if( mbedtls_ssl_conf_tls13_psk_ephemeral_enabled( ssl ) )
    {
        *p++ = MBEDTLS_SSL_TLS13_PSK_MODE_ECDHE;
        num_modes++;

        MBEDTLS_SSL_DEBUG_MSG( 4, ( "Adding PSK-ECDHE key exchange mode" ) );
    }

    /* Add extension length: PSK mode list length byte + actual PSK mode list length */
    buf[2] = 0;
    buf[3] = num_modes + 1;
    /* Add PSK mode list length */
    buf[4] = num_modes;

    *olen = p - buf;
    ssl->handshake->extensions_present |= MBEDTLS_SSL_EXT_PSK_KEY_EXCHANGE_MODES;
    return ( 0 );
}
#endif /* MBEDTLS_KEY_EXCHANGE_SOME_PSK_ENABLED */


/*
 * mbedtls_ssl_write_pre_shared_key_ext() structure:
 *
 * struct {
 *   opaque identity<1..2^16-1>;
 *   uint32 obfuscated_ticket_age;
 * } PskIdentity;
 *
 * opaque PskBinderEntry<32..255>;
 *
 * struct {
 *   select ( Handshake.msg_type ) {
 *
 *     case client_hello:
 *       PskIdentity identities<7..2^16-1>;
 *       PskBinderEntry binders<33..2^16-1>;
 *
 *     case server_hello:
 *       uint16 selected_identity;
 *   };
 *
 * } PreSharedKeyExtension;
 *
 *
 * part = 0 ==> everything up to the PSK binder list,
 *              returning the binder list length in `binder_list_length`.
 * part = 1 ==> the PSK binder list
 */

#if defined(MBEDTLS_KEY_EXCHANGE_SOME_PSK_ENABLED)

#define SSL_WRITE_PSK_EXT_PARTIAL           0
#define SSL_WRITE_PSK_EXT_ADD_PSK_BINDERS   1

int mbedtls_ssl_write_pre_shared_key_ext( mbedtls_ssl_context *ssl,
                                          unsigned char* buf, unsigned char* end,
                                          size_t *bytes_written,
                                          size_t *total_ext_len,
                                          int part )
{
    int ret;
    unsigned char *p = (unsigned char *) buf;
    const mbedtls_ssl_ciphersuite_t *suite_info;
    const int *ciphersuites;
    int hash_len;
    const unsigned char *psk;
    size_t psk_len;
    const unsigned char *psk_identity;
    size_t psk_identity_len;

    *total_ext_len = 0;
    *bytes_written = 0;

    if( !mbedtls_ssl_conf_tls13_some_psk_enabled( ssl ) )
        return( 0 );

    /* Check if we have any PSKs to offer. If so, return the first.
     *
     * NOTE: Ultimately, we want to be able to offer multiple PSKs,
     *       in which case we want to iterate over them here.
     *
     * As it stands, however, we only ever offer one, chosen
     * by the following heuristic:
     * - If a ticket has been configured, offer the corresponding PSK.
     * - If no ticket has been configured by an external PSK has been
     *   configured, offer that.
     * - Otherwise, skip the PSK extension.
     */

    if( mbedtls_ssl_get_psk_to_offer( ssl, &psk, &psk_len,
                                      &psk_identity, &psk_identity_len ) != 0 )
    {
        MBEDTLS_SSL_DEBUG_MSG( 3, ( "skip pre_shared_key extensions" ) );
        return( 0 );
    }

    /*
     * Ciphersuite list
     */
    ciphersuites = ssl->conf->ciphersuite_list;
    for ( int i = 0; ciphersuites[i] != 0; i++ )
    {
        suite_info = mbedtls_ssl_ciphersuite_from_id( ciphersuites[i] );

        if( suite_info == NULL )
            continue;

        /* In this implementation we only add one pre-shared-key extension. */
        ssl->session_negotiate->ciphersuite = ciphersuites[i];
        ssl->handshake->ciphersuite_info = suite_info;
        break;
    }

    hash_len = mbedtls_hash_size_for_ciphersuite( suite_info );
    if( hash_len == -1 )
        return( MBEDTLS_ERR_SSL_INTERNAL_ERROR );

    size_t const ext_type_bytes           = 2;
    size_t const ext_len_bytes            = 2;
    size_t const psk_identities_len_bytes = 2;
    size_t const psk_identity_len_bytes   = 2;
    size_t const psk_identity_bytes       = psk_identity_len;
    size_t const obfuscated_ticket_bytes  = 4;
    size_t const psk_binders_len_bytes    = 2;
    size_t const psk_binder_len_bytes     = 1;
    size_t const psk_binder_bytes         = hash_len;

    size_t const psk_binder_list_bytes = psk_binders_len_bytes  +
                                           psk_binder_len_bytes +
                                           psk_binder_bytes;

    size_t const ext_len = psk_identities_len_bytes     +
                              psk_identity_len_bytes    +
                              psk_identity_bytes        +
                              obfuscated_ticket_bytes   +
                           psk_binder_list_bytes;

    size_t const ext_len_total = ext_type_bytes +
                                 ext_len_bytes  +
                                   ext_len;

    if( part == SSL_WRITE_PSK_EXT_PARTIAL )
    {
        uint32_t obfuscated_ticket_age = 0;

        MBEDTLS_SSL_DEBUG_MSG( 3,
                     ( "client hello, adding pre_shared_key extension, "
                       "omitting PSK binder list" ) );

        /* Write extension up to but excluding the PSK binders list

         * The length (excluding the extension header) includes:
         *
         *  - 2 bytes for total length of identities
         *     - 2 bytes for length of first identity value
         *     - identity value ( of length len; min( len )>=1 )
         *     - 4 bytes for obfuscated_ticket_age
         *                ...
         *  - 2 bytes for total length of psk binders
         *      - 1 byte for length of first psk binder value
         *      - 32 or 48 bytes (for SHA256/384) for PSK binder value
         *                ...
         *
         * Note: Currently we assume we have only one PSK credential
         * configured per server.
         */

        /* ext_length + Extension Type ( 2 bytes ) + Extension Length ( 2 bytes ) */
        if( end < p || (size_t)( end - p ) < ext_len_total )
        {
            MBEDTLS_SSL_DEBUG_MSG( 1, ( "buffer too short" ) );
            return( MBEDTLS_ERR_SSL_BUFFER_TOO_SMALL );
        }

        /* Extension Type */
        *p++ = (unsigned char)( ( MBEDTLS_TLS_EXT_PRE_SHARED_KEY >> 8 ) & 0xFF );
        *p++ = (unsigned char)( ( MBEDTLS_TLS_EXT_PRE_SHARED_KEY >> 0 ) & 0xFF );

        /* Extension Length */
        *p++ = (unsigned char)( ( ext_len >> 8 ) & 0xFF );
        *p++ = (unsigned char)( ( ext_len >> 0 ) & 0xFF );

        /* 2 bytes length field for array of PskIdentity */
        *p++ = (unsigned char)( ( ( psk_identity_len + 4 + 2 ) >> 8 ) & 0xFF );
        *p++ = (unsigned char)( ( ( psk_identity_len + 4 + 2 ) >> 0 ) & 0xFF );

        /* 2 bytes length field for psk_identity */
        *p++ = (unsigned char)( ( ( psk_identity_len ) >> 8 ) & 0xFF );
        *p++ = (unsigned char)( ( ( psk_identity_len ) >> 0 ) & 0xFF );

        /* actual psk_identity */
        memcpy( p, psk_identity, psk_identity_len );
        p += psk_identity_len;

#if defined(MBEDTLS_SSL_NEW_SESSION_TICKET)

        /* Calculate obfuscated_ticket_age (omitted for external PSKs). */
        if( ssl->session_negotiate->ticket_age_add > 0 )
        {
            /* TODO: Should we somehow fail if TIME is disabled here?
             * TODO: Use Mbed TLS' time abstraction? */
#if defined(MBEDTLS_HAVE_TIME)
            time_t now = time( NULL );

            if( !( ssl->session_negotiate->ticket_received <= now &&
                   now - ssl->session_negotiate->ticket_received < 7 * 86400 * 1000 ) )
            {
                MBEDTLS_SSL_DEBUG_MSG( 3, ( "ticket expired" ) );
                /* TBD: We would have to fall back to another PSK */
                return( MBEDTLS_ERR_SSL_SESSION_TICKET_EXPIRED );
            }

            obfuscated_ticket_age =
                (uint32_t)( now - ssl->session_negotiate->ticket_received ) +
                ssl->session_negotiate->ticket_age_add;

            MBEDTLS_SSL_DEBUG_MSG( 4, ( "obfuscated_ticket_age: %u",
                                        obfuscated_ticket_age ) );
#endif /* MBEDTLS_HAVE_TIME */
        }
#endif /* MBEDTLS_SSL_NEW_SESSION_TICKET */

        /* add obfuscated ticket age */
        *p++ = ( obfuscated_ticket_age >> 24 ) & 0xFF;
        *p++ = ( obfuscated_ticket_age >> 16 ) & 0xFF;
        *p++ = ( obfuscated_ticket_age >> 8  ) & 0xFF;
        *p++ = ( obfuscated_ticket_age >> 0  ) & 0xFF;

        *bytes_written = ext_len_total - psk_binder_list_bytes;
        *total_ext_len = ext_len_total;

        ssl->handshake->extensions_present |= MBEDTLS_SSL_EXT_PRE_SHARED_KEY;
    }
    else if( part == SSL_WRITE_PSK_EXT_ADD_PSK_BINDERS )
    {
        int psk_type;

        unsigned char transcript[MBEDTLS_MD_MAX_SIZE];
        size_t transcript_len;

        MBEDTLS_SSL_DEBUG_MSG( 3, ( "client hello, adding PSK binder list" ) );

        /* 2 bytes length field for array of psk binders */
        *p++ = (unsigned char)( ( ( hash_len + 1 ) >> 8 ) & 0xFF );
        *p++ = (unsigned char)( ( ( hash_len + 1 ) >> 0 ) & 0xFF );

        /* 1 bytes length field for next psk binder */
        *p++ = (unsigned char)( ( hash_len ) & 0xFF );

        if( ssl->handshake->resume == 1 )
            psk_type = MBEDTLS_SSL_TLS1_3_PSK_RESUMPTION;
        else
            psk_type = MBEDTLS_SSL_TLS1_3_PSK_EXTERNAL;

        /* Get current state of handshake transcript. */
        ret = mbedtls_ssl_get_handshake_transcript( ssl, suite_info->mac,
                                                    transcript, sizeof( transcript ),
                                                    &transcript_len );
        if( ret != 0 )
            return( ret );

        ret = mbedtls_ssl_tls1_3_create_psk_binder( ssl,
                                                    suite_info->mac,
                                                    psk, psk_len, psk_type,
                                                    transcript, p );
        if( ret != 0 )
        {
            MBEDTLS_SSL_DEBUG_RET( 1, "mbedtls_ssl_tls1_3_create_psk_binder", ret );
            return( ret );
        }

        *bytes_written = psk_binder_list_bytes;
    }

    return( 0 );
}


#endif	/* MBEDTLS_KEY_EXCHANGE_SOME_PSK_ENABLED  */


static int ssl_write_cookie_ext( mbedtls_ssl_context *ssl,
                                unsigned char* buf,
                                unsigned char* end,
                                size_t* olen )
{
    unsigned char *p = buf;

    *olen = 0;

    if( ssl->handshake->verify_cookie == NULL )
    {
        MBEDTLS_SSL_DEBUG_MSG( 3, ( "no cookie to send; skip extension" ) );
        return( 0 );
    }

    MBEDTLS_SSL_DEBUG_BUF( 3, "client hello, cookie",
                          ssl->handshake->verify_cookie,
                          ssl->handshake->verify_cookie_len );

    if( end < p ||
        (size_t)( end - p ) < ( ssl->handshake->verify_cookie_len + 4 ) )
    {
        MBEDTLS_SSL_DEBUG_MSG( 1, ( "buffer too small" ) );
        return( MBEDTLS_ERR_SSL_BUFFER_TOO_SMALL );
    }

    MBEDTLS_SSL_DEBUG_MSG( 3, ( "client hello, adding cookie extension" ) );

    /* Extension Type */
    *p++ = (unsigned char)( ( MBEDTLS_TLS_EXT_COOKIE >> 8 ) & 0xFF );
    *p++ = (unsigned char)( ( MBEDTLS_TLS_EXT_COOKIE ) & 0xFF );

    /* Extension Length */
    *p++ = (unsigned char)( ( ( ssl->handshake->verify_cookie_len + 2 ) >> 8 ) & 0xFF );
    *p++ = (unsigned char)( ( ssl->handshake->verify_cookie_len + 2 ) & 0xFF );

    /* Cookie Length */
    *p++ = (unsigned char)( ( ssl->handshake->verify_cookie_len >> 8 ) & 0xFF );
    *p++ = (unsigned char)( ssl->handshake->verify_cookie_len & 0xFF );

    /* Cookie */
    memcpy( p, ssl->handshake->verify_cookie, ssl->handshake->verify_cookie_len );

    *olen = ssl->handshake->verify_cookie_len + 6;

    return( 0 );
}

/*
 * Functions for writing ClientHello message.
 */
/* Write cipher_suites
 * CipherSuite cipher_suites<2..2^16-2>;
 */
static int ssl_tls13_write_client_hello_cipher_suites(
            mbedtls_ssl_context *ssl,
            unsigned char *buf,
            unsigned char *end,
            size_t *olen )
{
    unsigned char *p = buf;
    const int *ciphersuite_list;
    unsigned char *cipher_suites_ptr; /* Start of the cipher_suites list */
    size_t cipher_suites_len;

    *olen = 0 ;

    /*
     * Ciphersuite list
     *
     * This is a list of the symmetric cipher options supported by
     * the client, specifically the record protection algorithm
     * ( including secret key length ) and a hash to be used with
     * HKDF, in descending order of client preference.
     */
    ciphersuite_list = ssl->conf->ciphersuite_list;

    /* Check there is space for the cipher suite list length (2 bytes). */
    MBEDTLS_SSL_CHK_BUF_PTR( p, end, 2 );
    p += 2;

    /* Write cipher_suites */
    cipher_suites_ptr = p;
    for ( size_t i = 0; ciphersuite_list[i] != 0; i++ )
    {
        int cipher_suite = ciphersuite_list[i];
        const mbedtls_ssl_ciphersuite_t *ciphersuite_info;

        ciphersuite_info = mbedtls_ssl_ciphersuite_from_id( cipher_suite );
        if( ciphersuite_info == NULL )
            continue;
        if( !( MBEDTLS_SSL_MINOR_VERSION_4 >= ciphersuite_info->min_minor_ver &&
               MBEDTLS_SSL_MINOR_VERSION_4 <= ciphersuite_info->max_minor_ver ) )
            continue;

        MBEDTLS_SSL_DEBUG_MSG( 3, ( "client hello, add ciphersuite: %04x, %s",
                                    (unsigned int) cipher_suite,
                                    ciphersuite_info->name ) );

        /* Check there is space for the cipher suite identifier (2 bytes). */
        MBEDTLS_SSL_CHK_BUF_PTR( p, end, 2 );
        MBEDTLS_PUT_UINT16_BE( cipher_suite, p, 0 );
        p += 2;

#if defined(MBEDTLS_ZERO_RTT)
        /* For ZeroRTT we only add a single ciphersuite. */
        break;
#endif /* MBEDTLS_ZERO_RTT */
    }

    /* Write the cipher_suites length in number of bytes */
    cipher_suites_len = p - cipher_suites_ptr;
    MBEDTLS_PUT_UINT16_BE( cipher_suites_len, buf, 0 );
    MBEDTLS_SSL_DEBUG_MSG( 3,
                           ( "client hello, got %" MBEDTLS_PRINTF_SIZET " cipher suites",
                             cipher_suites_len/2 ) );

    /* Output the total length of cipher_suites field. */
    *olen = p - buf;

    return( 0 );
}

/*
 * Structure of ClientHello message:
 *
 *    struct {
 *        ProtocolVersion legacy_version = 0x0303;    // TLS v1.2
 *        Random random;
 *        opaque legacy_session_id<0..32>;
 *        CipherSuite cipher_suites<2..2^16-2>;
 *        opaque legacy_compression_methods<1..2^8-1>;
 *        Extension extensions<8..2^16-1>;
 *    } ClientHello;
 */
static int ssl_tls13_write_client_hello_body( mbedtls_ssl_context *ssl,
                                              unsigned char *buf,
                                              unsigned char *end,
                                              size_t *len_without_binders,
                                              size_t *olen )
{

    int ret;
    unsigned char *extensions_len_ptr; /* Pointer to extensions length */
    size_t output_len;                 /* Length of buffer used by function */
    size_t extensions_len;             /* Length of the list of extensions*/

    /* Buffer management */
    unsigned char *p = buf;

    *olen = 0;

    /* No validation needed here. It has been done by ssl_conf_check() */
    ssl->major_ver = ssl->conf->min_major_ver;
    ssl->minor_ver = ssl->conf->min_minor_ver;

    /*
     * Write legacy_version
     *    ProtocolVersion legacy_version = 0x0303;    // TLS v1.2
     *
     *  For TLS 1.3 we use the legacy version number {0x03, 0x03}
     *  instead of the true version number.
     */
    MBEDTLS_SSL_CHK_BUF_PTR( p, end, 2 );
    MBEDTLS_PUT_UINT16_BE( 0x0303, p, 0 );
    p += 2;

    /* Write the random bytes ( random ).*/
    MBEDTLS_SSL_CHK_BUF_PTR( p, end, CLIENT_HELLO_RANDOM_LEN );
    memcpy( p, ssl->handshake->randbytes, CLIENT_HELLO_RANDOM_LEN );
    MBEDTLS_SSL_DEBUG_BUF( 3, "client hello, random bytes",
                           p, CLIENT_HELLO_RANDOM_LEN );
    p += CLIENT_HELLO_RANDOM_LEN;

    /*
     * Write legacy_session_id
     *
     * Versions of TLS before TLS 1.3 supported a "session resumption" feature
     * which has been merged with pre-shared keys in this version. A client
     * which has a cached session ID set by a pre-TLS 1.3 server SHOULD set
     * this field to that value. In compatibility mode, this field MUST be
     * non-empty, so a client not offering a pre-TLS 1.3 session MUST generate
     * a new 32-byte value. This value need not be random but SHOULD be
     * unpredictable to avoid implementations fixating on a specific value
     * ( also known as ossification ). Otherwise, it MUST be set as a zero-length
     * vector ( i.e., a zero-valued single byte length field ).
     */
#if defined(MBEDTLS_SSL_TLS13_COMPATIBILITY_MODE)
    /* Write session id length */
    MBEDTLS_SSL_CHK_BUF_PTR( p, end, ssl->session_negotiate->id_len + 1 );
    *p++ = (unsigned char)ssl->session_negotiate->id_len;

    /* Write session id */
    memcpy( p, ssl->session_negotiate->id, ssl->session_negotiate->id_len );
    p += ssl->session_negotiate->id_len;

    MBEDTLS_SSL_DEBUG_MSG( 3, ( "session id len.: %" MBEDTLS_PRINTF_SIZET,
                                ssl->session_negotiate->id_len ) );
    MBEDTLS_SSL_DEBUG_BUF( 3, "session id", ssl->session_negotiate->id,
                              ssl->session_negotiate->id_len );
#else
    MBEDTLS_SSL_CHK_BUF_PTR( p, end, 1 );
    *p++ = 0; /* session id length set to zero */
#endif /* MBEDTLS_SSL_TLS13_COMPATIBILITY_MODE */

    /* Write cipher_suites */
    ret = ssl_tls13_write_client_hello_cipher_suites( ssl, p, end, &output_len );
    if( ret != 0 )
        return( ret );
    p += output_len;

    /* Write legacy_compression_methods
     *
     * For every TLS 1.3 ClientHello, this vector MUST contain exactly
     * one byte set to zero, which corresponds to the 'null' compression
     * method in prior versions of TLS.
     */
    MBEDTLS_SSL_CHK_BUF_PTR( p, end, 2 );
    *p++ = 1;
    *p++ = MBEDTLS_SSL_COMPRESS_NULL;

    /* Write extensions */

    /* Keeping track of the included extensions */
    ssl->handshake->extensions_present = MBEDTLS_SSL_EXT_NONE;

    /* First write extensions, then the total length */
    MBEDTLS_SSL_CHK_BUF_PTR( p, end, 2 );
    extensions_len_ptr = p;
    p += 2;

    /* Write supported_versions extension
     *
     * Supported Versions Extension is mandatory with TLS 1.3.
     */
    ret = ssl_tls13_write_supported_versions_ext( ssl, p, end, &output_len );
    if( ret != 0 )
        return( ret );
    p += output_len;

    /* For TLS / DTLS 1.3 we need to support the use of cookies
     * ( if the server provided them ) */
    ret = ssl_write_cookie_ext( ssl, p, end, &output_len );
    if( ret != 0 )
        return( ret );
    p += output_len;

#if defined(MBEDTLS_SSL_ALPN)
    ret = ssl_write_alpn_ext( ssl, p, end, &output_len );
    if( ret != 0 )
        return( ret );
    p += output_len;
#endif /* MBEDTLS_SSL_ALPN */

#if defined(MBEDTLS_SSL_MAX_FRAGMENT_LENGTH)
    ret = ssl_write_max_fragment_length_ext( ssl, p, end, &output_len );
    if( ret != 0 )
    {
        MBEDTLS_SSL_DEBUG_RET( 1, "ssl_write_max_fragment_length_ext", ret );
        return( ret );
    }
    p += output_len;
#endif /* MBEDTLS_SSL_MAX_FRAGMENT_LENGTH */

#if defined(MBEDTLS_ZERO_RTT)
    ret = mbedtls_ssl_write_early_data_ext( ssl, p, end, &output_len );
    if( ret != 0 )
        return( ret );
    p += output_len;
#endif /* MBEDTLS_ZERO_RTT */

#if defined(MBEDTLS_SSL_SERVER_NAME_INDICATION)
    /* For PSK-based ciphersuites we don't really need the SNI extension */
    ssl_write_hostname_ext( ssl, p, end, &output_len );
    p += output_len;
#endif /* MBEDTLS_SSL_SERVER_NAME_INDICATION */

#if defined(MBEDTLS_KEY_EXCHANGE_SOME_PSK_ENABLED)
    /* For PSK-based key exchange we need the pre_shared_key extension
     * and the psk_key_exchange_modes extension.
     *
     * The pre_shared_key extension MUST be the last extension in the
     * ClientHello. Servers MUST check that it is the last extension and
     * otherwise fail the handshake with an "illegal_parameter" alert.
     *
     * Add the psk_key_exchange_modes extension.
     */
    ret = ssl_write_psk_key_exchange_modes_ext( ssl, p, end, &output_len );
    if( ret != 0 )
        return( ret );
    p += output_len;
#endif /* MBEDTLS_KEY_EXCHANGE_SOME_PSK_ENABLED */

#if defined(MBEDTLS_KEY_EXCHANGE_WITH_CERT_ENABLED)
    /* Write supported_groups extension
     *
     * It is REQUIRED for ECDHE cipher_suites.
     */
    ret = ssl_tls13_write_supported_groups_ext( ssl, p, end, &output_len );
    if( ret != 0 )
        return( ret );
    p += output_len;

    /* Write key_share extension
     *
     * We need to send the key shares under three conditions:
     * 1) A certificate-based ciphersuite is being offered. In this case
     *    supported_groups and supported_signature extensions have been
     *    successfully added.
     * 2) A PSK-based ciphersuite with ECDHE is offered. In this case the
     *    psk_key_exchange_modes has been added as the last extension.
     * 3) Or, in case all ciphers are supported ( which includes #1 and #2
     *    from above )
     */
    ret = ssl_tls13_write_key_share_ext( ssl, p, end, &output_len );
    if( ret != 0 )
        return( ret );
    p += output_len;

    /* Write signature_algorithms extension
     *
     * It is REQUIRED for certificate authenticated cipher_suites.
     */
    ret = mbedtls_ssl_tls13_write_sig_alg_ext( ssl, p, end, &output_len );
    if( ret != 0 )
        return( ret );
    p += output_len;

#endif /* MBEDTLS_KEY_EXCHANGE_WITH_CERT_ENABLED */

    *len_without_binders = 0;
#if defined(MBEDTLS_KEY_EXCHANGE_SOME_PSK_ENABLED)
    {
        size_t bytes_written;
        /* We need to save the pointer to the pre-shared key extension
         * because it has to be updated later. */
        ret = mbedtls_ssl_write_pre_shared_key_ext( ssl, p, end,
                                                    &bytes_written,
                                                    &output_len,
                                                    SSL_WRITE_PSK_EXT_PARTIAL );
        if( ret != 0 )
            return( ret );

        *len_without_binders = ( p - buf ) + bytes_written;
        p += output_len;
    }
#endif /* MBEDTLS_KEY_EXCHANGE_SOME_PSK_ENABLED */

    /* Write the length of the list of extensions. */
    extensions_len = p - extensions_len_ptr - 2;
    MBEDTLS_PUT_UINT16_BE( extensions_len, extensions_len_ptr, 0 );
    MBEDTLS_SSL_DEBUG_MSG( 3, ( "client hello, total extension length: %" MBEDTLS_PRINTF_SIZET ,
                                extensions_len ) );
    MBEDTLS_SSL_DEBUG_BUF( 3, "client hello extensions", extensions_len_ptr, extensions_len );

    *olen = p - buf;
    return( 0 );
}

static int ssl_tls13_finalize_client_hello( mbedtls_ssl_context *ssl )
{
#if defined(MBEDTLS_SSL_TLS13_COMPATIBILITY_MODE)
    mbedtls_ssl_handshake_set_state( ssl, MBEDTLS_SSL_CLIENT_CCS_AFTER_CLIENT_HELLO );
#else
    mbedtls_ssl_handshake_set_state( ssl, MBEDTLS_SSL_EARLY_APP_DATA );
#endif /* MBEDTLS_SSL_TLS13_COMPATIBILITY_MODE */

    return( 0 );
}

static int ssl_tls13_prepare_client_hello( mbedtls_ssl_context* ssl )
{
    int ret;

    if( ssl->conf->f_rng == NULL )
    {
        MBEDTLS_SSL_DEBUG_MSG( 1, ( "no RNG provided" ) );
        return( MBEDTLS_ERR_SSL_NO_RNG );
    }

    if( ( ret = ssl->conf->f_rng( ssl->conf->p_rng,
                                  ssl->handshake->randbytes,
                                  CLIENT_HELLO_RANDOM_LEN ) ) != 0 )
    {
        MBEDTLS_SSL_DEBUG_RET( 1, "f_rng", ret );
        return( ret );
    }

#if defined(MBEDTLS_SSL_TLS13_COMPATIBILITY_MODE)
    /* Determine whether session id has not been created already */
    if( ssl->session_negotiate->id_len == 0 )
    {
        /* Creating a session id with 32 byte length */
        if( ( ret = ssl->conf->f_rng( ssl->conf->p_rng,
                                      ssl->session_negotiate->id, 32 ) ) != 0 )
        {
            MBEDTLS_SSL_DEBUG_RET( 1, "creating session id failed", ret );
            return( ret );
        }
    }

    ssl->session_negotiate->id_len = 32;
#endif /* MBEDTLS_SSL_TLS13_COMPATIBILITY_MODE */

    return( 0 );
}

/*
 * Write ClientHello handshake message.
 * Handler for MBEDTLS_SSL_CLIENT_HELLO
 */
static int ssl_tls13_write_client_hello( mbedtls_ssl_context *ssl )
{
    int ret = 0;
    unsigned char *buf;
    size_t buf_len, msg_len;
    size_t len_without_binders;

    MBEDTLS_SSL_DEBUG_MSG( 2, ( "=> write client hello" ) );

    if( ssl->handshake->state_local.cli_hello_out.preparation_done == 0 )
    {
        MBEDTLS_SSL_PROC_CHK( ssl_tls13_prepare_client_hello( ssl ) );
        ssl->handshake->state_local.cli_hello_out.preparation_done = 1;
    }

    MBEDTLS_SSL_PROC_CHK( mbedtls_ssl_tls13_start_handshake_msg(
                                ssl, MBEDTLS_SSL_HS_CLIENT_HELLO,
                                &buf, &buf_len ) );

    MBEDTLS_SSL_PROC_CHK( ssl_tls13_write_client_hello_body( ssl, buf,
                                                             buf + buf_len,
                                                             &len_without_binders,
                                                             &msg_len ) );

    mbedtls_ssl_tls13_add_hs_hdr_to_checksum( ssl,
                                              MBEDTLS_SSL_HS_CLIENT_HELLO,
                                              msg_len );
    ssl->handshake->update_checksum( ssl, buf, len_without_binders );

#if defined(MBEDTLS_KEY_EXCHANGE_SOME_PSK_ENABLED)
    /* Patch the PSK binder after updating the HS checksum. */
    {
        size_t dummy0, dummy1;
        mbedtls_ssl_write_pre_shared_key_ext( ssl,
                                              buf + len_without_binders,
                                              buf + msg_len,
                                              &dummy0, &dummy1,
                                              SSL_WRITE_PSK_EXT_ADD_PSK_BINDERS );

        /* Manually update the checksum with ClientHello using dummy PSK binders. */
        ssl->handshake->update_checksum( ssl, buf + len_without_binders,
                                         msg_len - len_without_binders );
    }
#endif /* MBEDTLS_KEY_EXCHANGE_SOME_PSK_ENABLED */

    MBEDTLS_SSL_PROC_CHK( ssl_tls13_finalize_client_hello( ssl ) );
    MBEDTLS_SSL_PROC_CHK( mbedtls_ssl_tls13_finish_handshake_msg( ssl,
                                                                  buf_len,
                                                                  msg_len ) );

cleanup:

    MBEDTLS_SSL_DEBUG_MSG( 2, ( "<= write client hello" ) );
    return( ret );
}

static int ssl_parse_supported_version_ext( mbedtls_ssl_context* ssl,
                                            const unsigned char* buf,
                                            size_t len )
{
    ((void) ssl);

    if( len != 2 ||
        buf[0] != MBEDTLS_SSL_MAJOR_VERSION_3 ||
        buf[1] != MBEDTLS_SSL_MINOR_VERSION_4 )
    {
        MBEDTLS_SSL_DEBUG_MSG( 1, ( "unexpected version" ) );
        return( MBEDTLS_ERR_SSL_HANDSHAKE_FAILURE );
    }

#if defined(MBEDTLS_SSL_NEW_SESSION_TICKET)
    /* For ticket handling, we need to populate the version
    * and the endpoint information into the session structure
    * since only session information is available in that API.
    */
    ssl->session_negotiate->minor_ver = ssl->minor_ver;
    ssl->session_negotiate->endpoint = ssl->conf->endpoint;
#endif /* MBEDTLS_SSL_NEW_SESSION_TICKET */

    return( 0 );
}


#if defined(MBEDTLS_SSL_MAX_FRAGMENT_LENGTH)
static int ssl_parse_max_fragment_length_ext( mbedtls_ssl_context *ssl,
                                              const unsigned char *buf,
                                              size_t len )
{
    /*
     * server should use the extension only if we did,
     * and if so the server's value should match ours ( and len is always 1 )
     */
    if( ssl->conf->mfl_code == MBEDTLS_SSL_MAX_FRAG_LEN_NONE ||
        len != 1 ||
        buf[0] != ssl->conf->mfl_code )
    {
        return( MBEDTLS_ERR_SSL_ILLEGAL_PARAMETER );
    }

    return( 0 );
}
#endif /* MBEDTLS_SSL_MAX_FRAGMENT_LENGTH */

#if defined(MBEDTLS_KEY_EXCHANGE_SOME_PSK_ENABLED)
/*
 * struct {
 *   opaque identity<1..2^16-1>;
 *   uint32 obfuscated_ticket_age;
 * } PskIdentity;
 *
 * opaque PskBinderEntry<32..255>;
 *
 * struct {
 *   select ( Handshake.msg_type ) {
 *     case client_hello:
 *          PskIdentity identities<7..2^16-1>;
 *          PskBinderEntry binders<33..2^16-1>;
 *     case server_hello:
 *          uint16 selected_identity;
 *   };
 *
 * } PreSharedKeyExtension;
 *
 */

static int ssl_parse_server_psk_identity_ext( mbedtls_ssl_context *ssl,
                                              const unsigned char *buf,
                                              size_t len )
{
    int ret = 0;
    size_t selected_identity;

    const unsigned char *psk;
    size_t psk_len;
    const unsigned char *psk_identity;
    size_t psk_identity_len;


    /* Check which PSK we've offered.
     *
     * NOTE: Ultimately, we want to offer multiple PSKs, and in this
     *       case, we need to iterate over them here.
     */
    if( mbedtls_ssl_get_psk_to_offer( ssl, &psk, &psk_len,
                                      &psk_identity, &psk_identity_len ) != 0 )
    {
        /* If we haven't offered a PSK, the server must not send
         * a PSK identity extension. */
        return( MBEDTLS_ERR_SSL_HANDSHAKE_FAILURE );
    }

    if( len != (size_t) 2 )
    {
        MBEDTLS_SSL_DEBUG_MSG( 1, ( "bad psk_identity extension in server hello message" ) );
        return( MBEDTLS_ERR_SSL_DECODE_ERROR );
    }

    selected_identity = ( (size_t) buf[0] << 8 ) | (size_t) buf[1];

    /* We have offered only one PSK, so the only valid choice
     * for the server is PSK index 0.
     *
     * This will change once we support multiple PSKs. */
    if( selected_identity > 0 )
    {
        MBEDTLS_SSL_DEBUG_MSG( 1, ( "Server's chosen PSK identity out of range" ) );

        if( ( ret = mbedtls_ssl_send_alert_message( ssl,
                        MBEDTLS_SSL_ALERT_LEVEL_FATAL,
                        MBEDTLS_SSL_ALERT_MSG_ILLEGAL_PARAMETER ) ) != 0 )
        {
            return( ret );
        }

        return( MBEDTLS_ERR_SSL_ILLEGAL_PARAMETER );
    }

    /* Set the chosen PSK
     *
     * TODO: We don't have to do this in case we offered 0-RTT and the
     *       server accepted it, because in this case we've already
     *       set the handshake PSK. */
    ret = mbedtls_ssl_set_hs_psk( ssl, psk, psk_len );
    if( ret != 0 )
    {
        MBEDTLS_SSL_DEBUG_RET( 1, "mbedtls_ssl_set_hs_psk", ret );
        return( ret );
    }

    ssl->handshake->extensions_present |= MBEDTLS_SSL_EXT_PRE_SHARED_KEY;
    return( 0 );
}

#endif

#if defined(MBEDTLS_ZERO_RTT)
/* Early Data Extension
*
* struct {} Empty;
*
* struct {
*   select (Handshake.msg_type) {
*     case new_session_ticket:   uint32 max_early_data_size;
*     case client_hello:         Empty;
*     case encrypted_extensions: Empty;
*   };
* } EarlyDataIndication;
*
* This function only handles the case of the EncryptedExtensions message.
*/
int ssl_parse_encrypted_extensions_early_data_ext( mbedtls_ssl_context *ssl,
                                                   const unsigned char *buf,
                                                   size_t len )
{
    if( ssl->handshake->early_data != MBEDTLS_SSL_EARLY_DATA_ON )
    {
        /* The server must not send the EarlyDataIndication if the
         * client hasn't indicated the use of 0-RTT. */
        return( MBEDTLS_ERR_SSL_ILLEGAL_PARAMETER );
    }

    if( len != 0 )
    {
        /* The message must be empty. */
        return( MBEDTLS_ERR_SSL_DECODE_ERROR );
    }

    /* Nothing to parse */
    ((void) buf);

    ssl->early_data_status = MBEDTLS_SSL_EARLY_DATA_ACCEPTED;
    return( 0 );
}

int mbedtls_ssl_get_early_data_status( mbedtls_ssl_context *ssl )
{
    if( ssl->state != MBEDTLS_SSL_HANDSHAKE_OVER )
        return( MBEDTLS_ERR_SSL_BAD_INPUT_DATA );

    if( ssl->conf->endpoint == MBEDTLS_SSL_IS_SERVER )
        return( MBEDTLS_ERR_SSL_BAD_INPUT_DATA );

    return( ssl->early_data_status );
}

int mbedtls_ssl_set_early_data( mbedtls_ssl_context *ssl,
                                const unsigned char *buffer, size_t len )
{
    if( buffer == NULL || len == 0 )
        return( MBEDTLS_ERR_SSL_BAD_INPUT_DATA );

    ssl->early_data_buf = buffer;
    ssl->early_data_len = len;
    return( 0 );
}
#endif /* MBEDTLS_ZERO_RTT */

#if ( defined(MBEDTLS_ECDH_C) || defined(MBEDTLS_ECDSA_C) )

/* TODO: Code for MBEDTLS_KEY_EXCHANGE_ECDHE_ECDSA_ENABLED missing */
/*

  ssl_parse_key_shares_ext() verifies whether the information in the extension
  is correct and stores the provided key shares.

*/

/* The ssl_parse_key_shares_ext() function is used
 *  by the client to parse a KeyShare extension in
 *  a ServerHello message.
 *
 *  The server only provides a single KeyShareEntry.
 */
static int ssl_read_public_ecdhe_share( mbedtls_ssl_context *ssl,
                                        const unsigned char *buf,
                                        size_t len )
{
    int ret = MBEDTLS_ERR_ERROR_CORRUPTION_DETECTED;

    ret = mbedtls_ecdh_read_tls_13_public( &ssl->handshake->ecdh_ctx,
                                           buf, len );
    if( ret != 0 )
    {
        MBEDTLS_SSL_DEBUG_RET( 1, ( "mbedtls_ecdh_read_tls_13_public" ), ret );
        return( ret );
    }

    if( check_ecdh_params( ssl ) != 0 )
    {
        MBEDTLS_SSL_DEBUG_MSG( 1, ( "check_ecdh_params() failed!" ) );
        return( MBEDTLS_ERR_SSL_HANDSHAKE_FAILURE );
    }

    return( 0 );
}

static int ssl_parse_key_shares_ext( mbedtls_ssl_context *ssl,
                                     const unsigned char *buf,
                                     size_t len )
{
    int ret = 0;
    uint16_t their_group;

    if( len < 2 )
        return( MBEDTLS_ERR_SSL_DECODE_ERROR );

    their_group = ((uint16_t) buf[0] << 8 ) | ((uint16_t) buf[1] );
    buf += 2;
    len -= 2;

    /* Check that chosen group matches the one we offered. */
    if( ssl->handshake->offered_group_id != their_group )
    {
        MBEDTLS_SSL_DEBUG_MSG( 1, ( "Invalid server key share, our group %u, their group %u",
                                    (unsigned) ssl->handshake->offered_group_id,
                                    (unsigned) their_group ) );
        return( MBEDTLS_ERR_SSL_ILLEGAL_PARAMETER );
    }

    if( mbedtls_ssl_tls13_named_group_is_ecdhe( their_group ) )
    {
        /* Complete ECDHE key agreement */
        ret = ssl_read_public_ecdhe_share( ssl, buf, len );
        if( ret != 0 )
            return( ret );
    }
    else if( 0 /* other KEMs? */ )
    {
        /* Do something */
    }
    else
        return( MBEDTLS_ERR_SSL_INTERNAL_ERROR );

    ssl->handshake->extensions_present |= MBEDTLS_SSL_EXT_KEY_SHARE;
    return( ret );
}
#endif /* MBEDTLS_ECDH_C || MBEDTLS_ECDSA_C */


#if defined(MBEDTLS_SSL_ALPN)
static int ssl_parse_alpn_ext( mbedtls_ssl_context *ssl,
                               const unsigned char *buf, size_t len )
{
    size_t list_len, name_len;
    const char **p;

    /* If we didn't send it, the server shouldn't send it */
    if( ssl->conf->alpn_list == NULL )
        return( MBEDTLS_ERR_SSL_ILLEGAL_PARAMETER );

    /*
     * opaque ProtocolName<1..2^8-1>;
     *
     * struct {
     *     ProtocolName protocol_name_list<2..2^16-1>
     * } ProtocolNameList;
     *
     * the "ProtocolNameList" MUST contain exactly one "ProtocolName"
     */

    /* Min length is 2 ( list_len ) + 1 ( name_len ) + 1 ( name ) */
    if( len < 4 )
        return( MBEDTLS_ERR_SSL_DECODE_ERROR );

    list_len = ( buf[0] << 8 ) | buf[1];
    if( list_len != len - 2 )
        return( MBEDTLS_ERR_SSL_DECODE_ERROR );

    name_len = buf[2];
    if( name_len != list_len - 1 )
        return( MBEDTLS_ERR_SSL_DECODE_ERROR );

    /* Check that the server chosen protocol was in our list and save it */
    for ( p = ssl->conf->alpn_list; *p != NULL; p++ )
    {
        if( name_len == strlen( *p ) &&
            memcmp( buf + 3, *p, name_len ) == 0 )
        {
            ssl->alpn_chosen = *p;
            return( 0 );
        }
    }

    return( MBEDTLS_ERR_SSL_HANDSHAKE_FAILURE );
}
#endif /* MBEDTLS_SSL_ALPN */

/*
 *
 * Handler for MBEDTLS_SSL_SERVER_HELLO
 *
 */

/*
 * Overview
 */

/* Main entry point; orchestrates the other functions */
static int ssl_tls1_3_process_server_hello( mbedtls_ssl_context *ssl );

/* Fetch and preprocess
 * Returns a negative value on failure, and otherwise
 * - SSL_SERVER_HELLO_COORDINATE_HELLO or
 * - SSL_SERVER_HELLO_COORDINATE_HRR
 * to indicate which message is expected and to be parsed next. */
#define SSL_SERVER_HELLO_COORDINATE_HELLO  0
#define SSL_SERVER_HELLO_COORDINATE_HRR 1

#if defined(MBEDTLS_SSL_USE_MPS)
static int ssl_server_hello_coordinate( mbedtls_ssl_context* ssl,
                                        mbedtls_mps_handshake_in *msg,
                                        unsigned char **buf,
                                        size_t *buflen );
#else
static int ssl_server_hello_coordinate( mbedtls_ssl_context* ssl,
                                        unsigned char **buf,
                                        size_t *buflen );
#endif

/* Parse ServerHello */
static int ssl_server_hello_parse( mbedtls_ssl_context* ssl,
                                   const unsigned char* buf,
                                   size_t buflen );

static int ssl_server_hello_postprocess( mbedtls_ssl_context* ssl );

static int ssl_hrr_parse( mbedtls_ssl_context* ssl,
                          const unsigned char* buf,
                          size_t buflen );

static int ssl_hrr_postprocess( mbedtls_ssl_context* ssl );

/*
 * Implementation
 */

static int ssl_tls1_3_process_server_hello( mbedtls_ssl_context *ssl )
{
    int ret = 0;
#if defined(MBEDTLS_SSL_USE_MPS)
    mbedtls_mps_handshake_in msg;
#endif
    unsigned char *buf;
    size_t buflen;

    MBEDTLS_SSL_DEBUG_MSG( 2, ( "=> parse server hello" ) );

    /* Coordination step
     * - Fetch record
     * - Make sure it's either a ServerHello or a HRR.
     * - Switch processing routine in case of HRR
     */

    ssl->major_ver = MBEDTLS_SSL_MAJOR_VERSION_3;
    ssl->handshake->extensions_present = MBEDTLS_SSL_EXT_NONE;

#if defined(MBEDTLS_SSL_USE_MPS)
    MBEDTLS_SSL_PROC_CHK_NEG( ssl_server_hello_coordinate( ssl, &msg,
                                                 &buf, &buflen ) );
#else /* MBEDTLS_SSL_USE_MPS */
    MBEDTLS_SSL_PROC_CHK_NEG( ssl_server_hello_coordinate( ssl,
                                                 &buf, &buflen ) );
#endif /* MBEDTLS_SSL_USE_MPS */

    /* Parsing step
     * We know what message to expect by now and call
     * the respective parsing function.
     */

    if( ret == SSL_SERVER_HELLO_COORDINATE_HELLO )
    {
        MBEDTLS_SSL_PROC_CHK( ssl_server_hello_parse( ssl, buf, buflen ) );

        mbedtls_ssl_tls13_add_hs_msg_to_checksum(
            ssl, MBEDTLS_SSL_HS_SERVER_HELLO, buf, buflen );

#if defined(MBEDTLS_SSL_USE_MPS)
        MBEDTLS_SSL_PROC_CHK( mbedtls_mps_reader_commit( msg.handle ) );
        MBEDTLS_SSL_PROC_CHK( mbedtls_mps_read_consume( &ssl->mps->l4  ) );
#endif /* MBEDTLS_SSL_USE_MPS */

        MBEDTLS_SSL_PROC_CHK( ssl_server_hello_postprocess( ssl ) );
    }
    else
    {
        MBEDTLS_SSL_PROC_CHK( ssl_hrr_parse( ssl, buf, buflen ) );
        MBEDTLS_SSL_PROC_CHK( mbedtls_ssl_reset_transcript_for_hrr( ssl ) );

        mbedtls_ssl_tls13_add_hs_msg_to_checksum(
            ssl, MBEDTLS_SSL_HS_SERVER_HELLO, buf, buflen );

#if defined(MBEDTLS_SSL_USE_MPS)
        MBEDTLS_SSL_PROC_CHK( mbedtls_mps_reader_commit( msg.handle ) );
        MBEDTLS_SSL_PROC_CHK( mbedtls_mps_read_consume( &ssl->mps->l4  ) );
#endif /* MBEDTLS_SSL_USE_MPS */

        MBEDTLS_SSL_PROC_CHK( ssl_hrr_postprocess( ssl ) );
    }


cleanup:

    MBEDTLS_SSL_DEBUG_MSG( 2, ( "<= parse server hello" ) );
    return( ret );
}

static int ssl_server_hello_is_hrr( unsigned const char *buf )
{
    const char magic_hrr_string[32] =
        { 0xCF, 0x21, 0xAD, 0x74, 0xE5, 0x9A, 0x61, 0x11,
          0xBE, 0x1D, 0x8C, 0x02, 0x1E, 0x65, 0xB8, 0x91,
          0xC2, 0xA2, 0x11, 0x16, 0x7A, 0xBB, 0x8C, 0x5E,
          0x07, 0x9E, 0x09, 0xE2, 0xC8, 0xA8, 0x33 ,0x9C };

    /* Check whether this message is a HelloRetryRequest ( HRR ) message.
     *
     * ServerHello and HRR are only distinguished by Random set to the
     * special value of the SHA-256 of "HelloRetryRequest".
     *
     * struct {
     * 	  ProtocolVersion legacy_version = 0x0303;
     *    Random random;
     *    opaque legacy_session_id_echo<0..32>;
     *    CipherSuite cipher_suite;
     *    uint8 legacy_compression_method = 0;
     *    Extension extensions<6..2 ^ 16 - 1>;
     * } ServerHello;
     *
     */

    if( memcmp( buf + 2, magic_hrr_string,
                sizeof( magic_hrr_string ) ) == 0 )
    {
        return( 1 );
    }

    return( 0 );
}


#if defined(MBEDTLS_SSL_USE_MPS)
static int ssl_server_hello_coordinate( mbedtls_ssl_context* ssl,
                                        mbedtls_mps_handshake_in *msg,
                                        unsigned char **buf,
                                        size_t *buflen )
{
    int ret = 0;
    unsigned char *peak;

    MBEDTLS_SSL_PROC_CHK_NEG( mbedtls_mps_read( &ssl->mps->l4 ) );

#if defined(MBEDTLS_SSL_TLS13_COMPATIBILITY_MODE)
    if( ret == MBEDTLS_MPS_MSG_CCS )
    {
        MBEDTLS_SSL_PROC_CHK( mbedtls_mps_read_consume( &ssl->mps->l4 ) );
        return( MBEDTLS_ERR_SSL_WANT_READ );
    }
#endif /* MBEDTLS_SSL_TLS13_COMPATIBILITY_MODE */

    if( ret != MBEDTLS_MPS_MSG_HS )
        return( MBEDTLS_ERR_SSL_UNEXPECTED_MESSAGE );

    MBEDTLS_SSL_PROC_CHK( mbedtls_mps_read_handshake( &ssl->mps->l4,
                                                      msg ) );

    if( msg->type != MBEDTLS_SSL_HS_SERVER_HELLO )
        return( MBEDTLS_ERR_SSL_UNEXPECTED_MESSAGE );

    ret = mbedtls_mps_reader_get( msg->handle,
                                  msg->length,
                                  &peak,
                                  NULL );

    if( ret == MBEDTLS_ERR_MPS_READER_OUT_OF_DATA )
    {
        MBEDTLS_SSL_PROC_CHK( mbedtls_mps_read_pause( &ssl->mps->l4 ) );
        ret = MBEDTLS_ERR_SSL_WANT_READ;
    }
    else
    {
        if( ssl_server_hello_is_hrr( peak ) )
        {
            MBEDTLS_SSL_DEBUG_MSG( 2, ( "received HelloRetryRequest message" ) );
            ret = SSL_SERVER_HELLO_COORDINATE_HRR;
        }
        else
        {
            ret = SSL_SERVER_HELLO_COORDINATE_HELLO;
        }

        *buf = peak;
        *buflen = msg->length;
    }

cleanup:

    return( ret );
}
#else /* MBEDTLS_SSL_USE_MPS */
static int ssl_server_hello_coordinate( mbedtls_ssl_context* ssl,
                                        unsigned char **buf,
                                        size_t *buflen )
{
    int ret;

    MBEDTLS_SSL_PROC_CHK( mbedtls_ssl_read_record( ssl, 0 ) );

    /* TBD: If we do an HRR, keep track of the number
     * of ClientHello's we sent, and fail if it
     * exceeds the configured threshold. */

    if( ( ssl->in_msgtype != MBEDTLS_SSL_MSG_HANDSHAKE ) ||
        ( ssl->in_msg[0] != MBEDTLS_SSL_HS_SERVER_HELLO ) )
    {
        MBEDTLS_SSL_DEBUG_MSG( 1, ( "unexpected message" ) );

        MBEDTLS_SSL_PEND_FATAL_ALERT( MBEDTLS_SSL_ALERT_MSG_UNEXPECTED_MESSAGE,
                                      MBEDTLS_ERR_SSL_UNEXPECTED_MESSAGE );
        return( MBEDTLS_ERR_SSL_UNEXPECTED_MESSAGE );
    }

    *buf = ssl->in_msg + 4;
    *buflen = ssl->in_hslen - 4;

    if( ssl_server_hello_is_hrr( ssl->in_msg + 4 ) )
    {
        MBEDTLS_SSL_DEBUG_MSG( 2, ( "received HelloRetryRequest message" ) );
        ret = SSL_SERVER_HELLO_COORDINATE_HRR;
    }
    else
    {
        ret = SSL_SERVER_HELLO_COORDINATE_HELLO;
    }

cleanup:

    return( ret );
}
#endif /* MBEDTLS_SSL_USE_MPS */

static int ssl_server_hello_session_id_check( mbedtls_ssl_context* ssl,
                                              const unsigned char** buf,
                                              const unsigned char* end )
{
    size_t buflen = (size_t)( end - *buf );
    size_t recv_id_len;

    if( buflen == 0 )
        return( 1 );

    recv_id_len = **buf;
    *buf   += 1; /* skip session id length */
    buflen -= 1;

    /* legacy_session_id_echo */
    if( ssl->session_negotiate->id_len != recv_id_len )
    {
        MBEDTLS_SSL_DEBUG_MSG( 1, ( "Mismatch of session id length" ) );
        return( 1 );
    }

    if( buflen < recv_id_len )
        return( 1 );

    if( memcmp( ssl->session_negotiate->id, *buf,
                ssl->session_negotiate->id_len ) != 0 )
    {
        MBEDTLS_SSL_DEBUG_MSG( 1, ( "Unexpected legacy_session_id_echo" ) );
        MBEDTLS_SSL_DEBUG_BUF( 3, "Expected Session ID",
                               ssl->session_negotiate->id,
                               ssl->session_negotiate->id_len );
        MBEDTLS_SSL_DEBUG_BUF( 3, "Received Session ID", *buf,
                               ssl->session_negotiate->id_len );
        return( 1 );
    }

    *buf   += recv_id_len;
    buflen -= recv_id_len;

    MBEDTLS_SSL_DEBUG_BUF( 3, "Session ID",
                           ssl->session_negotiate->id,
                           ssl->session_negotiate->id_len );
    return( 0 );
}

static int ssl_server_hello_parse( mbedtls_ssl_context* ssl,
                                   const unsigned char* buf,
                                   size_t buflen )
{

    int ret; /* return value */
    int i; /* scratch value */
    const unsigned char* msg_end = buf + buflen; /* pointer to the end of the buffer for length checks */

    size_t ext_len; /* stores length of all extensions */
    unsigned int ext_id; /* id of an extension */
    const unsigned char* ext; /* pointer to an individual extension */
    unsigned int ext_size; /* size of an individual extension */

    const mbedtls_ssl_ciphersuite_t* suite_info; /* pointer to ciphersuite */

    /* Check for minimal length */
    /* struct {
     *    ProtocolVersion legacy_version = 0x0303;
     *    Random random;
     *    opaque legacy_session_id_echo<0..32>;
     *    CipherSuite cipher_suite;
     *    uint8 legacy_compression_method = 0;
     *    Extension extensions<6..2 ^ 16 - 1>;
     * } ServerHello;
     *
     *
     * 38 = 32 ( random bytes ) + 2 ( ciphersuite ) + 2 ( version ) +
     *       1 ( legacy_compression_method ) + 1 ( minimum for legacy_session_id_echo )
     */
    if( buflen < 38 )
    {
        MBEDTLS_SSL_DEBUG_MSG( 1, ( "bad server hello message - min size not reached" ) );
        MBEDTLS_SSL_PEND_FATAL_ALERT( MBEDTLS_SSL_ALERT_MSG_DECODE_ERROR,
                                      MBEDTLS_ERR_SSL_DECODE_ERROR );
        return( MBEDTLS_ERR_SSL_DECODE_ERROR );
    }

    MBEDTLS_SSL_DEBUG_BUF( 4, "server hello", buf, buflen );

    MBEDTLS_SSL_DEBUG_BUF( 3, "server hello, version", buf + 0, 2 );
    mbedtls_ssl_read_version( &ssl->major_ver, &ssl->minor_ver,
                              ssl->conf->transport, buf + 0 );

    /* The version field in the ServerHello must contain 0x303 */
    if( buf[0] != 0x03 || buf[1] != 0x03 )
    {
        MBEDTLS_SSL_DEBUG_MSG( 1, ( "Unsupported version of TLS." ) );
        MBEDTLS_SSL_PEND_FATAL_ALERT( MBEDTLS_SSL_ALERT_MSG_PROTOCOL_VERSION,
                                      MBEDTLS_ERR_SSL_BAD_PROTOCOL_VERSION );
        return( MBEDTLS_ERR_SSL_BAD_PROTOCOL_VERSION );
    }

    /* skip version */
    buf += 2;

    /* Internally we use the correct 1.3 version */
    ssl->major_ver = 0x03;
    ssl->minor_ver = 0x04;

    /* store server-provided random values */
    memcpy( ssl->handshake->randbytes + 32, buf, 32 );
    MBEDTLS_SSL_DEBUG_BUF( 3, "server hello, random bytes", buf + 2, 32 );

    /* skip random bytes */
    buf += 32;

    if( ssl_server_hello_session_id_check( ssl, &buf, msg_end ) != 0 )
    {
        MBEDTLS_SSL_PEND_FATAL_ALERT( MBEDTLS_SSL_ALERT_MSG_ILLEGAL_PARAMETER,
                                      MBEDTLS_ERR_SSL_ILLEGAL_PARAMETER );
        return( MBEDTLS_ERR_SSL_ILLEGAL_PARAMETER );
    }

    /* read server-selected ciphersuite, which follows random bytes */
    i = ( buf[0] << 8 ) | buf[1];

    /* skip ciphersuite */
    buf += 2;

    /* TBD: Check whether we have offered this ciphersuite */
    /* Via the force_ciphersuite version we may have instructed the client */
    /* to use a difference ciphersuite. */

    /* Configure ciphersuites */
    ssl->handshake->ciphersuite_info = mbedtls_ssl_ciphersuite_from_id( i );

    if( ssl->handshake->ciphersuite_info == NULL )
    {
        MBEDTLS_SSL_DEBUG_MSG( 1, ( "ciphersuite info for %04x not found", i ) );
        MBEDTLS_SSL_PEND_FATAL_ALERT( MBEDTLS_SSL_ALERT_MSG_INTERNAL_ERROR,
                                      MBEDTLS_ERR_SSL_BAD_INPUT_DATA );
        return( MBEDTLS_ERR_SSL_BAD_INPUT_DATA );
    }

    mbedtls_ssl_optimize_checksum( ssl, ssl->handshake->ciphersuite_info );

    ssl->session_negotiate->ciphersuite = i;

    suite_info = mbedtls_ssl_ciphersuite_from_id( ssl->session_negotiate->ciphersuite );
    if( suite_info == NULL )
    {
        MBEDTLS_SSL_DEBUG_MSG( 1, ( "bad server hello message" ) );
        MBEDTLS_SSL_PEND_FATAL_ALERT( MBEDTLS_SSL_ALERT_MSG_HANDSHAKE_FAILURE,
                                      MBEDTLS_ERR_SSL_HANDSHAKE_FAILURE );
        return( MBEDTLS_ERR_SSL_HANDSHAKE_FAILURE );
    }

    MBEDTLS_SSL_DEBUG_MSG( 3, ( "server hello, chosen ciphersuite: ( %04x ) - %s", i, suite_info->name ) );

#if defined(MBEDTLS_HAVE_TIME)
    ssl->session_negotiate->start = time( NULL );
#endif /* MBEDTLS_HAVE_TIME */

    i = 0;
    while ( 1 )
    {
        if( ssl->conf->ciphersuite_list[i] == 0 )
        {
            MBEDTLS_SSL_DEBUG_MSG( 1, ( "bad server hello message" ) );
            MBEDTLS_SSL_PEND_FATAL_ALERT( MBEDTLS_SSL_ALERT_MSG_HANDSHAKE_FAILURE,
                                          MBEDTLS_ERR_SSL_HANDSHAKE_FAILURE );
            return( MBEDTLS_ERR_SSL_HANDSHAKE_FAILURE );
        }

        if( ssl->conf->ciphersuite_list[i++] ==
            ssl->session_negotiate->ciphersuite )
        {
            break;
        }
    }

    /* Ensure that compression method is set to zero */
    if( buf[0] != 0 )
    {
        MBEDTLS_SSL_DEBUG_MSG( 1, ( "bad server hello message" ) );
        MBEDTLS_SSL_PEND_FATAL_ALERT( MBEDTLS_SSL_ALERT_MSG_ILLEGAL_PARAMETER,
                                      MBEDTLS_ERR_SSL_ILLEGAL_PARAMETER );
        return( MBEDTLS_ERR_SSL_ILLEGAL_PARAMETER );
    }

    /* skip compression */
    buf++;

    /* Are we reading beyond the message buffer? */
    if( ( buf + 2 ) > msg_end )
    {
        MBEDTLS_SSL_DEBUG_MSG( 1, ( "bad server hello message" ) );
        MBEDTLS_SSL_PEND_FATAL_ALERT( MBEDTLS_SSL_ALERT_MSG_DECODE_ERROR,
                                      MBEDTLS_ERR_SSL_DECODE_ERROR );
        return( MBEDTLS_ERR_SSL_DECODE_ERROR );
    }

    ext_len = ( ( buf[0] << 8 ) | ( buf[1] ) );
    buf += 2; /* skip extension length */

    /* Are we reading beyond the message buffer? */
    if( ( buf + ext_len ) > msg_end )
    {
        MBEDTLS_SSL_DEBUG_MSG( 1, ( "bad server hello message" ) );
        MBEDTLS_SSL_PEND_FATAL_ALERT( MBEDTLS_SSL_ALERT_MSG_DECODE_ERROR,
                                      MBEDTLS_ERR_SSL_DECODE_ERROR );
        return( MBEDTLS_ERR_SSL_DECODE_ERROR );
    }

    ext = buf;

    MBEDTLS_SSL_DEBUG_MSG( 3, ( "server hello, total extension length: %" MBEDTLS_PRINTF_SIZET , ext_len ) );

    MBEDTLS_SSL_DEBUG_BUF( 3, "server hello extensions", ext, ext_len );

    while ( ext_len )
    {
        ext_id = ( ( ext[0] << 8 ) | ( ext[1] ) );
        ext_size = ( ( ext[2] << 8 ) | ( ext[3] ) );

        if( ext_size + 4 > ext_len )
        {
            MBEDTLS_SSL_DEBUG_MSG( 1, ( "bad server hello message" ) );
            MBEDTLS_SSL_PEND_FATAL_ALERT( MBEDTLS_SSL_ALERT_MSG_DECODE_ERROR,
                                          MBEDTLS_ERR_SSL_DECODE_ERROR );
            return( MBEDTLS_ERR_SSL_DECODE_ERROR );
        }

        switch( ext_id )
        {
            case MBEDTLS_TLS_EXT_SUPPORTED_VERSIONS:
                MBEDTLS_SSL_DEBUG_MSG( 3, ( "found supported_versions extension" ) );

                ret = ssl_parse_supported_version_ext( ssl, ext + 4, ext_size );
                if( ret != 0 )
                    return( ret );
                break;

#if defined(MBEDTLS_KEY_EXCHANGE_PSK_ENABLED)
            case MBEDTLS_TLS_EXT_PRE_SHARED_KEY:
                MBEDTLS_SSL_DEBUG_MSG( 3, ( "found pre_shared_key extension" ) );
                if( ( ret = ssl_parse_server_psk_identity_ext( ssl, ext + 4, (size_t)ext_size ) ) != 0 )
                {
                    MBEDTLS_SSL_DEBUG_RET( 1, ( "ssl_parse_server_psk_identity_ext" ), ret );
                    return( ret );
                }
                break;
#endif /* MBEDTLS_KEY_EXCHANGE_PSK_ENABLED */

#if defined(MBEDTLS_ECDH_C) || defined(MBEDTLS_ECDSA_C)
            case MBEDTLS_TLS_EXT_KEY_SHARE:
                MBEDTLS_SSL_DEBUG_MSG( 3, ( "found key_shares extension" ) );

                if( ( ret = ssl_parse_key_shares_ext( ssl, ext + 4, (size_t)ext_size ) ) != 0 )
                {
                    MBEDTLS_SSL_DEBUG_RET( 1, "ssl_parse_key_shares_ext", ret );
                    return( ret );
                }
                break;
#endif /* MBEDTLS_ECDH_C || MBEDTLS_ECDSA_C */

            default:
                MBEDTLS_SSL_DEBUG_MSG( 3, ( "unknown extension found: %d ( ignoring )", ext_id ) );
        }

        ext_len -= 4 + ext_size;
        ext += 4 + ext_size;

        if( ext_len > 0 && ext_len < 4 )
        {
            MBEDTLS_SSL_DEBUG_MSG( 1, ( "bad server hello message" ) );
            return( MBEDTLS_ERR_SSL_DECODE_ERROR );
        }
    }

    return( 0 );
}


static int ssl_server_hello_postprocess( mbedtls_ssl_context* ssl )
{
    int ret;
    mbedtls_ssl_key_set traffic_keys;
    mbedtls_ssl_transform *transform_handshake;

    /* We need to set the key exchange algorithm based on the
     * following rules:
     *
     *   1 ) IF PRE_SHARED_KEY extension was received
     *      THEN set MBEDTLS_KEY_EXCHANGE_PSK
     *   2 ) IF PRE_SHARED_KEY extension && KEY_SHARE was received
     *      THEN set MBEDTLS_KEY_EXCHANGE_ECDHE_PSK
     *   3 ) IF KEY_SHARE extension was received && SIG_ALG extension received
     *      THEN set MBEDTLS_KEY_EXCHANGE_ECDHE_ECDSA
     *   ELSE unknown key exchange mechanism.
     */

    if( ssl->handshake->extensions_present & MBEDTLS_SSL_EXT_PRE_SHARED_KEY )
    {
        if( ssl->handshake->extensions_present & MBEDTLS_SSL_EXT_KEY_SHARE )
            ssl->handshake->key_exchange = MBEDTLS_SSL_TLS13_KEY_EXCHANGE_MODE_PSK_EPHEMERAL;
        else
            ssl->handshake->key_exchange = MBEDTLS_SSL_TLS13_KEY_EXCHANGE_MODE_PSK;
    }
    else if( ssl->handshake->extensions_present & MBEDTLS_SSL_EXT_KEY_SHARE )
        ssl->handshake->key_exchange = MBEDTLS_SSL_TLS13_KEY_EXCHANGE_MODE_EPHEMERAL;
    else
    {
        MBEDTLS_SSL_DEBUG_MSG( 1, ( "Unknown key exchange." ) );
        return( MBEDTLS_ERR_SSL_HANDSHAKE_FAILURE );
    }

    /* Start the TLS 1.3 key schedule: Set the PSK and derive early secret.
     *
     * TODO: We don't have to do this in case we offered 0-RTT and the
     *       server accepted it. In this case, we could skip generating
     *       the early secret. */

    ret = mbedtls_ssl_tls1_3_key_schedule_stage_early_data( ssl );
    if( ret != 0 )
    {
        MBEDTLS_SSL_DEBUG_RET( 1, "mbedtls_ssl_tls1_3_key_schedule_stage_early_data",
                               ret );
        return( ret );
    }

    /* Compute handshake secret */
    ret = mbedtls_ssl_tls1_3_key_schedule_stage_handshake( ssl );
    if( ret != 0 )
    {
        MBEDTLS_SSL_DEBUG_RET( 1, "mbedtls_ssl_tls1_3_derive_master_secret", ret );
        return( ret );
    }

    /* Next evolution in key schedule: Establish handshake secret and
     * key material. */
    ret = mbedtls_ssl_tls1_3_generate_handshake_keys( ssl, &traffic_keys );
    if( ret != 0 )
    {
        MBEDTLS_SSL_DEBUG_RET( 1,
                "mbedtls_ssl_tls1_3_generate_handshake_keys", ret );
        return( ret );
    }

    transform_handshake =
        mbedtls_calloc( 1, sizeof( mbedtls_ssl_transform ) );
    if( transform_handshake == NULL )
        return( MBEDTLS_ERR_SSL_ALLOC_FAILED );

    ret = mbedtls_ssl_tls13_populate_transform(
                              transform_handshake,
                              ssl->conf->endpoint,
                              ssl->session_negotiate->ciphersuite,
                              &traffic_keys,
                              ssl );
    if( ret != 0 )
    {
        MBEDTLS_SSL_DEBUG_RET( 1, "mbedtls_ssl_tls13_populate_transform", ret );
        return( ret );
    }

#if !defined(MBEDTLS_SSL_USE_MPS)
    ssl->handshake->transform_handshake = transform_handshake;
    mbedtls_ssl_set_inbound_transform( ssl, ssl->handshake->transform_handshake );
#else /* MBEDTLS_SSL_USE_MPS */
    ret = mbedtls_mps_add_key_material( &ssl->mps->l4,
                                        transform_handshake,
                                        &ssl->handshake->epoch_handshake );
    if( ret != 0 )
        return( ret );

    ret = mbedtls_mps_set_incoming_keys( &ssl->mps->l4,
                                         ssl->handshake->epoch_handshake );
    if( ret != 0 )
        return( ret );
#endif /* MBEDTLS_SSL_USE_MPS */

    MBEDTLS_SSL_DEBUG_MSG( 1, ( "Switch to handshake keys for inbound traffic" ) );
    ssl->session_in = ssl->session_negotiate;

    /*
     * State machine update
     */
    mbedtls_ssl_handshake_set_state( ssl, MBEDTLS_SSL_ENCRYPTED_EXTENSIONS );

    mbedtls_platform_zeroize( &traffic_keys, sizeof( traffic_keys ) );
    return( 0 );
}


static int ssl_hrr_parse( mbedtls_ssl_context* ssl,
                          const unsigned char* buf, size_t buflen )
{
    int ret; /* return value */
    int i; /* scratch value */
    const unsigned char* msg_end = buf + buflen; /* pointer to the end of the buffer for length checks */

    size_t ext_len; /* stores length of all extensions */
    unsigned int ext_id; /* id of an extension */
    const unsigned char* ext; /* pointer to an individual extension */
    unsigned int ext_size; /* size of an individual extension */

    const mbedtls_ssl_ciphersuite_t* suite_info; /* pointer to ciphersuite */

#if defined(MBEDTLS_SSL_COOKIE_C)
    size_t cookie_len;
    unsigned char *cookie;
#endif /* MBEDTLS_SSL_COOKIE_C */

    /* Check for minimal length */
    /* struct {
     * 	  ProtocolVersion legacy_version = 0x0303;
     *    Random random;
     *    opaque legacy_session_id_echo<0..32>;
     *    CipherSuite cipher_suite;
     *    uint8 legacy_compression_method = 0;
     *    Extension extensions<6..2 ^ 16 - 1>;
     * } ServerHello;
     *
     *
     * 38 = 32 ( random bytes ) + 2 ( ciphersuite ) + 2 ( version ) +
     *       1 ( legacy_compression_method ) + 1 ( minimum for legacy_session_id_echo )
     */
    if( buflen < 38 )
    {
        MBEDTLS_SSL_DEBUG_MSG( 1, ( "bad hello retry request message - min size not reached" ) );
        MBEDTLS_SSL_PEND_FATAL_ALERT( MBEDTLS_SSL_ALERT_MSG_DECODE_ERROR,
                                      MBEDTLS_ERR_SSL_DECODE_ERROR );
        return( MBEDTLS_ERR_SSL_DECODE_ERROR );
    }

    MBEDTLS_SSL_DEBUG_BUF( 4, "hello retry request", buf, buflen );

    MBEDTLS_SSL_DEBUG_BUF( 3, "hello retry request, version", buf + 0, 2 );
    mbedtls_ssl_read_version( &ssl->major_ver, &ssl->minor_ver,
                              ssl->conf->transport, buf + 0 );

    /* The version field must contain 0x303 */
    if( buf[0] != 0x03 || buf[1] != 0x03 )
    {
        MBEDTLS_SSL_DEBUG_MSG( 1, ( "Unsupported version of TLS." ) );
        MBEDTLS_SSL_PEND_FATAL_ALERT( MBEDTLS_SSL_ALERT_MSG_PROTOCOL_VERSION,
                                      MBEDTLS_ERR_SSL_BAD_PROTOCOL_VERSION );
        return( MBEDTLS_ERR_SSL_BAD_PROTOCOL_VERSION );
    }

    /* skip version */
    buf += 2;

    /* Internally we use the correct 1.3 version */
    ssl->major_ver = 0x03;
    ssl->minor_ver = 0x04;

    /* store server-provided random values */
    memcpy( ssl->handshake->randbytes + 32, buf, 32 );
    MBEDTLS_SSL_DEBUG_BUF( 3, "hello retry request, random bytes", buf + 2, 32 );

    /* skip random bytes */
    buf += 32;

    if( ssl_server_hello_session_id_check( ssl, &buf, msg_end ) != 0 )
    {
        MBEDTLS_SSL_PEND_FATAL_ALERT( MBEDTLS_SSL_ALERT_MSG_HANDSHAKE_FAILURE,
                                      MBEDTLS_ERR_SSL_HANDSHAKE_FAILURE );
        return( MBEDTLS_ERR_SSL_HANDSHAKE_FAILURE );
    }

    /* read server-selected ciphersuite, which follows random bytes */
    i = ( buf[0] << 8 ) | buf[1];

    /* skip ciphersuite */
    buf += 2;

    /* TBD: Check whether we have offered this ciphersuite */
    /* Via the force_ciphersuite version we may have instructed the client */
    /* to use a difference ciphersuite. */

    /* Configure ciphersuites */
    ssl->handshake->ciphersuite_info = mbedtls_ssl_ciphersuite_from_id( i );

    if( ssl->handshake->ciphersuite_info == NULL )
    {
        MBEDTLS_SSL_DEBUG_MSG( 1, ( "ciphersuite info for %04x not found", i ) );
        MBEDTLS_SSL_PEND_FATAL_ALERT( MBEDTLS_SSL_ALERT_MSG_INTERNAL_ERROR,
                                      MBEDTLS_ERR_SSL_BAD_INPUT_DATA );
        return( MBEDTLS_ERR_SSL_BAD_INPUT_DATA );
    }

    mbedtls_ssl_optimize_checksum( ssl, ssl->handshake->ciphersuite_info );

    ssl->session_negotiate->ciphersuite = i;

    suite_info = mbedtls_ssl_ciphersuite_from_id( ssl->session_negotiate->ciphersuite );
    if( suite_info == NULL )
    {
        MBEDTLS_SSL_DEBUG_MSG( 1, ( "bad hello retry request message" ) );
        MBEDTLS_SSL_PEND_FATAL_ALERT( MBEDTLS_SSL_ALERT_MSG_HANDSHAKE_FAILURE,
                                      MBEDTLS_ERR_SSL_HANDSHAKE_FAILURE );
        return( MBEDTLS_ERR_SSL_HANDSHAKE_FAILURE );
    }

    MBEDTLS_SSL_DEBUG_MSG( 3, ( "hello retry request, chosen ciphersuite: ( %04x ) - %s", i, suite_info->name ) );

#if defined(MBEDTLS_HAVE_TIME)
    ssl->session_negotiate->start = time( NULL );
#endif /* MBEDTLS_HAVE_TIME */

    i = 0;
    while ( 1 )
    {
        if( ssl->conf->ciphersuite_list[i] == 0 )
        {
            MBEDTLS_SSL_DEBUG_MSG( 1, ( "bad hello retry request message" ) );
            MBEDTLS_SSL_PEND_FATAL_ALERT( MBEDTLS_SSL_ALERT_MSG_HANDSHAKE_FAILURE,
                                          MBEDTLS_ERR_SSL_HANDSHAKE_FAILURE );
            return( MBEDTLS_ERR_SSL_HANDSHAKE_FAILURE );
        }

        if( ssl->conf->ciphersuite_list[i++] ==
            ssl->session_negotiate->ciphersuite )
        {
            break;
        }
    }

    /* Ensure that compression method is set to zero */
    if( buf[0] != 0 )
    {
        MBEDTLS_SSL_DEBUG_MSG( 1, ( "bad hello retry request message" ) );
        MBEDTLS_SSL_PEND_FATAL_ALERT( MBEDTLS_SSL_ALERT_MSG_ILLEGAL_PARAMETER,
                                      MBEDTLS_ERR_SSL_ILLEGAL_PARAMETER );
        return( MBEDTLS_ERR_SSL_ILLEGAL_PARAMETER );
    }

    /* skip compression */
    buf++;

    /* Are we reading beyond the message buffer? */
    if( ( buf + 2 ) > msg_end )
    {
        MBEDTLS_SSL_DEBUG_MSG( 1, ( "bad hello retry request message" ) );
        MBEDTLS_SSL_PEND_FATAL_ALERT( MBEDTLS_SSL_ALERT_MSG_DECODE_ERROR,
                                      MBEDTLS_ERR_SSL_DECODE_ERROR );
        return( MBEDTLS_ERR_SSL_DECODE_ERROR );
    }

    ext_len = ( ( buf[0] << 8 ) | ( buf[1] ) );
    buf += 2; /* skip extension length */

    /* Are we reading beyond the message buffer? */
    if( ( buf + ext_len ) > msg_end )
    {
        MBEDTLS_SSL_DEBUG_MSG( 1, ( "bad hello retry request message" ) );
        MBEDTLS_SSL_PEND_FATAL_ALERT( MBEDTLS_SSL_ALERT_MSG_DECODE_ERROR,
                                      MBEDTLS_ERR_SSL_DECODE_ERROR );
        return( MBEDTLS_ERR_SSL_DECODE_ERROR );
    }

    ext = buf;

    MBEDTLS_SSL_DEBUG_MSG( 3, ( "hello retry request, total extension length: %" MBEDTLS_PRINTF_SIZET , ext_len ) );

    MBEDTLS_SSL_DEBUG_BUF( 3, "extensions", ext, ext_len );

    while ( ext_len )
    {
        ext_id = ( ( ext[0] << 8 ) | ( ext[1] ) );
        ext_size = ( ( ext[2] << 8 ) | ( ext[3] ) );

        if( ext_size + 4 > ext_len )
        {
            MBEDTLS_SSL_DEBUG_MSG( 1, ( "bad hello retry request message" ) );
            MBEDTLS_SSL_PEND_FATAL_ALERT( MBEDTLS_SSL_ALERT_MSG_DECODE_ERROR,
                                          MBEDTLS_ERR_SSL_DECODE_ERROR );
            return( MBEDTLS_ERR_SSL_DECODE_ERROR );
        }

        switch( ext_id )
        {
#if defined(MBEDTLS_SSL_COOKIE_C)
            case MBEDTLS_TLS_EXT_COOKIE:

                /* Retrieve length field of cookie */
                if( ext_size >= 2 )
                {
                    cookie = (unsigned char *) ( ext + 4 );
                    cookie_len = ( cookie[0] << 8 ) | cookie[1];
                    cookie += 2;
                }
                else
                {
                    MBEDTLS_SSL_DEBUG_MSG( 1, ( "bad HRR message - cookie length mismatch" ) );
                    return( MBEDTLS_ERR_SSL_DECODE_ERROR );
                }

                if( ( cookie_len + 2 ) != ext_size )
                {
                    MBEDTLS_SSL_DEBUG_MSG( 1, ( "bad HRR message - cookie length mismatch" ) );
                    return( MBEDTLS_ERR_SSL_DECODE_ERROR );
                }

                MBEDTLS_SSL_DEBUG_BUF( 3, "cookie extension", cookie, cookie_len );

                mbedtls_free( ssl->handshake->verify_cookie );

                ssl->handshake->verify_cookie = mbedtls_calloc( 1, cookie_len );
                if( ssl->handshake->verify_cookie == NULL )
                {
                    MBEDTLS_SSL_DEBUG_MSG( 1, ( "alloc failed ( %" MBEDTLS_PRINTF_SIZET " bytes )", cookie_len ) );
                    return( MBEDTLS_ERR_SSL_ALLOC_FAILED );
                }

                memcpy( ssl->handshake->verify_cookie, cookie, cookie_len );
                ssl->handshake->verify_cookie_len = (unsigned char) cookie_len;
                break;
#endif /* MBEDTLS_SSL_COOKIE_C */

            case MBEDTLS_TLS_EXT_SUPPORTED_VERSIONS:
                MBEDTLS_SSL_DEBUG_MSG( 3, ( "found supported_versions extension" ) );

                ret = ssl_parse_supported_version_ext( ssl, ext + 4, ext_size );
                if( ret != 0 )
                    return( ret );
                break;

#if defined(MBEDTLS_ECDH_C) || defined(MBEDTLS_ECDSA_C)
            case MBEDTLS_TLS_EXT_KEY_SHARE:
            {
                /* Variables for parsing the key_share */
                const mbedtls_ecp_group_id* grp_id;
                const mbedtls_ecp_curve_info *curve_info = NULL;
                int tls_id;
                int found = 0;

                MBEDTLS_SSL_DEBUG_BUF( 3, "key_share extension", ext + 4, ext_size );

                /* Read selected_group */
                tls_id = ( ( ext[4] << 8 ) | ( ext[5] ) );
                MBEDTLS_SSL_DEBUG_MSG( 3, ( "selected_group ( %d )", tls_id ) );

                /* Upon receipt of this extension in a HelloRetryRequest, the client
                 * MUST first verify that the selected_group field corresponds to a
                 * group which was provided in the "supported_groups" extension in the
                 * original ClientHello.
                 * The supported_group was based on the info in ssl->conf->curve_list.
                 *
                 * If the server provided a key share that was not sent in the ClientHello
                 * then the client MUST abort the handshake with an "illegal_parameter" alert. */
                for( grp_id = ssl->conf->curve_list; *grp_id != MBEDTLS_ECP_DP_NONE; grp_id++ )
                {
                    curve_info = mbedtls_ecp_curve_info_from_grp_id( *grp_id );
                    if( curve_info == NULL || curve_info->tls_id != tls_id )
                        continue;

                    /* We found a match */
                    found = 1;
                    break;
                }

                /* Client MUST verify that the selected_group field does not
                 * correspond to a group which was provided in the "key_share"
                 * extension in the original ClientHello. If the server sent an
                 * HRR message with a key share already provided in the
                 * ClientHello then the client MUST abort the handshake with
                 * an "illegal_parameter" alert. */
                if( found == 0 || tls_id == ssl->handshake->offered_group_id )
                {
                    MBEDTLS_SSL_DEBUG_MSG( 1, ( "Invalid key share in HRR" ) );
                    MBEDTLS_SSL_PEND_FATAL_ALERT( MBEDTLS_SSL_ALERT_MSG_ILLEGAL_PARAMETER,
                                                  MBEDTLS_ERR_SSL_ILLEGAL_PARAMETER );
                    return( MBEDTLS_ERR_SSL_ILLEGAL_PARAMETER );
                }

                /* Remember server's preference for next ClientHello */
                ssl->handshake->offered_group_id = tls_id;
                break;
            }

#endif /* MBEDTLS_ECDH_C || MBEDTLS_ECDSA_C */
            default:
                MBEDTLS_SSL_DEBUG_MSG( 3, ( "unknown extension found: %d ( ignoring )", ext_id ) );
        }

        /* Jump to next extension */
        ext_len -= 4 + ext_size;
        ext += 4 + ext_size;

        if( ext_len > 0 && ext_len < 4 )
        {
            MBEDTLS_SSL_DEBUG_MSG( 1, ( "bad hello retry request message" ) );
            return( MBEDTLS_ERR_SSL_DECODE_ERROR );
        }

    }

    return( 0 );
}

static int ssl_hrr_postprocess( mbedtls_ssl_context* ssl )
{
    int ret = MBEDTLS_ERR_ERROR_CORRUPTION_DETECTED;

    if( ssl->handshake->hello_retry_requests_received > 0 )
    {
        MBEDTLS_SSL_DEBUG_MSG( 1, ( "Multiple HRRs received" ) );
        MBEDTLS_SSL_PEND_FATAL_ALERT( MBEDTLS_SSL_ALERT_LEVEL_FATAL,
                                      MBEDTLS_SSL_ALERT_MSG_HANDSHAKE_FAILURE );
        return( MBEDTLS_ERR_SSL_HANDSHAKE_FAILURE );
    }

    ssl->handshake->hello_retry_requests_received++;

#if defined(MBEDTLS_SSL_TLS13_COMPATIBILITY_MODE)
    /* If not offering early data, the client sends a dummy CCS record
     * immediately before its second flight. This may either be before
     * its second ClientHello or before its encrypted handshake flight. */
    mbedtls_ssl_handshake_set_state( ssl, MBEDTLS_SSL_CLIENT_CCS_BEFORE_2ND_CLIENT_HELLO );
#else
    mbedtls_ssl_handshake_set_state( ssl, MBEDTLS_SSL_CLIENT_HELLO );
#endif /* MBEDTLS_SSL_TLS13_COMPATIBILITY_MODE */

    mbedtls_ssl_session_reset_msg_layer( ssl, 0 );

    /* Reset everything that's going to be re-generated in the new ClientHello.
     *
     * Currently, we're always resetting the key share, even if the server
     * was fine with it. Once we have separated key share generation from
     * key share writing, we can confine this to the case where the server
     * requested a different share. */
    ret = ssl_reset_key_share( ssl );
    if( ret != 0 )
        return( ret );

    return( 0 );
}

/*
 *
 * Handler for MBEDTLS_SSL_ENCRYPTED_EXTENSIONS
 *
 * The EncryptedExtensions message contains any extensions which
 * should be protected, i.e., any which are not needed to establish
 * the cryptographic context.
 */

/*
 * Overview
 */

/* Main entry point; orchestrates the other functions */
static int ssl_tls1_3_process_encrypted_extensions( mbedtls_ssl_context *ssl );

static int ssl_encrypted_extensions_parse( mbedtls_ssl_context* ssl,
                                           const unsigned char* buf,
                                           size_t buflen );
static int ssl_encrypted_extensions_postprocess( mbedtls_ssl_context* ssl );

static int ssl_tls1_3_process_encrypted_extensions( mbedtls_ssl_context *ssl )
{
    int ret;
    unsigned char *buf;
    size_t buflen;

    MBEDTLS_SSL_DEBUG_MSG( 2, ( "=> parse encrypted extensions" ) );

    MBEDTLS_SSL_PROC_CHK( mbedtls_ssl_fetch_handshake_msg( ssl,
                                             MBEDTLS_SSL_HS_ENCRYPTED_EXTENSION,
                                             &buf, &buflen ) );

    /* Process the message contents */
    MBEDTLS_SSL_PROC_CHK( ssl_encrypted_extensions_parse( ssl, buf, buflen ) );

    mbedtls_ssl_tls13_add_hs_msg_to_checksum(
        ssl, MBEDTLS_SSL_HS_ENCRYPTED_EXTENSION, buf, buflen );
#if defined(MBEDTLS_SSL_USE_MPS)
    MBEDTLS_SSL_PROC_CHK( mbedtls_ssl_mps_hs_consume_full_hs_msg( ssl ) );
#endif /* MBEDTLS_SSL_USE_MPS */

    MBEDTLS_SSL_PROC_CHK( ssl_encrypted_extensions_postprocess( ssl ) );

cleanup:

    MBEDTLS_SSL_DEBUG_MSG( 2, ( "<= parse encrypted extensions" ) );
    return( ret );

}

static int ssl_encrypted_extensions_parse( mbedtls_ssl_context* ssl,
                                           const unsigned char* buf,
                                           size_t buflen )
{
    int ret = 0;
    size_t ext_len;
    const unsigned char *ext;

    if( buflen < 2 )
    {
        MBEDTLS_SSL_DEBUG_MSG( 1, ( "EncryptedExtension message too short" ) );
        return( MBEDTLS_ERR_SSL_DECODE_ERROR );
    }

    ext_len = ( ( (size_t) buf[0] << 8 ) | ( (size_t) buf[1] ) );

    buf += 2; /* skip extension length */
    ext = buf;

    /* Checking for an extension length that is too short */
    if( ext_len > 0 && ext_len < 4 )
    {
        MBEDTLS_SSL_DEBUG_MSG( 1, ( "EncryptedExtension message too short" ) );
        return( MBEDTLS_ERR_SSL_DECODE_ERROR );
    }

    /* Checking for an extension length that is not aligned with the rest of the message */
    if( buflen != 2 + ext_len )
    {
        MBEDTLS_SSL_DEBUG_MSG( 1, ( "EncryptedExtension lengths misaligned" ) );
        return( MBEDTLS_ERR_SSL_DECODE_ERROR );
    }

    MBEDTLS_SSL_DEBUG_BUF( 3, "encrypted extensions extensions", ext, ext_len );

    while( ext_len )
    {
        unsigned int ext_id = ( ( (unsigned int) ext[0] << 8 ) | ( (unsigned int) ext[1] ) );
        size_t ext_size = ( ( (size_t) ext[2] << 8 ) | ( (size_t) ext[3] ) );

        if( ext_size + 4 > ext_len )
        {
            MBEDTLS_SSL_DEBUG_MSG( 1, ( "bad encrypted extensions message" ) );
            return( MBEDTLS_ERR_SSL_DECODE_ERROR );
        }

        /* TBD: The client MUST check EncryptedExtensions for the
         * presence of any forbidden extensions and if any are found MUST abort
         * the handshake with an "illegal_parameter" alert.
         */

        switch( ext_id )
        {

#if defined(MBEDTLS_SSL_MAX_FRAGMENT_LENGTH)
            case MBEDTLS_TLS_EXT_MAX_FRAGMENT_LENGTH:
                MBEDTLS_SSL_DEBUG_MSG( 3, ( "found max_fragment_length extension" ) );

                ret = ssl_parse_max_fragment_length_ext( ssl, ext + 4,
                        ext_size );
                if( ret != 0 )
                {
                    MBEDTLS_SSL_DEBUG_RET( 1, "ssl_parse_max_fragment_length_ext", ret );
                    return( ret );
                }

                break;
#endif /* MBEDTLS_SSL_MAX_FRAGMENT_LENGTH */


#if defined(MBEDTLS_SSL_ALPN)
            case MBEDTLS_TLS_EXT_ALPN:
                MBEDTLS_SSL_DEBUG_MSG( 3, ( "found alpn extension" ) );

                ret = ssl_parse_alpn_ext( ssl, ext + 4, ext_size );
                if( ret != 0 )
                {
                    MBEDTLS_SSL_DEBUG_RET( 1, "ssl_parse_alpn_ext", ret );
                    return( ret );
                }

                break;
#endif /* MBEDTLS_SSL_ALPN */

#if defined(MBEDTLS_SSL_SERVER_NAME_INDICATION)
            case MBEDTLS_TLS_EXT_SERVERNAME:
                MBEDTLS_SSL_DEBUG_MSG( 3, ( "found server_name extension" ) );

                /* The server_name extension should be an empty extension */

                break;
#endif /* MBEDTLS_SSL_SERVER_NAME_INDICATION */

#if defined(MBEDTLS_ZERO_RTT)
            case MBEDTLS_TLS_EXT_EARLY_DATA:
                MBEDTLS_SSL_DEBUG_MSG(3, ( "found early_data extension" ));

                ret = ssl_parse_encrypted_extensions_early_data_ext(
                    ssl, ext + 4, ext_size );
                if( ret != 0 )
                {
                    MBEDTLS_SSL_DEBUG_RET( 1, "ssl_parse_early_data_ext", ret );
                    return( ret );
                }
                break;
#endif /* MBEDTLS_ZERO_RTT */

            default:
                MBEDTLS_SSL_DEBUG_MSG( 3, ( "unknown extension found: %d ( ignoring )", ext_id ) );
                break;
        }

        ext_len -= 4 + ext_size;
        ext += 4 + ext_size;

        if( ext_len > 0 && ext_len < 4 )
        {
            MBEDTLS_SSL_DEBUG_MSG( 1, ( "bad encrypted extensions message" ) );
            return( MBEDTLS_ERR_SSL_DECODE_ERROR );
        }
    }

    return( ret );
}

static int ssl_encrypted_extensions_postprocess( mbedtls_ssl_context* ssl )
{
    mbedtls_ssl_handshake_set_state( ssl, MBEDTLS_SSL_CERTIFICATE_REQUEST );
    return( 0 );
}

/*
 * Handler for MBEDTLS_SSL_CERTIFICATE_REQUEST
 */

/*
 * Overview
 */

/* Main entry point; orchestrates the other functions */
static int ssl_tls1_3_process_certificate_request( mbedtls_ssl_context *ssl );

/* Coordination:
 * Deals with the ambiguity of not knowing if a CertificateRequest
 * will be sent. Returns a negative code on failure, or
 * - SSL_CERTIFICATE_REQUEST_EXPECT_REQUEST
 * - SSL_CERTIFICATE_REQUEST_SKIP
 * indicating if a Certificate Request is expected or not.
 */
#define SSL_CERTIFICATE_REQUEST_EXPECT_REQUEST 0
#define SSL_CERTIFICATE_REQUEST_SKIP    1
static int ssl_certificate_request_coordinate( mbedtls_ssl_context* ssl );

#if defined(MBEDTLS_KEY_EXCHANGE_ECDHE_ECDSA_ENABLED)
static int ssl_certificate_request_parse( mbedtls_ssl_context* ssl,
                                          unsigned char const* buf,
                                          size_t buflen );
#endif /* MBEDTLS_KEY_EXCHANGE_ECDHE_ECDSA_ENABLED */
static int ssl_certificate_request_postprocess( mbedtls_ssl_context* ssl );

/*
 * Implementation
 */

/* Main entry point; orchestrates the other functions */
static int ssl_tls1_3_process_certificate_request( mbedtls_ssl_context *ssl )
{
    int ret = 0;

    MBEDTLS_SSL_DEBUG_MSG( 2, ( "=> parse certificate request" ) );

    /* Coordination step
     * - Fetch record
     * - Make sure it's either a CertificateRequest or a ServerHelloDone
     */
    MBEDTLS_SSL_PROC_CHK_NEG( ssl_certificate_request_coordinate( ssl ) );

#if defined(MBEDTLS_KEY_EXCHANGE_ECDHE_ECDSA_ENABLED)
    if( ret == SSL_CERTIFICATE_REQUEST_EXPECT_REQUEST )
    {
        unsigned char *buf;
        size_t buflen;

        MBEDTLS_SSL_PROC_CHK( mbedtls_ssl_fetch_handshake_msg( ssl,
                                              MBEDTLS_SSL_HS_CERTIFICATE_REQUEST,
                                              &buf, &buflen ) );

        MBEDTLS_SSL_PROC_CHK( ssl_certificate_request_parse( ssl, buf, buflen ) );

        mbedtls_ssl_tls13_add_hs_msg_to_checksum(
            ssl, MBEDTLS_SSL_HS_CERTIFICATE_REQUEST, buf, buflen );
#if defined(MBEDTLS_SSL_USE_MPS)
        MBEDTLS_SSL_PROC_CHK( mbedtls_ssl_mps_hs_consume_full_hs_msg( ssl ) );
#endif
    }
    else
#endif /* MBEDTLS_KEY_EXCHANGE_ECDHE_ECDSA_ENABLED */
    if( ret == SSL_CERTIFICATE_REQUEST_SKIP )
    {
        MBEDTLS_SSL_DEBUG_MSG( 2, ( "<= skip parse certificate request" ) );
    }
    else
    {
        MBEDTLS_SSL_DEBUG_MSG( 1, ( "should never happen" ) );
        return( MBEDTLS_ERR_SSL_INTERNAL_ERROR );
    }

    /* Update state */
    MBEDTLS_SSL_PROC_CHK( ssl_certificate_request_postprocess( ssl ) );

    MBEDTLS_SSL_DEBUG_MSG( 3, ( "got %s certificate request",
                                ssl->client_auth ? "a" : "no" ) );

cleanup:

    /* In the MPS one would close the read-port here to
     * ensure there's no overlap of reading and writing. */

    MBEDTLS_SSL_DEBUG_MSG( 2, ( "<= parse certificate request" ) );
    return( ret );
}

#if defined(MBEDTLS_SSL_USE_MPS)
static int ssl_certificate_request_coordinate( mbedtls_ssl_context* ssl )
{
    int ret;
    mbedtls_mps_handshake_in msg;

    if( mbedtls_ssl_tls13_kex_with_psk( ssl ) )
    {
        MBEDTLS_SSL_DEBUG_MSG( 3, ( "<= skip parse certificate request" ) );
        return( SSL_CERTIFICATE_REQUEST_SKIP );
    }

    MBEDTLS_SSL_PROC_CHK_NEG( mbedtls_mps_read( &ssl->mps->l4 ) );
    if( ret != MBEDTLS_MPS_MSG_HS )
    {
        MBEDTLS_SSL_DEBUG_MSG( 1, ( "bad certificate request message" ) );
        MBEDTLS_SSL_PEND_FATAL_ALERT( MBEDTLS_SSL_ALERT_MSG_UNEXPECTED_MESSAGE,
                                      MBEDTLS_ERR_SSL_UNEXPECTED_MESSAGE );
        return( MBEDTLS_ERR_SSL_UNEXPECTED_MESSAGE );
    }

    MBEDTLS_SSL_PROC_CHK( mbedtls_mps_read_handshake( &ssl->mps->l4, &msg ) );

    if( msg.type == MBEDTLS_SSL_HS_CERTIFICATE_REQUEST )
        return( SSL_CERTIFICATE_REQUEST_EXPECT_REQUEST );

    return( SSL_CERTIFICATE_REQUEST_SKIP );

cleanup:
    return( ret);
}

#else /* MBEDTLS_SSL_USE_MPS */

static int ssl_certificate_request_coordinate( mbedtls_ssl_context* ssl )
{
    int ret;

    if( mbedtls_ssl_tls13_kex_with_psk( ssl ) )
    {
        MBEDTLS_SSL_DEBUG_MSG( 3, ( "<= skip parse certificate request" ) );
        return( SSL_CERTIFICATE_REQUEST_SKIP );
    }

    if( ( ret = mbedtls_ssl_read_record( ssl, 0 ) ) != 0 )
    {
        MBEDTLS_SSL_DEBUG_RET( 1, "mbedtls_ssl_read_record", ret );
        return( ret );
    }
    ssl->keep_current_message = 1;

    if( ssl->in_msgtype != MBEDTLS_SSL_MSG_HANDSHAKE )
    {
        MBEDTLS_SSL_DEBUG_MSG( 1, ( "bad certificate request message" ) );
        MBEDTLS_SSL_PEND_FATAL_ALERT( MBEDTLS_SSL_ALERT_MSG_UNEXPECTED_MESSAGE,
                                      MBEDTLS_ERR_SSL_UNEXPECTED_MESSAGE );
        return( MBEDTLS_ERR_SSL_UNEXPECTED_MESSAGE );
    }

    if( ssl->in_msg[0] == MBEDTLS_SSL_HS_CERTIFICATE_REQUEST )
    {
        return( SSL_CERTIFICATE_REQUEST_EXPECT_REQUEST );
    }

    return( SSL_CERTIFICATE_REQUEST_SKIP );
}
#endif /* MBEDTLS_SSL_USE_MPS */

#if defined(MBEDTLS_KEY_EXCHANGE_ECDHE_ECDSA_ENABLED)
static int ssl_certificate_request_parse( mbedtls_ssl_context* ssl,
                                          const unsigned char* buf,
                                          size_t buflen )
{
    int ret;
    const unsigned char* p;
    const unsigned char* ext;
    size_t ext_len = 0;
    size_t context_len = 0;

    if( buflen < 1 )
    {
        MBEDTLS_SSL_DEBUG_MSG( 1, ( "bad certificate request message" ) );
        MBEDTLS_SSL_PEND_FATAL_ALERT( MBEDTLS_SSL_ALERT_MSG_DECODE_ERROR,
                                      MBEDTLS_ERR_SSL_DECODE_ERROR );
        return( MBEDTLS_ERR_SSL_DECODE_ERROR );
    }

    /*
     * struct {
     *   opaque certificate_request_context<0..2^8-1>;
     *   Extension extensions<2..2^16-1>;
     * } CertificateRequest;
     */

    p = buf;

    /*
     * Parse certificate_request_context
     */
    context_len = (size_t) p[0];

    /* skip context_len */
    p++;

    /* Fixed length fields are:
     *  - 1 for length of context
     *  - 2 for length of extensions
     * -----
     *    3 bytes
     */

    if( buflen < (size_t) ( 3 + context_len ) )
    {
        MBEDTLS_SSL_DEBUG_MSG( 1, ( "bad certificate request message" ) );
        MBEDTLS_SSL_PEND_FATAL_ALERT( MBEDTLS_SSL_ALERT_MSG_DECODE_ERROR,
                                      MBEDTLS_ERR_SSL_DECODE_ERROR );
        return( MBEDTLS_ERR_SSL_DECODE_ERROR );
    }

    /* store context ( if necessary ) */
    if( context_len > 0 )
    {
        MBEDTLS_SSL_DEBUG_BUF( 3, "Certificate Request Context",
            p, context_len );

        ssl->handshake->certificate_request_context =
          mbedtls_calloc( context_len, 1 );
        if( ssl->handshake->certificate_request_context == NULL )
        {
            MBEDTLS_SSL_DEBUG_MSG( 1, ( "buffer too small" ) );
            return ( MBEDTLS_ERR_SSL_ALLOC_FAILED );
        }
        memcpy( ssl->handshake->certificate_request_context, p, context_len );

        /* jump over certificate_request_context */
        p += context_len;
    }

    /*
     * Parse extensions
     */
    ext_len = ( (size_t) p[0] << 8 ) | ( (size_t) p[1] );

    /* At least one extension needs to be present,
     * namely signature_algorithms ext. */
    if( ext_len < 4 )
    {
        MBEDTLS_SSL_DEBUG_MSG( 1, ( "bad certificate request message" ) );
        MBEDTLS_SSL_PEND_FATAL_ALERT( MBEDTLS_SSL_ALERT_MSG_DECODE_ERROR,
                                      MBEDTLS_ERR_SSL_DECODE_ERROR );
        return( MBEDTLS_ERR_SSL_DECODE_ERROR );
    }

    /* skip total extension length */
    p += 2;

    ext = p; /* jump to extensions */
    while( ext_len )
    {
        size_t ext_id = ( ( size_t ) ext[0] << 8 ) | ( ( size_t ) ext[1] );
        size_t ext_size = ( ( size_t ) ext[2] << 8 ) | ( ( size_t ) ext[3] );

        if( ext_size + 4 > ext_len )
        {
            MBEDTLS_SSL_DEBUG_MSG( 1, ( "bad certificate request message" ) );
            MBEDTLS_SSL_PEND_FATAL_ALERT( MBEDTLS_SSL_ALERT_MSG_DECODE_ERROR,
                                          MBEDTLS_ERR_SSL_DECODE_ERROR );
            return( MBEDTLS_ERR_SSL_DECODE_ERROR );
        }

        switch( ext_id )
        {
            case MBEDTLS_TLS_EXT_SIG_ALG:
                MBEDTLS_SSL_DEBUG_MSG( 3,
                    ( "found signature_algorithms extension" ) );

                if( ( ret = mbedtls_ssl_parse_signature_algorithms_ext( ssl,
                        ext + 4, (size_t) ext_size ) ) != 0 )
                {
                    MBEDTLS_SSL_DEBUG_RET( 1,
                        "mbedtls_ssl_parse_signature_algorithms_ext", ret );
                    MBEDTLS_SSL_PEND_FATAL_ALERT( MBEDTLS_SSL_ALERT_MSG_DECODE_ERROR,
                                                  ret );
                    return( ret );
                }
                break;

            default:
                MBEDTLS_SSL_DEBUG_MSG( 3,
                    ( "unknown extension found: %" MBEDTLS_PRINTF_SIZET " ( ignoring )", ext_id ) );
                break;
        }

        ext_len -= 4 + ext_size;
        ext += 4 + ext_size;

<<<<<<< HEAD
        if( ext_len > 0 && ext_len < 4 )
        {
            MBEDTLS_SSL_DEBUG_MSG( 1, ( "bad certificate request message" ) );
            MBEDTLS_SSL_PEND_FATAL_ALERT( MBEDTLS_SSL_ALERT_MSG_DECODE_ERROR,
                                          MBEDTLS_ERR_SSL_DECODE_ERROR );
            return( MBEDTLS_ERR_SSL_DECODE_ERROR );
        }
    }

    ssl->client_auth = 1;
    return( 0 );
}
#endif /* ( MBEDTLS_KEY_EXCHANGE_ECDHE_ECDSA_ENABLED ) */


static int ssl_certificate_request_postprocess( mbedtls_ssl_context* ssl )
{
    mbedtls_ssl_handshake_set_state( ssl, MBEDTLS_SSL_SERVER_CERTIFICATE );
    return( 0 );
}

/*
 * Handler for MBEDTLS_SSL_SERVER_CERTIFICATE
 */
static int ssl_tls1_3_process_server_certificate( mbedtls_ssl_context *ssl )
{
    return( mbedtls_ssl_read_certificate_process( ssl ) );
}

/*
 * Handler for MBEDTLS_SSL_CERTIFICATE_VERIFY
 */
static int ssl_tls1_3_process_certificate_verify( mbedtls_ssl_context *ssl )
{
    return( mbedtls_ssl_read_certificate_verify_process( ssl ) );
}

/*
 * Handler for MBEDTLS_SSL_SERVER_FINISHED
 */
static int ssl_tls1_3_process_server_finished( mbedtls_ssl_context *ssl )
{
    return( mbedtls_ssl_finished_in_process( ssl ) );
}

/*
 * Handler for MBEDTLS_SSL_CLIENT_CERTIFICATE
 */
static int ssl_tls1_3_write_client_certificate( mbedtls_ssl_context *ssl )
{
    return( mbedtls_ssl_write_certificate_process( ssl ) );
}

/*
 * Handler for MBEDTLS_SSL_CLIENT_CERTIFICATE_VERIFY
 */
static int ssl_tls1_3_write_client_certificate_verify( mbedtls_ssl_context *ssl )
{
    return( mbedtls_ssl_write_certificate_verify_process( ssl ) );
}

/*
 * Handler for MBEDTLS_SSL_CLIENT_FINISHED
 */
static int ssl_tls1_3_write_client_finished( mbedtls_ssl_context *ssl )
{
    MBEDTLS_SSL_DEBUG_MSG( 1, ( "%s hasn't been implemented", __func__ ) );
    mbedtls_ssl_handshake_set_state( ssl, MBEDTLS_SSL_FLUSH_BUFFERS );
    return( mbedtls_ssl_finished_out_process( ssl ) );
}

/*
 * Handler for MBEDTLS_SSL_FLUSH_BUFFERS
 */
static int ssl_tls1_3_flush_buffers( mbedtls_ssl_context *ssl )
{
    MBEDTLS_SSL_DEBUG_MSG( 2, ( "handshake: done" ) );
    mbedtls_ssl_handshake_set_state( ssl, MBEDTLS_SSL_HANDSHAKE_WRAPUP );

    return( 0 );
}

/*
 * Handler for MBEDTLS_SSL_HANDSHAKE_WRAPUP
 */
static int ssl_tls1_3_handshake_wrapup( mbedtls_ssl_context *ssl )
{
    MBEDTLS_SSL_DEBUG_MSG( 1, ( "Switch to application keys for inbound traffic" ) );
    MBEDTLS_SSL_DEBUG_MSG( 1, ( "Switch to application keys for outbound traffic" ) );

#if defined(MBEDTLS_SSL_USE_MPS)
    int ret = 0;

    ret = mbedtls_mps_set_incoming_keys( &ssl->mps->l4,
                                                 ssl->epoch_application );
=======
    /* Write key_share extension
     *
     * We need to send the key shares under three conditions:
     * 1) A certificate-based ciphersuite is being offered. In this case
     *    supported_groups and supported_signature extensions have been
     *    successfully added.
     * 2) A PSK-based ciphersuite with ECDHE is offered. In this case the
     *    psk_key_exchange_modes has been added as the last extension.
     * 3) Or, in case all ciphers are supported ( which includes #1 and #2
     *    from above )
     */
    ret = ssl_tls13_write_key_share_ext( ssl, p, end, &output_len );
>>>>>>> 05420b12
    if( ret != 0 )
        return( ret );

    ret = mbedtls_mps_set_outgoing_keys( &ssl->mps->l4,
                                         ssl->epoch_application );
    if( ret != 0 )
        return( ret );
#else
    mbedtls_ssl_set_inbound_transform ( ssl, ssl->transform_application );
    mbedtls_ssl_set_outbound_transform( ssl, ssl->transform_application );
#endif /* MBEDTLS_SSL_USE_MPS */

    mbedtls_ssl_handshake_wrapup_tls13( ssl );
    mbedtls_ssl_handshake_set_state( ssl, MBEDTLS_SSL_HANDSHAKE_OVER );

    return( 0 );
}

/*
 *
 * Handler for MBEDTLS_SSL_CLIENT_NEW_SESSION_TICKET
 *
 */

#if defined(MBEDTLS_SSL_NEW_SESSION_TICKET)

static int ssl_new_session_ticket_early_data_ext_parse( mbedtls_ssl_context* ssl,
                                                        const unsigned char* buf,
                                                        size_t ext_size )
{
    /* From RFC 8446:
     *
     * struct {
     *         select (Handshake.msg_type) {
     *            case new_session_ticket:   uint32 max_early_data_size;
     *            case client_hello:         Empty;
     *            case encrypted_extensions: Empty;
     *        };
     *    } EarlyDataIndication;
     */

    if( ext_size == 4 && ssl->session != NULL )
    {
        ssl->session->max_early_data_size =
            ( (uint32_t) buf[0] << 24 ) | ( (uint32_t) buf[1] << 16 ) |
            ( (uint32_t) buf[2] << 8  ) | ( (uint32_t) buf[3] );
        MBEDTLS_SSL_DEBUG_MSG( 3, ( "ticket->max_early_data_size: %u",
                                    ssl->session->max_early_data_size ) );
        ssl->session->ticket_flags |= allow_early_data;
        return( 0 );
    }

    return( MBEDTLS_ERR_SSL_BAD_INPUT_DATA );
}

<<<<<<< HEAD
static int ssl_new_session_ticket_extensions_parse( mbedtls_ssl_context* ssl,
                                                    const unsigned char* buf,
                                                    size_t buf_remain )
=======
static int ssl_tls13_finalize_client_hello( mbedtls_ssl_context *ssl )
>>>>>>> 05420b12
{
    int ret;
    unsigned int ext_id;
    size_t ext_size;

    while( buf_remain != 0 )
    {
        if( buf_remain < 4 )
        {
            /* TODO: Replace with DECODE_ERROR once we have merged 3.0 */
            return( MBEDTLS_ERR_SSL_BAD_INPUT_DATA );
        }

        ext_id   = ( ( (unsigned) buf[0] << 8 ) | ( (unsigned) buf[1] ) );
        ext_size = ( ( (size_t)   buf[2] << 8 ) | ( (size_t)   buf[3] ) );

        buf        += 4;
        buf_remain -= 4;

        if( ext_size > buf_remain )
        {
            /* TODO: Replace with DECODE_ERROR once we have merged 3.0 */
            return( MBEDTLS_ERR_SSL_BAD_INPUT_DATA );
        }

        if( ext_id == MBEDTLS_TLS_EXT_EARLY_DATA )
        {
            ret = ssl_new_session_ticket_early_data_ext_parse( ssl, buf,
                                                               ext_size );
            if( ret != 0 )
            {
                MBEDTLS_SSL_DEBUG_RET( 1, "ssl_new_session_ticket_early_data_ext_parse", ret );
                return( ret );
            }
        }
        /* Ignore other extensions */

        buf        += ext_size;
        buf_remain -= ext_size;
    }

    return( 0 );
}

static int ssl_new_session_ticket_parse( mbedtls_ssl_context* ssl,
                                         unsigned char* buf,
                                         size_t buflen )
{
    int ret;
    size_t ticket_len, ext_len;
    unsigned char *ticket;
    const mbedtls_ssl_ciphersuite_t *suite_info;
    size_t used = 0, i = 0;
    int hash_length;
    size_t ticket_nonce_len;
    unsigned char ticket_nonce[256];

    /*
     * struct {
     *    uint32 ticket_lifetime;
     *    uint32 ticket_age_add;
     *    opaque ticket_nonce<0..255>;
     *    opaque ticket<1..2^16-1>;
     *    Extension extensions<0..2^16-2>;
     * } NewSessionTicket;
     *
     */
    used += 4   /* ticket_lifetime */
          + 4   /* ticket_age_add */
          + 1   /* ticket_nonce length */
          + 2   /* ticket length */
          + 2;  /* extension length */

    if( used > buflen )
    {
         MBEDTLS_SSL_DEBUG_MSG( 1, ( "bad new session ticket message" ) );
         return( MBEDTLS_ERR_SSL_DECODE_ERROR );
    }

    /* Ticket lifetime */
    ssl->session->ticket_lifetime =
        ( (unsigned) buf[i] << 24 ) | ( (unsigned) buf[i + 1] << 16 ) |
        ( (unsigned) buf[i + 2] << 8  ) | ( (unsigned) buf[i + 3] << 0 );
    i += 4;

    MBEDTLS_SSL_DEBUG_MSG( 3, ( "ticket->lifetime: %u",
                                ssl->session->ticket_lifetime ) );

    /* Ticket Age Add */
    ssl->session->ticket_age_add =
                     ( (unsigned) buf[i] << 24 ) |
                     ( (unsigned) buf[i + 1] << 16 ) |
                     ( (unsigned) buf[i + 2] << 8  ) |
                     ( (unsigned) buf[i + 3] << 0  );
    i += 4;

    MBEDTLS_SSL_DEBUG_MSG( 3, ( "ticket->ticket_age_add: %u",
                                ssl->session->ticket_age_add ) );

    ticket_nonce_len = buf[i];
    i++;

    used += ticket_nonce_len;

    if( used > buflen )
    {
         MBEDTLS_SSL_DEBUG_MSG( 1, ( "bad new session ticket message" ) );
         return( MBEDTLS_ERR_SSL_DECODE_ERROR );
    }

    if( ticket_nonce_len > 0 )
    {
        if( ticket_nonce_len > sizeof( ticket_nonce )  )
        {
            MBEDTLS_SSL_DEBUG_MSG( 1, ( "ticket_nonce is too small" ) );
            return( MBEDTLS_ERR_SSL_FEATURE_UNAVAILABLE );
        }

        memcpy( ticket_nonce, &buf[i], ticket_nonce_len );

        MBEDTLS_SSL_DEBUG_BUF( 3, "nonce:", &buf[i],
                               ticket_nonce_len );

    }
    i += ticket_nonce_len;

    /* Ticket */
    ticket_len = ( (size_t) buf[i] << 8 ) | ( (size_t) buf[i + 1] );
    i += 2;

    used += ticket_len;

    if( used > buflen )
    {
         MBEDTLS_SSL_DEBUG_MSG( 1, ( "bad new session ticket message" ) );
         return( MBEDTLS_ERR_SSL_DECODE_ERROR );
    }

    MBEDTLS_SSL_DEBUG_MSG( 3, ( "ticket->length: %" MBEDTLS_PRINTF_SIZET , ticket_len ) );

    /* Check if we previously received a ticket already. */
    if( ssl->session->ticket != NULL || ssl->session->ticket_len > 0 )
    {
        mbedtls_free( ssl->session->ticket );
        ssl->session->ticket = NULL;
        ssl->session->ticket_len = 0;
    }

    if( ( ticket = mbedtls_calloc( 1, ticket_len ) ) == NULL )
    {
        MBEDTLS_SSL_DEBUG_MSG( 1, ( "ticket alloc failed" ) );
        return( MBEDTLS_ERR_SSL_ALLOC_FAILED );
    }

    memcpy( ticket, buf + i, ticket_len );
    i += ticket_len;
    ssl->session->ticket = ticket;
    ssl->session->ticket_len = ticket_len;

    MBEDTLS_SSL_DEBUG_BUF( 4, "ticket", ticket, ticket_len );


    /* Ticket Extension */
    ext_len = ( (size_t) buf[ i + 0 ] << 8 ) |
              ( (size_t) buf[ i + 1 ] );
    i += 2;

    used += ext_len;
    if( used != buflen )
    {
         MBEDTLS_SSL_DEBUG_MSG( 1, ( "bad new session ticket message" ) );
         return( MBEDTLS_ERR_SSL_DECODE_ERROR );
    }

    MBEDTLS_SSL_DEBUG_BUF( 3, "ticket->extension", &buf[i], ext_len );

    ret = ssl_new_session_ticket_extensions_parse( ssl, &buf[i], ext_len );
    if( ret != 0 )
    {
        MBEDTLS_SSL_DEBUG_RET( 1, "ssl_new_session_ticket_extensions_parse", ret );
        return( ret );
    }
    i += ext_len;

    /* Compute PSK based on received nonce and resumption_master_secret
     * in the following style:
     *
     *  HKDF-Expand-Label( resumption_master_secret,
     *                    "resumption", ticket_nonce, Hash.length )
     */

    suite_info = mbedtls_ssl_ciphersuite_from_id( ssl->session->ciphersuite );

    if( suite_info == NULL )
    {
        MBEDTLS_SSL_DEBUG_MSG( 1, ( "should never happen" ) );
        return( MBEDTLS_ERR_SSL_INTERNAL_ERROR );
    }

    hash_length = mbedtls_hash_size_for_ciphersuite( suite_info );

    if( hash_length == -1 )
        return( MBEDTLS_ERR_SSL_INTERNAL_ERROR );

    MBEDTLS_SSL_DEBUG_BUF( 3, "resumption_master_secret",
                           ssl->session->app_secrets.resumption_master_secret,
                           hash_length );

    /* Computer resumption key
     *
     *  HKDF-Expand-Label( resumption_master_secret,
     *                    "resumption", ticket_nonce, Hash.length )
     */
    ret = mbedtls_ssl_tls1_3_hkdf_expand_label( suite_info->mac,
                    ssl->session->app_secrets.resumption_master_secret,
                    hash_length,
                    MBEDTLS_SSL_TLS1_3_LBL_WITH_LEN( resumption ),
                    ticket_nonce,
                    ticket_nonce_len,
                    ssl->session->key,
                    hash_length );

    if( ret != 0 )
    {
        MBEDTLS_SSL_DEBUG_RET( 2, "Creating the ticket-resumed PSK failed", ret );
        return( ret );
    }

    ssl->session->key_len = hash_length;

    MBEDTLS_SSL_DEBUG_BUF( 3, "Ticket-resumed PSK", ssl->session->key,
                           ssl->session->key_len );

#if defined(MBEDTLS_HAVE_TIME)
    /* Store ticket creation time */
    ssl->session->ticket_received = time( NULL );
#endif

    return( 0 );
}

<<<<<<< HEAD
static int ssl_new_session_ticket_postprocess( mbedtls_ssl_context* ssl )
=======
/*
 * Write ClientHello handshake message.
 * Handler for MBEDTLS_SSL_CLIENT_HELLO
 */
static int ssl_tls13_write_client_hello( mbedtls_ssl_context *ssl )
>>>>>>> 05420b12
{
    mbedtls_ssl_handshake_set_state( ssl, MBEDTLS_SSL_HANDSHAKE_OVER );
    return( 0 );
}

/* The ssl_new_session_ticket_process( ) function is used by the
 * client to process the NewSessionTicket message, which contains
 * the ticket and meta-data provided by the server in a post-
 * handshake message.
 */

static int ssl_new_session_ticket_process( mbedtls_ssl_context* ssl )
{
    int ret = MBEDTLS_ERR_ERROR_CORRUPTION_DETECTED;
    unsigned char* buf;
    size_t buflen;

    MBEDTLS_SSL_DEBUG_MSG( 2, ( "=> parse new session ticket" ) );

    MBEDTLS_SSL_PROC_CHK( mbedtls_ssl_fetch_handshake_msg( ssl,
                                          MBEDTLS_SSL_HS_NEW_SESSION_TICKET,
                                          &buf, &buflen ) );

    MBEDTLS_SSL_PROC_CHK( ssl_new_session_ticket_parse( ssl, buf, buflen ) );

#if defined(MBEDTLS_SSL_USE_MPS)
    MBEDTLS_SSL_PROC_CHK( mbedtls_ssl_mps_hs_consume_full_hs_msg( ssl ) );
#endif /* MBEDTLS_SSL_USE_MPS */

    MBEDTLS_SSL_PROC_CHK( ssl_new_session_ticket_postprocess( ssl ) );

cleanup:

    MBEDTLS_SSL_DEBUG_MSG( 2, ( "<= parse new session ticket" ) );
    return( ret );
}
#endif /* MBEDTLS_SSL_NEW_SESSION_TICKET */

/*
<<<<<<< HEAD
 * TLS and DTLS 1.3 State Maschine -- client side
 */
=======
 * Handler for MBEDTLS_SSL_SERVER_HELLO
 */
static int ssl_tls1_3_process_server_hello( mbedtls_ssl_context *ssl )
{
    MBEDTLS_SSL_DEBUG_MSG( 1, ( "%s hasn't been implemented", __func__ ) );
    mbedtls_ssl_handshake_set_state( ssl, MBEDTLS_SSL_ENCRYPTED_EXTENSIONS );
    return( 0 );
}

/*
 * Handler for MBEDTLS_SSL_ENCRYPTED_EXTENSIONS
 */
static int ssl_tls1_3_process_encrypted_extensions( mbedtls_ssl_context *ssl )
{
    MBEDTLS_SSL_DEBUG_MSG( 1, ( "%s hasn't been implemented", __func__ ) );
    mbedtls_ssl_handshake_set_state( ssl, MBEDTLS_SSL_CERTIFICATE_REQUEST );
    return( 0 );
}

/*
 * Handler for  MBEDTLS_SSL_CERTIFICATE_REQUEST
 */
static int ssl_tls1_3_process_certificate_request( mbedtls_ssl_context *ssl )
{
    MBEDTLS_SSL_DEBUG_MSG( 1, ( "%s hasn't been implemented", __func__ ) );
    mbedtls_ssl_handshake_set_state( ssl, MBEDTLS_SSL_SERVER_CERTIFICATE );
    return( 0 );
}

/*
 * Handler for MBEDTLS_SSL_SERVER_CERTIFICATE
 */
static int ssl_tls1_3_process_server_certificate( mbedtls_ssl_context *ssl )
{
    MBEDTLS_SSL_DEBUG_MSG( 1, ( "%s hasn't been implemented", __func__ ) );
    mbedtls_ssl_handshake_set_state( ssl, MBEDTLS_SSL_CERTIFICATE_VERIFY );
    return( 0 );
}

/*
 * Handler for MBEDTLS_SSL_CERTIFICATE_VERIFY
 */
static int ssl_tls1_3_process_certificate_verify( mbedtls_ssl_context *ssl )
{
    MBEDTLS_SSL_DEBUG_MSG( 1, ( "%s hasn't been implemented", __func__ ) );
    mbedtls_ssl_handshake_set_state( ssl, MBEDTLS_SSL_SERVER_FINISHED );
    return( 0 );
}

/*
 * Handler for MBEDTLS_SSL_SERVER_FINISHED
 */
static int ssl_tls1_3_process_server_finished( mbedtls_ssl_context *ssl )
{
    MBEDTLS_SSL_DEBUG_MSG( 1, ( "%s hasn't been implemented", __func__ ) );
    mbedtls_ssl_handshake_set_state( ssl, MBEDTLS_SSL_CLIENT_CERTIFICATE );
    return( 0 );
}

/*
 * Handler for MBEDTLS_SSL_CLIENT_CERTIFICATE
 */
static int ssl_tls1_3_write_client_certificate( mbedtls_ssl_context *ssl )
{
    MBEDTLS_SSL_DEBUG_MSG( 1, ( "%s hasn't been implemented", __func__ ) );
    mbedtls_ssl_handshake_set_state( ssl, MBEDTLS_SSL_CLIENT_CERTIFICATE_VERIFY );
    return( 0 );
}

/*
 * Handler for MBEDTLS_SSL_CLIENT_CERTIFICATE_VERIFY
 */
static int ssl_tls1_3_write_client_certificate_verify( mbedtls_ssl_context *ssl )
{
    MBEDTLS_SSL_DEBUG_MSG( 1, ( "%s hasn't been implemented", __func__ ) );
    mbedtls_ssl_handshake_set_state( ssl, MBEDTLS_SSL_CLIENT_FINISHED );
    return( 0 );
}

/*
 * Handler for MBEDTLS_SSL_CLIENT_FINISHED
 */
static int ssl_tls1_3_write_client_finished( mbedtls_ssl_context *ssl )
{
    MBEDTLS_SSL_DEBUG_MSG( 1, ( "%s hasn't been implemented", __func__ ) );
    mbedtls_ssl_handshake_set_state( ssl, MBEDTLS_SSL_FLUSH_BUFFERS );
    return( 0 );
}

/*
 * Handler for MBEDTLS_SSL_FLUSH_BUFFERS
 */
static int ssl_tls1_3_flush_buffers( mbedtls_ssl_context *ssl )
{
    MBEDTLS_SSL_DEBUG_MSG( 1, ( "%s hasn't been implemented", __func__ ) );
    mbedtls_ssl_handshake_set_state( ssl, MBEDTLS_SSL_HANDSHAKE_WRAPUP );
    return( 0 );
}

/*
 * Handler for MBEDTLS_SSL_HANDSHAKE_WRAPUP
 */
static int ssl_tls1_3_handshake_wrapup( mbedtls_ssl_context *ssl )
{
    ((void) ssl);
    MBEDTLS_SSL_DEBUG_MSG( 1, ( "%s hasn't been implemented", __func__ ) );
    return( MBEDTLS_ERR_SSL_FEATURE_UNAVAILABLE );
}

>>>>>>> 05420b12
int mbedtls_ssl_tls13_handshake_client_step( mbedtls_ssl_context *ssl )
{
    int ret = 0;

<<<<<<< HEAD
    if( ssl->state == MBEDTLS_SSL_HANDSHAKE_OVER || ssl->handshake == NULL )
    {
        MBEDTLS_SSL_DEBUG_MSG( 2, ( "Handshake completed but ssl->handshake is NULL.\n" ) );
        return( MBEDTLS_ERR_SSL_BAD_INPUT_DATA );
    }

    MBEDTLS_SSL_DEBUG_MSG( 2, ( "tls1_3 client state: %d", ssl->state ) );

    if( ( ret = mbedtls_ssl_flush_output( ssl ) ) != 0 )
        return( ret );
=======
    MBEDTLS_SSL_DEBUG_MSG( 2, ( "tls1_3 client state: %d", ssl->state ) );
>>>>>>> 05420b12

    switch( ssl->state )
    {
        case MBEDTLS_SSL_HELLO_REQUEST:
            mbedtls_ssl_handshake_set_state( ssl, MBEDTLS_SSL_CLIENT_HELLO );
            break;

        /*
         *  ==>   ClientHello
         *        (EarlyData)
         */
        case MBEDTLS_SSL_CLIENT_HELLO:
            ret = ssl_tls13_write_client_hello( ssl );
            break;

        case MBEDTLS_SSL_EARLY_APP_DATA:
            ret = ssl_write_early_data_process( ssl );
            break;

        /*
         *  <==   ServerHello / HelloRetryRequest
         *        EncryptedExtensions
         *        (CertificateRequest)
         *        (Certificate)
         *        (CertificateVerify)
         *        Finished
         */
        case MBEDTLS_SSL_SERVER_HELLO:
            ret = ssl_tls1_3_process_server_hello( ssl );
            break;

        case MBEDTLS_SSL_ENCRYPTED_EXTENSIONS:
            ret = ssl_tls1_3_process_encrypted_extensions( ssl );
            break;

        case MBEDTLS_SSL_CERTIFICATE_REQUEST:
            ret = ssl_tls1_3_process_certificate_request( ssl );
            break;

        case MBEDTLS_SSL_SERVER_CERTIFICATE:
            ret = ssl_tls1_3_process_server_certificate( ssl );
            break;

        case MBEDTLS_SSL_CERTIFICATE_VERIFY:
            ret = ssl_tls1_3_process_certificate_verify( ssl );
            break;

        case MBEDTLS_SSL_SERVER_FINISHED:
            ret = ssl_tls1_3_process_server_finished( ssl );
            break;

<<<<<<< HEAD
        /*
         *  ==>   (EndOfEarlyData)
         *        (Certificate)
         *        (CertificateVerify)
         *        (Finished)
         */
        case MBEDTLS_SSL_END_OF_EARLY_DATA:
            ret = ssl_write_end_of_early_data_process( ssl );
            break;

=======
>>>>>>> 05420b12
        case MBEDTLS_SSL_CLIENT_CERTIFICATE:
            ret = ssl_tls1_3_write_client_certificate( ssl );
            break;

        case MBEDTLS_SSL_CLIENT_CERTIFICATE_VERIFY:
            ret = ssl_tls1_3_write_client_certificate_verify( ssl );
            break;

        case MBEDTLS_SSL_CLIENT_FINISHED:
            ret = ssl_tls1_3_write_client_finished( ssl );
            break;

<<<<<<< HEAD
        /*
         *  <==   NewSessionTicket
         */
        case MBEDTLS_SSL_CLIENT_NEW_SESSION_TICKET:

            ret = ssl_new_session_ticket_process( ssl );
            if( ret != 0 )
                break;

            ret = MBEDTLS_ERR_SSL_RECEIVED_NEW_SESSION_TICKET;
            break;

        /*
         * Injection of dummy-CCS's for middlebox compatibility
         */
#if defined(MBEDTLS_SSL_TLS13_COMPATIBILITY_MODE)
        case MBEDTLS_SSL_CLIENT_CCS_AFTER_CLIENT_HELLO:
        case MBEDTLS_SSL_CLIENT_CCS_BEFORE_2ND_CLIENT_HELLO:
        case MBEDTLS_SSL_CLIENT_CCS_AFTER_SERVER_FINISHED:
            ret = mbedtls_ssl_write_change_cipher_spec_process( ssl );
            break;
#endif /* MBEDTLS_SSL_TLS13_COMPATIBILITY_MODE */

        /*
         * Internal intermediate states
         */

=======
>>>>>>> 05420b12
        case MBEDTLS_SSL_FLUSH_BUFFERS:
            ret = ssl_tls1_3_flush_buffers( ssl );
            break;

        case MBEDTLS_SSL_HANDSHAKE_WRAPUP:
<<<<<<< HEAD

=======
>>>>>>> 05420b12
            ret = ssl_tls1_3_handshake_wrapup( ssl );
            break;

        default:
            MBEDTLS_SSL_DEBUG_MSG( 1, ( "invalid state %d", ssl->state ) );
            return( MBEDTLS_ERR_SSL_BAD_INPUT_DATA );
    }

    return( ret );
}

#endif /* MBEDTLS_SSL_CLI_C */

#endif /* MBEDTLS_SSL_PROTO_TLS1_3_EXPERIMENTAL */<|MERGE_RESOLUTION|>--- conflicted
+++ resolved
@@ -37,7 +37,6 @@
 #include "mbedtls/debug.h"
 #include "mbedtls/error.h"
 
-<<<<<<< HEAD
 #include "ecdh_misc.h"
 #include "ssl_misc.h"
 #include "ssl_tls13_keys.h"
@@ -62,13 +61,6 @@
 #if defined(MBEDTLS_HAVE_TIME)
 #include <time.h>
 #endif
-=======
-#include "mbedtls/debug.h"
-#include "mbedtls/error.h"
-
-#include "ssl_misc.h"
-#include "ecdh_misc.h"
->>>>>>> 05420b12
 
 #define CLIENT_HELLO_RANDOM_LEN 32
 
@@ -252,287 +244,6 @@
                                                  unsigned char *buf,
                                                  unsigned char *end,
                                                  size_t *olen )
-<<<<<<< HEAD
-=======
-{
-    unsigned char *p = buf ;
-    unsigned char *named_group_list_ptr; /* Start of named_group_list */
-    size_t named_group_list_len;         /* Length of named_group_list */
-    size_t output_len = 0;
-    int ret_ecdhe, ret_dhe;
-
-    *olen = 0;
-
-    if( !mbedtls_ssl_conf_tls13_some_ephemeral_enabled( ssl ) )
-        return( 0 );
-
-    MBEDTLS_SSL_DEBUG_MSG( 3, ( "client hello, adding supported_groups extension" ) );
-
-    /* Check if we have space for header and length fields:
-     * - extension_type         (2 bytes)
-     * - extension_data_length  (2 bytes)
-     * - named_group_list_length   (2 bytes)
-     */
-    MBEDTLS_SSL_CHK_BUF_PTR( p, end, 6 );
-    p += 6;
-
-    named_group_list_ptr = p;
-    ret_ecdhe = ssl_tls13_write_named_group_list_ecdhe( ssl, p, end, &output_len );
-    if( ret_ecdhe != 0 )
-    {
-        MBEDTLS_SSL_DEBUG_RET( 1, "ssl_tls13_write_named_group_list_ecdhe", ret_ecdhe );
-    }
-    p += output_len;
-
-    ret_dhe = ssl_tls13_write_named_group_list_dhe( ssl, p, end, &output_len );
-    if( ret_dhe != 0 )
-    {
-        MBEDTLS_SSL_DEBUG_RET( 1, "ssl_tls13_write_named_group_list_dhe", ret_dhe );
-    }
-    p += output_len;
-
-    /* Both ECDHE and DHE failed. */
-    if( ret_ecdhe != 0 && ret_dhe != 0 )
-    {
-        MBEDTLS_SSL_DEBUG_MSG( 1, ( "Both ECDHE and DHE groups are fail. " ) );
-        return( MBEDTLS_ERR_SSL_INTERNAL_ERROR );
-    }
-
-    /* Length of named_group_list*/
-    named_group_list_len = p - named_group_list_ptr;
-    if( named_group_list_len == 0 )
-    {
-        MBEDTLS_SSL_DEBUG_MSG( 1, ( "No group available." ) );
-        return( MBEDTLS_ERR_SSL_INTERNAL_ERROR );
-    }
-
-    /* Write extension_type */
-    MBEDTLS_PUT_UINT16_BE( MBEDTLS_TLS_EXT_SUPPORTED_GROUPS, buf, 0 );
-    /* Write extension_data_length */
-    MBEDTLS_PUT_UINT16_BE( named_group_list_len + 2, buf, 2 );
-    /* Write length of named_group_list */
-    MBEDTLS_PUT_UINT16_BE( named_group_list_len, buf, 4 );
-
-    MBEDTLS_SSL_DEBUG_BUF( 3, "Supported groups extension", buf + 4, named_group_list_len + 2 );
-
-    *olen = p - buf;
-
-    ssl->handshake->extensions_present |= MBEDTLS_SSL_EXT_SUPPORTED_GROUPS;
-
-    return( 0 );
-}
-
-/*
- * Functions for writing key_share extension.
- */
-#if defined(MBEDTLS_ECDH_C)
-static int ssl_tls13_generate_and_write_ecdh_key_exchange(
-                mbedtls_ssl_context *ssl,
-                uint16_t named_group,
-                unsigned char *buf,
-                unsigned char *end,
-                size_t *olen )
-{
-    int ret = MBEDTLS_ERR_ERROR_CORRUPTION_DETECTED;
-    const mbedtls_ecp_curve_info *curve_info =
-        mbedtls_ecp_curve_info_from_tls_id( named_group );
-
-    if( curve_info == NULL )
-        return( MBEDTLS_ERR_SSL_INTERNAL_ERROR );
-
-    MBEDTLS_SSL_DEBUG_MSG( 3, ( "offer curve %s", curve_info->name ) );
-
-    if( ( ret = mbedtls_ecdh_setup_no_everest( &ssl->handshake->ecdh_ctx,
-                                               curve_info->grp_id ) ) != 0 )
-    {
-        MBEDTLS_SSL_DEBUG_RET( 1, "mbedtls_ecdh_setup_no_everest", ret );
-        return( ret );
-    }
-
-    ret = mbedtls_ecdh_tls13_make_params( &ssl->handshake->ecdh_ctx, olen,
-                                           buf, end - buf,
-                                           ssl->conf->f_rng, ssl->conf->p_rng );
-    if( ret != 0 )
-    {
-        MBEDTLS_SSL_DEBUG_RET( 1, "mbedtls_ecdh_tls13_make_params", ret );
-        return( ret );
-    }
-
-    MBEDTLS_SSL_DEBUG_ECDH( 3, &ssl->handshake->ecdh_ctx,
-                            MBEDTLS_DEBUG_ECDH_Q );
-    return( 0 );
-}
-#endif /* MBEDTLS_ECDH_C */
-
-static int ssl_tls13_get_default_group_id( mbedtls_ssl_context *ssl,
-                                           uint16_t *group_id )
-{
-    int ret = MBEDTLS_ERR_SSL_FEATURE_UNAVAILABLE;
-
-
-#if defined(MBEDTLS_ECDH_C)
-    /* Pick first available ECDHE group compatible with TLS 1.3 */
-    if( ssl->conf->curve_list == NULL )
-        return( MBEDTLS_ERR_SSL_BAD_CONFIG );
-
-    for ( const mbedtls_ecp_group_id *grp_id = ssl->conf->curve_list;
-          *grp_id != MBEDTLS_ECP_DP_NONE;
-          grp_id++ )
-    {
-        const mbedtls_ecp_curve_info *info;
-        info = mbedtls_ecp_curve_info_from_grp_id( *grp_id );
-        if( info != NULL &&
-            mbedtls_ssl_tls13_named_group_is_ecdhe( info->tls_id ) )
-        {
-            *group_id = info->tls_id;
-            return( 0 );
-        }
-    }
-#else
-    ((void) ssl);
-    ((void) group_id);
-#endif /* MBEDTLS_ECDH_C */
-
-    /*
-     * Add DHE named groups here.
-     * Pick first available DHE group compatible with TLS 1.3
-     */
-
-    return( ret );
-}
-
-/*
- * ssl_tls13_write_key_share_ext
- *
- * Structure of key_share extension in ClientHello:
- *
- *  struct {
- *          NamedGroup group;
- *          opaque key_exchange<1..2^16-1>;
- *      } KeyShareEntry;
- *  struct {
- *          KeyShareEntry client_shares<0..2^16-1>;
- *      } KeyShareClientHello;
- */
-static int ssl_tls13_write_key_share_ext( mbedtls_ssl_context *ssl,
-                                          unsigned char *buf,
-                                          unsigned char *end,
-                                          size_t *olen )
-{
-    unsigned char *p = buf;
-    unsigned char *client_shares_ptr; /* Start of client_shares */
-    size_t client_shares_len;         /* Length of client_shares */
-    uint16_t group_id;
-    int ret = MBEDTLS_ERR_SSL_FEATURE_UNAVAILABLE;
-
-    *olen = 0;
-
-    if( !mbedtls_ssl_conf_tls13_some_ephemeral_enabled( ssl ) )
-        return( 0 );
-
-    /* Check if we have space for header and length fields:
-     * - extension_type         (2 bytes)
-     * - extension_data_length  (2 bytes)
-     * - client_shares_length   (2 bytes)
-     */
-    MBEDTLS_SSL_CHK_BUF_PTR( p, end, 6 );
-    p += 6;
-
-    MBEDTLS_SSL_DEBUG_MSG( 3, ( "client hello: adding key share extension" ) );
-
-    /* HRR could already have requested something else. */
-    group_id = ssl->handshake->offered_group_id;
-    if( !mbedtls_ssl_tls13_named_group_is_ecdhe( group_id ) &&
-        !mbedtls_ssl_tls13_named_group_is_dhe( group_id ) )
-    {
-        MBEDTLS_SSL_PROC_CHK( ssl_tls13_get_default_group_id( ssl,
-                                                              &group_id ) );
-    }
-
-    /*
-     * Dispatch to type-specific key generation function.
-     *
-     * So far, we're only supporting ECDHE. With the introduction
-     * of PQC KEMs, we'll want to have multiple branches, one per
-     * type of KEM, and dispatch to the corresponding crypto. And
-     * only one key share entry is allowed.
-     */
-    client_shares_ptr = p;
-#if defined(MBEDTLS_ECDH_C)
-    if( mbedtls_ssl_tls13_named_group_is_ecdhe( group_id ) )
-    {
-        /* Pointer to group */
-        unsigned char *group_ptr = p;
-        /* Length of key_exchange */
-        size_t key_exchange_len;
-
-        /* Check there is space for header of KeyShareEntry
-         * - group                  (2 bytes)
-         * - key_exchange_length    (2 bytes)
-         */
-        MBEDTLS_SSL_CHK_BUF_PTR( p, end, 4 );
-        p += 4;
-        ret = ssl_tls13_generate_and_write_ecdh_key_exchange( ssl, group_id,
-                                                              p, end,
-                                                              &key_exchange_len );
-        p += key_exchange_len;
-        if( ret != 0 )
-            return( ret );
-
-        /* Write group */
-        MBEDTLS_PUT_UINT16_BE( group_id, group_ptr, 0 );
-        /* Write key_exchange_length */
-        MBEDTLS_PUT_UINT16_BE( key_exchange_len, group_ptr, 2 );
-    }
-    else
-#endif /* MBEDTLS_ECDH_C */
-    if( 0 /* other KEMs? */ )
-    {
-        /* Do something */
-    }
-    else
-        return( MBEDTLS_ERR_SSL_INTERNAL_ERROR );
-
-    /* Length of client_shares */
-    client_shares_len = p - client_shares_ptr;
-    if( client_shares_len == 0)
-    {
-        MBEDTLS_SSL_DEBUG_MSG( 1, ( "No key share defined." ) );
-        return( MBEDTLS_ERR_SSL_INTERNAL_ERROR );
-    }
-    /* Write extension_type */
-    MBEDTLS_PUT_UINT16_BE( MBEDTLS_TLS_EXT_KEY_SHARE, buf, 0 );
-    /* Write extension_data_length */
-    MBEDTLS_PUT_UINT16_BE( client_shares_len + 2, buf, 2 );
-    /* Write client_shares_length */
-    MBEDTLS_PUT_UINT16_BE( client_shares_len, buf, 4 );
-
-    /* Update offered_group_id field */
-    ssl->handshake->offered_group_id = group_id;
-
-    /* Output the total length of key_share extension. */
-    *olen = p - buf;
-
-    MBEDTLS_SSL_DEBUG_BUF( 3, "client hello, key_share extension", buf, *olen );
-
-    ssl->handshake->extensions_present |= MBEDTLS_SSL_EXT_KEY_SHARE;
-
-cleanup:
-
-    return( ret );
-}
-
-#endif /* MBEDTLS_KEY_EXCHANGE_WITH_CERT_ENABLED */
-
-/* Write cipher_suites
- * CipherSuite cipher_suites<2..2^16-2>;
- */
-static int ssl_tls13_write_client_hello_cipher_suites(
-            mbedtls_ssl_context *ssl,
-            unsigned char *buf,
-            unsigned char *end,
-            size_t *olen )
->>>>>>> 05420b12
 {
     unsigned char *p = buf ;
     unsigned char *named_group_list_ptr; /* Start of named_group_list */
@@ -3513,9 +3224,9 @@
 
     MBEDTLS_SSL_DEBUG_MSG( 2, ( "=> parse encrypted extensions" ) );
 
-    MBEDTLS_SSL_PROC_CHK( mbedtls_ssl_fetch_handshake_msg( ssl,
-                                             MBEDTLS_SSL_HS_ENCRYPTED_EXTENSION,
-                                             &buf, &buflen ) );
+    MBEDTLS_SSL_PROC_CHK( mbedtls_ssl_tls1_3_fetch_handshake_msg(
+                              ssl, MBEDTLS_SSL_HS_ENCRYPTED_EXTENSION,
+                              &buf, &buflen ) );
 
     /* Process the message contents */
     MBEDTLS_SSL_PROC_CHK( ssl_encrypted_extensions_parse( ssl, buf, buflen ) );
@@ -3718,9 +3429,9 @@
         unsigned char *buf;
         size_t buflen;
 
-        MBEDTLS_SSL_PROC_CHK( mbedtls_ssl_fetch_handshake_msg( ssl,
-                                              MBEDTLS_SSL_HS_CERTIFICATE_REQUEST,
-                                              &buf, &buflen ) );
+        MBEDTLS_SSL_PROC_CHK( mbedtls_ssl_tls1_3_fetch_handshake_msg(
+                                  ssl, MBEDTLS_SSL_HS_CERTIFICATE_REQUEST,
+                                  &buf, &buflen ) );
 
         MBEDTLS_SSL_PROC_CHK( ssl_certificate_request_parse( ssl, buf, buflen ) );
 
@@ -3953,7 +3664,6 @@
         ext_len -= 4 + ext_size;
         ext += 4 + ext_size;
 
-<<<<<<< HEAD
         if( ext_len > 0 && ext_len < 4 )
         {
             MBEDTLS_SSL_DEBUG_MSG( 1, ( "bad certificate request message" ) );
@@ -4049,20 +3759,6 @@
 
     ret = mbedtls_mps_set_incoming_keys( &ssl->mps->l4,
                                                  ssl->epoch_application );
-=======
-    /* Write key_share extension
-     *
-     * We need to send the key shares under three conditions:
-     * 1) A certificate-based ciphersuite is being offered. In this case
-     *    supported_groups and supported_signature extensions have been
-     *    successfully added.
-     * 2) A PSK-based ciphersuite with ECDHE is offered. In this case the
-     *    psk_key_exchange_modes has been added as the last extension.
-     * 3) Or, in case all ciphers are supported ( which includes #1 and #2
-     *    from above )
-     */
-    ret = ssl_tls13_write_key_share_ext( ssl, p, end, &output_len );
->>>>>>> 05420b12
     if( ret != 0 )
         return( ret );
 
@@ -4118,13 +3814,9 @@
     return( MBEDTLS_ERR_SSL_BAD_INPUT_DATA );
 }
 
-<<<<<<< HEAD
 static int ssl_new_session_ticket_extensions_parse( mbedtls_ssl_context* ssl,
                                                     const unsigned char* buf,
                                                     size_t buf_remain )
-=======
-static int ssl_tls13_finalize_client_hello( mbedtls_ssl_context *ssl )
->>>>>>> 05420b12
 {
     int ret;
     unsigned int ext_id;
@@ -4366,15 +4058,7 @@
     return( 0 );
 }
 
-<<<<<<< HEAD
 static int ssl_new_session_ticket_postprocess( mbedtls_ssl_context* ssl )
-=======
-/*
- * Write ClientHello handshake message.
- * Handler for MBEDTLS_SSL_CLIENT_HELLO
- */
-static int ssl_tls13_write_client_hello( mbedtls_ssl_context *ssl )
->>>>>>> 05420b12
 {
     mbedtls_ssl_handshake_set_state( ssl, MBEDTLS_SSL_HANDSHAKE_OVER );
     return( 0 );
@@ -4394,9 +4078,9 @@
 
     MBEDTLS_SSL_DEBUG_MSG( 2, ( "=> parse new session ticket" ) );
 
-    MBEDTLS_SSL_PROC_CHK( mbedtls_ssl_fetch_handshake_msg( ssl,
-                                          MBEDTLS_SSL_HS_NEW_SESSION_TICKET,
-                                          &buf, &buflen ) );
+    MBEDTLS_SSL_PROC_CHK( mbedtls_ssl_tls1_3_fetch_handshake_msg(
+                              ssl, MBEDTLS_SSL_HS_NEW_SESSION_TICKET,
+                              &buf, &buflen ) );
 
     MBEDTLS_SSL_PROC_CHK( ssl_new_session_ticket_parse( ssl, buf, buflen ) );
 
@@ -4414,125 +4098,12 @@
 #endif /* MBEDTLS_SSL_NEW_SESSION_TICKET */
 
 /*
-<<<<<<< HEAD
  * TLS and DTLS 1.3 State Maschine -- client side
  */
-=======
- * Handler for MBEDTLS_SSL_SERVER_HELLO
- */
-static int ssl_tls1_3_process_server_hello( mbedtls_ssl_context *ssl )
-{
-    MBEDTLS_SSL_DEBUG_MSG( 1, ( "%s hasn't been implemented", __func__ ) );
-    mbedtls_ssl_handshake_set_state( ssl, MBEDTLS_SSL_ENCRYPTED_EXTENSIONS );
-    return( 0 );
-}
-
-/*
- * Handler for MBEDTLS_SSL_ENCRYPTED_EXTENSIONS
- */
-static int ssl_tls1_3_process_encrypted_extensions( mbedtls_ssl_context *ssl )
-{
-    MBEDTLS_SSL_DEBUG_MSG( 1, ( "%s hasn't been implemented", __func__ ) );
-    mbedtls_ssl_handshake_set_state( ssl, MBEDTLS_SSL_CERTIFICATE_REQUEST );
-    return( 0 );
-}
-
-/*
- * Handler for  MBEDTLS_SSL_CERTIFICATE_REQUEST
- */
-static int ssl_tls1_3_process_certificate_request( mbedtls_ssl_context *ssl )
-{
-    MBEDTLS_SSL_DEBUG_MSG( 1, ( "%s hasn't been implemented", __func__ ) );
-    mbedtls_ssl_handshake_set_state( ssl, MBEDTLS_SSL_SERVER_CERTIFICATE );
-    return( 0 );
-}
-
-/*
- * Handler for MBEDTLS_SSL_SERVER_CERTIFICATE
- */
-static int ssl_tls1_3_process_server_certificate( mbedtls_ssl_context *ssl )
-{
-    MBEDTLS_SSL_DEBUG_MSG( 1, ( "%s hasn't been implemented", __func__ ) );
-    mbedtls_ssl_handshake_set_state( ssl, MBEDTLS_SSL_CERTIFICATE_VERIFY );
-    return( 0 );
-}
-
-/*
- * Handler for MBEDTLS_SSL_CERTIFICATE_VERIFY
- */
-static int ssl_tls1_3_process_certificate_verify( mbedtls_ssl_context *ssl )
-{
-    MBEDTLS_SSL_DEBUG_MSG( 1, ( "%s hasn't been implemented", __func__ ) );
-    mbedtls_ssl_handshake_set_state( ssl, MBEDTLS_SSL_SERVER_FINISHED );
-    return( 0 );
-}
-
-/*
- * Handler for MBEDTLS_SSL_SERVER_FINISHED
- */
-static int ssl_tls1_3_process_server_finished( mbedtls_ssl_context *ssl )
-{
-    MBEDTLS_SSL_DEBUG_MSG( 1, ( "%s hasn't been implemented", __func__ ) );
-    mbedtls_ssl_handshake_set_state( ssl, MBEDTLS_SSL_CLIENT_CERTIFICATE );
-    return( 0 );
-}
-
-/*
- * Handler for MBEDTLS_SSL_CLIENT_CERTIFICATE
- */
-static int ssl_tls1_3_write_client_certificate( mbedtls_ssl_context *ssl )
-{
-    MBEDTLS_SSL_DEBUG_MSG( 1, ( "%s hasn't been implemented", __func__ ) );
-    mbedtls_ssl_handshake_set_state( ssl, MBEDTLS_SSL_CLIENT_CERTIFICATE_VERIFY );
-    return( 0 );
-}
-
-/*
- * Handler for MBEDTLS_SSL_CLIENT_CERTIFICATE_VERIFY
- */
-static int ssl_tls1_3_write_client_certificate_verify( mbedtls_ssl_context *ssl )
-{
-    MBEDTLS_SSL_DEBUG_MSG( 1, ( "%s hasn't been implemented", __func__ ) );
-    mbedtls_ssl_handshake_set_state( ssl, MBEDTLS_SSL_CLIENT_FINISHED );
-    return( 0 );
-}
-
-/*
- * Handler for MBEDTLS_SSL_CLIENT_FINISHED
- */
-static int ssl_tls1_3_write_client_finished( mbedtls_ssl_context *ssl )
-{
-    MBEDTLS_SSL_DEBUG_MSG( 1, ( "%s hasn't been implemented", __func__ ) );
-    mbedtls_ssl_handshake_set_state( ssl, MBEDTLS_SSL_FLUSH_BUFFERS );
-    return( 0 );
-}
-
-/*
- * Handler for MBEDTLS_SSL_FLUSH_BUFFERS
- */
-static int ssl_tls1_3_flush_buffers( mbedtls_ssl_context *ssl )
-{
-    MBEDTLS_SSL_DEBUG_MSG( 1, ( "%s hasn't been implemented", __func__ ) );
-    mbedtls_ssl_handshake_set_state( ssl, MBEDTLS_SSL_HANDSHAKE_WRAPUP );
-    return( 0 );
-}
-
-/*
- * Handler for MBEDTLS_SSL_HANDSHAKE_WRAPUP
- */
-static int ssl_tls1_3_handshake_wrapup( mbedtls_ssl_context *ssl )
-{
-    ((void) ssl);
-    MBEDTLS_SSL_DEBUG_MSG( 1, ( "%s hasn't been implemented", __func__ ) );
-    return( MBEDTLS_ERR_SSL_FEATURE_UNAVAILABLE );
-}
-
->>>>>>> 05420b12
 int mbedtls_ssl_tls13_handshake_client_step( mbedtls_ssl_context *ssl )
 {
     int ret = 0;
 
-<<<<<<< HEAD
     if( ssl->state == MBEDTLS_SSL_HANDSHAKE_OVER || ssl->handshake == NULL )
     {
         MBEDTLS_SSL_DEBUG_MSG( 2, ( "Handshake completed but ssl->handshake is NULL.\n" ) );
@@ -4543,9 +4114,6 @@
 
     if( ( ret = mbedtls_ssl_flush_output( ssl ) ) != 0 )
         return( ret );
-=======
-    MBEDTLS_SSL_DEBUG_MSG( 2, ( "tls1_3 client state: %d", ssl->state ) );
->>>>>>> 05420b12
 
     switch( ssl->state )
     {
@@ -4597,7 +4165,6 @@
             ret = ssl_tls1_3_process_server_finished( ssl );
             break;
 
-<<<<<<< HEAD
         /*
          *  ==>   (EndOfEarlyData)
          *        (Certificate)
@@ -4608,8 +4175,6 @@
             ret = ssl_write_end_of_early_data_process( ssl );
             break;
 
-=======
->>>>>>> 05420b12
         case MBEDTLS_SSL_CLIENT_CERTIFICATE:
             ret = ssl_tls1_3_write_client_certificate( ssl );
             break;
@@ -4622,7 +4187,6 @@
             ret = ssl_tls1_3_write_client_finished( ssl );
             break;
 
-<<<<<<< HEAD
         /*
          *  <==   NewSessionTicket
          */
@@ -4650,17 +4214,12 @@
          * Internal intermediate states
          */
 
-=======
->>>>>>> 05420b12
         case MBEDTLS_SSL_FLUSH_BUFFERS:
             ret = ssl_tls1_3_flush_buffers( ssl );
             break;
 
         case MBEDTLS_SSL_HANDSHAKE_WRAPUP:
-<<<<<<< HEAD
-
-=======
->>>>>>> 05420b12
+
             ret = ssl_tls1_3_handshake_wrapup( ssl );
             break;
 

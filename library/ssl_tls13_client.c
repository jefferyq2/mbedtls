--- conflicted
+++ resolved
@@ -3279,16 +3279,6 @@
     return( 0 );
 }
 
-<<<<<<< HEAD
-/* The ssl_tls13_new_session_ticket_process( ) function is used by the
- * client to process the NewSessionTicket message, which contains
- * the ticket and meta-data provided by the server in a post-
- * handshake message.
- */
-
-MBEDTLS_CHECK_RETURN_CRITICAL
-static int ssl_tls13_new_session_ticket_process( mbedtls_ssl_context *ssl )
-=======
 #if defined(MBEDTLS_SSL_SESSION_TICKETS)
 
 MBEDTLS_CHECK_RETURN_CRITICAL
@@ -3497,16 +3487,12 @@
  */
 MBEDTLS_CHECK_RETURN_CRITICAL
 static int ssl_tls13_process_new_session_ticket( mbedtls_ssl_context *ssl )
->>>>>>> 90ae438c
 {
     int ret = MBEDTLS_ERR_ERROR_CORRUPTION_DETECTED;
     unsigned char *buf;
     size_t buf_len;
-<<<<<<< HEAD
-=======
     unsigned char *ticket_nonce;
     size_t ticket_nonce_len;
->>>>>>> 90ae438c
 
     MBEDTLS_SSL_DEBUG_MSG( 2, ( "=> parse new session ticket" ) );
 
@@ -3514,15 +3500,6 @@
                               ssl, MBEDTLS_SSL_HS_NEW_SESSION_TICKET,
                               &buf, &buf_len ) );
 
-<<<<<<< HEAD
-    MBEDTLS_SSL_PROC_CHK( ssl_tls13_new_session_ticket_parse( ssl, buf, buf_len ) );
-
-#if defined(MBEDTLS_SSL_USE_MPS)
-    MBEDTLS_SSL_PROC_CHK( mbedtls_ssl_mps_hs_consume_full_hs_msg( ssl ) );
-#endif /* MBEDTLS_SSL_USE_MPS */
-
-    MBEDTLS_SSL_PROC_CHK( ssl_tls13_new_session_ticket_postprocess( ssl ) );
-=======
     MBEDTLS_SSL_PROC_CHK( ssl_tls13_parse_new_session_ticket(
                               ssl, buf, buf + buf_len,
                               &ticket_nonce, &ticket_nonce_len ) );
@@ -3531,23 +3508,14 @@
                               ssl, ticket_nonce, ticket_nonce_len ) );
 
     mbedtls_ssl_handshake_set_state( ssl, MBEDTLS_SSL_HANDSHAKE_OVER );
->>>>>>> 90ae438c
 
 cleanup:
 
     MBEDTLS_SSL_DEBUG_MSG( 2, ( "<= parse new session ticket" ) );
     return( ret );
 }
-<<<<<<< HEAD
-#endif /* MBEDTLS_SSL_NEW_SESSION_TICKET */
-
-/*
- * TLS and DTLS 1.3 State Maschine -- client side
- */
-=======
 #endif /* MBEDTLS_SSL_SESSION_TICKETS */
 
->>>>>>> 90ae438c
 int mbedtls_ssl_tls13_handshake_client_step( mbedtls_ssl_context *ssl )
 {
     int ret = 0;
@@ -3669,19 +3637,6 @@
             break;
 #endif /* MBEDTLS_SSL_TLS1_3_COMPATIBILITY_MODE */
 
-<<<<<<< HEAD
-        /*
-         * Internal intermediate states
-         */
-
-        case MBEDTLS_SSL_FLUSH_BUFFERS:
-            ret = ssl_tls13_flush_buffers( ssl );
-            break;
-
-        case MBEDTLS_SSL_HANDSHAKE_WRAPUP:
-            ret = ssl_tls13_handshake_wrapup( ssl );
-            break;
-=======
 #if defined(MBEDTLS_SSL_SESSION_TICKETS)
         case MBEDTLS_SSL_NEW_SESSION_TICKET:
             ret = ssl_tls13_process_new_session_ticket( ssl );
@@ -3690,7 +3645,18 @@
             ret = MBEDTLS_ERR_SSL_RECEIVED_NEW_SESSION_TICKET;
             break;
 #endif /* MBEDTLS_SSL_SESSION_TICKETS */
->>>>>>> 90ae438c
+
+        /*
+         * Internal intermediate states
+         */
+
+        case MBEDTLS_SSL_FLUSH_BUFFERS:
+            ret = ssl_tls13_flush_buffers( ssl );
+            break;
+
+        case MBEDTLS_SSL_HANDSHAKE_WRAPUP:
+            ret = ssl_tls13_handshake_wrapup( ssl );
+            break;
 
         default:
             MBEDTLS_SSL_DEBUG_MSG( 1, ( "invalid state %d", ssl->state ) );

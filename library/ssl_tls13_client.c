--- conflicted
+++ resolved
@@ -845,7 +845,6 @@
     return( 0 );
 }
 
-<<<<<<< HEAD
 #if defined(MBEDTLS_SSL_MAX_FRAGMENT_LENGTH)
 
 /*
@@ -1210,7 +1209,12 @@
 
         *bytes_written = psk_binder_list_bytes;
     }
-=======
+
+    return( 0 );
+}
+
+#endif	/* MBEDTLS_KEY_EXCHANGE_SOME_PSK_ENABLED  */
+
 static int ssl_tls13_write_client_hello_exts( mbedtls_ssl_context *ssl,
                                               unsigned char *buf,
                                               unsigned char *end,
@@ -1250,21 +1254,10 @@
 #endif /* MBEDTLS_KEY_EXCHANGE_WITH_CERT_ENABLED */
 
     *out_len = p - buf;
->>>>>>> a980adf4
 
     return( 0 );
 }
 
-<<<<<<< HEAD
-
-#endif	/* MBEDTLS_KEY_EXCHANGE_SOME_PSK_ENABLED  */
-
-/*
- * Functions for writing ClientHello message.
- */
-
-=======
->>>>>>> a980adf4
 /*
  * Structure of ClientHello message:
  *
@@ -1384,15 +1377,6 @@
     p += output_len;
 #endif /* MBEDTLS_SSL_ALPN */
 
-<<<<<<< HEAD
-    /* Echo the cookie if the server provided one in its preceding
-     * HelloRetryRequest message.
-     */
-    ret = ssl_tls13_write_cookie_ext( ssl, p, end, &output_len );
-    if( ret != 0 )
-        return( ret );
-    p += output_len;
-
 #if defined(MBEDTLS_SSL_MAX_FRAGMENT_LENGTH)
     ret = ssl_tls13_write_max_fragment_length_ext( ssl, p, end, &output_len );
     if( ret != 0 )
@@ -1434,9 +1418,7 @@
     p += output_len;
 #endif /* MBEDTLS_KEY_EXCHANGE_SOME_PSK_ENABLED */
 
-=======
 #if defined(MBEDTLS_SSL_PROTO_TLS1_3)
->>>>>>> a980adf4
 #if defined(MBEDTLS_KEY_EXCHANGE_WITH_CERT_ENABLED)
     if( mbedtls_ssl_conf_tls13_some_ephemeral_enabled( ssl ) )
     {
@@ -1552,10 +1534,8 @@
                                                              &len_without_binders,
                                                              &msg_len ) );
 
-<<<<<<< HEAD
-    mbedtls_ssl_tls13_add_hs_hdr_to_checksum( ssl,
-                                              MBEDTLS_SSL_HS_CLIENT_HELLO,
-                                              msg_len );
+    mbedtls_ssl_add_hs_hdr_to_checksum( ssl, MBEDTLS_SSL_HS_CLIENT_HELLO,
+                                        msg_len );
     ssl->handshake->update_checksum( ssl, buf, len_without_binders );
 
 #if defined(MBEDTLS_KEY_EXCHANGE_SOME_PSK_ENABLED)
@@ -1573,10 +1553,6 @@
                                          msg_len - len_without_binders );
     }
 #endif /* MBEDTLS_KEY_EXCHANGE_SOME_PSK_ENABLED */
-=======
-    mbedtls_ssl_add_hs_msg_to_checksum( ssl, MBEDTLS_SSL_HS_CLIENT_HELLO,
-                                        buf, msg_len );
->>>>>>> a980adf4
 
     MBEDTLS_SSL_PROC_CHK( mbedtls_ssl_finish_handshake_msg( ssl,
                                                             buf_len,
@@ -2493,18 +2469,12 @@
     if( is_hrr )
         MBEDTLS_SSL_PROC_CHK( mbedtls_ssl_reset_transcript_for_hrr( ssl ) );
 
-<<<<<<< HEAD
-    mbedtls_ssl_tls13_add_hs_msg_to_checksum( ssl,
-                                              MBEDTLS_SSL_HS_SERVER_HELLO,
-                                              buf, buf_len );
+    mbedtls_ssl_add_hs_msg_to_checksum( ssl, MBEDTLS_SSL_HS_SERVER_HELLO,
+                                        buf, buf_len );
 #if defined(MBEDTLS_SSL_USE_MPS)
         MBEDTLS_SSL_PROC_CHK( mbedtls_mps_reader_commit( msg.handle ) );
         MBEDTLS_SSL_PROC_CHK( mbedtls_mps_read_consume( &ssl->mps->l4  ) );
 #endif /* MBEDTLS_SSL_USE_MPS */
-=======
-    mbedtls_ssl_add_hs_msg_to_checksum( ssl, MBEDTLS_SSL_HS_SERVER_HELLO,
-                                        buf, buf_len );
->>>>>>> a980adf4
 
     if( is_hrr )
         MBEDTLS_SSL_PROC_CHK( ssl_tls13_postprocess_hrr( ssl ) );
@@ -3002,14 +2972,14 @@
         unsigned char *buf;
         size_t buf_len;
 
-        MBEDTLS_SSL_PROC_CHK( mbedtls_ssl_tls13_start_handshake_msg( ssl,
+        MBEDTLS_SSL_PROC_CHK( mbedtls_ssl_start_handshake_msg( ssl,
                           MBEDTLS_SSL_HS_END_OF_EARLY_DATA, &buf, &buf_len ) );
 
-        mbedtls_ssl_tls13_add_hs_hdr_to_checksum(
+        mbedtls_ssl_add_hs_hdr_to_checksum(
             ssl, MBEDTLS_SSL_HS_END_OF_EARLY_DATA, 0 );
 
         MBEDTLS_SSL_PROC_CHK( ssl_tls13_write_end_of_early_data_postprocess( ssl ) );
-        MBEDTLS_SSL_PROC_CHK( mbedtls_ssl_tls13_finish_handshake_msg( ssl, buf_len, 0 ) );
+        MBEDTLS_SSL_PROC_CHK( mbedtls_ssl_finish_handshake_msg( ssl, buf_len, 0 ) );
     }
     else
     {
@@ -3273,17 +3243,12 @@
         MBEDTLS_SSL_PROC_CHK( ssl_tls13_parse_certificate_request( ssl,
                                               buf, buf + buf_len ) );
 
-<<<<<<< HEAD
-        mbedtls_ssl_tls13_add_hs_msg_to_checksum(
-                       ssl, MBEDTLS_SSL_HS_CERTIFICATE_REQUEST, buf, buf_len );
+        mbedtls_ssl_add_hs_msg_to_checksum( ssl, MBEDTLS_SSL_HS_CERTIFICATE_REQUEST,
+                                            buf, buf_len );
 
 #if defined(MBEDTLS_SSL_USE_MPS)
         MBEDTLS_SSL_PROC_CHK( mbedtls_ssl_mps_hs_consume_full_hs_msg( ssl ) );
 #endif
-=======
-        mbedtls_ssl_add_hs_msg_to_checksum( ssl, MBEDTLS_SSL_HS_CERTIFICATE_REQUEST,
-                                            buf, buf_len );
->>>>>>> a980adf4
     }
     else if( ret == SSL_CERTIFICATE_REQUEST_SKIP )
     {

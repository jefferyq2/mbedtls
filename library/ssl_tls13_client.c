--- conflicted
+++ resolved
@@ -564,28 +564,6 @@
     return( ret );
 }
 
-static int ssl_tls13_reset_ecdhe_share( mbedtls_ssl_context *ssl )
-{
-    mbedtls_ecdh_free( &ssl->handshake->ecdh_ctx );
-    return( 0 );
-}
-
-static int ssl_tls13_reset_key_share( mbedtls_ssl_context *ssl )
-{
-    uint16_t group_id = ssl->handshake->offered_group_id;
-    if( group_id == 0 )
-        return( MBEDTLS_ERR_SSL_INTERNAL_ERROR );
-
-    if( mbedtls_ssl_tls13_named_group_is_ecdhe( group_id ) )
-        return( ssl_tls13_reset_ecdhe_share( ssl ) );
-    else if( 0 /* other KEMs? */ )
-    {
-        /* Do something */
-    }
-
-    return( MBEDTLS_ERR_SSL_INTERNAL_ERROR );
-}
-
 #endif /* MBEDTLS_KEY_EXCHANGE_WITH_CERT_ENABLED */
 
 /*
@@ -689,11 +667,6 @@
         MBEDTLS_SSL_CHK_BUF_PTR( p, end, 2 );
         MBEDTLS_PUT_UINT16_BE( cipher_suite, p, 0 );
         p += 2;
-
-#if defined(MBEDTLS_ZERO_RTT)
-        /* For ZeroRTT we only add a single ciphersuite. */
-        break;
-#endif /* MBEDTLS_ZERO_RTT */
     }
 
     /* Write the cipher_suites length in number of bytes */
@@ -1173,7 +1146,7 @@
                           ssl->handshake->verify_cookie_len );
 
     if( end < p ||
-        (size_t)( end - p ) < ( ssl->handshake->verify_cookie_len + 4 ) )
+        (size_t)( end - p ) < ( (size_t)ssl->handshake->verify_cookie_len + 4 ) )
     {
         MBEDTLS_SSL_DEBUG_MSG( 1, ( "buffer too small" ) );
         return( MBEDTLS_ERR_SSL_BUFFER_TOO_SMALL );
@@ -1879,30 +1852,9 @@
 {
     int ret = MBEDTLS_ERR_ERROR_CORRUPTION_DETECTED;
 
-<<<<<<< HEAD
-    MBEDTLS_SSL_PROC_CHK( mbedtls_ssl_read_record( ssl, 0 ) );
-
-    /* TBD: If we do an HRR, keep track of the number
-     * of ClientHello's we sent, and fail if it
-     * exceeds the configured threshold. */
-
-    if( ( ssl->in_msgtype != MBEDTLS_SSL_MSG_HANDSHAKE ) ||
-        ( ssl->in_msg[0] != MBEDTLS_SSL_HS_SERVER_HELLO ) )
-    {
-        MBEDTLS_SSL_DEBUG_MSG( 1, ( "unexpected message" ) );
-
-        MBEDTLS_SSL_PEND_FATAL_ALERT( MBEDTLS_SSL_ALERT_MSG_UNEXPECTED_MESSAGE,
-                                      MBEDTLS_ERR_SSL_UNEXPECTED_MESSAGE );
-        return( MBEDTLS_ERR_SSL_UNEXPECTED_MESSAGE );
-    }
-
-    *buf = ssl->in_msg + 4;
-    *buf_len = ssl->in_hslen - 4;
-=======
     MBEDTLS_SSL_PROC_CHK( mbedtls_ssl_tls13_fetch_handshake_msg( ssl,
                                              MBEDTLS_SSL_HS_SERVER_HELLO,
                                              buf, buf_len ) );
->>>>>>> fedefdd6
 
     ret = ssl_tls13_server_hello_is_hrr( ssl, *buf, *buf + *buf_len );
     switch( ret )
@@ -2219,8 +2171,13 @@
 
 #if defined(MBEDTLS_KEY_EXCHANGE_PSK_ENABLED)
             case MBEDTLS_TLS_EXT_PRE_SHARED_KEY:
-<<<<<<< HEAD
                 MBEDTLS_SSL_DEBUG_MSG( 3, ( "found pre_shared_key extension" ) );
+                if( is_hrr )
+                {
+                    fatal_alert = MBEDTLS_SSL_ALERT_MSG_UNSUPPORTED_EXT;
+                    goto cleanup;
+                }
+
                 if( ( ret = ssl_tls13_parse_server_psk_identity_ext(
                                 ssl, p, extension_data_len ) ) != 0 )
                 {
@@ -2230,13 +2187,6 @@
                 }
                 break;
 #endif /* MBEDTLS_KEY_EXCHANGE_PSK_ENABLED */
-=======
-                MBEDTLS_SSL_DEBUG_MSG( 3, ( "found pre_shared_key extension." ) );
-                MBEDTLS_SSL_DEBUG_MSG( 3, ( "pre_shared_key:Not supported yet" ) );
-
-                fatal_alert = MBEDTLS_SSL_ALERT_MSG_UNSUPPORTED_EXT;
-                goto cleanup;
->>>>>>> fedefdd6
 
 #if defined(MBEDTLS_KEY_EXCHANGE_WITH_CERT_ENABLED)
             case MBEDTLS_TLS_EXT_KEY_SHARE:
@@ -2300,328 +2250,8 @@
     return( ret );
 }
 
-<<<<<<< HEAD
-static int ssl_tls13_hrr_parse( mbedtls_ssl_context *ssl,
-                                const unsigned char *buf, size_t buf_len )
-=======
 static int ssl_tls13_postprocess_server_hello( mbedtls_ssl_context *ssl )
->>>>>>> fedefdd6
-{
-    int ret; /* return value */
-    int i; /* scratch value */
-    const unsigned char *msg_end = buf + buf_len; /* pointer to the end of the buffer for length checks */
-
-    size_t ext_len; /* stores length of all extensions */
-    unsigned int ext_id; /* id of an extension */
-    const unsigned char *ext; /* pointer to an individual extension */
-    unsigned int ext_size; /* size of an individual extension */
-
-    const mbedtls_ssl_ciphersuite_t *suite_info; /* pointer to ciphersuite */
-
-#if defined(MBEDTLS_SSL_COOKIE_C)
-    size_t cookie_len;
-    unsigned char *cookie;
-#endif /* MBEDTLS_SSL_COOKIE_C */
-
-    /* Check for minimal length */
-    /* struct {
-     * 	  ProtocolVersion legacy_version = 0x0303;
-     *    Random random;
-     *    opaque legacy_session_id_echo<0..32>;
-     *    CipherSuite cipher_suite;
-     *    uint8 legacy_compression_method = 0;
-     *    Extension extensions<6..2 ^ 16 - 1>;
-     * } ServerHello;
-     *
-     *
-     * 38 = 32 ( random bytes ) + 2 ( ciphersuite ) + 2 ( version ) +
-     *       1 ( legacy_compression_method ) + 1 ( minimum for legacy_session_id_echo )
-     */
-    if( buf_len < 38 )
-    {
-        MBEDTLS_SSL_DEBUG_MSG( 1, ( "bad hello retry request message - min size not reached" ) );
-        MBEDTLS_SSL_PEND_FATAL_ALERT( MBEDTLS_SSL_ALERT_MSG_DECODE_ERROR,
-                                      MBEDTLS_ERR_SSL_DECODE_ERROR );
-        return( MBEDTLS_ERR_SSL_DECODE_ERROR );
-    }
-
-    MBEDTLS_SSL_DEBUG_BUF( 4, "hello retry request", buf, buf_len );
-
-    MBEDTLS_SSL_DEBUG_BUF( 3, "hello retry request, version", buf + 0, 2 );
-    mbedtls_ssl_read_version( &ssl->major_ver, &ssl->minor_ver,
-                              ssl->conf->transport, buf + 0 );
-
-    /* The version field must contain 0x303 */
-    if( buf[0] != 0x03 || buf[1] != 0x03 )
-    {
-        MBEDTLS_SSL_DEBUG_MSG( 1, ( "Unsupported version of TLS." ) );
-        MBEDTLS_SSL_PEND_FATAL_ALERT( MBEDTLS_SSL_ALERT_MSG_PROTOCOL_VERSION,
-                                      MBEDTLS_ERR_SSL_BAD_PROTOCOL_VERSION );
-        return( MBEDTLS_ERR_SSL_BAD_PROTOCOL_VERSION );
-    }
-
-    /* skip version */
-    buf += 2;
-
-    /* Internally we use the correct 1.3 version */
-    ssl->major_ver = 0x03;
-    ssl->minor_ver = 0x04;
-
-    /* store server-provided random values */
-    memcpy( ssl->handshake->randbytes + 32, buf, 32 );
-    MBEDTLS_SSL_DEBUG_BUF( 3, "hello retry request, random bytes", buf + 2, 32 );
-
-    /* skip random bytes */
-    buf += 32;
-
-    if( ssl_tls13_check_server_hello_session_id_echo( ssl, &buf, msg_end ) != 0 )
-    {
-        MBEDTLS_SSL_PEND_FATAL_ALERT( MBEDTLS_SSL_ALERT_MSG_HANDSHAKE_FAILURE,
-                                      MBEDTLS_ERR_SSL_HANDSHAKE_FAILURE );
-        return( MBEDTLS_ERR_SSL_HANDSHAKE_FAILURE );
-    }
-
-    /* read server-selected ciphersuite, which follows random bytes */
-    i = MBEDTLS_GET_UINT16_BE( buf, 0 );
-
-    /* skip ciphersuite */
-    buf += 2;
-
-    /* TBD: Check whether we have offered this ciphersuite */
-    /* Via the force_ciphersuite version we may have instructed the client */
-    /* to use a difference ciphersuite. */
-
-    /* Configure ciphersuites */
-    ssl->handshake->ciphersuite_info = mbedtls_ssl_ciphersuite_from_id( i );
-
-    if( ssl->handshake->ciphersuite_info == NULL )
-    {
-        MBEDTLS_SSL_DEBUG_MSG( 1, ( "ciphersuite info for %04x not found", i ) );
-        MBEDTLS_SSL_PEND_FATAL_ALERT( MBEDTLS_SSL_ALERT_MSG_INTERNAL_ERROR,
-                                      MBEDTLS_ERR_SSL_BAD_INPUT_DATA );
-        return( MBEDTLS_ERR_SSL_BAD_INPUT_DATA );
-    }
-
-    mbedtls_ssl_optimize_checksum( ssl, ssl->handshake->ciphersuite_info );
-
-    ssl->session_negotiate->ciphersuite = i;
-
-    suite_info = mbedtls_ssl_ciphersuite_from_id( ssl->session_negotiate->ciphersuite );
-    if( suite_info == NULL )
-    {
-        MBEDTLS_SSL_DEBUG_MSG( 1, ( "bad hello retry request message" ) );
-        MBEDTLS_SSL_PEND_FATAL_ALERT( MBEDTLS_SSL_ALERT_MSG_HANDSHAKE_FAILURE,
-                                      MBEDTLS_ERR_SSL_HANDSHAKE_FAILURE );
-        return( MBEDTLS_ERR_SSL_HANDSHAKE_FAILURE );
-    }
-
-    MBEDTLS_SSL_DEBUG_MSG( 3, ( "hello retry request, chosen ciphersuite: ( %04x ) - %s", i, suite_info->name ) );
-
-#if defined(MBEDTLS_HAVE_TIME)
-    ssl->session_negotiate->start = time( NULL );
-#endif /* MBEDTLS_HAVE_TIME */
-
-    i = 0;
-    while ( 1 )
-    {
-        if( ssl->conf->ciphersuite_list[i] == 0 )
-        {
-            MBEDTLS_SSL_DEBUG_MSG( 1, ( "bad hello retry request message" ) );
-            MBEDTLS_SSL_PEND_FATAL_ALERT( MBEDTLS_SSL_ALERT_MSG_HANDSHAKE_FAILURE,
-                                          MBEDTLS_ERR_SSL_HANDSHAKE_FAILURE );
-            return( MBEDTLS_ERR_SSL_HANDSHAKE_FAILURE );
-        }
-
-        if( ssl->conf->ciphersuite_list[i++] ==
-            ssl->session_negotiate->ciphersuite )
-        {
-            break;
-        }
-    }
-
-    /* Ensure that compression method is set to zero */
-    if( buf[0] != 0 )
-    {
-        MBEDTLS_SSL_DEBUG_MSG( 1, ( "bad hello retry request message" ) );
-        MBEDTLS_SSL_PEND_FATAL_ALERT( MBEDTLS_SSL_ALERT_MSG_ILLEGAL_PARAMETER,
-                                      MBEDTLS_ERR_SSL_ILLEGAL_PARAMETER );
-        return( MBEDTLS_ERR_SSL_ILLEGAL_PARAMETER );
-    }
-
-    /* skip compression */
-    buf++;
-
-    /* Are we reading beyond the message buffer? */
-    if( ( buf + 2 ) > msg_end )
-    {
-        MBEDTLS_SSL_DEBUG_MSG( 1, ( "bad hello retry request message" ) );
-        MBEDTLS_SSL_PEND_FATAL_ALERT( MBEDTLS_SSL_ALERT_MSG_DECODE_ERROR,
-                                      MBEDTLS_ERR_SSL_DECODE_ERROR );
-        return( MBEDTLS_ERR_SSL_DECODE_ERROR );
-    }
-
-    ext_len = MBEDTLS_GET_UINT16_BE( buf, 0 );
-    buf += 2; /* skip extension length */
-
-    /* Are we reading beyond the message buffer? */
-    if( ( buf + ext_len ) > msg_end )
-    {
-        MBEDTLS_SSL_DEBUG_MSG( 1, ( "bad hello retry request message" ) );
-        MBEDTLS_SSL_PEND_FATAL_ALERT( MBEDTLS_SSL_ALERT_MSG_DECODE_ERROR,
-                                      MBEDTLS_ERR_SSL_DECODE_ERROR );
-        return( MBEDTLS_ERR_SSL_DECODE_ERROR );
-    }
-
-    ext = buf;
-
-    MBEDTLS_SSL_DEBUG_MSG( 3, ( "hello retry request, total extension length: %" MBEDTLS_PRINTF_SIZET , ext_len ) );
-
-    MBEDTLS_SSL_DEBUG_BUF( 3, "extensions", ext, ext_len );
-
-    while ( ext_len )
-    {
-        ext_id = MBEDTLS_GET_UINT16_BE( ext, 0 );
-        ext_size = MBEDTLS_GET_UINT16_BE( ext, 2 );
-
-        if( ext_size + 4 > ext_len )
-        {
-            MBEDTLS_SSL_DEBUG_MSG( 1, ( "bad hello retry request message" ) );
-            MBEDTLS_SSL_PEND_FATAL_ALERT( MBEDTLS_SSL_ALERT_MSG_DECODE_ERROR,
-                                          MBEDTLS_ERR_SSL_DECODE_ERROR );
-            return( MBEDTLS_ERR_SSL_DECODE_ERROR );
-        }
-
-        switch( ext_id )
-        {
-#if defined(MBEDTLS_SSL_COOKIE_C)
-            case MBEDTLS_TLS_EXT_COOKIE:
-
-                /* Retrieve length field of cookie */
-                if( ext_size >= 2 )
-                {
-                    cookie = (unsigned char *) ( ext + 4 );
-                    cookie_len = MBEDTLS_GET_UINT16_BE( cookie, 0 );
-                    cookie += 2;
-                }
-                else
-                {
-                    MBEDTLS_SSL_DEBUG_MSG( 1, ( "bad HRR message - cookie length mismatch" ) );
-                    return( MBEDTLS_ERR_SSL_DECODE_ERROR );
-                }
-
-                if( ( cookie_len + 2 ) != ext_size )
-                {
-                    MBEDTLS_SSL_DEBUG_MSG( 1, ( "bad HRR message - cookie length mismatch" ) );
-                    return( MBEDTLS_ERR_SSL_DECODE_ERROR );
-                }
-
-                MBEDTLS_SSL_DEBUG_BUF( 3, "cookie extension", cookie, cookie_len );
-
-                mbedtls_free( ssl->handshake->verify_cookie );
-
-                ssl->handshake->verify_cookie = mbedtls_calloc( 1, cookie_len );
-                if( ssl->handshake->verify_cookie == NULL )
-                {
-                    MBEDTLS_SSL_DEBUG_MSG( 1, ( "alloc failed ( %" MBEDTLS_PRINTF_SIZET " bytes )", cookie_len ) );
-                    return( MBEDTLS_ERR_SSL_ALLOC_FAILED );
-                }
-
-                memcpy( ssl->handshake->verify_cookie, cookie, cookie_len );
-                ssl->handshake->verify_cookie_len = (unsigned char) cookie_len;
-                break;
-#endif /* MBEDTLS_SSL_COOKIE_C */
-
-            case MBEDTLS_TLS_EXT_SUPPORTED_VERSIONS:
-                MBEDTLS_SSL_DEBUG_MSG( 3, ( "found supported_versions extension" ) );
-
-                ret = ssl_tls13_parse_supported_versions_ext( ssl, ext + 4, ext + 4 + ext_size );
-                if( ret != 0 )
-                    return( ret );
-                break;
-
-#if defined(MBEDTLS_ECDH_C) || defined(MBEDTLS_ECDSA_C)
-            case MBEDTLS_TLS_EXT_KEY_SHARE:
-            {
-                /* Variables for parsing the key_share */
-                const uint16_t *group_list;
-                const mbedtls_ecp_curve_info *curve_info = NULL;
-                int tls_id;
-                int found = 0;
-
-                MBEDTLS_SSL_DEBUG_BUF( 3, "key_share extension", ext + 4, ext_size );
-
-                /* Read selected_group */
-                tls_id = MBEDTLS_GET_UINT16_BE( ext, 4 );
-                MBEDTLS_SSL_DEBUG_MSG( 3, ( "selected_group ( %d )", tls_id ) );
-
-                /* Upon receipt of this extension in a HelloRetryRequest, the
-                 * client MUST first verify that the selected_group field
-                 * corresponds to a group which was provided in the
-                 * "supported_groups" extension in the original ClientHello.
-                 * The supported_group was based on the configured list of
-                 * groups.
-                 *
-                 * If the server provided a key share that was not sent in the
-                 * ClientHello then the client MUST abort the handshake with an
-                 * "illegal_parameter" alert. */
-                for( group_list = mbedtls_ssl_get_groups( ssl );
-                     *group_list != 0; group_list++ )
-                {
-                    if( !mbedtls_ssl_tls13_named_group_is_ecdhe( *group_list ) )
-                        continue;
-
-                    curve_info =
-                        mbedtls_ecp_curve_info_from_tls_id( *group_list );
-
-                    if( ( curve_info == NULL ) ||
-                        ( curve_info->tls_id != tls_id ) )
-                        continue;
-
-                    /* We found a match */
-                    found = 1;
-                    break;
-                }
-
-                /* Client MUST verify that the selected_group field does not
-                 * correspond to a group which was provided in the "key_share"
-                 * extension in the original ClientHello. If the server sent an
-                 * HRR message with a key share already provided in the
-                 * ClientHello then the client MUST abort the handshake with
-                 * an "illegal_parameter" alert. */
-                if( found == 0 || tls_id == ssl->handshake->offered_group_id )
-                {
-                    MBEDTLS_SSL_DEBUG_MSG( 1, ( "Invalid key share in HRR" ) );
-                    MBEDTLS_SSL_PEND_FATAL_ALERT( MBEDTLS_SSL_ALERT_MSG_ILLEGAL_PARAMETER,
-                                                  MBEDTLS_ERR_SSL_ILLEGAL_PARAMETER );
-                    return( MBEDTLS_ERR_SSL_ILLEGAL_PARAMETER );
-                }
-
-                /* Remember server's preference for next ClientHello */
-                ssl->handshake->offered_group_id = tls_id;
-                break;
-            }
-
-#endif /* MBEDTLS_ECDH_C || MBEDTLS_ECDSA_C */
-            default:
-                MBEDTLS_SSL_DEBUG_MSG( 3, ( "unknown extension found: %d ( ignoring )", ext_id ) );
-        }
-
-        /* Jump to next extension */
-        ext_len -= 4 + ext_size;
-        ext += 4 + ext_size;
-
-        if( ext_len > 0 && ext_len < 4 )
-        {
-            MBEDTLS_SSL_DEBUG_MSG( 1, ( "bad hello retry request message" ) );
-            return( MBEDTLS_ERR_SSL_DECODE_ERROR );
-        }
-
-    }
-
-    return( 0 );
-}
-
-static int ssl_tls13_finalize_server_hello( mbedtls_ssl_context *ssl )
+
 {
     int ret = MBEDTLS_ERR_ERROR_CORRUPTION_DETECTED;
     mbedtls_ssl_key_set traffic_keys;
@@ -2747,43 +2377,6 @@
     }
     return( ret );
 }
-static int ssl_tls13_hrr_postprocess( mbedtls_ssl_context *ssl )
-{
-    int ret = MBEDTLS_ERR_ERROR_CORRUPTION_DETECTED;
-
-    if( ssl->handshake->hello_retry_requests_received > 0 )
-    {
-        MBEDTLS_SSL_DEBUG_MSG( 1, ( "Multiple HRRs received" ) );
-        MBEDTLS_SSL_PEND_FATAL_ALERT( MBEDTLS_SSL_ALERT_LEVEL_FATAL,
-                                      MBEDTLS_SSL_ALERT_MSG_HANDSHAKE_FAILURE );
-        return( MBEDTLS_ERR_SSL_HANDSHAKE_FAILURE );
-    }
-
-    ssl->handshake->hello_retry_requests_received++;
-
-#if defined(MBEDTLS_SSL_TLS1_3_COMPATIBILITY_MODE)
-    /* If not offering early data, the client sends a dummy CCS record
-     * immediately before its second flight. This may either be before
-     * its second ClientHello or before its encrypted handshake flight. */
-    mbedtls_ssl_handshake_set_state( ssl, MBEDTLS_SSL_CLIENT_CCS_BEFORE_2ND_CLIENT_HELLO );
-#else
-    mbedtls_ssl_handshake_set_state( ssl, MBEDTLS_SSL_CLIENT_HELLO );
-#endif /* MBEDTLS_SSL_TLS1_3_COMPATIBILITY_MODE */
-
-    mbedtls_ssl_session_reset_msg_layer( ssl, 0 );
-
-    /* Reset everything that's going to be re-generated in the new ClientHello.
-     *
-     * Currently, we're always resetting the key share, even if the server
-     * was fine with it. Once we have separated key share generation from
-     * key share writing, we can confine this to the case where the server
-     * requested a different share. */
-    ret = ssl_tls13_reset_key_share( ssl );
-    if( ret != 0 )
-        return( ret );
-
-    return( 0 );
-}
 
 static int ssl_tls13_postprocess_hrr( mbedtls_ssl_context *ssl )
 {
@@ -2826,17 +2419,12 @@
 static int ssl_tls13_process_server_hello( mbedtls_ssl_context *ssl )
 {
     int ret = MBEDTLS_ERR_ERROR_CORRUPTION_DETECTED;
-<<<<<<< HEAD
 #if defined(MBEDTLS_SSL_USE_MPS)
     mbedtls_mps_handshake_in msg;
 #endif
     unsigned char *buf = NULL;
     size_t buf_len = 0;
-=======
-    unsigned char *buf = NULL;
-    size_t buf_len = 0;
     int is_hrr = 0;
->>>>>>> fedefdd6
 
     MBEDTLS_SSL_DEBUG_MSG( 2, ( "=> %s", __func__ ) );
 
@@ -2853,46 +2441,8 @@
     ret = ssl_tls13_server_hello_coordinate( ssl, &msg, &buf, &buf_len );
 #else /* MBEDTLS_SSL_USE_MPS */
     ret = ssl_tls13_server_hello_coordinate( ssl, &buf, &buf_len );
-<<<<<<< HEAD
 #endif /* MBEDTLS_SSL_USE_MPS */
 
-    /* Parsing step
-     * We know what message to expect by now and call
-     * the respective parsing function.
-     */
-
-    if( ret == SSL_SERVER_HELLO_COORDINATE_HELLO )
-    {
-        MBEDTLS_SSL_PROC_CHK( ssl_tls13_parse_server_hello( ssl, buf,
-                                                            buf + buf_len ) );
-        mbedtls_ssl_tls13_add_hs_msg_to_checksum( ssl,
-                                                  MBEDTLS_SSL_HS_SERVER_HELLO,
-                                                  buf, buf_len );
-
-#if defined(MBEDTLS_SSL_USE_MPS)
-        MBEDTLS_SSL_PROC_CHK( mbedtls_mps_reader_commit( msg.handle ) );
-        MBEDTLS_SSL_PROC_CHK( mbedtls_mps_read_consume( &ssl->mps->l4  ) );
-#endif /* MBEDTLS_SSL_USE_MPS */
-
-        MBEDTLS_SSL_PROC_CHK( ssl_tls13_finalize_server_hello( ssl ) );
-    }
-    else if( ret == SSL_SERVER_HELLO_COORDINATE_HRR )
-    {
-        MBEDTLS_SSL_PROC_CHK( ssl_tls13_hrr_parse( ssl, buf, buf_len ) );
-        MBEDTLS_SSL_PROC_CHK( mbedtls_ssl_reset_transcript_for_hrr( ssl ) );
-
-        mbedtls_ssl_tls13_add_hs_msg_to_checksum( ssl,
-                                                  MBEDTLS_SSL_HS_SERVER_HELLO,
-                                                  buf, buf_len );
-
-#if defined(MBEDTLS_SSL_USE_MPS)
-        MBEDTLS_SSL_PROC_CHK( mbedtls_mps_reader_commit( msg.handle ) );
-        MBEDTLS_SSL_PROC_CHK( mbedtls_mps_read_consume( &ssl->mps->l4  ) );
-#endif /* MBEDTLS_SSL_USE_MPS */
-
-        MBEDTLS_SSL_PROC_CHK( ssl_tls13_hrr_postprocess( ssl ) );
-    }
-=======
     if( ret < 0 )
         goto cleanup;
     else
@@ -2907,22 +2457,19 @@
     mbedtls_ssl_tls13_add_hs_msg_to_checksum( ssl,
                                               MBEDTLS_SSL_HS_SERVER_HELLO,
                                               buf, buf_len );
+#if defined(MBEDTLS_SSL_USE_MPS)
+        MBEDTLS_SSL_PROC_CHK( mbedtls_mps_reader_commit( msg.handle ) );
+        MBEDTLS_SSL_PROC_CHK( mbedtls_mps_read_consume( &ssl->mps->l4  ) );
+#endif /* MBEDTLS_SSL_USE_MPS */
 
     if( is_hrr )
         MBEDTLS_SSL_PROC_CHK( ssl_tls13_postprocess_hrr( ssl ) );
     else
         MBEDTLS_SSL_PROC_CHK( ssl_tls13_postprocess_server_hello( ssl ) );
->>>>>>> fedefdd6
-
 
 cleanup:
-<<<<<<< HEAD
-
-    MBEDTLS_SSL_DEBUG_MSG( 2, ( "<= %s", __func__ ) );
-=======
     MBEDTLS_SSL_DEBUG_MSG( 2, ( "<= %s ( %s )", __func__,
                                 is_hrr?"HelloRetryRequest":"ServerHello" ) );
->>>>>>> fedefdd6
     return( ret );
 }
 
@@ -3823,21 +3370,11 @@
 }
 
 /*
- * Handler for MBEDTLS_SSL_CLIENT_CERTIFICATE
- */
-static int ssl_tls13_write_client_certificate( mbedtls_ssl_context *ssl )
-{
-<<<<<<< HEAD
-    return( mbedtls_ssl_tls13_write_certificate_process( ssl ) );
-}
-
-/*
- * Handler for MBEDTLS_SSL_CLIENT_CERTIFICATE_VERIFY
- */
-static int ssl_tls13_write_client_certificate_verify( mbedtls_ssl_context *ssl )
-{
-    return( mbedtls_ssl_tls13_write_certificate_verify_process( ssl ) );
-=======
+ * Handler for MBEDTLS_SSL_CLIENT_CCS_AFTER_SERVER_FINISHED
+ */
+#if defined(MBEDTLS_SSL_TLS1_3_COMPATIBILITY_MODE)
+static int ssl_tls13_write_change_cipher_spec( mbedtls_ssl_context *ssl )
+{
     int ret;
 
     ret = mbedtls_ssl_tls13_write_change_cipher_spec( ssl );
@@ -3845,7 +3382,23 @@
         return( ret );
 
     return( 0 );
->>>>>>> fedefdd6
+}
+#endif /* MBEDTLS_SSL_TLS1_3_COMPATIBILITY_MODE */
+
+/*
+ * Handler for MBEDTLS_SSL_CLIENT_CERTIFICATE
+ */
+static int ssl_tls13_write_client_certificate( mbedtls_ssl_context *ssl )
+{
+    return( mbedtls_ssl_tls13_write_certificate_process( ssl ) );
+}
+
+/*
+ * Handler for MBEDTLS_SSL_CLIENT_CERTIFICATE_VERIFY
+ */
+static int ssl_tls13_write_client_certificate_verify( mbedtls_ssl_context *ssl )
+{
+    return( mbedtls_ssl_tls13_write_certificate_verify_process( ssl ) );
 }
 
 /*
@@ -4326,12 +3879,7 @@
         case MBEDTLS_SSL_CLIENT_CCS_AFTER_CLIENT_HELLO:
         case MBEDTLS_SSL_CLIENT_CCS_BEFORE_2ND_CLIENT_HELLO:
         case MBEDTLS_SSL_CLIENT_CCS_AFTER_SERVER_FINISHED:
-<<<<<<< HEAD
-            ret = mbedtls_ssl_tls13_write_change_cipher_spec_process( ssl );
-=======
-        case MBEDTLS_SSL_CLIENT_CCS_BEFORE_2ND_CLIENT_HELLO:
             ret = ssl_tls13_write_change_cipher_spec( ssl );
->>>>>>> fedefdd6
             break;
 #endif /* MBEDTLS_SSL_TLS1_3_COMPATIBILITY_MODE */
 

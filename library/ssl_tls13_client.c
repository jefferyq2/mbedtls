--- conflicted
+++ resolved
@@ -2998,10 +2998,16 @@
 static int ssl_tls13_write_end_of_early_data_postprocess( mbedtls_ssl_context *ssl )
 {
 #if defined(MBEDTLS_SSL_TLS1_3_COMPATIBILITY_MODE)
-    mbedtls_ssl_handshake_set_state( ssl,
-                        MBEDTLS_SSL_CLIENT_CCS_AFTER_SERVER_FINISHED );
+    mbedtls_ssl_handshake_set_state(
+        ssl,
+        MBEDTLS_SSL_CLIENT_CCS_AFTER_SERVER_FINISHED );
 #else
+#if defined(MBEDTLS_KEY_EXCHANGE_WITH_CERT_ENABLED)
     mbedtls_ssl_handshake_set_state( ssl, MBEDTLS_SSL_CLIENT_CERTIFICATE );
+#else
+    mbedtls_ssl_handshake_set_state( ssl, MBEDTLS_SSL_CLIENT_FINISHED );
+#endif /* MBEDTLS_KEY_EXCHANGE_WITH_CERT_ENABLED */
+
 #endif /* MBEDTLS_SSL_TLS1_3_COMPATIBILITY_MODE */
 
     return( 0 );
@@ -3293,22 +3299,7 @@
     if( ret != 0 )
         return( ret );
 
-<<<<<<< HEAD
     mbedtls_ssl_handshake_set_state( ssl, MBEDTLS_SSL_END_OF_EARLY_DATA );
-=======
-#if defined(MBEDTLS_SSL_TLS1_3_COMPATIBILITY_MODE)
-    mbedtls_ssl_handshake_set_state(
-        ssl,
-        MBEDTLS_SSL_CLIENT_CCS_AFTER_SERVER_FINISHED );
-#else
-#if defined(MBEDTLS_KEY_EXCHANGE_WITH_CERT_ENABLED)
-    mbedtls_ssl_handshake_set_state( ssl, MBEDTLS_SSL_CLIENT_CERTIFICATE );
-#else
-    mbedtls_ssl_handshake_set_state( ssl, MBEDTLS_SSL_CLIENT_FINISHED );
-#endif /* MBEDTLS_KEY_EXCHANGE_WITH_CERT_ENABLED */
-
-#endif /* MBEDTLS_SSL_TLS1_3_COMPATIBILITY_MODE */
->>>>>>> 06898650
 
     return( 0 );
 }
@@ -3337,7 +3328,20 @@
 {
     MBEDTLS_SSL_DEBUG_MSG( 1,
                   ( "Switch to handshake traffic keys for outbound traffic" ) );
+
+#if defined(MBEDTLS_SSL_USE_MPS)
+    {
+        int ret;
+
+        /* Use new transform for outgoing data. */
+        ret = mbedtls_mps_set_outgoing_keys( &ssl->mps->l4,
+                                             ssl->handshake->epoch_handshake );
+        if( ret != 0 )
+            return( ret );
+    }
+#else
     mbedtls_ssl_set_outbound_transform( ssl, ssl->handshake->transform_handshake );
+#endif /* MBEDTLS_SSL_USE_MPS */
 
     return( mbedtls_ssl_tls13_write_certificate( ssl ) );
 }
@@ -3352,41 +3356,30 @@
 #endif /* MBEDTLS_KEY_EXCHANGE_WITH_CERT_ENABLED */
 
 /*
- * Handler for MBEDTLS_SSL_CLIENT_CERTIFICATE
- */
-static int ssl_tls13_write_client_certificate( mbedtls_ssl_context *ssl )
-{
-<<<<<<< HEAD
-    return( mbedtls_ssl_tls13_write_certificate_process( ssl ) );
-}
-
-/*
- * Handler for MBEDTLS_SSL_CLIENT_CERTIFICATE_VERIFY
- */
-static int ssl_tls13_write_client_certificate_verify( mbedtls_ssl_context *ssl )
-{
-    return( mbedtls_ssl_tls13_write_certificate_verify_process( ssl ) );
-}
-=======
-    int ret;
-
+ * Handler for MBEDTLS_SSL_CLIENT_FINISHED
+ */
+static int ssl_tls13_write_client_finished( mbedtls_ssl_context *ssl )
+{
     if( !ssl->handshake->client_auth )
     {
         MBEDTLS_SSL_DEBUG_MSG( 1,
                   ( "Switch to handshake traffic keys for outbound traffic" ) );
+#if defined(MBEDTLS_SSL_USE_MPS)
+        {
+            int ret;
+
+            /* Use new transform for outgoing data. */
+            ret = mbedtls_mps_set_outgoing_keys( &ssl->mps->l4,
+                                                 ssl->handshake->epoch_handshake );
+            if( ret != 0 )
+                return( ret );
+        }
+#else
         mbedtls_ssl_set_outbound_transform( ssl,
-                                        ssl->handshake->transform_handshake );
-    }
-    ret = mbedtls_ssl_tls13_write_finished_message( ssl );
-    if( ret != 0 )
-        return( ret );
->>>>>>> 06898650
-
-/*
- * Handler for MBEDTLS_SSL_CLIENT_FINISHED
- */
-static int ssl_tls13_write_client_finished( mbedtls_ssl_context *ssl )
-{
+                                            ssl->handshake->transform_handshake );
+#endif /* MBEDTLS_SSL_USE_MPS */
+    }
+
     return( mbedtls_ssl_tls13_write_finished_message( ssl ) );
 }
 
@@ -3819,7 +3812,6 @@
             ret = ssl_tls13_process_server_finished( ssl );
             break;
 
-<<<<<<< HEAD
         /*
          *  ==>   (EndOfEarlyData)
          *        (Certificate)
@@ -3830,9 +3822,7 @@
             ret = ssl_tls13_write_end_of_early_data_process( ssl );
             break;
 
-=======
 #if defined(MBEDTLS_KEY_EXCHANGE_WITH_CERT_ENABLED)
->>>>>>> 06898650
         case MBEDTLS_SSL_CLIENT_CERTIFICATE:
             ret = ssl_tls13_write_client_certificate( ssl );
             break;
@@ -3840,10 +3830,7 @@
         case MBEDTLS_SSL_CLIENT_CERTIFICATE_VERIFY:
             ret = ssl_tls13_write_client_certificate_verify( ssl );
             break;
-<<<<<<< HEAD
-=======
 #endif /* MBEDTLS_KEY_EXCHANGE_WITH_CERT_ENABLED */
->>>>>>> 06898650
 
         case MBEDTLS_SSL_CLIENT_FINISHED:
             ret = ssl_tls13_write_client_finished( ssl );

--- conflicted
+++ resolved
@@ -2666,7 +2666,6 @@
 
 /*
  *
-<<<<<<< HEAD
  * STATE HANDLING: Write Early-Data
  *
  */
@@ -2820,7 +2819,203 @@
     /* Start the TLS 1.3 key schedule: Set the PSK and derive early secret. */
     ret = mbedtls_ssl_tls13_key_schedule_stage_early( ssl );
     if( ret != 0 )
-=======
+    {
+        MBEDTLS_SSL_DEBUG_RET( 1,
+             "mbedtls_ssl_tls13_key_schedule_stage_early", ret );
+        return( ret );
+    }
+
+    /* Derive 0-RTT key material */
+    ret = mbedtls_ssl_tls13_generate_early_data_keys(
+        ssl, &traffic_keys );
+    if( ret != 0 )
+    {
+        MBEDTLS_SSL_DEBUG_RET( 1,
+            "mbedtls_ssl_tls13_generate_early_data_keys", ret );
+        return( ret );
+    }
+
+    transform_earlydata =
+        mbedtls_calloc( 1, sizeof( mbedtls_ssl_transform ) );
+    if( transform_earlydata == NULL )
+        return( MBEDTLS_ERR_SSL_ALLOC_FAILED );
+
+    ret = mbedtls_ssl_tls13_populate_transform(
+                          transform_earlydata,
+                          ssl->conf->endpoint,
+                          ssl->session_negotiate->ciphersuite,
+                          &traffic_keys,
+                          ssl );
+    if( ret != 0 )
+        return( ret );
+
+#if defined(MBEDTLS_SSL_USE_MPS)
+    /* Register transform with MPS. */
+    ret = mbedtls_mps_add_key_material( &ssl->mps->l4,
+                                        transform_earlydata,
+                                        &ssl->handshake->epoch_earlydata );
+    if( ret != 0 )
+        return( ret );
+
+    /* Use new transform for outgoing data. */
+    ret = mbedtls_mps_set_outgoing_keys( &ssl->mps->l4,
+                                         ssl->handshake->epoch_earlydata );
+    if( ret != 0 )
+        return( ret );
+#else /* MBEDTLS_SSL_USE_MPS */
+
+    /* Activate transform */
+    MBEDTLS_SSL_DEBUG_MSG( 1, ( "Switch to 0-RTT keys for outbound traffic" ) );
+    ssl->handshake->transform_earlydata = transform_earlydata;
+    mbedtls_ssl_set_outbound_transform( ssl, ssl->handshake->transform_earlydata );
+
+#endif /* MBEDTLS_SSL_USE_MPS */
+
+    return( 0 );
+}
+
+static int ssl_tls13_write_early_data_write( mbedtls_ssl_context *ssl,
+    unsigned char *buf,
+    size_t buf_len,
+    size_t *out_len )
+{
+    if( ssl->early_data_len > buf_len )
+    {
+        MBEDTLS_SSL_DEBUG_MSG( 1, ( "buffer too small" ) );
+        return ( MBEDTLS_ERR_SSL_ALLOC_FAILED );
+    }
+    else
+    {
+        memcpy( buf, ssl->early_data_buf, ssl->early_data_len );
+
+#if defined(MBEDTLS_SSL_USE_MPS)
+        *out_len = ssl->early_data_len;
+        MBEDTLS_SSL_DEBUG_BUF( 3, "Early Data", buf, ssl->early_data_len );
+#else
+        buf[ssl->early_data_len] = MBEDTLS_SSL_MSG_APPLICATION_DATA;
+        *out_len = ssl->early_data_len + 1;
+
+        MBEDTLS_SSL_DEBUG_BUF( 3, "Early Data", ssl->out_msg, *out_len );
+#endif /* MBEDTLS_SSL_USE_MPS */
+    }
+
+    return( 0 );
+}
+
+#else /* MBEDTLS_ZERO_RTT */
+
+static int ssl_tls13_write_early_data_coordinate( mbedtls_ssl_context *ssl )
+{
+    ((void) ssl);
+    return( SSL_EARLY_DATA_SKIP );
+}
+
+#endif /* MBEDTLS_ZERO_RTT */
+
+static int ssl_tls13_write_early_data_postprocess( mbedtls_ssl_context *ssl )
+{
+    /* Clear PSK we've used for the 0-RTT. */
+    mbedtls_ssl_remove_hs_psk( ssl );
+
+    mbedtls_ssl_handshake_set_state( ssl, MBEDTLS_SSL_SERVER_HELLO );
+    return ( 0 );
+}
+
+/*
+ *
+ * STATE HANDLING: Write End-of-Early-Data
+ *
+ */
+
+ /*
+  * Overview
+  */
+
+  /* Main state-handling entry point; orchestrates the other functions. */
+int ssl_tls13_write_end_of_early_data_process( mbedtls_ssl_context *ssl );
+
+#define SSL_END_OF_EARLY_DATA_WRITE 0
+#define SSL_END_OF_EARLY_DATA_SKIP  1
+static int ssl_tls13_write_end_of_early_data_coordinate( mbedtls_ssl_context *ssl );
+
+/* Update the state after handling the outgoing end-of-early-data message. */
+static int ssl_tls13_write_end_of_early_data_postprocess( mbedtls_ssl_context *ssl );
+
+/*
+ * Implementation
+ */
+
+int ssl_tls13_write_end_of_early_data_process( mbedtls_ssl_context *ssl )
+{
+    int ret;
+    MBEDTLS_SSL_DEBUG_MSG( 2, ( "=> write EndOfEarlyData" ) );
+
+    MBEDTLS_SSL_PROC_CHK_NEG( ssl_tls13_write_end_of_early_data_coordinate( ssl ) );
+    if( ret == SSL_END_OF_EARLY_DATA_WRITE )
+    {
+        unsigned char *buf;
+        size_t buf_len;
+
+        MBEDTLS_SSL_PROC_CHK( mbedtls_ssl_tls13_start_handshake_msg( ssl,
+                          MBEDTLS_SSL_HS_END_OF_EARLY_DATA, &buf, &buf_len ) );
+
+        mbedtls_ssl_tls13_add_hs_hdr_to_checksum(
+            ssl, MBEDTLS_SSL_HS_END_OF_EARLY_DATA, 0 );
+
+        MBEDTLS_SSL_PROC_CHK( ssl_tls13_write_end_of_early_data_postprocess( ssl ) );
+        MBEDTLS_SSL_PROC_CHK( mbedtls_ssl_tls13_finish_handshake_msg( ssl, buf_len, 0 ) );
+    }
+    else
+    {
+        /* Update state */
+        MBEDTLS_SSL_PROC_CHK( ssl_tls13_write_end_of_early_data_postprocess( ssl ) );
+    }
+
+cleanup:
+
+    MBEDTLS_SSL_DEBUG_MSG( 2, ( "<= write EndOfEarlyData" ) );
+    return( ret );
+}
+
+static int ssl_tls13_write_end_of_early_data_coordinate( mbedtls_ssl_context *ssl )
+{
+    ((void) ssl);
+
+#if defined(MBEDTLS_ZERO_RTT)
+    if( ssl->handshake->early_data == MBEDTLS_SSL_EARLY_DATA_ON )
+    {
+        if( ssl->early_data_status == MBEDTLS_SSL_EARLY_DATA_ACCEPTED )
+            return( SSL_END_OF_EARLY_DATA_WRITE );
+
+        /*
+         * RFC 8446:
+         * "If the server does not send an "early_data"
+         *  extension in EncryptedExtensions, then the client MUST NOT send an
+         *  EndOfEarlyData message."
+         */
+
+        MBEDTLS_SSL_DEBUG_MSG( 4, ( "skip EndOfEarlyData, server rejected" ) );
+    }
+#endif /* MBEDTLS_ZERO_RTT */
+
+    return( SSL_END_OF_EARLY_DATA_SKIP );
+}
+
+static int ssl_tls13_write_end_of_early_data_postprocess( mbedtls_ssl_context *ssl )
+{
+#if defined(MBEDTLS_SSL_TLS1_3_COMPATIBILITY_MODE)
+    mbedtls_ssl_handshake_set_state( ssl,
+                        MBEDTLS_SSL_CLIENT_CCS_AFTER_SERVER_FINISHED );
+#else
+    mbedtls_ssl_handshake_set_state( ssl, MBEDTLS_SSL_CLIENT_CERTIFICATE );
+#endif /* MBEDTLS_SSL_TLS1_3_COMPATIBILITY_MODE */
+
+    return( 0 );
+}
+
+#if defined(MBEDTLS_KEY_EXCHANGE_WITH_CERT_ENABLED)
+/*
+ *
  * STATE HANDLING: CertificateRequest
  *
  */
@@ -2833,308 +3028,36 @@
  * - SSL_CERTIFICATE_REQUEST_SKIP
  * indicating if a Certificate Request is expected or not.
  */
+#if defined(MBEDTLS_SSL_USE_MPS)
 static int ssl_tls13_certificate_request_coordinate( mbedtls_ssl_context *ssl )
 {
-    int ret = MBEDTLS_ERR_ERROR_CORRUPTION_DETECTED;
-
-    if( mbedtls_ssl_tls13_some_psk_enabled( ssl ) )
+    int ret;
+    mbedtls_mps_handshake_in msg;
+
+    if( mbedtls_ssl_tls13_kex_with_psk( ssl ) )
     {
         MBEDTLS_SSL_DEBUG_MSG( 3, ( "<= skip parse certificate request" ) );
         return( SSL_CERTIFICATE_REQUEST_SKIP );
     }
 
-    if( ( ret = mbedtls_ssl_read_record( ssl, 0 ) ) != 0 )
->>>>>>> 6ca6faa6
-    {
-        MBEDTLS_SSL_DEBUG_RET( 1,
-             "mbedtls_ssl_tls13_key_schedule_stage_early", ret );
-        return( ret );
-    }
-
-    /* Derive 0-RTT key material */
-    ret = mbedtls_ssl_tls13_generate_early_data_keys(
-        ssl, &traffic_keys );
-    if( ret != 0 )
-    {
-        MBEDTLS_SSL_DEBUG_RET( 1,
-            "mbedtls_ssl_tls13_generate_early_data_keys", ret );
-        return( ret );
-    }
-
-    transform_earlydata =
-        mbedtls_calloc( 1, sizeof( mbedtls_ssl_transform ) );
-    if( transform_earlydata == NULL )
-        return( MBEDTLS_ERR_SSL_ALLOC_FAILED );
-
-    ret = mbedtls_ssl_tls13_populate_transform(
-                          transform_earlydata,
-                          ssl->conf->endpoint,
-                          ssl->session_negotiate->ciphersuite,
-                          &traffic_keys,
-                          ssl );
-    if( ret != 0 )
-        return( ret );
-
-#if defined(MBEDTLS_SSL_USE_MPS)
-    /* Register transform with MPS. */
-    ret = mbedtls_mps_add_key_material( &ssl->mps->l4,
-                                        transform_earlydata,
-                                        &ssl->handshake->epoch_earlydata );
-    if( ret != 0 )
-        return( ret );
-
-    /* Use new transform for outgoing data. */
-    ret = mbedtls_mps_set_outgoing_keys( &ssl->mps->l4,
-                                         ssl->handshake->epoch_earlydata );
-    if( ret != 0 )
-        return( ret );
+    MBEDTLS_SSL_PROC_CHK_NEG( mbedtls_mps_read( &ssl->mps->l4 ) );
+    if( ret == MBEDTLS_MPS_MSG_HS )
+    {
+        MBEDTLS_SSL_PROC_CHK( mbedtls_mps_read_handshake( &ssl->mps->l4, &msg ) );
+
+        if( msg.type == MBEDTLS_SSL_HS_CERTIFICATE_REQUEST )
+            return( SSL_CERTIFICATE_REQUEST_EXPECT_REQUEST );
+    }
+
+    return( SSL_CERTIFICATE_REQUEST_SKIP );
+
+cleanup:
+    return( ret);
+}
 #else /* MBEDTLS_SSL_USE_MPS */
-
-    /* Activate transform */
-    MBEDTLS_SSL_DEBUG_MSG( 1, ( "Switch to 0-RTT keys for outbound traffic" ) );
-    ssl->handshake->transform_earlydata = transform_earlydata;
-    mbedtls_ssl_set_outbound_transform( ssl, ssl->handshake->transform_earlydata );
-
-#endif /* MBEDTLS_SSL_USE_MPS */
-
-    return( 0 );
-}
-
-static int ssl_tls13_write_early_data_write( mbedtls_ssl_context *ssl,
-    unsigned char *buf,
-    size_t buf_len,
-    size_t *out_len )
-{
-    if( ssl->early_data_len > buf_len )
-    {
-        MBEDTLS_SSL_DEBUG_MSG( 1, ( "buffer too small" ) );
-        return ( MBEDTLS_ERR_SSL_ALLOC_FAILED );
-    }
-    else
-    {
-        memcpy( buf, ssl->early_data_buf, ssl->early_data_len );
-
-#if defined(MBEDTLS_SSL_USE_MPS)
-        *out_len = ssl->early_data_len;
-        MBEDTLS_SSL_DEBUG_BUF( 3, "Early Data", buf, ssl->early_data_len );
-#else
-        buf[ssl->early_data_len] = MBEDTLS_SSL_MSG_APPLICATION_DATA;
-        *out_len = ssl->early_data_len + 1;
-
-        MBEDTLS_SSL_DEBUG_BUF( 3, "Early Data", ssl->out_msg, *out_len );
-#endif /* MBEDTLS_SSL_USE_MPS */
-    }
-
-    return( 0 );
-}
-
-#else /* MBEDTLS_ZERO_RTT */
-
-static int ssl_tls13_write_early_data_coordinate( mbedtls_ssl_context *ssl )
-{
-    ((void) ssl);
-    return( SSL_EARLY_DATA_SKIP );
-}
-
-#endif /* MBEDTLS_ZERO_RTT */
-
-static int ssl_tls13_write_early_data_postprocess( mbedtls_ssl_context *ssl )
-{
-    /* Clear PSK we've used for the 0-RTT. */
-    mbedtls_ssl_remove_hs_psk( ssl );
-
-    mbedtls_ssl_handshake_set_state( ssl, MBEDTLS_SSL_SERVER_HELLO );
-    return ( 0 );
-}
-
-/*
- *
- * STATE HANDLING: Write End-of-Early-Data
- *
- */
-
- /*
-  * Overview
-  */
-
-  /* Main state-handling entry point; orchestrates the other functions. */
-int ssl_tls13_write_end_of_early_data_process( mbedtls_ssl_context *ssl );
-
-#define SSL_END_OF_EARLY_DATA_WRITE 0
-#define SSL_END_OF_EARLY_DATA_SKIP  1
-static int ssl_tls13_write_end_of_early_data_coordinate( mbedtls_ssl_context *ssl );
-
-/* Update the state after handling the outgoing end-of-early-data message. */
-static int ssl_tls13_write_end_of_early_data_postprocess( mbedtls_ssl_context *ssl );
-
-/*
- * Implementation
- */
-
-int ssl_tls13_write_end_of_early_data_process( mbedtls_ssl_context *ssl )
-{
-    int ret;
-    MBEDTLS_SSL_DEBUG_MSG( 2, ( "=> write EndOfEarlyData" ) );
-
-    MBEDTLS_SSL_PROC_CHK_NEG( ssl_tls13_write_end_of_early_data_coordinate( ssl ) );
-    if( ret == SSL_END_OF_EARLY_DATA_WRITE )
-    {
-        unsigned char *buf;
-        size_t buf_len;
-
-        MBEDTLS_SSL_PROC_CHK( mbedtls_ssl_tls13_start_handshake_msg( ssl,
-                          MBEDTLS_SSL_HS_END_OF_EARLY_DATA, &buf, &buf_len ) );
-
-        mbedtls_ssl_tls13_add_hs_hdr_to_checksum(
-            ssl, MBEDTLS_SSL_HS_END_OF_EARLY_DATA, 0 );
-
-        MBEDTLS_SSL_PROC_CHK( ssl_tls13_write_end_of_early_data_postprocess( ssl ) );
-        MBEDTLS_SSL_PROC_CHK( mbedtls_ssl_tls13_finish_handshake_msg( ssl, buf_len, 0 ) );
-    }
-    else
-    {
-        /* Update state */
-        MBEDTLS_SSL_PROC_CHK( ssl_tls13_write_end_of_early_data_postprocess( ssl ) );
-    }
-
-cleanup:
-
-    MBEDTLS_SSL_DEBUG_MSG( 2, ( "<= write EndOfEarlyData" ) );
-    return( ret );
-}
-
-static int ssl_tls13_write_end_of_early_data_coordinate( mbedtls_ssl_context *ssl )
-{
-    ((void) ssl);
-
-#if defined(MBEDTLS_ZERO_RTT)
-    if( ssl->handshake->early_data == MBEDTLS_SSL_EARLY_DATA_ON )
-    {
-        if( ssl->early_data_status == MBEDTLS_SSL_EARLY_DATA_ACCEPTED )
-            return( SSL_END_OF_EARLY_DATA_WRITE );
-
-        /*
-         * RFC 8446:
-         * "If the server does not send an "early_data"
-         *  extension in EncryptedExtensions, then the client MUST NOT send an
-         *  EndOfEarlyData message."
-         */
-
-        MBEDTLS_SSL_DEBUG_MSG( 4, ( "skip EndOfEarlyData, server rejected" ) );
-    }
-#endif /* MBEDTLS_ZERO_RTT */
-
-    return( SSL_END_OF_EARLY_DATA_SKIP );
-}
-
-static int ssl_tls13_write_end_of_early_data_postprocess( mbedtls_ssl_context *ssl )
-{
-#if defined(MBEDTLS_SSL_TLS1_3_COMPATIBILITY_MODE)
-    mbedtls_ssl_handshake_set_state( ssl,
-                        MBEDTLS_SSL_CLIENT_CCS_AFTER_SERVER_FINISHED );
-#else
-    mbedtls_ssl_handshake_set_state( ssl, MBEDTLS_SSL_CLIENT_CERTIFICATE );
-#endif /* MBEDTLS_SSL_TLS1_3_COMPATIBILITY_MODE */
-
-    return( 0 );
-}
-
-/*
- * Handler for MBEDTLS_SSL_CERTIFICATE_REQUEST
- */
-
-/*
- * Overview
- */
-
-/* Main entry point; orchestrates the other functions */
-static int ssl_tls13_process_certificate_request( mbedtls_ssl_context *ssl );
-
-/* Coordination:
- * Deals with the ambiguity of not knowing if a CertificateRequest
- * will be sent. Returns a negative code on failure, or
- * - SSL_CERTIFICATE_REQUEST_EXPECT_REQUEST
- * - SSL_CERTIFICATE_REQUEST_SKIP
- * indicating if a Certificate Request is expected or not.
- */
-#define SSL_CERTIFICATE_REQUEST_EXPECT_REQUEST 0
-#define SSL_CERTIFICATE_REQUEST_SKIP    1
-static int ssl_tls13_certificate_request_coordinate( mbedtls_ssl_context *ssl );
-
-#if defined(MBEDTLS_KEY_EXCHANGE_ECDHE_ECDSA_ENABLED)
-static int ssl_tls13_certificate_request_parse( mbedtls_ssl_context *ssl,
-                                                unsigned char const *buf,
-                                                size_t buf_len );
-#endif /* MBEDTLS_KEY_EXCHANGE_ECDHE_ECDSA_ENABLED */
-static int ssl_tls13_certificate_request_postprocess( mbedtls_ssl_context *ssl );
-
-/*
- * Implementation
- */
-
-/* Main entry point; orchestrates the other functions */
-static int ssl_tls13_process_certificate_request( mbedtls_ssl_context *ssl )
-{
-    int ret = 0;
-
-    MBEDTLS_SSL_DEBUG_MSG( 2, ( "=> parse certificate request" ) );
-
-    /* Coordination step
-     * - Fetch record
-     * - Make sure it's either a CertificateRequest or a ServerHelloDone
-     */
-    MBEDTLS_SSL_PROC_CHK_NEG( ssl_tls13_certificate_request_coordinate( ssl ) );
-
-#if defined(MBEDTLS_KEY_EXCHANGE_ECDHE_ECDSA_ENABLED)
-    if( ret == SSL_CERTIFICATE_REQUEST_EXPECT_REQUEST )
-    {
-        unsigned char *buf;
-        size_t buf_len;
-
-        MBEDTLS_SSL_PROC_CHK( mbedtls_ssl_tls13_fetch_handshake_msg(
-                                  ssl, MBEDTLS_SSL_HS_CERTIFICATE_REQUEST,
-                                  &buf, &buf_len ) );
-
-        MBEDTLS_SSL_PROC_CHK( ssl_tls13_certificate_request_parse( ssl, buf, buf_len ) );
-
-        mbedtls_ssl_tls13_add_hs_msg_to_checksum(
-            ssl, MBEDTLS_SSL_HS_CERTIFICATE_REQUEST, buf, buf_len );
-#if defined(MBEDTLS_SSL_USE_MPS)
-        MBEDTLS_SSL_PROC_CHK( mbedtls_ssl_mps_hs_consume_full_hs_msg( ssl ) );
-#endif
-    }
-    else
-#endif /* MBEDTLS_KEY_EXCHANGE_ECDHE_ECDSA_ENABLED */
-    if( ret == SSL_CERTIFICATE_REQUEST_SKIP )
-    {
-        MBEDTLS_SSL_DEBUG_MSG( 2, ( "<= skip parse certificate request" ) );
-    }
-    else
-    {
-        MBEDTLS_SSL_DEBUG_MSG( 1, ( "should never happen" ) );
-        return( MBEDTLS_ERR_SSL_INTERNAL_ERROR );
-    }
-
-    /* Update state */
-    MBEDTLS_SSL_PROC_CHK( ssl_tls13_certificate_request_postprocess( ssl ) );
-
-    MBEDTLS_SSL_DEBUG_MSG( 3, ( "got %s certificate request",
-                                ssl->client_auth ? "a" : "no" ) );
-
-cleanup:
-
-    /* In the MPS one would close the read-port here to
-     * ensure there's no overlap of reading and writing. */
-
-    MBEDTLS_SSL_DEBUG_MSG( 2, ( "<= parse certificate request" ) );
-    return( ret );
-}
-
-#if defined(MBEDTLS_SSL_USE_MPS)
 static int ssl_tls13_certificate_request_coordinate( mbedtls_ssl_context *ssl )
 {
-    int ret;
-    mbedtls_mps_handshake_in msg;
+    int ret = MBEDTLS_ERR_ERROR_CORRUPTION_DETECTED;
 
     if( mbedtls_ssl_tls13_kex_with_psk( ssl ) )
     {
@@ -3142,55 +3065,15 @@
         return( SSL_CERTIFICATE_REQUEST_SKIP );
     }
 
-    MBEDTLS_SSL_PROC_CHK_NEG( mbedtls_mps_read( &ssl->mps->l4 ) );
-    if( ret != MBEDTLS_MPS_MSG_HS )
-    {
-        MBEDTLS_SSL_DEBUG_MSG( 1, ( "bad certificate request message" ) );
-        MBEDTLS_SSL_PEND_FATAL_ALERT( MBEDTLS_SSL_ALERT_MSG_UNEXPECTED_MESSAGE,
-                                      MBEDTLS_ERR_SSL_UNEXPECTED_MESSAGE );
-        return( MBEDTLS_ERR_SSL_UNEXPECTED_MESSAGE );
-    }
-
-    MBEDTLS_SSL_PROC_CHK( mbedtls_mps_read_handshake( &ssl->mps->l4, &msg ) );
-
-    if( msg.type == MBEDTLS_SSL_HS_CERTIFICATE_REQUEST )
-        return( SSL_CERTIFICATE_REQUEST_EXPECT_REQUEST );
-
-    return( SSL_CERTIFICATE_REQUEST_SKIP );
-
-cleanup:
-    return( ret);
-}
-
-#else /* MBEDTLS_SSL_USE_MPS */
-
-static int ssl_tls13_certificate_request_coordinate( mbedtls_ssl_context *ssl )
-{
-    int ret;
-
-    if( mbedtls_ssl_tls13_kex_with_psk( ssl ) )
-    {
-        MBEDTLS_SSL_DEBUG_MSG( 3, ( "<= skip parse certificate request" ) );
-        return( SSL_CERTIFICATE_REQUEST_SKIP );
-    }
-
     if( ( ret = mbedtls_ssl_read_record( ssl, 0 ) ) != 0 )
     {
         MBEDTLS_SSL_DEBUG_RET( 1, "mbedtls_ssl_read_record", ret );
         return( ret );
     }
     ssl->keep_current_message = 1;
-<<<<<<< HEAD
-
-    if( ssl->in_msgtype != MBEDTLS_SSL_MSG_HANDSHAKE )
-    {
-        MBEDTLS_SSL_DEBUG_MSG( 1, ( "bad certificate request message" ) );
-        MBEDTLS_SSL_PEND_FATAL_ALERT( MBEDTLS_SSL_ALERT_MSG_UNEXPECTED_MESSAGE,
-                                      MBEDTLS_ERR_SSL_UNEXPECTED_MESSAGE );
-        return( MBEDTLS_ERR_SSL_UNEXPECTED_MESSAGE );
-    }
-
-    if( ssl->in_msg[0] == MBEDTLS_SSL_HS_CERTIFICATE_REQUEST )
+
+    if( ( ssl->in_msgtype == MBEDTLS_SSL_MSG_HANDSHAKE ) &&
+        ( ssl->in_msg[0] == MBEDTLS_SSL_HS_CERTIFICATE_REQUEST ) )
     {
         return( SSL_CERTIFICATE_REQUEST_EXPECT_REQUEST );
     }
@@ -3198,162 +3081,6 @@
     return( SSL_CERTIFICATE_REQUEST_SKIP );
 }
 #endif /* MBEDTLS_SSL_USE_MPS */
-
-#if defined(MBEDTLS_KEY_EXCHANGE_ECDHE_ECDSA_ENABLED)
-static int ssl_tls13_certificate_request_parse( mbedtls_ssl_context *ssl,
-                                                const unsigned char *buf,
-                                                size_t buf_len )
-{
-    int ret;
-    const unsigned char *p;
-    const unsigned char *ext;
-    size_t ext_len = 0;
-    size_t context_len = 0;
-
-    if( buf_len < 1 )
-    {
-        MBEDTLS_SSL_DEBUG_MSG( 1, ( "bad certificate request message" ) );
-        MBEDTLS_SSL_PEND_FATAL_ALERT( MBEDTLS_SSL_ALERT_MSG_DECODE_ERROR,
-                                      MBEDTLS_ERR_SSL_DECODE_ERROR );
-        return( MBEDTLS_ERR_SSL_DECODE_ERROR );
-    }
-
-    /*
-     * struct {
-     *   opaque certificate_request_context<0..2^8-1>;
-     *   Extension extensions<2..2^16-1>;
-     * } CertificateRequest;
-     */
-
-    p = buf;
-
-    /*
-     * Parse certificate_request_context
-     */
-    context_len = (size_t) p[0];
-
-    /* skip context_len */
-    p++;
-
-    /* Fixed length fields are:
-     *  - 1 for length of context
-     *  - 2 for length of extensions
-     * -----
-     *    3 bytes
-     */
-
-    if( buf_len < (size_t) ( 3 + context_len ) )
-    {
-        MBEDTLS_SSL_DEBUG_MSG( 1, ( "bad certificate request message" ) );
-        MBEDTLS_SSL_PEND_FATAL_ALERT( MBEDTLS_SSL_ALERT_MSG_DECODE_ERROR,
-                                      MBEDTLS_ERR_SSL_DECODE_ERROR );
-        return( MBEDTLS_ERR_SSL_DECODE_ERROR );
-    }
-
-    /* store context ( if necessary ) */
-    if( context_len > 0 )
-    {
-        MBEDTLS_SSL_DEBUG_BUF( 3, "Certificate Request Context",
-            p, context_len );
-
-        ssl->handshake->certificate_request_context =
-          mbedtls_calloc( context_len, 1 );
-        if( ssl->handshake->certificate_request_context == NULL )
-        {
-            MBEDTLS_SSL_DEBUG_MSG( 1, ( "buffer too small" ) );
-            return ( MBEDTLS_ERR_SSL_ALLOC_FAILED );
-        }
-        memcpy( ssl->handshake->certificate_request_context, p, context_len );
-
-        /* jump over certificate_request_context */
-        p += context_len;
-    }
-
-    /*
-     * Parse extensions
-     */
-    ext_len = MBEDTLS_GET_UINT16_BE( p, 0 );
-
-    /* At least one extension needs to be present,
-     * namely signature_algorithms ext. */
-    if( ext_len < 4 )
-    {
-        MBEDTLS_SSL_DEBUG_MSG( 1, ( "bad certificate request message" ) );
-        MBEDTLS_SSL_PEND_FATAL_ALERT( MBEDTLS_SSL_ALERT_MSG_DECODE_ERROR,
-                                      MBEDTLS_ERR_SSL_DECODE_ERROR );
-        return( MBEDTLS_ERR_SSL_DECODE_ERROR );
-    }
-
-    /* skip total extension length */
-    p += 2;
-=======
->>>>>>> 6ca6faa6
-
-    ext = p; /* jump to extensions */
-    while( ext_len )
-    {
-<<<<<<< HEAD
-        size_t ext_id = MBEDTLS_GET_UINT16_BE( ext, 0 );
-        size_t ext_size = MBEDTLS_GET_UINT16_BE( ext, 2 );
-
-        if( ext_size + 4 > ext_len )
-        {
-            MBEDTLS_SSL_DEBUG_MSG( 1, ( "bad certificate request message" ) );
-            MBEDTLS_SSL_PEND_FATAL_ALERT( MBEDTLS_SSL_ALERT_MSG_DECODE_ERROR,
-                                          MBEDTLS_ERR_SSL_DECODE_ERROR );
-            return( MBEDTLS_ERR_SSL_DECODE_ERROR );
-        }
-
-        switch( ext_id )
-        {
-            case MBEDTLS_TLS_EXT_SIG_ALG:
-                MBEDTLS_SSL_DEBUG_MSG( 3,
-                    ( "found signature_algorithms extension" ) );
-
-                if( ( ret = mbedtls_ssl_tls13_parse_signature_algorithms_ext(
-                        ssl, ext + 4, (size_t) ext_size ) ) != 0 )
-                {
-                    MBEDTLS_SSL_DEBUG_RET( 1,
-                        "mbedtls_ssl_tls13_parse_signature_algorithms_ext", ret );
-                    MBEDTLS_SSL_PEND_FATAL_ALERT( MBEDTLS_SSL_ALERT_MSG_DECODE_ERROR,
-                                                  ret );
-                    return( ret );
-                }
-                break;
-
-            default:
-                MBEDTLS_SSL_DEBUG_MSG( 3,
-                    ( "unknown extension found: %" MBEDTLS_PRINTF_SIZET " ( ignoring )", ext_id ) );
-                break;
-        }
-
-        ext_len -= 4 + ext_size;
-        ext += 4 + ext_size;
-
-        if( ext_len > 0 && ext_len < 4 )
-        {
-            MBEDTLS_SSL_DEBUG_MSG( 1, ( "bad certificate request message" ) );
-            MBEDTLS_SSL_PEND_FATAL_ALERT( MBEDTLS_SSL_ALERT_MSG_DECODE_ERROR,
-                                          MBEDTLS_ERR_SSL_DECODE_ERROR );
-            return( MBEDTLS_ERR_SSL_DECODE_ERROR );
-        }
-    }
-
-    ssl->client_auth = 1;
-    return( 0 );
-}
-#endif /* ( MBEDTLS_KEY_EXCHANGE_ECDHE_ECDSA_ENABLED ) */
-
-
-static int ssl_tls13_certificate_request_postprocess( mbedtls_ssl_context *ssl )
-{
-    mbedtls_ssl_handshake_set_state( ssl, MBEDTLS_SSL_SERVER_CERTIFICATE );
-=======
-        return( SSL_CERTIFICATE_REQUEST_EXPECT_REQUEST );
-    }
-
-    return( SSL_CERTIFICATE_REQUEST_SKIP );
-}
 
 /*
  * ssl_tls13_parse_certificate_request()
@@ -3423,7 +3150,6 @@
         p += 4;
 
         MBEDTLS_SSL_CHK_BUF_READ_PTR( p, extensions_end, extension_data_len );
->>>>>>> 6ca6faa6
 
         switch( extension_type )
         {
@@ -3502,6 +3228,10 @@
 
         mbedtls_ssl_tls13_add_hs_msg_to_checksum(
                        ssl, MBEDTLS_SSL_HS_CERTIFICATE_REQUEST, buf, buf_len );
+
+#if defined(MBEDTLS_SSL_USE_MPS)
+        MBEDTLS_SSL_PROC_CHK( mbedtls_ssl_mps_hs_consume_full_hs_msg( ssl ) );
+#endif
     }
     else if( ret == SSL_CERTIFICATE_REQUEST_SKIP )
     {
@@ -3556,6 +3286,7 @@
     mbedtls_ssl_handshake_set_state( ssl, MBEDTLS_SSL_SERVER_FINISHED );
     return( 0 );
 }
+#endif /* MBEDTLS_KEY_EXCHANGE_WITH_CERT_ENABLED */
 
 /*
  * Handler for MBEDTLS_SSL_SERVER_FINISHED

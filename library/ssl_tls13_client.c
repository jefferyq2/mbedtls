--- conflicted
+++ resolved
@@ -3187,7 +3187,7 @@
 
 /*
  *
- * Handler for MBEDTLS_SSL_ENCRYPTED_EXTENSIONS
+ * EncryptedExtensions message
  *
  * The EncryptedExtensions message contains any extensions which
  * should be protected, i.e., any which are not needed to establish
@@ -3199,35 +3199,40 @@
  */
 
 /* Main entry point; orchestrates the other functions */
-static int ssl_tls1_3_process_encrypted_extensions( mbedtls_ssl_context *ssl );
-
-static int ssl_encrypted_extensions_parse( mbedtls_ssl_context* ssl,
-                                           const unsigned char* buf,
-                                           size_t buflen );
-static int ssl_encrypted_extensions_postprocess( mbedtls_ssl_context* ssl );
-
-static int ssl_tls1_3_process_encrypted_extensions( mbedtls_ssl_context *ssl )
+static int ssl_tls13_process_encrypted_extensions( mbedtls_ssl_context *ssl );
+
+static int ssl_tls13_parse_encrypted_extensions( mbedtls_ssl_context* ssl,
+                                                 const unsigned char* buf,
+                                                 const unsigned char *end );
+static int ssl_tls13_postprocess_encrypted_extensions( mbedtls_ssl_context *ssl );
+
+
+/*
+ * Handler for  MBEDTLS_SSL_ENCRYPTED_EXTENSIONS
+ */
+static int ssl_tls13_process_encrypted_extensions( mbedtls_ssl_context *ssl )
 {
     int ret;
     unsigned char *buf;
-    size_t buflen;
+    size_t buf_len;
 
     MBEDTLS_SSL_DEBUG_MSG( 2, ( "=> parse encrypted extensions" ) );
 
     MBEDTLS_SSL_PROC_CHK( mbedtls_ssl_tls1_3_fetch_handshake_msg(
                               ssl, MBEDTLS_SSL_HS_ENCRYPTED_EXTENSION,
-                              &buf, &buflen ) );
+                              &buf, &buf_len ) );
 
     /* Process the message contents */
-    MBEDTLS_SSL_PROC_CHK( ssl_encrypted_extensions_parse( ssl, buf, buflen ) );
+    MBEDTLS_SSL_PROC_CHK(
+        ssl_tls13_parse_encrypted_extensions( ssl, buf, buf + buf_len ) );
 
     mbedtls_ssl_tls1_3_add_hs_msg_to_checksum(
-        ssl, MBEDTLS_SSL_HS_ENCRYPTED_EXTENSION, buf, buflen );
+        ssl, MBEDTLS_SSL_HS_ENCRYPTED_EXTENSION, buf, buf_len );
 #if defined(MBEDTLS_SSL_USE_MPS)
     MBEDTLS_SSL_PROC_CHK( mbedtls_ssl_mps_hs_consume_full_hs_msg( ssl ) );
 #endif /* MBEDTLS_SSL_USE_MPS */
 
-    MBEDTLS_SSL_PROC_CHK( ssl_encrypted_extensions_postprocess( ssl ) );
+    MBEDTLS_SSL_PROC_CHK( ssl_tls13_postprocess_encrypted_extensions( ssl ) );
 
 cleanup:
 
@@ -3236,66 +3241,59 @@
 
 }
 
-static int ssl_encrypted_extensions_parse( mbedtls_ssl_context* ssl,
-                                           const unsigned char* buf,
-                                           size_t buflen )
+/* Parse EncryptedExtensions message
+ * struct {
+ *     Extension extensions<0..2^16-1>;
+ * } EncryptedExtensions;
+ */
+static int ssl_tls13_parse_encrypted_extensions( mbedtls_ssl_context *ssl,
+                                                 const unsigned char *buf,
+                                                 const unsigned char *end )
 {
     int ret = 0;
-    size_t ext_len;
-    const unsigned char *ext;
-
-    if( buflen < 2 )
-    {
-        MBEDTLS_SSL_DEBUG_MSG( 1, ( "EncryptedExtension message too short" ) );
-        return( MBEDTLS_ERR_SSL_DECODE_ERROR );
-    }
-
-    ext_len = ( ( (size_t) buf[0] << 8 ) | ( (size_t) buf[1] ) );
-
-    buf += 2; /* skip extension length */
-    ext = buf;
-
-    /* Checking for an extension length that is too short */
-    if( ext_len > 0 && ext_len < 4 )
-    {
-        MBEDTLS_SSL_DEBUG_MSG( 1, ( "EncryptedExtension message too short" ) );
-        return( MBEDTLS_ERR_SSL_DECODE_ERROR );
-    }
-
-    /* Checking for an extension length that is not aligned with the rest of the message */
-    if( buflen != 2 + ext_len )
-    {
-        MBEDTLS_SSL_DEBUG_MSG( 1, ( "EncryptedExtension lengths misaligned" ) );
-        return( MBEDTLS_ERR_SSL_DECODE_ERROR );
-    }
-
-    MBEDTLS_SSL_DEBUG_BUF( 3, "encrypted extensions extensions", ext, ext_len );
-
-    while( ext_len )
-    {
-        unsigned int ext_id = ( ( (unsigned int) ext[0] << 8 ) | ( (unsigned int) ext[1] ) );
-        size_t ext_size = ( ( (size_t) ext[2] << 8 ) | ( (size_t) ext[3] ) );
-
-        if( ext_size + 4 > ext_len )
-        {
-            MBEDTLS_SSL_DEBUG_MSG( 1, ( "bad encrypted extensions message" ) );
-            return( MBEDTLS_ERR_SSL_DECODE_ERROR );
-        }
-
-        /* TBD: The client MUST check EncryptedExtensions for the
+    size_t extensions_len;
+    const unsigned char *p = buf;
+    const unsigned char *extensions_end;
+
+    MBEDTLS_SSL_CHK_BUF_READ_PTR( p, end, 2 );
+    extensions_len = MBEDTLS_GET_UINT16_BE( p, 0 );
+    p += 2;
+
+    MBEDTLS_SSL_DEBUG_BUF( 3, "encrypted extensions", p, extensions_len );
+    extensions_end = p + extensions_len;
+    MBEDTLS_SSL_CHK_BUF_READ_PTR( p, end, extensions_len );
+
+    while( p < extensions_end )
+    {
+        unsigned int extension_type;
+        size_t extension_data_len;
+
+        /*
+         * struct {
+         *     ExtensionType extension_type; (2 bytes)
+         *     opaque extension_data<0..2^16-1>;
+         * } Extension;
+         */
+        MBEDTLS_SSL_CHK_BUF_READ_PTR( p, extensions_end, 4 );
+        extension_type = MBEDTLS_GET_UINT16_BE( p, 0 );
+        extension_data_len = MBEDTLS_GET_UINT16_BE( p, 2 );
+        p += 4;
+
+        MBEDTLS_SSL_CHK_BUF_READ_PTR( p, extensions_end, extension_data_len );
+
+        /* The client MUST check EncryptedExtensions for the
          * presence of any forbidden extensions and if any are found MUST abort
-         * the handshake with an "illegal_parameter" alert.
+         * the handshake with an "unsupported_extension" alert.
          */
-
-        switch( ext_id )
+        switch( extension_type )
         {
 
 #if defined(MBEDTLS_SSL_MAX_FRAGMENT_LENGTH)
             case MBEDTLS_TLS_EXT_MAX_FRAGMENT_LENGTH:
                 MBEDTLS_SSL_DEBUG_MSG( 3, ( "found max_fragment_length extension" ) );
 
-                ret = ssl_parse_max_fragment_length_ext( ssl, ext + 4,
-                        ext_size );
+                ret = ssl_parse_max_fragment_length_ext( ssl, p,
+                                                         extension_data_len );
                 if( ret != 0 )
                 {
                     MBEDTLS_SSL_DEBUG_RET( 1, "ssl_parse_max_fragment_length_ext", ret );
@@ -3305,12 +3303,15 @@
                 break;
 #endif /* MBEDTLS_SSL_MAX_FRAGMENT_LENGTH */
 
+            case MBEDTLS_TLS_EXT_SUPPORTED_GROUPS:
+                MBEDTLS_SSL_DEBUG_MSG( 3, ( "found extensions supported groups" ) );
+                break;
 
 #if defined(MBEDTLS_SSL_ALPN)
             case MBEDTLS_TLS_EXT_ALPN:
                 MBEDTLS_SSL_DEBUG_MSG( 3, ( "found alpn extension" ) );
 
-                ret = ssl_parse_alpn_ext( ssl, ext + 4, ext_size );
+                ret = ssl_parse_alpn_ext( ssl, p, extension_data_len );
                 if( ret != 0 )
                 {
                     MBEDTLS_SSL_DEBUG_RET( 1, "ssl_parse_alpn_ext", ret );
@@ -3334,7 +3335,7 @@
                 MBEDTLS_SSL_DEBUG_MSG(3, ( "found early_data extension" ));
 
                 ret = ssl_parse_encrypted_extensions_early_data_ext(
-                    ssl, ext + 4, ext_size );
+                    ssl, p, extension_data_len );
                 if( ret != 0 )
                 {
                     MBEDTLS_SSL_DEBUG_RET( 1, "ssl_parse_early_data_ext", ret );
@@ -3344,24 +3345,31 @@
 #endif /* MBEDTLS_ZERO_RTT */
 
             default:
-                MBEDTLS_SSL_DEBUG_MSG( 3, ( "unknown extension found: %d ( ignoring )", ext_id ) );
+                MBEDTLS_SSL_DEBUG_MSG(
+                    3, ( "unsupported extension found: %u ", extension_type) );
+                MBEDTLS_SSL_PEND_FATAL_ALERT(
+                    MBEDTLS_SSL_ALERT_MSG_UNSUPPORTED_EXT,   \
+                    MBEDTLS_ERR_SSL_UNSUPPORTED_EXTENSION );
+                return ( MBEDTLS_ERR_SSL_UNSUPPORTED_EXTENSION );
                 break;
         }
 
-        ext_len -= 4 + ext_size;
-        ext += 4 + ext_size;
-
-        if( ext_len > 0 && ext_len < 4 )
-        {
-            MBEDTLS_SSL_DEBUG_MSG( 1, ( "bad encrypted extensions message" ) );
-            return( MBEDTLS_ERR_SSL_DECODE_ERROR );
-        }
+        p += extension_data_len;
+    }
+
+    /* Check that we consumed all the message. */
+    if( p != end )
+    {
+        MBEDTLS_SSL_DEBUG_MSG( 1, ( "EncryptedExtension lengths misaligned" ) );
+        MBEDTLS_SSL_PEND_FATAL_ALERT( MBEDTLS_SSL_ALERT_MSG_DECODE_ERROR,   \
+                                      MBEDTLS_ERR_SSL_DECODE_ERROR );
+        return( MBEDTLS_ERR_SSL_DECODE_ERROR );
     }
 
     return( ret );
 }
 
-static int ssl_encrypted_extensions_postprocess( mbedtls_ssl_context* ssl )
+static int ssl_tls13_postprocess_encrypted_extensions( mbedtls_ssl_context *ssl )
 {
     mbedtls_ssl_handshake_set_state( ssl, MBEDTLS_SSL_CERTIFICATE_REQUEST );
     return( 0 );
@@ -3614,7 +3622,6 @@
     /* skip total extension length */
     p += 2;
 
-<<<<<<< HEAD
     ext = p; /* jump to extensions */
     while( ext_len )
     {
@@ -3665,138 +3672,6 @@
     }
 
     ssl->client_auth = 1;
-=======
-/*
- *
- * EncryptedExtensions message
- *
- * The EncryptedExtensions message contains any extensions which
- * should be protected, i.e., any which are not needed to establish
- * the cryptographic context.
- */
-
-/*
- * Overview
- */
-
-/* Main entry point; orchestrates the other functions */
-static int ssl_tls13_process_encrypted_extensions( mbedtls_ssl_context *ssl );
-
-static int ssl_tls13_parse_encrypted_extensions( mbedtls_ssl_context *ssl,
-                                                 const unsigned char *buf,
-                                                 const unsigned char *end );
-static int ssl_tls13_postprocess_encrypted_extensions( mbedtls_ssl_context *ssl );
-
-/*
- * Handler for  MBEDTLS_SSL_ENCRYPTED_EXTENSIONS
- */
-static int ssl_tls13_process_encrypted_extensions( mbedtls_ssl_context *ssl )
-{
-    int ret;
-    unsigned char *buf;
-    size_t buf_len;
-
-    MBEDTLS_SSL_DEBUG_MSG( 2, ( "=> parse encrypted extensions" ) );
-
-    MBEDTLS_SSL_PROC_CHK( mbedtls_ssl_tls1_3_fetch_handshake_msg( ssl,
-                                             MBEDTLS_SSL_HS_ENCRYPTED_EXTENSIONS,
-                                             &buf, &buf_len ) );
-
-    /* Process the message contents */
-    MBEDTLS_SSL_PROC_CHK(
-        ssl_tls13_parse_encrypted_extensions( ssl, buf, buf + buf_len ) );
-
-    mbedtls_ssl_tls1_3_add_hs_msg_to_checksum(
-        ssl, MBEDTLS_SSL_HS_ENCRYPTED_EXTENSIONS, buf, buf_len );
-
-    MBEDTLS_SSL_PROC_CHK( ssl_tls13_postprocess_encrypted_extensions( ssl ) );
-
-cleanup:
-
-    MBEDTLS_SSL_DEBUG_MSG( 2, ( "<= parse encrypted extensions" ) );
-    return( ret );
-
-}
-
-/* Parse EncryptedExtensions message
- * struct {
- *     Extension extensions<0..2^16-1>;
- * } EncryptedExtensions;
- */
-static int ssl_tls13_parse_encrypted_extensions( mbedtls_ssl_context *ssl,
-                                                 const unsigned char *buf,
-                                                 const unsigned char *end )
-{
-    int ret = 0;
-    size_t extensions_len;
-    const unsigned char *p = buf;
-    const unsigned char *extensions_end;
-
-    MBEDTLS_SSL_CHK_BUF_READ_PTR( p, end, 2 );
-    extensions_len = MBEDTLS_GET_UINT16_BE( p, 0 );
-    p += 2;
-
-    MBEDTLS_SSL_DEBUG_BUF( 3, "encrypted extensions", p, extensions_len );
-    extensions_end = p + extensions_len;
-    MBEDTLS_SSL_CHK_BUF_READ_PTR( p, end, extensions_len );
-
-    while( p < extensions_end )
-    {
-        unsigned int extension_type;
-        size_t extension_data_len;
-
-        /*
-         * struct {
-         *     ExtensionType extension_type; (2 bytes)
-         *     opaque extension_data<0..2^16-1>;
-         * } Extension;
-         */
-        MBEDTLS_SSL_CHK_BUF_READ_PTR( p, extensions_end, 4 );
-        extension_type = MBEDTLS_GET_UINT16_BE( p, 0 );
-        extension_data_len = MBEDTLS_GET_UINT16_BE( p, 2 );
-        p += 4;
-
-        MBEDTLS_SSL_CHK_BUF_READ_PTR( p, extensions_end, extension_data_len );
-
-        /* The client MUST check EncryptedExtensions for the
-         * presence of any forbidden extensions and if any are found MUST abort
-         * the handshake with an "unsupported_extension" alert.
-         */
-        switch( extension_type )
-        {
-
-            case MBEDTLS_TLS_EXT_SUPPORTED_GROUPS:
-                MBEDTLS_SSL_DEBUG_MSG( 3, ( "found extensions supported groups" ) );
-                break;
-
-            default:
-                MBEDTLS_SSL_DEBUG_MSG(
-                    3, ( "unsupported extension found: %u ", extension_type) );
-                MBEDTLS_SSL_PEND_FATAL_ALERT(
-                    MBEDTLS_SSL_ALERT_MSG_UNSUPPORTED_EXT,   \
-                    MBEDTLS_ERR_SSL_UNSUPPORTED_EXTENSION );
-                return ( MBEDTLS_ERR_SSL_UNSUPPORTED_EXTENSION );
-        }
-
-        p += extension_data_len;
-    }
-
-    /* Check that we consumed all the message. */
-    if( p != end )
-    {
-        MBEDTLS_SSL_DEBUG_MSG( 1, ( "EncryptedExtension lengths misaligned" ) );
-        MBEDTLS_SSL_PEND_FATAL_ALERT( MBEDTLS_SSL_ALERT_MSG_DECODE_ERROR,   \
-                                      MBEDTLS_ERR_SSL_DECODE_ERROR );
-        return( MBEDTLS_ERR_SSL_DECODE_ERROR );
-    }
-
-    return( ret );
-}
-
-static int ssl_tls13_postprocess_encrypted_extensions( mbedtls_ssl_context *ssl )
-{
-    mbedtls_ssl_handshake_set_state( ssl, MBEDTLS_SSL_CERTIFICATE_REQUEST );
->>>>>>> ab7f50d6
     return( 0 );
 }
 #endif /* ( MBEDTLS_KEY_EXCHANGE_ECDHE_ECDSA_ENABLED ) */

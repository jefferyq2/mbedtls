/*
 *  TLS 1.3 client-side functions
 *
 *  Copyright The Mbed TLS Contributors
 *  SPDX-License-Identifier: Apache-2.0
 *
 *  Licensed under the Apache License, Version 2.0 (the "License"); you may
 *  not use this file except in compliance with the License.
 *  You may obtain a copy of the License at
 *
 *  http://www.apache.org/licenses/LICENSE-2.0
 *
 *  Unless required by applicable law or agreed to in writing, software
 *  distributed under the License is distributed on an "AS IS" BASIS, WITHOUT
 *  WARRANTIES OR CONDITIONS OF ANY KIND, either express or implied.
 *  See the License for the specific language governing permissions and
 *  limitations under the License.
 *
 *  This file is part of mbed TLS ( https://tls.mbed.org )
 */

#include "common.h"

#if defined(MBEDTLS_SSL_CLI_C) && defined(MBEDTLS_SSL_PROTO_TLS1_3)

#include <string.h>

#include "mbedtls/debug.h"
#include "mbedtls/error.h"

#include "ssl_misc.h"
#include "ssl_client.h"
#include "ssl_tls13_keys.h"
#include "ssl_debug_helpers.h"

#if defined(MBEDTLS_SSL_USE_MPS)
#include "mps_all.h"
#endif /* MBEDTLS_SSL_USE_MPS */

#if defined(MBEDTLS_PLATFORM_C)
#include "mbedtls/platform.h"
#else
#include <stdlib.h>
#define mbedtls_calloc    calloc
#define mbedtls_free       free
#endif

/* Write extensions */

/*
 * ssl_tls13_write_supported_versions_ext():
 *
 * struct {
 *      ProtocolVersion versions<2..254>;
 * } SupportedVersions;
 */
MBEDTLS_CHECK_RETURN_CRITICAL
static int ssl_tls13_write_supported_versions_ext( mbedtls_ssl_context *ssl,
                                                   unsigned char *buf,
                                                   unsigned char *end,
                                                   size_t *out_len )
{
    unsigned char *p = buf;
    unsigned char versions_len = ( ssl->handshake->min_tls_version <=
                                   MBEDTLS_SSL_VERSION_TLS1_2 ) ? 4 : 2;

    *out_len = 0;

    MBEDTLS_SSL_DEBUG_MSG( 3, ( "client hello, adding supported versions extension" ) );

    /* Check if we have space to write the extension:
     * - extension_type         (2 bytes)
     * - extension_data_length  (2 bytes)
     * - versions_length        (1 byte )
     * - versions               (2 or 4 bytes)
     */
    MBEDTLS_SSL_CHK_BUF_PTR( p, end, 5 + versions_len );

    MBEDTLS_PUT_UINT16_BE( MBEDTLS_TLS_EXT_SUPPORTED_VERSIONS, p, 0 );
    MBEDTLS_PUT_UINT16_BE( versions_len + 1, p, 2 );
    p += 4;

    /* Length of versions */
    *p++ = versions_len;

    /* Write values of supported versions.
     * They are defined by the configuration.
     * Currently, we advertise only TLS 1.3 or both TLS 1.3 and TLS 1.2.
     */
    mbedtls_ssl_write_version( p, MBEDTLS_SSL_TRANSPORT_STREAM,
                               MBEDTLS_SSL_VERSION_TLS1_3 );
    MBEDTLS_SSL_DEBUG_MSG( 3, ( "supported version: [3:4]" ) );


    if( ssl->handshake->min_tls_version <= MBEDTLS_SSL_VERSION_TLS1_2 )
    {
        mbedtls_ssl_write_version( p + 2, MBEDTLS_SSL_TRANSPORT_STREAM,
                                   MBEDTLS_SSL_VERSION_TLS1_2 );
        MBEDTLS_SSL_DEBUG_MSG( 3, ( "supported version: [3:3]" ) );
    }

    *out_len = 5 + versions_len;

    return( 0 );
}

MBEDTLS_CHECK_RETURN_CRITICAL
static int ssl_tls13_parse_supported_versions_ext( mbedtls_ssl_context *ssl,
                                                   const unsigned char *buf,
                                                   const unsigned char *end )
{
    ((void) ssl);

    MBEDTLS_SSL_CHK_BUF_READ_PTR( buf, end, 2 );
    if( mbedtls_ssl_read_version( buf, ssl->conf->transport ) !=
          MBEDTLS_SSL_VERSION_TLS1_3 )
    {
        MBEDTLS_SSL_DEBUG_MSG( 1, ( "unexpected version" ) );

        MBEDTLS_SSL_PEND_FATAL_ALERT( MBEDTLS_SSL_ALERT_MSG_ILLEGAL_PARAMETER,
                                      MBEDTLS_ERR_SSL_ILLEGAL_PARAMETER);
        return( MBEDTLS_ERR_SSL_ILLEGAL_PARAMETER );
    }

    if( &buf[2] != end )
    {
        MBEDTLS_SSL_DEBUG_MSG( 1, ( "supported_versions ext data length incorrect" ) );
        MBEDTLS_SSL_PEND_FATAL_ALERT( MBEDTLS_SSL_ALERT_MSG_DECODE_ERROR,
                                      MBEDTLS_ERR_SSL_DECODE_ERROR );
        return( MBEDTLS_ERR_SSL_DECODE_ERROR );
    }

#if defined(MBEDTLS_SSL_NEW_SESSION_TICKET_REMOVED)
    /* For ticket handling, we need to populate the version
     * and the endpoint information into the session structure
     * since only session information is available in that API.
     */
    ssl->session_negotiate->tls_version = ssl->tls_version;
    ssl->session_negotiate->endpoint = ssl->conf->endpoint;
#endif /* MBEDTLS_SSL_NEW_SESSION_TICKET_REMOVED */

    return( 0 );
}

#if defined(MBEDTLS_SSL_ALPN)
MBEDTLS_CHECK_RETURN_CRITICAL
static int ssl_tls13_parse_alpn_ext( mbedtls_ssl_context *ssl,
                                     const unsigned char *buf, size_t len )
{
    const unsigned char *p = buf;
    const unsigned char *end = buf + len;
    size_t protocol_name_list_len, protocol_name_len;
    const unsigned char *protocol_name_list_end;

    /* If we didn't send it, the server shouldn't send it */
    if( ssl->conf->alpn_list == NULL )
        return( MBEDTLS_ERR_SSL_BAD_INPUT_DATA );

    /*
     * opaque ProtocolName<1..2^8-1>;
     *
     * struct {
     *     ProtocolName protocol_name_list<2..2^16-1>
     * } ProtocolNameList;
     *
     * the "ProtocolNameList" MUST contain exactly one "ProtocolName"
     */

    MBEDTLS_SSL_CHK_BUF_READ_PTR( p, end, 2 );
    protocol_name_list_len = MBEDTLS_GET_UINT16_BE( p, 0 );
    p += 2;

    MBEDTLS_SSL_CHK_BUF_READ_PTR( p, end, protocol_name_list_len );
    protocol_name_list_end = p + protocol_name_list_len;

    MBEDTLS_SSL_CHK_BUF_READ_PTR( p, protocol_name_list_end, 1 );
    protocol_name_len = *p++;

    /* Check that the server chosen protocol was in our list and save it */
    MBEDTLS_SSL_CHK_BUF_READ_PTR( p, protocol_name_list_end, protocol_name_len );
    for( const char **alpn = ssl->conf->alpn_list; *alpn != NULL; alpn++ )
    {
        if( protocol_name_len == strlen( *alpn ) &&
            memcmp( p, *alpn, protocol_name_len ) == 0 )
        {
            ssl->alpn_chosen = *alpn;
            return( 0 );
        }
    }

    return( MBEDTLS_ERR_SSL_BAD_INPUT_DATA );
}
#endif /* MBEDTLS_SSL_ALPN */

MBEDTLS_CHECK_RETURN_CRITICAL
static int ssl_tls13_reset_key_share( mbedtls_ssl_context *ssl )
{
    uint16_t group_id = ssl->handshake->offered_group_id;

    if( group_id == 0 )
        return( MBEDTLS_ERR_SSL_INTERNAL_ERROR );

#if defined(MBEDTLS_ECDH_C)
    if( mbedtls_ssl_tls13_named_group_is_ecdhe( group_id ) )
    {
        int ret = MBEDTLS_ERR_ERROR_CORRUPTION_DETECTED;
        psa_status_t status = PSA_ERROR_CORRUPTION_DETECTED;

        /* Destroy generated private key. */
        status = psa_destroy_key( ssl->handshake->ecdh_psa_privkey );
        if( status != PSA_SUCCESS )
        {
            ret = psa_ssl_status_to_mbedtls( status );
            MBEDTLS_SSL_DEBUG_RET( 1, "psa_destroy_key", ret );
            return( ret );
        }

        ssl->handshake->ecdh_psa_privkey = MBEDTLS_SVC_KEY_ID_INIT;
        return( 0 );
    }
    else
#endif /* MBEDTLS_ECDH_C */
    if( 0 /* other KEMs? */ )
    {
        /* Do something */
    }

    return( MBEDTLS_ERR_SSL_INTERNAL_ERROR );
}

/*
 * Functions for writing key_share extension.
 */
MBEDTLS_CHECK_RETURN_CRITICAL
static int ssl_tls13_get_default_group_id( mbedtls_ssl_context *ssl,
                                           uint16_t *group_id )
{
    int ret = MBEDTLS_ERR_SSL_FEATURE_UNAVAILABLE;


#if defined(MBEDTLS_ECDH_C)
    const uint16_t *group_list = mbedtls_ssl_get_groups( ssl );
    /* Pick first available ECDHE group compatible with TLS 1.3 */
    if( group_list == NULL )
        return( MBEDTLS_ERR_SSL_BAD_CONFIG );

    for ( ; *group_list != 0; group_list++ )
    {
        const mbedtls_ecp_curve_info *curve_info;
        curve_info = mbedtls_ecp_curve_info_from_tls_id( *group_list );
        if( curve_info != NULL &&
            mbedtls_ssl_tls13_named_group_is_ecdhe( *group_list ) )
        {
            *group_id = *group_list;
            return( 0 );
        }
    }
#else
    ((void) ssl);
    ((void) group_id);
#endif /* MBEDTLS_ECDH_C */

    /*
     * Add DHE named groups here.
     * Pick first available DHE group compatible with TLS 1.3
     */

    return( ret );
}

/*
 * ssl_tls13_write_key_share_ext
 *
 * Structure of key_share extension in ClientHello:
 *
 *  struct {
 *          NamedGroup group;
 *          opaque key_exchange<1..2^16-1>;
 *      } KeyShareEntry;
 *  struct {
 *          KeyShareEntry client_shares<0..2^16-1>;
 *      } KeyShareClientHello;
 */
MBEDTLS_CHECK_RETURN_CRITICAL
static int ssl_tls13_write_key_share_ext( mbedtls_ssl_context *ssl,
                                          unsigned char *buf,
                                          unsigned char *end,
                                          size_t *out_len )
{
    unsigned char *p = buf;
    unsigned char *client_shares; /* Start of client_shares */
    size_t client_shares_len;     /* Length of client_shares */
    uint16_t group_id;
    int ret = MBEDTLS_ERR_SSL_FEATURE_UNAVAILABLE;

    *out_len = 0;

    /* Check if we have space for header and length fields:
     * - extension_type         (2 bytes)
     * - extension_data_length  (2 bytes)
     * - client_shares_length   (2 bytes)
     */
    MBEDTLS_SSL_CHK_BUF_PTR( p, end, 6 );
    p += 6;

    MBEDTLS_SSL_DEBUG_MSG( 3, ( "client hello: adding key share extension" ) );

    /* HRR could already have requested something else. */
    group_id = ssl->handshake->offered_group_id;
    if( !mbedtls_ssl_tls13_named_group_is_ecdhe( group_id ) &&
        !mbedtls_ssl_tls13_named_group_is_dhe( group_id ) )
    {
        MBEDTLS_SSL_PROC_CHK( ssl_tls13_get_default_group_id( ssl,
                                                              &group_id ) );
    }

    /*
     * Dispatch to type-specific key generation function.
     *
     * So far, we're only supporting ECDHE. With the introduction
     * of PQC KEMs, we'll want to have multiple branches, one per
     * type of KEM, and dispatch to the corresponding crypto. And
     * only one key share entry is allowed.
     */
    client_shares = p;
#if defined(MBEDTLS_ECDH_C)
    if( mbedtls_ssl_tls13_named_group_is_ecdhe( group_id ) )
    {
        /* Pointer to group */
        unsigned char *group = p;
        /* Length of key_exchange */
        size_t key_exchange_len = 0;

        /* Check there is space for header of KeyShareEntry
         * - group                  (2 bytes)
         * - key_exchange_length    (2 bytes)
         */
        MBEDTLS_SSL_CHK_BUF_PTR( p, end, 4 );
        p += 4;
        ret = mbedtls_ssl_tls13_generate_and_write_ecdh_key_exchange(
                                    ssl, group_id, p, end, &key_exchange_len );
        p += key_exchange_len;
        if( ret != 0 )
            return( ret );

        /* Write group */
        MBEDTLS_PUT_UINT16_BE( group_id, group, 0 );
        /* Write key_exchange_length */
        MBEDTLS_PUT_UINT16_BE( key_exchange_len, group, 2 );
    }
    else
#endif /* MBEDTLS_ECDH_C */
    if( 0 /* other KEMs? */ )
    {
        /* Do something */
    }
    else
        return( MBEDTLS_ERR_SSL_INTERNAL_ERROR );

    /* Length of client_shares */
    client_shares_len = p - client_shares;
    if( client_shares_len == 0)
    {
        MBEDTLS_SSL_DEBUG_MSG( 1, ( "No key share defined." ) );
        return( MBEDTLS_ERR_SSL_INTERNAL_ERROR );
    }
    /* Write extension_type */
    MBEDTLS_PUT_UINT16_BE( MBEDTLS_TLS_EXT_KEY_SHARE, buf, 0 );
    /* Write extension_data_length */
    MBEDTLS_PUT_UINT16_BE( client_shares_len + 2, buf, 2 );
    /* Write client_shares_length */
    MBEDTLS_PUT_UINT16_BE( client_shares_len, buf, 4 );

    /* Update offered_group_id field */
    ssl->handshake->offered_group_id = group_id;

    /* Output the total length of key_share extension. */
    *out_len = p - buf;

    MBEDTLS_SSL_DEBUG_BUF( 3, "client hello, key_share extension", buf, *out_len );

    ssl->handshake->extensions_present |= MBEDTLS_SSL_EXT_KEY_SHARE;

cleanup:

    return( ret );
}


/*
 * ssl_tls13_parse_hrr_key_share_ext()
 *      Parse key_share extension in Hello Retry Request
 *
 * struct {
 *        NamedGroup selected_group;
 * } KeyShareHelloRetryRequest;
 */
MBEDTLS_CHECK_RETURN_CRITICAL
static int ssl_tls13_parse_hrr_key_share_ext( mbedtls_ssl_context *ssl,
                                              const unsigned char *buf,
                                              const unsigned char *end )
{
    const mbedtls_ecp_curve_info *curve_info = NULL;
    const unsigned char *p = buf;
    int selected_group;
    int found = 0;

    const uint16_t *group_list = mbedtls_ssl_get_groups( ssl );
    if( group_list == NULL )
        return( MBEDTLS_ERR_SSL_BAD_CONFIG );

    MBEDTLS_SSL_DEBUG_BUF( 3, "key_share extension", p, end - buf );

    /* Read selected_group */
    MBEDTLS_SSL_CHK_BUF_READ_PTR( p, end, 2 );
    selected_group = MBEDTLS_GET_UINT16_BE( p, 0 );
    MBEDTLS_SSL_DEBUG_MSG( 3, ( "selected_group ( %d )", selected_group ) );

    /* Upon receipt of this extension in a HelloRetryRequest, the client
     * MUST first verify that the selected_group field corresponds to a
     * group which was provided in the "supported_groups" extension in the
     * original ClientHello.
     * The supported_group was based on the info in ssl->conf->group_list.
     *
     * If the server provided a key share that was not sent in the ClientHello
     * then the client MUST abort the handshake with an "illegal_parameter" alert.
     */
    for( ; *group_list != 0; group_list++ )
    {
        curve_info = mbedtls_ecp_curve_info_from_tls_id( *group_list );
        if( curve_info == NULL || curve_info->tls_id != selected_group )
            continue;

        /* We found a match */
        found = 1;
        break;
    }

    /* Client MUST verify that the selected_group field does not
     * correspond to a group which was provided in the "key_share"
     * extension in the original ClientHello. If the server sent an
     * HRR message with a key share already provided in the
     * ClientHello then the client MUST abort the handshake with
     * an "illegal_parameter" alert.
     */
    if( found == 0 || selected_group == ssl->handshake->offered_group_id )
    {
        MBEDTLS_SSL_DEBUG_MSG( 1, ( "Invalid key share in HRR" ) );
        MBEDTLS_SSL_PEND_FATAL_ALERT(
                MBEDTLS_SSL_ALERT_MSG_ILLEGAL_PARAMETER,
                MBEDTLS_ERR_SSL_ILLEGAL_PARAMETER );
        return( MBEDTLS_ERR_SSL_ILLEGAL_PARAMETER );
    }

    /* Remember server's preference for next ClientHello */
    ssl->handshake->offered_group_id = selected_group;

    return( 0 );
}

/*
 * ssl_tls13_parse_key_share_ext()
 *      Parse key_share extension in Server Hello
 *
 * struct {
 *        KeyShareEntry server_share;
 * } KeyShareServerHello;
 * struct {
 *        NamedGroup group;
 *        opaque key_exchange<1..2^16-1>;
 * } KeyShareEntry;
 */
MBEDTLS_CHECK_RETURN_CRITICAL
static int ssl_tls13_parse_key_share_ext( mbedtls_ssl_context *ssl,
                                          const unsigned char *buf,
                                          const unsigned char *end )
{
    int ret = MBEDTLS_ERR_ERROR_CORRUPTION_DETECTED;
    const unsigned char *p = buf;
    uint16_t group, offered_group;

    /* ...
     * NamedGroup group; (2 bytes)
     * ...
     */
    MBEDTLS_SSL_CHK_BUF_READ_PTR( p, end, 2 );
    group = MBEDTLS_GET_UINT16_BE( p, 0 );
    p += 2;

    /* Check that the chosen group matches the one we offered. */
    offered_group = ssl->handshake->offered_group_id;
    if( offered_group != group )
    {
        MBEDTLS_SSL_DEBUG_MSG( 1,
            ( "Invalid server key share, our group %u, their group %u",
              (unsigned) offered_group, (unsigned) group ) );
        MBEDTLS_SSL_PEND_FATAL_ALERT( MBEDTLS_SSL_ALERT_MSG_HANDSHAKE_FAILURE,
                                      MBEDTLS_ERR_SSL_HANDSHAKE_FAILURE );
        return( MBEDTLS_ERR_SSL_HANDSHAKE_FAILURE );
    }

#if defined(MBEDTLS_ECDH_C)
    if( mbedtls_ssl_tls13_named_group_is_ecdhe( group ) )
    {
        const mbedtls_ecp_curve_info *curve_info =
            mbedtls_ecp_curve_info_from_tls_id( group );
        if( curve_info == NULL )
        {
            MBEDTLS_SSL_DEBUG_MSG( 1, ( "Invalid TLS curve group id" ) );
            return( MBEDTLS_ERR_SSL_INTERNAL_ERROR );
        }

        MBEDTLS_SSL_DEBUG_MSG( 2, ( "ECDH curve: %s", curve_info->name ) );

        ret = mbedtls_ssl_tls13_read_public_ecdhe_share( ssl, p, end - p );
        if( ret != 0 )
            return( ret );
    }
    else
#endif /* MBEDTLS_ECDH_C */
    if( 0 /* other KEMs? */ )
    {
        /* Do something */
    }
    else
        return( MBEDTLS_ERR_SSL_INTERNAL_ERROR );

    ssl->handshake->extensions_present |= MBEDTLS_SSL_EXT_KEY_SHARE;
    return( ret );
}

/*
 * ssl_tls13_parse_cookie_ext()
 *      Parse cookie extension in Hello Retry Request
 *
 * struct {
 *        opaque cookie<1..2^16-1>;
 * } Cookie;
 *
 * When sending a HelloRetryRequest, the server MAY provide a "cookie"
 * extension to the client (this is an exception to the usual rule that
 * the only extensions that may be sent are those that appear in the
 * ClientHello).  When sending the new ClientHello, the client MUST copy
 * the contents of the extension received in the HelloRetryRequest into
 * a "cookie" extension in the new ClientHello.  Clients MUST NOT use
 * cookies in their initial ClientHello in subsequent connections.
 */
MBEDTLS_CHECK_RETURN_CRITICAL
static int ssl_tls13_parse_cookie_ext( mbedtls_ssl_context *ssl,
                                       const unsigned char *buf,
                                       const unsigned char *end )
{
    uint16_t cookie_len;
    const unsigned char *p = buf;
    mbedtls_ssl_handshake_params *handshake = ssl->handshake;

    /* Retrieve length field of cookie */
    MBEDTLS_SSL_CHK_BUF_READ_PTR( p, end, 2 );
    cookie_len = MBEDTLS_GET_UINT16_BE( p, 0 );
    p += 2;

    MBEDTLS_SSL_CHK_BUF_READ_PTR( p, end, cookie_len );
    MBEDTLS_SSL_DEBUG_BUF( 3, "cookie extension", p, cookie_len );

    mbedtls_free( handshake->cookie );
    handshake->hrr_cookie_len = 0;
    handshake->cookie = mbedtls_calloc( 1, cookie_len );
    if( handshake->cookie == NULL )
    {
        MBEDTLS_SSL_DEBUG_MSG( 1,
                ( "alloc failed ( %ud bytes )",
                  cookie_len ) );
        return( MBEDTLS_ERR_SSL_ALLOC_FAILED );
    }

    memcpy( handshake->cookie, p, cookie_len );
    handshake->hrr_cookie_len = cookie_len;

    return( 0 );
}

MBEDTLS_CHECK_RETURN_CRITICAL
static int ssl_tls13_write_cookie_ext( mbedtls_ssl_context *ssl,
                                       unsigned char *buf,
                                       unsigned char *end,
                                       size_t *out_len )
{
    unsigned char *p = buf;
    *out_len = 0;
    mbedtls_ssl_handshake_params *handshake = ssl->handshake;

    if( handshake->cookie == NULL )
    {
        MBEDTLS_SSL_DEBUG_MSG( 3, ( "no cookie to send; skip extension" ) );
        return( 0 );
    }

    MBEDTLS_SSL_DEBUG_BUF( 3, "client hello, cookie",
                           handshake->cookie,
                           handshake->hrr_cookie_len );

    MBEDTLS_SSL_CHK_BUF_PTR( p, end, handshake->hrr_cookie_len + 6 );

    MBEDTLS_SSL_DEBUG_MSG( 3, ( "client hello, adding cookie extension" ) );

    MBEDTLS_PUT_UINT16_BE( MBEDTLS_TLS_EXT_COOKIE, p, 0 );
    MBEDTLS_PUT_UINT16_BE( handshake->hrr_cookie_len + 2, p, 2 );
    MBEDTLS_PUT_UINT16_BE( handshake->hrr_cookie_len, p, 4 );
    p += 6;

    /* Cookie */
    memcpy( p, handshake->cookie, handshake->hrr_cookie_len );

    *out_len = handshake->hrr_cookie_len + 6;

    return( 0 );
}

#if defined(MBEDTLS_KEY_EXCHANGE_SOME_PSK_ENABLED)
/*
 * ssl_tls13_write_psk_key_exchange_modes_ext() structure:
 *
 * enum { psk_ke( 0 ), psk_dhe_ke( 1 ), ( 255 ) } PskKeyExchangeMode;
 *
 * struct {
 *     PskKeyExchangeMode ke_modes<1..255>;
 * } PskKeyExchangeModes;
 */

MBEDTLS_CHECK_RETURN_CRITICAL
static int ssl_tls13_write_psk_key_exchange_modes_ext( mbedtls_ssl_context *ssl,
                                                       unsigned char *buf,
                                                       unsigned char *end,
                                                       size_t *out_len )
{
    unsigned char *p;
    int num_modes = 0;

    /* Skip writing extension if no PSK key exchange mode
     * is enabled in the config. */
    if( !mbedtls_ssl_conf_tls13_some_psk_enabled( ssl ) )
    {
        *out_len = 0;
        return( 0 );
    }

    /* Require 7 bytes of data, otherwise fail, even if extension might be shorter. */
    if( (size_t)( end - buf ) < 7 )
    {
        MBEDTLS_SSL_DEBUG_MSG( 1, ( "Not enough buffer" ) );
        return( MBEDTLS_ERR_SSL_BUFFER_TOO_SMALL );
    }

    MBEDTLS_SSL_DEBUG_MSG( 3, ( "client hello, adding psk_key_exchange_modes extension" ) );

    /* Extension Type */
    MBEDTLS_PUT_UINT16_BE( MBEDTLS_TLS_EXT_PSK_KEY_EXCHANGE_MODES, buf, 0 );

    /* Skip extension length (2 byte) and PSK mode list length (1 byte) for now. */
    p = buf + 5;


    if( mbedtls_ssl_conf_tls13_psk_ephemeral_enabled( ssl ) )
    {
        *p++ = MBEDTLS_SSL_TLS1_3_PSK_MODE_ECDHE;
        num_modes++;

        MBEDTLS_SSL_DEBUG_MSG( 4, ( "Adding PSK-ECDHE key exchange mode" ) );
    }

    if( mbedtls_ssl_conf_tls13_psk_enabled( ssl ) )
    {
        *p++ = MBEDTLS_SSL_TLS1_3_PSK_MODE_PURE;
        num_modes++;

        MBEDTLS_SSL_DEBUG_MSG( 4, ( "Adding pure PSK key exchange mode" ) );
    }

    /* Add extension length: PSK mode list length byte + actual PSK mode list length */
    buf[2] = 0;
    buf[3] = num_modes + 1;
    /* Add PSK mode list length */
    buf[4] = num_modes;

    *out_len = p - buf;
    ssl->handshake->extensions_present |= MBEDTLS_SSL_EXT_PSK_KEY_EXCHANGE_MODES;
    return ( 0 );
}
#endif /* MBEDTLS_KEY_EXCHANGE_SOME_PSK_ENABLED */

/*
 * mbedtls_ssl_tls13_write_pre_shared_key_ext() structure:
 *
 * struct {
 *   opaque identity<1..2^16-1>;
 *   uint32 obfuscated_ticket_age;
 * } PskIdentity;
 *
 * opaque PskBinderEntry<32..255>;
 *
 * struct {
 *   select ( Handshake.msg_type ) {
 *
 *     case client_hello:
 *       PskIdentity identities<7..2^16-1>;
 *       PskBinderEntry binders<33..2^16-1>;
 *
 *     case server_hello:
 *       uint16 selected_identity;
 *   };
 *
 * } PreSharedKeyExtension;
 *
 *
 * part = 0 ==> everything up to the PSK binder list,
 *              returning the binder list length in `binder_list_length`.
 * part = 1 ==> the PSK binder list
 */

#if defined(MBEDTLS_KEY_EXCHANGE_SOME_PSK_ENABLED)

int mbedtls_ssl_tls13_write_pre_shared_key_ext_without_binders(
    mbedtls_ssl_context *ssl,
    unsigned char *buf, unsigned char *end,
    size_t *out_len, size_t *binders_len )
{
    unsigned char *p = buf;
    const unsigned char *psk;
    size_t psk_len;
    const unsigned char *psk_identity;
    size_t psk_identity_len;
    const mbedtls_ssl_ciphersuite_t *suite_info;
    const int *ciphersuites;
    int hash_len;
    size_t identities_len, l_binders_len;
    uint32_t obfuscated_ticket_age = 0;

    *out_len = 0;
    *binders_len = 0;

    /* Check if we have any PSKs to offer. If so, return the first.
     *
     * NOTE: Ultimately, we want to be able to offer multiple PSKs,
     *       in which case we want to iterate over them here.
     *
     * As it stands, however, we only ever offer one, chosen
     * by the following heuristic:
     * - If a ticket has been configured, offer the corresponding PSK.
     * - If no ticket has been configured by an external PSK has been
     *   configured, offer that.
     * - Otherwise, skip the PSK extension.
     */

    if( mbedtls_ssl_get_psk_to_offer( ssl, &psk, &psk_len,
                                      &psk_identity, &psk_identity_len ) != 0 )
    {
        MBEDTLS_SSL_DEBUG_MSG( 3, ( "skip pre_shared_key extensions" ) );
        return( 0 );
    }

    /*
     * Ciphersuite list
     */
    ciphersuites = ssl->conf->ciphersuite_list;
    for ( int i = 0; ciphersuites[i] != 0; i++ )
    {
        suite_info = mbedtls_ssl_ciphersuite_from_id( ciphersuites[i] );

        if( suite_info == NULL )
            continue;

        /* In this implementation we only add one pre-shared-key extension. */
        ssl->session_negotiate->ciphersuite = ciphersuites[i];
        ssl->handshake->ciphersuite_info = suite_info;
        break;
    }

    hash_len = mbedtls_hash_size_for_ciphersuite( suite_info );
    if( hash_len == -1 )
        return( MBEDTLS_ERR_SSL_INTERNAL_ERROR );

    /* Check if we have space to write the extension, binder included.
     * - extension_type         (2 bytes)
     * - extension_data_len     (2 bytes)
     * - identities_len         (2 bytes)
     * - identity_len           (2 bytes)
     * - identity               (psk_identity_len bytes)
     * - obfuscated_ticket_age  (4 bytes)
     * - binders_len            (2 bytes)
     * - binder_len             (1 byte)
     * - binder                 (hash_len bytes)
     */

    identities_len = 6 + psk_identity_len;
    l_binders_len = 1 + hash_len;
    MBEDTLS_SSL_CHK_BUF_PTR( p, end, 4 + 2 + identities_len + 2 + l_binders_len );

    MBEDTLS_SSL_DEBUG_MSG( 3,
                 ( "client hello, adding pre_shared_key extension, "
                   "omitting PSK binder list" ) );

    /* Extension header */
    MBEDTLS_PUT_UINT16_BE( MBEDTLS_TLS_EXT_PRE_SHARED_KEY, p, 0 );
    MBEDTLS_PUT_UINT16_BE( 2 + identities_len + 2 + l_binders_len , p, 2 );

    MBEDTLS_PUT_UINT16_BE( identities_len, p, 4 );
    MBEDTLS_PUT_UINT16_BE( psk_identity_len, p, 6 );
    p += 8;
    memcpy( p, psk_identity, psk_identity_len );
    p += psk_identity_len;

#if defined(MBEDTLS_SSL_NEW_SESSION_TICKET_REMOVED)

    /* Calculate obfuscated_ticket_age (omitted for external PSKs). */
    if( ssl->session_negotiate->ticket_age_add > 0 )
    {
        /* TODO: Should we somehow fail if TIME is disabled here?
         * TODO: Use Mbed TLS' time abstraction? */
#if defined(MBEDTLS_HAVE_TIME)
        time_t now = time( NULL );

        if( !( ssl->session_negotiate->ticket_received <= now &&
               now - ssl->session_negotiate->ticket_received < 7 * 86400 * 1000 ) )
        {
            MBEDTLS_SSL_DEBUG_MSG( 3, ( "ticket expired" ) );
            /* TBD: We would have to fall back to another PSK */
            return( MBEDTLS_ERR_SSL_SESSION_TICKET_EXPIRED );
        }

        obfuscated_ticket_age =
            (uint32_t)( now - ssl->session_negotiate->ticket_received ) +
            ssl->session_negotiate->ticket_age_add;

        MBEDTLS_SSL_DEBUG_MSG( 4, ( "obfuscated_ticket_age: %u",
                                        obfuscated_ticket_age ) );
#endif /* MBEDTLS_HAVE_TIME */
    }
#endif /* MBEDTLS_SSL_NEW_SESSION_TICKET_REMOVED */

    /* add obfuscated ticket age */
    MBEDTLS_PUT_UINT32_BE( obfuscated_ticket_age, p, 0 );
    p += 4;

    *out_len = ( p - buf ) + l_binders_len + 2;
    *binders_len = l_binders_len + 2;

    ssl->handshake->extensions_present |= MBEDTLS_SSL_EXT_PRE_SHARED_KEY;

    return( 0 );
}

int mbedtls_ssl_tls13_write_pre_shared_key_ext_binders(
    mbedtls_ssl_context *ssl,
    unsigned char *buf, unsigned char *end )
{
    int ret = MBEDTLS_ERR_ERROR_CORRUPTION_DETECTED;
    unsigned char *p = buf;
    const mbedtls_ssl_ciphersuite_t *suite_info;
    const int *ciphersuites;
    int hash_len;
    const unsigned char *psk;
    size_t psk_len;
    const unsigned char *psk_identity;
    size_t psk_identity_len;
    int psk_type;
    unsigned char transcript[MBEDTLS_MD_MAX_SIZE];
    size_t transcript_len;

    /* Check if we have any PSKs to offer. If so, return the first.
     *
     * NOTE: Ultimately, we want to be able to offer multiple PSKs,
     *       in which case we want to iterate over them here.
     *
     * As it stands, however, we only ever offer one, chosen
     * by the following heuristic:
     * - If a ticket has been configured, offer the corresponding PSK.
     * - If no ticket has been configured by an external PSK has been
     *   configured, offer that.
     * - Otherwise, skip the PSK extension.
     */

    if( mbedtls_ssl_get_psk_to_offer( ssl, &psk, &psk_len,
                                      &psk_identity, &psk_identity_len ) != 0 )
    {
        return( MBEDTLS_ERR_SSL_INTERNAL_ERROR );
    }

    /*
     * Ciphersuite list
     */
    ciphersuites = ssl->conf->ciphersuite_list;
    for ( int i = 0; ciphersuites[i] != 0; i++ )
    {
        suite_info = mbedtls_ssl_ciphersuite_from_id( ciphersuites[i] );

        if( suite_info == NULL )
            continue;

        /* In this implementation we only add one pre-shared-key extension. */
        ssl->session_negotiate->ciphersuite = ciphersuites[i];
        ssl->handshake->ciphersuite_info = suite_info;
        break;
    }

    hash_len = mbedtls_hash_size_for_ciphersuite( suite_info );
    if( ( hash_len == -1 ) || ( ( end - buf ) != 3 + hash_len ) )
        return( MBEDTLS_ERR_SSL_INTERNAL_ERROR );

    MBEDTLS_SSL_DEBUG_MSG( 3, ( "client hello, adding PSK binder list" ) );

    /* 2 bytes length field for array of psk binders */
    MBEDTLS_PUT_UINT16_BE( hash_len + 1, p, 0 );
    p += 2;

    /* 1 bytes length field for next psk binder */
    *p++ = MBEDTLS_BYTE_0( hash_len );

    if( ssl->handshake->resume == 1 )
        psk_type = MBEDTLS_SSL_TLS1_3_PSK_RESUMPTION;
    else
        psk_type = MBEDTLS_SSL_TLS1_3_PSK_EXTERNAL;

    /* Get current state of handshake transcript. */
    ret = mbedtls_ssl_get_handshake_transcript( ssl, suite_info->mac,
                                                transcript, sizeof( transcript ),
                                                &transcript_len );
    if( ret != 0 )
        return( ret );

    ret = mbedtls_ssl_tls13_create_psk_binder( ssl,
              mbedtls_psa_translate_md( suite_info->mac ),
              psk, psk_len, psk_type,
              transcript, p );
    if( ret != 0 )
    {
        MBEDTLS_SSL_DEBUG_RET( 1, "mbedtls_ssl_tls13_create_psk_binder", ret );
        return( ret );
    }

    return( 0 );
}
#endif	/* MBEDTLS_KEY_EXCHANGE_SOME_PSK_ENABLED  */

int mbedtls_ssl_tls13_write_client_hello_exts( mbedtls_ssl_context *ssl,
                                               unsigned char *buf,
                                               unsigned char *end,
                                               size_t *out_len )
{
    int ret = MBEDTLS_ERR_ERROR_CORRUPTION_DETECTED;
    unsigned char *p = buf;
    size_t ext_len;

    *out_len = 0;

    /* Write supported_versions extension
     *
     * Supported Versions Extension is mandatory with TLS 1.3.
     */
    ret = ssl_tls13_write_supported_versions_ext( ssl, p, end, &ext_len );
    if( ret != 0 )
        return( ret );
    p += ext_len;

    /* Echo the cookie if the server provided one in its preceding
     * HelloRetryRequest message.
     */
    ret = ssl_tls13_write_cookie_ext( ssl, p, end, &ext_len );
    if( ret != 0 )
        return( ret );
    p += ext_len;

#if defined(MBEDTLS_KEY_EXCHANGE_WITH_CERT_ENABLED)
    if( mbedtls_ssl_conf_tls13_some_ephemeral_enabled( ssl ) )
    {
        ret = ssl_tls13_write_key_share_ext( ssl, p, end, &ext_len );
        if( ret != 0 )
            return( ret );
        p += ext_len;
    }
#endif /* MBEDTLS_KEY_EXCHANGE_WITH_CERT_ENABLED */

#if defined(MBEDTLS_ZERO_RTT)
    ret = mbedtls_ssl_tls13_write_early_data_ext( ssl, p, end, &ext_len );
    if( ret != 0 )
        return( ret );
    p += ext_len;
#endif /* MBEDTLS_ZERO_RTT */

#if defined(MBEDTLS_KEY_EXCHANGE_SOME_PSK_ENABLED)
    /* For PSK-based key exchange we need the pre_shared_key extension
     * and the psk_key_exchange_modes extension.
     *
     * The pre_shared_key extension MUST be the last extension in the
     * ClientHello. Servers MUST check that it is the last extension and
     * otherwise fail the handshake with an "illegal_parameter" alert.
     *
     * Add the psk_key_exchange_modes extension.
     */
    ret = ssl_tls13_write_psk_key_exchange_modes_ext( ssl, p, end, &ext_len );
    if( ret != 0 )
        return( ret );
    p += ext_len;
#endif /* MBEDTLS_KEY_EXCHANGE_SOME_PSK_ENABLED */

    *out_len = p - buf;

    return( 0 );
}

/*
 * Functions for parsing and processing Server Hello
 */

/**
 * \brief Detect if the ServerHello contains a supported_versions extension
 *        or not.
 *
 * \param[in] ssl  SSL context
 * \param[in] buf  Buffer containing the ServerHello message
 * \param[in] end  End of the buffer containing the ServerHello message
 *
 * \return 0 if the ServerHello does not contain a supported_versions extension
 * \return 1 if the ServerHello contains a supported_versions extension
 * \return A negative value if an error occurred while parsing the ServerHello.
 */
MBEDTLS_CHECK_RETURN_CRITICAL
static int ssl_tls13_is_supported_versions_ext_present(
    mbedtls_ssl_context *ssl,
    const unsigned char *buf,
    const unsigned char *end )
{
    const unsigned char *p = buf;
    size_t legacy_session_id_echo_len;
    size_t extensions_len;
    const unsigned char *extensions_end;

    /*
     * Check there is enough data to access the legacy_session_id_echo vector
     * length:
     * - legacy_version                 2 bytes
     * - random                         MBEDTLS_SERVER_HELLO_RANDOM_LEN bytes
     * - legacy_session_id_echo length  1 byte
     */
    MBEDTLS_SSL_CHK_BUF_READ_PTR( p, end, MBEDTLS_SERVER_HELLO_RANDOM_LEN + 3 );
    p += MBEDTLS_SERVER_HELLO_RANDOM_LEN + 2;
    legacy_session_id_echo_len = *p;

    /*
     * Jump to the extensions, jumping over:
     * - legacy_session_id_echo     (legacy_session_id_echo_len + 1) bytes
     * - cipher_suite               2 bytes
     * - legacy_compression_method  1 byte
     */
     MBEDTLS_SSL_CHK_BUF_READ_PTR( p, end, legacy_session_id_echo_len + 4 );
     p += legacy_session_id_echo_len + 4;

    /* Case of no extension */
    if( p == end )
        return( 0 );

    /* ...
     * Extension extensions<6..2^16-1>;
     * ...
     * struct {
     *      ExtensionType extension_type; (2 bytes)
     *      opaque extension_data<0..2^16-1>;
     * } Extension;
     */
    MBEDTLS_SSL_CHK_BUF_READ_PTR( p, end, 2 );
    extensions_len = MBEDTLS_GET_UINT16_BE( p, 0 );
    p += 2;

    /* Check extensions do not go beyond the buffer of data. */
    MBEDTLS_SSL_CHK_BUF_READ_PTR( p, end, extensions_len );
    extensions_end = p + extensions_len;

    while( p < extensions_end )
    {
        unsigned int extension_type;
        size_t extension_data_len;

        MBEDTLS_SSL_CHK_BUF_READ_PTR( p, extensions_end, 4 );
        extension_type = MBEDTLS_GET_UINT16_BE( p, 0 );
        extension_data_len = MBEDTLS_GET_UINT16_BE( p, 2 );
        p += 4;

        if( extension_type == MBEDTLS_TLS_EXT_SUPPORTED_VERSIONS )
            return( 1 );

        MBEDTLS_SSL_CHK_BUF_READ_PTR( p, extensions_end, extension_data_len );
        p += extension_data_len;
    }

    return( 0 );
}

/* Returns a negative value on failure, and otherwise
 * - 1 if the last eight bytes of the ServerHello random bytes indicate that
 *     the server is TLS 1.3 capable but negotiating TLS 1.2 or below.
 * - 0 otherwise
 */
MBEDTLS_CHECK_RETURN_CRITICAL
static int ssl_tls13_is_downgrade_negotiation( mbedtls_ssl_context *ssl,
                                               const unsigned char *buf,
                                               const unsigned char *end )
{
    /* First seven bytes of the magic downgrade strings, see RFC 8446 4.1.3 */
    static const unsigned char magic_downgrade_string[] =
        { 0x44, 0x4F, 0x57, 0x4E, 0x47, 0x52, 0x44 };
    const unsigned char *last_eight_bytes_of_random;
    unsigned char last_byte_of_random;

    MBEDTLS_SSL_CHK_BUF_READ_PTR( buf, end, MBEDTLS_SERVER_HELLO_RANDOM_LEN + 2 );
    last_eight_bytes_of_random = buf + 2 + MBEDTLS_SERVER_HELLO_RANDOM_LEN - 8;

    if( memcmp( last_eight_bytes_of_random,
                magic_downgrade_string,
                sizeof( magic_downgrade_string ) ) == 0 )
    {
        last_byte_of_random = last_eight_bytes_of_random[7];
        return( last_byte_of_random == 0 ||
                last_byte_of_random == 1    );
    }

    return( 0 );
}

/* Returns a negative value on failure, and otherwise
 * - SSL_SERVER_HELLO or
 * - SSL_SERVER_HELLO_HRR
 * to indicate which message is expected and to be parsed next.
 */
#define SSL_SERVER_HELLO 0
#define SSL_SERVER_HELLO_HRR 1
MBEDTLS_CHECK_RETURN_CRITICAL
static int ssl_server_hello_is_hrr( mbedtls_ssl_context *ssl,
                                    const unsigned char *buf,
                                    const unsigned char *end )
{

    /* Check whether this message is a HelloRetryRequest ( HRR ) message.
     *
     * Server Hello and HRR are only distinguished by Random set to the
     * special value of the SHA-256 of "HelloRetryRequest".
     *
     * struct {
     *    ProtocolVersion legacy_version = 0x0303;
     *    Random random;
     *    opaque legacy_session_id_echo<0..32>;
     *    CipherSuite cipher_suite;
     *    uint8 legacy_compression_method = 0;
     *    Extension extensions<6..2^16-1>;
     * } ServerHello;
     *
     */
    MBEDTLS_SSL_CHK_BUF_READ_PTR( buf, end,
                    2 + sizeof( mbedtls_ssl_tls13_hello_retry_request_magic ) );

    if( memcmp( buf + 2, mbedtls_ssl_tls13_hello_retry_request_magic,
                sizeof( mbedtls_ssl_tls13_hello_retry_request_magic ) ) == 0 )
    {
        return( SSL_SERVER_HELLO_HRR );
    }

    return( SSL_SERVER_HELLO );
}

/*
 * Returns a negative value on failure, and otherwise
 * - SSL_SERVER_HELLO or
 * - SSL_SERVER_HELLO_HRR or
 * - SSL_SERVER_HELLO_TLS1_2
 */
#define SSL_SERVER_HELLO_TLS1_2 2

#if defined(MBEDTLS_SSL_USE_MPS)
MBEDTLS_CHECK_RETURN_CRITICAL
static int ssl_tls13_preprocess_server_hello( mbedtls_ssl_context *ssl,
                                              const unsigned char *buf,
                                              const unsigned char *end )
{
    int ret = MBEDTLS_ERR_ERROR_CORRUPTION_DETECTED;
    mbedtls_ssl_handshake_params *handshake = ssl->handshake;

    MBEDTLS_SSL_PROC_CHK_NEG( ssl_tls13_is_supported_versions_ext_present(
                                  ssl, buf, end ) );
    if( ret == 0 )
    {
        MBEDTLS_SSL_PROC_CHK_NEG(
            ssl_tls13_is_downgrade_negotiation( ssl, buf, end ) );

        /* If the server is negotiating TLS 1.2 or below and:
         * . we did not propose TLS 1.2 or
         * . the server responded it is TLS 1.3 capable but negotiating a lower
         *   version of the protocol and thus we are under downgrade attack
         * abort the handshake with an "illegal parameter" alert.
         */
        if( handshake->min_tls_version > MBEDTLS_SSL_VERSION_TLS1_2 || ret )
        {
            MBEDTLS_SSL_PEND_FATAL_ALERT( MBEDTLS_SSL_ALERT_MSG_ILLEGAL_PARAMETER,
                                          MBEDTLS_ERR_SSL_ILLEGAL_PARAMETER );
            return( MBEDTLS_ERR_SSL_ILLEGAL_PARAMETER );
        }

        ssl->keep_current_message = 1;
        ssl->tls_version = MBEDTLS_SSL_VERSION_TLS1_2;
        mbedtls_ssl_add_hs_msg_to_checksum( ssl, MBEDTLS_SSL_HS_SERVER_HELLO,
                                            buf, (size_t)(end - buf) );

        if( mbedtls_ssl_conf_tls13_some_ephemeral_enabled( ssl ) )
        {
            ret = ssl_tls13_reset_key_share( ssl );
            if( ret != 0 )
                return( ret );
        }

        return( SSL_SERVER_HELLO_TLS1_2 );
    }

    handshake->extensions_present = MBEDTLS_SSL_EXT_NONE;

    ret = ssl_server_hello_is_hrr( ssl, buf, end );
    switch( ret )
    {
        case SSL_SERVER_HELLO:
            MBEDTLS_SSL_DEBUG_MSG( 2, ( "received ServerHello message" ) );
            break;
        case SSL_SERVER_HELLO_HRR:
            MBEDTLS_SSL_DEBUG_MSG( 2, ( "received HelloRetryRequest message" ) );
             /* If a client receives a second
              * HelloRetryRequest in the same connection (i.e., where the ClientHello
              * was itself in response to a HelloRetryRequest), it MUST abort the
              * handshake with an "unexpected_message" alert.
              */
            if( handshake->hello_retry_request_count > 0 )
            {
                MBEDTLS_SSL_DEBUG_MSG( 1, ( "Multiple HRRs received" ) );
                MBEDTLS_SSL_PEND_FATAL_ALERT( MBEDTLS_SSL_ALERT_MSG_UNEXPECTED_MESSAGE,
                                    MBEDTLS_ERR_SSL_UNEXPECTED_MESSAGE );
                return( MBEDTLS_ERR_SSL_UNEXPECTED_MESSAGE );
            }
            /*
             * Clients must abort the handshake with an "illegal_parameter"
             * alert if the HelloRetryRequest would not result in any change
             * in the ClientHello.
             * In a PSK only key exchange that what we expect.
             */
            if( ! mbedtls_ssl_conf_tls13_some_ephemeral_enabled( ssl ) )
            {
                MBEDTLS_SSL_DEBUG_MSG( 1,
                            ( "Unexpected HRR in pure PSK key exchange." ) );
                MBEDTLS_SSL_PEND_FATAL_ALERT(
                            MBEDTLS_SSL_ALERT_MSG_ILLEGAL_PARAMETER,
                            MBEDTLS_ERR_SSL_ILLEGAL_PARAMETER);
                return( MBEDTLS_ERR_SSL_ILLEGAL_PARAMETER );
            }

            handshake->hello_retry_request_count++;

            break;
    }

cleanup:

    return( ret );
}
#else /* MBEDTLS_SSL_USE_MPS */
MBEDTLS_CHECK_RETURN_CRITICAL
static int ssl_tls13_preprocess_server_hello( mbedtls_ssl_context *ssl,
                                              const unsigned char *buf,
                                              const unsigned char *end )
{
    int ret = MBEDTLS_ERR_ERROR_CORRUPTION_DETECTED;
    mbedtls_ssl_handshake_params *handshake = ssl->handshake;

    MBEDTLS_SSL_PROC_CHK_NEG( ssl_tls13_is_supported_versions_ext_present(
                                  ssl, buf, end ) );
    if( ret == 0 )
    {
        MBEDTLS_SSL_PROC_CHK_NEG(
            ssl_tls13_is_downgrade_negotiation( ssl, buf, end ) );

        /* If the server is negotiating TLS 1.2 or below and:
         * . we did not propose TLS 1.2 or
         * . the server responded it is TLS 1.3 capable but negotiating a lower
         *   version of the protocol and thus we are under downgrade attack
         * abort the handshake with an "illegal parameter" alert.
         */
        if( handshake->min_tls_version > MBEDTLS_SSL_VERSION_TLS1_2 || ret )
        {
            MBEDTLS_SSL_PEND_FATAL_ALERT( MBEDTLS_SSL_ALERT_MSG_ILLEGAL_PARAMETER,
                                          MBEDTLS_ERR_SSL_ILLEGAL_PARAMETER );
            return( MBEDTLS_ERR_SSL_ILLEGAL_PARAMETER );
        }

        ssl->keep_current_message = 1;
        ssl->tls_version = MBEDTLS_SSL_VERSION_TLS1_2;
        mbedtls_ssl_add_hs_msg_to_checksum( ssl, MBEDTLS_SSL_HS_SERVER_HELLO,
                                            buf, (size_t)(end - buf) );

        if( mbedtls_ssl_conf_tls13_some_ephemeral_enabled( ssl ) )
        {
            ret = ssl_tls13_reset_key_share( ssl );
            if( ret != 0 )
                return( ret );
        }

        return( SSL_SERVER_HELLO_TLS1_2 );
    }

    handshake->extensions_present = MBEDTLS_SSL_EXT_NONE;

    ret = ssl_server_hello_is_hrr( ssl, buf, end );
    switch( ret )
    {
        case SSL_SERVER_HELLO:
            MBEDTLS_SSL_DEBUG_MSG( 2, ( "received ServerHello message" ) );
            break;
        case SSL_SERVER_HELLO_HRR:
            MBEDTLS_SSL_DEBUG_MSG( 2, ( "received HelloRetryRequest message" ) );
             /* If a client receives a second
              * HelloRetryRequest in the same connection (i.e., where the ClientHello
              * was itself in response to a HelloRetryRequest), it MUST abort the
              * handshake with an "unexpected_message" alert.
              */
            if( handshake->hello_retry_request_count > 0 )
            {
                MBEDTLS_SSL_DEBUG_MSG( 1, ( "Multiple HRRs received" ) );
                MBEDTLS_SSL_PEND_FATAL_ALERT( MBEDTLS_SSL_ALERT_MSG_UNEXPECTED_MESSAGE,
                                    MBEDTLS_ERR_SSL_UNEXPECTED_MESSAGE );
                return( MBEDTLS_ERR_SSL_UNEXPECTED_MESSAGE );
            }
            /*
             * Clients must abort the handshake with an "illegal_parameter"
             * alert if the HelloRetryRequest would not result in any change
             * in the ClientHello.
             * In a PSK only key exchange that what we expect.
             */
            if( ! mbedtls_ssl_conf_tls13_some_ephemeral_enabled( ssl ) )
            {
                MBEDTLS_SSL_DEBUG_MSG( 1,
                            ( "Unexpected HRR in pure PSK key exchange." ) );
                MBEDTLS_SSL_PEND_FATAL_ALERT(
                            MBEDTLS_SSL_ALERT_MSG_ILLEGAL_PARAMETER,
                            MBEDTLS_ERR_SSL_ILLEGAL_PARAMETER);
                return( MBEDTLS_ERR_SSL_ILLEGAL_PARAMETER );
            }

            handshake->hello_retry_request_count++;

            break;
    }

cleanup:

    return( ret );
}
#endif /* MBEDTLS_SSL_USE_MPS */

MBEDTLS_CHECK_RETURN_CRITICAL
static int ssl_tls13_check_server_hello_session_id_echo( mbedtls_ssl_context *ssl,
                                                         const unsigned char **buf,
                                                         const unsigned char *end )
{
    const unsigned char *p = *buf;
    size_t legacy_session_id_echo_len;

    MBEDTLS_SSL_CHK_BUF_READ_PTR( p, end, 1 );
    legacy_session_id_echo_len = *p++ ;

    MBEDTLS_SSL_CHK_BUF_READ_PTR( p, end, legacy_session_id_echo_len );

    /* legacy_session_id_echo */
    if( ssl->session_negotiate->id_len != legacy_session_id_echo_len ||
        memcmp( ssl->session_negotiate->id, p , legacy_session_id_echo_len ) != 0 )
    {
        MBEDTLS_SSL_DEBUG_BUF( 3, "Expected Session ID",
                               ssl->session_negotiate->id,
                               ssl->session_negotiate->id_len );
        MBEDTLS_SSL_DEBUG_BUF( 3, "Received Session ID", p,
                               legacy_session_id_echo_len );

        MBEDTLS_SSL_PEND_FATAL_ALERT( MBEDTLS_SSL_ALERT_MSG_ILLEGAL_PARAMETER,
                                      MBEDTLS_ERR_SSL_ILLEGAL_PARAMETER);

        return( MBEDTLS_ERR_SSL_ILLEGAL_PARAMETER );
    }

    p += legacy_session_id_echo_len;
    *buf = p;

    MBEDTLS_SSL_DEBUG_BUF( 3, "Session ID", ssl->session_negotiate->id,
                            ssl->session_negotiate->id_len );
    return( 0 );
}

#if defined(MBEDTLS_SSL_MAX_FRAGMENT_LENGTH)
MBEDTLS_CHECK_RETURN_CRITICAL
static int ssl_tls13_parse_max_fragment_length_ext( mbedtls_ssl_context *ssl,
                                                    const unsigned char *buf,
                                                    size_t len )
{
    /*
     * server should use the extension only if we did,
     * and if so the server's value should match ours ( and len is always 1 )
     */
    if( ssl->conf->mfl_code == MBEDTLS_SSL_MAX_FRAG_LEN_NONE ||
        len != 1 ||
        buf[0] != ssl->conf->mfl_code )
    {
        return( MBEDTLS_ERR_SSL_ILLEGAL_PARAMETER );
    }

    return( 0 );
}
#endif /* MBEDTLS_SSL_MAX_FRAGMENT_LENGTH */

#if defined(MBEDTLS_KEY_EXCHANGE_SOME_PSK_ENABLED)
/*
 * struct {
 *   opaque identity<1..2^16-1>;
 *   uint32 obfuscated_ticket_age;
 * } PskIdentity;
 *
 * opaque PskBinderEntry<32..255>;
 *
 * struct {
 *   select ( Handshake.msg_type ) {
 *     case client_hello:
 *          PskIdentity identities<7..2^16-1>;
 *          PskBinderEntry binders<33..2^16-1>;
 *     case server_hello:
 *          uint16 selected_identity;
 *   };
 *
 * } PreSharedKeyExtension;
 *
 */

MBEDTLS_CHECK_RETURN_CRITICAL
static int ssl_tls13_parse_server_psk_identity_ext( mbedtls_ssl_context *ssl,
                                                    const unsigned char *buf,
                                                    size_t len )
{
    int ret = 0;
    size_t selected_identity;

    const unsigned char *psk;
    size_t psk_len;
    const unsigned char *psk_identity;
    size_t psk_identity_len;


    /* Check which PSK we've offered.
     *
     * NOTE: Ultimately, we want to offer multiple PSKs, and in this
     *       case, we need to iterate over them here.
     */
    if( mbedtls_ssl_get_psk_to_offer( ssl, &psk, &psk_len,
                                      &psk_identity, &psk_identity_len ) != 0 )
    {
        /* If we haven't offered a PSK, the server must not send
         * a PSK identity extension. */
        return( MBEDTLS_ERR_SSL_HANDSHAKE_FAILURE );
    }

    if( len != (size_t) 2 )
    {
        MBEDTLS_SSL_DEBUG_MSG( 1, ( "bad psk_identity extension in server hello message" ) );
        return( MBEDTLS_ERR_SSL_DECODE_ERROR );
    }

    selected_identity = MBEDTLS_GET_UINT16_BE( buf, 0 );

    /* We have offered only one PSK, so the only valid choice
     * for the server is PSK index 0.
     *
     * This will change once we support multiple PSKs. */
    if( selected_identity > 0 )
    {
        MBEDTLS_SSL_DEBUG_MSG( 1, ( "Server's chosen PSK identity out of range" ) );

        if( ( ret = mbedtls_ssl_send_alert_message( ssl,
                        MBEDTLS_SSL_ALERT_LEVEL_FATAL,
                        MBEDTLS_SSL_ALERT_MSG_ILLEGAL_PARAMETER ) ) != 0 )
        {
            return( ret );
        }

        return( MBEDTLS_ERR_SSL_ILLEGAL_PARAMETER );
    }

    /* Set the chosen PSK
     *
     * TODO: We don't have to do this in case we offered 0-RTT and the
     *       server accepted it, because in this case we've already
     *       set the handshake PSK. */
    ret = mbedtls_ssl_set_hs_psk( ssl, psk, psk_len );
    if( ret != 0 )
    {
        MBEDTLS_SSL_DEBUG_RET( 1, "mbedtls_ssl_set_hs_psk", ret );
        return( ret );
    }

    ssl->handshake->extensions_present |= MBEDTLS_SSL_EXT_PRE_SHARED_KEY;
    return( 0 );
}

#endif

#if defined(MBEDTLS_ZERO_RTT)
/* Early Data Extension
*
* struct {} Empty;
*
* struct {
*   select (Handshake.msg_type) {
*     case new_session_ticket:   uint32 max_early_data_size;
*     case client_hello:         Empty;
*     case encrypted_extensions: Empty;
*   };
* } EarlyDataIndication;
*
* This function only handles the case of the EncryptedExtensions message.
*/

MBEDTLS_CHECK_RETURN_CRITICAL
static int ssl_tls13_parse_encrypted_extensions_early_data_ext(
    mbedtls_ssl_context *ssl,
    const unsigned char *buf, size_t len )
{
    if( ssl->handshake->early_data != MBEDTLS_SSL_EARLY_DATA_ON )
    {
        /* The server must not send the EarlyDataIndication if the
         * client hasn't indicated the use of 0-RTT. */
        return( MBEDTLS_ERR_SSL_ILLEGAL_PARAMETER );
    }

    if( len != 0 )
    {
        /* The message must be empty. */
        return( MBEDTLS_ERR_SSL_DECODE_ERROR );
    }

    /* Nothing to parse */
    ((void) buf);

    ssl->early_data_status = MBEDTLS_SSL_EARLY_DATA_ACCEPTED;
    return( 0 );
}

int mbedtls_ssl_get_early_data_status( mbedtls_ssl_context *ssl )
{
    if( ssl->state != MBEDTLS_SSL_HANDSHAKE_OVER )
        return( MBEDTLS_ERR_SSL_BAD_INPUT_DATA );

    if( ssl->conf->endpoint == MBEDTLS_SSL_IS_SERVER )
        return( MBEDTLS_ERR_SSL_BAD_INPUT_DATA );

    return( ssl->early_data_status );
}

int mbedtls_ssl_set_early_data( mbedtls_ssl_context *ssl,
                                const unsigned char *buffer, size_t len )
{
    if( buffer == NULL || len == 0 )
        return( MBEDTLS_ERR_SSL_BAD_INPUT_DATA );

    ssl->early_data_buf = buffer;
    ssl->early_data_len = len;
    return( 0 );
}
#endif /* MBEDTLS_ZERO_RTT */

/* Parse ServerHello message and configure context
 *
 * struct {
 *    ProtocolVersion legacy_version = 0x0303; // TLS 1.2
 *    Random random;
 *    opaque legacy_session_id_echo<0..32>;
 *    CipherSuite cipher_suite;
 *    uint8 legacy_compression_method = 0;
 *    Extension extensions<6..2^16-1>;
 * } ServerHello;
 */
MBEDTLS_CHECK_RETURN_CRITICAL
static int ssl_tls13_parse_server_hello( mbedtls_ssl_context *ssl,
                                         const unsigned char *buf,
                                         const unsigned char *end,
                                         int is_hrr )
{
    int ret = MBEDTLS_ERR_ERROR_CORRUPTION_DETECTED;
    const unsigned char *p = buf;
    mbedtls_ssl_handshake_params *handshake = ssl->handshake;
    size_t extensions_len;
    const unsigned char *extensions_end;
    uint16_t cipher_suite;
    const mbedtls_ssl_ciphersuite_t *ciphersuite_info;
    int fatal_alert = 0;

    /*
     * Check there is space for minimal fields
     *
     * - legacy_version             ( 2 bytes)
     * - random                     (MBEDTLS_SERVER_HELLO_RANDOM_LEN bytes)
     * - legacy_session_id_echo     ( 1 byte ), minimum size
     * - cipher_suite               ( 2 bytes)
     * - legacy_compression_method  ( 1 byte )
     */
    MBEDTLS_SSL_CHK_BUF_READ_PTR( p, end, MBEDTLS_SERVER_HELLO_RANDOM_LEN + 6 );

    MBEDTLS_SSL_DEBUG_BUF( 4, "server hello", p, end - p );
    MBEDTLS_SSL_DEBUG_BUF( 3, "server hello, version", p, 2 );

    /* ...
     * ProtocolVersion legacy_version = 0x0303; // TLS 1.2
     * ...
     * with ProtocolVersion defined as:
     * uint16 ProtocolVersion;
     */
    if( mbedtls_ssl_read_version( p, ssl->conf->transport ) !=
          MBEDTLS_SSL_VERSION_TLS1_2 )
    {
        MBEDTLS_SSL_DEBUG_MSG( 1, ( "Unsupported version of TLS." ) );
        MBEDTLS_SSL_PEND_FATAL_ALERT( MBEDTLS_SSL_ALERT_MSG_PROTOCOL_VERSION,
                                      MBEDTLS_ERR_SSL_BAD_PROTOCOL_VERSION );
        ret = MBEDTLS_ERR_SSL_BAD_PROTOCOL_VERSION;
        goto cleanup;
    }
    p += 2;

    /* ...
     * Random random;
     * ...
     * with Random defined as:
     * opaque Random[MBEDTLS_SERVER_HELLO_RANDOM_LEN];
     */
    if( !is_hrr )
    {
        memcpy( &handshake->randbytes[MBEDTLS_CLIENT_HELLO_RANDOM_LEN], p,
                MBEDTLS_SERVER_HELLO_RANDOM_LEN );
        MBEDTLS_SSL_DEBUG_BUF( 3, "server hello, random bytes",
                               p, MBEDTLS_SERVER_HELLO_RANDOM_LEN );
    }
    p += MBEDTLS_SERVER_HELLO_RANDOM_LEN;

    /* ...
     * opaque legacy_session_id_echo<0..32>;
     * ...
     */
    if( ssl_tls13_check_server_hello_session_id_echo( ssl, &p, end ) != 0 )
    {
        fatal_alert = MBEDTLS_SSL_ALERT_MSG_ILLEGAL_PARAMETER;
        goto cleanup;
    }

    /* ...
     * CipherSuite cipher_suite;
     * ...
     * with CipherSuite defined as:
     * uint8 CipherSuite[2];
     */
    MBEDTLS_SSL_CHK_BUF_READ_PTR( p, end, 2 );
    cipher_suite = MBEDTLS_GET_UINT16_BE( p, 0 );
    p += 2;


    ciphersuite_info = mbedtls_ssl_ciphersuite_from_id( cipher_suite );
    /*
     * Check whether this ciphersuite is valid and offered.
     */
    if( ( mbedtls_ssl_validate_ciphersuite( ssl, ciphersuite_info,
                                            ssl->tls_version,
                                            ssl->tls_version ) != 0 ) ||
        !mbedtls_ssl_tls13_cipher_suite_is_offered( ssl, cipher_suite ) )
    {
        fatal_alert = MBEDTLS_SSL_ALERT_MSG_ILLEGAL_PARAMETER;
    }
    /*
     * If we received an HRR before and that the proposed selected
     * ciphersuite in this server hello is not the same as the one
     * proposed in the HRR, we abort the handshake and send an
     * "illegal_parameter" alert.
     */
    else if( ( !is_hrr ) && ( handshake->hello_retry_request_count > 0 ) &&
             ( cipher_suite != ssl->session_negotiate->ciphersuite ) )
    {
        fatal_alert = MBEDTLS_SSL_ALERT_MSG_ILLEGAL_PARAMETER;
    }

    if( fatal_alert == MBEDTLS_SSL_ALERT_MSG_ILLEGAL_PARAMETER )
    {
        MBEDTLS_SSL_DEBUG_MSG( 1, ( "invalid ciphersuite(%04x) parameter",
                                    cipher_suite ) );
        goto cleanup;
    }

    /* Configure ciphersuites */
    mbedtls_ssl_optimize_checksum( ssl, ciphersuite_info );

    handshake->ciphersuite_info = ciphersuite_info;
    ssl->session_negotiate->ciphersuite = cipher_suite;

    MBEDTLS_SSL_DEBUG_MSG( 3, ( "server hello, chosen ciphersuite: ( %04x ) - %s",
                                 cipher_suite, ciphersuite_info->name ) );

#if defined(MBEDTLS_HAVE_TIME)
    ssl->session_negotiate->start = time( NULL );
#endif /* MBEDTLS_HAVE_TIME */

    /* ...
     * uint8 legacy_compression_method = 0;
     * ...
     */
    MBEDTLS_SSL_CHK_BUF_READ_PTR( p, end, 1 );
    if( p[0] != 0 )
    {
        MBEDTLS_SSL_DEBUG_MSG( 1, ( "bad legacy compression method" ) );
        fatal_alert = MBEDTLS_SSL_ALERT_MSG_ILLEGAL_PARAMETER;
        goto cleanup;
    }
    p++;

    /* ...
     * Extension extensions<6..2^16-1>;
     * ...
     * struct {
     *      ExtensionType extension_type; (2 bytes)
     *      opaque extension_data<0..2^16-1>;
     * } Extension;
     */
    MBEDTLS_SSL_CHK_BUF_READ_PTR( p, end, 2 );
    extensions_len = MBEDTLS_GET_UINT16_BE( p, 0 );
    p += 2;

    /* Check extensions do not go beyond the buffer of data. */
    MBEDTLS_SSL_CHK_BUF_READ_PTR( p, end, extensions_len );
    extensions_end = p + extensions_len;

    MBEDTLS_SSL_DEBUG_BUF( 3, "server hello extensions", p, extensions_len );

    while( p < extensions_end )
    {
        unsigned int extension_type;
        size_t extension_data_len;
        const unsigned char *extension_data_end;

        MBEDTLS_SSL_CHK_BUF_READ_PTR( p, extensions_end, 4 );
        extension_type = MBEDTLS_GET_UINT16_BE( p, 0 );
        extension_data_len = MBEDTLS_GET_UINT16_BE( p, 2 );
        p += 4;

        MBEDTLS_SSL_CHK_BUF_READ_PTR( p, extensions_end, extension_data_len );
        extension_data_end = p + extension_data_len;

        switch( extension_type )
        {
            case MBEDTLS_TLS_EXT_COOKIE:

                if( !is_hrr )
                {
                    fatal_alert = MBEDTLS_SSL_ALERT_MSG_UNSUPPORTED_EXT;
                    goto cleanup;
                }

                ret = ssl_tls13_parse_cookie_ext( ssl,
                                                  p, extension_data_end );
                if( ret != 0 )
                {
                    MBEDTLS_SSL_DEBUG_RET( 1,
                                           "ssl_tls13_parse_cookie_ext",
                                           ret );
                    goto cleanup;
                }
                break;

            case MBEDTLS_TLS_EXT_SUPPORTED_VERSIONS:
                ret = ssl_tls13_parse_supported_versions_ext( ssl,
                                                              p,
                                                              extension_data_end );
                if( ret != 0 )
                    goto cleanup;
                break;

#if defined(MBEDTLS_KEY_EXCHANGE_PSK_ENABLED)
            case MBEDTLS_TLS_EXT_PRE_SHARED_KEY:
                MBEDTLS_SSL_DEBUG_MSG( 3, ( "found pre_shared_key extension" ) );
                if( is_hrr )
                {
                    fatal_alert = MBEDTLS_SSL_ALERT_MSG_UNSUPPORTED_EXT;
                    goto cleanup;
                }

                if( ( ret = ssl_tls13_parse_server_psk_identity_ext(
                                ssl, p, extension_data_len ) ) != 0 )
                {
                    MBEDTLS_SSL_DEBUG_RET(
                        1, ( "ssl_tls13_parse_server_psk_identity_ext" ), ret );
                    return( ret );
                }
                break;
#endif /* MBEDTLS_KEY_EXCHANGE_PSK_ENABLED */

            case MBEDTLS_TLS_EXT_KEY_SHARE:
                MBEDTLS_SSL_DEBUG_MSG( 3, ( "found key_shares extension" ) );
                if( ! mbedtls_ssl_conf_tls13_some_ephemeral_enabled( ssl ) )
                {
                    fatal_alert = MBEDTLS_SSL_ALERT_MSG_UNSUPPORTED_EXT;
                    goto cleanup;
                }

                if( is_hrr )
                    ret = ssl_tls13_parse_hrr_key_share_ext( ssl,
                                            p, extension_data_end );
                else
                    ret = ssl_tls13_parse_key_share_ext( ssl,
                                            p, extension_data_end );
                if( ret != 0 )
                {
                    MBEDTLS_SSL_DEBUG_RET( 1,
                                           "ssl_tls13_parse_key_share_ext",
                                           ret );
                    goto cleanup;
                }
                break;

            default:
                MBEDTLS_SSL_DEBUG_MSG(
                    3,
                    ( "unknown extension found: %u ( ignoring )",
                      extension_type ) );

                fatal_alert = MBEDTLS_SSL_ALERT_MSG_UNSUPPORTED_EXT;
                goto cleanup;
        }

        p += extension_data_len;
    }

cleanup:

    if( fatal_alert == MBEDTLS_SSL_ALERT_MSG_UNSUPPORTED_EXT )
    {
        MBEDTLS_SSL_PEND_FATAL_ALERT( MBEDTLS_SSL_ALERT_MSG_UNSUPPORTED_EXT,
                                      MBEDTLS_ERR_SSL_UNSUPPORTED_EXTENSION );
        ret = MBEDTLS_ERR_SSL_UNSUPPORTED_EXTENSION;
    }
    else if ( fatal_alert == MBEDTLS_SSL_ALERT_MSG_ILLEGAL_PARAMETER )
    {
        MBEDTLS_SSL_PEND_FATAL_ALERT( MBEDTLS_SSL_ALERT_MSG_ILLEGAL_PARAMETER,
                                      MBEDTLS_ERR_SSL_ILLEGAL_PARAMETER );
        ret = MBEDTLS_ERR_SSL_ILLEGAL_PARAMETER;
    }
    return( ret );
}

MBEDTLS_CHECK_RETURN_CRITICAL
static int ssl_tls13_postprocess_server_hello( mbedtls_ssl_context *ssl )
{
    int ret = MBEDTLS_ERR_ERROR_CORRUPTION_DETECTED;
    mbedtls_ssl_handshake_params *handshake = ssl->handshake;

    /* Determine the key exchange mode:
     * 1) If both the pre_shared_key and key_share extensions were received
     *    then the key exchange mode is PSK with EPHEMERAL.
     * 2) If only the pre_shared_key extension was received then the key
     *    exchange mode is PSK-only.
     * 3) If only the key_share extension was received then the key
     *    exchange mode is EPHEMERAL-only.
     */
    switch( handshake->extensions_present &
            ( MBEDTLS_SSL_EXT_PRE_SHARED_KEY | MBEDTLS_SSL_EXT_KEY_SHARE ) )
    {
        /* Only the pre_shared_key extension was received */
        case MBEDTLS_SSL_EXT_PRE_SHARED_KEY:
<<<<<<< HEAD
            handshake->key_exchange = MBEDTLS_SSL_TLS1_3_KEY_EXCHANGE_MODE_PSK;
=======
            handshake->key_exchange_mode = MBEDTLS_SSL_TLS1_3_KEY_EXCHANGE_MODE_PSK;
>>>>>>> 89274701
            break;

        /* Only the key_share extension was received */
        case MBEDTLS_SSL_EXT_KEY_SHARE:
<<<<<<< HEAD
            handshake->key_exchange = MBEDTLS_SSL_TLS1_3_KEY_EXCHANGE_MODE_EPHEMERAL;
=======
            handshake->key_exchange_mode = MBEDTLS_SSL_TLS1_3_KEY_EXCHANGE_MODE_EPHEMERAL;
>>>>>>> 89274701
            break;

        /* Both the pre_shared_key and key_share extensions were received */
        case ( MBEDTLS_SSL_EXT_PRE_SHARED_KEY | MBEDTLS_SSL_EXT_KEY_SHARE ):
<<<<<<< HEAD
            handshake->key_exchange = MBEDTLS_SSL_TLS1_3_KEY_EXCHANGE_MODE_PSK_EPHEMERAL;
=======
            handshake->key_exchange_mode = MBEDTLS_SSL_TLS1_3_KEY_EXCHANGE_MODE_PSK_EPHEMERAL;
>>>>>>> 89274701
            break;

        /* Neither pre_shared_key nor key_share extension was received */
        default:
            MBEDTLS_SSL_DEBUG_MSG( 1, ( "Unknown key exchange." ) );
            ret = MBEDTLS_ERR_SSL_HANDSHAKE_FAILURE;
            goto cleanup;
    }

    /* Start the TLS 1.3 key schedule: Set the PSK and derive early secret.
     *
     * TODO: We don't have to do this in case we offered 0-RTT and the
     *       server accepted it. In this case, we could skip generating
     *       the early secret. */
    ret = mbedtls_ssl_tls13_key_schedule_stage_early( ssl );
    if( ret != 0 )
    {
        MBEDTLS_SSL_DEBUG_RET( 1, "mbedtls_ssl_tls13_key_schedule_stage_early",
                               ret );
        goto cleanup;
    }

    ret = mbedtls_ssl_tls13_compute_handshake_transform( ssl );
    if( ret != 0 )
    {
        MBEDTLS_SSL_DEBUG_RET( 1,
                               "mbedtls_ssl_tls13_compute_handshake_transform",
                               ret );
        goto cleanup;
    }

    MBEDTLS_SSL_DEBUG_MSG( 1, ( "Switch to handshake keys for inbound traffic" ) );
#if !defined(MBEDTLS_SSL_USE_MPS)
    mbedtls_ssl_set_inbound_transform( ssl, handshake->transform_handshake );
#else /* MBEDTLS_SSL_USE_MPS */
    ret = mbedtls_mps_add_key_material( &ssl->mps->l4,
                                        handshake->transform_handshake,
                                        &handshake->epoch_handshake );
    if( ret != 0 )
        return( ret );

    handshake->transform_handshake = NULL;
    ret = mbedtls_mps_set_incoming_keys( &ssl->mps->l4,
                                         handshake->epoch_handshake );
    if( ret != 0 )
        return( ret );
#endif /* MBEDTLS_SSL_USE_MPS */

    ssl->session_in = ssl->session_negotiate;

cleanup:
    if( ret != 0 )
    {
        MBEDTLS_SSL_PEND_FATAL_ALERT(
            MBEDTLS_SSL_ALERT_MSG_HANDSHAKE_FAILURE,
            MBEDTLS_ERR_SSL_HANDSHAKE_FAILURE );
    }

    return( ret );
}

MBEDTLS_CHECK_RETURN_CRITICAL
static int ssl_tls13_postprocess_hrr( mbedtls_ssl_context *ssl )
{
    int ret = MBEDTLS_ERR_ERROR_CORRUPTION_DETECTED;

    mbedtls_ssl_session_reset_msg_layer( ssl, 0 );

    /*
     * We are going to re-generate a shared secret corresponding to the group
     * selected by the server, which is different from the group for which we
     * generated a shared secret in the first client hello.
     * Thus, reset the shared secret.
     */
    ret = ssl_tls13_reset_key_share( ssl );
    if( ret != 0 )
        return( ret );

    return( 0 );
}

/*
 * Wait and parse ServerHello handshake message.
 * Handler for MBEDTLS_SSL_SERVER_HELLO
 */
MBEDTLS_CHECK_RETURN_CRITICAL
static int ssl_tls13_process_server_hello( mbedtls_ssl_context *ssl )
{
    int ret = MBEDTLS_ERR_ERROR_CORRUPTION_DETECTED;
    unsigned char *buf = NULL;
    size_t buf_len = 0;
    int is_hrr = 0;

    MBEDTLS_SSL_DEBUG_MSG( 2, ( "=> %s", __func__ ) );

    MBEDTLS_SSL_PROC_CHK( mbedtls_ssl_tls13_fetch_handshake_msg( ssl,
                                             MBEDTLS_SSL_HS_SERVER_HELLO,
                                             &buf, &buf_len ) );

    ret = ssl_tls13_preprocess_server_hello( ssl, buf, buf + buf_len );
    if( ret < 0 )
        goto cleanup;
    else
        is_hrr = ( ret == SSL_SERVER_HELLO_HRR );

    if( ret == SSL_SERVER_HELLO_TLS1_2 )
    {
        ret = 0;
        goto cleanup;
    }

    MBEDTLS_SSL_PROC_CHK( ssl_tls13_parse_server_hello( ssl, buf,
                                                        buf + buf_len,
                                                        is_hrr ) );
    if( is_hrr )
        MBEDTLS_SSL_PROC_CHK( mbedtls_ssl_reset_transcript_for_hrr( ssl ) );

    mbedtls_ssl_add_hs_msg_to_checksum( ssl, MBEDTLS_SSL_HS_SERVER_HELLO,
                                        buf, buf_len );
#if defined(MBEDTLS_SSL_USE_MPS)
    MBEDTLS_SSL_PROC_CHK( mbedtls_ssl_mps_hs_consume_full_hs_msg( ssl ) );
#endif /* MBEDTLS_SSL_USE_MPS */

    if( is_hrr )
    {
        MBEDTLS_SSL_PROC_CHK( ssl_tls13_postprocess_hrr( ssl ) );
#if defined(MBEDTLS_SSL_TLS1_3_COMPATIBILITY_MODE)
    /* If not offering early data, the client sends a dummy CCS record
     * immediately before its second flight. This may either be before
     * its second ClientHello or before its encrypted handshake flight.
     */
        mbedtls_ssl_handshake_set_state( ssl,
            MBEDTLS_SSL_CLIENT_CCS_BEFORE_2ND_CLIENT_HELLO );
#else
        mbedtls_ssl_handshake_set_state( ssl, MBEDTLS_SSL_CLIENT_HELLO );
#endif /* MBEDTLS_SSL_TLS1_3_COMPATIBILITY_MODE */
    }
    else
    {
        MBEDTLS_SSL_PROC_CHK( ssl_tls13_postprocess_server_hello( ssl ) );
        mbedtls_ssl_handshake_set_state( ssl, MBEDTLS_SSL_ENCRYPTED_EXTENSIONS );
    }

cleanup:
    MBEDTLS_SSL_DEBUG_MSG( 2, ( "<= %s ( %s )", __func__,
                                is_hrr?"HelloRetryRequest":"ServerHello" ) );
    return( ret );
}

/*
 *
 * Handler for MBEDTLS_SSL_ENCRYPTED_EXTENSIONS
 *
 * The EncryptedExtensions message contains any extensions which
 * should be protected, i.e., any which are not needed to establish
 * the cryptographic context.
 */

/* Parse EncryptedExtensions message
 * struct {
 *     Extension extensions<0..2^16-1>;
 * } EncryptedExtensions;
 */
MBEDTLS_CHECK_RETURN_CRITICAL
static int ssl_tls13_parse_encrypted_extensions( mbedtls_ssl_context *ssl,
                                                 const unsigned char *buf,
                                                 const unsigned char *end )
{
    int ret = 0;
    size_t extensions_len;
    const unsigned char *p = buf;
    const unsigned char *extensions_end;

    MBEDTLS_SSL_CHK_BUF_READ_PTR( p, end, 2 );
    extensions_len = MBEDTLS_GET_UINT16_BE( p, 0 );
    p += 2;

    MBEDTLS_SSL_DEBUG_BUF( 3, "encrypted extensions", p, extensions_len );
    MBEDTLS_SSL_CHK_BUF_READ_PTR( p, end, extensions_len );
    extensions_end = p + extensions_len;

    while( p < extensions_end )
    {
        unsigned int extension_type;
        size_t extension_data_len;

        /*
         * struct {
         *     ExtensionType extension_type; (2 bytes)
         *     opaque extension_data<0..2^16-1>;
         * } Extension;
         */
        MBEDTLS_SSL_CHK_BUF_READ_PTR( p, extensions_end, 4 );
        extension_type = MBEDTLS_GET_UINT16_BE( p, 0 );
        extension_data_len = MBEDTLS_GET_UINT16_BE( p, 2 );
        p += 4;

        MBEDTLS_SSL_CHK_BUF_READ_PTR( p, extensions_end, extension_data_len );

        /* The client MUST check EncryptedExtensions for the
         * presence of any forbidden extensions and if any are found MUST abort
         * the handshake with an "unsupported_extension" alert.
         */
        switch( extension_type )
        {

#if defined(MBEDTLS_SSL_MAX_FRAGMENT_LENGTH)
            case MBEDTLS_TLS_EXT_MAX_FRAGMENT_LENGTH:
                MBEDTLS_SSL_DEBUG_MSG( 3, ( "found max_fragment_length extension" ) );

                ret = ssl_tls13_parse_max_fragment_length_ext( ssl, p,
                                                               extension_data_len );
                if( ret != 0 )
                {
                    MBEDTLS_SSL_DEBUG_RET( 1, "ssl_tls13_parse_max_fragment_length_ext", ret );
                    return( ret );
                }

                break;
#endif /* MBEDTLS_SSL_MAX_FRAGMENT_LENGTH */

            case MBEDTLS_TLS_EXT_SUPPORTED_GROUPS:
                MBEDTLS_SSL_DEBUG_MSG( 3, ( "found extensions supported groups" ) );
                break;

#if defined(MBEDTLS_SSL_ALPN)
            case MBEDTLS_TLS_EXT_ALPN:
                MBEDTLS_SSL_DEBUG_MSG( 3, ( "found alpn extension" ) );

                if( ( ret = ssl_tls13_parse_alpn_ext( ssl, p, (size_t)extension_data_len ) ) != 0 )
                {
                    return( ret );
                }

                break;
#endif /* MBEDTLS_SSL_ALPN */

#if defined(MBEDTLS_SSL_SERVER_NAME_INDICATION)
            case MBEDTLS_TLS_EXT_SERVERNAME:
                MBEDTLS_SSL_DEBUG_MSG( 3, ( "found server_name extension" ) );

                /* The server_name extension should be an empty extension */

                break;
#endif /* MBEDTLS_SSL_SERVER_NAME_INDICATION */

#if defined(MBEDTLS_ZERO_RTT)
            case MBEDTLS_TLS_EXT_EARLY_DATA:
                MBEDTLS_SSL_DEBUG_MSG(3, ( "found early_data extension" ));

                ret = ssl_tls13_parse_encrypted_extensions_early_data_ext(
                    ssl, p, extension_data_len );
                if( ret != 0 )
                {
                    MBEDTLS_SSL_DEBUG_RET( 1, "ssl_tls13_parse_encrypted_extensions_early_data_ext", ret );
                    return( ret );
                }
                break;
#endif /* MBEDTLS_ZERO_RTT */

            default:
                MBEDTLS_SSL_DEBUG_MSG(
                    3, ( "unsupported extension found: %u ", extension_type) );
                MBEDTLS_SSL_PEND_FATAL_ALERT(
                    MBEDTLS_SSL_ALERT_MSG_UNSUPPORTED_EXT,   \
                    MBEDTLS_ERR_SSL_UNSUPPORTED_EXTENSION );
                return ( MBEDTLS_ERR_SSL_UNSUPPORTED_EXTENSION );
                break;
        }

        p += extension_data_len;
    }

    /* Check that we consumed all the message. */
    if( p != end )
    {
        MBEDTLS_SSL_DEBUG_MSG( 1, ( "EncryptedExtension lengths misaligned" ) );
        MBEDTLS_SSL_PEND_FATAL_ALERT( MBEDTLS_SSL_ALERT_MSG_DECODE_ERROR,   \
                                      MBEDTLS_ERR_SSL_DECODE_ERROR );
        return( MBEDTLS_ERR_SSL_DECODE_ERROR );
    }

    return( ret );
}

MBEDTLS_CHECK_RETURN_CRITICAL
static int ssl_tls13_process_encrypted_extensions( mbedtls_ssl_context *ssl )
{
    int ret;
    unsigned char *buf;
    size_t buf_len;

    MBEDTLS_SSL_DEBUG_MSG( 2, ( "=> parse encrypted extensions" ) );

    MBEDTLS_SSL_PROC_CHK( mbedtls_ssl_tls13_fetch_handshake_msg( ssl,
                                             MBEDTLS_SSL_HS_ENCRYPTED_EXTENSIONS,
                                             &buf, &buf_len ) );

    /* Process the message contents */
    MBEDTLS_SSL_PROC_CHK(
        ssl_tls13_parse_encrypted_extensions( ssl, buf, buf + buf_len ) );

    mbedtls_ssl_add_hs_msg_to_checksum( ssl, MBEDTLS_SSL_HS_ENCRYPTED_EXTENSIONS,
                                        buf, buf_len );

#if defined(MBEDTLS_SSL_USE_MPS)
    MBEDTLS_SSL_PROC_CHK( mbedtls_ssl_mps_hs_consume_full_hs_msg( ssl ) );
#endif /* MBEDTLS_SSL_USE_MPS */

#if defined(MBEDTLS_KEY_EXCHANGE_WITH_CERT_ENABLED)
<<<<<<< HEAD
    if( mbedtls_ssl_tls13_kex_with_psk( ssl ) )
=======
    if( mbedtls_ssl_tls13_key_exchange_mode_with_psk( ssl ) )
>>>>>>> 89274701
        mbedtls_ssl_handshake_set_state( ssl, MBEDTLS_SSL_SERVER_FINISHED );
    else
        mbedtls_ssl_handshake_set_state( ssl, MBEDTLS_SSL_CERTIFICATE_REQUEST );
#else
    ((void) ssl);
    mbedtls_ssl_handshake_set_state( ssl, MBEDTLS_SSL_SERVER_FINISHED );
#endif

cleanup:

    MBEDTLS_SSL_DEBUG_MSG( 2, ( "<= parse encrypted extensions" ) );
    return( ret );

}

/*
 *
 * STATE HANDLING: Write Early-Data
 *
 */

 /*
  * Overview
  */

  /* Main state-handling entry point; orchestrates the other functions. */
int ssl_tls13_write_early_data_process( mbedtls_ssl_context *ssl );

#define SSL_EARLY_DATA_WRITE 0
#define SSL_EARLY_DATA_SKIP  1
static int ssl_tls13_write_early_data_coordinate( mbedtls_ssl_context *ssl );

#if defined(MBEDTLS_ZERO_RTT)
static int ssl_tls13_write_early_data_prepare( mbedtls_ssl_context *ssl );

/* Write early-data message */
static int ssl_tls13_write_early_data_write( mbedtls_ssl_context *ssl,
    unsigned char *buf,
    size_t buf_len,
    size_t *out_len );
#endif /* MBEDTLS_ZERO_RTT */

/* Update the state after handling the outgoing early-data message. */
static int ssl_tls13_write_early_data_postprocess( mbedtls_ssl_context *ssl );

/*
 * Implementation
 */

MBEDTLS_CHECK_RETURN_CRITICAL
int ssl_tls13_write_early_data_process( mbedtls_ssl_context *ssl )
{
    int ret;
#if defined(MBEDTLS_SSL_USE_MPS)
    mbedtls_writer *msg;
    unsigned char *buf;
    mbedtls_mps_size_t buf_len, msg_len;
#endif /* MBEDTLS_SSL_USE_MPS */
    MBEDTLS_SSL_DEBUG_MSG( 2, ( "=> write early data" ) );

    MBEDTLS_SSL_PROC_CHK_NEG( ssl_tls13_write_early_data_coordinate( ssl ) );
    if( ret == SSL_EARLY_DATA_WRITE )
    {
#if defined(MBEDTLS_ZERO_RTT)

        MBEDTLS_SSL_PROC_CHK( ssl_tls13_write_early_data_prepare( ssl ) );

#if defined(MBEDTLS_SSL_USE_MPS)
        MBEDTLS_SSL_PROC_CHK( mbedtls_mps_write_application( &ssl->mps->l4,
                                                             &msg ) );

        /* Request write-buffer */
        MBEDTLS_SSL_PROC_CHK( mbedtls_writer_get( msg, MBEDTLS_MPS_SIZE_MAX,
                                                  &buf, &buf_len ) );

        MBEDTLS_SSL_PROC_CHK( ssl_tls13_write_early_data_write(
                                  ssl, buf, buf_len, &msg_len ) );

        /* Commit message */
        MBEDTLS_SSL_PROC_CHK( mbedtls_writer_commit_partial( msg,
                                                             buf_len - msg_len ) );

        MBEDTLS_SSL_PROC_CHK( mbedtls_mps_dispatch( &ssl->mps->l4 ) );

        /* Update state */
        MBEDTLS_SSL_PROC_CHK( ssl_tls13_write_early_data_postprocess( ssl ) );

#else  /* MBEDTLS_SSL_USE_MPS */

        /* Write early-data to message buffer. */
        MBEDTLS_SSL_PROC_CHK( ssl_tls13_write_early_data_write( ssl, ssl->out_msg,
                                                                MBEDTLS_SSL_OUT_CONTENT_LEN,
                                                                &ssl->out_msglen ) );

        ssl->out_msgtype = MBEDTLS_SSL_MSG_APPLICATION_DATA;

        /* Update state */
        MBEDTLS_SSL_PROC_CHK( ssl_tls13_write_early_data_postprocess( ssl ) );

        /* Dispatch message */
        MBEDTLS_SSL_PROC_CHK( mbedtls_ssl_write_record( ssl, 1 ) );

#endif /* MBEDTLS_SSL_USE_MPS */

#else /* MBEDTLS_ZERO_RTT */
        /* Should never happen */
        return( MBEDTLS_ERR_SSL_INTERNAL_ERROR );

#endif /* MBEDTLS_ZERO_RTT */
    }
    else
    {
        /* Update state */
        MBEDTLS_SSL_PROC_CHK( ssl_tls13_write_early_data_postprocess( ssl ) );
    }

cleanup:

    MBEDTLS_SSL_DEBUG_MSG( 2, ( "<= write early data" ) );
    return( ret );
}

#if defined(MBEDTLS_ZERO_RTT)

MBEDTLS_CHECK_RETURN_CRITICAL
static int ssl_tls13_write_early_data_coordinate( mbedtls_ssl_context *ssl )
{
    if( ssl->handshake->early_data != MBEDTLS_SSL_EARLY_DATA_ON )
        return( SSL_EARLY_DATA_SKIP );

    return( SSL_EARLY_DATA_WRITE );
}

MBEDTLS_CHECK_RETURN_CRITICAL
static int ssl_tls13_write_early_data_prepare( mbedtls_ssl_context *ssl )
{
    int ret;
    mbedtls_ssl_key_set traffic_keys;

    const unsigned char *psk;
    size_t psk_len;
    const unsigned char *psk_identity;
    size_t psk_identity_len;

    mbedtls_ssl_transform *transform_earlydata;

    /* From RFC 8446:
     * "The PSK used to encrypt the
     *  early data MUST be the first PSK listed in the client's
     *  'pre_shared_key' extension."
     */

    if( mbedtls_ssl_get_psk_to_offer( ssl, &psk, &psk_len,
                                      &psk_identity, &psk_identity_len ) != 0 )
    {
        /* This should never happen: We can only have gone past
         * ssl_tls13_write_early_data_coordinate() if we have offered a PSK. */
        return( MBEDTLS_ERR_SSL_INTERNAL_ERROR );
    }

    if( ( ret = mbedtls_ssl_set_hs_psk( ssl, psk, psk_len ) ) != 0 )
    {
        MBEDTLS_SSL_DEBUG_RET( 1, "mbedtls_ssl_set_hs_psk", ret );
        return( ret );
    }

    /* Start the TLS 1.3 key schedule: Set the PSK and derive early secret. */
    ret = mbedtls_ssl_tls13_key_schedule_stage_early( ssl );
    if( ret != 0 )
    {
        MBEDTLS_SSL_DEBUG_RET( 1,
             "mbedtls_ssl_tls13_key_schedule_stage_early", ret );
        return( ret );
    }

    /* Derive 0-RTT key material */
    ret = mbedtls_ssl_tls13_generate_early_data_keys(
        ssl, &traffic_keys );
    if( ret != 0 )
    {
        MBEDTLS_SSL_DEBUG_RET( 1,
            "mbedtls_ssl_tls13_generate_early_data_keys", ret );
        return( ret );
    }

    transform_earlydata =
        mbedtls_calloc( 1, sizeof( mbedtls_ssl_transform ) );
    if( transform_earlydata == NULL )
        return( MBEDTLS_ERR_SSL_ALLOC_FAILED );

    ret = mbedtls_ssl_tls13_populate_transform(
                          transform_earlydata,
                          ssl->conf->endpoint,
                          ssl->session_negotiate->ciphersuite,
                          &traffic_keys,
                          ssl );
    if( ret != 0 )
        return( ret );

#if defined(MBEDTLS_SSL_USE_MPS)
    /* Register transform with MPS. */
    ret = mbedtls_mps_add_key_material( &ssl->mps->l4,
                                        transform_earlydata,
                                        &ssl->handshake->epoch_earlydata );
    if( ret != 0 )
        return( ret );

    /* Use new transform for outgoing data. */
    ret = mbedtls_mps_set_outgoing_keys( &ssl->mps->l4,
                                         ssl->handshake->epoch_earlydata );
    if( ret != 0 )
        return( ret );
#else /* MBEDTLS_SSL_USE_MPS */

    /* Activate transform */
    MBEDTLS_SSL_DEBUG_MSG( 1, ( "Switch to 0-RTT keys for outbound traffic" ) );
    ssl->handshake->transform_earlydata = transform_earlydata;
    mbedtls_ssl_set_outbound_transform( ssl, ssl->handshake->transform_earlydata );

#endif /* MBEDTLS_SSL_USE_MPS */

    return( 0 );
}

MBEDTLS_CHECK_RETURN_CRITICAL
static int ssl_tls13_write_early_data_write( mbedtls_ssl_context *ssl,
    unsigned char *buf,
    size_t buf_len,
    size_t *out_len )
{
    if( ssl->early_data_len > buf_len )
    {
        MBEDTLS_SSL_DEBUG_MSG( 1, ( "buffer too small" ) );
        return ( MBEDTLS_ERR_SSL_ALLOC_FAILED );
    }
    else
    {
        memcpy( buf, ssl->early_data_buf, ssl->early_data_len );

#if defined(MBEDTLS_SSL_USE_MPS)
        *out_len = ssl->early_data_len;
        MBEDTLS_SSL_DEBUG_BUF( 3, "Early Data", buf, ssl->early_data_len );
#else
        buf[ssl->early_data_len] = MBEDTLS_SSL_MSG_APPLICATION_DATA;
        *out_len = ssl->early_data_len + 1;

        MBEDTLS_SSL_DEBUG_BUF( 3, "Early Data", ssl->out_msg, *out_len );
#endif /* MBEDTLS_SSL_USE_MPS */
    }

    return( 0 );
}

#else /* MBEDTLS_ZERO_RTT */

MBEDTLS_CHECK_RETURN_CRITICAL
static int ssl_tls13_write_early_data_coordinate( mbedtls_ssl_context *ssl )
{
    ((void) ssl);
    return( SSL_EARLY_DATA_SKIP );
}

#endif /* MBEDTLS_ZERO_RTT */

MBEDTLS_CHECK_RETURN_CRITICAL
static int ssl_tls13_write_early_data_postprocess( mbedtls_ssl_context *ssl )
{
    /* Clear PSK we've used for the 0-RTT. */
    mbedtls_ssl_remove_hs_psk( ssl );

    mbedtls_ssl_handshake_set_state( ssl, MBEDTLS_SSL_SERVER_HELLO );
    return ( 0 );
}

/*
 *
 * STATE HANDLING: Write End-of-Early-Data
 *
 */

 /*
  * Overview
  */

  /* Main state-handling entry point; orchestrates the other functions. */
int ssl_tls13_write_end_of_early_data_process( mbedtls_ssl_context *ssl );

#define SSL_END_OF_EARLY_DATA_WRITE 0
#define SSL_END_OF_EARLY_DATA_SKIP  1
static int ssl_tls13_write_end_of_early_data_coordinate( mbedtls_ssl_context *ssl );

/* Update the state after handling the outgoing end-of-early-data message. */
static int ssl_tls13_write_end_of_early_data_postprocess( mbedtls_ssl_context *ssl );

/*
 * Implementation
 */

int ssl_tls13_write_end_of_early_data_process( mbedtls_ssl_context *ssl )
{
    int ret;
    MBEDTLS_SSL_DEBUG_MSG( 2, ( "=> write EndOfEarlyData" ) );

    MBEDTLS_SSL_PROC_CHK_NEG( ssl_tls13_write_end_of_early_data_coordinate( ssl ) );
    if( ret == SSL_END_OF_EARLY_DATA_WRITE )
    {
        unsigned char *buf;
        size_t buf_len;

        MBEDTLS_SSL_PROC_CHK( mbedtls_ssl_start_handshake_msg( ssl,
                          MBEDTLS_SSL_HS_END_OF_EARLY_DATA, &buf, &buf_len ) );

        mbedtls_ssl_add_hs_hdr_to_checksum(
            ssl, MBEDTLS_SSL_HS_END_OF_EARLY_DATA, 0 );

        MBEDTLS_SSL_PROC_CHK( ssl_tls13_write_end_of_early_data_postprocess( ssl ) );
        MBEDTLS_SSL_PROC_CHK( mbedtls_ssl_finish_handshake_msg( ssl, buf_len, 0 ) );
    }
    else
    {
        /* Update state */
        MBEDTLS_SSL_PROC_CHK( ssl_tls13_write_end_of_early_data_postprocess( ssl ) );
    }

cleanup:

    MBEDTLS_SSL_DEBUG_MSG( 2, ( "<= write EndOfEarlyData" ) );
    return( ret );
}

MBEDTLS_CHECK_RETURN_CRITICAL
static int ssl_tls13_write_end_of_early_data_coordinate( mbedtls_ssl_context *ssl )
{
    ((void) ssl);

#if defined(MBEDTLS_ZERO_RTT)
    if( ssl->handshake->early_data == MBEDTLS_SSL_EARLY_DATA_ON )
    {
        if( ssl->early_data_status == MBEDTLS_SSL_EARLY_DATA_ACCEPTED )
            return( SSL_END_OF_EARLY_DATA_WRITE );

        /*
         * RFC 8446:
         * "If the server does not send an "early_data"
         *  extension in EncryptedExtensions, then the client MUST NOT send an
         *  EndOfEarlyData message."
         */

        MBEDTLS_SSL_DEBUG_MSG( 4, ( "skip EndOfEarlyData, server rejected" ) );
    }
#endif /* MBEDTLS_ZERO_RTT */

    return( SSL_END_OF_EARLY_DATA_SKIP );
}

MBEDTLS_CHECK_RETURN_CRITICAL
static int ssl_tls13_write_end_of_early_data_postprocess( mbedtls_ssl_context *ssl )
{
#if defined(MBEDTLS_SSL_TLS1_3_COMPATIBILITY_MODE)
    mbedtls_ssl_handshake_set_state(
        ssl,
        MBEDTLS_SSL_CLIENT_CCS_AFTER_SERVER_FINISHED );
#else
    mbedtls_ssl_handshake_set_state( ssl, MBEDTLS_SSL_CLIENT_CERTIFICATE );
#endif /* MBEDTLS_SSL_TLS1_3_COMPATIBILITY_MODE */

    return( 0 );
}

#if defined(MBEDTLS_KEY_EXCHANGE_WITH_CERT_ENABLED)
/*
 * STATE HANDLING: CertificateRequest
 *
 */
#define SSL_CERTIFICATE_REQUEST_EXPECT_REQUEST 0
#define SSL_CERTIFICATE_REQUEST_SKIP           1
/* Coordination:
 * Deals with the ambiguity of not knowing if a CertificateRequest
 * will be sent. Returns a negative code on failure, or
 * - SSL_CERTIFICATE_REQUEST_EXPECT_REQUEST
 * - SSL_CERTIFICATE_REQUEST_SKIP
 * indicating if a Certificate Request is expected or not.
 */
#if defined(MBEDTLS_SSL_USE_MPS)
MBEDTLS_CHECK_RETURN_CRITICAL
static int ssl_tls13_certificate_request_coordinate( mbedtls_ssl_context *ssl )
{
    int ret;
    mbedtls_mps_handshake_in msg;

    if( mbedtls_ssl_tls13_kex_with_psk( ssl ) )
    {
        MBEDTLS_SSL_DEBUG_MSG( 3, ( "<= skip parse certificate request" ) );
        return( SSL_CERTIFICATE_REQUEST_SKIP );
    }

    MBEDTLS_SSL_PROC_CHK_NEG( mbedtls_mps_read( &ssl->mps->l4 ) );
    if( ret == MBEDTLS_MPS_MSG_HS )
    {
        MBEDTLS_SSL_PROC_CHK( mbedtls_mps_read_handshake( &ssl->mps->l4, &msg ) );

        if( msg.type == MBEDTLS_SSL_HS_CERTIFICATE_REQUEST )
        {
            MBEDTLS_SSL_DEBUG_MSG( 3, ( "got a certificate request" ) );
            return( SSL_CERTIFICATE_REQUEST_EXPECT_REQUEST );
        }
    }

    MBEDTLS_SSL_DEBUG_MSG( 3, ( "got no certificate request" ) );

    return( SSL_CERTIFICATE_REQUEST_SKIP );

cleanup:
    return( ret);
}
#else /* MBEDTLS_SSL_USE_MPS */
MBEDTLS_CHECK_RETURN_CRITICAL
static int ssl_tls13_certificate_request_coordinate( mbedtls_ssl_context *ssl )
{
    int ret = MBEDTLS_ERR_ERROR_CORRUPTION_DETECTED;

<<<<<<< HEAD
    if( mbedtls_ssl_tls13_kex_with_psk( ssl ) )
    {
        MBEDTLS_SSL_DEBUG_MSG( 3, ( "<= skip parse certificate request" ) );
        return( SSL_CERTIFICATE_REQUEST_SKIP );
    }

=======
>>>>>>> 89274701
    if( ( ret = mbedtls_ssl_read_record( ssl, 0 ) ) != 0 )
    {
        MBEDTLS_SSL_DEBUG_RET( 1, "mbedtls_ssl_read_record", ret );
        return( ret );
    }
    ssl->keep_current_message = 1;

    if( ( ssl->in_msgtype == MBEDTLS_SSL_MSG_HANDSHAKE ) &&
        ( ssl->in_msg[0] == MBEDTLS_SSL_HS_CERTIFICATE_REQUEST ) )
    {
        MBEDTLS_SSL_DEBUG_MSG( 3, ( "got a certificate request" ) );
        return( SSL_CERTIFICATE_REQUEST_EXPECT_REQUEST );
    }

    MBEDTLS_SSL_DEBUG_MSG( 3, ( "got no certificate request" ) );

    return( SSL_CERTIFICATE_REQUEST_SKIP );
}
#endif /* MBEDTLS_SSL_USE_MPS */

/*
 * ssl_tls13_parse_certificate_request()
 *     Parse certificate request
 * struct {
 *   opaque certificate_request_context<0..2^8-1>;
 *   Extension extensions<2..2^16-1>;
 * } CertificateRequest;
 */
MBEDTLS_CHECK_RETURN_CRITICAL
static int ssl_tls13_parse_certificate_request( mbedtls_ssl_context *ssl,
                                                const unsigned char *buf,
                                                const unsigned char *end )
{
    int ret = MBEDTLS_ERR_ERROR_CORRUPTION_DETECTED;
    const unsigned char *p = buf;
    size_t certificate_request_context_len = 0;
    size_t extensions_len = 0;
    const unsigned char *extensions_end;
    unsigned char sig_alg_ext_found = 0;

    /* ...
     * opaque certificate_request_context<0..2^8-1>
     * ...
     */
    MBEDTLS_SSL_CHK_BUF_READ_PTR( p, end, 1 );
    certificate_request_context_len = (size_t) p[0];
    p += 1;

    if( certificate_request_context_len > 0 )
    {
        MBEDTLS_SSL_CHK_BUF_READ_PTR( p, end, certificate_request_context_len );
        MBEDTLS_SSL_DEBUG_BUF( 3, "Certificate Request Context",
                               p, certificate_request_context_len );

        mbedtls_ssl_handshake_params *handshake = ssl->handshake;
        handshake->certificate_request_context =
                mbedtls_calloc( 1, certificate_request_context_len );
        if( handshake->certificate_request_context == NULL )
        {
            MBEDTLS_SSL_DEBUG_MSG( 1, ( "buffer too small" ) );
            return ( MBEDTLS_ERR_SSL_ALLOC_FAILED );
        }
        memcpy( handshake->certificate_request_context, p,
                certificate_request_context_len );
        p += certificate_request_context_len;
    }

    /* ...
     * Extension extensions<2..2^16-1>;
     * ...
     */
    MBEDTLS_SSL_CHK_BUF_READ_PTR( p, end, 2 );
    extensions_len = MBEDTLS_GET_UINT16_BE( p, 0 );
    p += 2;

    MBEDTLS_SSL_CHK_BUF_READ_PTR( p, end, extensions_len );
    extensions_end = p + extensions_len;

    while( p < extensions_end )
    {
        unsigned int extension_type;
        size_t extension_data_len;

        MBEDTLS_SSL_CHK_BUF_READ_PTR( p, extensions_end, 4 );
        extension_type = MBEDTLS_GET_UINT16_BE( p, 0 );
        extension_data_len = MBEDTLS_GET_UINT16_BE( p, 2 );
        p += 4;

        MBEDTLS_SSL_CHK_BUF_READ_PTR( p, extensions_end, extension_data_len );

        switch( extension_type )
        {
            case MBEDTLS_TLS_EXT_SIG_ALG:
                MBEDTLS_SSL_DEBUG_MSG( 3,
                        ( "found signature algorithms extension" ) );
                ret = mbedtls_ssl_parse_sig_alg_ext( ssl, p,
                              p + extension_data_len );
                if( ret != 0 )
                    return( ret );
                if( ! sig_alg_ext_found )
                    sig_alg_ext_found = 1;
                else
                {
                    MBEDTLS_SSL_DEBUG_MSG( 3,
                        ( "Duplicate signature algorithms extensions found" ) );
                    goto decode_error;
                }
                break;

            default:
                MBEDTLS_SSL_DEBUG_MSG(
                    3,
                    ( "unknown extension found: %u ( ignoring )",
                    extension_type ) );
                break;
        }
        p += extension_data_len;
    }
    /* Check that we consumed all the message. */
    if( p != end )
    {
        MBEDTLS_SSL_DEBUG_MSG( 1,
            ( "CertificateRequest misaligned" ) );
        goto decode_error;
    }
    /* Check that we found signature algorithms extension */
    if( ! sig_alg_ext_found )
    {
        MBEDTLS_SSL_DEBUG_MSG( 3,
            ( "no signature algorithms extension found" ) );
        goto decode_error;
    }

    ssl->handshake->client_auth = 1;
    return( 0 );

decode_error:
    MBEDTLS_SSL_PEND_FATAL_ALERT( MBEDTLS_SSL_ALERT_MSG_DECODE_ERROR,
                                  MBEDTLS_ERR_SSL_DECODE_ERROR );
    return( MBEDTLS_ERR_SSL_DECODE_ERROR );
}

/*
 * Handler for  MBEDTLS_SSL_CERTIFICATE_REQUEST
 */
MBEDTLS_CHECK_RETURN_CRITICAL
static int ssl_tls13_process_certificate_request( mbedtls_ssl_context *ssl )
{
    int ret = MBEDTLS_ERR_ERROR_CORRUPTION_DETECTED;

    MBEDTLS_SSL_DEBUG_MSG( 2, ( "=> parse certificate request" ) );

    MBEDTLS_SSL_PROC_CHK_NEG( ssl_tls13_certificate_request_coordinate( ssl ) );

    if( ret == SSL_CERTIFICATE_REQUEST_EXPECT_REQUEST )
    {
        unsigned char *buf;
        size_t buf_len;

        MBEDTLS_SSL_PROC_CHK( mbedtls_ssl_tls13_fetch_handshake_msg( ssl,
                                            MBEDTLS_SSL_HS_CERTIFICATE_REQUEST,
                                            &buf, &buf_len ) );

        MBEDTLS_SSL_PROC_CHK( ssl_tls13_parse_certificate_request( ssl,
                                              buf, buf + buf_len ) );

        mbedtls_ssl_add_hs_msg_to_checksum( ssl, MBEDTLS_SSL_HS_CERTIFICATE_REQUEST,
                                            buf, buf_len );

#if defined(MBEDTLS_SSL_USE_MPS)
        MBEDTLS_SSL_PROC_CHK( mbedtls_ssl_mps_hs_consume_full_hs_msg( ssl ) );
#endif
    }
    else if( ret == SSL_CERTIFICATE_REQUEST_SKIP )
    {
        ret = 0;
    }
    else
    {
        MBEDTLS_SSL_DEBUG_MSG( 1, ( "should never happen" ) );
        ret = MBEDTLS_ERR_SSL_INTERNAL_ERROR;
        goto cleanup;
    }

    mbedtls_ssl_handshake_set_state( ssl, MBEDTLS_SSL_SERVER_CERTIFICATE );

cleanup:

    MBEDTLS_SSL_DEBUG_MSG( 2, ( "<= parse certificate request" ) );
    return( ret );
}

/*
 * Handler for MBEDTLS_SSL_SERVER_CERTIFICATE
 */
MBEDTLS_CHECK_RETURN_CRITICAL
static int ssl_tls13_process_server_certificate( mbedtls_ssl_context *ssl )
{
    int ret;

    ret = mbedtls_ssl_tls13_process_certificate( ssl );
    if( ret != 0 )
        return( ret );

    mbedtls_ssl_handshake_set_state( ssl, MBEDTLS_SSL_CERTIFICATE_VERIFY );

    return( 0 );
}

/*
 * Handler for MBEDTLS_SSL_CERTIFICATE_VERIFY
 */
MBEDTLS_CHECK_RETURN_CRITICAL
static int ssl_tls13_process_certificate_verify( mbedtls_ssl_context *ssl )
{
    int ret;

    ret = mbedtls_ssl_tls13_process_certificate_verify( ssl );
    if( ret != 0 )
        return( ret );

    mbedtls_ssl_handshake_set_state( ssl, MBEDTLS_SSL_SERVER_FINISHED );
    return( 0 );
}
#endif /* MBEDTLS_KEY_EXCHANGE_WITH_CERT_ENABLED */

/*
 * Handler for MBEDTLS_SSL_SERVER_FINISHED
 */
MBEDTLS_CHECK_RETURN_CRITICAL
static int ssl_tls13_process_server_finished( mbedtls_ssl_context *ssl )
{
    int ret;

    ret = mbedtls_ssl_tls13_process_finished_message( ssl );
    if( ret != 0 )
        return( ret );

    ret = mbedtls_ssl_tls13_compute_application_transform( ssl );
    if( ret != 0 )
    {
        MBEDTLS_SSL_PEND_FATAL_ALERT(
                MBEDTLS_SSL_ALERT_MSG_HANDSHAKE_FAILURE,
                MBEDTLS_ERR_SSL_HANDSHAKE_FAILURE );
        return( ret );
    }

    mbedtls_ssl_handshake_set_state( ssl, MBEDTLS_SSL_END_OF_EARLY_DATA );

    return( 0 );
}

/*
 * Handler for MBEDTLS_SSL_CLIENT_CERTIFICATE
 */
MBEDTLS_CHECK_RETURN_CRITICAL
static int ssl_tls13_write_client_certificate( mbedtls_ssl_context *ssl )
{
    int non_empty_certificate_msg = 0;

    MBEDTLS_SSL_DEBUG_MSG( 1,
                  ( "Switch to handshake traffic keys for outbound traffic" ) );

#if defined(MBEDTLS_SSL_USE_MPS)
    {
        int ret;

        /* Use new transform for outgoing data. */
        ret = mbedtls_mps_set_outgoing_keys( &ssl->mps->l4,
                                             ssl->handshake->epoch_handshake );
        if( ret != 0 )
            return( ret );
    }
#else
    mbedtls_ssl_set_outbound_transform( ssl, ssl->handshake->transform_handshake );
#endif /* MBEDTLS_SSL_USE_MPS */

#if defined(MBEDTLS_KEY_EXCHANGE_WITH_CERT_ENABLED)
    if( ssl->handshake->client_auth )
    {
        int ret = mbedtls_ssl_tls13_write_certificate( ssl );
        if( ret != 0 )
            return( ret );

        if( mbedtls_ssl_own_cert( ssl ) != NULL )
            non_empty_certificate_msg = 1;
    }
    else
    {
        MBEDTLS_SSL_DEBUG_MSG( 2, ( "skip write certificate" ) );
    }
#endif

   if( non_empty_certificate_msg )
   {
        mbedtls_ssl_handshake_set_state( ssl,
                                         MBEDTLS_SSL_CLIENT_CERTIFICATE_VERIFY );
   }
   else
   {
        MBEDTLS_SSL_DEBUG_MSG( 2, ( "skip write certificate verify" ) );
        mbedtls_ssl_handshake_set_state( ssl, MBEDTLS_SSL_CLIENT_FINISHED );
   }

    return( 0 );
}

#if defined(MBEDTLS_KEY_EXCHANGE_WITH_CERT_ENABLED)
/*
 * Handler for MBEDTLS_SSL_CLIENT_CERTIFICATE_VERIFY
 */
MBEDTLS_CHECK_RETURN_CRITICAL
static int ssl_tls13_write_client_certificate_verify( mbedtls_ssl_context *ssl )
{
    int ret = mbedtls_ssl_tls13_write_certificate_verify( ssl );

    if( ret == 0 )
        mbedtls_ssl_handshake_set_state( ssl, MBEDTLS_SSL_CLIENT_FINISHED );

    return( ret );
}
#endif /* MBEDTLS_KEY_EXCHANGE_WITH_CERT_ENABLED */

/*
 * Handler for MBEDTLS_SSL_CLIENT_FINISHED
 */
MBEDTLS_CHECK_RETURN_CRITICAL
static int ssl_tls13_write_client_finished( mbedtls_ssl_context *ssl )
{
    int ret;

    ret = mbedtls_ssl_tls13_write_finished_message( ssl );
    if( ret != 0 )
        return( ret );

    ret = mbedtls_ssl_tls13_generate_resumption_master_secret( ssl );
    if( ret != 0 )
    {
        MBEDTLS_SSL_DEBUG_RET( 1,
                "mbedtls_ssl_tls13_generate_resumption_master_secret ", ret );
        return ( ret );
    }

    mbedtls_ssl_handshake_set_state( ssl, MBEDTLS_SSL_FLUSH_BUFFERS );
    return( 0 );
}

/*
 * Handler for MBEDTLS_SSL_FLUSH_BUFFERS
 */
MBEDTLS_CHECK_RETURN_CRITICAL
static int ssl_tls13_flush_buffers( mbedtls_ssl_context *ssl )
{
    MBEDTLS_SSL_DEBUG_MSG( 2, ( "handshake: done" ) );
    mbedtls_ssl_handshake_set_state( ssl, MBEDTLS_SSL_HANDSHAKE_WRAPUP );

    return( 0 );
}

/*
 * Handler for MBEDTLS_SSL_HANDSHAKE_WRAPUP
 */
MBEDTLS_CHECK_RETURN_CRITICAL
static int ssl_tls13_handshake_wrapup( mbedtls_ssl_context *ssl )
{
    int ret = MBEDTLS_ERR_ERROR_CORRUPTION_DETECTED;

    ret = mbedtls_ssl_tls13_handshake_wrapup( ssl );
    if( ret != 0 )
        return( ret );

    mbedtls_ssl_handshake_set_state( ssl, MBEDTLS_SSL_HANDSHAKE_OVER );

    return( 0 );
}

#if defined(MBEDTLS_SSL_SESSION_TICKETS)

MBEDTLS_CHECK_RETURN_CRITICAL
static int ssl_tls13_parse_new_session_ticket_exts( mbedtls_ssl_context *ssl,
                                                    const unsigned char *buf,
                                                    const unsigned char *end )
{
    const unsigned char *p = buf;

    ((void) ssl);

    while( p < end )
    {
        unsigned int extension_type;
        size_t extension_data_len;

        MBEDTLS_SSL_CHK_BUF_READ_PTR( p, end, 4 );
        extension_type = MBEDTLS_GET_UINT16_BE( p, 0 );
        extension_data_len = MBEDTLS_GET_UINT16_BE( p, 2 );
        p += 4;

        MBEDTLS_SSL_CHK_BUF_READ_PTR( p, end, extension_data_len );

        switch( extension_type )
        {
            case MBEDTLS_TLS_EXT_EARLY_DATA:
                MBEDTLS_SSL_DEBUG_MSG( 4, ( "early_data extension received" ) );
                break;

            default:
                break;
        }
        p +=  extension_data_len;
    }

    return( 0 );
}

/*
 * From RFC8446, page 74
 *
 * struct {
 *    uint32 ticket_lifetime;
 *    uint32 ticket_age_add;
 *    opaque ticket_nonce<0..255>;
 *    opaque ticket<1..2^16-1>;
 *    Extension extensions<0..2^16-2>;
 * } NewSessionTicket;
 *
 */
MBEDTLS_CHECK_RETURN_CRITICAL
static int ssl_tls13_parse_new_session_ticket( mbedtls_ssl_context *ssl,
                                               unsigned char *buf,
                                               unsigned char *end,
                                               unsigned char **ticket_nonce,
                                               size_t *ticket_nonce_len )
{
    int ret = MBEDTLS_ERR_ERROR_CORRUPTION_DETECTED;
    unsigned char *p = buf;
    mbedtls_ssl_session *session = ssl->session;
    size_t ticket_len;
    unsigned char *ticket;
    size_t extensions_len;

    *ticket_nonce = NULL;
    *ticket_nonce_len = 0;
    /*
     *    ticket_lifetime   4 bytes
     *    ticket_age_add    4 bytes
     *    ticket_nonce_len  1 byte
     */
    MBEDTLS_SSL_CHK_BUF_READ_PTR( p, end, 9 );

    session->ticket_lifetime = MBEDTLS_GET_UINT32_BE( p, 0 );
    MBEDTLS_SSL_DEBUG_MSG( 3,
                           ( "ticket_lifetime: %u",
                             ( unsigned int )session->ticket_lifetime ) );

    session->ticket_age_add = MBEDTLS_GET_UINT32_BE( p, 4 );
    MBEDTLS_SSL_DEBUG_MSG( 3,
                           ( "ticket_age_add: %u",
                             ( unsigned int )session->ticket_age_add ) );

    *ticket_nonce_len = p[8];
    p += 9;

    MBEDTLS_SSL_CHK_BUF_READ_PTR( p, end, *ticket_nonce_len );
    *ticket_nonce = p;
    MBEDTLS_SSL_DEBUG_BUF( 3, "ticket_nonce:", *ticket_nonce, *ticket_nonce_len );
    p += *ticket_nonce_len;

    /* Ticket */
    MBEDTLS_SSL_CHK_BUF_READ_PTR( p, end, 2 );
    ticket_len = MBEDTLS_GET_UINT16_BE( p, 0 );
    p += 2;
    MBEDTLS_SSL_CHK_BUF_READ_PTR( p, end, ticket_len );
    MBEDTLS_SSL_DEBUG_BUF( 3, "received ticket", p, ticket_len ) ;

    /* Check if we previously received a ticket already. */
    if( session->ticket != NULL || session->ticket_len > 0 )
    {
        mbedtls_free( session->ticket );
        session->ticket = NULL;
        session->ticket_len = 0;
    }

    if( ( ticket = mbedtls_calloc( 1, ticket_len ) ) == NULL )
    {
        MBEDTLS_SSL_DEBUG_MSG( 1, ( "ticket alloc failed" ) );
        return( MBEDTLS_ERR_SSL_ALLOC_FAILED );
    }
    memcpy( ticket, p, ticket_len );
    p += ticket_len;
    session->ticket = ticket;
    session->ticket_len = ticket_len;

    MBEDTLS_SSL_CHK_BUF_READ_PTR( p, end, 2 );
    extensions_len = MBEDTLS_GET_UINT16_BE( p, 0 );
    p += 2;
    MBEDTLS_SSL_CHK_BUF_READ_PTR( p, end, extensions_len );

    MBEDTLS_SSL_DEBUG_BUF( 3, "ticket extension", p, extensions_len );

    ret = ssl_tls13_parse_new_session_ticket_exts( ssl, p, p + extensions_len );
    if( ret != 0 )
    {
        MBEDTLS_SSL_DEBUG_RET( 1,
                               "ssl_tls13_parse_new_session_ticket_exts",
                               ret );
        return( ret );
    }

    return( 0 );
}

MBEDTLS_CHECK_RETURN_CRITICAL
static int ssl_tls13_postprocess_new_session_ticket( mbedtls_ssl_context *ssl,
                                                     unsigned char *ticket_nonce,
                                                     size_t ticket_nonce_len )
{
    int ret = MBEDTLS_ERR_ERROR_CORRUPTION_DETECTED;
    mbedtls_ssl_session *session = ssl->session;
    const mbedtls_ssl_ciphersuite_t *ciphersuite_info;
    psa_algorithm_t psa_hash_alg;
    int hash_length;

#if defined(MBEDTLS_HAVE_TIME)
    /* Store ticket creation time */
    session->ticket_received = mbedtls_time( NULL );
#endif

    ciphersuite_info = mbedtls_ssl_ciphersuite_from_id( session->ciphersuite );
    if( ciphersuite_info == NULL )
    {
        MBEDTLS_SSL_DEBUG_MSG( 1, ( "should never happen" ) );
        return( MBEDTLS_ERR_SSL_INTERNAL_ERROR );
    }

    psa_hash_alg = mbedtls_psa_translate_md( ciphersuite_info->mac );
    hash_length = PSA_HASH_LENGTH( psa_hash_alg );
    if( hash_length == -1 ||
        ( size_t )hash_length > sizeof( session->resumption_key ) )
    {
        return( MBEDTLS_ERR_SSL_INTERNAL_ERROR );
    }


    MBEDTLS_SSL_DEBUG_BUF( 3, "resumption_master_secret",
                           session->app_secrets.resumption_master_secret,
                           hash_length );

    /* Compute resumption key
     *
     *  HKDF-Expand-Label( resumption_master_secret,
     *                    "resumption", ticket_nonce, Hash.length )
     */
    ret = mbedtls_ssl_tls13_hkdf_expand_label(
                    psa_hash_alg,
                    session->app_secrets.resumption_master_secret,
                    hash_length,
                    MBEDTLS_SSL_TLS1_3_LBL_WITH_LEN( resumption ),
                    ticket_nonce,
                    ticket_nonce_len,
                    session->resumption_key,
                    hash_length );

    if( ret != 0 )
    {
        MBEDTLS_SSL_DEBUG_RET( 2,
                               "Creating the ticket-resumed PSK failed",
                               ret );
        return( ret );
    }

    session->resumption_key_len = hash_length;

    MBEDTLS_SSL_DEBUG_BUF( 3, "Ticket-resumed PSK",
                           session->resumption_key,
                           session->resumption_key_len );

    return( 0 );
}

/*
 * Handler for MBEDTLS_SSL_NEW_SESSION_TICKET
 */
MBEDTLS_CHECK_RETURN_CRITICAL
static int ssl_tls13_process_new_session_ticket( mbedtls_ssl_context *ssl )
{
    int ret = MBEDTLS_ERR_ERROR_CORRUPTION_DETECTED;
    unsigned char *buf;
    size_t buf_len;
    unsigned char *ticket_nonce;
    size_t ticket_nonce_len;

    MBEDTLS_SSL_DEBUG_MSG( 2, ( "=> parse new session ticket" ) );

    MBEDTLS_SSL_PROC_CHK( mbedtls_ssl_tls13_fetch_handshake_msg(
                              ssl, MBEDTLS_SSL_HS_NEW_SESSION_TICKET,
                              &buf, &buf_len ) );

    MBEDTLS_SSL_PROC_CHK( ssl_tls13_parse_new_session_ticket(
                              ssl, buf, buf + buf_len,
                              &ticket_nonce, &ticket_nonce_len ) );

    MBEDTLS_SSL_PROC_CHK( ssl_tls13_postprocess_new_session_ticket(
                              ssl, ticket_nonce, ticket_nonce_len ) );

#if defined(MBEDTLS_SSL_USE_MPS)
    MBEDTLS_SSL_PROC_CHK( mbedtls_ssl_mps_hs_consume_full_hs_msg( ssl ) );
#endif /* MBEDTLS_SSL_USE_MPS */

    mbedtls_ssl_handshake_set_state( ssl, MBEDTLS_SSL_HANDSHAKE_OVER );

cleanup:

    MBEDTLS_SSL_DEBUG_MSG( 2, ( "<= parse new session ticket" ) );
    return( ret );
}
#endif /* MBEDTLS_SSL_SESSION_TICKETS */

int mbedtls_ssl_tls13_handshake_client_step( mbedtls_ssl_context *ssl )
{
    int ret = 0;

    MBEDTLS_SSL_DEBUG_MSG( 2, ( "tls13 client state: %s(%d)",
                                mbedtls_ssl_states_str( ssl->state ),
                                ssl->state ) );

    switch( ssl->state )
    {
        case MBEDTLS_SSL_HELLO_REQUEST:
            mbedtls_ssl_handshake_set_state( ssl, MBEDTLS_SSL_CLIENT_HELLO );
            break;

        /*
         *  ==>   ClientHello
         *        (EarlyData)
         */
        case MBEDTLS_SSL_CLIENT_HELLO:
            ret = mbedtls_ssl_write_client_hello( ssl );
            break;

        case MBEDTLS_SSL_EARLY_APP_DATA:
            ret = ssl_tls13_write_early_data_process( ssl );
            break;

        /*
         *  <==   ServerHello / HelloRetryRequest
         *        EncryptedExtensions
         *        (CertificateRequest)
         *        (Certificate)
         *        (CertificateVerify)
         *        Finished
         */
        case MBEDTLS_SSL_SERVER_HELLO:
            ret = ssl_tls13_process_server_hello( ssl );
            break;

        case MBEDTLS_SSL_ENCRYPTED_EXTENSIONS:
            ret = ssl_tls13_process_encrypted_extensions( ssl );
            break;

#if defined(MBEDTLS_KEY_EXCHANGE_WITH_CERT_ENABLED)
        case MBEDTLS_SSL_CERTIFICATE_REQUEST:
            ret = ssl_tls13_process_certificate_request( ssl );
            break;

        case MBEDTLS_SSL_SERVER_CERTIFICATE:
            ret = ssl_tls13_process_server_certificate( ssl );
            break;

        case MBEDTLS_SSL_CERTIFICATE_VERIFY:
            ret = ssl_tls13_process_certificate_verify( ssl );
            break;
#endif /* MBEDTLS_KEY_EXCHANGE_WITH_CERT_ENABLED */

        case MBEDTLS_SSL_SERVER_FINISHED:
            ret = ssl_tls13_process_server_finished( ssl );
            break;

        /*
         *  ==>   (EndOfEarlyData)
         *        (Certificate)
         *        (CertificateVerify)
         *        (Finished)
         */
        case MBEDTLS_SSL_END_OF_EARLY_DATA:
            ret = ssl_tls13_write_end_of_early_data_process( ssl );
            break;

        case MBEDTLS_SSL_CLIENT_CERTIFICATE:
            ret = ssl_tls13_write_client_certificate( ssl );
            break;

#if defined(MBEDTLS_KEY_EXCHANGE_WITH_CERT_ENABLED)
        case MBEDTLS_SSL_CLIENT_CERTIFICATE_VERIFY:
            ret = ssl_tls13_write_client_certificate_verify( ssl );
            break;
#endif /* MBEDTLS_KEY_EXCHANGE_WITH_CERT_ENABLED */

        case MBEDTLS_SSL_CLIENT_FINISHED:
            ret = ssl_tls13_write_client_finished( ssl );
            break;

        case MBEDTLS_SSL_FLUSH_BUFFERS:
            ret = ssl_tls13_flush_buffers( ssl );
            break;

        case MBEDTLS_SSL_HANDSHAKE_WRAPUP:
            ret = ssl_tls13_handshake_wrapup( ssl );
            break;

        /*
         * Injection of dummy-CCS's for middlebox compatibility
         */
#if defined(MBEDTLS_SSL_TLS1_3_COMPATIBILITY_MODE)
        case MBEDTLS_SSL_CLIENT_CCS_AFTER_CLIENT_HELLO:
            ret = mbedtls_ssl_tls13_write_change_cipher_spec( ssl );
            if( ret == 0 )
                mbedtls_ssl_handshake_set_state( ssl, MBEDTLS_SSL_EARLY_APP_DATA );
            break;

        case MBEDTLS_SSL_CLIENT_CCS_BEFORE_2ND_CLIENT_HELLO:
            ret = mbedtls_ssl_tls13_write_change_cipher_spec( ssl );
            if( ret == 0 )
                mbedtls_ssl_handshake_set_state( ssl, MBEDTLS_SSL_CLIENT_HELLO );
            break;

        case MBEDTLS_SSL_CLIENT_CCS_AFTER_SERVER_FINISHED:
            ret = mbedtls_ssl_tls13_write_change_cipher_spec( ssl );
            if( ret == 0 )
                mbedtls_ssl_handshake_set_state( ssl, MBEDTLS_SSL_CLIENT_CERTIFICATE );
            break;
#endif /* MBEDTLS_SSL_TLS1_3_COMPATIBILITY_MODE */

#if defined(MBEDTLS_SSL_SESSION_TICKETS)
        case MBEDTLS_SSL_NEW_SESSION_TICKET:
            ret = ssl_tls13_process_new_session_ticket( ssl );
            if( ret != 0 )
                break;
            ret = MBEDTLS_ERR_SSL_RECEIVED_NEW_SESSION_TICKET;
            break;
#endif /* MBEDTLS_SSL_SESSION_TICKETS */

        default:
            MBEDTLS_SSL_DEBUG_MSG( 1, ( "invalid state %d", ssl->state ) );
            return( MBEDTLS_ERR_SSL_BAD_INPUT_DATA );
    }

    return( ret );
}

#endif /* MBEDTLS_SSL_CLI_C && MBEDTLS_SSL_PROTO_TLS1_3 */<|MERGE_RESOLUTION|>--- conflicted
+++ resolved
@@ -1873,29 +1873,17 @@
     {
         /* Only the pre_shared_key extension was received */
         case MBEDTLS_SSL_EXT_PRE_SHARED_KEY:
-<<<<<<< HEAD
-            handshake->key_exchange = MBEDTLS_SSL_TLS1_3_KEY_EXCHANGE_MODE_PSK;
-=======
             handshake->key_exchange_mode = MBEDTLS_SSL_TLS1_3_KEY_EXCHANGE_MODE_PSK;
->>>>>>> 89274701
             break;
 
         /* Only the key_share extension was received */
         case MBEDTLS_SSL_EXT_KEY_SHARE:
-<<<<<<< HEAD
-            handshake->key_exchange = MBEDTLS_SSL_TLS1_3_KEY_EXCHANGE_MODE_EPHEMERAL;
-=======
             handshake->key_exchange_mode = MBEDTLS_SSL_TLS1_3_KEY_EXCHANGE_MODE_EPHEMERAL;
->>>>>>> 89274701
             break;
 
         /* Both the pre_shared_key and key_share extensions were received */
         case ( MBEDTLS_SSL_EXT_PRE_SHARED_KEY | MBEDTLS_SSL_EXT_KEY_SHARE ):
-<<<<<<< HEAD
-            handshake->key_exchange = MBEDTLS_SSL_TLS1_3_KEY_EXCHANGE_MODE_PSK_EPHEMERAL;
-=======
             handshake->key_exchange_mode = MBEDTLS_SSL_TLS1_3_KEY_EXCHANGE_MODE_PSK_EPHEMERAL;
->>>>>>> 89274701
             break;
 
         /* Neither pre_shared_key nor key_share extension was received */
@@ -2206,11 +2194,7 @@
 #endif /* MBEDTLS_SSL_USE_MPS */
 
 #if defined(MBEDTLS_KEY_EXCHANGE_WITH_CERT_ENABLED)
-<<<<<<< HEAD
-    if( mbedtls_ssl_tls13_kex_with_psk( ssl ) )
-=======
     if( mbedtls_ssl_tls13_key_exchange_mode_with_psk( ssl ) )
->>>>>>> 89274701
         mbedtls_ssl_handshake_set_state( ssl, MBEDTLS_SSL_SERVER_FINISHED );
     else
         mbedtls_ssl_handshake_set_state( ssl, MBEDTLS_SSL_CERTIFICATE_REQUEST );
@@ -2632,15 +2616,6 @@
 {
     int ret = MBEDTLS_ERR_ERROR_CORRUPTION_DETECTED;
 
-<<<<<<< HEAD
-    if( mbedtls_ssl_tls13_kex_with_psk( ssl ) )
-    {
-        MBEDTLS_SSL_DEBUG_MSG( 3, ( "<= skip parse certificate request" ) );
-        return( SSL_CERTIFICATE_REQUEST_SKIP );
-    }
-
-=======
->>>>>>> 89274701
     if( ( ret = mbedtls_ssl_read_record( ssl, 0 ) ) != 0 )
     {
         MBEDTLS_SSL_DEBUG_RET( 1, "mbedtls_ssl_read_record", ret );

/**
 * \file ssl_misc.h
 *
 * \brief Internal functions shared by the SSL modules
 */
/*
 *  Copyright The Mbed TLS Contributors
 *  SPDX-License-Identifier: Apache-2.0
 *
 *  Licensed under the Apache License, Version 2.0 (the "License"); you may
 *  not use this file except in compliance with the License.
 *  You may obtain a copy of the License at
 *
 *  http://www.apache.org/licenses/LICENSE-2.0
 *
 *  Unless required by applicable law or agreed to in writing, software
 *  distributed under the License is distributed on an "AS IS" BASIS, WITHOUT
 *  WARRANTIES OR CONDITIONS OF ANY KIND, either express or implied.
 *  See the License for the specific language governing permissions and
 *  limitations under the License.
 */
#ifndef MBEDTLS_SSL_MISC_H
#define MBEDTLS_SSL_MISC_H

#include "mbedtls/build_info.h"

#include "mbedtls/ssl.h"
#include "mbedtls/cipher.h"

#if defined(MBEDTLS_USE_PSA_CRYPTO)
#include "psa/crypto.h"
#endif

#if defined(MBEDTLS_MD5_C)
#include "mbedtls/md5.h"
#endif

#if defined(MBEDTLS_SHA1_C)
#include "mbedtls/sha1.h"
#endif

#if defined(MBEDTLS_SHA256_C)
#include "mbedtls/sha256.h"
#endif

#if defined(MBEDTLS_SHA512_C)
#include "mbedtls/sha512.h"
#endif

#if defined(MBEDTLS_KEY_EXCHANGE_ECJPAKE_ENABLED)
#include "mbedtls/ecjpake.h"
#endif

#if defined(MBEDTLS_SSL_PROTO_TLS1_3_EXPERIMENTAL) && defined(MBEDTLS_SSL_USE_MPS)
#include "mps.h"
#endif

#if defined(MBEDTLS_USE_PSA_CRYPTO)
#include "psa/crypto.h"
#include "mbedtls/psa_util.h"
#endif /* MBEDTLS_USE_PSA_CRYPTO */

#if ( defined(__ARMCC_VERSION) || defined(_MSC_VER) ) && \
    !defined(inline) && !defined(__cplusplus)
#define inline __inline
#endif

#if defined(MBEDTLS_SSL_PROTO_TLS1_2) || \
    ( defined(MBEDTLS_SSL_PROTO_TLS1_3_EXPERIMENTAL) && !defined(MBEDTLS_SSL_USE_MPS) )
#define MBEDTLS_SSL_LEGACY_MSG_LAYER_REQUIRED
#endif

/* Legacy minor version numbers as defined by:
 * - RFC 2246: ProtocolVersion version = { 3, 1 };     // TLS v1.0
 * - RFC 4346: ProtocolVersion version = { 3, 2 };     // TLS v1.1
 *
 * We no longer support these versions, but some code still references those
 * constants as part of negotiating with the peer, so keep them available
 * internally.
 */
#define MBEDTLS_SSL_MINOR_VERSION_1             1
#define MBEDTLS_SSL_MINOR_VERSION_2             2

/* Determine minimum supported version */
#define MBEDTLS_SSL_MIN_MAJOR_VERSION           MBEDTLS_SSL_MAJOR_VERSION_3

#if defined(MBEDTLS_SSL_PROTO_TLS1_2)
#define MBEDTLS_SSL_MIN_MINOR_VERSION           MBEDTLS_SSL_MINOR_VERSION_3
#elif defined(MBEDTLS_SSL_PROTO_TLS1_3_EXPERIMENTAL)
#define MBEDTLS_SSL_MIN_MINOR_VERSION           MBEDTLS_SSL_MINOR_VERSION_4
#endif /* MBEDTLS_SSL_PROTO_TLS1_3_EXPERIMENTAL */

#define MBEDTLS_SSL_MIN_VALID_MINOR_VERSION MBEDTLS_SSL_MINOR_VERSION_4
#define MBEDTLS_SSL_MIN_VALID_MAJOR_VERSION MBEDTLS_SSL_MAJOR_VERSION_3

/* Determine maximum supported version */
#define MBEDTLS_SSL_MAX_MAJOR_VERSION           MBEDTLS_SSL_MAJOR_VERSION_3


#if defined(MBEDTLS_SSL_PROTO_TLS1_3_EXPERIMENTAL)
#define MBEDTLS_SSL_MAX_MINOR_VERSION           MBEDTLS_SSL_MINOR_VERSION_4
#else
#if defined(MBEDTLS_SSL_PROTO_TLS1_2)
#define MBEDTLS_SSL_MAX_MINOR_VERSION           MBEDTLS_SSL_MINOR_VERSION_3
#endif /* MBEDTLS_SSL_PROTO_TLS1_2 */
#endif /* MBEDTLS_SSL_PROTO_TLS1_3_EXPERIMENTAL */

/* Shorthand for restartable ECC */
#if defined(MBEDTLS_ECP_RESTARTABLE) && \
    defined(MBEDTLS_SSL_CLI_C) && \
    (defined(MBEDTLS_SSL_PROTO_TLS1_2) || defined(MBEDTLS_SSL_PROTO_TLS1_3_EXPERIMENTAL)) && \
    defined(MBEDTLS_KEY_EXCHANGE_ECDHE_ECDSA_ENABLED)
#define MBEDTLS_SSL_ECP_RESTARTABLE_ENABLED
#endif

#define MBEDTLS_SSL_INITIAL_HANDSHAKE           0
#define MBEDTLS_SSL_RENEGOTIATION_IN_PROGRESS   1   /* In progress */
#define MBEDTLS_SSL_RENEGOTIATION_DONE          2   /* Done or aborted */
#define MBEDTLS_SSL_RENEGOTIATION_PENDING       3   /* Requested (server only) */

/*
 * Mask of TLS 1.3 handshake extensions used in extensions_present
 * of mbedtls_ssl_handshake_params.
 */
#define MBEDTLS_SSL_EXT_NONE                        0

#define MBEDTLS_SSL_EXT_SERVERNAME                  ( 1 <<  0 )
#define MBEDTLS_SSL_EXT_MAX_FRAGMENT_LENGTH         ( 1 <<  1 )
#define MBEDTLS_SSL_EXT_STATUS_REQUEST              ( 1 <<  2 )
#define MBEDTLS_SSL_EXT_SUPPORTED_GROUPS            ( 1 <<  3 )
#define MBEDTLS_SSL_EXT_SIG_ALG                     ( 1 <<  4 )
#define MBEDTLS_SSL_EXT_USE_SRTP                    ( 1 <<  5 )
#define MBEDTLS_SSL_EXT_HEARTBEAT                   ( 1 <<  6 )
#define MBEDTLS_SSL_EXT_ALPN                        ( 1 <<  7 )
#define MBEDTLS_SSL_EXT_SCT                         ( 1 <<  8 )
#define MBEDTLS_SSL_EXT_CLI_CERT_TYPE               ( 1 <<  9 )
#define MBEDTLS_SSL_EXT_SERV_CERT_TYPE              ( 1 << 10 )
#define MBEDTLS_SSL_EXT_PADDING                     ( 1 << 11 )
#define MBEDTLS_SSL_EXT_PRE_SHARED_KEY              ( 1 << 12 )
#define MBEDTLS_SSL_EXT_EARLY_DATA                  ( 1 << 13 )
#define MBEDTLS_SSL_EXT_SUPPORTED_VERSIONS          ( 1 << 14 )
#define MBEDTLS_SSL_EXT_COOKIE                      ( 1 << 15 )
#define MBEDTLS_SSL_EXT_PSK_KEY_EXCHANGE_MODES      ( 1 << 16 )
#define MBEDTLS_SSL_EXT_CERT_AUTH                   ( 1 << 17 )
#define MBEDTLS_SSL_EXT_OID_FILTERS                 ( 1 << 18 )
#define MBEDTLS_SSL_EXT_POST_HANDSHAKE_AUTH         ( 1 << 19 )
#define MBEDTLS_SSL_EXT_SIG_ALG_CERT                ( 1 << 20 )
#define MBEDTLS_SSL_EXT_KEY_SHARE                   ( 1 << 21 )

/*
 * Helper macros for function call with return check.
 */
/*
 * Exit when return non-zero value
 */
#define MBEDTLS_SSL_PROC_CHK( f )                               \
    do {                                                        \
        ret = ( f );                                            \
        if( ret != 0 )                                          \
        {                                                       \
            goto cleanup;                                       \
        }                                                       \
    } while( 0 )
/*
 * Exit when return negative value
 */
#define MBEDTLS_SSL_PROC_CHK_NEG( f )                           \
    do {                                                        \
        ret = ( f );                                            \
        if( ret < 0 )                                           \
        {                                                       \
            goto cleanup;                                       \
        }                                                       \
    } while( 0 )

/*
 * DTLS retransmission states, see RFC 6347 4.2.4
 *
 * The SENDING state is merged in PREPARING for initial sends,
 * but is distinct for resends.
 *
 * Note: initial state is wrong for server, but is not used anyway.
 */
#define MBEDTLS_SSL_RETRANS_PREPARING       0
#define MBEDTLS_SSL_RETRANS_SENDING         1
#define MBEDTLS_SSL_RETRANS_WAITING         2
#define MBEDTLS_SSL_RETRANS_FINISHED        3

/*
 * Allow extra bytes for record, authentication and encryption overhead:
 * counter (8) + header (5) + IV(16) + MAC (16-48) + padding (0-256).
 */

#if defined(MBEDTLS_SSL_PROTO_TLS1_2)

#define MBEDTLS_SSL_PROTO_TLS1_2_OR_EARLIER

/* This macro determines whether CBC is supported. */
#if defined(MBEDTLS_CIPHER_MODE_CBC) &&                               \
    ( defined(MBEDTLS_AES_C)      ||                                  \
      defined(MBEDTLS_CAMELLIA_C) ||                                  \
      defined(MBEDTLS_ARIA_C)     ||                                  \
      defined(MBEDTLS_DES_C) )
#define MBEDTLS_SSL_SOME_SUITES_USE_CBC
#endif

/* This macro determines whether a ciphersuite using a
 * stream cipher can be used. */
#if defined(MBEDTLS_CIPHER_NULL_CIPHER)
#define MBEDTLS_SSL_SOME_SUITES_USE_STREAM
#endif

/* This macro determines whether the CBC construct used in TLS 1.2 is supported. */
#if defined(MBEDTLS_SSL_SOME_SUITES_USE_CBC) && \
      defined(MBEDTLS_SSL_PROTO_TLS1_2)
#define MBEDTLS_SSL_SOME_SUITES_USE_TLS_CBC
#endif

#if defined(MBEDTLS_SSL_SOME_SUITES_USE_STREAM) || \
    defined(MBEDTLS_SSL_SOME_SUITES_USE_CBC)
#define MBEDTLS_SSL_SOME_SUITES_USE_MAC
#endif

#endif /* MBEDTLS_SSL_PROTO_TLS1_2 */

#if defined(MBEDTLS_SSL_SOME_SUITES_USE_MAC)
/* Ciphersuites using HMAC */
#if defined(MBEDTLS_SHA384_C)
#define MBEDTLS_SSL_MAC_ADD                 48  /* SHA-384 used for HMAC */
#elif defined(MBEDTLS_SHA256_C)
#define MBEDTLS_SSL_MAC_ADD                 32  /* SHA-256 used for HMAC */
#else
#define MBEDTLS_SSL_MAC_ADD                 20  /* SHA-1   used for HMAC */
#endif
#else /* MBEDTLS_SSL_SOME_SUITES_USE_MAC */
/* AEAD ciphersuites: GCM and CCM use a 128 bits tag */
#define MBEDTLS_SSL_MAC_ADD                 16
#endif

#if defined(MBEDTLS_CIPHER_MODE_CBC)
#define MBEDTLS_SSL_PADDING_ADD            256
#else
#define MBEDTLS_SSL_PADDING_ADD              0
#endif

#if defined(MBEDTLS_SSL_DTLS_CONNECTION_ID)
#define MBEDTLS_SSL_MAX_CID_EXPANSION      MBEDTLS_SSL_CID_TLS1_3_PADDING_GRANULARITY
#else
#define MBEDTLS_SSL_MAX_CID_EXPANSION        0
#endif

#define MBEDTLS_SSL_PAYLOAD_OVERHEAD ( MBEDTLS_MAX_IV_LENGTH +          \
                                       MBEDTLS_SSL_MAC_ADD +            \
                                       MBEDTLS_SSL_PADDING_ADD +        \
                                       MBEDTLS_SSL_MAX_CID_EXPANSION    \
                                       )

#define MBEDTLS_SSL_IN_PAYLOAD_LEN ( MBEDTLS_SSL_PAYLOAD_OVERHEAD + \
                                     ( MBEDTLS_SSL_IN_CONTENT_LEN ) )

#define MBEDTLS_SSL_OUT_PAYLOAD_LEN ( MBEDTLS_SSL_PAYLOAD_OVERHEAD + \
                                      ( MBEDTLS_SSL_OUT_CONTENT_LEN ) )

/* The maximum number of buffered handshake messages. */
#define MBEDTLS_SSL_MAX_BUFFERED_HS 4

/* Maximum length we can advertise as our max content length for
   RFC 6066 max_fragment_length extension negotiation purposes
   (the lesser of both sizes, if they are unequal.)
 */
#define MBEDTLS_TLS_EXT_ADV_CONTENT_LEN (                            \
        (MBEDTLS_SSL_IN_CONTENT_LEN > MBEDTLS_SSL_OUT_CONTENT_LEN)   \
        ? ( MBEDTLS_SSL_OUT_CONTENT_LEN )                            \
        : ( MBEDTLS_SSL_IN_CONTENT_LEN )                             \
        )

/* Maximum size in bytes of list in sig-hash algorithm ext., RFC 5246 */
#define MBEDTLS_SSL_MAX_SIG_HASH_ALG_LIST_LEN  65534

/* Maximum size in bytes of list in supported elliptic curve ext., RFC 4492 */
#define MBEDTLS_SSL_MAX_CURVE_LIST_LEN         65535

/* Maximum amount of early data to buffer on the server. */
#define MBEDTLS_SSL_MAX_EARLY_DATA             1024

#if defined(MBEDTLS_SSL_PROTO_TLS1_3_EXPERIMENTAL)
#define MBEDTLS_SIGNATURE_SCHEMES_SIZE         20
#endif /* MBEDTLS_SSL_PROTO_TLS1_3_EXPERIMENTAL */
/*
 * Check that we obey the standard's message size bounds
 */

#if MBEDTLS_SSL_IN_CONTENT_LEN > 16384
#error "Bad configuration - incoming record content too large."
#endif

#if MBEDTLS_SSL_OUT_CONTENT_LEN > 16384
#error "Bad configuration - outgoing record content too large."
#endif

#if MBEDTLS_SSL_IN_PAYLOAD_LEN > MBEDTLS_SSL_IN_CONTENT_LEN + 2048
#error "Bad configuration - incoming protected record payload too large."
#endif

#if MBEDTLS_SSL_OUT_PAYLOAD_LEN > MBEDTLS_SSL_OUT_CONTENT_LEN + 2048
#error "Bad configuration - outgoing protected record payload too large."
#endif

/* Calculate buffer sizes */

/* Note: Even though the TLS record header is only 5 bytes
   long, we're internally using 8 bytes to store the
   implicit sequence number. */
#define MBEDTLS_SSL_HEADER_LEN 13

#if defined(MBEDTLS_SSL_DTLS_CONNECTION_ID)
#define MBEDTLS_SSL_IN_BUFFER_LEN  \
    ( ( MBEDTLS_SSL_HEADER_LEN ) + ( MBEDTLS_SSL_IN_PAYLOAD_LEN ) )
#else
#define MBEDTLS_SSL_IN_BUFFER_LEN  \
    ( ( MBEDTLS_SSL_HEADER_LEN ) + ( MBEDTLS_SSL_IN_PAYLOAD_LEN ) \
      + ( MBEDTLS_SSL_CID_IN_LEN_MAX ) )
#endif

#if defined(MBEDTLS_SSL_DTLS_CONNECTION_ID)
#define MBEDTLS_SSL_OUT_BUFFER_LEN  \
    ( ( MBEDTLS_SSL_HEADER_LEN ) + ( MBEDTLS_SSL_OUT_PAYLOAD_LEN ) )
#else
#define MBEDTLS_SSL_OUT_BUFFER_LEN                               \
    ( ( MBEDTLS_SSL_HEADER_LEN ) + ( MBEDTLS_SSL_OUT_PAYLOAD_LEN )    \
      + ( MBEDTLS_SSL_CID_OUT_LEN_MAX ) )
#endif

#define MBEDTLS_CLIENT_HELLO_RANDOM_LEN 32
#define MBEDTLS_SERVER_HELLO_RANDOM_LEN 32

#if defined(MBEDTLS_SSL_MAX_FRAGMENT_LENGTH)
/**
 * \brief          Return the maximum fragment length (payload, in bytes) for
 *                 the output buffer. For the client, this is the configured
 *                 value. For the server, it is the minimum of two - the
 *                 configured value and the negotiated one.
 *
 * \sa             mbedtls_ssl_conf_max_frag_len()
 * \sa             mbedtls_ssl_get_max_out_record_payload()
 *
 * \param ssl      SSL context
 *
 * \return         Current maximum fragment length for the output buffer.
 */
size_t mbedtls_ssl_get_output_max_frag_len( const mbedtls_ssl_context *ssl );

/**
 * \brief          Return the maximum fragment length (payload, in bytes) for
 *                 the input buffer. This is the negotiated maximum fragment
 *                 length, or, if there is none, MBEDTLS_SSL_IN_CONTENT_LEN.
 *                 If it is not defined either, the value is 2^14. This function
 *                 works as its predecessor, \c mbedtls_ssl_get_max_frag_len().
 *
 * \sa             mbedtls_ssl_conf_max_frag_len()
 * \sa             mbedtls_ssl_get_max_in_record_payload()
 *
 * \param ssl      SSL context
 *
 * \return         Current maximum fragment length for the output buffer.
 */
size_t mbedtls_ssl_get_input_max_frag_len( const mbedtls_ssl_context *ssl );
#endif /* MBEDTLS_SSL_MAX_FRAGMENT_LENGTH */

#if defined(MBEDTLS_SSL_VARIABLE_BUFFER_LENGTH)
static inline size_t mbedtls_ssl_get_output_buflen( const mbedtls_ssl_context *ctx )
{
#if defined (MBEDTLS_SSL_DTLS_CONNECTION_ID)
    return mbedtls_ssl_get_output_max_frag_len( ctx )
               + MBEDTLS_SSL_HEADER_LEN + MBEDTLS_SSL_PAYLOAD_OVERHEAD
               + MBEDTLS_SSL_CID_OUT_LEN_MAX;
#else
    return mbedtls_ssl_get_output_max_frag_len( ctx )
               + MBEDTLS_SSL_HEADER_LEN + MBEDTLS_SSL_PAYLOAD_OVERHEAD;
#endif
}

static inline size_t mbedtls_ssl_get_input_buflen( const mbedtls_ssl_context *ctx )
{
#if defined (MBEDTLS_SSL_DTLS_CONNECTION_ID)
    return mbedtls_ssl_get_input_max_frag_len( ctx )
               + MBEDTLS_SSL_HEADER_LEN + MBEDTLS_SSL_PAYLOAD_OVERHEAD
               + MBEDTLS_SSL_CID_IN_LEN_MAX;
#else
    return mbedtls_ssl_get_input_max_frag_len( ctx )
               + MBEDTLS_SSL_HEADER_LEN + MBEDTLS_SSL_PAYLOAD_OVERHEAD;
#endif
}
#endif

/*
 * TLS extension flags (for extensions with outgoing ServerHello content
 * that need it (e.g. for RENEGOTIATION_INFO the server already knows because
 * of state of the renegotiation flag, so no indicator is required)
 */
#define MBEDTLS_TLS_EXT_SUPPORTED_POINT_FORMATS_PRESENT (1 << 0)
#define MBEDTLS_TLS_EXT_ECJPAKE_KKPP_OK                 (1 << 1)

/**
 * \brief        This function checks if the remaining size in a buffer is
 *               greater or equal than a needed space.
 *
 * \param cur    Pointer to the current position in the buffer.
 * \param end    Pointer to one past the end of the buffer.
 * \param need   Needed space in bytes.
 *
 * \return       Zero if the needed space is available in the buffer, non-zero
 *               otherwise.
 */
static inline int mbedtls_ssl_chk_buf_ptr( const uint8_t *cur,
                                           const uint8_t *end, size_t need )
{
    return( ( cur > end ) || ( need > (size_t)( end - cur ) ) );
}

/**
 * \brief        This macro checks if the remaining size in a buffer is
 *               greater or equal than a needed space. If it is not the case,
 *               it returns an SSL_BUFFER_TOO_SMALL error.
 *
 * \param cur    Pointer to the current position in the buffer.
 * \param end    Pointer to one past the end of the buffer.
 * \param need   Needed space in bytes.
 *
 */
#define MBEDTLS_SSL_CHK_BUF_PTR( cur, end, need )                        \
    do {                                                                 \
        if( mbedtls_ssl_chk_buf_ptr( ( cur ), ( end ), ( need ) ) != 0 ) \
        {                                                                \
            return( MBEDTLS_ERR_SSL_BUFFER_TOO_SMALL );                  \
        }                                                                \
    } while( 0 )

/**
 * \brief        This macro checks if the remaining length in an input buffer is
 *               greater or equal than a needed length. If it is not the case, it
 *               returns #MBEDTLS_ERR_SSL_DECODE_ERROR error and pends a
 *               #MBEDTLS_SSL_ALERT_MSG_DECODE_ERROR alert message.
 *
 *               This is a function-like macro. It is guaranteed to evaluate each
 *               argument exactly once.
 *
 * \param cur    Pointer to the current position in the buffer.
 * \param end    Pointer to one past the end of the buffer.
 * \param need   Needed length in bytes.
 *
 */
#define MBEDTLS_SSL_CHK_BUF_READ_PTR( cur, end, need )                          \
    do {                                                                        \
        if( mbedtls_ssl_chk_buf_ptr( ( cur ), ( end ), ( need ) ) != 0 )        \
        {                                                                       \
            MBEDTLS_SSL_DEBUG_MSG( 1,                                           \
                                   ( "missing input data in %s", __func__ ) );  \
            MBEDTLS_SSL_PEND_FATAL_ALERT( MBEDTLS_SSL_ALERT_MSG_DECODE_ERROR,   \
                                          MBEDTLS_ERR_SSL_DECODE_ERROR );       \
            return( MBEDTLS_ERR_SSL_DECODE_ERROR );                             \
        }                                                                       \
    } while( 0 )

#ifdef __cplusplus
extern "C" {
#endif

#if defined(MBEDTLS_SSL_PROTO_TLS1_2) && \
    defined(MBEDTLS_KEY_EXCHANGE_WITH_CERT_ENABLED)
/*
 * Abstraction for a grid of allowed signature-hash-algorithm pairs.
 */
struct mbedtls_ssl_sig_hash_set_t
{
    /* At the moment, we only need to remember a single suitable
     * hash algorithm per signature algorithm. As long as that's
     * the case - and we don't need a general lookup function -
     * we can implement the sig-hash-set as a map from signatures
     * to hash algorithms. */
    mbedtls_md_type_t rsa;
    mbedtls_md_type_t ecdsa;
};
#endif /* MBEDTLS_SSL_PROTO_TLS1_2 &&
          MBEDTLS_KEY_EXCHANGE_WITH_CERT_ENABLED */

typedef int  mbedtls_ssl_tls_prf_cb( const unsigned char *secret, size_t slen,
                                     const char *label,
                                     const unsigned char *random, size_t rlen,
                                     unsigned char *dstbuf, size_t dlen );

/* cipher.h exports the maximum IV, key and block length from
 * all ciphers enabled in the config, regardless of whether those
 * ciphers are actually usable in SSL/TLS. Notably, XTS is enabled
 * in the default configuration and uses 64 Byte keys, but it is
 * not used for record protection in SSL/TLS.
 *
 * In order to prevent unnecessary inflation of key structures,
 * we introduce SSL-specific variants of the max-{key,block,IV}
 * macros here which are meant to only take those ciphers into
 * account which can be negotiated in SSL/TLS.
 *
 * Since the current definitions of MBEDTLS_MAX_{KEY|BLOCK|IV}_LENGTH
 * in cipher.h are rough overapproximations of the real maxima, here
 * we content ourselves with replicating those overapproximations
 * for the maximum block and IV length, and excluding XTS from the
 * computation of the maximum key length. */
#define MBEDTLS_SSL_MAX_BLOCK_LENGTH 16
#define MBEDTLS_SSL_MAX_IV_LENGTH    16
#define MBEDTLS_SSL_MAX_KEY_LENGTH   32

/**
 * \brief   The data structure holding the cryptographic material (key and IV)
 *          used for record protection in TLS 1.3.
 */
struct mbedtls_ssl_key_set
{
    /*! The key for client->server records. */
    unsigned char client_write_key[ MBEDTLS_SSL_MAX_KEY_LENGTH ];
    /*! The key for server->client records. */
    unsigned char server_write_key[ MBEDTLS_SSL_MAX_KEY_LENGTH ];
    /*! The IV  for client->server records. */
    unsigned char client_write_iv[ MBEDTLS_SSL_MAX_IV_LENGTH ];
    /*! The IV  for server->client records. */
    unsigned char server_write_iv[ MBEDTLS_SSL_MAX_IV_LENGTH ];

    size_t key_len; /*!< The length of client_write_key and
                     *   server_write_key, in Bytes. */
    size_t iv_len;  /*!< The length of client_write_iv and
                     *   server_write_iv, in Bytes. */

#if defined(MBEDTLS_SSL_PROTO_DTLS)
    int epoch;
    unsigned char iv[ MBEDTLS_MAX_IV_LENGTH ];

    /* The [sender]_sn_key is indirectly used to
     * encrypt the sequence number in the record layer.
     *
     * The client_sn_key is used to encrypt the
     * sequence number for outgoing transmission.
     * server_sn_key is used for incoming payloads.
     */
    unsigned char server_sn_key[ MBEDTLS_MAX_KEY_LENGTH ];
    unsigned char client_sn_key[ MBEDTLS_MAX_KEY_LENGTH ];
#endif /* MBEDTLS_SSL_PROTO_DTLS */

};
typedef struct mbedtls_ssl_key_set mbedtls_ssl_key_set;

typedef struct
{
    unsigned char binder_key                  [ MBEDTLS_TLS1_3_MD_MAX_SIZE ];
    unsigned char client_early_traffic_secret [ MBEDTLS_TLS1_3_MD_MAX_SIZE ];
    unsigned char early_exporter_master_secret[ MBEDTLS_TLS1_3_MD_MAX_SIZE ];
} mbedtls_ssl_tls13_early_secrets;

typedef struct
{
    unsigned char client_handshake_traffic_secret[ MBEDTLS_TLS1_3_MD_MAX_SIZE ];
    unsigned char server_handshake_traffic_secret[ MBEDTLS_TLS1_3_MD_MAX_SIZE ];
} mbedtls_ssl_tls13_handshake_secrets;

/*
 * This structure contains the parameters only needed during handshake.
 */
struct mbedtls_ssl_handshake_params
{
    /* Frequently-used boolean or byte fields (placed early to take
     * advantage of smaller code size for indirect access on Arm Thumb) */
    uint8_t max_major_ver;              /*!< max. major version client*/
    uint8_t max_minor_ver;              /*!< max. minor version client*/
    uint8_t resume;                     /*!<  session resume indicator*/
    uint8_t cli_exts;                   /*!< client extension presence*/

#if defined(MBEDTLS_SSL_SERVER_NAME_INDICATION)
    uint8_t sni_authmode;               /*!< authmode from SNI callback     */
#endif /* MBEDTLS_SSL_SERVER_NAME_INDICATION */

#if defined(MBEDTLS_SSL_SESSION_TICKETS) || \
    ( defined(MBEDTLS_SSL_NEW_SESSION_TICKET) && \
      defined(MBEDTLS_SSL_PROTO_TLS1_3_EXPERIMENTAL) )
    uint8_t new_session_ticket;         /*!< use NewSessionTicket?    */
#endif /* MBEDTLS_SSL_SESSION_TICKETS ||
          ( MBEDTLS_SSL_NEW_SESSION_TICKET && MBEDTLS_SSL_PROTO_TLS1_3_EXPERIMENTAL ) */

#if defined(MBEDTLS_SSL_EXTENDED_MASTER_SECRET)
    uint8_t extended_ms;                /*!< use Extended Master Secret? */
#endif

#if defined(MBEDTLS_SSL_ASYNC_PRIVATE)
    uint8_t async_in_progress; /*!< an asynchronous operation is in progress */
#endif /* MBEDTLS_SSL_ASYNC_PRIVATE */

#if defined(MBEDTLS_SSL_PROTO_DTLS)
    unsigned char retransmit_state;     /*!<  Retransmission state           */
#endif

#if !defined(MBEDTLS_DEPRECATED_REMOVED)
    unsigned char group_list_heap_allocated;
#endif

#if defined(MBEDTLS_SSL_ECP_RESTARTABLE_ENABLED)
    uint8_t ecrs_enabled;               /*!< Handshake supports EC restart? */
    enum { /* this complements ssl->state with info on intra-state operations */
        ssl_ecrs_none = 0,              /*!< nothing going on (yet)         */
        ssl_ecrs_crt_verify,            /*!< Certificate: crt_verify()      */
        ssl_ecrs_ske_start_processing,  /*!< ServerKeyExchange: pk_verify() */
        ssl_ecrs_cke_ecdh_calc_secret,  /*!< ClientKeyExchange: ECDH step 2 */
        ssl_ecrs_crt_vrfy_sign,         /*!< CertificateVerify: pk_sign()   */
    } ecrs_state;                       /*!< current (or last) operation    */
    mbedtls_x509_crt *ecrs_peer_cert;   /*!< The peer's CRT chain.          */
    size_t ecrs_n;                      /*!< place for saving a length      */
#endif

#if defined(MBEDTLS_SSL_PROTO_TLS1_2_OR_EARLIER)
    size_t pmslen;                      /*!<  premaster length        */
#endif /* defined(MBEDTLS_SSL_PROTO_TLS1_2_OR_EARLIER) */

    mbedtls_ssl_ciphersuite_t const *ciphersuite_info;

    void (*update_checksum)(mbedtls_ssl_context *, const unsigned char *, size_t);
#if defined(MBEDTLS_SSL_PROTO_TLS1_2_OR_EARLIER)
    void (*calc_verify)(const mbedtls_ssl_context *, unsigned char *, size_t *);
    void (*calc_finished)(mbedtls_ssl_context *, unsigned char *, int);
#endif /* defined(MBEDTLS_SSL_PROTO_TLS1_2_OR_EARLIER) */
    mbedtls_ssl_tls_prf_cb *tls_prf;

    /*
     * Handshake specific crypto variables
     */
#if defined(MBEDTLS_SSL_PROTO_TLS1_3_EXPERIMENTAL)
<<<<<<< HEAD
    unsigned int key_exchange; /* Indication of the key exchange algorithm being negotiated*/
    int tls13_kex_modes; /*!< key exchange modes for TLS 1.3 */
#if defined(MBEDTLS_X509_CRT_PARSE_C)
    int received_signature_schemes_list[MBEDTLS_SIGNATURE_SCHEMES_SIZE];              /*!<  Received signature algorithms */
#endif /* MBEDTLS_X509_CRT_PARSE_C */
    mbedtls_ecp_curve_info server_preferred_curve; /*!<  Preferred curve requested by server (obtained in HelloRetryRequest  */
#if defined(MBEDTLS_SSL_CLI_C)
    int hello_retry_requests_received; /*!<  Number of Hello Retry Request messages received from the server.  */
#endif /* MBEDTLS_SSL_CLI_C */
#if defined(MBEDTLS_SSL_SRV_C)
    int hello_retry_requests_sent; /*!<  Number of Hello Retry Request messages sent by the server.  */
#endif /* MBEDTLS_SSL_SRV_C */
#if defined(MBEDTLS_SSL_TLS1_3_COMPATIBILITY_MODE)
    int ccs_sent; /* Number of CCS messages sent */
#endif /* MBEDTLS_SSL_TLS1_3_COMPATIBILITY_MODE */
=======
    int tls13_kex_modes; /*!< key exchange modes for TLS 1.3 */
>>>>>>> 9eab5a6f
#endif /* MBEDTLS_SSL_PROTO_TLS1_3_EXPERIMENTAL */

#if defined(MBEDTLS_SSL_PROTO_TLS1_2) && \
    defined(MBEDTLS_KEY_EXCHANGE_WITH_CERT_ENABLED)
    mbedtls_ssl_sig_hash_set_t hash_algs;             /*!<  Set of suitable sig-hash pairs */
#endif

#if !defined(MBEDTLS_DEPRECATED_REMOVED)
    const uint16_t *group_list;
#endif

#if defined(MBEDTLS_DHM_C)
    mbedtls_dhm_context dhm_ctx;                /*!<  DHM key exchange        */
#endif

/* Adding guard for MBEDTLS_ECDSA_C to ensure no compile errors due
 * to guards also being in ssl_srv.c and ssl_cli.c. There is a gap
 * in functionality that access to ecdh_ctx structure is needed for
 * MBEDTLS_ECDSA_C which does not seem correct.
 */
#if defined(MBEDTLS_ECDH_C) || defined(MBEDTLS_ECDSA_C)
    mbedtls_ecdh_context ecdh_ctx;              /*!<  ECDH key exchange       */
#if defined(MBEDTLS_USE_PSA_CRYPTO)
    psa_key_type_t ecdh_psa_type;
    uint16_t ecdh_bits;
    psa_key_id_t ecdh_psa_privkey;
    unsigned char ecdh_psa_peerkey[MBEDTLS_PSA_MAX_EC_PUBKEY_LENGTH];
    size_t ecdh_psa_peerkey_len;
#endif /* MBEDTLS_USE_PSA_CRYPTO */
#endif /* MBEDTLS_ECDH_C || MBEDTLS_ECDSA_C */

#if defined(MBEDTLS_KEY_EXCHANGE_ECJPAKE_ENABLED)
    mbedtls_ecjpake_context ecjpake_ctx;        /*!< EC J-PAKE key exchange */
#if defined(MBEDTLS_SSL_CLI_C)
    unsigned char *ecjpake_cache;               /*!< Cache for ClientHello ext */
    size_t ecjpake_cache_len;                   /*!< Length of cached data */
#endif
#endif /* MBEDTLS_KEY_EXCHANGE_ECJPAKE_ENABLED */

#if defined(MBEDTLS_ECDH_C) || defined(MBEDTLS_ECDSA_C) || \
    defined(MBEDTLS_KEY_EXCHANGE_ECJPAKE_ENABLED)
    const mbedtls_ecp_curve_info **curves;      /*!<  Supported elliptic curves */
#endif

#if defined(MBEDTLS_KEY_EXCHANGE_SOME_PSK_ENABLED)
#if defined(MBEDTLS_USE_PSA_CRYPTO)
    psa_key_id_t psk_opaque;            /*!< Opaque PSK from the callback   */
#endif /* MBEDTLS_USE_PSA_CRYPTO */
    unsigned char *psk;                 /*!<  PSK from the callback         */
    size_t psk_len;                     /*!<  Length of PSK from callback   */
#endif /* MBEDTLS_KEY_EXCHANGE_SOME_PSK_ENABLED */

#if defined(MBEDTLS_SSL_ECP_RESTARTABLE_ENABLED)
    mbedtls_x509_crt_restart_ctx ecrs_ctx;  /*!< restart context            */
#endif

#if defined(MBEDTLS_X509_CRT_PARSE_C)
    mbedtls_ssl_key_cert *key_cert;     /*!< chosen key/cert pair (server)  */
#if defined(MBEDTLS_SSL_SERVER_NAME_INDICATION)
    mbedtls_ssl_key_cert *sni_key_cert; /*!< key/cert list from SNI         */
    mbedtls_x509_crt *sni_ca_chain;     /*!< trusted CAs from SNI callback  */
    mbedtls_x509_crl *sni_ca_crl;       /*!< trusted CAs CRLs from SNI      */
#endif /* MBEDTLS_SSL_SERVER_NAME_INDICATION */
#endif /* MBEDTLS_X509_CRT_PARSE_C */
#if defined(MBEDTLS_X509_CRT_PARSE_C) && \
    !defined(MBEDTLS_SSL_KEEP_PEER_CERTIFICATE)
    mbedtls_pk_context peer_pubkey;     /*!< The public key from the peer.  */
#endif /* MBEDTLS_X509_CRT_PARSE_C && !MBEDTLS_SSL_KEEP_PEER_CERTIFICATE */

    struct
    {
        size_t total_bytes_buffered; /*!< Cumulative size of heap allocated
                                      *   buffers used for message buffering. */

        uint8_t seen_ccs;               /*!< Indicates if a CCS message has
                                         *   been seen in the current flight. */

        struct mbedtls_ssl_hs_buffer
        {
            unsigned is_valid      : 1;
            unsigned is_fragmented : 1;
            unsigned is_complete   : 1;
            unsigned char *data;
            size_t data_len;
        } hs[MBEDTLS_SSL_MAX_BUFFERED_HS];

        struct
        {
            unsigned char *data;
            size_t len;
            unsigned epoch;
        } future_record;

    } buffering;

#if (defined(MBEDTLS_SSL_PROTO_DTLS) || defined(MBEDTLS_SSL_PROTO_TLS1_3_EXPERIMENTAL))
   /* Prior to TLS 1.3 cookies were only used with DTLS. In TLS 1.3 a cookie
    * mechanism has been introduced.
    */

    unsigned char* verify_cookie;       /*!<  Cli: HelloVerifyRequest cookie
                                          Srv: unused                    */
#if defined(MBEDTLS_SSL_PROTO_TLS1_3_EXPERIMENTAL)
    size_t verify_cookie_len;
#else
    unsigned char verify_cookie_len;    /*!<  Cli: cookie length
                                              Srv: flag for sending a cookie */
#endif /* MBEDTLS_SSL_PROTO_TLS1_3_EXPERIMENTAL*/
#endif /* MBEDTLS_SSL_PROTO_DTLS || MBEDTLS_SSL_PROTO_TLS1_3_EXPERIMENTAL */
#if defined(MBEDTLS_SSL_PROTO_DTLS)
    unsigned int out_msg_seq;           /*!<  Outgoing handshake sequence number */
    unsigned int in_msg_seq;            /*!<  Incoming handshake sequence number */
    uint32_t retransmit_timeout;        /*!<  Current value of timeout       */
    mbedtls_ssl_flight_item *flight;    /*!<  Current outgoing flight        */
    mbedtls_ssl_flight_item *cur_msg;   /*!<  Current message in flight      */
    unsigned char *cur_msg_p;           /*!<  Position in current message    */
    unsigned int in_flight_start_seq;   /*!<  Minimum message sequence in the
                                              flight being received          */
    mbedtls_ssl_transform *alt_transform_out;   /*!<  Alternative transform for
                                              resending messages             */
    unsigned char alt_out_ctr[MBEDTLS_SSL_SEQUENCE_NUMBER_LEN]; /*!<  Alternative record epoch/counter
                                                                      for resending messages         */

#if defined(MBEDTLS_SSL_DTLS_CONNECTION_ID)
    /* The state of CID configuration in this handshake. */

    uint8_t cid_in_use; /*!< This indicates whether the use of the CID extension
                         *   has been negotiated. Possible values are
                         *   #MBEDTLS_SSL_CID_ENABLED and
                         *   #MBEDTLS_SSL_CID_DISABLED. */
    unsigned char peer_cid[ MBEDTLS_SSL_CID_OUT_LEN_MAX ]; /*! The peer's CID */
    uint8_t peer_cid_len;                                  /*!< The length of
                                                            *   \c peer_cid.  */
#endif /* MBEDTLS_SSL_DTLS_CONNECTION_ID */

    uint16_t mtu;                       /*!<  Handshake mtu, used to fragment outgoing messages */
#endif /* MBEDTLS_SSL_PROTO_DTLS */

#if defined(MBEDTLS_SSL_PROTO_TLS1_3_EXPERIMENTAL)
    int epoch_handshake;
    int epoch_earlydata;
    /*! TLS 1.3 transforms for 0-RTT and encrypted handshake messages.
     *  Those pointers own the transforms they reference. */
    mbedtls_ssl_transform *transform_handshake;
    mbedtls_ssl_transform *transform_earlydata;
#endif /* MBEDTLS_SSL_PROTO_TLS1_3_EXPERIMENTAL */

    /*
     * Checksum contexts
     */
#if defined(MBEDTLS_SSL_PROTO_TLS1_2) || defined(MBEDTLS_SSL_PROTO_TLS1_3_EXPERIMENTAL)
#if defined(MBEDTLS_SHA256_C)
#if defined(MBEDTLS_USE_PSA_CRYPTO)
    psa_hash_operation_t fin_sha256_psa;
#else
    mbedtls_sha256_context fin_sha256;
#endif
#endif
#if defined(MBEDTLS_SHA384_C)
#if defined(MBEDTLS_USE_PSA_CRYPTO)
    psa_hash_operation_t fin_sha384_psa;
#else
    mbedtls_sha512_context fin_sha512;
#endif
#endif
#endif /* MBEDTLS_SSL_PROTO_TLS1_2 || MBEDTLS_SSL_PROTO_TLS1_3_EXPERIMENTAL */

#if defined(MBEDTLS_SSL_USE_MPS)
    mbedtls_mps_handshake_out hs_msg_out;
#endif

#if defined(MBEDTLS_SSL_PROTO_TLS1_3_EXPERIMENTAL)
    uint16_t offered_group_id; /* The NamedGroup value for the group
                                * that is being used for ephemeral
                                * key exchange.
                                *
                                * On the client: Defaults to the first
                                * entry in the client's group list,
                                * but can be overwritten by the HRR. */
#endif /* MBEDTLS_SSL_PROTO_TLS1_3_EXPERIMENTAL */

    /*
     * State-local variables used during the processing
     * of a specific handshake state.
     */
    union
    {
        /* Outgoing Finished message */
        struct
        {
            uint8_t preparation_done;

            /* Buffer holding digest of the handshake up to
             * but excluding the outgoing finished message. */
            unsigned char digest[MBEDTLS_TLS1_3_MD_MAX_SIZE];
            size_t digest_len;
        } finished_out;

        /* Incoming Finished message */
        struct
        {
            uint8_t preparation_done;

            /* Buffer holding digest of the handshake up to but
             * excluding the peer's incoming finished message. */
            unsigned char digest[MBEDTLS_TLS1_3_MD_MAX_SIZE];
            size_t digest_len;
        } finished_in;

#if defined(MBEDTLS_SSL_CLI_C)

        /* Client, incoming ServerKeyExchange */
        struct
        {
            uint8_t preparation_done;
        } srv_key_exchange;

        /* Client, incoming ServerHello */
        struct
        {
#if defined(MBEDTLS_SSL_RENEGOTIATION)
            int renego_info_seen;
#else
            int dummy;
#endif
        } srv_hello_in;

        /* Client, outgoing ClientKeyExchange */
        struct
        {
            uint8_t preparation_done;
        } cli_key_exch_out;

        /* Client, outgoing Certificate Verify */
        struct
        {
            uint8_t preparation_done;
        } crt_vrfy_out;

        /* Client, outgoing ClientHello */
        struct
        {
            uint8_t preparation_done;
        }  cli_hello_out;

#endif /* MBEDTLS_SSL_CLI_C */

#if defined(MBEDTLS_SSL_SRV_C)

        /* Server, outgoing ClientKeyExchange */
        struct
        {
            uint8_t preparation_done;
        } cli_key_exch_in;

        /* Server, outgoing ClientKeyExchange */
        struct
        {
            uint8_t preparation_done;
        } encrypted_extensions_out;

#endif /* MBEDTLS_SSL_SRV_C */

        /* Incoming CertificateVerify */
        struct
        {
            unsigned char verify_buffer[ 64 + 33 + 1 + MBEDTLS_MD_MAX_SIZE ];
            size_t verify_buffer_len;
        } certificate_verify_in;

        /* Outgoing CertificateVerify */
        struct
        {
            unsigned char handshake_hash[ MBEDTLS_MD_MAX_SIZE ];
            size_t handshake_hash_len;
        } certificate_verify_out;

    } state_local;

    /* End of state-local variables. */

    unsigned char randbytes[MBEDTLS_CLIENT_HELLO_RANDOM_LEN +
                            MBEDTLS_SERVER_HELLO_RANDOM_LEN];
                                        /*!<  random bytes            */

#if defined(MBEDTLS_SSL_PROTO_TLS1_3_EXPERIMENTAL)

#if defined(MBEDTLS_ECDSA_C)
    unsigned char certificate_request_context_len;
    unsigned char* certificate_request_context;
#endif

#if defined(MBEDTLS_KEY_EXCHANGE_SOME_PSK_ENABLED)
    // pointer to the pre_shared_key extension
    unsigned char* ptr_to_psk_ext;
#endif /* MBEDTLS_KEY_EXCHANGE_SOME_PSK_ENABLED */

#if defined(MBEDTLS_ZERO_RTT)
    mbedtls_ssl_tls13_early_secrets early_secrets;

    /*!< Early data indication:
    0  -- MBEDTLS_SSL_EARLY_DATA_DISABLED (for no early data), and
    1  -- MBEDTLS_SSL_EARLY_DATA_ENABLED (for use early data)
    */
    int early_data;
#endif /* MBEDTLS_ZERO_RTT */

#endif /* MBEDTLS_SSL_PROTO_TLS1_3_EXPERIMENTAL */

#if defined(MBEDTLS_SSL_PROTO_TLS1_2_OR_EARLIER)
    unsigned char premaster[MBEDTLS_PREMASTER_SIZE];        /*!<  premaster secret        */
#endif /* defined(MBEDTLS_SSL_PROTO_TLS1_2_OR_EARLIER) */

#if defined(MBEDTLS_SSL_PROTO_TLS1_3_EXPERIMENTAL)
    int extensions_present;             /*!< extension presence; Each bitfield
                                             represents an extension and defined
                                             as \c MBEDTLS_SSL_EXT_XXX */

    union
    {
        unsigned char early    [MBEDTLS_TLS1_3_MD_MAX_SIZE];
        unsigned char handshake[MBEDTLS_TLS1_3_MD_MAX_SIZE];
        unsigned char app      [MBEDTLS_TLS1_3_MD_MAX_SIZE];
    } tls13_master_secrets;

    mbedtls_ssl_tls13_handshake_secrets tls13_hs_secrets;
#endif /* MBEDTLS_SSL_PROTO_TLS1_3_EXPERIMENTAL */

#if defined(MBEDTLS_SSL_ASYNC_PRIVATE)
    /** Asynchronous operation context. This field is meant for use by the
     * asynchronous operation callbacks (mbedtls_ssl_config::f_async_sign_start,
     * mbedtls_ssl_config::f_async_decrypt_start,
     * mbedtls_ssl_config::f_async_resume, mbedtls_ssl_config::f_async_cancel).
     * The library does not use it internally. */
    void *user_async_ctx;
#endif /* MBEDTLS_SSL_ASYNC_PRIVATE */
};

typedef struct mbedtls_ssl_hs_buffer mbedtls_ssl_hs_buffer;

/*
 * Representation of decryption/encryption transformations on records
 *
 * There are the following general types of record transformations:
 * - Stream transformations (TLS versions == 1.2 only)
 *   Transformation adding a MAC and applying a stream-cipher
 *   to the authenticated message.
 * - CBC block cipher transformations ([D]TLS versions == 1.2 only)
 *   For TLS 1.2, no IV is generated at key extraction time, but every
 *   encrypted record is explicitly prefixed by the IV with which it was
 *   encrypted.
 * - AEAD transformations ([D]TLS versions == 1.2 only)
 *   These come in two fundamentally different versions, the first one
 *   used in TLS 1.2, excluding ChaChaPoly ciphersuites, and the second
 *   one used for ChaChaPoly ciphersuites in TLS 1.2 as well as for TLS 1.3.
 *   In the first transformation, the IV to be used for a record is obtained
 *   as the concatenation of an explicit, static 4-byte IV and the 8-byte
 *   record sequence number, and explicitly prepending this sequence number
 *   to the encrypted record. In contrast, in the second transformation
 *   the IV is obtained by XOR'ing a static IV obtained at key extraction
 *   time with the 8-byte record sequence number, without prepending the
 *   latter to the encrypted record.
 *
 * Additionally, DTLS 1.2 + CID as well as TLS 1.3 use an inner plaintext
 * which allows to add flexible length padding and to hide a record's true
 * content type.
 *
 * In addition to type and version, the following parameters are relevant:
 * - The symmetric cipher algorithm to be used.
 * - The (static) encryption/decryption keys for the cipher.
 * - For stream/CBC, the type of message digest to be used.
 * - For stream/CBC, (static) encryption/decryption keys for the digest.
 * - For AEAD transformations, the size (potentially 0) of an explicit,
 *   random initialization vector placed in encrypted records.
 * - For some transformations (currently AEAD) an implicit IV. It is static
 *   and (if present) is combined with the explicit IV in a transformation-
 *   -dependent way (e.g. appending in TLS 1.2 and XOR'ing in TLS 1.3).
 * - For stream/CBC, a flag determining the order of encryption and MAC.
 * - The details of the transformation depend on the SSL/TLS version.
 * - The length of the authentication tag.
 *
 * The struct below refines this abstract view as follows:
 * - The cipher underlying the transformation is managed in
 *   cipher contexts cipher_ctx_{enc/dec}, which must have the
 *   same cipher type. The mode of these cipher contexts determines
 *   the type of the transformation in the sense above: e.g., if
 *   the type is MBEDTLS_CIPHER_AES_256_CBC resp. MBEDTLS_CIPHER_AES_192_GCM
 *   then the transformation has type CBC resp. AEAD.
 * - The cipher keys are never stored explicitly but
 *   are maintained within cipher_ctx_{enc/dec}.
 * - For stream/CBC transformations, the message digest contexts
 *   used for the MAC's are stored in md_ctx_{enc/dec}. These contexts
 *   are unused for AEAD transformations.
 * - For stream/CBC transformations, the MAC keys are not stored explicitly
 *   but maintained within md_ctx_{enc/dec}.
 * - The mac_enc and mac_dec fields are unused for EAD transformations.
 * - For transformations using an implicit IV maintained within
 *   the transformation context, its contents are stored within
 *   iv_{enc/dec}.
 * - The value of ivlen indicates the length of the IV.
 *   This is redundant in case of stream/CBC transformations
 *   which always use 0 resp. the cipher's block length as the
 *   IV length, but is needed for AEAD ciphers and may be
 *   different from the underlying cipher's block length
 *   in this case.
 * - The field fixed_ivlen is nonzero for AEAD transformations only
 *   and indicates the length of the static part of the IV which is
 *   constant throughout the communication, and which is stored in
 *   the first fixed_ivlen bytes of the iv_{enc/dec} arrays.
 * - minor_ver denotes the SSL/TLS version
 * - For stream/CBC transformations, maclen denotes the length of the
 *   authentication tag, while taglen is unused and 0.
 * - For AEAD transformations, taglen denotes the length of the
 *   authentication tag, while maclen is unused and 0.
 * - For CBC transformations, encrypt_then_mac determines the
 *   order of encryption and authentication. This field is unused
 *   in other transformations.
 *
 */
struct mbedtls_ssl_transform
{
    /*
     * Session specific crypto layer
     */
    size_t minlen;                      /*!<  min. ciphertext length  */
    size_t ivlen;                       /*!<  IV length               */
    size_t fixed_ivlen;                 /*!<  Fixed part of IV (AEAD) */
    size_t maclen;                      /*!<  MAC(CBC) len            */
    size_t taglen;                      /*!<  TAG(AEAD) len           */

    unsigned char iv_enc[ MBEDTLS_MAX_IV_LENGTH ];           /*!<  IV (encryption)         */
    unsigned char iv_dec[ MBEDTLS_MAX_IV_LENGTH ];           /*!<  IV (decryption)         */
#if defined(MBEDTLS_SSL_SOME_SUITES_USE_MAC)

    mbedtls_md_context_t md_ctx_enc;            /*!<  MAC (encryption)        */
    mbedtls_md_context_t md_ctx_dec;            /*!<  MAC (decryption)        */

#if defined(MBEDTLS_SSL_ENCRYPT_THEN_MAC)
    int encrypt_then_mac;       /*!< flag for EtM activation                */
#endif

#endif /* MBEDTLS_SSL_SOME_SUITES_USE_MAC */

    mbedtls_cipher_context_t cipher_ctx_enc;    /*!<  encryption context      */
    mbedtls_cipher_context_t cipher_ctx_dec;    /*!<  decryption context      */
    int minor_ver;

#if defined(MBEDTLS_SSL_DTLS_CONNECTION_ID)
    uint8_t in_cid_len;
    uint8_t out_cid_len;
    unsigned char in_cid [ MBEDTLS_SSL_CID_OUT_LEN_MAX ];
    unsigned char out_cid[ MBEDTLS_SSL_CID_OUT_LEN_MAX ];
#endif /* MBEDTLS_SSL_DTLS_CONNECTION_ID */

#if defined(MBEDTLS_SSL_CONTEXT_SERIALIZATION)
    /* We need the Hello random bytes in order to re-derive keys from the
     * Master Secret and other session info,
     * see ssl_tls12_populate_transform() */
    unsigned char randbytes[MBEDTLS_SERVER_HELLO_RANDOM_LEN +
                            MBEDTLS_CLIENT_HELLO_RANDOM_LEN];
                            /*!< ServerHello.random+ClientHello.random */
#endif /* MBEDTLS_SSL_CONTEXT_SERIALIZATION */
};

/*
 * Return 1 if the transform uses an AEAD cipher, 0 otherwise.
 * Equivalently, return 0 if a separate MAC is used, 1 otherwise.
 */
static inline int mbedtls_ssl_transform_uses_aead(
        const mbedtls_ssl_transform *transform )
{
#if defined(MBEDTLS_SSL_SOME_SUITES_USE_MAC)
    return( transform->maclen == 0 && transform->taglen != 0 );
#else
    (void) transform;
    return( 1 );
#endif
}

/*
 * Internal representation of record frames
 *
 * Instances come in two flavors:
 * (1) Encrypted
 *     These always have data_offset = 0
 * (2) Unencrypted
 *     These have data_offset set to the amount of
 *     pre-expansion during record protection. Concretely,
 *     this is the length of the fixed part of the explicit IV
 *     used for encryption, or 0 if no explicit IV is used
 *     (e.g. for stream ciphers).
 *
 * The reason for the data_offset in the unencrypted case
 * is to allow for in-place conversion of an unencrypted to
 * an encrypted record. If the offset wasn't included, the
 * encrypted content would need to be shifted afterwards to
 * make space for the fixed IV.
 *
 */
#if MBEDTLS_SSL_CID_OUT_LEN_MAX > MBEDTLS_SSL_CID_IN_LEN_MAX
#define MBEDTLS_SSL_CID_LEN_MAX MBEDTLS_SSL_CID_OUT_LEN_MAX
#else
#define MBEDTLS_SSL_CID_LEN_MAX MBEDTLS_SSL_CID_IN_LEN_MAX
#endif

typedef struct
{
    uint8_t ctr[MBEDTLS_SSL_SEQUENCE_NUMBER_LEN];  /* In TLS:  The implicit record sequence number.
                                                    * In DTLS: The 2-byte epoch followed by
                                                    *          the 6-byte sequence number.
                                                    * This is stored as a raw big endian byte array
                                                    * as opposed to a uint64_t because we rarely
                                                    * need to perform arithmetic on this, but do
                                                    * need it as a Byte array for the purpose of
                                                    * MAC computations.                             */
    uint8_t type;           /* The record content type.                      */
    uint8_t ver[2];         /* SSL/TLS version as present on the wire.
                             * Convert to internal presentation of versions
                             * using mbedtls_ssl_read_version() and
                             * mbedtls_ssl_write_version().
                             * Keep wire-format for MAC computations.        */

    unsigned char *buf;     /* Memory buffer enclosing the record content    */
    size_t buf_len;         /* Buffer length                                 */
    size_t data_offset;     /* Offset of record content                      */
    size_t data_len;        /* Length of record content                      */

#if defined(MBEDTLS_SSL_DTLS_CONNECTION_ID)
    uint8_t cid_len;        /* Length of the CID (0 if not present)          */
    unsigned char cid[ MBEDTLS_SSL_CID_LEN_MAX ]; /* The CID                 */
#endif /* MBEDTLS_SSL_DTLS_CONNECTION_ID */
} mbedtls_record;

#if defined(MBEDTLS_X509_CRT_PARSE_C)
/*
 * List of certificate + private key pairs
 */
struct mbedtls_ssl_key_cert
{
    mbedtls_x509_crt *cert;                 /*!< cert                       */
    mbedtls_pk_context *key;                /*!< private key                */
    mbedtls_ssl_key_cert *next;             /*!< next key/cert pair         */
};
#endif /* MBEDTLS_X509_CRT_PARSE_C */

#if defined(MBEDTLS_SSL_PROTO_DTLS)
/*
 * List of handshake messages kept around for resending
 */
struct mbedtls_ssl_flight_item
{
    unsigned char *p;       /*!< message, including handshake headers   */
    size_t len;             /*!< length of p                            */
    unsigned char type;     /*!< type of the message: handshake or CCS  */
    mbedtls_ssl_flight_item *next;  /*!< next handshake message(s)              */
};
#endif /* MBEDTLS_SSL_PROTO_DTLS */

#if defined(MBEDTLS_SSL_PROTO_TLS1_2) && \
    defined(MBEDTLS_KEY_EXCHANGE_WITH_CERT_ENABLED)

/* Find an entry in a signature-hash set matching a given hash algorithm. */
mbedtls_md_type_t mbedtls_ssl_sig_hash_set_find( mbedtls_ssl_sig_hash_set_t *set,
                                                 mbedtls_pk_type_t sig_alg );
/* Add a signature-hash-pair to a signature-hash set */
void mbedtls_ssl_sig_hash_set_add( mbedtls_ssl_sig_hash_set_t *set,
                                   mbedtls_pk_type_t sig_alg,
                                   mbedtls_md_type_t md_alg );
/* Allow exactly one hash algorithm for each signature. */
void mbedtls_ssl_sig_hash_set_const_hash( mbedtls_ssl_sig_hash_set_t *set,
                                          mbedtls_md_type_t md_alg );

/* Setup an empty signature-hash set */
static inline void mbedtls_ssl_sig_hash_set_init( mbedtls_ssl_sig_hash_set_t *set )
{
    mbedtls_ssl_sig_hash_set_const_hash( set, MBEDTLS_MD_NONE );
}

#endif /* MBEDTLS_SSL_PROTO_TLS1_2) &&
          MBEDTLS_KEY_EXCHANGE_WITH_CERT_ENABLED */

/**
 * \brief           Free referenced items in an SSL transform context and clear
 *                  memory
 *
 * \param transform SSL transform context
 */
void mbedtls_ssl_transform_free( mbedtls_ssl_transform *transform );

/**
 * \brief           Free referenced items in an SSL handshake context and clear
 *                  memory
 *
 * \param ssl       SSL context
 */

void mbedtls_ssl_handshake_free( mbedtls_ssl_context *ssl );

/* set inbound transform of ssl context */
void mbedtls_ssl_set_inbound_transform( mbedtls_ssl_context *ssl,
                                        mbedtls_ssl_transform *transform );

/* set outbound transform of ssl context */
void mbedtls_ssl_set_outbound_transform( mbedtls_ssl_context *ssl,
                                         mbedtls_ssl_transform *transform );

#if defined(MBEDTLS_SSL_SERVER_NAME_INDICATION)
int mbedtls_ssl_write_hostname_ext( mbedtls_ssl_context *ssl,
                                    unsigned char *buf,
                                    const unsigned char *end,
                                    size_t *olen );
#endif

int mbedtls_ssl_handshake_client_step( mbedtls_ssl_context *ssl );
int mbedtls_ssl_handshake_server_step( mbedtls_ssl_context *ssl );
void mbedtls_ssl_handshake_wrapup( mbedtls_ssl_context *ssl );

int mbedtls_ssl_send_fatal_handshake_failure( mbedtls_ssl_context *ssl );

void mbedtls_ssl_reset_checksum( mbedtls_ssl_context *ssl );
int mbedtls_ssl_derive_keys( mbedtls_ssl_context *ssl );

int mbedtls_ssl_handle_message_type( mbedtls_ssl_context *ssl );
int mbedtls_ssl_prepare_handshake_record( mbedtls_ssl_context *ssl );
void mbedtls_ssl_update_handshake_status( mbedtls_ssl_context *ssl );

int mbedtls_ssl_send_fatal_handshake_failure(mbedtls_ssl_context* ssl);

/**
 * \brief       Update record layer
 *
 *              This function roughly separates the implementation
 *              of the logic of (D)TLS from the implementation
 *              of the secure transport.
 *
 * \param  ssl              The SSL context to use.
 * \param  update_hs_digest This indicates if the handshake digest
 *                          should be automatically updated in case
 *                          a handshake message is found.
 *
 * \return      0 or non-zero error code.
 *
 * \note        A clarification on what is called 'record layer' here
 *              is in order, as many sensible definitions are possible:
 *
 *              The record layer takes as input an untrusted underlying
 *              transport (stream or datagram) and transforms it into
 *              a serially multiplexed, secure transport, which
 *              conceptually provides the following:
 *
 *              (1) Three datagram based, content-agnostic transports
 *                  for handshake, alert and CCS messages.
 *              (2) One stream- or datagram-based transport
 *                  for application data.
 *              (3) Functionality for changing the underlying transform
 *                  securing the contents.
 *
 *              The interface to this functionality is given as follows:
 *
 *              a Updating
 *                [Currently implemented by mbedtls_ssl_read_record]
 *
 *                Check if and on which of the four 'ports' data is pending:
 *                Nothing, a controlling datagram of type (1), or application
 *                data (2). In any case data is present, internal buffers
 *                provide access to the data for the user to process it.
 *                Consumption of type (1) datagrams is done automatically
 *                on the next update, invalidating that the internal buffers
 *                for previous datagrams, while consumption of application
 *                data (2) is user-controlled.
 *
 *              b Reading of application data
 *                [Currently manual adaption of ssl->in_offt pointer]
 *
 *                As mentioned in the last paragraph, consumption of data
 *                is different from the automatic consumption of control
 *                datagrams (1) because application data is treated as a stream.
 *
 *              c Tracking availability of application data
 *                [Currently manually through decreasing ssl->in_msglen]
 *
 *                For efficiency and to retain datagram semantics for
 *                application data in case of DTLS, the record layer
 *                provides functionality for checking how much application
 *                data is still available in the internal buffer.
 *
 *              d Changing the transformation securing the communication.
 *
 *              Given an opaque implementation of the record layer in the
 *              above sense, it should be possible to implement the logic
 *              of (D)TLS on top of it without the need to know anything
 *              about the record layer's internals. This is done e.g.
 *              in all the handshake handling functions, and in the
 *              application data reading function mbedtls_ssl_read.
 *
 * \note        The above tries to give a conceptual picture of the
 *              record layer, but the current implementation deviates
 *              from it in some places. For example, our implementation of
 *              the update functionality through mbedtls_ssl_read_record
 *              discards datagrams depending on the current state, which
 *              wouldn't fall under the record layer's responsibility
 *              following the above definition.
 *
 */
int mbedtls_ssl_read_record( mbedtls_ssl_context *ssl,
                             unsigned update_hs_digest );

int mbedtls_ssl_fetch_input(mbedtls_ssl_context* ssl, size_t nb_want);

int mbedtls_ssl_write_handshake_msg_ext( mbedtls_ssl_context *ssl,
                                         int update_checksum );
static inline int mbedtls_ssl_write_handshake_msg( mbedtls_ssl_context *ssl )
{
    return( mbedtls_ssl_write_handshake_msg_ext( ssl, 1 /* update checksum */ ) );
}
int mbedtls_ssl_flush_output(mbedtls_ssl_context* ssl);

#if !defined(MBEDTLS_SSL_USE_MPS)
int mbedtls_ssl_write_record( mbedtls_ssl_context *ssl, uint8_t force_flush );
#endif /* MBEDTLS_SSL_USE_MPS */

#if defined(MBEDTLS_SSL_PROTO_TLS1_3_EXPERIMENTAL)
int mbedtls_ssl_tls13_read_certificate_process(mbedtls_ssl_context* ssl);
int mbedtls_ssl_tls13_write_certificate_process(mbedtls_ssl_context* ssl);

#if defined(MBEDTLS_SSL_TLS1_3_COMPATIBILITY_MODE)
int mbedtls_ssl_tls13_write_change_cipher_spec_process( mbedtls_ssl_context* ssl );
#endif  /* MBEDTLS_SSL_PROTO_TLS1_3_EXPERIMENTAL && MBEDTLS_SSL_TLS1_3_COMPATIBILITY_MODE */
#endif /* MBEDTLS_SSL_PROTO_TLS1_3_EXPERIMENTAL */

#if defined(MBEDTLS_SSL_PROTO_TLS1_2_OR_EARLIER)
int mbedtls_ssl_parse_certificate( mbedtls_ssl_context *ssl );
int mbedtls_ssl_write_certificate( mbedtls_ssl_context *ssl );
int mbedtls_ssl_parse_change_cipher_spec( mbedtls_ssl_context *ssl );
int mbedtls_ssl_write_change_cipher_spec( mbedtls_ssl_context *ssl );
int mbedtls_ssl_parse_finished( mbedtls_ssl_context *ssl );
int mbedtls_ssl_write_finished( mbedtls_ssl_context *ssl );
#endif /* defined(MBEDTLS_SSL_PROTO_TLS1_2_OR_EARLIER) */

#if defined(MBEDTLS_SSL_PROTO_TLS1_3_EXPERIMENTAL) && \
    defined(MBEDTLS_ZERO_RTT) && defined(MBEDTLS_SSL_CLI_C)
/* parse early data extension */
int ssl_parse_encrypted_extensions_early_data_ext( mbedtls_ssl_context *ssl,
    const unsigned char *buf, size_t len );
#endif /* MBEDTLS_SSL_PROTO_TLS1_3_EXPERIMENTAL && MBEDTLS_ZERO_RTT && MBEDTLS_SSL_CLI_C */

#if defined(MBEDTLS_SSL_PROTO_TLS1_3_EXPERIMENTAL)

/*
 * Helper functions around EarlyData
 */
static inline int mbedtls_ssl_conf_tls13_0rtt_enabled( mbedtls_ssl_context *ssl )
{
#if defined(MBEDTLS_ZERO_RTT)
    if( ssl->conf->early_data_enabled == MBEDTLS_SSL_EARLY_DATA_ENABLED )
        return( 1 );
#else
    ((void) ssl);
#endif /* MBEDTLS_ZERO_RTT */

    return( 0 );
}

int mbedtls_ssl_tls13_process_certificate_verify(mbedtls_ssl_context *ssl);
int mbedtls_ssl_tls13_write_certificate_verify_process(mbedtls_ssl_context *ssl);

int mbedtls_ssl_tls13_populate_transform( mbedtls_ssl_transform *transform,
                                          int endpoint,
                                          int ciphersuite,
                                          mbedtls_ssl_key_set const *traffic_keys,
                                          mbedtls_ssl_context *ssl /* DEBUG ONLY */ );

int mbedtls_ssl_mps_hs_consume_full_hs_msg( mbedtls_ssl_context *ssl );

int mbedtls_ssl_mps_remap_error( int ret );

int mbedtls_ssl_reset_transcript_for_hrr( mbedtls_ssl_context *ssl );

int mbedtls_ssl_tls13_write_encrypted_extension(mbedtls_ssl_context* ssl);

#if defined(MBEDTLS_SSL_TLS1_3_COMPATIBILITY_MODE)
int mbedtls_ssl_tls13_write_change_cipher_spec(mbedtls_ssl_context* ssl);
#endif /* MBEDTLS_SSL_TLS1_3_COMPATIBILITY_MODE */

#if defined(MBEDTLS_KEY_EXCHANGE_SOME_PSK_ENABLED)
int mbedtls_ssl_tls13_write_pre_shared_key_ext(
    mbedtls_ssl_context* ssl,
    unsigned char* buf, unsigned char* end,
    size_t* olen,
    size_t* binder_list_length,
    int part );
#endif /* MBEDTLS_KEY_EXCHANGE_SOME_PSK_ENABLED */
#if defined(MBEDTLS_KEY_EXCHANGE_WITH_CERT_ENABLED)
int mbedtls_ssl_tls13_parse_signature_algorithms_ext(
    mbedtls_ssl_context* ssl,
    const unsigned char* buf, size_t len );
int mbedtls_ssl_tls13_check_signature_scheme(
    const mbedtls_ssl_context* ssl, int signature_scheme );
#endif /* MBEDTLS_KEY_EXCHANGE_WITH_CERT_ENABLED */
#if defined(MBEDTLS_ZERO_RTT)
int mbedtls_ssl_tls13_write_early_data_ext(
    mbedtls_ssl_context* ssl,
    unsigned char* buf, const unsigned char *end, size_t* olen);
#endif /* MBEDTLS_ZERO_RTT */
#if (defined(MBEDTLS_ECDH_C) || defined(MBEDTLS_ECDSA_C))
int mbedtls_ssl_tls13_parse_supported_groups_ext(
    mbedtls_ssl_context* ssl,
    const unsigned char* buf, size_t len);
#endif /* MBEDTLS_ECDH_C ||  MBEDTLS_ECDSA_C */
#if defined(MBEDTLS_SSL_NEW_SESSION_TICKET)
int mbedtls_ssl_tls13_parse_new_session_ticket_server(
    mbedtls_ssl_context *ssl, unsigned char *buf, size_t len);
#endif /* MBEDTLS_SSL_NEW_SESSION_TICKET */
#if defined(MBEDTLS_KEY_EXCHANGE_SOME_PSK_ENABLED)
int mbedtls_ssl_tls13_parse_client_psk_identity_ext(
    mbedtls_ssl_context *ssl,
    const unsigned char *buf, size_t len);
#endif /* MBEDTLS_KEY_EXCHANGE_SOME_PSK_ENABLED */

#endif /* MBEDTLS_SSL_PROTO_TLS1_3_EXPERIMENTAL */


void mbedtls_ssl_optimize_checksum( mbedtls_ssl_context *ssl,
                            const mbedtls_ssl_ciphersuite_t *ciphersuite_info );

#if defined(MBEDTLS_KEY_EXCHANGE_SOME_PSK_ENABLED)
int mbedtls_ssl_psk_derive_premaster( mbedtls_ssl_context *ssl, mbedtls_key_exchange_type_t key_ex );

/**
 * Get the first properly defined PSK by order of precedence:
 * 1. handshake PSK set by \c mbedtls_ssl_set_hs_psk() in the PSK callback
 * 2. static PSK configured by \c mbedtls_ssl_conf_psk()
 * Update the pair (PSK, PSK length) passed to the function if they're not null.
 * Return whether any PSK was found
 */
static inline int mbedtls_ssl_get_psk( const mbedtls_ssl_context *ssl,
    const unsigned char **psk, size_t *psk_len )
{
    if( ssl->handshake->psk != NULL && ssl->handshake->psk_len > 0 )
    {
        if( psk != NULL && psk_len != NULL )
        {
            *psk = ssl->handshake->psk;
            *psk_len = ssl->handshake->psk_len;
        }
    }

    else if( ssl->conf->psk != NULL && ssl->conf->psk_len > 0 &&
             ssl->conf->psk_identity != NULL && ssl->conf->psk_identity_len > 0)
    {
        if( psk != NULL && psk_len != NULL )
        {
            *psk = ssl->conf->psk;
            *psk_len = ssl->conf->psk_len;
        }
    }

    else
    {
        if( psk != NULL && psk_len != NULL )
        {
            *psk = NULL;
            *psk_len = 0;
        }
        return( MBEDTLS_ERR_SSL_PRIVATE_KEY_REQUIRED );
    }

    return( 0 );
}

/* Check if we have any PSK to offer, returns 0 if PSK is available. Assign the
   psk and ticket if pointers are present.  */
static inline int mbedtls_ssl_get_psk_to_offer( const mbedtls_ssl_context *ssl,
    const unsigned char **psk, size_t *psk_len,
    const unsigned char **psk_identity, size_t *psk_identity_len )
{
    int ptrs_present = 0;

    if( psk != NULL && psk_len != NULL &&
        psk_identity != NULL && psk_identity_len != NULL )
    {
        ptrs_present = 1;
    }

    /* Check if a ticket has been configured. */
    if( ssl->session_negotiate != NULL         &&
        ssl->session_negotiate->ticket != NULL )
    {
        if( ptrs_present )
        {
            *psk = ssl->session_negotiate->key;
            *psk_len = ssl->session_negotiate->key_len;
            *psk_identity = ssl->session_negotiate->ticket;
            *psk_identity_len = ssl->session_negotiate->ticket_len;
        }
        return( 0 );
    }

    /* Check if an external PSK has been configured. */
    if( ssl->conf->psk != NULL )
    {
        if( ptrs_present )
        {
            *psk = ssl->conf->psk;
            *psk_len = ssl->conf->psk_len;
            *psk_identity = ssl->conf->psk_identity;
            *psk_identity_len = ssl->conf->psk_identity_len;
        }
        return( 0 );
    }

    return( 1 );
}


#if defined(MBEDTLS_USE_PSA_CRYPTO)
/**
 * Get the first defined opaque PSK by order of precedence:
 * 1. handshake PSK set by \c mbedtls_ssl_set_hs_psk_opaque() in the PSK
 *    callback
 * 2. static PSK configured by \c mbedtls_ssl_conf_psk_opaque()
 * Return an opaque PSK
 */
static inline psa_key_id_t mbedtls_ssl_get_opaque_psk(
    const mbedtls_ssl_context *ssl )
{
    if( ! mbedtls_svc_key_id_is_null( ssl->handshake->psk_opaque ) )
        return( ssl->handshake->psk_opaque );

    if( ! mbedtls_svc_key_id_is_null( ssl->conf->psk_opaque ) )
        return( ssl->conf->psk_opaque );

    return( MBEDTLS_SVC_KEY_ID_INIT );
}
#endif /* MBEDTLS_USE_PSA_CRYPTO */

#endif /* MBEDTLS_KEY_EXCHANGE_SOME_PSK_ENABLED */

#if defined(MBEDTLS_PK_C)
unsigned char mbedtls_ssl_sig_from_pk( mbedtls_pk_context *pk );
unsigned char mbedtls_ssl_sig_from_pk_alg( mbedtls_pk_type_t type );
mbedtls_pk_type_t mbedtls_ssl_pk_alg_from_sig( unsigned char sig );
#endif

mbedtls_md_type_t mbedtls_ssl_md_alg_from_hash( unsigned char hash );
unsigned char mbedtls_ssl_hash_from_md_alg( int md );
int mbedtls_ssl_set_calc_verify_md( mbedtls_ssl_context *ssl, int md );

#if defined(MBEDTLS_ECP_C)
int mbedtls_ssl_check_curve( const mbedtls_ssl_context *ssl, mbedtls_ecp_group_id grp_id );
#endif

#if defined(MBEDTLS_KEY_EXCHANGE_WITH_CERT_ENABLED)
int mbedtls_ssl_check_sig_hash( const mbedtls_ssl_context *ssl,
                                mbedtls_md_type_t md );
#endif

#if defined(MBEDTLS_SSL_DTLS_SRTP)
static inline mbedtls_ssl_srtp_profile mbedtls_ssl_check_srtp_profile_value
                                                    ( const uint16_t srtp_profile_value )
{
    switch( srtp_profile_value )
    {
        case MBEDTLS_TLS_SRTP_AES128_CM_HMAC_SHA1_80:
        case MBEDTLS_TLS_SRTP_AES128_CM_HMAC_SHA1_32:
        case MBEDTLS_TLS_SRTP_NULL_HMAC_SHA1_80:
        case MBEDTLS_TLS_SRTP_NULL_HMAC_SHA1_32:
            return srtp_profile_value;
        default: break;
    }
    return( MBEDTLS_TLS_SRTP_UNSET );
}
#endif

#if defined(MBEDTLS_X509_CRT_PARSE_C)
static inline mbedtls_pk_context *mbedtls_ssl_own_key( mbedtls_ssl_context *ssl )
{
    mbedtls_ssl_key_cert *key_cert;

    if( ssl->handshake != NULL && ssl->handshake->key_cert != NULL )
        key_cert = ssl->handshake->key_cert;
    else
        key_cert = ssl->conf->key_cert;

    return( key_cert == NULL ? NULL : key_cert->key );
}

static inline mbedtls_x509_crt *mbedtls_ssl_own_cert( mbedtls_ssl_context *ssl )
{
    mbedtls_ssl_key_cert *key_cert;

    if( ssl->handshake != NULL && ssl->handshake->key_cert != NULL )
        key_cert = ssl->handshake->key_cert;
    else
        key_cert = ssl->conf->key_cert;

    return( key_cert == NULL ? NULL : key_cert->cert );
}

/*
 * Check usage of a certificate wrt extensions:
 * keyUsage, extendedKeyUsage (later), and nSCertType (later).
 *
 * Warning: cert_endpoint is the endpoint of the cert (ie, of our peer when we
 * check a cert we received from them)!
 *
 * Return 0 if everything is OK, -1 if not.
 */

int mbedtls_ssl_check_cert_usage(const mbedtls_x509_crt* cert,
    const mbedtls_key_exchange_type_t key_exchange,
    int cert_endpoint,
    uint32_t* flags);

#endif /* MBEDTLS_X509_CRT_PARSE_C */

void mbedtls_ssl_write_version( int major, int minor, int transport,
                        unsigned char ver[2] );
void mbedtls_ssl_read_version( int *major, int *minor, int transport,
                       const unsigned char ver[2] );

void mbedtls_ssl_remove_hs_psk( mbedtls_ssl_context *ssl );

#if defined(MBEDTLS_SSL_PROTO_TLS1_3_EXPERIMENTAL)
static inline size_t mbedtls_ssl_hdr_len(const mbedtls_ssl_context* ssl)
{
    ((void) ssl);
    return(5);
}
#endif /* MBEDTLS_SSL_PROTO_TLS1_3_EXPERIMENTAL */

static inline size_t mbedtls_ssl_in_hdr_len( const mbedtls_ssl_context *ssl )
{
#if !defined(MBEDTLS_SSL_PROTO_DTLS)
    ((void) ssl);
#endif

#if defined(MBEDTLS_SSL_PROTO_DTLS)
    if( ssl->conf->transport == MBEDTLS_SSL_TRANSPORT_DATAGRAM )
    {
        return( 13 );
    }
    else
#endif /* MBEDTLS_SSL_PROTO_DTLS */
    {
        return( 5 );
    }
}

static inline size_t mbedtls_ssl_out_hdr_len( const mbedtls_ssl_context *ssl )
{
#if !defined(MBEDTLS_SSL_USE_MPS)
    return( (size_t) ( ssl->out_iv - ssl->out_hdr ) );
#else
    ((void) ssl);
    return( 5 );
#endif /* MBEDTLS_SSL_USE_MPS */
}

static inline size_t mbedtls_ssl_hs_hdr_len( const mbedtls_ssl_context *ssl )
{
#if defined(MBEDTLS_SSL_PROTO_DTLS)
    if( ssl->conf->transport == MBEDTLS_SSL_TRANSPORT_DATAGRAM )
        return( 12 );
#else
    ((void) ssl);
#endif
    return( 4 );
}

#if defined(MBEDTLS_SSL_PROTO_DTLS)
void mbedtls_ssl_send_flight_completed( mbedtls_ssl_context *ssl );
void mbedtls_ssl_recv_flight_completed( mbedtls_ssl_context *ssl );
int mbedtls_ssl_resend( mbedtls_ssl_context *ssl );
int mbedtls_ssl_flight_transmit( mbedtls_ssl_context *ssl );
#endif

/* Visible for testing purposes only */
#if defined(MBEDTLS_SSL_DTLS_ANTI_REPLAY)
int mbedtls_ssl_dtls_replay_check( mbedtls_ssl_context const *ssl );
void mbedtls_ssl_dtls_replay_update( mbedtls_ssl_context *ssl );
#endif

int mbedtls_ssl_session_copy( mbedtls_ssl_session *dst,
                              const mbedtls_ssl_session *src );

#if defined(MBEDTLS_SSL_PROTO_TLS1_2)
/* The hash buffer must have at least MBEDTLS_MD_MAX_SIZE bytes of length. */
int mbedtls_ssl_get_key_exchange_md_tls1_2( mbedtls_ssl_context *ssl,
                                            unsigned char *hash, size_t *hashlen,
                                            unsigned char *data, size_t data_len,
                                            mbedtls_md_type_t md_alg );
#endif /* MBEDTLS_SSL_PROTO_TLS1_2 */

#ifdef __cplusplus
}
#endif

void mbedtls_ssl_transform_init( mbedtls_ssl_transform *transform );
int mbedtls_ssl_encrypt_buf( mbedtls_ssl_context *ssl,
                             mbedtls_ssl_transform *transform,
                             mbedtls_record *rec,
                             int (*f_rng)(void *, unsigned char *, size_t),
                             void *p_rng );
int mbedtls_ssl_decrypt_buf( mbedtls_ssl_context const *ssl,
                             mbedtls_ssl_transform *transform,
                             mbedtls_record *rec );

#if defined(MBEDTLS_SSL_USE_MPS)
int mbedtls_mps_transform_free_default( void *transform );
int mbedtls_mps_transform_encrypt_default(
    void *transform, mps_rec *rec,
    int (*f_rng)(void *, unsigned char *, size_t),
    void *p_rng );
int mbedtls_mps_transform_decrypt_default( void *transform,
                                           mps_rec *rec );
int mbedtls_mps_transform_get_expansion_default( void *transform,
                                                 size_t *pre_exp,
                                                 size_t *post_exp );
#endif /* MBEDTLS_SSL_USE_MPS */

/* Length of the "epoch" field in the record header */
static inline size_t mbedtls_ssl_ep_len( const mbedtls_ssl_context *ssl )
{
#if defined(MBEDTLS_SSL_PROTO_DTLS)
    if( ssl->conf->transport == MBEDTLS_SSL_TRANSPORT_DATAGRAM )
        return( 2 );
#else
    ((void) ssl);
#endif
    return( 0 );
}

#if defined(MBEDTLS_SSL_PROTO_DTLS)
int mbedtls_ssl_resend_hello_request( mbedtls_ssl_context *ssl );
#endif /* MBEDTLS_SSL_PROTO_DTLS */

void mbedtls_ssl_set_timer( mbedtls_ssl_context *ssl, uint32_t millisecs );

int mbedtls_ssl_check_timer( mbedtls_ssl_context *ssl );

void mbedtls_ssl_reset_in_out_pointers( mbedtls_ssl_context *ssl );
void mbedtls_ssl_update_out_pointers( mbedtls_ssl_context *ssl,
                              mbedtls_ssl_transform *transform );
void mbedtls_ssl_update_in_pointers( mbedtls_ssl_context *ssl );

int mbedtls_ssl_session_reset_int( mbedtls_ssl_context *ssl, int partial );
void mbedtls_ssl_session_reset_msg_layer( mbedtls_ssl_context *ssl, int partial );

/*
 * Send pending alert
 */
int mbedtls_ssl_handle_pending_alert( mbedtls_ssl_context *ssl );

/*
 * Set pending fatal alert flag.
 */
void mbedtls_ssl_pend_fatal_alert( mbedtls_ssl_context *ssl,
                                   unsigned char alert_type,
                                   int alert_reason );

/* Alias of mbedtls_ssl_pend_fatal_alert */
#define MBEDTLS_SSL_PEND_FATAL_ALERT( type, user_return_value )         \
            mbedtls_ssl_pend_fatal_alert( ssl, type, user_return_value )

#if defined(MBEDTLS_SSL_DTLS_ANTI_REPLAY)
void mbedtls_ssl_dtls_replay_reset( mbedtls_ssl_context *ssl );
#endif

void mbedtls_ssl_handshake_wrapup_free_hs_transform( mbedtls_ssl_context *ssl );

#if defined(MBEDTLS_SSL_RENEGOTIATION)
int mbedtls_ssl_start_renegotiation( mbedtls_ssl_context *ssl );
#endif /* MBEDTLS_SSL_RENEGOTIATION */

#if defined(MBEDTLS_SSL_PROTO_DTLS)
size_t mbedtls_ssl_get_current_mtu( const mbedtls_ssl_context *ssl );
void mbedtls_ssl_buffering_free( mbedtls_ssl_context *ssl );
void mbedtls_ssl_flight_free( mbedtls_ssl_flight_item *flight );

int mbedtls_ssl_double_retransmit_timeout( mbedtls_ssl_context *ssl );
void mbedtls_ssl_reset_retransmit_timeout( mbedtls_ssl_context *ssl );
#endif /* MBEDTLS_SSL_PROTO_DTLS */

/**
 * ssl utils functions for checking configuration.
 */

#if defined(MBEDTLS_SSL_PROTO_TLS1_3_EXPERIMENTAL)
static inline int mbedtls_ssl_conf_is_tls13_only( const mbedtls_ssl_config *conf )
{
    if( conf->min_major_ver == MBEDTLS_SSL_MAJOR_VERSION_3 &&
        conf->max_major_ver == MBEDTLS_SSL_MAJOR_VERSION_3 &&
        conf->min_minor_ver == MBEDTLS_SSL_MINOR_VERSION_4 &&
        conf->max_minor_ver == MBEDTLS_SSL_MINOR_VERSION_4 )
    {
        return( 1 );
    }
    return( 0 );
}
#endif /* MBEDTLS_SSL_PROTO_TLS1_3_EXPERIMENTAL */

#if defined(MBEDTLS_SSL_PROTO_TLS1_2)
static inline int mbedtls_ssl_conf_is_tls12_only( const mbedtls_ssl_config *conf )
{
    if( conf->min_major_ver == MBEDTLS_SSL_MAJOR_VERSION_3 &&
        conf->max_major_ver == MBEDTLS_SSL_MAJOR_VERSION_3 &&
        conf->min_minor_ver == MBEDTLS_SSL_MINOR_VERSION_3 &&
        conf->max_minor_ver == MBEDTLS_SSL_MINOR_VERSION_3 )
    {
        return( 1 );
    }
    return( 0 );
}
#endif /* MBEDTLS_SSL_PROTO_TLS1_2 */

#if defined(MBEDTLS_SSL_PROTO_TLS1_2) && defined(MBEDTLS_SSL_PROTO_TLS1_3_EXPERIMENTAL)
static inline int mbedtls_ssl_conf_is_hybrid_tls12_tls13( const mbedtls_ssl_config *conf )
{
    if( conf->min_major_ver == MBEDTLS_SSL_MAJOR_VERSION_3 &&
        conf->max_major_ver == MBEDTLS_SSL_MAJOR_VERSION_3 &&
        conf->min_minor_ver == MBEDTLS_SSL_MINOR_VERSION_3 &&
        conf->max_minor_ver == MBEDTLS_SSL_MINOR_VERSION_4 )
    {
        return( 1 );
    }
    return( 0 );
}
#endif /* MBEDTLS_SSL_PROTO_TLS1_2 && MBEDTLS_SSL_PROTO_TLS1_3_EXPERIMENTAL*/

#if defined(MBEDTLS_SSL_PROTO_TLS1_3_EXPERIMENTAL)
#if defined(MBEDTLS_ECDH_C)
/**
 * \brief           This function generates an EC key pair and exports its
 *                  in the format used in a TLS 1.3 KeyShare extension.
 *
 * \see             ecp.h
 *
 * \param ctx       The ECDH context to use. This must be initialized
 *                  and bound to a group, for example via mbedtls_ecdh_setup().
 * \param olen      The address at which to store the number of Bytes written.
 * \param buf       The destination buffer. This must be a writable buffer of
 *                  length \p blen Bytes.
 * \param blen      The length of the destination buffer \p buf in Bytes.
 * \param f_rng     The RNG function to use. This must not be \c NULL.
 * \param p_rng     The RNG context to be passed to \p f_rng. This may be
 *                  \c NULL in case \p f_rng doesn't need a context argument.
 *
 * \return          \c 0 on success.
 * \return          #MBEDTLS_ERR_ECP_IN_PROGRESS if maximum number of
 *                  operations was reached: see \c mbedtls_ecp_set_max_ops().
 * \return          Another \c MBEDTLS_ERR_ECP_XXX error code on failure.
 */
int mbedtls_ecdh_make_tls13_params( mbedtls_ecdh_context *ctx, size_t *olen,
                      unsigned char *buf, size_t blen,
                      int (*f_rng)(void *, unsigned char *, size_t),
                      void *p_rng );

/**
 * \brief           This function parses the ECDHE parameters in a
 *                  TLS 1.3 KeyShare extension.
 *
 * \see             ecp.h
 *
 * \param ctx       The ECDHE context to use. This must be initialized.
 * \param buf       On input, \c *buf must be the start of the input buffer.
 *                  On output, \c *buf is updated to point to the end of the
 *                  data that has been read. On success, this is the first byte
 *                  past the end of the ServerKeyExchange parameters.
 *                  On error, this is the point at which an error has been
 *                  detected, which is usually not useful except to debug
 *                  failures.
 * \param end       The end of the input buffer.
 *
 * \return          \c 0 on success.
 * \return          An \c MBEDTLS_ERR_ECP_XXX error code on failure.
 *
 */
int mbedtls_ecdh_read_tls13_params( mbedtls_ecdh_context *ctx,
                              const unsigned char **buf,
                              const unsigned char *end );

/**
 * \brief           This function generates a public key and exports it
 *                  as a TLS 1.3 KeyShare payload.
 *
 * \see             ecp.h
 *
 * \param ctx       The ECDH context to use. This must be initialized
 *                  and bound to a group, the latter usually by
 *                  mbedtls_ecdh_read_params().
 * \param olen      The address at which to store the number of Bytes written.
 *                  This must not be \c NULL.
 * \param buf       The destination buffer. This must be a writable buffer
 *                  of length \p blen Bytes.
 * \param blen      The size of the destination buffer \p buf in Bytes.
 * \param f_rng     The RNG function to use. This must not be \c NULL.
 * \param p_rng     The RNG context to be passed to \p f_rng. This may be
 *                  \c NULL in case \p f_rng doesn't need a context argument.
 *
 * \return          \c 0 on success.
 * \return          #MBEDTLS_ERR_ECP_IN_PROGRESS if maximum number of
 *                  operations was reached: see \c mbedtls_ecp_set_max_ops().
 * \return          Another \c MBEDTLS_ERR_ECP_XXX error code on failure.
 */
int mbedtls_ecdh_make_tls13_public( mbedtls_ecdh_context *ctx, size_t *olen,
                      unsigned char *buf, size_t blen,
                      int (*f_rng)(void *, unsigned char *, size_t),
                      void *p_rng );

/**
 * \brief       This function parses and processes the ECDHE payload of a
 *              TLS 1.3 KeyShare extension.
 *
 * \see         ecp.h
 *
 * \param ctx   The ECDH context to use. This must be initialized
 *              and bound to a group, for example via mbedtls_ecdh_setup().
 * \param buf   The pointer to the ClientKeyExchange payload. This must
 *              be a readable buffer of length \p blen Bytes.
 * \param blen  The length of the input buffer \p buf in Bytes.
 *
 * \return      \c 0 on success.
 * \return      An \c MBEDTLS_ERR_ECP_XXX error code on failure.
 */
int mbedtls_ecdh_read_tls13_public( mbedtls_ecdh_context *ctx,
                              const unsigned char *buf, size_t blen );
#endif /* MBEDTLS_ECDH_C */

#if defined(MBEDTLS_ECP_C)
/**
 * \brief           This function imports a point from a TLS ECPoint record.
 *
 * \note            On function return, \p *buf is updated to point immediately
 *                  after the ECPoint record.
 *
 * \param grp       The ECP group to use.
 *                  This must be initialized and have group parameters
 *                  set, for example through mbedtls_ecp_group_load().
 * \param pt        The destination point.
 * \param buf       The address of the pointer to the start of the input buffer.
 * \param len       The length of the buffer.
 *
 * \return          \c 0 on success.
 * \return          An \c MBEDTLS_ERR_MPI_XXX error code on initialization
 *                  failure.
 * \return          #MBEDTLS_ERR_ECP_BAD_INPUT_DATA if input is invalid.
 */
int mbedtls_ecp_tls13_read_point( const mbedtls_ecp_group *grp,
                                  mbedtls_ecp_point *pt,
                                  const unsigned char **buf, size_t len );

/**
 * \brief           This function exports a point as defined in TLS 1.3.
 *
 * \param grp       The ECP group to use.
 *                  This must be initialized and have group parameters
 *                  set, for example through mbedtls_ecp_group_load().
 * \param pt        The point to be exported. This must be initialized.
 * \param format    The point format to use. This must be either
 *                  #MBEDTLS_ECP_PF_COMPRESSED or #MBEDTLS_ECP_PF_UNCOMPRESSED.
 * \param olen      The address at which to store the length in Bytes
 *                  of the data written.
 * \param buf       The target buffer. This must be a writable buffer of
 *                  length \p blen Bytes.
 * \param blen      The length of the target buffer \p buf in Bytes.
 *
 * \return          \c 0 on success.
 * \return          #MBEDTLS_ERR_ECP_BAD_INPUT_DATA if the input is invalid.
 * \return          #MBEDTLS_ERR_ECP_BUFFER_TOO_SMALL if the target buffer
 *                  is too small to hold the exported point.
 * \return          Another negative error code on other kinds of failure.
 */
int mbedtls_ecp_tls13_write_point( const mbedtls_ecp_group *grp,
                                   const mbedtls_ecp_point *pt,
                                   int format, size_t *olen,
                                   unsigned char *buf, size_t blen );


/**
 * \brief           This function exports an elliptic curve as a TLS
 *                  ECParameters record as defined in TLS 1.3.
 *
 * \param grp       The ECP group to be exported.
 *                  This must be initialized and have group parameters
 *                  set, for example through mbedtls_ecp_group_load().
 * \param olen      The address at which to store the number of Bytes written.
 *                  This must not be \c NULL.
 * \param buf       The buffer to write to. This must be a writable buffer
 *                  of length \p blen Bytes.
 * \param blen      The length of the output buffer \p buf in Bytes.
 *
 * \return          \c 0 on success.
 * \return          #MBEDTLS_ERR_ECP_BUFFER_TOO_SMALL if the output
 *                  buffer is too small to hold the exported group.
 * \return          Another negative error code on other kinds of failure.
 */
int mbedtls_ecp_tls13_write_group( const mbedtls_ecp_group *grp,
                                   size_t *olen,
                                   unsigned char *buf, size_t blen );
#endif /* MBEDTLS_ECP_C */

int mbedtls_ssl_tls13_process_finished_message( mbedtls_ssl_context *ssl );
int mbedtls_ssl_tls13_write_finished_message( mbedtls_ssl_context *ssl );
void mbedtls_ssl_tls13_handshake_wrapup( mbedtls_ssl_context *ssl );

/**
 * \brief           TLS 1.3 client side state machine entry
 *
 * \param ssl       SSL context
 */
int mbedtls_ssl_tls13_handshake_client_step( mbedtls_ssl_context *ssl );

/**
 * \brief           TLS 1.3 server side state machine entry
 *
 * \param ssl       SSL context
 */
int mbedtls_ssl_tls13_handshake_server_step( mbedtls_ssl_context *ssl );


/*
 * Helper functions around key exchange modes.
 */
static inline unsigned mbedtls_ssl_conf_tls13_check_kex_modes( mbedtls_ssl_context *ssl,
                                                               int kex_mode_mask )
{
    return( ( ssl->conf->tls13_kex_modes & kex_mode_mask ) != 0 );
}

static inline int mbedtls_ssl_conf_tls13_psk_enabled( mbedtls_ssl_context *ssl )
{
    return( mbedtls_ssl_conf_tls13_check_kex_modes( ssl,
                   MBEDTLS_SSL_TLS1_3_KEY_EXCHANGE_MODE_PSK ) );
}

static inline int mbedtls_ssl_conf_tls13_psk_ephemeral_enabled( mbedtls_ssl_context *ssl )
{
    return( mbedtls_ssl_conf_tls13_check_kex_modes( ssl,
                   MBEDTLS_SSL_TLS1_3_KEY_EXCHANGE_MODE_PSK_EPHEMERAL ) );
}

static inline int mbedtls_ssl_conf_tls13_ephemeral_enabled( mbedtls_ssl_context *ssl )
{
    return( mbedtls_ssl_conf_tls13_check_kex_modes( ssl,
                   MBEDTLS_SSL_TLS1_3_KEY_EXCHANGE_MODE_EPHEMERAL ) );
}

static inline int mbedtls_ssl_conf_tls13_some_ephemeral_enabled( mbedtls_ssl_context *ssl )
{
    return( mbedtls_ssl_conf_tls13_check_kex_modes( ssl,
                   MBEDTLS_SSL_TLS1_3_KEY_EXCHANGE_MODE_EPHEMERAL_ALL ) );
}

static inline int mbedtls_ssl_conf_tls13_some_psk_enabled( mbedtls_ssl_context *ssl )
{
    return( mbedtls_ssl_conf_tls13_check_kex_modes( ssl,
                   MBEDTLS_SSL_TLS1_3_KEY_EXCHANGE_MODE_PSK_ALL ) );
<<<<<<< HEAD
}

static inline int mbedtls_ssl_tls13_kex_check( mbedtls_ssl_context *ssl,
                                      int kex_mask )
{
    return( ( ssl->handshake->key_exchange & kex_mask ) != 0 );
}

static inline int mbedtls_ssl_tls13_kex_with_psk( mbedtls_ssl_context *ssl )
{
    return( mbedtls_ssl_tls13_kex_check( ssl,
                   MBEDTLS_SSL_TLS1_3_KEY_EXCHANGE_MODE_PSK_ALL ) );
}

static inline int mbedtls_ssl_tls13_kex_with_ephemeral( mbedtls_ssl_context *ssl )
{
    return( mbedtls_ssl_tls13_kex_check( ssl,
                   MBEDTLS_SSL_TLS1_3_KEY_EXCHANGE_MODE_EPHEMERAL_ALL ) );
=======
>>>>>>> 9eab5a6f
}

/**
 * Given a list of key exchange modes, check if at least one of them is
 * supported.
 *
 * \param[in] ssl  SSL context
 * \param kex_modes_mask  Mask of the key exchange modes to check
 *
 * \return 0 if at least one of the key exchange modes is supported,
 *         !=0 otherwise.
 */
static inline unsigned mbedtls_ssl_tls13_check_kex_modes( mbedtls_ssl_context *ssl,
                                                          int kex_modes_mask )
{
    return( ( ssl->handshake->tls13_kex_modes & kex_modes_mask ) == 0 );
}

static inline int mbedtls_ssl_tls13_psk_enabled( mbedtls_ssl_context *ssl )
{
    return( ! mbedtls_ssl_tls13_check_kex_modes( ssl,
                   MBEDTLS_SSL_TLS1_3_KEY_EXCHANGE_MODE_PSK ) );
}

static inline int mbedtls_ssl_tls13_psk_ephemeral_enabled(
                                                    mbedtls_ssl_context *ssl )
{
    return( ! mbedtls_ssl_tls13_check_kex_modes( ssl,
                   MBEDTLS_SSL_TLS1_3_KEY_EXCHANGE_MODE_PSK_EPHEMERAL ) );
}

static inline int mbedtls_ssl_tls13_ephemeral_enabled( mbedtls_ssl_context *ssl )
{
    return( ! mbedtls_ssl_tls13_check_kex_modes( ssl,
                   MBEDTLS_SSL_TLS1_3_KEY_EXCHANGE_MODE_EPHEMERAL ) );
}

static inline int mbedtls_ssl_tls13_some_ephemeral_enabled( mbedtls_ssl_context *ssl )
{
    return( ! mbedtls_ssl_tls13_check_kex_modes( ssl,
                   MBEDTLS_SSL_TLS1_3_KEY_EXCHANGE_MODE_EPHEMERAL_ALL ) );
}

static inline int mbedtls_ssl_tls13_some_psk_enabled( mbedtls_ssl_context *ssl )
{
    return( ! mbedtls_ssl_tls13_check_kex_modes( ssl,
                   MBEDTLS_SSL_TLS1_3_KEY_EXCHANGE_MODE_PSK_ALL ) );
}

/*
 * Helper functions for NamedGroup.
 */
static inline int mbedtls_ssl_tls13_named_group_is_ecdhe( uint16_t named_group )
{
    return( named_group == MBEDTLS_SSL_IANA_TLS_GROUP_SECP256R1 ||
            named_group == MBEDTLS_SSL_IANA_TLS_GROUP_SECP384R1 ||
            named_group == MBEDTLS_SSL_IANA_TLS_GROUP_SECP521R1 ||
            named_group == MBEDTLS_SSL_IANA_TLS_GROUP_X25519    ||
            named_group == MBEDTLS_SSL_IANA_TLS_GROUP_X448 );
}

static inline int mbedtls_ssl_tls13_named_group_is_dhe( uint16_t named_group )
{
    return( named_group >= MBEDTLS_SSL_IANA_TLS_GROUP_FFDHE2048 &&
            named_group <= MBEDTLS_SSL_IANA_TLS_GROUP_FFDHE8192 );
}

static inline void mbedtls_ssl_handshake_set_state( mbedtls_ssl_context *ssl,
                                                    int state )
{
    ssl->state = state;

    /* Note:
     * This only works as long as all state-local struct members
     * of mbedtls_ssl_hanshake_params::state_local can be initialized
     * through zeroization.
     * Exceptions must be manually checked for here.
     */
    if (state != MBEDTLS_SSL_HANDSHAKE_WRAPUP &&
        state != MBEDTLS_SSL_HANDSHAKE_OVER &&
        state != MBEDTLS_SSL_FLUSH_BUFFERS)
    {
        mbedtls_platform_zeroize( &ssl->handshake->state_local,
                                  sizeof( ssl->handshake->state_local ) );
    }
}

/*
 * Fetch TLS 1.3 handshake message header
 */
int mbedtls_ssl_tls13_fetch_handshake_msg( mbedtls_ssl_context *ssl,
                                           unsigned hs_type,
                                           unsigned char **buf,
                                           size_t *buf_len );

/*
 * Write TLS 1.3 handshake message header
 */
int mbedtls_ssl_tls13_start_handshake_msg( mbedtls_ssl_context *ssl,
                                           unsigned hs_type,
                                           unsigned char **buf,
                                           size_t *buf_len );

/*
 * Handler of TLS 1.3 server certificate message
 */
int mbedtls_ssl_tls13_process_certificate( mbedtls_ssl_context *ssl );

/*
 * Generic handler of Certificate Verify
 */
int mbedtls_ssl_tls13_process_certificate_verify( mbedtls_ssl_context *ssl );

/*
 * Write of dummy-CCS's for middlebox compatibility
 */
int mbedtls_ssl_tls13_write_change_cipher_spec( mbedtls_ssl_context *ssl );

/*
 * Write TLS 1.3 handshake message tail
 */
int mbedtls_ssl_tls13_finish_handshake_msg( mbedtls_ssl_context *ssl,
                                            size_t buf_len,
                                            size_t msg_len );

/*
 * Update checksum with handshake header
 */
void mbedtls_ssl_tls13_add_hs_hdr_to_checksum( mbedtls_ssl_context *ssl,
                                               unsigned hs_type,
                                               size_t total_hs_len );

/*
 * Update checksum of handshake messages.
 */
void mbedtls_ssl_tls13_add_hs_msg_to_checksum( mbedtls_ssl_context *ssl,
                                               unsigned hs_type,
                                               unsigned char const *msg,
                                               size_t msg_len );

#if defined(MBEDTLS_KEY_EXCHANGE_WITH_CERT_ENABLED)
/*
 * Write TLS 1.3 Signature Algorithm extension
 */
int mbedtls_ssl_tls13_write_sig_alg_ext( mbedtls_ssl_context *ssl,
                                         unsigned char *buf,
                                         unsigned char *end,
                                         size_t *out_len);

#endif /* MBEDTLS_KEY_EXCHANGE_WITH_CERT_ENABLED */

#endif /* MBEDTLS_SSL_PROTO_TLS1_3_EXPERIMENTAL */

/* Get handshake transcript */
int mbedtls_ssl_get_handshake_transcript( mbedtls_ssl_context *ssl,
                                          const mbedtls_md_type_t md,
                                          unsigned char *dst,
                                          size_t dst_len,
                                          size_t *olen );

/*
 * Return supported groups.
 *
 * In future, invocations can be changed to ssl->conf->group_list
 * when mbedtls_ssl_conf_curves() is deleted.
 *
 * ssl->handshake->group_list is either a translation of curve_list to IANA TLS group
 * identifiers when mbedtls_ssl_conf_curves() has been used, or a pointer to
 * ssl->conf->group_list when mbedtls_ssl_conf_groups() has been more recently invoked.
 *
 */
static inline const void *mbedtls_ssl_get_groups( const mbedtls_ssl_context *ssl )
{
    #if defined(MBEDTLS_DEPRECATED_REMOVED) || !defined(MBEDTLS_ECP_C)
    return( ssl->conf->group_list );
    #else
    if( ( ssl->handshake != NULL ) && ( ssl->handshake->group_list != NULL ) )
        return( ssl->handshake->group_list );
    else
        return( ssl->conf->group_list );
    #endif
}

#endif /* ssl_misc.h */<|MERGE_RESOLUTION|>--- conflicted
+++ resolved
@@ -629,7 +629,6 @@
      * Handshake specific crypto variables
      */
 #if defined(MBEDTLS_SSL_PROTO_TLS1_3_EXPERIMENTAL)
-<<<<<<< HEAD
     unsigned int key_exchange; /* Indication of the key exchange algorithm being negotiated*/
     int tls13_kex_modes; /*!< key exchange modes for TLS 1.3 */
 #if defined(MBEDTLS_X509_CRT_PARSE_C)
@@ -645,9 +644,6 @@
 #if defined(MBEDTLS_SSL_TLS1_3_COMPATIBILITY_MODE)
     int ccs_sent; /* Number of CCS messages sent */
 #endif /* MBEDTLS_SSL_TLS1_3_COMPATIBILITY_MODE */
-=======
-    int tls13_kex_modes; /*!< key exchange modes for TLS 1.3 */
->>>>>>> 9eab5a6f
 #endif /* MBEDTLS_SSL_PROTO_TLS1_3_EXPERIMENTAL */
 
 #if defined(MBEDTLS_SSL_PROTO_TLS1_2) && \
@@ -2106,7 +2102,6 @@
 {
     return( mbedtls_ssl_conf_tls13_check_kex_modes( ssl,
                    MBEDTLS_SSL_TLS1_3_KEY_EXCHANGE_MODE_PSK_ALL ) );
-<<<<<<< HEAD
 }
 
 static inline int mbedtls_ssl_tls13_kex_check( mbedtls_ssl_context *ssl,
@@ -2125,8 +2120,6 @@
 {
     return( mbedtls_ssl_tls13_kex_check( ssl,
                    MBEDTLS_SSL_TLS1_3_KEY_EXCHANGE_MODE_EPHEMERAL_ALL ) );
-=======
->>>>>>> 9eab5a6f
 }
 
 /**

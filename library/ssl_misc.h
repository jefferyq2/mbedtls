--- conflicted
+++ resolved
@@ -744,14 +744,6 @@
 
     } buffering;
 
-<<<<<<< HEAD
-#if defined(MBEDTLS_SSL_PROTO_DTLS) || defined(MBEDTLS_SSL_PROTO_TLS1_3)
-    unsigned char *verify_cookie;       /*!<  Cli: HelloVerifyRequest cookie
-                                         *    for dtls / tls 1.3
-                                         *    Srv: unused                    */
-    uint16_t verify_cookie_len;         /*!<  Cli: cookie length for
-                                         *    dtls / tls 1.3
-=======
 #if defined(MBEDTLS_SSL_CLI_C) && \
     ( defined(MBEDTLS_SSL_PROTO_DTLS) || defined(MBEDTLS_SSL_PROTO_TLS1_3) )
     unsigned char *cookie;              /*!<  HelloVerifyRequest cookie for DTLS
@@ -761,7 +753,6 @@
 #if defined(MBEDTLS_SSL_PROTO_DTLS)
     unsigned char verify_cookie_len;    /*!<  Cli: HelloVerifyRequest cookie
                                          *    length
->>>>>>> e44d8e7e
                                          *    Srv: flag for sending a cookie */
 #endif /* MBEDTLS_SSL_PROTO_DTLS */
 #if defined(MBEDTLS_SSL_CLI_C) && defined(MBEDTLS_SSL_PROTO_TLS1_3)

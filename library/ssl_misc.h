/**
 * \file ssl_misc.h
 *
 * \brief Internal functions shared by the SSL modules
 */
/*
 *  Copyright The Mbed TLS Contributors
 *  SPDX-License-Identifier: Apache-2.0
 *
 *  Licensed under the Apache License, Version 2.0 (the "License"); you may
 *  not use this file except in compliance with the License.
 *  You may obtain a copy of the License at
 *
 *  http://www.apache.org/licenses/LICENSE-2.0
 *
 *  Unless required by applicable law or agreed to in writing, software
 *  distributed under the License is distributed on an "AS IS" BASIS, WITHOUT
 *  WARRANTIES OR CONDITIONS OF ANY KIND, either express or implied.
 *  See the License for the specific language governing permissions and
 *  limitations under the License.
 */
#ifndef MBEDTLS_SSL_MISC_H
#define MBEDTLS_SSL_MISC_H

#include "mbedtls/build_info.h"

#include "mbedtls/ssl.h"
#include "mbedtls/cipher.h"

#if defined(MBEDTLS_USE_PSA_CRYPTO) || defined(MBEDTLS_SSL_PROTO_TLS1_3)
#include "psa/crypto.h"
#include "mbedtls/psa_util.h"
#endif

#if defined(MBEDTLS_MD5_C)
#include "mbedtls/md5.h"
#endif

#if defined(MBEDTLS_SHA1_C)
#include "mbedtls/sha1.h"
#endif

#if defined(MBEDTLS_SHA256_C)
#include "mbedtls/sha256.h"
#endif

#if defined(MBEDTLS_SHA512_C)
#include "mbedtls/sha512.h"
#endif

#if defined(MBEDTLS_KEY_EXCHANGE_ECJPAKE_ENABLED)
#include "mbedtls/ecjpake.h"
#endif

#if defined(MBEDTLS_SSL_PROTO_TLS1_3) && defined(MBEDTLS_SSL_USE_MPS)
#include "mps.h"
#endif

#include "common.h"

#if ( defined(__ARMCC_VERSION) || defined(_MSC_VER) ) && \
    !defined(inline) && !defined(__cplusplus)
#define inline __inline
#endif

#if defined(MBEDTLS_SSL_PROTO_TLS1_2) || \
    ( defined(MBEDTLS_SSL_PROTO_TLS1_3) && !defined(MBEDTLS_SSL_USE_MPS) )
#define MBEDTLS_SSL_LEGACY_MSG_LAYER_REQUIRED
#endif

/* Shorthand for restartable ECC */
#if defined(MBEDTLS_ECP_RESTARTABLE) && \
    defined(MBEDTLS_SSL_CLI_C) && \
    (defined(MBEDTLS_SSL_PROTO_TLS1_2) || defined(MBEDTLS_SSL_PROTO_TLS1_3)) && \
    defined(MBEDTLS_KEY_EXCHANGE_ECDHE_ECDSA_ENABLED)
#define MBEDTLS_SSL_ECP_RESTARTABLE_ENABLED
#endif

#define MBEDTLS_SSL_INITIAL_HANDSHAKE           0
#define MBEDTLS_SSL_RENEGOTIATION_IN_PROGRESS   1   /* In progress */
#define MBEDTLS_SSL_RENEGOTIATION_DONE          2   /* Done or aborted */
#define MBEDTLS_SSL_RENEGOTIATION_PENDING       3   /* Requested (server only) */

/*
 * Mask of TLS 1.3 handshake extensions used in extensions_present
 * of mbedtls_ssl_handshake_params.
 */
#define MBEDTLS_SSL_EXT_NONE                        0

#define MBEDTLS_SSL_EXT_SERVERNAME                  ( 1 <<  0 )
#define MBEDTLS_SSL_EXT_MAX_FRAGMENT_LENGTH         ( 1 <<  1 )
#define MBEDTLS_SSL_EXT_STATUS_REQUEST              ( 1 <<  2 )
#define MBEDTLS_SSL_EXT_SUPPORTED_GROUPS            ( 1 <<  3 )
#define MBEDTLS_SSL_EXT_SIG_ALG                     ( 1 <<  4 )
#define MBEDTLS_SSL_EXT_USE_SRTP                    ( 1 <<  5 )
#define MBEDTLS_SSL_EXT_HEARTBEAT                   ( 1 <<  6 )
#define MBEDTLS_SSL_EXT_ALPN                        ( 1 <<  7 )
#define MBEDTLS_SSL_EXT_SCT                         ( 1 <<  8 )
#define MBEDTLS_SSL_EXT_CLI_CERT_TYPE               ( 1 <<  9 )
#define MBEDTLS_SSL_EXT_SERV_CERT_TYPE              ( 1 << 10 )
#define MBEDTLS_SSL_EXT_PADDING                     ( 1 << 11 )
#define MBEDTLS_SSL_EXT_PRE_SHARED_KEY              ( 1 << 12 )
#define MBEDTLS_SSL_EXT_EARLY_DATA                  ( 1 << 13 )
#define MBEDTLS_SSL_EXT_SUPPORTED_VERSIONS          ( 1 << 14 )
#define MBEDTLS_SSL_EXT_COOKIE                      ( 1 << 15 )
#define MBEDTLS_SSL_EXT_PSK_KEY_EXCHANGE_MODES      ( 1 << 16 )
#define MBEDTLS_SSL_EXT_CERT_AUTH                   ( 1 << 17 )
#define MBEDTLS_SSL_EXT_OID_FILTERS                 ( 1 << 18 )
#define MBEDTLS_SSL_EXT_POST_HANDSHAKE_AUTH         ( 1 << 19 )
#define MBEDTLS_SSL_EXT_SIG_ALG_CERT                ( 1 << 20 )
#define MBEDTLS_SSL_EXT_KEY_SHARE                   ( 1 << 21 )

/*
 * Helper macros for function call with return check.
 */
/*
 * Exit when return non-zero value
 */
#define MBEDTLS_SSL_PROC_CHK( f )                               \
    do {                                                        \
        ret = ( f );                                            \
        if( ret != 0 )                                          \
        {                                                       \
            goto cleanup;                                       \
        }                                                       \
    } while( 0 )
/*
 * Exit when return negative value
 */
#define MBEDTLS_SSL_PROC_CHK_NEG( f )                           \
    do {                                                        \
        ret = ( f );                                            \
        if( ret < 0 )                                           \
        {                                                       \
            goto cleanup;                                       \
        }                                                       \
    } while( 0 )

/*
 * DTLS retransmission states, see RFC 6347 4.2.4
 *
 * The SENDING state is merged in PREPARING for initial sends,
 * but is distinct for resends.
 *
 * Note: initial state is wrong for server, but is not used anyway.
 */
#define MBEDTLS_SSL_RETRANS_PREPARING       0
#define MBEDTLS_SSL_RETRANS_SENDING         1
#define MBEDTLS_SSL_RETRANS_WAITING         2
#define MBEDTLS_SSL_RETRANS_FINISHED        3

/*
 * Allow extra bytes for record, authentication and encryption overhead:
 * counter (8) + header (5) + IV(16) + MAC (16-48) + padding (0-256).
 */

#if defined(MBEDTLS_SSL_PROTO_TLS1_2)

/* This macro determines whether CBC is supported. */
#if defined(MBEDTLS_CIPHER_MODE_CBC) &&                               \
    ( defined(MBEDTLS_AES_C)      ||                                  \
      defined(MBEDTLS_CAMELLIA_C) ||                                  \
      defined(MBEDTLS_ARIA_C)     ||                                  \
      defined(MBEDTLS_DES_C) )
#define MBEDTLS_SSL_SOME_SUITES_USE_CBC
#endif

/* This macro determines whether a ciphersuite using a
 * stream cipher can be used. */
#if defined(MBEDTLS_CIPHER_NULL_CIPHER)
#define MBEDTLS_SSL_SOME_SUITES_USE_STREAM
#endif

/* This macro determines whether the CBC construct used in TLS 1.2 is supported. */
#if defined(MBEDTLS_SSL_SOME_SUITES_USE_CBC) && \
      defined(MBEDTLS_SSL_PROTO_TLS1_2)
#define MBEDTLS_SSL_SOME_SUITES_USE_TLS_CBC
#endif

#if defined(MBEDTLS_SSL_SOME_SUITES_USE_STREAM) || \
    defined(MBEDTLS_SSL_SOME_SUITES_USE_CBC)
#define MBEDTLS_SSL_SOME_SUITES_USE_MAC
#endif

/* This macro determines whether a ciphersuite uses Encrypt-then-MAC with CBC */
#if defined(MBEDTLS_SSL_SOME_SUITES_USE_CBC) && \
    defined(MBEDTLS_SSL_ENCRYPT_THEN_MAC)
#define MBEDTLS_SSL_SOME_SUITES_USE_CBC_ETM
#endif

#endif /* MBEDTLS_SSL_PROTO_TLS1_2 */

#if defined(MBEDTLS_SSL_SOME_SUITES_USE_MAC)
/* Ciphersuites using HMAC */
#if defined(MBEDTLS_SHA384_C)
#define MBEDTLS_SSL_MAC_ADD                 48  /* SHA-384 used for HMAC */
#elif defined(MBEDTLS_SHA256_C)
#define MBEDTLS_SSL_MAC_ADD                 32  /* SHA-256 used for HMAC */
#else
#define MBEDTLS_SSL_MAC_ADD                 20  /* SHA-1   used for HMAC */
#endif
#else /* MBEDTLS_SSL_SOME_SUITES_USE_MAC */
/* AEAD ciphersuites: GCM and CCM use a 128 bits tag */
#define MBEDTLS_SSL_MAC_ADD                 16
#endif

#if defined(MBEDTLS_CIPHER_MODE_CBC)
#define MBEDTLS_SSL_PADDING_ADD            256
#else
#define MBEDTLS_SSL_PADDING_ADD              0
#endif

#if defined(MBEDTLS_SSL_DTLS_CONNECTION_ID)
#define MBEDTLS_SSL_MAX_CID_EXPANSION      MBEDTLS_SSL_CID_TLS1_3_PADDING_GRANULARITY
#else
#define MBEDTLS_SSL_MAX_CID_EXPANSION        0
#endif

#define MBEDTLS_SSL_PAYLOAD_OVERHEAD ( MBEDTLS_MAX_IV_LENGTH +          \
                                       MBEDTLS_SSL_MAC_ADD +            \
                                       MBEDTLS_SSL_PADDING_ADD +        \
                                       MBEDTLS_SSL_MAX_CID_EXPANSION    \
                                       )

#define MBEDTLS_SSL_IN_PAYLOAD_LEN ( MBEDTLS_SSL_PAYLOAD_OVERHEAD + \
                                     ( MBEDTLS_SSL_IN_CONTENT_LEN ) )

#define MBEDTLS_SSL_OUT_PAYLOAD_LEN ( MBEDTLS_SSL_PAYLOAD_OVERHEAD + \
                                      ( MBEDTLS_SSL_OUT_CONTENT_LEN ) )

/* The maximum number of buffered handshake messages. */
#define MBEDTLS_SSL_MAX_BUFFERED_HS 4

/* Maximum length we can advertise as our max content length for
   RFC 6066 max_fragment_length extension negotiation purposes
   (the lesser of both sizes, if they are unequal.)
 */
#define MBEDTLS_TLS_EXT_ADV_CONTENT_LEN (                            \
        (MBEDTLS_SSL_IN_CONTENT_LEN > MBEDTLS_SSL_OUT_CONTENT_LEN)   \
        ? ( MBEDTLS_SSL_OUT_CONTENT_LEN )                            \
        : ( MBEDTLS_SSL_IN_CONTENT_LEN )                             \
        )

/* Maximum size in bytes of list in signature algorithms ext., RFC 5246/8446 */
#define MBEDTLS_SSL_MAX_SIG_ALG_LIST_LEN       65534

/* Minimum size in bytes of list in signature algorithms ext., RFC 5246/8446 */
#define MBEDTLS_SSL_MIN_SIG_ALG_LIST_LEN       2

/* Maximum size in bytes of list in supported elliptic curve ext., RFC 4492 */
#define MBEDTLS_SSL_MAX_CURVE_LIST_LEN         65535

/* Maximum amount of early data to buffer on the server. */
#define MBEDTLS_SSL_MAX_EARLY_DATA             1024

#define MBEDTLS_RECEIVED_SIG_ALGS_SIZE         20

/*
 * Check that we obey the standard's message size bounds
 */

#if MBEDTLS_SSL_IN_CONTENT_LEN > 16384
#error "Bad configuration - incoming record content too large."
#endif

#if MBEDTLS_SSL_OUT_CONTENT_LEN > 16384
#error "Bad configuration - outgoing record content too large."
#endif

#if MBEDTLS_SSL_IN_PAYLOAD_LEN > MBEDTLS_SSL_IN_CONTENT_LEN + 2048
#error "Bad configuration - incoming protected record payload too large."
#endif

#if MBEDTLS_SSL_OUT_PAYLOAD_LEN > MBEDTLS_SSL_OUT_CONTENT_LEN + 2048
#error "Bad configuration - outgoing protected record payload too large."
#endif

/* Calculate buffer sizes */

/* Note: Even though the TLS record header is only 5 bytes
   long, we're internally using 8 bytes to store the
   implicit sequence number. */
#define MBEDTLS_SSL_HEADER_LEN 13

#if !defined(MBEDTLS_SSL_DTLS_CONNECTION_ID)
#define MBEDTLS_SSL_IN_BUFFER_LEN  \
    ( ( MBEDTLS_SSL_HEADER_LEN ) + ( MBEDTLS_SSL_IN_PAYLOAD_LEN ) )
#else
#define MBEDTLS_SSL_IN_BUFFER_LEN  \
    ( ( MBEDTLS_SSL_HEADER_LEN ) + ( MBEDTLS_SSL_IN_PAYLOAD_LEN ) \
      + ( MBEDTLS_SSL_CID_IN_LEN_MAX ) )
#endif

#if !defined(MBEDTLS_SSL_DTLS_CONNECTION_ID)
#define MBEDTLS_SSL_OUT_BUFFER_LEN  \
    ( ( MBEDTLS_SSL_HEADER_LEN ) + ( MBEDTLS_SSL_OUT_PAYLOAD_LEN ) )
#else
#define MBEDTLS_SSL_OUT_BUFFER_LEN                               \
    ( ( MBEDTLS_SSL_HEADER_LEN ) + ( MBEDTLS_SSL_OUT_PAYLOAD_LEN )    \
      + ( MBEDTLS_SSL_CID_OUT_LEN_MAX ) )
#endif

#define MBEDTLS_CLIENT_HELLO_RANDOM_LEN 32
#define MBEDTLS_SERVER_HELLO_RANDOM_LEN 32

#if defined(MBEDTLS_SSL_MAX_FRAGMENT_LENGTH)
/**
 * \brief          Return the maximum fragment length (payload, in bytes) for
 *                 the output buffer. For the client, this is the configured
 *                 value. For the server, it is the minimum of two - the
 *                 configured value and the negotiated one.
 *
 * \sa             mbedtls_ssl_conf_max_frag_len()
 * \sa             mbedtls_ssl_get_max_out_record_payload()
 *
 * \param ssl      SSL context
 *
 * \return         Current maximum fragment length for the output buffer.
 */
size_t mbedtls_ssl_get_output_max_frag_len( const mbedtls_ssl_context *ssl );

/**
 * \brief          Return the maximum fragment length (payload, in bytes) for
 *                 the input buffer. This is the negotiated maximum fragment
 *                 length, or, if there is none, MBEDTLS_SSL_IN_CONTENT_LEN.
 *                 If it is not defined either, the value is 2^14. This function
 *                 works as its predecessor, \c mbedtls_ssl_get_max_frag_len().
 *
 * \sa             mbedtls_ssl_conf_max_frag_len()
 * \sa             mbedtls_ssl_get_max_in_record_payload()
 *
 * \param ssl      SSL context
 *
 * \return         Current maximum fragment length for the output buffer.
 */
size_t mbedtls_ssl_get_input_max_frag_len( const mbedtls_ssl_context *ssl );
#endif /* MBEDTLS_SSL_MAX_FRAGMENT_LENGTH */

#if defined(MBEDTLS_SSL_VARIABLE_BUFFER_LENGTH)
static inline size_t mbedtls_ssl_get_output_buflen( const mbedtls_ssl_context *ctx )
{
#if defined (MBEDTLS_SSL_DTLS_CONNECTION_ID)
    return mbedtls_ssl_get_output_max_frag_len( ctx )
               + MBEDTLS_SSL_HEADER_LEN + MBEDTLS_SSL_PAYLOAD_OVERHEAD
               + MBEDTLS_SSL_CID_OUT_LEN_MAX;
#else
    return mbedtls_ssl_get_output_max_frag_len( ctx )
               + MBEDTLS_SSL_HEADER_LEN + MBEDTLS_SSL_PAYLOAD_OVERHEAD;
#endif
}

static inline size_t mbedtls_ssl_get_input_buflen( const mbedtls_ssl_context *ctx )
{
#if defined (MBEDTLS_SSL_DTLS_CONNECTION_ID)
    return mbedtls_ssl_get_input_max_frag_len( ctx )
               + MBEDTLS_SSL_HEADER_LEN + MBEDTLS_SSL_PAYLOAD_OVERHEAD
               + MBEDTLS_SSL_CID_IN_LEN_MAX;
#else
    return mbedtls_ssl_get_input_max_frag_len( ctx )
               + MBEDTLS_SSL_HEADER_LEN + MBEDTLS_SSL_PAYLOAD_OVERHEAD;
#endif
}
#endif

/*
 * TLS extension flags (for extensions with outgoing ServerHello content
 * that need it (e.g. for RENEGOTIATION_INFO the server already knows because
 * of state of the renegotiation flag, so no indicator is required)
 */
#define MBEDTLS_TLS_EXT_SUPPORTED_POINT_FORMATS_PRESENT (1 << 0)
#define MBEDTLS_TLS_EXT_ECJPAKE_KKPP_OK                 (1 << 1)

/**
 * \brief        This function checks if the remaining size in a buffer is
 *               greater or equal than a needed space.
 *
 * \param cur    Pointer to the current position in the buffer.
 * \param end    Pointer to one past the end of the buffer.
 * \param need   Needed space in bytes.
 *
 * \return       Zero if the needed space is available in the buffer, non-zero
 *               otherwise.
 */
static inline int mbedtls_ssl_chk_buf_ptr( const uint8_t *cur,
                                           const uint8_t *end, size_t need )
{
    return( ( cur > end ) || ( need > (size_t)( end - cur ) ) );
}

/**
 * \brief        This macro checks if the remaining size in a buffer is
 *               greater or equal than a needed space. If it is not the case,
 *               it returns an SSL_BUFFER_TOO_SMALL error.
 *
 * \param cur    Pointer to the current position in the buffer.
 * \param end    Pointer to one past the end of the buffer.
 * \param need   Needed space in bytes.
 *
 */
#define MBEDTLS_SSL_CHK_BUF_PTR( cur, end, need )                        \
    do {                                                                 \
        if( mbedtls_ssl_chk_buf_ptr( ( cur ), ( end ), ( need ) ) != 0 ) \
        {                                                                \
            return( MBEDTLS_ERR_SSL_BUFFER_TOO_SMALL );                  \
        }                                                                \
    } while( 0 )

/**
 * \brief        This macro checks if the remaining length in an input buffer is
 *               greater or equal than a needed length. If it is not the case, it
 *               returns #MBEDTLS_ERR_SSL_DECODE_ERROR error and pends a
 *               #MBEDTLS_SSL_ALERT_MSG_DECODE_ERROR alert message.
 *
 *               This is a function-like macro. It is guaranteed to evaluate each
 *               argument exactly once.
 *
 * \param cur    Pointer to the current position in the buffer.
 * \param end    Pointer to one past the end of the buffer.
 * \param need   Needed length in bytes.
 *
 */
#define MBEDTLS_SSL_CHK_BUF_READ_PTR( cur, end, need )                          \
    do {                                                                        \
        if( mbedtls_ssl_chk_buf_ptr( ( cur ), ( end ), ( need ) ) != 0 )        \
        {                                                                       \
            MBEDTLS_SSL_DEBUG_MSG( 1,                                           \
                                   ( "missing input data in %s", __func__ ) );  \
            MBEDTLS_SSL_PEND_FATAL_ALERT( MBEDTLS_SSL_ALERT_MSG_DECODE_ERROR,   \
                                          MBEDTLS_ERR_SSL_DECODE_ERROR );       \
            return( MBEDTLS_ERR_SSL_DECODE_ERROR );                             \
        }                                                                       \
    } while( 0 )

#ifdef __cplusplus
extern "C" {
#endif

#if defined(MBEDTLS_SSL_PROTO_TLS1_2) && \
    defined(MBEDTLS_KEY_EXCHANGE_WITH_CERT_ENABLED)
/*
 * Abstraction for a grid of allowed signature-hash-algorithm pairs.
 */
struct mbedtls_ssl_sig_hash_set_t
{
    /* At the moment, we only need to remember a single suitable
     * hash algorithm per signature algorithm. As long as that's
     * the case - and we don't need a general lookup function -
     * we can implement the sig-hash-set as a map from signatures
     * to hash algorithms. */
    mbedtls_md_type_t rsa;
    mbedtls_md_type_t ecdsa;
};
#endif /* MBEDTLS_SSL_PROTO_TLS1_2 &&
          MBEDTLS_KEY_EXCHANGE_WITH_CERT_ENABLED */

typedef int  mbedtls_ssl_tls_prf_cb( const unsigned char *secret, size_t slen,
                                     const char *label,
                                     const unsigned char *random, size_t rlen,
                                     unsigned char *dstbuf, size_t dlen );

/* cipher.h exports the maximum IV, key and block length from
 * all ciphers enabled in the config, regardless of whether those
 * ciphers are actually usable in SSL/TLS. Notably, XTS is enabled
 * in the default configuration and uses 64 Byte keys, but it is
 * not used for record protection in SSL/TLS.
 *
 * In order to prevent unnecessary inflation of key structures,
 * we introduce SSL-specific variants of the max-{key,block,IV}
 * macros here which are meant to only take those ciphers into
 * account which can be negotiated in SSL/TLS.
 *
 * Since the current definitions of MBEDTLS_MAX_{KEY|BLOCK|IV}_LENGTH
 * in cipher.h are rough overapproximations of the real maxima, here
 * we content ourselves with replicating those overapproximations
 * for the maximum block and IV length, and excluding XTS from the
 * computation of the maximum key length. */
#define MBEDTLS_SSL_MAX_BLOCK_LENGTH 16
#define MBEDTLS_SSL_MAX_IV_LENGTH    16
#define MBEDTLS_SSL_MAX_KEY_LENGTH   32

/**
 * \brief   The data structure holding the cryptographic material (key and IV)
 *          used for record protection in TLS 1.3.
 */
struct mbedtls_ssl_key_set
{
    /*! The key for client->server records. */
    unsigned char client_write_key[ MBEDTLS_SSL_MAX_KEY_LENGTH ];
    /*! The key for server->client records. */
    unsigned char server_write_key[ MBEDTLS_SSL_MAX_KEY_LENGTH ];
    /*! The IV  for client->server records. */
    unsigned char client_write_iv[ MBEDTLS_SSL_MAX_IV_LENGTH ];
    /*! The IV  for server->client records. */
    unsigned char server_write_iv[ MBEDTLS_SSL_MAX_IV_LENGTH ];

    size_t key_len; /*!< The length of client_write_key and
                     *   server_write_key, in Bytes. */
    size_t iv_len;  /*!< The length of client_write_iv and
                     *   server_write_iv, in Bytes. */

#if defined(MBEDTLS_SSL_PROTO_DTLS)
    int epoch;
    unsigned char iv[ MBEDTLS_MAX_IV_LENGTH ];

    /* The [sender]_sn_key is indirectly used to
     * encrypt the sequence number in the record layer.
     *
     * The client_sn_key is used to encrypt the
     * sequence number for outgoing transmission.
     * server_sn_key is used for incoming payloads.
     */
    unsigned char server_sn_key[ MBEDTLS_MAX_KEY_LENGTH ];
    unsigned char client_sn_key[ MBEDTLS_MAX_KEY_LENGTH ];
#endif /* MBEDTLS_SSL_PROTO_DTLS */

};
typedef struct mbedtls_ssl_key_set mbedtls_ssl_key_set;

typedef struct
{
    unsigned char binder_key                  [ MBEDTLS_TLS1_3_MD_MAX_SIZE ];
    unsigned char client_early_traffic_secret [ MBEDTLS_TLS1_3_MD_MAX_SIZE ];
    unsigned char early_exporter_master_secret[ MBEDTLS_TLS1_3_MD_MAX_SIZE ];
} mbedtls_ssl_tls13_early_secrets;

typedef struct
{
    unsigned char client_handshake_traffic_secret[ MBEDTLS_TLS1_3_MD_MAX_SIZE ];
    unsigned char server_handshake_traffic_secret[ MBEDTLS_TLS1_3_MD_MAX_SIZE ];
} mbedtls_ssl_tls13_handshake_secrets;

/*
 * This structure contains the parameters only needed during handshake.
 */
struct mbedtls_ssl_handshake_params
{
    /* Frequently-used boolean or byte fields (placed early to take
     * advantage of smaller code size for indirect access on Arm Thumb) */
    uint8_t resume;                     /*!<  session resume indicator*/
    uint8_t cli_exts;                   /*!< client extension presence*/

#if defined(MBEDTLS_SSL_SERVER_NAME_INDICATION)
    uint8_t sni_authmode;               /*!< authmode from SNI callback     */
#endif /* MBEDTLS_SSL_SERVER_NAME_INDICATION */

#if defined(MBEDTLS_SSL_SESSION_TICKETS) || \
    ( defined(MBEDTLS_SSL_NEW_SESSION_TICKET) && defined(MBEDTLS_SSL_PROTO_TLS1_3) )
    uint8_t new_session_ticket;         /*!< use NewSessionTicket?    */
#endif /* MBEDTLS_SSL_SESSION_TICKETS ||
          ( MBEDTLS_SSL_NEW_SESSION_TICKET && MBEDTLS_SSL_PROTO_TLS1_3 ) */

#if defined(MBEDTLS_SSL_CLI_C)
    /** Minimum TLS version to be negotiated.
     *
     *  It is set up in the ClientHello writing preparation stage and used
     *  throughout the ClientHello writing. Not relevant anymore as soon as
     *  the protocol version has been negotiated thus as soon as the
     *  ServerHello is received.
     *  For a fresh handshake not linked to any previous handshake, it is
     *  equal to the configured minimum minor version to be negotiated. When
     *  renegotiating or resuming a session, it is equal to the previously
     *  negotiated minor version.
     *
     *  There is no maximum TLS version field in this handshake context.
     *  From the start of the handshake, we need to define a current protocol
     *  version for the record layer which we define as the maximum TLS
     *  version to be negotiated. The `tls_version` field of the SSL context is
     *  used to store this maximum value until it contains the actual
     *  negotiated value.
     */
    mbedtls_ssl_protocol_version min_tls_version;
#endif

#if defined(MBEDTLS_SSL_EXTENDED_MASTER_SECRET)
    uint8_t extended_ms;                /*!< use Extended Master Secret? */
#endif

#if defined(MBEDTLS_SSL_ASYNC_PRIVATE)
    uint8_t async_in_progress; /*!< an asynchronous operation is in progress */
#endif /* MBEDTLS_SSL_ASYNC_PRIVATE */

#if defined(MBEDTLS_SSL_PROTO_DTLS)
    unsigned char retransmit_state;     /*!<  Retransmission state           */
#endif

#if !defined(MBEDTLS_DEPRECATED_REMOVED)
    unsigned char group_list_heap_allocated;
    unsigned char sig_algs_heap_allocated;
#endif

#if defined(MBEDTLS_SSL_ECP_RESTARTABLE_ENABLED)
    uint8_t ecrs_enabled;               /*!< Handshake supports EC restart? */
    enum { /* this complements ssl->state with info on intra-state operations */
        ssl_ecrs_none = 0,              /*!< nothing going on (yet)         */
        ssl_ecrs_crt_verify,            /*!< Certificate: crt_verify()      */
        ssl_ecrs_ske_start_processing,  /*!< ServerKeyExchange: pk_verify() */
        ssl_ecrs_cke_ecdh_calc_secret,  /*!< ClientKeyExchange: ECDH step 2 */
        ssl_ecrs_crt_vrfy_sign,         /*!< CertificateVerify: pk_sign()   */
    } ecrs_state;                       /*!< current (or last) operation    */
    mbedtls_x509_crt *ecrs_peer_cert;   /*!< The peer's CRT chain.          */
    size_t ecrs_n;                      /*!< place for saving a length      */
#endif

    size_t pmslen;                      /*!<  premaster length              */
    mbedtls_ssl_ciphersuite_t const *ciphersuite_info;

    void (*update_checksum)(mbedtls_ssl_context *, const unsigned char *, size_t);
#if defined(MBEDTLS_SSL_PROTO_TLS1_2)
    void (*calc_verify)(const mbedtls_ssl_context *, unsigned char *, size_t *);
    void (*calc_finished)(mbedtls_ssl_context *, unsigned char *, int);
#endif
    mbedtls_ssl_tls_prf_cb *tls_prf;

    /*
     * Handshake specific crypto variables
     */
#if defined(MBEDTLS_SSL_PROTO_TLS1_3)
    unsigned int key_exchange; /* Indication of the key exchange algorithm being negotiated*/
    int tls13_kex_modes; /*!< key exchange modes for TLS 1.3 */
<<<<<<< HEAD
    mbedtls_ecp_curve_info server_preferred_curve; /*!<  Preferred curve requested by server (obtained in HelloRetryRequest  */
#if defined(MBEDTLS_SSL_CLI_C)
    int hello_retry_requests_received; /*!<  Number of Hello Retry Request messages received from the server.  */
#endif /* MBEDTLS_SSL_CLI_C */
#if defined(MBEDTLS_SSL_SRV_C)
    int hello_retry_requests_sent; /*!<  Number of Hello Retry Request messages sent by the server.  */
#endif /* MBEDTLS_SSL_SRV_C */
#if defined(MBEDTLS_SSL_TLS1_3_COMPATIBILITY_MODE)
    int ccs_sent; /* Number of CCS messages sent */
#endif /* MBEDTLS_SSL_TLS1_3_COMPATIBILITY_MODE */
#endif /* MBEDTLS_SSL_PROTO_TLS1_3 */
=======
>>>>>>> d1a954d2

    /** Number of HelloRetryRequest messages received/sent from/to the server. */
    int hello_retry_request_count;
#if defined(MBEDTLS_SSL_SRV_C)
    /** selected_group of key_share extension in HelloRetryRequest message. */
    uint16_t hrr_selected_group;
#endif /* MBEDTLS_SSL_SRV_C */
#endif /* MBEDTLS_SSL_PROTO_TLS1_3 */

#if defined(MBEDTLS_SSL_PROTO_TLS1_2) && \
    defined(MBEDTLS_KEY_EXCHANGE_WITH_CERT_ENABLED)
    mbedtls_ssl_sig_hash_set_t hash_algs;             /*!<  Set of suitable sig-hash pairs */
#endif

#if defined(MBEDTLS_SSL_PROTO_TLS1_3) && \
    defined(MBEDTLS_KEY_EXCHANGE_WITH_CERT_ENABLED)
    uint16_t received_sig_algs[MBEDTLS_RECEIVED_SIG_ALGS_SIZE];
#endif

#if !defined(MBEDTLS_DEPRECATED_REMOVED)
    const uint16_t *group_list;
    const uint16_t *sig_algs;
#endif

#if defined(MBEDTLS_DHM_C)
    mbedtls_dhm_context dhm_ctx;                /*!<  DHM key exchange        */
#endif

/* Adding guard for MBEDTLS_ECDSA_C to ensure no compile errors due
 * to guards in client and server code. There is a gap in functionality that
 * access to ecdh_ctx structure is needed for MBEDTLS_ECDSA_C which does not
 * seem correct.
 */
#if defined(MBEDTLS_ECDH_C) || defined(MBEDTLS_ECDSA_C)
#if !defined(MBEDTLS_USE_PSA_CRYPTO)
    mbedtls_ecdh_context ecdh_ctx;              /*!<  ECDH key exchange       */
#endif /* !MBEDTLS_USE_PSA_CRYPTO */

#if defined(MBEDTLS_USE_PSA_CRYPTO) || defined(MBEDTLS_SSL_PROTO_TLS1_3)
    psa_key_type_t ecdh_psa_type;
    size_t ecdh_bits;
    mbedtls_svc_key_id_t ecdh_psa_privkey;
    uint8_t ecdh_psa_privkey_is_external;
    unsigned char ecdh_psa_peerkey[MBEDTLS_PSA_MAX_EC_PUBKEY_LENGTH];
    size_t ecdh_psa_peerkey_len;
#endif /* MBEDTLS_USE_PSA_CRYPTO || MBEDTLS_SSL_PROTO_TLS1_3 */
#endif /* MBEDTLS_ECDH_C || MBEDTLS_ECDSA_C */

#if defined(MBEDTLS_KEY_EXCHANGE_ECJPAKE_ENABLED)
    mbedtls_ecjpake_context ecjpake_ctx;        /*!< EC J-PAKE key exchange */
#if defined(MBEDTLS_SSL_CLI_C)
    unsigned char *ecjpake_cache;               /*!< Cache for ClientHello ext */
    size_t ecjpake_cache_len;                   /*!< Length of cached data */
#endif
#endif /* MBEDTLS_KEY_EXCHANGE_ECJPAKE_ENABLED */

#if defined(MBEDTLS_ECDH_C) || defined(MBEDTLS_ECDSA_C) || \
    defined(MBEDTLS_KEY_EXCHANGE_ECJPAKE_ENABLED)
    const mbedtls_ecp_curve_info **curves;      /*!<  Supported elliptic curves */
#endif

#if defined(MBEDTLS_KEY_EXCHANGE_SOME_PSK_ENABLED)
#if defined(MBEDTLS_USE_PSA_CRYPTO)
    mbedtls_svc_key_id_t psk_opaque;            /*!< Opaque PSK from the callback   */
    uint8_t psk_opaque_is_internal;
#else
    unsigned char *psk;                 /*!<  PSK from the callback         */
    size_t psk_len;                     /*!<  Length of PSK from callback   */
#endif /* MBEDTLS_USE_PSA_CRYPTO */
#endif /* MBEDTLS_KEY_EXCHANGE_SOME_PSK_ENABLED */

#if defined(MBEDTLS_SSL_ECP_RESTARTABLE_ENABLED)
    mbedtls_x509_crt_restart_ctx ecrs_ctx;  /*!< restart context            */
#endif

#if defined(MBEDTLS_X509_CRT_PARSE_C)
    mbedtls_ssl_key_cert *key_cert;     /*!< chosen key/cert pair (server)  */
#if defined(MBEDTLS_SSL_SERVER_NAME_INDICATION)
    mbedtls_ssl_key_cert *sni_key_cert; /*!< key/cert list from SNI         */
    mbedtls_x509_crt *sni_ca_chain;     /*!< trusted CAs from SNI callback  */
    mbedtls_x509_crl *sni_ca_crl;       /*!< trusted CAs CRLs from SNI      */
#endif /* MBEDTLS_SSL_SERVER_NAME_INDICATION */
#endif /* MBEDTLS_X509_CRT_PARSE_C */
#if defined(MBEDTLS_X509_CRT_PARSE_C) && \
    !defined(MBEDTLS_SSL_KEEP_PEER_CERTIFICATE)
    mbedtls_pk_context peer_pubkey;     /*!< The public key from the peer.  */
#endif /* MBEDTLS_X509_CRT_PARSE_C && !MBEDTLS_SSL_KEEP_PEER_CERTIFICATE */

    struct
    {
        size_t total_bytes_buffered; /*!< Cumulative size of heap allocated
                                      *   buffers used for message buffering. */

        uint8_t seen_ccs;               /*!< Indicates if a CCS message has
                                         *   been seen in the current flight. */

        struct mbedtls_ssl_hs_buffer
        {
            unsigned is_valid      : 1;
            unsigned is_fragmented : 1;
            unsigned is_complete   : 1;
            unsigned char *data;
            size_t data_len;
        } hs[MBEDTLS_SSL_MAX_BUFFERED_HS];

        struct
        {
            unsigned char *data;
            size_t len;
            unsigned epoch;
        } future_record;

    } buffering;

#if defined(MBEDTLS_SSL_CLI_C) && \
    ( defined(MBEDTLS_SSL_PROTO_DTLS) || defined(MBEDTLS_SSL_PROTO_TLS1_3) )
    unsigned char *cookie;              /*!<  HelloVerifyRequest cookie for DTLS
                                         *    HelloRetryRequest cookie for TLS 1.3 */
#endif /* MBEDTLS_SSL_CLI_C &&
          ( MBEDTLS_SSL_PROTO_DTLS || MBEDTLS_SSL_PROTO_TLS1_3 ) */
#if defined(MBEDTLS_SSL_PROTO_DTLS)
    unsigned char verify_cookie_len;    /*!<  Cli: HelloVerifyRequest cookie
                                         *    length
                                         *    Srv: flag for sending a cookie */
#endif /* MBEDTLS_SSL_PROTO_DTLS */
#if defined(MBEDTLS_SSL_CLI_C) && defined(MBEDTLS_SSL_PROTO_TLS1_3)
    uint16_t hrr_cookie_len;            /*!<  HelloRetryRequest cookie length */
#endif /* MBEDTLS_SSL_CLI_C && MBEDTLS_SSL_PROTO_TLS1_3 */

#if defined(MBEDTLS_SSL_PROTO_DTLS)
    unsigned int out_msg_seq;           /*!<  Outgoing handshake sequence number */
    unsigned int in_msg_seq;            /*!<  Incoming handshake sequence number */

    uint32_t retransmit_timeout;        /*!<  Current value of timeout       */
    mbedtls_ssl_flight_item *flight;    /*!<  Current outgoing flight        */
    mbedtls_ssl_flight_item *cur_msg;   /*!<  Current message in flight      */
    unsigned char *cur_msg_p;           /*!<  Position in current message    */
    unsigned int in_flight_start_seq;   /*!<  Minimum message sequence in the
                                              flight being received          */
    mbedtls_ssl_transform *alt_transform_out;   /*!<  Alternative transform for
                                              resending messages             */
    unsigned char alt_out_ctr[MBEDTLS_SSL_SEQUENCE_NUMBER_LEN]; /*!<  Alternative record epoch/counter
                                                                      for resending messages         */

#if defined(MBEDTLS_SSL_DTLS_CONNECTION_ID)
    /* The state of CID configuration in this handshake. */

    uint8_t cid_in_use; /*!< This indicates whether the use of the CID extension
                         *   has been negotiated. Possible values are
                         *   #MBEDTLS_SSL_CID_ENABLED and
                         *   #MBEDTLS_SSL_CID_DISABLED. */
    unsigned char peer_cid[ MBEDTLS_SSL_CID_OUT_LEN_MAX ]; /*! The peer's CID */
    uint8_t peer_cid_len;                                  /*!< The length of
                                                            *   \c peer_cid.  */
#endif /* MBEDTLS_SSL_DTLS_CONNECTION_ID */

    uint16_t mtu;                       /*!<  Handshake mtu, used to fragment outgoing messages */
#endif /* MBEDTLS_SSL_PROTO_DTLS */

#if defined(MBEDTLS_SSL_PROTO_TLS1_3)
    int epoch_handshake;
    int epoch_earlydata;
    /*! TLS 1.3 transforms for 0-RTT and encrypted handshake messages.
     *  Those pointers own the transforms they reference. */
    mbedtls_ssl_transform *transform_handshake;
    mbedtls_ssl_transform *transform_earlydata;
#endif /* MBEDTLS_SSL_PROTO_TLS1_3 */

    /*
     * Checksum contexts
     */
#if defined(MBEDTLS_SHA256_C)
#if defined(MBEDTLS_USE_PSA_CRYPTO)
    psa_hash_operation_t fin_sha256_psa;
#else
    mbedtls_sha256_context fin_sha256;
#endif
#endif
#if defined(MBEDTLS_SHA384_C)
#if defined(MBEDTLS_USE_PSA_CRYPTO)
    psa_hash_operation_t fin_sha384_psa;
#else
    mbedtls_sha512_context fin_sha512;
#endif
#endif

#if defined(MBEDTLS_SSL_USE_MPS)
    mbedtls_mps_handshake_out hs_msg_out;
#endif

#if defined(MBEDTLS_SSL_PROTO_TLS1_3)
    uint16_t offered_group_id; /* The NamedGroup value for the group
                                * that is being used for ephemeral
                                * key exchange.
                                *
                                * On the client: Defaults to the first
                                * entry in the client's group list,
                                * but can be overwritten by the HRR. */
#endif /* MBEDTLS_SSL_PROTO_TLS1_3 */

#if defined(MBEDTLS_SSL_CLI_C)
    uint8_t client_auth;       /*!< used to check if CertificateRequest has been
                                    received from server side. If CertificateRequest
                                    has been received, Certificate and CertificateVerify
                                    should be sent to server */
#endif /* MBEDTLS_SSL_CLI_C */
    /*
     * State-local variables used during the processing
     * of a specific handshake state.
     */
    union
    {
        /* Outgoing Finished message */
        struct
        {
            uint8_t preparation_done;

            /* Buffer holding digest of the handshake up to
             * but excluding the outgoing finished message. */
            unsigned char digest[MBEDTLS_TLS1_3_MD_MAX_SIZE];
            size_t digest_len;
        } finished_out;

        /* Incoming Finished message */
        struct
        {
            uint8_t preparation_done;

            /* Buffer holding digest of the handshake up to but
             * excluding the peer's incoming finished message. */
            unsigned char digest[MBEDTLS_TLS1_3_MD_MAX_SIZE];
            size_t digest_len;
        } finished_in;

#if defined(MBEDTLS_SSL_CLI_C)

        /* Client, incoming ServerKeyExchange */
        struct
        {
            uint8_t preparation_done;
        } srv_key_exchange;

        /* Client, incoming ServerHello */
        struct
        {
#if defined(MBEDTLS_SSL_RENEGOTIATION)
            int renego_info_seen;
#else
            int dummy;
#endif
        } srv_hello_in;

        /* Client, outgoing ClientKeyExchange */
        struct
        {
            uint8_t preparation_done;
        } cli_key_exch_out;

        /* Client, outgoing Certificate Verify */
        struct
        {
            uint8_t preparation_done;
        } crt_vrfy_out;

        /* Client, outgoing ClientHello */
        struct
        {
            uint8_t preparation_done;
        }  cli_hello_out;

#endif /* MBEDTLS_SSL_CLI_C */

#if defined(MBEDTLS_SSL_SRV_C)

        /* Server, outgoing ClientKeyExchange */
        struct
        {
            uint8_t preparation_done;
        } cli_key_exch_in;

        /* Server, outgoing ClientKeyExchange */
        struct
        {
            uint8_t preparation_done;
        } encrypted_extensions_out;

#endif /* MBEDTLS_SSL_SRV_C */

        /* Incoming CertificateVerify */
        struct
        {
            unsigned char verify_buffer[ 64 + 33 + 1 + MBEDTLS_MD_MAX_SIZE ];
            size_t verify_buffer_len;
        } certificate_verify_in;

        /* Outgoing CertificateVerify */
        struct
        {
            unsigned char handshake_hash[ MBEDTLS_MD_MAX_SIZE ];
            size_t handshake_hash_len;
        } certificate_verify_out;

    } state_local;

    /* End of state-local variables. */

    unsigned char randbytes[MBEDTLS_CLIENT_HELLO_RANDOM_LEN +
                            MBEDTLS_SERVER_HELLO_RANDOM_LEN];
                                        /*!<  random bytes            */

#if defined(MBEDTLS_SSL_PROTO_TLS1_3)

#if defined(MBEDTLS_KEY_EXCHANGE_SOME_PSK_ENABLED)
    // pointer to the pre_shared_key extension
    unsigned char* ptr_to_psk_ext;
#endif /* MBEDTLS_KEY_EXCHANGE_SOME_PSK_ENABLED */

#if defined(MBEDTLS_ZERO_RTT)
    mbedtls_ssl_tls13_early_secrets early_secrets;

    /*!< Early data indication:
    0  -- MBEDTLS_SSL_EARLY_DATA_DISABLED (for no early data), and
    1  -- MBEDTLS_SSL_EARLY_DATA_ENABLED (for use early data)
    */
    int early_data;
#endif /* MBEDTLS_ZERO_RTT */

#endif /* MBEDTLS_SSL_PROTO_TLS1_3 */

    unsigned char premaster[MBEDTLS_PREMASTER_SIZE]; /*!<  premaster secret */

#if defined(MBEDTLS_SSL_PROTO_TLS1_3)
    int extensions_present;             /*!< extension presence; Each bitfield
                                             represents an extension and defined
                                             as \c MBEDTLS_SSL_EXT_XXX */

#if defined(MBEDTLS_KEY_EXCHANGE_WITH_CERT_ENABLED)
    unsigned char certificate_request_context_len;
    unsigned char *certificate_request_context;
#endif

    union
    {
        unsigned char early    [MBEDTLS_TLS1_3_MD_MAX_SIZE];
        unsigned char handshake[MBEDTLS_TLS1_3_MD_MAX_SIZE];
        unsigned char app      [MBEDTLS_TLS1_3_MD_MAX_SIZE];
    } tls13_master_secrets;

    mbedtls_ssl_tls13_handshake_secrets tls13_hs_secrets;
#endif /* MBEDTLS_SSL_PROTO_TLS1_3 */

#if defined(MBEDTLS_SSL_ASYNC_PRIVATE)
    /** Asynchronous operation context. This field is meant for use by the
     * asynchronous operation callbacks (mbedtls_ssl_config::f_async_sign_start,
     * mbedtls_ssl_config::f_async_decrypt_start,
     * mbedtls_ssl_config::f_async_resume, mbedtls_ssl_config::f_async_cancel).
     * The library does not use it internally. */
    void *user_async_ctx;
#endif /* MBEDTLS_SSL_ASYNC_PRIVATE */

#if defined(MBEDTLS_SSL_SERVER_NAME_INDICATION)
    const unsigned char *sni_name;      /*!< raw SNI                        */
    size_t sni_name_len;                /*!< raw SNI len                    */
#endif /* MBEDTLS_SSL_SERVER_NAME_INDICATION */
};

typedef struct mbedtls_ssl_hs_buffer mbedtls_ssl_hs_buffer;

/*
 * Representation of decryption/encryption transformations on records
 *
 * There are the following general types of record transformations:
 * - Stream transformations (TLS versions == 1.2 only)
 *   Transformation adding a MAC and applying a stream-cipher
 *   to the authenticated message.
 * - CBC block cipher transformations ([D]TLS versions == 1.2 only)
 *   For TLS 1.2, no IV is generated at key extraction time, but every
 *   encrypted record is explicitly prefixed by the IV with which it was
 *   encrypted.
 * - AEAD transformations ([D]TLS versions == 1.2 only)
 *   These come in two fundamentally different versions, the first one
 *   used in TLS 1.2, excluding ChaChaPoly ciphersuites, and the second
 *   one used for ChaChaPoly ciphersuites in TLS 1.2 as well as for TLS 1.3.
 *   In the first transformation, the IV to be used for a record is obtained
 *   as the concatenation of an explicit, static 4-byte IV and the 8-byte
 *   record sequence number, and explicitly prepending this sequence number
 *   to the encrypted record. In contrast, in the second transformation
 *   the IV is obtained by XOR'ing a static IV obtained at key extraction
 *   time with the 8-byte record sequence number, without prepending the
 *   latter to the encrypted record.
 *
 * Additionally, DTLS 1.2 + CID as well as TLS 1.3 use an inner plaintext
 * which allows to add flexible length padding and to hide a record's true
 * content type.
 *
 * In addition to type and version, the following parameters are relevant:
 * - The symmetric cipher algorithm to be used.
 * - The (static) encryption/decryption keys for the cipher.
 * - For stream/CBC, the type of message digest to be used.
 * - For stream/CBC, (static) encryption/decryption keys for the digest.
 * - For AEAD transformations, the size (potentially 0) of an explicit,
 *   random initialization vector placed in encrypted records.
 * - For some transformations (currently AEAD) an implicit IV. It is static
 *   and (if present) is combined with the explicit IV in a transformation-
 *   -dependent way (e.g. appending in TLS 1.2 and XOR'ing in TLS 1.3).
 * - For stream/CBC, a flag determining the order of encryption and MAC.
 * - The details of the transformation depend on the SSL/TLS version.
 * - The length of the authentication tag.
 *
 * The struct below refines this abstract view as follows:
 * - The cipher underlying the transformation is managed in
 *   cipher contexts cipher_ctx_{enc/dec}, which must have the
 *   same cipher type. The mode of these cipher contexts determines
 *   the type of the transformation in the sense above: e.g., if
 *   the type is MBEDTLS_CIPHER_AES_256_CBC resp. MBEDTLS_CIPHER_AES_192_GCM
 *   then the transformation has type CBC resp. AEAD.
 * - The cipher keys are never stored explicitly but
 *   are maintained within cipher_ctx_{enc/dec}.
 * - For stream/CBC transformations, the message digest contexts
 *   used for the MAC's are stored in md_ctx_{enc/dec}. These contexts
 *   are unused for AEAD transformations.
 * - For stream/CBC transformations, the MAC keys are not stored explicitly
 *   but maintained within md_ctx_{enc/dec}.
 * - The mac_enc and mac_dec fields are unused for EAD transformations.
 * - For transformations using an implicit IV maintained within
 *   the transformation context, its contents are stored within
 *   iv_{enc/dec}.
 * - The value of ivlen indicates the length of the IV.
 *   This is redundant in case of stream/CBC transformations
 *   which always use 0 resp. the cipher's block length as the
 *   IV length, but is needed for AEAD ciphers and may be
 *   different from the underlying cipher's block length
 *   in this case.
 * - The field fixed_ivlen is nonzero for AEAD transformations only
 *   and indicates the length of the static part of the IV which is
 *   constant throughout the communication, and which is stored in
 *   the first fixed_ivlen bytes of the iv_{enc/dec} arrays.
 * - tls_version denotes the 2-byte TLS version
 * - For stream/CBC transformations, maclen denotes the length of the
 *   authentication tag, while taglen is unused and 0.
 * - For AEAD transformations, taglen denotes the length of the
 *   authentication tag, while maclen is unused and 0.
 * - For CBC transformations, encrypt_then_mac determines the
 *   order of encryption and authentication. This field is unused
 *   in other transformations.
 *
 */
struct mbedtls_ssl_transform
{
    /*
     * Session specific crypto layer
     */
    size_t minlen;                      /*!<  min. ciphertext length  */
    size_t ivlen;                       /*!<  IV length               */
    size_t fixed_ivlen;                 /*!<  Fixed part of IV (AEAD) */
    size_t maclen;                      /*!<  MAC(CBC) len            */
    size_t taglen;                      /*!<  TAG(AEAD) len           */

    unsigned char iv_enc[ MBEDTLS_MAX_IV_LENGTH ];           /*!<  IV (encryption)         */
    unsigned char iv_dec[ MBEDTLS_MAX_IV_LENGTH ];           /*!<  IV (decryption)         */
#if defined(MBEDTLS_SSL_SOME_SUITES_USE_MAC)

#if defined(MBEDTLS_USE_PSA_CRYPTO)
    mbedtls_svc_key_id_t psa_mac_enc;           /*!<  MAC (encryption)        */
    mbedtls_svc_key_id_t psa_mac_dec;           /*!<  MAC (decryption)        */
    psa_algorithm_t psa_mac_alg;                /*!<  psa MAC algorithm       */
#else
    mbedtls_md_context_t md_ctx_enc;            /*!<  MAC (encryption)        */
    mbedtls_md_context_t md_ctx_dec;            /*!<  MAC (decryption)        */
#endif /* MBEDTLS_USE_PSA_CRYPTO */

#if defined(MBEDTLS_SSL_ENCRYPT_THEN_MAC)
    int encrypt_then_mac;       /*!< flag for EtM activation                */
#endif

#endif /* MBEDTLS_SSL_SOME_SUITES_USE_MAC */

    mbedtls_ssl_protocol_version tls_version;

#if defined(MBEDTLS_USE_PSA_CRYPTO)
    mbedtls_svc_key_id_t psa_key_enc;           /*!<  psa encryption key      */
    mbedtls_svc_key_id_t psa_key_dec;           /*!<  psa decryption key      */
    psa_algorithm_t psa_alg;                    /*!<  psa algorithm           */
#else
    mbedtls_cipher_context_t cipher_ctx_enc;    /*!<  encryption context      */
    mbedtls_cipher_context_t cipher_ctx_dec;    /*!<  decryption context      */
#endif /* MBEDTLS_USE_PSA_CRYPTO */

#if defined(MBEDTLS_SSL_DTLS_CONNECTION_ID)
    uint8_t in_cid_len;
    uint8_t out_cid_len;
    unsigned char in_cid [ MBEDTLS_SSL_CID_OUT_LEN_MAX ];
    unsigned char out_cid[ MBEDTLS_SSL_CID_OUT_LEN_MAX ];
#endif /* MBEDTLS_SSL_DTLS_CONNECTION_ID */

#if defined(MBEDTLS_SSL_CONTEXT_SERIALIZATION)
    /* We need the Hello random bytes in order to re-derive keys from the
     * Master Secret and other session info,
     * see ssl_tls12_populate_transform() */
    unsigned char randbytes[MBEDTLS_SERVER_HELLO_RANDOM_LEN +
                            MBEDTLS_CLIENT_HELLO_RANDOM_LEN];
                            /*!< ServerHello.random+ClientHello.random */
#endif /* MBEDTLS_SSL_CONTEXT_SERIALIZATION */
};

/*
 * Return 1 if the transform uses an AEAD cipher, 0 otherwise.
 * Equivalently, return 0 if a separate MAC is used, 1 otherwise.
 */
static inline int mbedtls_ssl_transform_uses_aead(
        const mbedtls_ssl_transform *transform )
{
#if defined(MBEDTLS_SSL_SOME_SUITES_USE_MAC)
    return( transform->maclen == 0 && transform->taglen != 0 );
#else
    (void) transform;
    return( 1 );
#endif
}

/*
 * Internal representation of record frames
 *
 * Instances come in two flavors:
 * (1) Encrypted
 *     These always have data_offset = 0
 * (2) Unencrypted
 *     These have data_offset set to the amount of
 *     pre-expansion during record protection. Concretely,
 *     this is the length of the fixed part of the explicit IV
 *     used for encryption, or 0 if no explicit IV is used
 *     (e.g. for stream ciphers).
 *
 * The reason for the data_offset in the unencrypted case
 * is to allow for in-place conversion of an unencrypted to
 * an encrypted record. If the offset wasn't included, the
 * encrypted content would need to be shifted afterwards to
 * make space for the fixed IV.
 *
 */
#if MBEDTLS_SSL_CID_OUT_LEN_MAX > MBEDTLS_SSL_CID_IN_LEN_MAX
#define MBEDTLS_SSL_CID_LEN_MAX MBEDTLS_SSL_CID_OUT_LEN_MAX
#else
#define MBEDTLS_SSL_CID_LEN_MAX MBEDTLS_SSL_CID_IN_LEN_MAX
#endif

typedef struct
{
    uint8_t ctr[MBEDTLS_SSL_SEQUENCE_NUMBER_LEN];  /* In TLS:  The implicit record sequence number.
                                                    * In DTLS: The 2-byte epoch followed by
                                                    *          the 6-byte sequence number.
                                                    * This is stored as a raw big endian byte array
                                                    * as opposed to a uint64_t because we rarely
                                                    * need to perform arithmetic on this, but do
                                                    * need it as a Byte array for the purpose of
                                                    * MAC computations.                             */
    uint8_t type;           /* The record content type.                      */
    uint8_t ver[2];         /* SSL/TLS version as present on the wire.
                             * Convert to internal presentation of versions
                             * using mbedtls_ssl_read_version() and
                             * mbedtls_ssl_write_version().
                             * Keep wire-format for MAC computations.        */

    unsigned char *buf;     /* Memory buffer enclosing the record content    */
    size_t buf_len;         /* Buffer length                                 */
    size_t data_offset;     /* Offset of record content                      */
    size_t data_len;        /* Length of record content                      */

#if defined(MBEDTLS_SSL_DTLS_CONNECTION_ID)
    uint8_t cid_len;        /* Length of the CID (0 if not present)          */
    unsigned char cid[ MBEDTLS_SSL_CID_LEN_MAX ]; /* The CID                 */
#endif /* MBEDTLS_SSL_DTLS_CONNECTION_ID */
} mbedtls_record;

#if defined(MBEDTLS_X509_CRT_PARSE_C)
/*
 * List of certificate + private key pairs
 */
struct mbedtls_ssl_key_cert
{
    mbedtls_x509_crt *cert;                 /*!< cert                       */
    mbedtls_pk_context *key;                /*!< private key                */
    mbedtls_ssl_key_cert *next;             /*!< next key/cert pair         */
};
#endif /* MBEDTLS_X509_CRT_PARSE_C */

#if defined(MBEDTLS_SSL_PROTO_DTLS)
/*
 * List of handshake messages kept around for resending
 */
struct mbedtls_ssl_flight_item
{
    unsigned char *p;       /*!< message, including handshake headers   */
    size_t len;             /*!< length of p                            */
    unsigned char type;     /*!< type of the message: handshake or CCS  */
    mbedtls_ssl_flight_item *next;  /*!< next handshake message(s)              */
};
#endif /* MBEDTLS_SSL_PROTO_DTLS */

#if defined(MBEDTLS_SSL_PROTO_TLS1_2)
/**
 * \brief Given an SSL context and its associated configuration, write the TLS
 *        1.2 specific extensions of the ClientHello message.
 *
 * \param[in]   ssl     SSL context
 * \param[in]   buf     Base address of the buffer where to write the extensions
 * \param[in]   end     End address of the buffer where to write the extensions
 * \param       uses_ec Whether one proposed ciphersuite uses an elliptic curve
 *                      (<> 0) or not ( 0 ).
 * \param[out]  out_len Length of the data written into the buffer \p buf
 */
int mbedtls_ssl_tls12_write_client_hello_exts( mbedtls_ssl_context *ssl,
                                               unsigned char *buf,
                                               const unsigned char *end,
                                               int uses_ec,
                                               size_t *out_len );
#endif

#if defined(MBEDTLS_SSL_PROTO_TLS1_2) && \
    defined(MBEDTLS_KEY_EXCHANGE_WITH_CERT_ENABLED)

/* Find an entry in a signature-hash set matching a given hash algorithm. */
mbedtls_md_type_t mbedtls_ssl_sig_hash_set_find( mbedtls_ssl_sig_hash_set_t *set,
                                                 mbedtls_pk_type_t sig_alg );
/* Add a signature-hash-pair to a signature-hash set */
void mbedtls_ssl_sig_hash_set_add( mbedtls_ssl_sig_hash_set_t *set,
                                   mbedtls_pk_type_t sig_alg,
                                   mbedtls_md_type_t md_alg );
/* Allow exactly one hash algorithm for each signature. */
void mbedtls_ssl_sig_hash_set_const_hash( mbedtls_ssl_sig_hash_set_t *set,
                                          mbedtls_md_type_t md_alg );

/* Setup an empty signature-hash set */
static inline void mbedtls_ssl_sig_hash_set_init( mbedtls_ssl_sig_hash_set_t *set )
{
    mbedtls_ssl_sig_hash_set_const_hash( set, MBEDTLS_MD_NONE );
}

#endif /* MBEDTLS_SSL_PROTO_TLS1_2) &&
          MBEDTLS_KEY_EXCHANGE_WITH_CERT_ENABLED */

/**
 * \brief           Free referenced items in an SSL transform context and clear
 *                  memory
 *
 * \param transform SSL transform context
 */
void mbedtls_ssl_transform_free( mbedtls_ssl_transform *transform );

/**
 * \brief           Free referenced items in an SSL handshake context and clear
 *                  memory
 *
 * \param ssl       SSL context
 */

void mbedtls_ssl_handshake_free( mbedtls_ssl_context *ssl );

/* set inbound transform of ssl context */
void mbedtls_ssl_set_inbound_transform( mbedtls_ssl_context *ssl,
                                        mbedtls_ssl_transform *transform );

/* set outbound transform of ssl context */
void mbedtls_ssl_set_outbound_transform( mbedtls_ssl_context *ssl,
                                         mbedtls_ssl_transform *transform );

int mbedtls_ssl_handshake_client_step( mbedtls_ssl_context *ssl );
int mbedtls_ssl_handshake_server_step( mbedtls_ssl_context *ssl );
void mbedtls_ssl_handshake_wrapup( mbedtls_ssl_context *ssl );
static inline void mbedtls_ssl_handshake_set_state( mbedtls_ssl_context *ssl,
                                                    int state )
{
    ssl->state = state;

    /* Note:
     * This only works as long as all state-local struct members
     * of mbedtls_ssl_hanshake_params::state_local can be initialized
     * through zeroization.
     * Exceptions must be manually checked for here.
     */
    if (state != MBEDTLS_SSL_HANDSHAKE_WRAPUP &&
        state != MBEDTLS_SSL_HANDSHAKE_OVER &&
        state != MBEDTLS_SSL_FLUSH_BUFFERS)
    {
        mbedtls_platform_zeroize( &ssl->handshake->state_local,
                                  sizeof( ssl->handshake->state_local ) );
    }
}

int mbedtls_ssl_send_fatal_handshake_failure( mbedtls_ssl_context *ssl );

void mbedtls_ssl_reset_checksum( mbedtls_ssl_context *ssl );

#if defined(MBEDTLS_SSL_PROTO_TLS1_2)
int mbedtls_ssl_derive_keys( mbedtls_ssl_context *ssl );
#endif /* MBEDTLS_SSL_PROTO_TLS1_2  */

int mbedtls_ssl_handle_message_type( mbedtls_ssl_context *ssl );
int mbedtls_ssl_prepare_handshake_record( mbedtls_ssl_context *ssl );
void mbedtls_ssl_update_handshake_status( mbedtls_ssl_context *ssl );

int mbedtls_ssl_send_fatal_handshake_failure(mbedtls_ssl_context* ssl);

/**
 * \brief       Update record layer
 *
 *              This function roughly separates the implementation
 *              of the logic of (D)TLS from the implementation
 *              of the secure transport.
 *
 * \param  ssl              The SSL context to use.
 * \param  update_hs_digest This indicates if the handshake digest
 *                          should be automatically updated in case
 *                          a handshake message is found.
 *
 * \return      0 or non-zero error code.
 *
 * \note        A clarification on what is called 'record layer' here
 *              is in order, as many sensible definitions are possible:
 *
 *              The record layer takes as input an untrusted underlying
 *              transport (stream or datagram) and transforms it into
 *              a serially multiplexed, secure transport, which
 *              conceptually provides the following:
 *
 *              (1) Three datagram based, content-agnostic transports
 *                  for handshake, alert and CCS messages.
 *              (2) One stream- or datagram-based transport
 *                  for application data.
 *              (3) Functionality for changing the underlying transform
 *                  securing the contents.
 *
 *              The interface to this functionality is given as follows:
 *
 *              a Updating
 *                [Currently implemented by mbedtls_ssl_read_record]
 *
 *                Check if and on which of the four 'ports' data is pending:
 *                Nothing, a controlling datagram of type (1), or application
 *                data (2). In any case data is present, internal buffers
 *                provide access to the data for the user to process it.
 *                Consumption of type (1) datagrams is done automatically
 *                on the next update, invalidating that the internal buffers
 *                for previous datagrams, while consumption of application
 *                data (2) is user-controlled.
 *
 *              b Reading of application data
 *                [Currently manual adaption of ssl->in_offt pointer]
 *
 *                As mentioned in the last paragraph, consumption of data
 *                is different from the automatic consumption of control
 *                datagrams (1) because application data is treated as a stream.
 *
 *              c Tracking availability of application data
 *                [Currently manually through decreasing ssl->in_msglen]
 *
 *                For efficiency and to retain datagram semantics for
 *                application data in case of DTLS, the record layer
 *                provides functionality for checking how much application
 *                data is still available in the internal buffer.
 *
 *              d Changing the transformation securing the communication.
 *
 *              Given an opaque implementation of the record layer in the
 *              above sense, it should be possible to implement the logic
 *              of (D)TLS on top of it without the need to know anything
 *              about the record layer's internals. This is done e.g.
 *              in all the handshake handling functions, and in the
 *              application data reading function mbedtls_ssl_read.
 *
 * \note        The above tries to give a conceptual picture of the
 *              record layer, but the current implementation deviates
 *              from it in some places. For example, our implementation of
 *              the update functionality through mbedtls_ssl_read_record
 *              discards datagrams depending on the current state, which
 *              wouldn't fall under the record layer's responsibility
 *              following the above definition.
 *
 */
int mbedtls_ssl_read_record( mbedtls_ssl_context *ssl,
                             unsigned update_hs_digest );

int mbedtls_ssl_fetch_input(mbedtls_ssl_context* ssl, size_t nb_want);

/*
 * Write handshake message header
 */
int mbedtls_ssl_start_handshake_msg( mbedtls_ssl_context *ssl, unsigned hs_type,
                                     unsigned char **buf, size_t *buf_len );

int mbedtls_ssl_write_handshake_msg_ext( mbedtls_ssl_context *ssl,
                                         int update_checksum,
                                         int force_flush );
static inline int mbedtls_ssl_write_handshake_msg( mbedtls_ssl_context *ssl )
{
    return( mbedtls_ssl_write_handshake_msg_ext( ssl, 1 /* update checksum */, 1 /* force flush */ ) );
}
/*
 * Write handshake message tail
 */
int mbedtls_ssl_finish_handshake_msg( mbedtls_ssl_context *ssl,
                                      size_t buf_len, size_t msg_len );

#if !defined(MBEDTLS_SSL_USE_MPS)
int mbedtls_ssl_write_record( mbedtls_ssl_context *ssl, int force_flush );
#endif /* MBEDTLS_SSL_USE_MPS */
int mbedtls_ssl_flush_output( mbedtls_ssl_context *ssl );

#if defined(MBEDTLS_SSL_PROTO_TLS1_3)
int mbedtls_ssl_tls13_read_certificate_process( mbedtls_ssl_context *ssl );
int mbedtls_ssl_tls13_write_certificate_process( mbedtls_ssl_context *ssl );

#if defined(MBEDTLS_SSL_TLS1_3_COMPATIBILITY_MODE)
int mbedtls_ssl_tls13_write_change_cipher_spec( mbedtls_ssl_context *ssl );
#endif  /* MBEDTLS_SSL_PROTO_TLS1_3 && MBEDTLS_SSL_TLS1_3_COMPATIBILITY_MODE */
#endif /* MBEDTLS_SSL_PROTO_TLS1_3 */

#if defined(MBEDTLS_SSL_PROTO_TLS1_2)
int mbedtls_ssl_parse_certificate( mbedtls_ssl_context *ssl );
int mbedtls_ssl_write_certificate( mbedtls_ssl_context *ssl );
int mbedtls_ssl_parse_change_cipher_spec( mbedtls_ssl_context *ssl );
int mbedtls_ssl_write_change_cipher_spec( mbedtls_ssl_context *ssl );
int mbedtls_ssl_parse_finished( mbedtls_ssl_context *ssl );
int mbedtls_ssl_write_finished( mbedtls_ssl_context *ssl );
#endif

#if defined(MBEDTLS_SSL_PROTO_TLS1_3) && \
    defined(MBEDTLS_ZERO_RTT) && defined(MBEDTLS_SSL_CLI_C)
/* parse early data extension */
int ssl_parse_encrypted_extensions_early_data_ext( mbedtls_ssl_context *ssl,
    const unsigned char *buf, size_t len );
#endif /* MBEDTLS_SSL_PROTO_TLS1_3 && MBEDTLS_ZERO_RTT && MBEDTLS_SSL_CLI_C */

#if defined(MBEDTLS_SSL_PROTO_TLS1_3)

/*
 * Helper functions around EarlyData
 */
static inline int mbedtls_ssl_conf_tls13_0rtt_enabled( mbedtls_ssl_context *ssl )
{
#if defined(MBEDTLS_ZERO_RTT)
    if( ssl->conf->early_data_enabled == MBEDTLS_SSL_EARLY_DATA_ENABLED )
        return( 1 );
#else
    ((void) ssl);
#endif /* MBEDTLS_ZERO_RTT */

    return( 0 );
}

int mbedtls_ssl_tls13_process_certificate_verify(mbedtls_ssl_context *ssl);
int mbedtls_ssl_tls13_write_certificate_verify_process(mbedtls_ssl_context *ssl);

int mbedtls_ssl_tls13_populate_transform( mbedtls_ssl_transform *transform,
                                          int endpoint,
                                          int ciphersuite,
                                          mbedtls_ssl_key_set const *traffic_keys,
                                          mbedtls_ssl_context *ssl /* DEBUG ONLY */ );

int mbedtls_ssl_mps_hs_consume_full_hs_msg( mbedtls_ssl_context *ssl );

int mbedtls_ssl_mps_remap_error( int ret );

int mbedtls_ssl_tls13_write_encrypted_extension(mbedtls_ssl_context* ssl);

#if defined(MBEDTLS_SSL_TLS1_3_COMPATIBILITY_MODE)
int mbedtls_ssl_tls13_write_change_cipher_spec(mbedtls_ssl_context* ssl);
#endif /* MBEDTLS_SSL_TLS1_3_COMPATIBILITY_MODE */

#if defined(MBEDTLS_KEY_EXCHANGE_SOME_PSK_ENABLED)
int mbedtls_ssl_tls13_write_pre_shared_key_ext(
    mbedtls_ssl_context* ssl,
    unsigned char* buf, unsigned char* end,
    size_t* olen,
    size_t* binder_list_length,
    int part );
#endif /* MBEDTLS_KEY_EXCHANGE_SOME_PSK_ENABLED */
#if defined(MBEDTLS_KEY_EXCHANGE_WITH_CERT_ENABLED)
int mbedtls_ssl_tls13_check_signature_scheme(
    const mbedtls_ssl_context* ssl, int signature_scheme );
#endif /* MBEDTLS_KEY_EXCHANGE_WITH_CERT_ENABLED */
#if defined(MBEDTLS_ZERO_RTT)
int mbedtls_ssl_tls13_write_early_data_ext(
    mbedtls_ssl_context* ssl,
    unsigned char* buf, const unsigned char *end, size_t* olen);
#endif /* MBEDTLS_ZERO_RTT */
#if (defined(MBEDTLS_ECDH_C) || defined(MBEDTLS_ECDSA_C))
int mbedtls_ssl_tls13_parse_supported_groups_ext(
    mbedtls_ssl_context* ssl,
    const unsigned char* buf, size_t len);
#endif /* MBEDTLS_ECDH_C ||  MBEDTLS_ECDSA_C */
#if defined(MBEDTLS_SSL_NEW_SESSION_TICKET)
int mbedtls_ssl_tls13_parse_new_session_ticket_server(
    mbedtls_ssl_context *ssl, unsigned char *buf, size_t len);
#endif /* MBEDTLS_SSL_NEW_SESSION_TICKET */
#if defined(MBEDTLS_KEY_EXCHANGE_SOME_PSK_ENABLED)
int mbedtls_ssl_tls13_parse_client_psk_identity_ext(
    mbedtls_ssl_context *ssl,
    const unsigned char *buf, size_t len);
#endif /* MBEDTLS_KEY_EXCHANGE_SOME_PSK_ENABLED */

#endif /* MBEDTLS_SSL_PROTO_TLS1_3 */

void mbedtls_ssl_optimize_checksum( mbedtls_ssl_context *ssl,
                            const mbedtls_ssl_ciphersuite_t *ciphersuite_info );

/*
 * Update checksum of handshake messages.
 */
void mbedtls_ssl_add_hs_hdr_to_checksum( mbedtls_ssl_context *ssl,
                                         unsigned hs_type,
                                         size_t total_hs_len );
void mbedtls_ssl_add_hs_msg_to_checksum( mbedtls_ssl_context *ssl,
                                         unsigned hs_type,
                                         unsigned char const *msg,
                                         size_t msg_len );

#if defined(MBEDTLS_KEY_EXCHANGE_SOME_PSK_ENABLED)
#if !defined(MBEDTLS_USE_PSA_CRYPTO)
int mbedtls_ssl_psk_derive_premaster( mbedtls_ssl_context *ssl,
                                      mbedtls_key_exchange_type_t key_ex );
#endif /* !MBEDTLS_USE_PSA_CRYPTO */
#if defined(MBEDTLS_SSL_CLI_C) && defined(MBEDTLS_SSL_PROTO_TLS1_2)
int mbedtls_ssl_conf_has_static_psk( mbedtls_ssl_config const *conf );
#endif

#if defined(MBEDTLS_USE_PSA_CRYPTO)
/**
 * Get the first defined opaque PSK by order of precedence:
 * 1. handshake PSK set by \c mbedtls_ssl_set_hs_psk_opaque() in the PSK
 *    callback
 * 2. static PSK configured by \c mbedtls_ssl_conf_psk_opaque()
 * Return an opaque PSK
 */
static inline mbedtls_svc_key_id_t mbedtls_ssl_get_opaque_psk(
    const mbedtls_ssl_context *ssl )
{
    if( ! mbedtls_svc_key_id_is_null( ssl->handshake->psk_opaque ) )
        return( ssl->handshake->psk_opaque );

    if( ! mbedtls_svc_key_id_is_null( ssl->conf->psk_opaque ) )
        return( ssl->conf->psk_opaque );

    return( MBEDTLS_SVC_KEY_ID_INIT );
}
#else
/**
 * Get the first properly defined PSK by order of precedence:
 * 1. handshake PSK set by \c mbedtls_ssl_set_hs_psk() in the PSK callback
 * 2. static PSK configured by \c mbedtls_ssl_conf_psk()
 * Update the pair (PSK, PSK length) passed to the function if they're not null.
 * Return whether any PSK was found
 */
static inline int mbedtls_ssl_get_psk( const mbedtls_ssl_context *ssl,
    const unsigned char **psk, size_t *psk_len )
{
    if( ssl->handshake->psk != NULL && ssl->handshake->psk_len > 0 )
    {
        if( psk != NULL && psk_len != NULL )
        {
            *psk = ssl->handshake->psk;
            *psk_len = ssl->handshake->psk_len;
        }
    }

    else if( ssl->conf->psk != NULL && ssl->conf->psk_len > 0 &&
             ssl->conf->psk_identity != NULL && ssl->conf->psk_identity_len > 0)
    {
        if( psk != NULL && psk_len != NULL )
        {
            *psk = ssl->conf->psk;
            *psk_len = ssl->conf->psk_len;
        }
    }

    else
    {
        if( psk != NULL && psk_len != NULL )
        {
            *psk = NULL;
            *psk_len = 0;
        }
        return( MBEDTLS_ERR_SSL_PRIVATE_KEY_REQUIRED );
    }

    return( 0 );
}
#endif /* MBEDTLS_USE_PSA_CRYPTO */

/* Check if we have any PSK to offer, returns 0 if PSK is available. Assign the
   psk and ticket if pointers are present.  */
static inline int mbedtls_ssl_get_psk_to_offer( const mbedtls_ssl_context *ssl,
    const unsigned char **psk, size_t *psk_len,
    const unsigned char **psk_identity, size_t *psk_identity_len )
{
    int ptrs_present = 0;

    if( psk != NULL && psk_len != NULL &&
        psk_identity != NULL && psk_identity_len != NULL )
    {
        ptrs_present = 1;
    }

#if defined(MBEDTLS_SSL_PROTO_TLS1_3) && defined(MBEDTLS_SSL_NEW_SESSION_TICKET)
    /* Check if a ticket has been configured. */
    if( ssl->session_negotiate != NULL         &&
        ssl->session_negotiate->ticket != NULL )
    {
        if( ptrs_present )
        {
            *psk = ssl->session_negotiate->key;
            *psk_len = ssl->session_negotiate->key_len;
            *psk_identity = ssl->session_negotiate->ticket;
            *psk_identity_len = ssl->session_negotiate->ticket_len;
        }
        return( 0 );
    }
#endif

    /* Check if an external PSK has been configured. */
    if( ssl->conf->psk != NULL )
    {
        if( ptrs_present )
        {
            *psk = ssl->conf->psk;
            *psk_len = ssl->conf->psk_len;
            *psk_identity = ssl->conf->psk_identity;
            *psk_identity_len = ssl->conf->psk_identity_len;
        }
        return( 0 );
    }

    return( 1 );
}

#endif /* MBEDTLS_KEY_EXCHANGE_SOME_PSK_ENABLED */

#if defined(MBEDTLS_PK_C)
unsigned char mbedtls_ssl_sig_from_pk( mbedtls_pk_context *pk );
unsigned char mbedtls_ssl_sig_from_pk_alg( mbedtls_pk_type_t type );
mbedtls_pk_type_t mbedtls_ssl_pk_alg_from_sig( unsigned char sig );
#endif

mbedtls_md_type_t mbedtls_ssl_md_alg_from_hash( unsigned char hash );
unsigned char mbedtls_ssl_hash_from_md_alg( int md );

#if defined(MBEDTLS_SSL_PROTO_TLS1_2)
int mbedtls_ssl_set_calc_verify_md( mbedtls_ssl_context *ssl, int md );
#endif

int mbedtls_ssl_check_curve_tls_id( const mbedtls_ssl_context *ssl, uint16_t tls_id );
#if defined(MBEDTLS_ECP_C)
int mbedtls_ssl_check_curve( const mbedtls_ssl_context *ssl, mbedtls_ecp_group_id grp_id );
#endif

#if defined(MBEDTLS_SSL_DTLS_SRTP)
static inline mbedtls_ssl_srtp_profile mbedtls_ssl_check_srtp_profile_value
                                                    ( const uint16_t srtp_profile_value )
{
    switch( srtp_profile_value )
    {
        case MBEDTLS_TLS_SRTP_AES128_CM_HMAC_SHA1_80:
        case MBEDTLS_TLS_SRTP_AES128_CM_HMAC_SHA1_32:
        case MBEDTLS_TLS_SRTP_NULL_HMAC_SHA1_80:
        case MBEDTLS_TLS_SRTP_NULL_HMAC_SHA1_32:
            return srtp_profile_value;
        default: break;
    }
    return( MBEDTLS_TLS_SRTP_UNSET );
}
#endif

#if defined(MBEDTLS_X509_CRT_PARSE_C)
static inline mbedtls_pk_context *mbedtls_ssl_own_key( mbedtls_ssl_context *ssl )
{
    mbedtls_ssl_key_cert *key_cert;

    if( ssl->handshake != NULL && ssl->handshake->key_cert != NULL )
        key_cert = ssl->handshake->key_cert;
    else
        key_cert = ssl->conf->key_cert;

    return( key_cert == NULL ? NULL : key_cert->key );
}

static inline mbedtls_x509_crt *mbedtls_ssl_own_cert( mbedtls_ssl_context *ssl )
{
    mbedtls_ssl_key_cert *key_cert;

    if( ssl->handshake != NULL && ssl->handshake->key_cert != NULL )
        key_cert = ssl->handshake->key_cert;
    else
        key_cert = ssl->conf->key_cert;

    return( key_cert == NULL ? NULL : key_cert->cert );
}

/*
 * Check usage of a certificate wrt extensions:
 * keyUsage, extendedKeyUsage (later), and nSCertType (later).
 *
 * Warning: cert_endpoint is the endpoint of the cert (ie, of our peer when we
 * check a cert we received from them)!
 *
 * Return 0 if everything is OK, -1 if not.
 */

int mbedtls_ssl_check_cert_usage(const mbedtls_x509_crt* cert,
    const mbedtls_key_exchange_type_t key_exchange,
    int cert_endpoint,
    uint32_t* flags);

#endif /* MBEDTLS_X509_CRT_PARSE_C */

void mbedtls_ssl_write_version( unsigned char version[2], int transport,
                                mbedtls_ssl_protocol_version tls_version );
uint16_t mbedtls_ssl_read_version( const unsigned char version[2],
                                   int transport );

void mbedtls_ssl_remove_hs_psk( mbedtls_ssl_context *ssl );

#if defined(MBEDTLS_SSL_PROTO_TLS1_3)
static inline size_t mbedtls_ssl_hdr_len(const mbedtls_ssl_context* ssl)
{
    ((void) ssl);
    return(5);
}
#endif /* MBEDTLS_SSL_PROTO_TLS1_3 */

static inline size_t mbedtls_ssl_in_hdr_len( const mbedtls_ssl_context *ssl )
{
#if !defined(MBEDTLS_SSL_PROTO_DTLS)
    ((void) ssl);
#endif

#if defined(MBEDTLS_SSL_PROTO_DTLS)
    if( ssl->conf->transport == MBEDTLS_SSL_TRANSPORT_DATAGRAM )
    {
        return( 13 );
    }
    else
#endif /* MBEDTLS_SSL_PROTO_DTLS */
    {
        return( 5 );
    }
}

static inline size_t mbedtls_ssl_out_hdr_len( const mbedtls_ssl_context *ssl )
{
#if !defined(MBEDTLS_SSL_USE_MPS)
    return( (size_t) ( ssl->out_iv - ssl->out_hdr ) );
#else
    ((void) ssl);
    return( 5 );
#endif /* MBEDTLS_SSL_USE_MPS */
}

static inline size_t mbedtls_ssl_hs_hdr_len( const mbedtls_ssl_context *ssl )
{
#if defined(MBEDTLS_SSL_PROTO_DTLS)
    if( ssl->conf->transport == MBEDTLS_SSL_TRANSPORT_DATAGRAM )
        return( 12 );
#else
    ((void) ssl);
#endif
    return( 4 );
}

#if defined(MBEDTLS_SSL_PROTO_DTLS)
void mbedtls_ssl_send_flight_completed( mbedtls_ssl_context *ssl );
void mbedtls_ssl_recv_flight_completed( mbedtls_ssl_context *ssl );
int mbedtls_ssl_resend( mbedtls_ssl_context *ssl );
int mbedtls_ssl_flight_transmit( mbedtls_ssl_context *ssl );
#endif

/* Visible for testing purposes only */
#if defined(MBEDTLS_SSL_DTLS_ANTI_REPLAY)
int mbedtls_ssl_dtls_replay_check( mbedtls_ssl_context const *ssl );
void mbedtls_ssl_dtls_replay_update( mbedtls_ssl_context *ssl );
#endif

int mbedtls_ssl_session_copy( mbedtls_ssl_session *dst,
                              const mbedtls_ssl_session *src );

#if defined(MBEDTLS_SSL_PROTO_TLS1_2)
/* The hash buffer must have at least MBEDTLS_MD_MAX_SIZE bytes of length. */
int mbedtls_ssl_get_key_exchange_md_tls1_2( mbedtls_ssl_context *ssl,
                                            unsigned char *hash, size_t *hashlen,
                                            unsigned char *data, size_t data_len,
                                            mbedtls_md_type_t md_alg );
#endif /* MBEDTLS_SSL_PROTO_TLS1_2 */

#ifdef __cplusplus
}
#endif

void mbedtls_ssl_transform_init( mbedtls_ssl_transform *transform );
int mbedtls_ssl_encrypt_buf( mbedtls_ssl_context *ssl,
                             mbedtls_ssl_transform *transform,
                             mbedtls_record *rec,
                             int (*f_rng)(void *, unsigned char *, size_t),
                             void *p_rng );
int mbedtls_ssl_decrypt_buf( mbedtls_ssl_context const *ssl,
                             mbedtls_ssl_transform *transform,
                             mbedtls_record *rec );

#if defined(MBEDTLS_SSL_USE_MPS)
int mbedtls_mps_transform_free_default( void *transform );
int mbedtls_mps_transform_encrypt_default(
    void *transform, mps_rec *rec,
    int (*f_rng)(void *, unsigned char *, size_t),
    void *p_rng );
int mbedtls_mps_transform_decrypt_default( void *transform,
                                           mps_rec *rec );
int mbedtls_mps_transform_get_expansion_default( void *transform,
                                                 size_t *pre_exp,
                                                 size_t *post_exp );
#endif /* MBEDTLS_SSL_USE_MPS */

/* Length of the "epoch" field in the record header */
static inline size_t mbedtls_ssl_ep_len( const mbedtls_ssl_context *ssl )
{
#if defined(MBEDTLS_SSL_PROTO_DTLS)
    if( ssl->conf->transport == MBEDTLS_SSL_TRANSPORT_DATAGRAM )
        return( 2 );
#else
    ((void) ssl);
#endif
    return( 0 );
}

#if defined(MBEDTLS_SSL_PROTO_DTLS)
int mbedtls_ssl_resend_hello_request( mbedtls_ssl_context *ssl );
#endif /* MBEDTLS_SSL_PROTO_DTLS */

void mbedtls_ssl_set_timer( mbedtls_ssl_context *ssl, uint32_t millisecs );

int mbedtls_ssl_check_timer( mbedtls_ssl_context *ssl );

void mbedtls_ssl_reset_in_out_pointers( mbedtls_ssl_context *ssl );
void mbedtls_ssl_update_out_pointers( mbedtls_ssl_context *ssl,
                              mbedtls_ssl_transform *transform );
void mbedtls_ssl_update_in_pointers( mbedtls_ssl_context *ssl );

int mbedtls_ssl_session_reset_int( mbedtls_ssl_context *ssl, int partial );
void mbedtls_ssl_session_reset_msg_layer( mbedtls_ssl_context *ssl,
                                          int partial );

/*
 * Send pending alert
 */
int mbedtls_ssl_handle_pending_alert( mbedtls_ssl_context *ssl );

/*
 * Set pending fatal alert flag.
 */
void mbedtls_ssl_pend_fatal_alert( mbedtls_ssl_context *ssl,
                                   unsigned char alert_type,
                                   int alert_reason );

/* Alias of mbedtls_ssl_pend_fatal_alert */
#define MBEDTLS_SSL_PEND_FATAL_ALERT( type, user_return_value )         \
            mbedtls_ssl_pend_fatal_alert( ssl, type, user_return_value )

#if defined(MBEDTLS_SSL_DTLS_ANTI_REPLAY)
void mbedtls_ssl_dtls_replay_reset( mbedtls_ssl_context *ssl );
#endif

void mbedtls_ssl_handshake_wrapup_free_hs_transform( mbedtls_ssl_context *ssl );

#if defined(MBEDTLS_SSL_RENEGOTIATION)
int mbedtls_ssl_start_renegotiation( mbedtls_ssl_context *ssl );
#endif /* MBEDTLS_SSL_RENEGOTIATION */

#if defined(MBEDTLS_SSL_PROTO_DTLS)
size_t mbedtls_ssl_get_current_mtu( const mbedtls_ssl_context *ssl );
void mbedtls_ssl_buffering_free( mbedtls_ssl_context *ssl );
void mbedtls_ssl_flight_free( mbedtls_ssl_flight_item *flight );

int mbedtls_ssl_double_retransmit_timeout( mbedtls_ssl_context *ssl );
void mbedtls_ssl_reset_retransmit_timeout( mbedtls_ssl_context *ssl );
#endif /* MBEDTLS_SSL_PROTO_DTLS */

/**
 * ssl utils functions for checking configuration.
 */

#if defined(MBEDTLS_SSL_PROTO_TLS1_3)
static inline int mbedtls_ssl_conf_is_tls13_only( const mbedtls_ssl_config *conf )
{
    return( conf->min_tls_version == MBEDTLS_SSL_VERSION_TLS1_3 &&
            conf->max_tls_version == MBEDTLS_SSL_VERSION_TLS1_3 );
}

#endif /* MBEDTLS_SSL_PROTO_TLS1_3 */

#if defined(MBEDTLS_SSL_PROTO_TLS1_2)
static inline int mbedtls_ssl_conf_is_tls12_only( const mbedtls_ssl_config *conf )
{
    return( conf->min_tls_version == MBEDTLS_SSL_VERSION_TLS1_2 &&
            conf->max_tls_version == MBEDTLS_SSL_VERSION_TLS1_2 );
}

#endif /* MBEDTLS_SSL_PROTO_TLS1_2 */

static inline int mbedtls_ssl_conf_is_tls13_enabled( const mbedtls_ssl_config *conf )
{
#if defined(MBEDTLS_SSL_PROTO_TLS1_3)
    return( conf->min_tls_version <= MBEDTLS_SSL_VERSION_TLS1_3 &&
            conf->max_tls_version >= MBEDTLS_SSL_VERSION_TLS1_3 );
#else
    ((void) conf);
    return( 0 );
#endif
}

static inline int mbedtls_ssl_conf_is_tls12_enabled( const mbedtls_ssl_config *conf )
{
#if defined(MBEDTLS_SSL_PROTO_TLS1_2)
    return( conf->min_tls_version <= MBEDTLS_SSL_VERSION_TLS1_2 &&
            conf->max_tls_version >= MBEDTLS_SSL_VERSION_TLS1_2 );
#else
    ((void) conf);
    return( 0 );
#endif
}

#if defined(MBEDTLS_SSL_PROTO_TLS1_2) && defined(MBEDTLS_SSL_PROTO_TLS1_3)
static inline int mbedtls_ssl_conf_is_hybrid_tls12_tls13( const mbedtls_ssl_config *conf )
{
    return( conf->min_tls_version == MBEDTLS_SSL_VERSION_TLS1_2 &&
            conf->max_tls_version == MBEDTLS_SSL_VERSION_TLS1_3 );
}
#endif /* MBEDTLS_SSL_PROTO_TLS1_2 && MBEDTLS_SSL_PROTO_TLS1_3 */

#if defined(MBEDTLS_SSL_PROTO_TLS1_3)
<<<<<<< HEAD
#if defined(MBEDTLS_ECDH_C)
/**
 * \brief           This function generates an EC key pair and exports its
 *                  in the format used in a TLS 1.3 KeyShare extension.
 *
 * \see             ecp.h
 *
 * \param ctx       The ECDH context to use. This must be initialized
 *                  and bound to a group, for example via mbedtls_ecdh_setup().
 * \param olen      The address at which to store the number of Bytes written.
 * \param buf       The destination buffer. This must be a writable buffer of
 *                  length \p blen Bytes.
 * \param blen      The length of the destination buffer \p buf in Bytes.
 * \param f_rng     The RNG function to use. This must not be \c NULL.
 * \param p_rng     The RNG context to be passed to \p f_rng. This may be
 *                  \c NULL in case \p f_rng doesn't need a context argument.
 *
 * \return          \c 0 on success.
 * \return          #MBEDTLS_ERR_ECP_IN_PROGRESS if maximum number of
 *                  operations was reached: see \c mbedtls_ecp_set_max_ops().
 * \return          Another \c MBEDTLS_ERR_ECP_XXX error code on failure.
 */
int mbedtls_ecdh_make_tls13_params( mbedtls_ecdh_context *ctx, size_t *olen,
                      unsigned char *buf, size_t blen,
                      int (*f_rng)(void *, unsigned char *, size_t),
                      void *p_rng );

/**
 * \brief           This function parses the ECDHE parameters in a
 *                  TLS 1.3 KeyShare extension.
 *
 * \see             ecp.h
 *
 * \param ctx       The ECDHE context to use. This must be initialized.
 * \param buf       On input, \c *buf must be the start of the input buffer.
 *                  On output, \c *buf is updated to point to the end of the
 *                  data that has been read. On success, this is the first byte
 *                  past the end of the ServerKeyExchange parameters.
 *                  On error, this is the point at which an error has been
 *                  detected, which is usually not useful except to debug
 *                  failures.
 * \param end       The end of the input buffer.
 *
 * \return          \c 0 on success.
 * \return          An \c MBEDTLS_ERR_ECP_XXX error code on failure.
 *
 */
int mbedtls_ecdh_read_tls13_params( mbedtls_ecdh_context *ctx,
                              const unsigned char **buf,
                              const unsigned char *end );

/**
 * \brief           This function generates a public key and exports it
 *                  as a TLS 1.3 KeyShare payload.
 *
 * \see             ecp.h
 *
 * \param ctx       The ECDH context to use. This must be initialized
 *                  and bound to a group, the latter usually by
 *                  mbedtls_ecdh_read_params().
 * \param olen      The address at which to store the number of Bytes written.
 *                  This must not be \c NULL.
 * \param buf       The destination buffer. This must be a writable buffer
 *                  of length \p blen Bytes.
 * \param blen      The size of the destination buffer \p buf in Bytes.
 * \param f_rng     The RNG function to use. This must not be \c NULL.
 * \param p_rng     The RNG context to be passed to \p f_rng. This may be
 *                  \c NULL in case \p f_rng doesn't need a context argument.
 *
 * \return          \c 0 on success.
 * \return          #MBEDTLS_ERR_ECP_IN_PROGRESS if maximum number of
 *                  operations was reached: see \c mbedtls_ecp_set_max_ops().
 * \return          Another \c MBEDTLS_ERR_ECP_XXX error code on failure.
 */
int mbedtls_ecdh_make_tls13_public( mbedtls_ecdh_context *ctx, size_t *olen,
                      unsigned char *buf, size_t blen,
                      int (*f_rng)(void *, unsigned char *, size_t),
                      void *p_rng );

/**
 * \brief       This function parses and processes the ECDHE payload of a
 *              TLS 1.3 KeyShare extension.
 *
 * \see         ecp.h
 *
 * \param ctx   The ECDH context to use. This must be initialized
 *              and bound to a group, for example via mbedtls_ecdh_setup().
 * \param buf   The pointer to the ClientKeyExchange payload. This must
 *              be a readable buffer of length \p blen Bytes.
 * \param blen  The length of the input buffer \p buf in Bytes.
 *
 * \return      \c 0 on success.
 * \return      An \c MBEDTLS_ERR_ECP_XXX error code on failure.
 */
int mbedtls_ecdh_read_tls13_public( mbedtls_ecdh_context *ctx,
                              const unsigned char *buf, size_t blen );
#endif /* MBEDTLS_ECDH_C */

#if defined(MBEDTLS_ECP_C)
/**
 * \brief           This function imports a point from a TLS ECPoint record.
 *
 * \note            On function return, \p *buf is updated to point immediately
 *                  after the ECPoint record.
 *
 * \param grp       The ECP group to use.
 *                  This must be initialized and have group parameters
 *                  set, for example through mbedtls_ecp_group_load().
 * \param pt        The destination point.
 * \param buf       The address of the pointer to the start of the input buffer.
 * \param len       The length of the buffer.
 *
 * \return          \c 0 on success.
 * \return          An \c MBEDTLS_ERR_MPI_XXX error code on initialization
 *                  failure.
 * \return          #MBEDTLS_ERR_ECP_BAD_INPUT_DATA if input is invalid.
 */
int mbedtls_ecp_tls13_read_point( const mbedtls_ecp_group *grp,
                                  mbedtls_ecp_point *pt,
                                  const unsigned char **buf, size_t len );

/**
 * \brief           This function exports a point as defined in TLS 1.3.
 *
 * \param grp       The ECP group to use.
 *                  This must be initialized and have group parameters
 *                  set, for example through mbedtls_ecp_group_load().
 * \param pt        The point to be exported. This must be initialized.
 * \param format    The point format to use. This must be either
 *                  #MBEDTLS_ECP_PF_COMPRESSED or #MBEDTLS_ECP_PF_UNCOMPRESSED.
 * \param olen      The address at which to store the length in Bytes
 *                  of the data written.
 * \param buf       The target buffer. This must be a writable buffer of
 *                  length \p blen Bytes.
 * \param blen      The length of the target buffer \p buf in Bytes.
 *
 * \return          \c 0 on success.
 * \return          #MBEDTLS_ERR_ECP_BAD_INPUT_DATA if the input is invalid.
 * \return          #MBEDTLS_ERR_ECP_BUFFER_TOO_SMALL if the target buffer
 *                  is too small to hold the exported point.
 * \return          Another negative error code on other kinds of failure.
 */
int mbedtls_ecp_tls13_write_point( const mbedtls_ecp_group *grp,
                                   const mbedtls_ecp_point *pt,
                                   int format, size_t *olen,
                                   unsigned char *buf, size_t blen );


/**
 * \brief           This function exports an elliptic curve as a TLS
 *                  ECParameters record as defined in TLS 1.3.
 *
 * \param grp       The ECP group to be exported.
 *                  This must be initialized and have group parameters
 *                  set, for example through mbedtls_ecp_group_load().
 * \param olen      The address at which to store the number of Bytes written.
 *                  This must not be \c NULL.
 * \param buf       The buffer to write to. This must be a writable buffer
 *                  of length \p blen Bytes.
 * \param blen      The length of the output buffer \p buf in Bytes.
 *
 * \return          \c 0 on success.
 * \return          #MBEDTLS_ERR_ECP_BUFFER_TOO_SMALL if the output
 *                  buffer is too small to hold the exported group.
 * \return          Another negative error code on other kinds of failure.
 */
int mbedtls_ecp_tls13_write_group( const mbedtls_ecp_group *grp,
                                   size_t *olen,
                                   unsigned char *buf, size_t blen );
#endif /* MBEDTLS_ECP_C */

=======
extern const uint8_t mbedtls_ssl_tls13_hello_retry_request_magic[
                        MBEDTLS_SERVER_HELLO_RANDOM_LEN ];
>>>>>>> d1a954d2
int mbedtls_ssl_tls13_process_finished_message( mbedtls_ssl_context *ssl );
int mbedtls_ssl_tls13_write_finished_message( mbedtls_ssl_context *ssl );
void mbedtls_ssl_tls13_handshake_wrapup( mbedtls_ssl_context *ssl );

/**
 * \brief Given an SSL context and its associated configuration, write the TLS
 *        1.3 specific extensions of the ClientHello message (but the
 *        Pre-Shared key extension).
 *
 * \param[in]   ssl     SSL context
 * \param[in]   buf     Base address of the buffer where to write the extensions
 * \param[in]   end     End address of the buffer where to write the extensions
 * \param[out]  out_len Length of the data written into the buffer \p buf
 */
int mbedtls_ssl_tls13_write_client_hello_exts( mbedtls_ssl_context *ssl,
                                               unsigned char *buf,
                                               unsigned char *end,
                                               size_t *out_len );

/**
 * \brief Given an SSL context and its associated configuration, write the TLS
 *        1.3 specific Pre-Shared key extension.
 *
 * \param[in]   ssl     SSL context
 * \param[in]   buf     Base address of the buffer where to write the extension
 * \param[in]   end     End address of the buffer where to write the extension
 * \param[out]  out_len Length of the data written into the buffer \p buf
 * \param[out]  binders_len Length of the binders to be written at the end of
 *                          extension
 */
int mbedtls_ssl_tls13_write_pre_shared_key_ext_without_binders(
    mbedtls_ssl_context *ssl,
    unsigned char *buf, unsigned char *end,
    size_t *out_len, size_t *binders_len );

/**
 * \brief Given an SSL context and its associated configuration, write the TLS
 *        1.3 specific Pre-Shared key extension binders at the end of the
 *        ClientHello.
 *
 * \param[in]   ssl     SSL context
 * \param[in]   buf     Base address of the buffer where to write the extension
 * \param[in]   end     End address of the buffer where to write the extension
 */
int mbedtls_ssl_tls13_write_pre_shared_key_ext_binders(
    mbedtls_ssl_context *ssl,
    unsigned char *buf, unsigned char *end );

/**
 * \brief           TLS 1.3 client side state machine entry
 *
 * \param ssl       SSL context
 */
int mbedtls_ssl_tls13_handshake_client_step( mbedtls_ssl_context *ssl );

/**
 * \brief           TLS 1.3 server side state machine entry
 *
 * \param ssl       SSL context
 */
int mbedtls_ssl_tls13_handshake_server_step( mbedtls_ssl_context *ssl );


/*
 * Helper functions around key exchange modes.
 */
static inline unsigned mbedtls_ssl_conf_tls13_check_kex_modes( mbedtls_ssl_context *ssl,
                                                               int kex_mode_mask )
{
    return( ( ssl->conf->tls13_kex_modes & kex_mode_mask ) != 0 );
}

static inline int mbedtls_ssl_conf_tls13_psk_enabled( mbedtls_ssl_context *ssl )
{
    return( mbedtls_ssl_conf_tls13_check_kex_modes( ssl,
                   MBEDTLS_SSL_TLS1_3_KEY_EXCHANGE_MODE_PSK ) );
}

static inline int mbedtls_ssl_conf_tls13_psk_ephemeral_enabled( mbedtls_ssl_context *ssl )
{
    return( mbedtls_ssl_conf_tls13_check_kex_modes( ssl,
                   MBEDTLS_SSL_TLS1_3_KEY_EXCHANGE_MODE_PSK_EPHEMERAL ) );
}

static inline int mbedtls_ssl_conf_tls13_ephemeral_enabled( mbedtls_ssl_context *ssl )
{
    return( mbedtls_ssl_conf_tls13_check_kex_modes( ssl,
                   MBEDTLS_SSL_TLS1_3_KEY_EXCHANGE_MODE_EPHEMERAL ) );
}

static inline int mbedtls_ssl_conf_tls13_some_ephemeral_enabled( mbedtls_ssl_context *ssl )
{
    return( mbedtls_ssl_conf_tls13_check_kex_modes( ssl,
                   MBEDTLS_SSL_TLS1_3_KEY_EXCHANGE_MODE_EPHEMERAL_ALL ) );
}

static inline int mbedtls_ssl_conf_tls13_some_psk_enabled( mbedtls_ssl_context *ssl )
{
    return( mbedtls_ssl_conf_tls13_check_kex_modes( ssl,
                   MBEDTLS_SSL_TLS1_3_KEY_EXCHANGE_MODE_PSK_ALL ) );
}

static inline int mbedtls_ssl_tls13_kex_check( mbedtls_ssl_context *ssl,
                                      int kex_mask )
{
    return( ( ssl->handshake->key_exchange & kex_mask ) != 0 );
}

static inline int mbedtls_ssl_tls13_kex_with_psk( mbedtls_ssl_context *ssl )
{
    return( mbedtls_ssl_tls13_kex_check( ssl,
                   MBEDTLS_SSL_TLS1_3_KEY_EXCHANGE_MODE_PSK_ALL ) );
}

static inline int mbedtls_ssl_tls13_kex_with_ephemeral( mbedtls_ssl_context *ssl )
{
    return( mbedtls_ssl_tls13_kex_check( ssl,
                   MBEDTLS_SSL_TLS1_3_KEY_EXCHANGE_MODE_EPHEMERAL_ALL ) );
}

/**
 * Given a list of key exchange modes, check if at least one of them is
 * supported.
 *
 * \param[in] ssl  SSL context
 * \param kex_modes_mask  Mask of the key exchange modes to check
 *
 * \return 0 if at least one of the key exchange modes is supported,
 *         !=0 otherwise.
 */
static inline unsigned mbedtls_ssl_tls13_check_kex_modes( mbedtls_ssl_context *ssl,
                                                          int kex_modes_mask )
{
    return( ( ssl->handshake->tls13_kex_modes & kex_modes_mask ) == 0 );
}

static inline int mbedtls_ssl_tls13_psk_enabled( mbedtls_ssl_context *ssl )
{
    return( ! mbedtls_ssl_tls13_check_kex_modes( ssl,
                   MBEDTLS_SSL_TLS1_3_KEY_EXCHANGE_MODE_PSK ) );
}

static inline int mbedtls_ssl_tls13_psk_ephemeral_enabled(
                                                    mbedtls_ssl_context *ssl )
{
    return( ! mbedtls_ssl_tls13_check_kex_modes( ssl,
                   MBEDTLS_SSL_TLS1_3_KEY_EXCHANGE_MODE_PSK_EPHEMERAL ) );
}

static inline int mbedtls_ssl_tls13_ephemeral_enabled( mbedtls_ssl_context *ssl )
{
    return( ! mbedtls_ssl_tls13_check_kex_modes( ssl,
                   MBEDTLS_SSL_TLS1_3_KEY_EXCHANGE_MODE_EPHEMERAL ) );
}

static inline int mbedtls_ssl_tls13_some_ephemeral_enabled( mbedtls_ssl_context *ssl )
{
    return( ! mbedtls_ssl_tls13_check_kex_modes( ssl,
                   MBEDTLS_SSL_TLS1_3_KEY_EXCHANGE_MODE_EPHEMERAL_ALL ) );
}

static inline int mbedtls_ssl_tls13_some_psk_enabled( mbedtls_ssl_context *ssl )
{
    return( ! mbedtls_ssl_tls13_check_kex_modes( ssl,
                   MBEDTLS_SSL_TLS1_3_KEY_EXCHANGE_MODE_PSK_ALL ) );
}

/*
 * Fetch TLS 1.3 handshake message header
 */
int mbedtls_ssl_tls13_fetch_handshake_msg( mbedtls_ssl_context *ssl,
                                           unsigned hs_type,
                                           unsigned char **buf,
                                           size_t *buf_len );

/*
 * Handler of TLS 1.3 server certificate message
 */
int mbedtls_ssl_tls13_process_certificate( mbedtls_ssl_context *ssl );

#if defined(MBEDTLS_KEY_EXCHANGE_WITH_CERT_ENABLED)
/*
 * Handler of TLS 1.3 write Certificate message
 */
int mbedtls_ssl_tls13_write_certificate( mbedtls_ssl_context *ssl );

/*
 * Handler of TLS 1.3 write Certificate Verify message
 */
int mbedtls_ssl_tls13_write_certificate_verify( mbedtls_ssl_context *ssl );

#endif /* MBEDTLS_KEY_EXCHANGE_WITH_CERT_ENABLED */

/*
 * Generic handler of Certificate Verify
 */
int mbedtls_ssl_tls13_process_certificate_verify( mbedtls_ssl_context *ssl );

/*
 * Write of dummy-CCS's for middlebox compatibility
 */
int mbedtls_ssl_tls13_write_change_cipher_spec( mbedtls_ssl_context *ssl );

int mbedtls_ssl_reset_transcript_for_hrr( mbedtls_ssl_context *ssl );

#if defined(MBEDTLS_ECDH_C)
int mbedtls_ssl_tls13_generate_and_write_ecdh_key_exchange(
                mbedtls_ssl_context *ssl,
                uint16_t named_group,
                unsigned char *buf,
                unsigned char *end,
                size_t *out_len );
#endif /* MBEDTLS_ECDH_C */


#endif /* MBEDTLS_SSL_PROTO_TLS1_3 */

#if defined(MBEDTLS_KEY_EXCHANGE_WITH_CERT_ENABLED)
/*
 * Write Signature Algorithm extension
 */
int mbedtls_ssl_write_sig_alg_ext( mbedtls_ssl_context *ssl, unsigned char *buf,
                                   const unsigned char *end, size_t *out_len );
/*
 * Parse TLS 1.3 Signature Algorithm extension
 */
int mbedtls_ssl_tls13_parse_sig_alg_ext( mbedtls_ssl_context *ssl,
                                         const unsigned char *buf,
                                         const unsigned char *end );
#endif /* MBEDTLS_KEY_EXCHANGE_WITH_CERT_ENABLED */

/* Get handshake transcript */
int mbedtls_ssl_get_handshake_transcript( mbedtls_ssl_context *ssl,
                                          const mbedtls_md_type_t md,
                                          unsigned char *dst,
                                          size_t dst_len,
                                          size_t *olen );

/*
 * Return supported groups.
 *
 * In future, invocations can be changed to ssl->conf->group_list
 * when mbedtls_ssl_conf_curves() is deleted.
 *
 * ssl->handshake->group_list is either a translation of curve_list to IANA TLS group
 * identifiers when mbedtls_ssl_conf_curves() has been used, or a pointer to
 * ssl->conf->group_list when mbedtls_ssl_conf_groups() has been more recently invoked.
 *
 */
static inline const void *mbedtls_ssl_get_groups( const mbedtls_ssl_context *ssl )
{
    #if defined(MBEDTLS_DEPRECATED_REMOVED) || !defined(MBEDTLS_ECP_C)
    return( ssl->conf->group_list );
    #else
    if( ( ssl->handshake != NULL ) && ( ssl->handshake->group_list != NULL ) )
        return( ssl->handshake->group_list );
    else
        return( ssl->conf->group_list );
    #endif
}

/*
 * Helper functions for NamedGroup.
 */
static inline int mbedtls_ssl_tls12_named_group_is_ecdhe( uint16_t named_group )
{
    /*
     * RFC 8422 section 5.1.1
     */
    return( named_group == MBEDTLS_SSL_IANA_TLS_GROUP_X25519    ||
            named_group == MBEDTLS_SSL_IANA_TLS_GROUP_BP256R1   ||
            named_group == MBEDTLS_SSL_IANA_TLS_GROUP_BP384R1   ||
            named_group == MBEDTLS_SSL_IANA_TLS_GROUP_BP512R1   ||
            named_group == MBEDTLS_SSL_IANA_TLS_GROUP_X448      ||
            /* Below deprected curves should be removed with notice to users */
            named_group == MBEDTLS_SSL_IANA_TLS_GROUP_SECP192K1 ||
            named_group == MBEDTLS_SSL_IANA_TLS_GROUP_SECP192R1 ||
            named_group == MBEDTLS_SSL_IANA_TLS_GROUP_SECP224K1 ||
            named_group == MBEDTLS_SSL_IANA_TLS_GROUP_SECP224R1 ||
            named_group == MBEDTLS_SSL_IANA_TLS_GROUP_SECP256K1 ||
            named_group == MBEDTLS_SSL_IANA_TLS_GROUP_SECP256R1 ||
            named_group == MBEDTLS_SSL_IANA_TLS_GROUP_SECP384R1 ||
            named_group == MBEDTLS_SSL_IANA_TLS_GROUP_SECP521R1 );
}

static inline int mbedtls_ssl_tls13_named_group_is_ecdhe( uint16_t named_group )
{
    return( named_group == MBEDTLS_SSL_IANA_TLS_GROUP_X25519    ||
            named_group == MBEDTLS_SSL_IANA_TLS_GROUP_SECP256R1 ||
            named_group == MBEDTLS_SSL_IANA_TLS_GROUP_SECP384R1 ||
            named_group == MBEDTLS_SSL_IANA_TLS_GROUP_SECP521R1 ||
            named_group == MBEDTLS_SSL_IANA_TLS_GROUP_X448 );
}

static inline int mbedtls_ssl_tls13_named_group_is_dhe( uint16_t named_group )
{
    return( named_group >= MBEDTLS_SSL_IANA_TLS_GROUP_FFDHE2048 &&
            named_group <= MBEDTLS_SSL_IANA_TLS_GROUP_FFDHE8192 );
}

static inline int mbedtls_ssl_named_group_is_offered(
                        const mbedtls_ssl_context *ssl, uint16_t named_group )
{
    const uint16_t *group_list = mbedtls_ssl_get_groups( ssl );

    if( group_list == NULL )
        return( 0 );

    for( ; *group_list != 0; group_list++ )
    {
        if( *group_list == named_group )
            return( 1 );
    }

    return( 0 );
}

static inline int mbedtls_ssl_named_group_is_supported( uint16_t named_group )
{
#if defined(MBEDTLS_ECDH_C)
    if( mbedtls_ssl_tls13_named_group_is_ecdhe( named_group ) )
    {
        const mbedtls_ecp_curve_info *curve_info =
            mbedtls_ecp_curve_info_from_tls_id( named_group );
        if( curve_info != NULL )
            return( 1 );
    }
#else
    ((void) named_group);
#endif /* MBEDTLS_ECDH_C */
    return( 0 );
}

/*
 * Return supported signature algorithms.
 *
 * In future, invocations can be changed to ssl->conf->sig_algs when
 * mbedtls_ssl_conf_sig_hashes() is deleted.
 *
 * ssl->handshake->sig_algs is either a translation of sig_hashes to IANA TLS
 * signature algorithm identifiers when mbedtls_ssl_conf_sig_hashes() has been
 * used, or a pointer to ssl->conf->sig_algs when mbedtls_ssl_conf_sig_algs() has
 * been more recently invoked.
 *
 */
static inline const void *mbedtls_ssl_get_sig_algs(
                                                const mbedtls_ssl_context *ssl )
{
#if defined(MBEDTLS_KEY_EXCHANGE_WITH_CERT_ENABLED)

#if !defined(MBEDTLS_DEPRECATED_REMOVED)
    if( ssl->handshake != NULL && ssl->handshake->sig_algs != NULL )
        return( ssl->handshake->sig_algs );
#endif
    return( ssl->conf->sig_algs );

#else /* MBEDTLS_KEY_EXCHANGE_WITH_CERT_ENABLED */

    ((void) ssl);
    return( NULL );
#endif /* MBEDTLS_KEY_EXCHANGE_WITH_CERT_ENABLED */
}


#if defined(MBEDTLS_KEY_EXCHANGE_WITH_CERT_ENABLED)

#if defined(MBEDTLS_SSL_PROTO_TLS1_3)
static inline int mbedtls_ssl_sig_alg_is_received( const mbedtls_ssl_context *ssl,
                                                   uint16_t own_sig_alg )
{
    const uint16_t *sig_alg = ssl->handshake->received_sig_algs;
    if( sig_alg == NULL )
        return( 0 );

    for( ; *sig_alg != MBEDTLS_TLS1_3_SIG_NONE; sig_alg++ )
    {
        if( *sig_alg == own_sig_alg )
            return( 1 );
    }
    return( 0 );
}
#endif /* MBEDTLS_SSL_PROTO_TLS1_3 */

static inline int mbedtls_ssl_sig_alg_is_offered( const mbedtls_ssl_context *ssl,
                                                  uint16_t proposed_sig_alg )
{
    const uint16_t *sig_alg = mbedtls_ssl_get_sig_algs( ssl );
    if( sig_alg == NULL )
        return( 0 );

    for( ; *sig_alg != MBEDTLS_TLS1_3_SIG_NONE; sig_alg++ )
    {
        if( *sig_alg == proposed_sig_alg )
            return( 1 );
    }
    return( 0 );
}

#if defined(MBEDTLS_SSL_PROTO_TLS1_3)
static inline int mbedtls_ssl_tls13_get_pk_type_and_md_alg_from_sig_alg(
    uint16_t sig_alg, mbedtls_pk_type_t *pk_type, mbedtls_md_type_t *md_alg )
{
    *pk_type = MBEDTLS_PK_NONE;
    *md_alg = MBEDTLS_MD_NONE;

    switch( sig_alg )
    {
#if defined(MBEDTLS_ECDSA_C)

#if defined(MBEDTLS_SHA256_C) && defined(MBEDTLS_ECP_DP_SECP256R1_ENABLED)
        case MBEDTLS_TLS1_3_SIG_ECDSA_SECP256R1_SHA256:
            *md_alg = MBEDTLS_MD_SHA256;
            *pk_type = MBEDTLS_PK_ECDSA;
            break;
#endif /* MBEDTLS_SHA256_C && MBEDTLS_ECP_DP_SECP256R1_ENABLED */

#if defined(MBEDTLS_SHA384_C) && defined(MBEDTLS_ECP_DP_SECP384R1_ENABLED)
        case MBEDTLS_TLS1_3_SIG_ECDSA_SECP384R1_SHA384:
            *md_alg = MBEDTLS_MD_SHA384;
            *pk_type = MBEDTLS_PK_ECDSA;
            break;
#endif /* MBEDTLS_SHA384_C && MBEDTLS_ECP_DP_SECP384R1_ENABLED */

#if defined(MBEDTLS_SHA512_C) && defined(MBEDTLS_ECP_DP_SECP521R1_ENABLED)
        case MBEDTLS_TLS1_3_SIG_ECDSA_SECP521R1_SHA512:
            *md_alg = MBEDTLS_MD_SHA512;
            *pk_type = MBEDTLS_PK_ECDSA;
            break;
#endif /* MBEDTLS_SHA512_C && MBEDTLS_ECP_DP_SECP521R1_ENABLED */

#endif /* MBEDTLS_ECDSA_C */

#if defined(MBEDTLS_X509_RSASSA_PSS_SUPPORT)

#if defined(MBEDTLS_SHA256_C)
        case MBEDTLS_TLS1_3_SIG_RSA_PSS_RSAE_SHA256:
            *md_alg = MBEDTLS_MD_SHA256;
            *pk_type = MBEDTLS_PK_RSASSA_PSS;
            break;
#endif /* MBEDTLS_SHA256_C  */

#if defined(MBEDTLS_SHA384_C)
        case MBEDTLS_TLS1_3_SIG_RSA_PSS_RSAE_SHA384:
            *md_alg = MBEDTLS_MD_SHA384;
            *pk_type = MBEDTLS_PK_RSASSA_PSS;
            break;
#endif /* MBEDTLS_SHA384_C */

#if defined(MBEDTLS_SHA512_C)
        case MBEDTLS_TLS1_3_SIG_RSA_PSS_RSAE_SHA512:
            *md_alg = MBEDTLS_MD_SHA512;
            *pk_type = MBEDTLS_PK_RSASSA_PSS;
            break;
#endif /* MBEDTLS_SHA512_C */

#endif /* MBEDTLS_X509_RSASSA_PSS_SUPPORT */

#if defined(MBEDTLS_PKCS1_V15) && defined(MBEDTLS_RSA_C)

#if defined(MBEDTLS_SHA256_C)
        case MBEDTLS_TLS1_3_SIG_RSA_PKCS1_SHA256:
            *md_alg = MBEDTLS_MD_SHA256;
            *pk_type = MBEDTLS_PK_RSA;
            break;
#endif /* MBEDTLS_SHA256_C */

#if defined(MBEDTLS_SHA384_C)
        case MBEDTLS_TLS1_3_SIG_RSA_PKCS1_SHA384:
            *md_alg = MBEDTLS_MD_SHA384;
            *pk_type = MBEDTLS_PK_RSA;
            break;
#endif /* MBEDTLS_SHA384_C */

#if defined(MBEDTLS_SHA512_C)
        case MBEDTLS_TLS1_3_SIG_RSA_PKCS1_SHA512:
            *md_alg = MBEDTLS_MD_SHA512;
            *pk_type = MBEDTLS_PK_RSA;
            break;
#endif /* MBEDTLS_SHA512_C */

#endif /* MBEDTLS_PKCS1_V15 && MBEDTLS_RSA_C */

            default:
                return( MBEDTLS_ERR_SSL_FEATURE_UNAVAILABLE );
        }
        return( 0 );
}
#endif /* MBEDTLS_SSL_PROTO_TLS1_3 */

static inline int mbedtls_ssl_sig_alg_is_supported(
                                                const mbedtls_ssl_context *ssl,
                                                const uint16_t sig_alg )
{

#if defined(MBEDTLS_SSL_PROTO_TLS1_2)
    if( ssl->tls_version == MBEDTLS_SSL_VERSION_TLS1_2 )
    {
        /* High byte is hash */
        unsigned char hash = MBEDTLS_BYTE_1( sig_alg );
        unsigned char sig = MBEDTLS_BYTE_0( sig_alg );

        switch( hash )
        {
#if defined(MBEDTLS_MD5_C)
            case MBEDTLS_SSL_HASH_MD5:
                break;
#endif

#if defined(MBEDTLS_SHA1_C)
            case MBEDTLS_SSL_HASH_SHA1:
                break;
#endif

#if defined(MBEDTLS_SHA224_C)
            case MBEDTLS_SSL_HASH_SHA224:
                break;
#endif

#if defined(MBEDTLS_SHA256_C)
            case MBEDTLS_SSL_HASH_SHA256:
                break;
#endif

#if defined(MBEDTLS_SHA384_C)
            case MBEDTLS_SSL_HASH_SHA384:
                break;
#endif

#if defined(MBEDTLS_SHA512_C)
            case MBEDTLS_SSL_HASH_SHA512:
                break;
#endif

            default:
                return( 0 );
        }

        switch( sig )
        {
#if defined(MBEDTLS_RSA_C)
            case MBEDTLS_SSL_SIG_RSA:
                break;
#endif

#if defined(MBEDTLS_ECDSA_C)
            case MBEDTLS_SSL_SIG_ECDSA:
                break;
#endif

        default:
            return( 0 );
        }

        return( 1 );
    }
#endif /* MBEDTLS_SSL_PROTO_TLS1_2 */

#if defined(MBEDTLS_SSL_PROTO_TLS1_3)
    if( ssl->tls_version == MBEDTLS_SSL_VERSION_TLS1_3 )
    {
        mbedtls_pk_type_t pk_type;
        mbedtls_md_type_t md_alg;
        return( ! mbedtls_ssl_tls13_get_pk_type_and_md_alg_from_sig_alg(
                                                sig_alg, &pk_type, &md_alg ) );
    }
#endif /* MBEDTLS_SSL_PROTO_TLS1_3 */
    ((void) ssl);
    ((void) sig_alg);
    return( 0 );
}
#endif /* MBEDTLS_KEY_EXCHANGE_WITH_CERT_ENABLED */

#if defined(MBEDTLS_SSL_PROTO_TLS1_2) && \
    defined(MBEDTLS_KEY_EXCHANGE_WITH_CERT_ENABLED)
#if defined(MBEDTLS_ECDSA_C) && defined(MBEDTLS_RSA_C)
#define MBEDTLS_SSL_SIG_ALG( hash ) (( hash << 8 ) | MBEDTLS_SSL_SIG_ECDSA), \
                                    (( hash << 8 ) | MBEDTLS_SSL_SIG_RSA),
#elif defined(MBEDTLS_ECDSA_C)
#define MBEDTLS_SSL_SIG_ALG( hash ) (( hash << 8 ) | MBEDTLS_SSL_SIG_ECDSA),
#elif defined(MBEDTLS_RSA_C)
#define MBEDTLS_SSL_SIG_ALG( hash ) (( hash << 8 ) | MBEDTLS_SSL_SIG_RSA),
#else
#define MBEDTLS_SSL_SIG_ALG( hash )
#endif /* MBEDTLS_ECDSA_C && MBEDTLS_RSA_C */
#endif /* MBEDTLS_SSL_PROTO_TLS1_2 && MBEDTLS_KEY_EXCHANGE_WITH_CERT_ENABLED */
#if defined(MBEDTLS_USE_PSA_CRYPTO)
/* Corresponding PSA algorithm for MBEDTLS_CIPHER_NULL.
 * Same value is used fo PSA_ALG_CATEGORY_CIPHER, hence it is
 * guaranteed to not be a valid PSA algorithm identifier.
 */
#define MBEDTLS_SSL_NULL_CIPHER 0x04000000

/**
 * \brief       Translate mbedtls cipher type/taglen pair to psa:
 *              algorithm, key type and key size.
 *
 * \param  mbedtls_cipher_type [in] given mbedtls cipher type
 * \param  taglen              [in] given tag length
 *                                  0 - default tag length
 * \param  alg                 [out] corresponding PSA alg
 *                                   There is no corresponding PSA
 *                                   alg for MBEDTLS_CIPHER_NULL, so
 *                                   in this case MBEDTLS_SSL_NULL_CIPHER
 *                                   is returned via this parameter
 * \param  key_type            [out] corresponding PSA key type
 * \param  key_size            [out] corresponding PSA key size
 *
 * \return                     PSA_SUCCESS on success or PSA_ERROR_NOT_SUPPORTED if
 *                             conversion is not supported.
 */
psa_status_t mbedtls_ssl_cipher_to_psa( mbedtls_cipher_type_t mbedtls_cipher_type,
                                    size_t taglen,
                                    psa_algorithm_t *alg,
                                    psa_key_type_t *key_type,
                                    size_t *key_size );
#endif /* MBEDTLS_USE_PSA_CRYPTO */

#if defined(MBEDTLS_USE_PSA_CRYPTO) || defined(MBEDTLS_SSL_PROTO_TLS1_3)
/**
 * \brief       Convert given PSA status to mbedtls error code.
 *
 * \param  status      [in] given PSA status
 *
 * \return             corresponding mbedtls error code
 */
static inline int psa_ssl_status_to_mbedtls( psa_status_t status )
{
    switch( status )
    {
        case PSA_SUCCESS:
            return( 0 );
        case PSA_ERROR_INSUFFICIENT_MEMORY:
            return( MBEDTLS_ERR_SSL_ALLOC_FAILED );
        case PSA_ERROR_NOT_SUPPORTED:
            return( MBEDTLS_ERR_SSL_FEATURE_UNAVAILABLE );
        case PSA_ERROR_INVALID_SIGNATURE:
            return( MBEDTLS_ERR_SSL_INVALID_MAC );
        case PSA_ERROR_INVALID_ARGUMENT:
            return( MBEDTLS_ERR_SSL_BAD_INPUT_DATA );
        case PSA_ERROR_BAD_STATE:
            return( MBEDTLS_ERR_SSL_INTERNAL_ERROR );
        case PSA_ERROR_BUFFER_TOO_SMALL:
            return( MBEDTLS_ERR_SSL_BUFFER_TOO_SMALL );
        default:
            return( MBEDTLS_ERR_PLATFORM_HW_ACCEL_FAILED );
    }
}
#endif /* MBEDTLS_USE_PSA_CRYPTO || MBEDTLS_SSL_PROTO_TLS1_3 */

/**
 * \brief       TLS record protection modes
 */
typedef enum {
    MBEDTLS_SSL_MODE_STREAM = 0,
    MBEDTLS_SSL_MODE_CBC,
    MBEDTLS_SSL_MODE_CBC_ETM,
    MBEDTLS_SSL_MODE_AEAD
} mbedtls_ssl_mode_t;

mbedtls_ssl_mode_t mbedtls_ssl_get_mode_from_transform(
        const mbedtls_ssl_transform *transform );

#if defined(MBEDTLS_SSL_SOME_SUITES_USE_CBC_ETM)
mbedtls_ssl_mode_t mbedtls_ssl_get_mode_from_ciphersuite(
        int encrypt_then_mac,
        const mbedtls_ssl_ciphersuite_t *suite );
#else
mbedtls_ssl_mode_t mbedtls_ssl_get_mode_from_ciphersuite(
        const mbedtls_ssl_ciphersuite_t *suite );
#endif /* MBEDTLS_SSL_SOME_SUITES_USE_CBC_ETM */

#if defined(MBEDTLS_ECDH_C)

int mbedtls_ssl_tls13_read_public_ecdhe_share( mbedtls_ssl_context *ssl,
                                               const unsigned char *buf,
                                               size_t buf_len );

#endif /* MBEDTLS_ECDH_C */

static inline int mbedtls_ssl_tls13_cipher_suite_is_offered(
        mbedtls_ssl_context *ssl, int cipher_suite )
{
    const int *ciphersuite_list = ssl->conf->ciphersuite_list;

    /* Check whether we have offered this ciphersuite */
    for ( size_t i = 0; ciphersuite_list[i] != 0; i++ )
    {
        if( ciphersuite_list[i] == cipher_suite )
        {
            return( 1 );
        }
    }
    return( 0 );
}

/**
 * \brief Validate cipher suite against config in SSL context.
 *
 * \param ssl              SSL context
 * \param suite_info       Cipher suite to validate
 * \param min_tls_version  Minimal TLS version to accept a cipher suite
 * \param max_tls_version  Maximal TLS version to accept a cipher suite
 *
 * \return 0 if valid, negative value otherwise.
 */
int mbedtls_ssl_validate_ciphersuite(
    const mbedtls_ssl_context *ssl,
    const mbedtls_ssl_ciphersuite_t *suite_info,
    mbedtls_ssl_protocol_version min_tls_version,
    mbedtls_ssl_protocol_version max_tls_version );

int mbedtls_ssl_write_sig_alg_ext( mbedtls_ssl_context *ssl, unsigned char *buf,
                                   const unsigned char *end, size_t *out_len );

#endif /* ssl_misc.h */<|MERGE_RESOLUTION|>--- conflicted
+++ resolved
@@ -617,20 +617,9 @@
 #if defined(MBEDTLS_SSL_PROTO_TLS1_3)
     unsigned int key_exchange; /* Indication of the key exchange algorithm being negotiated*/
     int tls13_kex_modes; /*!< key exchange modes for TLS 1.3 */
-<<<<<<< HEAD
-    mbedtls_ecp_curve_info server_preferred_curve; /*!<  Preferred curve requested by server (obtained in HelloRetryRequest  */
-#if defined(MBEDTLS_SSL_CLI_C)
-    int hello_retry_requests_received; /*!<  Number of Hello Retry Request messages received from the server.  */
-#endif /* MBEDTLS_SSL_CLI_C */
-#if defined(MBEDTLS_SSL_SRV_C)
-    int hello_retry_requests_sent; /*!<  Number of Hello Retry Request messages sent by the server.  */
-#endif /* MBEDTLS_SSL_SRV_C */
 #if defined(MBEDTLS_SSL_TLS1_3_COMPATIBILITY_MODE)
     int ccs_sent; /* Number of CCS messages sent */
 #endif /* MBEDTLS_SSL_TLS1_3_COMPATIBILITY_MODE */
-#endif /* MBEDTLS_SSL_PROTO_TLS1_3 */
-=======
->>>>>>> d1a954d2
 
     /** Number of HelloRetryRequest messages received/sent from/to the server. */
     int hello_retry_request_count;
@@ -1967,182 +1956,8 @@
 #endif /* MBEDTLS_SSL_PROTO_TLS1_2 && MBEDTLS_SSL_PROTO_TLS1_3 */
 
 #if defined(MBEDTLS_SSL_PROTO_TLS1_3)
-<<<<<<< HEAD
-#if defined(MBEDTLS_ECDH_C)
-/**
- * \brief           This function generates an EC key pair and exports its
- *                  in the format used in a TLS 1.3 KeyShare extension.
- *
- * \see             ecp.h
- *
- * \param ctx       The ECDH context to use. This must be initialized
- *                  and bound to a group, for example via mbedtls_ecdh_setup().
- * \param olen      The address at which to store the number of Bytes written.
- * \param buf       The destination buffer. This must be a writable buffer of
- *                  length \p blen Bytes.
- * \param blen      The length of the destination buffer \p buf in Bytes.
- * \param f_rng     The RNG function to use. This must not be \c NULL.
- * \param p_rng     The RNG context to be passed to \p f_rng. This may be
- *                  \c NULL in case \p f_rng doesn't need a context argument.
- *
- * \return          \c 0 on success.
- * \return          #MBEDTLS_ERR_ECP_IN_PROGRESS if maximum number of
- *                  operations was reached: see \c mbedtls_ecp_set_max_ops().
- * \return          Another \c MBEDTLS_ERR_ECP_XXX error code on failure.
- */
-int mbedtls_ecdh_make_tls13_params( mbedtls_ecdh_context *ctx, size_t *olen,
-                      unsigned char *buf, size_t blen,
-                      int (*f_rng)(void *, unsigned char *, size_t),
-                      void *p_rng );
-
-/**
- * \brief           This function parses the ECDHE parameters in a
- *                  TLS 1.3 KeyShare extension.
- *
- * \see             ecp.h
- *
- * \param ctx       The ECDHE context to use. This must be initialized.
- * \param buf       On input, \c *buf must be the start of the input buffer.
- *                  On output, \c *buf is updated to point to the end of the
- *                  data that has been read. On success, this is the first byte
- *                  past the end of the ServerKeyExchange parameters.
- *                  On error, this is the point at which an error has been
- *                  detected, which is usually not useful except to debug
- *                  failures.
- * \param end       The end of the input buffer.
- *
- * \return          \c 0 on success.
- * \return          An \c MBEDTLS_ERR_ECP_XXX error code on failure.
- *
- */
-int mbedtls_ecdh_read_tls13_params( mbedtls_ecdh_context *ctx,
-                              const unsigned char **buf,
-                              const unsigned char *end );
-
-/**
- * \brief           This function generates a public key and exports it
- *                  as a TLS 1.3 KeyShare payload.
- *
- * \see             ecp.h
- *
- * \param ctx       The ECDH context to use. This must be initialized
- *                  and bound to a group, the latter usually by
- *                  mbedtls_ecdh_read_params().
- * \param olen      The address at which to store the number of Bytes written.
- *                  This must not be \c NULL.
- * \param buf       The destination buffer. This must be a writable buffer
- *                  of length \p blen Bytes.
- * \param blen      The size of the destination buffer \p buf in Bytes.
- * \param f_rng     The RNG function to use. This must not be \c NULL.
- * \param p_rng     The RNG context to be passed to \p f_rng. This may be
- *                  \c NULL in case \p f_rng doesn't need a context argument.
- *
- * \return          \c 0 on success.
- * \return          #MBEDTLS_ERR_ECP_IN_PROGRESS if maximum number of
- *                  operations was reached: see \c mbedtls_ecp_set_max_ops().
- * \return          Another \c MBEDTLS_ERR_ECP_XXX error code on failure.
- */
-int mbedtls_ecdh_make_tls13_public( mbedtls_ecdh_context *ctx, size_t *olen,
-                      unsigned char *buf, size_t blen,
-                      int (*f_rng)(void *, unsigned char *, size_t),
-                      void *p_rng );
-
-/**
- * \brief       This function parses and processes the ECDHE payload of a
- *              TLS 1.3 KeyShare extension.
- *
- * \see         ecp.h
- *
- * \param ctx   The ECDH context to use. This must be initialized
- *              and bound to a group, for example via mbedtls_ecdh_setup().
- * \param buf   The pointer to the ClientKeyExchange payload. This must
- *              be a readable buffer of length \p blen Bytes.
- * \param blen  The length of the input buffer \p buf in Bytes.
- *
- * \return      \c 0 on success.
- * \return      An \c MBEDTLS_ERR_ECP_XXX error code on failure.
- */
-int mbedtls_ecdh_read_tls13_public( mbedtls_ecdh_context *ctx,
-                              const unsigned char *buf, size_t blen );
-#endif /* MBEDTLS_ECDH_C */
-
-#if defined(MBEDTLS_ECP_C)
-/**
- * \brief           This function imports a point from a TLS ECPoint record.
- *
- * \note            On function return, \p *buf is updated to point immediately
- *                  after the ECPoint record.
- *
- * \param grp       The ECP group to use.
- *                  This must be initialized and have group parameters
- *                  set, for example through mbedtls_ecp_group_load().
- * \param pt        The destination point.
- * \param buf       The address of the pointer to the start of the input buffer.
- * \param len       The length of the buffer.
- *
- * \return          \c 0 on success.
- * \return          An \c MBEDTLS_ERR_MPI_XXX error code on initialization
- *                  failure.
- * \return          #MBEDTLS_ERR_ECP_BAD_INPUT_DATA if input is invalid.
- */
-int mbedtls_ecp_tls13_read_point( const mbedtls_ecp_group *grp,
-                                  mbedtls_ecp_point *pt,
-                                  const unsigned char **buf, size_t len );
-
-/**
- * \brief           This function exports a point as defined in TLS 1.3.
- *
- * \param grp       The ECP group to use.
- *                  This must be initialized and have group parameters
- *                  set, for example through mbedtls_ecp_group_load().
- * \param pt        The point to be exported. This must be initialized.
- * \param format    The point format to use. This must be either
- *                  #MBEDTLS_ECP_PF_COMPRESSED or #MBEDTLS_ECP_PF_UNCOMPRESSED.
- * \param olen      The address at which to store the length in Bytes
- *                  of the data written.
- * \param buf       The target buffer. This must be a writable buffer of
- *                  length \p blen Bytes.
- * \param blen      The length of the target buffer \p buf in Bytes.
- *
- * \return          \c 0 on success.
- * \return          #MBEDTLS_ERR_ECP_BAD_INPUT_DATA if the input is invalid.
- * \return          #MBEDTLS_ERR_ECP_BUFFER_TOO_SMALL if the target buffer
- *                  is too small to hold the exported point.
- * \return          Another negative error code on other kinds of failure.
- */
-int mbedtls_ecp_tls13_write_point( const mbedtls_ecp_group *grp,
-                                   const mbedtls_ecp_point *pt,
-                                   int format, size_t *olen,
-                                   unsigned char *buf, size_t blen );
-
-
-/**
- * \brief           This function exports an elliptic curve as a TLS
- *                  ECParameters record as defined in TLS 1.3.
- *
- * \param grp       The ECP group to be exported.
- *                  This must be initialized and have group parameters
- *                  set, for example through mbedtls_ecp_group_load().
- * \param olen      The address at which to store the number of Bytes written.
- *                  This must not be \c NULL.
- * \param buf       The buffer to write to. This must be a writable buffer
- *                  of length \p blen Bytes.
- * \param blen      The length of the output buffer \p buf in Bytes.
- *
- * \return          \c 0 on success.
- * \return          #MBEDTLS_ERR_ECP_BUFFER_TOO_SMALL if the output
- *                  buffer is too small to hold the exported group.
- * \return          Another negative error code on other kinds of failure.
- */
-int mbedtls_ecp_tls13_write_group( const mbedtls_ecp_group *grp,
-                                   size_t *olen,
-                                   unsigned char *buf, size_t blen );
-#endif /* MBEDTLS_ECP_C */
-
-=======
 extern const uint8_t mbedtls_ssl_tls13_hello_retry_request_magic[
                         MBEDTLS_SERVER_HELLO_RANDOM_LEN ];
->>>>>>> d1a954d2
 int mbedtls_ssl_tls13_process_finished_message( mbedtls_ssl_context *ssl );
 int mbedtls_ssl_tls13_write_finished_message( mbedtls_ssl_context *ssl );
 void mbedtls_ssl_tls13_handshake_wrapup( mbedtls_ssl_context *ssl );

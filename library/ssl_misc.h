--- conflicted
+++ resolved
@@ -51,7 +51,7 @@
 #include "mbedtls/ecjpake.h"
 #endif
 
-#if defined(MBEDTLS_SSL_PROTO_TLS1_3_EXPERIMENTAL) && defined(MBEDTLS_SSL_USE_MPS)
+#if defined(MBEDTLS_SSL_PROTO_TLS1_3) && defined(MBEDTLS_SSL_USE_MPS)
 #include "mps.h"
 #endif
 
@@ -66,7 +66,7 @@
 #endif
 
 #if defined(MBEDTLS_SSL_PROTO_TLS1_2) || \
-    ( defined(MBEDTLS_SSL_PROTO_TLS1_3_EXPERIMENTAL) && !defined(MBEDTLS_SSL_USE_MPS) )
+    ( defined(MBEDTLS_SSL_PROTO_TLS1_3) && !defined(MBEDTLS_SSL_USE_MPS) )
 #define MBEDTLS_SSL_LEGACY_MSG_LAYER_REQUIRED
 #endif
 
@@ -86,9 +86,9 @@
 
 #if defined(MBEDTLS_SSL_PROTO_TLS1_2)
 #define MBEDTLS_SSL_MIN_MINOR_VERSION           MBEDTLS_SSL_MINOR_VERSION_3
-#elif defined(MBEDTLS_SSL_PROTO_TLS1_3_EXPERIMENTAL)
+#elif defined(MBEDTLS_SSL_PROTO_TLS1_3)
 #define MBEDTLS_SSL_MIN_MINOR_VERSION           MBEDTLS_SSL_MINOR_VERSION_4
-#endif /* MBEDTLS_SSL_PROTO_TLS1_3_EXPERIMENTAL */
+#endif /* MBEDTLS_SSL_PROTO_TLS1_3 */
 
 #define MBEDTLS_SSL_MIN_VALID_MINOR_VERSION MBEDTLS_SSL_MINOR_VERSION_4
 #define MBEDTLS_SSL_MIN_VALID_MAJOR_VERSION MBEDTLS_SSL_MAJOR_VERSION_3
@@ -97,18 +97,18 @@
 #define MBEDTLS_SSL_MAX_MAJOR_VERSION           MBEDTLS_SSL_MAJOR_VERSION_3
 
 
-#if defined(MBEDTLS_SSL_PROTO_TLS1_3_EXPERIMENTAL)
+#if defined(MBEDTLS_SSL_PROTO_TLS1_3)
 #define MBEDTLS_SSL_MAX_MINOR_VERSION           MBEDTLS_SSL_MINOR_VERSION_4
 #else
 #if defined(MBEDTLS_SSL_PROTO_TLS1_2)
 #define MBEDTLS_SSL_MAX_MINOR_VERSION           MBEDTLS_SSL_MINOR_VERSION_3
 #endif /* MBEDTLS_SSL_PROTO_TLS1_2 */
-#endif /* MBEDTLS_SSL_PROTO_TLS1_3_EXPERIMENTAL */
+#endif /* MBEDTLS_SSL_PROTO_TLS1_3 */
 
 /* Shorthand for restartable ECC */
 #if defined(MBEDTLS_ECP_RESTARTABLE) && \
     defined(MBEDTLS_SSL_CLI_C) && \
-    (defined(MBEDTLS_SSL_PROTO_TLS1_2) || defined(MBEDTLS_SSL_PROTO_TLS1_3_EXPERIMENTAL)) && \
+    (defined(MBEDTLS_SSL_PROTO_TLS1_2) || defined(MBEDTLS_SSL_PROTO_TLS1_3)) && \
     defined(MBEDTLS_KEY_EXCHANGE_ECDHE_ECDSA_ENABLED)
 #define MBEDTLS_SSL_ECP_RESTARTABLE_ENABLED
 #endif
@@ -283,9 +283,9 @@
 /* Maximum amount of early data to buffer on the server. */
 #define MBEDTLS_SSL_MAX_EARLY_DATA             1024
 
-#if defined(MBEDTLS_SSL_PROTO_TLS1_3_EXPERIMENTAL)
+#if defined(MBEDTLS_SSL_PROTO_TLS1_3)
 #define MBEDTLS_SIGNATURE_SCHEMES_SIZE         20
-#endif /* MBEDTLS_SSL_PROTO_TLS1_3_EXPERIMENTAL */
+#endif /* MBEDTLS_SSL_PROTO_TLS1_3 */
 /*
  * Check that we obey the standard's message size bounds
  */
@@ -577,11 +577,10 @@
 #endif /* MBEDTLS_SSL_SERVER_NAME_INDICATION */
 
 #if defined(MBEDTLS_SSL_SESSION_TICKETS) || \
-    ( defined(MBEDTLS_SSL_NEW_SESSION_TICKET) && \
-      defined(MBEDTLS_SSL_PROTO_TLS1_3_EXPERIMENTAL) )
+    ( defined(MBEDTLS_SSL_NEW_SESSION_TICKET) && defined(MBEDTLS_SSL_PROTO_TLS1_3) )
     uint8_t new_session_ticket;         /*!< use NewSessionTicket?    */
 #endif /* MBEDTLS_SSL_SESSION_TICKETS ||
-          ( MBEDTLS_SSL_NEW_SESSION_TICKET && MBEDTLS_SSL_PROTO_TLS1_3_EXPERIMENTAL ) */
+          ( MBEDTLS_SSL_NEW_SESSION_TICKET && MBEDTLS_SSL_PROTO_TLS1_3 ) */
 
 #if defined(MBEDTLS_SSL_EXTENDED_MASTER_SECRET)
     uint8_t extended_ms;                /*!< use Extended Master Secret? */
@@ -628,8 +627,7 @@
     /*
      * Handshake specific crypto variables
      */
-<<<<<<< HEAD
-#if defined(MBEDTLS_SSL_PROTO_TLS1_3_EXPERIMENTAL)
+#if defined(MBEDTLS_SSL_PROTO_TLS1_3)
     unsigned int key_exchange; /* Indication of the key exchange algorithm being negotiated*/
     int tls13_kex_modes; /*!< key exchange modes for TLS 1.3 */
 #if defined(MBEDTLS_X509_CRT_PARSE_C)
@@ -645,12 +643,7 @@
 #if defined(MBEDTLS_SSL_TLS1_3_COMPATIBILITY_MODE)
     int ccs_sent; /* Number of CCS messages sent */
 #endif /* MBEDTLS_SSL_TLS1_3_COMPATIBILITY_MODE */
-#endif /* MBEDTLS_SSL_PROTO_TLS1_3_EXPERIMENTAL */
-=======
-#if defined(MBEDTLS_SSL_PROTO_TLS1_3)
-    int tls13_kex_modes; /*!< key exchange modes for TLS 1.3 */
 #endif /* MBEDTLS_SSL_PROTO_TLS1_3 */
->>>>>>> 64bff9f2
 
 #if defined(MBEDTLS_SSL_PROTO_TLS1_2) && \
     defined(MBEDTLS_KEY_EXCHANGE_WITH_CERT_ENABLED)
@@ -745,20 +738,20 @@
 
     } buffering;
 
-#if (defined(MBEDTLS_SSL_PROTO_DTLS) || defined(MBEDTLS_SSL_PROTO_TLS1_3_EXPERIMENTAL))
+#if (defined(MBEDTLS_SSL_PROTO_DTLS) || defined(MBEDTLS_SSL_PROTO_TLS1_3))
    /* Prior to TLS 1.3 cookies were only used with DTLS. In TLS 1.3 a cookie
     * mechanism has been introduced.
     */
 
     unsigned char* verify_cookie;       /*!<  Cli: HelloVerifyRequest cookie
                                           Srv: unused                    */
-#if defined(MBEDTLS_SSL_PROTO_TLS1_3_EXPERIMENTAL)
+#if defined(MBEDTLS_SSL_PROTO_TLS1_3)
     size_t verify_cookie_len;
 #else
     unsigned char verify_cookie_len;    /*!<  Cli: cookie length
                                               Srv: flag for sending a cookie */
-#endif /* MBEDTLS_SSL_PROTO_TLS1_3_EXPERIMENTAL*/
-#endif /* MBEDTLS_SSL_PROTO_DTLS || MBEDTLS_SSL_PROTO_TLS1_3_EXPERIMENTAL */
+#endif /* MBEDTLS_SSL_PROTO_TLS1_3 */
+#endif /* MBEDTLS_SSL_PROTO_DTLS || MBEDTLS_SSL_PROTO_TLS1_3 */
 #if defined(MBEDTLS_SSL_PROTO_DTLS)
     unsigned int out_msg_seq;           /*!<  Outgoing handshake sequence number */
     unsigned int in_msg_seq;            /*!<  Incoming handshake sequence number */
@@ -788,13 +781,9 @@
     uint16_t mtu;                       /*!<  Handshake mtu, used to fragment outgoing messages */
 #endif /* MBEDTLS_SSL_PROTO_DTLS */
 
-<<<<<<< HEAD
-#if defined(MBEDTLS_SSL_PROTO_TLS1_3_EXPERIMENTAL)
+#if defined(MBEDTLS_SSL_PROTO_TLS1_3)
     int epoch_handshake;
     int epoch_earlydata;
-=======
-#if defined(MBEDTLS_SSL_PROTO_TLS1_3)
->>>>>>> 64bff9f2
     /*! TLS 1.3 transforms for 0-RTT and encrypted handshake messages.
      *  Those pointers own the transforms they reference. */
     mbedtls_ssl_transform *transform_handshake;
@@ -804,7 +793,7 @@
     /*
      * Checksum contexts
      */
-#if defined(MBEDTLS_SSL_PROTO_TLS1_2) || defined(MBEDTLS_SSL_PROTO_TLS1_3_EXPERIMENTAL)
+#if defined(MBEDTLS_SSL_PROTO_TLS1_2) || defined(MBEDTLS_SSL_PROTO_TLS1_3)
 #if defined(MBEDTLS_SHA256_C)
 #if defined(MBEDTLS_USE_PSA_CRYPTO)
     psa_hash_operation_t fin_sha256_psa;
@@ -819,7 +808,7 @@
     mbedtls_sha512_context fin_sha512;
 #endif
 #endif
-#endif /* MBEDTLS_SSL_PROTO_TLS1_2 || MBEDTLS_SSL_PROTO_TLS1_3_EXPERIMENTAL */
+#endif /* MBEDTLS_SSL_PROTO_TLS1_2 || MBEDTLS_SSL_PROTO_TLS1_3 */
 
 #if defined(MBEDTLS_SSL_USE_MPS)
     mbedtls_mps_handshake_out hs_msg_out;
@@ -939,7 +928,7 @@
                             MBEDTLS_SERVER_HELLO_RANDOM_LEN];
                                         /*!<  random bytes            */
 
-#if defined(MBEDTLS_SSL_PROTO_TLS1_3_EXPERIMENTAL)
+#if defined(MBEDTLS_SSL_PROTO_TLS1_3)
 
 #if defined(MBEDTLS_ECDSA_C)
     unsigned char certificate_request_context_len;
@@ -961,7 +950,7 @@
     int early_data;
 #endif /* MBEDTLS_ZERO_RTT */
 
-#endif /* MBEDTLS_SSL_PROTO_TLS1_3_EXPERIMENTAL */
+#endif /* MBEDTLS_SSL_PROTO_TLS1_3 */
 
 #if defined(MBEDTLS_SSL_PROTO_TLS1_2_OR_EARLIER)
     unsigned char premaster[MBEDTLS_PREMASTER_SIZE];        /*!<  premaster secret        */
@@ -1375,14 +1364,14 @@
 int mbedtls_ssl_write_record( mbedtls_ssl_context *ssl, uint8_t force_flush );
 #endif /* MBEDTLS_SSL_USE_MPS */
 
-#if defined(MBEDTLS_SSL_PROTO_TLS1_3_EXPERIMENTAL)
+#if defined(MBEDTLS_SSL_PROTO_TLS1_3)
 int mbedtls_ssl_tls13_read_certificate_process(mbedtls_ssl_context* ssl);
 int mbedtls_ssl_tls13_write_certificate_process(mbedtls_ssl_context* ssl);
 
 #if defined(MBEDTLS_SSL_TLS1_3_COMPATIBILITY_MODE)
 int mbedtls_ssl_tls13_write_change_cipher_spec_process( mbedtls_ssl_context* ssl );
-#endif  /* MBEDTLS_SSL_PROTO_TLS1_3_EXPERIMENTAL && MBEDTLS_SSL_TLS1_3_COMPATIBILITY_MODE */
-#endif /* MBEDTLS_SSL_PROTO_TLS1_3_EXPERIMENTAL */
+#endif  /* MBEDTLS_SSL_PROTO_TLS1_3 && MBEDTLS_SSL_TLS1_3_COMPATIBILITY_MODE */
+#endif /* MBEDTLS_SSL_PROTO_TLS1_3 */
 
 #if defined(MBEDTLS_SSL_PROTO_TLS1_2_OR_EARLIER)
 int mbedtls_ssl_parse_certificate( mbedtls_ssl_context *ssl );
@@ -1393,14 +1382,14 @@
 int mbedtls_ssl_write_finished( mbedtls_ssl_context *ssl );
 #endif /* defined(MBEDTLS_SSL_PROTO_TLS1_2_OR_EARLIER) */
 
-#if defined(MBEDTLS_SSL_PROTO_TLS1_3_EXPERIMENTAL) && \
+#if defined(MBEDTLS_SSL_PROTO_TLS1_3) && \
     defined(MBEDTLS_ZERO_RTT) && defined(MBEDTLS_SSL_CLI_C)
 /* parse early data extension */
 int ssl_parse_encrypted_extensions_early_data_ext( mbedtls_ssl_context *ssl,
     const unsigned char *buf, size_t len );
-#endif /* MBEDTLS_SSL_PROTO_TLS1_3_EXPERIMENTAL && MBEDTLS_ZERO_RTT && MBEDTLS_SSL_CLI_C */
-
-#if defined(MBEDTLS_SSL_PROTO_TLS1_3_EXPERIMENTAL)
+#endif /* MBEDTLS_SSL_PROTO_TLS1_3 && MBEDTLS_ZERO_RTT && MBEDTLS_SSL_CLI_C */
+
+#if defined(MBEDTLS_SSL_PROTO_TLS1_3)
 
 /*
  * Helper functions around EarlyData
@@ -1473,8 +1462,7 @@
     const unsigned char *buf, size_t len);
 #endif /* MBEDTLS_KEY_EXCHANGE_SOME_PSK_ENABLED */
 
-#endif /* MBEDTLS_SSL_PROTO_TLS1_3_EXPERIMENTAL */
-
+#endif /* MBEDTLS_SSL_PROTO_TLS1_3 */
 
 void mbedtls_ssl_optimize_checksum( mbedtls_ssl_context *ssl,
                             const mbedtls_ssl_ciphersuite_t *ciphersuite_info );
@@ -1677,13 +1665,13 @@
 
 void mbedtls_ssl_remove_hs_psk( mbedtls_ssl_context *ssl );
 
-#if defined(MBEDTLS_SSL_PROTO_TLS1_3_EXPERIMENTAL)
+#if defined(MBEDTLS_SSL_PROTO_TLS1_3)
 static inline size_t mbedtls_ssl_hdr_len(const mbedtls_ssl_context* ssl)
 {
     ((void) ssl);
     return(5);
 }
-#endif /* MBEDTLS_SSL_PROTO_TLS1_3_EXPERIMENTAL */
+#endif /* MBEDTLS_SSL_PROTO_TLS1_3 */
 
 static inline size_t mbedtls_ssl_in_hdr_len( const mbedtls_ssl_context *ssl )
 {
@@ -1884,8 +1872,7 @@
 }
 #endif /* MBEDTLS_SSL_PROTO_TLS1_2 && MBEDTLS_SSL_PROTO_TLS1_3 */
 
-<<<<<<< HEAD
-#if defined(MBEDTLS_SSL_PROTO_TLS1_3_EXPERIMENTAL)
+#if defined(MBEDTLS_SSL_PROTO_TLS1_3)
 #if defined(MBEDTLS_ECDH_C)
 /**
  * \brief           This function generates an EC key pair and exports its
@@ -2056,9 +2043,6 @@
                                    size_t *olen,
                                    unsigned char *buf, size_t blen );
 #endif /* MBEDTLS_ECP_C */
-=======
-#if defined(MBEDTLS_SSL_PROTO_TLS1_3)
->>>>>>> 64bff9f2
 
 int mbedtls_ssl_tls13_process_finished_message( mbedtls_ssl_context *ssl );
 int mbedtls_ssl_tls13_write_finished_message( mbedtls_ssl_context *ssl );

--- conflicted
+++ resolved
@@ -1617,7 +1617,7 @@
 
     return( 0 );
 }
-<<<<<<< HEAD
+#endif /* MBEDTLS_USE_PSA_CRYPTO */
 
 /* Check if we have any PSK to offer, returns 0 if PSK is available. Assign the
    psk and ticket if pointers are present.  */
@@ -1664,31 +1664,6 @@
 
     return( 1 );
 }
-
-
-#if defined(MBEDTLS_USE_PSA_CRYPTO)
-/**
- * Get the first defined opaque PSK by order of precedence:
- * 1. handshake PSK set by \c mbedtls_ssl_set_hs_psk_opaque() in the PSK
- *    callback
- * 2. static PSK configured by \c mbedtls_ssl_conf_psk_opaque()
- * Return an opaque PSK
- */
-static inline mbedtls_svc_key_id_t mbedtls_ssl_get_opaque_psk(
-    const mbedtls_ssl_context *ssl )
-{
-    if( ! mbedtls_svc_key_id_is_null( ssl->handshake->psk_opaque ) )
-        return( ssl->handshake->psk_opaque );
-
-    if( ! mbedtls_svc_key_id_is_null( ssl->conf->psk_opaque ) )
-        return( ssl->conf->psk_opaque );
-
-    return( MBEDTLS_SVC_KEY_ID_INIT );
-}
-
-=======
->>>>>>> 9bbb7bac
-#endif /* MBEDTLS_USE_PSA_CRYPTO */
 
 #endif /* MBEDTLS_KEY_EXCHANGE_SOME_PSK_ENABLED */
 

--- conflicted
+++ resolved
@@ -63,43 +63,11 @@
 #define inline __inline
 #endif
 
-<<<<<<< HEAD
 #if defined(MBEDTLS_SSL_PROTO_TLS1_2) || \
     ( defined(MBEDTLS_SSL_PROTO_TLS1_3) && !defined(MBEDTLS_SSL_USE_MPS) )
 #define MBEDTLS_SSL_LEGACY_MSG_LAYER_REQUIRED
 #endif
 
-/* Legacy minor version numbers as defined by:
- * - RFC 2246: ProtocolVersion version = { 3, 1 };     // TLS v1.0
- * - RFC 4346: ProtocolVersion version = { 3, 2 };     // TLS v1.1
- *
- * We no longer support these versions, but some code still references those
- * constants as part of negotiating with the peer, so keep them available
- * internally.
- */
-#define MBEDTLS_SSL_MINOR_VERSION_1             1
-#define MBEDTLS_SSL_MINOR_VERSION_2             2
-
-/* Determine minimum supported version */
-#define MBEDTLS_SSL_MIN_MAJOR_VERSION           MBEDTLS_SSL_MAJOR_VERSION_3
-
-#if defined(MBEDTLS_SSL_PROTO_TLS1_2)
-#define MBEDTLS_SSL_MIN_MINOR_VERSION           MBEDTLS_SSL_MINOR_VERSION_3
-#elif defined(MBEDTLS_SSL_PROTO_TLS1_3)
-#define MBEDTLS_SSL_MIN_MINOR_VERSION           MBEDTLS_SSL_MINOR_VERSION_4
-#endif /* MBEDTLS_SSL_PROTO_TLS1_3 */
-
-/* Determine maximum supported version */
-#define MBEDTLS_SSL_MAX_MAJOR_VERSION           MBEDTLS_SSL_MAJOR_VERSION_3
-
-#if defined(MBEDTLS_SSL_PROTO_TLS1_3)
-#define MBEDTLS_SSL_MAX_MINOR_VERSION           MBEDTLS_SSL_MINOR_VERSION_4
-#elif defined(MBEDTLS_SSL_PROTO_TLS1_2)
-#define MBEDTLS_SSL_MAX_MINOR_VERSION           MBEDTLS_SSL_MINOR_VERSION_3
-#endif /* MBEDTLS_SSL_PROTO_TLS1_2 */
-
-=======
->>>>>>> 771e42a2
 /* Shorthand for restartable ECC */
 #if defined(MBEDTLS_ECP_RESTARTABLE) && \
     defined(MBEDTLS_SSL_CLI_C) && \

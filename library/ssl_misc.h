--- conflicted
+++ resolved
@@ -1157,9 +1157,6 @@
 void mbedtls_ssl_handshake_wrapup(mbedtls_ssl_context* ssl);
 
 int mbedtls_ssl_send_fatal_handshake_failure(mbedtls_ssl_context* ssl);
-int mbedtls_ssl_write_handshake_msg( mbedtls_ssl_context *ssl );
-int mbedtls_ssl_write_handshake_msg_ext( mbedtls_ssl_context *ssl,
-                                         int update_checksum );
 
 /**
  * \brief       Update record layer
@@ -1240,20 +1237,17 @@
 int mbedtls_ssl_read_record( mbedtls_ssl_context *ssl,
                              unsigned update_hs_digest );
 
-<<<<<<< HEAD
 int mbedtls_ssl_fetch_input(mbedtls_ssl_context* ssl, size_t nb_want);
-int mbedtls_ssl_flush_output(mbedtls_ssl_context* ssl);
-
-#if !defined(MBEDTLS_SSL_USE_MPS)
-=======
+
 int mbedtls_ssl_write_handshake_msg_ext( mbedtls_ssl_context *ssl,
                                          int update_checksum );
 static inline int mbedtls_ssl_write_handshake_msg( mbedtls_ssl_context *ssl )
 {
     return( mbedtls_ssl_write_handshake_msg_ext( ssl, 1 /* update checksum */ ) );
 }
-
->>>>>>> f3cce8b0
+int mbedtls_ssl_flush_output(mbedtls_ssl_context* ssl);
+
+#if !defined(MBEDTLS_SSL_USE_MPS)
 int mbedtls_ssl_write_record( mbedtls_ssl_context *ssl, uint8_t force_flush );
 #endif /* MBEDTLS_SSL_USE_MPS */
 

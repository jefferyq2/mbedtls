/**
 * \file ssl_misc.h
 *
 * \brief Internal functions shared by the SSL modules
 */
/*
 *  Copyright The Mbed TLS Contributors
 *  SPDX-License-Identifier: Apache-2.0
 *
 *  Licensed under the Apache License, Version 2.0 (the "License"); you may
 *  not use this file except in compliance with the License.
 *  You may obtain a copy of the License at
 *
 *  http://www.apache.org/licenses/LICENSE-2.0
 *
 *  Unless required by applicable law or agreed to in writing, software
 *  distributed under the License is distributed on an "AS IS" BASIS, WITHOUT
 *  WARRANTIES OR CONDITIONS OF ANY KIND, either express or implied.
 *  See the License for the specific language governing permissions and
 *  limitations under the License.
 */
#ifndef MBEDTLS_SSL_MISC_H
#define MBEDTLS_SSL_MISC_H

#include "mbedtls/build_info.h"

#include "mbedtls/ssl.h"
#include "mbedtls/cipher.h"

#if defined(MBEDTLS_USE_PSA_CRYPTO) || defined(MBEDTLS_SSL_PROTO_TLS1_3)
#include "psa/crypto.h"
#include "mbedtls/psa_util.h"
#endif

#if defined(MBEDTLS_MD5_C)
#include "mbedtls/md5.h"
#endif

#if defined(MBEDTLS_SHA1_C)
#include "mbedtls/sha1.h"
#endif

#if defined(MBEDTLS_SHA256_C)
#include "mbedtls/sha256.h"
#endif

#if defined(MBEDTLS_SHA512_C)
#include "mbedtls/sha512.h"
#endif

#if defined(MBEDTLS_KEY_EXCHANGE_ECJPAKE_ENABLED)
#include "mbedtls/ecjpake.h"
#endif

#if defined(MBEDTLS_SSL_PROTO_TLS1_3) && defined(MBEDTLS_SSL_USE_MPS)
#include "mps.h"
#endif

#if defined(MBEDTLS_USE_PSA_CRYPTO)
#include "psa/crypto.h"
#include "mbedtls/psa_util.h"
#endif /* MBEDTLS_USE_PSA_CRYPTO */

#include "common.h"

#if ( defined(__ARMCC_VERSION) || defined(_MSC_VER) ) && \
    !defined(inline) && !defined(__cplusplus)
#define inline __inline
#endif

#if defined(MBEDTLS_SSL_PROTO_TLS1_2) || \
    ( defined(MBEDTLS_SSL_PROTO_TLS1_3) && !defined(MBEDTLS_SSL_USE_MPS) )
#define MBEDTLS_SSL_LEGACY_MSG_LAYER_REQUIRED
#endif

/* Legacy minor version numbers as defined by:
 * - RFC 2246: ProtocolVersion version = { 3, 1 };     // TLS v1.0
 * - RFC 4346: ProtocolVersion version = { 3, 2 };     // TLS v1.1
 *
 * We no longer support these versions, but some code still references those
 * constants as part of negotiating with the peer, so keep them available
 * internally.
 */
#define MBEDTLS_SSL_MINOR_VERSION_1             1
#define MBEDTLS_SSL_MINOR_VERSION_2             2

/* Determine minimum supported version */
#define MBEDTLS_SSL_MIN_MAJOR_VERSION           MBEDTLS_SSL_MAJOR_VERSION_3

#if defined(MBEDTLS_SSL_PROTO_TLS1_2)
#define MBEDTLS_SSL_MIN_MINOR_VERSION           MBEDTLS_SSL_MINOR_VERSION_3
#elif defined(MBEDTLS_SSL_PROTO_TLS1_3)
#define MBEDTLS_SSL_MIN_MINOR_VERSION           MBEDTLS_SSL_MINOR_VERSION_4
#endif /* MBEDTLS_SSL_PROTO_TLS1_3 */

#define MBEDTLS_SSL_MIN_VALID_MINOR_VERSION MBEDTLS_SSL_MINOR_VERSION_3
#define MBEDTLS_SSL_MIN_VALID_MAJOR_VERSION MBEDTLS_SSL_MAJOR_VERSION_3

/* Determine maximum supported version */
#define MBEDTLS_SSL_MAX_MAJOR_VERSION           MBEDTLS_SSL_MAJOR_VERSION_3

#if defined(MBEDTLS_SSL_PROTO_TLS1_3)
#define MBEDTLS_SSL_MAX_MINOR_VERSION           MBEDTLS_SSL_MINOR_VERSION_4
#elif defined(MBEDTLS_SSL_PROTO_TLS1_2)
#define MBEDTLS_SSL_MAX_MINOR_VERSION           MBEDTLS_SSL_MINOR_VERSION_3
#endif /* MBEDTLS_SSL_PROTO_TLS1_2 */

/* Shorthand for restartable ECC */
#if defined(MBEDTLS_ECP_RESTARTABLE) && \
    defined(MBEDTLS_SSL_CLI_C) && \
    (defined(MBEDTLS_SSL_PROTO_TLS1_2) || defined(MBEDTLS_SSL_PROTO_TLS1_3)) && \
    defined(MBEDTLS_KEY_EXCHANGE_ECDHE_ECDSA_ENABLED)
#define MBEDTLS_SSL_ECP_RESTARTABLE_ENABLED
#endif

#define MBEDTLS_SSL_INITIAL_HANDSHAKE           0
#define MBEDTLS_SSL_RENEGOTIATION_IN_PROGRESS   1   /* In progress */
#define MBEDTLS_SSL_RENEGOTIATION_DONE          2   /* Done or aborted */
#define MBEDTLS_SSL_RENEGOTIATION_PENDING       3   /* Requested (server only) */

/*
 * Mask of TLS 1.3 handshake extensions used in extensions_present
 * of mbedtls_ssl_handshake_params.
 */
#define MBEDTLS_SSL_EXT_NONE                        0

#define MBEDTLS_SSL_EXT_SERVERNAME                  ( 1 <<  0 )
#define MBEDTLS_SSL_EXT_MAX_FRAGMENT_LENGTH         ( 1 <<  1 )
#define MBEDTLS_SSL_EXT_STATUS_REQUEST              ( 1 <<  2 )
#define MBEDTLS_SSL_EXT_SUPPORTED_GROUPS            ( 1 <<  3 )
#define MBEDTLS_SSL_EXT_SIG_ALG                     ( 1 <<  4 )
#define MBEDTLS_SSL_EXT_USE_SRTP                    ( 1 <<  5 )
#define MBEDTLS_SSL_EXT_HEARTBEAT                   ( 1 <<  6 )
#define MBEDTLS_SSL_EXT_ALPN                        ( 1 <<  7 )
#define MBEDTLS_SSL_EXT_SCT                         ( 1 <<  8 )
#define MBEDTLS_SSL_EXT_CLI_CERT_TYPE               ( 1 <<  9 )
#define MBEDTLS_SSL_EXT_SERV_CERT_TYPE              ( 1 << 10 )
#define MBEDTLS_SSL_EXT_PADDING                     ( 1 << 11 )
#define MBEDTLS_SSL_EXT_PRE_SHARED_KEY              ( 1 << 12 )
#define MBEDTLS_SSL_EXT_EARLY_DATA                  ( 1 << 13 )
#define MBEDTLS_SSL_EXT_SUPPORTED_VERSIONS          ( 1 << 14 )
#define MBEDTLS_SSL_EXT_COOKIE                      ( 1 << 15 )
#define MBEDTLS_SSL_EXT_PSK_KEY_EXCHANGE_MODES      ( 1 << 16 )
#define MBEDTLS_SSL_EXT_CERT_AUTH                   ( 1 << 17 )
#define MBEDTLS_SSL_EXT_OID_FILTERS                 ( 1 << 18 )
#define MBEDTLS_SSL_EXT_POST_HANDSHAKE_AUTH         ( 1 << 19 )
#define MBEDTLS_SSL_EXT_SIG_ALG_CERT                ( 1 << 20 )
#define MBEDTLS_SSL_EXT_KEY_SHARE                   ( 1 << 21 )

/*
 * Helper macros for function call with return check.
 */
/*
 * Exit when return non-zero value
 */
#define MBEDTLS_SSL_PROC_CHK( f )                               \
    do {                                                        \
        ret = ( f );                                            \
        if( ret != 0 )                                          \
        {                                                       \
            goto cleanup;                                       \
        }                                                       \
    } while( 0 )
/*
 * Exit when return negative value
 */
#define MBEDTLS_SSL_PROC_CHK_NEG( f )                           \
    do {                                                        \
        ret = ( f );                                            \
        if( ret < 0 )                                           \
        {                                                       \
            goto cleanup;                                       \
        }                                                       \
    } while( 0 )

/*
 * DTLS retransmission states, see RFC 6347 4.2.4
 *
 * The SENDING state is merged in PREPARING for initial sends,
 * but is distinct for resends.
 *
 * Note: initial state is wrong for server, but is not used anyway.
 */
#define MBEDTLS_SSL_RETRANS_PREPARING       0
#define MBEDTLS_SSL_RETRANS_SENDING         1
#define MBEDTLS_SSL_RETRANS_WAITING         2
#define MBEDTLS_SSL_RETRANS_FINISHED        3

/*
 * Allow extra bytes for record, authentication and encryption overhead:
 * counter (8) + header (5) + IV(16) + MAC (16-48) + padding (0-256).
 */

#if defined(MBEDTLS_SSL_PROTO_TLS1_2)

/* This macro determines whether CBC is supported. */
#if defined(MBEDTLS_CIPHER_MODE_CBC) &&                               \
    ( defined(MBEDTLS_AES_C)      ||                                  \
      defined(MBEDTLS_CAMELLIA_C) ||                                  \
      defined(MBEDTLS_ARIA_C)     ||                                  \
      defined(MBEDTLS_DES_C) )
#define MBEDTLS_SSL_SOME_SUITES_USE_CBC
#endif

/* This macro determines whether a ciphersuite using a
 * stream cipher can be used. */
#if defined(MBEDTLS_CIPHER_NULL_CIPHER)
#define MBEDTLS_SSL_SOME_SUITES_USE_STREAM
#endif

/* This macro determines whether the CBC construct used in TLS 1.2 is supported. */
#if defined(MBEDTLS_SSL_SOME_SUITES_USE_CBC) && \
      defined(MBEDTLS_SSL_PROTO_TLS1_2)
#define MBEDTLS_SSL_SOME_SUITES_USE_TLS_CBC
#endif

#if defined(MBEDTLS_SSL_SOME_SUITES_USE_STREAM) || \
    defined(MBEDTLS_SSL_SOME_SUITES_USE_CBC)
#define MBEDTLS_SSL_SOME_SUITES_USE_MAC
#endif

#endif /* MBEDTLS_SSL_PROTO_TLS1_2 */

#if defined(MBEDTLS_SSL_SOME_SUITES_USE_MAC)
/* Ciphersuites using HMAC */
#if defined(MBEDTLS_SHA384_C)
#define MBEDTLS_SSL_MAC_ADD                 48  /* SHA-384 used for HMAC */
#elif defined(MBEDTLS_SHA256_C)
#define MBEDTLS_SSL_MAC_ADD                 32  /* SHA-256 used for HMAC */
#else
#define MBEDTLS_SSL_MAC_ADD                 20  /* SHA-1   used for HMAC */
#endif
#else /* MBEDTLS_SSL_SOME_SUITES_USE_MAC */
/* AEAD ciphersuites: GCM and CCM use a 128 bits tag */
#define MBEDTLS_SSL_MAC_ADD                 16
#endif

#if defined(MBEDTLS_CIPHER_MODE_CBC)
#define MBEDTLS_SSL_PADDING_ADD            256
#else
#define MBEDTLS_SSL_PADDING_ADD              0
#endif

#if defined(MBEDTLS_SSL_DTLS_CONNECTION_ID)
#define MBEDTLS_SSL_MAX_CID_EXPANSION      MBEDTLS_SSL_CID_TLS1_3_PADDING_GRANULARITY
#else
#define MBEDTLS_SSL_MAX_CID_EXPANSION        0
#endif

#define MBEDTLS_SSL_PAYLOAD_OVERHEAD ( MBEDTLS_MAX_IV_LENGTH +          \
                                       MBEDTLS_SSL_MAC_ADD +            \
                                       MBEDTLS_SSL_PADDING_ADD +        \
                                       MBEDTLS_SSL_MAX_CID_EXPANSION    \
                                       )

#define MBEDTLS_SSL_IN_PAYLOAD_LEN ( MBEDTLS_SSL_PAYLOAD_OVERHEAD + \
                                     ( MBEDTLS_SSL_IN_CONTENT_LEN ) )

#define MBEDTLS_SSL_OUT_PAYLOAD_LEN ( MBEDTLS_SSL_PAYLOAD_OVERHEAD + \
                                      ( MBEDTLS_SSL_OUT_CONTENT_LEN ) )

/* The maximum number of buffered handshake messages. */
#define MBEDTLS_SSL_MAX_BUFFERED_HS 4

/* Maximum length we can advertise as our max content length for
   RFC 6066 max_fragment_length extension negotiation purposes
   (the lesser of both sizes, if they are unequal.)
 */
#define MBEDTLS_TLS_EXT_ADV_CONTENT_LEN (                            \
        (MBEDTLS_SSL_IN_CONTENT_LEN > MBEDTLS_SSL_OUT_CONTENT_LEN)   \
        ? ( MBEDTLS_SSL_OUT_CONTENT_LEN )                            \
        : ( MBEDTLS_SSL_IN_CONTENT_LEN )                             \
        )

/* Maximum size in bytes of list in signature algorithms ext., RFC 5246/8446 */
#define MBEDTLS_SSL_MAX_SIG_ALG_LIST_LEN       65534

/* Minimum size in bytes of list in signature algorithms ext., RFC 5246/8446 */
#define MBEDTLS_SSL_MIN_SIG_ALG_LIST_LEN       2

/* Maximum size in bytes of list in supported elliptic curve ext., RFC 4492 */
#define MBEDTLS_SSL_MAX_CURVE_LIST_LEN         65535

/* Maximum amount of early data to buffer on the server. */
#define MBEDTLS_SSL_MAX_EARLY_DATA             1024

#define MBEDTLS_RECEIVED_SIG_ALGS_SIZE         20

/*
 * Check that we obey the standard's message size bounds
 */

#if MBEDTLS_SSL_IN_CONTENT_LEN > 16384
#error "Bad configuration - incoming record content too large."
#endif

#if MBEDTLS_SSL_OUT_CONTENT_LEN > 16384
#error "Bad configuration - outgoing record content too large."
#endif

#if MBEDTLS_SSL_IN_PAYLOAD_LEN > MBEDTLS_SSL_IN_CONTENT_LEN + 2048
#error "Bad configuration - incoming protected record payload too large."
#endif

#if MBEDTLS_SSL_OUT_PAYLOAD_LEN > MBEDTLS_SSL_OUT_CONTENT_LEN + 2048
#error "Bad configuration - outgoing protected record payload too large."
#endif

/* Calculate buffer sizes */

/* Note: Even though the TLS record header is only 5 bytes
   long, we're internally using 8 bytes to store the
   implicit sequence number. */
#define MBEDTLS_SSL_HEADER_LEN 13

#if defined(MBEDTLS_SSL_DTLS_CONNECTION_ID)
#define MBEDTLS_SSL_IN_BUFFER_LEN  \
    ( ( MBEDTLS_SSL_HEADER_LEN ) + ( MBEDTLS_SSL_IN_PAYLOAD_LEN ) )
#else
#define MBEDTLS_SSL_IN_BUFFER_LEN  \
    ( ( MBEDTLS_SSL_HEADER_LEN ) + ( MBEDTLS_SSL_IN_PAYLOAD_LEN ) \
      + ( MBEDTLS_SSL_CID_IN_LEN_MAX ) )
#endif

#if defined(MBEDTLS_SSL_DTLS_CONNECTION_ID)
#define MBEDTLS_SSL_OUT_BUFFER_LEN  \
    ( ( MBEDTLS_SSL_HEADER_LEN ) + ( MBEDTLS_SSL_OUT_PAYLOAD_LEN ) )
#else
#define MBEDTLS_SSL_OUT_BUFFER_LEN                               \
    ( ( MBEDTLS_SSL_HEADER_LEN ) + ( MBEDTLS_SSL_OUT_PAYLOAD_LEN )    \
      + ( MBEDTLS_SSL_CID_OUT_LEN_MAX ) )
#endif

#define MBEDTLS_CLIENT_HELLO_RANDOM_LEN 32
#define MBEDTLS_SERVER_HELLO_RANDOM_LEN 32

#if defined(MBEDTLS_SSL_MAX_FRAGMENT_LENGTH)
/**
 * \brief          Return the maximum fragment length (payload, in bytes) for
 *                 the output buffer. For the client, this is the configured
 *                 value. For the server, it is the minimum of two - the
 *                 configured value and the negotiated one.
 *
 * \sa             mbedtls_ssl_conf_max_frag_len()
 * \sa             mbedtls_ssl_get_max_out_record_payload()
 *
 * \param ssl      SSL context
 *
 * \return         Current maximum fragment length for the output buffer.
 */
size_t mbedtls_ssl_get_output_max_frag_len( const mbedtls_ssl_context *ssl );

/**
 * \brief          Return the maximum fragment length (payload, in bytes) for
 *                 the input buffer. This is the negotiated maximum fragment
 *                 length, or, if there is none, MBEDTLS_SSL_IN_CONTENT_LEN.
 *                 If it is not defined either, the value is 2^14. This function
 *                 works as its predecessor, \c mbedtls_ssl_get_max_frag_len().
 *
 * \sa             mbedtls_ssl_conf_max_frag_len()
 * \sa             mbedtls_ssl_get_max_in_record_payload()
 *
 * \param ssl      SSL context
 *
 * \return         Current maximum fragment length for the output buffer.
 */
size_t mbedtls_ssl_get_input_max_frag_len( const mbedtls_ssl_context *ssl );
#endif /* MBEDTLS_SSL_MAX_FRAGMENT_LENGTH */

#if defined(MBEDTLS_SSL_VARIABLE_BUFFER_LENGTH)
static inline size_t mbedtls_ssl_get_output_buflen( const mbedtls_ssl_context *ctx )
{
#if defined (MBEDTLS_SSL_DTLS_CONNECTION_ID)
    return mbedtls_ssl_get_output_max_frag_len( ctx )
               + MBEDTLS_SSL_HEADER_LEN + MBEDTLS_SSL_PAYLOAD_OVERHEAD
               + MBEDTLS_SSL_CID_OUT_LEN_MAX;
#else
    return mbedtls_ssl_get_output_max_frag_len( ctx )
               + MBEDTLS_SSL_HEADER_LEN + MBEDTLS_SSL_PAYLOAD_OVERHEAD;
#endif
}

static inline size_t mbedtls_ssl_get_input_buflen( const mbedtls_ssl_context *ctx )
{
#if defined (MBEDTLS_SSL_DTLS_CONNECTION_ID)
    return mbedtls_ssl_get_input_max_frag_len( ctx )
               + MBEDTLS_SSL_HEADER_LEN + MBEDTLS_SSL_PAYLOAD_OVERHEAD
               + MBEDTLS_SSL_CID_IN_LEN_MAX;
#else
    return mbedtls_ssl_get_input_max_frag_len( ctx )
               + MBEDTLS_SSL_HEADER_LEN + MBEDTLS_SSL_PAYLOAD_OVERHEAD;
#endif
}
#endif

/*
 * TLS extension flags (for extensions with outgoing ServerHello content
 * that need it (e.g. for RENEGOTIATION_INFO the server already knows because
 * of state of the renegotiation flag, so no indicator is required)
 */
#define MBEDTLS_TLS_EXT_SUPPORTED_POINT_FORMATS_PRESENT (1 << 0)
#define MBEDTLS_TLS_EXT_ECJPAKE_KKPP_OK                 (1 << 1)

/**
 * \brief        This function checks if the remaining size in a buffer is
 *               greater or equal than a needed space.
 *
 * \param cur    Pointer to the current position in the buffer.
 * \param end    Pointer to one past the end of the buffer.
 * \param need   Needed space in bytes.
 *
 * \return       Zero if the needed space is available in the buffer, non-zero
 *               otherwise.
 */
static inline int mbedtls_ssl_chk_buf_ptr( const uint8_t *cur,
                                           const uint8_t *end, size_t need )
{
    return( ( cur > end ) || ( need > (size_t)( end - cur ) ) );
}

/**
 * \brief        This macro checks if the remaining size in a buffer is
 *               greater or equal than a needed space. If it is not the case,
 *               it returns an SSL_BUFFER_TOO_SMALL error.
 *
 * \param cur    Pointer to the current position in the buffer.
 * \param end    Pointer to one past the end of the buffer.
 * \param need   Needed space in bytes.
 *
 */
#define MBEDTLS_SSL_CHK_BUF_PTR( cur, end, need )                        \
    do {                                                                 \
        if( mbedtls_ssl_chk_buf_ptr( ( cur ), ( end ), ( need ) ) != 0 ) \
        {                                                                \
            return( MBEDTLS_ERR_SSL_BUFFER_TOO_SMALL );                  \
        }                                                                \
    } while( 0 )

/**
 * \brief        This macro checks if the remaining length in an input buffer is
 *               greater or equal than a needed length. If it is not the case, it
 *               returns #MBEDTLS_ERR_SSL_DECODE_ERROR error and pends a
 *               #MBEDTLS_SSL_ALERT_MSG_DECODE_ERROR alert message.
 *
 *               This is a function-like macro. It is guaranteed to evaluate each
 *               argument exactly once.
 *
 * \param cur    Pointer to the current position in the buffer.
 * \param end    Pointer to one past the end of the buffer.
 * \param need   Needed length in bytes.
 *
 */
#define MBEDTLS_SSL_CHK_BUF_READ_PTR( cur, end, need )                          \
    do {                                                                        \
        if( mbedtls_ssl_chk_buf_ptr( ( cur ), ( end ), ( need ) ) != 0 )        \
        {                                                                       \
            MBEDTLS_SSL_DEBUG_MSG( 1,                                           \
                                   ( "missing input data in %s", __func__ ) );  \
            MBEDTLS_SSL_PEND_FATAL_ALERT( MBEDTLS_SSL_ALERT_MSG_DECODE_ERROR,   \
                                          MBEDTLS_ERR_SSL_DECODE_ERROR );       \
            return( MBEDTLS_ERR_SSL_DECODE_ERROR );                             \
        }                                                                       \
    } while( 0 )

#ifdef __cplusplus
extern "C" {
#endif

#if defined(MBEDTLS_SSL_PROTO_TLS1_2) && \
    defined(MBEDTLS_KEY_EXCHANGE_WITH_CERT_ENABLED)
/*
 * Abstraction for a grid of allowed signature-hash-algorithm pairs.
 */
struct mbedtls_ssl_sig_hash_set_t
{
    /* At the moment, we only need to remember a single suitable
     * hash algorithm per signature algorithm. As long as that's
     * the case - and we don't need a general lookup function -
     * we can implement the sig-hash-set as a map from signatures
     * to hash algorithms. */
    mbedtls_md_type_t rsa;
    mbedtls_md_type_t ecdsa;
};
#endif /* MBEDTLS_SSL_PROTO_TLS1_2 &&
          MBEDTLS_KEY_EXCHANGE_WITH_CERT_ENABLED */

typedef int  mbedtls_ssl_tls_prf_cb( const unsigned char *secret, size_t slen,
                                     const char *label,
                                     const unsigned char *random, size_t rlen,
                                     unsigned char *dstbuf, size_t dlen );

/* cipher.h exports the maximum IV, key and block length from
 * all ciphers enabled in the config, regardless of whether those
 * ciphers are actually usable in SSL/TLS. Notably, XTS is enabled
 * in the default configuration and uses 64 Byte keys, but it is
 * not used for record protection in SSL/TLS.
 *
 * In order to prevent unnecessary inflation of key structures,
 * we introduce SSL-specific variants of the max-{key,block,IV}
 * macros here which are meant to only take those ciphers into
 * account which can be negotiated in SSL/TLS.
 *
 * Since the current definitions of MBEDTLS_MAX_{KEY|BLOCK|IV}_LENGTH
 * in cipher.h are rough overapproximations of the real maxima, here
 * we content ourselves with replicating those overapproximations
 * for the maximum block and IV length, and excluding XTS from the
 * computation of the maximum key length. */
#define MBEDTLS_SSL_MAX_BLOCK_LENGTH 16
#define MBEDTLS_SSL_MAX_IV_LENGTH    16
#define MBEDTLS_SSL_MAX_KEY_LENGTH   32

/**
 * \brief   The data structure holding the cryptographic material (key and IV)
 *          used for record protection in TLS 1.3.
 */
struct mbedtls_ssl_key_set
{
    /*! The key for client->server records. */
    unsigned char client_write_key[ MBEDTLS_SSL_MAX_KEY_LENGTH ];
    /*! The key for server->client records. */
    unsigned char server_write_key[ MBEDTLS_SSL_MAX_KEY_LENGTH ];
    /*! The IV  for client->server records. */
    unsigned char client_write_iv[ MBEDTLS_SSL_MAX_IV_LENGTH ];
    /*! The IV  for server->client records. */
    unsigned char server_write_iv[ MBEDTLS_SSL_MAX_IV_LENGTH ];

    size_t key_len; /*!< The length of client_write_key and
                     *   server_write_key, in Bytes. */
    size_t iv_len;  /*!< The length of client_write_iv and
                     *   server_write_iv, in Bytes. */

#if defined(MBEDTLS_SSL_PROTO_DTLS)
    int epoch;
    unsigned char iv[ MBEDTLS_MAX_IV_LENGTH ];

    /* The [sender]_sn_key is indirectly used to
     * encrypt the sequence number in the record layer.
     *
     * The client_sn_key is used to encrypt the
     * sequence number for outgoing transmission.
     * server_sn_key is used for incoming payloads.
     */
    unsigned char server_sn_key[ MBEDTLS_MAX_KEY_LENGTH ];
    unsigned char client_sn_key[ MBEDTLS_MAX_KEY_LENGTH ];
#endif /* MBEDTLS_SSL_PROTO_DTLS */

};
typedef struct mbedtls_ssl_key_set mbedtls_ssl_key_set;

typedef struct
{
    unsigned char binder_key                  [ MBEDTLS_TLS1_3_MD_MAX_SIZE ];
    unsigned char client_early_traffic_secret [ MBEDTLS_TLS1_3_MD_MAX_SIZE ];
    unsigned char early_exporter_master_secret[ MBEDTLS_TLS1_3_MD_MAX_SIZE ];
} mbedtls_ssl_tls13_early_secrets;

typedef struct
{
    unsigned char client_handshake_traffic_secret[ MBEDTLS_TLS1_3_MD_MAX_SIZE ];
    unsigned char server_handshake_traffic_secret[ MBEDTLS_TLS1_3_MD_MAX_SIZE ];
} mbedtls_ssl_tls13_handshake_secrets;

/*
 * This structure contains the parameters only needed during handshake.
 */
struct mbedtls_ssl_handshake_params
{
    /* Frequently-used boolean or byte fields (placed early to take
     * advantage of smaller code size for indirect access on Arm Thumb) */
    uint8_t max_major_ver;              /*!< max. major version client*/
    uint8_t max_minor_ver;              /*!< max. minor version client*/
    uint8_t resume;                     /*!<  session resume indicator*/
    uint8_t cli_exts;                   /*!< client extension presence*/

#if defined(MBEDTLS_SSL_SERVER_NAME_INDICATION)
    uint8_t sni_authmode;               /*!< authmode from SNI callback     */
#endif /* MBEDTLS_SSL_SERVER_NAME_INDICATION */

#if defined(MBEDTLS_SSL_SESSION_TICKETS) || \
    ( defined(MBEDTLS_SSL_NEW_SESSION_TICKET) && defined(MBEDTLS_SSL_PROTO_TLS1_3) )
    uint8_t new_session_ticket;         /*!< use NewSessionTicket?    */
#endif /* MBEDTLS_SSL_SESSION_TICKETS ||
          ( MBEDTLS_SSL_NEW_SESSION_TICKET && MBEDTLS_SSL_PROTO_TLS1_3 ) */

#if defined(MBEDTLS_SSL_EXTENDED_MASTER_SECRET)
    uint8_t extended_ms;                /*!< use Extended Master Secret? */
#endif

#if defined(MBEDTLS_SSL_ASYNC_PRIVATE)
    uint8_t async_in_progress; /*!< an asynchronous operation is in progress */
#endif /* MBEDTLS_SSL_ASYNC_PRIVATE */

#if defined(MBEDTLS_SSL_PROTO_DTLS)
    unsigned char retransmit_state;     /*!<  Retransmission state           */
#endif

#if !defined(MBEDTLS_DEPRECATED_REMOVED)
    unsigned char group_list_heap_allocated;
    unsigned char sig_algs_heap_allocated;
#endif

#if defined(MBEDTLS_SSL_ECP_RESTARTABLE_ENABLED)
    uint8_t ecrs_enabled;               /*!< Handshake supports EC restart? */
    enum { /* this complements ssl->state with info on intra-state operations */
        ssl_ecrs_none = 0,              /*!< nothing going on (yet)         */
        ssl_ecrs_crt_verify,            /*!< Certificate: crt_verify()      */
        ssl_ecrs_ske_start_processing,  /*!< ServerKeyExchange: pk_verify() */
        ssl_ecrs_cke_ecdh_calc_secret,  /*!< ClientKeyExchange: ECDH step 2 */
        ssl_ecrs_crt_vrfy_sign,         /*!< CertificateVerify: pk_sign()   */
    } ecrs_state;                       /*!< current (or last) operation    */
    mbedtls_x509_crt *ecrs_peer_cert;   /*!< The peer's CRT chain.          */
    size_t ecrs_n;                      /*!< place for saving a length      */
#endif

#if defined(MBEDTLS_SSL_PROTO_TLS1_2)
    size_t pmslen;                      /*!<  premaster length              */
#endif

    mbedtls_ssl_ciphersuite_t const *ciphersuite_info;

    void (*update_checksum)(mbedtls_ssl_context *, const unsigned char *, size_t);
#if defined(MBEDTLS_SSL_PROTO_TLS1_2)
    void (*calc_verify)(const mbedtls_ssl_context *, unsigned char *, size_t *);
    void (*calc_finished)(mbedtls_ssl_context *, unsigned char *, int);
#endif
    mbedtls_ssl_tls_prf_cb *tls_prf;

    /*
     * Handshake specific crypto variables
     */
#if defined(MBEDTLS_SSL_PROTO_TLS1_3)
    unsigned int key_exchange; /* Indication of the key exchange algorithm being negotiated*/
    int tls13_kex_modes; /*!< key exchange modes for TLS 1.3 */
    mbedtls_ecp_curve_info server_preferred_curve; /*!<  Preferred curve requested by server (obtained in HelloRetryRequest  */
#if defined(MBEDTLS_SSL_CLI_C)
    int hello_retry_requests_received; /*!<  Number of Hello Retry Request messages received from the server.  */
#endif /* MBEDTLS_SSL_CLI_C */
#if defined(MBEDTLS_SSL_SRV_C)
    int hello_retry_requests_sent; /*!<  Number of Hello Retry Request messages sent by the server.  */
#endif /* MBEDTLS_SSL_SRV_C */
#if defined(MBEDTLS_SSL_TLS1_3_COMPATIBILITY_MODE)
    int ccs_sent; /* Number of CCS messages sent */
#endif /* MBEDTLS_SSL_TLS1_3_COMPATIBILITY_MODE */
#endif /* MBEDTLS_SSL_PROTO_TLS1_3 */

#if defined(MBEDTLS_SSL_CLI_C)
    /*!<  Number of Hello Retry Request messages received from the server.  */
    int hello_retry_request_count;
#endif /* MBEDTLS_SSL_CLI_C */

#if defined(MBEDTLS_SSL_PROTO_TLS1_2) && \
    defined(MBEDTLS_KEY_EXCHANGE_WITH_CERT_ENABLED)
    mbedtls_ssl_sig_hash_set_t hash_algs;             /*!<  Set of suitable sig-hash pairs */
#endif

#if defined(MBEDTLS_SSL_PROTO_TLS1_3) && \
    defined(MBEDTLS_KEY_EXCHANGE_WITH_CERT_ENABLED)
    uint16_t received_sig_algs[MBEDTLS_RECEIVED_SIG_ALGS_SIZE];
#endif

#if !defined(MBEDTLS_DEPRECATED_REMOVED)
    const uint16_t *group_list;
    const uint16_t *sig_algs;
#endif

#if defined(MBEDTLS_DHM_C)
    mbedtls_dhm_context dhm_ctx;                /*!<  DHM key exchange        */
#endif

/* Adding guard for MBEDTLS_ECDSA_C to ensure no compile errors due
 * to guards also being in ssl_srv.c and ssl_cli.c. There is a gap
 * in functionality that access to ecdh_ctx structure is needed for
 * MBEDTLS_ECDSA_C which does not seem correct.
 */
#if defined(MBEDTLS_ECDH_C) || defined(MBEDTLS_ECDSA_C)
    mbedtls_ecdh_context ecdh_ctx;              /*!<  ECDH key exchange       */
<<<<<<< HEAD
#if defined(MBEDTLS_USE_PSA_CRYPTO)
=======

#if defined(MBEDTLS_USE_PSA_CRYPTO) || defined(MBEDTLS_SSL_PROTO_TLS1_3)
>>>>>>> 17f452ae
    psa_key_type_t ecdh_psa_type;
    uint16_t ecdh_bits;
    mbedtls_svc_key_id_t ecdh_psa_privkey;
    unsigned char ecdh_psa_peerkey[MBEDTLS_PSA_MAX_EC_PUBKEY_LENGTH];
    size_t ecdh_psa_peerkey_len;
#endif /* MBEDTLS_USE_PSA_CRYPTO || MBEDTLS_SSL_PROTO_TLS1_3 */
#endif /* MBEDTLS_ECDH_C || MBEDTLS_ECDSA_C */

#if defined(MBEDTLS_KEY_EXCHANGE_ECJPAKE_ENABLED)
    mbedtls_ecjpake_context ecjpake_ctx;        /*!< EC J-PAKE key exchange */
#if defined(MBEDTLS_SSL_CLI_C)
    unsigned char *ecjpake_cache;               /*!< Cache for ClientHello ext */
    size_t ecjpake_cache_len;                   /*!< Length of cached data */
#endif
#endif /* MBEDTLS_KEY_EXCHANGE_ECJPAKE_ENABLED */

#if defined(MBEDTLS_ECDH_C) || defined(MBEDTLS_ECDSA_C) || \
    defined(MBEDTLS_KEY_EXCHANGE_ECJPAKE_ENABLED)
    const mbedtls_ecp_curve_info **curves;      /*!<  Supported elliptic curves */
#endif

#if defined(MBEDTLS_KEY_EXCHANGE_SOME_PSK_ENABLED)
#if defined(MBEDTLS_USE_PSA_CRYPTO)
    mbedtls_svc_key_id_t psk_opaque;            /*!< Opaque PSK from the callback   */
#endif /* MBEDTLS_USE_PSA_CRYPTO */
    unsigned char *psk;                 /*!<  PSK from the callback         */
    size_t psk_len;                     /*!<  Length of PSK from callback   */
#endif /* MBEDTLS_KEY_EXCHANGE_SOME_PSK_ENABLED */

#if defined(MBEDTLS_SSL_ECP_RESTARTABLE_ENABLED)
    mbedtls_x509_crt_restart_ctx ecrs_ctx;  /*!< restart context            */
#endif

#if defined(MBEDTLS_X509_CRT_PARSE_C)
    mbedtls_ssl_key_cert *key_cert;     /*!< chosen key/cert pair (server)  */
#if defined(MBEDTLS_SSL_SERVER_NAME_INDICATION)
    mbedtls_ssl_key_cert *sni_key_cert; /*!< key/cert list from SNI         */
    mbedtls_x509_crt *sni_ca_chain;     /*!< trusted CAs from SNI callback  */
    mbedtls_x509_crl *sni_ca_crl;       /*!< trusted CAs CRLs from SNI      */
#endif /* MBEDTLS_SSL_SERVER_NAME_INDICATION */
#endif /* MBEDTLS_X509_CRT_PARSE_C */
#if defined(MBEDTLS_X509_CRT_PARSE_C) && \
    !defined(MBEDTLS_SSL_KEEP_PEER_CERTIFICATE)
    mbedtls_pk_context peer_pubkey;     /*!< The public key from the peer.  */
#endif /* MBEDTLS_X509_CRT_PARSE_C && !MBEDTLS_SSL_KEEP_PEER_CERTIFICATE */

    struct
    {
        size_t total_bytes_buffered; /*!< Cumulative size of heap allocated
                                      *   buffers used for message buffering. */

        uint8_t seen_ccs;               /*!< Indicates if a CCS message has
                                         *   been seen in the current flight. */

        struct mbedtls_ssl_hs_buffer
        {
            unsigned is_valid      : 1;
            unsigned is_fragmented : 1;
            unsigned is_complete   : 1;
            unsigned char *data;
            size_t data_len;
        } hs[MBEDTLS_SSL_MAX_BUFFERED_HS];

        struct
        {
            unsigned char *data;
            size_t len;
            unsigned epoch;
        } future_record;

    } buffering;

#if defined(MBEDTLS_SSL_PROTO_DTLS) || defined(MBEDTLS_SSL_PROTO_TLS1_3)
    unsigned char *verify_cookie;       /*!<  Cli: HelloVerifyRequest cookie
                                         *    for dtls / tls 1.3
                                         *    Srv: unused                    */
    uint16_t verify_cookie_len;         /*!<  Cli: cookie length for
                                         *    dtls / tls 1.3
                                         *    Srv: flag for sending a cookie */
#endif /* MBEDTLS_SSL_PROTO_DTLS || MBEDTLS_SSL_PROTO_TLS1_3 */

#if defined(MBEDTLS_SSL_PROTO_DTLS)
    unsigned int out_msg_seq;           /*!<  Outgoing handshake sequence number */
    unsigned int in_msg_seq;            /*!<  Incoming handshake sequence number */

    uint32_t retransmit_timeout;        /*!<  Current value of timeout       */
    mbedtls_ssl_flight_item *flight;    /*!<  Current outgoing flight        */
    mbedtls_ssl_flight_item *cur_msg;   /*!<  Current message in flight      */
    unsigned char *cur_msg_p;           /*!<  Position in current message    */
    unsigned int in_flight_start_seq;   /*!<  Minimum message sequence in the
                                              flight being received          */
    mbedtls_ssl_transform *alt_transform_out;   /*!<  Alternative transform for
                                              resending messages             */
    unsigned char alt_out_ctr[MBEDTLS_SSL_SEQUENCE_NUMBER_LEN]; /*!<  Alternative record epoch/counter
                                                                      for resending messages         */

#if defined(MBEDTLS_SSL_DTLS_CONNECTION_ID)
    /* The state of CID configuration in this handshake. */

    uint8_t cid_in_use; /*!< This indicates whether the use of the CID extension
                         *   has been negotiated. Possible values are
                         *   #MBEDTLS_SSL_CID_ENABLED and
                         *   #MBEDTLS_SSL_CID_DISABLED. */
    unsigned char peer_cid[ MBEDTLS_SSL_CID_OUT_LEN_MAX ]; /*! The peer's CID */
    uint8_t peer_cid_len;                                  /*!< The length of
                                                            *   \c peer_cid.  */
#endif /* MBEDTLS_SSL_DTLS_CONNECTION_ID */

    uint16_t mtu;                       /*!<  Handshake mtu, used to fragment outgoing messages */
#endif /* MBEDTLS_SSL_PROTO_DTLS */

#if defined(MBEDTLS_SSL_PROTO_TLS1_3)
    int epoch_handshake;
    int epoch_earlydata;
    /*! TLS 1.3 transforms for 0-RTT and encrypted handshake messages.
     *  Those pointers own the transforms they reference. */
    mbedtls_ssl_transform *transform_handshake;
    mbedtls_ssl_transform *transform_earlydata;
#endif /* MBEDTLS_SSL_PROTO_TLS1_3 */

    /*
     * Checksum contexts
     */
#if defined(MBEDTLS_SHA256_C)
#if defined(MBEDTLS_USE_PSA_CRYPTO)
    psa_hash_operation_t fin_sha256_psa;
#else
    mbedtls_sha256_context fin_sha256;
#endif
#endif
#if defined(MBEDTLS_SHA384_C)
#if defined(MBEDTLS_USE_PSA_CRYPTO)
    psa_hash_operation_t fin_sha384_psa;
#else
    mbedtls_sha512_context fin_sha512;
#endif
#endif

#if defined(MBEDTLS_SSL_USE_MPS)
    mbedtls_mps_handshake_out hs_msg_out;
#endif

#if defined(MBEDTLS_SSL_PROTO_TLS1_3)
    uint16_t offered_group_id; /* The NamedGroup value for the group
                                * that is being used for ephemeral
                                * key exchange.
                                *
                                * On the client: Defaults to the first
                                * entry in the client's group list,
                                * but can be overwritten by the HRR. */
#endif /* MBEDTLS_SSL_PROTO_TLS1_3 */

#if defined(MBEDTLS_SSL_CLI_C)
    uint8_t client_auth;       /*!< used to check if CertificateRequest has been
                                    received from server side. If CertificateRequest
                                    has been received, Certificate and CertificateVerify
                                    should be sent to server */
#endif /* MBEDTLS_SSL_CLI_C */
    /*
     * State-local variables used during the processing
     * of a specific handshake state.
     */
    union
    {
        /* Outgoing Finished message */
        struct
        {
            uint8_t preparation_done;

            /* Buffer holding digest of the handshake up to
             * but excluding the outgoing finished message. */
            unsigned char digest[MBEDTLS_TLS1_3_MD_MAX_SIZE];
            size_t digest_len;
        } finished_out;

        /* Incoming Finished message */
        struct
        {
            uint8_t preparation_done;

            /* Buffer holding digest of the handshake up to but
             * excluding the peer's incoming finished message. */
            unsigned char digest[MBEDTLS_TLS1_3_MD_MAX_SIZE];
            size_t digest_len;
        } finished_in;

#if defined(MBEDTLS_SSL_CLI_C)

        /* Client, incoming ServerKeyExchange */
        struct
        {
            uint8_t preparation_done;
        } srv_key_exchange;

        /* Client, incoming ServerHello */
        struct
        {
#if defined(MBEDTLS_SSL_RENEGOTIATION)
            int renego_info_seen;
#else
            int dummy;
#endif
        } srv_hello_in;

        /* Client, outgoing ClientKeyExchange */
        struct
        {
            uint8_t preparation_done;
        } cli_key_exch_out;

        /* Client, outgoing Certificate Verify */
        struct
        {
            uint8_t preparation_done;
        } crt_vrfy_out;

        /* Client, outgoing ClientHello */
        struct
        {
            uint8_t preparation_done;
        }  cli_hello_out;

#endif /* MBEDTLS_SSL_CLI_C */

#if defined(MBEDTLS_SSL_SRV_C)

        /* Server, outgoing ClientKeyExchange */
        struct
        {
            uint8_t preparation_done;
        } cli_key_exch_in;

        /* Server, outgoing ClientKeyExchange */
        struct
        {
            uint8_t preparation_done;
        } encrypted_extensions_out;

#endif /* MBEDTLS_SSL_SRV_C */

        /* Incoming CertificateVerify */
        struct
        {
            unsigned char verify_buffer[ 64 + 33 + 1 + MBEDTLS_MD_MAX_SIZE ];
            size_t verify_buffer_len;
        } certificate_verify_in;

        /* Outgoing CertificateVerify */
        struct
        {
            unsigned char handshake_hash[ MBEDTLS_MD_MAX_SIZE ];
            size_t handshake_hash_len;
        } certificate_verify_out;

    } state_local;

    /* End of state-local variables. */

    unsigned char randbytes[MBEDTLS_CLIENT_HELLO_RANDOM_LEN +
                            MBEDTLS_SERVER_HELLO_RANDOM_LEN];
                                        /*!<  random bytes            */

#if defined(MBEDTLS_SSL_PROTO_TLS1_3)

#if defined(MBEDTLS_KEY_EXCHANGE_SOME_PSK_ENABLED)
    // pointer to the pre_shared_key extension
    unsigned char* ptr_to_psk_ext;
#endif /* MBEDTLS_KEY_EXCHANGE_SOME_PSK_ENABLED */

#if defined(MBEDTLS_ZERO_RTT)
    mbedtls_ssl_tls13_early_secrets early_secrets;

    /*!< Early data indication:
    0  -- MBEDTLS_SSL_EARLY_DATA_DISABLED (for no early data), and
    1  -- MBEDTLS_SSL_EARLY_DATA_ENABLED (for use early data)
    */
    int early_data;
#endif /* MBEDTLS_ZERO_RTT */

#endif /* MBEDTLS_SSL_PROTO_TLS1_3 */

#if defined(MBEDTLS_SSL_PROTO_TLS1_2)
    unsigned char premaster[MBEDTLS_PREMASTER_SIZE]; /*!<  premaster secret */
#endif

#if defined(MBEDTLS_SSL_PROTO_TLS1_3)
    int extensions_present;             /*!< extension presence; Each bitfield
                                             represents an extension and defined
                                             as \c MBEDTLS_SSL_EXT_XXX */

#if defined(MBEDTLS_KEY_EXCHANGE_WITH_CERT_ENABLED)
    unsigned char certificate_request_context_len;
    unsigned char *certificate_request_context;
#endif

    union
    {
        unsigned char early    [MBEDTLS_TLS1_3_MD_MAX_SIZE];
        unsigned char handshake[MBEDTLS_TLS1_3_MD_MAX_SIZE];
        unsigned char app      [MBEDTLS_TLS1_3_MD_MAX_SIZE];
    } tls13_master_secrets;

    mbedtls_ssl_tls13_handshake_secrets tls13_hs_secrets;
#endif /* MBEDTLS_SSL_PROTO_TLS1_3 */

#if defined(MBEDTLS_SSL_ASYNC_PRIVATE)
    /** Asynchronous operation context. This field is meant for use by the
     * asynchronous operation callbacks (mbedtls_ssl_config::f_async_sign_start,
     * mbedtls_ssl_config::f_async_decrypt_start,
     * mbedtls_ssl_config::f_async_resume, mbedtls_ssl_config::f_async_cancel).
     * The library does not use it internally. */
    void *user_async_ctx;
#endif /* MBEDTLS_SSL_ASYNC_PRIVATE */
};

typedef struct mbedtls_ssl_hs_buffer mbedtls_ssl_hs_buffer;

/*
 * Representation of decryption/encryption transformations on records
 *
 * There are the following general types of record transformations:
 * - Stream transformations (TLS versions == 1.2 only)
 *   Transformation adding a MAC and applying a stream-cipher
 *   to the authenticated message.
 * - CBC block cipher transformations ([D]TLS versions == 1.2 only)
 *   For TLS 1.2, no IV is generated at key extraction time, but every
 *   encrypted record is explicitly prefixed by the IV with which it was
 *   encrypted.
 * - AEAD transformations ([D]TLS versions == 1.2 only)
 *   These come in two fundamentally different versions, the first one
 *   used in TLS 1.2, excluding ChaChaPoly ciphersuites, and the second
 *   one used for ChaChaPoly ciphersuites in TLS 1.2 as well as for TLS 1.3.
 *   In the first transformation, the IV to be used for a record is obtained
 *   as the concatenation of an explicit, static 4-byte IV and the 8-byte
 *   record sequence number, and explicitly prepending this sequence number
 *   to the encrypted record. In contrast, in the second transformation
 *   the IV is obtained by XOR'ing a static IV obtained at key extraction
 *   time with the 8-byte record sequence number, without prepending the
 *   latter to the encrypted record.
 *
 * Additionally, DTLS 1.2 + CID as well as TLS 1.3 use an inner plaintext
 * which allows to add flexible length padding and to hide a record's true
 * content type.
 *
 * In addition to type and version, the following parameters are relevant:
 * - The symmetric cipher algorithm to be used.
 * - The (static) encryption/decryption keys for the cipher.
 * - For stream/CBC, the type of message digest to be used.
 * - For stream/CBC, (static) encryption/decryption keys for the digest.
 * - For AEAD transformations, the size (potentially 0) of an explicit,
 *   random initialization vector placed in encrypted records.
 * - For some transformations (currently AEAD) an implicit IV. It is static
 *   and (if present) is combined with the explicit IV in a transformation-
 *   -dependent way (e.g. appending in TLS 1.2 and XOR'ing in TLS 1.3).
 * - For stream/CBC, a flag determining the order of encryption and MAC.
 * - The details of the transformation depend on the SSL/TLS version.
 * - The length of the authentication tag.
 *
 * The struct below refines this abstract view as follows:
 * - The cipher underlying the transformation is managed in
 *   cipher contexts cipher_ctx_{enc/dec}, which must have the
 *   same cipher type. The mode of these cipher contexts determines
 *   the type of the transformation in the sense above: e.g., if
 *   the type is MBEDTLS_CIPHER_AES_256_CBC resp. MBEDTLS_CIPHER_AES_192_GCM
 *   then the transformation has type CBC resp. AEAD.
 * - The cipher keys are never stored explicitly but
 *   are maintained within cipher_ctx_{enc/dec}.
 * - For stream/CBC transformations, the message digest contexts
 *   used for the MAC's are stored in md_ctx_{enc/dec}. These contexts
 *   are unused for AEAD transformations.
 * - For stream/CBC transformations, the MAC keys are not stored explicitly
 *   but maintained within md_ctx_{enc/dec}.
 * - The mac_enc and mac_dec fields are unused for EAD transformations.
 * - For transformations using an implicit IV maintained within
 *   the transformation context, its contents are stored within
 *   iv_{enc/dec}.
 * - The value of ivlen indicates the length of the IV.
 *   This is redundant in case of stream/CBC transformations
 *   which always use 0 resp. the cipher's block length as the
 *   IV length, but is needed for AEAD ciphers and may be
 *   different from the underlying cipher's block length
 *   in this case.
 * - The field fixed_ivlen is nonzero for AEAD transformations only
 *   and indicates the length of the static part of the IV which is
 *   constant throughout the communication, and which is stored in
 *   the first fixed_ivlen bytes of the iv_{enc/dec} arrays.
 * - minor_ver denotes the SSL/TLS version
 * - For stream/CBC transformations, maclen denotes the length of the
 *   authentication tag, while taglen is unused and 0.
 * - For AEAD transformations, taglen denotes the length of the
 *   authentication tag, while maclen is unused and 0.
 * - For CBC transformations, encrypt_then_mac determines the
 *   order of encryption and authentication. This field is unused
 *   in other transformations.
 *
 */
struct mbedtls_ssl_transform
{
    /*
     * Session specific crypto layer
     */
    size_t minlen;                      /*!<  min. ciphertext length  */
    size_t ivlen;                       /*!<  IV length               */
    size_t fixed_ivlen;                 /*!<  Fixed part of IV (AEAD) */
    size_t maclen;                      /*!<  MAC(CBC) len            */
    size_t taglen;                      /*!<  TAG(AEAD) len           */

    unsigned char iv_enc[ MBEDTLS_MAX_IV_LENGTH ];           /*!<  IV (encryption)         */
    unsigned char iv_dec[ MBEDTLS_MAX_IV_LENGTH ];           /*!<  IV (decryption)         */
#if defined(MBEDTLS_SSL_SOME_SUITES_USE_MAC)

    mbedtls_md_context_t md_ctx_enc;            /*!<  MAC (encryption)        */
    mbedtls_md_context_t md_ctx_dec;            /*!<  MAC (decryption)        */

#if defined(MBEDTLS_SSL_ENCRYPT_THEN_MAC)
    int encrypt_then_mac;       /*!< flag for EtM activation                */
#endif

#endif /* MBEDTLS_SSL_SOME_SUITES_USE_MAC */

    int minor_ver;

#if defined(MBEDTLS_USE_PSA_CRYPTO)
    mbedtls_svc_key_id_t psa_key_enc;           /*!<  psa encryption key      */
    mbedtls_svc_key_id_t psa_key_dec;           /*!<  psa decryption key      */
    psa_algorithm_t psa_alg;                    /*!<  psa algorithm           */
#else
    mbedtls_cipher_context_t cipher_ctx_enc;    /*!<  encryption context      */
    mbedtls_cipher_context_t cipher_ctx_dec;    /*!<  decryption context      */
#endif /* MBEDTLS_USE_PSA_CRYPTO */

#if defined(MBEDTLS_SSL_DTLS_CONNECTION_ID)
    uint8_t in_cid_len;
    uint8_t out_cid_len;
    unsigned char in_cid [ MBEDTLS_SSL_CID_OUT_LEN_MAX ];
    unsigned char out_cid[ MBEDTLS_SSL_CID_OUT_LEN_MAX ];
#endif /* MBEDTLS_SSL_DTLS_CONNECTION_ID */

#if defined(MBEDTLS_SSL_CONTEXT_SERIALIZATION)
    /* We need the Hello random bytes in order to re-derive keys from the
     * Master Secret and other session info,
     * see ssl_tls12_populate_transform() */
    unsigned char randbytes[MBEDTLS_SERVER_HELLO_RANDOM_LEN +
                            MBEDTLS_CLIENT_HELLO_RANDOM_LEN];
                            /*!< ServerHello.random+ClientHello.random */
#endif /* MBEDTLS_SSL_CONTEXT_SERIALIZATION */
};

/*
 * Return 1 if the transform uses an AEAD cipher, 0 otherwise.
 * Equivalently, return 0 if a separate MAC is used, 1 otherwise.
 */
static inline int mbedtls_ssl_transform_uses_aead(
        const mbedtls_ssl_transform *transform )
{
#if defined(MBEDTLS_SSL_SOME_SUITES_USE_MAC)
    return( transform->maclen == 0 && transform->taglen != 0 );
#else
    (void) transform;
    return( 1 );
#endif
}

/*
 * Internal representation of record frames
 *
 * Instances come in two flavors:
 * (1) Encrypted
 *     These always have data_offset = 0
 * (2) Unencrypted
 *     These have data_offset set to the amount of
 *     pre-expansion during record protection. Concretely,
 *     this is the length of the fixed part of the explicit IV
 *     used for encryption, or 0 if no explicit IV is used
 *     (e.g. for stream ciphers).
 *
 * The reason for the data_offset in the unencrypted case
 * is to allow for in-place conversion of an unencrypted to
 * an encrypted record. If the offset wasn't included, the
 * encrypted content would need to be shifted afterwards to
 * make space for the fixed IV.
 *
 */
#if MBEDTLS_SSL_CID_OUT_LEN_MAX > MBEDTLS_SSL_CID_IN_LEN_MAX
#define MBEDTLS_SSL_CID_LEN_MAX MBEDTLS_SSL_CID_OUT_LEN_MAX
#else
#define MBEDTLS_SSL_CID_LEN_MAX MBEDTLS_SSL_CID_IN_LEN_MAX
#endif

typedef struct
{
    uint8_t ctr[MBEDTLS_SSL_SEQUENCE_NUMBER_LEN];  /* In TLS:  The implicit record sequence number.
                                                    * In DTLS: The 2-byte epoch followed by
                                                    *          the 6-byte sequence number.
                                                    * This is stored as a raw big endian byte array
                                                    * as opposed to a uint64_t because we rarely
                                                    * need to perform arithmetic on this, but do
                                                    * need it as a Byte array for the purpose of
                                                    * MAC computations.                             */
    uint8_t type;           /* The record content type.                      */
    uint8_t ver[2];         /* SSL/TLS version as present on the wire.
                             * Convert to internal presentation of versions
                             * using mbedtls_ssl_read_version() and
                             * mbedtls_ssl_write_version().
                             * Keep wire-format for MAC computations.        */

    unsigned char *buf;     /* Memory buffer enclosing the record content    */
    size_t buf_len;         /* Buffer length                                 */
    size_t data_offset;     /* Offset of record content                      */
    size_t data_len;        /* Length of record content                      */

#if defined(MBEDTLS_SSL_DTLS_CONNECTION_ID)
    uint8_t cid_len;        /* Length of the CID (0 if not present)          */
    unsigned char cid[ MBEDTLS_SSL_CID_LEN_MAX ]; /* The CID                 */
#endif /* MBEDTLS_SSL_DTLS_CONNECTION_ID */
} mbedtls_record;

#if defined(MBEDTLS_X509_CRT_PARSE_C)
/*
 * List of certificate + private key pairs
 */
struct mbedtls_ssl_key_cert
{
    mbedtls_x509_crt *cert;                 /*!< cert                       */
    mbedtls_pk_context *key;                /*!< private key                */
    mbedtls_ssl_key_cert *next;             /*!< next key/cert pair         */
};
#endif /* MBEDTLS_X509_CRT_PARSE_C */

#if defined(MBEDTLS_SSL_PROTO_DTLS)
/*
 * List of handshake messages kept around for resending
 */
struct mbedtls_ssl_flight_item
{
    unsigned char *p;       /*!< message, including handshake headers   */
    size_t len;             /*!< length of p                            */
    unsigned char type;     /*!< type of the message: handshake or CCS  */
    mbedtls_ssl_flight_item *next;  /*!< next handshake message(s)              */
};
#endif /* MBEDTLS_SSL_PROTO_DTLS */

#if defined(MBEDTLS_SSL_PROTO_TLS1_2) && \
    defined(MBEDTLS_KEY_EXCHANGE_WITH_CERT_ENABLED)

/* Find an entry in a signature-hash set matching a given hash algorithm. */
mbedtls_md_type_t mbedtls_ssl_sig_hash_set_find( mbedtls_ssl_sig_hash_set_t *set,
                                                 mbedtls_pk_type_t sig_alg );
/* Add a signature-hash-pair to a signature-hash set */
void mbedtls_ssl_sig_hash_set_add( mbedtls_ssl_sig_hash_set_t *set,
                                   mbedtls_pk_type_t sig_alg,
                                   mbedtls_md_type_t md_alg );
/* Allow exactly one hash algorithm for each signature. */
void mbedtls_ssl_sig_hash_set_const_hash( mbedtls_ssl_sig_hash_set_t *set,
                                          mbedtls_md_type_t md_alg );

/* Setup an empty signature-hash set */
static inline void mbedtls_ssl_sig_hash_set_init( mbedtls_ssl_sig_hash_set_t *set )
{
    mbedtls_ssl_sig_hash_set_const_hash( set, MBEDTLS_MD_NONE );
}

#endif /* MBEDTLS_SSL_PROTO_TLS1_2) &&
          MBEDTLS_KEY_EXCHANGE_WITH_CERT_ENABLED */

/**
 * \brief           Free referenced items in an SSL transform context and clear
 *                  memory
 *
 * \param transform SSL transform context
 */
void mbedtls_ssl_transform_free( mbedtls_ssl_transform *transform );

/**
 * \brief           Free referenced items in an SSL handshake context and clear
 *                  memory
 *
 * \param ssl       SSL context
 */

void mbedtls_ssl_handshake_free( mbedtls_ssl_context *ssl );

/* set inbound transform of ssl context */
void mbedtls_ssl_set_inbound_transform( mbedtls_ssl_context *ssl,
                                        mbedtls_ssl_transform *transform );

/* set outbound transform of ssl context */
void mbedtls_ssl_set_outbound_transform( mbedtls_ssl_context *ssl,
                                         mbedtls_ssl_transform *transform );

#if defined(MBEDTLS_SSL_SERVER_NAME_INDICATION)
int mbedtls_ssl_write_hostname_ext( mbedtls_ssl_context *ssl,
                                    unsigned char *buf,
                                    const unsigned char *end,
                                    size_t *olen );
#endif

int mbedtls_ssl_handshake_client_step( mbedtls_ssl_context *ssl );
int mbedtls_ssl_handshake_server_step( mbedtls_ssl_context *ssl );
void mbedtls_ssl_handshake_wrapup( mbedtls_ssl_context *ssl );

int mbedtls_ssl_send_fatal_handshake_failure( mbedtls_ssl_context *ssl );

void mbedtls_ssl_reset_checksum( mbedtls_ssl_context *ssl );

#if defined(MBEDTLS_SSL_PROTO_TLS1_2)
int mbedtls_ssl_derive_keys( mbedtls_ssl_context *ssl );
#endif /* MBEDTLS_SSL_PROTO_TLS1_2  */

int mbedtls_ssl_handle_message_type( mbedtls_ssl_context *ssl );
int mbedtls_ssl_prepare_handshake_record( mbedtls_ssl_context *ssl );
void mbedtls_ssl_update_handshake_status( mbedtls_ssl_context *ssl );

int mbedtls_ssl_send_fatal_handshake_failure(mbedtls_ssl_context* ssl);

/**
 * \brief       Update record layer
 *
 *              This function roughly separates the implementation
 *              of the logic of (D)TLS from the implementation
 *              of the secure transport.
 *
 * \param  ssl              The SSL context to use.
 * \param  update_hs_digest This indicates if the handshake digest
 *                          should be automatically updated in case
 *                          a handshake message is found.
 *
 * \return      0 or non-zero error code.
 *
 * \note        A clarification on what is called 'record layer' here
 *              is in order, as many sensible definitions are possible:
 *
 *              The record layer takes as input an untrusted underlying
 *              transport (stream or datagram) and transforms it into
 *              a serially multiplexed, secure transport, which
 *              conceptually provides the following:
 *
 *              (1) Three datagram based, content-agnostic transports
 *                  for handshake, alert and CCS messages.
 *              (2) One stream- or datagram-based transport
 *                  for application data.
 *              (3) Functionality for changing the underlying transform
 *                  securing the contents.
 *
 *              The interface to this functionality is given as follows:
 *
 *              a Updating
 *                [Currently implemented by mbedtls_ssl_read_record]
 *
 *                Check if and on which of the four 'ports' data is pending:
 *                Nothing, a controlling datagram of type (1), or application
 *                data (2). In any case data is present, internal buffers
 *                provide access to the data for the user to process it.
 *                Consumption of type (1) datagrams is done automatically
 *                on the next update, invalidating that the internal buffers
 *                for previous datagrams, while consumption of application
 *                data (2) is user-controlled.
 *
 *              b Reading of application data
 *                [Currently manual adaption of ssl->in_offt pointer]
 *
 *                As mentioned in the last paragraph, consumption of data
 *                is different from the automatic consumption of control
 *                datagrams (1) because application data is treated as a stream.
 *
 *              c Tracking availability of application data
 *                [Currently manually through decreasing ssl->in_msglen]
 *
 *                For efficiency and to retain datagram semantics for
 *                application data in case of DTLS, the record layer
 *                provides functionality for checking how much application
 *                data is still available in the internal buffer.
 *
 *              d Changing the transformation securing the communication.
 *
 *              Given an opaque implementation of the record layer in the
 *              above sense, it should be possible to implement the logic
 *              of (D)TLS on top of it without the need to know anything
 *              about the record layer's internals. This is done e.g.
 *              in all the handshake handling functions, and in the
 *              application data reading function mbedtls_ssl_read.
 *
 * \note        The above tries to give a conceptual picture of the
 *              record layer, but the current implementation deviates
 *              from it in some places. For example, our implementation of
 *              the update functionality through mbedtls_ssl_read_record
 *              discards datagrams depending on the current state, which
 *              wouldn't fall under the record layer's responsibility
 *              following the above definition.
 *
 */
int mbedtls_ssl_read_record( mbedtls_ssl_context *ssl,
                             unsigned update_hs_digest );

int mbedtls_ssl_fetch_input(mbedtls_ssl_context* ssl, size_t nb_want);

int mbedtls_ssl_write_handshake_msg_ext( mbedtls_ssl_context *ssl,
                                         int update_checksum );
static inline int mbedtls_ssl_write_handshake_msg( mbedtls_ssl_context *ssl )
{
    return( mbedtls_ssl_write_handshake_msg_ext( ssl, 1 /* update checksum */ ) );
}
int mbedtls_ssl_flush_output(mbedtls_ssl_context* ssl);

#if !defined(MBEDTLS_SSL_USE_MPS)
int mbedtls_ssl_write_record( mbedtls_ssl_context *ssl, uint8_t force_flush );
#endif /* MBEDTLS_SSL_USE_MPS */

#if defined(MBEDTLS_SSL_PROTO_TLS1_3)
int mbedtls_ssl_tls13_read_certificate_process(mbedtls_ssl_context* ssl);
int mbedtls_ssl_tls13_write_certificate_process(mbedtls_ssl_context* ssl);

#if defined(MBEDTLS_SSL_TLS1_3_COMPATIBILITY_MODE)
int mbedtls_ssl_tls13_write_change_cipher_spec( mbedtls_ssl_context *ssl );
#endif  /* MBEDTLS_SSL_PROTO_TLS1_3 && MBEDTLS_SSL_TLS1_3_COMPATIBILITY_MODE */
#endif /* MBEDTLS_SSL_PROTO_TLS1_3 */

#if defined(MBEDTLS_SSL_PROTO_TLS1_2)
int mbedtls_ssl_parse_certificate( mbedtls_ssl_context *ssl );
int mbedtls_ssl_write_certificate( mbedtls_ssl_context *ssl );
int mbedtls_ssl_parse_change_cipher_spec( mbedtls_ssl_context *ssl );
int mbedtls_ssl_write_change_cipher_spec( mbedtls_ssl_context *ssl );
int mbedtls_ssl_parse_finished( mbedtls_ssl_context *ssl );
int mbedtls_ssl_write_finished( mbedtls_ssl_context *ssl );
#endif

#if defined(MBEDTLS_SSL_PROTO_TLS1_3) && \
    defined(MBEDTLS_ZERO_RTT) && defined(MBEDTLS_SSL_CLI_C)
/* parse early data extension */
int ssl_parse_encrypted_extensions_early_data_ext( mbedtls_ssl_context *ssl,
    const unsigned char *buf, size_t len );
#endif /* MBEDTLS_SSL_PROTO_TLS1_3 && MBEDTLS_ZERO_RTT && MBEDTLS_SSL_CLI_C */

#if defined(MBEDTLS_SSL_PROTO_TLS1_3)

/*
 * Helper functions around EarlyData
 */
static inline int mbedtls_ssl_conf_tls13_0rtt_enabled( mbedtls_ssl_context *ssl )
{
#if defined(MBEDTLS_ZERO_RTT)
    if( ssl->conf->early_data_enabled == MBEDTLS_SSL_EARLY_DATA_ENABLED )
        return( 1 );
#else
    ((void) ssl);
#endif /* MBEDTLS_ZERO_RTT */

    return( 0 );
}

int mbedtls_ssl_tls13_process_certificate_verify(mbedtls_ssl_context *ssl);
int mbedtls_ssl_tls13_write_certificate_verify_process(mbedtls_ssl_context *ssl);

int mbedtls_ssl_tls13_populate_transform( mbedtls_ssl_transform *transform,
                                          int endpoint,
                                          int ciphersuite,
                                          mbedtls_ssl_key_set const *traffic_keys,
                                          mbedtls_ssl_context *ssl /* DEBUG ONLY */ );

int mbedtls_ssl_mps_hs_consume_full_hs_msg( mbedtls_ssl_context *ssl );

int mbedtls_ssl_mps_remap_error( int ret );

int mbedtls_ssl_tls13_write_encrypted_extension(mbedtls_ssl_context* ssl);

#if defined(MBEDTLS_SSL_TLS1_3_COMPATIBILITY_MODE)
int mbedtls_ssl_tls13_write_change_cipher_spec(mbedtls_ssl_context* ssl);
#endif /* MBEDTLS_SSL_TLS1_3_COMPATIBILITY_MODE */

#if defined(MBEDTLS_KEY_EXCHANGE_SOME_PSK_ENABLED)
int mbedtls_ssl_tls13_write_pre_shared_key_ext(
    mbedtls_ssl_context* ssl,
    unsigned char* buf, unsigned char* end,
    size_t* olen,
    size_t* binder_list_length,
    int part );
#endif /* MBEDTLS_KEY_EXCHANGE_SOME_PSK_ENABLED */
#if defined(MBEDTLS_KEY_EXCHANGE_WITH_CERT_ENABLED)
int mbedtls_ssl_tls13_check_signature_scheme(
    const mbedtls_ssl_context* ssl, int signature_scheme );
#endif /* MBEDTLS_KEY_EXCHANGE_WITH_CERT_ENABLED */
#if defined(MBEDTLS_ZERO_RTT)
int mbedtls_ssl_tls13_write_early_data_ext(
    mbedtls_ssl_context* ssl,
    unsigned char* buf, const unsigned char *end, size_t* olen);
#endif /* MBEDTLS_ZERO_RTT */
#if (defined(MBEDTLS_ECDH_C) || defined(MBEDTLS_ECDSA_C))
int mbedtls_ssl_tls13_parse_supported_groups_ext(
    mbedtls_ssl_context* ssl,
    const unsigned char* buf, size_t len);
#endif /* MBEDTLS_ECDH_C ||  MBEDTLS_ECDSA_C */
#if defined(MBEDTLS_SSL_NEW_SESSION_TICKET)
int mbedtls_ssl_tls13_parse_new_session_ticket_server(
    mbedtls_ssl_context *ssl, unsigned char *buf, size_t len);
#endif /* MBEDTLS_SSL_NEW_SESSION_TICKET */
#if defined(MBEDTLS_KEY_EXCHANGE_SOME_PSK_ENABLED)
int mbedtls_ssl_tls13_parse_client_psk_identity_ext(
    mbedtls_ssl_context *ssl,
    const unsigned char *buf, size_t len);
#endif /* MBEDTLS_KEY_EXCHANGE_SOME_PSK_ENABLED */

#endif /* MBEDTLS_SSL_PROTO_TLS1_3 */

void mbedtls_ssl_optimize_checksum( mbedtls_ssl_context *ssl,
                            const mbedtls_ssl_ciphersuite_t *ciphersuite_info );

#if defined(MBEDTLS_KEY_EXCHANGE_SOME_PSK_ENABLED)
int mbedtls_ssl_psk_derive_premaster( mbedtls_ssl_context *ssl, mbedtls_key_exchange_type_t key_ex );

/**
 * Get the first properly defined PSK by order of precedence:
 * 1. handshake PSK set by \c mbedtls_ssl_set_hs_psk() in the PSK callback
 * 2. static PSK configured by \c mbedtls_ssl_conf_psk()
 * Update the pair (PSK, PSK length) passed to the function if they're not null.
 * Return whether any PSK was found
 */
static inline int mbedtls_ssl_get_psk( const mbedtls_ssl_context *ssl,
    const unsigned char **psk, size_t *psk_len )
{
    if( ssl->handshake->psk != NULL && ssl->handshake->psk_len > 0 )
    {
        if( psk != NULL && psk_len != NULL )
        {
            *psk = ssl->handshake->psk;
            *psk_len = ssl->handshake->psk_len;
        }
    }

    else if( ssl->conf->psk != NULL && ssl->conf->psk_len > 0 &&
             ssl->conf->psk_identity != NULL && ssl->conf->psk_identity_len > 0)
    {
        if( psk != NULL && psk_len != NULL )
        {
            *psk = ssl->conf->psk;
            *psk_len = ssl->conf->psk_len;
        }
    }

    else
    {
        if( psk != NULL && psk_len != NULL )
        {
            *psk = NULL;
            *psk_len = 0;
        }
        return( MBEDTLS_ERR_SSL_PRIVATE_KEY_REQUIRED );
    }

    return( 0 );
}

/* Check if we have any PSK to offer, returns 0 if PSK is available. Assign the
   psk and ticket if pointers are present.  */
static inline int mbedtls_ssl_get_psk_to_offer( const mbedtls_ssl_context *ssl,
    const unsigned char **psk, size_t *psk_len,
    const unsigned char **psk_identity, size_t *psk_identity_len )
{
    int ptrs_present = 0;

    if( psk != NULL && psk_len != NULL &&
        psk_identity != NULL && psk_identity_len != NULL )
    {
        ptrs_present = 1;
    }

#if defined(MBEDTLS_SSL_PROTO_TLS1_3) && defined(MBEDTLS_SSL_NEW_SESSION_TICKET)
    /* Check if a ticket has been configured. */
    if( ssl->session_negotiate != NULL         &&
        ssl->session_negotiate->ticket != NULL )
    {
        if( ptrs_present )
        {
            *psk = ssl->session_negotiate->key;
            *psk_len = ssl->session_negotiate->key_len;
            *psk_identity = ssl->session_negotiate->ticket;
            *psk_identity_len = ssl->session_negotiate->ticket_len;
        }
        return( 0 );
    }
#endif

    /* Check if an external PSK has been configured. */
    if( ssl->conf->psk != NULL )
    {
        if( ptrs_present )
        {
            *psk = ssl->conf->psk;
            *psk_len = ssl->conf->psk_len;
            *psk_identity = ssl->conf->psk_identity;
            *psk_identity_len = ssl->conf->psk_identity_len;
        }
        return( 0 );
    }

    return( 1 );
}


#if defined(MBEDTLS_USE_PSA_CRYPTO)
/**
 * Get the first defined opaque PSK by order of precedence:
 * 1. handshake PSK set by \c mbedtls_ssl_set_hs_psk_opaque() in the PSK
 *    callback
 * 2. static PSK configured by \c mbedtls_ssl_conf_psk_opaque()
 * Return an opaque PSK
 */
static inline mbedtls_svc_key_id_t mbedtls_ssl_get_opaque_psk(
    const mbedtls_ssl_context *ssl )
{
    if( ! mbedtls_svc_key_id_is_null( ssl->handshake->psk_opaque ) )
        return( ssl->handshake->psk_opaque );

    if( ! mbedtls_svc_key_id_is_null( ssl->conf->psk_opaque ) )
        return( ssl->conf->psk_opaque );

    return( MBEDTLS_SVC_KEY_ID_INIT );
}

#endif /* MBEDTLS_USE_PSA_CRYPTO */

#endif /* MBEDTLS_KEY_EXCHANGE_SOME_PSK_ENABLED */

#if defined(MBEDTLS_PK_C)
unsigned char mbedtls_ssl_sig_from_pk( mbedtls_pk_context *pk );
unsigned char mbedtls_ssl_sig_from_pk_alg( mbedtls_pk_type_t type );
mbedtls_pk_type_t mbedtls_ssl_pk_alg_from_sig( unsigned char sig );
#endif

mbedtls_md_type_t mbedtls_ssl_md_alg_from_hash( unsigned char hash );
unsigned char mbedtls_ssl_hash_from_md_alg( int md );
int mbedtls_ssl_set_calc_verify_md( mbedtls_ssl_context *ssl, int md );

int mbedtls_ssl_check_curve_tls_id( const mbedtls_ssl_context *ssl, uint16_t tls_id );
#if defined(MBEDTLS_ECP_C)
int mbedtls_ssl_check_curve( const mbedtls_ssl_context *ssl, mbedtls_ecp_group_id grp_id );
#endif

#if defined(MBEDTLS_SSL_DTLS_SRTP)
static inline mbedtls_ssl_srtp_profile mbedtls_ssl_check_srtp_profile_value
                                                    ( const uint16_t srtp_profile_value )
{
    switch( srtp_profile_value )
    {
        case MBEDTLS_TLS_SRTP_AES128_CM_HMAC_SHA1_80:
        case MBEDTLS_TLS_SRTP_AES128_CM_HMAC_SHA1_32:
        case MBEDTLS_TLS_SRTP_NULL_HMAC_SHA1_80:
        case MBEDTLS_TLS_SRTP_NULL_HMAC_SHA1_32:
            return srtp_profile_value;
        default: break;
    }
    return( MBEDTLS_TLS_SRTP_UNSET );
}
#endif

#if defined(MBEDTLS_X509_CRT_PARSE_C)
static inline mbedtls_pk_context *mbedtls_ssl_own_key( mbedtls_ssl_context *ssl )
{
    mbedtls_ssl_key_cert *key_cert;

    if( ssl->handshake != NULL && ssl->handshake->key_cert != NULL )
        key_cert = ssl->handshake->key_cert;
    else
        key_cert = ssl->conf->key_cert;

    return( key_cert == NULL ? NULL : key_cert->key );
}

static inline mbedtls_x509_crt *mbedtls_ssl_own_cert( mbedtls_ssl_context *ssl )
{
    mbedtls_ssl_key_cert *key_cert;

    if( ssl->handshake != NULL && ssl->handshake->key_cert != NULL )
        key_cert = ssl->handshake->key_cert;
    else
        key_cert = ssl->conf->key_cert;

    return( key_cert == NULL ? NULL : key_cert->cert );
}

/*
 * Check usage of a certificate wrt extensions:
 * keyUsage, extendedKeyUsage (later), and nSCertType (later).
 *
 * Warning: cert_endpoint is the endpoint of the cert (ie, of our peer when we
 * check a cert we received from them)!
 *
 * Return 0 if everything is OK, -1 if not.
 */

int mbedtls_ssl_check_cert_usage(const mbedtls_x509_crt* cert,
    const mbedtls_key_exchange_type_t key_exchange,
    int cert_endpoint,
    uint32_t* flags);

#endif /* MBEDTLS_X509_CRT_PARSE_C */

void mbedtls_ssl_write_version( int major, int minor, int transport,
                        unsigned char ver[2] );
void mbedtls_ssl_read_version( int *major, int *minor, int transport,
                       const unsigned char ver[2] );

void mbedtls_ssl_remove_hs_psk( mbedtls_ssl_context *ssl );

#if defined(MBEDTLS_SSL_PROTO_TLS1_3)
static inline size_t mbedtls_ssl_hdr_len(const mbedtls_ssl_context* ssl)
{
    ((void) ssl);
    return(5);
}
#endif /* MBEDTLS_SSL_PROTO_TLS1_3 */

static inline size_t mbedtls_ssl_in_hdr_len( const mbedtls_ssl_context *ssl )
{
#if !defined(MBEDTLS_SSL_PROTO_DTLS)
    ((void) ssl);
#endif

#if defined(MBEDTLS_SSL_PROTO_DTLS)
    if( ssl->conf->transport == MBEDTLS_SSL_TRANSPORT_DATAGRAM )
    {
        return( 13 );
    }
    else
#endif /* MBEDTLS_SSL_PROTO_DTLS */
    {
        return( 5 );
    }
}

static inline size_t mbedtls_ssl_out_hdr_len( const mbedtls_ssl_context *ssl )
{
#if !defined(MBEDTLS_SSL_USE_MPS)
    return( (size_t) ( ssl->out_iv - ssl->out_hdr ) );
#else
    ((void) ssl);
    return( 5 );
#endif /* MBEDTLS_SSL_USE_MPS */
}

static inline size_t mbedtls_ssl_hs_hdr_len( const mbedtls_ssl_context *ssl )
{
#if defined(MBEDTLS_SSL_PROTO_DTLS)
    if( ssl->conf->transport == MBEDTLS_SSL_TRANSPORT_DATAGRAM )
        return( 12 );
#else
    ((void) ssl);
#endif
    return( 4 );
}

#if defined(MBEDTLS_SSL_PROTO_DTLS)
void mbedtls_ssl_send_flight_completed( mbedtls_ssl_context *ssl );
void mbedtls_ssl_recv_flight_completed( mbedtls_ssl_context *ssl );
int mbedtls_ssl_resend( mbedtls_ssl_context *ssl );
int mbedtls_ssl_flight_transmit( mbedtls_ssl_context *ssl );
#endif

/* Visible for testing purposes only */
#if defined(MBEDTLS_SSL_DTLS_ANTI_REPLAY)
int mbedtls_ssl_dtls_replay_check( mbedtls_ssl_context const *ssl );
void mbedtls_ssl_dtls_replay_update( mbedtls_ssl_context *ssl );
#endif

int mbedtls_ssl_session_copy( mbedtls_ssl_session *dst,
                              const mbedtls_ssl_session *src );

#if defined(MBEDTLS_SSL_PROTO_TLS1_2)
/* The hash buffer must have at least MBEDTLS_MD_MAX_SIZE bytes of length. */
int mbedtls_ssl_get_key_exchange_md_tls1_2( mbedtls_ssl_context *ssl,
                                            unsigned char *hash, size_t *hashlen,
                                            unsigned char *data, size_t data_len,
                                            mbedtls_md_type_t md_alg );
#endif /* MBEDTLS_SSL_PROTO_TLS1_2 */

#ifdef __cplusplus
}
#endif

void mbedtls_ssl_transform_init( mbedtls_ssl_transform *transform );
int mbedtls_ssl_encrypt_buf( mbedtls_ssl_context *ssl,
                             mbedtls_ssl_transform *transform,
                             mbedtls_record *rec,
                             int (*f_rng)(void *, unsigned char *, size_t),
                             void *p_rng );
int mbedtls_ssl_decrypt_buf( mbedtls_ssl_context const *ssl,
                             mbedtls_ssl_transform *transform,
                             mbedtls_record *rec );

#if defined(MBEDTLS_SSL_USE_MPS)
int mbedtls_mps_transform_free_default( void *transform );
int mbedtls_mps_transform_encrypt_default(
    void *transform, mps_rec *rec,
    int (*f_rng)(void *, unsigned char *, size_t),
    void *p_rng );
int mbedtls_mps_transform_decrypt_default( void *transform,
                                           mps_rec *rec );
int mbedtls_mps_transform_get_expansion_default( void *transform,
                                                 size_t *pre_exp,
                                                 size_t *post_exp );
#endif /* MBEDTLS_SSL_USE_MPS */

/* Length of the "epoch" field in the record header */
static inline size_t mbedtls_ssl_ep_len( const mbedtls_ssl_context *ssl )
{
#if defined(MBEDTLS_SSL_PROTO_DTLS)
    if( ssl->conf->transport == MBEDTLS_SSL_TRANSPORT_DATAGRAM )
        return( 2 );
#else
    ((void) ssl);
#endif
    return( 0 );
}

#if defined(MBEDTLS_SSL_PROTO_DTLS)
int mbedtls_ssl_resend_hello_request( mbedtls_ssl_context *ssl );
#endif /* MBEDTLS_SSL_PROTO_DTLS */

void mbedtls_ssl_set_timer( mbedtls_ssl_context *ssl, uint32_t millisecs );

int mbedtls_ssl_check_timer( mbedtls_ssl_context *ssl );

void mbedtls_ssl_reset_in_out_pointers( mbedtls_ssl_context *ssl );
void mbedtls_ssl_update_out_pointers( mbedtls_ssl_context *ssl,
                              mbedtls_ssl_transform *transform );
void mbedtls_ssl_update_in_pointers( mbedtls_ssl_context *ssl );

int mbedtls_ssl_session_reset_int( mbedtls_ssl_context *ssl, int partial );
void mbedtls_ssl_session_reset_msg_layer( mbedtls_ssl_context *ssl,
                                          int partial );

/*
 * Send pending alert
 */
int mbedtls_ssl_handle_pending_alert( mbedtls_ssl_context *ssl );

/*
 * Set pending fatal alert flag.
 */
void mbedtls_ssl_pend_fatal_alert( mbedtls_ssl_context *ssl,
                                   unsigned char alert_type,
                                   int alert_reason );

/* Alias of mbedtls_ssl_pend_fatal_alert */
#define MBEDTLS_SSL_PEND_FATAL_ALERT( type, user_return_value )         \
            mbedtls_ssl_pend_fatal_alert( ssl, type, user_return_value )

#if defined(MBEDTLS_SSL_DTLS_ANTI_REPLAY)
void mbedtls_ssl_dtls_replay_reset( mbedtls_ssl_context *ssl );
#endif

void mbedtls_ssl_handshake_wrapup_free_hs_transform( mbedtls_ssl_context *ssl );

#if defined(MBEDTLS_SSL_RENEGOTIATION)
int mbedtls_ssl_start_renegotiation( mbedtls_ssl_context *ssl );
#endif /* MBEDTLS_SSL_RENEGOTIATION */

#if defined(MBEDTLS_SSL_PROTO_DTLS)
size_t mbedtls_ssl_get_current_mtu( const mbedtls_ssl_context *ssl );
void mbedtls_ssl_buffering_free( mbedtls_ssl_context *ssl );
void mbedtls_ssl_flight_free( mbedtls_ssl_flight_item *flight );

int mbedtls_ssl_double_retransmit_timeout( mbedtls_ssl_context *ssl );
void mbedtls_ssl_reset_retransmit_timeout( mbedtls_ssl_context *ssl );
#endif /* MBEDTLS_SSL_PROTO_DTLS */

/**
 * ssl utils functions for checking configuration.
 */

#if defined(MBEDTLS_SSL_PROTO_TLS1_3)
static inline int mbedtls_ssl_conf_is_tls13_only( const mbedtls_ssl_config *conf )
{
    if( conf->min_major_ver == MBEDTLS_SSL_MAJOR_VERSION_3 &&
        conf->max_major_ver == MBEDTLS_SSL_MAJOR_VERSION_3 &&
        conf->min_minor_ver == MBEDTLS_SSL_MINOR_VERSION_4 &&
        conf->max_minor_ver == MBEDTLS_SSL_MINOR_VERSION_4 )
    {
        return( 1 );
    }
    return( 0 );
}

#endif /* MBEDTLS_SSL_PROTO_TLS1_3 */

#if defined(MBEDTLS_SSL_PROTO_TLS1_2)
static inline int mbedtls_ssl_conf_is_tls12_only( const mbedtls_ssl_config *conf )
{
    if( conf->min_major_ver == MBEDTLS_SSL_MAJOR_VERSION_3 &&
        conf->max_major_ver == MBEDTLS_SSL_MAJOR_VERSION_3 &&
        conf->min_minor_ver == MBEDTLS_SSL_MINOR_VERSION_3 &&
        conf->max_minor_ver == MBEDTLS_SSL_MINOR_VERSION_3 )
    {
        return( 1 );
    }
    return( 0 );
}

#endif /* MBEDTLS_SSL_PROTO_TLS1_2 */

static inline int mbedtls_ssl_conf_is_tls13_enabled( const mbedtls_ssl_config *conf )
{
#if defined(MBEDTLS_SSL_PROTO_TLS1_3)
    if( conf->min_major_ver == MBEDTLS_SSL_MAJOR_VERSION_3 &&
        conf->max_major_ver == MBEDTLS_SSL_MAJOR_VERSION_3 &&
        conf->min_minor_ver <= MBEDTLS_SSL_MINOR_VERSION_4 &&
        conf->max_minor_ver >= MBEDTLS_SSL_MINOR_VERSION_4 )
    {
        return( 1 );
    }
    return( 0 );
#else
    ((void) conf);
    return( 0 );
#endif
}

static inline int mbedtls_ssl_conf_is_tls12_enabled( const mbedtls_ssl_config *conf )
{
#if defined(MBEDTLS_SSL_PROTO_TLS1_2)
    if( conf->min_major_ver == MBEDTLS_SSL_MAJOR_VERSION_3 &&
        conf->max_major_ver == MBEDTLS_SSL_MAJOR_VERSION_3 &&
        conf->min_minor_ver <= MBEDTLS_SSL_MINOR_VERSION_3 &&
        conf->max_minor_ver >= MBEDTLS_SSL_MINOR_VERSION_3 )
    {
        return( 1 );
    }
    return( 0 );
#else
    ((void) conf);
    return( 0 );
#endif
}

#if defined(MBEDTLS_SSL_PROTO_TLS1_2) && defined(MBEDTLS_SSL_PROTO_TLS1_3)
static inline int mbedtls_ssl_conf_is_hybrid_tls12_tls13( const mbedtls_ssl_config *conf )
{
    if( conf->min_major_ver == MBEDTLS_SSL_MAJOR_VERSION_3 &&
        conf->max_major_ver == MBEDTLS_SSL_MAJOR_VERSION_3 &&
        conf->min_minor_ver == MBEDTLS_SSL_MINOR_VERSION_3 &&
        conf->max_minor_ver == MBEDTLS_SSL_MINOR_VERSION_4 )
    {
        return( 1 );
    }
    return( 0 );
}
#endif /* MBEDTLS_SSL_PROTO_TLS1_2 && MBEDTLS_SSL_PROTO_TLS1_3 */

#if defined(MBEDTLS_SSL_PROTO_TLS1_3)
#if defined(MBEDTLS_ECDH_C)
/**
 * \brief           This function generates an EC key pair and exports its
 *                  in the format used in a TLS 1.3 KeyShare extension.
 *
 * \see             ecp.h
 *
 * \param ctx       The ECDH context to use. This must be initialized
 *                  and bound to a group, for example via mbedtls_ecdh_setup().
 * \param olen      The address at which to store the number of Bytes written.
 * \param buf       The destination buffer. This must be a writable buffer of
 *                  length \p blen Bytes.
 * \param blen      The length of the destination buffer \p buf in Bytes.
 * \param f_rng     The RNG function to use. This must not be \c NULL.
 * \param p_rng     The RNG context to be passed to \p f_rng. This may be
 *                  \c NULL in case \p f_rng doesn't need a context argument.
 *
 * \return          \c 0 on success.
 * \return          #MBEDTLS_ERR_ECP_IN_PROGRESS if maximum number of
 *                  operations was reached: see \c mbedtls_ecp_set_max_ops().
 * \return          Another \c MBEDTLS_ERR_ECP_XXX error code on failure.
 */
int mbedtls_ecdh_make_tls13_params( mbedtls_ecdh_context *ctx, size_t *olen,
                      unsigned char *buf, size_t blen,
                      int (*f_rng)(void *, unsigned char *, size_t),
                      void *p_rng );

/**
 * \brief           This function parses the ECDHE parameters in a
 *                  TLS 1.3 KeyShare extension.
 *
 * \see             ecp.h
 *
 * \param ctx       The ECDHE context to use. This must be initialized.
 * \param buf       On input, \c *buf must be the start of the input buffer.
 *                  On output, \c *buf is updated to point to the end of the
 *                  data that has been read. On success, this is the first byte
 *                  past the end of the ServerKeyExchange parameters.
 *                  On error, this is the point at which an error has been
 *                  detected, which is usually not useful except to debug
 *                  failures.
 * \param end       The end of the input buffer.
 *
 * \return          \c 0 on success.
 * \return          An \c MBEDTLS_ERR_ECP_XXX error code on failure.
 *
 */
int mbedtls_ecdh_read_tls13_params( mbedtls_ecdh_context *ctx,
                              const unsigned char **buf,
                              const unsigned char *end );

/**
 * \brief           This function generates a public key and exports it
 *                  as a TLS 1.3 KeyShare payload.
 *
 * \see             ecp.h
 *
 * \param ctx       The ECDH context to use. This must be initialized
 *                  and bound to a group, the latter usually by
 *                  mbedtls_ecdh_read_params().
 * \param olen      The address at which to store the number of Bytes written.
 *                  This must not be \c NULL.
 * \param buf       The destination buffer. This must be a writable buffer
 *                  of length \p blen Bytes.
 * \param blen      The size of the destination buffer \p buf in Bytes.
 * \param f_rng     The RNG function to use. This must not be \c NULL.
 * \param p_rng     The RNG context to be passed to \p f_rng. This may be
 *                  \c NULL in case \p f_rng doesn't need a context argument.
 *
 * \return          \c 0 on success.
 * \return          #MBEDTLS_ERR_ECP_IN_PROGRESS if maximum number of
 *                  operations was reached: see \c mbedtls_ecp_set_max_ops().
 * \return          Another \c MBEDTLS_ERR_ECP_XXX error code on failure.
 */
int mbedtls_ecdh_make_tls13_public( mbedtls_ecdh_context *ctx, size_t *olen,
                      unsigned char *buf, size_t blen,
                      int (*f_rng)(void *, unsigned char *, size_t),
                      void *p_rng );

/**
 * \brief       This function parses and processes the ECDHE payload of a
 *              TLS 1.3 KeyShare extension.
 *
 * \see         ecp.h
 *
 * \param ctx   The ECDH context to use. This must be initialized
 *              and bound to a group, for example via mbedtls_ecdh_setup().
 * \param buf   The pointer to the ClientKeyExchange payload. This must
 *              be a readable buffer of length \p blen Bytes.
 * \param blen  The length of the input buffer \p buf in Bytes.
 *
 * \return      \c 0 on success.
 * \return      An \c MBEDTLS_ERR_ECP_XXX error code on failure.
 */
int mbedtls_ecdh_read_tls13_public( mbedtls_ecdh_context *ctx,
                              const unsigned char *buf, size_t blen );
#endif /* MBEDTLS_ECDH_C */

#if defined(MBEDTLS_ECP_C)
/**
 * \brief           This function imports a point from a TLS ECPoint record.
 *
 * \note            On function return, \p *buf is updated to point immediately
 *                  after the ECPoint record.
 *
 * \param grp       The ECP group to use.
 *                  This must be initialized and have group parameters
 *                  set, for example through mbedtls_ecp_group_load().
 * \param pt        The destination point.
 * \param buf       The address of the pointer to the start of the input buffer.
 * \param len       The length of the buffer.
 *
 * \return          \c 0 on success.
 * \return          An \c MBEDTLS_ERR_MPI_XXX error code on initialization
 *                  failure.
 * \return          #MBEDTLS_ERR_ECP_BAD_INPUT_DATA if input is invalid.
 */
int mbedtls_ecp_tls13_read_point( const mbedtls_ecp_group *grp,
                                  mbedtls_ecp_point *pt,
                                  const unsigned char **buf, size_t len );

/**
 * \brief           This function exports a point as defined in TLS 1.3.
 *
 * \param grp       The ECP group to use.
 *                  This must be initialized and have group parameters
 *                  set, for example through mbedtls_ecp_group_load().
 * \param pt        The point to be exported. This must be initialized.
 * \param format    The point format to use. This must be either
 *                  #MBEDTLS_ECP_PF_COMPRESSED or #MBEDTLS_ECP_PF_UNCOMPRESSED.
 * \param olen      The address at which to store the length in Bytes
 *                  of the data written.
 * \param buf       The target buffer. This must be a writable buffer of
 *                  length \p blen Bytes.
 * \param blen      The length of the target buffer \p buf in Bytes.
 *
 * \return          \c 0 on success.
 * \return          #MBEDTLS_ERR_ECP_BAD_INPUT_DATA if the input is invalid.
 * \return          #MBEDTLS_ERR_ECP_BUFFER_TOO_SMALL if the target buffer
 *                  is too small to hold the exported point.
 * \return          Another negative error code on other kinds of failure.
 */
int mbedtls_ecp_tls13_write_point( const mbedtls_ecp_group *grp,
                                   const mbedtls_ecp_point *pt,
                                   int format, size_t *olen,
                                   unsigned char *buf, size_t blen );


/**
 * \brief           This function exports an elliptic curve as a TLS
 *                  ECParameters record as defined in TLS 1.3.
 *
 * \param grp       The ECP group to be exported.
 *                  This must be initialized and have group parameters
 *                  set, for example through mbedtls_ecp_group_load().
 * \param olen      The address at which to store the number of Bytes written.
 *                  This must not be \c NULL.
 * \param buf       The buffer to write to. This must be a writable buffer
 *                  of length \p blen Bytes.
 * \param blen      The length of the output buffer \p buf in Bytes.
 *
 * \return          \c 0 on success.
 * \return          #MBEDTLS_ERR_ECP_BUFFER_TOO_SMALL if the output
 *                  buffer is too small to hold the exported group.
 * \return          Another negative error code on other kinds of failure.
 */
int mbedtls_ecp_tls13_write_group( const mbedtls_ecp_group *grp,
                                   size_t *olen,
                                   unsigned char *buf, size_t blen );
#endif /* MBEDTLS_ECP_C */

int mbedtls_ssl_tls13_process_finished_message( mbedtls_ssl_context *ssl );
int mbedtls_ssl_tls13_write_finished_message( mbedtls_ssl_context *ssl );
void mbedtls_ssl_tls13_handshake_wrapup( mbedtls_ssl_context *ssl );

/**
 * \brief           TLS 1.3 client side state machine entry
 *
 * \param ssl       SSL context
 */
int mbedtls_ssl_tls13_handshake_client_step( mbedtls_ssl_context *ssl );

/**
 * \brief           TLS 1.3 server side state machine entry
 *
 * \param ssl       SSL context
 */
int mbedtls_ssl_tls13_handshake_server_step( mbedtls_ssl_context *ssl );


/*
 * Helper functions around key exchange modes.
 */
static inline unsigned mbedtls_ssl_conf_tls13_check_kex_modes( mbedtls_ssl_context *ssl,
                                                               int kex_mode_mask )
{
    return( ( ssl->conf->tls13_kex_modes & kex_mode_mask ) != 0 );
}

static inline int mbedtls_ssl_conf_tls13_psk_enabled( mbedtls_ssl_context *ssl )
{
    return( mbedtls_ssl_conf_tls13_check_kex_modes( ssl,
                   MBEDTLS_SSL_TLS1_3_KEY_EXCHANGE_MODE_PSK ) );
}

static inline int mbedtls_ssl_conf_tls13_psk_ephemeral_enabled( mbedtls_ssl_context *ssl )
{
    return( mbedtls_ssl_conf_tls13_check_kex_modes( ssl,
                   MBEDTLS_SSL_TLS1_3_KEY_EXCHANGE_MODE_PSK_EPHEMERAL ) );
}

static inline int mbedtls_ssl_conf_tls13_ephemeral_enabled( mbedtls_ssl_context *ssl )
{
    return( mbedtls_ssl_conf_tls13_check_kex_modes( ssl,
                   MBEDTLS_SSL_TLS1_3_KEY_EXCHANGE_MODE_EPHEMERAL ) );
}

static inline int mbedtls_ssl_conf_tls13_some_ephemeral_enabled( mbedtls_ssl_context *ssl )
{
    return( mbedtls_ssl_conf_tls13_check_kex_modes( ssl,
                   MBEDTLS_SSL_TLS1_3_KEY_EXCHANGE_MODE_EPHEMERAL_ALL ) );
}

static inline int mbedtls_ssl_conf_tls13_some_psk_enabled( mbedtls_ssl_context *ssl )
{
    return( mbedtls_ssl_conf_tls13_check_kex_modes( ssl,
                   MBEDTLS_SSL_TLS1_3_KEY_EXCHANGE_MODE_PSK_ALL ) );
}

static inline int mbedtls_ssl_tls13_kex_check( mbedtls_ssl_context *ssl,
                                      int kex_mask )
{
    return( ( ssl->handshake->key_exchange & kex_mask ) != 0 );
}

static inline int mbedtls_ssl_tls13_kex_with_psk( mbedtls_ssl_context *ssl )
{
    return( mbedtls_ssl_tls13_kex_check( ssl,
                   MBEDTLS_SSL_TLS1_3_KEY_EXCHANGE_MODE_PSK_ALL ) );
}

static inline int mbedtls_ssl_tls13_kex_with_ephemeral( mbedtls_ssl_context *ssl )
{
    return( mbedtls_ssl_tls13_kex_check( ssl,
                   MBEDTLS_SSL_TLS1_3_KEY_EXCHANGE_MODE_EPHEMERAL_ALL ) );
}

/**
 * Given a list of key exchange modes, check if at least one of them is
 * supported.
 *
 * \param[in] ssl  SSL context
 * \param kex_modes_mask  Mask of the key exchange modes to check
 *
 * \return 0 if at least one of the key exchange modes is supported,
 *         !=0 otherwise.
 */
static inline unsigned mbedtls_ssl_tls13_check_kex_modes( mbedtls_ssl_context *ssl,
                                                          int kex_modes_mask )
{
    return( ( ssl->handshake->tls13_kex_modes & kex_modes_mask ) == 0 );
}

static inline int mbedtls_ssl_tls13_psk_enabled( mbedtls_ssl_context *ssl )
{
    return( ! mbedtls_ssl_tls13_check_kex_modes( ssl,
                   MBEDTLS_SSL_TLS1_3_KEY_EXCHANGE_MODE_PSK ) );
}

static inline int mbedtls_ssl_tls13_psk_ephemeral_enabled(
                                                    mbedtls_ssl_context *ssl )
{
    return( ! mbedtls_ssl_tls13_check_kex_modes( ssl,
                   MBEDTLS_SSL_TLS1_3_KEY_EXCHANGE_MODE_PSK_EPHEMERAL ) );
}

static inline int mbedtls_ssl_tls13_ephemeral_enabled( mbedtls_ssl_context *ssl )
{
    return( ! mbedtls_ssl_tls13_check_kex_modes( ssl,
                   MBEDTLS_SSL_TLS1_3_KEY_EXCHANGE_MODE_EPHEMERAL ) );
}

static inline int mbedtls_ssl_tls13_some_ephemeral_enabled( mbedtls_ssl_context *ssl )
{
    return( ! mbedtls_ssl_tls13_check_kex_modes( ssl,
                   MBEDTLS_SSL_TLS1_3_KEY_EXCHANGE_MODE_EPHEMERAL_ALL ) );
}

static inline int mbedtls_ssl_tls13_some_psk_enabled( mbedtls_ssl_context *ssl )
{
    return( ! mbedtls_ssl_tls13_check_kex_modes( ssl,
                   MBEDTLS_SSL_TLS1_3_KEY_EXCHANGE_MODE_PSK_ALL ) );
}


static inline void mbedtls_ssl_handshake_set_state( mbedtls_ssl_context *ssl,
                                                    int state )
{
    ssl->state = state;

    /* Note:
     * This only works as long as all state-local struct members
     * of mbedtls_ssl_hanshake_params::state_local can be initialized
     * through zeroization.
     * Exceptions must be manually checked for here.
     */
    if (state != MBEDTLS_SSL_HANDSHAKE_WRAPUP &&
        state != MBEDTLS_SSL_HANDSHAKE_OVER &&
        state != MBEDTLS_SSL_FLUSH_BUFFERS)
    {
        mbedtls_platform_zeroize( &ssl->handshake->state_local,
                                  sizeof( ssl->handshake->state_local ) );
    }
}

/*
 * Fetch TLS 1.3 handshake message header
 */
int mbedtls_ssl_tls13_fetch_handshake_msg( mbedtls_ssl_context *ssl,
                                           unsigned hs_type,
                                           unsigned char **buf,
                                           size_t *buf_len );

/*
 * Write TLS 1.3 handshake message header
 */
int mbedtls_ssl_tls13_start_handshake_msg( mbedtls_ssl_context *ssl,
                                           unsigned hs_type,
                                           unsigned char **buf,
                                           size_t *buf_len );

/*
 * Handler of TLS 1.3 server certificate message
 */
int mbedtls_ssl_tls13_process_certificate( mbedtls_ssl_context *ssl );

#if defined(MBEDTLS_KEY_EXCHANGE_WITH_CERT_ENABLED)
/*
 * Handler of TLS 1.3 write Certificate message
 */
int mbedtls_ssl_tls13_write_certificate( mbedtls_ssl_context *ssl );

/*
 * Handler of TLS 1.3 write Certificate Verify message
 */
int mbedtls_ssl_tls13_write_certificate_verify( mbedtls_ssl_context *ssl );

#endif /* MBEDTLS_KEY_EXCHANGE_WITH_CERT_ENABLED */

/*
 * Generic handler of Certificate Verify
 */
int mbedtls_ssl_tls13_process_certificate_verify( mbedtls_ssl_context *ssl );

/*
 * Write of dummy-CCS's for middlebox compatibility
 */
int mbedtls_ssl_tls13_write_change_cipher_spec( mbedtls_ssl_context *ssl );

/*
 * Write TLS 1.3 handshake message tail
 */
int mbedtls_ssl_tls13_finish_handshake_msg( mbedtls_ssl_context *ssl,
                                            size_t buf_len,
                                            size_t msg_len );

/*
 * Update checksum with handshake header
 */
void mbedtls_ssl_tls13_add_hs_hdr_to_checksum( mbedtls_ssl_context *ssl,
                                               unsigned hs_type,
                                               size_t total_hs_len );

/*
 * Update checksum of handshake messages.
 */
void mbedtls_ssl_tls13_add_hs_msg_to_checksum( mbedtls_ssl_context *ssl,
                                               unsigned hs_type,
                                               unsigned char const *msg,
                                               size_t msg_len );

int mbedtls_ssl_reset_transcript_for_hrr( mbedtls_ssl_context *ssl );

#endif /* MBEDTLS_SSL_PROTO_TLS1_3 */

#if defined(MBEDTLS_KEY_EXCHANGE_WITH_CERT_ENABLED)
/*
 * Write Signature Algorithm extension
 */
int mbedtls_ssl_write_sig_alg_ext( mbedtls_ssl_context *ssl, unsigned char *buf,
                                   const unsigned char *end, size_t *out_len );

/*
 * Parse TLS 1.3 Signature Algorithm extension
 */
int mbedtls_ssl_tls13_parse_sig_alg_ext( mbedtls_ssl_context *ssl,
                                         const unsigned char *buf,
                                         const unsigned char *end );
#endif /* MBEDTLS_KEY_EXCHANGE_WITH_CERT_ENABLED */

/* Get handshake transcript */
int mbedtls_ssl_get_handshake_transcript( mbedtls_ssl_context *ssl,
                                          const mbedtls_md_type_t md,
                                          unsigned char *dst,
                                          size_t dst_len,
                                          size_t *olen );

/*
 * Return supported groups.
 *
 * In future, invocations can be changed to ssl->conf->group_list
 * when mbedtls_ssl_conf_curves() is deleted.
 *
 * ssl->handshake->group_list is either a translation of curve_list to IANA TLS group
 * identifiers when mbedtls_ssl_conf_curves() has been used, or a pointer to
 * ssl->conf->group_list when mbedtls_ssl_conf_groups() has been more recently invoked.
 *
 */
static inline const void *mbedtls_ssl_get_groups( const mbedtls_ssl_context *ssl )
{
    #if defined(MBEDTLS_DEPRECATED_REMOVED) || !defined(MBEDTLS_ECP_C)
    return( ssl->conf->group_list );
    #else
    if( ( ssl->handshake != NULL ) && ( ssl->handshake->group_list != NULL ) )
        return( ssl->handshake->group_list );
    else
        return( ssl->conf->group_list );
    #endif
}

/*
 * Helper functions for NamedGroup.
 */
static inline int mbedtls_ssl_tls12_named_group_is_ecdhe( uint16_t named_group )
{
    /*
     * RFC 8422 section 5.1.1
     */
    return( named_group == MBEDTLS_SSL_IANA_TLS_GROUP_X25519    ||
            named_group == MBEDTLS_SSL_IANA_TLS_GROUP_BP256R1   ||
            named_group == MBEDTLS_SSL_IANA_TLS_GROUP_BP384R1   ||
            named_group == MBEDTLS_SSL_IANA_TLS_GROUP_BP512R1   ||
            named_group == MBEDTLS_SSL_IANA_TLS_GROUP_X448      ||
            /* Below deprected curves should be removed with notice to users */
            named_group == MBEDTLS_SSL_IANA_TLS_GROUP_SECP192K1 ||
            named_group == MBEDTLS_SSL_IANA_TLS_GROUP_SECP192R1 ||
            named_group == MBEDTLS_SSL_IANA_TLS_GROUP_SECP224K1 ||
            named_group == MBEDTLS_SSL_IANA_TLS_GROUP_SECP224R1 ||
            named_group == MBEDTLS_SSL_IANA_TLS_GROUP_SECP256K1 ||
            named_group == MBEDTLS_SSL_IANA_TLS_GROUP_SECP256R1 ||
            named_group == MBEDTLS_SSL_IANA_TLS_GROUP_SECP384R1 ||
            named_group == MBEDTLS_SSL_IANA_TLS_GROUP_SECP521R1 );
}

static inline int mbedtls_ssl_tls13_named_group_is_ecdhe( uint16_t named_group )
{
    return( named_group == MBEDTLS_SSL_IANA_TLS_GROUP_X25519    ||
            named_group == MBEDTLS_SSL_IANA_TLS_GROUP_SECP256R1 ||
            named_group == MBEDTLS_SSL_IANA_TLS_GROUP_SECP384R1 ||
            named_group == MBEDTLS_SSL_IANA_TLS_GROUP_SECP521R1 ||
            named_group == MBEDTLS_SSL_IANA_TLS_GROUP_X448 );
}

static inline int mbedtls_ssl_tls13_named_group_is_dhe( uint16_t named_group )
{
    return( named_group >= MBEDTLS_SSL_IANA_TLS_GROUP_FFDHE2048 &&
            named_group <= MBEDTLS_SSL_IANA_TLS_GROUP_FFDHE8192 );
}

#if defined(MBEDTLS_KEY_EXCHANGE_WITH_CERT_ENABLED) || \
    defined(MBEDTLS_ECDH_C) || defined(MBEDTLS_ECDSA_C) || \
    defined(MBEDTLS_KEY_EXCHANGE_ECJPAKE_ENABLED)
int mbedtls_ssl_write_supported_groups_ext( mbedtls_ssl_context *ssl,
                                            unsigned char *buf,
                                            const unsigned char *end,
                                            size_t *out_len );

#endif /* MBEDTLS_KEY_EXCHANGE_WITH_CERT_ENABLED ||
          MBEDTLS_ECDH_C || MBEDTLS_ECDSA_C ||
          MBEDTLS_KEY_EXCHANGE_ECJPAKE_ENABLED */
/*
 * Return supported signature algorithms.
 *
 * In future, invocations can be changed to ssl->conf->sig_algs when
 * mbedtls_ssl_conf_sig_hashes() is deleted.
 *
 * ssl->handshake->sig_algs is either a translation of sig_hashes to IANA TLS
 * signature algorithm identifiers when mbedtls_ssl_conf_sig_hashes() has been
 * used, or a pointer to ssl->conf->sig_algs when mbedtls_ssl_conf_sig_algs() has
 * been more recently invoked.
 *
 */
static inline const void *mbedtls_ssl_get_sig_algs(
                                                const mbedtls_ssl_context *ssl )
{
#if defined(MBEDTLS_KEY_EXCHANGE_WITH_CERT_ENABLED)

#if !defined(MBEDTLS_DEPRECATED_REMOVED)
    if( ssl->handshake != NULL && ssl->handshake->sig_algs != NULL )
        return( ssl->handshake->sig_algs );
#endif
    return( ssl->conf->sig_algs );

#else /* MBEDTLS_KEY_EXCHANGE_WITH_CERT_ENABLED */

    ((void) ssl);
    return( NULL );
#endif /* MBEDTLS_KEY_EXCHANGE_WITH_CERT_ENABLED */
}


#if defined(MBEDTLS_KEY_EXCHANGE_WITH_CERT_ENABLED)

#if defined(MBEDTLS_SSL_PROTO_TLS1_3)
static inline int mbedtls_ssl_sig_alg_is_received( const mbedtls_ssl_context *ssl,
                                                   uint16_t own_sig_alg )
{
    const uint16_t *sig_alg = ssl->handshake->received_sig_algs;
    if( sig_alg == NULL )
        return( 0 );

    for( ; *sig_alg != MBEDTLS_TLS1_3_SIG_NONE; sig_alg++ )
    {
        if( *sig_alg == own_sig_alg )
            return( 1 );
    }
    return( 0 );
}
#endif /* MBEDTLS_SSL_PROTO_TLS1_3 */

static inline int mbedtls_ssl_sig_alg_is_offered( const mbedtls_ssl_context *ssl,
                                                  uint16_t proposed_sig_alg )
{
    const uint16_t *sig_alg = mbedtls_ssl_get_sig_algs( ssl );
    if( sig_alg == NULL )
        return( 0 );

    for( ; *sig_alg != MBEDTLS_TLS1_3_SIG_NONE; sig_alg++ )
    {
        if( *sig_alg == proposed_sig_alg )
            return( 1 );
    }
    return( 0 );
}

static inline int mbedtls_ssl_sig_alg_is_supported(
                                                const mbedtls_ssl_context *ssl,
                                                const uint16_t sig_alg )
{

#if defined(MBEDTLS_SSL_PROTO_TLS1_2)
    if( ssl->minor_ver == MBEDTLS_SSL_MINOR_VERSION_3)
    {
        /* High byte is hash */
        unsigned char hash = MBEDTLS_BYTE_1( sig_alg );
        unsigned char sig = MBEDTLS_BYTE_0( sig_alg );

        switch( hash )
        {
#if defined(MBEDTLS_MD5_C)
            case MBEDTLS_SSL_HASH_MD5:
                break;
#endif

#if defined(MBEDTLS_SHA1_C)
            case MBEDTLS_SSL_HASH_SHA1:
                break;
#endif

#if defined(MBEDTLS_SHA224_C)
            case MBEDTLS_SSL_HASH_SHA224:
                break;
#endif

#if defined(MBEDTLS_SHA256_C)
            case MBEDTLS_SSL_HASH_SHA256:
                break;
#endif

#if defined(MBEDTLS_SHA384_C)
            case MBEDTLS_SSL_HASH_SHA384:
                break;
#endif

#if defined(MBEDTLS_SHA512_C)
            case MBEDTLS_SSL_HASH_SHA512:
                break;
#endif

            default:
                return( 0 );
        }

        switch( sig )
        {
#if defined(MBEDTLS_RSA_C)
            case MBEDTLS_SSL_SIG_RSA:
                break;
#endif

#if defined(MBEDTLS_ECDSA_C)
            case MBEDTLS_SSL_SIG_ECDSA:
                break;
#endif

        default:
            return( 0 );
        }

        return( 1 );
    }
#endif /* MBEDTLS_SSL_PROTO_TLS1_2 */

#if defined(MBEDTLS_SSL_PROTO_TLS1_3)
    if( ssl->minor_ver == MBEDTLS_SSL_MINOR_VERSION_4)
    {
        switch( sig_alg )
        {
#if defined(MBEDTLS_SHA256_C) && \
    defined(MBEDTLS_ECP_DP_SECP256R1_ENABLED) && \
    defined(MBEDTLS_ECDSA_C)
            case MBEDTLS_TLS1_3_SIG_ECDSA_SECP256R1_SHA256:
                break;
#endif /* MBEDTLS_SHA256_C &&
          MBEDTLS_ECP_DP_SECP256R1_ENABLED &&
          MBEDTLS_ECDSA_C */

#if defined(MBEDTLS_SHA384_C) && \
    defined(MBEDTLS_ECP_DP_SECP384R1_ENABLED) && \
    defined(MBEDTLS_ECDSA_C)
            case MBEDTLS_TLS1_3_SIG_ECDSA_SECP384R1_SHA384:
                break;
#endif /* MBEDTLS_SHA384_C &&
          MBEDTLS_ECP_DP_SECP384R1_ENABLED &&
          MBEDTLS_ECDSA_C */

#if defined(MBEDTLS_SHA512_C) && \
    defined(MBEDTLS_ECP_DP_SECP521R1_ENABLED) && \
    defined(MBEDTLS_ECDSA_C)
            case MBEDTLS_TLS1_3_SIG_ECDSA_SECP521R1_SHA512:
                break;
#endif /* MBEDTLS_SHA512_C &&
          MBEDTLS_ECP_DP_SECP521R1_ENABLED &&
          MBEDTLS_ECDSA_C */

#if defined(MBEDTLS_SHA256_C) && \
    defined(MBEDTLS_X509_RSASSA_PSS_SUPPORT)
            case MBEDTLS_TLS1_3_SIG_RSA_PSS_RSAE_SHA256:
                break;
#endif /* MBEDTLS_SHA256_C &&
          MBEDTLS_X509_RSASSA_PSS_SUPPORT */

#if defined(MBEDTLS_SHA256_C) && defined(MBEDTLS_RSA_C)
            case MBEDTLS_TLS1_3_SIG_RSA_PKCS1_SHA256:
                break;
#endif /* MBEDTLS_SHA256_C && MBEDTLS_RSA_C*/

            default:
                return( 0 );
        }

        return( 1 );
    }
#endif /* MBEDTLS_SSL_PROTO_TLS1_3 */
    ((void) ssl);
    ((void) sig_alg);
    return( 0 );
}
#endif /* MBEDTLS_KEY_EXCHANGE_WITH_CERT_ENABLED */

#if defined(MBEDTLS_SSL_PROTO_TLS1_2) && \
    defined(MBEDTLS_KEY_EXCHANGE_WITH_CERT_ENABLED)
#if defined(MBEDTLS_ECDSA_C) && defined(MBEDTLS_RSA_C)
#define MBEDTLS_SSL_SIG_ALG( hash ) (( hash << 8 ) | MBEDTLS_SSL_SIG_ECDSA), \
                                    (( hash << 8 ) | MBEDTLS_SSL_SIG_RSA),
#elif defined(MBEDTLS_ECDSA_C)
#define MBEDTLS_SSL_SIG_ALG( hash ) (( hash << 8 ) | MBEDTLS_SSL_SIG_ECDSA),
#elif defined(MBEDTLS_RSA_C)
#define MBEDTLS_SSL_SIG_ALG( hash ) (( hash << 8 ) | MBEDTLS_SSL_SIG_RSA),
#else
#define MBEDTLS_SSL_SIG_ALG( hash )
#endif /* MBEDTLS_ECDSA_C && MBEDTLS_RSA_C */
#endif /* MBEDTLS_SSL_PROTO_TLS1_2 && MBEDTLS_KEY_EXCHANGE_WITH_CERT_ENABLED */
#if defined(MBEDTLS_USE_PSA_CRYPTO)
/* Corresponding PSA algorithm for MBEDTLS_CIPHER_NULL.
 * Same value is used fo PSA_ALG_CATEGORY_CIPHER, hence it is
 * guaranteed to not be a valid PSA algorithm identifier.
 */
#define MBEDTLS_SSL_NULL_CIPHER 0x04000000

/**
 * \brief       Translate mbedtls cipher type/taglen pair to psa:
 *              algorithm, key type and key size.
 *
 * \param  mbedtls_cipher_type [in] given mbedtls cipher type
 * \param  taglen              [in] given tag length
 *                                  0 - default tag length
 * \param  alg                 [out] corresponding PSA alg
 *                                   There is no corresponding PSA
 *                                   alg for MBEDTLS_CIPHER_NULL, so
 *                                   in this case MBEDTLS_SSL_NULL_CIPHER
 *                                   is returned via this parameter
 * \param  key_type            [out] corresponding PSA key type
 * \param  key_size            [out] corresponding PSA key size
 *
 * \return                     PSA_SUCCESS on success or PSA_ERROR_NOT_SUPPORTED if
 *                             conversion is not supported.
 */
psa_status_t mbedtls_ssl_cipher_to_psa( mbedtls_cipher_type_t mbedtls_cipher_type,
                                    size_t taglen,
                                    psa_algorithm_t *alg,
                                    psa_key_type_t *key_type,
                                    size_t *key_size );
#endif /* MBEDTLS_USE_PSA_CRYPTO */

#if defined(MBEDTLS_USE_PSA_CRYPTO) || defined(MBEDTLS_SSL_PROTO_TLS1_3)
/**
 * \brief       Convert given PSA status to mbedtls error code.
 *
 * \param  status      [in] given PSA status
 *
 * \return             corresponding mbedtls error code
 */
static inline int psa_ssl_status_to_mbedtls( psa_status_t status )
{
    switch( status )
    {
        case PSA_SUCCESS:
            return( 0 );
        case PSA_ERROR_INSUFFICIENT_MEMORY:
            return( MBEDTLS_ERR_CIPHER_ALLOC_FAILED );
        case PSA_ERROR_NOT_SUPPORTED:
            return( MBEDTLS_ERR_CIPHER_FEATURE_UNAVAILABLE );
        case PSA_ERROR_INVALID_SIGNATURE:
            return( MBEDTLS_ERR_SSL_INVALID_MAC );
        default:
            return( MBEDTLS_ERR_PLATFORM_HW_ACCEL_FAILED );
    }
}
#endif /* MBEDTLS_USE_PSA_CRYPTO || MBEDTLS_SSL_PROTO_TLS1_3 */

#endif /* ssl_misc.h */<|MERGE_RESOLUTION|>--- conflicted
+++ resolved
@@ -612,10 +612,7 @@
     size_t ecrs_n;                      /*!< place for saving a length      */
 #endif
 
-#if defined(MBEDTLS_SSL_PROTO_TLS1_2)
     size_t pmslen;                      /*!<  premaster length              */
-#endif
-
     mbedtls_ssl_ciphersuite_t const *ciphersuite_info;
 
     void (*update_checksum)(mbedtls_ssl_context *, const unsigned char *, size_t);
@@ -674,12 +671,7 @@
  */
 #if defined(MBEDTLS_ECDH_C) || defined(MBEDTLS_ECDSA_C)
     mbedtls_ecdh_context ecdh_ctx;              /*!<  ECDH key exchange       */
-<<<<<<< HEAD
-#if defined(MBEDTLS_USE_PSA_CRYPTO)
-=======
-
 #if defined(MBEDTLS_USE_PSA_CRYPTO) || defined(MBEDTLS_SSL_PROTO_TLS1_3)
->>>>>>> 17f452ae
     psa_key_type_t ecdh_psa_type;
     uint16_t ecdh_bits;
     mbedtls_svc_key_id_t ecdh_psa_privkey;
@@ -961,9 +953,7 @@
 
 #endif /* MBEDTLS_SSL_PROTO_TLS1_3 */
 
-#if defined(MBEDTLS_SSL_PROTO_TLS1_2)
     unsigned char premaster[MBEDTLS_PREMASTER_SIZE]; /*!<  premaster secret */
-#endif
 
 #if defined(MBEDTLS_SSL_PROTO_TLS1_3)
     int extensions_present;             /*!< extension presence; Each bitfield

/**
 * \file ssl_misc.h
 *
 * \brief Internal functions shared by the SSL modules
 */
/*
 *  Copyright The Mbed TLS Contributors
 *  SPDX-License-Identifier: Apache-2.0
 *
 *  Licensed under the Apache License, Version 2.0 (the "License"); you may
 *  not use this file except in compliance with the License.
 *  You may obtain a copy of the License at
 *
 *  http://www.apache.org/licenses/LICENSE-2.0
 *
 *  Unless required by applicable law or agreed to in writing, software
 *  distributed under the License is distributed on an "AS IS" BASIS, WITHOUT
 *  WARRANTIES OR CONDITIONS OF ANY KIND, either express or implied.
 *  See the License for the specific language governing permissions and
 *  limitations under the License.
 */
#ifndef MBEDTLS_SSL_MISC_H
#define MBEDTLS_SSL_MISC_H

#include "mbedtls/build_info.h"

#include "mbedtls/ssl.h"
#include "mbedtls/cipher.h"

#if defined(MBEDTLS_USE_PSA_CRYPTO)
#include "psa/crypto.h"
#endif

#if defined(MBEDTLS_MD5_C)
#include "mbedtls/md5.h"
#endif

#if defined(MBEDTLS_SHA1_C)
#include "mbedtls/sha1.h"
#endif

#if defined(MBEDTLS_SHA256_C)
#include "mbedtls/sha256.h"
#endif

#if defined(MBEDTLS_SHA512_C)
#include "mbedtls/sha512.h"
#endif

#if defined(MBEDTLS_KEY_EXCHANGE_ECJPAKE_ENABLED)
#include "mbedtls/ecjpake.h"
#endif

#if defined(MBEDTLS_SSL_PROTO_TLS1_3_EXPERIMENTAL) && defined(MBEDTLS_SSL_USE_MPS)
#include "mps.h"
#endif

#if defined(MBEDTLS_USE_PSA_CRYPTO)
#include "psa/crypto.h"
#include "mbedtls/psa_util.h"
#endif /* MBEDTLS_USE_PSA_CRYPTO */

#if ( defined(__ARMCC_VERSION) || defined(_MSC_VER) ) && \
    !defined(inline) && !defined(__cplusplus)
#define inline __inline
#endif

#if defined(MBEDTLS_SSL_PROTO_TLS1_2) || \
    ( defined(MBEDTLS_SSL_PROTO_TLS1_3_EXPERIMENTAL) && !defined(MBEDTLS_SSL_USE_MPS) )
#define MBEDTLS_SSL_LEGACY_MSG_LAYER_REQUIRED
#endif

/* Legacy minor version numbers as defined by:
 * - RFC 2246: ProtocolVersion version = { 3, 1 };     // TLS v1.0
 * - RFC 4346: ProtocolVersion version = { 3, 2 };     // TLS v1.1
 *
 * We no longer support these versions, but some code still references those
 * constants as part of negotiating with the peer, so keep them available
 * internally.
 */
#define MBEDTLS_SSL_MINOR_VERSION_1             1
#define MBEDTLS_SSL_MINOR_VERSION_2             2

/* Determine minimum supported version */
#define MBEDTLS_SSL_MIN_MAJOR_VERSION           MBEDTLS_SSL_MAJOR_VERSION_3

#if defined(MBEDTLS_SSL_PROTO_TLS1_2)
#define MBEDTLS_SSL_MIN_MINOR_VERSION           MBEDTLS_SSL_MINOR_VERSION_3
#elif defined(MBEDTLS_SSL_PROTO_TLS1_3_EXPERIMENTAL)
#define MBEDTLS_SSL_MIN_MINOR_VERSION           MBEDTLS_SSL_MINOR_VERSION_4
#endif /* MBEDTLS_SSL_PROTO_TLS1_3_EXPERIMENTAL */

#define MBEDTLS_SSL_MIN_VALID_MINOR_VERSION MBEDTLS_SSL_MINOR_VERSION_4
#define MBEDTLS_SSL_MIN_VALID_MAJOR_VERSION MBEDTLS_SSL_MAJOR_VERSION_3

/* Determine maximum supported version */
#define MBEDTLS_SSL_MAX_MAJOR_VERSION           MBEDTLS_SSL_MAJOR_VERSION_3


#if defined(MBEDTLS_SSL_PROTO_TLS1_3_EXPERIMENTAL)
#define MBEDTLS_SSL_MAX_MINOR_VERSION           MBEDTLS_SSL_MINOR_VERSION_4
#else
#if defined(MBEDTLS_SSL_PROTO_TLS1_2)
#define MBEDTLS_SSL_MAX_MINOR_VERSION           MBEDTLS_SSL_MINOR_VERSION_3
#endif /* MBEDTLS_SSL_PROTO_TLS1_2 */
#endif /* MBEDTLS_SSL_PROTO_TLS1_3_EXPERIMENTAL */

/* Shorthand for restartable ECC */
#if defined(MBEDTLS_ECP_RESTARTABLE) && \
    defined(MBEDTLS_SSL_CLI_C) && \
    (defined(MBEDTLS_SSL_PROTO_TLS1_2) || defined(MBEDTLS_SSL_PROTO_TLS1_3_EXPERIMENTAL)) && \
    defined(MBEDTLS_KEY_EXCHANGE_ECDHE_ECDSA_ENABLED)
#define MBEDTLS_SSL_ECP_RESTARTABLE_ENABLED
#endif

#define MBEDTLS_SSL_INITIAL_HANDSHAKE           0
#define MBEDTLS_SSL_RENEGOTIATION_IN_PROGRESS   1   /* In progress */
#define MBEDTLS_SSL_RENEGOTIATION_DONE          2   /* Done or aborted */
#define MBEDTLS_SSL_RENEGOTIATION_PENDING       3   /* Requested (server only) */

/*
 * Mask of TLS 1.3 handshake extensions used in extensions_present
 * of mbedtls_ssl_handshake_params.
 */
#define MBEDTLS_SSL_EXT_NONE                        0

#define MBEDTLS_SSL_EXT_SERVERNAME                  ( 1 <<  0 )
#define MBEDTLS_SSL_EXT_MAX_FRAGMENT_LENGTH         ( 1 <<  1 )
#define MBEDTLS_SSL_EXT_STATUS_REQUEST              ( 1 <<  2 )
#define MBEDTLS_SSL_EXT_SUPPORTED_GROUPS            ( 1 <<  3 )
#define MBEDTLS_SSL_EXT_SIG_ALG                     ( 1 <<  4 )
#define MBEDTLS_SSL_EXT_USE_SRTP                    ( 1 <<  5 )
#define MBEDTLS_SSL_EXT_HEARTBEAT                   ( 1 <<  6 )
#define MBEDTLS_SSL_EXT_ALPN                        ( 1 <<  7 )
#define MBEDTLS_SSL_EXT_SCT                         ( 1 <<  8 )
#define MBEDTLS_SSL_EXT_CLI_CERT_TYPE               ( 1 <<  9 )
#define MBEDTLS_SSL_EXT_SERV_CERT_TYPE              ( 1 << 10 )
#define MBEDTLS_SSL_EXT_PADDING                     ( 1 << 11 )
#define MBEDTLS_SSL_EXT_PRE_SHARED_KEY              ( 1 << 12 )
#define MBEDTLS_SSL_EXT_EARLY_DATA                  ( 1 << 13 )
#define MBEDTLS_SSL_EXT_SUPPORTED_VERSIONS          ( 1 << 14 )
#define MBEDTLS_SSL_EXT_COOKIE                      ( 1 << 15 )
#define MBEDTLS_SSL_EXT_PSK_KEY_EXCHANGE_MODES      ( 1 << 16 )
#define MBEDTLS_SSL_EXT_CERT_AUTH                   ( 1 << 17 )
#define MBEDTLS_SSL_EXT_OID_FILTERS                 ( 1 << 18 )
#define MBEDTLS_SSL_EXT_POST_HANDSHAKE_AUTH         ( 1 << 19 )
#define MBEDTLS_SSL_EXT_SIG_ALG_CERT                ( 1 << 20 )
#define MBEDTLS_SSL_EXT_KEY_SHARE                   ( 1 << 21 )

/*
 * Helper macros for function call with return check.
 */
/*
 * Exit when return non-zero value
 */
#define MBEDTLS_SSL_PROC_CHK( f )                               \
    do {                                                        \
        ret = ( f );                                            \
        if( ret != 0 )                                          \
        {                                                       \
            goto cleanup;                                       \
        }                                                       \
    } while( 0 )
/*
 * Exit when return negative value
 */
#define MBEDTLS_SSL_PROC_CHK_NEG( f )                           \
    do {                                                        \
        ret = ( f );                                            \
        if( ret < 0 )                                           \
        {                                                       \
            goto cleanup;                                       \
        }                                                       \
    } while( 0 )

/*
 * DTLS retransmission states, see RFC 6347 4.2.4
 *
 * The SENDING state is merged in PREPARING for initial sends,
 * but is distinct for resends.
 *
 * Note: initial state is wrong for server, but is not used anyway.
 */
#define MBEDTLS_SSL_RETRANS_PREPARING       0
#define MBEDTLS_SSL_RETRANS_SENDING         1
#define MBEDTLS_SSL_RETRANS_WAITING         2
#define MBEDTLS_SSL_RETRANS_FINISHED        3

/*
 * Allow extra bytes for record, authentication and encryption overhead:
 * counter (8) + header (5) + IV(16) + MAC (16-48) + padding (0-256).
 */

#if defined(MBEDTLS_SSL_PROTO_TLS1_2)

#define MBEDTLS_SSL_PROTO_TLS1_2_OR_EARLIER

/* This macro determines whether CBC is supported. */
#if defined(MBEDTLS_CIPHER_MODE_CBC) &&                               \
    ( defined(MBEDTLS_AES_C)      ||                                  \
      defined(MBEDTLS_CAMELLIA_C) ||                                  \
      defined(MBEDTLS_ARIA_C)     ||                                  \
      defined(MBEDTLS_DES_C) )
#define MBEDTLS_SSL_SOME_SUITES_USE_CBC
#endif

/* This macro determines whether a ciphersuite using a
 * stream cipher can be used. */
#if defined(MBEDTLS_CIPHER_NULL_CIPHER)
#define MBEDTLS_SSL_SOME_SUITES_USE_STREAM
#endif

/* This macro determines whether the CBC construct used in TLS 1.2 is supported. */
#if defined(MBEDTLS_SSL_SOME_SUITES_USE_CBC) && \
      defined(MBEDTLS_SSL_PROTO_TLS1_2)
#define MBEDTLS_SSL_SOME_SUITES_USE_TLS_CBC
#endif

#if defined(MBEDTLS_SSL_SOME_SUITES_USE_STREAM) || \
    defined(MBEDTLS_SSL_SOME_SUITES_USE_CBC)
#define MBEDTLS_SSL_SOME_SUITES_USE_MAC
#endif

#endif /* MBEDTLS_SSL_PROTO_TLS1_2 */

#if defined(MBEDTLS_SSL_SOME_SUITES_USE_MAC)
/* Ciphersuites using HMAC */
#if defined(MBEDTLS_SHA384_C)
#define MBEDTLS_SSL_MAC_ADD                 48  /* SHA-384 used for HMAC */
#elif defined(MBEDTLS_SHA256_C)
#define MBEDTLS_SSL_MAC_ADD                 32  /* SHA-256 used for HMAC */
#else
#define MBEDTLS_SSL_MAC_ADD                 20  /* SHA-1   used for HMAC */
#endif
#else /* MBEDTLS_SSL_SOME_SUITES_USE_MAC */
/* AEAD ciphersuites: GCM and CCM use a 128 bits tag */
#define MBEDTLS_SSL_MAC_ADD                 16
#endif

#if defined(MBEDTLS_CIPHER_MODE_CBC)
#define MBEDTLS_SSL_PADDING_ADD            256
#else
#define MBEDTLS_SSL_PADDING_ADD              0
#endif

#if defined(MBEDTLS_SSL_DTLS_CONNECTION_ID)
#define MBEDTLS_SSL_MAX_CID_EXPANSION      MBEDTLS_SSL_CID_TLS1_3_PADDING_GRANULARITY
#else
#define MBEDTLS_SSL_MAX_CID_EXPANSION        0
#endif

#define MBEDTLS_SSL_PAYLOAD_OVERHEAD ( MBEDTLS_MAX_IV_LENGTH +          \
                                       MBEDTLS_SSL_MAC_ADD +            \
                                       MBEDTLS_SSL_PADDING_ADD +        \
                                       MBEDTLS_SSL_MAX_CID_EXPANSION    \
                                       )

#define MBEDTLS_SSL_IN_PAYLOAD_LEN ( MBEDTLS_SSL_PAYLOAD_OVERHEAD + \
                                     ( MBEDTLS_SSL_IN_CONTENT_LEN ) )

#define MBEDTLS_SSL_OUT_PAYLOAD_LEN ( MBEDTLS_SSL_PAYLOAD_OVERHEAD + \
                                      ( MBEDTLS_SSL_OUT_CONTENT_LEN ) )

/* The maximum number of buffered handshake messages. */
#define MBEDTLS_SSL_MAX_BUFFERED_HS 4

/* Maximum length we can advertise as our max content length for
   RFC 6066 max_fragment_length extension negotiation purposes
   (the lesser of both sizes, if they are unequal.)
 */
#define MBEDTLS_TLS_EXT_ADV_CONTENT_LEN (                            \
        (MBEDTLS_SSL_IN_CONTENT_LEN > MBEDTLS_SSL_OUT_CONTENT_LEN)   \
        ? ( MBEDTLS_SSL_OUT_CONTENT_LEN )                            \
        : ( MBEDTLS_SSL_IN_CONTENT_LEN )                             \
        )

/* Maximum size in bytes of list in sig-hash algorithm ext., RFC 5246 */
#define MBEDTLS_SSL_MAX_SIG_HASH_ALG_LIST_LEN  65534

/* Maximum size in bytes of list in supported elliptic curve ext., RFC 4492 */
#define MBEDTLS_SSL_MAX_CURVE_LIST_LEN         65535

/* Maximum amount of early data to buffer on the server. */
#define MBEDTLS_SSL_MAX_EARLY_DATA             1024

#if defined(MBEDTLS_SSL_PROTO_TLS1_3_EXPERIMENTAL)
#define MBEDTLS_SIGNATURE_SCHEMES_SIZE         20
#endif /* MBEDTLS_SSL_PROTO_TLS1_3_EXPERIMENTAL */
/*
 * Check that we obey the standard's message size bounds
 */

#if MBEDTLS_SSL_IN_CONTENT_LEN > 16384
#error "Bad configuration - incoming record content too large."
#endif

#if MBEDTLS_SSL_OUT_CONTENT_LEN > 16384
#error "Bad configuration - outgoing record content too large."
#endif

#if MBEDTLS_SSL_IN_PAYLOAD_LEN > MBEDTLS_SSL_IN_CONTENT_LEN + 2048
#error "Bad configuration - incoming protected record payload too large."
#endif

#if MBEDTLS_SSL_OUT_PAYLOAD_LEN > MBEDTLS_SSL_OUT_CONTENT_LEN + 2048
#error "Bad configuration - outgoing protected record payload too large."
#endif

/* Calculate buffer sizes */

/* Note: Even though the TLS record header is only 5 bytes
   long, we're internally using 8 bytes to store the
   implicit sequence number. */
#define MBEDTLS_SSL_HEADER_LEN 13

#if defined(MBEDTLS_SSL_DTLS_CONNECTION_ID)
#define MBEDTLS_SSL_IN_BUFFER_LEN  \
    ( ( MBEDTLS_SSL_HEADER_LEN ) + ( MBEDTLS_SSL_IN_PAYLOAD_LEN ) )
#else
#define MBEDTLS_SSL_IN_BUFFER_LEN  \
    ( ( MBEDTLS_SSL_HEADER_LEN ) + ( MBEDTLS_SSL_IN_PAYLOAD_LEN ) \
      + ( MBEDTLS_SSL_CID_IN_LEN_MAX ) )
#endif

#if defined(MBEDTLS_SSL_DTLS_CONNECTION_ID)
#define MBEDTLS_SSL_OUT_BUFFER_LEN  \
    ( ( MBEDTLS_SSL_HEADER_LEN ) + ( MBEDTLS_SSL_OUT_PAYLOAD_LEN ) )
#else
#define MBEDTLS_SSL_OUT_BUFFER_LEN                               \
    ( ( MBEDTLS_SSL_HEADER_LEN ) + ( MBEDTLS_SSL_OUT_PAYLOAD_LEN )    \
      + ( MBEDTLS_SSL_CID_OUT_LEN_MAX ) )
#endif

#define MBEDTLS_CLIENT_HELLO_RANDOM_LEN 32
#define MBEDTLS_SERVER_HELLO_RANDOM_LEN 32

#if defined(MBEDTLS_SSL_MAX_FRAGMENT_LENGTH)
/**
 * \brief          Return the maximum fragment length (payload, in bytes) for
 *                 the output buffer. For the client, this is the configured
 *                 value. For the server, it is the minimum of two - the
 *                 configured value and the negotiated one.
 *
 * \sa             mbedtls_ssl_conf_max_frag_len()
 * \sa             mbedtls_ssl_get_max_out_record_payload()
 *
 * \param ssl      SSL context
 *
 * \return         Current maximum fragment length for the output buffer.
 */
size_t mbedtls_ssl_get_output_max_frag_len( const mbedtls_ssl_context *ssl );

/**
 * \brief          Return the maximum fragment length (payload, in bytes) for
 *                 the input buffer. This is the negotiated maximum fragment
 *                 length, or, if there is none, MBEDTLS_SSL_IN_CONTENT_LEN.
 *                 If it is not defined either, the value is 2^14. This function
 *                 works as its predecessor, \c mbedtls_ssl_get_max_frag_len().
 *
 * \sa             mbedtls_ssl_conf_max_frag_len()
 * \sa             mbedtls_ssl_get_max_in_record_payload()
 *
 * \param ssl      SSL context
 *
 * \return         Current maximum fragment length for the output buffer.
 */
size_t mbedtls_ssl_get_input_max_frag_len( const mbedtls_ssl_context *ssl );
#endif /* MBEDTLS_SSL_MAX_FRAGMENT_LENGTH */

#if defined(MBEDTLS_SSL_VARIABLE_BUFFER_LENGTH)
static inline size_t mbedtls_ssl_get_output_buflen( const mbedtls_ssl_context *ctx )
{
#if defined (MBEDTLS_SSL_DTLS_CONNECTION_ID)
    return mbedtls_ssl_get_output_max_frag_len( ctx )
               + MBEDTLS_SSL_HEADER_LEN + MBEDTLS_SSL_PAYLOAD_OVERHEAD
               + MBEDTLS_SSL_CID_OUT_LEN_MAX;
#else
    return mbedtls_ssl_get_output_max_frag_len( ctx )
               + MBEDTLS_SSL_HEADER_LEN + MBEDTLS_SSL_PAYLOAD_OVERHEAD;
#endif
}

static inline size_t mbedtls_ssl_get_input_buflen( const mbedtls_ssl_context *ctx )
{
#if defined (MBEDTLS_SSL_DTLS_CONNECTION_ID)
    return mbedtls_ssl_get_input_max_frag_len( ctx )
               + MBEDTLS_SSL_HEADER_LEN + MBEDTLS_SSL_PAYLOAD_OVERHEAD
               + MBEDTLS_SSL_CID_IN_LEN_MAX;
#else
    return mbedtls_ssl_get_input_max_frag_len( ctx )
               + MBEDTLS_SSL_HEADER_LEN + MBEDTLS_SSL_PAYLOAD_OVERHEAD;
#endif
}
#endif

/*
 * TLS extension flags (for extensions with outgoing ServerHello content
 * that need it (e.g. for RENEGOTIATION_INFO the server already knows because
 * of state of the renegotiation flag, so no indicator is required)
 */
#define MBEDTLS_TLS_EXT_SUPPORTED_POINT_FORMATS_PRESENT (1 << 0)
#define MBEDTLS_TLS_EXT_ECJPAKE_KKPP_OK                 (1 << 1)

/**
 * \brief        This function checks if the remaining size in a buffer is
 *               greater or equal than a needed space.
 *
 * \param cur    Pointer to the current position in the buffer.
 * \param end    Pointer to one past the end of the buffer.
 * \param need   Needed space in bytes.
 *
 * \return       Zero if the needed space is available in the buffer, non-zero
 *               otherwise.
 */
static inline int mbedtls_ssl_chk_buf_ptr( const uint8_t *cur,
                                           const uint8_t *end, size_t need )
{
    return( ( cur > end ) || ( need > (size_t)( end - cur ) ) );
}

/**
 * \brief        This macro checks if the remaining size in a buffer is
 *               greater or equal than a needed space. If it is not the case,
 *               it returns an SSL_BUFFER_TOO_SMALL error.
 *
 * \param cur    Pointer to the current position in the buffer.
 * \param end    Pointer to one past the end of the buffer.
 * \param need   Needed space in bytes.
 *
 */
#define MBEDTLS_SSL_CHK_BUF_PTR( cur, end, need )                        \
    do {                                                                 \
        if( mbedtls_ssl_chk_buf_ptr( ( cur ), ( end ), ( need ) ) != 0 ) \
        {                                                                \
            return( MBEDTLS_ERR_SSL_BUFFER_TOO_SMALL );                  \
        }                                                                \
    } while( 0 )

/**
 * \brief        This macro checks if the remaining length in an input buffer is
 *               greater or equal than a needed length. If it is not the case, it
 *               returns #MBEDTLS_ERR_SSL_DECODE_ERROR error and pends a
 *               #MBEDTLS_SSL_ALERT_MSG_DECODE_ERROR alert message.
 *
 *               This is a function-like macro. It is guaranteed to evaluate each
 *               argument exactly once.
 *
 * \param cur    Pointer to the current position in the buffer.
 * \param end    Pointer to one past the end of the buffer.
 * \param need   Needed length in bytes.
 *
 */
#define MBEDTLS_SSL_CHK_BUF_READ_PTR( cur, end, need )                          \
    do {                                                                        \
        if( mbedtls_ssl_chk_buf_ptr( ( cur ), ( end ), ( need ) ) != 0 )        \
        {                                                                       \
            MBEDTLS_SSL_DEBUG_MSG( 1,                                           \
                                   ( "missing input data in %s", __func__ ) );  \
            MBEDTLS_SSL_PEND_FATAL_ALERT( MBEDTLS_SSL_ALERT_MSG_DECODE_ERROR,   \
                                          MBEDTLS_ERR_SSL_DECODE_ERROR );       \
            return( MBEDTLS_ERR_SSL_DECODE_ERROR );                             \
        }                                                                       \
    } while( 0 )

#ifdef __cplusplus
extern "C" {
#endif

#if defined(MBEDTLS_SSL_PROTO_TLS1_2) && \
    defined(MBEDTLS_KEY_EXCHANGE_WITH_CERT_ENABLED)
/*
 * Abstraction for a grid of allowed signature-hash-algorithm pairs.
 */
struct mbedtls_ssl_sig_hash_set_t
{
    /* At the moment, we only need to remember a single suitable
     * hash algorithm per signature algorithm. As long as that's
     * the case - and we don't need a general lookup function -
     * we can implement the sig-hash-set as a map from signatures
     * to hash algorithms. */
    mbedtls_md_type_t rsa;
    mbedtls_md_type_t ecdsa;
};
#endif /* MBEDTLS_SSL_PROTO_TLS1_2 &&
          MBEDTLS_KEY_EXCHANGE_WITH_CERT_ENABLED */

typedef int  mbedtls_ssl_tls_prf_cb( const unsigned char *secret, size_t slen,
                                     const char *label,
                                     const unsigned char *random, size_t rlen,
                                     unsigned char *dstbuf, size_t dlen );

/* cipher.h exports the maximum IV, key and block length from
 * all ciphers enabled in the config, regardless of whether those
 * ciphers are actually usable in SSL/TLS. Notably, XTS is enabled
 * in the default configuration and uses 64 Byte keys, but it is
 * not used for record protection in SSL/TLS.
 *
 * In order to prevent unnecessary inflation of key structures,
 * we introduce SSL-specific variants of the max-{key,block,IV}
 * macros here which are meant to only take those ciphers into
 * account which can be negotiated in SSL/TLS.
 *
 * Since the current definitions of MBEDTLS_MAX_{KEY|BLOCK|IV}_LENGTH
 * in cipher.h are rough overapproximations of the real maxima, here
 * we content ourselves with replicating those overapproximations
 * for the maximum block and IV length, and excluding XTS from the
 * computation of the maximum key length. */
#define MBEDTLS_SSL_MAX_BLOCK_LENGTH 16
#define MBEDTLS_SSL_MAX_IV_LENGTH    16
#define MBEDTLS_SSL_MAX_KEY_LENGTH   32

/**
 * \brief   The data structure holding the cryptographic material (key and IV)
 *          used for record protection in TLS 1.3.
 */
struct mbedtls_ssl_key_set
{
    /*! The key for client->server records. */
    unsigned char client_write_key[ MBEDTLS_SSL_MAX_KEY_LENGTH ];
    /*! The key for server->client records. */
    unsigned char server_write_key[ MBEDTLS_SSL_MAX_KEY_LENGTH ];
    /*! The IV  for client->server records. */
    unsigned char client_write_iv[ MBEDTLS_SSL_MAX_IV_LENGTH ];
    /*! The IV  for server->client records. */
    unsigned char server_write_iv[ MBEDTLS_SSL_MAX_IV_LENGTH ];

    size_t key_len; /*!< The length of client_write_key and
                     *   server_write_key, in Bytes. */
    size_t iv_len;  /*!< The length of client_write_iv and
                     *   server_write_iv, in Bytes. */

#if defined(MBEDTLS_SSL_PROTO_DTLS)
    int epoch;
    unsigned char iv[ MBEDTLS_MAX_IV_LENGTH ];

    /* The [sender]_sn_key is indirectly used to
     * encrypt the sequence number in the record layer.
     *
     * The client_sn_key is used to encrypt the
     * sequence number for outgoing transmission.
     * server_sn_key is used for incoming payloads.
     */
    unsigned char server_sn_key[ MBEDTLS_MAX_KEY_LENGTH ];
    unsigned char client_sn_key[ MBEDTLS_MAX_KEY_LENGTH ];
#endif /* MBEDTLS_SSL_PROTO_DTLS */

};
typedef struct mbedtls_ssl_key_set mbedtls_ssl_key_set;

typedef struct
{
    unsigned char binder_key                  [ MBEDTLS_TLS1_3_MD_MAX_SIZE ];
    unsigned char client_early_traffic_secret [ MBEDTLS_TLS1_3_MD_MAX_SIZE ];
    unsigned char early_exporter_master_secret[ MBEDTLS_TLS1_3_MD_MAX_SIZE ];
} mbedtls_ssl_tls13_early_secrets;

typedef struct
{
    unsigned char client_handshake_traffic_secret[ MBEDTLS_TLS1_3_MD_MAX_SIZE ];
    unsigned char server_handshake_traffic_secret[ MBEDTLS_TLS1_3_MD_MAX_SIZE ];
} mbedtls_ssl_tls13_handshake_secrets;

/*
 * This structure contains the parameters only needed during handshake.
 */
struct mbedtls_ssl_handshake_params
{
    /* Frequently-used boolean or byte fields (placed early to take
     * advantage of smaller code size for indirect access on Arm Thumb) */
    uint8_t max_major_ver;              /*!< max. major version client*/
    uint8_t max_minor_ver;              /*!< max. minor version client*/
    uint8_t resume;                     /*!<  session resume indicator*/
    uint8_t cli_exts;                   /*!< client extension presence*/

#if defined(MBEDTLS_SSL_SERVER_NAME_INDICATION)
    uint8_t sni_authmode;               /*!< authmode from SNI callback     */
#endif

#if defined(MBEDTLS_SSL_SESSION_TICKETS)
    uint8_t new_session_ticket;         /*!< use NewSessionTicket?    */
#endif /* MBEDTLS_SSL_SESSION_TICKETS */

#if defined(MBEDTLS_SSL_EXTENDED_MASTER_SECRET)
    uint8_t extended_ms;                /*!< use Extended Master Secret? */
#endif

#if defined(MBEDTLS_SSL_ASYNC_PRIVATE)
    uint8_t async_in_progress; /*!< an asynchronous operation is in progress */
#endif /* MBEDTLS_SSL_ASYNC_PRIVATE */

#if defined(MBEDTLS_SSL_PROTO_DTLS)
    unsigned char retransmit_state;     /*!<  Retransmission state           */
#endif

#if !defined(MBEDTLS_DEPRECATED_REMOVED)
    unsigned char group_list_heap_allocated;
#endif

#if defined(MBEDTLS_SSL_ECP_RESTARTABLE_ENABLED)
    uint8_t ecrs_enabled;               /*!< Handshake supports EC restart? */
    enum { /* this complements ssl->state with info on intra-state operations */
        ssl_ecrs_none = 0,              /*!< nothing going on (yet)         */
        ssl_ecrs_crt_verify,            /*!< Certificate: crt_verify()      */
        ssl_ecrs_ske_start_processing,  /*!< ServerKeyExchange: pk_verify() */
        ssl_ecrs_cke_ecdh_calc_secret,  /*!< ClientKeyExchange: ECDH step 2 */
        ssl_ecrs_crt_vrfy_sign,         /*!< CertificateVerify: pk_sign()   */
    } ecrs_state;                       /*!< current (or last) operation    */
    mbedtls_x509_crt *ecrs_peer_cert;   /*!< The peer's CRT chain.          */
    size_t ecrs_n;                      /*!< place for saving a length      */
#endif

    size_t pmslen;                      /*!<  premaster length        */

    mbedtls_ssl_ciphersuite_t const *ciphersuite_info;

    void (*update_checksum)(mbedtls_ssl_context *, const unsigned char *, size_t);
    void (*calc_verify)(const mbedtls_ssl_context *, unsigned char *, size_t *);
    void (*calc_finished)(mbedtls_ssl_context *, unsigned char *, int);
    mbedtls_ssl_tls_prf_cb *tls_prf;

    /*
     * Handshake specific crypto variables
     */
#if defined(MBEDTLS_SSL_PROTO_TLS1_3_EXPERIMENTAL)
    unsigned int key_exchange; /* Indication of the key exchange algorithm being negotiated*/
    int tls13_kex_modes; /*!< key exchange modes for TLS 1.3 */
#if defined(MBEDTLS_X509_CRT_PARSE_C)
    int received_signature_schemes_list[MBEDTLS_SIGNATURE_SCHEMES_SIZE];              /*!<  Received signature algorithms */
#endif /* MBEDTLS_X509_CRT_PARSE_C */
    mbedtls_ecp_curve_info server_preferred_curve; /*!<  Preferred curve requested by server (obtained in HelloRetryRequest  */
#if defined(MBEDTLS_SSL_CLI_C)
    int hello_retry_requests_received; /*!<  Number of Hello Retry Request messages received from the server.  */
#endif /* MBEDTLS_SSL_CLI_C */
#if defined(MBEDTLS_SSL_SRV_C)
    int hello_retry_requests_sent; /*!<  Number of Hello Retry Request messages sent by the server.  */
#endif /* MBEDTLS_SSL_SRV_C */
#if defined(MBEDTLS_SSL_TLS1_3_COMPATIBILITY_MODE)
    int ccs_sent; /* Number of CCS messages sent */
#endif /* MBEDTLS_SSL_TLS1_3_COMPATIBILITY_MODE */
#endif /* MBEDTLS_SSL_PROTO_TLS1_3_EXPERIMENTAL */

#if defined(MBEDTLS_SSL_PROTO_TLS1_2) && \
    defined(MBEDTLS_KEY_EXCHANGE_WITH_CERT_ENABLED)
    mbedtls_ssl_sig_hash_set_t hash_algs;             /*!<  Set of suitable sig-hash pairs */
#endif

#if !defined(MBEDTLS_DEPRECATED_REMOVED)
    const uint16_t *group_list;
#endif

#if defined(MBEDTLS_DHM_C)
    mbedtls_dhm_context dhm_ctx;                /*!<  DHM key exchange        */
#endif

/* Adding guard for MBEDTLS_ECDSA_C to ensure no compile errors due
 * to guards also being in ssl_srv.c and ssl_cli.c. There is a gap
 * in functionality that access to ecdh_ctx structure is needed for
 * MBEDTLS_ECDSA_C which does not seem correct.
 */
#if defined(MBEDTLS_ECDH_C) || defined(MBEDTLS_ECDSA_C)
    mbedtls_ecdh_context ecdh_ctx;              /*!<  ECDH key exchange       */
#if defined(MBEDTLS_USE_PSA_CRYPTO)
    psa_key_type_t ecdh_psa_type;
    uint16_t ecdh_bits;
    psa_key_id_t ecdh_psa_privkey;
    unsigned char ecdh_psa_peerkey[MBEDTLS_PSA_MAX_EC_PUBKEY_LENGTH];
    size_t ecdh_psa_peerkey_len;
#endif /* MBEDTLS_USE_PSA_CRYPTO */
#endif /* MBEDTLS_ECDH_C || MBEDTLS_ECDSA_C */

#if defined(MBEDTLS_KEY_EXCHANGE_ECJPAKE_ENABLED)
    mbedtls_ecjpake_context ecjpake_ctx;        /*!< EC J-PAKE key exchange */
#if defined(MBEDTLS_SSL_CLI_C)
    unsigned char *ecjpake_cache;               /*!< Cache for ClientHello ext */
    size_t ecjpake_cache_len;                   /*!< Length of cached data */
#endif
#endif /* MBEDTLS_KEY_EXCHANGE_ECJPAKE_ENABLED */

#if defined(MBEDTLS_ECDH_C) || defined(MBEDTLS_ECDSA_C) ||      \
    defined(MBEDTLS_KEY_EXCHANGE_ECJPAKE_ENABLED)
    const mbedtls_ecp_curve_info **curves;      /*!<  Supported elliptic curves */
#endif

#if defined(MBEDTLS_KEY_EXCHANGE_SOME_PSK_ENABLED)
#if defined(MBEDTLS_USE_PSA_CRYPTO)
    psa_key_id_t psk_opaque;            /*!< Opaque PSK from the callback   */
#endif /* MBEDTLS_USE_PSA_CRYPTO */
    unsigned char *psk;                 /*!<  PSK from the callback         */
    size_t psk_len;                     /*!<  Length of PSK from callback   */
#endif /* MBEDTLS_KEY_EXCHANGE_SOME_PSK_ENABLED */

#if defined(MBEDTLS_SSL_ECP_RESTARTABLE_ENABLED)
    mbedtls_x509_crt_restart_ctx ecrs_ctx;  /*!< restart context            */
#endif

#if defined(MBEDTLS_X509_CRT_PARSE_C)
    mbedtls_ssl_key_cert *key_cert;     /*!< chosen key/cert pair (server)  */
#if defined(MBEDTLS_SSL_SERVER_NAME_INDICATION)
    mbedtls_ssl_key_cert *sni_key_cert; /*!< key/cert list from SNI         */
    mbedtls_x509_crt *sni_ca_chain;     /*!< trusted CAs from SNI callback  */
    mbedtls_x509_crl *sni_ca_crl;       /*!< trusted CAs CRLs from SNI      */
#endif /* MBEDTLS_SSL_SERVER_NAME_INDICATION */
#endif /* MBEDTLS_X509_CRT_PARSE_C */

#if defined(MBEDTLS_X509_CRT_PARSE_C) &&        \
    !defined(MBEDTLS_SSL_KEEP_PEER_CERTIFICATE)
    mbedtls_pk_context peer_pubkey;     /*!< The public key from the peer.  */
#endif /* MBEDTLS_X509_CRT_PARSE_C && !MBEDTLS_SSL_KEEP_PEER_CERTIFICATE */
<<<<<<< HEAD
=======

    struct
    {
        size_t total_bytes_buffered; /*!< Cumulative size of heap allocated
                                      *   buffers used for message buffering. */

        uint8_t seen_ccs;               /*!< Indicates if a CCS message has
                                         *   been seen in the current flight. */

        struct mbedtls_ssl_hs_buffer
        {
            unsigned is_valid      : 1;
            unsigned is_fragmented : 1;
            unsigned is_complete   : 1;
            unsigned char *data;
            size_t data_len;
        } hs[MBEDTLS_SSL_MAX_BUFFERED_HS];

        struct
        {
            unsigned char *data;
            size_t len;
            unsigned epoch;
        } future_record;

    } buffering;

#if defined(MBEDTLS_SSL_PROTO_DTLS)
    unsigned int out_msg_seq;           /*!<  Outgoing handshake sequence number */
    unsigned int in_msg_seq;            /*!<  Incoming handshake sequence number */
>>>>>>> cfe74a37

#if (defined(MBEDTLS_SSL_PROTO_DTLS) || defined(MBEDTLS_SSL_PROTO_TLS1_3_EXPERIMENTAL))
   /* Prior to TLS 1.3 cookies were only used with DTLS. In TLS 1.3 a cookie
    * mechanism has been introduced.
    */

    unsigned char* verify_cookie;       /*!<  Cli: HelloVerifyRequest cookie
                                          Srv: unused                    */
#if defined(MBEDTLS_SSL_PROTO_TLS1_3_EXPERIMENTAL)
    size_t verify_cookie_len;
#else
    unsigned char verify_cookie_len;    /*!<  Cli: cookie length
                                              Srv: flag for sending a cookie */
#endif /* MBEDTLS_SSL_PROTO_TLS1_3_EXPERIMENTAL*/
#endif /* MBEDTLS_SSL_PROTO_DTLS || MBEDTLS_SSL_PROTO_TLS1_3_EXPERIMENTAL */
#if defined(MBEDTLS_SSL_PROTO_DTLS)
    unsigned int out_msg_seq;           /*!<  Outgoing handshake sequence number */
    unsigned int in_msg_seq;            /*!<  Incoming handshake sequence number */
    uint32_t retransmit_timeout;        /*!<  Current value of timeout       */
    mbedtls_ssl_flight_item *flight;    /*!<  Current outgoing flight        */
    mbedtls_ssl_flight_item *cur_msg;   /*!<  Current message in flight      */
    unsigned char *cur_msg_p;           /*!<  Position in current message    */
    unsigned int in_flight_start_seq;   /*!<  Minimum message sequence in the
                                              flight being received          */
    mbedtls_ssl_transform *alt_transform_out;   /*!<  Alternative transform for
                                              resending messages             */
    unsigned char alt_out_ctr[MBEDTLS_SSL_SEQUENCE_NUMBER_LEN]; /*!<  Alternative record epoch/counter
                                                                      for resending messages         */

#if defined(MBEDTLS_SSL_DTLS_CONNECTION_ID)
    /* The state of CID configuration in this handshake. */

    uint8_t cid_in_use; /*!< This indicates whether the use of the CID extension
                         *   has been negotiated. Possible values are
                         *   #MBEDTLS_SSL_CID_ENABLED and
                         *   #MBEDTLS_SSL_CID_DISABLED. */
    unsigned char peer_cid[ MBEDTLS_SSL_CID_OUT_LEN_MAX ]; /*! The peer's CID */
    uint8_t peer_cid_len;                                  /*!< The length of
                                                            *   \c peer_cid.  */
#endif /* MBEDTLS_SSL_DTLS_CONNECTION_ID */

    uint16_t mtu;                       /*!<  Handshake mtu, used to fragment outgoing messages */
#endif /* MBEDTLS_SSL_PROTO_DTLS */

#if defined(MBEDTLS_SSL_PROTO_TLS1_3_EXPERIMENTAL)
    int epoch_handshake;
    int epoch_earlydata;
    /*! TLS 1.3 transforms for 0-RTT and encrypted handshake messages.
     *  Those pointers own the transforms they reference. */
    mbedtls_ssl_transform *transform_handshake;
    mbedtls_ssl_transform *transform_earlydata;
#endif /* MBEDTLS_SSL_PROTO_TLS1_3_EXPERIMENTAL */

    /*
     * Checksum contexts
     */
#if defined(MBEDTLS_SSL_PROTO_TLS1_2) || defined(MBEDTLS_SSL_PROTO_TLS1_3_EXPERIMENTAL)
#if defined(MBEDTLS_SHA256_C)
#if defined(MBEDTLS_USE_PSA_CRYPTO)
    psa_hash_operation_t fin_sha256_psa;
#else
    mbedtls_sha256_context fin_sha256;
#endif
#endif
#if defined(MBEDTLS_SHA384_C)
#if defined(MBEDTLS_USE_PSA_CRYPTO)
    psa_hash_operation_t fin_sha384_psa;
#else
    mbedtls_sha512_context fin_sha512;
#endif
#endif
#endif /* MBEDTLS_SSL_PROTO_TLS1_2 || MBEDTLS_SSL_PROTO_TLS1_3_EXPERIMENTAL */

<<<<<<< HEAD
    void (*update_checksum)(mbedtls_ssl_context *, const unsigned char *, size_t);
#if defined(MBEDTLS_SSL_PROTO_TLS1_2_OR_EARLIER)
    void (*calc_verify)(const mbedtls_ssl_context *, unsigned char *, size_t *);
    void (*calc_finished)(mbedtls_ssl_context *, unsigned char *, int);
#endif /* defined(MBEDTLS_SSL_PROTO_TLS1_2_OR_EARLIER) */

    mbedtls_ssl_tls_prf_cb *tls_prf;

#if defined(MBEDTLS_SSL_USE_MPS)
    mbedtls_mps_handshake_out hs_msg_out;
#endif

=======
>>>>>>> cfe74a37
#if defined(MBEDTLS_SSL_PROTO_TLS1_3_EXPERIMENTAL)
    uint16_t offered_group_id; /* The NamedGroup value for the group
                                * that is being used for ephemeral
                                * key exchange.
                                *
                                * On the client: Defaults to the first
                                * entry in the client's group list,
                                * but can be overwritten by the HRR. */
#endif /* MBEDTLS_SSL_PROTO_TLS1_3_EXPERIMENTAL */

    /*
     * State-local variables used during the processing
     * of a specific handshake state.
     */
    union
    {
        /* Outgoing Finished message */
        struct
        {
            uint8_t preparation_done;

            /* Buffer holding digest of the handshake up to
             * but excluding the outgoing finished message. */
            unsigned char digest[MBEDTLS_TLS1_3_MD_MAX_SIZE];
            size_t digest_len;
        } finished_out;

        /* Incoming Finished message */
        struct
        {
            uint8_t preparation_done;

            /* Buffer holding digest of the handshake up to but
             * excluding the peer's incoming finished message. */
            unsigned char digest[MBEDTLS_TLS1_3_MD_MAX_SIZE];
            size_t digest_len;
        } finished_in;

#if defined(MBEDTLS_SSL_CLI_C)

        /* Client, incoming ServerKeyExchange */
        struct
        {
            uint8_t preparation_done;
        } srv_key_exchange;

        /* Client, incoming ServerHello */
        struct
        {
#if defined(MBEDTLS_SSL_RENEGOTIATION)
            int renego_info_seen;
#else
            int dummy;
#endif
        } srv_hello_in;

        /* Client, outgoing ClientKeyExchange */
        struct
        {
            uint8_t preparation_done;
        } cli_key_exch_out;

        /* Client, outgoing Certificate Verify */
        struct
        {
            uint8_t preparation_done;
        } crt_vrfy_out;

        /* Client, outgoing ClientHello */
        struct
        {
            uint8_t preparation_done;
        }  cli_hello_out;

#endif /* MBEDTLS_SSL_CLI_C */

#if defined(MBEDTLS_SSL_SRV_C)

        /* Server, outgoing ClientKeyExchange */
        struct
        {
            uint8_t preparation_done;
        } cli_key_exch_in;

        /* Server, outgoing ClientKeyExchange */
        struct
        {
            uint8_t preparation_done;
        } encrypted_extensions_out;

#endif /* MBEDTLS_SSL_SRV_C */

        /* Incoming CertificateVerify */
        struct
        {
            unsigned char verify_buffer[ 64 + 33 + 1 + MBEDTLS_MD_MAX_SIZE ];
            size_t verify_buffer_len;
        } certificate_verify_in;

        /* Outgoing CertificateVerify */
        struct
        {
            unsigned char handshake_hash[ MBEDTLS_MD_MAX_SIZE ];
            size_t handshake_hash_len;
        } certificate_verify_out;

    } state_local;

    /* End of state-local variables. */

<<<<<<< HEAD
    mbedtls_ssl_ciphersuite_t const *ciphersuite_info;

=======
>>>>>>> cfe74a37
    unsigned char randbytes[MBEDTLS_CLIENT_HELLO_RANDOM_LEN +
                            MBEDTLS_SERVER_HELLO_RANDOM_LEN];
                                        /*!<  random bytes            */

#if defined(MBEDTLS_SSL_PROTO_TLS1_3_EXPERIMENTAL)

#if defined(MBEDTLS_ECDSA_C)
    unsigned char certificate_request_context_len;
    unsigned char* certificate_request_context;
#endif

#if defined(MBEDTLS_KEY_EXCHANGE_SOME_PSK_ENABLED)
    // pointer to the pre_shared_key extension
    unsigned char* ptr_to_psk_ext;
#endif /* MBEDTLS_KEY_EXCHANGE_SOME_PSK_ENABLED */

#if defined(MBEDTLS_ZERO_RTT)
    mbedtls_ssl_tls13_early_secrets early_secrets;

    /*!< Early data indication:
    0  -- MBEDTLS_SSL_EARLY_DATA_DISABLED (for no early data), and
    1  -- MBEDTLS_SSL_EARLY_DATA_ENABLED (for use early data)
    */
    int early_data;
#endif /* MBEDTLS_ZERO_RTT */

#endif /* MBEDTLS_SSL_PROTO_TLS1_3_EXPERIMENTAL */

#if defined(MBEDTLS_SSL_PROTO_TLS1_2_OR_EARLIER)
    size_t pmslen;                                          /*!<  premaster length        */
    unsigned char premaster[MBEDTLS_PREMASTER_SIZE];        /*!<  premaster secret        */
#endif /* defined(MBEDTLS_SSL_PROTO_TLS1_2_OR_EARLIER) */

#if defined(MBEDTLS_SSL_PROTO_TLS1_3_EXPERIMENTAL)
    int extensions_present;             /*!< extension presence; Each bitfield
                                             represents an extension and defined
                                             as \c MBEDTLS_SSL_EXT_XXX */

    union
    {
        unsigned char early    [MBEDTLS_TLS1_3_MD_MAX_SIZE];
        unsigned char handshake[MBEDTLS_TLS1_3_MD_MAX_SIZE];
        unsigned char app      [MBEDTLS_TLS1_3_MD_MAX_SIZE];
    } tls13_master_secrets;

    mbedtls_ssl_tls13_handshake_secrets tls13_hs_secrets;
#endif /* MBEDTLS_SSL_PROTO_TLS1_3_EXPERIMENTAL */

<<<<<<< HEAD
#if (defined(MBEDTLS_SSL_SESSION_TICKETS) || (defined(MBEDTLS_SSL_NEW_SESSION_TICKET) && defined(MBEDTLS_SSL_PROTO_TLS1_3_EXPERIMENTAL)))
    int new_session_ticket;             /*!< use NewSessionTicket?    */
#endif /* MBEDTLS_SSL_SESSION_TICKETS || ( MBEDTLS_SSL_NEW_SESSION_TICKET && MBEDTLS_SSL_PROTO_TLS1_3_EXPERIMENTAL ) */
#if defined(MBEDTLS_SSL_EXTENDED_MASTER_SECRET)
    int extended_ms;                    /*!< use Extended Master Secret? */
#endif

#if defined(MBEDTLS_SSL_ASYNC_PRIVATE)
    unsigned int async_in_progress : 1; /*!< an asynchronous operation is in progress */
#endif /* MBEDTLS_SSL_ASYNC_PRIVATE */

=======
>>>>>>> cfe74a37
#if defined(MBEDTLS_SSL_ASYNC_PRIVATE)
    /** Asynchronous operation context. This field is meant for use by the
     * asynchronous operation callbacks (mbedtls_ssl_config::f_async_sign_start,
     * mbedtls_ssl_config::f_async_decrypt_start,
     * mbedtls_ssl_config::f_async_resume, mbedtls_ssl_config::f_async_cancel).
     * The library does not use it internally. */
    void *user_async_ctx;
#endif /* MBEDTLS_SSL_ASYNC_PRIVATE */
};

typedef struct mbedtls_ssl_hs_buffer mbedtls_ssl_hs_buffer;

/*
 * Representation of decryption/encryption transformations on records
 *
 * There are the following general types of record transformations:
 * - Stream transformations (TLS versions == 1.2 only)
 *   Transformation adding a MAC and applying a stream-cipher
 *   to the authenticated message.
 * - CBC block cipher transformations ([D]TLS versions == 1.2 only)
 *   For TLS 1.2, no IV is generated at key extraction time, but every
 *   encrypted record is explicitly prefixed by the IV with which it was
 *   encrypted.
 * - AEAD transformations ([D]TLS versions == 1.2 only)
 *   These come in two fundamentally different versions, the first one
 *   used in TLS 1.2, excluding ChaChaPoly ciphersuites, and the second
 *   one used for ChaChaPoly ciphersuites in TLS 1.2 as well as for TLS 1.3.
 *   In the first transformation, the IV to be used for a record is obtained
 *   as the concatenation of an explicit, static 4-byte IV and the 8-byte
 *   record sequence number, and explicitly prepending this sequence number
 *   to the encrypted record. In contrast, in the second transformation
 *   the IV is obtained by XOR'ing a static IV obtained at key extraction
 *   time with the 8-byte record sequence number, without prepending the
 *   latter to the encrypted record.
 *
 * Additionally, DTLS 1.2 + CID as well as TLS 1.3 use an inner plaintext
 * which allows to add flexible length padding and to hide a record's true
 * content type.
 *
 * In addition to type and version, the following parameters are relevant:
 * - The symmetric cipher algorithm to be used.
 * - The (static) encryption/decryption keys for the cipher.
 * - For stream/CBC, the type of message digest to be used.
 * - For stream/CBC, (static) encryption/decryption keys for the digest.
 * - For AEAD transformations, the size (potentially 0) of an explicit,
 *   random initialization vector placed in encrypted records.
 * - For some transformations (currently AEAD) an implicit IV. It is static
 *   and (if present) is combined with the explicit IV in a transformation-
 *   -dependent way (e.g. appending in TLS 1.2 and XOR'ing in TLS 1.3).
 * - For stream/CBC, a flag determining the order of encryption and MAC.
 * - The details of the transformation depend on the SSL/TLS version.
 * - The length of the authentication tag.
 *
 * The struct below refines this abstract view as follows:
 * - The cipher underlying the transformation is managed in
 *   cipher contexts cipher_ctx_{enc/dec}, which must have the
 *   same cipher type. The mode of these cipher contexts determines
 *   the type of the transformation in the sense above: e.g., if
 *   the type is MBEDTLS_CIPHER_AES_256_CBC resp. MBEDTLS_CIPHER_AES_192_GCM
 *   then the transformation has type CBC resp. AEAD.
 * - The cipher keys are never stored explicitly but
 *   are maintained within cipher_ctx_{enc/dec}.
 * - For stream/CBC transformations, the message digest contexts
 *   used for the MAC's are stored in md_ctx_{enc/dec}. These contexts
 *   are unused for AEAD transformations.
 * - For stream/CBC transformations, the MAC keys are not stored explicitly
 *   but maintained within md_ctx_{enc/dec}.
 * - The mac_enc and mac_dec fields are unused for EAD transformations.
 * - For transformations using an implicit IV maintained within
 *   the transformation context, its contents are stored within
 *   iv_{enc/dec}.
 * - The value of ivlen indicates the length of the IV.
 *   This is redundant in case of stream/CBC transformations
 *   which always use 0 resp. the cipher's block length as the
 *   IV length, but is needed for AEAD ciphers and may be
 *   different from the underlying cipher's block length
 *   in this case.
 * - The field fixed_ivlen is nonzero for AEAD transformations only
 *   and indicates the length of the static part of the IV which is
 *   constant throughout the communication, and which is stored in
 *   the first fixed_ivlen bytes of the iv_{enc/dec} arrays.
 * - minor_ver denotes the SSL/TLS version
 * - For stream/CBC transformations, maclen denotes the length of the
 *   authentication tag, while taglen is unused and 0.
 * - For AEAD transformations, taglen denotes the length of the
 *   authentication tag, while maclen is unused and 0.
 * - For CBC transformations, encrypt_then_mac determines the
 *   order of encryption and authentication. This field is unused
 *   in other transformations.
 *
 */
struct mbedtls_ssl_transform
{
    /*
     * Session specific crypto layer
     */
    size_t minlen;                      /*!<  min. ciphertext length  */
    size_t ivlen;                       /*!<  IV length               */
    size_t fixed_ivlen;                 /*!<  Fixed part of IV (AEAD) */
    size_t maclen;                      /*!<  MAC(CBC) len            */
    size_t taglen;                      /*!<  TAG(AEAD) len           */

    unsigned char iv_enc[ MBEDTLS_MAX_IV_LENGTH ];           /*!<  IV (encryption)         */
    unsigned char iv_dec[ MBEDTLS_MAX_IV_LENGTH ];           /*!<  IV (decryption)         */
#if defined(MBEDTLS_SSL_SOME_SUITES_USE_MAC)

    mbedtls_md_context_t md_ctx_enc;            /*!<  MAC (encryption)        */
    mbedtls_md_context_t md_ctx_dec;            /*!<  MAC (decryption)        */

#if defined(MBEDTLS_SSL_ENCRYPT_THEN_MAC)
    int encrypt_then_mac;       /*!< flag for EtM activation                */
#endif

#endif /* MBEDTLS_SSL_SOME_SUITES_USE_MAC */

    mbedtls_cipher_context_t cipher_ctx_enc;    /*!<  encryption context      */
    mbedtls_cipher_context_t cipher_ctx_dec;    /*!<  decryption context      */
    int minor_ver;

#if defined(MBEDTLS_SSL_DTLS_CONNECTION_ID)
    uint8_t in_cid_len;
    uint8_t out_cid_len;
    unsigned char in_cid [ MBEDTLS_SSL_CID_OUT_LEN_MAX ];
    unsigned char out_cid[ MBEDTLS_SSL_CID_OUT_LEN_MAX ];
#endif /* MBEDTLS_SSL_DTLS_CONNECTION_ID */

#if defined(MBEDTLS_SSL_CONTEXT_SERIALIZATION)
    /* We need the Hello random bytes in order to re-derive keys from the
     * Master Secret and other session info,
     * see ssl_tls12_populate_transform() */
    unsigned char randbytes[MBEDTLS_SERVER_HELLO_RANDOM_LEN +
                            MBEDTLS_CLIENT_HELLO_RANDOM_LEN];
                            /*!< ServerHello.random+ClientHello.random */
#endif /* MBEDTLS_SSL_CONTEXT_SERIALIZATION */
};

/*
 * Return 1 if the transform uses an AEAD cipher, 0 otherwise.
 * Equivalently, return 0 if a separate MAC is used, 1 otherwise.
 */
static inline int mbedtls_ssl_transform_uses_aead(
        const mbedtls_ssl_transform *transform )
{
#if defined(MBEDTLS_SSL_SOME_SUITES_USE_MAC)
    return( transform->maclen == 0 && transform->taglen != 0 );
#else
    (void) transform;
    return( 1 );
#endif
}

/*
 * Internal representation of record frames
 *
 * Instances come in two flavors:
 * (1) Encrypted
 *     These always have data_offset = 0
 * (2) Unencrypted
 *     These have data_offset set to the amount of
 *     pre-expansion during record protection. Concretely,
 *     this is the length of the fixed part of the explicit IV
 *     used for encryption, or 0 if no explicit IV is used
 *     (e.g. for stream ciphers).
 *
 * The reason for the data_offset in the unencrypted case
 * is to allow for in-place conversion of an unencrypted to
 * an encrypted record. If the offset wasn't included, the
 * encrypted content would need to be shifted afterwards to
 * make space for the fixed IV.
 *
 */
#if MBEDTLS_SSL_CID_OUT_LEN_MAX > MBEDTLS_SSL_CID_IN_LEN_MAX
#define MBEDTLS_SSL_CID_LEN_MAX MBEDTLS_SSL_CID_OUT_LEN_MAX
#else
#define MBEDTLS_SSL_CID_LEN_MAX MBEDTLS_SSL_CID_IN_LEN_MAX
#endif

typedef struct
{
    uint8_t ctr[MBEDTLS_SSL_SEQUENCE_NUMBER_LEN];  /* In TLS:  The implicit record sequence number.
                                                    * In DTLS: The 2-byte epoch followed by
                                                    *          the 6-byte sequence number.
                                                    * This is stored as a raw big endian byte array
                                                    * as opposed to a uint64_t because we rarely
                                                    * need to perform arithmetic on this, but do
                                                    * need it as a Byte array for the purpose of
                                                    * MAC computations.                             */
    uint8_t type;           /* The record content type.                      */
    uint8_t ver[2];         /* SSL/TLS version as present on the wire.
                             * Convert to internal presentation of versions
                             * using mbedtls_ssl_read_version() and
                             * mbedtls_ssl_write_version().
                             * Keep wire-format for MAC computations.        */

    unsigned char *buf;     /* Memory buffer enclosing the record content    */
    size_t buf_len;         /* Buffer length                                 */
    size_t data_offset;     /* Offset of record content                      */
    size_t data_len;        /* Length of record content                      */

#if defined(MBEDTLS_SSL_DTLS_CONNECTION_ID)
    uint8_t cid_len;        /* Length of the CID (0 if not present)          */
    unsigned char cid[ MBEDTLS_SSL_CID_LEN_MAX ]; /* The CID                 */
#endif /* MBEDTLS_SSL_DTLS_CONNECTION_ID */
} mbedtls_record;

#if defined(MBEDTLS_X509_CRT_PARSE_C)
/*
 * List of certificate + private key pairs
 */
struct mbedtls_ssl_key_cert
{
    mbedtls_x509_crt *cert;                 /*!< cert                       */
    mbedtls_pk_context *key;                /*!< private key                */
    mbedtls_ssl_key_cert *next;             /*!< next key/cert pair         */
};
#endif /* MBEDTLS_X509_CRT_PARSE_C */

#if defined(MBEDTLS_SSL_PROTO_DTLS)
/*
 * List of handshake messages kept around for resending
 */
struct mbedtls_ssl_flight_item
{
    unsigned char *p;       /*!< message, including handshake headers   */
    size_t len;             /*!< length of p                            */
    unsigned char type;     /*!< type of the message: handshake or CCS  */
    mbedtls_ssl_flight_item *next;  /*!< next handshake message(s)              */
};
#endif /* MBEDTLS_SSL_PROTO_DTLS */

#if defined(MBEDTLS_SSL_PROTO_TLS1_2) && \
    defined(MBEDTLS_KEY_EXCHANGE_WITH_CERT_ENABLED)

/* Find an entry in a signature-hash set matching a given hash algorithm. */
mbedtls_md_type_t mbedtls_ssl_sig_hash_set_find( mbedtls_ssl_sig_hash_set_t *set,
                                                 mbedtls_pk_type_t sig_alg );
/* Add a signature-hash-pair to a signature-hash set */
void mbedtls_ssl_sig_hash_set_add( mbedtls_ssl_sig_hash_set_t *set,
                                   mbedtls_pk_type_t sig_alg,
                                   mbedtls_md_type_t md_alg );
/* Allow exactly one hash algorithm for each signature. */
void mbedtls_ssl_sig_hash_set_const_hash( mbedtls_ssl_sig_hash_set_t *set,
                                          mbedtls_md_type_t md_alg );

/* Setup an empty signature-hash set */
static inline void mbedtls_ssl_sig_hash_set_init( mbedtls_ssl_sig_hash_set_t *set )
{
    mbedtls_ssl_sig_hash_set_const_hash( set, MBEDTLS_MD_NONE );
}

#endif /* MBEDTLS_SSL_PROTO_TLS1_2) &&
          MBEDTLS_KEY_EXCHANGE_WITH_CERT_ENABLED */

/**
 * \brief           Free referenced items in an SSL transform context and clear
 *                  memory
 *
 * \param transform SSL transform context
 */
void mbedtls_ssl_transform_free( mbedtls_ssl_transform *transform );

/**
 * \brief           Free referenced items in an SSL handshake context and clear
 *                  memory
 *
 * \param ssl       SSL context
 */

void mbedtls_ssl_handshake_free( mbedtls_ssl_context *ssl );

/* set inbound transform of ssl context */
void mbedtls_ssl_set_inbound_transform( mbedtls_ssl_context *ssl,
                                        mbedtls_ssl_transform *transform );

/* set outbound transform of ssl context */
void mbedtls_ssl_set_outbound_transform( mbedtls_ssl_context *ssl,
                                         mbedtls_ssl_transform *transform );

#if defined(MBEDTLS_SSL_SERVER_NAME_INDICATION)
int mbedtls_ssl_write_hostname_ext( mbedtls_ssl_context *ssl,
                                    unsigned char *buf,
                                    const unsigned char *end,
                                    size_t *olen );
#endif

int mbedtls_ssl_handshake_client_step( mbedtls_ssl_context *ssl );
int mbedtls_ssl_handshake_server_step( mbedtls_ssl_context *ssl );
void mbedtls_ssl_handshake_wrapup( mbedtls_ssl_context *ssl );

int mbedtls_ssl_send_fatal_handshake_failure( mbedtls_ssl_context *ssl );

void mbedtls_ssl_reset_checksum( mbedtls_ssl_context *ssl );
int mbedtls_ssl_derive_keys( mbedtls_ssl_context *ssl );

int mbedtls_ssl_handle_message_type( mbedtls_ssl_context *ssl );
int mbedtls_ssl_prepare_handshake_record( mbedtls_ssl_context *ssl );
void mbedtls_ssl_update_handshake_status( mbedtls_ssl_context *ssl );

int mbedtls_ssl_send_fatal_handshake_failure(mbedtls_ssl_context* ssl);

/**
 * \brief       Update record layer
 *
 *              This function roughly separates the implementation
 *              of the logic of (D)TLS from the implementation
 *              of the secure transport.
 *
 * \param  ssl              The SSL context to use.
 * \param  update_hs_digest This indicates if the handshake digest
 *                          should be automatically updated in case
 *                          a handshake message is found.
 *
 * \return      0 or non-zero error code.
 *
 * \note        A clarification on what is called 'record layer' here
 *              is in order, as many sensible definitions are possible:
 *
 *              The record layer takes as input an untrusted underlying
 *              transport (stream or datagram) and transforms it into
 *              a serially multiplexed, secure transport, which
 *              conceptually provides the following:
 *
 *              (1) Three datagram based, content-agnostic transports
 *                  for handshake, alert and CCS messages.
 *              (2) One stream- or datagram-based transport
 *                  for application data.
 *              (3) Functionality for changing the underlying transform
 *                  securing the contents.
 *
 *              The interface to this functionality is given as follows:
 *
 *              a Updating
 *                [Currently implemented by mbedtls_ssl_read_record]
 *
 *                Check if and on which of the four 'ports' data is pending:
 *                Nothing, a controlling datagram of type (1), or application
 *                data (2). In any case data is present, internal buffers
 *                provide access to the data for the user to process it.
 *                Consumption of type (1) datagrams is done automatically
 *                on the next update, invalidating that the internal buffers
 *                for previous datagrams, while consumption of application
 *                data (2) is user-controlled.
 *
 *              b Reading of application data
 *                [Currently manual adaption of ssl->in_offt pointer]
 *
 *                As mentioned in the last paragraph, consumption of data
 *                is different from the automatic consumption of control
 *                datagrams (1) because application data is treated as a stream.
 *
 *              c Tracking availability of application data
 *                [Currently manually through decreasing ssl->in_msglen]
 *
 *                For efficiency and to retain datagram semantics for
 *                application data in case of DTLS, the record layer
 *                provides functionality for checking how much application
 *                data is still available in the internal buffer.
 *
 *              d Changing the transformation securing the communication.
 *
 *              Given an opaque implementation of the record layer in the
 *              above sense, it should be possible to implement the logic
 *              of (D)TLS on top of it without the need to know anything
 *              about the record layer's internals. This is done e.g.
 *              in all the handshake handling functions, and in the
 *              application data reading function mbedtls_ssl_read.
 *
 * \note        The above tries to give a conceptual picture of the
 *              record layer, but the current implementation deviates
 *              from it in some places. For example, our implementation of
 *              the update functionality through mbedtls_ssl_read_record
 *              discards datagrams depending on the current state, which
 *              wouldn't fall under the record layer's responsibility
 *              following the above definition.
 *
 */
int mbedtls_ssl_read_record( mbedtls_ssl_context *ssl,
                             unsigned update_hs_digest );

int mbedtls_ssl_fetch_input(mbedtls_ssl_context* ssl, size_t nb_want);

int mbedtls_ssl_write_handshake_msg_ext( mbedtls_ssl_context *ssl,
                                         int update_checksum );
static inline int mbedtls_ssl_write_handshake_msg( mbedtls_ssl_context *ssl )
{
    return( mbedtls_ssl_write_handshake_msg_ext( ssl, 1 /* update checksum */ ) );
}
int mbedtls_ssl_flush_output(mbedtls_ssl_context* ssl);

#if !defined(MBEDTLS_SSL_USE_MPS)
int mbedtls_ssl_write_record( mbedtls_ssl_context *ssl, uint8_t force_flush );
#endif /* MBEDTLS_SSL_USE_MPS */

#if defined(MBEDTLS_SSL_PROTO_TLS1_3_EXPERIMENTAL)
int mbedtls_ssl_tls13_read_certificate_process(mbedtls_ssl_context* ssl);
int mbedtls_ssl_tls13_write_certificate_process(mbedtls_ssl_context* ssl);

#if defined(MBEDTLS_SSL_TLS1_3_COMPATIBILITY_MODE)
int mbedtls_ssl_tls13_write_change_cipher_spec_process( mbedtls_ssl_context* ssl );
#endif  /* MBEDTLS_SSL_PROTO_TLS1_3_EXPERIMENTAL && MBEDTLS_SSL_TLS1_3_COMPATIBILITY_MODE */
#endif /* MBEDTLS_SSL_PROTO_TLS1_3_EXPERIMENTAL */

#if defined(MBEDTLS_SSL_PROTO_TLS1_2_OR_EARLIER)
int mbedtls_ssl_parse_certificate( mbedtls_ssl_context *ssl );
int mbedtls_ssl_write_certificate( mbedtls_ssl_context *ssl );
int mbedtls_ssl_parse_change_cipher_spec( mbedtls_ssl_context *ssl );
int mbedtls_ssl_write_change_cipher_spec( mbedtls_ssl_context *ssl );
int mbedtls_ssl_parse_finished( mbedtls_ssl_context *ssl );
int mbedtls_ssl_write_finished( mbedtls_ssl_context *ssl );
#endif /* defined(MBEDTLS_SSL_PROTO_TLS1_2_OR_EARLIER) */

#if defined(MBEDTLS_SSL_PROTO_TLS1_3_EXPERIMENTAL) && \
    defined(MBEDTLS_ZERO_RTT) && defined(MBEDTLS_SSL_CLI_C)
/* parse early data extension */
int ssl_parse_encrypted_extensions_early_data_ext( mbedtls_ssl_context *ssl,
    const unsigned char *buf, size_t len );
#endif /* MBEDTLS_SSL_PROTO_TLS1_3_EXPERIMENTAL && MBEDTLS_ZERO_RTT && MBEDTLS_SSL_CLI_C */

#if defined(MBEDTLS_SSL_PROTO_TLS1_3_EXPERIMENTAL)

/*
 * Helper functions around EarlyData
 */
static inline int mbedtls_ssl_conf_tls13_0rtt_enabled( mbedtls_ssl_context *ssl )
{
#if defined(MBEDTLS_ZERO_RTT)
    if( ssl->conf->early_data_enabled == MBEDTLS_SSL_EARLY_DATA_ENABLED )
        return( 1 );
#else
    ((void) ssl);
#endif /* MBEDTLS_ZERO_RTT */

    return( 0 );
}

int mbedtls_ssl_tls13_process_certificate_verify(mbedtls_ssl_context *ssl);
int mbedtls_ssl_tls13_write_certificate_verify_process(mbedtls_ssl_context *ssl);

int mbedtls_ssl_tls13_populate_transform( mbedtls_ssl_transform *transform,
                                          int endpoint,
                                          int ciphersuite,
                                          mbedtls_ssl_key_set const *traffic_keys,
                                          mbedtls_ssl_context *ssl /* DEBUG ONLY */ );

int mbedtls_ssl_mps_hs_consume_full_hs_msg( mbedtls_ssl_context *ssl );

int mbedtls_ssl_mps_remap_error( int ret );

int mbedtls_ssl_reset_transcript_for_hrr( mbedtls_ssl_context *ssl );

int mbedtls_ssl_tls13_write_encrypted_extension(mbedtls_ssl_context* ssl);

#if defined(MBEDTLS_SSL_TLS1_3_COMPATIBILITY_MODE)
int mbedtls_ssl_tls13_write_change_cipher_spec(mbedtls_ssl_context* ssl);
#endif /* MBEDTLS_SSL_TLS1_3_COMPATIBILITY_MODE */

#if defined(MBEDTLS_KEY_EXCHANGE_SOME_PSK_ENABLED)
int mbedtls_ssl_tls13_write_pre_shared_key_ext(
    mbedtls_ssl_context* ssl,
    unsigned char* buf, unsigned char* end,
    size_t* olen,
    size_t* binder_list_length,
    int part );
#endif /* MBEDTLS_KEY_EXCHANGE_SOME_PSK_ENABLED */
#if defined(MBEDTLS_KEY_EXCHANGE_WITH_CERT_ENABLED)
int mbedtls_ssl_tls13_parse_signature_algorithms_ext(
    mbedtls_ssl_context* ssl,
    const unsigned char* buf, size_t len );
int mbedtls_ssl_tls13_check_signature_scheme(
    const mbedtls_ssl_context* ssl, int signature_scheme );
#endif /* MBEDTLS_KEY_EXCHANGE_WITH_CERT_ENABLED */
#if defined(MBEDTLS_ZERO_RTT)
int mbedtls_ssl_tls13_write_early_data_ext(
    mbedtls_ssl_context* ssl,
    unsigned char* buf, const unsigned char *end, size_t* olen);
#endif /* MBEDTLS_ZERO_RTT */
#if (defined(MBEDTLS_ECDH_C) || defined(MBEDTLS_ECDSA_C))
int mbedtls_ssl_tls13_parse_supported_groups_ext(
    mbedtls_ssl_context* ssl,
    const unsigned char* buf, size_t len);
#endif /* MBEDTLS_ECDH_C ||  MBEDTLS_ECDSA_C */
#if defined(MBEDTLS_SSL_NEW_SESSION_TICKET)
int mbedtls_ssl_tls13_parse_new_session_ticket_server(
    mbedtls_ssl_context *ssl, unsigned char *buf, size_t len);
#endif /* MBEDTLS_SSL_NEW_SESSION_TICKET */
#if defined(MBEDTLS_KEY_EXCHANGE_SOME_PSK_ENABLED)
int mbedtls_ssl_tls13_parse_client_psk_identity_ext(
    mbedtls_ssl_context *ssl,
    const unsigned char *buf, size_t len);
#endif /* MBEDTLS_KEY_EXCHANGE_SOME_PSK_ENABLED */

#endif /* MBEDTLS_SSL_PROTO_TLS1_3_EXPERIMENTAL */


void mbedtls_ssl_optimize_checksum( mbedtls_ssl_context *ssl,
                            const mbedtls_ssl_ciphersuite_t *ciphersuite_info );

#if defined(MBEDTLS_KEY_EXCHANGE_SOME_PSK_ENABLED)
int mbedtls_ssl_psk_derive_premaster( mbedtls_ssl_context *ssl, mbedtls_key_exchange_type_t key_ex );

/**
 * Get the first properly defined PSK by order of precedence:
 * 1. handshake PSK set by \c mbedtls_ssl_set_hs_psk() in the PSK callback
 * 2. static PSK configured by \c mbedtls_ssl_conf_psk()
 * Update the pair (PSK, PSK length) passed to the function if they're not null.
 * Return whether any PSK was found
 */
static inline int mbedtls_ssl_get_psk( const mbedtls_ssl_context *ssl,
    const unsigned char **psk, size_t *psk_len )
{
    if( ssl->handshake->psk != NULL && ssl->handshake->psk_len > 0 )
    {
        if( psk != NULL && psk_len != NULL )
        {
            *psk = ssl->handshake->psk;
            *psk_len = ssl->handshake->psk_len;
        }
    }

    else if( ssl->conf->psk != NULL && ssl->conf->psk_len > 0 &&
             ssl->conf->psk_identity != NULL && ssl->conf->psk_identity_len > 0)
    {
        if( psk != NULL && psk_len != NULL )
        {
            *psk = ssl->conf->psk;
            *psk_len = ssl->conf->psk_len;
        }
    }

    else
    {
        if( psk != NULL && psk_len != NULL )
        {
            *psk = NULL;
            *psk_len = 0;
        }
        return( MBEDTLS_ERR_SSL_PRIVATE_KEY_REQUIRED );
    }

    return( 0 );
}

/* Check if we have any PSK to offer, returns 0 if PSK is available. Assign the
   psk and ticket if pointers are present.  */
static inline int mbedtls_ssl_get_psk_to_offer( const mbedtls_ssl_context *ssl,
    const unsigned char **psk, size_t *psk_len,
    const unsigned char **psk_identity, size_t *psk_identity_len )
{
    int ptrs_present = 0;

    if( psk != NULL && psk_len != NULL &&
        psk_identity != NULL && psk_identity_len != NULL )
    {
        ptrs_present = 1;
    }

    /* Check if a ticket has been configured. */
    if( ssl->session_negotiate != NULL         &&
        ssl->session_negotiate->ticket != NULL )
    {
        if( ptrs_present )
        {
            *psk = ssl->session_negotiate->key;
            *psk_len = ssl->session_negotiate->key_len;
            *psk_identity = ssl->session_negotiate->ticket;
            *psk_identity_len = ssl->session_negotiate->ticket_len;
        }
        return( 0 );
    }

    /* Check if an external PSK has been configured. */
    if( ssl->conf->psk != NULL )
    {
        if( ptrs_present )
        {
            *psk = ssl->conf->psk;
            *psk_len = ssl->conf->psk_len;
            *psk_identity = ssl->conf->psk_identity;
            *psk_identity_len = ssl->conf->psk_identity_len;
        }
        return( 0 );
    }

    return( 1 );
}


#if defined(MBEDTLS_USE_PSA_CRYPTO)
/**
 * Get the first defined opaque PSK by order of precedence:
 * 1. handshake PSK set by \c mbedtls_ssl_set_hs_psk_opaque() in the PSK
 *    callback
 * 2. static PSK configured by \c mbedtls_ssl_conf_psk_opaque()
 * Return an opaque PSK
 */
static inline psa_key_id_t mbedtls_ssl_get_opaque_psk(
    const mbedtls_ssl_context *ssl )
{
    if( ! mbedtls_svc_key_id_is_null( ssl->handshake->psk_opaque ) )
        return( ssl->handshake->psk_opaque );

    if( ! mbedtls_svc_key_id_is_null( ssl->conf->psk_opaque ) )
        return( ssl->conf->psk_opaque );

    return( MBEDTLS_SVC_KEY_ID_INIT );
}
#endif /* MBEDTLS_USE_PSA_CRYPTO */

#endif /* MBEDTLS_KEY_EXCHANGE_SOME_PSK_ENABLED */

#if defined(MBEDTLS_PK_C)
unsigned char mbedtls_ssl_sig_from_pk( mbedtls_pk_context *pk );
unsigned char mbedtls_ssl_sig_from_pk_alg( mbedtls_pk_type_t type );
mbedtls_pk_type_t mbedtls_ssl_pk_alg_from_sig( unsigned char sig );
#endif

mbedtls_md_type_t mbedtls_ssl_md_alg_from_hash( unsigned char hash );
unsigned char mbedtls_ssl_hash_from_md_alg( int md );
int mbedtls_ssl_set_calc_verify_md( mbedtls_ssl_context *ssl, int md );

#if defined(MBEDTLS_ECP_C)
int mbedtls_ssl_check_curve( const mbedtls_ssl_context *ssl, mbedtls_ecp_group_id grp_id );
#endif

#if defined(MBEDTLS_KEY_EXCHANGE_WITH_CERT_ENABLED)
int mbedtls_ssl_check_sig_hash( const mbedtls_ssl_context *ssl,
                                mbedtls_md_type_t md );
#endif

#if defined(MBEDTLS_SSL_DTLS_SRTP)
static inline mbedtls_ssl_srtp_profile mbedtls_ssl_check_srtp_profile_value
                                                    ( const uint16_t srtp_profile_value )
{
    switch( srtp_profile_value )
    {
        case MBEDTLS_TLS_SRTP_AES128_CM_HMAC_SHA1_80:
        case MBEDTLS_TLS_SRTP_AES128_CM_HMAC_SHA1_32:
        case MBEDTLS_TLS_SRTP_NULL_HMAC_SHA1_80:
        case MBEDTLS_TLS_SRTP_NULL_HMAC_SHA1_32:
            return srtp_profile_value;
        default: break;
    }
    return( MBEDTLS_TLS_SRTP_UNSET );
}
#endif

#if defined(MBEDTLS_X509_CRT_PARSE_C)
static inline mbedtls_pk_context *mbedtls_ssl_own_key( mbedtls_ssl_context *ssl )
{
    mbedtls_ssl_key_cert *key_cert;

    if( ssl->handshake != NULL && ssl->handshake->key_cert != NULL )
        key_cert = ssl->handshake->key_cert;
    else
        key_cert = ssl->conf->key_cert;

    return( key_cert == NULL ? NULL : key_cert->key );
}

static inline mbedtls_x509_crt *mbedtls_ssl_own_cert( mbedtls_ssl_context *ssl )
{
    mbedtls_ssl_key_cert *key_cert;

    if( ssl->handshake != NULL && ssl->handshake->key_cert != NULL )
        key_cert = ssl->handshake->key_cert;
    else
        key_cert = ssl->conf->key_cert;

    return( key_cert == NULL ? NULL : key_cert->cert );
}

/*
 * Check usage of a certificate wrt extensions:
 * keyUsage, extendedKeyUsage (later), and nSCertType (later).
 *
 * Warning: cert_endpoint is the endpoint of the cert (ie, of our peer when we
 * check a cert we received from them)!
 *
 * Return 0 if everything is OK, -1 if not.
 */

int mbedtls_ssl_check_cert_usage(const mbedtls_x509_crt* cert,
    const mbedtls_key_exchange_type_t key_exchange,
    int cert_endpoint,
    uint32_t* flags);

#endif /* MBEDTLS_X509_CRT_PARSE_C */

void mbedtls_ssl_write_version( int major, int minor, int transport,
                        unsigned char ver[2] );
void mbedtls_ssl_read_version( int *major, int *minor, int transport,
                       const unsigned char ver[2] );

void mbedtls_ssl_remove_hs_psk( mbedtls_ssl_context *ssl );

#if defined(MBEDTLS_SSL_PROTO_TLS1_3_EXPERIMENTAL)
static inline size_t mbedtls_ssl_hdr_len(const mbedtls_ssl_context* ssl)
{
    ((void) ssl);
    return(5);
}
#endif /* MBEDTLS_SSL_PROTO_TLS1_3_EXPERIMENTAL */

static inline size_t mbedtls_ssl_in_hdr_len( const mbedtls_ssl_context *ssl )
{
#if !defined(MBEDTLS_SSL_PROTO_DTLS)
    ((void) ssl);
#endif

#if defined(MBEDTLS_SSL_PROTO_DTLS)
    if( ssl->conf->transport == MBEDTLS_SSL_TRANSPORT_DATAGRAM )
    {
        return( 13 );
    }
    else
#endif /* MBEDTLS_SSL_PROTO_DTLS */
    {
        return( 5 );
    }
}

static inline size_t mbedtls_ssl_out_hdr_len( const mbedtls_ssl_context *ssl )
{
#if !defined(MBEDTLS_SSL_USE_MPS)
    return( (size_t) ( ssl->out_iv - ssl->out_hdr ) );
#else
    ((void) ssl);
    return( 5 );
#endif /* MBEDTLS_SSL_USE_MPS */
}

static inline size_t mbedtls_ssl_hs_hdr_len( const mbedtls_ssl_context *ssl )
{
#if defined(MBEDTLS_SSL_PROTO_DTLS)
    if( ssl->conf->transport == MBEDTLS_SSL_TRANSPORT_DATAGRAM )
        return( 12 );
#else
    ((void) ssl);
#endif
    return( 4 );
}

#if defined(MBEDTLS_SSL_PROTO_DTLS)
void mbedtls_ssl_send_flight_completed( mbedtls_ssl_context *ssl );
void mbedtls_ssl_recv_flight_completed( mbedtls_ssl_context *ssl );
int mbedtls_ssl_resend( mbedtls_ssl_context *ssl );
int mbedtls_ssl_flight_transmit( mbedtls_ssl_context *ssl );
#endif

/* Visible for testing purposes only */
#if defined(MBEDTLS_SSL_DTLS_ANTI_REPLAY)
int mbedtls_ssl_dtls_replay_check( mbedtls_ssl_context const *ssl );
void mbedtls_ssl_dtls_replay_update( mbedtls_ssl_context *ssl );
#endif

int mbedtls_ssl_session_copy( mbedtls_ssl_session *dst,
                              const mbedtls_ssl_session *src );

#if defined(MBEDTLS_SSL_PROTO_TLS1_2)
/* The hash buffer must have at least MBEDTLS_MD_MAX_SIZE bytes of length. */
int mbedtls_ssl_get_key_exchange_md_tls1_2( mbedtls_ssl_context *ssl,
                                            unsigned char *hash, size_t *hashlen,
                                            unsigned char *data, size_t data_len,
                                            mbedtls_md_type_t md_alg );
#endif /* MBEDTLS_SSL_PROTO_TLS1_2 */

#ifdef __cplusplus
}
#endif

void mbedtls_ssl_transform_init( mbedtls_ssl_transform *transform );
int mbedtls_ssl_encrypt_buf( mbedtls_ssl_context *ssl,
                             mbedtls_ssl_transform *transform,
                             mbedtls_record *rec,
                             int (*f_rng)(void *, unsigned char *, size_t),
                             void *p_rng );
int mbedtls_ssl_decrypt_buf( mbedtls_ssl_context const *ssl,
                             mbedtls_ssl_transform *transform,
                             mbedtls_record *rec );

#if defined(MBEDTLS_SSL_USE_MPS)
int mbedtls_mps_transform_free_default( void *transform );
int mbedtls_mps_transform_encrypt_default(
    void *transform, mps_rec *rec,
    int (*f_rng)(void *, unsigned char *, size_t),
    void *p_rng );
int mbedtls_mps_transform_decrypt_default( void *transform,
                                           mps_rec *rec );
int mbedtls_mps_transform_get_expansion_default( void *transform,
                                                 size_t *pre_exp,
                                                 size_t *post_exp );
#endif /* MBEDTLS_SSL_USE_MPS */

/* Length of the "epoch" field in the record header */
static inline size_t mbedtls_ssl_ep_len( const mbedtls_ssl_context *ssl )
{
#if defined(MBEDTLS_SSL_PROTO_DTLS)
    if( ssl->conf->transport == MBEDTLS_SSL_TRANSPORT_DATAGRAM )
        return( 2 );
#else
    ((void) ssl);
#endif
    return( 0 );
}

#if defined(MBEDTLS_SSL_PROTO_DTLS)
int mbedtls_ssl_resend_hello_request( mbedtls_ssl_context *ssl );
#endif /* MBEDTLS_SSL_PROTO_DTLS */

void mbedtls_ssl_set_timer( mbedtls_ssl_context *ssl, uint32_t millisecs );

int mbedtls_ssl_check_timer( mbedtls_ssl_context *ssl );

void mbedtls_ssl_reset_in_out_pointers( mbedtls_ssl_context *ssl );
void mbedtls_ssl_update_out_pointers( mbedtls_ssl_context *ssl,
                              mbedtls_ssl_transform *transform );
void mbedtls_ssl_update_in_pointers( mbedtls_ssl_context *ssl );

int mbedtls_ssl_session_reset_int( mbedtls_ssl_context *ssl, int partial );
void mbedtls_ssl_session_reset_msg_layer( mbedtls_ssl_context *ssl, int partial );

/*
 * Send pending alert
 */
int mbedtls_ssl_handle_pending_alert( mbedtls_ssl_context *ssl );

/*
 * Set pending fatal alert flag.
 */
void mbedtls_ssl_pend_fatal_alert( mbedtls_ssl_context *ssl,
                                   unsigned char alert_type,
                                   int alert_reason );

/* Alias of mbedtls_ssl_pend_fatal_alert */
#define MBEDTLS_SSL_PEND_FATAL_ALERT( type, user_return_value )         \
            mbedtls_ssl_pend_fatal_alert( ssl, type, user_return_value )

#if defined(MBEDTLS_SSL_DTLS_ANTI_REPLAY)
void mbedtls_ssl_dtls_replay_reset( mbedtls_ssl_context *ssl );
#endif

void mbedtls_ssl_handshake_wrapup_free_hs_transform( mbedtls_ssl_context *ssl );

#if defined(MBEDTLS_SSL_RENEGOTIATION)
int mbedtls_ssl_start_renegotiation( mbedtls_ssl_context *ssl );
#endif /* MBEDTLS_SSL_RENEGOTIATION */

#if defined(MBEDTLS_SSL_PROTO_DTLS)
size_t mbedtls_ssl_get_current_mtu( const mbedtls_ssl_context *ssl );
void mbedtls_ssl_buffering_free( mbedtls_ssl_context *ssl );
void mbedtls_ssl_flight_free( mbedtls_ssl_flight_item *flight );

int mbedtls_ssl_double_retransmit_timeout( mbedtls_ssl_context *ssl );
void mbedtls_ssl_reset_retransmit_timeout( mbedtls_ssl_context *ssl );
#endif /* MBEDTLS_SSL_PROTO_DTLS */

/**
 * ssl utils functions for checking configuration.
 */

#if defined(MBEDTLS_SSL_PROTO_TLS1_3_EXPERIMENTAL)
static inline int mbedtls_ssl_conf_is_tls13_only( const mbedtls_ssl_config *conf )
{
    if( conf->min_major_ver == MBEDTLS_SSL_MAJOR_VERSION_3 &&
        conf->max_major_ver == MBEDTLS_SSL_MAJOR_VERSION_3 &&
        conf->min_minor_ver == MBEDTLS_SSL_MINOR_VERSION_4 &&
        conf->max_minor_ver == MBEDTLS_SSL_MINOR_VERSION_4 )
    {
        return( 1 );
    }
    return( 0 );
}
#endif /* MBEDTLS_SSL_PROTO_TLS1_3_EXPERIMENTAL */

#if defined(MBEDTLS_SSL_PROTO_TLS1_2)
static inline int mbedtls_ssl_conf_is_tls12_only( const mbedtls_ssl_config *conf )
{
    if( conf->min_major_ver == MBEDTLS_SSL_MAJOR_VERSION_3 &&
        conf->max_major_ver == MBEDTLS_SSL_MAJOR_VERSION_3 &&
        conf->min_minor_ver == MBEDTLS_SSL_MINOR_VERSION_3 &&
        conf->max_minor_ver == MBEDTLS_SSL_MINOR_VERSION_3 )
    {
        return( 1 );
    }
    return( 0 );
}
#endif /* MBEDTLS_SSL_PROTO_TLS1_2 */

#if defined(MBEDTLS_SSL_PROTO_TLS1_2) && defined(MBEDTLS_SSL_PROTO_TLS1_3_EXPERIMENTAL)
static inline int mbedtls_ssl_conf_is_hybrid_tls12_tls13( const mbedtls_ssl_config *conf )
{
    if( conf->min_major_ver == MBEDTLS_SSL_MAJOR_VERSION_3 &&
        conf->max_major_ver == MBEDTLS_SSL_MAJOR_VERSION_3 &&
        conf->min_minor_ver == MBEDTLS_SSL_MINOR_VERSION_3 &&
        conf->max_minor_ver == MBEDTLS_SSL_MINOR_VERSION_4 )
    {
        return( 1 );
    }
    return( 0 );
}
#endif /* MBEDTLS_SSL_PROTO_TLS1_2 && MBEDTLS_SSL_PROTO_TLS1_3_EXPERIMENTAL*/

#if defined(MBEDTLS_SSL_PROTO_TLS1_3_EXPERIMENTAL)
#if defined(MBEDTLS_ECDH_C)
/**
 * \brief           This function generates an EC key pair and exports its
 *                  in the format used in a TLS 1.3 KeyShare extension.
 *
 * \see             ecp.h
 *
 * \param ctx       The ECDH context to use. This must be initialized
 *                  and bound to a group, for example via mbedtls_ecdh_setup().
 * \param olen      The address at which to store the number of Bytes written.
 * \param buf       The destination buffer. This must be a writable buffer of
 *                  length \p blen Bytes.
 * \param blen      The length of the destination buffer \p buf in Bytes.
 * \param f_rng     The RNG function to use. This must not be \c NULL.
 * \param p_rng     The RNG context to be passed to \p f_rng. This may be
 *                  \c NULL in case \p f_rng doesn't need a context argument.
 *
 * \return          \c 0 on success.
 * \return          #MBEDTLS_ERR_ECP_IN_PROGRESS if maximum number of
 *                  operations was reached: see \c mbedtls_ecp_set_max_ops().
 * \return          Another \c MBEDTLS_ERR_ECP_XXX error code on failure.
 */
int mbedtls_ecdh_make_tls13_params( mbedtls_ecdh_context *ctx, size_t *olen,
                      unsigned char *buf, size_t blen,
                      int (*f_rng)(void *, unsigned char *, size_t),
                      void *p_rng );

/**
 * \brief           This function parses the ECDHE parameters in a
 *                  TLS 1.3 KeyShare extension.
 *
 * \see             ecp.h
 *
 * \param ctx       The ECDHE context to use. This must be initialized.
 * \param buf       On input, \c *buf must be the start of the input buffer.
 *                  On output, \c *buf is updated to point to the end of the
 *                  data that has been read. On success, this is the first byte
 *                  past the end of the ServerKeyExchange parameters.
 *                  On error, this is the point at which an error has been
 *                  detected, which is usually not useful except to debug
 *                  failures.
 * \param end       The end of the input buffer.
 *
 * \return          \c 0 on success.
 * \return          An \c MBEDTLS_ERR_ECP_XXX error code on failure.
 *
 */
int mbedtls_ecdh_read_tls13_params( mbedtls_ecdh_context *ctx,
                              const unsigned char **buf,
                              const unsigned char *end );

/**
 * \brief           This function generates a public key and exports it
 *                  as a TLS 1.3 KeyShare payload.
 *
 * \see             ecp.h
 *
 * \param ctx       The ECDH context to use. This must be initialized
 *                  and bound to a group, the latter usually by
 *                  mbedtls_ecdh_read_params().
 * \param olen      The address at which to store the number of Bytes written.
 *                  This must not be \c NULL.
 * \param buf       The destination buffer. This must be a writable buffer
 *                  of length \p blen Bytes.
 * \param blen      The size of the destination buffer \p buf in Bytes.
 * \param f_rng     The RNG function to use. This must not be \c NULL.
 * \param p_rng     The RNG context to be passed to \p f_rng. This may be
 *                  \c NULL in case \p f_rng doesn't need a context argument.
 *
 * \return          \c 0 on success.
 * \return          #MBEDTLS_ERR_ECP_IN_PROGRESS if maximum number of
 *                  operations was reached: see \c mbedtls_ecp_set_max_ops().
 * \return          Another \c MBEDTLS_ERR_ECP_XXX error code on failure.
 */
int mbedtls_ecdh_make_tls13_public( mbedtls_ecdh_context *ctx, size_t *olen,
                      unsigned char *buf, size_t blen,
                      int (*f_rng)(void *, unsigned char *, size_t),
                      void *p_rng );

/**
 * \brief       This function parses and processes the ECDHE payload of a
 *              TLS 1.3 KeyShare extension.
 *
 * \see         ecp.h
 *
 * \param ctx   The ECDH context to use. This must be initialized
 *              and bound to a group, for example via mbedtls_ecdh_setup().
 * \param buf   The pointer to the ClientKeyExchange payload. This must
 *              be a readable buffer of length \p blen Bytes.
 * \param blen  The length of the input buffer \p buf in Bytes.
 *
 * \return      \c 0 on success.
 * \return      An \c MBEDTLS_ERR_ECP_XXX error code on failure.
 */
int mbedtls_ecdh_read_tls13_public( mbedtls_ecdh_context *ctx,
                              const unsigned char *buf, size_t blen );
#endif /* MBEDTLS_ECDH_C */

#if defined(MBEDTLS_ECP_C)
/**
 * \brief           This function imports a point from a TLS ECPoint record.
 *
 * \note            On function return, \p *buf is updated to point immediately
 *                  after the ECPoint record.
 *
 * \param grp       The ECP group to use.
 *                  This must be initialized and have group parameters
 *                  set, for example through mbedtls_ecp_group_load().
 * \param pt        The destination point.
 * \param buf       The address of the pointer to the start of the input buffer.
 * \param len       The length of the buffer.
 *
 * \return          \c 0 on success.
 * \return          An \c MBEDTLS_ERR_MPI_XXX error code on initialization
 *                  failure.
 * \return          #MBEDTLS_ERR_ECP_BAD_INPUT_DATA if input is invalid.
 */
int mbedtls_ecp_tls13_read_point( const mbedtls_ecp_group *grp,
                                  mbedtls_ecp_point *pt,
                                  const unsigned char **buf, size_t len );

/**
 * \brief           This function exports a point as defined in TLS 1.3.
 *
 * \param grp       The ECP group to use.
 *                  This must be initialized and have group parameters
 *                  set, for example through mbedtls_ecp_group_load().
 * \param pt        The point to be exported. This must be initialized.
 * \param format    The point format to use. This must be either
 *                  #MBEDTLS_ECP_PF_COMPRESSED or #MBEDTLS_ECP_PF_UNCOMPRESSED.
 * \param olen      The address at which to store the length in Bytes
 *                  of the data written.
 * \param buf       The target buffer. This must be a writable buffer of
 *                  length \p blen Bytes.
 * \param blen      The length of the target buffer \p buf in Bytes.
 *
 * \return          \c 0 on success.
 * \return          #MBEDTLS_ERR_ECP_BAD_INPUT_DATA if the input is invalid.
 * \return          #MBEDTLS_ERR_ECP_BUFFER_TOO_SMALL if the target buffer
 *                  is too small to hold the exported point.
 * \return          Another negative error code on other kinds of failure.
 */
int mbedtls_ecp_tls13_write_point( const mbedtls_ecp_group *grp,
                                   const mbedtls_ecp_point *pt,
                                   int format, size_t *olen,
                                   unsigned char *buf, size_t blen );


/**
 * \brief           This function exports an elliptic curve as a TLS
 *                  ECParameters record as defined in TLS 1.3.
 *
 * \param grp       The ECP group to be exported.
 *                  This must be initialized and have group parameters
 *                  set, for example through mbedtls_ecp_group_load().
 * \param olen      The address at which to store the number of Bytes written.
 *                  This must not be \c NULL.
 * \param buf       The buffer to write to. This must be a writable buffer
 *                  of length \p blen Bytes.
 * \param blen      The length of the output buffer \p buf in Bytes.
 *
 * \return          \c 0 on success.
 * \return          #MBEDTLS_ERR_ECP_BUFFER_TOO_SMALL if the output
 *                  buffer is too small to hold the exported group.
 * \return          Another negative error code on other kinds of failure.
 */
int mbedtls_ecp_tls13_write_group( const mbedtls_ecp_group *grp,
                                   size_t *olen,
                                   unsigned char *buf, size_t blen );
#endif /* MBEDTLS_ECP_C */

int mbedtls_ssl_tls13_process_finished_message( mbedtls_ssl_context *ssl );
int mbedtls_ssl_tls13_write_finished_message( mbedtls_ssl_context *ssl );
void mbedtls_ssl_tls13_handshake_wrapup( mbedtls_ssl_context *ssl );

/**
 * \brief           TLS 1.3 client side state machine entry
 *
 * \param ssl       SSL context
 */
int mbedtls_ssl_tls13_handshake_client_step( mbedtls_ssl_context *ssl );

/**
 * \brief           TLS 1.3 server side state machine entry
 *
 * \param ssl       SSL context
 */
int mbedtls_ssl_tls13_handshake_server_step( mbedtls_ssl_context *ssl );


/*
 * Helper functions around key exchange modes.
 */
static inline unsigned mbedtls_ssl_conf_tls13_check_kex_modes( mbedtls_ssl_context *ssl,
                                                               int kex_mode_mask )
{
    return( ( ssl->conf->tls13_kex_modes & kex_mode_mask ) != 0 );
}

static inline int mbedtls_ssl_conf_tls13_psk_enabled( mbedtls_ssl_context *ssl )
{
    return( mbedtls_ssl_conf_tls13_check_kex_modes( ssl,
                   MBEDTLS_SSL_TLS1_3_KEY_EXCHANGE_MODE_PSK ) );
}

static inline int mbedtls_ssl_conf_tls13_psk_ephemeral_enabled( mbedtls_ssl_context *ssl )
{
    return( mbedtls_ssl_conf_tls13_check_kex_modes( ssl,
                   MBEDTLS_SSL_TLS1_3_KEY_EXCHANGE_MODE_PSK_EPHEMERAL ) );
}

static inline int mbedtls_ssl_conf_tls13_ephemeral_enabled( mbedtls_ssl_context *ssl )
{
    return( mbedtls_ssl_conf_tls13_check_kex_modes( ssl,
                   MBEDTLS_SSL_TLS1_3_KEY_EXCHANGE_MODE_EPHEMERAL ) );
}

static inline int mbedtls_ssl_conf_tls13_some_ephemeral_enabled( mbedtls_ssl_context *ssl )
{
    return( mbedtls_ssl_conf_tls13_check_kex_modes( ssl,
                   MBEDTLS_SSL_TLS1_3_KEY_EXCHANGE_MODE_EPHEMERAL_ALL ) );
}

static inline int mbedtls_ssl_conf_tls13_some_psk_enabled( mbedtls_ssl_context *ssl )
{
    return( mbedtls_ssl_conf_tls13_check_kex_modes( ssl,
                   MBEDTLS_SSL_TLS1_3_KEY_EXCHANGE_MODE_PSK_ALL ) );
}

static inline int mbedtls_ssl_tls13_kex_check( mbedtls_ssl_context *ssl,
                                      int kex_mask )
{
    return( ( ssl->handshake->key_exchange & kex_mask ) != 0 );
}

static inline int mbedtls_ssl_tls13_kex_with_psk( mbedtls_ssl_context *ssl )
{
    return( mbedtls_ssl_tls13_kex_check( ssl,
                   MBEDTLS_SSL_TLS1_3_KEY_EXCHANGE_MODE_PSK_ALL ) );
}

static inline int mbedtls_ssl_tls13_kex_with_ephemeral( mbedtls_ssl_context *ssl )
{
    return( mbedtls_ssl_tls13_kex_check( ssl,
                   MBEDTLS_SSL_TLS1_3_KEY_EXCHANGE_MODE_EPHEMERAL_ALL ) );
}

/**
 * Given a list of key exchange modes, check if at least one of them is
 * supported.
 *
 * \param[in] ssl  SSL context
 * \param kex_modes_mask  Mask of the key exchange modes to check
 *
 * \return 0 if at least one of the key exchange modes is supported,
 *         !=0 otherwise.
 */
static inline unsigned mbedtls_ssl_tls13_check_kex_modes( mbedtls_ssl_context *ssl,
                                                          int kex_modes_mask )
{
    return( ( ssl->handshake->tls13_kex_modes & kex_modes_mask ) == 0 );
}

static inline int mbedtls_ssl_tls13_psk_enabled( mbedtls_ssl_context *ssl )
{
    return( ! mbedtls_ssl_tls13_check_kex_modes( ssl,
                   MBEDTLS_SSL_TLS1_3_KEY_EXCHANGE_MODE_PSK ) );
}

static inline int mbedtls_ssl_tls13_psk_ephemeral_enabled(
                                                    mbedtls_ssl_context *ssl )
{
    return( ! mbedtls_ssl_tls13_check_kex_modes( ssl,
                   MBEDTLS_SSL_TLS1_3_KEY_EXCHANGE_MODE_PSK_EPHEMERAL ) );
}

static inline int mbedtls_ssl_tls13_ephemeral_enabled( mbedtls_ssl_context *ssl )
{
    return( ! mbedtls_ssl_tls13_check_kex_modes( ssl,
                   MBEDTLS_SSL_TLS1_3_KEY_EXCHANGE_MODE_EPHEMERAL ) );
}

static inline int mbedtls_ssl_tls13_some_ephemeral_enabled( mbedtls_ssl_context *ssl )
{
    return( ! mbedtls_ssl_tls13_check_kex_modes( ssl,
                   MBEDTLS_SSL_TLS1_3_KEY_EXCHANGE_MODE_EPHEMERAL_ALL ) );
}

static inline int mbedtls_ssl_tls13_some_psk_enabled( mbedtls_ssl_context *ssl )
{
    return( ! mbedtls_ssl_tls13_check_kex_modes( ssl,
                   MBEDTLS_SSL_TLS1_3_KEY_EXCHANGE_MODE_PSK_ALL ) );
}

/*
 * Helper functions for NamedGroup.
 */
static inline int mbedtls_ssl_tls13_named_group_is_ecdhe( uint16_t named_group )
{
    return( named_group == MBEDTLS_SSL_IANA_TLS_GROUP_SECP256R1 ||
            named_group == MBEDTLS_SSL_IANA_TLS_GROUP_SECP384R1 ||
            named_group == MBEDTLS_SSL_IANA_TLS_GROUP_SECP521R1 ||
            named_group == MBEDTLS_SSL_IANA_TLS_GROUP_X25519    ||
            named_group == MBEDTLS_SSL_IANA_TLS_GROUP_X448 );
}

static inline int mbedtls_ssl_tls13_named_group_is_dhe( uint16_t named_group )
{
    return( named_group >= MBEDTLS_SSL_IANA_TLS_GROUP_FFDHE2048 &&
            named_group <= MBEDTLS_SSL_IANA_TLS_GROUP_FFDHE8192 );
}

static inline void mbedtls_ssl_handshake_set_state( mbedtls_ssl_context *ssl,
                                                    int state )
{
    ssl->state = state;

    /* Note:
     * This only works as long as all state-local struct members
     * of mbedtls_ssl_hanshake_params::state_local can be initialized
     * through zeroization.
     * Exceptions must be manually checked for here.
     */
    if (state != MBEDTLS_SSL_HANDSHAKE_WRAPUP &&
        state != MBEDTLS_SSL_HANDSHAKE_OVER &&
        state != MBEDTLS_SSL_FLUSH_BUFFERS)
    {
        mbedtls_platform_zeroize( &ssl->handshake->state_local,
                                  sizeof( ssl->handshake->state_local ) );
    }
}

/*
 * Fetch TLS 1.3 handshake message header
 */
int mbedtls_ssl_tls13_fetch_handshake_msg( mbedtls_ssl_context *ssl,
                                           unsigned hs_type,
                                           unsigned char **buf,
                                           size_t *buf_len );

/*
 * Write TLS 1.3 handshake message header
 */
int mbedtls_ssl_tls13_start_handshake_msg( mbedtls_ssl_context *ssl,
                                           unsigned hs_type,
                                           unsigned char **buf,
                                           size_t *buf_len );

/*
 * Handler of TLS 1.3 server certificate message
 */
int mbedtls_ssl_tls13_process_certificate( mbedtls_ssl_context *ssl );

/*
 * Generic handler of Certificate Verify
 */
int mbedtls_ssl_tls13_process_certificate_verify( mbedtls_ssl_context *ssl );

/*
 * Write TLS 1.3 handshake message tail
 */
int mbedtls_ssl_tls13_finish_handshake_msg( mbedtls_ssl_context *ssl,
                                            size_t buf_len,
                                            size_t msg_len );

/*
 * Update checksum with handshake header
 */
void mbedtls_ssl_tls13_add_hs_hdr_to_checksum( mbedtls_ssl_context *ssl,
                                               unsigned hs_type,
                                               size_t total_hs_len );

/*
 * Update checksum of handshake messages.
 */
void mbedtls_ssl_tls13_add_hs_msg_to_checksum( mbedtls_ssl_context *ssl,
                                               unsigned hs_type,
                                               unsigned char const *msg,
                                               size_t msg_len );

#if defined(MBEDTLS_KEY_EXCHANGE_WITH_CERT_ENABLED)
/*
 * Write TLS 1.3 Signature Algorithm extension
 */
int mbedtls_ssl_tls13_write_sig_alg_ext( mbedtls_ssl_context *ssl,
                                         unsigned char *buf,
                                         unsigned char *end,
                                         size_t *out_len);

#endif /* MBEDTLS_KEY_EXCHANGE_WITH_CERT_ENABLED */

#endif /* MBEDTLS_SSL_PROTO_TLS1_3_EXPERIMENTAL */

/* Get handshake transcript */
int mbedtls_ssl_get_handshake_transcript( mbedtls_ssl_context *ssl,
                                          const mbedtls_md_type_t md,
                                          unsigned char *dst,
                                          size_t dst_len,
                                          size_t *olen );

/*
 * Return supported groups.
 *
 * In future, invocations can be changed to ssl->conf->group_list
 * when mbedtls_ssl_conf_curves() is deleted.
 *
 * ssl->handshake->group_list is either a translation of curve_list to IANA TLS group
 * identifiers when mbedtls_ssl_conf_curves() has been used, or a pointer to
 * ssl->conf->group_list when mbedtls_ssl_conf_groups() has been more recently invoked.
 *
 */
static inline const void *mbedtls_ssl_get_groups( const mbedtls_ssl_context *ssl )
{
    #if defined(MBEDTLS_DEPRECATED_REMOVED) || !defined(MBEDTLS_ECP_C)
    return( ssl->conf->group_list );
    #else
    if( ( ssl->handshake != NULL ) && ( ssl->handshake->group_list != NULL ) )
        return( ssl->handshake->group_list );
    else
        return( ssl->conf->group_list );
    #endif
}

#endif /* ssl_misc.h */<|MERGE_RESOLUTION|>--- conflicted
+++ resolved
@@ -574,11 +574,14 @@
 
 #if defined(MBEDTLS_SSL_SERVER_NAME_INDICATION)
     uint8_t sni_authmode;               /*!< authmode from SNI callback     */
-#endif
-
-#if defined(MBEDTLS_SSL_SESSION_TICKETS)
+#endif /* MBEDTLS_SSL_SERVER_NAME_INDICATION */
+
+#if defined(MBEDTLS_SSL_SESSION_TICKETS) || \
+    ( defined(MBEDTLS_SSL_NEW_SESSION_TICKET) && \
+      defined(MBEDTLS_SSL_PROTO_TLS1_3_EXPERIMENTAL) )
     uint8_t new_session_ticket;         /*!< use NewSessionTicket?    */
-#endif /* MBEDTLS_SSL_SESSION_TICKETS */
+#endif /* MBEDTLS_SSL_SESSION_TICKETS ||
+          ( MBEDTLS_SSL_NEW_SESSION_TICKET && MBEDTLS_SSL_PROTO_TLS1_3_EXPERIMENTAL ) */
 
 #if defined(MBEDTLS_SSL_EXTENDED_MASTER_SECRET)
     uint8_t extended_ms;                /*!< use Extended Master Secret? */
@@ -609,13 +612,17 @@
     size_t ecrs_n;                      /*!< place for saving a length      */
 #endif
 
+#if defined(MBEDTLS_SSL_PROTO_TLS1_2_OR_EARLIER)
     size_t pmslen;                      /*!<  premaster length        */
+#endif /* defined(MBEDTLS_SSL_PROTO_TLS1_2_OR_EARLIER) */
 
     mbedtls_ssl_ciphersuite_t const *ciphersuite_info;
 
     void (*update_checksum)(mbedtls_ssl_context *, const unsigned char *, size_t);
+#if defined(MBEDTLS_SSL_PROTO_TLS1_2_OR_EARLIER)
     void (*calc_verify)(const mbedtls_ssl_context *, unsigned char *, size_t *);
     void (*calc_finished)(mbedtls_ssl_context *, unsigned char *, int);
+#endif /* defined(MBEDTLS_SSL_PROTO_TLS1_2_OR_EARLIER) */
     mbedtls_ssl_tls_prf_cb *tls_prf;
 
     /*
@@ -676,7 +683,7 @@
 #endif
 #endif /* MBEDTLS_KEY_EXCHANGE_ECJPAKE_ENABLED */
 
-#if defined(MBEDTLS_ECDH_C) || defined(MBEDTLS_ECDSA_C) ||      \
+#if defined(MBEDTLS_ECDH_C) || defined(MBEDTLS_ECDSA_C) || \
     defined(MBEDTLS_KEY_EXCHANGE_ECJPAKE_ENABLED)
     const mbedtls_ecp_curve_info **curves;      /*!<  Supported elliptic curves */
 #endif
@@ -701,13 +708,10 @@
     mbedtls_x509_crl *sni_ca_crl;       /*!< trusted CAs CRLs from SNI      */
 #endif /* MBEDTLS_SSL_SERVER_NAME_INDICATION */
 #endif /* MBEDTLS_X509_CRT_PARSE_C */
-
-#if defined(MBEDTLS_X509_CRT_PARSE_C) &&        \
+#if defined(MBEDTLS_X509_CRT_PARSE_C) && \
     !defined(MBEDTLS_SSL_KEEP_PEER_CERTIFICATE)
     mbedtls_pk_context peer_pubkey;     /*!< The public key from the peer.  */
 #endif /* MBEDTLS_X509_CRT_PARSE_C && !MBEDTLS_SSL_KEEP_PEER_CERTIFICATE */
-<<<<<<< HEAD
-=======
 
     struct
     {
@@ -734,11 +738,6 @@
         } future_record;
 
     } buffering;
-
-#if defined(MBEDTLS_SSL_PROTO_DTLS)
-    unsigned int out_msg_seq;           /*!<  Outgoing handshake sequence number */
-    unsigned int in_msg_seq;            /*!<  Incoming handshake sequence number */
->>>>>>> cfe74a37
 
 #if (defined(MBEDTLS_SSL_PROTO_DTLS) || defined(MBEDTLS_SSL_PROTO_TLS1_3_EXPERIMENTAL))
    /* Prior to TLS 1.3 cookies were only used with DTLS. In TLS 1.3 a cookie
@@ -812,21 +811,10 @@
 #endif
 #endif /* MBEDTLS_SSL_PROTO_TLS1_2 || MBEDTLS_SSL_PROTO_TLS1_3_EXPERIMENTAL */
 
-<<<<<<< HEAD
-    void (*update_checksum)(mbedtls_ssl_context *, const unsigned char *, size_t);
-#if defined(MBEDTLS_SSL_PROTO_TLS1_2_OR_EARLIER)
-    void (*calc_verify)(const mbedtls_ssl_context *, unsigned char *, size_t *);
-    void (*calc_finished)(mbedtls_ssl_context *, unsigned char *, int);
-#endif /* defined(MBEDTLS_SSL_PROTO_TLS1_2_OR_EARLIER) */
-
-    mbedtls_ssl_tls_prf_cb *tls_prf;
-
 #if defined(MBEDTLS_SSL_USE_MPS)
     mbedtls_mps_handshake_out hs_msg_out;
 #endif
 
-=======
->>>>>>> cfe74a37
 #if defined(MBEDTLS_SSL_PROTO_TLS1_3_EXPERIMENTAL)
     uint16_t offered_group_id; /* The NamedGroup value for the group
                                 * that is being used for ephemeral
@@ -937,11 +925,6 @@
 
     /* End of state-local variables. */
 
-<<<<<<< HEAD
-    mbedtls_ssl_ciphersuite_t const *ciphersuite_info;
-
-=======
->>>>>>> cfe74a37
     unsigned char randbytes[MBEDTLS_CLIENT_HELLO_RANDOM_LEN +
                             MBEDTLS_SERVER_HELLO_RANDOM_LEN];
                                         /*!<  random bytes            */
@@ -971,7 +954,6 @@
 #endif /* MBEDTLS_SSL_PROTO_TLS1_3_EXPERIMENTAL */
 
 #if defined(MBEDTLS_SSL_PROTO_TLS1_2_OR_EARLIER)
-    size_t pmslen;                                          /*!<  premaster length        */
     unsigned char premaster[MBEDTLS_PREMASTER_SIZE];        /*!<  premaster secret        */
 #endif /* defined(MBEDTLS_SSL_PROTO_TLS1_2_OR_EARLIER) */
 
@@ -990,20 +972,6 @@
     mbedtls_ssl_tls13_handshake_secrets tls13_hs_secrets;
 #endif /* MBEDTLS_SSL_PROTO_TLS1_3_EXPERIMENTAL */
 
-<<<<<<< HEAD
-#if (defined(MBEDTLS_SSL_SESSION_TICKETS) || (defined(MBEDTLS_SSL_NEW_SESSION_TICKET) && defined(MBEDTLS_SSL_PROTO_TLS1_3_EXPERIMENTAL)))
-    int new_session_ticket;             /*!< use NewSessionTicket?    */
-#endif /* MBEDTLS_SSL_SESSION_TICKETS || ( MBEDTLS_SSL_NEW_SESSION_TICKET && MBEDTLS_SSL_PROTO_TLS1_3_EXPERIMENTAL ) */
-#if defined(MBEDTLS_SSL_EXTENDED_MASTER_SECRET)
-    int extended_ms;                    /*!< use Extended Master Secret? */
-#endif
-
-#if defined(MBEDTLS_SSL_ASYNC_PRIVATE)
-    unsigned int async_in_progress : 1; /*!< an asynchronous operation is in progress */
-#endif /* MBEDTLS_SSL_ASYNC_PRIVATE */
-
-=======
->>>>>>> cfe74a37
 #if defined(MBEDTLS_SSL_ASYNC_PRIVATE)
     /** Asynchronous operation context. This field is meant for use by the
      * asynchronous operation callbacks (mbedtls_ssl_config::f_async_sign_start,

--- conflicted
+++ resolved
@@ -660,11 +660,8 @@
 #if defined(MBEDTLS_ECDH_C) || defined(MBEDTLS_ECDSA_C)
 #if !defined(MBEDTLS_USE_PSA_CRYPTO)
     mbedtls_ecdh_context ecdh_ctx;              /*!<  ECDH key exchange       */
-<<<<<<< HEAD
-=======
 #endif /* !MBEDTLS_USE_PSA_CRYPTO */
 
->>>>>>> ef2b98a2
 #if defined(MBEDTLS_USE_PSA_CRYPTO) || defined(MBEDTLS_SSL_PROTO_TLS1_3)
     psa_key_type_t ecdh_psa_type;
     size_t ecdh_bits;

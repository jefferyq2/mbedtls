/**
 * \file ssl_misc.h
 *
 * \brief Internal functions shared by the SSL modules
 */
/*
 *  Copyright The Mbed TLS Contributors
 *  SPDX-License-Identifier: Apache-2.0
 *
 *  Licensed under the Apache License, Version 2.0 (the "License"); you may
 *  not use this file except in compliance with the License.
 *  You may obtain a copy of the License at
 *
 *  http://www.apache.org/licenses/LICENSE-2.0
 *
 *  Unless required by applicable law or agreed to in writing, software
 *  distributed under the License is distributed on an "AS IS" BASIS, WITHOUT
 *  WARRANTIES OR CONDITIONS OF ANY KIND, either express or implied.
 *  See the License for the specific language governing permissions and
 *  limitations under the License.
 */
#ifndef MBEDTLS_SSL_MISC_H
#define MBEDTLS_SSL_MISC_H

#include "mbedtls/build_info.h"

#include "mbedtls/ssl.h"
#include "mbedtls/cipher.h"

#if defined(MBEDTLS_USE_PSA_CRYPTO)
#include "psa/crypto.h"
#endif

#if defined(MBEDTLS_MD5_C)
#include "mbedtls/md5.h"
#endif

#if defined(MBEDTLS_SHA1_C)
#include "mbedtls/sha1.h"
#endif

#if defined(MBEDTLS_SHA256_C)
#include "mbedtls/sha256.h"
#endif

#if defined(MBEDTLS_SHA512_C)
#include "mbedtls/sha512.h"
#endif

#if defined(MBEDTLS_KEY_EXCHANGE_ECJPAKE_ENABLED)
#include "mbedtls/ecjpake.h"
#endif

#if defined(MBEDTLS_SSL_PROTO_TLS1_3_EXPERIMENTAL) && defined(MBEDTLS_SSL_USE_MPS)
#include "mps.h"
#endif

#if defined(MBEDTLS_USE_PSA_CRYPTO)
#include "psa/crypto.h"
#include "mbedtls/psa_util.h"
#endif /* MBEDTLS_USE_PSA_CRYPTO */

#if ( defined(__ARMCC_VERSION) || defined(_MSC_VER) ) && \
    !defined(inline) && !defined(__cplusplus)
#define inline __inline
#endif

#if defined(MBEDTLS_SSL_PROTO_TLS1_2) || \
    ( defined(MBEDTLS_SSL_PROTO_TLS1_3_EXPERIMENTAL) && !defined(MBEDTLS_SSL_USE_MPS) )
#define MBEDTLS_SSL_LEGACY_MSG_LAYER_REQUIRED
#endif

/* Legacy minor version numbers as defined by:
 * - RFC 2246: ProtocolVersion version = { 3, 1 };     // TLS v1.0
 * - RFC 4346: ProtocolVersion version = { 3, 2 };     // TLS v1.1
 *
 * We no longer support these versions, but some code still references those
 * constants as part of negotiating with the peer, so keep them available
 * internally.
 */
#define MBEDTLS_SSL_MINOR_VERSION_1             1
#define MBEDTLS_SSL_MINOR_VERSION_2             2

/* Determine minimum supported version */
#define MBEDTLS_SSL_MIN_MAJOR_VERSION           MBEDTLS_SSL_MAJOR_VERSION_3

#if defined(MBEDTLS_SSL_PROTO_TLS1_2)
#define MBEDTLS_SSL_MIN_MINOR_VERSION           MBEDTLS_SSL_MINOR_VERSION_3
#elif defined(MBEDTLS_SSL_PROTO_TLS1_3_EXPERIMENTAL)
#define MBEDTLS_SSL_MIN_MINOR_VERSION           MBEDTLS_SSL_MINOR_VERSION_4
#endif /* MBEDTLS_SSL_PROTO_TLS1_3_EXPERIMENTAL */

#define MBEDTLS_SSL_MIN_VALID_MINOR_VERSION MBEDTLS_SSL_MINOR_VERSION_4
#define MBEDTLS_SSL_MIN_VALID_MAJOR_VERSION MBEDTLS_SSL_MAJOR_VERSION_3

/* Determine maximum supported version */
#define MBEDTLS_SSL_MAX_MAJOR_VERSION           MBEDTLS_SSL_MAJOR_VERSION_3


#if defined(MBEDTLS_SSL_PROTO_TLS1_3_EXPERIMENTAL)
#define MBEDTLS_SSL_MAX_MINOR_VERSION           MBEDTLS_SSL_MINOR_VERSION_4
#else
#if defined(MBEDTLS_SSL_PROTO_TLS1_2)
#define MBEDTLS_SSL_MAX_MINOR_VERSION           MBEDTLS_SSL_MINOR_VERSION_3
#endif /* MBEDTLS_SSL_PROTO_TLS1_2 */
#endif /* MBEDTLS_SSL_PROTO_TLS1_3_EXPERIMENTAL */

/* Shorthand for restartable ECC */
#if defined(MBEDTLS_ECP_RESTARTABLE) && \
    defined(MBEDTLS_SSL_CLI_C) && \
    (defined(MBEDTLS_SSL_PROTO_TLS1_2) || defined(MBEDTLS_SSL_PROTO_TLS1_3_EXPERIMENTAL)) && \
    defined(MBEDTLS_KEY_EXCHANGE_ECDHE_ECDSA_ENABLED)
#define MBEDTLS_SSL_ECP_RESTARTABLE_ENABLED
#endif

#define MBEDTLS_SSL_INITIAL_HANDSHAKE           0
#define MBEDTLS_SSL_RENEGOTIATION_IN_PROGRESS   1   /* In progress */
#define MBEDTLS_SSL_RENEGOTIATION_DONE          2   /* Done or aborted */
#define MBEDTLS_SSL_RENEGOTIATION_PENDING       3   /* Requested (server only) */

/*
 * Mask of TLS 1.3 handshake extensions used in extensions_present
 * of mbedtls_ssl_handshake_params.
 */
#define MBEDTLS_SSL_EXT_NONE                        0

#define MBEDTLS_SSL_EXT_SERVERNAME                  ( 1 <<  0 )
#define MBEDTLS_SSL_EXT_MAX_FRAGMENT_LENGTH         ( 1 <<  1 )
#define MBEDTLS_SSL_EXT_STATUS_REQUEST              ( 1 <<  2 )
#define MBEDTLS_SSL_EXT_SUPPORTED_GROUPS            ( 1 <<  3 )
#define MBEDTLS_SSL_EXT_SIG_ALG                     ( 1 <<  4 )
#define MBEDTLS_SSL_EXT_USE_SRTP                    ( 1 <<  5 )
#define MBEDTLS_SSL_EXT_HEARTBEAT                   ( 1 <<  6 )
#define MBEDTLS_SSL_EXT_ALPN                        ( 1 <<  7 )
#define MBEDTLS_SSL_EXT_SCT                         ( 1 <<  8 )
#define MBEDTLS_SSL_EXT_CLI_CERT_TYPE               ( 1 <<  9 )
#define MBEDTLS_SSL_EXT_SERV_CERT_TYPE              ( 1 << 10 )
#define MBEDTLS_SSL_EXT_PADDING                     ( 1 << 11 )
#define MBEDTLS_SSL_EXT_PRE_SHARED_KEY              ( 1 << 12 )
#define MBEDTLS_SSL_EXT_EARLY_DATA                  ( 1 << 13 )
#define MBEDTLS_SSL_EXT_SUPPORTED_VERSIONS          ( 1 << 14 )
#define MBEDTLS_SSL_EXT_COOKIE                      ( 1 << 15 )
#define MBEDTLS_SSL_EXT_PSK_KEY_EXCHANGE_MODES      ( 1 << 16 )
#define MBEDTLS_SSL_EXT_CERT_AUTH                   ( 1 << 17 )
#define MBEDTLS_SSL_EXT_OID_FILTERS                 ( 1 << 18 )
#define MBEDTLS_SSL_EXT_POST_HANDSHAKE_AUTH         ( 1 << 19 )
#define MBEDTLS_SSL_EXT_SIG_ALG_CERT                ( 1 << 20 )
#define MBEDTLS_SSL_EXT_KEY_SHARE                   ( 1 << 21 )

/*
 * Helper macros for function call with return check.
 */
/*
 * Exit when return non-zero value
 */
#define MBEDTLS_SSL_PROC_CHK( f )                               \
    do {                                                        \
        ret = ( f );                                            \
        if( ret != 0 )                                          \
        {                                                       \
            goto cleanup;                                       \
        }                                                       \
    } while( 0 )
/*
 * Exit when return negative value
 */
#define MBEDTLS_SSL_PROC_CHK_NEG( f )                           \
    do {                                                        \
        ret = ( f );                                            \
        if( ret < 0 )                                           \
        {                                                       \
            goto cleanup;                                       \
        }                                                       \
    } while( 0 )

/*
 * DTLS retransmission states, see RFC 6347 4.2.4
 *
 * The SENDING state is merged in PREPARING for initial sends,
 * but is distinct for resends.
 *
 * Note: initial state is wrong for server, but is not used anyway.
 */
#define MBEDTLS_SSL_RETRANS_PREPARING       0
#define MBEDTLS_SSL_RETRANS_SENDING         1
#define MBEDTLS_SSL_RETRANS_WAITING         2
#define MBEDTLS_SSL_RETRANS_FINISHED        3

/*
 * Allow extra bytes for record, authentication and encryption overhead:
 * counter (8) + header (5) + IV(16) + MAC (16-48) + padding (0-256).
 */

#if defined(MBEDTLS_SSL_PROTO_TLS1_2)

#define MBEDTLS_SSL_PROTO_TLS1_2_OR_EARLIER

/* This macro determines whether CBC is supported. */
#if defined(MBEDTLS_CIPHER_MODE_CBC) &&                               \
    ( defined(MBEDTLS_AES_C)      ||                                  \
      defined(MBEDTLS_CAMELLIA_C) ||                                  \
      defined(MBEDTLS_ARIA_C)     ||                                  \
      defined(MBEDTLS_DES_C) )
#define MBEDTLS_SSL_SOME_SUITES_USE_CBC
#endif

/* This macro determines whether a ciphersuite using a
 * stream cipher can be used. */
#if defined(MBEDTLS_CIPHER_NULL_CIPHER)
#define MBEDTLS_SSL_SOME_SUITES_USE_STREAM
#endif

/* This macro determines whether the CBC construct used in TLS 1.2 is supported. */
#if defined(MBEDTLS_SSL_SOME_SUITES_USE_CBC) && \
      defined(MBEDTLS_SSL_PROTO_TLS1_2)
#define MBEDTLS_SSL_SOME_SUITES_USE_TLS_CBC
#endif

#if defined(MBEDTLS_SSL_SOME_SUITES_USE_STREAM) || \
    defined(MBEDTLS_SSL_SOME_SUITES_USE_CBC)
#define MBEDTLS_SSL_SOME_SUITES_USE_MAC
#endif

#endif /* MBEDTLS_SSL_PROTO_TLS1_2 */

#if defined(MBEDTLS_SSL_SOME_SUITES_USE_MAC)
/* Ciphersuites using HMAC */
#if defined(MBEDTLS_SHA384_C)
#define MBEDTLS_SSL_MAC_ADD                 48  /* SHA-384 used for HMAC */
#elif defined(MBEDTLS_SHA256_C)
#define MBEDTLS_SSL_MAC_ADD                 32  /* SHA-256 used for HMAC */
#else
#define MBEDTLS_SSL_MAC_ADD                 20  /* SHA-1   used for HMAC */
#endif
#else /* MBEDTLS_SSL_SOME_SUITES_USE_MAC */
/* AEAD ciphersuites: GCM and CCM use a 128 bits tag */
#define MBEDTLS_SSL_MAC_ADD                 16
#endif

#if defined(MBEDTLS_CIPHER_MODE_CBC)
#define MBEDTLS_SSL_PADDING_ADD            256
#else
#define MBEDTLS_SSL_PADDING_ADD              0
#endif

#if defined(MBEDTLS_SSL_DTLS_CONNECTION_ID)
#define MBEDTLS_SSL_MAX_CID_EXPANSION      MBEDTLS_SSL_CID_TLS1_3_PADDING_GRANULARITY
#else
#define MBEDTLS_SSL_MAX_CID_EXPANSION        0
#endif

#define MBEDTLS_SSL_PAYLOAD_OVERHEAD ( MBEDTLS_MAX_IV_LENGTH +          \
                                       MBEDTLS_SSL_MAC_ADD +            \
                                       MBEDTLS_SSL_PADDING_ADD +        \
                                       MBEDTLS_SSL_MAX_CID_EXPANSION    \
                                       )

#define MBEDTLS_SSL_IN_PAYLOAD_LEN ( MBEDTLS_SSL_PAYLOAD_OVERHEAD + \
                                     ( MBEDTLS_SSL_IN_CONTENT_LEN ) )

#define MBEDTLS_SSL_OUT_PAYLOAD_LEN ( MBEDTLS_SSL_PAYLOAD_OVERHEAD + \
                                      ( MBEDTLS_SSL_OUT_CONTENT_LEN ) )

/* The maximum number of buffered handshake messages. */
#define MBEDTLS_SSL_MAX_BUFFERED_HS 4

/* Maximum length we can advertise as our max content length for
   RFC 6066 max_fragment_length extension negotiation purposes
   (the lesser of both sizes, if they are unequal.)
 */
#define MBEDTLS_TLS_EXT_ADV_CONTENT_LEN (                            \
        (MBEDTLS_SSL_IN_CONTENT_LEN > MBEDTLS_SSL_OUT_CONTENT_LEN)   \
        ? ( MBEDTLS_SSL_OUT_CONTENT_LEN )                            \
        : ( MBEDTLS_SSL_IN_CONTENT_LEN )                             \
        )

/* Maximum size in bytes of list in sig-hash algorithm ext., RFC 5246 */
#define MBEDTLS_SSL_MAX_SIG_HASH_ALG_LIST_LEN  65534

/* Maximum size in bytes of list in supported elliptic curve ext., RFC 4492 */
#define MBEDTLS_SSL_MAX_CURVE_LIST_LEN         65535

/* Maximum amount of early data to buffer on the server. */
#define MBEDTLS_SSL_MAX_EARLY_DATA             1024

#if defined(MBEDTLS_SSL_PROTO_TLS1_3_EXPERIMENTAL)
#define MBEDTLS_SIGNATURE_SCHEMES_SIZE         20
#endif /* MBEDTLS_SSL_PROTO_TLS1_3_EXPERIMENTAL */
/*
 * Check that we obey the standard's message size bounds
 */

#if MBEDTLS_SSL_IN_CONTENT_LEN > 16384
#error "Bad configuration - incoming record content too large."
#endif

#if MBEDTLS_SSL_OUT_CONTENT_LEN > 16384
#error "Bad configuration - outgoing record content too large."
#endif

#if MBEDTLS_SSL_IN_PAYLOAD_LEN > MBEDTLS_SSL_IN_CONTENT_LEN + 2048
#error "Bad configuration - incoming protected record payload too large."
#endif

#if MBEDTLS_SSL_OUT_PAYLOAD_LEN > MBEDTLS_SSL_OUT_CONTENT_LEN + 2048
#error "Bad configuration - outgoing protected record payload too large."
#endif

/* Calculate buffer sizes */

/* Note: Even though the TLS record header is only 5 bytes
   long, we're internally using 8 bytes to store the
   implicit sequence number. */
#define MBEDTLS_SSL_HEADER_LEN 13

#if defined(MBEDTLS_SSL_DTLS_CONNECTION_ID)
#define MBEDTLS_SSL_IN_BUFFER_LEN  \
    ( ( MBEDTLS_SSL_HEADER_LEN ) + ( MBEDTLS_SSL_IN_PAYLOAD_LEN ) )
#else
#define MBEDTLS_SSL_IN_BUFFER_LEN  \
    ( ( MBEDTLS_SSL_HEADER_LEN ) + ( MBEDTLS_SSL_IN_PAYLOAD_LEN ) \
      + ( MBEDTLS_SSL_CID_IN_LEN_MAX ) )
#endif

#if defined(MBEDTLS_SSL_DTLS_CONNECTION_ID)
#define MBEDTLS_SSL_OUT_BUFFER_LEN  \
    ( ( MBEDTLS_SSL_HEADER_LEN ) + ( MBEDTLS_SSL_OUT_PAYLOAD_LEN ) )
#else
#define MBEDTLS_SSL_OUT_BUFFER_LEN                               \
    ( ( MBEDTLS_SSL_HEADER_LEN ) + ( MBEDTLS_SSL_OUT_PAYLOAD_LEN )    \
      + ( MBEDTLS_SSL_CID_OUT_LEN_MAX ) )
#endif

#define MBEDTLS_CLIENT_HELLO_RANDOM_LEN 32
#define MBEDTLS_SERVER_HELLO_RANDOM_LEN 32

#if defined(MBEDTLS_SSL_MAX_FRAGMENT_LENGTH)
/**
 * \brief          Return the maximum fragment length (payload, in bytes) for
 *                 the output buffer. For the client, this is the configured
 *                 value. For the server, it is the minimum of two - the
 *                 configured value and the negotiated one.
 *
 * \sa             mbedtls_ssl_conf_max_frag_len()
 * \sa             mbedtls_ssl_get_max_out_record_payload()
 *
 * \param ssl      SSL context
 *
 * \return         Current maximum fragment length for the output buffer.
 */
size_t mbedtls_ssl_get_output_max_frag_len( const mbedtls_ssl_context *ssl );

/**
 * \brief          Return the maximum fragment length (payload, in bytes) for
 *                 the input buffer. This is the negotiated maximum fragment
 *                 length, or, if there is none, MBEDTLS_SSL_IN_CONTENT_LEN.
 *                 If it is not defined either, the value is 2^14. This function
 *                 works as its predecessor, \c mbedtls_ssl_get_max_frag_len().
 *
 * \sa             mbedtls_ssl_conf_max_frag_len()
 * \sa             mbedtls_ssl_get_max_in_record_payload()
 *
 * \param ssl      SSL context
 *
 * \return         Current maximum fragment length for the output buffer.
 */
size_t mbedtls_ssl_get_input_max_frag_len( const mbedtls_ssl_context *ssl );
#endif /* MBEDTLS_SSL_MAX_FRAGMENT_LENGTH */

#if defined(MBEDTLS_SSL_VARIABLE_BUFFER_LENGTH)
static inline size_t mbedtls_ssl_get_output_buflen( const mbedtls_ssl_context *ctx )
{
#if defined (MBEDTLS_SSL_DTLS_CONNECTION_ID)
    return mbedtls_ssl_get_output_max_frag_len( ctx )
               + MBEDTLS_SSL_HEADER_LEN + MBEDTLS_SSL_PAYLOAD_OVERHEAD
               + MBEDTLS_SSL_CID_OUT_LEN_MAX;
#else
    return mbedtls_ssl_get_output_max_frag_len( ctx )
               + MBEDTLS_SSL_HEADER_LEN + MBEDTLS_SSL_PAYLOAD_OVERHEAD;
#endif
}

static inline size_t mbedtls_ssl_get_input_buflen( const mbedtls_ssl_context *ctx )
{
#if defined (MBEDTLS_SSL_DTLS_CONNECTION_ID)
    return mbedtls_ssl_get_input_max_frag_len( ctx )
               + MBEDTLS_SSL_HEADER_LEN + MBEDTLS_SSL_PAYLOAD_OVERHEAD
               + MBEDTLS_SSL_CID_IN_LEN_MAX;
#else
    return mbedtls_ssl_get_input_max_frag_len( ctx )
               + MBEDTLS_SSL_HEADER_LEN + MBEDTLS_SSL_PAYLOAD_OVERHEAD;
#endif
}
#endif

/*
 * TLS extension flags (for extensions with outgoing ServerHello content
 * that need it (e.g. for RENEGOTIATION_INFO the server already knows because
 * of state of the renegotiation flag, so no indicator is required)
 */
#define MBEDTLS_TLS_EXT_SUPPORTED_POINT_FORMATS_PRESENT (1 << 0)
#define MBEDTLS_TLS_EXT_ECJPAKE_KKPP_OK                 (1 << 1)

/**
 * \brief        This function checks if the remaining size in a buffer is
 *               greater or equal than a needed space.
 *
 * \param cur    Pointer to the current position in the buffer.
 * \param end    Pointer to one past the end of the buffer.
 * \param need   Needed space in bytes.
 *
 * \return       Zero if the needed space is available in the buffer, non-zero
 *               otherwise.
 */
static inline int mbedtls_ssl_chk_buf_ptr( const uint8_t *cur,
                                           const uint8_t *end, size_t need )
{
    return( ( cur > end ) || ( need > (size_t)( end - cur ) ) );
}

/**
 * \brief        This macro checks if the remaining size in a buffer is
 *               greater or equal than a needed space. If it is not the case,
 *               it returns an SSL_BUFFER_TOO_SMALL error.
 *
 * \param cur    Pointer to the current position in the buffer.
 * \param end    Pointer to one past the end of the buffer.
 * \param need   Needed space in bytes.
 *
 */
#define MBEDTLS_SSL_CHK_BUF_PTR( cur, end, need )                        \
    do {                                                                 \
        if( mbedtls_ssl_chk_buf_ptr( ( cur ), ( end ), ( need ) ) != 0 ) \
        {                                                                \
            return( MBEDTLS_ERR_SSL_BUFFER_TOO_SMALL );                  \
        }                                                                \
    } while( 0 )

/**
 * \brief        This macro checks if the remaining length in an input buffer is
 *               greater or equal than a needed length. If it is not the case, it
 *               returns #MBEDTLS_ERR_SSL_DECODE_ERROR error and pends a
 *               #MBEDTLS_SSL_ALERT_MSG_DECODE_ERROR alert message.
 *
 *               This is a function-like macro. It is guaranteed to evaluate each
 *               argument exactly once.
 *
 * \param cur    Pointer to the current position in the buffer.
 * \param end    Pointer to one past the end of the buffer.
 * \param need   Needed length in bytes.
 *
 */
#define MBEDTLS_SSL_CHK_BUF_READ_PTR( cur, end, need )                          \
    do {                                                                        \
        if( mbedtls_ssl_chk_buf_ptr( ( cur ), ( end ), ( need ) ) != 0 )        \
        {                                                                       \
            MBEDTLS_SSL_DEBUG_MSG( 1,                                           \
                                   ( "missing input data in %s", __func__ ) );  \
            MBEDTLS_SSL_PEND_FATAL_ALERT( MBEDTLS_SSL_ALERT_MSG_DECODE_ERROR,   \
                                          MBEDTLS_ERR_SSL_DECODE_ERROR );       \
            return( MBEDTLS_ERR_SSL_DECODE_ERROR );                             \
        }                                                                       \
    } while( 0 )

#ifdef __cplusplus
extern "C" {
#endif

#if defined(MBEDTLS_SSL_PROTO_TLS1_2) && \
    defined(MBEDTLS_KEY_EXCHANGE_WITH_CERT_ENABLED)
/*
 * Abstraction for a grid of allowed signature-hash-algorithm pairs.
 */
struct mbedtls_ssl_sig_hash_set_t
{
    /* At the moment, we only need to remember a single suitable
     * hash algorithm per signature algorithm. As long as that's
     * the case - and we don't need a general lookup function -
     * we can implement the sig-hash-set as a map from signatures
     * to hash algorithms. */
    mbedtls_md_type_t rsa;
    mbedtls_md_type_t ecdsa;
};
#endif /* MBEDTLS_SSL_PROTO_TLS1_2 &&
          MBEDTLS_KEY_EXCHANGE_WITH_CERT_ENABLED */

typedef int  mbedtls_ssl_tls_prf_cb( const unsigned char *secret, size_t slen,
                                     const char *label,
                                     const unsigned char *random, size_t rlen,
                                     unsigned char *dstbuf, size_t dlen );

/* cipher.h exports the maximum IV, key and block length from
 * all ciphers enabled in the config, regardless of whether those
 * ciphers are actually usable in SSL/TLS. Notably, XTS is enabled
 * in the default configuration and uses 64 Byte keys, but it is
 * not used for record protection in SSL/TLS.
 *
 * In order to prevent unnecessary inflation of key structures,
 * we introduce SSL-specific variants of the max-{key,block,IV}
 * macros here which are meant to only take those ciphers into
 * account which can be negotiated in SSL/TLS.
 *
 * Since the current definitions of MBEDTLS_MAX_{KEY|BLOCK|IV}_LENGTH
 * in cipher.h are rough overapproximations of the real maxima, here
 * we content ourselves with replicating those overapproximations
 * for the maximum block and IV length, and excluding XTS from the
 * computation of the maximum key length. */
#define MBEDTLS_SSL_MAX_BLOCK_LENGTH 16
#define MBEDTLS_SSL_MAX_IV_LENGTH    16
#define MBEDTLS_SSL_MAX_KEY_LENGTH   32

/**
 * \brief   The data structure holding the cryptographic material (key and IV)
 *          used for record protection in TLS 1.3.
 */
struct mbedtls_ssl_key_set
{
    /*! The key for client->server records. */
    unsigned char client_write_key[ MBEDTLS_SSL_MAX_KEY_LENGTH ];
    /*! The key for server->client records. */
    unsigned char server_write_key[ MBEDTLS_SSL_MAX_KEY_LENGTH ];
    /*! The IV  for client->server records. */
    unsigned char client_write_iv[ MBEDTLS_SSL_MAX_IV_LENGTH ];
    /*! The IV  for server->client records. */
    unsigned char server_write_iv[ MBEDTLS_SSL_MAX_IV_LENGTH ];

    size_t key_len; /*!< The length of client_write_key and
                     *   server_write_key, in Bytes. */
    size_t iv_len;  /*!< The length of client_write_iv and
                     *   server_write_iv, in Bytes. */

#if defined(MBEDTLS_SSL_PROTO_DTLS)
    int epoch;
    unsigned char iv[ MBEDTLS_MAX_IV_LENGTH ];

    /* The [sender]_sn_key is indirectly used to
     * encrypt the sequence number in the record layer.
     *
     * The client_sn_key is used to encrypt the
     * sequence number for outgoing transmission.
     * server_sn_key is used for incoming payloads.
     */
    unsigned char server_sn_key[ MBEDTLS_MAX_KEY_LENGTH ];
    unsigned char client_sn_key[ MBEDTLS_MAX_KEY_LENGTH ];
#endif /* MBEDTLS_SSL_PROTO_DTLS */

};
typedef struct mbedtls_ssl_key_set mbedtls_ssl_key_set;

typedef struct
{
    unsigned char binder_key                  [ MBEDTLS_TLS1_3_MD_MAX_SIZE ];
    unsigned char client_early_traffic_secret [ MBEDTLS_TLS1_3_MD_MAX_SIZE ];
    unsigned char early_exporter_master_secret[ MBEDTLS_TLS1_3_MD_MAX_SIZE ];
} mbedtls_ssl_tls1_3_early_secrets;

typedef struct
{
    unsigned char client_handshake_traffic_secret[ MBEDTLS_TLS1_3_MD_MAX_SIZE ];
    unsigned char server_handshake_traffic_secret[ MBEDTLS_TLS1_3_MD_MAX_SIZE ];
} mbedtls_ssl_tls1_3_handshake_secrets;

/*
 * This structure contains the parameters only needed during handshake.
 */
struct mbedtls_ssl_handshake_params
{
    /*
     * Handshake specific crypto variables
     */
#if defined(MBEDTLS_SSL_PROTO_TLS1_3_EXPERIMENTAL)
    unsigned int key_exchange; /* Indication of the key exchange algorithm being negotiated*/
    int tls1_3_kex_modes; /*!< key exchange modes for TLS 1.3 */
#if defined(MBEDTLS_X509_CRT_PARSE_C)
    int received_signature_schemes_list[MBEDTLS_SIGNATURE_SCHEMES_SIZE];              /*!<  Received signature algorithms */
#endif /* MBEDTLS_X509_CRT_PARSE_C */
    mbedtls_ecp_curve_info server_preferred_curve; /*!<  Preferred curve requested by server (obtained in HelloRetryRequest  */
#if defined(MBEDTLS_SSL_CLI_C)
    int hello_retry_requests_received; /*!<  Number of Hello Retry Request messages received from the server.  */
#endif /* MBEDTLS_SSL_CLI_C */
#if defined(MBEDTLS_SSL_SRV_C)
    int hello_retry_requests_sent; /*!<  Number of Hello Retry Request messages sent by the server.  */
#endif /* MBEDTLS_SSL_SRV_C */
#if defined(MBEDTLS_SSL_TLS13_COMPATIBILITY_MODE)
    int ccs_sent; /* Number of CCS messages sent */
#endif /* MBEDTLS_SSL_TLS13_COMPATIBILITY_MODE */
#endif /* MBEDTLS_SSL_PROTO_TLS1_3_EXPERIMENTAL */

#if !defined(MBEDTLS_DEPRECATED_REMOVED)
    const uint16_t *group_list;
    unsigned char group_list_heap_allocated;
#endif

#if defined(MBEDTLS_SSL_PROTO_TLS1_2) && \
    defined(MBEDTLS_KEY_EXCHANGE_WITH_CERT_ENABLED)
    mbedtls_ssl_sig_hash_set_t hash_algs;             /*!<  Set of suitable sig-hash pairs */
#endif
#if defined(MBEDTLS_DHM_C)
    mbedtls_dhm_context dhm_ctx;                /*!<  DHM key exchange        */
#endif
/* Adding guard for MBEDTLS_ECDSA_C to ensure no compile errors due
 * to guards also being in ssl_srv.c and ssl_cli.c. There is a gap
 * in functionality that access to ecdh_ctx structure is needed for
 * MBEDTLS_ECDSA_C which does not seem correct.
 */
#if defined(MBEDTLS_ECDH_C) || defined(MBEDTLS_ECDSA_C)
    mbedtls_ecdh_context ecdh_ctx;              /*!<  ECDH key exchange       */
#if defined(MBEDTLS_USE_PSA_CRYPTO)
    psa_key_type_t ecdh_psa_type;
    uint16_t ecdh_bits;
    psa_key_id_t ecdh_psa_privkey;
    unsigned char ecdh_psa_peerkey[MBEDTLS_PSA_MAX_EC_PUBKEY_LENGTH];
    size_t ecdh_psa_peerkey_len;
#endif /* MBEDTLS_USE_PSA_CRYPTO */
#endif /* MBEDTLS_ECDH_C || MBEDTLS_ECDSA_C */

#if defined(MBEDTLS_KEY_EXCHANGE_ECJPAKE_ENABLED)
    mbedtls_ecjpake_context ecjpake_ctx;        /*!< EC J-PAKE key exchange */
#if defined(MBEDTLS_SSL_CLI_C)
    unsigned char *ecjpake_cache;               /*!< Cache for ClientHello ext */
    size_t ecjpake_cache_len;                   /*!< Length of cached data */
#endif
#endif /* MBEDTLS_KEY_EXCHANGE_ECJPAKE_ENABLED */
#if defined(MBEDTLS_ECDH_C) || defined(MBEDTLS_ECDSA_C) || \
    defined(MBEDTLS_KEY_EXCHANGE_ECJPAKE_ENABLED)
    const mbedtls_ecp_curve_info **curves;      /*!<  Supported elliptic curves */
#endif
#if defined(MBEDTLS_KEY_EXCHANGE_SOME_PSK_ENABLED)
#if defined(MBEDTLS_USE_PSA_CRYPTO)
    psa_key_id_t psk_opaque;            /*!< Opaque PSK from the callback   */
#endif /* MBEDTLS_USE_PSA_CRYPTO */
    unsigned char *psk;                 /*!<  PSK from the callback         */
    size_t psk_len;                     /*!<  Length of PSK from callback   */
#endif /* MBEDTLS_KEY_EXCHANGE_SOME_PSK_ENABLED */
#if defined(MBEDTLS_X509_CRT_PARSE_C)
    mbedtls_ssl_key_cert *key_cert;     /*!< chosen key/cert pair (server)  */
#if defined(MBEDTLS_SSL_SERVER_NAME_INDICATION)
    int sni_authmode;                   /*!< authmode from SNI callback     */
    mbedtls_ssl_key_cert *sni_key_cert; /*!< key/cert list from SNI         */
    mbedtls_x509_crt *sni_ca_chain;     /*!< trusted CAs from SNI callback  */
    mbedtls_x509_crl *sni_ca_crl;       /*!< trusted CAs CRLs from SNI      */
#endif /* MBEDTLS_SSL_SERVER_NAME_INDICATION */
#endif /* MBEDTLS_X509_CRT_PARSE_C */
#if defined(MBEDTLS_SSL_ECP_RESTARTABLE_ENABLED)
    int ecrs_enabled;                   /*!< Handshake supports EC restart? */
    mbedtls_x509_crt_restart_ctx ecrs_ctx;  /*!< restart context            */
    enum { /* this complements ssl->state with info on intra-state operations */
        ssl_ecrs_none = 0,              /*!< nothing going on (yet)         */
        ssl_ecrs_crt_verify,            /*!< Certificate: crt_verify()      */
        ssl_ecrs_ske_start_processing,  /*!< ServerKeyExchange: pk_verify() */
        ssl_ecrs_cke_ecdh_calc_secret,  /*!< ClientKeyExchange: ECDH step 2 */
        ssl_ecrs_crt_vrfy_sign,         /*!< CertificateVerify: pk_sign()   */
    } ecrs_state;                       /*!< current (or last) operation    */
    mbedtls_x509_crt *ecrs_peer_cert;   /*!< The peer's CRT chain.          */
    size_t ecrs_n;                      /*!< place for saving a length      */
#endif
#if defined(MBEDTLS_X509_CRT_PARSE_C) && \
    !defined(MBEDTLS_SSL_KEEP_PEER_CERTIFICATE)
    mbedtls_pk_context peer_pubkey;     /*!< The public key from the peer.  */
#endif /* MBEDTLS_X509_CRT_PARSE_C && !MBEDTLS_SSL_KEEP_PEER_CERTIFICATE */

#if (defined(MBEDTLS_SSL_PROTO_DTLS) || defined(MBEDTLS_SSL_PROTO_TLS1_3_EXPERIMENTAL))
   /* Prior to TLS 1.3 cookies were only used with DTLS. In TLS 1.3 a cookie
    * mechanism has been introduced.
    */

    unsigned char* verify_cookie;       /*!<  Cli: HelloVerifyRequest cookie
                                          Srv: unused                    */
#if defined(MBEDTLS_SSL_PROTO_TLS1_3_EXPERIMENTAL)
    size_t verify_cookie_len;
#else
    unsigned char verify_cookie_len;    /*!<  Cli: cookie length
                                              Srv: flag for sending a cookie */
#endif /* MBEDTLS_SSL_PROTO_TLS1_3_EXPERIMENTAL*/
#endif /* MBEDTLS_SSL_PROTO_DTLS || MBEDTLS_SSL_PROTO_TLS1_3_EXPERIMENTAL */
#if defined(MBEDTLS_SSL_PROTO_DTLS)
    unsigned int out_msg_seq;           /*!<  Outgoing handshake sequence number */
    unsigned int in_msg_seq;            /*!<  Incoming handshake sequence number */
    uint32_t retransmit_timeout;        /*!<  Current value of timeout       */
    unsigned char retransmit_state;     /*!<  Retransmission state           */
    mbedtls_ssl_flight_item *flight;    /*!<  Current outgoing flight        */
    mbedtls_ssl_flight_item *cur_msg;   /*!<  Current message in flight      */
    unsigned char *cur_msg_p;           /*!<  Position in current message    */
    unsigned int in_flight_start_seq;   /*!<  Minimum message sequence in the
                                              flight being received          */
    mbedtls_ssl_transform *alt_transform_out;   /*!<  Alternative transform for
                                              resending messages             */
    unsigned char alt_out_ctr[MBEDTLS_SSL_SEQUENCE_NUMBER_LEN]; /*!<  Alternative record epoch/counter
                                                                      for resending messages         */

#if defined(MBEDTLS_SSL_DTLS_CONNECTION_ID)
    /* The state of CID configuration in this handshake. */

    uint8_t cid_in_use; /*!< This indicates whether the use of the CID extension
                         *   has been negotiated. Possible values are
                         *   #MBEDTLS_SSL_CID_ENABLED and
                         *   #MBEDTLS_SSL_CID_DISABLED. */
    unsigned char peer_cid[ MBEDTLS_SSL_CID_OUT_LEN_MAX ]; /*! The peer's CID */
    uint8_t peer_cid_len;                                  /*!< The length of
                                                            *   \c peer_cid.  */
#endif /* MBEDTLS_SSL_DTLS_CONNECTION_ID */

    struct
    {
        size_t total_bytes_buffered; /*!< Cumulative size of heap allocated
                                      *   buffers used for message buffering. */

        uint8_t seen_ccs;               /*!< Indicates if a CCS message has
                                         *   been seen in the current flight. */

        struct mbedtls_ssl_hs_buffer
        {
            unsigned is_valid      : 1;
            unsigned is_fragmented : 1;
            unsigned is_complete   : 1;
            unsigned char *data;
            size_t data_len;
        } hs[MBEDTLS_SSL_MAX_BUFFERED_HS];

        struct
        {
            unsigned char *data;
            size_t len;
            unsigned epoch;
        } future_record;

    } buffering;

    uint16_t mtu;                       /*!<  Handshake mtu, used to fragment outgoing messages */
#endif /* MBEDTLS_SSL_PROTO_DTLS */

#if defined(MBEDTLS_SSL_PROTO_TLS1_3_EXPERIMENTAL)
    int epoch_handshake;
    int epoch_earlydata;
    /*! TLS 1.3 transforms for 0-RTT and encrypted handshake messages.
     *  Those pointers own the transforms they reference. */
    mbedtls_ssl_transform *transform_handshake;
    mbedtls_ssl_transform *transform_earlydata;
#endif /* MBEDTLS_SSL_PROTO_TLS1_3_EXPERIMENTAL */

    /*
     * Checksum contexts
     */
#if defined(MBEDTLS_SSL_PROTO_TLS1_2) || defined(MBEDTLS_SSL_PROTO_TLS1_3_EXPERIMENTAL)
#if defined(MBEDTLS_SHA256_C)
#if defined(MBEDTLS_USE_PSA_CRYPTO)
    psa_hash_operation_t fin_sha256_psa;
#else
    mbedtls_sha256_context fin_sha256;
#endif
#endif
#if defined(MBEDTLS_SHA384_C)
#if defined(MBEDTLS_USE_PSA_CRYPTO)
    psa_hash_operation_t fin_sha384_psa;
#else
    mbedtls_sha512_context fin_sha512;
#endif
#endif
#endif /* MBEDTLS_SSL_PROTO_TLS1_2 || MBEDTLS_SSL_PROTO_TLS1_3_EXPERIMENTAL */

    void (*update_checksum)(mbedtls_ssl_context *, const unsigned char *, size_t);
#if defined(MBEDTLS_SSL_PROTO_TLS1_2_OR_EARLIER)
    void (*calc_verify)(const mbedtls_ssl_context *, unsigned char *, size_t *);
    void (*calc_finished)(mbedtls_ssl_context *, unsigned char *, int);
#endif /* defined(MBEDTLS_SSL_PROTO_TLS1_2_OR_EARLIER) */

    mbedtls_ssl_tls_prf_cb *tls_prf;

#if defined(MBEDTLS_SSL_USE_MPS)
    mbedtls_mps_handshake_out hs_msg_out;
#endif

    /*
     * State-local variables used during the processing
     * of a specific handshake state.
     */
    union
    {
        /* Outgoing Finished message */
        struct
        {
            uint8_t preparation_done;

            /* Buffer holding digest of the handshake up to
             * but excluding the outgoing finished message. */
            unsigned char digest[MBEDTLS_MD_MAX_SIZE];
            size_t digest_len;
        } finished_out;

        /* Incoming Finished message */
        struct
        {
            /* Buffer holding digest of the handshake up to but
             * excluding the peer's incoming finished message. */
            unsigned char digest[MBEDTLS_MD_MAX_SIZE];
            size_t digest_len;
        } finished_in;

#if defined(MBEDTLS_SSL_CLI_C)

        /* Client, incoming ServerKeyExchange */
        struct
        {
            uint8_t preparation_done;
        } srv_key_exchange;

        /* Client, incoming ServerHello */
        struct
        {
#if defined(MBEDTLS_SSL_RENEGOTIATION)
            int renego_info_seen;
#else
            int dummy;
#endif
        } srv_hello_in;

        /* Client, outgoing ClientKeyExchange */
        struct
        {
            uint8_t preparation_done;
        } cli_key_exch_out;

        /* Client, outgoing Certificate Verify */
        struct
        {
            uint8_t preparation_done;
        } crt_vrfy_out;

        /* Client, outgoing ClientHello */
        struct
        {
            uint8_t preparation_done;
        }  cli_hello_out;

#endif /* MBEDTLS_SSL_CLI_C */

#if defined(MBEDTLS_SSL_SRV_C)

        /* Server, outgoing ClientKeyExchange */
        struct
        {
            uint8_t preparation_done;
        } cli_key_exch_in;

        /* Server, outgoing ClientKeyExchange */
        struct
        {
            uint8_t preparation_done;
        } encrypted_extensions_out;

#endif /* MBEDTLS_SSL_SRV_C */

        /* Incoming CertificateVerify */
        struct
        {
            unsigned char verify_buffer[ 64 + 33 + 1 + MBEDTLS_MD_MAX_SIZE ];
            size_t verify_buffer_len;
        } certificate_verify_in;

        /* Outgoing CertificateVerify */
        struct
        {
            unsigned char handshake_hash[ MBEDTLS_MD_MAX_SIZE ];
            size_t handshake_hash_len;
        } certificate_verify_out;

    } state_local;

    /* End of state-local variables. */

#if defined(MBEDTLS_SSL_PROTO_TLS1_3_EXPERIMENTAL)
    uint16_t offered_group_id; /* The NamedGroup value for the group
                                * that is being used for ephemeral
                                * key exchange.
                                *
                                * On the client: Defaults to the first
                                * entry in the client's group list,
                                * but can be overwritten by the HRR. */
#endif /* MBEDTLS_SSL_PROTO_TLS1_3_EXPERIMENTAL */

    /*
     * State-local variables used during the processing
     * of a specific handshake state.
     */
    union
    {
        /* Outgoing Finished message */
        struct
        {
            uint8_t preparation_done;

            /* Buffer holding digest of the handshake up to
             * but excluding the outgoing finished message. */
            unsigned char digest[MBEDTLS_TLS1_3_MD_MAX_SIZE];
            size_t digest_len;
        } finished_out;

        /* Incoming Finished message */
        struct
        {
            uint8_t preparation_done;

            /* Buffer holding digest of the handshake up to but
             * excluding the peer's incoming finished message. */
            unsigned char digest[MBEDTLS_TLS1_3_MD_MAX_SIZE];
            size_t digest_len;
        } finished_in;

    } state_local;

    /* End of state-local variables. */

    mbedtls_ssl_ciphersuite_t const *ciphersuite_info;

    unsigned char randbytes[MBEDTLS_CLIENT_HELLO_RANDOM_LEN +
                            MBEDTLS_SERVER_HELLO_RANDOM_LEN];
                                        /*!<  random bytes            */

#if defined(MBEDTLS_SSL_PROTO_TLS1_3_EXPERIMENTAL)

#if defined(MBEDTLS_ECDSA_C)
    unsigned char certificate_request_context_len;
    unsigned char* certificate_request_context;
#endif

#if defined(MBEDTLS_KEY_EXCHANGE_SOME_PSK_ENABLED)
    // pointer to the pre_shared_key extension
    unsigned char* ptr_to_psk_ext;
#endif /* MBEDTLS_KEY_EXCHANGE_SOME_PSK_ENABLED */

#if defined(MBEDTLS_ZERO_RTT)
    mbedtls_ssl_tls1_3_early_secrets early_secrets;

    /*!< Early data indication:
    0  -- MBEDTLS_SSL_EARLY_DATA_DISABLED (for no early data), and
    1  -- MBEDTLS_SSL_EARLY_DATA_ENABLED (for use early data)
    */
    int early_data;
#endif /* MBEDTLS_ZERO_RTT */

#endif /* MBEDTLS_SSL_PROTO_TLS1_3_EXPERIMENTAL */

#if defined(MBEDTLS_SSL_PROTO_TLS1_2_OR_EARLIER)
    size_t pmslen;                                          /*!<  premaster length        */
    unsigned char premaster[MBEDTLS_PREMASTER_SIZE];        /*!<  premaster secret        */
#endif /* defined(MBEDTLS_SSL_PROTO_TLS1_2_OR_EARLIER) */

    int resume;                         /*!<  session resume indicator*/
    int max_major_ver;                  /*!< max. major version client*/
    int max_minor_ver;                  /*!< max. minor version client*/
    int cli_exts;                       /*!< client extension presence*/
#if defined(MBEDTLS_SSL_PROTO_TLS1_3_EXPERIMENTAL)
    int extensions_present;             /*!< extension presence; Each bitfield
                                             represents an extension and defined
                                             as \c MBEDTLS_SSL_EXT_XXX */

    union
    {
        unsigned char early    [MBEDTLS_TLS1_3_MD_MAX_SIZE];
        unsigned char handshake[MBEDTLS_TLS1_3_MD_MAX_SIZE];
        unsigned char app      [MBEDTLS_TLS1_3_MD_MAX_SIZE];
    } tls1_3_master_secrets;

    mbedtls_ssl_tls1_3_handshake_secrets tls13_hs_secrets;
#endif /* MBEDTLS_SSL_PROTO_TLS1_3_EXPERIMENTAL */

#if (defined(MBEDTLS_SSL_SESSION_TICKETS) || (defined(MBEDTLS_SSL_NEW_SESSION_TICKET) && defined(MBEDTLS_SSL_PROTO_TLS1_3_EXPERIMENTAL)))
    int new_session_ticket;             /*!< use NewSessionTicket?    */
#endif /* MBEDTLS_SSL_SESSION_TICKETS || ( MBEDTLS_SSL_NEW_SESSION_TICKET && MBEDTLS_SSL_PROTO_TLS1_3_EXPERIMENTAL ) */
#if defined(MBEDTLS_SSL_EXTENDED_MASTER_SECRET)
    int extended_ms;                    /*!< use Extended Master Secret? */
#endif

#if defined(MBEDTLS_SSL_ASYNC_PRIVATE)
    unsigned int async_in_progress : 1; /*!< an asynchronous operation is in progress */
#endif /* MBEDTLS_SSL_ASYNC_PRIVATE */

#if defined(MBEDTLS_SSL_ASYNC_PRIVATE)
    /** Asynchronous operation context. This field is meant for use by the
     * asynchronous operation callbacks (mbedtls_ssl_config::f_async_sign_start,
     * mbedtls_ssl_config::f_async_decrypt_start,
     * mbedtls_ssl_config::f_async_resume, mbedtls_ssl_config::f_async_cancel).
     * The library does not use it internally. */
    void *user_async_ctx;
#endif /* MBEDTLS_SSL_ASYNC_PRIVATE */
};

typedef struct mbedtls_ssl_hs_buffer mbedtls_ssl_hs_buffer;

/*
 * Representation of decryption/encryption transformations on records
 *
 * There are the following general types of record transformations:
 * - Stream transformations (TLS versions == 1.2 only)
 *   Transformation adding a MAC and applying a stream-cipher
 *   to the authenticated message.
 * - CBC block cipher transformations ([D]TLS versions == 1.2 only)
 *   For TLS 1.2, no IV is generated at key extraction time, but every
 *   encrypted record is explicitly prefixed by the IV with which it was
 *   encrypted.
 * - AEAD transformations ([D]TLS versions == 1.2 only)
 *   These come in two fundamentally different versions, the first one
 *   used in TLS 1.2, excluding ChaChaPoly ciphersuites, and the second
 *   one used for ChaChaPoly ciphersuites in TLS 1.2 as well as for TLS 1.3.
 *   In the first transformation, the IV to be used for a record is obtained
 *   as the concatenation of an explicit, static 4-byte IV and the 8-byte
 *   record sequence number, and explicitly prepending this sequence number
 *   to the encrypted record. In contrast, in the second transformation
 *   the IV is obtained by XOR'ing a static IV obtained at key extraction
 *   time with the 8-byte record sequence number, without prepending the
 *   latter to the encrypted record.
 *
 * Additionally, DTLS 1.2 + CID as well as TLS 1.3 use an inner plaintext
 * which allows to add flexible length padding and to hide a record's true
 * content type.
 *
 * In addition to type and version, the following parameters are relevant:
 * - The symmetric cipher algorithm to be used.
 * - The (static) encryption/decryption keys for the cipher.
 * - For stream/CBC, the type of message digest to be used.
 * - For stream/CBC, (static) encryption/decryption keys for the digest.
 * - For AEAD transformations, the size (potentially 0) of an explicit,
 *   random initialization vector placed in encrypted records.
 * - For some transformations (currently AEAD) an implicit IV. It is static
 *   and (if present) is combined with the explicit IV in a transformation-
 *   -dependent way (e.g. appending in TLS 1.2 and XOR'ing in TLS 1.3).
 * - For stream/CBC, a flag determining the order of encryption and MAC.
 * - The details of the transformation depend on the SSL/TLS version.
 * - The length of the authentication tag.
 *
 * The struct below refines this abstract view as follows:
 * - The cipher underlying the transformation is managed in
 *   cipher contexts cipher_ctx_{enc/dec}, which must have the
 *   same cipher type. The mode of these cipher contexts determines
 *   the type of the transformation in the sense above: e.g., if
 *   the type is MBEDTLS_CIPHER_AES_256_CBC resp. MBEDTLS_CIPHER_AES_192_GCM
 *   then the transformation has type CBC resp. AEAD.
 * - The cipher keys are never stored explicitly but
 *   are maintained within cipher_ctx_{enc/dec}.
 * - For stream/CBC transformations, the message digest contexts
 *   used for the MAC's are stored in md_ctx_{enc/dec}. These contexts
 *   are unused for AEAD transformations.
 * - For stream/CBC transformations, the MAC keys are not stored explicitly
 *   but maintained within md_ctx_{enc/dec}.
 * - The mac_enc and mac_dec fields are unused for EAD transformations.
 * - For transformations using an implicit IV maintained within
 *   the transformation context, its contents are stored within
 *   iv_{enc/dec}.
 * - The value of ivlen indicates the length of the IV.
 *   This is redundant in case of stream/CBC transformations
 *   which always use 0 resp. the cipher's block length as the
 *   IV length, but is needed for AEAD ciphers and may be
 *   different from the underlying cipher's block length
 *   in this case.
 * - The field fixed_ivlen is nonzero for AEAD transformations only
 *   and indicates the length of the static part of the IV which is
 *   constant throughout the communication, and which is stored in
 *   the first fixed_ivlen bytes of the iv_{enc/dec} arrays.
 * - minor_ver denotes the SSL/TLS version
 * - For stream/CBC transformations, maclen denotes the length of the
 *   authentication tag, while taglen is unused and 0.
 * - For AEAD transformations, taglen denotes the length of the
 *   authentication tag, while maclen is unused and 0.
 * - For CBC transformations, encrypt_then_mac determines the
 *   order of encryption and authentication. This field is unused
 *   in other transformations.
 *
 */
struct mbedtls_ssl_transform
{
    /*
     * Session specific crypto layer
     */
    size_t minlen;                      /*!<  min. ciphertext length  */
    size_t ivlen;                       /*!<  IV length               */
    size_t fixed_ivlen;                 /*!<  Fixed part of IV (AEAD) */
    size_t maclen;                      /*!<  MAC(CBC) len            */
    size_t taglen;                      /*!<  TAG(AEAD) len           */

    unsigned char iv_enc[ MBEDTLS_MAX_IV_LENGTH ];           /*!<  IV (encryption)         */
    unsigned char iv_dec[ MBEDTLS_MAX_IV_LENGTH ];           /*!<  IV (decryption)         */
#if defined(MBEDTLS_SSL_SOME_SUITES_USE_MAC)

    mbedtls_md_context_t md_ctx_enc;            /*!<  MAC (encryption)        */
    mbedtls_md_context_t md_ctx_dec;            /*!<  MAC (decryption)        */

#if defined(MBEDTLS_SSL_ENCRYPT_THEN_MAC)
    int encrypt_then_mac;       /*!< flag for EtM activation                */
#endif

#endif /* MBEDTLS_SSL_SOME_SUITES_USE_MAC */

    mbedtls_cipher_context_t cipher_ctx_enc;    /*!<  encryption context      */
    mbedtls_cipher_context_t cipher_ctx_dec;    /*!<  decryption context      */
    int minor_ver;

#if defined(MBEDTLS_SSL_DTLS_CONNECTION_ID)
    uint8_t in_cid_len;
    uint8_t out_cid_len;
    unsigned char in_cid [ MBEDTLS_SSL_CID_OUT_LEN_MAX ];
    unsigned char out_cid[ MBEDTLS_SSL_CID_OUT_LEN_MAX ];
#endif /* MBEDTLS_SSL_DTLS_CONNECTION_ID */

#if defined(MBEDTLS_SSL_CONTEXT_SERIALIZATION)
    /* We need the Hello random bytes in order to re-derive keys from the
     * Master Secret and other session info,
     * see ssl_tls12_populate_transform() */
    unsigned char randbytes[MBEDTLS_SERVER_HELLO_RANDOM_LEN +
                            MBEDTLS_CLIENT_HELLO_RANDOM_LEN];
                            /*!< ServerHello.random+ClientHello.random */
#endif /* MBEDTLS_SSL_CONTEXT_SERIALIZATION */
};

/*
 * Return 1 if the transform uses an AEAD cipher, 0 otherwise.
 * Equivalently, return 0 if a separate MAC is used, 1 otherwise.
 */
static inline int mbedtls_ssl_transform_uses_aead(
        const mbedtls_ssl_transform *transform )
{
#if defined(MBEDTLS_SSL_SOME_SUITES_USE_MAC)
    return( transform->maclen == 0 && transform->taglen != 0 );
#else
    (void) transform;
    return( 1 );
#endif
}

/*
 * Internal representation of record frames
 *
 * Instances come in two flavors:
 * (1) Encrypted
 *     These always have data_offset = 0
 * (2) Unencrypted
 *     These have data_offset set to the amount of
 *     pre-expansion during record protection. Concretely,
 *     this is the length of the fixed part of the explicit IV
 *     used for encryption, or 0 if no explicit IV is used
 *     (e.g. for stream ciphers).
 *
 * The reason for the data_offset in the unencrypted case
 * is to allow for in-place conversion of an unencrypted to
 * an encrypted record. If the offset wasn't included, the
 * encrypted content would need to be shifted afterwards to
 * make space for the fixed IV.
 *
 */
#if MBEDTLS_SSL_CID_OUT_LEN_MAX > MBEDTLS_SSL_CID_IN_LEN_MAX
#define MBEDTLS_SSL_CID_LEN_MAX MBEDTLS_SSL_CID_OUT_LEN_MAX
#else
#define MBEDTLS_SSL_CID_LEN_MAX MBEDTLS_SSL_CID_IN_LEN_MAX
#endif

typedef struct
{
    uint8_t ctr[MBEDTLS_SSL_SEQUENCE_NUMBER_LEN];  /* In TLS:  The implicit record sequence number.
                                                    * In DTLS: The 2-byte epoch followed by
                                                    *          the 6-byte sequence number.
                                                    * This is stored as a raw big endian byte array
                                                    * as opposed to a uint64_t because we rarely
                                                    * need to perform arithmetic on this, but do
                                                    * need it as a Byte array for the purpose of
                                                    * MAC computations.                             */
    uint8_t type;           /* The record content type.                      */
    uint8_t ver[2];         /* SSL/TLS version as present on the wire.
                             * Convert to internal presentation of versions
                             * using mbedtls_ssl_read_version() and
                             * mbedtls_ssl_write_version().
                             * Keep wire-format for MAC computations.        */

    unsigned char *buf;     /* Memory buffer enclosing the record content    */
    size_t buf_len;         /* Buffer length                                 */
    size_t data_offset;     /* Offset of record content                      */
    size_t data_len;        /* Length of record content                      */

#if defined(MBEDTLS_SSL_DTLS_CONNECTION_ID)
    uint8_t cid_len;        /* Length of the CID (0 if not present)          */
    unsigned char cid[ MBEDTLS_SSL_CID_LEN_MAX ]; /* The CID                 */
#endif /* MBEDTLS_SSL_DTLS_CONNECTION_ID */
} mbedtls_record;

#if defined(MBEDTLS_X509_CRT_PARSE_C)
/*
 * List of certificate + private key pairs
 */
struct mbedtls_ssl_key_cert
{
    mbedtls_x509_crt *cert;                 /*!< cert                       */
    mbedtls_pk_context *key;                /*!< private key                */
    mbedtls_ssl_key_cert *next;             /*!< next key/cert pair         */
};
#endif /* MBEDTLS_X509_CRT_PARSE_C */

#if defined(MBEDTLS_SSL_PROTO_DTLS)
/*
 * List of handshake messages kept around for resending
 */
struct mbedtls_ssl_flight_item
{
    unsigned char *p;       /*!< message, including handshake headers   */
    size_t len;             /*!< length of p                            */
    unsigned char type;     /*!< type of the message: handshake or CCS  */
    mbedtls_ssl_flight_item *next;  /*!< next handshake message(s)              */
};
#endif /* MBEDTLS_SSL_PROTO_DTLS */

#if defined(MBEDTLS_SSL_PROTO_TLS1_2) && \
    defined(MBEDTLS_KEY_EXCHANGE_WITH_CERT_ENABLED)

/* Find an entry in a signature-hash set matching a given hash algorithm. */
mbedtls_md_type_t mbedtls_ssl_sig_hash_set_find( mbedtls_ssl_sig_hash_set_t *set,
                                                 mbedtls_pk_type_t sig_alg );
/* Add a signature-hash-pair to a signature-hash set */
void mbedtls_ssl_sig_hash_set_add( mbedtls_ssl_sig_hash_set_t *set,
                                   mbedtls_pk_type_t sig_alg,
                                   mbedtls_md_type_t md_alg );
/* Allow exactly one hash algorithm for each signature. */
void mbedtls_ssl_sig_hash_set_const_hash( mbedtls_ssl_sig_hash_set_t *set,
                                          mbedtls_md_type_t md_alg );

/* Setup an empty signature-hash set */
static inline void mbedtls_ssl_sig_hash_set_init( mbedtls_ssl_sig_hash_set_t *set )
{
    mbedtls_ssl_sig_hash_set_const_hash( set, MBEDTLS_MD_NONE );
}

#endif /* MBEDTLS_SSL_PROTO_TLS1_2) &&
          MBEDTLS_KEY_EXCHANGE_WITH_CERT_ENABLED */

/**
 * \brief           Free referenced items in an SSL transform context and clear
 *                  memory
 *
 * \param transform SSL transform context
 */
void mbedtls_ssl_transform_free( mbedtls_ssl_transform *transform );

/**
 * \brief           Free referenced items in an SSL handshake context and clear
 *                  memory
 *
 * \param ssl       SSL context
 */

void mbedtls_ssl_handshake_free( mbedtls_ssl_context *ssl );

/* set inbound transform of ssl context */
void mbedtls_ssl_set_inbound_transform( mbedtls_ssl_context *ssl,
                                        mbedtls_ssl_transform *transform );

/* set outbound transform of ssl context */
void mbedtls_ssl_set_outbound_transform( mbedtls_ssl_context *ssl,
                                         mbedtls_ssl_transform *transform );

#if defined(MBEDTLS_SSL_SERVER_NAME_INDICATION)
int mbedtls_ssl_write_hostname_ext( mbedtls_ssl_context *ssl,
                                    unsigned char *buf,
                                    const unsigned char *end,
                                    size_t *olen );
#endif

int mbedtls_ssl_handshake_client_step( mbedtls_ssl_context *ssl );
int mbedtls_ssl_handshake_server_step( mbedtls_ssl_context *ssl );
void mbedtls_ssl_handshake_wrapup( mbedtls_ssl_context *ssl );
#if defined(MBEDTLS_SSL_PROTO_TLS1_3_EXPERIMENTAL)
/**
 * \brief           TLS 1.3 client side state machine entry
 *
 * \param ssl       SSL context
 */
int mbedtls_ssl_tls13_handshake_client_step( mbedtls_ssl_context *ssl );

/**
 * \brief           TLS 1.3 server side state machine entry
 *
 * \param ssl       SSL context
 */
int mbedtls_ssl_tls13_handshake_server_step( mbedtls_ssl_context *ssl );
#endif

#if defined(MBEDTLS_SSL_PROTO_TLS1_3_EXPERIMENTAL)
void mbedtls_ssl_handshake_wrapup_tls13( mbedtls_ssl_context *ssl );
#endif

int mbedtls_ssl_send_fatal_handshake_failure( mbedtls_ssl_context *ssl );

void mbedtls_ssl_reset_checksum( mbedtls_ssl_context *ssl );
int mbedtls_ssl_derive_keys( mbedtls_ssl_context *ssl );

int mbedtls_ssl_handle_message_type( mbedtls_ssl_context *ssl );
int mbedtls_ssl_prepare_handshake_record( mbedtls_ssl_context *ssl );
void mbedtls_ssl_update_handshake_status( mbedtls_ssl_context *ssl );

int mbedtls_ssl_send_fatal_handshake_failure(mbedtls_ssl_context* ssl);

/**
 * \brief       Update record layer
 *
 *              This function roughly separates the implementation
 *              of the logic of (D)TLS from the implementation
 *              of the secure transport.
 *
 * \param  ssl              The SSL context to use.
 * \param  update_hs_digest This indicates if the handshake digest
 *                          should be automatically updated in case
 *                          a handshake message is found.
 *
 * \return      0 or non-zero error code.
 *
 * \note        A clarification on what is called 'record layer' here
 *              is in order, as many sensible definitions are possible:
 *
 *              The record layer takes as input an untrusted underlying
 *              transport (stream or datagram) and transforms it into
 *              a serially multiplexed, secure transport, which
 *              conceptually provides the following:
 *
 *              (1) Three datagram based, content-agnostic transports
 *                  for handshake, alert and CCS messages.
 *              (2) One stream- or datagram-based transport
 *                  for application data.
 *              (3) Functionality for changing the underlying transform
 *                  securing the contents.
 *
 *              The interface to this functionality is given as follows:
 *
 *              a Updating
 *                [Currently implemented by mbedtls_ssl_read_record]
 *
 *                Check if and on which of the four 'ports' data is pending:
 *                Nothing, a controlling datagram of type (1), or application
 *                data (2). In any case data is present, internal buffers
 *                provide access to the data for the user to process it.
 *                Consumption of type (1) datagrams is done automatically
 *                on the next update, invalidating that the internal buffers
 *                for previous datagrams, while consumption of application
 *                data (2) is user-controlled.
 *
 *              b Reading of application data
 *                [Currently manual adaption of ssl->in_offt pointer]
 *
 *                As mentioned in the last paragraph, consumption of data
 *                is different from the automatic consumption of control
 *                datagrams (1) because application data is treated as a stream.
 *
 *              c Tracking availability of application data
 *                [Currently manually through decreasing ssl->in_msglen]
 *
 *                For efficiency and to retain datagram semantics for
 *                application data in case of DTLS, the record layer
 *                provides functionality for checking how much application
 *                data is still available in the internal buffer.
 *
 *              d Changing the transformation securing the communication.
 *
 *              Given an opaque implementation of the record layer in the
 *              above sense, it should be possible to implement the logic
 *              of (D)TLS on top of it without the need to know anything
 *              about the record layer's internals. This is done e.g.
 *              in all the handshake handling functions, and in the
 *              application data reading function mbedtls_ssl_read.
 *
 * \note        The above tries to give a conceptual picture of the
 *              record layer, but the current implementation deviates
 *              from it in some places. For example, our implementation of
 *              the update functionality through mbedtls_ssl_read_record
 *              discards datagrams depending on the current state, which
 *              wouldn't fall under the record layer's responsibility
 *              following the above definition.
 *
 */
int mbedtls_ssl_read_record( mbedtls_ssl_context *ssl,
                             unsigned update_hs_digest );

int mbedtls_ssl_fetch_input(mbedtls_ssl_context* ssl, size_t nb_want);

int mbedtls_ssl_write_handshake_msg_ext( mbedtls_ssl_context *ssl,
                                         int update_checksum );
static inline int mbedtls_ssl_write_handshake_msg( mbedtls_ssl_context *ssl )
{
    return( mbedtls_ssl_write_handshake_msg_ext( ssl, 1 /* update checksum */ ) );
}
int mbedtls_ssl_flush_output(mbedtls_ssl_context* ssl);

#if !defined(MBEDTLS_SSL_USE_MPS)
int mbedtls_ssl_write_record( mbedtls_ssl_context *ssl, uint8_t force_flush );
#endif /* MBEDTLS_SSL_USE_MPS */

#if defined(MBEDTLS_SSL_PROTO_TLS1_3_EXPERIMENTAL)
int mbedtls_ssl_read_certificate_process(mbedtls_ssl_context* ssl);
int mbedtls_ssl_write_certificate_process(mbedtls_ssl_context* ssl);
int mbedtls_ssl_tls13_process_finished_message( mbedtls_ssl_context *ssl );
int mbedtls_ssl_finished_out_process( mbedtls_ssl_context* ssl );

#if defined(MBEDTLS_SSL_TLS13_COMPATIBILITY_MODE)
int mbedtls_ssl_write_change_cipher_spec_process( mbedtls_ssl_context* ssl );
#endif  /* MBEDTLS_SSL_PROTO_TLS1_3_EXPERIMENTAL && MBEDTLS_SSL_TLS13_COMPATIBILITY_MODE */
#endif /* MBEDTLS_SSL_PROTO_TLS1_3_EXPERIMENTAL */

<<<<<<< HEAD
#if defined(MBEDTLS_SSL_PROTO_TLS1_2_OR_EARLIER)
=======
int mbedtls_ssl_tls13_process_finished_message( mbedtls_ssl_context *ssl );

>>>>>>> a4c99f2c
int mbedtls_ssl_parse_certificate( mbedtls_ssl_context *ssl );
int mbedtls_ssl_write_certificate( mbedtls_ssl_context *ssl );
int mbedtls_ssl_parse_change_cipher_spec( mbedtls_ssl_context *ssl );
int mbedtls_ssl_write_change_cipher_spec( mbedtls_ssl_context *ssl );
int mbedtls_ssl_parse_finished( mbedtls_ssl_context *ssl );
int mbedtls_ssl_write_finished( mbedtls_ssl_context *ssl );
#endif /* defined(MBEDTLS_SSL_PROTO_TLS1_2_OR_EARLIER) */

#if defined(MBEDTLS_SSL_PROTO_TLS1_3_EXPERIMENTAL) && \
    defined(MBEDTLS_ZERO_RTT) && defined(MBEDTLS_SSL_CLI_C)
/* parse early data extension */
int ssl_parse_encrypted_extensions_early_data_ext( mbedtls_ssl_context *ssl,
    const unsigned char *buf, size_t len );
#endif /* MBEDTLS_SSL_PROTO_TLS1_3_EXPERIMENTAL && MBEDTLS_ZERO_RTT && MBEDTLS_SSL_CLI_C */

#if defined(MBEDTLS_SSL_PROTO_TLS1_3_EXPERIMENTAL)

/*
 * Helper functions around EarlyData
 */
static inline int mbedtls_ssl_conf_tls13_0rtt_enabled( mbedtls_ssl_context *ssl )
{
#if defined(MBEDTLS_ZERO_RTT)
    if( ssl->conf->early_data_enabled == MBEDTLS_SSL_EARLY_DATA_ENABLED )
        return( 1 );
#else
    ((void) ssl);
#endif /* MBEDTLS_ZERO_RTT */

    return( 0 );
}

int mbedtls_ssl_tls13_process_certificate_verify(mbedtls_ssl_context *ssl);
int mbedtls_ssl_write_certificate_verify_process(mbedtls_ssl_context *ssl);

int mbedtls_ssl_tls13_populate_transform( mbedtls_ssl_transform *transform,
                                          int endpoint,
                                          int ciphersuite,
                                          mbedtls_ssl_key_set const *traffic_keys,
                                          mbedtls_ssl_context *ssl /* DEBUG ONLY */ );

int mbedtls_ssl_mps_hs_consume_full_hs_msg( mbedtls_ssl_context *ssl );

int mbedtls_ssl_mps_remap_error( int ret );

int mbedtls_ssl_reset_transcript_for_hrr( mbedtls_ssl_context *ssl );

int mbedtls_ssl_write_encrypted_extension(mbedtls_ssl_context* ssl);

#if defined(MBEDTLS_SSL_TLS13_COMPATIBILITY_MODE)
int mbedtls_ssl_write_change_cipher_spec(mbedtls_ssl_context* ssl);
#endif /* MBEDTLS_SSL_TLS13_COMPATIBILITY_MODE */

#if defined(MBEDTLS_KEY_EXCHANGE_SOME_PSK_ENABLED)
int mbedtls_ssl_write_pre_shared_key_ext(mbedtls_ssl_context* ssl,
                                         unsigned char* buf, unsigned char* end,
                                         size_t* olen,
                                         size_t* binder_list_length,
                                         int part );
#endif /* MBEDTLS_KEY_EXCHANGE_SOME_PSK_ENABLED */
#if defined(MBEDTLS_KEY_EXCHANGE_WITH_CERT_ENABLED)
int mbedtls_ssl_parse_signature_algorithms_ext(mbedtls_ssl_context* ssl, const unsigned char* buf, size_t len);
int mbedtls_ssl_check_signature_scheme(const mbedtls_ssl_context* ssl, int signature_scheme);
#endif /* MBEDTLS_KEY_EXCHANGE_WITH_CERT_ENABLED */
#if defined(MBEDTLS_ZERO_RTT)
int mbedtls_ssl_write_early_data_ext(mbedtls_ssl_context* ssl, unsigned char* buf, const unsigned char *end, size_t* olen);
#endif /* MBEDTLS_ZERO_RTT */
#if (defined(MBEDTLS_ECDH_C) || defined(MBEDTLS_ECDSA_C))
int mbedtls_ssl_parse_supported_groups_ext(mbedtls_ssl_context* ssl, const unsigned char* buf, size_t len);
#endif /* MBEDTLS_ECDH_C ||  MBEDTLS_ECDSA_C */
#if defined(MBEDTLS_SSL_NEW_SESSION_TICKET)
int mbedtls_ssl_parse_new_session_ticket_server(mbedtls_ssl_context* ssl, unsigned char* buf, size_t len);
#endif /* MBEDTLS_SSL_NEW_SESSION_TICKET */
#if defined(MBEDTLS_KEY_EXCHANGE_SOME_PSK_ENABLED)
int mbedtls_ssl_parse_client_psk_identity_ext(mbedtls_ssl_context* ssl, const unsigned char* buf, size_t len);
#endif /* MBEDTLS_KEY_EXCHANGE_SOME_PSK_ENABLED */

#endif /* MBEDTLS_SSL_PROTO_TLS1_3_EXPERIMENTAL */


void mbedtls_ssl_optimize_checksum( mbedtls_ssl_context *ssl,
                            const mbedtls_ssl_ciphersuite_t *ciphersuite_info );

#if defined(MBEDTLS_KEY_EXCHANGE_SOME_PSK_ENABLED)
int mbedtls_ssl_psk_derive_premaster( mbedtls_ssl_context *ssl, mbedtls_key_exchange_type_t key_ex );

/**
 * Get the first properly defined PSK by order of precedence:
 * 1. handshake PSK set by \c mbedtls_ssl_set_hs_psk() in the PSK callback
 * 2. static PSK configured by \c mbedtls_ssl_conf_psk()
 * Update the pair (PSK, PSK length) passed to the function if they're not null.
 * Return whether any PSK was found
 */
static inline int mbedtls_ssl_get_psk( const mbedtls_ssl_context *ssl,
    const unsigned char **psk, size_t *psk_len )
{
    if( ssl->handshake->psk != NULL && ssl->handshake->psk_len > 0 )
    {
        if( psk != NULL && psk_len != NULL )
        {
            *psk = ssl->handshake->psk;
            *psk_len = ssl->handshake->psk_len;
        }
    }

    else if( ssl->conf->psk != NULL && ssl->conf->psk_len > 0 &&
             ssl->conf->psk_identity != NULL && ssl->conf->psk_identity_len > 0)
    {
        if( psk != NULL && psk_len != NULL )
        {
            *psk = ssl->conf->psk;
            *psk_len = ssl->conf->psk_len;
        }
    }

    else
    {
        if( psk != NULL && psk_len != NULL )
        {
            *psk = NULL;
            *psk_len = 0;
        }
        return( MBEDTLS_ERR_SSL_PRIVATE_KEY_REQUIRED );
    }

    return( 0 );
}

/* Check if we have any PSK to offer, returns 0 if PSK is available. Assign the
   psk and ticket if pointers are present.  */
static inline int mbedtls_ssl_get_psk_to_offer( const mbedtls_ssl_context *ssl,
    const unsigned char **psk, size_t *psk_len,
    const unsigned char **psk_identity, size_t *psk_identity_len )
{
    int ptrs_present = 0;

    if( psk != NULL && psk_len != NULL &&
        psk_identity != NULL && psk_identity_len != NULL )
    {
        ptrs_present = 1;
    }

    /* Check if a ticket has been configured. */
    if( ssl->session_negotiate != NULL         &&
        ssl->session_negotiate->ticket != NULL )
    {
        if( ptrs_present )
        {
            *psk = ssl->session_negotiate->key;
            *psk_len = ssl->session_negotiate->key_len;
            *psk_identity = ssl->session_negotiate->ticket;
            *psk_identity_len = ssl->session_negotiate->ticket_len;
        }
        return( 0 );
    }

    /* Check if an external PSK has been configured. */
    if( ssl->conf->psk != NULL )
    {
        if( ptrs_present )
        {
            *psk = ssl->conf->psk;
            *psk_len = ssl->conf->psk_len;
            *psk_identity = ssl->conf->psk_identity;
            *psk_identity_len = ssl->conf->psk_identity_len;
        }
        return( 0 );
    }

    return( 1 );
}


#if defined(MBEDTLS_USE_PSA_CRYPTO)
/**
 * Get the first defined opaque PSK by order of precedence:
 * 1. handshake PSK set by \c mbedtls_ssl_set_hs_psk_opaque() in the PSK
 *    callback
 * 2. static PSK configured by \c mbedtls_ssl_conf_psk_opaque()
 * Return an opaque PSK
 */
static inline psa_key_id_t mbedtls_ssl_get_opaque_psk(
    const mbedtls_ssl_context *ssl )
{
    if( ! mbedtls_svc_key_id_is_null( ssl->handshake->psk_opaque ) )
        return( ssl->handshake->psk_opaque );

    if( ! mbedtls_svc_key_id_is_null( ssl->conf->psk_opaque ) )
        return( ssl->conf->psk_opaque );

    return( MBEDTLS_SVC_KEY_ID_INIT );
}
#endif /* MBEDTLS_USE_PSA_CRYPTO */

#endif /* MBEDTLS_KEY_EXCHANGE_SOME_PSK_ENABLED */

#if defined(MBEDTLS_PK_C)
unsigned char mbedtls_ssl_sig_from_pk( mbedtls_pk_context *pk );
unsigned char mbedtls_ssl_sig_from_pk_alg( mbedtls_pk_type_t type );
mbedtls_pk_type_t mbedtls_ssl_pk_alg_from_sig( unsigned char sig );
#endif

mbedtls_md_type_t mbedtls_ssl_md_alg_from_hash( unsigned char hash );
unsigned char mbedtls_ssl_hash_from_md_alg( int md );
int mbedtls_ssl_set_calc_verify_md( mbedtls_ssl_context *ssl, int md );

#if defined(MBEDTLS_ECP_C)
int mbedtls_ssl_check_curve( const mbedtls_ssl_context *ssl, mbedtls_ecp_group_id grp_id );
#endif

#if defined(MBEDTLS_KEY_EXCHANGE_WITH_CERT_ENABLED)
int mbedtls_ssl_check_sig_hash( const mbedtls_ssl_context *ssl,
                                mbedtls_md_type_t md );
#endif

#if defined(MBEDTLS_SSL_DTLS_SRTP)
static inline mbedtls_ssl_srtp_profile mbedtls_ssl_check_srtp_profile_value
                                                    ( const uint16_t srtp_profile_value )
{
    switch( srtp_profile_value )
    {
        case MBEDTLS_TLS_SRTP_AES128_CM_HMAC_SHA1_80:
        case MBEDTLS_TLS_SRTP_AES128_CM_HMAC_SHA1_32:
        case MBEDTLS_TLS_SRTP_NULL_HMAC_SHA1_80:
        case MBEDTLS_TLS_SRTP_NULL_HMAC_SHA1_32:
            return srtp_profile_value;
        default: break;
    }
    return( MBEDTLS_TLS_SRTP_UNSET );
}
#endif

#if defined(MBEDTLS_X509_CRT_PARSE_C)
static inline mbedtls_pk_context *mbedtls_ssl_own_key( mbedtls_ssl_context *ssl )
{
    mbedtls_ssl_key_cert *key_cert;

    if( ssl->handshake != NULL && ssl->handshake->key_cert != NULL )
        key_cert = ssl->handshake->key_cert;
    else
        key_cert = ssl->conf->key_cert;

    return( key_cert == NULL ? NULL : key_cert->key );
}

static inline mbedtls_x509_crt *mbedtls_ssl_own_cert( mbedtls_ssl_context *ssl )
{
    mbedtls_ssl_key_cert *key_cert;

    if( ssl->handshake != NULL && ssl->handshake->key_cert != NULL )
        key_cert = ssl->handshake->key_cert;
    else
        key_cert = ssl->conf->key_cert;

    return( key_cert == NULL ? NULL : key_cert->cert );
}

/*
 * Check usage of a certificate wrt extensions:
 * keyUsage, extendedKeyUsage (later), and nSCertType (later).
 *
 * Warning: cert_endpoint is the endpoint of the cert (ie, of our peer when we
 * check a cert we received from them)!
 *
 * Return 0 if everything is OK, -1 if not.
 */

int mbedtls_ssl_check_cert_usage(const mbedtls_x509_crt* cert,
    const mbedtls_key_exchange_type_t key_exchange,
    int cert_endpoint,
    uint32_t* flags);

#endif /* MBEDTLS_X509_CRT_PARSE_C */

void mbedtls_ssl_write_wire_version( int major, int minor, int transport,
                                     unsigned char ver[2] );
void mbedtls_ssl_write_version( int major, int minor, int transport,
                        unsigned char ver[2] );
void mbedtls_ssl_read_version( int *major, int *minor, int transport,
                       const unsigned char ver[2] );

void mbedtls_ssl_remove_hs_psk( mbedtls_ssl_context *ssl );

#if defined(MBEDTLS_SSL_PROTO_TLS1_3_EXPERIMENTAL)
static inline size_t mbedtls_ssl_hdr_len(const mbedtls_ssl_context* ssl)
{
    ((void) ssl);
    return(5);
}
#endif /* MBEDTLS_SSL_PROTO_TLS1_3_EXPERIMENTAL */

static inline size_t mbedtls_ssl_in_hdr_len( const mbedtls_ssl_context *ssl )
{
#if !defined(MBEDTLS_SSL_PROTO_DTLS)
    ((void) ssl);
#endif

#if defined(MBEDTLS_SSL_PROTO_DTLS)
    if( ssl->conf->transport == MBEDTLS_SSL_TRANSPORT_DATAGRAM )
    {
        return( 13 );
    }
    else
#endif /* MBEDTLS_SSL_PROTO_DTLS */
    {
        return( 5 );
    }
}

static inline size_t mbedtls_ssl_out_hdr_len( const mbedtls_ssl_context *ssl )
{
#if !defined(MBEDTLS_SSL_USE_MPS)
    return( (size_t) ( ssl->out_iv - ssl->out_hdr ) );
#else
    ((void) ssl);
    return( 5 );
#endif /* MBEDTLS_SSL_USE_MPS */
}

static inline size_t mbedtls_ssl_hs_hdr_len( const mbedtls_ssl_context *ssl )
{
#if defined(MBEDTLS_SSL_PROTO_DTLS)
    if( ssl->conf->transport == MBEDTLS_SSL_TRANSPORT_DATAGRAM )
        return( 12 );
#else
    ((void) ssl);
#endif
    return( 4 );
}

#if defined(MBEDTLS_SSL_PROTO_DTLS)
void mbedtls_ssl_send_flight_completed( mbedtls_ssl_context *ssl );
void mbedtls_ssl_recv_flight_completed( mbedtls_ssl_context *ssl );
int mbedtls_ssl_resend( mbedtls_ssl_context *ssl );
int mbedtls_ssl_flight_transmit( mbedtls_ssl_context *ssl );
#endif

/* Visible for testing purposes only */
#if defined(MBEDTLS_SSL_DTLS_ANTI_REPLAY)
int mbedtls_ssl_dtls_replay_check( mbedtls_ssl_context const *ssl );
void mbedtls_ssl_dtls_replay_update( mbedtls_ssl_context *ssl );
#endif

int mbedtls_ssl_session_copy( mbedtls_ssl_session *dst,
                              const mbedtls_ssl_session *src );

/* constant-time buffer comparison */
static inline int mbedtls_ssl_safer_memcmp( const void *a, const void *b, size_t n )
{
    size_t i;
    volatile const unsigned char *A = (volatile const unsigned char *) a;
    volatile const unsigned char *B = (volatile const unsigned char *) b;
    volatile unsigned char diff = 0;

    for( i = 0; i < n; i++ )
    {
        /* Read volatile data in order before computing diff.
         * This avoids IAR compiler warning:
         * 'the order of volatile accesses is undefined ..' */
        unsigned char x = A[i], y = B[i];
        diff |= x ^ y;
    }

    return( diff );
}

#if defined(MBEDTLS_SSL_PROTO_TLS1_2)
/* The hash buffer must have at least MBEDTLS_MD_MAX_SIZE bytes of length. */
int mbedtls_ssl_get_key_exchange_md_tls1_2( mbedtls_ssl_context *ssl,
                                            unsigned char *hash, size_t *hashlen,
                                            unsigned char *data, size_t data_len,
                                            mbedtls_md_type_t md_alg );
#endif /* MBEDTLS_SSL_PROTO_TLS1_2 */

#ifdef __cplusplus
}
#endif

void mbedtls_ssl_transform_init( mbedtls_ssl_transform *transform );
int mbedtls_ssl_encrypt_buf( mbedtls_ssl_context *ssl,
                             mbedtls_ssl_transform *transform,
                             mbedtls_record *rec,
                             int (*f_rng)(void *, unsigned char *, size_t),
                             void *p_rng );
int mbedtls_ssl_decrypt_buf( mbedtls_ssl_context const *ssl,
                             mbedtls_ssl_transform *transform,
                             mbedtls_record *rec );

#if defined(MBEDTLS_SSL_USE_MPS)
int mbedtls_mps_transform_free_default( void *transform );
int mbedtls_mps_transform_encrypt_default(
    void *transform, mps_rec *rec,
    int (*f_rng)(void *, unsigned char *, size_t),
    void *p_rng );
int mbedtls_mps_transform_decrypt_default( void *transform,
                                           mps_rec *rec );
int mbedtls_mps_transform_get_expansion_default( void *transform,
                                                 size_t *pre_exp,
                                                 size_t *post_exp );
#endif /* MBEDTLS_SSL_USE_MPS */

/* Length of the "epoch" field in the record header */
static inline size_t mbedtls_ssl_ep_len( const mbedtls_ssl_context *ssl )
{
#if defined(MBEDTLS_SSL_PROTO_DTLS)
    if( ssl->conf->transport == MBEDTLS_SSL_TRANSPORT_DATAGRAM )
        return( 2 );
#else
    ((void) ssl);
#endif
    return( 0 );
}

#if defined(MBEDTLS_SSL_PROTO_DTLS)
int mbedtls_ssl_resend_hello_request( mbedtls_ssl_context *ssl );
#endif /* MBEDTLS_SSL_PROTO_DTLS */

void mbedtls_ssl_set_timer( mbedtls_ssl_context *ssl, uint32_t millisecs );

int mbedtls_ssl_check_timer( mbedtls_ssl_context *ssl );

void mbedtls_ssl_reset_in_out_pointers( mbedtls_ssl_context *ssl );
void mbedtls_ssl_update_out_pointers( mbedtls_ssl_context *ssl,
                              mbedtls_ssl_transform *transform );
void mbedtls_ssl_update_in_pointers( mbedtls_ssl_context *ssl );

int mbedtls_ssl_session_reset_int( mbedtls_ssl_context *ssl, int partial );
void mbedtls_ssl_session_reset_msg_layer( mbedtls_ssl_context *ssl, int partial );

/*
 * Send pending alert
 */
int mbedtls_ssl_handle_pending_alert( mbedtls_ssl_context *ssl );

/*
 * Set pending fatal alert flag.
 */
void mbedtls_ssl_pend_fatal_alert( mbedtls_ssl_context *ssl,
                                   unsigned char alert_type,
                                   int alert_reason );

/* Alias of mbedtls_ssl_pend_fatal_alert */
#define MBEDTLS_SSL_PEND_FATAL_ALERT( type, user_return_value )         \
            mbedtls_ssl_pend_fatal_alert( ssl, type, user_return_value )

#if defined(MBEDTLS_SSL_DTLS_ANTI_REPLAY)
void mbedtls_ssl_dtls_replay_reset( mbedtls_ssl_context *ssl );
#endif

void mbedtls_ssl_handshake_wrapup_free_hs_transform( mbedtls_ssl_context *ssl );

#if defined(MBEDTLS_SSL_RENEGOTIATION)
int mbedtls_ssl_start_renegotiation( mbedtls_ssl_context *ssl );
#endif /* MBEDTLS_SSL_RENEGOTIATION */

#if defined(MBEDTLS_SSL_PROTO_DTLS)
size_t mbedtls_ssl_get_current_mtu( const mbedtls_ssl_context *ssl );
void mbedtls_ssl_buffering_free( mbedtls_ssl_context *ssl );
void mbedtls_ssl_flight_free( mbedtls_ssl_flight_item *flight );

int mbedtls_ssl_double_retransmit_timeout( mbedtls_ssl_context *ssl );
void mbedtls_ssl_reset_retransmit_timeout( mbedtls_ssl_context *ssl );
#endif /* MBEDTLS_SSL_PROTO_DTLS */

#if defined(MBEDTLS_SSL_PROTO_TLS1_3_EXPERIMENTAL)
#if defined(MBEDTLS_ECDH_C)
/**
 * \brief           This function generates an EC key pair and exports its
 *                  in the format used in a TLS 1.3 KeyShare extension.
 *
 * \see             ecp.h
 *
 * \param ctx       The ECDH context to use. This must be initialized
 *                  and bound to a group, for example via mbedtls_ecdh_setup().
 * \param olen      The address at which to store the number of Bytes written.
 * \param buf       The destination buffer. This must be a writable buffer of
 *                  length \p blen Bytes.
 * \param blen      The length of the destination buffer \p buf in Bytes.
 * \param f_rng     The RNG function to use. This must not be \c NULL.
 * \param p_rng     The RNG context to be passed to \p f_rng. This may be
 *                  \c NULL in case \p f_rng doesn't need a context argument.
 *
 * \return          \c 0 on success.
 * \return          #MBEDTLS_ERR_ECP_IN_PROGRESS if maximum number of
 *                  operations was reached: see \c mbedtls_ecp_set_max_ops().
 * \return          Another \c MBEDTLS_ERR_ECP_XXX error code on failure.
 */
int mbedtls_ecdh_make_tls_13_params( mbedtls_ecdh_context *ctx, size_t *olen,
                      unsigned char *buf, size_t blen,
                      int (*f_rng)(void *, unsigned char *, size_t),
                      void *p_rng );

/**
 * \brief           This function parses the ECDHE parameters in a
 *                  TLS 1.3 KeyShare extension.
 *
 * \see             ecp.h
 *
 * \param ctx       The ECDHE context to use. This must be initialized.
 * \param buf       On input, \c *buf must be the start of the input buffer.
 *                  On output, \c *buf is updated to point to the end of the
 *                  data that has been read. On success, this is the first byte
 *                  past the end of the ServerKeyExchange parameters.
 *                  On error, this is the point at which an error has been
 *                  detected, which is usually not useful except to debug
 *                  failures.
 * \param end       The end of the input buffer.
 *
 * \return          \c 0 on success.
 * \return          An \c MBEDTLS_ERR_ECP_XXX error code on failure.
 *
 */
int mbedtls_ecdh_read_tls_13_params( mbedtls_ecdh_context *ctx,
                              const unsigned char **buf,
                              const unsigned char *end );

/**
 * \brief           This function generates a public key and exports it
 *                  as a TLS 1.3 KeyShare payload.
 *
 * \see             ecp.h
 *
 * \param ctx       The ECDH context to use. This must be initialized
 *                  and bound to a group, the latter usually by
 *                  mbedtls_ecdh_read_params().
 * \param olen      The address at which to store the number of Bytes written.
 *                  This must not be \c NULL.
 * \param buf       The destination buffer. This must be a writable buffer
 *                  of length \p blen Bytes.
 * \param blen      The size of the destination buffer \p buf in Bytes.
 * \param f_rng     The RNG function to use. This must not be \c NULL.
 * \param p_rng     The RNG context to be passed to \p f_rng. This may be
 *                  \c NULL in case \p f_rng doesn't need a context argument.
 *
 * \return          \c 0 on success.
 * \return          #MBEDTLS_ERR_ECP_IN_PROGRESS if maximum number of
 *                  operations was reached: see \c mbedtls_ecp_set_max_ops().
 * \return          Another \c MBEDTLS_ERR_ECP_XXX error code on failure.
 */
int mbedtls_ecdh_make_tls_13_public( mbedtls_ecdh_context *ctx, size_t *olen,
                      unsigned char *buf, size_t blen,
                      int (*f_rng)(void *, unsigned char *, size_t),
                      void *p_rng );

/**
 * \brief       This function parses and processes the ECDHE payload of a
 *              TLS 1.3 KeyShare extension.
 *
 * \see         ecp.h
 *
 * \param ctx   The ECDH context to use. This must be initialized
 *              and bound to a group, for example via mbedtls_ecdh_setup().
 * \param buf   The pointer to the ClientKeyExchange payload. This must
 *              be a readable buffer of length \p blen Bytes.
 * \param blen  The length of the input buffer \p buf in Bytes.
 *
 * \return      \c 0 on success.
 * \return      An \c MBEDTLS_ERR_ECP_XXX error code on failure.
 */
int mbedtls_ecdh_read_tls_13_public( mbedtls_ecdh_context *ctx,
                              const unsigned char *buf, size_t blen );
#endif /* MBEDTLS_ECDH_C */

#if defined(MBEDTLS_ECP_C)
/**
 * \brief           This function imports a point from a TLS ECPoint record.
 *
 * \note            On function return, \p *buf is updated to point immediately
 *                  after the ECPoint record.
 *
 * \param grp       The ECP group to use.
 *                  This must be initialized and have group parameters
 *                  set, for example through mbedtls_ecp_group_load().
 * \param pt        The destination point.
 * \param buf       The address of the pointer to the start of the input buffer.
 * \param len       The length of the buffer.
 *
 * \return          \c 0 on success.
 * \return          An \c MBEDTLS_ERR_MPI_XXX error code on initialization
 *                  failure.
 * \return          #MBEDTLS_ERR_ECP_BAD_INPUT_DATA if input is invalid.
 */
int mbedtls_ecp_tls_13_read_point( const mbedtls_ecp_group *grp,
                                mbedtls_ecp_point *pt,
                                const unsigned char **buf, size_t len );

/**
 * \brief           This function exports a point as defined in TLS 1.3.
 *
 * \param grp       The ECP group to use.
 *                  This must be initialized and have group parameters
 *                  set, for example through mbedtls_ecp_group_load().
 * \param pt        The point to be exported. This must be initialized.
 * \param format    The point format to use. This must be either
 *                  #MBEDTLS_ECP_PF_COMPRESSED or #MBEDTLS_ECP_PF_UNCOMPRESSED.
 * \param olen      The address at which to store the length in Bytes
 *                  of the data written.
 * \param buf       The target buffer. This must be a writable buffer of
 *                  length \p blen Bytes.
 * \param blen      The length of the target buffer \p buf in Bytes.
 *
 * \return          \c 0 on success.
 * \return          #MBEDTLS_ERR_ECP_BAD_INPUT_DATA if the input is invalid.
 * \return          #MBEDTLS_ERR_ECP_BUFFER_TOO_SMALL if the target buffer
 *                  is too small to hold the exported point.
 * \return          Another negative error code on other kinds of failure.
 */
int mbedtls_ecp_tls_13_write_point( const mbedtls_ecp_group *grp,
                                 const mbedtls_ecp_point *pt,
                                 int format, size_t *olen,
                                 unsigned char *buf, size_t blen );


/**
 * \brief           This function exports an elliptic curve as a TLS
 *                  ECParameters record as defined in TLS 1.3.
 *
 * \param grp       The ECP group to be exported.
 *                  This must be initialized and have group parameters
 *                  set, for example through mbedtls_ecp_group_load().
 * \param olen      The address at which to store the number of Bytes written.
 *                  This must not be \c NULL.
 * \param buf       The buffer to write to. This must be a writable buffer
 *                  of length \p blen Bytes.
 * \param blen      The length of the output buffer \p buf in Bytes.
 *
 * \return          \c 0 on success.
 * \return          #MBEDTLS_ERR_ECP_BUFFER_TOO_SMALL if the output
 *                  buffer is too small to hold the exported group.
 * \return          Another negative error code on other kinds of failure.
 */
int mbedtls_ecp_tls_13_write_group( const mbedtls_ecp_group *grp,
                                 size_t *olen,
                                 unsigned char *buf, size_t blen );
#endif /* MBEDTLS_ECP_C */

/*
 * Helper functions around key exchange modes.
 */
static inline unsigned mbedtls_ssl_conf_tls13_check_kex_modes( mbedtls_ssl_context *ssl,
                                                               int kex_mode_mask )
{
    return( ( ssl->conf->tls13_kex_modes & kex_mode_mask ) != 0 );
}

static inline int mbedtls_ssl_conf_tls13_psk_enabled( mbedtls_ssl_context *ssl )
{
    return( mbedtls_ssl_conf_tls13_check_kex_modes( ssl,
                   MBEDTLS_SSL_TLS13_KEY_EXCHANGE_MODE_PSK ) );
}

static inline int mbedtls_ssl_conf_tls13_psk_ephemeral_enabled( mbedtls_ssl_context *ssl )
{
    return( mbedtls_ssl_conf_tls13_check_kex_modes( ssl,
                   MBEDTLS_SSL_TLS13_KEY_EXCHANGE_MODE_PSK_EPHEMERAL ) );
}

static inline int mbedtls_ssl_conf_tls13_ephemeral_enabled( mbedtls_ssl_context *ssl )
{
    return( mbedtls_ssl_conf_tls13_check_kex_modes( ssl,
                   MBEDTLS_SSL_TLS13_KEY_EXCHANGE_MODE_EPHEMERAL ) );
}

static inline int mbedtls_ssl_conf_tls13_some_ephemeral_enabled( mbedtls_ssl_context *ssl )
{
    return( mbedtls_ssl_conf_tls13_check_kex_modes( ssl,
                   MBEDTLS_SSL_TLS13_KEY_EXCHANGE_MODE_EPHEMERAL_ALL ) );
}

static inline int mbedtls_ssl_conf_tls13_some_psk_enabled( mbedtls_ssl_context *ssl )
{
    return( mbedtls_ssl_conf_tls13_check_kex_modes( ssl,
                   MBEDTLS_SSL_TLS13_KEY_EXCHANGE_MODE_PSK_ALL ) );
}

static inline int mbedtls_ssl_tls13_kex_check( mbedtls_ssl_context *ssl,
                                      int kex_mask )
{
    return( ( ssl->handshake->key_exchange & kex_mask ) != 0 );
}

static inline int mbedtls_ssl_tls13_kex_with_psk( mbedtls_ssl_context *ssl )
{
    return( mbedtls_ssl_tls13_kex_check( ssl,
                   MBEDTLS_SSL_TLS13_KEY_EXCHANGE_MODE_PSK_ALL ) );
}

static inline int mbedtls_ssl_tls13_kex_with_ephemeral( mbedtls_ssl_context *ssl )
{
    return( mbedtls_ssl_tls13_kex_check( ssl,
                   MBEDTLS_SSL_TLS13_KEY_EXCHANGE_MODE_EPHEMERAL_ALL ) );
}

/**
 * Given a list of key exchange modes, check if at least one of them is
 * supported.
 *
 * \param[in] ssl  SSL context
 * \param kex_modes_mask  Mask of the key exchange modes to check
 *
 * \return 0 if at least one of the key exchange modes is supported,
 *         !=0 otherwise.
 */
static inline unsigned mbedtls_ssl_tls1_3_check_kex_modes( mbedtls_ssl_context *ssl,
                                                           int kex_modes_mask )
{
    return( ( ssl->handshake->tls1_3_kex_modes & kex_modes_mask ) == 0 );
}

static inline int mbedtls_ssl_tls1_3_psk_enabled( mbedtls_ssl_context *ssl )
{
    return( ! mbedtls_ssl_tls1_3_check_kex_modes( ssl,
                   MBEDTLS_SSL_TLS13_KEY_EXCHANGE_MODE_PSK ) );
}

static inline int mbedtls_ssl_tls1_3_psk_ephemeral_enabled(
                                                    mbedtls_ssl_context *ssl )
{
    return( ! mbedtls_ssl_tls1_3_check_kex_modes( ssl,
                   MBEDTLS_SSL_TLS13_KEY_EXCHANGE_MODE_PSK_EPHEMERAL ) );
}

static inline int mbedtls_ssl_tls1_3_ephemeral_enabled( mbedtls_ssl_context *ssl )
{
    return( ! mbedtls_ssl_tls1_3_check_kex_modes( ssl,
                   MBEDTLS_SSL_TLS13_KEY_EXCHANGE_MODE_EPHEMERAL ) );
}

static inline int mbedtls_ssl_tls1_3_some_ephemeral_enabled( mbedtls_ssl_context *ssl )
{
    return( ! mbedtls_ssl_tls1_3_check_kex_modes( ssl,
                   MBEDTLS_SSL_TLS13_KEY_EXCHANGE_MODE_EPHEMERAL_ALL ) );
}

static inline int mbedtls_ssl_tls1_3_some_psk_enabled( mbedtls_ssl_context *ssl )
{
    return( ! mbedtls_ssl_tls1_3_check_kex_modes( ssl,
                   MBEDTLS_SSL_TLS13_KEY_EXCHANGE_MODE_PSK_ALL ) );
}

#endif /* MBEDTLS_SSL_PROTO_TLS1_3_EXPERIMENTAL */

/**
 * ssl utils functions for checking configuration.
 */

#if defined(MBEDTLS_SSL_PROTO_TLS1_3_EXPERIMENTAL)
static inline int mbedtls_ssl_conf_is_tls13_only( const mbedtls_ssl_config *conf )
{
    if( conf->min_major_ver == MBEDTLS_SSL_MAJOR_VERSION_3 &&
        conf->max_major_ver == MBEDTLS_SSL_MAJOR_VERSION_3 &&
        conf->min_minor_ver == MBEDTLS_SSL_MINOR_VERSION_4 &&
        conf->max_minor_ver == MBEDTLS_SSL_MINOR_VERSION_4 )
    {
        return( 1 );
    }
    return( 0 );
}
#endif /* MBEDTLS_SSL_PROTO_TLS1_3_EXPERIMENTAL */

#if defined(MBEDTLS_SSL_PROTO_TLS1_2)
static inline int mbedtls_ssl_conf_is_tls12_only( const mbedtls_ssl_config *conf )
{
    if( conf->min_major_ver == MBEDTLS_SSL_MAJOR_VERSION_3 &&
        conf->max_major_ver == MBEDTLS_SSL_MAJOR_VERSION_3 &&
        conf->min_minor_ver == MBEDTLS_SSL_MINOR_VERSION_3 &&
        conf->max_minor_ver == MBEDTLS_SSL_MINOR_VERSION_3 )
    {
        return( 1 );
    }
    return( 0 );
}
#endif /* MBEDTLS_SSL_PROTO_TLS1_2 */

#if defined(MBEDTLS_SSL_PROTO_TLS1_2) && defined(MBEDTLS_SSL_PROTO_TLS1_3_EXPERIMENTAL)
static inline int mbedtls_ssl_conf_is_hybrid_tls12_tls13( const mbedtls_ssl_config *conf )
{
    if( conf->min_major_ver == MBEDTLS_SSL_MAJOR_VERSION_3 &&
        conf->max_major_ver == MBEDTLS_SSL_MAJOR_VERSION_3 &&
        conf->min_minor_ver == MBEDTLS_SSL_MINOR_VERSION_3 &&
        conf->max_minor_ver == MBEDTLS_SSL_MINOR_VERSION_4 )
    {
        return( 1 );
    }
    return( 0 );
}
#endif /* MBEDTLS_SSL_PROTO_TLS1_2 && MBEDTLS_SSL_PROTO_TLS1_3_EXPERIMENTAL*/

#if defined(MBEDTLS_SSL_PROTO_TLS1_3_EXPERIMENTAL)

/*
 * Helper functions for NamedGroup.
 */
static inline int mbedtls_ssl_tls13_named_group_is_ecdhe( uint16_t named_group )
{
    return( named_group == MBEDTLS_SSL_IANA_TLS_GROUP_SECP256R1 ||
            named_group == MBEDTLS_SSL_IANA_TLS_GROUP_SECP384R1 ||
            named_group == MBEDTLS_SSL_IANA_TLS_GROUP_SECP521R1 ||
            named_group == MBEDTLS_SSL_IANA_TLS_GROUP_X25519    ||
            named_group == MBEDTLS_SSL_IANA_TLS_GROUP_X448 );
}

static inline int mbedtls_ssl_tls13_named_group_is_dhe( uint16_t named_group )
{
    return( named_group >= MBEDTLS_SSL_IANA_TLS_GROUP_FFDHE2048 &&
            named_group <= MBEDTLS_SSL_IANA_TLS_GROUP_FFDHE8192 );
}

static inline void mbedtls_ssl_handshake_set_state( mbedtls_ssl_context *ssl,
                                                    int state )
{
    ssl->state = state;

    /* Note:
     * This only works as long as all state-local struct members
     * of mbedtls_ssl_hanshake_params::state_local can be initialized
     * through zeroization.
     * Exceptions must be manually checked for here.
     */
    if (state != MBEDTLS_SSL_HANDSHAKE_WRAPUP &&
        state != MBEDTLS_SSL_HANDSHAKE_OVER &&
        state != MBEDTLS_SSL_FLUSH_BUFFERS)
    {
        mbedtls_platform_zeroize( &ssl->handshake->state_local,
                                  sizeof( ssl->handshake->state_local ) );
    }
}

/*
 * Fetch TLS 1.3 handshake message header
 */
int mbedtls_ssl_tls1_3_fetch_handshake_msg( mbedtls_ssl_context *ssl,
                                            unsigned hs_type,
                                            unsigned char **buf,
                                            size_t *buf_len );

/*
 * Write TLS 1.3 handshake message header
 */
int mbedtls_ssl_tls13_start_handshake_msg( mbedtls_ssl_context *ssl,
                                           unsigned hs_type,
                                           unsigned char **buf,
                                           size_t *buflen );

/*
 * Handler of TLS 1.3 server certificate message
 */
int mbedtls_ssl_tls13_process_certificate( mbedtls_ssl_context *ssl );

/*
 * Generic handler of Certificate Verify
 */
int mbedtls_ssl_tls13_process_certificate_verify( mbedtls_ssl_context *ssl );

/*
 * Write TLS 1.3 handshake message tail
 */
int mbedtls_ssl_tls13_finish_handshake_msg( mbedtls_ssl_context *ssl,
                                            size_t buf_len,
                                            size_t msg_len );

/*
 * Update checksum with handshake header
 */
void mbedtls_ssl_tls13_add_hs_hdr_to_checksum( mbedtls_ssl_context *ssl,
                                               unsigned hs_type,
                                               size_t total_hs_len );

/*
 * Update checksum of handshake messages.
 */
void mbedtls_ssl_tls1_3_add_hs_msg_to_checksum( mbedtls_ssl_context *ssl,
                                                unsigned hs_type,
                                                unsigned char const *msg,
                                                size_t msg_len );

#if defined(MBEDTLS_KEY_EXCHANGE_WITH_CERT_ENABLED)
/*
 * Write TLS 1.3 Signature Algorithm extension
 */
int mbedtls_ssl_tls13_write_sig_alg_ext( mbedtls_ssl_context *ssl,
                                         unsigned char *buf,
                                         unsigned char *end,
                                         size_t *olen);

#endif /* MBEDTLS_KEY_EXCHANGE_WITH_CERT_ENABLED */

#endif /* MBEDTLS_SSL_PROTO_TLS1_3_EXPERIMENTAL */

/* Get handshake transcript */
int mbedtls_ssl_get_handshake_transcript( mbedtls_ssl_context *ssl,
                                          const mbedtls_md_type_t md,
                                          unsigned char *dst,
                                          size_t dst_len,
                                          size_t *olen );

/*
 * Return supported groups.
 *
 * In future, invocations can be changed to ssl->conf->group_list
 * when mbedtls_ssl_conf_curves() is deleted.
 *
 * ssl->handshake->group_list is either a translation of curve_list to IANA TLS group
 * identifiers when mbedtls_ssl_conf_curves() has been used, or a pointer to
 * ssl->conf->group_list when mbedtls_ssl_conf_groups() has been more recently invoked.
 *
 */
static inline const void *mbedtls_ssl_get_groups( const mbedtls_ssl_context *ssl )
{
    #if defined(MBEDTLS_DEPRECATED_REMOVED) || !defined(MBEDTLS_ECP_C)
    return( ssl->conf->group_list );
    #else
    if( ( ssl->handshake != NULL ) && ( ssl->handshake->group_list != NULL ) )
        return( ssl->handshake->group_list );
    else
        return( ssl->conf->group_list );
    #endif
}

#endif /* ssl_misc.h */<|MERGE_RESOLUTION|>--- conflicted
+++ resolved
@@ -770,6 +770,16 @@
     mbedtls_mps_handshake_out hs_msg_out;
 #endif
 
+#if defined(MBEDTLS_SSL_PROTO_TLS1_3_EXPERIMENTAL)
+    uint16_t offered_group_id; /* The NamedGroup value for the group
+                                * that is being used for ephemeral
+                                * key exchange.
+                                *
+                                * On the client: Defaults to the first
+                                * entry in the client's group list,
+                                * but can be overwritten by the HRR. */
+#endif /* MBEDTLS_SSL_PROTO_TLS1_3_EXPERIMENTAL */
+
     /*
      * State-local variables used during the processing
      * of a specific handshake state.
@@ -783,16 +793,18 @@
 
             /* Buffer holding digest of the handshake up to
              * but excluding the outgoing finished message. */
-            unsigned char digest[MBEDTLS_MD_MAX_SIZE];
+            unsigned char digest[MBEDTLS_TLS1_3_MD_MAX_SIZE];
             size_t digest_len;
         } finished_out;
 
         /* Incoming Finished message */
         struct
         {
+            uint8_t preparation_done;
+
             /* Buffer holding digest of the handshake up to but
              * excluding the peer's incoming finished message. */
-            unsigned char digest[MBEDTLS_MD_MAX_SIZE];
+            unsigned char digest[MBEDTLS_TLS1_3_MD_MAX_SIZE];
             size_t digest_len;
         } finished_in;
 
@@ -863,48 +875,6 @@
             unsigned char handshake_hash[ MBEDTLS_MD_MAX_SIZE ];
             size_t handshake_hash_len;
         } certificate_verify_out;
-
-    } state_local;
-
-    /* End of state-local variables. */
-
-#if defined(MBEDTLS_SSL_PROTO_TLS1_3_EXPERIMENTAL)
-    uint16_t offered_group_id; /* The NamedGroup value for the group
-                                * that is being used for ephemeral
-                                * key exchange.
-                                *
-                                * On the client: Defaults to the first
-                                * entry in the client's group list,
-                                * but can be overwritten by the HRR. */
-#endif /* MBEDTLS_SSL_PROTO_TLS1_3_EXPERIMENTAL */
-
-    /*
-     * State-local variables used during the processing
-     * of a specific handshake state.
-     */
-    union
-    {
-        /* Outgoing Finished message */
-        struct
-        {
-            uint8_t preparation_done;
-
-            /* Buffer holding digest of the handshake up to
-             * but excluding the outgoing finished message. */
-            unsigned char digest[MBEDTLS_TLS1_3_MD_MAX_SIZE];
-            size_t digest_len;
-        } finished_out;
-
-        /* Incoming Finished message */
-        struct
-        {
-            uint8_t preparation_done;
-
-            /* Buffer holding digest of the handshake up to but
-             * excluding the peer's incoming finished message. */
-            unsigned char digest[MBEDTLS_TLS1_3_MD_MAX_SIZE];
-            size_t digest_len;
-        } finished_in;
 
     } state_local;
 
@@ -1398,12 +1368,7 @@
 #endif  /* MBEDTLS_SSL_PROTO_TLS1_3_EXPERIMENTAL && MBEDTLS_SSL_TLS13_COMPATIBILITY_MODE */
 #endif /* MBEDTLS_SSL_PROTO_TLS1_3_EXPERIMENTAL */
 
-<<<<<<< HEAD
 #if defined(MBEDTLS_SSL_PROTO_TLS1_2_OR_EARLIER)
-=======
-int mbedtls_ssl_tls13_process_finished_message( mbedtls_ssl_context *ssl );
-
->>>>>>> a4c99f2c
 int mbedtls_ssl_parse_certificate( mbedtls_ssl_context *ssl );
 int mbedtls_ssl_write_certificate( mbedtls_ssl_context *ssl );
 int mbedtls_ssl_parse_change_cipher_spec( mbedtls_ssl_context *ssl );

--- conflicted
+++ resolved
@@ -2654,8 +2654,6 @@
 int mbedtls_ssl_tls13_get_sig_alg_from_pk( mbedtls_ssl_context *ssl,
                                            mbedtls_pk_context *own_key,
                                            uint16_t *algorithm );
-<<<<<<< HEAD
-=======
 
 #if defined(MBEDTLS_SSL_ALPN)
 int mbedtls_ssl_parse_alpn_ext( mbedtls_ssl_context *ssl,
@@ -2668,6 +2666,4 @@
                                 unsigned char *end,
                                 size_t *out_len );
 #endif /* MBEDTLS_SSL_ALPN */
-
->>>>>>> 07040bb1
 #endif /* ssl_misc.h */
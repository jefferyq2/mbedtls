/**
 * \file ssl_misc.h
 *
 * \brief Internal functions shared by the SSL modules
 */
/*
 *  Copyright The Mbed TLS Contributors
 *  SPDX-License-Identifier: Apache-2.0
 *
 *  Licensed under the Apache License, Version 2.0 (the "License"); you may
 *  not use this file except in compliance with the License.
 *  You may obtain a copy of the License at
 *
 *  http://www.apache.org/licenses/LICENSE-2.0
 *
 *  Unless required by applicable law or agreed to in writing, software
 *  distributed under the License is distributed on an "AS IS" BASIS, WITHOUT
 *  WARRANTIES OR CONDITIONS OF ANY KIND, either express or implied.
 *  See the License for the specific language governing permissions and
 *  limitations under the License.
 */
#ifndef MBEDTLS_SSL_MISC_H
#define MBEDTLS_SSL_MISC_H

#include "mbedtls/build_info.h"

#include "mbedtls/ssl.h"
#include "mbedtls/cipher.h"

#if defined(MBEDTLS_USE_PSA_CRYPTO) || defined(MBEDTLS_SSL_PROTO_TLS1_3)
#include "psa/crypto.h"
#include "mbedtls/psa_util.h"
#endif

#if defined(MBEDTLS_MD5_C)
#include "mbedtls/md5.h"
#endif

#if defined(MBEDTLS_SHA1_C)
#include "mbedtls/sha1.h"
#endif

#if defined(MBEDTLS_SHA256_C)
#include "mbedtls/sha256.h"
#endif

#if defined(MBEDTLS_SHA512_C)
#include "mbedtls/sha512.h"
#endif

#if defined(MBEDTLS_KEY_EXCHANGE_ECJPAKE_ENABLED)
#include "mbedtls/ecjpake.h"
#endif

#if defined(MBEDTLS_SSL_PROTO_TLS1_3) && defined(MBEDTLS_SSL_USE_MPS)
#include "mps.h"
#endif

#include "common.h"

#if ( defined(__ARMCC_VERSION) || defined(_MSC_VER) ) && \
    !defined(inline) && !defined(__cplusplus)
#define inline __inline
#endif

#if defined(MBEDTLS_SSL_PROTO_TLS1_2) || \
    ( defined(MBEDTLS_SSL_PROTO_TLS1_3) && !defined(MBEDTLS_SSL_USE_MPS) )
#define MBEDTLS_SSL_LEGACY_MSG_LAYER_REQUIRED
#endif

/* Shorthand for restartable ECC */
#if defined(MBEDTLS_ECP_RESTARTABLE) && \
    defined(MBEDTLS_SSL_CLI_C) && \
    (defined(MBEDTLS_SSL_PROTO_TLS1_2) || defined(MBEDTLS_SSL_PROTO_TLS1_3)) && \
    defined(MBEDTLS_KEY_EXCHANGE_ECDHE_ECDSA_ENABLED)
#define MBEDTLS_SSL_ECP_RESTARTABLE_ENABLED
#endif

#define MBEDTLS_SSL_INITIAL_HANDSHAKE           0
#define MBEDTLS_SSL_RENEGOTIATION_IN_PROGRESS   1   /* In progress */
#define MBEDTLS_SSL_RENEGOTIATION_DONE          2   /* Done or aborted */
#define MBEDTLS_SSL_RENEGOTIATION_PENDING       3   /* Requested (server only) */

/*
 * Mask of TLS 1.3 handshake extensions used in extensions_present
 * of mbedtls_ssl_handshake_params.
 */
#define MBEDTLS_SSL_EXT_NONE                        0

#define MBEDTLS_SSL_EXT_SERVERNAME                  ( 1 <<  0 )
#define MBEDTLS_SSL_EXT_MAX_FRAGMENT_LENGTH         ( 1 <<  1 )
#define MBEDTLS_SSL_EXT_STATUS_REQUEST              ( 1 <<  2 )
#define MBEDTLS_SSL_EXT_SUPPORTED_GROUPS            ( 1 <<  3 )
#define MBEDTLS_SSL_EXT_SIG_ALG                     ( 1 <<  4 )
#define MBEDTLS_SSL_EXT_USE_SRTP                    ( 1 <<  5 )
#define MBEDTLS_SSL_EXT_HEARTBEAT                   ( 1 <<  6 )
#define MBEDTLS_SSL_EXT_ALPN                        ( 1 <<  7 )
#define MBEDTLS_SSL_EXT_SCT                         ( 1 <<  8 )
#define MBEDTLS_SSL_EXT_CLI_CERT_TYPE               ( 1 <<  9 )
#define MBEDTLS_SSL_EXT_SERV_CERT_TYPE              ( 1 << 10 )
#define MBEDTLS_SSL_EXT_PADDING                     ( 1 << 11 )
#define MBEDTLS_SSL_EXT_PRE_SHARED_KEY              ( 1 << 12 )
#define MBEDTLS_SSL_EXT_EARLY_DATA                  ( 1 << 13 )
#define MBEDTLS_SSL_EXT_SUPPORTED_VERSIONS          ( 1 << 14 )
#define MBEDTLS_SSL_EXT_COOKIE                      ( 1 << 15 )
#define MBEDTLS_SSL_EXT_PSK_KEY_EXCHANGE_MODES      ( 1 << 16 )
#define MBEDTLS_SSL_EXT_CERT_AUTH                   ( 1 << 17 )
#define MBEDTLS_SSL_EXT_OID_FILTERS                 ( 1 << 18 )
#define MBEDTLS_SSL_EXT_POST_HANDSHAKE_AUTH         ( 1 << 19 )
#define MBEDTLS_SSL_EXT_SIG_ALG_CERT                ( 1 << 20 )
#define MBEDTLS_SSL_EXT_KEY_SHARE                   ( 1 << 21 )

/*
 * Helper macros for function call with return check.
 */
/*
 * Exit when return non-zero value
 */
#define MBEDTLS_SSL_PROC_CHK( f )                               \
    do {                                                        \
        ret = ( f );                                            \
        if( ret != 0 )                                          \
        {                                                       \
            goto cleanup;                                       \
        }                                                       \
    } while( 0 )
/*
 * Exit when return negative value
 */
#define MBEDTLS_SSL_PROC_CHK_NEG( f )                           \
    do {                                                        \
        ret = ( f );                                            \
        if( ret < 0 )                                           \
        {                                                       \
            goto cleanup;                                       \
        }                                                       \
    } while( 0 )

/*
 * DTLS retransmission states, see RFC 6347 4.2.4
 *
 * The SENDING state is merged in PREPARING for initial sends,
 * but is distinct for resends.
 *
 * Note: initial state is wrong for server, but is not used anyway.
 */
#define MBEDTLS_SSL_RETRANS_PREPARING       0
#define MBEDTLS_SSL_RETRANS_SENDING         1
#define MBEDTLS_SSL_RETRANS_WAITING         2
#define MBEDTLS_SSL_RETRANS_FINISHED        3

/*
 * Allow extra bytes for record, authentication and encryption overhead:
 * counter (8) + header (5) + IV(16) + MAC (16-48) + padding (0-256).
 */

#if defined(MBEDTLS_SSL_PROTO_TLS1_2)

/* This macro determines whether CBC is supported. */
#if defined(MBEDTLS_CIPHER_MODE_CBC) &&                               \
    ( defined(MBEDTLS_AES_C)      ||                                  \
      defined(MBEDTLS_CAMELLIA_C) ||                                  \
      defined(MBEDTLS_ARIA_C)     ||                                  \
      defined(MBEDTLS_DES_C) )
#define MBEDTLS_SSL_SOME_SUITES_USE_CBC
#endif

/* This macro determines whether a ciphersuite using a
 * stream cipher can be used. */
#if defined(MBEDTLS_CIPHER_NULL_CIPHER)
#define MBEDTLS_SSL_SOME_SUITES_USE_STREAM
#endif

/* This macro determines whether the CBC construct used in TLS 1.2 is supported. */
#if defined(MBEDTLS_SSL_SOME_SUITES_USE_CBC) && \
      defined(MBEDTLS_SSL_PROTO_TLS1_2)
#define MBEDTLS_SSL_SOME_SUITES_USE_TLS_CBC
#endif

#if defined(MBEDTLS_SSL_SOME_SUITES_USE_STREAM) || \
    defined(MBEDTLS_SSL_SOME_SUITES_USE_CBC)
#define MBEDTLS_SSL_SOME_SUITES_USE_MAC
#endif

/* This macro determines whether a ciphersuite uses Encrypt-then-MAC with CBC */
#if defined(MBEDTLS_SSL_SOME_SUITES_USE_CBC) && \
    defined(MBEDTLS_SSL_ENCRYPT_THEN_MAC)
#define MBEDTLS_SSL_SOME_SUITES_USE_CBC_ETM
#endif

#endif /* MBEDTLS_SSL_PROTO_TLS1_2 */

#if defined(MBEDTLS_SSL_SOME_SUITES_USE_MAC)
/* Ciphersuites using HMAC */
#if defined(MBEDTLS_SHA384_C)
#define MBEDTLS_SSL_MAC_ADD                 48  /* SHA-384 used for HMAC */
#elif defined(MBEDTLS_SHA256_C)
#define MBEDTLS_SSL_MAC_ADD                 32  /* SHA-256 used for HMAC */
#else
#define MBEDTLS_SSL_MAC_ADD                 20  /* SHA-1   used for HMAC */
#endif
#else /* MBEDTLS_SSL_SOME_SUITES_USE_MAC */
/* AEAD ciphersuites: GCM and CCM use a 128 bits tag */
#define MBEDTLS_SSL_MAC_ADD                 16
#endif

#if defined(MBEDTLS_CIPHER_MODE_CBC)
#define MBEDTLS_SSL_PADDING_ADD            256
#else
#define MBEDTLS_SSL_PADDING_ADD              0
#endif

#if defined(MBEDTLS_SSL_DTLS_CONNECTION_ID)
#define MBEDTLS_SSL_MAX_CID_EXPANSION      MBEDTLS_SSL_CID_TLS1_3_PADDING_GRANULARITY
#else
#define MBEDTLS_SSL_MAX_CID_EXPANSION        0
#endif

#define MBEDTLS_SSL_PAYLOAD_OVERHEAD ( MBEDTLS_MAX_IV_LENGTH +          \
                                       MBEDTLS_SSL_MAC_ADD +            \
                                       MBEDTLS_SSL_PADDING_ADD +        \
                                       MBEDTLS_SSL_MAX_CID_EXPANSION    \
                                       )

#define MBEDTLS_SSL_IN_PAYLOAD_LEN ( MBEDTLS_SSL_PAYLOAD_OVERHEAD + \
                                     ( MBEDTLS_SSL_IN_CONTENT_LEN ) )

#define MBEDTLS_SSL_OUT_PAYLOAD_LEN ( MBEDTLS_SSL_PAYLOAD_OVERHEAD + \
                                      ( MBEDTLS_SSL_OUT_CONTENT_LEN ) )

/* The maximum number of buffered handshake messages. */
#define MBEDTLS_SSL_MAX_BUFFERED_HS 4

/* Maximum length we can advertise as our max content length for
   RFC 6066 max_fragment_length extension negotiation purposes
   (the lesser of both sizes, if they are unequal.)
 */
#define MBEDTLS_TLS_EXT_ADV_CONTENT_LEN (                            \
        (MBEDTLS_SSL_IN_CONTENT_LEN > MBEDTLS_SSL_OUT_CONTENT_LEN)   \
        ? ( MBEDTLS_SSL_OUT_CONTENT_LEN )                            \
        : ( MBEDTLS_SSL_IN_CONTENT_LEN )                             \
        )

/* Maximum size in bytes of list in signature algorithms ext., RFC 5246/8446 */
#define MBEDTLS_SSL_MAX_SIG_ALG_LIST_LEN       65534

/* Minimum size in bytes of list in signature algorithms ext., RFC 5246/8446 */
#define MBEDTLS_SSL_MIN_SIG_ALG_LIST_LEN       2

/* Maximum size in bytes of list in supported elliptic curve ext., RFC 4492 */
#define MBEDTLS_SSL_MAX_CURVE_LIST_LEN         65535

/* Maximum amount of early data to buffer on the server. */
#define MBEDTLS_SSL_MAX_EARLY_DATA             1024

#define MBEDTLS_RECEIVED_SIG_ALGS_SIZE         20

#if defined(MBEDTLS_KEY_EXCHANGE_WITH_CERT_ENABLED)

#define MBEDTLS_TLS_SIG_NONE MBEDTLS_TLS1_3_SIG_NONE

#if defined(MBEDTLS_SSL_PROTO_TLS1_2)
#define MBEDTLS_SSL_TLS12_SIG_AND_HASH_ALG( sig, hash ) (( hash << 8 ) | sig)
#define MBEDTLS_SSL_TLS12_SIG_ALG_FROM_SIG_AND_HASH_ALG(alg) (alg & 0xFF)
#define MBEDTLS_SSL_TLS12_HASH_ALG_FROM_SIG_AND_HASH_ALG(alg) (alg >> 8)
#endif /* MBEDTLS_SSL_PROTO_TLS1_2 */

#endif /* MBEDTLS_KEY_EXCHANGE_WITH_CERT_ENABLED */

/*
 * Check that we obey the standard's message size bounds
 */

#if MBEDTLS_SSL_IN_CONTENT_LEN > 16384
#error "Bad configuration - incoming record content too large."
#endif

#if MBEDTLS_SSL_OUT_CONTENT_LEN > 16384
#error "Bad configuration - outgoing record content too large."
#endif

#if MBEDTLS_SSL_IN_PAYLOAD_LEN > MBEDTLS_SSL_IN_CONTENT_LEN + 2048
#error "Bad configuration - incoming protected record payload too large."
#endif

#if MBEDTLS_SSL_OUT_PAYLOAD_LEN > MBEDTLS_SSL_OUT_CONTENT_LEN + 2048
#error "Bad configuration - outgoing protected record payload too large."
#endif

/* Calculate buffer sizes */

/* Note: Even though the TLS record header is only 5 bytes
   long, we're internally using 8 bytes to store the
   implicit sequence number. */
#define MBEDTLS_SSL_HEADER_LEN 13

#if !defined(MBEDTLS_SSL_DTLS_CONNECTION_ID)
#define MBEDTLS_SSL_IN_BUFFER_LEN  \
    ( ( MBEDTLS_SSL_HEADER_LEN ) + ( MBEDTLS_SSL_IN_PAYLOAD_LEN ) )
#else
#define MBEDTLS_SSL_IN_BUFFER_LEN  \
    ( ( MBEDTLS_SSL_HEADER_LEN ) + ( MBEDTLS_SSL_IN_PAYLOAD_LEN ) \
      + ( MBEDTLS_SSL_CID_IN_LEN_MAX ) )
#endif

#if !defined(MBEDTLS_SSL_DTLS_CONNECTION_ID)
#define MBEDTLS_SSL_OUT_BUFFER_LEN  \
    ( ( MBEDTLS_SSL_HEADER_LEN ) + ( MBEDTLS_SSL_OUT_PAYLOAD_LEN ) )
#else
#define MBEDTLS_SSL_OUT_BUFFER_LEN                               \
    ( ( MBEDTLS_SSL_HEADER_LEN ) + ( MBEDTLS_SSL_OUT_PAYLOAD_LEN )    \
      + ( MBEDTLS_SSL_CID_OUT_LEN_MAX ) )
#endif

#define MBEDTLS_CLIENT_HELLO_RANDOM_LEN 32
#define MBEDTLS_SERVER_HELLO_RANDOM_LEN 32

#if defined(MBEDTLS_SSL_MAX_FRAGMENT_LENGTH)
/**
 * \brief          Return the maximum fragment length (payload, in bytes) for
 *                 the output buffer. For the client, this is the configured
 *                 value. For the server, it is the minimum of two - the
 *                 configured value and the negotiated one.
 *
 * \sa             mbedtls_ssl_conf_max_frag_len()
 * \sa             mbedtls_ssl_get_max_out_record_payload()
 *
 * \param ssl      SSL context
 *
 * \return         Current maximum fragment length for the output buffer.
 */
size_t mbedtls_ssl_get_output_max_frag_len( const mbedtls_ssl_context *ssl );

/**
 * \brief          Return the maximum fragment length (payload, in bytes) for
 *                 the input buffer. This is the negotiated maximum fragment
 *                 length, or, if there is none, MBEDTLS_SSL_IN_CONTENT_LEN.
 *                 If it is not defined either, the value is 2^14. This function
 *                 works as its predecessor, \c mbedtls_ssl_get_max_frag_len().
 *
 * \sa             mbedtls_ssl_conf_max_frag_len()
 * \sa             mbedtls_ssl_get_max_in_record_payload()
 *
 * \param ssl      SSL context
 *
 * \return         Current maximum fragment length for the output buffer.
 */
size_t mbedtls_ssl_get_input_max_frag_len( const mbedtls_ssl_context *ssl );
#endif /* MBEDTLS_SSL_MAX_FRAGMENT_LENGTH */

#if defined(MBEDTLS_SSL_VARIABLE_BUFFER_LENGTH)
static inline size_t mbedtls_ssl_get_output_buflen( const mbedtls_ssl_context *ctx )
{
#if defined (MBEDTLS_SSL_DTLS_CONNECTION_ID)
    return mbedtls_ssl_get_output_max_frag_len( ctx )
               + MBEDTLS_SSL_HEADER_LEN + MBEDTLS_SSL_PAYLOAD_OVERHEAD
               + MBEDTLS_SSL_CID_OUT_LEN_MAX;
#else
    return mbedtls_ssl_get_output_max_frag_len( ctx )
               + MBEDTLS_SSL_HEADER_LEN + MBEDTLS_SSL_PAYLOAD_OVERHEAD;
#endif
}

static inline size_t mbedtls_ssl_get_input_buflen( const mbedtls_ssl_context *ctx )
{
#if defined (MBEDTLS_SSL_DTLS_CONNECTION_ID)
    return mbedtls_ssl_get_input_max_frag_len( ctx )
               + MBEDTLS_SSL_HEADER_LEN + MBEDTLS_SSL_PAYLOAD_OVERHEAD
               + MBEDTLS_SSL_CID_IN_LEN_MAX;
#else
    return mbedtls_ssl_get_input_max_frag_len( ctx )
               + MBEDTLS_SSL_HEADER_LEN + MBEDTLS_SSL_PAYLOAD_OVERHEAD;
#endif
}
#endif

/*
 * TLS extension flags (for extensions with outgoing ServerHello content
 * that need it (e.g. for RENEGOTIATION_INFO the server already knows because
 * of state of the renegotiation flag, so no indicator is required)
 */
#define MBEDTLS_TLS_EXT_SUPPORTED_POINT_FORMATS_PRESENT (1 << 0)
#define MBEDTLS_TLS_EXT_ECJPAKE_KKPP_OK                 (1 << 1)

/**
 * \brief        This function checks if the remaining size in a buffer is
 *               greater or equal than a needed space.
 *
 * \param cur    Pointer to the current position in the buffer.
 * \param end    Pointer to one past the end of the buffer.
 * \param need   Needed space in bytes.
 *
 * \return       Zero if the needed space is available in the buffer, non-zero
 *               otherwise.
 */
#if ! defined(MBEDTLS_TEST_HOOKS)
static inline int mbedtls_ssl_chk_buf_ptr( const uint8_t *cur,
                                           const uint8_t *end, size_t need )
{
    return( ( cur > end ) || ( need > (size_t)( end - cur ) ) );
}
#else
typedef struct
{
    const uint8_t *cur;
    const uint8_t *end;
    size_t need;
} mbedtls_ssl_chk_buf_ptr_args;

void mbedtls_ssl_set_chk_buf_ptr_fail_args(
    const uint8_t *cur, const uint8_t *end, size_t need );
void mbedtls_ssl_reset_chk_buf_ptr_fail_args( void );

MBEDTLS_CHECK_RETURN_CRITICAL
int mbedtls_ssl_cmp_chk_buf_ptr_fail_args( mbedtls_ssl_chk_buf_ptr_args *args );

static inline int mbedtls_ssl_chk_buf_ptr( const uint8_t *cur,
                                           const uint8_t *end, size_t need )
{
    if( ( cur > end ) || ( need > (size_t)( end - cur ) ) )
    {
        mbedtls_ssl_set_chk_buf_ptr_fail_args( cur, end, need );
        return( 1 );
    }
    return( 0 );
}
#endif /* MBEDTLS_TEST_HOOKS */

/**
 * \brief        This macro checks if the remaining size in a buffer is
 *               greater or equal than a needed space. If it is not the case,
 *               it returns an SSL_BUFFER_TOO_SMALL error.
 *
 * \param cur    Pointer to the current position in the buffer.
 * \param end    Pointer to one past the end of the buffer.
 * \param need   Needed space in bytes.
 *
 */
#define MBEDTLS_SSL_CHK_BUF_PTR( cur, end, need )                        \
    do {                                                                 \
        if( mbedtls_ssl_chk_buf_ptr( ( cur ), ( end ), ( need ) ) != 0 ) \
        {                                                                \
            return( MBEDTLS_ERR_SSL_BUFFER_TOO_SMALL );                  \
        }                                                                \
    } while( 0 )

/**
 * \brief        This macro checks if the remaining length in an input buffer is
 *               greater or equal than a needed length. If it is not the case, it
 *               returns #MBEDTLS_ERR_SSL_DECODE_ERROR error and pends a
 *               #MBEDTLS_SSL_ALERT_MSG_DECODE_ERROR alert message.
 *
 *               This is a function-like macro. It is guaranteed to evaluate each
 *               argument exactly once.
 *
 * \param cur    Pointer to the current position in the buffer.
 * \param end    Pointer to one past the end of the buffer.
 * \param need   Needed length in bytes.
 *
 */
#define MBEDTLS_SSL_CHK_BUF_READ_PTR( cur, end, need )                          \
    do {                                                                        \
        if( mbedtls_ssl_chk_buf_ptr( ( cur ), ( end ), ( need ) ) != 0 )        \
        {                                                                       \
            MBEDTLS_SSL_DEBUG_MSG( 1,                                           \
                                   ( "missing input data in %s", __func__ ) );  \
            MBEDTLS_SSL_PEND_FATAL_ALERT( MBEDTLS_SSL_ALERT_MSG_DECODE_ERROR,   \
                                          MBEDTLS_ERR_SSL_DECODE_ERROR );       \
            return( MBEDTLS_ERR_SSL_DECODE_ERROR );                             \
        }                                                                       \
    } while( 0 )

#ifdef __cplusplus
extern "C" {
#endif

typedef int  mbedtls_ssl_tls_prf_cb( const unsigned char *secret, size_t slen,
                                     const char *label,
                                     const unsigned char *random, size_t rlen,
                                     unsigned char *dstbuf, size_t dlen );

/* cipher.h exports the maximum IV, key and block length from
 * all ciphers enabled in the config, regardless of whether those
 * ciphers are actually usable in SSL/TLS. Notably, XTS is enabled
 * in the default configuration and uses 64 Byte keys, but it is
 * not used for record protection in SSL/TLS.
 *
 * In order to prevent unnecessary inflation of key structures,
 * we introduce SSL-specific variants of the max-{key,block,IV}
 * macros here which are meant to only take those ciphers into
 * account which can be negotiated in SSL/TLS.
 *
 * Since the current definitions of MBEDTLS_MAX_{KEY|BLOCK|IV}_LENGTH
 * in cipher.h are rough overapproximations of the real maxima, here
 * we content ourselves with replicating those overapproximations
 * for the maximum block and IV length, and excluding XTS from the
 * computation of the maximum key length. */
#define MBEDTLS_SSL_MAX_BLOCK_LENGTH 16
#define MBEDTLS_SSL_MAX_IV_LENGTH    16
#define MBEDTLS_SSL_MAX_KEY_LENGTH   32

/**
 * \brief   The data structure holding the cryptographic material (key and IV)
 *          used for record protection in TLS 1.3.
 */
struct mbedtls_ssl_key_set
{
    /*! The key for client->server records. */
    unsigned char client_write_key[ MBEDTLS_SSL_MAX_KEY_LENGTH ];
    /*! The key for server->client records. */
    unsigned char server_write_key[ MBEDTLS_SSL_MAX_KEY_LENGTH ];
    /*! The IV  for client->server records. */
    unsigned char client_write_iv[ MBEDTLS_SSL_MAX_IV_LENGTH ];
    /*! The IV  for server->client records. */
    unsigned char server_write_iv[ MBEDTLS_SSL_MAX_IV_LENGTH ];

    size_t key_len; /*!< The length of client_write_key and
                     *   server_write_key, in Bytes. */
    size_t iv_len;  /*!< The length of client_write_iv and
                     *   server_write_iv, in Bytes. */

#if defined(MBEDTLS_SSL_PROTO_DTLS)
    int epoch;
    unsigned char iv[ MBEDTLS_MAX_IV_LENGTH ];

    /* The [sender]_sn_key is indirectly used to
     * encrypt the sequence number in the record layer.
     *
     * The client_sn_key is used to encrypt the
     * sequence number for outgoing transmission.
     * server_sn_key is used for incoming payloads.
     */
    unsigned char server_sn_key[ MBEDTLS_MAX_KEY_LENGTH ];
    unsigned char client_sn_key[ MBEDTLS_MAX_KEY_LENGTH ];
#endif /* MBEDTLS_SSL_PROTO_DTLS */

};
typedef struct mbedtls_ssl_key_set mbedtls_ssl_key_set;

typedef struct
{
    unsigned char binder_key                  [ MBEDTLS_TLS1_3_MD_MAX_SIZE ];
    unsigned char client_early_traffic_secret [ MBEDTLS_TLS1_3_MD_MAX_SIZE ];
    unsigned char early_exporter_master_secret[ MBEDTLS_TLS1_3_MD_MAX_SIZE ];
} mbedtls_ssl_tls13_early_secrets;

typedef struct
{
    unsigned char client_handshake_traffic_secret[ MBEDTLS_TLS1_3_MD_MAX_SIZE ];
    unsigned char server_handshake_traffic_secret[ MBEDTLS_TLS1_3_MD_MAX_SIZE ];
} mbedtls_ssl_tls13_handshake_secrets;

/*
 * This structure contains the parameters only needed during handshake.
 */
struct mbedtls_ssl_handshake_params
{
    /* Frequently-used boolean or byte fields (placed early to take
     * advantage of smaller code size for indirect access on Arm Thumb) */
    uint8_t resume;                     /*!<  session resume indicator*/
    uint8_t cli_exts;                   /*!< client extension presence*/

#if defined(MBEDTLS_SSL_SERVER_NAME_INDICATION)
    uint8_t sni_authmode;               /*!< authmode from SNI callback     */
#endif /* MBEDTLS_SSL_SERVER_NAME_INDICATION */

#if defined(MBEDTLS_SSL_SRV_C)
    /* Flag indicating if a CertificateRequest message has been sent
     * to the client or not. */
    uint8_t certificate_request_sent;
#endif /* MBEDTLS_SSL_SRV_C */

#if defined(MBEDTLS_SSL_SESSION_TICKETS) || \
    ( defined(MBEDTLS_SSL_NEW_SESSION_TICKET_REMOVED) && defined(MBEDTLS_SSL_PROTO_TLS1_3) )
    uint8_t new_session_ticket;         /*!< use NewSessionTicket?    */
#endif /* MBEDTLS_SSL_SESSION_TICKETS ||
          ( MBEDTLS_SSL_NEW_SESSION_TICKET_REMOVED && MBEDTLS_SSL_PROTO_TLS1_3 ) */

#if defined(MBEDTLS_SSL_CLI_C)
    /** Minimum TLS version to be negotiated.
     *
     *  It is set up in the ClientHello writing preparation stage and used
     *  throughout the ClientHello writing. Not relevant anymore as soon as
     *  the protocol version has been negotiated thus as soon as the
     *  ServerHello is received.
     *  For a fresh handshake not linked to any previous handshake, it is
     *  equal to the configured minimum minor version to be negotiated. When
     *  renegotiating or resuming a session, it is equal to the previously
     *  negotiated minor version.
     *
     *  There is no maximum TLS version field in this handshake context.
     *  From the start of the handshake, we need to define a current protocol
     *  version for the record layer which we define as the maximum TLS
     *  version to be negotiated. The `tls_version` field of the SSL context is
     *  used to store this maximum value until it contains the actual
     *  negotiated value.
     */
    mbedtls_ssl_protocol_version min_tls_version;
#endif

#if defined(MBEDTLS_SSL_EXTENDED_MASTER_SECRET)
    uint8_t extended_ms;                /*!< use Extended Master Secret? */
#endif

#if defined(MBEDTLS_SSL_ASYNC_PRIVATE)
    uint8_t async_in_progress; /*!< an asynchronous operation is in progress */
#endif /* MBEDTLS_SSL_ASYNC_PRIVATE */

#if defined(MBEDTLS_SSL_PROTO_DTLS)
    unsigned char retransmit_state;     /*!<  Retransmission state           */
#endif

#if !defined(MBEDTLS_DEPRECATED_REMOVED)
    unsigned char group_list_heap_allocated;
    unsigned char sig_algs_heap_allocated;
#endif

#if defined(MBEDTLS_SSL_ECP_RESTARTABLE_ENABLED)
    uint8_t ecrs_enabled;               /*!< Handshake supports EC restart? */
    enum { /* this complements ssl->state with info on intra-state operations */
        ssl_ecrs_none = 0,              /*!< nothing going on (yet)         */
        ssl_ecrs_crt_verify,            /*!< Certificate: crt_verify()      */
        ssl_ecrs_ske_start_processing,  /*!< ServerKeyExchange: pk_verify() */
        ssl_ecrs_cke_ecdh_calc_secret,  /*!< ClientKeyExchange: ECDH step 2 */
        ssl_ecrs_crt_vrfy_sign,         /*!< CertificateVerify: pk_sign()   */
    } ecrs_state;                       /*!< current (or last) operation    */
    mbedtls_x509_crt *ecrs_peer_cert;   /*!< The peer's CRT chain.          */
    size_t ecrs_n;                      /*!< place for saving a length      */
#endif

    size_t pmslen;                      /*!<  premaster length              */
    mbedtls_ssl_ciphersuite_t const *ciphersuite_info;

    void (*update_checksum)(mbedtls_ssl_context *, const unsigned char *, size_t);
#if defined(MBEDTLS_SSL_PROTO_TLS1_2)
    void (*calc_verify)(const mbedtls_ssl_context *, unsigned char *, size_t *);
    void (*calc_finished)(mbedtls_ssl_context *, unsigned char *, int);
#endif
    mbedtls_ssl_tls_prf_cb *tls_prf;

    /*
     * Handshake specific crypto variables
     */
#if defined(MBEDTLS_SSL_PROTO_TLS1_3)
<<<<<<< HEAD
    unsigned int key_exchange; /* Indication of the key exchange algorithm being negotiated*/
    int tls13_kex_modes; /*!< key exchange modes for TLS 1.3 */
#if defined(MBEDTLS_SSL_TLS1_3_COMPATIBILITY_MODE)
    int ccs_sent; /* Number of CCS messages sent */
#endif /* MBEDTLS_SSL_TLS1_3_COMPATIBILITY_MODE */
=======
    uint8_t key_exchange_mode; /*!< Selected key exchange mode */
>>>>>>> 89274701

    /** Number of HelloRetryRequest messages received/sent from/to the server. */
    int hello_retry_request_count;

#if defined(MBEDTLS_SSL_SRV_C)
    /** selected_group of key_share extension in HelloRetryRequest message. */
    uint16_t hrr_selected_group;
#if defined(MBEDTLS_KEY_EXCHANGE_SOME_PSK_ENABLED)
    uint8_t tls13_kex_modes; /*!< Key exchange modes supported by the client */
#endif
#endif /* MBEDTLS_SSL_SRV_C */

#endif /* MBEDTLS_SSL_PROTO_TLS1_3 */

#if defined(MBEDTLS_KEY_EXCHANGE_WITH_CERT_ENABLED)
    uint16_t received_sig_algs[MBEDTLS_RECEIVED_SIG_ALGS_SIZE];
#endif

#if !defined(MBEDTLS_DEPRECATED_REMOVED)
    const uint16_t *group_list;
    const uint16_t *sig_algs;
#endif

#if defined(MBEDTLS_DHM_C)
    mbedtls_dhm_context dhm_ctx;                /*!<  DHM key exchange        */
#endif

/* Adding guard for MBEDTLS_ECDSA_C to ensure no compile errors due
 * to guards in client and server code. There is a gap in functionality that
 * access to ecdh_ctx structure is needed for MBEDTLS_ECDSA_C which does not
 * seem correct.
 */
#if defined(MBEDTLS_ECDH_C) || defined(MBEDTLS_ECDSA_C)
#if !defined(MBEDTLS_USE_PSA_CRYPTO)
    mbedtls_ecdh_context ecdh_ctx;              /*!<  ECDH key exchange       */
#endif /* !MBEDTLS_USE_PSA_CRYPTO */

#if defined(MBEDTLS_USE_PSA_CRYPTO) || defined(MBEDTLS_SSL_PROTO_TLS1_3)
    psa_key_type_t ecdh_psa_type;
    size_t ecdh_bits;
    mbedtls_svc_key_id_t ecdh_psa_privkey;
    uint8_t ecdh_psa_privkey_is_external;
    unsigned char ecdh_psa_peerkey[MBEDTLS_PSA_MAX_EC_PUBKEY_LENGTH];
    size_t ecdh_psa_peerkey_len;
#endif /* MBEDTLS_USE_PSA_CRYPTO || MBEDTLS_SSL_PROTO_TLS1_3 */
#endif /* MBEDTLS_ECDH_C || MBEDTLS_ECDSA_C */

#if defined(MBEDTLS_KEY_EXCHANGE_ECJPAKE_ENABLED)
    mbedtls_ecjpake_context ecjpake_ctx;        /*!< EC J-PAKE key exchange */
#if defined(MBEDTLS_SSL_CLI_C)
    unsigned char *ecjpake_cache;               /*!< Cache for ClientHello ext */
    size_t ecjpake_cache_len;                   /*!< Length of cached data */
#endif
#endif /* MBEDTLS_KEY_EXCHANGE_ECJPAKE_ENABLED */

#if defined(MBEDTLS_ECDH_C) || defined(MBEDTLS_ECDSA_C) || \
    defined(MBEDTLS_KEY_EXCHANGE_ECJPAKE_ENABLED)
    const mbedtls_ecp_curve_info **curves;      /*!<  Supported elliptic curves */
#endif

#if defined(MBEDTLS_KEY_EXCHANGE_SOME_PSK_ENABLED)
#if defined(MBEDTLS_USE_PSA_CRYPTO)
    mbedtls_svc_key_id_t psk_opaque;            /*!< Opaque PSK from the callback   */
    uint8_t psk_opaque_is_internal;
#else
    unsigned char *psk;                 /*!<  PSK from the callback         */
    size_t psk_len;                     /*!<  Length of PSK from callback   */
#endif /* MBEDTLS_USE_PSA_CRYPTO */
#endif /* MBEDTLS_KEY_EXCHANGE_SOME_PSK_ENABLED */

#if defined(MBEDTLS_SSL_ECP_RESTARTABLE_ENABLED)
    mbedtls_x509_crt_restart_ctx ecrs_ctx;  /*!< restart context            */
#endif

#if defined(MBEDTLS_X509_CRT_PARSE_C)
    mbedtls_ssl_key_cert *key_cert;     /*!< chosen key/cert pair (server)  */
#if defined(MBEDTLS_SSL_SERVER_NAME_INDICATION)
    mbedtls_ssl_key_cert *sni_key_cert; /*!< key/cert list from SNI         */
    mbedtls_x509_crt *sni_ca_chain;     /*!< trusted CAs from SNI callback  */
    mbedtls_x509_crl *sni_ca_crl;       /*!< trusted CAs CRLs from SNI      */
#endif /* MBEDTLS_SSL_SERVER_NAME_INDICATION */
#endif /* MBEDTLS_X509_CRT_PARSE_C */
#if defined(MBEDTLS_X509_CRT_PARSE_C) && \
    !defined(MBEDTLS_SSL_KEEP_PEER_CERTIFICATE)
    mbedtls_pk_context peer_pubkey;     /*!< The public key from the peer.  */
#endif /* MBEDTLS_X509_CRT_PARSE_C && !MBEDTLS_SSL_KEEP_PEER_CERTIFICATE */

    struct
    {
        size_t total_bytes_buffered; /*!< Cumulative size of heap allocated
                                      *   buffers used for message buffering. */

        uint8_t seen_ccs;               /*!< Indicates if a CCS message has
                                         *   been seen in the current flight. */

        struct mbedtls_ssl_hs_buffer
        {
            unsigned is_valid      : 1;
            unsigned is_fragmented : 1;
            unsigned is_complete   : 1;
            unsigned char *data;
            size_t data_len;
        } hs[MBEDTLS_SSL_MAX_BUFFERED_HS];

        struct
        {
            unsigned char *data;
            size_t len;
            unsigned epoch;
        } future_record;

    } buffering;

#if defined(MBEDTLS_SSL_CLI_C) && \
    ( defined(MBEDTLS_SSL_PROTO_DTLS) || defined(MBEDTLS_SSL_PROTO_TLS1_3) )
    unsigned char *cookie;              /*!<  HelloVerifyRequest cookie for DTLS
                                         *    HelloRetryRequest cookie for TLS 1.3 */
#endif /* MBEDTLS_SSL_CLI_C &&
          ( MBEDTLS_SSL_PROTO_DTLS || MBEDTLS_SSL_PROTO_TLS1_3 ) */
#if defined(MBEDTLS_SSL_PROTO_DTLS)
    unsigned char verify_cookie_len;    /*!<  Cli: HelloVerifyRequest cookie
                                         *    length
                                         *    Srv: flag for sending a cookie */
#endif /* MBEDTLS_SSL_PROTO_DTLS */
#if defined(MBEDTLS_SSL_CLI_C) && defined(MBEDTLS_SSL_PROTO_TLS1_3)
    uint16_t hrr_cookie_len;            /*!<  HelloRetryRequest cookie length */
#endif /* MBEDTLS_SSL_CLI_C && MBEDTLS_SSL_PROTO_TLS1_3 */

#if defined(MBEDTLS_SSL_PROTO_DTLS)
    unsigned int out_msg_seq;           /*!<  Outgoing handshake sequence number */
    unsigned int in_msg_seq;            /*!<  Incoming handshake sequence number */

    uint32_t retransmit_timeout;        /*!<  Current value of timeout       */
    mbedtls_ssl_flight_item *flight;    /*!<  Current outgoing flight        */
    mbedtls_ssl_flight_item *cur_msg;   /*!<  Current message in flight      */
    unsigned char *cur_msg_p;           /*!<  Position in current message    */
    unsigned int in_flight_start_seq;   /*!<  Minimum message sequence in the
                                              flight being received          */
    mbedtls_ssl_transform *alt_transform_out;   /*!<  Alternative transform for
                                              resending messages             */
    unsigned char alt_out_ctr[MBEDTLS_SSL_SEQUENCE_NUMBER_LEN]; /*!<  Alternative record epoch/counter
                                                                      for resending messages         */

#if defined(MBEDTLS_SSL_DTLS_CONNECTION_ID)
    /* The state of CID configuration in this handshake. */

    uint8_t cid_in_use; /*!< This indicates whether the use of the CID extension
                         *   has been negotiated. Possible values are
                         *   #MBEDTLS_SSL_CID_ENABLED and
                         *   #MBEDTLS_SSL_CID_DISABLED. */
    unsigned char peer_cid[ MBEDTLS_SSL_CID_OUT_LEN_MAX ]; /*! The peer's CID */
    uint8_t peer_cid_len;                                  /*!< The length of
                                                            *   \c peer_cid.  */
#endif /* MBEDTLS_SSL_DTLS_CONNECTION_ID */

    uint16_t mtu;                       /*!<  Handshake mtu, used to fragment outgoing messages */
#endif /* MBEDTLS_SSL_PROTO_DTLS */

#if defined(MBEDTLS_SSL_PROTO_TLS1_3)
    int epoch_handshake;
    int epoch_earlydata;
    /*! TLS 1.3 transforms for 0-RTT and encrypted handshake messages.
     *  Those pointers own the transforms they reference. */
    mbedtls_ssl_transform *transform_handshake;
    mbedtls_ssl_transform *transform_earlydata;
#endif /* MBEDTLS_SSL_PROTO_TLS1_3 */

    /*
     * Checksum contexts
     */
#if defined(MBEDTLS_SHA256_C)
#if defined(MBEDTLS_USE_PSA_CRYPTO)
    psa_hash_operation_t fin_sha256_psa;
#else
    mbedtls_sha256_context fin_sha256;
#endif
#endif
#if defined(MBEDTLS_SHA384_C)
#if defined(MBEDTLS_USE_PSA_CRYPTO)
    psa_hash_operation_t fin_sha384_psa;
#else
    mbedtls_sha512_context fin_sha512;
#endif
#endif

#if defined(MBEDTLS_SSL_USE_MPS)
    mbedtls_mps_handshake_out hs_msg_out;
#endif

#if defined(MBEDTLS_SSL_PROTO_TLS1_3)
    uint16_t offered_group_id; /* The NamedGroup value for the group
                                * that is being used for ephemeral
                                * key exchange.
                                *
                                * On the client: Defaults to the first
                                * entry in the client's group list,
                                * but can be overwritten by the HRR. */
#endif /* MBEDTLS_SSL_PROTO_TLS1_3 */

#if defined(MBEDTLS_SSL_CLI_C)
    uint8_t client_auth;       /*!< used to check if CertificateRequest has been
                                    received from server side. If CertificateRequest
                                    has been received, Certificate and CertificateVerify
                                    should be sent to server */
#endif /* MBEDTLS_SSL_CLI_C */
    /*
     * State-local variables used during the processing
     * of a specific handshake state.
     */
    union
    {
        /* Outgoing Finished message */
        struct
        {
            uint8_t preparation_done;

            /* Buffer holding digest of the handshake up to
             * but excluding the outgoing finished message. */
            unsigned char digest[MBEDTLS_TLS1_3_MD_MAX_SIZE];
            size_t digest_len;
        } finished_out;

        /* Incoming Finished message */
        struct
        {
            uint8_t preparation_done;

            /* Buffer holding digest of the handshake up to but
             * excluding the peer's incoming finished message. */
            unsigned char digest[MBEDTLS_TLS1_3_MD_MAX_SIZE];
            size_t digest_len;
        } finished_in;

#if defined(MBEDTLS_SSL_CLI_C)

        /* Client, incoming ServerKeyExchange */
        struct
        {
            uint8_t preparation_done;
        } srv_key_exchange;

        /* Client, incoming ServerHello */
        struct
        {
#if defined(MBEDTLS_SSL_RENEGOTIATION)
            int renego_info_seen;
#else
            int dummy;
#endif
        } srv_hello_in;

        /* Client, outgoing ClientKeyExchange */
        struct
        {
            uint8_t preparation_done;
        } cli_key_exch_out;

        /* Client, outgoing Certificate Verify */
        struct
        {
            uint8_t preparation_done;
        } crt_vrfy_out;

        /* Client, outgoing ClientHello */
        struct
        {
            uint8_t preparation_done;
        }  cli_hello_out;

#endif /* MBEDTLS_SSL_CLI_C */

#if defined(MBEDTLS_SSL_SRV_C)

        /* Server, outgoing ClientKeyExchange */
        struct
        {
            uint8_t preparation_done;
        } cli_key_exch_in;

        /* Server, outgoing ClientKeyExchange */
        struct
        {
            uint8_t preparation_done;
        } encrypted_extensions_out;

#endif /* MBEDTLS_SSL_SRV_C */

        /* Incoming CertificateVerify */
        struct
        {
            unsigned char verify_buffer[ 64 + 33 + 1 + MBEDTLS_MD_MAX_SIZE ];
            size_t verify_buffer_len;
        } certificate_verify_in;

        /* Outgoing CertificateVerify */
        struct
        {
            unsigned char handshake_hash[ MBEDTLS_MD_MAX_SIZE ];
            size_t handshake_hash_len;
        } certificate_verify_out;

    } state_local;

    /* End of state-local variables. */

    unsigned char randbytes[MBEDTLS_CLIENT_HELLO_RANDOM_LEN +
                            MBEDTLS_SERVER_HELLO_RANDOM_LEN];
                                        /*!<  random bytes            */

#if defined(MBEDTLS_SSL_PROTO_TLS1_3)

#if defined(MBEDTLS_KEY_EXCHANGE_SOME_PSK_ENABLED)
    // pointer to the pre_shared_key extension
    unsigned char* ptr_to_psk_ext;
#endif /* MBEDTLS_KEY_EXCHANGE_SOME_PSK_ENABLED */

#if defined(MBEDTLS_ZERO_RTT)
    mbedtls_ssl_tls13_early_secrets early_secrets;

    /*!< Early data indication:
    0  -- MBEDTLS_SSL_EARLY_DATA_DISABLED (for no early data), and
    1  -- MBEDTLS_SSL_EARLY_DATA_ENABLED (for use early data)
    */
    int early_data;
#endif /* MBEDTLS_ZERO_RTT */

#endif /* MBEDTLS_SSL_PROTO_TLS1_3 */

    unsigned char premaster[MBEDTLS_PREMASTER_SIZE]; /*!<  premaster secret */

#if defined(MBEDTLS_SSL_PROTO_TLS1_3)
    int extensions_present;             /*!< extension presence; Each bitfield
                                             represents an extension and defined
                                             as \c MBEDTLS_SSL_EXT_XXX */

#if defined(MBEDTLS_KEY_EXCHANGE_WITH_CERT_ENABLED)
    unsigned char certificate_request_context_len;
    unsigned char *certificate_request_context;
#endif

    union
    {
        unsigned char early    [MBEDTLS_TLS1_3_MD_MAX_SIZE];
        unsigned char handshake[MBEDTLS_TLS1_3_MD_MAX_SIZE];
        unsigned char app      [MBEDTLS_TLS1_3_MD_MAX_SIZE];
    } tls13_master_secrets;

    mbedtls_ssl_tls13_handshake_secrets tls13_hs_secrets;
#endif /* MBEDTLS_SSL_PROTO_TLS1_3 */

#if defined(MBEDTLS_SSL_ASYNC_PRIVATE)
    /** Asynchronous operation context. This field is meant for use by the
     * asynchronous operation callbacks (mbedtls_ssl_config::f_async_sign_start,
     * mbedtls_ssl_config::f_async_decrypt_start,
     * mbedtls_ssl_config::f_async_resume, mbedtls_ssl_config::f_async_cancel).
     * The library does not use it internally. */
    void *user_async_ctx;
#endif /* MBEDTLS_SSL_ASYNC_PRIVATE */

#if defined(MBEDTLS_SSL_SERVER_NAME_INDICATION)
    const unsigned char *sni_name;      /*!< raw SNI                        */
    size_t sni_name_len;                /*!< raw SNI len                    */
#if defined(MBEDTLS_KEY_EXCHANGE_CERT_REQ_ALLOWED_ENABLED)
    const mbedtls_x509_crt *dn_hints;   /*!< acceptable client cert issuers */
#endif
#endif /* MBEDTLS_SSL_SERVER_NAME_INDICATION */
};

typedef struct mbedtls_ssl_hs_buffer mbedtls_ssl_hs_buffer;

/*
 * Representation of decryption/encryption transformations on records
 *
 * There are the following general types of record transformations:
 * - Stream transformations (TLS versions == 1.2 only)
 *   Transformation adding a MAC and applying a stream-cipher
 *   to the authenticated message.
 * - CBC block cipher transformations ([D]TLS versions == 1.2 only)
 *   For TLS 1.2, no IV is generated at key extraction time, but every
 *   encrypted record is explicitly prefixed by the IV with which it was
 *   encrypted.
 * - AEAD transformations ([D]TLS versions == 1.2 only)
 *   These come in two fundamentally different versions, the first one
 *   used in TLS 1.2, excluding ChaChaPoly ciphersuites, and the second
 *   one used for ChaChaPoly ciphersuites in TLS 1.2 as well as for TLS 1.3.
 *   In the first transformation, the IV to be used for a record is obtained
 *   as the concatenation of an explicit, static 4-byte IV and the 8-byte
 *   record sequence number, and explicitly prepending this sequence number
 *   to the encrypted record. In contrast, in the second transformation
 *   the IV is obtained by XOR'ing a static IV obtained at key extraction
 *   time with the 8-byte record sequence number, without prepending the
 *   latter to the encrypted record.
 *
 * Additionally, DTLS 1.2 + CID as well as TLS 1.3 use an inner plaintext
 * which allows to add flexible length padding and to hide a record's true
 * content type.
 *
 * In addition to type and version, the following parameters are relevant:
 * - The symmetric cipher algorithm to be used.
 * - The (static) encryption/decryption keys for the cipher.
 * - For stream/CBC, the type of message digest to be used.
 * - For stream/CBC, (static) encryption/decryption keys for the digest.
 * - For AEAD transformations, the size (potentially 0) of an explicit,
 *   random initialization vector placed in encrypted records.
 * - For some transformations (currently AEAD) an implicit IV. It is static
 *   and (if present) is combined with the explicit IV in a transformation-
 *   -dependent way (e.g. appending in TLS 1.2 and XOR'ing in TLS 1.3).
 * - For stream/CBC, a flag determining the order of encryption and MAC.
 * - The details of the transformation depend on the SSL/TLS version.
 * - The length of the authentication tag.
 *
 * The struct below refines this abstract view as follows:
 * - The cipher underlying the transformation is managed in
 *   cipher contexts cipher_ctx_{enc/dec}, which must have the
 *   same cipher type. The mode of these cipher contexts determines
 *   the type of the transformation in the sense above: e.g., if
 *   the type is MBEDTLS_CIPHER_AES_256_CBC resp. MBEDTLS_CIPHER_AES_192_GCM
 *   then the transformation has type CBC resp. AEAD.
 * - The cipher keys are never stored explicitly but
 *   are maintained within cipher_ctx_{enc/dec}.
 * - For stream/CBC transformations, the message digest contexts
 *   used for the MAC's are stored in md_ctx_{enc/dec}. These contexts
 *   are unused for AEAD transformations.
 * - For stream/CBC transformations, the MAC keys are not stored explicitly
 *   but maintained within md_ctx_{enc/dec}.
 * - The mac_enc and mac_dec fields are unused for EAD transformations.
 * - For transformations using an implicit IV maintained within
 *   the transformation context, its contents are stored within
 *   iv_{enc/dec}.
 * - The value of ivlen indicates the length of the IV.
 *   This is redundant in case of stream/CBC transformations
 *   which always use 0 resp. the cipher's block length as the
 *   IV length, but is needed for AEAD ciphers and may be
 *   different from the underlying cipher's block length
 *   in this case.
 * - The field fixed_ivlen is nonzero for AEAD transformations only
 *   and indicates the length of the static part of the IV which is
 *   constant throughout the communication, and which is stored in
 *   the first fixed_ivlen bytes of the iv_{enc/dec} arrays.
 * - tls_version denotes the 2-byte TLS version
 * - For stream/CBC transformations, maclen denotes the length of the
 *   authentication tag, while taglen is unused and 0.
 * - For AEAD transformations, taglen denotes the length of the
 *   authentication tag, while maclen is unused and 0.
 * - For CBC transformations, encrypt_then_mac determines the
 *   order of encryption and authentication. This field is unused
 *   in other transformations.
 *
 */
struct mbedtls_ssl_transform
{
    /*
     * Session specific crypto layer
     */
    size_t minlen;                      /*!<  min. ciphertext length  */
    size_t ivlen;                       /*!<  IV length               */
    size_t fixed_ivlen;                 /*!<  Fixed part of IV (AEAD) */
    size_t maclen;                      /*!<  MAC(CBC) len            */
    size_t taglen;                      /*!<  TAG(AEAD) len           */

    unsigned char iv_enc[ MBEDTLS_MAX_IV_LENGTH ];           /*!<  IV (encryption)         */
    unsigned char iv_dec[ MBEDTLS_MAX_IV_LENGTH ];           /*!<  IV (decryption)         */
#if defined(MBEDTLS_SSL_SOME_SUITES_USE_MAC)

#if defined(MBEDTLS_USE_PSA_CRYPTO)
    mbedtls_svc_key_id_t psa_mac_enc;           /*!<  MAC (encryption)        */
    mbedtls_svc_key_id_t psa_mac_dec;           /*!<  MAC (decryption)        */
    psa_algorithm_t psa_mac_alg;                /*!<  psa MAC algorithm       */
#else
    mbedtls_md_context_t md_ctx_enc;            /*!<  MAC (encryption)        */
    mbedtls_md_context_t md_ctx_dec;            /*!<  MAC (decryption)        */
#endif /* MBEDTLS_USE_PSA_CRYPTO */

#if defined(MBEDTLS_SSL_ENCRYPT_THEN_MAC)
    int encrypt_then_mac;       /*!< flag for EtM activation                */
#endif

#endif /* MBEDTLS_SSL_SOME_SUITES_USE_MAC */

    mbedtls_ssl_protocol_version tls_version;

#if defined(MBEDTLS_USE_PSA_CRYPTO)
    mbedtls_svc_key_id_t psa_key_enc;           /*!<  psa encryption key      */
    mbedtls_svc_key_id_t psa_key_dec;           /*!<  psa decryption key      */
    psa_algorithm_t psa_alg;                    /*!<  psa algorithm           */
#else
    mbedtls_cipher_context_t cipher_ctx_enc;    /*!<  encryption context      */
    mbedtls_cipher_context_t cipher_ctx_dec;    /*!<  decryption context      */
#endif /* MBEDTLS_USE_PSA_CRYPTO */

#if defined(MBEDTLS_SSL_DTLS_CONNECTION_ID)
    uint8_t in_cid_len;
    uint8_t out_cid_len;
    unsigned char in_cid [ MBEDTLS_SSL_CID_OUT_LEN_MAX ];
    unsigned char out_cid[ MBEDTLS_SSL_CID_OUT_LEN_MAX ];
#endif /* MBEDTLS_SSL_DTLS_CONNECTION_ID */

#if defined(MBEDTLS_SSL_CONTEXT_SERIALIZATION)
    /* We need the Hello random bytes in order to re-derive keys from the
     * Master Secret and other session info,
     * see ssl_tls12_populate_transform() */
    unsigned char randbytes[MBEDTLS_SERVER_HELLO_RANDOM_LEN +
                            MBEDTLS_CLIENT_HELLO_RANDOM_LEN];
                            /*!< ServerHello.random+ClientHello.random */
#endif /* MBEDTLS_SSL_CONTEXT_SERIALIZATION */
};

/*
 * Return 1 if the transform uses an AEAD cipher, 0 otherwise.
 * Equivalently, return 0 if a separate MAC is used, 1 otherwise.
 */
static inline int mbedtls_ssl_transform_uses_aead(
        const mbedtls_ssl_transform *transform )
{
#if defined(MBEDTLS_SSL_SOME_SUITES_USE_MAC)
    return( transform->maclen == 0 && transform->taglen != 0 );
#else
    (void) transform;
    return( 1 );
#endif
}

/*
 * Internal representation of record frames
 *
 * Instances come in two flavors:
 * (1) Encrypted
 *     These always have data_offset = 0
 * (2) Unencrypted
 *     These have data_offset set to the amount of
 *     pre-expansion during record protection. Concretely,
 *     this is the length of the fixed part of the explicit IV
 *     used for encryption, or 0 if no explicit IV is used
 *     (e.g. for stream ciphers).
 *
 * The reason for the data_offset in the unencrypted case
 * is to allow for in-place conversion of an unencrypted to
 * an encrypted record. If the offset wasn't included, the
 * encrypted content would need to be shifted afterwards to
 * make space for the fixed IV.
 *
 */
#if MBEDTLS_SSL_CID_OUT_LEN_MAX > MBEDTLS_SSL_CID_IN_LEN_MAX
#define MBEDTLS_SSL_CID_LEN_MAX MBEDTLS_SSL_CID_OUT_LEN_MAX
#else
#define MBEDTLS_SSL_CID_LEN_MAX MBEDTLS_SSL_CID_IN_LEN_MAX
#endif

typedef struct
{
    uint8_t ctr[MBEDTLS_SSL_SEQUENCE_NUMBER_LEN];  /* In TLS:  The implicit record sequence number.
                                                    * In DTLS: The 2-byte epoch followed by
                                                    *          the 6-byte sequence number.
                                                    * This is stored as a raw big endian byte array
                                                    * as opposed to a uint64_t because we rarely
                                                    * need to perform arithmetic on this, but do
                                                    * need it as a Byte array for the purpose of
                                                    * MAC computations.                             */
    uint8_t type;           /* The record content type.                      */
    uint8_t ver[2];         /* SSL/TLS version as present on the wire.
                             * Convert to internal presentation of versions
                             * using mbedtls_ssl_read_version() and
                             * mbedtls_ssl_write_version().
                             * Keep wire-format for MAC computations.        */

    unsigned char *buf;     /* Memory buffer enclosing the record content    */
    size_t buf_len;         /* Buffer length                                 */
    size_t data_offset;     /* Offset of record content                      */
    size_t data_len;        /* Length of record content                      */

#if defined(MBEDTLS_SSL_DTLS_CONNECTION_ID)
    uint8_t cid_len;        /* Length of the CID (0 if not present)          */
    unsigned char cid[ MBEDTLS_SSL_CID_LEN_MAX ]; /* The CID                 */
#endif /* MBEDTLS_SSL_DTLS_CONNECTION_ID */
} mbedtls_record;

#if defined(MBEDTLS_X509_CRT_PARSE_C)
/*
 * List of certificate + private key pairs
 */
struct mbedtls_ssl_key_cert
{
    mbedtls_x509_crt *cert;                 /*!< cert                       */
    mbedtls_pk_context *key;                /*!< private key                */
    mbedtls_ssl_key_cert *next;             /*!< next key/cert pair         */
};
#endif /* MBEDTLS_X509_CRT_PARSE_C */

#if defined(MBEDTLS_SSL_PROTO_DTLS)
/*
 * List of handshake messages kept around for resending
 */
struct mbedtls_ssl_flight_item
{
    unsigned char *p;       /*!< message, including handshake headers   */
    size_t len;             /*!< length of p                            */
    unsigned char type;     /*!< type of the message: handshake or CCS  */
    mbedtls_ssl_flight_item *next;  /*!< next handshake message(s)              */
};
#endif /* MBEDTLS_SSL_PROTO_DTLS */

#if defined(MBEDTLS_SSL_PROTO_TLS1_2)
/**
 * \brief Given an SSL context and its associated configuration, write the TLS
 *        1.2 specific extensions of the ClientHello message.
 *
 * \param[in]   ssl     SSL context
 * \param[in]   buf     Base address of the buffer where to write the extensions
 * \param[in]   end     End address of the buffer where to write the extensions
 * \param       uses_ec Whether one proposed ciphersuite uses an elliptic curve
 *                      (<> 0) or not ( 0 ).
 * \param[out]  out_len Length of the data written into the buffer \p buf
 */
MBEDTLS_CHECK_RETURN_CRITICAL
int mbedtls_ssl_tls12_write_client_hello_exts( mbedtls_ssl_context *ssl,
                                               unsigned char *buf,
                                               const unsigned char *end,
                                               int uses_ec,
                                               size_t *out_len );
#endif

#if defined(MBEDTLS_SSL_PROTO_TLS1_2) && \
    defined(MBEDTLS_KEY_EXCHANGE_WITH_CERT_ENABLED)

/**
 * \brief Find the preferred hash for a given signature algorithm.
 *
 * \param[in]   ssl     SSL context
 * \param[in]   sig_alg A signature algorithm identifier as defined in the
 *                      TLS 1.2 SignatureAlgorithm enumeration.
 *
 * \return  The preferred hash algorithm for \p sig_alg. It is a hash algorithm
 *          identifier as defined in the TLS 1.2 HashAlgorithm enumeration.
 */
unsigned int mbedtls_ssl_tls12_get_preferred_hash_for_sig_alg(
                mbedtls_ssl_context *ssl,
                unsigned int sig_alg );

#endif /* MBEDTLS_SSL_PROTO_TLS1_2 &&
          MBEDTLS_KEY_EXCHANGE_WITH_CERT_ENABLED */

/**
 * \brief           Free referenced items in an SSL transform context and clear
 *                  memory
 *
 * \param transform SSL transform context
 */
void mbedtls_ssl_transform_free( mbedtls_ssl_transform *transform );

/**
 * \brief           Free referenced items in an SSL handshake context and clear
 *                  memory
 *
 * \param ssl       SSL context
 */

void mbedtls_ssl_handshake_free( mbedtls_ssl_context *ssl );

/* set inbound transform of ssl context */
void mbedtls_ssl_set_inbound_transform( mbedtls_ssl_context *ssl,
                                        mbedtls_ssl_transform *transform );

/* set outbound transform of ssl context */
void mbedtls_ssl_set_outbound_transform( mbedtls_ssl_context *ssl,
                                         mbedtls_ssl_transform *transform );

MBEDTLS_CHECK_RETURN_CRITICAL
int mbedtls_ssl_handshake_client_step( mbedtls_ssl_context *ssl );
MBEDTLS_CHECK_RETURN_CRITICAL
int mbedtls_ssl_handshake_server_step( mbedtls_ssl_context *ssl );
void mbedtls_ssl_handshake_wrapup( mbedtls_ssl_context *ssl );
static inline void mbedtls_ssl_handshake_set_state( mbedtls_ssl_context *ssl,
                                                    int state )
{
    ssl->state = state;

    /* Note:
     * This only works as long as all state-local struct members
     * of mbedtls_ssl_hanshake_params::state_local can be initialized
     * through zeroization.
     * Exceptions must be manually checked for here.
     */
    if (state != MBEDTLS_SSL_HANDSHAKE_WRAPUP &&
        state != MBEDTLS_SSL_HANDSHAKE_OVER &&
        state != MBEDTLS_SSL_FLUSH_BUFFERS)
    {
        mbedtls_platform_zeroize( &ssl->handshake->state_local,
                                  sizeof( ssl->handshake->state_local ) );
    }
}

MBEDTLS_CHECK_RETURN_CRITICAL
int mbedtls_ssl_send_fatal_handshake_failure( mbedtls_ssl_context *ssl );

void mbedtls_ssl_reset_checksum( mbedtls_ssl_context *ssl );

#if defined(MBEDTLS_SSL_PROTO_TLS1_2)
MBEDTLS_CHECK_RETURN_CRITICAL
int mbedtls_ssl_derive_keys( mbedtls_ssl_context *ssl );
#endif /* MBEDTLS_SSL_PROTO_TLS1_2  */

MBEDTLS_CHECK_RETURN_CRITICAL
int mbedtls_ssl_handle_message_type( mbedtls_ssl_context *ssl );
MBEDTLS_CHECK_RETURN_CRITICAL
int mbedtls_ssl_prepare_handshake_record( mbedtls_ssl_context *ssl );
void mbedtls_ssl_update_handshake_status( mbedtls_ssl_context *ssl );

int mbedtls_ssl_send_fatal_handshake_failure(mbedtls_ssl_context* ssl);

/**
 * \brief       Update record layer
 *
 *              This function roughly separates the implementation
 *              of the logic of (D)TLS from the implementation
 *              of the secure transport.
 *
 * \param  ssl              The SSL context to use.
 * \param  update_hs_digest This indicates if the handshake digest
 *                          should be automatically updated in case
 *                          a handshake message is found.
 *
 * \return      0 or non-zero error code.
 *
 * \note        A clarification on what is called 'record layer' here
 *              is in order, as many sensible definitions are possible:
 *
 *              The record layer takes as input an untrusted underlying
 *              transport (stream or datagram) and transforms it into
 *              a serially multiplexed, secure transport, which
 *              conceptually provides the following:
 *
 *              (1) Three datagram based, content-agnostic transports
 *                  for handshake, alert and CCS messages.
 *              (2) One stream- or datagram-based transport
 *                  for application data.
 *              (3) Functionality for changing the underlying transform
 *                  securing the contents.
 *
 *              The interface to this functionality is given as follows:
 *
 *              a Updating
 *                [Currently implemented by mbedtls_ssl_read_record]
 *
 *                Check if and on which of the four 'ports' data is pending:
 *                Nothing, a controlling datagram of type (1), or application
 *                data (2). In any case data is present, internal buffers
 *                provide access to the data for the user to process it.
 *                Consumption of type (1) datagrams is done automatically
 *                on the next update, invalidating that the internal buffers
 *                for previous datagrams, while consumption of application
 *                data (2) is user-controlled.
 *
 *              b Reading of application data
 *                [Currently manual adaption of ssl->in_offt pointer]
 *
 *                As mentioned in the last paragraph, consumption of data
 *                is different from the automatic consumption of control
 *                datagrams (1) because application data is treated as a stream.
 *
 *              c Tracking availability of application data
 *                [Currently manually through decreasing ssl->in_msglen]
 *
 *                For efficiency and to retain datagram semantics for
 *                application data in case of DTLS, the record layer
 *                provides functionality for checking how much application
 *                data is still available in the internal buffer.
 *
 *              d Changing the transformation securing the communication.
 *
 *              Given an opaque implementation of the record layer in the
 *              above sense, it should be possible to implement the logic
 *              of (D)TLS on top of it without the need to know anything
 *              about the record layer's internals. This is done e.g.
 *              in all the handshake handling functions, and in the
 *              application data reading function mbedtls_ssl_read.
 *
 * \note        The above tries to give a conceptual picture of the
 *              record layer, but the current implementation deviates
 *              from it in some places. For example, our implementation of
 *              the update functionality through mbedtls_ssl_read_record
 *              discards datagrams depending on the current state, which
 *              wouldn't fall under the record layer's responsibility
 *              following the above definition.
 *
 */
MBEDTLS_CHECK_RETURN_CRITICAL
int mbedtls_ssl_read_record( mbedtls_ssl_context *ssl,
                             unsigned update_hs_digest );
MBEDTLS_CHECK_RETURN_CRITICAL
int mbedtls_ssl_fetch_input( mbedtls_ssl_context *ssl, size_t nb_want );

/*
 * Write handshake message header
 */
MBEDTLS_CHECK_RETURN_CRITICAL
int mbedtls_ssl_start_handshake_msg( mbedtls_ssl_context *ssl, unsigned hs_type,
                                     unsigned char **buf, size_t *buf_len );

MBEDTLS_CHECK_RETURN_CRITICAL
int mbedtls_ssl_write_handshake_msg_ext( mbedtls_ssl_context *ssl,
                                         int update_checksum,
                                         int force_flush );
static inline int mbedtls_ssl_write_handshake_msg( mbedtls_ssl_context *ssl )
{
    return( mbedtls_ssl_write_handshake_msg_ext( ssl, 1 /* update checksum */, 1 /* force flush */ ) );
}
/*
 * Write handshake message tail
 */
MBEDTLS_CHECK_RETURN_CRITICAL
int mbedtls_ssl_finish_handshake_msg( mbedtls_ssl_context *ssl,
                                      size_t buf_len, size_t msg_len );

#if !defined(MBEDTLS_SSL_USE_MPS)
MBEDTLS_CHECK_RETURN_CRITICAL
int mbedtls_ssl_write_record( mbedtls_ssl_context *ssl, int force_flush );
#endif /* MBEDTLS_SSL_USE_MPS */
MBEDTLS_CHECK_RETURN_CRITICAL
int mbedtls_ssl_flush_output( mbedtls_ssl_context *ssl );

#if defined(MBEDTLS_SSL_PROTO_TLS1_3)
int mbedtls_ssl_tls13_read_certificate_process( mbedtls_ssl_context *ssl );
int mbedtls_ssl_tls13_write_certificate_process( mbedtls_ssl_context *ssl );

#if defined(MBEDTLS_SSL_TLS1_3_COMPATIBILITY_MODE)
int mbedtls_ssl_tls13_write_change_cipher_spec( mbedtls_ssl_context *ssl );
#endif  /* MBEDTLS_SSL_PROTO_TLS1_3 && MBEDTLS_SSL_TLS1_3_COMPATIBILITY_MODE */
#endif /* MBEDTLS_SSL_PROTO_TLS1_3 */

#if defined(MBEDTLS_SSL_PROTO_TLS1_2)
MBEDTLS_CHECK_RETURN_CRITICAL
int mbedtls_ssl_parse_certificate( mbedtls_ssl_context *ssl );
MBEDTLS_CHECK_RETURN_CRITICAL
int mbedtls_ssl_write_certificate( mbedtls_ssl_context *ssl );

MBEDTLS_CHECK_RETURN_CRITICAL
int mbedtls_ssl_parse_change_cipher_spec( mbedtls_ssl_context *ssl );
MBEDTLS_CHECK_RETURN_CRITICAL
int mbedtls_ssl_write_change_cipher_spec( mbedtls_ssl_context *ssl );

MBEDTLS_CHECK_RETURN_CRITICAL
int mbedtls_ssl_parse_finished( mbedtls_ssl_context *ssl );
MBEDTLS_CHECK_RETURN_CRITICAL
int mbedtls_ssl_write_finished( mbedtls_ssl_context *ssl );
#endif

#if defined(MBEDTLS_SSL_PROTO_TLS1_3) && \
    defined(MBEDTLS_ZERO_RTT) && defined(MBEDTLS_SSL_CLI_C)
/* parse early data extension */
int ssl_parse_encrypted_extensions_early_data_ext( mbedtls_ssl_context *ssl,
    const unsigned char *buf, size_t len );
#endif /* MBEDTLS_SSL_PROTO_TLS1_3 && MBEDTLS_ZERO_RTT && MBEDTLS_SSL_CLI_C */

#if defined(MBEDTLS_SSL_PROTO_TLS1_3)

/*
 * Helper functions around EarlyData
 */
static inline int mbedtls_ssl_conf_tls13_0rtt_enabled( mbedtls_ssl_context *ssl )
{
#if defined(MBEDTLS_ZERO_RTT)
    if( ssl->conf->early_data_enabled == MBEDTLS_SSL_EARLY_DATA_ENABLED )
        return( 1 );
#else
    ((void) ssl);
#endif /* MBEDTLS_ZERO_RTT */

    return( 0 );
}

int mbedtls_ssl_tls13_process_certificate_verify(mbedtls_ssl_context *ssl);
int mbedtls_ssl_tls13_write_certificate_verify_process(mbedtls_ssl_context *ssl);

int mbedtls_ssl_tls13_populate_transform( mbedtls_ssl_transform *transform,
                                          int endpoint,
                                          int ciphersuite,
                                          mbedtls_ssl_key_set const *traffic_keys,
                                          mbedtls_ssl_context *ssl /* DEBUG ONLY */ );

int mbedtls_ssl_mps_hs_consume_full_hs_msg( mbedtls_ssl_context *ssl );

int mbedtls_ssl_mps_remap_error( int ret );

int mbedtls_ssl_tls13_write_encrypted_extension(mbedtls_ssl_context* ssl);

#if defined(MBEDTLS_SSL_TLS1_3_COMPATIBILITY_MODE)
int mbedtls_ssl_tls13_write_change_cipher_spec(mbedtls_ssl_context* ssl);
#endif /* MBEDTLS_SSL_TLS1_3_COMPATIBILITY_MODE */

#if defined(MBEDTLS_KEY_EXCHANGE_SOME_PSK_ENABLED)
int mbedtls_ssl_tls13_write_pre_shared_key_ext(
    mbedtls_ssl_context* ssl,
    unsigned char* buf, unsigned char* end,
    size_t* olen,
    size_t* binder_list_length,
    int part );
#endif /* MBEDTLS_KEY_EXCHANGE_SOME_PSK_ENABLED */
#if defined(MBEDTLS_KEY_EXCHANGE_WITH_CERT_ENABLED)
int mbedtls_ssl_tls13_check_signature_scheme(
    const mbedtls_ssl_context* ssl, int signature_scheme );
#endif /* MBEDTLS_KEY_EXCHANGE_WITH_CERT_ENABLED */
#if defined(MBEDTLS_ZERO_RTT)
int mbedtls_ssl_tls13_write_early_data_ext(
    mbedtls_ssl_context* ssl,
    unsigned char* buf, const unsigned char *end, size_t* olen);
#endif /* MBEDTLS_ZERO_RTT */
#if (defined(MBEDTLS_ECDH_C) || defined(MBEDTLS_ECDSA_C))
int mbedtls_ssl_tls13_parse_supported_groups_ext(
    mbedtls_ssl_context* ssl,
    const unsigned char* buf, size_t len);
#endif /* MBEDTLS_ECDH_C ||  MBEDTLS_ECDSA_C */
#if defined(MBEDTLS_SSL_NEW_SESSION_TICKET_REMOVED)
int mbedtls_ssl_tls13_parse_new_session_ticket_server(
    mbedtls_ssl_context *ssl, unsigned char *buf, size_t len);
#endif /* MBEDTLS_SSL_NEW_SESSION_TICKET_REMOVED */
#if defined(MBEDTLS_KEY_EXCHANGE_SOME_PSK_ENABLED)
int mbedtls_ssl_tls13_parse_client_psk_identity_ext(
    mbedtls_ssl_context *ssl,
    const unsigned char *buf, size_t len);
#endif /* MBEDTLS_KEY_EXCHANGE_SOME_PSK_ENABLED */

#endif /* MBEDTLS_SSL_PROTO_TLS1_3 */

void mbedtls_ssl_optimize_checksum( mbedtls_ssl_context *ssl,
                            const mbedtls_ssl_ciphersuite_t *ciphersuite_info );

/*
 * Update checksum of handshake messages.
 */
void mbedtls_ssl_add_hs_hdr_to_checksum( mbedtls_ssl_context *ssl,
                                         unsigned hs_type,
                                         size_t total_hs_len );
void mbedtls_ssl_add_hs_msg_to_checksum( mbedtls_ssl_context *ssl,
                                         unsigned hs_type,
                                         unsigned char const *msg,
                                         size_t msg_len );

#if defined(MBEDTLS_KEY_EXCHANGE_SOME_PSK_ENABLED)
#if !defined(MBEDTLS_USE_PSA_CRYPTO)
MBEDTLS_CHECK_RETURN_CRITICAL
int mbedtls_ssl_psk_derive_premaster( mbedtls_ssl_context *ssl,
                                      mbedtls_key_exchange_type_t key_ex );
#endif /* !MBEDTLS_USE_PSA_CRYPTO */
#if defined(MBEDTLS_SSL_CLI_C) && defined(MBEDTLS_SSL_PROTO_TLS1_2)
MBEDTLS_CHECK_RETURN_CRITICAL
int mbedtls_ssl_conf_has_static_psk( mbedtls_ssl_config const *conf );
#endif

#if defined(MBEDTLS_USE_PSA_CRYPTO)
/**
 * Get the first defined opaque PSK by order of precedence:
 * 1. handshake PSK set by \c mbedtls_ssl_set_hs_psk_opaque() in the PSK
 *    callback
 * 2. static PSK configured by \c mbedtls_ssl_conf_psk_opaque()
 * Return an opaque PSK
 */
static inline mbedtls_svc_key_id_t mbedtls_ssl_get_opaque_psk(
    const mbedtls_ssl_context *ssl )
{
    if( ! mbedtls_svc_key_id_is_null( ssl->handshake->psk_opaque ) )
        return( ssl->handshake->psk_opaque );

    if( ! mbedtls_svc_key_id_is_null( ssl->conf->psk_opaque ) )
        return( ssl->conf->psk_opaque );

    return( MBEDTLS_SVC_KEY_ID_INIT );
}
#else
/**
 * Get the first properly defined PSK by order of precedence:
 * 1. handshake PSK set by \c mbedtls_ssl_set_hs_psk() in the PSK callback
 * 2. static PSK configured by \c mbedtls_ssl_conf_psk()
 * Update the pair (PSK, PSK length) passed to the function if they're not null.
 * Return whether any PSK was found
 */
static inline int mbedtls_ssl_get_psk( const mbedtls_ssl_context *ssl,
    const unsigned char **psk, size_t *psk_len )
{
    if( ssl->handshake->psk != NULL && ssl->handshake->psk_len > 0 )
    {
        if( psk != NULL && psk_len != NULL )
        {
            *psk = ssl->handshake->psk;
            *psk_len = ssl->handshake->psk_len;
        }
    }

    else if( ssl->conf->psk != NULL && ssl->conf->psk_len > 0 &&
             ssl->conf->psk_identity != NULL && ssl->conf->psk_identity_len > 0)
    {
        if( psk != NULL && psk_len != NULL )
        {
            *psk = ssl->conf->psk;
            *psk_len = ssl->conf->psk_len;
        }
    }

    else
    {
        if( psk != NULL && psk_len != NULL )
        {
            *psk = NULL;
            *psk_len = 0;
        }
        return( MBEDTLS_ERR_SSL_PRIVATE_KEY_REQUIRED );
    }

    return( 0 );
}
#endif /* MBEDTLS_USE_PSA_CRYPTO */

/* Check if we have any PSK to offer, returns 0 if PSK is available. Assign the
   psk and ticket if pointers are present.  */
static inline int mbedtls_ssl_get_psk_to_offer( const mbedtls_ssl_context *ssl,
    const unsigned char **psk, size_t *psk_len,
    const unsigned char **psk_identity, size_t *psk_identity_len )
{
    int ptrs_present = 0;

    if( psk != NULL && psk_len != NULL &&
        psk_identity != NULL && psk_identity_len != NULL )
    {
        ptrs_present = 1;
    }

#if defined(MBEDTLS_SSL_PROTO_TLS1_3) && defined(MBEDTLS_SSL_NEW_SESSION_TICKET_REMOVED)
    /* Check if a ticket has been configured. */
    if( ssl->session_negotiate != NULL         &&
        ssl->session_negotiate->ticket != NULL )
    {
        if( ptrs_present )
        {
            *psk = ssl->session_negotiate->resumption_key;
            *psk_len = ssl->session_negotiate->resumption_key_len;
            *psk_identity = ssl->session_negotiate->ticket;
            *psk_identity_len = ssl->session_negotiate->ticket_len;
        }
        return( 0 );
    }
#endif

    /* Check if an external PSK has been configured. */
    if( ssl->conf->psk != NULL )
    {
        if( ptrs_present )
        {
            *psk = ssl->conf->psk;
            *psk_len = ssl->conf->psk_len;
            *psk_identity = ssl->conf->psk_identity;
            *psk_identity_len = ssl->conf->psk_identity_len;
        }
        return( 0 );
    }

    return( 1 );
}

#endif /* MBEDTLS_KEY_EXCHANGE_SOME_PSK_ENABLED */

#if defined(MBEDTLS_PK_C)
unsigned char mbedtls_ssl_sig_from_pk( mbedtls_pk_context *pk );
unsigned char mbedtls_ssl_sig_from_pk_alg( mbedtls_pk_type_t type );
mbedtls_pk_type_t mbedtls_ssl_pk_alg_from_sig( unsigned char sig );
#endif

mbedtls_md_type_t mbedtls_ssl_md_alg_from_hash( unsigned char hash );
unsigned char mbedtls_ssl_hash_from_md_alg( int md );

#if defined(MBEDTLS_SSL_PROTO_TLS1_2)
MBEDTLS_CHECK_RETURN_CRITICAL
int mbedtls_ssl_set_calc_verify_md( mbedtls_ssl_context *ssl, int md );
#endif

MBEDTLS_CHECK_RETURN_CRITICAL
int mbedtls_ssl_check_curve_tls_id( const mbedtls_ssl_context *ssl, uint16_t tls_id );
#if defined(MBEDTLS_ECP_C)
MBEDTLS_CHECK_RETURN_CRITICAL
int mbedtls_ssl_check_curve( const mbedtls_ssl_context *ssl, mbedtls_ecp_group_id grp_id );
#endif

#if defined(MBEDTLS_SSL_DTLS_SRTP)
static inline mbedtls_ssl_srtp_profile mbedtls_ssl_check_srtp_profile_value
                                                    ( const uint16_t srtp_profile_value )
{
    switch( srtp_profile_value )
    {
        case MBEDTLS_TLS_SRTP_AES128_CM_HMAC_SHA1_80:
        case MBEDTLS_TLS_SRTP_AES128_CM_HMAC_SHA1_32:
        case MBEDTLS_TLS_SRTP_NULL_HMAC_SHA1_80:
        case MBEDTLS_TLS_SRTP_NULL_HMAC_SHA1_32:
            return srtp_profile_value;
        default: break;
    }
    return( MBEDTLS_TLS_SRTP_UNSET );
}
#endif

#if defined(MBEDTLS_X509_CRT_PARSE_C)
static inline mbedtls_pk_context *mbedtls_ssl_own_key( mbedtls_ssl_context *ssl )
{
    mbedtls_ssl_key_cert *key_cert;

    if( ssl->handshake != NULL && ssl->handshake->key_cert != NULL )
        key_cert = ssl->handshake->key_cert;
    else
        key_cert = ssl->conf->key_cert;

    return( key_cert == NULL ? NULL : key_cert->key );
}

static inline mbedtls_x509_crt *mbedtls_ssl_own_cert( mbedtls_ssl_context *ssl )
{
    mbedtls_ssl_key_cert *key_cert;

    if( ssl->handshake != NULL && ssl->handshake->key_cert != NULL )
        key_cert = ssl->handshake->key_cert;
    else
        key_cert = ssl->conf->key_cert;

    return( key_cert == NULL ? NULL : key_cert->cert );
}

/*
 * Check usage of a certificate wrt extensions:
 * keyUsage, extendedKeyUsage (later), and nSCertType (later).
 *
 * Warning: cert_endpoint is the endpoint of the cert (ie, of our peer when we
 * check a cert we received from them)!
 *
 * Return 0 if everything is OK, -1 if not.
 */
MBEDTLS_CHECK_RETURN_CRITICAL
int mbedtls_ssl_check_cert_usage( const mbedtls_x509_crt *cert,
                          const mbedtls_key_exchange_type_t key_exchange,
                          int cert_endpoint,
                          uint32_t *flags );
#endif /* MBEDTLS_X509_CRT_PARSE_C */

void mbedtls_ssl_write_version( unsigned char version[2], int transport,
                                mbedtls_ssl_protocol_version tls_version );
uint16_t mbedtls_ssl_read_version( const unsigned char version[2],
                                   int transport );

void mbedtls_ssl_remove_hs_psk( mbedtls_ssl_context *ssl );

#if defined(MBEDTLS_SSL_PROTO_TLS1_3)
static inline size_t mbedtls_ssl_hdr_len(const mbedtls_ssl_context* ssl)
{
    ((void) ssl);
    return(5);
}
#endif /* MBEDTLS_SSL_PROTO_TLS1_3 */

static inline size_t mbedtls_ssl_in_hdr_len( const mbedtls_ssl_context *ssl )
{
#if !defined(MBEDTLS_SSL_PROTO_DTLS)
    ((void) ssl);
#endif

#if defined(MBEDTLS_SSL_PROTO_DTLS)
    if( ssl->conf->transport == MBEDTLS_SSL_TRANSPORT_DATAGRAM )
    {
        return( 13 );
    }
    else
#endif /* MBEDTLS_SSL_PROTO_DTLS */
    {
        return( 5 );
    }
}

static inline size_t mbedtls_ssl_out_hdr_len( const mbedtls_ssl_context *ssl )
{
#if !defined(MBEDTLS_SSL_USE_MPS)
    return( (size_t) ( ssl->out_iv - ssl->out_hdr ) );
#else
    ((void) ssl);
    return( 5 );
#endif /* MBEDTLS_SSL_USE_MPS */
}

static inline size_t mbedtls_ssl_hs_hdr_len( const mbedtls_ssl_context *ssl )
{
#if defined(MBEDTLS_SSL_PROTO_DTLS)
    if( ssl->conf->transport == MBEDTLS_SSL_TRANSPORT_DATAGRAM )
        return( 12 );
#else
    ((void) ssl);
#endif
    return( 4 );
}

#if defined(MBEDTLS_SSL_PROTO_DTLS)
void mbedtls_ssl_send_flight_completed( mbedtls_ssl_context *ssl );
void mbedtls_ssl_recv_flight_completed( mbedtls_ssl_context *ssl );
MBEDTLS_CHECK_RETURN_CRITICAL
int mbedtls_ssl_resend( mbedtls_ssl_context *ssl );
MBEDTLS_CHECK_RETURN_CRITICAL
int mbedtls_ssl_flight_transmit( mbedtls_ssl_context *ssl );
#endif

/* Visible for testing purposes only */
#if defined(MBEDTLS_SSL_DTLS_ANTI_REPLAY)
MBEDTLS_CHECK_RETURN_CRITICAL
int mbedtls_ssl_dtls_replay_check( mbedtls_ssl_context const *ssl );
void mbedtls_ssl_dtls_replay_update( mbedtls_ssl_context *ssl );
#endif

MBEDTLS_CHECK_RETURN_CRITICAL
int mbedtls_ssl_session_copy( mbedtls_ssl_session *dst,
                              const mbedtls_ssl_session *src );

#if defined(MBEDTLS_SSL_PROTO_TLS1_2)
/* The hash buffer must have at least MBEDTLS_MD_MAX_SIZE bytes of length. */
MBEDTLS_CHECK_RETURN_CRITICAL
int mbedtls_ssl_get_key_exchange_md_tls1_2( mbedtls_ssl_context *ssl,
                                            unsigned char *hash, size_t *hashlen,
                                            unsigned char *data, size_t data_len,
                                            mbedtls_md_type_t md_alg );
#endif /* MBEDTLS_SSL_PROTO_TLS1_2 */

#ifdef __cplusplus
}
#endif

void mbedtls_ssl_transform_init( mbedtls_ssl_transform *transform );
MBEDTLS_CHECK_RETURN_CRITICAL
int mbedtls_ssl_encrypt_buf( mbedtls_ssl_context *ssl,
                             mbedtls_ssl_transform *transform,
                             mbedtls_record *rec,
                             int (*f_rng)(void *, unsigned char *, size_t),
                             void *p_rng );
MBEDTLS_CHECK_RETURN_CRITICAL
int mbedtls_ssl_decrypt_buf( mbedtls_ssl_context const *ssl,
                             mbedtls_ssl_transform *transform,
                             mbedtls_record *rec );

#if defined(MBEDTLS_SSL_USE_MPS)
int mbedtls_mps_transform_free_default( void *transform );
int mbedtls_mps_transform_encrypt_default(
    void *transform, mps_rec *rec,
    int (*f_rng)(void *, unsigned char *, size_t),
    void *p_rng );
int mbedtls_mps_transform_decrypt_default( void *transform,
                                           mps_rec *rec );
int mbedtls_mps_transform_get_expansion_default( void *transform,
                                                 size_t *pre_exp,
                                                 size_t *post_exp );
#endif /* MBEDTLS_SSL_USE_MPS */

/* Length of the "epoch" field in the record header */
static inline size_t mbedtls_ssl_ep_len( const mbedtls_ssl_context *ssl )
{
#if defined(MBEDTLS_SSL_PROTO_DTLS)
    if( ssl->conf->transport == MBEDTLS_SSL_TRANSPORT_DATAGRAM )
        return( 2 );
#else
    ((void) ssl);
#endif
    return( 0 );
}

#if defined(MBEDTLS_SSL_PROTO_DTLS)
MBEDTLS_CHECK_RETURN_CRITICAL
int mbedtls_ssl_resend_hello_request( mbedtls_ssl_context *ssl );
#endif /* MBEDTLS_SSL_PROTO_DTLS */

void mbedtls_ssl_set_timer( mbedtls_ssl_context *ssl, uint32_t millisecs );

MBEDTLS_CHECK_RETURN_CRITICAL
int mbedtls_ssl_check_timer( mbedtls_ssl_context *ssl );

void mbedtls_ssl_reset_in_out_pointers( mbedtls_ssl_context *ssl );
void mbedtls_ssl_update_out_pointers( mbedtls_ssl_context *ssl,
                              mbedtls_ssl_transform *transform );
void mbedtls_ssl_update_in_pointers( mbedtls_ssl_context *ssl );

MBEDTLS_CHECK_RETURN_CRITICAL
int mbedtls_ssl_session_reset_int( mbedtls_ssl_context *ssl, int partial );
void mbedtls_ssl_session_reset_msg_layer( mbedtls_ssl_context *ssl,
                                          int partial );

/*
 * Send pending alert
 */
MBEDTLS_CHECK_RETURN_CRITICAL
int mbedtls_ssl_handle_pending_alert( mbedtls_ssl_context *ssl );

/*
 * Set pending fatal alert flag.
 */
void mbedtls_ssl_pend_fatal_alert( mbedtls_ssl_context *ssl,
                                   unsigned char alert_type,
                                   int alert_reason );

/* Alias of mbedtls_ssl_pend_fatal_alert */
#define MBEDTLS_SSL_PEND_FATAL_ALERT( type, user_return_value )         \
            mbedtls_ssl_pend_fatal_alert( ssl, type, user_return_value )

#if defined(MBEDTLS_SSL_DTLS_ANTI_REPLAY)
void mbedtls_ssl_dtls_replay_reset( mbedtls_ssl_context *ssl );
#endif

void mbedtls_ssl_handshake_wrapup_free_hs_transform( mbedtls_ssl_context *ssl );

#if defined(MBEDTLS_SSL_RENEGOTIATION)
MBEDTLS_CHECK_RETURN_CRITICAL
int mbedtls_ssl_start_renegotiation( mbedtls_ssl_context *ssl );
#endif /* MBEDTLS_SSL_RENEGOTIATION */

#if defined(MBEDTLS_SSL_PROTO_DTLS)
size_t mbedtls_ssl_get_current_mtu( const mbedtls_ssl_context *ssl );
void mbedtls_ssl_buffering_free( mbedtls_ssl_context *ssl );
void mbedtls_ssl_flight_free( mbedtls_ssl_flight_item *flight );

int mbedtls_ssl_double_retransmit_timeout( mbedtls_ssl_context *ssl );
void mbedtls_ssl_reset_retransmit_timeout( mbedtls_ssl_context *ssl );
#endif /* MBEDTLS_SSL_PROTO_DTLS */

/**
 * ssl utils functions for checking configuration.
 */

#if defined(MBEDTLS_SSL_PROTO_TLS1_3)
static inline int mbedtls_ssl_conf_is_tls13_only( const mbedtls_ssl_config *conf )
{
    return( conf->min_tls_version == MBEDTLS_SSL_VERSION_TLS1_3 &&
            conf->max_tls_version == MBEDTLS_SSL_VERSION_TLS1_3 );
}

#endif /* MBEDTLS_SSL_PROTO_TLS1_3 */

#if defined(MBEDTLS_SSL_PROTO_TLS1_2)
static inline int mbedtls_ssl_conf_is_tls12_only( const mbedtls_ssl_config *conf )
{
    return( conf->min_tls_version == MBEDTLS_SSL_VERSION_TLS1_2 &&
            conf->max_tls_version == MBEDTLS_SSL_VERSION_TLS1_2 );
}

#endif /* MBEDTLS_SSL_PROTO_TLS1_2 */

static inline int mbedtls_ssl_conf_is_tls13_enabled( const mbedtls_ssl_config *conf )
{
#if defined(MBEDTLS_SSL_PROTO_TLS1_3)
    return( conf->min_tls_version <= MBEDTLS_SSL_VERSION_TLS1_3 &&
            conf->max_tls_version >= MBEDTLS_SSL_VERSION_TLS1_3 );
#else
    ((void) conf);
    return( 0 );
#endif
}

static inline int mbedtls_ssl_conf_is_tls12_enabled( const mbedtls_ssl_config *conf )
{
#if defined(MBEDTLS_SSL_PROTO_TLS1_2)
    return( conf->min_tls_version <= MBEDTLS_SSL_VERSION_TLS1_2 &&
            conf->max_tls_version >= MBEDTLS_SSL_VERSION_TLS1_2 );
#else
    ((void) conf);
    return( 0 );
#endif
}

#if defined(MBEDTLS_SSL_PROTO_TLS1_2) && defined(MBEDTLS_SSL_PROTO_TLS1_3)
static inline int mbedtls_ssl_conf_is_hybrid_tls12_tls13( const mbedtls_ssl_config *conf )
{
    return( conf->min_tls_version == MBEDTLS_SSL_VERSION_TLS1_2 &&
            conf->max_tls_version == MBEDTLS_SSL_VERSION_TLS1_3 );
}
#endif /* MBEDTLS_SSL_PROTO_TLS1_2 && MBEDTLS_SSL_PROTO_TLS1_3 */

#if defined(MBEDTLS_SSL_PROTO_TLS1_3)
extern const uint8_t mbedtls_ssl_tls13_hello_retry_request_magic[
                        MBEDTLS_SERVER_HELLO_RANDOM_LEN ];
MBEDTLS_CHECK_RETURN_CRITICAL
int mbedtls_ssl_tls13_process_finished_message( mbedtls_ssl_context *ssl );
MBEDTLS_CHECK_RETURN_CRITICAL
int mbedtls_ssl_tls13_write_finished_message( mbedtls_ssl_context *ssl );
int mbedtls_ssl_tls13_handshake_wrapup( mbedtls_ssl_context *ssl );

/**
 * \brief Given an SSL context and its associated configuration, write the TLS
 *        1.3 specific extensions of the ClientHello message (but the
 *        Pre-Shared key extension).
 *
 * \param[in]   ssl     SSL context
 * \param[in]   buf     Base address of the buffer where to write the extensions
 * \param[in]   end     End address of the buffer where to write the extensions
 * \param[out]  out_len Length of the data written into the buffer \p buf
 */
MBEDTLS_CHECK_RETURN_CRITICAL
int mbedtls_ssl_tls13_write_client_hello_exts( mbedtls_ssl_context *ssl,
                                               unsigned char *buf,
                                               unsigned char *end,
                                               size_t *out_len );

/**
 * \brief Given an SSL context and its associated configuration, write the TLS
 *        1.3 specific Pre-Shared key extension.
 *
 * \param[in]   ssl     SSL context
 * \param[in]   buf     Base address of the buffer where to write the extension
 * \param[in]   end     End address of the buffer where to write the extension
 * \param[out]  out_len Length of the data written into the buffer \p buf
 * \param[out]  binders_len Length of the binders to be written at the end of
 *                          extension
 */
int mbedtls_ssl_tls13_write_pre_shared_key_ext_without_binders(
    mbedtls_ssl_context *ssl,
    unsigned char *buf, unsigned char *end,
    size_t *out_len, size_t *binders_len );

/**
 * \brief Given an SSL context and its associated configuration, write the TLS
 *        1.3 specific Pre-Shared key extension binders at the end of the
 *        ClientHello.
 *
 * \param[in]   ssl     SSL context
 * \param[in]   buf     Base address of the buffer where to write the extension
 * \param[in]   end     End address of the buffer where to write the extension
 */
int mbedtls_ssl_tls13_write_pre_shared_key_ext_binders(
    mbedtls_ssl_context *ssl,
    unsigned char *buf, unsigned char *end );

/**
 * \brief           TLS 1.3 client side state machine entry
 *
 * \param ssl       SSL context
 */
MBEDTLS_CHECK_RETURN_CRITICAL
int mbedtls_ssl_tls13_handshake_client_step( mbedtls_ssl_context *ssl );

/**
 * \brief           TLS 1.3 server side state machine entry
 *
 * \param ssl       SSL context
 */
MBEDTLS_CHECK_RETURN_CRITICAL
int mbedtls_ssl_tls13_handshake_server_step( mbedtls_ssl_context *ssl );


/*
 * Helper functions around key exchange modes.
 */
static inline unsigned mbedtls_ssl_conf_tls13_check_kex_modes( mbedtls_ssl_context *ssl,
                                                               int kex_mode_mask )
{
    return( ( ssl->conf->tls13_kex_modes & kex_mode_mask ) != 0 );
}

static inline int mbedtls_ssl_conf_tls13_psk_enabled( mbedtls_ssl_context *ssl )
{
    return( mbedtls_ssl_conf_tls13_check_kex_modes( ssl,
                   MBEDTLS_SSL_TLS1_3_KEY_EXCHANGE_MODE_PSK ) );
}

static inline int mbedtls_ssl_conf_tls13_psk_ephemeral_enabled( mbedtls_ssl_context *ssl )
{
    return( mbedtls_ssl_conf_tls13_check_kex_modes( ssl,
                   MBEDTLS_SSL_TLS1_3_KEY_EXCHANGE_MODE_PSK_EPHEMERAL ) );
}

static inline int mbedtls_ssl_conf_tls13_ephemeral_enabled( mbedtls_ssl_context *ssl )
{
    return( mbedtls_ssl_conf_tls13_check_kex_modes( ssl,
                   MBEDTLS_SSL_TLS1_3_KEY_EXCHANGE_MODE_EPHEMERAL ) );
}

static inline int mbedtls_ssl_conf_tls13_some_ephemeral_enabled( mbedtls_ssl_context *ssl )
{
    return( mbedtls_ssl_conf_tls13_check_kex_modes( ssl,
                   MBEDTLS_SSL_TLS1_3_KEY_EXCHANGE_MODE_EPHEMERAL_ALL ) );
}

static inline int mbedtls_ssl_conf_tls13_some_psk_enabled( mbedtls_ssl_context *ssl )
{
    return( mbedtls_ssl_conf_tls13_check_kex_modes( ssl,
                   MBEDTLS_SSL_TLS1_3_KEY_EXCHANGE_MODE_PSK_ALL ) );
}

<<<<<<< HEAD
static inline int mbedtls_ssl_tls13_kex_check( mbedtls_ssl_context *ssl,
                                      int kex_mask )
{
    return( ( ssl->handshake->key_exchange & kex_mask ) != 0 );
}

static inline int mbedtls_ssl_tls13_kex_with_psk( mbedtls_ssl_context *ssl )
{
    return( mbedtls_ssl_tls13_kex_check( ssl,
                   MBEDTLS_SSL_TLS1_3_KEY_EXCHANGE_MODE_PSK_ALL ) );
}

static inline int mbedtls_ssl_tls13_kex_with_ephemeral( mbedtls_ssl_context *ssl )
{
    return( mbedtls_ssl_tls13_kex_check( ssl,
                   MBEDTLS_SSL_TLS1_3_KEY_EXCHANGE_MODE_EPHEMERAL_ALL ) );
}

=======
#if defined(MBEDTLS_SSL_SRV_C) && defined(MBEDTLS_KEY_EXCHANGE_SOME_PSK_ENABLED)
>>>>>>> 89274701
/**
 * Given a list of key exchange modes, check if at least one of them is
 * supported.
 *
 * \param[in] ssl  SSL context
 * \param kex_modes_mask  Mask of the key exchange modes to check
 *
 * \return 0 if at least one of the key exchange modes is supported,
 *         !=0 otherwise.
 */
static inline unsigned mbedtls_ssl_tls13_check_kex_modes( mbedtls_ssl_context *ssl,
                                                          int kex_modes_mask )
{
    return( ( ssl->handshake->tls13_kex_modes & kex_modes_mask ) == 0 );
}

static inline int mbedtls_ssl_tls13_psk_enabled( mbedtls_ssl_context *ssl )
{
    return( ! mbedtls_ssl_tls13_check_kex_modes( ssl,
                   MBEDTLS_SSL_TLS1_3_KEY_EXCHANGE_MODE_PSK ) );
}

static inline int mbedtls_ssl_tls13_psk_ephemeral_enabled(
                                                    mbedtls_ssl_context *ssl )
{
    return( ! mbedtls_ssl_tls13_check_kex_modes( ssl,
                   MBEDTLS_SSL_TLS1_3_KEY_EXCHANGE_MODE_PSK_EPHEMERAL ) );
}

static inline int mbedtls_ssl_tls13_ephemeral_enabled( mbedtls_ssl_context *ssl )
{
    return( ! mbedtls_ssl_tls13_check_kex_modes( ssl,
                   MBEDTLS_SSL_TLS1_3_KEY_EXCHANGE_MODE_EPHEMERAL ) );
}

static inline int mbedtls_ssl_tls13_some_ephemeral_enabled( mbedtls_ssl_context *ssl )
{
    return( ! mbedtls_ssl_tls13_check_kex_modes( ssl,
                   MBEDTLS_SSL_TLS1_3_KEY_EXCHANGE_MODE_EPHEMERAL_ALL ) );
}

static inline int mbedtls_ssl_tls13_some_psk_enabled( mbedtls_ssl_context *ssl )
{
    return( ! mbedtls_ssl_tls13_check_kex_modes( ssl,
                   MBEDTLS_SSL_TLS1_3_KEY_EXCHANGE_MODE_PSK_ALL ) );
}
#endif /* MBEDTLS_SSL_SRV_C && MBEDTLS_KEY_EXCHANGE_SOME_PSK_ENABLED */

/*
 * Helper functions to check the selected key exchange mode.
 */
static inline int mbedtls_ssl_tls13_key_exchange_mode_check(
    mbedtls_ssl_context *ssl, int kex_mask )
{
    return( ( ssl->handshake->key_exchange_mode & kex_mask ) != 0 );
}

static inline int mbedtls_ssl_tls13_key_exchange_mode_with_psk(
    mbedtls_ssl_context *ssl )
{
    return( mbedtls_ssl_tls13_key_exchange_mode_check( ssl,
                   MBEDTLS_SSL_TLS1_3_KEY_EXCHANGE_MODE_PSK_ALL ) );
}

static inline int mbedtls_ssl_tls13_key_exchange_mode_with_ephemeral(
    mbedtls_ssl_context *ssl )
{
    return( mbedtls_ssl_tls13_key_exchange_mode_check( ssl,
                   MBEDTLS_SSL_TLS1_3_KEY_EXCHANGE_MODE_EPHEMERAL_ALL ) );
}

/*
 * Fetch TLS 1.3 handshake message header
 */
MBEDTLS_CHECK_RETURN_CRITICAL
int mbedtls_ssl_tls13_fetch_handshake_msg( mbedtls_ssl_context *ssl,
                                           unsigned hs_type,
                                           unsigned char **buf,
                                           size_t *buf_len );

/*
 * Handler of TLS 1.3 server certificate message
 */
MBEDTLS_CHECK_RETURN_CRITICAL
int mbedtls_ssl_tls13_process_certificate( mbedtls_ssl_context *ssl );

#if defined(MBEDTLS_KEY_EXCHANGE_WITH_CERT_ENABLED)
/*
 * Handler of TLS 1.3 write Certificate message
 */
MBEDTLS_CHECK_RETURN_CRITICAL
int mbedtls_ssl_tls13_write_certificate( mbedtls_ssl_context *ssl );

/*
 * Handler of TLS 1.3 write Certificate Verify message
 */
MBEDTLS_CHECK_RETURN_CRITICAL
int mbedtls_ssl_tls13_write_certificate_verify( mbedtls_ssl_context *ssl );

#endif /* MBEDTLS_KEY_EXCHANGE_WITH_CERT_ENABLED */

/*
 * Generic handler of Certificate Verify
 */
MBEDTLS_CHECK_RETURN_CRITICAL
int mbedtls_ssl_tls13_process_certificate_verify( mbedtls_ssl_context *ssl );

/*
 * Write of dummy-CCS's for middlebox compatibility
 */
MBEDTLS_CHECK_RETURN_CRITICAL
int mbedtls_ssl_tls13_write_change_cipher_spec( mbedtls_ssl_context *ssl );

MBEDTLS_CHECK_RETURN_CRITICAL
int mbedtls_ssl_reset_transcript_for_hrr( mbedtls_ssl_context *ssl );

#if defined(MBEDTLS_ECDH_C)
MBEDTLS_CHECK_RETURN_CRITICAL
int mbedtls_ssl_tls13_generate_and_write_ecdh_key_exchange(
                mbedtls_ssl_context *ssl,
                uint16_t named_group,
                unsigned char *buf,
                unsigned char *end,
                size_t *out_len );
#endif /* MBEDTLS_ECDH_C */


#endif /* MBEDTLS_SSL_PROTO_TLS1_3 */

#if defined(MBEDTLS_KEY_EXCHANGE_WITH_CERT_ENABLED)
/*
 * Write Signature Algorithm extension
 */
int mbedtls_ssl_write_sig_alg_ext( mbedtls_ssl_context *ssl, unsigned char *buf,
                                   const unsigned char *end, size_t *out_len );
/*
 * Parse TLS Signature Algorithm extension
 */
MBEDTLS_CHECK_RETURN_CRITICAL
int mbedtls_ssl_parse_sig_alg_ext( mbedtls_ssl_context *ssl,
                                   const unsigned char *buf,
                                   const unsigned char *end );
#endif /* MBEDTLS_KEY_EXCHANGE_WITH_CERT_ENABLED */

/* Get handshake transcript */
MBEDTLS_CHECK_RETURN_CRITICAL
int mbedtls_ssl_get_handshake_transcript( mbedtls_ssl_context *ssl,
                                          const mbedtls_md_type_t md,
                                          unsigned char *dst,
                                          size_t dst_len,
                                          size_t *olen );

/*
 * Return supported groups.
 *
 * In future, invocations can be changed to ssl->conf->group_list
 * when mbedtls_ssl_conf_curves() is deleted.
 *
 * ssl->handshake->group_list is either a translation of curve_list to IANA TLS group
 * identifiers when mbedtls_ssl_conf_curves() has been used, or a pointer to
 * ssl->conf->group_list when mbedtls_ssl_conf_groups() has been more recently invoked.
 *
 */
static inline const void *mbedtls_ssl_get_groups( const mbedtls_ssl_context *ssl )
{
    #if defined(MBEDTLS_DEPRECATED_REMOVED) || !defined(MBEDTLS_ECP_C)
    return( ssl->conf->group_list );
    #else
    if( ( ssl->handshake != NULL ) && ( ssl->handshake->group_list != NULL ) )
        return( ssl->handshake->group_list );
    else
        return( ssl->conf->group_list );
    #endif
}

/*
 * Helper functions for NamedGroup.
 */
static inline int mbedtls_ssl_tls12_named_group_is_ecdhe( uint16_t named_group )
{
    /*
     * RFC 8422 section 5.1.1
     */
    return( named_group == MBEDTLS_SSL_IANA_TLS_GROUP_X25519    ||
            named_group == MBEDTLS_SSL_IANA_TLS_GROUP_BP256R1   ||
            named_group == MBEDTLS_SSL_IANA_TLS_GROUP_BP384R1   ||
            named_group == MBEDTLS_SSL_IANA_TLS_GROUP_BP512R1   ||
            named_group == MBEDTLS_SSL_IANA_TLS_GROUP_X448      ||
            /* Below deprecated curves should be removed with notice to users */
            named_group == MBEDTLS_SSL_IANA_TLS_GROUP_SECP192K1 ||
            named_group == MBEDTLS_SSL_IANA_TLS_GROUP_SECP192R1 ||
            named_group == MBEDTLS_SSL_IANA_TLS_GROUP_SECP224K1 ||
            named_group == MBEDTLS_SSL_IANA_TLS_GROUP_SECP224R1 ||
            named_group == MBEDTLS_SSL_IANA_TLS_GROUP_SECP256K1 ||
            named_group == MBEDTLS_SSL_IANA_TLS_GROUP_SECP256R1 ||
            named_group == MBEDTLS_SSL_IANA_TLS_GROUP_SECP384R1 ||
            named_group == MBEDTLS_SSL_IANA_TLS_GROUP_SECP521R1 );
}

static inline int mbedtls_ssl_tls13_named_group_is_ecdhe( uint16_t named_group )
{
    return( named_group == MBEDTLS_SSL_IANA_TLS_GROUP_X25519    ||
            named_group == MBEDTLS_SSL_IANA_TLS_GROUP_SECP256R1 ||
            named_group == MBEDTLS_SSL_IANA_TLS_GROUP_SECP384R1 ||
            named_group == MBEDTLS_SSL_IANA_TLS_GROUP_SECP521R1 ||
            named_group == MBEDTLS_SSL_IANA_TLS_GROUP_X448 );
}

static inline int mbedtls_ssl_tls13_named_group_is_dhe( uint16_t named_group )
{
    return( named_group >= MBEDTLS_SSL_IANA_TLS_GROUP_FFDHE2048 &&
            named_group <= MBEDTLS_SSL_IANA_TLS_GROUP_FFDHE8192 );
}

static inline int mbedtls_ssl_named_group_is_offered(
                        const mbedtls_ssl_context *ssl, uint16_t named_group )
{
    const uint16_t *group_list = mbedtls_ssl_get_groups( ssl );

    if( group_list == NULL )
        return( 0 );

    for( ; *group_list != 0; group_list++ )
    {
        if( *group_list == named_group )
            return( 1 );
    }

    return( 0 );
}

static inline int mbedtls_ssl_named_group_is_supported( uint16_t named_group )
{
#if defined(MBEDTLS_ECDH_C)
    if( mbedtls_ssl_tls13_named_group_is_ecdhe( named_group ) )
    {
        const mbedtls_ecp_curve_info *curve_info =
            mbedtls_ecp_curve_info_from_tls_id( named_group );
        if( curve_info != NULL )
            return( 1 );
    }
#else
    ((void) named_group);
#endif /* MBEDTLS_ECDH_C */
    return( 0 );
}

/*
 * Return supported signature algorithms.
 *
 * In future, invocations can be changed to ssl->conf->sig_algs when
 * mbedtls_ssl_conf_sig_hashes() is deleted.
 *
 * ssl->handshake->sig_algs is either a translation of sig_hashes to IANA TLS
 * signature algorithm identifiers when mbedtls_ssl_conf_sig_hashes() has been
 * used, or a pointer to ssl->conf->sig_algs when mbedtls_ssl_conf_sig_algs() has
 * been more recently invoked.
 *
 */
static inline const void *mbedtls_ssl_get_sig_algs(
                                                const mbedtls_ssl_context *ssl )
{
#if defined(MBEDTLS_KEY_EXCHANGE_WITH_CERT_ENABLED)

#if !defined(MBEDTLS_DEPRECATED_REMOVED)
    if( ssl->handshake != NULL &&
        ssl->handshake->sig_algs_heap_allocated == 1 &&
        ssl->handshake->sig_algs != NULL )
    {
        return( ssl->handshake->sig_algs );
    }
#endif
    return( ssl->conf->sig_algs );

#else /* MBEDTLS_KEY_EXCHANGE_WITH_CERT_ENABLED */

    ((void) ssl);
    return( NULL );
#endif /* MBEDTLS_KEY_EXCHANGE_WITH_CERT_ENABLED */
}


#if defined(MBEDTLS_KEY_EXCHANGE_WITH_CERT_ENABLED)

#if defined(MBEDTLS_SSL_PROTO_TLS1_3)
static inline int mbedtls_ssl_sig_alg_is_received( const mbedtls_ssl_context *ssl,
                                                   uint16_t own_sig_alg )
{
    const uint16_t *sig_alg = ssl->handshake->received_sig_algs;
    if( sig_alg == NULL )
        return( 0 );

    for( ; *sig_alg != MBEDTLS_TLS_SIG_NONE; sig_alg++ )
    {
        if( *sig_alg == own_sig_alg )
            return( 1 );
    }
    return( 0 );
}
#endif /* MBEDTLS_SSL_PROTO_TLS1_3 */

static inline int mbedtls_ssl_sig_alg_is_offered( const mbedtls_ssl_context *ssl,
                                                  uint16_t proposed_sig_alg )
{
    const uint16_t *sig_alg = mbedtls_ssl_get_sig_algs( ssl );
    if( sig_alg == NULL )
        return( 0 );

    for( ; *sig_alg != MBEDTLS_TLS_SIG_NONE; sig_alg++ )
    {
        if( *sig_alg == proposed_sig_alg )
            return( 1 );
    }
    return( 0 );
}

static inline int mbedtls_ssl_tls13_get_pk_type_and_md_alg_from_sig_alg(
    uint16_t sig_alg, mbedtls_pk_type_t *pk_type, mbedtls_md_type_t *md_alg )
{
    *pk_type = mbedtls_ssl_pk_alg_from_sig( sig_alg & 0xff );
    *md_alg = mbedtls_ssl_md_alg_from_hash( ( sig_alg >> 8 ) & 0xff );

    if( *pk_type != MBEDTLS_PK_NONE && *md_alg != MBEDTLS_MD_NONE )
        return( 0 );

    switch( sig_alg )
    {
#if defined(MBEDTLS_PKCS1_V21)
#if defined(MBEDTLS_SHA256_C)
        case MBEDTLS_TLS1_3_SIG_RSA_PSS_RSAE_SHA256:
            *md_alg = MBEDTLS_MD_SHA256;
            *pk_type = MBEDTLS_PK_RSASSA_PSS;
            break;
#endif /* MBEDTLS_SHA256_C  */
#if defined(MBEDTLS_SHA384_C)
        case MBEDTLS_TLS1_3_SIG_RSA_PSS_RSAE_SHA384:
            *md_alg = MBEDTLS_MD_SHA384;
            *pk_type = MBEDTLS_PK_RSASSA_PSS;
            break;
#endif /* MBEDTLS_SHA384_C */
#if defined(MBEDTLS_SHA512_C)
        case MBEDTLS_TLS1_3_SIG_RSA_PSS_RSAE_SHA512:
            *md_alg = MBEDTLS_MD_SHA512;
            *pk_type = MBEDTLS_PK_RSASSA_PSS;
            break;
#endif /* MBEDTLS_SHA512_C */
#endif /* MBEDTLS_PKCS1_V21 */
            default:
                return( MBEDTLS_ERR_SSL_FEATURE_UNAVAILABLE );
        }
        return( 0 );
}

#if defined(MBEDTLS_SSL_PROTO_TLS1_3)
static inline int mbedtls_ssl_tls13_sig_alg_for_cert_verify_is_supported(
                                                    const uint16_t sig_alg )
{
    switch( sig_alg )
    {
#if defined(MBEDTLS_ECDSA_C)
#if defined(MBEDTLS_SHA256_C) && defined(MBEDTLS_ECP_DP_SECP256R1_ENABLED)
        case MBEDTLS_TLS1_3_SIG_ECDSA_SECP256R1_SHA256:
            break;
#endif /* MBEDTLS_SHA256_C && MBEDTLS_ECP_DP_SECP256R1_ENABLED */
#if defined(MBEDTLS_SHA384_C) && defined(MBEDTLS_ECP_DP_SECP384R1_ENABLED)
        case MBEDTLS_TLS1_3_SIG_ECDSA_SECP384R1_SHA384:
            break;
#endif /* MBEDTLS_SHA384_C && MBEDTLS_ECP_DP_SECP384R1_ENABLED */
#if defined(MBEDTLS_SHA512_C) && defined(MBEDTLS_ECP_DP_SECP521R1_ENABLED)
        case MBEDTLS_TLS1_3_SIG_ECDSA_SECP521R1_SHA512:
            break;
#endif /* MBEDTLS_SHA512_C && MBEDTLS_ECP_DP_SECP521R1_ENABLED */
#endif /* MBEDTLS_ECDSA_C */

#if defined(MBEDTLS_PKCS1_V21)
#if defined(MBEDTLS_SHA256_C)
        case MBEDTLS_TLS1_3_SIG_RSA_PSS_RSAE_SHA256:
            break;
#endif /* MBEDTLS_SHA256_C  */
#if defined(MBEDTLS_SHA384_C)
        case MBEDTLS_TLS1_3_SIG_RSA_PSS_RSAE_SHA384:
            break;
#endif /* MBEDTLS_SHA384_C */
#if defined(MBEDTLS_SHA512_C)
        case MBEDTLS_TLS1_3_SIG_RSA_PSS_RSAE_SHA512:
            break;
#endif /* MBEDTLS_SHA512_C */
#endif /* MBEDTLS_PKCS1_V21 */
        default:
            return( 0 );
    }
    return( 1 );

}

static inline int mbedtls_ssl_tls13_sig_alg_is_supported(
                                                    const uint16_t sig_alg )
{
    switch( sig_alg )
    {
#if defined(MBEDTLS_PKCS1_V15)
#if defined(MBEDTLS_SHA256_C)
        case MBEDTLS_TLS1_3_SIG_RSA_PKCS1_SHA256:
            break;
#endif /* MBEDTLS_SHA256_C */
#if defined(MBEDTLS_SHA384_C)
        case MBEDTLS_TLS1_3_SIG_RSA_PKCS1_SHA384:
            break;
#endif /* MBEDTLS_SHA384_C */
#if defined(MBEDTLS_SHA512_C)
        case MBEDTLS_TLS1_3_SIG_RSA_PKCS1_SHA512:
            break;
#endif /* MBEDTLS_SHA512_C */
#endif /* MBEDTLS_PKCS1_V15 */
        default:
            return( mbedtls_ssl_tls13_sig_alg_for_cert_verify_is_supported(
                                                                    sig_alg ) );
    }
    return( 1 );
}

#endif /* MBEDTLS_SSL_PROTO_TLS1_3 */

#if defined(MBEDTLS_SSL_PROTO_TLS1_2)
static inline int mbedtls_ssl_tls12_sig_alg_is_supported(
                                                    const uint16_t sig_alg )
{
    /* High byte is hash */
    unsigned char hash = MBEDTLS_BYTE_1( sig_alg );
    unsigned char sig = MBEDTLS_BYTE_0( sig_alg );

    switch( hash )
    {
#if defined(MBEDTLS_MD5_C)
        case MBEDTLS_SSL_HASH_MD5:
            break;
#endif

#if defined(MBEDTLS_SHA1_C)
        case MBEDTLS_SSL_HASH_SHA1:
            break;
#endif

#if defined(MBEDTLS_SHA224_C)
        case MBEDTLS_SSL_HASH_SHA224:
            break;
#endif

#if defined(MBEDTLS_SHA256_C)
        case MBEDTLS_SSL_HASH_SHA256:
            break;
#endif

#if defined(MBEDTLS_SHA384_C)
        case MBEDTLS_SSL_HASH_SHA384:
            break;
#endif

#if defined(MBEDTLS_SHA512_C)
        case MBEDTLS_SSL_HASH_SHA512:
            break;
#endif

        default:
            return( 0 );
    }

    switch( sig )
    {
#if defined(MBEDTLS_RSA_C)
        case MBEDTLS_SSL_SIG_RSA:
            break;
#endif

#if defined(MBEDTLS_ECDSA_C)
        case MBEDTLS_SSL_SIG_ECDSA:
            break;
#endif

    default:
        return( 0 );
    }

    return( 1 );
}
#endif /* MBEDTLS_SSL_PROTO_TLS1_2 */

static inline int mbedtls_ssl_sig_alg_is_supported(
                                                const mbedtls_ssl_context *ssl,
                                                const uint16_t sig_alg )
{

#if defined(MBEDTLS_SSL_PROTO_TLS1_2)
    if( ssl->tls_version == MBEDTLS_SSL_VERSION_TLS1_2 )
    {
        return( mbedtls_ssl_tls12_sig_alg_is_supported( sig_alg ) );
    }
#endif /* MBEDTLS_SSL_PROTO_TLS1_2 */

#if defined(MBEDTLS_SSL_PROTO_TLS1_3)
    if( ssl->tls_version == MBEDTLS_SSL_VERSION_TLS1_3 )
    {
       return( mbedtls_ssl_tls13_sig_alg_is_supported( sig_alg ) );
    }
#endif /* MBEDTLS_SSL_PROTO_TLS1_3 */
    ((void) ssl);
    ((void) sig_alg);
    return( 0 );
}

#if defined(MBEDTLS_SSL_PROTO_TLS1_3)

MBEDTLS_CHECK_RETURN_CRITICAL
int mbedtls_ssl_tls13_check_sig_alg_cert_key_match( uint16_t sig_alg,
                                                    mbedtls_pk_context *key );

#endif /* MBEDTLS_SSL_PROTO_TLS1_3 */

#endif /* MBEDTLS_KEY_EXCHANGE_WITH_CERT_ENABLED */

#if defined(MBEDTLS_USE_PSA_CRYPTO) || defined(MBEDTLS_SSL_PROTO_TLS1_3)
/* Corresponding PSA algorithm for MBEDTLS_CIPHER_NULL.
 * Same value is used for PSA_ALG_CATEGORY_CIPHER, hence it is
 * guaranteed to not be a valid PSA algorithm identifier.
 */
#define MBEDTLS_SSL_NULL_CIPHER 0x04000000

/**
 * \brief       Translate mbedtls cipher type/taglen pair to psa:
 *              algorithm, key type and key size.
 *
 * \param  mbedtls_cipher_type [in] given mbedtls cipher type
 * \param  taglen              [in] given tag length
 *                                  0 - default tag length
 * \param  alg                 [out] corresponding PSA alg
 *                                   There is no corresponding PSA
 *                                   alg for MBEDTLS_CIPHER_NULL, so
 *                                   in this case MBEDTLS_SSL_NULL_CIPHER
 *                                   is returned via this parameter
 * \param  key_type            [out] corresponding PSA key type
 * \param  key_size            [out] corresponding PSA key size
 *
 * \return                     PSA_SUCCESS on success or PSA_ERROR_NOT_SUPPORTED if
 *                             conversion is not supported.
 */
psa_status_t mbedtls_ssl_cipher_to_psa( mbedtls_cipher_type_t mbedtls_cipher_type,
                                    size_t taglen,
                                    psa_algorithm_t *alg,
                                    psa_key_type_t *key_type,
                                    size_t *key_size );

/**
 * \brief       Convert given PSA status to mbedtls error code.
 *
 * \param  status      [in] given PSA status
 *
 * \return             corresponding mbedtls error code
 */
static inline int psa_ssl_status_to_mbedtls( psa_status_t status )
{
    switch( status )
    {
        case PSA_SUCCESS:
            return( 0 );
        case PSA_ERROR_INSUFFICIENT_MEMORY:
            return( MBEDTLS_ERR_SSL_ALLOC_FAILED );
        case PSA_ERROR_NOT_SUPPORTED:
            return( MBEDTLS_ERR_SSL_FEATURE_UNAVAILABLE );
        case PSA_ERROR_INVALID_SIGNATURE:
            return( MBEDTLS_ERR_SSL_INVALID_MAC );
        case PSA_ERROR_INVALID_ARGUMENT:
            return( MBEDTLS_ERR_SSL_BAD_INPUT_DATA );
        case PSA_ERROR_BAD_STATE:
            return( MBEDTLS_ERR_SSL_INTERNAL_ERROR );
        case PSA_ERROR_BUFFER_TOO_SMALL:
            return( MBEDTLS_ERR_SSL_BUFFER_TOO_SMALL );
        default:
            return( MBEDTLS_ERR_PLATFORM_HW_ACCEL_FAILED );
    }
}
#endif /* MBEDTLS_USE_PSA_CRYPTO || MBEDTLS_SSL_PROTO_TLS1_3 */

/**
 * \brief       TLS record protection modes
 */
typedef enum {
    MBEDTLS_SSL_MODE_STREAM = 0,
    MBEDTLS_SSL_MODE_CBC,
    MBEDTLS_SSL_MODE_CBC_ETM,
    MBEDTLS_SSL_MODE_AEAD
} mbedtls_ssl_mode_t;

mbedtls_ssl_mode_t mbedtls_ssl_get_mode_from_transform(
        const mbedtls_ssl_transform *transform );

#if defined(MBEDTLS_SSL_SOME_SUITES_USE_CBC_ETM)
mbedtls_ssl_mode_t mbedtls_ssl_get_mode_from_ciphersuite(
        int encrypt_then_mac,
        const mbedtls_ssl_ciphersuite_t *suite );
#else
mbedtls_ssl_mode_t mbedtls_ssl_get_mode_from_ciphersuite(
        const mbedtls_ssl_ciphersuite_t *suite );
#endif /* MBEDTLS_SSL_SOME_SUITES_USE_CBC_ETM */

#if defined(MBEDTLS_ECDH_C)

MBEDTLS_CHECK_RETURN_CRITICAL
int mbedtls_ssl_tls13_read_public_ecdhe_share( mbedtls_ssl_context *ssl,
                                               const unsigned char *buf,
                                               size_t buf_len );

#endif /* MBEDTLS_ECDH_C */

static inline int mbedtls_ssl_tls13_cipher_suite_is_offered(
        mbedtls_ssl_context *ssl, int cipher_suite )
{
    const int *ciphersuite_list = ssl->conf->ciphersuite_list;

    /* Check whether we have offered this ciphersuite */
    for ( size_t i = 0; ciphersuite_list[i] != 0; i++ )
    {
        if( ciphersuite_list[i] == cipher_suite )
        {
            return( 1 );
        }
    }
    return( 0 );
}

/**
 * \brief Validate cipher suite against config in SSL context.
 *
 * \param ssl              SSL context
 * \param suite_info       Cipher suite to validate
 * \param min_tls_version  Minimal TLS version to accept a cipher suite
 * \param max_tls_version  Maximal TLS version to accept a cipher suite
 *
 * \return 0 if valid, negative value otherwise.
 */
MBEDTLS_CHECK_RETURN_CRITICAL
int mbedtls_ssl_validate_ciphersuite(
    const mbedtls_ssl_context *ssl,
    const mbedtls_ssl_ciphersuite_t *suite_info,
    mbedtls_ssl_protocol_version min_tls_version,
    mbedtls_ssl_protocol_version max_tls_version );

#if defined(MBEDTLS_SSL_SERVER_NAME_INDICATION)
MBEDTLS_CHECK_RETURN_CRITICAL
int mbedtls_ssl_parse_server_name_ext( mbedtls_ssl_context *ssl,
                                       const unsigned char *buf,
                                       const unsigned char *end );
#endif /* MBEDTLS_SSL_SERVER_NAME_INDICATION */

#if defined(MBEDTLS_SSL_ALPN)
MBEDTLS_CHECK_RETURN_CRITICAL
int mbedtls_ssl_parse_alpn_ext( mbedtls_ssl_context *ssl,
                                const unsigned char *buf,
                                const unsigned char *end );


MBEDTLS_CHECK_RETURN_CRITICAL
int mbedtls_ssl_write_alpn_ext( mbedtls_ssl_context *ssl,
                                unsigned char *buf,
                                unsigned char *end,
                                size_t *out_len );
#endif /* MBEDTLS_SSL_ALPN */

#if defined(MBEDTLS_TEST_HOOKS)
int mbedtls_ssl_check_dtls_clihlo_cookie(
                           mbedtls_ssl_context *ssl,
                           const unsigned char *cli_id, size_t cli_id_len,
                           const unsigned char *in, size_t in_len,
                           unsigned char *obuf, size_t buf_len, size_t *olen );
#endif

#endif /* ssl_misc.h */<|MERGE_RESOLUTION|>--- conflicted
+++ resolved
@@ -642,15 +642,10 @@
      * Handshake specific crypto variables
      */
 #if defined(MBEDTLS_SSL_PROTO_TLS1_3)
-<<<<<<< HEAD
-    unsigned int key_exchange; /* Indication of the key exchange algorithm being negotiated*/
-    int tls13_kex_modes; /*!< key exchange modes for TLS 1.3 */
 #if defined(MBEDTLS_SSL_TLS1_3_COMPATIBILITY_MODE)
     int ccs_sent; /* Number of CCS messages sent */
 #endif /* MBEDTLS_SSL_TLS1_3_COMPATIBILITY_MODE */
-=======
     uint8_t key_exchange_mode; /*!< Selected key exchange mode */
->>>>>>> 89274701
 
     /** Number of HelloRetryRequest messages received/sent from/to the server. */
     int hello_retry_request_count;
@@ -2132,28 +2127,7 @@
                    MBEDTLS_SSL_TLS1_3_KEY_EXCHANGE_MODE_PSK_ALL ) );
 }
 
-<<<<<<< HEAD
-static inline int mbedtls_ssl_tls13_kex_check( mbedtls_ssl_context *ssl,
-                                      int kex_mask )
-{
-    return( ( ssl->handshake->key_exchange & kex_mask ) != 0 );
-}
-
-static inline int mbedtls_ssl_tls13_kex_with_psk( mbedtls_ssl_context *ssl )
-{
-    return( mbedtls_ssl_tls13_kex_check( ssl,
-                   MBEDTLS_SSL_TLS1_3_KEY_EXCHANGE_MODE_PSK_ALL ) );
-}
-
-static inline int mbedtls_ssl_tls13_kex_with_ephemeral( mbedtls_ssl_context *ssl )
-{
-    return( mbedtls_ssl_tls13_kex_check( ssl,
-                   MBEDTLS_SSL_TLS1_3_KEY_EXCHANGE_MODE_EPHEMERAL_ALL ) );
-}
-
-=======
 #if defined(MBEDTLS_SSL_SRV_C) && defined(MBEDTLS_KEY_EXCHANGE_SOME_PSK_ENABLED)
->>>>>>> 89274701
 /**
  * Given a list of key exchange modes, check if at least one of them is
  * supported.

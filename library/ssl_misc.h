--- conflicted
+++ resolved
@@ -117,19 +117,6 @@
 #define MBEDTLS_SSL_RENEGOTIATION_IN_PROGRESS   1   /* In progress */
 #define MBEDTLS_SSL_RENEGOTIATION_DONE          2   /* Done or aborted */
 #define MBEDTLS_SSL_RENEGOTIATION_PENDING       3   /* Requested (server only) */
-
-#define MBEDTLS_SSL_PROC_CHK(f)     \
-    do {                                                        \
-        ret = (f);                                              \
-        if( ret != 0 )                                          \
-        {                                                       \
-            if( ret > 0 )                                       \
-                ret = MBEDTLS_ERR_SSL_INTERNAL_ERROR;           \
-            goto cleanup;                                       \
-        }                                                       \
-    } while( 0 )
-
-#define MBEDTLS_SSL_PROC_CHK_NEG(f) do { if( ( ret = f ) < 0 )  goto cleanup; } while( 0 )
 
 /*
  * Mask of TLS 1.3 handshake extensions used in extensions_present
@@ -709,11 +696,8 @@
 #endif /* MBEDTLS_SSL_PROTO_DTLS */
 
 #if defined(MBEDTLS_SSL_PROTO_TLS1_3_EXPERIMENTAL)
-<<<<<<< HEAD
     int epoch_handshake;
     int epoch_earlydata;
-=======
->>>>>>> fec982ea
     /*! TLS 1.3 transforms for 0-RTT and encrypted handshake messages.
      *  Those pointers own the transforms they reference. */
     mbedtls_ssl_transform *transform_handshake;
@@ -905,13 +889,9 @@
     int max_minor_ver;                  /*!< max. minor version client*/
     int cli_exts;                       /*!< client extension presence*/
 #if defined(MBEDTLS_SSL_PROTO_TLS1_3_EXPERIMENTAL)
-<<<<<<< HEAD
-    int extensions_present;             /*!< which extension were present; the */
-=======
     int extensions_present;             /*!< extension presence; Each bitfield
                                              represents an extension and defined
                                              as \c MBEDTLS_SSL_EXT_XXX */
->>>>>>> fec982ea
 #endif /* MBEDTLS_SSL_PROTO_TLS1_3_EXPERIMENTAL */
 
 #if (defined(MBEDTLS_SSL_SESSION_TICKETS) || (defined(MBEDTLS_SSL_NEW_SESSION_TICKET) && defined(MBEDTLS_SSL_PROTO_TLS1_3_EXPERIMENTAL)))
@@ -1193,9 +1173,6 @@
 
 void mbedtls_ssl_handshake_free( mbedtls_ssl_context *ssl );
 
-int mbedtls_ssl_handshake_client_step( mbedtls_ssl_context *ssl );
-int mbedtls_ssl_handshake_server_step( mbedtls_ssl_context *ssl );
-void mbedtls_ssl_handshake_wrapup( mbedtls_ssl_context *ssl );
 #if defined(MBEDTLS_SSL_PROTO_TLS1_3_EXPERIMENTAL)
 /**
  * \brief           TLS 1.3 client side state machine entry
@@ -1214,8 +1191,6 @@
 
 #if defined(MBEDTLS_SSL_PROTO_TLS1_3_EXPERIMENTAL)
 void mbedtls_ssl_handshake_wrapup_tls13( mbedtls_ssl_context *ssl );
-int mbedtls_ssl_handshake_client_step_tls1_3( mbedtls_ssl_context *ssl );
-int mbedtls_ssl_handshake_server_step_tls1_3( mbedtls_ssl_context *ssl );
 #endif
 
 int mbedtls_ssl_handle_pending_alert( mbedtls_ssl_context *ssl );
@@ -1314,24 +1289,17 @@
 int mbedtls_ssl_read_record( mbedtls_ssl_context *ssl,
                              unsigned update_hs_digest );
 
-<<<<<<< HEAD
 int mbedtls_ssl_fetch_input(mbedtls_ssl_context* ssl, size_t nb_want);
 
-=======
->>>>>>> fec982ea
 int mbedtls_ssl_write_handshake_msg_ext( mbedtls_ssl_context *ssl,
                                          int update_checksum );
 static inline int mbedtls_ssl_write_handshake_msg( mbedtls_ssl_context *ssl )
 {
     return( mbedtls_ssl_write_handshake_msg_ext( ssl, 1 /* update checksum */ ) );
 }
-<<<<<<< HEAD
 int mbedtls_ssl_flush_output(mbedtls_ssl_context* ssl);
 
 #if !defined(MBEDTLS_SSL_USE_MPS)
-=======
-
->>>>>>> fec982ea
 int mbedtls_ssl_write_record( mbedtls_ssl_context *ssl, uint8_t force_flush );
 #endif /* MBEDTLS_SSL_USE_MPS */
 
@@ -1455,15 +1423,6 @@
                                           size_t dst_len,
                                           size_t *olen );
 
-
-void mbedtls_ssl_add_hs_msg_to_checksum( mbedtls_ssl_context *ssl,
-                                         unsigned hs_type,
-                                         unsigned char const *msg,
-                                         size_t msg_len );
-void mbedtls_ssl_add_hs_hdr_to_checksum( mbedtls_ssl_context *ssl,
-                                         unsigned hs_type,
-                                         size_t total_hs_len );
-
 int mbedtls_ssl_reset_transcript_for_hrr( mbedtls_ssl_context *ssl );
 
 void mbedtls_ssl_set_inbound_transform( mbedtls_ssl_context *ssl,
@@ -1485,12 +1444,11 @@
                                          int part );
 #endif /* MBEDTLS_KEY_EXCHANGE_SOME_PSK_ENABLED */
 #if defined(MBEDTLS_KEY_EXCHANGE_WITH_CERT_ENABLED)
-int mbedtls_ssl_write_signature_algorithms_ext(mbedtls_ssl_context* ssl, unsigned char* buf, unsigned char* end, size_t* olen);
 int mbedtls_ssl_parse_signature_algorithms_ext(mbedtls_ssl_context* ssl, const unsigned char* buf, size_t len);
 int mbedtls_ssl_check_signature_scheme(const mbedtls_ssl_context* ssl, int signature_scheme);
 #endif /* MBEDTLS_KEY_EXCHANGE_WITH_CERT_ENABLED */
 #if defined(MBEDTLS_ZERO_RTT)
-int mbedtls_ssl_write_early_data_ext(mbedtls_ssl_context* ssl, unsigned char* buf, size_t buflen, size_t* olen);
+int mbedtls_ssl_write_early_data_ext(mbedtls_ssl_context* ssl, unsigned char* buf, const unsigned char *end, size_t* olen);
 #endif /* MBEDTLS_ZERO_RTT */
 #if (defined(MBEDTLS_ECDH_C) || defined(MBEDTLS_ECDSA_C))
 int mbedtls_ssl_parse_supported_groups_ext(mbedtls_ssl_context* ssl, const unsigned char* buf, size_t len);
@@ -2112,7 +2070,6 @@
 #endif /* MBEDTLS_SSL_PROTO_TLS1_2 && MBEDTLS_SSL_PROTO_TLS1_3_EXPERIMENTAL*/
 
 #if defined(MBEDTLS_SSL_PROTO_TLS1_3_EXPERIMENTAL)
-<<<<<<< HEAD
 /* From RF 8446
  *    enum {
  *         // Elliptic Curve Groups (ECDHE)
@@ -2135,23 +2092,6 @@
             named_group == MBEDTLS_SSL_TLS13_NAMED_GROUP_X448 );
 }
 
-int mbedtls_ssl_start_handshake_msg( mbedtls_ssl_context *ssl,
-                                     unsigned hs_type,
-                                     unsigned char **buf,
-                                     size_t *buflen );
-int mbedtls_ssl_finish_handshake_msg( mbedtls_ssl_context *ssl,
-                                      size_t buf_len,
-                                      size_t msg_len );
-
-#endif /* MBEDTLS_SSL_PROTO_TLS1_3_EXPERIMENTAL */
-=======
-
-static inline void mbedtls_ssl_handshake_set_state( mbedtls_ssl_context *ssl,
-                                                    mbedtls_ssl_states state )
-{
-    ssl->state = ( int ) state;
-}
-
 /*
  * Write TLS 1.3 handshake message header
  */
@@ -2165,6 +2105,13 @@
 int mbedtls_ssl_tls13_finish_handshake_msg( mbedtls_ssl_context *ssl,
                                             size_t buf_len,
                                             size_t msg_len );
+/*
+ * Update checksum with handshake message
+ */
+void mbedtls_ssl_tls13_add_hs_msg_to_checksum( mbedtls_ssl_context *ssl,
+                                               unsigned hs_type,
+                                               unsigned char const *msg,
+                                               size_t msg_len );
 /*
  * Update checksum with handshake header
  */
@@ -2184,5 +2131,4 @@
 
 #endif /* MBEDTLS_SSL_PROTO_TLS1_3_EXPERIMENTAL */
 
->>>>>>> fec982ea
 #endif /* ssl_misc.h */
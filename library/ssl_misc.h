/**
 * \file ssl_misc.h
 *
 * \brief Internal functions shared by the SSL modules
 */
/*
 *  Copyright The Mbed TLS Contributors
 *  SPDX-License-Identifier: Apache-2.0
 *
 *  Licensed under the Apache License, Version 2.0 (the "License"); you may
 *  not use this file except in compliance with the License.
 *  You may obtain a copy of the License at
 *
 *  http://www.apache.org/licenses/LICENSE-2.0
 *
 *  Unless required by applicable law or agreed to in writing, software
 *  distributed under the License is distributed on an "AS IS" BASIS, WITHOUT
 *  WARRANTIES OR CONDITIONS OF ANY KIND, either express or implied.
 *  See the License for the specific language governing permissions and
 *  limitations under the License.
 */
#ifndef MBEDTLS_SSL_MISC_H
#define MBEDTLS_SSL_MISC_H

#include "mbedtls/build_info.h"

#include "mbedtls/ssl.h"
#include "mbedtls/cipher.h"

#if defined(MBEDTLS_USE_PSA_CRYPTO)
#include "psa/crypto.h"
#endif

#if defined(MBEDTLS_MD5_C)
#include "mbedtls/md5.h"
#endif

#if defined(MBEDTLS_SHA1_C)
#include "mbedtls/sha1.h"
#endif

#if defined(MBEDTLS_SHA256_C)
#include "mbedtls/sha256.h"
#endif

#if defined(MBEDTLS_SHA512_C)
#include "mbedtls/sha512.h"
#endif

#if defined(MBEDTLS_KEY_EXCHANGE_ECJPAKE_ENABLED)
#include "mbedtls/ecjpake.h"
#endif

#if defined(MBEDTLS_SSL_PROTO_TLS1_3_EXPERIMENTAL) && defined(MBEDTLS_SSL_USE_MPS)
#include "mps.h"
#endif

#if defined(MBEDTLS_USE_PSA_CRYPTO)
#include "psa/crypto.h"
#include "mbedtls/psa_util.h"
#endif /* MBEDTLS_USE_PSA_CRYPTO */

#if ( defined(__ARMCC_VERSION) || defined(_MSC_VER) ) && \
    !defined(inline) && !defined(__cplusplus)
#define inline __inline
#endif

#if defined(MBEDTLS_SSL_PROTO_TLS1_2) || \
    ( defined(MBEDTLS_SSL_PROTO_TLS1_3_EXPERIMENTAL) && !defined(MBEDTLS_SSL_USE_MPS) )
#define MBEDTLS_SSL_LEGACY_MSG_LAYER_REQUIRED
#endif

/* Legacy minor version numbers as defined by:
 * - RFC 2246: ProtocolVersion version = { 3, 1 };     // TLS v1.0
 * - RFC 4346: ProtocolVersion version = { 3, 2 };     // TLS v1.1
 *
 * We no longer support these versions, but some code still references those
 * constants as part of negotiating with the peer, so keep them available
 * internally.
 */
#define MBEDTLS_SSL_MINOR_VERSION_1             1
#define MBEDTLS_SSL_MINOR_VERSION_2             2

/* Determine minimum supported version */
#define MBEDTLS_SSL_MIN_MAJOR_VERSION           MBEDTLS_SSL_MAJOR_VERSION_3

#if defined(MBEDTLS_SSL_PROTO_TLS1_2)
#define MBEDTLS_SSL_MIN_MINOR_VERSION           MBEDTLS_SSL_MINOR_VERSION_3
#elif defined(MBEDTLS_SSL_PROTO_TLS1_3_EXPERIMENTAL)
#define MBEDTLS_SSL_MIN_MINOR_VERSION           MBEDTLS_SSL_MINOR_VERSION_4
#endif /* MBEDTLS_SSL_PROTO_TLS1_3_EXPERIMENTAL */

#define MBEDTLS_SSL_MIN_VALID_MINOR_VERSION MBEDTLS_SSL_MINOR_VERSION_4
#define MBEDTLS_SSL_MIN_VALID_MAJOR_VERSION MBEDTLS_SSL_MAJOR_VERSION_3

/* Determine maximum supported version */
#define MBEDTLS_SSL_MAX_MAJOR_VERSION           MBEDTLS_SSL_MAJOR_VERSION_3


#if defined(MBEDTLS_SSL_PROTO_TLS1_3_EXPERIMENTAL)
#define MBEDTLS_SSL_MAX_MINOR_VERSION           MBEDTLS_SSL_MINOR_VERSION_4
#else
#if defined(MBEDTLS_SSL_PROTO_TLS1_2)
#define MBEDTLS_SSL_MAX_MINOR_VERSION           MBEDTLS_SSL_MINOR_VERSION_3
#endif /* MBEDTLS_SSL_PROTO_TLS1_2 */
#endif /* MBEDTLS_SSL_PROTO_TLS1_3_EXPERIMENTAL */

/* Shorthand for restartable ECC */
#if defined(MBEDTLS_ECP_RESTARTABLE) && \
    defined(MBEDTLS_SSL_CLI_C) && \
    (defined(MBEDTLS_SSL_PROTO_TLS1_2) || defined(MBEDTLS_SSL_PROTO_TLS1_3_EXPERIMENTAL)) && \
    defined(MBEDTLS_KEY_EXCHANGE_ECDHE_ECDSA_ENABLED)
#define MBEDTLS_SSL_ECP_RESTARTABLE_ENABLED
#endif

#define MBEDTLS_SSL_INITIAL_HANDSHAKE           0
#define MBEDTLS_SSL_RENEGOTIATION_IN_PROGRESS   1   /* In progress */
#define MBEDTLS_SSL_RENEGOTIATION_DONE          2   /* Done or aborted */
#define MBEDTLS_SSL_RENEGOTIATION_PENDING       3   /* Requested (server only) */

#define MBEDTLS_SSL_PROC_CHK(f)     \
    do {                                                        \
        ret = (f);                                              \
        if( ret != 0 )                                          \
        {                                                       \
            if( ret > 0 )                                       \
                ret = MBEDTLS_ERR_SSL_INTERNAL_ERROR;           \
            goto cleanup;                                       \
        }                                                       \
    } while( 0 )

#define MBEDTLS_SSL_PROC_CHK_NEG(f) do { if( ( ret = f ) < 0 )  goto cleanup; } while( 0 )

/*
 * DTLS retransmission states, see RFC 6347 4.2.4
 *
 * The SENDING state is merged in PREPARING for initial sends,
 * but is distinct for resends.
 *
 * Note: initial state is wrong for server, but is not used anyway.
 */
#define MBEDTLS_SSL_RETRANS_PREPARING       0
#define MBEDTLS_SSL_RETRANS_SENDING         1
#define MBEDTLS_SSL_RETRANS_WAITING         2
#define MBEDTLS_SSL_RETRANS_FINISHED        3

/*
 * Allow extra bytes for record, authentication and encryption overhead:
 * counter (8) + header (5) + IV(16) + MAC (16-48) + padding (0-256).
 */

#if defined(MBEDTLS_SSL_PROTO_TLS1_2)

#define MBEDTLS_SSL_PROTO_TLS1_2_OR_EARLIER

/* This macro determines whether CBC is supported. */
#if defined(MBEDTLS_CIPHER_MODE_CBC) &&                               \
    ( defined(MBEDTLS_AES_C)      ||                                  \
      defined(MBEDTLS_CAMELLIA_C) ||                                  \
      defined(MBEDTLS_ARIA_C)     ||                                  \
      defined(MBEDTLS_DES_C) )
#define MBEDTLS_SSL_SOME_SUITES_USE_CBC
#endif

/* This macro determines whether a ciphersuite using a
 * stream cipher can be used. */
#if defined(MBEDTLS_CIPHER_NULL_CIPHER)
#define MBEDTLS_SSL_SOME_SUITES_USE_STREAM
#endif

/* This macro determines whether the CBC construct used in TLS 1.2 is supported. */
#if defined(MBEDTLS_SSL_SOME_SUITES_USE_CBC) && \
      defined(MBEDTLS_SSL_PROTO_TLS1_2)
#define MBEDTLS_SSL_SOME_SUITES_USE_TLS_CBC
#endif

#if defined(MBEDTLS_SSL_SOME_SUITES_USE_STREAM) || \
    defined(MBEDTLS_SSL_SOME_SUITES_USE_CBC)
#define MBEDTLS_SSL_SOME_SUITES_USE_MAC
#endif

#endif /* MBEDTLS_SSL_PROTO_TLS1_2 */

#if defined(MBEDTLS_SSL_SOME_SUITES_USE_MAC)
/* Ciphersuites using HMAC */
#if defined(MBEDTLS_SHA384_C)
#define MBEDTLS_SSL_MAC_ADD                 48  /* SHA-384 used for HMAC */
#elif defined(MBEDTLS_SHA256_C)
#define MBEDTLS_SSL_MAC_ADD                 32  /* SHA-256 used for HMAC */
#else
#define MBEDTLS_SSL_MAC_ADD                 20  /* SHA-1   used for HMAC */
#endif
#else /* MBEDTLS_SSL_SOME_SUITES_USE_MAC */
/* AEAD ciphersuites: GCM and CCM use a 128 bits tag */
#define MBEDTLS_SSL_MAC_ADD                 16
#endif

#if defined(MBEDTLS_CIPHER_MODE_CBC)
#define MBEDTLS_SSL_PADDING_ADD            256
#else
#define MBEDTLS_SSL_PADDING_ADD              0
#endif

#if defined(MBEDTLS_SSL_DTLS_CONNECTION_ID)
#define MBEDTLS_SSL_MAX_CID_EXPANSION      MBEDTLS_SSL_CID_TLS1_3_PADDING_GRANULARITY
#else
#define MBEDTLS_SSL_MAX_CID_EXPANSION        0
#endif

#define MBEDTLS_SSL_PAYLOAD_OVERHEAD ( MBEDTLS_MAX_IV_LENGTH +          \
                                       MBEDTLS_SSL_MAC_ADD +            \
                                       MBEDTLS_SSL_PADDING_ADD +        \
                                       MBEDTLS_SSL_MAX_CID_EXPANSION    \
                                       )

#define MBEDTLS_SSL_IN_PAYLOAD_LEN ( MBEDTLS_SSL_PAYLOAD_OVERHEAD + \
                                     ( MBEDTLS_SSL_IN_CONTENT_LEN ) )

#define MBEDTLS_SSL_OUT_PAYLOAD_LEN ( MBEDTLS_SSL_PAYLOAD_OVERHEAD + \
                                      ( MBEDTLS_SSL_OUT_CONTENT_LEN ) )

/* The maximum number of buffered handshake messages. */
#define MBEDTLS_SSL_MAX_BUFFERED_HS 4

/* Maximum length we can advertise as our max content length for
   RFC 6066 max_fragment_length extension negotiation purposes
   (the lesser of both sizes, if they are unequal.)
 */
#define MBEDTLS_TLS_EXT_ADV_CONTENT_LEN (                            \
        (MBEDTLS_SSL_IN_CONTENT_LEN > MBEDTLS_SSL_OUT_CONTENT_LEN)   \
        ? ( MBEDTLS_SSL_OUT_CONTENT_LEN )                            \
        : ( MBEDTLS_SSL_IN_CONTENT_LEN )                             \
        )

/* Maximum size in bytes of list in sig-hash algorithm ext., RFC 5246 */
#define MBEDTLS_SSL_MAX_SIG_HASH_ALG_LIST_LEN  65534

/* Maximum size in bytes of list in supported elliptic curve ext., RFC 4492 */
#define MBEDTLS_SSL_MAX_CURVE_LIST_LEN         65535

/* Maximum amount of early data to buffer on the server. */
#define MBEDTLS_SSL_MAX_EARLY_DATA             1024

#if defined(MBEDTLS_SSL_PROTO_TLS1_3_EXPERIMENTAL)
#define MBEDTLS_SIGNATURE_SCHEMES_SIZE         20
#endif /* MBEDTLS_SSL_PROTO_TLS1_3_EXPERIMENTAL */
/*
 * Check that we obey the standard's message size bounds
 */

#if MBEDTLS_SSL_IN_CONTENT_LEN > 16384
#error "Bad configuration - incoming record content too large."
#endif

#if MBEDTLS_SSL_OUT_CONTENT_LEN > 16384
#error "Bad configuration - outgoing record content too large."
#endif

#if MBEDTLS_SSL_IN_PAYLOAD_LEN > MBEDTLS_SSL_IN_CONTENT_LEN + 2048
#error "Bad configuration - incoming protected record payload too large."
#endif

#if MBEDTLS_SSL_OUT_PAYLOAD_LEN > MBEDTLS_SSL_OUT_CONTENT_LEN + 2048
#error "Bad configuration - outgoing protected record payload too large."
#endif

/* Calculate buffer sizes */

/* Note: Even though the TLS record header is only 5 bytes
   long, we're internally using 8 bytes to store the
   implicit sequence number. */
#define MBEDTLS_SSL_HEADER_LEN 13

#if defined(MBEDTLS_SSL_DTLS_CONNECTION_ID)
#define MBEDTLS_SSL_IN_BUFFER_LEN  \
    ( ( MBEDTLS_SSL_HEADER_LEN ) + ( MBEDTLS_SSL_IN_PAYLOAD_LEN ) )
#else
#define MBEDTLS_SSL_IN_BUFFER_LEN  \
    ( ( MBEDTLS_SSL_HEADER_LEN ) + ( MBEDTLS_SSL_IN_PAYLOAD_LEN ) \
      + ( MBEDTLS_SSL_CID_IN_LEN_MAX ) )
#endif

#if defined(MBEDTLS_SSL_DTLS_CONNECTION_ID)
#define MBEDTLS_SSL_OUT_BUFFER_LEN  \
    ( ( MBEDTLS_SSL_HEADER_LEN ) + ( MBEDTLS_SSL_OUT_PAYLOAD_LEN ) )
#else
#define MBEDTLS_SSL_OUT_BUFFER_LEN                               \
    ( ( MBEDTLS_SSL_HEADER_LEN ) + ( MBEDTLS_SSL_OUT_PAYLOAD_LEN )    \
      + ( MBEDTLS_SSL_CID_OUT_LEN_MAX ) )
#endif

#if defined(MBEDTLS_SSL_MAX_FRAGMENT_LENGTH)
/**
 * \brief          Return the maximum fragment length (payload, in bytes) for
 *                 the output buffer. For the client, this is the configured
 *                 value. For the server, it is the minimum of two - the
 *                 configured value and the negotiated one.
 *
 * \sa             mbedtls_ssl_conf_max_frag_len()
 * \sa             mbedtls_ssl_get_max_out_record_payload()
 *
 * \param ssl      SSL context
 *
 * \return         Current maximum fragment length for the output buffer.
 */
size_t mbedtls_ssl_get_output_max_frag_len( const mbedtls_ssl_context *ssl );

/**
 * \brief          Return the maximum fragment length (payload, in bytes) for
 *                 the input buffer. This is the negotiated maximum fragment
 *                 length, or, if there is none, MBEDTLS_SSL_IN_CONTENT_LEN.
 *                 If it is not defined either, the value is 2^14. This function
 *                 works as its predecessor, \c mbedtls_ssl_get_max_frag_len().
 *
 * \sa             mbedtls_ssl_conf_max_frag_len()
 * \sa             mbedtls_ssl_get_max_in_record_payload()
 *
 * \param ssl      SSL context
 *
 * \return         Current maximum fragment length for the output buffer.
 */
size_t mbedtls_ssl_get_input_max_frag_len( const mbedtls_ssl_context *ssl );
#endif /* MBEDTLS_SSL_MAX_FRAGMENT_LENGTH */

#if defined(MBEDTLS_SSL_VARIABLE_BUFFER_LENGTH)
static inline size_t mbedtls_ssl_get_output_buflen( const mbedtls_ssl_context *ctx )
{
#if defined (MBEDTLS_SSL_DTLS_CONNECTION_ID)
    return mbedtls_ssl_get_output_max_frag_len( ctx )
               + MBEDTLS_SSL_HEADER_LEN + MBEDTLS_SSL_PAYLOAD_OVERHEAD
               + MBEDTLS_SSL_CID_OUT_LEN_MAX;
#else
    return mbedtls_ssl_get_output_max_frag_len( ctx )
               + MBEDTLS_SSL_HEADER_LEN + MBEDTLS_SSL_PAYLOAD_OVERHEAD;
#endif
}

static inline size_t mbedtls_ssl_get_input_buflen( const mbedtls_ssl_context *ctx )
{
#if defined (MBEDTLS_SSL_DTLS_CONNECTION_ID)
    return mbedtls_ssl_get_input_max_frag_len( ctx )
               + MBEDTLS_SSL_HEADER_LEN + MBEDTLS_SSL_PAYLOAD_OVERHEAD
               + MBEDTLS_SSL_CID_IN_LEN_MAX;
#else
    return mbedtls_ssl_get_input_max_frag_len( ctx )
               + MBEDTLS_SSL_HEADER_LEN + MBEDTLS_SSL_PAYLOAD_OVERHEAD;
#endif
}
#endif

/*
 * TLS extension flags (for extensions with outgoing ServerHello content
 * that need it (e.g. for RENEGOTIATION_INFO the server already knows because
 * of state of the renegotiation flag, so no indicator is required)
 */
#define MBEDTLS_TLS_EXT_SUPPORTED_POINT_FORMATS_PRESENT (1 << 0)
#define MBEDTLS_TLS_EXT_ECJPAKE_KKPP_OK                 (1 << 1)

/**
 * \brief        This function checks if the remaining size in a buffer is
 *               greater or equal than a needed space.
 *
 * \param cur    Pointer to the current position in the buffer.
 * \param end    Pointer to one past the end of the buffer.
 * \param need   Needed space in bytes.
 *
 * \return       Zero if the needed space is available in the buffer, non-zero
 *               otherwise.
 */
static inline int mbedtls_ssl_chk_buf_ptr( const uint8_t *cur,
                                           const uint8_t *end, size_t need )
{
    return( ( cur > end ) || ( need > (size_t)( end - cur ) ) );
}

/**
 * \brief        This macro checks if the remaining size in a buffer is
 *               greater or equal than a needed space. If it is not the case,
 *               it returns an SSL_BUFFER_TOO_SMALL error.
 *
 * \param cur    Pointer to the current position in the buffer.
 * \param end    Pointer to one past the end of the buffer.
 * \param need   Needed space in bytes.
 *
 */
#define MBEDTLS_SSL_CHK_BUF_PTR( cur, end, need )                        \
    do {                                                                 \
        if( mbedtls_ssl_chk_buf_ptr( ( cur ), ( end ), ( need ) ) != 0 ) \
        {                                                                \
            return( MBEDTLS_ERR_SSL_BUFFER_TOO_SMALL );                  \
        }                                                                \
    } while( 0 )

#ifdef __cplusplus
extern "C" {
#endif

#if defined(MBEDTLS_SSL_PROTO_TLS1_2) && \
    defined(MBEDTLS_KEY_EXCHANGE_WITH_CERT_ENABLED)
/*
 * Abstraction for a grid of allowed signature-hash-algorithm pairs.
 */
struct mbedtls_ssl_sig_hash_set_t
{
    /* At the moment, we only need to remember a single suitable
     * hash algorithm per signature algorithm. As long as that's
     * the case - and we don't need a general lookup function -
     * we can implement the sig-hash-set as a map from signatures
     * to hash algorithms. */
    mbedtls_md_type_t rsa;
    mbedtls_md_type_t ecdsa;
};
#endif /* MBEDTLS_SSL_PROTO_TLS1_2 &&
          MBEDTLS_KEY_EXCHANGE_WITH_CERT_ENABLED */

typedef int  mbedtls_ssl_tls_prf_cb( const unsigned char *secret, size_t slen,
                                     const char *label,
                                     const unsigned char *random, size_t rlen,
                                     unsigned char *dstbuf, size_t dlen );

/* cipher.h exports the maximum IV, key and block length from
 * all ciphers enabled in the config, regardless of whether those
 * ciphers are actually usable in SSL/TLS. Notably, XTS is enabled
 * in the default configuration and uses 64 Byte keys, but it is
 * not used for record protection in SSL/TLS.
 *
 * In order to prevent unnecessary inflation of key structures,
 * we introduce SSL-specific variants of the max-{key,block,IV}
 * macros here which are meant to only take those ciphers into
 * account which can be negotiated in SSL/TLS.
 *
 * Since the current definitions of MBEDTLS_MAX_{KEY|BLOCK|IV}_LENGTH
 * in cipher.h are rough overapproximations of the real maxima, here
 * we content ourselves with replicating those overapproximations
 * for the maximum block and IV length, and excluding XTS from the
 * computation of the maximum key length. */
#define MBEDTLS_SSL_MAX_BLOCK_LENGTH 16
#define MBEDTLS_SSL_MAX_IV_LENGTH    16
#define MBEDTLS_SSL_MAX_KEY_LENGTH   32

/**
 * \brief   The data structure holding the cryptographic material (key and IV)
 *          used for record protection in TLS 1.3.
 */
struct mbedtls_ssl_key_set
{
    /*! The key for client->server records. */
    unsigned char client_write_key[ MBEDTLS_SSL_MAX_KEY_LENGTH ];
    /*! The key for server->client records. */
    unsigned char server_write_key[ MBEDTLS_SSL_MAX_KEY_LENGTH ];
    /*! The IV  for client->server records. */
    unsigned char client_write_iv[ MBEDTLS_SSL_MAX_IV_LENGTH ];
    /*! The IV  for server->client records. */
    unsigned char server_write_iv[ MBEDTLS_SSL_MAX_IV_LENGTH ];

    size_t key_len; /*!< The length of client_write_key and
                     *   server_write_key, in Bytes. */
    size_t iv_len;  /*!< The length of client_write_iv and
                     *   server_write_iv, in Bytes. */

#if defined(MBEDTLS_SSL_PROTO_DTLS)
    int epoch;
    unsigned char iv[ MBEDTLS_MAX_IV_LENGTH ];

    /* The [sender]_sn_key is indirectly used to
     * encrypt the sequence number in the record layer.
     *
     * The client_sn_key is used to encrypt the
     * sequence number for outgoing transmission.
     * server_sn_key is used for incoming payloads.
     */
    unsigned char server_sn_key[ MBEDTLS_MAX_KEY_LENGTH ];
    unsigned char client_sn_key[ MBEDTLS_MAX_KEY_LENGTH ];
#endif /* MBEDTLS_SSL_PROTO_DTLS */

};
typedef struct mbedtls_ssl_key_set mbedtls_ssl_key_set;

typedef struct
{
    unsigned char binder_key                  [ MBEDTLS_MD_MAX_SIZE ];
    unsigned char client_early_traffic_secret [ MBEDTLS_MD_MAX_SIZE ];
    unsigned char early_exporter_master_secret[ MBEDTLS_MD_MAX_SIZE ];
} mbedtls_ssl_tls1_3_early_secrets;

typedef struct
{
    unsigned char client_handshake_traffic_secret[ MBEDTLS_MD_MAX_SIZE ];
    unsigned char server_handshake_traffic_secret[ MBEDTLS_MD_MAX_SIZE ];
} mbedtls_ssl_tls1_3_handshake_secrets;

/*
 * This structure contains the parameters only needed during handshake.
 */
struct mbedtls_ssl_handshake_params
{
    /*
     * Handshake specific crypto variables
     */
#if defined(MBEDTLS_SSL_PROTO_TLS1_3_EXPERIMENTAL)
    unsigned int key_exchange; /* Indication of the key exchange algorithm being negotiated*/
    unsigned char key_exchange_modes; /*!< psk key exchange modes */
#if defined(MBEDTLS_X509_CRT_PARSE_C)
    int received_signature_schemes_list[MBEDTLS_SIGNATURE_SCHEMES_SIZE];              /*!<  Received signature algorithms */
#endif /* MBEDTLS_X509_CRT_PARSE_C */
    mbedtls_ecp_curve_info server_preferred_curve; /*!<  Preferred curve requested by server (obtained in HelloRetryRequest  */
#if defined(MBEDTLS_SSL_CLI_C)
    int hello_retry_requests_received; /*!<  Number of Hello Retry Request messages received from the server.  */
#endif /* MBEDTLS_SSL_CLI_C */
#if defined(MBEDTLS_SSL_SRV_C)
    int hello_retry_requests_sent; /*!<  Number of Hello Retry Request messages sent by the server.  */
#endif /* MBEDTLS_SSL_SRV_C */
#if defined(MBEDTLS_SSL_TLS13_COMPATIBILITY_MODE)
    int ccs_sent; /* Number of CCS messages sent */
#endif /* MBEDTLS_SSL_TLS13_COMPATIBILITY_MODE */
#endif /* MBEDTLS_SSL_PROTO_TLS1_3_EXPERIMENTAL */

#if defined(MBEDTLS_SSL_PROTO_TLS1_2) && \
    defined(MBEDTLS_KEY_EXCHANGE_WITH_CERT_ENABLED)
    mbedtls_ssl_sig_hash_set_t hash_algs;             /*!<  Set of suitable sig-hash pairs */
#endif
#if defined(MBEDTLS_DHM_C)
    mbedtls_dhm_context dhm_ctx;                /*!<  DHM key exchange        */
#endif
/* Adding guard for MBEDTLS_ECDSA_C to ensure no compile errors due
 * to guards also being in ssl_srv.c and ssl_cli.c. There is a gap
 * in functionality that access to ecdh_ctx structure is needed for
 * MBEDTLS_ECDSA_C which does not seem correct.
 */
#if defined(MBEDTLS_ECDH_C) || defined(MBEDTLS_ECDSA_C)
    mbedtls_ecdh_context ecdh_ctx;              /*!<  ECDH key exchange       */
#if defined(MBEDTLS_USE_PSA_CRYPTO)
    psa_key_type_t ecdh_psa_type;
    uint16_t ecdh_bits;
    psa_key_id_t ecdh_psa_privkey;
    unsigned char ecdh_psa_peerkey[MBEDTLS_PSA_MAX_EC_PUBKEY_LENGTH];
    size_t ecdh_psa_peerkey_len;
#endif /* MBEDTLS_USE_PSA_CRYPTO */
#endif /* MBEDTLS_ECDH_C || MBEDTLS_ECDSA_C */

#if defined(MBEDTLS_KEY_EXCHANGE_ECJPAKE_ENABLED)
    mbedtls_ecjpake_context ecjpake_ctx;        /*!< EC J-PAKE key exchange */
#if defined(MBEDTLS_SSL_CLI_C)
    unsigned char *ecjpake_cache;               /*!< Cache for ClientHello ext */
    size_t ecjpake_cache_len;                   /*!< Length of cached data */
#endif
#endif /* MBEDTLS_KEY_EXCHANGE_ECJPAKE_ENABLED */
#if defined(MBEDTLS_ECDH_C) || defined(MBEDTLS_ECDSA_C) || \
    defined(MBEDTLS_KEY_EXCHANGE_ECJPAKE_ENABLED)
    const mbedtls_ecp_curve_info **curves;      /*!<  Supported elliptic curves */
#endif
#if defined(MBEDTLS_KEY_EXCHANGE_SOME_PSK_ENABLED)
#if defined(MBEDTLS_USE_PSA_CRYPTO)
    psa_key_id_t psk_opaque;            /*!< Opaque PSK from the callback   */
#endif /* MBEDTLS_USE_PSA_CRYPTO */
    unsigned char *psk;                 /*!<  PSK from the callback         */
    size_t psk_len;                     /*!<  Length of PSK from callback   */
#endif /* MBEDTLS_KEY_EXCHANGE_SOME_PSK_ENABLED */
#if defined(MBEDTLS_X509_CRT_PARSE_C)
    mbedtls_ssl_key_cert *key_cert;     /*!< chosen key/cert pair (server)  */
#if defined(MBEDTLS_SSL_SERVER_NAME_INDICATION)
    int sni_authmode;                   /*!< authmode from SNI callback     */
    mbedtls_ssl_key_cert *sni_key_cert; /*!< key/cert list from SNI         */
    mbedtls_x509_crt *sni_ca_chain;     /*!< trusted CAs from SNI callback  */
    mbedtls_x509_crl *sni_ca_crl;       /*!< trusted CAs CRLs from SNI      */
#endif /* MBEDTLS_SSL_SERVER_NAME_INDICATION */
#endif /* MBEDTLS_X509_CRT_PARSE_C */
#if defined(MBEDTLS_SSL_ECP_RESTARTABLE_ENABLED)
    int ecrs_enabled;                   /*!< Handshake supports EC restart? */
    mbedtls_x509_crt_restart_ctx ecrs_ctx;  /*!< restart context            */
    enum { /* this complements ssl->state with info on intra-state operations */
        ssl_ecrs_none = 0,              /*!< nothing going on (yet)         */
        ssl_ecrs_crt_verify,            /*!< Certificate: crt_verify()      */
        ssl_ecrs_ske_start_processing,  /*!< ServerKeyExchange: pk_verify() */
        ssl_ecrs_cke_ecdh_calc_secret,  /*!< ClientKeyExchange: ECDH step 2 */
        ssl_ecrs_crt_vrfy_sign,         /*!< CertificateVerify: pk_sign()   */
    } ecrs_state;                       /*!< current (or last) operation    */
    mbedtls_x509_crt *ecrs_peer_cert;   /*!< The peer's CRT chain.          */
    size_t ecrs_n;                      /*!< place for saving a length      */
#endif
#if defined(MBEDTLS_X509_CRT_PARSE_C) && \
    !defined(MBEDTLS_SSL_KEEP_PEER_CERTIFICATE)
    mbedtls_pk_context peer_pubkey;     /*!< The public key from the peer.  */
#endif /* MBEDTLS_X509_CRT_PARSE_C && !MBEDTLS_SSL_KEEP_PEER_CERTIFICATE */

#if (defined(MBEDTLS_SSL_PROTO_DTLS) || defined(MBEDTLS_SSL_PROTO_TLS1_3_EXPERIMENTAL))
   /* Prior to TLS 1.3 cookies were only used with DTLS. In TLS 1.3 a cookie
    * mechanism has been introduced.
    */

    unsigned char* verify_cookie;       /*!<  Cli: HelloVerifyRequest cookie
                                          Srv: unused                    */
#if defined(MBEDTLS_SSL_PROTO_TLS1_3_EXPERIMENTAL)
    size_t verify_cookie_len;
#else
    unsigned char verify_cookie_len;    /*!<  Cli: cookie length
                                              Srv: flag for sending a cookie */
#endif /* MBEDTLS_SSL_PROTO_TLS1_3_EXPERIMENTAL*/
#endif /* MBEDTLS_SSL_PROTO_DTLS || MBEDTLS_SSL_PROTO_TLS1_3_EXPERIMENTAL */
#if defined(MBEDTLS_SSL_PROTO_DTLS)
    unsigned int out_msg_seq;           /*!<  Outgoing handshake sequence number */
    unsigned int in_msg_seq;            /*!<  Incoming handshake sequence number */
    uint32_t retransmit_timeout;        /*!<  Current value of timeout       */
    unsigned char retransmit_state;     /*!<  Retransmission state           */
    mbedtls_ssl_flight_item *flight;    /*!<  Current outgoing flight        */
    mbedtls_ssl_flight_item *cur_msg;   /*!<  Current message in flight      */
    unsigned char *cur_msg_p;           /*!<  Position in current message    */
    unsigned int in_flight_start_seq;   /*!<  Minimum message sequence in the
                                              flight being received          */
    mbedtls_ssl_transform *alt_transform_out;   /*!<  Alternative transform for
                                              resending messages             */
    unsigned char alt_out_ctr[8];       /*!<  Alternative record epoch/counter
                                              for resending messages         */

#if defined(MBEDTLS_SSL_DTLS_CONNECTION_ID)
    /* The state of CID configuration in this handshake. */

    uint8_t cid_in_use; /*!< This indicates whether the use of the CID extension
                         *   has been negotiated. Possible values are
                         *   #MBEDTLS_SSL_CID_ENABLED and
                         *   #MBEDTLS_SSL_CID_DISABLED. */
    unsigned char peer_cid[ MBEDTLS_SSL_CID_OUT_LEN_MAX ]; /*! The peer's CID */
    uint8_t peer_cid_len;                                  /*!< The length of
                                                            *   \c peer_cid.  */
#endif /* MBEDTLS_SSL_DTLS_CONNECTION_ID */

    struct
    {
        size_t total_bytes_buffered; /*!< Cumulative size of heap allocated
                                      *   buffers used for message buffering. */

        uint8_t seen_ccs;               /*!< Indicates if a CCS message has
                                         *   been seen in the current flight. */

        struct mbedtls_ssl_hs_buffer
        {
            unsigned is_valid      : 1;
            unsigned is_fragmented : 1;
            unsigned is_complete   : 1;
            unsigned char *data;
            size_t data_len;
        } hs[MBEDTLS_SSL_MAX_BUFFERED_HS];

        struct
        {
            unsigned char *data;
            size_t len;
            unsigned epoch;
        } future_record;

    } buffering;

    uint16_t mtu;                       /*!<  Handshake mtu, used to fragment outgoing messages */
#endif /* MBEDTLS_SSL_PROTO_DTLS */

#if defined(MBEDTLS_SSL_PROTO_TLS1_3_EXPERIMENTAL)
<<<<<<< HEAD
    int epoch_handshake;
    int epoch_earlydata;
=======
    /*! TLS 1.3 transforms for 0-RTT and encrypted handshake messages.
     *  Those pointers own the transforms they reference. */
>>>>>>> e043d15d
    mbedtls_ssl_transform *transform_handshake;
    mbedtls_ssl_transform *transform_earlydata;
#endif /* MBEDTLS_SSL_PROTO_TLS1_3_EXPERIMENTAL */

    /*
     * Checksum contexts
     */
#if defined(MBEDTLS_SSL_PROTO_TLS1_2) || defined(MBEDTLS_SSL_PROTO_TLS1_3_EXPERIMENTAL)
#if defined(MBEDTLS_SHA256_C)
#if defined(MBEDTLS_USE_PSA_CRYPTO)
    psa_hash_operation_t fin_sha256_psa;
#else
    mbedtls_sha256_context fin_sha256;
#endif
#endif
#if defined(MBEDTLS_SHA384_C)
#if defined(MBEDTLS_USE_PSA_CRYPTO)
    psa_hash_operation_t fin_sha384_psa;
#else
    mbedtls_sha512_context fin_sha512;
#endif
#endif
#endif /* MBEDTLS_SSL_PROTO_TLS1_2 || MBEDTLS_SSL_PROTO_TLS1_3_EXPERIMENTAL */

    void (*update_checksum)(mbedtls_ssl_context *, const unsigned char *, size_t);
#if defined(MBEDTLS_SSL_PROTO_TLS1_2_OR_EARLIER)
    void (*calc_verify)(const mbedtls_ssl_context *, unsigned char *, size_t *);
    void (*calc_finished)(mbedtls_ssl_context *, unsigned char *, int);
#endif /* defined(MBEDTLS_SSL_PROTO_TLS1_2_OR_EARLIER) */

    mbedtls_ssl_tls_prf_cb *tls_prf;

#if defined(MBEDTLS_SSL_USE_MPS)
    mbedtls_mps_handshake_out hs_msg_out;
#endif

    /*
     * State-local variables used during the processing
     * of a specific handshake state.
     */
    union
    {
        /* Outgoing Finished message */
        struct
        {
            uint8_t preparation_done;

            /* Buffer holding digest of the handshake up to
             * but excluding the outgoing finished message. */
            unsigned char digest[MBEDTLS_MD_MAX_SIZE];
            size_t digest_len;
        } finished_out;

        /* Incoming Finished message */
        struct
        {
            /* Buffer holding digest of the handshake up to but
             * excluding the peer's incoming finished message. */
            unsigned char digest[MBEDTLS_MD_MAX_SIZE];
            size_t digest_len;
        } finished_in;

#if defined(MBEDTLS_SSL_CLI_C)

        /* Client, incoming ServerKeyExchange */
        struct
        {
            uint8_t preparation_done;
        } srv_key_exchange;

        /* Client, incoming ServerHello */
        struct
        {
#if defined(MBEDTLS_SSL_RENEGOTIATION)
            int renego_info_seen;
#else
            int dummy;
#endif
        } srv_hello_in;

        /* Client, outgoing ClientKeyExchange */
        struct
        {
            uint8_t preparation_done;
        } cli_key_exch_out;

        /* Client, outgoing Certificate Verify */
        struct
        {
            uint8_t preparation_done;
        } crt_vrfy_out;

        /* Client, outgoing ClientHello */
        struct
        {
            uint8_t preparation_done;
        }  cli_hello_out;

#endif /* MBEDTLS_SSL_CLI_C */

#if defined(MBEDTLS_SSL_SRV_C)

        /* Server, outgoing ClientKeyExchange */
        struct
        {
            uint8_t preparation_done;
        } cli_key_exch_in;

        /* Server, outgoing ClientKeyExchange */
        struct
        {
            uint8_t preparation_done;
        } encrypted_extensions_out;

#endif /* MBEDTLS_SSL_SRV_C */

        /* Incoming CertificateVerify */
        struct
        {
            unsigned char verify_buffer[ 64 + 33 + 1 + MBEDTLS_MD_MAX_SIZE ];
            size_t verify_buffer_len;
        } certificate_verify_in;

        /* Outgoing CertificateVerify */
        struct
        {
            unsigned char handshake_hash[ MBEDTLS_MD_MAX_SIZE ];
            size_t handshake_hash_len;
        } certificate_verify_out;

    } state_local;

    /* End of state-local variables. */


    mbedtls_ssl_ciphersuite_t const *ciphersuite_info;

    unsigned char randbytes[64];        /*!<  random bytes            */

#if defined(MBEDTLS_SSL_PROTO_TLS1_3_EXPERIMENTAL)

#if defined(MBEDTLS_ECDSA_C)
    unsigned char certificate_request_context_len;
    unsigned char* certificate_request_context;
#endif

    uint16_t named_group_id; /* The NamedGroup value for the group
                              * that is being used for ephemeral
                              * key exchange.
                              *
                              * On the client: Defaults to the first
                              * entry in the client's group list,
                              * but can be overwritten by the HRR. */

#if defined(MBEDTLS_KEY_EXCHANGE_SOME_PSK_ENABLED)
    // pointer to the pre_shared_key extension
    unsigned char* ptr_to_psk_ext;
#endif /* MBEDTLS_KEY_EXCHANGE_SOME_PSK_ENABLED */

    union
    {
        unsigned char early    [MBEDTLS_MD_MAX_SIZE];
        unsigned char handshake[MBEDTLS_MD_MAX_SIZE];
        unsigned char app      [MBEDTLS_MD_MAX_SIZE];
    } tls1_3_master_secrets;

    mbedtls_ssl_tls1_3_handshake_secrets hs_secrets;
#if defined(MBEDTLS_ZERO_RTT)
    mbedtls_ssl_tls1_3_early_secrets early_secrets;

    /*!< Early data indication:
    0  -- MBEDTLS_SSL_EARLY_DATA_DISABLED (for no early data), and
    1  -- MBEDTLS_SSL_EARLY_DATA_ENABLED (for use early data)
    */
    int early_data;
#endif /* MBEDTLS_ZERO_RTT */

#endif /* MBEDTLS_SSL_PROTO_TLS1_3_EXPERIMENTAL */

#if defined(MBEDTLS_SSL_PROTO_TLS1_2_OR_EARLIER)
    size_t pmslen;                                          /*!<  premaster length        */
    unsigned char premaster[MBEDTLS_PREMASTER_SIZE];        /*!<  premaster secret        */
#endif /* defined(MBEDTLS_SSL_PROTO_TLS1_2_OR_EARLIER) */

    int resume;                         /*!<  session resume indicator*/
    int max_major_ver;                  /*!< max. major version client*/
    int max_minor_ver;                  /*!< max. minor version client*/
    int cli_exts;                       /*!< client extension presence*/
#if defined(MBEDTLS_SSL_PROTO_TLS1_3_EXPERIMENTAL)
    int extensions_present;             /*!< which extension were present; the */
#endif /* MBEDTLS_SSL_PROTO_TLS1_3_EXPERIMENTAL */

#if (defined(MBEDTLS_SSL_SESSION_TICKETS) || (defined(MBEDTLS_SSL_NEW_SESSION_TICKET) && defined(MBEDTLS_SSL_PROTO_TLS1_3_EXPERIMENTAL)))
    int new_session_ticket;             /*!< use NewSessionTicket?    */
#endif /* MBEDTLS_SSL_SESSION_TICKETS || ( MBEDTLS_SSL_NEW_SESSION_TICKET && MBEDTLS_SSL_PROTO_TLS1_3_EXPERIMENTAL ) */
#if defined(MBEDTLS_SSL_EXTENDED_MASTER_SECRET)
    int extended_ms;                    /*!< use Extended Master Secret? */
#endif

#if defined(MBEDTLS_SSL_ASYNC_PRIVATE)
    unsigned int async_in_progress : 1; /*!< an asynchronous operation is in progress */
#endif /* MBEDTLS_SSL_ASYNC_PRIVATE */

#if defined(MBEDTLS_SSL_ASYNC_PRIVATE)
    /** Asynchronous operation context. This field is meant for use by the
     * asynchronous operation callbacks (mbedtls_ssl_config::f_async_sign_start,
     * mbedtls_ssl_config::f_async_decrypt_start,
     * mbedtls_ssl_config::f_async_resume, mbedtls_ssl_config::f_async_cancel).
     * The library does not use it internally. */
    void *user_async_ctx;
#endif /* MBEDTLS_SSL_ASYNC_PRIVATE */
};

typedef struct mbedtls_ssl_hs_buffer mbedtls_ssl_hs_buffer;

/*
 * Representation of decryption/encryption transformations on records
 *
 * There are the following general types of record transformations:
 * - Stream transformations (TLS versions == 1.2 only)
 *   Transformation adding a MAC and applying a stream-cipher
 *   to the authenticated message.
 * - CBC block cipher transformations ([D]TLS versions == 1.2 only)
 *   For TLS 1.2, no IV is generated at key extraction time, but every
 *   encrypted record is explicitly prefixed by the IV with which it was
 *   encrypted.
 * - AEAD transformations ([D]TLS versions == 1.2 only)
 *   These come in two fundamentally different versions, the first one
 *   used in TLS 1.2, excluding ChaChaPoly ciphersuites, and the second
 *   one used for ChaChaPoly ciphersuites in TLS 1.2 as well as for TLS 1.3.
 *   In the first transformation, the IV to be used for a record is obtained
 *   as the concatenation of an explicit, static 4-byte IV and the 8-byte
 *   record sequence number, and explicitly prepending this sequence number
 *   to the encrypted record. In contrast, in the second transformation
 *   the IV is obtained by XOR'ing a static IV obtained at key extraction
 *   time with the 8-byte record sequence number, without prepending the
 *   latter to the encrypted record.
 *
 * Additionally, DTLS 1.2 + CID as well as TLS 1.3 use an inner plaintext
 * which allows to add flexible length padding and to hide a record's true
 * content type.
 *
 * In addition to type and version, the following parameters are relevant:
 * - The symmetric cipher algorithm to be used.
 * - The (static) encryption/decryption keys for the cipher.
 * - For stream/CBC, the type of message digest to be used.
 * - For stream/CBC, (static) encryption/decryption keys for the digest.
 * - For AEAD transformations, the size (potentially 0) of an explicit,
 *   random initialization vector placed in encrypted records.
 * - For some transformations (currently AEAD) an implicit IV. It is static
 *   and (if present) is combined with the explicit IV in a transformation-
 *   -dependent way (e.g. appending in TLS 1.2 and XOR'ing in TLS 1.3).
 * - For stream/CBC, a flag determining the order of encryption and MAC.
 * - The details of the transformation depend on the SSL/TLS version.
 * - The length of the authentication tag.
 *
 * The struct below refines this abstract view as follows:
 * - The cipher underlying the transformation is managed in
 *   cipher contexts cipher_ctx_{enc/dec}, which must have the
 *   same cipher type. The mode of these cipher contexts determines
 *   the type of the transformation in the sense above: e.g., if
 *   the type is MBEDTLS_CIPHER_AES_256_CBC resp. MBEDTLS_CIPHER_AES_192_GCM
 *   then the transformation has type CBC resp. AEAD.
 * - The cipher keys are never stored explicitly but
 *   are maintained within cipher_ctx_{enc/dec}.
 * - For stream/CBC transformations, the message digest contexts
 *   used for the MAC's are stored in md_ctx_{enc/dec}. These contexts
 *   are unused for AEAD transformations.
 * - For stream/CBC transformations, the MAC keys are not stored explicitly
 *   but maintained within md_ctx_{enc/dec}.
 * - The mac_enc and mac_dec fields are unused for EAD transformations.
 * - For transformations using an implicit IV maintained within
 *   the transformation context, its contents are stored within
 *   iv_{enc/dec}.
 * - The value of ivlen indicates the length of the IV.
 *   This is redundant in case of stream/CBC transformations
 *   which always use 0 resp. the cipher's block length as the
 *   IV length, but is needed for AEAD ciphers and may be
 *   different from the underlying cipher's block length
 *   in this case.
 * - The field fixed_ivlen is nonzero for AEAD transformations only
 *   and indicates the length of the static part of the IV which is
 *   constant throughout the communication, and which is stored in
 *   the first fixed_ivlen bytes of the iv_{enc/dec} arrays.
 * - minor_ver denotes the SSL/TLS version
 * - For stream/CBC transformations, maclen denotes the length of the
 *   authentication tag, while taglen is unused and 0.
 * - For AEAD transformations, taglen denotes the length of the
 *   authentication tag, while maclen is unused and 0.
 * - For CBC transformations, encrypt_then_mac determines the
 *   order of encryption and authentication. This field is unused
 *   in other transformations.
 *
 */
struct mbedtls_ssl_transform
{
    /*
     * Session specific crypto layer
     */
    size_t minlen;                      /*!<  min. ciphertext length  */
    size_t ivlen;                       /*!<  IV length               */
    size_t fixed_ivlen;                 /*!<  Fixed part of IV (AEAD) */
    size_t maclen;                      /*!<  MAC(CBC) len            */
    size_t taglen;                      /*!<  TAG(AEAD) len           */

    unsigned char iv_enc[ MBEDTLS_MAX_IV_LENGTH ];           /*!<  IV (encryption)         */
    unsigned char iv_dec[ MBEDTLS_MAX_IV_LENGTH ];           /*!<  IV (decryption)         */
#if defined(MBEDTLS_SSL_SOME_SUITES_USE_MAC)

    mbedtls_md_context_t md_ctx_enc;            /*!<  MAC (encryption)        */
    mbedtls_md_context_t md_ctx_dec;            /*!<  MAC (decryption)        */

#if defined(MBEDTLS_SSL_ENCRYPT_THEN_MAC)
    int encrypt_then_mac;       /*!< flag for EtM activation                */
#endif

#endif /* MBEDTLS_SSL_SOME_SUITES_USE_MAC */

    mbedtls_cipher_context_t cipher_ctx_enc;    /*!<  encryption context      */
    mbedtls_cipher_context_t cipher_ctx_dec;    /*!<  decryption context      */
    int minor_ver;

#if defined(MBEDTLS_SSL_DTLS_CONNECTION_ID)
    uint8_t in_cid_len;
    uint8_t out_cid_len;
    unsigned char in_cid [ MBEDTLS_SSL_CID_OUT_LEN_MAX ];
    unsigned char out_cid[ MBEDTLS_SSL_CID_OUT_LEN_MAX ];
#endif /* MBEDTLS_SSL_DTLS_CONNECTION_ID */

#if defined(MBEDTLS_SSL_CONTEXT_SERIALIZATION)
    /* We need the Hello random bytes in order to re-derive keys from the
     * Master Secret and other session info,
     * see ssl_tls12_populate_transform() */
    unsigned char randbytes[64]; /*!< ServerHello.random+ClientHello.random */
#endif /* MBEDTLS_SSL_CONTEXT_SERIALIZATION */
};

/*
 * Return 1 if the transform uses an AEAD cipher, 0 otherwise.
 * Equivalently, return 0 if a separate MAC is used, 1 otherwise.
 */
static inline int mbedtls_ssl_transform_uses_aead(
        const mbedtls_ssl_transform *transform )
{
#if defined(MBEDTLS_SSL_SOME_SUITES_USE_MAC)
    return( transform->maclen == 0 && transform->taglen != 0 );
#else
    (void) transform;
    return( 1 );
#endif
}

/*
 * Internal representation of record frames
 *
 * Instances come in two flavors:
 * (1) Encrypted
 *     These always have data_offset = 0
 * (2) Unencrypted
 *     These have data_offset set to the amount of
 *     pre-expansion during record protection. Concretely,
 *     this is the length of the fixed part of the explicit IV
 *     used for encryption, or 0 if no explicit IV is used
 *     (e.g. for stream ciphers).
 *
 * The reason for the data_offset in the unencrypted case
 * is to allow for in-place conversion of an unencrypted to
 * an encrypted record. If the offset wasn't included, the
 * encrypted content would need to be shifted afterwards to
 * make space for the fixed IV.
 *
 */
#if MBEDTLS_SSL_CID_OUT_LEN_MAX > MBEDTLS_SSL_CID_IN_LEN_MAX
#define MBEDTLS_SSL_CID_LEN_MAX MBEDTLS_SSL_CID_OUT_LEN_MAX
#else
#define MBEDTLS_SSL_CID_LEN_MAX MBEDTLS_SSL_CID_IN_LEN_MAX
#endif

typedef struct
{
    uint8_t ctr[8];         /* In TLS:  The implicit record sequence number.
                             * In DTLS: The 2-byte epoch followed by
                             *          the 6-byte sequence number.
                             * This is stored as a raw big endian byte array
                             * as opposed to a uint64_t because we rarely
                             * need to perform arithmetic on this, but do
                             * need it as a Byte array for the purpose of
                             * MAC computations.                             */
    uint8_t type;           /* The record content type.                      */
    uint8_t ver[2];         /* SSL/TLS version as present on the wire.
                             * Convert to internal presentation of versions
                             * using mbedtls_ssl_read_version() and
                             * mbedtls_ssl_write_version().
                             * Keep wire-format for MAC computations.        */

    unsigned char *buf;     /* Memory buffer enclosing the record content    */
    size_t buf_len;         /* Buffer length                                 */
    size_t data_offset;     /* Offset of record content                      */
    size_t data_len;        /* Length of record content                      */

#if defined(MBEDTLS_SSL_DTLS_CONNECTION_ID)
    uint8_t cid_len;        /* Length of the CID (0 if not present)          */
    unsigned char cid[ MBEDTLS_SSL_CID_LEN_MAX ]; /* The CID                 */
#endif /* MBEDTLS_SSL_DTLS_CONNECTION_ID */
} mbedtls_record;

#if defined(MBEDTLS_X509_CRT_PARSE_C)
/*
 * List of certificate + private key pairs
 */
struct mbedtls_ssl_key_cert
{
    mbedtls_x509_crt *cert;                 /*!< cert                       */
    mbedtls_pk_context *key;                /*!< private key                */
    mbedtls_ssl_key_cert *next;             /*!< next key/cert pair         */
};
#endif /* MBEDTLS_X509_CRT_PARSE_C */

#if defined(MBEDTLS_SSL_PROTO_DTLS)
/*
 * List of handshake messages kept around for resending
 */
struct mbedtls_ssl_flight_item
{
    unsigned char *p;       /*!< message, including handshake headers   */
    size_t len;             /*!< length of p                            */
    unsigned char type;     /*!< type of the message: handshake or CCS  */
    mbedtls_ssl_flight_item *next;  /*!< next handshake message(s)              */
};
#endif /* MBEDTLS_SSL_PROTO_DTLS */

#if defined(MBEDTLS_SSL_PROTO_TLS1_2) && \
    defined(MBEDTLS_KEY_EXCHANGE_WITH_CERT_ENABLED)

/* Find an entry in a signature-hash set matching a given hash algorithm. */
mbedtls_md_type_t mbedtls_ssl_sig_hash_set_find( mbedtls_ssl_sig_hash_set_t *set,
                                                 mbedtls_pk_type_t sig_alg );
/* Add a signature-hash-pair to a signature-hash set */
void mbedtls_ssl_sig_hash_set_add( mbedtls_ssl_sig_hash_set_t *set,
                                   mbedtls_pk_type_t sig_alg,
                                   mbedtls_md_type_t md_alg );
/* Allow exactly one hash algorithm for each signature. */
void mbedtls_ssl_sig_hash_set_const_hash( mbedtls_ssl_sig_hash_set_t *set,
                                          mbedtls_md_type_t md_alg );

/* Setup an empty signature-hash set */
static inline void mbedtls_ssl_sig_hash_set_init( mbedtls_ssl_sig_hash_set_t *set )
{
    mbedtls_ssl_sig_hash_set_const_hash( set, MBEDTLS_MD_NONE );
}

#endif /* MBEDTLS_SSL_PROTO_TLS1_2) &&
          MBEDTLS_KEY_EXCHANGE_WITH_CERT_ENABLED */

/**
 * \brief           Free referenced items in an SSL transform context and clear
 *                  memory
 *
 * \param transform SSL transform context
 */
void mbedtls_ssl_transform_free( mbedtls_ssl_transform *transform );

/**
 * \brief           Free referenced items in an SSL handshake context and clear
 *                  memory
 *
 * \param ssl       SSL context
 */

void mbedtls_ssl_handshake_free( mbedtls_ssl_context *ssl );

int mbedtls_ssl_handshake_client_step( mbedtls_ssl_context *ssl );
int mbedtls_ssl_handshake_server_step( mbedtls_ssl_context *ssl );
void mbedtls_ssl_handshake_wrapup( mbedtls_ssl_context *ssl );
#if defined(MBEDTLS_SSL_PROTO_TLS1_3_EXPERIMENTAL)
int mbedtls_ssl_handshake_client_step_tls1_3( mbedtls_ssl_context *ssl );
int mbedtls_ssl_handshake_server_step_tls1_3( mbedtls_ssl_context *ssl );
#endif

#if defined(MBEDTLS_SSL_PROTO_TLS1_3_EXPERIMENTAL)
void mbedtls_ssl_handshake_wrapup_tls13( mbedtls_ssl_context *ssl );
int mbedtls_ssl_handshake_client_step_tls1_3( mbedtls_ssl_context *ssl );
int mbedtls_ssl_handshake_server_step_tls1_3( mbedtls_ssl_context *ssl );
#endif

int mbedtls_ssl_handle_pending_alert( mbedtls_ssl_context *ssl );

int mbedtls_ssl_send_fatal_handshake_failure( mbedtls_ssl_context *ssl );

void mbedtls_ssl_reset_checksum( mbedtls_ssl_context *ssl );
int mbedtls_ssl_derive_keys( mbedtls_ssl_context *ssl );

int mbedtls_ssl_handle_message_type( mbedtls_ssl_context *ssl );
int mbedtls_ssl_prepare_handshake_record( mbedtls_ssl_context *ssl );
void mbedtls_ssl_update_handshake_status( mbedtls_ssl_context *ssl );

int mbedtls_ssl_handshake_client_step(mbedtls_ssl_context* ssl);
int mbedtls_ssl_handshake_server_step(mbedtls_ssl_context* ssl);
void mbedtls_ssl_handshake_wrapup(mbedtls_ssl_context* ssl);

int mbedtls_ssl_send_fatal_handshake_failure(mbedtls_ssl_context* ssl);

/**
 * \brief       Update record layer
 *
 *              This function roughly separates the implementation
 *              of the logic of (D)TLS from the implementation
 *              of the secure transport.
 *
 * \param  ssl              The SSL context to use.
 * \param  update_hs_digest This indicates if the handshake digest
 *                          should be automatically updated in case
 *                          a handshake message is found.
 *
 * \return      0 or non-zero error code.
 *
 * \note        A clarification on what is called 'record layer' here
 *              is in order, as many sensible definitions are possible:
 *
 *              The record layer takes as input an untrusted underlying
 *              transport (stream or datagram) and transforms it into
 *              a serially multiplexed, secure transport, which
 *              conceptually provides the following:
 *
 *              (1) Three datagram based, content-agnostic transports
 *                  for handshake, alert and CCS messages.
 *              (2) One stream- or datagram-based transport
 *                  for application data.
 *              (3) Functionality for changing the underlying transform
 *                  securing the contents.
 *
 *              The interface to this functionality is given as follows:
 *
 *              a Updating
 *                [Currently implemented by mbedtls_ssl_read_record]
 *
 *                Check if and on which of the four 'ports' data is pending:
 *                Nothing, a controlling datagram of type (1), or application
 *                data (2). In any case data is present, internal buffers
 *                provide access to the data for the user to process it.
 *                Consumption of type (1) datagrams is done automatically
 *                on the next update, invalidating that the internal buffers
 *                for previous datagrams, while consumption of application
 *                data (2) is user-controlled.
 *
 *              b Reading of application data
 *                [Currently manual adaption of ssl->in_offt pointer]
 *
 *                As mentioned in the last paragraph, consumption of data
 *                is different from the automatic consumption of control
 *                datagrams (1) because application data is treated as a stream.
 *
 *              c Tracking availability of application data
 *                [Currently manually through decreasing ssl->in_msglen]
 *
 *                For efficiency and to retain datagram semantics for
 *                application data in case of DTLS, the record layer
 *                provides functionality for checking how much application
 *                data is still available in the internal buffer.
 *
 *              d Changing the transformation securing the communication.
 *
 *              Given an opaque implementation of the record layer in the
 *              above sense, it should be possible to implement the logic
 *              of (D)TLS on top of it without the need to know anything
 *              about the record layer's internals. This is done e.g.
 *              in all the handshake handling functions, and in the
 *              application data reading function mbedtls_ssl_read.
 *
 * \note        The above tries to give a conceptual picture of the
 *              record layer, but the current implementation deviates
 *              from it in some places. For example, our implementation of
 *              the update functionality through mbedtls_ssl_read_record
 *              discards datagrams depending on the current state, which
 *              wouldn't fall under the record layer's responsibility
 *              following the above definition.
 *
 */
int mbedtls_ssl_read_record( mbedtls_ssl_context *ssl,
                             unsigned update_hs_digest );

int mbedtls_ssl_fetch_input(mbedtls_ssl_context* ssl, size_t nb_want);

int mbedtls_ssl_write_handshake_msg_ext( mbedtls_ssl_context *ssl,
                                         int update_checksum );
static inline int mbedtls_ssl_write_handshake_msg( mbedtls_ssl_context *ssl )
{
    return( mbedtls_ssl_write_handshake_msg_ext( ssl, 1 /* update checksum */ ) );
}
int mbedtls_ssl_flush_output(mbedtls_ssl_context* ssl);

#if !defined(MBEDTLS_SSL_USE_MPS)
int mbedtls_ssl_write_record( mbedtls_ssl_context *ssl, uint8_t force_flush );
#endif /* MBEDTLS_SSL_USE_MPS */

#if defined(MBEDTLS_SSL_PROTO_TLS1_3_EXPERIMENTAL)
int mbedtls_ssl_read_certificate_process(mbedtls_ssl_context* ssl);
int mbedtls_ssl_write_certificate_process(mbedtls_ssl_context* ssl);
int mbedtls_ssl_finished_in_process( mbedtls_ssl_context* ssl );
int mbedtls_ssl_finished_out_process( mbedtls_ssl_context* ssl );

#if defined(MBEDTLS_SSL_TLS13_COMPATIBILITY_MODE)
int mbedtls_ssl_write_change_cipher_spec_process( mbedtls_ssl_context* ssl );
#endif  /* MBEDTLS_SSL_PROTO_TLS1_3_EXPERIMENTAL && MBEDTLS_SSL_TLS13_COMPATIBILITY_MODE */
#endif /* MBEDTLS_SSL_PROTO_TLS1_3_EXPERIMENTAL */

#if defined(MBEDTLS_SSL_PROTO_TLS1_2_OR_EARLIER)
int mbedtls_ssl_parse_certificate( mbedtls_ssl_context *ssl );
int mbedtls_ssl_write_certificate( mbedtls_ssl_context *ssl );
int mbedtls_ssl_parse_change_cipher_spec( mbedtls_ssl_context *ssl );
int mbedtls_ssl_write_change_cipher_spec( mbedtls_ssl_context *ssl );
int mbedtls_ssl_parse_finished( mbedtls_ssl_context *ssl );
int mbedtls_ssl_write_finished( mbedtls_ssl_context *ssl );
#endif /* defined(MBEDTLS_SSL_PROTO_TLS1_2_OR_EARLIER) */

#if defined(MBEDTLS_SSL_PROTO_TLS1_3_EXPERIMENTAL) && \
    defined(MBEDTLS_ZERO_RTT) && defined(MBEDTLS_SSL_CLI_C)
/* parse early data extension */
int ssl_parse_encrypted_extensions_early_data_ext( mbedtls_ssl_context *ssl,
    const unsigned char *buf, size_t len );
#endif /* MBEDTLS_SSL_PROTO_TLS1_3_EXPERIMENTAL && MBEDTLS_ZERO_RTT && MBEDTLS_SSL_CLI_C */

#if defined(MBEDTLS_SSL_PROTO_TLS1_3_EXPERIMENTAL)

/*
 * Helper functions around key exchange modes.
 */
static inline unsigned mbedtls_ssl_conf_tls13_kex_modes_check( mbedtls_ssl_context *ssl,
                                                               int kex_mode_mask )
{
    return( ( ssl->conf->key_exchange_modes & kex_mode_mask ) != 0 );
}

static inline int mbedtls_ssl_conf_tls13_pure_psk_enabled( mbedtls_ssl_context *ssl )
{
    return( mbedtls_ssl_conf_tls13_kex_modes_check( ssl,
                   MBEDTLS_SSL_TLS13_KEY_EXCHANGE_MODE_PSK_KE ) );
}
static inline int mbedtls_ssl_conf_tls13_psk_ecdhe_enabled( mbedtls_ssl_context *ssl )
{
    return( mbedtls_ssl_conf_tls13_kex_modes_check( ssl,
                   MBEDTLS_SSL_TLS13_KEY_EXCHANGE_MODE_PSK_DHE_KE ) );
}
static inline int mbedtls_ssl_conf_tls13_some_ecdhe_enabled( mbedtls_ssl_context *ssl )
{
    return( mbedtls_ssl_conf_tls13_kex_modes_check( ssl,
                   MBEDTLS_SSL_TLS13_KEY_EXCHANGE_MODE_ECDHE_ALL ) );
}
static inline int mbedtls_ssl_conf_tls13_some_psk_enabled( mbedtls_ssl_context *ssl )
{
    return( mbedtls_ssl_conf_tls13_kex_modes_check( ssl,
                   MBEDTLS_SSL_TLS13_KEY_EXCHANGE_MODE_PSK_ALL ) );
}
static inline int mbedtls_ssl_conf_tls13_pure_ecdhe_enabled( mbedtls_ssl_context *ssl )
{
    return( mbedtls_ssl_conf_tls13_kex_modes_check( ssl,
                   MBEDTLS_SSL_TLS13_KEY_EXCHANGE_MODE_ECDHE_ECDSA ) );
}

static inline int mbedtls_ssl_tls13_kex_check( mbedtls_ssl_context *ssl,
                                      int kex_mask )
{
    return( ( ssl->handshake->key_exchange & kex_mask ) != 0 );
}

static inline int mbedtls_ssl_tls13_kex_with_psk( mbedtls_ssl_context *ssl )
{
    return( mbedtls_ssl_tls13_kex_check( ssl,
                   MBEDTLS_SSL_TLS13_KEY_EXCHANGE_MODE_PSK_ALL ) );
}

static inline int mbedtls_ssl_tls13_kex_with_ecdhe( mbedtls_ssl_context *ssl )
{
    return( mbedtls_ssl_tls13_kex_check( ssl,
                   MBEDTLS_SSL_TLS13_KEY_EXCHANGE_MODE_ECDHE_ALL ) );
}

/*
 * Helper functions around EarlyData
 */
static inline int mbedtls_ssl_conf_tls13_0rtt_enabled( mbedtls_ssl_context *ssl )
{
#if defined(MBEDTLS_ZERO_RTT)
    if( ssl->conf->early_data_enabled == MBEDTLS_SSL_EARLY_DATA_ENABLED )
        return( 1 );
#else
    ((void) ssl);
#endif /* MBEDTLS_ZERO_RTT */

    return( 0 );
}

int mbedtls_ssl_read_certificate_verify_process(mbedtls_ssl_context* ssl);
int mbedtls_ssl_write_certificate_verify_process(mbedtls_ssl_context* ssl);

int mbedtls_ssl_tls13_populate_transform( mbedtls_ssl_transform *transform,
                                          int endpoint,
                                          int ciphersuite,
                                          mbedtls_ssl_key_set const *traffic_keys,
                                          mbedtls_ssl_context *ssl /* DEBUG ONLY */ );

int mbedtls_ssl_fetch_handshake_msg( mbedtls_ssl_context *ssl,
                                       unsigned hs_type,
                                       unsigned char **buf,
                                       size_t *buflen );
int mbedtls_ssl_mps_hs_consume_full_hs_msg( mbedtls_ssl_context *ssl );

int mbedtls_ssl_mps_remap_error( int ret );

int mbedtls_ssl_get_handshake_transcript( mbedtls_ssl_context *ssl,
                                          const mbedtls_md_type_t md,
                                          unsigned char *dst,
                                          size_t dst_len,
                                          size_t *olen );


void mbedtls_ssl_add_hs_msg_to_checksum( mbedtls_ssl_context *ssl,
                                         unsigned hs_type,
                                         unsigned char const *msg,
                                         size_t msg_len );
void mbedtls_ssl_add_hs_hdr_to_checksum( mbedtls_ssl_context *ssl,
                                         unsigned hs_type,
                                         size_t total_hs_len );

int mbedtls_ssl_reset_transcript_for_hrr( mbedtls_ssl_context *ssl );

void mbedtls_ssl_set_inbound_transform( mbedtls_ssl_context *ssl,
                                        mbedtls_ssl_transform *transform );
void mbedtls_ssl_set_outbound_transform( mbedtls_ssl_context *ssl,
                                         mbedtls_ssl_transform *transform );

int mbedtls_ssl_write_encrypted_extension(mbedtls_ssl_context* ssl);

#if defined(MBEDTLS_SSL_TLS13_COMPATIBILITY_MODE)
int mbedtls_ssl_write_change_cipher_spec(mbedtls_ssl_context* ssl);
#endif /* MBEDTLS_SSL_TLS13_COMPATIBILITY_MODE */

#if defined(MBEDTLS_KEY_EXCHANGE_SOME_PSK_ENABLED)
int mbedtls_ssl_write_pre_shared_key_ext(mbedtls_ssl_context* ssl,
                                         unsigned char* buf, unsigned char* end,
                                         size_t* olen,
                                         size_t* binder_list_length,
                                         int part );
#endif /* MBEDTLS_KEY_EXCHANGE_SOME_PSK_ENABLED */
#if defined(MBEDTLS_KEY_EXCHANGE_WITH_CERT_ENABLED)
int mbedtls_ssl_write_signature_algorithms_ext(mbedtls_ssl_context* ssl, unsigned char* buf, unsigned char* end, size_t* olen);
int mbedtls_ssl_parse_signature_algorithms_ext(mbedtls_ssl_context* ssl, const unsigned char* buf, size_t len);
int mbedtls_ssl_check_signature_scheme(const mbedtls_ssl_context* ssl, int signature_scheme);
#endif /* MBEDTLS_KEY_EXCHANGE_WITH_CERT_ENABLED */
#if defined(MBEDTLS_ZERO_RTT)
int mbedtls_ssl_write_early_data_ext(mbedtls_ssl_context* ssl, unsigned char* buf, size_t buflen, size_t* olen);
#endif /* MBEDTLS_ZERO_RTT */
#if (defined(MBEDTLS_ECDH_C) || defined(MBEDTLS_ECDSA_C))
int mbedtls_ssl_parse_supported_groups_ext(mbedtls_ssl_context* ssl, const unsigned char* buf, size_t len);
#endif /* MBEDTLS_ECDH_C ||  MBEDTLS_ECDSA_C */
#if defined(MBEDTLS_SSL_NEW_SESSION_TICKET)
int mbedtls_ssl_parse_new_session_ticket_server(mbedtls_ssl_context* ssl, unsigned char* buf, size_t len);
#endif /* MBEDTLS_SSL_NEW_SESSION_TICKET */
#if defined(MBEDTLS_KEY_EXCHANGE_SOME_PSK_ENABLED)
int mbedtls_ssl_parse_client_psk_identity_ext(mbedtls_ssl_context* ssl, const unsigned char* buf, size_t len);
#endif /* MBEDTLS_KEY_EXCHANGE_SOME_PSK_ENABLED */

#endif /* MBEDTLS_SSL_PROTO_TLS1_3_EXPERIMENTAL */


void mbedtls_ssl_optimize_checksum( mbedtls_ssl_context *ssl,
                            const mbedtls_ssl_ciphersuite_t *ciphersuite_info );

#if defined(MBEDTLS_KEY_EXCHANGE_SOME_PSK_ENABLED)
int mbedtls_ssl_psk_derive_premaster( mbedtls_ssl_context *ssl, mbedtls_key_exchange_type_t key_ex );

/**
 * Get the first properly defined PSK by order of precedence:
 * 1. handshake PSK set by \c mbedtls_ssl_set_hs_psk() in the PSK callback
 * 2. static PSK configured by \c mbedtls_ssl_conf_psk()
 * Update the pair (PSK, PSK length) passed to the function if they're not null.
 * Return whether any PSK was found
 */
static inline int mbedtls_ssl_get_psk( const mbedtls_ssl_context *ssl,
    const unsigned char **psk, size_t *psk_len )
{
    if( ssl->handshake->psk != NULL && ssl->handshake->psk_len > 0 )
    {
        if( psk != NULL && psk_len != NULL )
        {
            *psk = ssl->handshake->psk;
            *psk_len = ssl->handshake->psk_len;
        }
    }

    else if( ssl->conf->psk != NULL && ssl->conf->psk_len > 0 &&
             ssl->conf->psk_identity != NULL && ssl->conf->psk_identity_len > 0)
    {
        if( psk != NULL && psk_len != NULL )
        {
            *psk = ssl->conf->psk;
            *psk_len = ssl->conf->psk_len;
        }
    }

    else
    {
        if( psk != NULL && psk_len != NULL )
        {
            *psk = NULL;
            *psk_len = 0;
        }
        return( MBEDTLS_ERR_SSL_PRIVATE_KEY_REQUIRED );
    }

    return( 0 );
}

/* Check if we have any PSK to offer, returns 0 if PSK is available. Assign the
   psk and ticket if pointers are present.  */
static inline int mbedtls_ssl_get_psk_to_offer( const mbedtls_ssl_context *ssl,
    const unsigned char **psk, size_t *psk_len,
    const unsigned char **psk_identity, size_t *psk_identity_len )
{
    int ptrs_present = 0;

    if( psk != NULL && psk_len != NULL &&
        psk_identity != NULL && psk_identity_len != NULL )
    {
        ptrs_present = 1;
    }

    /* Check if a ticket has been configured. */
    if( ssl->session_negotiate != NULL         &&
        ssl->session_negotiate->ticket != NULL )
    {
        if( ptrs_present )
        {
            *psk = ssl->session_negotiate->key;
            *psk_len = ssl->session_negotiate->key_len;
            *psk_identity = ssl->session_negotiate->ticket;
            *psk_identity_len = ssl->session_negotiate->ticket_len;
        }
        return( 0 );
    }

    /* Check if an external PSK has been configured. */
    if( ssl->conf->psk != NULL )
    {
        if( ptrs_present )
        {
            *psk = ssl->conf->psk;
            *psk_len = ssl->conf->psk_len;
            *psk_identity = ssl->conf->psk_identity;
            *psk_identity_len = ssl->conf->psk_identity_len;
        }
        return( 0 );
    }

    return( 1 );
}


#if defined(MBEDTLS_USE_PSA_CRYPTO)
/**
 * Get the first defined opaque PSK by order of precedence:
 * 1. handshake PSK set by \c mbedtls_ssl_set_hs_psk_opaque() in the PSK
 *    callback
 * 2. static PSK configured by \c mbedtls_ssl_conf_psk_opaque()
 * Return an opaque PSK
 */
static inline psa_key_id_t mbedtls_ssl_get_opaque_psk(
    const mbedtls_ssl_context *ssl )
{
    if( ! mbedtls_svc_key_id_is_null( ssl->handshake->psk_opaque ) )
        return( ssl->handshake->psk_opaque );

    if( ! mbedtls_svc_key_id_is_null( ssl->conf->psk_opaque ) )
        return( ssl->conf->psk_opaque );

    return( MBEDTLS_SVC_KEY_ID_INIT );
}
#endif /* MBEDTLS_USE_PSA_CRYPTO */

#endif /* MBEDTLS_KEY_EXCHANGE_SOME_PSK_ENABLED */

#if defined(MBEDTLS_PK_C)
unsigned char mbedtls_ssl_sig_from_pk( mbedtls_pk_context *pk );
unsigned char mbedtls_ssl_sig_from_pk_alg( mbedtls_pk_type_t type );
mbedtls_pk_type_t mbedtls_ssl_pk_alg_from_sig( unsigned char sig );
#endif

mbedtls_md_type_t mbedtls_ssl_md_alg_from_hash( unsigned char hash );
unsigned char mbedtls_ssl_hash_from_md_alg( int md );
int mbedtls_ssl_set_calc_verify_md( mbedtls_ssl_context *ssl, int md );

#if defined(MBEDTLS_ECP_C)
int mbedtls_ssl_check_curve( const mbedtls_ssl_context *ssl, mbedtls_ecp_group_id grp_id );
#endif

#if defined(MBEDTLS_KEY_EXCHANGE_WITH_CERT_ENABLED)
int mbedtls_ssl_check_sig_hash( const mbedtls_ssl_context *ssl,
                                mbedtls_md_type_t md );
#endif

#if defined(MBEDTLS_SSL_DTLS_SRTP)
static inline mbedtls_ssl_srtp_profile mbedtls_ssl_check_srtp_profile_value
                                                    ( const uint16_t srtp_profile_value )
{
    switch( srtp_profile_value )
    {
        case MBEDTLS_TLS_SRTP_AES128_CM_HMAC_SHA1_80:
        case MBEDTLS_TLS_SRTP_AES128_CM_HMAC_SHA1_32:
        case MBEDTLS_TLS_SRTP_NULL_HMAC_SHA1_80:
        case MBEDTLS_TLS_SRTP_NULL_HMAC_SHA1_32:
            return srtp_profile_value;
        default: break;
    }
    return( MBEDTLS_TLS_SRTP_UNSET );
}
#endif

#if defined(MBEDTLS_X509_CRT_PARSE_C)
static inline mbedtls_pk_context *mbedtls_ssl_own_key( mbedtls_ssl_context *ssl )
{
    mbedtls_ssl_key_cert *key_cert;

    if( ssl->handshake != NULL && ssl->handshake->key_cert != NULL )
        key_cert = ssl->handshake->key_cert;
    else
        key_cert = ssl->conf->key_cert;

    return( key_cert == NULL ? NULL : key_cert->key );
}

static inline mbedtls_x509_crt *mbedtls_ssl_own_cert( mbedtls_ssl_context *ssl )
{
    mbedtls_ssl_key_cert *key_cert;

    if( ssl->handshake != NULL && ssl->handshake->key_cert != NULL )
        key_cert = ssl->handshake->key_cert;
    else
        key_cert = ssl->conf->key_cert;

    return( key_cert == NULL ? NULL : key_cert->cert );
}

/*
 * Check usage of a certificate wrt extensions:
 * keyUsage, extendedKeyUsage (later), and nSCertType (later).
 *
 * Warning: cert_endpoint is the endpoint of the cert (ie, of our peer when we
 * check a cert we received from them)!
 *
 * Return 0 if everything is OK, -1 if not.
 */

int mbedtls_ssl_check_cert_usage(const mbedtls_x509_crt* cert,
    const mbedtls_key_exchange_type_t key_exchange,
    int cert_endpoint,
    uint32_t* flags);

#endif /* MBEDTLS_X509_CRT_PARSE_C */

void mbedtls_ssl_write_wire_version( int major, int minor, int transport,
                                     unsigned char ver[2] );
void mbedtls_ssl_write_version( int major, int minor, int transport,
                        unsigned char ver[2] );
void mbedtls_ssl_read_version( int *major, int *minor, int transport,
                       const unsigned char ver[2] );

void mbedtls_ssl_remove_hs_psk( mbedtls_ssl_context *ssl );

#if defined(MBEDTLS_SSL_PROTO_TLS1_3_EXPERIMENTAL)
static inline size_t mbedtls_ssl_hdr_len(const mbedtls_ssl_context* ssl)
{
    ((void) ssl);
    return(5);
}
#endif /* MBEDTLS_SSL_PROTO_TLS1_3_EXPERIMENTAL */

static inline size_t mbedtls_ssl_in_hdr_len( const mbedtls_ssl_context *ssl )
{
#if !defined(MBEDTLS_SSL_PROTO_DTLS)
    ((void) ssl);
#endif

#if defined(MBEDTLS_SSL_PROTO_DTLS)
    if( ssl->conf->transport == MBEDTLS_SSL_TRANSPORT_DATAGRAM )
    {
        return( 13 );
    }
    else
#endif /* MBEDTLS_SSL_PROTO_DTLS */
    {
        return( 5 );
    }
}

static inline size_t mbedtls_ssl_out_hdr_len( const mbedtls_ssl_context *ssl )
{
#if !defined(MBEDTLS_SSL_USE_MPS)
    return( (size_t) ( ssl->out_iv - ssl->out_hdr ) );
#else
    ((void) ssl);
    return( 5 );
#endif /* MBEDTLS_SSL_USE_MPS */
}

static inline size_t mbedtls_ssl_hs_hdr_len( const mbedtls_ssl_context *ssl )
{
#if defined(MBEDTLS_SSL_PROTO_DTLS)
    if( ssl->conf->transport == MBEDTLS_SSL_TRANSPORT_DATAGRAM )
        return( 12 );
#else
    ((void) ssl);
#endif
    return( 4 );
}

#if defined(MBEDTLS_SSL_PROTO_DTLS)
void mbedtls_ssl_send_flight_completed( mbedtls_ssl_context *ssl );
void mbedtls_ssl_recv_flight_completed( mbedtls_ssl_context *ssl );
int mbedtls_ssl_resend( mbedtls_ssl_context *ssl );
int mbedtls_ssl_flight_transmit( mbedtls_ssl_context *ssl );
#endif

/* Visible for testing purposes only */
#if defined(MBEDTLS_SSL_DTLS_ANTI_REPLAY)
int mbedtls_ssl_dtls_replay_check( mbedtls_ssl_context const *ssl );
void mbedtls_ssl_dtls_replay_update( mbedtls_ssl_context *ssl );
#endif

static inline void mbedtls_ssl_handshake_set_state(mbedtls_ssl_context* ssl,
    int state)
{
    ssl->state = state;

    /* Note:
     * This only works as long as all state-local struct members
     * of mbedtls_ssl_hanshake_params::state_local can be initialized
     * through zeroization.
     * Exceptions must be manually checked for here.
     */
    if (state != MBEDTLS_SSL_HANDSHAKE_WRAPUP &&
        state != MBEDTLS_SSL_HANDSHAKE_OVER &&
        state != MBEDTLS_SSL_FLUSH_BUFFERS)
    {
        mbedtls_platform_zeroize(&ssl->handshake->state_local, sizeof(ssl->handshake->state_local));
    }
}

int mbedtls_ssl_session_copy( mbedtls_ssl_session *dst,
                              const mbedtls_ssl_session *src );

/* constant-time buffer comparison */
static inline int mbedtls_ssl_safer_memcmp( const void *a, const void *b, size_t n )
{
    size_t i;
    volatile const unsigned char *A = (volatile const unsigned char *) a;
    volatile const unsigned char *B = (volatile const unsigned char *) b;
    volatile unsigned char diff = 0;

    for( i = 0; i < n; i++ )
    {
        /* Read volatile data in order before computing diff.
         * This avoids IAR compiler warning:
         * 'the order of volatile accesses is undefined ..' */
        unsigned char x = A[i], y = B[i];
        diff |= x ^ y;
    }

    return( diff );
}

#if defined(MBEDTLS_SSL_PROTO_TLS1_2)
/* The hash buffer must have at least MBEDTLS_MD_MAX_SIZE bytes of length. */
int mbedtls_ssl_get_key_exchange_md_tls1_2( mbedtls_ssl_context *ssl,
                                            unsigned char *hash, size_t *hashlen,
                                            unsigned char *data, size_t data_len,
                                            mbedtls_md_type_t md_alg );
#endif /* MBEDTLS_SSL_PROTO_TLS1_2 */

#ifdef __cplusplus
}
#endif

void mbedtls_ssl_transform_init( mbedtls_ssl_transform *transform );
int mbedtls_ssl_encrypt_buf( mbedtls_ssl_context *ssl,
                             mbedtls_ssl_transform *transform,
                             mbedtls_record *rec,
                             int (*f_rng)(void *, unsigned char *, size_t),
                             void *p_rng );
int mbedtls_ssl_decrypt_buf( mbedtls_ssl_context const *ssl,
                             mbedtls_ssl_transform *transform,
                             mbedtls_record *rec );

#if defined(MBEDTLS_SSL_USE_MPS)
int mbedtls_mps_transform_free_default( void *transform );
int mbedtls_mps_transform_encrypt_default(
    void *transform, mps_rec *rec,
    int (*f_rng)(void *, unsigned char *, size_t),
    void *p_rng );
int mbedtls_mps_transform_decrypt_default( void *transform,
                                           mps_rec *rec );
int mbedtls_mps_transform_get_expansion_default( void *transform,
                                                 size_t *pre_exp,
                                                 size_t *post_exp );
#endif /* MBEDTLS_SSL_USE_MPS */

/* Length of the "epoch" field in the record header */
static inline size_t mbedtls_ssl_ep_len( const mbedtls_ssl_context *ssl )
{
#if defined(MBEDTLS_SSL_PROTO_DTLS)
    if( ssl->conf->transport == MBEDTLS_SSL_TRANSPORT_DATAGRAM )
        return( 2 );
#else
    ((void) ssl);
#endif
    return( 0 );
}

#if defined(MBEDTLS_SSL_PROTO_DTLS)
int mbedtls_ssl_resend_hello_request( mbedtls_ssl_context *ssl );
#endif /* MBEDTLS_SSL_PROTO_DTLS */

void mbedtls_ssl_set_timer( mbedtls_ssl_context *ssl, uint32_t millisecs );

int mbedtls_ssl_check_timer( mbedtls_ssl_context *ssl );

void mbedtls_ssl_reset_in_out_pointers( mbedtls_ssl_context *ssl );
void mbedtls_ssl_update_out_pointers( mbedtls_ssl_context *ssl,
                              mbedtls_ssl_transform *transform );
void mbedtls_ssl_update_in_pointers( mbedtls_ssl_context *ssl );

int mbedtls_ssl_session_reset_int( mbedtls_ssl_context *ssl, int partial );
void mbedtls_ssl_session_reset_msg_layer( mbedtls_ssl_context *ssl, int partial );

#if defined(MBEDTLS_SSL_DTLS_ANTI_REPLAY)
void mbedtls_ssl_dtls_replay_reset( mbedtls_ssl_context *ssl );
#endif

void mbedtls_ssl_handshake_wrapup_free_hs_transform( mbedtls_ssl_context *ssl );

#if defined(MBEDTLS_SSL_RENEGOTIATION)
int mbedtls_ssl_start_renegotiation( mbedtls_ssl_context *ssl );
#endif /* MBEDTLS_SSL_RENEGOTIATION */

#if defined(MBEDTLS_SSL_PROTO_DTLS)
size_t mbedtls_ssl_get_current_mtu( const mbedtls_ssl_context *ssl );
void mbedtls_ssl_buffering_free( mbedtls_ssl_context *ssl );
void mbedtls_ssl_flight_free( mbedtls_ssl_flight_item *flight );

int mbedtls_ssl_double_retransmit_timeout( mbedtls_ssl_context *ssl );
void mbedtls_ssl_reset_retransmit_timeout( mbedtls_ssl_context *ssl );
#endif /* MBEDTLS_SSL_PROTO_DTLS */

#if defined(MBEDTLS_SSL_PROTO_TLS1_3_EXPERIMENTAL)
#if defined(MBEDTLS_ECDH_C)
/**
 * \brief           This function generates an EC key pair and exports its
 *                  in the format used in a TLS 1.3 KeyShare extension.
 *
 * \see             ecp.h
 *
 * \param ctx       The ECDH context to use. This must be initialized
 *                  and bound to a group, for example via mbedtls_ecdh_setup().
 * \param olen      The address at which to store the number of Bytes written.
 * \param buf       The destination buffer. This must be a writable buffer of
 *                  length \p blen Bytes.
 * \param blen      The length of the destination buffer \p buf in Bytes.
 * \param f_rng     The RNG function to use. This must not be \c NULL.
 * \param p_rng     The RNG context to be passed to \p f_rng. This may be
 *                  \c NULL in case \p f_rng doesn't need a context argument.
 *
 * \return          \c 0 on success.
 * \return          #MBEDTLS_ERR_ECP_IN_PROGRESS if maximum number of
 *                  operations was reached: see \c mbedtls_ecp_set_max_ops().
 * \return          Another \c MBEDTLS_ERR_ECP_XXX error code on failure.
 */
int mbedtls_ecdh_make_tls_13_params( mbedtls_ecdh_context *ctx, size_t *olen,
                      unsigned char *buf, size_t blen,
                      int (*f_rng)(void *, unsigned char *, size_t),
                      void *p_rng );

/**
 * \brief           This function parses the ECDHE parameters in a
 *                  TLS 1.3 KeyShare extension.
 *
 * \see             ecp.h
 *
 * \param ctx       The ECDHE context to use. This must be initialized.
 * \param buf       On input, \c *buf must be the start of the input buffer.
 *                  On output, \c *buf is updated to point to the end of the
 *                  data that has been read. On success, this is the first byte
 *                  past the end of the ServerKeyExchange parameters.
 *                  On error, this is the point at which an error has been
 *                  detected, which is usually not useful except to debug
 *                  failures.
 * \param end       The end of the input buffer.
 *
 * \return          \c 0 on success.
 * \return          An \c MBEDTLS_ERR_ECP_XXX error code on failure.
 *
 */
int mbedtls_ecdh_read_tls_13_params( mbedtls_ecdh_context *ctx,
                              const unsigned char **buf,
                              const unsigned char *end );

/**
 * \brief           This function generates a public key and exports it
 *                  as a TLS 1.3 KeyShare payload.
 *
 * \see             ecp.h
 *
 * \param ctx       The ECDH context to use. This must be initialized
 *                  and bound to a group, the latter usually by
 *                  mbedtls_ecdh_read_params().
 * \param olen      The address at which to store the number of Bytes written.
 *                  This must not be \c NULL.
 * \param buf       The destination buffer. This must be a writable buffer
 *                  of length \p blen Bytes.
 * \param blen      The size of the destination buffer \p buf in Bytes.
 * \param f_rng     The RNG function to use. This must not be \c NULL.
 * \param p_rng     The RNG context to be passed to \p f_rng. This may be
 *                  \c NULL in case \p f_rng doesn't need a context argument.
 *
 * \return          \c 0 on success.
 * \return          #MBEDTLS_ERR_ECP_IN_PROGRESS if maximum number of
 *                  operations was reached: see \c mbedtls_ecp_set_max_ops().
 * \return          Another \c MBEDTLS_ERR_ECP_XXX error code on failure.
 */
int mbedtls_ecdh_make_tls_13_public( mbedtls_ecdh_context *ctx, size_t *olen,
                      unsigned char *buf, size_t blen,
                      int (*f_rng)(void *, unsigned char *, size_t),
                      void *p_rng );

/**
 * \brief       This function parses and processes the ECDHE payload of a
 *              TLS 1.3 KeyShare extension.
 *
 * \see         ecp.h
 *
 * \param ctx   The ECDH context to use. This must be initialized
 *              and bound to a group, for example via mbedtls_ecdh_setup().
 * \param buf   The pointer to the ClientKeyExchange payload. This must
 *              be a readable buffer of length \p blen Bytes.
 * \param blen  The length of the input buffer \p buf in Bytes.
 *
 * \return      \c 0 on success.
 * \return      An \c MBEDTLS_ERR_ECP_XXX error code on failure.
 */
int mbedtls_ecdh_read_tls_13_public( mbedtls_ecdh_context *ctx,
                              const unsigned char *buf, size_t blen );
#endif /* MBEDTLS_ECDH_C */

#if defined(MBEDTLS_ECP_C)
/**
 * \brief           This function imports a point from a TLS ECPoint record.
 *
 * \note            On function return, \p *buf is updated to point immediately
 *                  after the ECPoint record.
 *
 * \param grp       The ECP group to use.
 *                  This must be initialized and have group parameters
 *                  set, for example through mbedtls_ecp_group_load().
 * \param pt        The destination point.
 * \param buf       The address of the pointer to the start of the input buffer.
 * \param len       The length of the buffer.
 *
 * \return          \c 0 on success.
 * \return          An \c MBEDTLS_ERR_MPI_XXX error code on initialization
 *                  failure.
 * \return          #MBEDTLS_ERR_ECP_BAD_INPUT_DATA if input is invalid.
 */
int mbedtls_ecp_tls_13_read_point( const mbedtls_ecp_group *grp,
                                mbedtls_ecp_point *pt,
                                const unsigned char **buf, size_t len );

/**
 * \brief           This function exports a point as defined in TLS 1.3.
 *
 * \param grp       The ECP group to use.
 *                  This must be initialized and have group parameters
 *                  set, for example through mbedtls_ecp_group_load().
 * \param pt        The point to be exported. This must be initialized.
 * \param format    The point format to use. This must be either
 *                  #MBEDTLS_ECP_PF_COMPRESSED or #MBEDTLS_ECP_PF_UNCOMPRESSED.
 * \param olen      The address at which to store the length in Bytes
 *                  of the data written.
 * \param buf       The target buffer. This must be a writable buffer of
 *                  length \p blen Bytes.
 * \param blen      The length of the target buffer \p buf in Bytes.
 *
 * \return          \c 0 on success.
 * \return          #MBEDTLS_ERR_ECP_BAD_INPUT_DATA if the input is invalid.
 * \return          #MBEDTLS_ERR_ECP_BUFFER_TOO_SMALL if the target buffer
 *                  is too small to hold the exported point.
 * \return          Another negative error code on other kinds of failure.
 */
int mbedtls_ecp_tls_13_write_point( const mbedtls_ecp_group *grp,
                                 const mbedtls_ecp_point *pt,
                                 int format, size_t *olen,
                                 unsigned char *buf, size_t blen );


/**
 * \brief           This function exports an elliptic curve as a TLS
 *                  ECParameters record as defined in TLS 1.3.
 *
 * \param grp       The ECP group to be exported.
 *                  This must be initialized and have group parameters
 *                  set, for example through mbedtls_ecp_group_load().
 * \param olen      The address at which to store the number of Bytes written.
 *                  This must not be \c NULL.
 * \param buf       The buffer to write to. This must be a writable buffer
 *                  of length \p blen Bytes.
 * \param blen      The length of the output buffer \p buf in Bytes.
 *
 * \return          \c 0 on success.
 * \return          #MBEDTLS_ERR_ECP_BUFFER_TOO_SMALL if the output
 *                  buffer is too small to hold the exported group.
 * \return          Another negative error code on other kinds of failure.
 */
int mbedtls_ecp_tls_13_write_group( const mbedtls_ecp_group *grp,
                                 size_t *olen,
                                 unsigned char *buf, size_t blen );
#endif /* MBEDTLS_ECP_C */
#endif /* MBEDTLS_SSL_PROTO_TLS1_3_EXPERIMENTAL */

/**
 * ssl utils functions for checking configuration.
 */

#if defined(MBEDTLS_SSL_PROTO_TLS1_3_EXPERIMENTAL)
static inline int mbedtls_ssl_conf_is_tls13_only( const mbedtls_ssl_config *conf )
{
    if( conf->min_major_ver == MBEDTLS_SSL_MAJOR_VERSION_3 &&
        conf->max_major_ver == MBEDTLS_SSL_MAJOR_VERSION_3 &&
        conf->min_minor_ver == MBEDTLS_SSL_MINOR_VERSION_4 &&
        conf->max_minor_ver == MBEDTLS_SSL_MINOR_VERSION_4 )
    {
        return( 1 );
    }
    return( 0 );
}
#endif /* MBEDTLS_SSL_PROTO_TLS1_3_EXPERIMENTAL */

#if defined(MBEDTLS_SSL_PROTO_TLS1_2)
static inline int mbedtls_ssl_conf_is_tls12_only( const mbedtls_ssl_config *conf )
{
    if( conf->min_major_ver == MBEDTLS_SSL_MAJOR_VERSION_3 &&
        conf->max_major_ver == MBEDTLS_SSL_MAJOR_VERSION_3 &&
        conf->min_minor_ver == MBEDTLS_SSL_MINOR_VERSION_3 &&
        conf->max_minor_ver == MBEDTLS_SSL_MINOR_VERSION_3 )
    {
        return( 1 );
    }
    return( 0 );
}
#endif /* MBEDTLS_SSL_PROTO_TLS1_2 */

#if defined(MBEDTLS_SSL_PROTO_TLS1_2) && defined(MBEDTLS_SSL_PROTO_TLS1_3_EXPERIMENTAL)
static inline int mbedtls_ssl_conf_is_hybrid_tls12_tls13( const mbedtls_ssl_config *conf )
{
    if( conf->min_major_ver == MBEDTLS_SSL_MAJOR_VERSION_3 &&
        conf->max_major_ver == MBEDTLS_SSL_MAJOR_VERSION_3 &&
        conf->min_minor_ver == MBEDTLS_SSL_MINOR_VERSION_3 &&
        conf->max_minor_ver == MBEDTLS_SSL_MINOR_VERSION_4 )
    {
        return( 1 );
    }
    return( 0 );
}
#endif /* MBEDTLS_SSL_PROTO_TLS1_2 && MBEDTLS_SSL_PROTO_TLS1_3_EXPERIMENTAL*/

#if defined(MBEDTLS_SSL_PROTO_TLS1_3_EXPERIMENTAL)
/* From RF 8446
 *    enum {
 *         // Elliptic Curve Groups (ECDHE)
 *         secp256r1(0x0017), secp384r1(0x0018), secp521r1(0x0019),
 *         x25519(0x001D), x448(0x001E),
 *         // Finite Field Groups (DHE)
 *         ffdhe2048(0x0100), ffdhe3072(0x0101), ffdhe4096(0x0102),
 *         ffdhe6144(0x0103), ffdhe8192(0x0104),
 *         // Reserved Code Points
 *         ffdhe_private_use(0x01FC..0x01FF),
 *         ecdhe_private_use(0xFE00..0xFEFF),
 *         (0xFFFF)
 *     } NamedGroup; */
static inline int mbedtls_ssl_named_group_is_ecdhe( uint16_t named_group )
{
    return( named_group == MBEDTLS_SSL_TLS13_NAMED_GROUP_SEC256R1 ||
            named_group == MBEDTLS_SSL_TLS13_NAMED_GROUP_SEC384R1 ||
            named_group == MBEDTLS_SSL_TLS13_NAMED_GROUP_SEC521R1 ||
            named_group == MBEDTLS_SSL_TLS13_NAMED_GROUP_X25519   ||
            named_group == MBEDTLS_SSL_TLS13_NAMED_GROUP_X448 );
}

int mbedtls_ssl_start_handshake_msg( mbedtls_ssl_context *ssl,
                                     unsigned hs_type,
                                     unsigned char **buf,
                                     size_t *buflen );
int mbedtls_ssl_finish_handshake_msg( mbedtls_ssl_context *ssl,
                                      size_t buf_len,
                                      size_t msg_len );

#endif /* MBEDTLS_SSL_PROTO_TLS1_3_EXPERIMENTAL */
#endif /* ssl_misc.h */<|MERGE_RESOLUTION|>--- conflicted
+++ resolved
@@ -654,13 +654,10 @@
 #endif /* MBEDTLS_SSL_PROTO_DTLS */
 
 #if defined(MBEDTLS_SSL_PROTO_TLS1_3_EXPERIMENTAL)
-<<<<<<< HEAD
     int epoch_handshake;
     int epoch_earlydata;
-=======
     /*! TLS 1.3 transforms for 0-RTT and encrypted handshake messages.
      *  Those pointers own the transforms they reference. */
->>>>>>> e043d15d
     mbedtls_ssl_transform *transform_handshake;
     mbedtls_ssl_transform *transform_earlydata;
 #endif /* MBEDTLS_SSL_PROTO_TLS1_3_EXPERIMENTAL */

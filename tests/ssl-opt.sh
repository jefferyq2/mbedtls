--- conflicted
+++ resolved
@@ -2930,11 +2930,8 @@
 # larger than the buffer.
 requires_config_enabled MBEDTLS_SSL_DTLS_CONNECTION_ID
 requires_config_enabled MBEDTLS_SSL_VARIABLE_BUFFER_LENGTH
-<<<<<<< HEAD
-requires_config_disabled MBEDTLS_SSL_PROTO_TLS1_3_EXPERIMENTAL
-=======
+requires_config_disabled MBEDTLS_SSL_PROTO_TLS1_3_EXPERIMENTAL
 requires_max_content_len 513
->>>>>>> f8f88d6b
 run_test    "Connection ID: Cli+Srv enabled, variable buffer lengths, MFL=512" \
             "$P_SRV dtls=1 cid=1 cid_val=dead debug_level=2" \
             "$P_CLI force_ciphersuite="TLS-ECDHE-ECDSA-WITH-AES-128-CCM-8" max_frag_len=512 dtls=1 cid=1 cid_val=beef" \
@@ -2948,11 +2945,8 @@
 
 requires_config_enabled MBEDTLS_SSL_DTLS_CONNECTION_ID
 requires_config_enabled MBEDTLS_SSL_VARIABLE_BUFFER_LENGTH
-<<<<<<< HEAD
-requires_config_disabled MBEDTLS_SSL_PROTO_TLS1_3_EXPERIMENTAL
-=======
+requires_config_disabled MBEDTLS_SSL_PROTO_TLS1_3_EXPERIMENTAL
 requires_max_content_len 1025
->>>>>>> f8f88d6b
 run_test    "Connection ID: Cli+Srv enabled, variable buffer lengths, MFL=1024" \
             "$P_SRV dtls=1 cid=1 cid_val=dead debug_level=2" \
             "$P_CLI force_ciphersuite="TLS-ECDHE-ECDSA-WITH-AES-128-CCM-8" max_frag_len=1024 dtls=1 cid=1 cid_val=beef" \
@@ -3572,12 +3566,8 @@
             -s "1 bytes read"
 
 requires_config_disabled MBEDTLS_SSL_MAX_FRAGMENT_LENGTH
-<<<<<<< HEAD
-requires_config_disabled MBEDTLS_SSL_PROTO_TLS1_3_EXPERIMENTAL
-run_test    "Max fragment length DTLS: disabled, larger message" \
-=======
+requires_config_disabled MBEDTLS_SSL_PROTO_TLS1_3_EXPERIMENTAL
 run_test    "Max fragment length, DTLS: disabled, larger message" \
->>>>>>> f8f88d6b
             "$P_SRV debug_level=3 dtls=1" \
             "$P_CLI debug_level=3 dtls=1 request_size=$(( $MAX_CONTENT_LEN + 1))" \
             1 \
@@ -3980,11 +3970,8 @@
 
 requires_config_enabled MBEDTLS_SSL_RENEGOTIATION
 requires_config_enabled MBEDTLS_SSL_MAX_FRAGMENT_LENGTH
-<<<<<<< HEAD
-requires_config_disabled MBEDTLS_SSL_PROTO_TLS1_3_EXPERIMENTAL
-=======
+requires_config_disabled MBEDTLS_SSL_PROTO_TLS1_3_EXPERIMENTAL
 requires_max_content_len 2048
->>>>>>> f8f88d6b
 run_test    "Renegotiation with max fragment length: client 2048, server 512" \
             "$P_SRV debug_level=3 exchanges=2 renegotiation=1 auth_mode=optional renegotiate=1 max_frag_len=512" \
             "$P_CLI debug_level=3 exchanges=2 renegotiation=1 renegotiate=1 max_frag_len=2048 force_ciphersuite=TLS-ECDHE-ECDSA-WITH-AES-128-CCM-8" \
@@ -6756,11 +6743,8 @@
             -c "16384 bytes written in $(fragments_for_write 16384) fragments" \
             -s "Read from client: $MAX_CONTENT_LEN bytes read"
 
-<<<<<<< HEAD
-requires_config_disabled MBEDTLS_SSL_PROTO_TLS1_3_EXPERIMENTAL
-=======
+requires_config_disabled MBEDTLS_SSL_PROTO_TLS1_3_EXPERIMENTAL
 # The tests below fail when the server's OUT_CONTENT_LEN is less than 16384.
->>>>>>> f8f88d6b
 run_test    "Large server packet TLS 1.2 BlockCipher" \
             "$P_SRV response_size=16384" \
             "$P_CLI force_version=tls1_2 \
@@ -7655,11 +7639,8 @@
 requires_config_enabled MBEDTLS_RSA_C
 requires_config_enabled MBEDTLS_ECDSA_C
 requires_config_enabled MBEDTLS_SSL_MAX_FRAGMENT_LENGTH
-<<<<<<< HEAD
-requires_config_disabled MBEDTLS_SSL_PROTO_TLS1_3_EXPERIMENTAL
-=======
+requires_config_disabled MBEDTLS_SSL_PROTO_TLS1_3_EXPERIMENTAL
 requires_max_content_len 4096
->>>>>>> f8f88d6b
 run_test    "DTLS fragmenting: none (for reference)" \
             "$P_SRV dtls=1 debug_level=2 auth_mode=required \
              crt_file=data_files/server7_int-ca.crt \
@@ -7680,11 +7661,8 @@
 requires_config_enabled MBEDTLS_RSA_C
 requires_config_enabled MBEDTLS_ECDSA_C
 requires_config_enabled MBEDTLS_SSL_MAX_FRAGMENT_LENGTH
-<<<<<<< HEAD
-requires_config_disabled MBEDTLS_SSL_PROTO_TLS1_3_EXPERIMENTAL
-=======
+requires_config_disabled MBEDTLS_SSL_PROTO_TLS1_3_EXPERIMENTAL
 requires_max_content_len 2048
->>>>>>> f8f88d6b
 run_test    "DTLS fragmenting: server only (max_frag_len)" \
             "$P_SRV dtls=1 debug_level=2 auth_mode=required \
              crt_file=data_files/server7_int-ca.crt \
@@ -7709,11 +7687,8 @@
 requires_config_enabled MBEDTLS_RSA_C
 requires_config_enabled MBEDTLS_ECDSA_C
 requires_config_enabled MBEDTLS_SSL_MAX_FRAGMENT_LENGTH
-<<<<<<< HEAD
-requires_config_disabled MBEDTLS_SSL_PROTO_TLS1_3_EXPERIMENTAL
-=======
+requires_config_disabled MBEDTLS_SSL_PROTO_TLS1_3_EXPERIMENTAL
 requires_max_content_len 4096
->>>>>>> f8f88d6b
 run_test    "DTLS fragmenting: server only (more) (max_frag_len)" \
             "$P_SRV dtls=1 debug_level=2 auth_mode=required \
              crt_file=data_files/server7_int-ca.crt \
@@ -7734,11 +7709,8 @@
 requires_config_enabled MBEDTLS_RSA_C
 requires_config_enabled MBEDTLS_ECDSA_C
 requires_config_enabled MBEDTLS_SSL_MAX_FRAGMENT_LENGTH
-<<<<<<< HEAD
-requires_config_disabled MBEDTLS_SSL_PROTO_TLS1_3_EXPERIMENTAL
-=======
+requires_config_disabled MBEDTLS_SSL_PROTO_TLS1_3_EXPERIMENTAL
 requires_max_content_len 2048
->>>>>>> f8f88d6b
 run_test    "DTLS fragmenting: client-initiated, server only (max_frag_len)" \
             "$P_SRV dtls=1 debug_level=2 auth_mode=none \
              crt_file=data_files/server7_int-ca.crt \
@@ -7766,11 +7738,8 @@
 requires_config_enabled MBEDTLS_RSA_C
 requires_config_enabled MBEDTLS_ECDSA_C
 requires_config_enabled MBEDTLS_SSL_MAX_FRAGMENT_LENGTH
-<<<<<<< HEAD
-requires_config_disabled MBEDTLS_SSL_PROTO_TLS1_3_EXPERIMENTAL
-=======
+requires_config_disabled MBEDTLS_SSL_PROTO_TLS1_3_EXPERIMENTAL
 requires_max_content_len 2048
->>>>>>> f8f88d6b
 run_test    "DTLS fragmenting: client-initiated, server only (max_frag_len), proxy MTU" \
             -p "$P_PXY mtu=1110" \
             "$P_SRV dtls=1 debug_level=2 auth_mode=none \
@@ -7792,11 +7761,8 @@
 requires_config_enabled MBEDTLS_RSA_C
 requires_config_enabled MBEDTLS_ECDSA_C
 requires_config_enabled MBEDTLS_SSL_MAX_FRAGMENT_LENGTH
-<<<<<<< HEAD
-requires_config_disabled MBEDTLS_SSL_PROTO_TLS1_3_EXPERIMENTAL
-=======
+requires_config_disabled MBEDTLS_SSL_PROTO_TLS1_3_EXPERIMENTAL
 requires_max_content_len 2048
->>>>>>> f8f88d6b
 run_test    "DTLS fragmenting: client-initiated, both (max_frag_len)" \
             "$P_SRV dtls=1 debug_level=2 auth_mode=required \
              crt_file=data_files/server7_int-ca.crt \
@@ -7824,11 +7790,8 @@
 requires_config_enabled MBEDTLS_RSA_C
 requires_config_enabled MBEDTLS_ECDSA_C
 requires_config_enabled MBEDTLS_SSL_MAX_FRAGMENT_LENGTH
-<<<<<<< HEAD
-requires_config_disabled MBEDTLS_SSL_PROTO_TLS1_3_EXPERIMENTAL
-=======
+requires_config_disabled MBEDTLS_SSL_PROTO_TLS1_3_EXPERIMENTAL
 requires_max_content_len 2048
->>>>>>> f8f88d6b
 run_test    "DTLS fragmenting: client-initiated, both (max_frag_len), proxy MTU" \
             -p "$P_PXY mtu=1110" \
             "$P_SRV dtls=1 debug_level=2 auth_mode=required \
@@ -7849,11 +7812,8 @@
 requires_config_enabled MBEDTLS_SSL_PROTO_DTLS
 requires_config_enabled MBEDTLS_RSA_C
 requires_config_enabled MBEDTLS_ECDSA_C
-<<<<<<< HEAD
-requires_config_disabled MBEDTLS_SSL_PROTO_TLS1_3_EXPERIMENTAL
-=======
+requires_config_disabled MBEDTLS_SSL_PROTO_TLS1_3_EXPERIMENTAL
 requires_max_content_len 4096
->>>>>>> f8f88d6b
 run_test    "DTLS fragmenting: none (for reference) (MTU)" \
             "$P_SRV dtls=1 debug_level=2 auth_mode=required \
              crt_file=data_files/server7_int-ca.crt \
@@ -7873,11 +7833,8 @@
 requires_config_enabled MBEDTLS_SSL_PROTO_DTLS
 requires_config_enabled MBEDTLS_RSA_C
 requires_config_enabled MBEDTLS_ECDSA_C
-<<<<<<< HEAD
-requires_config_disabled MBEDTLS_SSL_PROTO_TLS1_3_EXPERIMENTAL
-=======
+requires_config_disabled MBEDTLS_SSL_PROTO_TLS1_3_EXPERIMENTAL
 requires_max_content_len 4096
->>>>>>> f8f88d6b
 run_test    "DTLS fragmenting: client (MTU)" \
             "$P_SRV dtls=1 debug_level=2 auth_mode=required \
              crt_file=data_files/server7_int-ca.crt \
@@ -7897,11 +7854,8 @@
 requires_config_enabled MBEDTLS_SSL_PROTO_DTLS
 requires_config_enabled MBEDTLS_RSA_C
 requires_config_enabled MBEDTLS_ECDSA_C
-<<<<<<< HEAD
-requires_config_disabled MBEDTLS_SSL_PROTO_TLS1_3_EXPERIMENTAL
-=======
+requires_config_disabled MBEDTLS_SSL_PROTO_TLS1_3_EXPERIMENTAL
 requires_max_content_len 2048
->>>>>>> f8f88d6b
 run_test    "DTLS fragmenting: server (MTU)" \
             "$P_SRV dtls=1 debug_level=2 auth_mode=required \
              crt_file=data_files/server7_int-ca.crt \
@@ -7921,11 +7875,8 @@
 requires_config_enabled MBEDTLS_SSL_PROTO_DTLS
 requires_config_enabled MBEDTLS_RSA_C
 requires_config_enabled MBEDTLS_ECDSA_C
-<<<<<<< HEAD
-requires_config_disabled MBEDTLS_SSL_PROTO_TLS1_3_EXPERIMENTAL
-=======
+requires_config_disabled MBEDTLS_SSL_PROTO_TLS1_3_EXPERIMENTAL
 requires_max_content_len 2048
->>>>>>> f8f88d6b
 run_test    "DTLS fragmenting: both (MTU=1024)" \
             -p "$P_PXY mtu=1024" \
             "$P_SRV dtls=1 debug_level=2 auth_mode=required \
@@ -7951,11 +7902,8 @@
 requires_config_enabled MBEDTLS_KEY_EXCHANGE_ECDHE_ECDSA_ENABLED
 requires_config_enabled MBEDTLS_AES_C
 requires_config_enabled MBEDTLS_GCM_C
-<<<<<<< HEAD
-requires_config_disabled MBEDTLS_SSL_PROTO_TLS1_3_EXPERIMENTAL
-=======
+requires_config_disabled MBEDTLS_SSL_PROTO_TLS1_3_EXPERIMENTAL
 requires_max_content_len 2048
->>>>>>> f8f88d6b
 run_test    "DTLS fragmenting: both (MTU=512)" \
             -p "$P_PXY mtu=512" \
             "$P_SRV dtls=1 debug_level=2 auth_mode=required \
@@ -7987,11 +7935,8 @@
 requires_config_enabled MBEDTLS_KEY_EXCHANGE_ECDHE_ECDSA_ENABLED
 requires_config_enabled MBEDTLS_AES_C
 requires_config_enabled MBEDTLS_GCM_C
-<<<<<<< HEAD
-requires_config_disabled MBEDTLS_SSL_PROTO_TLS1_3_EXPERIMENTAL
-=======
+requires_config_disabled MBEDTLS_SSL_PROTO_TLS1_3_EXPERIMENTAL
 requires_max_content_len 2048
->>>>>>> f8f88d6b
 run_test    "DTLS fragmenting: proxy MTU: auto-reduction (not valgrind)" \
             -p "$P_PXY mtu=508" \
             "$P_SRV dtls=1 debug_level=2 auth_mode=required \
@@ -8016,11 +7961,8 @@
 requires_config_enabled MBEDTLS_KEY_EXCHANGE_ECDHE_ECDSA_ENABLED
 requires_config_enabled MBEDTLS_AES_C
 requires_config_enabled MBEDTLS_GCM_C
-<<<<<<< HEAD
-requires_config_disabled MBEDTLS_SSL_PROTO_TLS1_3_EXPERIMENTAL
-=======
+requires_config_disabled MBEDTLS_SSL_PROTO_TLS1_3_EXPERIMENTAL
 requires_max_content_len 2048
->>>>>>> f8f88d6b
 run_test    "DTLS fragmenting: proxy MTU: auto-reduction (with valgrind)" \
             -p "$P_PXY mtu=508" \
             "$P_SRV dtls=1 debug_level=2 auth_mode=required \
@@ -8044,11 +7986,8 @@
 requires_config_enabled MBEDTLS_SSL_PROTO_DTLS
 requires_config_enabled MBEDTLS_RSA_C
 requires_config_enabled MBEDTLS_ECDSA_C
-<<<<<<< HEAD
-requires_config_disabled MBEDTLS_SSL_PROTO_TLS1_3_EXPERIMENTAL
-=======
+requires_config_disabled MBEDTLS_SSL_PROTO_TLS1_3_EXPERIMENTAL
 requires_max_content_len 2048
->>>>>>> f8f88d6b
 run_test    "DTLS fragmenting: proxy MTU, simple handshake (MTU=1024)" \
             -p "$P_PXY mtu=1024" \
             "$P_SRV dtls=1 debug_level=2 auth_mode=required \
@@ -8078,11 +8017,8 @@
 requires_config_enabled MBEDTLS_KEY_EXCHANGE_ECDHE_ECDSA_ENABLED
 requires_config_enabled MBEDTLS_AES_C
 requires_config_enabled MBEDTLS_GCM_C
-<<<<<<< HEAD
-requires_config_disabled MBEDTLS_SSL_PROTO_TLS1_3_EXPERIMENTAL
-=======
+requires_config_disabled MBEDTLS_SSL_PROTO_TLS1_3_EXPERIMENTAL
 requires_max_content_len 2048
->>>>>>> f8f88d6b
 run_test    "DTLS fragmenting: proxy MTU, simple handshake (MTU=512)" \
             -p "$P_PXY mtu=512" \
             "$P_SRV dtls=1 debug_level=2 auth_mode=required \
@@ -8106,11 +8042,8 @@
 requires_config_enabled MBEDTLS_SSL_PROTO_DTLS
 requires_config_enabled MBEDTLS_RSA_C
 requires_config_enabled MBEDTLS_ECDSA_C
-<<<<<<< HEAD
-requires_config_disabled MBEDTLS_SSL_PROTO_TLS1_3_EXPERIMENTAL
-=======
+requires_config_disabled MBEDTLS_SSL_PROTO_TLS1_3_EXPERIMENTAL
 requires_max_content_len 2048
->>>>>>> f8f88d6b
 run_test    "DTLS fragmenting: proxy MTU, simple handshake, nbio (MTU=1024)" \
             -p "$P_PXY mtu=1024" \
             "$P_SRV dtls=1 debug_level=2 auth_mode=required \
@@ -8137,11 +8070,8 @@
 requires_config_enabled MBEDTLS_KEY_EXCHANGE_ECDHE_ECDSA_ENABLED
 requires_config_enabled MBEDTLS_AES_C
 requires_config_enabled MBEDTLS_GCM_C
-<<<<<<< HEAD
-requires_config_disabled MBEDTLS_SSL_PROTO_TLS1_3_EXPERIMENTAL
-=======
+requires_config_disabled MBEDTLS_SSL_PROTO_TLS1_3_EXPERIMENTAL
 requires_max_content_len 2048
->>>>>>> f8f88d6b
 run_test    "DTLS fragmenting: proxy MTU, simple handshake, nbio (MTU=512)" \
             -p "$P_PXY mtu=512" \
             "$P_SRV dtls=1 debug_level=2 auth_mode=required \
@@ -8178,11 +8108,8 @@
 requires_config_enabled MBEDTLS_KEY_EXCHANGE_ECDHE_ECDSA_ENABLED
 requires_config_enabled MBEDTLS_AES_C
 requires_config_enabled MBEDTLS_GCM_C
-<<<<<<< HEAD
-requires_config_disabled MBEDTLS_SSL_PROTO_TLS1_3_EXPERIMENTAL
-=======
+requires_config_disabled MBEDTLS_SSL_PROTO_TLS1_3_EXPERIMENTAL
 requires_max_content_len 2048
->>>>>>> f8f88d6b
 run_test    "DTLS fragmenting: proxy MTU, resumed handshake" \
             -p "$P_PXY mtu=1450" \
             "$P_SRV dtls=1 debug_level=2 auth_mode=required \
@@ -8212,11 +8139,8 @@
 requires_config_enabled MBEDTLS_KEY_EXCHANGE_ECDHE_ECDSA_ENABLED
 requires_config_enabled MBEDTLS_SSL_RENEGOTIATION
 requires_config_enabled MBEDTLS_CHACHAPOLY_C
-<<<<<<< HEAD
-requires_config_disabled MBEDTLS_SSL_PROTO_TLS1_3_EXPERIMENTAL
-=======
+requires_config_disabled MBEDTLS_SSL_PROTO_TLS1_3_EXPERIMENTAL
 requires_max_content_len 2048
->>>>>>> f8f88d6b
 run_test    "DTLS fragmenting: proxy MTU, ChachaPoly renego" \
             -p "$P_PXY mtu=512" \
             "$P_SRV dtls=1 debug_level=2 auth_mode=required \
@@ -8249,11 +8173,8 @@
 requires_config_enabled MBEDTLS_SSL_RENEGOTIATION
 requires_config_enabled MBEDTLS_AES_C
 requires_config_enabled MBEDTLS_GCM_C
-<<<<<<< HEAD
-requires_config_disabled MBEDTLS_SSL_PROTO_TLS1_3_EXPERIMENTAL
-=======
+requires_config_disabled MBEDTLS_SSL_PROTO_TLS1_3_EXPERIMENTAL
 requires_max_content_len 2048
->>>>>>> f8f88d6b
 run_test    "DTLS fragmenting: proxy MTU, AES-GCM renego" \
             -p "$P_PXY mtu=512" \
             "$P_SRV dtls=1 debug_level=2 auth_mode=required \
@@ -8286,11 +8207,8 @@
 requires_config_enabled MBEDTLS_SSL_RENEGOTIATION
 requires_config_enabled MBEDTLS_AES_C
 requires_config_enabled MBEDTLS_CCM_C
-<<<<<<< HEAD
-requires_config_disabled MBEDTLS_SSL_PROTO_TLS1_3_EXPERIMENTAL
-=======
+requires_config_disabled MBEDTLS_SSL_PROTO_TLS1_3_EXPERIMENTAL
 requires_max_content_len 2048
->>>>>>> f8f88d6b
 run_test    "DTLS fragmenting: proxy MTU, AES-CCM renego" \
             -p "$P_PXY mtu=1024" \
             "$P_SRV dtls=1 debug_level=2 auth_mode=required \
@@ -8324,11 +8242,8 @@
 requires_config_enabled MBEDTLS_AES_C
 requires_config_enabled MBEDTLS_CIPHER_MODE_CBC
 requires_config_enabled MBEDTLS_SSL_ENCRYPT_THEN_MAC
-<<<<<<< HEAD
-requires_config_disabled MBEDTLS_SSL_PROTO_TLS1_3_EXPERIMENTAL
-=======
+requires_config_disabled MBEDTLS_SSL_PROTO_TLS1_3_EXPERIMENTAL
 requires_max_content_len 2048
->>>>>>> f8f88d6b
 run_test    "DTLS fragmenting: proxy MTU, AES-CBC EtM renego" \
             -p "$P_PXY mtu=1024" \
             "$P_SRV dtls=1 debug_level=2 auth_mode=required \
@@ -8361,11 +8276,8 @@
 requires_config_enabled MBEDTLS_SSL_RENEGOTIATION
 requires_config_enabled MBEDTLS_AES_C
 requires_config_enabled MBEDTLS_CIPHER_MODE_CBC
-<<<<<<< HEAD
-requires_config_disabled MBEDTLS_SSL_PROTO_TLS1_3_EXPERIMENTAL
-=======
+requires_config_disabled MBEDTLS_SSL_PROTO_TLS1_3_EXPERIMENTAL
 requires_max_content_len 2048
->>>>>>> f8f88d6b
 run_test    "DTLS fragmenting: proxy MTU, AES-CBC non-EtM renego" \
             -p "$P_PXY mtu=1024" \
             "$P_SRV dtls=1 debug_level=2 auth_mode=required \
@@ -8395,11 +8307,8 @@
 requires_config_enabled MBEDTLS_AES_C
 requires_config_enabled MBEDTLS_GCM_C
 client_needs_more_time 2
-<<<<<<< HEAD
-requires_config_disabled MBEDTLS_SSL_PROTO_TLS1_3_EXPERIMENTAL
-=======
+requires_config_disabled MBEDTLS_SSL_PROTO_TLS1_3_EXPERIMENTAL
 requires_max_content_len 2048
->>>>>>> f8f88d6b
 run_test    "DTLS fragmenting: proxy MTU + 3d" \
             -p "$P_PXY mtu=512 drop=8 delay=8 duplicate=8" \
             "$P_SRV dgram_packing=0 dtls=1 debug_level=2 auth_mode=required \
@@ -8424,11 +8333,8 @@
 requires_config_enabled MBEDTLS_AES_C
 requires_config_enabled MBEDTLS_GCM_C
 client_needs_more_time 2
-<<<<<<< HEAD
-requires_config_disabled MBEDTLS_SSL_PROTO_TLS1_3_EXPERIMENTAL
-=======
+requires_config_disabled MBEDTLS_SSL_PROTO_TLS1_3_EXPERIMENTAL
 requires_max_content_len 2048
->>>>>>> f8f88d6b
 run_test    "DTLS fragmenting: proxy MTU + 3d, nbio" \
             -p "$P_PXY mtu=512 drop=8 delay=8 duplicate=8" \
             "$P_SRV dtls=1 debug_level=2 auth_mode=required \
@@ -8454,11 +8360,8 @@
 requires_config_enabled MBEDTLS_ECDSA_C
 requires_config_enabled MBEDTLS_SSL_PROTO_TLS1_2
 requires_gnutls
-<<<<<<< HEAD
-requires_config_disabled MBEDTLS_SSL_PROTO_TLS1_3_EXPERIMENTAL
-=======
+requires_config_disabled MBEDTLS_SSL_PROTO_TLS1_3_EXPERIMENTAL
 requires_max_content_len 2048
->>>>>>> f8f88d6b
 run_test    "DTLS fragmenting: gnutls server, DTLS 1.2" \
             "$G_SRV -u" \
             "$P_CLI dtls=1 debug_level=2 \
@@ -8482,11 +8385,8 @@
 requires_config_enabled MBEDTLS_SSL_PROTO_TLS1_2
 requires_gnutls
 requires_not_i686
-<<<<<<< HEAD
-requires_config_disabled MBEDTLS_SSL_PROTO_TLS1_3_EXPERIMENTAL
-=======
+requires_config_disabled MBEDTLS_SSL_PROTO_TLS1_3_EXPERIMENTAL
 requires_max_content_len 2048
->>>>>>> f8f88d6b
 run_test    "DTLS fragmenting: gnutls client, DTLS 1.2" \
             "$P_SRV dtls=1 debug_level=2 \
              crt_file=data_files/server7_int-ca.crt \
@@ -8500,11 +8400,8 @@
 requires_config_enabled MBEDTLS_RSA_C
 requires_config_enabled MBEDTLS_ECDSA_C
 requires_config_enabled MBEDTLS_SSL_PROTO_TLS1_2
-<<<<<<< HEAD
-requires_config_disabled MBEDTLS_SSL_PROTO_TLS1_3_EXPERIMENTAL
-=======
+requires_config_disabled MBEDTLS_SSL_PROTO_TLS1_3_EXPERIMENTAL
 requires_max_content_len 2048
->>>>>>> f8f88d6b
 run_test    "DTLS fragmenting: openssl server, DTLS 1.2" \
             "$O_SRV -dtls1_2 -verify 10" \
             "$P_CLI dtls=1 debug_level=2 \
@@ -8519,11 +8416,8 @@
 requires_config_enabled MBEDTLS_RSA_C
 requires_config_enabled MBEDTLS_ECDSA_C
 requires_config_enabled MBEDTLS_SSL_PROTO_TLS1_2
-<<<<<<< HEAD
-requires_config_disabled MBEDTLS_SSL_PROTO_TLS1_3_EXPERIMENTAL
-=======
+requires_config_disabled MBEDTLS_SSL_PROTO_TLS1_3_EXPERIMENTAL
 requires_max_content_len 2048
->>>>>>> f8f88d6b
 run_test    "DTLS fragmenting: openssl client, DTLS 1.2" \
             "$P_SRV dtls=1 debug_level=2 \
              crt_file=data_files/server7_int-ca.crt \
@@ -8543,11 +8437,8 @@
 requires_config_enabled MBEDTLS_ECDSA_C
 requires_config_enabled MBEDTLS_SSL_PROTO_TLS1_2
 client_needs_more_time 4
-<<<<<<< HEAD
-requires_config_disabled MBEDTLS_SSL_PROTO_TLS1_3_EXPERIMENTAL
-=======
+requires_config_disabled MBEDTLS_SSL_PROTO_TLS1_3_EXPERIMENTAL
 requires_max_content_len 2048
->>>>>>> f8f88d6b
 run_test    "DTLS fragmenting: 3d, gnutls server, DTLS 1.2" \
             -p "$P_PXY drop=8 delay=8 duplicate=8" \
             "$G_NEXT_SRV -u" \
@@ -8565,11 +8456,8 @@
 requires_config_enabled MBEDTLS_ECDSA_C
 requires_config_enabled MBEDTLS_SSL_PROTO_TLS1_2
 client_needs_more_time 4
-<<<<<<< HEAD
-requires_config_disabled MBEDTLS_SSL_PROTO_TLS1_3_EXPERIMENTAL
-=======
+requires_config_disabled MBEDTLS_SSL_PROTO_TLS1_3_EXPERIMENTAL
 requires_max_content_len 2048
->>>>>>> f8f88d6b
 run_test    "DTLS fragmenting: 3d, gnutls client, DTLS 1.2" \
             -p "$P_PXY drop=8 delay=8 duplicate=8" \
             "$P_SRV dtls=1 debug_level=2 \
@@ -8591,11 +8479,8 @@
 requires_config_enabled MBEDTLS_ECDSA_C
 requires_config_enabled MBEDTLS_SSL_PROTO_TLS1_2
 client_needs_more_time 4
-<<<<<<< HEAD
-requires_config_disabled MBEDTLS_SSL_PROTO_TLS1_3_EXPERIMENTAL
-=======
+requires_config_disabled MBEDTLS_SSL_PROTO_TLS1_3_EXPERIMENTAL
 requires_max_content_len 2048
->>>>>>> f8f88d6b
 run_test    "DTLS fragmenting: 3d, openssl server, DTLS 1.2" \
             -p "$P_PXY drop=8 delay=8 duplicate=8" \
             "$O_SRV -dtls1_2 -verify 10" \
@@ -8613,11 +8498,8 @@
 requires_config_enabled MBEDTLS_ECDSA_C
 requires_config_enabled MBEDTLS_SSL_PROTO_TLS1_2
 client_needs_more_time 4
-<<<<<<< HEAD
-requires_config_disabled MBEDTLS_SSL_PROTO_TLS1_3_EXPERIMENTAL
-=======
+requires_config_disabled MBEDTLS_SSL_PROTO_TLS1_3_EXPERIMENTAL
 requires_max_content_len 2048
->>>>>>> f8f88d6b
 run_test    "DTLS fragmenting: 3d, openssl client, DTLS 1.2" \
             -p "$P_PXY drop=8 delay=8 duplicate=8" \
             "$P_SRV dtls=1 debug_level=2 \
@@ -9731,11 +9613,8 @@
 requires_config_enabled MBEDTLS_MEMORY_DEBUG
 requires_config_enabled MBEDTLS_MEMORY_BUFFER_ALLOC_C
 requires_config_enabled MBEDTLS_SSL_MAX_FRAGMENT_LENGTH
-<<<<<<< HEAD
-requires_config_disabled MBEDTLS_SSL_PROTO_TLS1_3_EXPERIMENTAL
-=======
+requires_config_disabled MBEDTLS_SSL_PROTO_TLS1_3_EXPERIMENTAL
 requires_max_content_len 16384
->>>>>>> f8f88d6b
 run_tests_memory_after_hanshake
 # Final report
 

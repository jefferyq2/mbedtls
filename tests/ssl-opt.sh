--- conflicted
+++ resolved
@@ -10545,33 +10545,6 @@
             -S "Version: TLS1.2" \
             -C "Protocol  : TLSv1.2"
 
-<<<<<<< HEAD
-=======
-requires_openssl_tls1_3
-requires_config_enabled MBEDTLS_SSL_PROTO_TLS1_3
-requires_config_enabled MBEDTLS_SSL_TLS1_3_COMPATIBILITY_MODE
-requires_config_enabled MBEDTLS_DEBUG_C
-requires_config_enabled MBEDTLS_SSL_CLI_C
-requires_config_disabled MBEDTLS_USE_PSA_CRYPTO
-run_test    "TLS 1.3: CertificateRequest check - openssl" \
-            "$O_NEXT_SRV -msg -tls1_3 -num_tickets 0 -no_resume_ephemeral -no_cache -Verify 10" \
-            "$P_CLI debug_level=4 force_version=tls13 " \
-            1 \
-            -c "CertificateRequest not supported"
-
-requires_gnutls_tls1_3
-requires_gnutls_next_no_ticket
-requires_config_enabled MBEDTLS_SSL_PROTO_TLS1_3
-requires_config_enabled MBEDTLS_SSL_TLS1_3_COMPATIBILITY_MODE
-requires_config_enabled MBEDTLS_DEBUG_C
-requires_config_enabled MBEDTLS_SSL_CLI_C
-requires_config_disabled MBEDTLS_USE_PSA_CRYPTO
-run_test    "TLS 1.3: CertificateRequest check - gnutls" \
-            "$G_NEXT_SRV --debug=4 --priority=NORMAL:-VERS-ALL:+VERS-TLS1.3:+CIPHER-ALL:%NO_TICKETS" \
-            "$P_CLI debug_level=3 min_version=tls13 max_version=tls13" \
-            1 \
-            -c "CertificateRequest not supported"
-
 requires_config_enabled MBEDTLS_SSL_PROTO_TLS1_3
 requires_config_enabled MBEDTLS_SSL_TLS1_3_COMPATIBILITY_MODE
 requires_config_enabled MBEDTLS_DEBUG_C
@@ -10634,7 +10607,6 @@
             -c "tls13 client state: MBEDTLS_SSL_CLIENT_HELLO" \
             -c "HTTP/1.0 200 OK"
 
->>>>>>> fedefdd6
 for i in $(ls opt-testcases/*.sh)
 do
     . $i

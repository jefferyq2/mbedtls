#!/bin/sh

# ssl-opt.sh
#
# Copyright The Mbed TLS Contributors
# SPDX-License-Identifier: Apache-2.0
#
# Licensed under the Apache License, Version 2.0 (the "License"); you may
# not use this file except in compliance with the License.
# You may obtain a copy of the License at
#
# http://www.apache.org/licenses/LICENSE-2.0
#
# Unless required by applicable law or agreed to in writing, software
# distributed under the License is distributed on an "AS IS" BASIS, WITHOUT
# WARRANTIES OR CONDITIONS OF ANY KIND, either express or implied.
# See the License for the specific language governing permissions and
# limitations under the License.
#
# Purpose
#
# Executes tests to prove various TLS/SSL options and extensions.
#
# The goal is not to cover every ciphersuite/version, but instead to cover
# specific options (max fragment length, truncated hmac, etc) or procedures
# (session resumption from cache or ticket, renego, etc).
#
# The tests assume a build with default options, with exceptions expressed
# with a dependency.  The tests focus on functionality and do not consider
# performance.
#

set -u

# Limit the size of each log to 10 GiB, in case of failures with this script
# where it may output seemingly unlimited length error logs.
ulimit -f 20971520

ORIGINAL_PWD=$PWD
if ! cd "$(dirname "$0")"; then
    exit 125
fi

# default values, can be overridden by the environment
: ${P_SRV:=../programs/ssl/ssl_server2}
: ${P_CLI:=../programs/ssl/ssl_client2}
: ${P_PXY:=../programs/test/udp_proxy}
: ${OPENSSL_CMD:=openssl} # OPENSSL would conflict with the build system
: ${GNUTLS_CLI:=gnutls-cli}
: ${GNUTLS_SERV:=gnutls-serv}
: ${PERL:=perl}

guess_config_name() {
    if git diff --quiet ../include/mbedtls/mbedtls_config.h 2>/dev/null; then
        echo "default"
    else
        echo "unknown"
    fi
}
: ${MBEDTLS_TEST_OUTCOME_FILE=}
: ${MBEDTLS_TEST_CONFIGURATION:="$(guess_config_name)"}
: ${MBEDTLS_TEST_PLATFORM:="$(uname -s | tr -c \\n0-9A-Za-z _)-$(uname -m | tr -c \\n0-9A-Za-z _)"}

O_SRV="$OPENSSL_CMD s_server -www -cert data_files/server5.crt -key data_files/server5.key"
O_SRV_RSA="$OPENSSL_CMD s_server -www -cert data_files/server2.crt -key data_files/server2.key"
O_CLI="echo 'GET / HTTP/1.0' | $OPENSSL_CMD s_client"
G_SRV="$GNUTLS_SERV --x509certfile data_files/server5.crt --x509keyfile data_files/server5.key"
G_CLI="echo 'GET / HTTP/1.0' | $GNUTLS_CLI --x509cafile data_files/test-ca_cat12.crt"
TCP_CLIENT="$PERL scripts/tcp_client.pl"

# alternative versions of OpenSSL and GnuTLS (no default path)

if [ -n "${OPENSSL_LEGACY:-}" ]; then
    O_LEGACY_SRV="$OPENSSL_LEGACY s_server -www -cert data_files/server5.crt -key data_files/server5.key"
    O_LEGACY_CLI="echo 'GET / HTTP/1.0' | $OPENSSL_LEGACY s_client"
else
    O_LEGACY_SRV=false
    O_LEGACY_CLI=false
fi

if [ -n "${OPENSSL_NEXT:-}" ]; then
    O_NEXT_SRV="$OPENSSL_NEXT s_server -www -cert data_files/server5.crt -key data_files/server5.key"
    O_NEXT_SRV_NO_CERT="$OPENSSL_NEXT s_server -www "
    O_NEXT_CLI="echo 'GET / HTTP/1.0' | $OPENSSL_NEXT s_client"
else
    O_NEXT_SRV=false
    O_NEXT_SRV_NO_CERT=false
    O_NEXT_CLI=false
fi

if [ -n "${GNUTLS_NEXT_SERV:-}" ]; then
    G_NEXT_SRV="$GNUTLS_NEXT_SERV --x509certfile data_files/server5.crt --x509keyfile data_files/server5.key"
    G_NEXT_SRV_NO_CERT="$GNUTLS_NEXT_SERV"
else
    G_NEXT_SRV=false
    G_NEXT_SRV_NO_CERT=false
fi

if [ -n "${GNUTLS_NEXT_CLI:-}" ]; then
    G_NEXT_CLI="echo 'GET / HTTP/1.0' | $GNUTLS_NEXT_CLI --x509cafile data_files/test-ca_cat12.crt"
else
    G_NEXT_CLI=false
fi

TESTS=0
FAILS=0
SKIPS=0

CONFIG_H='../include/mbedtls/mbedtls_config.h'

MEMCHECK=0
FILTER='.*'
EXCLUDE='^$'

SHOW_TEST_NUMBER=0
RUN_TEST_NUMBER=''

PRESERVE_LOGS=0

# Pick a "unique" server port in the range 10000-19999, and a proxy
# port which is this plus 10000. Each port number may be independently
# overridden by a command line option.
SRV_PORT=$(($$ % 10000 + 10000))
PXY_PORT=$((SRV_PORT + 10000))

print_usage() {
    echo "Usage: $0 [options]"
    printf "  -h|--help\tPrint this help.\n"
    printf "  -m|--memcheck\tCheck memory leaks and errors.\n"
    printf "  -f|--filter\tOnly matching tests are executed (substring or BRE)\n"
    printf "  -e|--exclude\tMatching tests are excluded (substring or BRE)\n"
    printf "  -n|--number\tExecute only numbered test (comma-separated, e.g. '245,256')\n"
    printf "  -s|--show-numbers\tShow test numbers in front of test names\n"
    printf "  -p|--preserve-logs\tPreserve logs of successful tests as well\n"
    printf "     --outcome-file\tFile where test outcomes are written\n"
    printf "                \t(default: \$MBEDTLS_TEST_OUTCOME_FILE, none if empty)\n"
    printf "     --port     \tTCP/UDP port (default: randomish 1xxxx)\n"
    printf "     --proxy-port\tTCP/UDP proxy port (default: randomish 2xxxx)\n"
    printf "     --seed     \tInteger seed value to use for this test run\n"
}

get_options() {
    while [ $# -gt 0 ]; do
        case "$1" in
            -f|--filter)
                shift; FILTER=$1
                ;;
            -e|--exclude)
                shift; EXCLUDE=$1
                ;;
            -m|--memcheck)
                MEMCHECK=1
                ;;
            -n|--number)
                shift; RUN_TEST_NUMBER=$1
                ;;
            -s|--show-numbers)
                SHOW_TEST_NUMBER=1
                ;;
            -p|--preserve-logs)
                PRESERVE_LOGS=1
                ;;
            --port)
                shift; SRV_PORT=$1
                ;;
            --proxy-port)
                shift; PXY_PORT=$1
                ;;
            --seed)
                shift; SEED="$1"
                ;;
            -h|--help)
                print_usage
                exit 0
                ;;
            *)
                echo "Unknown argument: '$1'"
                print_usage
                exit 1
                ;;
        esac
        shift
    done
}

# Make the outcome file path relative to the original directory, not
# to .../tests
case "$MBEDTLS_TEST_OUTCOME_FILE" in
    [!/]*)
        MBEDTLS_TEST_OUTCOME_FILE="$ORIGINAL_PWD/$MBEDTLS_TEST_OUTCOME_FILE"
        ;;
esac

# Read boolean configuration options from mbedtls_config.h for easy and quick
# testing. Skip non-boolean options (with something other than spaces
# and a comment after "#define SYMBOL"). The variable contains a
# space-separated list of symbols.
CONFIGS_ENABLED=" $(<"$CONFIG_H" \
                    sed -n 's!^ *#define  *\([A-Za-z][0-9A-Z_a-z]*\) *\(/*\)*!\1!p' |
                    tr '\n' ' ')"

# Skip next test; use this macro to skip tests which are legitimate
# in theory and expected to be re-introduced at some point, but
# aren't expected to succeed at the moment due to problems outside
# our control (such as bugs in other TLS implementations).
skip_next_test() {
    SKIP_NEXT="YES"
}

# skip next test if the flag is not enabled in mbedtls_config.h
requires_config_enabled() {
    case $CONFIGS_ENABLED in
        *" $1 "*) :;;
        *) SKIP_NEXT="YES";;
    esac
}

# skip next test if the flag is enabled in mbedtls_config.h
requires_config_disabled() {
    case $CONFIGS_ENABLED in
        *" $1 "*) SKIP_NEXT="YES";;
    esac
}

get_config_value_or_default() {
    # This function uses the query_config command line option to query the
    # required Mbed TLS compile time configuration from the ssl_server2
    # program. The command will always return a success value if the
    # configuration is defined and the value will be printed to stdout.
    #
    # Note that if the configuration is not defined or is defined to nothing,
    # the output of this function will be an empty string.
    case $CONFIGS_ENABLED in
        *" MBEDTLS_SSL_CLI_C "*) ${P_CLI} "query_config=${1}" ;;
        *) ${P_SRV} "query_config=${1}" ;;
    esac
}

requires_config_value_at_least() {
    VAL="$( get_config_value_or_default "$1" )"
    if [ -z "$VAL" ]; then
        # Should never happen
        echo "Mbed TLS configuration $1 is not defined"
        exit 1
    elif [ "$VAL" -lt "$2" ]; then
       SKIP_NEXT="YES"
    fi
}

requires_config_value_at_most() {
    VAL=$( get_config_value_or_default "$1" )
    if [ -z "$VAL" ]; then
        # Should never happen
        echo "Mbed TLS configuration $1 is not defined"
        exit 1
    elif [ "$VAL" -gt "$2" ]; then
       SKIP_NEXT="YES"
    fi
}

requires_config_value_equals() {
    VAL=$( get_config_value_or_default "$1" )
    if [ -z "$VAL" ]; then
        # Should never happen
        echo "Mbed TLS configuration $1 is not defined"
        exit 1
    elif [ "$VAL" -ne "$2" ]; then
       SKIP_NEXT="YES"
    fi
}

# Space-separated list of ciphersuites supported by this build of
# Mbed TLS.
case $CONFIGS_ENABLED in
    *" MBEDTLS_SSL_CLI_C "*) CMD=$P_CLI ;;
    *) CMD=$P_SRV ;;
esac
P_CIPHERSUITES=" $($CMD --help 2>/dev/null |
                   grep 'TLS-\|TLS1-3' |
                   tr -s ' \n' ' ')"
unset CMD

requires_ciphersuite_enabled() {
    case $P_CIPHERSUITES in
        *" $1 "*) :;;
        *) SKIP_NEXT="YES";;
    esac
}

# maybe_requires_ciphersuite_enabled CMD [RUN_TEST_OPTION...]
# If CMD (call to a TLS client or server program) requires a specific
# ciphersuite, arrange to only run the test case if this ciphersuite is
# enabled.
maybe_requires_ciphersuite_enabled() {
    case "$1" in
        *\ force_ciphersuite=*) :;;
        *) return;; # No specific required ciphersuite
    esac
    ciphersuite="${1##*\ force_ciphersuite=}"
    ciphersuite="${ciphersuite%%[!-0-9A-Z_a-z]*}"
    shift

    requires_ciphersuite_enabled "$ciphersuite"

    unset ciphersuite
}

# skip next test if OpenSSL doesn't support FALLBACK_SCSV
requires_openssl_with_fallback_scsv() {
    if [ -z "${OPENSSL_HAS_FBSCSV:-}" ]; then
        if $OPENSSL_CMD s_client -help 2>&1 | grep fallback_scsv >/dev/null
        then
            OPENSSL_HAS_FBSCSV="YES"
        else
            OPENSSL_HAS_FBSCSV="NO"
        fi
    fi
    if [ "$OPENSSL_HAS_FBSCSV" = "NO" ]; then
        SKIP_NEXT="YES"
    fi
}

# skip next test if either IN_CONTENT_LEN or MAX_CONTENT_LEN are below a value
requires_max_content_len() {
    requires_config_value_at_least "MBEDTLS_SSL_IN_CONTENT_LEN" $1
    requires_config_value_at_least "MBEDTLS_SSL_OUT_CONTENT_LEN" $1
}

# skip next test if GnuTLS isn't available
requires_gnutls() {
    if [ -z "${GNUTLS_AVAILABLE:-}" ]; then
        if ( which "$GNUTLS_CLI" && which "$GNUTLS_SERV" ) >/dev/null 2>&1; then
            GNUTLS_AVAILABLE="YES"
        else
            GNUTLS_AVAILABLE="NO"
        fi
    fi
    if [ "$GNUTLS_AVAILABLE" = "NO" ]; then
        SKIP_NEXT="YES"
    fi
}

# skip next test if OpenSSL isn't available
requires_openssl() {
    if [ -z "${OPENSSL_AVAILABLE:-}" ]; then
        if ( which "$OPENSSL_CMD" ) >/dev/null 2>&1; then
            OPENSSL_AVAILABLE="YES"
        else
            OPENSSL_AVAILABLE="NO"
        fi
    fi
    if [ "$OPENSSL_AVAILABLE" = "NO" ]; then
        SKIP_NEXT="YES"
    fi
}

# skip next test if OpenSSL doesn't support TLS 1.3
requires_openssl_with_tls1_3() {
    if [ -z "${OPENSSL_HAS_TLS1_3:-}" ]; then
        if $OPENSSL_CMD s_server -help 2>&1 | grep "\-tls1_3" >/dev/null
        then
            OPENSSL_HAS_TLS1_3="YES"
        else
            OPENSSL_HAS_TLS1_3="NO"
        fi
    fi
    if [ "$OPENSSL_HAS_TLS1_3" = "NO" ]; then
        SKIP_NEXT="YES"
    fi
}

# skip next test if GnuTLS-next isn't available
requires_gnutls_next() {
    if [ -z "${GNUTLS_NEXT_AVAILABLE:-}" ]; then
        if ( which "${GNUTLS_NEXT_CLI:-}" && which "${GNUTLS_NEXT_SERV:-}" ) >/dev/null 2>&1; then
            GNUTLS_NEXT_AVAILABLE="YES"
        else
            GNUTLS_NEXT_AVAILABLE="NO"
        fi
    fi
    if [ "$GNUTLS_NEXT_AVAILABLE" = "NO" ]; then
        SKIP_NEXT="YES"
    fi
}

# skip next test if OpenSSL-legacy isn't available
requires_openssl_legacy() {
    if [ -z "${OPENSSL_LEGACY_AVAILABLE:-}" ]; then
        if which "${OPENSSL_LEGACY:-}" >/dev/null 2>&1; then
            OPENSSL_LEGACY_AVAILABLE="YES"
        else
            OPENSSL_LEGACY_AVAILABLE="NO"
        fi
    fi
    if [ "$OPENSSL_LEGACY_AVAILABLE" = "NO" ]; then
        SKIP_NEXT="YES"
    fi
}

requires_openssl_next() {
    if [ -z "${OPENSSL_NEXT_AVAILABLE:-}" ]; then
        if which "${OPENSSL_NEXT:-}" >/dev/null 2>&1; then
            OPENSSL_NEXT_AVAILABLE="YES"
        else
            OPENSSL_NEXT_AVAILABLE="NO"
        fi
    fi
    if [ "$OPENSSL_NEXT_AVAILABLE" = "NO" ]; then
        SKIP_NEXT="YES"
    fi
}

# skip next test if tls1_3 is not available
requires_openssl_tls1_3() {
    requires_openssl_next
    if [ "$OPENSSL_NEXT_AVAILABLE" = "NO" ]; then
        OPENSSL_TLS1_3_AVAILABLE="NO"
    fi
    if [ -z "${OPENSSL_TLS1_3_AVAILABLE:-}" ]; then
        if $OPENSSL_NEXT s_client -help 2>&1 | grep tls1_3 >/dev/null
        then
            OPENSSL_TLS1_3_AVAILABLE="YES"
        else
            OPENSSL_TLS1_3_AVAILABLE="NO"
        fi
    fi
    if [ "$OPENSSL_TLS1_3_AVAILABLE" = "NO" ]; then
        SKIP_NEXT="YES"
    fi
}

# skip next test if tls1_3 is not available
requires_gnutls_tls1_3() {
    requires_gnutls_next
    if [ "$GNUTLS_NEXT_AVAILABLE" = "NO" ]; then
        GNUTLS_TLS1_3_AVAILABLE="NO"
    fi
    if [ -z "${GNUTLS_TLS1_3_AVAILABLE:-}" ]; then
        if $GNUTLS_NEXT_CLI -l 2>&1 | grep VERS-TLS1.3 >/dev/null
        then
            GNUTLS_TLS1_3_AVAILABLE="YES"
        else
            GNUTLS_TLS1_3_AVAILABLE="NO"
        fi
    fi
    if [ "$GNUTLS_TLS1_3_AVAILABLE" = "NO" ]; then
        SKIP_NEXT="YES"
    fi
}

# Check %NO_TICKETS option
requires_gnutls_next_no_ticket() {
    requires_gnutls_next
    if [ "$GNUTLS_NEXT_AVAILABLE" = "NO" ]; then
        GNUTLS_NO_TICKETS_AVAILABLE="NO"
    fi
    if [ -z "${GNUTLS_NO_TICKETS_AVAILABLE:-}" ]; then
        if $GNUTLS_NEXT_CLI --priority-list 2>&1 | grep NO_TICKETS >/dev/null
        then
            GNUTLS_NO_TICKETS_AVAILABLE="YES"
        else
            GNUTLS_NO_TICKETS_AVAILABLE="NO"
        fi
    fi
    if [ "$GNUTLS_NO_TICKETS_AVAILABLE" = "NO" ]; then
        SKIP_NEXT="YES"
    fi
}

# Check %DISABLE_TLS13_COMPAT_MODE option
requires_gnutls_next_disable_tls13_compat() {
    requires_gnutls_next
    if [ "$GNUTLS_NEXT_AVAILABLE" = "NO" ]; then
        GNUTLS_DISABLE_TLS13_COMPAT_MODE_AVAILABLE="NO"
    fi
    if [ -z "${GNUTLS_DISABLE_TLS13_COMPAT_MODE_AVAILABLE:-}" ]; then
        if $GNUTLS_NEXT_CLI --priority-list 2>&1 | grep DISABLE_TLS13_COMPAT_MODE >/dev/null
        then
            GNUTLS_DISABLE_TLS13_COMPAT_MODE_AVAILABLE="YES"
        else
            GNUTLS_DISABLE_TLS13_COMPAT_MODE_AVAILABLE="NO"
        fi
    fi
    if [ "$GNUTLS_DISABLE_TLS13_COMPAT_MODE_AVAILABLE" = "NO" ]; then
        SKIP_NEXT="YES"
    fi
}

# skip next test if IPv6 isn't available on this host
requires_ipv6() {
    if [ -z "${HAS_IPV6:-}" ]; then
        $P_SRV server_addr='::1' > $SRV_OUT 2>&1 &
        SRV_PID=$!
        sleep 1
        kill $SRV_PID >/dev/null 2>&1
        if grep "NET - Binding of the socket failed" $SRV_OUT >/dev/null; then
            HAS_IPV6="NO"
        else
            HAS_IPV6="YES"
        fi
        rm -r $SRV_OUT
    fi

    if [ "$HAS_IPV6" = "NO" ]; then
        SKIP_NEXT="YES"
    fi
}

# skip next test if it's i686 or uname is not available
requires_not_i686() {
    if [ -z "${IS_I686:-}" ]; then
        IS_I686="YES"
        if which "uname" >/dev/null 2>&1; then
            if [ -z "$(uname -a | grep i686)" ]; then
                IS_I686="NO"
            fi
        fi
    fi
    if [ "$IS_I686" = "YES" ]; then
        SKIP_NEXT="YES"
    fi
}

# Calculate the input & output maximum content lengths set in the config
MAX_CONTENT_LEN=16384
MAX_IN_LEN=$( get_config_value_or_default "MBEDTLS_SSL_IN_CONTENT_LEN" )
MAX_OUT_LEN=$( get_config_value_or_default "MBEDTLS_SSL_OUT_CONTENT_LEN" )

# Calculate the maximum content length that fits both
if [ "$MAX_IN_LEN" -lt "$MAX_CONTENT_LEN" ]; then
    MAX_CONTENT_LEN="$MAX_IN_LEN"
fi
if [ "$MAX_OUT_LEN" -lt "$MAX_CONTENT_LEN" ]; then
    MAX_CONTENT_LEN="$MAX_OUT_LEN"
fi

# skip the next test if the SSL output buffer is less than 16KB
requires_full_size_output_buffer() {
    if [ "$MAX_OUT_LEN" -ne 16384 ]; then
        SKIP_NEXT="YES"
    fi
}

# skip the next test if valgrind is in use
not_with_valgrind() {
    if [ "$MEMCHECK" -gt 0 ]; then
        SKIP_NEXT="YES"
    fi
}

# skip the next test if valgrind is NOT in use
only_with_valgrind() {
    if [ "$MEMCHECK" -eq 0 ]; then
        SKIP_NEXT="YES"
    fi
}

# multiply the client timeout delay by the given factor for the next test
client_needs_more_time() {
    CLI_DELAY_FACTOR=$1
}

# wait for the given seconds after the client finished in the next test
server_needs_more_time() {
    SRV_DELAY_SECONDS=$1
}

# print_name <name>
print_name() {
    TESTS=$(( $TESTS + 1 ))
    LINE=""

    if [ "$SHOW_TEST_NUMBER" -gt 0 ]; then
        LINE="$TESTS "
    fi

    LINE="$LINE$1"
    printf "%s " "$LINE"
    LEN=$(( 72 - `echo "$LINE" | wc -c` ))
    for i in `seq 1 $LEN`; do printf '.'; done
    printf ' '

}

# record_outcome <outcome> [<failure-reason>]
# The test name must be in $NAME.
record_outcome() {
    echo "$1"
    if [ -n "$MBEDTLS_TEST_OUTCOME_FILE" ]; then
        printf '%s;%s;%s;%s;%s;%s\n' \
               "$MBEDTLS_TEST_PLATFORM" "$MBEDTLS_TEST_CONFIGURATION" \
               "ssl-opt" "$NAME" \
               "$1" "${2-}" \
               >>"$MBEDTLS_TEST_OUTCOME_FILE"
    fi
}

# True if the presence of the given pattern in a log definitely indicates
# that the test has failed. False if the presence is inconclusive.
#
# Inputs:
# * $1: pattern found in the logs
# * $TIMES_LEFT: >0 if retrying is an option
#
# Outputs:
# * $outcome: set to a retry reason if the pattern is inconclusive,
#             unchanged otherwise.
# * Return value: 1 if the pattern is inconclusive,
#                 0 if the failure is definitive.
log_pattern_presence_is_conclusive() {
    # If we've run out of attempts, then don't retry no matter what.
    if [ $TIMES_LEFT -eq 0 ]; then
        return 0
    fi
    case $1 in
        "resend")
            # An undesired resend may have been caused by the OS dropping or
            # delaying a packet at an inopportune time.
            outcome="RETRY(resend)"
            return 1;;
    esac
}

# fail <message>
fail() {
    record_outcome "FAIL" "$1"
    echo "  ! $1"

    mv $SRV_OUT o-srv-${TESTS}.log
    mv $CLI_OUT o-cli-${TESTS}.log
    if [ -n "$PXY_CMD" ]; then
        mv $PXY_OUT o-pxy-${TESTS}.log
    fi
    echo "  ! outputs saved to o-XXX-${TESTS}.log"

    if [ "${LOG_FAILURE_ON_STDOUT:-0}" != 0 ]; then
        echo "  ! server output:"
        cat o-srv-${TESTS}.log
        echo "  ! ========================================================"
        echo "  ! client output:"
        cat o-cli-${TESTS}.log
        if [ -n "$PXY_CMD" ]; then
            echo "  ! ========================================================"
            echo "  ! proxy output:"
            cat o-pxy-${TESTS}.log
        fi
        echo ""
    fi

    FAILS=$(( $FAILS + 1 ))
}

# is_polar <cmd_line>
is_polar() {
    case "$1" in
        *ssl_client2*) true;;
        *ssl_server2*) true;;
        *) false;;
    esac
}

# openssl s_server doesn't have -www with DTLS
check_osrv_dtls() {
    case "$SRV_CMD" in
        *s_server*-dtls*)
            NEEDS_INPUT=1
            SRV_CMD="$( echo $SRV_CMD | sed s/-www// )";;
        *) NEEDS_INPUT=0;;
    esac
}

# provide input to commands that need it
provide_input() {
    if [ $NEEDS_INPUT -eq 0 ]; then
        return
    fi

    while true; do
        echo "HTTP/1.0 200 OK"
        sleep 1
    done
}

# has_mem_err <log_file_name>
has_mem_err() {
    if ( grep -F 'All heap blocks were freed -- no leaks are possible' "$1" &&
         grep -F 'ERROR SUMMARY: 0 errors from 0 contexts' "$1" ) > /dev/null
    then
        return 1 # false: does not have errors
    else
        return 0 # true: has errors
    fi
}

# Wait for process $2 named $3 to be listening on port $1. Print error to $4.
if type lsof >/dev/null 2>/dev/null; then
    wait_app_start() {
        newline='
'
        START_TIME=$(date +%s)
        if [ "$DTLS" -eq 1 ]; then
            proto=UDP
        else
            proto=TCP
        fi
        # Make a tight loop, server normally takes less than 1s to start.
        while true; do
              SERVER_PIDS=$(lsof -a -n -b -i "$proto:$1" -F p)
              # When we use a proxy, it will be listening on the same port we
              # are checking for as well as the server and lsof will list both.
              # If multiple PIDs are returned, each one will be on a separate
              # line, each prepended with 'p'.
             case ${newline}${SERVER_PIDS}${newline} in
                  *${newline}p${2}${newline}*) break;;
              esac
              if [ $(( $(date +%s) - $START_TIME )) -gt $DOG_DELAY ]; then
                  echo "$3 START TIMEOUT"
                  echo "$3 START TIMEOUT" >> $4
                  break
              fi
              # Linux and *BSD support decimal arguments to sleep. On other
              # OSes this may be a tight loop.
              sleep 0.1 2>/dev/null || true
        done
    }
else
    echo "Warning: lsof not available, wait_app_start = sleep"
    wait_app_start() {
        sleep "$START_DELAY"
    }
fi

# Wait for server process $2 to be listening on port $1.
wait_server_start() {
    wait_app_start $1 $2 "SERVER" $SRV_OUT
}

# Wait for proxy process $2 to be listening on port $1.
wait_proxy_start() {
    wait_app_start $1 $2 "PROXY" $PXY_OUT
}

# Given the client or server debug output, parse the unix timestamp that is
# included in the first 4 bytes of the random bytes and check that it's within
# acceptable bounds
check_server_hello_time() {
    # Extract the time from the debug (lvl 3) output of the client
    SERVER_HELLO_TIME="$(sed -n 's/.*server hello, current time: //p' < "$1")"
    # Get the Unix timestamp for now
    CUR_TIME=$(date +'%s')
    THRESHOLD_IN_SECS=300

    # Check if the ServerHello time was printed
    if [ -z "$SERVER_HELLO_TIME" ]; then
        return 1
    fi

    # Check the time in ServerHello is within acceptable bounds
    if [ $SERVER_HELLO_TIME -lt $(( $CUR_TIME - $THRESHOLD_IN_SECS )) ]; then
        # The time in ServerHello is at least 5 minutes before now
        return 1
    elif [ $SERVER_HELLO_TIME -gt $(( $CUR_TIME + $THRESHOLD_IN_SECS )) ]; then
        # The time in ServerHello is at least 5 minutes later than now
        return 1
    else
        return 0
    fi
}

# Get handshake memory usage from server or client output and put it into the variable specified by the first argument
handshake_memory_get() {
    OUTPUT_VARIABLE="$1"
    OUTPUT_FILE="$2"

    # Get memory usage from a pattern like "Heap memory usage after handshake: 23112 bytes. Peak memory usage was 33112"
    MEM_USAGE=$(sed -n 's/.*Heap memory usage after handshake: //p' < "$OUTPUT_FILE" | grep -o "[0-9]*" | head -1)

    # Check if memory usage was read
    if [ -z "$MEM_USAGE" ]; then
        echo "Error: Can not read the value of handshake memory usage"
        return 1
    else
        eval "$OUTPUT_VARIABLE=$MEM_USAGE"
        return 0
    fi
}

# Get handshake memory usage from server or client output and check if this value
# is not higher than the maximum given by the first argument
handshake_memory_check() {
    MAX_MEMORY="$1"
    OUTPUT_FILE="$2"

    # Get memory usage
    if ! handshake_memory_get "MEMORY_USAGE" "$OUTPUT_FILE"; then
        return 1
    fi

    # Check if memory usage is below max value
    if [ "$MEMORY_USAGE" -gt "$MAX_MEMORY" ]; then
        echo "\nFailed: Handshake memory usage was $MEMORY_USAGE bytes," \
             "but should be below $MAX_MEMORY bytes"
        return 1
    else
        return 0
    fi
}

# wait for client to terminate and set CLI_EXIT
# must be called right after starting the client
wait_client_done() {
    CLI_PID=$!

    CLI_DELAY=$(( $DOG_DELAY * $CLI_DELAY_FACTOR ))
    CLI_DELAY_FACTOR=1

    ( sleep $CLI_DELAY; echo "===CLIENT_TIMEOUT===" >> $CLI_OUT; kill $CLI_PID ) &
    DOG_PID=$!

    wait $CLI_PID
    CLI_EXIT=$?

    kill $DOG_PID >/dev/null 2>&1
    wait $DOG_PID

    echo "EXIT: $CLI_EXIT" >> $CLI_OUT

    sleep $SRV_DELAY_SECONDS
    SRV_DELAY_SECONDS=0
}

# check if the given command uses dtls and sets global variable DTLS
detect_dtls() {
    case "$1" in
        *dtls=1*|*-dtls*|*-u*) DTLS=1;;
        *) DTLS=0;;
    esac
}

# check if the given command uses gnutls and sets global variable CMD_IS_GNUTLS
is_gnutls() {
    case "$1" in
    *gnutls-cli*)
        CMD_IS_GNUTLS=1
        ;;
    *gnutls-serv*)
        CMD_IS_GNUTLS=1
        ;;
    *)
        CMD_IS_GNUTLS=0
        ;;
    esac
}

# Compare file content
# Usage: find_in_both pattern file1 file2
# extract from file1 the first line matching the pattern
# check in file2 that the same line can be found
find_in_both() {
        srv_pattern=$(grep -m 1 "$1" "$2");
        if [ -z "$srv_pattern" ]; then
                return 1;
        fi

        if grep "$srv_pattern" $3 >/dev/null; then :
                return 0;
        else
                return 1;
        fi
}

SKIP_HANDSHAKE_CHECK="NO"
skip_handshake_stage_check() {
    SKIP_HANDSHAKE_CHECK="YES"
}

# Analyze the commands that will be used in a test.
#
# Analyze and possibly instrument $PXY_CMD, $CLI_CMD, $SRV_CMD to pass
# extra arguments or go through wrappers.
# Set $DTLS (0=TLS, 1=DTLS).
analyze_test_commands() {
    # update DTLS variable
    detect_dtls "$SRV_CMD"

    # if the test uses DTLS but no custom proxy, add a simple proxy
    # as it provides timing info that's useful to debug failures
    if [ -z "$PXY_CMD" ] && [ "$DTLS" -eq 1 ]; then
        PXY_CMD="$P_PXY"
        case " $SRV_CMD " in
            *' server_addr=::1 '*)
                PXY_CMD="$PXY_CMD server_addr=::1 listen_addr=::1";;
        esac
    fi

    # update CMD_IS_GNUTLS variable
    is_gnutls "$SRV_CMD"

    # if the server uses gnutls but doesn't set priority, explicitly
    # set the default priority
    if [ "$CMD_IS_GNUTLS" -eq 1 ]; then
        case "$SRV_CMD" in
              *--priority*) :;;
              *) SRV_CMD="$SRV_CMD --priority=NORMAL";;
        esac
    fi

    # update CMD_IS_GNUTLS variable
    is_gnutls "$CLI_CMD"

    # if the client uses gnutls but doesn't set priority, explicitly
    # set the default priority
    if [ "$CMD_IS_GNUTLS" -eq 1 ]; then
        case "$CLI_CMD" in
              *--priority*) :;;
              *) CLI_CMD="$CLI_CMD --priority=NORMAL";;
        esac
    fi

    # fix client port
    if [ -n "$PXY_CMD" ]; then
        CLI_CMD=$( echo "$CLI_CMD" | sed s/+SRV_PORT/$PXY_PORT/g )
    else
        CLI_CMD=$( echo "$CLI_CMD" | sed s/+SRV_PORT/$SRV_PORT/g )
    fi

    # prepend valgrind to our commands if active
    if [ "$MEMCHECK" -gt 0 ]; then
        if is_polar "$SRV_CMD"; then
            SRV_CMD="valgrind --leak-check=full $SRV_CMD"
        fi
        if is_polar "$CLI_CMD"; then
            CLI_CMD="valgrind --leak-check=full $CLI_CMD"
        fi
    fi
}

# Check for failure conditions after a test case.
#
# Inputs from run_test:
# * positional parameters: test options (see run_test documentation)
# * $CLI_EXIT: client return code
# * $CLI_EXPECT: expected client return code
# * $SRV_RET: server return code
# * $CLI_OUT, $SRV_OUT, $PXY_OUT: files containing client/server/proxy logs
# * $TIMES_LEFT: if nonzero, a RETRY outcome is allowed
#
# Outputs:
# * $outcome: one of PASS/RETRY*/FAIL
check_test_failure() {
    outcome=FAIL

    if [ $TIMES_LEFT -gt 0 ] &&
       grep '===CLIENT_TIMEOUT===' $CLI_OUT >/dev/null
    then
        outcome="RETRY(client-timeout)"
        return
    fi

    # check if the client and server went at least to the handshake stage
    # (useful to avoid tests with only negative assertions and non-zero
    # expected client exit to incorrectly succeed in case of catastrophic
    # failure)
    if [ "X$SKIP_HANDSHAKE_CHECK" != "XYES" ]
    then
        if is_polar "$SRV_CMD"; then
            if grep "Performing the SSL/TLS handshake" $SRV_OUT >/dev/null; then :;
            else
                fail "server or client failed to reach handshake stage"
                return
            fi
        fi
        if is_polar "$CLI_CMD"; then
            if grep "Performing the SSL/TLS handshake" $CLI_OUT >/dev/null; then :;
            else
                fail "server or client failed to reach handshake stage"
                return
            fi
        fi
    fi

    SKIP_HANDSHAKE_CHECK="NO"
    # Check server exit code (only for Mbed TLS: GnuTLS and OpenSSL don't
    # exit with status 0 when interrupted by a signal, and we don't really
    # care anyway), in case e.g. the server reports a memory leak.
    if [ $SRV_RET != 0 ] && is_polar "$SRV_CMD"; then
        fail "Server exited with status $SRV_RET"
        return
    fi

    # check client exit code
    if [ \( "$CLI_EXPECT" = 0 -a "$CLI_EXIT" != 0 \) -o \
         \( "$CLI_EXPECT" != 0 -a "$CLI_EXIT" = 0 \) ]
    then
        fail "bad client exit code (expected $CLI_EXPECT, got $CLI_EXIT)"
        return
    fi

    # check other assertions
    # lines beginning with == are added by valgrind, ignore them
    # lines with 'Serious error when reading debug info', are valgrind issues as well
    while [ $# -gt 0 ]
    do
        case $1 in
            "-s")
                if grep -v '^==' $SRV_OUT | grep -v 'Serious error when reading debug info' | grep "$2" >/dev/null; then :; else
                    fail "pattern '$2' MUST be present in the Server output"
                    return
                fi
                ;;

            "-c")
                if grep -v '^==' $CLI_OUT | grep -v 'Serious error when reading debug info' | grep "$2" >/dev/null; then :; else
                    fail "pattern '$2' MUST be present in the Client output"
                    return
                fi
                ;;

            "-S")
                if grep -v '^==' $SRV_OUT | grep -v 'Serious error when reading debug info' | grep "$2" >/dev/null; then
                    if log_pattern_presence_is_conclusive "$2"; then
                        fail "pattern '$2' MUST NOT be present in the Server output"
                    fi
                    return
                fi
                ;;

            "-C")
                if grep -v '^==' $CLI_OUT | grep -v 'Serious error when reading debug info' | grep "$2" >/dev/null; then
                    if log_pattern_presence_is_conclusive "$2"; then
                        fail "pattern '$2' MUST NOT be present in the Client output"
                    fi
                    return
                fi
                ;;

                # The filtering in the following two options (-u and -U) do the following
                #   - ignore valgrind output
                #   - filter out everything but lines right after the pattern occurrences
                #   - keep one of each non-unique line
                #   - count how many lines remain
                # A line with '--' will remain in the result from previous outputs, so the number of lines in the result will be 1
                # if there were no duplicates.
            "-U")
                if [ $(grep -v '^==' $SRV_OUT | grep -v 'Serious error when reading debug info' | grep -A1 "$2" | grep -v "$2" | sort | uniq -d | wc -l) -gt 1 ]; then
                    fail "lines following pattern '$2' must be unique in Server output"
                    return
                fi
                ;;

            "-u")
                if [ $(grep -v '^==' $CLI_OUT | grep -v 'Serious error when reading debug info' | grep -A1 "$2" | grep -v "$2" | sort | uniq -d | wc -l) -gt 1 ]; then
                    fail "lines following pattern '$2' must be unique in Client output"
                    return
                fi
                ;;
            "-F")
                if ! $2 "$SRV_OUT"; then
                    fail "function call to '$2' failed on Server output"
                    return
                fi
                ;;
            "-f")
                if ! $2 "$CLI_OUT"; then
                    fail "function call to '$2' failed on Client output"
                    return
                fi
                ;;
            "-g")
                if ! eval "$2 '$SRV_OUT' '$CLI_OUT'"; then
                    fail "function call to '$2' failed on Server and Client output"
                    return
                fi
                ;;

            *)
                echo "Unknown test: $1" >&2
                exit 1
        esac
        shift 2
    done

    # check valgrind's results
    if [ "$MEMCHECK" -gt 0 ]; then
        if is_polar "$SRV_CMD" && has_mem_err $SRV_OUT; then
            fail "Server has memory errors"
            return
        fi
        if is_polar "$CLI_CMD" && has_mem_err $CLI_OUT; then
            fail "Client has memory errors"
            return
        fi
    fi

    # if we're here, everything is ok
    outcome=PASS
}

# Run the current test case: start the server and if applicable the proxy, run
# the client, wait for all processes to finish or time out.
#
# Inputs:
# * $NAME: test case name
# * $CLI_CMD, $SRV_CMD, $PXY_CMD: commands to run
# * $CLI_OUT, $SRV_OUT, $PXY_OUT: files to contain client/server/proxy logs
#
# Outputs:
# * $CLI_EXIT: client return code
# * $SRV_RET: server return code
do_run_test_once() {
    # run the commands
    if [ -n "$PXY_CMD" ]; then
        printf "# %s\n%s\n" "$NAME" "$PXY_CMD" > $PXY_OUT
        $PXY_CMD >> $PXY_OUT 2>&1 &
        PXY_PID=$!
        wait_proxy_start "$PXY_PORT" "$PXY_PID"
    fi

    check_osrv_dtls
    printf '# %s\n%s\n' "$NAME" "$SRV_CMD" > $SRV_OUT
    provide_input | $SRV_CMD >> $SRV_OUT 2>&1 &
    SRV_PID=$!
    wait_server_start "$SRV_PORT" "$SRV_PID"

    printf '# %s\n%s\n' "$NAME" "$CLI_CMD" > $CLI_OUT
    eval "$CLI_CMD" >> $CLI_OUT 2>&1 &
    wait_client_done

    sleep 0.05

    # terminate the server (and the proxy)
    kill $SRV_PID
    wait $SRV_PID
    SRV_RET=$?

    if [ -n "$PXY_CMD" ]; then
        kill $PXY_PID >/dev/null 2>&1
        wait $PXY_PID
    fi
}

# Usage: run_test name [-p proxy_cmd] srv_cmd cli_cmd cli_exit [option [...]]
# Options:  -s pattern  pattern that must be present in server output
#           -c pattern  pattern that must be present in client output
#           -u pattern  lines after pattern must be unique in client output
#           -f call shell function on client output
#           -S pattern  pattern that must be absent in server output
#           -C pattern  pattern that must be absent in client output
#           -U pattern  lines after pattern must be unique in server output
#           -F call shell function on server output
#           -g call shell function on server and client output
run_test() {
    NAME="$1"
    shift 1

    if is_excluded "$NAME"; then
        SKIP_NEXT="NO"
        # There was no request to run the test, so don't record its outcome.
        return
    fi

    print_name "$NAME"

    # Do we only run numbered tests?
    if [ -n "$RUN_TEST_NUMBER" ]; then
        case ",$RUN_TEST_NUMBER," in
            *",$TESTS,"*) :;;
            *) SKIP_NEXT="YES";;
        esac
    fi

    # does this test use a proxy?
    if [ "X$1" = "X-p" ]; then
        PXY_CMD="$2"
        shift 2
    else
        PXY_CMD=""
    fi

    # get commands and client output
    SRV_CMD="$1"
    CLI_CMD="$2"
    CLI_EXPECT="$3"
    shift 3

    # Check if test uses files
    case "$SRV_CMD $CLI_CMD" in
        *data_files/*)
            requires_config_enabled MBEDTLS_FS_IO;;
    esac

    # If the client or serve requires a ciphersuite, check that it's enabled.
    maybe_requires_ciphersuite_enabled "$SRV_CMD" "$@"
    maybe_requires_ciphersuite_enabled "$CLI_CMD" "$@"

    # should we skip?
    if [ "X$SKIP_NEXT" = "XYES" ]; then
        SKIP_NEXT="NO"
        record_outcome "SKIP"
        SKIPS=$(( $SKIPS + 1 ))
        return
    fi

    analyze_test_commands "$@"

    TIMES_LEFT=2
    while [ $TIMES_LEFT -gt 0 ]; do
        TIMES_LEFT=$(( $TIMES_LEFT - 1 ))

        do_run_test_once

        check_test_failure "$@"
        case $outcome in
            PASS) break;;
            RETRY*) printf "$outcome ";;
            FAIL) return;;
        esac
    done

    # If we get this far, the test case passed.
    record_outcome "PASS"
    if [ "$PRESERVE_LOGS" -gt 0 ]; then
        mv $SRV_OUT o-srv-${TESTS}.log
        mv $CLI_OUT o-cli-${TESTS}.log
        if [ -n "$PXY_CMD" ]; then
            mv $PXY_OUT o-pxy-${TESTS}.log
        fi
    fi

    rm -f $SRV_OUT $CLI_OUT $PXY_OUT
}

run_test_psa() {
    requires_config_enabled MBEDTLS_USE_PSA_CRYPTO
    run_test    "PSA-supported ciphersuite: $1" \
                "$P_SRV debug_level=3 force_version=tls12" \
                "$P_CLI debug_level=3 force_version=tls12 force_ciphersuite=$1" \
                0 \
                -c "Successfully setup PSA-based decryption cipher context" \
                -c "Successfully setup PSA-based encryption cipher context" \
                -c "PSA calc verify" \
                -c "calc PSA finished" \
                -s "Successfully setup PSA-based decryption cipher context" \
                -s "Successfully setup PSA-based encryption cipher context" \
                -s "PSA calc verify" \
                -s "calc PSA finished" \
                -C "Failed to setup PSA-based cipher context"\
                -S "Failed to setup PSA-based cipher context"\
                -s "Protocol is TLSv1.2" \
                -c "Perform PSA-based ECDH computation."\
                -c "Perform PSA-based computation of digest of ServerKeyExchange" \
                -S "error" \
                -C "error"
}

run_test_psa_force_curve() {
    requires_config_enabled MBEDTLS_USE_PSA_CRYPTO
    run_test    "PSA - ECDH with $1" \
                "$P_SRV debug_level=4 force_version=tls12 curves=$1" \
                "$P_CLI debug_level=4 force_version=tls12 force_ciphersuite=TLS-ECDHE-RSA-WITH-AES-128-GCM-SHA256 curves=$1" \
                0 \
                -c "Successfully setup PSA-based decryption cipher context" \
                -c "Successfully setup PSA-based encryption cipher context" \
                -c "PSA calc verify" \
                -c "calc PSA finished" \
                -s "Successfully setup PSA-based decryption cipher context" \
                -s "Successfully setup PSA-based encryption cipher context" \
                -s "PSA calc verify" \
                -s "calc PSA finished" \
                -C "Failed to setup PSA-based cipher context"\
                -S "Failed to setup PSA-based cipher context"\
                -s "Protocol is TLSv1.2" \
                -c "Perform PSA-based ECDH computation."\
                -c "Perform PSA-based computation of digest of ServerKeyExchange" \
                -S "error" \
                -C "error"
}

# Test that the server's memory usage after a handshake is reduced when a client specifies
# a maximum fragment length.
#  first argument ($1) is MFL for SSL client
#  second argument ($2) is memory usage for SSL client with default MFL (16k)
run_test_memory_after_hanshake_with_mfl()
{
    # The test passes if the difference is around 2*(16k-MFL)
    MEMORY_USAGE_LIMIT="$(( $2 - ( 2 * ( 16384 - $1 )) ))"

    # Leave some margin for robustness
    MEMORY_USAGE_LIMIT="$(( ( MEMORY_USAGE_LIMIT * 110 ) / 100 ))"

    run_test    "Handshake memory usage (MFL $1)" \
                "$P_SRV debug_level=3 auth_mode=required force_version=tls12" \
                "$P_CLI debug_level=3 force_version=tls12 \
                    crt_file=data_files/server5.crt key_file=data_files/server5.key \
                    force_ciphersuite=TLS-ECDHE-ECDSA-WITH-AES-128-CCM max_frag_len=$1" \
                0 \
                -F "handshake_memory_check $MEMORY_USAGE_LIMIT"
}


# Test that the server's memory usage after a handshake is reduced when a client specifies
# different values of Maximum Fragment Length: default (16k), 4k, 2k, 1k and 512 bytes
run_tests_memory_after_hanshake()
{
    # all tests in this sequence requires the same configuration (see requires_config_enabled())
    SKIP_THIS_TESTS="$SKIP_NEXT"

    # first test with default MFU is to get reference memory usage
    MEMORY_USAGE_MFL_16K=0
    run_test    "Handshake memory usage initial (MFL 16384 - default)" \
                "$P_SRV debug_level=3 auth_mode=required force_version=tls12" \
                "$P_CLI debug_level=3 force_version=tls12 \
                    crt_file=data_files/server5.crt key_file=data_files/server5.key \
                    force_ciphersuite=TLS-ECDHE-ECDSA-WITH-AES-128-CCM" \
                0 \
                -F "handshake_memory_get MEMORY_USAGE_MFL_16K"

    SKIP_NEXT="$SKIP_THIS_TESTS"
    run_test_memory_after_hanshake_with_mfl 4096 "$MEMORY_USAGE_MFL_16K"

    SKIP_NEXT="$SKIP_THIS_TESTS"
    run_test_memory_after_hanshake_with_mfl 2048 "$MEMORY_USAGE_MFL_16K"

    SKIP_NEXT="$SKIP_THIS_TESTS"
    run_test_memory_after_hanshake_with_mfl 1024 "$MEMORY_USAGE_MFL_16K"

    SKIP_NEXT="$SKIP_THIS_TESTS"
    run_test_memory_after_hanshake_with_mfl 512 "$MEMORY_USAGE_MFL_16K"
}

cleanup() {
    rm -f $CLI_OUT $SRV_OUT $PXY_OUT $SESSION
    rm -f context_srv.txt
    rm -f context_cli.txt
    test -n "${SRV_PID:-}" && kill $SRV_PID >/dev/null 2>&1
    test -n "${PXY_PID:-}" && kill $PXY_PID >/dev/null 2>&1
    test -n "${CLI_PID:-}" && kill $CLI_PID >/dev/null 2>&1
    test -n "${DOG_PID:-}" && kill $DOG_PID >/dev/null 2>&1
    exit 1
}

#
# MAIN
#

get_options "$@"

# Optimize filters: if $FILTER and $EXCLUDE can be expressed as shell
# patterns rather than regular expressions, use a case statement instead
# of calling grep. To keep the optimizer simple, it is incomplete and only
# detects simple cases: plain substring, everything, nothing.
#
# As an exception, the character '.' is treated as an ordinary character
# if it is the only special character in the string. This is because it's
# rare to need "any one character", but needing a literal '.' is common
# (e.g. '-f "DTLS 1.2"').
need_grep=
case "$FILTER" in
    '^$') simple_filter=;;
    '.*') simple_filter='*';;
    *[][$+*?\\^{\|}]*) # Regexp special characters (other than .), we need grep
        need_grep=1;;
    *) # No regexp or shell-pattern special character
        simple_filter="*$FILTER*";;
esac
case "$EXCLUDE" in
    '^$') simple_exclude=;;
    '.*') simple_exclude='*';;
    *[][$+*?\\^{\|}]*) # Regexp special characters (other than .), we need grep
        need_grep=1;;
    *) # No regexp or shell-pattern special character
        simple_exclude="*$EXCLUDE*";;
esac
if [ -n "$need_grep" ]; then
    is_excluded () {
        ! echo "$1" | grep "$FILTER" | grep -q -v "$EXCLUDE"
    }
else
    is_excluded () {
        case "$1" in
            $simple_exclude) true;;
            $simple_filter) false;;
            *) true;;
        esac
    }
fi

# sanity checks, avoid an avalanche of errors
P_SRV_BIN="${P_SRV%%[  ]*}"
P_CLI_BIN="${P_CLI%%[  ]*}"
P_PXY_BIN="${P_PXY%%[  ]*}"
if [ ! -x "$P_SRV_BIN" ]; then
    echo "Command '$P_SRV_BIN' is not an executable file"
    exit 1
fi
if [ ! -x "$P_CLI_BIN" ]; then
    echo "Command '$P_CLI_BIN' is not an executable file"
    exit 1
fi
if [ ! -x "$P_PXY_BIN" ]; then
    echo "Command '$P_PXY_BIN' is not an executable file"
    exit 1
fi
if [ "$MEMCHECK" -gt 0 ]; then
    if which valgrind >/dev/null 2>&1; then :; else
        echo "Memcheck not possible. Valgrind not found"
        exit 1
    fi
fi
if which $OPENSSL_CMD >/dev/null 2>&1; then :; else
    echo "Command '$OPENSSL_CMD' not found"
    exit 1
fi

# used by watchdog
MAIN_PID="$$"

# We use somewhat arbitrary delays for tests:
# - how long do we wait for the server to start (when lsof not available)?
# - how long do we allow for the client to finish?
#   (not to check performance, just to avoid waiting indefinitely)
# Things are slower with valgrind, so give extra time here.
#
# Note: without lsof, there is a trade-off between the running time of this
# script and the risk of spurious errors because we didn't wait long enough.
# The watchdog delay on the other hand doesn't affect normal running time of
# the script, only the case where a client or server gets stuck.
if [ "$MEMCHECK" -gt 0 ]; then
    START_DELAY=6
    DOG_DELAY=60
else
    START_DELAY=2
    DOG_DELAY=20
fi

# some particular tests need more time:
# - for the client, we multiply the usual watchdog limit by a factor
# - for the server, we sleep for a number of seconds after the client exits
# see client_need_more_time() and server_needs_more_time()
CLI_DELAY_FACTOR=1
SRV_DELAY_SECONDS=0

# fix commands to use this port, force IPv4 while at it
# +SRV_PORT will be replaced by either $SRV_PORT or $PXY_PORT later
# Note: Using 'localhost' rather than 127.0.0.1 here is unwise, as on many
# machines that will resolve to ::1, and we don't want ipv6 here.
P_SRV="$P_SRV server_addr=127.0.0.1 server_port=$SRV_PORT"
P_CLI="$P_CLI server_addr=127.0.0.1 server_port=+SRV_PORT"
P_PXY="$P_PXY server_addr=127.0.0.1 server_port=$SRV_PORT listen_addr=127.0.0.1 listen_port=$PXY_PORT ${SEED:+"seed=$SEED"}"
O_SRV="$O_SRV -accept $SRV_PORT"
O_SRV_RSA="$O_SRV_RSA -accept $SRV_PORT"
O_CLI="$O_CLI -connect 127.0.0.1:+SRV_PORT"
G_SRV="$G_SRV -p $SRV_PORT"
G_CLI="$G_CLI -p +SRV_PORT"

if [ -n "${OPENSSL_LEGACY:-}" ]; then
    O_LEGACY_SRV="$O_LEGACY_SRV -accept $SRV_PORT -dhparam data_files/dhparams.pem"
    O_LEGACY_CLI="$O_LEGACY_CLI -connect 127.0.0.1:+SRV_PORT"
fi

if [ -n "${OPENSSL_NEXT:-}" ]; then
    O_NEXT_SRV="$O_NEXT_SRV -accept $SRV_PORT"
    O_NEXT_SRV_NO_CERT="$O_NEXT_SRV_NO_CERT -accept $SRV_PORT"
    O_NEXT_CLI="$O_NEXT_CLI -connect 127.0.0.1:+SRV_PORT"
fi

if [ -n "${GNUTLS_NEXT_SERV:-}" ]; then
    G_NEXT_SRV="$G_NEXT_SRV -p $SRV_PORT"
    G_NEXT_SRV_NO_CERT="$G_NEXT_SRV_NO_CERT -p $SRV_PORT"
fi

if [ -n "${GNUTLS_NEXT_CLI:-}" ]; then
    G_NEXT_CLI="$G_NEXT_CLI -p +SRV_PORT"
fi

# Allow SHA-1, because many of our test certificates use it
P_SRV="$P_SRV allow_sha1=1"
P_CLI="$P_CLI allow_sha1=1"

# Also pick a unique name for intermediate files
SRV_OUT="srv_out.$$"
CLI_OUT="cli_out.$$"
PXY_OUT="pxy_out.$$"
SESSION="session.$$"

SKIP_NEXT="NO"

trap cleanup INT TERM HUP

#
# TLS 1.3 specific tests
#

#==========================================================================#
#= TLS 1.3 server tests, all possible ciphersuites against OpenSSL client =#
#= Key exhange: ECDHE-ECDSA curve x25519                                  =#
#= Client and server authentication with ECDSA-SECP256R1-SHA256           =#
#==========================================================================#

requires_config_enabled MBEDTLS_SSL_PROTO_TLS1_3_EXPERIMENTAL
requires_config_enabled MBEDTLS_SSL_TLS1_3_COMPATIBILITY_MODE
requires_config_enabled MBEDTLS_DEBUG_C
requires_config_enabled MBEDTLS_SSL_SRV_C
requires_openssl_with_tls1_3
run_test    "TLS 1.3 O->m AES_128_GCM_SHA256      , ECDSA_SECP256R1_SHA256" \
            "$P_SRV ca_file=data_files/test-ca_cat12.crt auth_mode=required \
                    crt_file=data_files/server5.crt key_file=data_files/server5.key \
                    debug_level=4 force_version=tls13 force_ciphersuite=TLS1-3-AES-128-GCM-SHA256" \
            "$O_CLI -ciphersuites TLS_AES_128_GCM_SHA256 \
                    -cert data_files/cli2.crt -key data_files/cli2.key" \
            0 \
            -s "ECDH curve: x25519" \
            -s "selected ciphersuite: TLS1-3-AES-128-GCM-SHA256" \
            -s "Certificate Verify: Signature algorithm ( 0403 )" \
            -s "Verifying peer X.509 certificate... ok"

requires_config_enabled MBEDTLS_SSL_PROTO_TLS1_3_EXPERIMENTAL
requires_config_enabled MBEDTLS_SSL_TLS1_3_COMPATIBILITY_MODE
requires_config_enabled MBEDTLS_DEBUG_C
requires_config_enabled MBEDTLS_SSL_SRV_C
requires_openssl_with_tls1_3
run_test    "TLS 1.3 O->m AES_256_GCM_SHA384      , ECDSA_SECP256R1_SHA256" \
            "$P_SRV ca_file=data_files/test-ca_cat12.crt auth_mode=required \
                    crt_file=data_files/server5.crt key_file=data_files/server5.key \
                    debug_level=4 force_version=tls13 force_ciphersuite=TLS1-3-AES-256-GCM-SHA384" \
            "$O_CLI -ciphersuites TLS_AES_256_GCM_SHA384 \
                    -cert data_files/cli2.crt -key data_files/cli2.key" \
            0 \
            -s "ECDH curve: x25519" \
            -s "selected ciphersuite: TLS1-3-AES-256-GCM-SHA384" \
            -s "Certificate Verify: Signature algorithm ( 0403 )" \
            -s "Verifying peer X.509 certificate... ok"

requires_config_enabled MBEDTLS_SSL_PROTO_TLS1_3_EXPERIMENTAL
requires_config_enabled MBEDTLS_SSL_TLS1_3_COMPATIBILITY_MODE
requires_config_enabled MBEDTLS_DEBUG_C
requires_config_enabled MBEDTLS_SSL_SRV_C
requires_openssl_with_tls1_3
run_test    "TLS 1.3 O->m CHACHA20_POLY1305_SHA256, ECDSA_SECP256R1_SHA256" \
            "$P_SRV ca_file=data_files/test-ca_cat12.crt auth_mode=required \
                    crt_file=data_files/server5.crt key_file=data_files/server5.key \
                    debug_level=4 force_version=tls13 force_ciphersuite=TLS1-3-CHACHA20-POLY1305-SHA256" \
            "$O_CLI -ciphersuites TLS_CHACHA20_POLY1305_SHA256 \
                    -cert data_files/cli2.crt -key data_files/cli2.key" \
            0 \
            -s "ECDH curve: x25519" \
            -s "selected ciphersuite: TLS1-3-CHACHA20-POLY1305-SHA256" \
            -s "Certificate Verify: Signature algorithm ( 0403 )" \
            -s "Verifying peer X.509 certificate... ok"

requires_config_enabled MBEDTLS_SSL_PROTO_TLS1_3_EXPERIMENTAL
requires_config_enabled MBEDTLS_SSL_TLS1_3_COMPATIBILITY_MODE
requires_config_enabled MBEDTLS_DEBUG_C
requires_config_enabled MBEDTLS_SSL_SRV_C
requires_openssl_with_tls1_3
run_test    "TLS 1.3 O->m AES_128_CCM_SHA256      , ECDSA_SECP256R1_SHA256" \
            "$P_SRV ca_file=data_files/test-ca_cat12.crt auth_mode=required \
                    crt_file=data_files/server5.crt key_file=data_files/server5.key \
                    debug_level=4 force_version=tls13 force_ciphersuite=TLS1-3-AES-128-CCM-SHA256" \
            "$O_CLI -ciphersuites TLS_AES_128_CCM_SHA256 \
                    -cert data_files/cli2.crt -key data_files/cli2.key" \
            0 \
            -s "ECDH curve: x25519" \
            -s "selected ciphersuite: TLS1-3-AES-128-CCM-SHA256" \
            -s "Certificate Verify: Signature algorithm ( 0403 )" \
            -s "Verifying peer X.509 certificate... ok"

requires_config_enabled MBEDTLS_SSL_PROTO_TLS1_3_EXPERIMENTAL
requires_config_enabled MBEDTLS_SSL_TLS1_3_COMPATIBILITY_MODE
requires_config_enabled MBEDTLS_DEBUG_C
requires_config_enabled MBEDTLS_SSL_SRV_C
requires_openssl_with_tls1_3
run_test    "TLS 1.3 O->m AES_128_CCM_8_SHA256    , ECDSA_SECP256R1_SHA256" \
            "$P_SRV ca_file=data_files/test-ca_cat12.crt auth_mode=required \
                    crt_file=data_files/server5.crt key_file=data_files/server5.key \
                    debug_level=4 force_version=tls13 force_ciphersuite=TLS1-3-AES-128-CCM-8-SHA256" \
            "$O_CLI -ciphersuites TLS_AES_128_CCM_8_SHA256 \
                    -cert data_files/cli2.crt -key data_files/cli2.key" \
            0 \
            -s "ECDH curve: x25519" \
            -s "selected ciphersuite: TLS1-3-AES-128-CCM-8-SHA256" \
            -s "Certificate Verify: Signature algorithm ( 0403 )" \
            -s "Verifying peer X.509 certificate... ok"

#==============================================================================#
#= TLS 1.3 server tests, all possible ciphersuites against GnuTLS next client =#
#= Key exhange: ECDHE-ECDSA curve SECP256R1                                   =#
#= Client and server authentication with ECDSA-SECP256R1-SHA256               =#
#==============================================================================#

requires_config_enabled MBEDTLS_SSL_PROTO_TLS1_3_EXPERIMENTAL
requires_config_enabled MBEDTLS_SSL_TLS1_3_COMPATIBILITY_MODE
requires_config_enabled MBEDTLS_DEBUG_C
requires_config_enabled MBEDTLS_SSL_SRV_C
requires_gnutls_next
run_test    "TLS 1.3 G->m AES_128_GCM_SHA256      , ECDSA_SECP256R1_SHA256" \
            "$P_SRV ca_file=data_files/test-ca_cat12.crt auth_mode=required crt_file=data_files/server5.crt key_file=data_files/server5.key debug_level=4 force_version=tls13 force_ciphersuite=TLS1-3-AES-128-GCM-SHA256" \
            "$G_NEXT_CLI --x509certfile data_files/cli2.crt --x509keyfile data_files/cli2.key --priority NONE:+AES-128-GCM:+SHA256:+GROUP-SECP256R1:+ECDHE-ECDSA:+AEAD:+SIGN-ECDSA-SECP256R1-SHA256:+VERS-TLS1.3 localhost" \
            0 \
            -s "ECDH curve: secp256r1" \
            -s "selected ciphersuite: TLS1-3-AES-128-GCM-SHA256" \
            -s "Certificate Verify: Signature algorithm ( 0403 )" \
            -s "Verifying peer X.509 certificate... ok"

requires_config_enabled MBEDTLS_SSL_PROTO_TLS1_3_EXPERIMENTAL
requires_config_enabled MBEDTLS_SSL_TLS1_3_COMPATIBILITY_MODE
requires_config_enabled MBEDTLS_DEBUG_C
requires_config_enabled MBEDTLS_SSL_SRV_C
requires_gnutls_next
run_test    "TLS 1.3 G->m AES_256_GCM_SHA384      , ECDSA_SECP256R1_SHA256" \
            "$P_SRV ca_file=data_files/test-ca_cat12.crt auth_mode=required crt_file=data_files/server5.crt key_file=data_files/server5.key debug_level=4 force_version=tls13 force_ciphersuite=TLS1-3-AES-256-GCM-SHA384" \
            "$G_NEXT_CLI --x509certfile data_files/cli2.crt --x509keyfile data_files/cli2.key --priority NONE:+AES-256-GCM:+SHA384:+GROUP-SECP256R1:+ECDHE-ECDSA:+AEAD:+SIGN-ECDSA-SECP256R1-SHA256:+VERS-TLS1.3 localhost" \
            0 \
            -s "ECDH curve: secp256r1" \
            -s "selected ciphersuite: TLS1-3-AES-256-GCM-SHA384" \
            -s "Certificate Verify: Signature algorithm ( 0403 )" \
            -s "Verifying peer X.509 certificate... ok"

requires_config_enabled MBEDTLS_SSL_PROTO_TLS1_3_EXPERIMENTAL
requires_config_enabled MBEDTLS_SSL_TLS1_3_COMPATIBILITY_MODE
requires_config_enabled MBEDTLS_DEBUG_C
requires_config_enabled MBEDTLS_SSL_SRV_C
requires_gnutls_next
run_test    "TLS 1.3 G->m CHACHA20_POLY1305_SHA256, ECDSA_SECP256R1_SHA256" \
            "$P_SRV ca_file=data_files/test-ca_cat12.crt auth_mode=required crt_file=data_files/server5.crt key_file=data_files/server5.key debug_level=4 force_version=tls13 force_ciphersuite=TLS1-3-CHACHA20-POLY1305-SHA256" \
            "$G_NEXT_CLI --x509certfile data_files/cli2.crt --x509keyfile data_files/cli2.key --priority NONE:+CHACHA20-POLY1305:+SHA256:+GROUP-SECP256R1:+ECDHE-ECDSA:+AEAD:+SIGN-ECDSA-SECP256R1-SHA256:+VERS-TLS1.3 localhost" \
            0 \
            -s "ECDH curve: secp256r1" \
            -s "selected ciphersuite: TLS1-3-CHACHA20-POLY1305-SHA256" \
            -s "Certificate Verify: Signature algorithm ( 0403 )" \
            -s "Verifying peer X.509 certificate... ok"

requires_config_enabled MBEDTLS_SSL_PROTO_TLS1_3_EXPERIMENTAL
requires_config_enabled MBEDTLS_SSL_TLS1_3_COMPATIBILITY_MODE
requires_config_enabled MBEDTLS_DEBUG_C
requires_config_enabled MBEDTLS_SSL_SRV_C
requires_gnutls_next
run_test    "TLS 1.3 G->m AES_128_CCM_SHA256      , ECDSA_SECP256R1_SHA256" \
            "$P_SRV ca_file=data_files/test-ca_cat12.crt auth_mode=required crt_file=data_files/server5.crt key_file=data_files/server5.key debug_level=4 force_version=tls13 force_ciphersuite=TLS1-3-AES-128-CCM-SHA256" \
            "$G_NEXT_CLI --x509certfile data_files/cli2.crt --x509keyfile data_files/cli2.key --priority NONE:+AES-128-CCM:+SHA256:+GROUP-SECP256R1:+ECDHE-ECDSA:+AEAD:+SIGN-ECDSA-SECP256R1-SHA256:+VERS-TLS1.3 localhost" \
            0 \
            -s "ECDH curve: secp256r1" \
            -s "selected ciphersuite: TLS1-3-AES-128-CCM-SHA256" \
            -s "Certificate Verify: Signature algorithm ( 0403 )" \
            -s "Verifying peer X.509 certificate... ok"

requires_config_enabled MBEDTLS_SSL_PROTO_TLS1_3_EXPERIMENTAL
requires_config_enabled MBEDTLS_SSL_TLS1_3_COMPATIBILITY_MODE
requires_config_enabled MBEDTLS_DEBUG_C
requires_config_enabled MBEDTLS_SSL_SRV_C
requires_gnutls_next
run_test    "TLS 1.3 G->m AES_128_CCM_8_SHA256    , ECDSA_SECP256R1_SHA256" \
            "$P_SRV ca_file=data_files/test-ca_cat12.crt auth_mode=required crt_file=data_files/server5.crt key_file=data_files/server5.key debug_level=4 force_version=tls13 force_ciphersuite=TLS1-3-AES-128-CCM-8-SHA256" \
            "$G_NEXT_CLI --x509certfile data_files/cli2.crt --x509keyfile data_files/cli2.key --priority NONE:+AES-128-CCM-8:+SHA256:+GROUP-SECP256R1:+ECDHE-ECDSA:+AEAD:+SIGN-ECDSA-SECP256R1-SHA256:+VERS-TLS1.3 localhost" \
            0 \
            -s "ECDH curve: secp256r1" \
            -s "selected ciphersuite: TLS1-3-AES-128-CCM-8-SHA256" \
            -s "Certificate Verify: Signature algorithm ( 0403 )" \
            -s "Verifying peer X.509 certificate... ok"

# =========================================================================== #
# =========================================================================== #

requires_config_enabled MBEDTLS_SSL_PROTO_TLS1_3_EXPERIMENTAL
requires_config_enabled MBEDTLS_SSL_SRV_C
requires_config_enabled MBEDTLS_SSL_CLI_C
run_test    "TLS 1.3, HRR proposing secp256r1" \
            "$P_SRV crt_file=data_files/server5.crt key_file=data_files/server5.key \
                    debug_level=2 force_version=tls13 curves=secp256r1" \
            "$P_CLI debug_level=2 force_version=tls13" \
            0 \
            -s "Protocol is TLSv1.3" \
            -c "received HelloRetryRequest message"

requires_config_enabled MBEDTLS_SSL_PROTO_TLS1_3_EXPERIMENTAL
requires_config_enabled MBEDTLS_SSL_SRV_C
requires_config_enabled MBEDTLS_SSL_CLI_C
run_test    "TLS 1.3, default suite, PSK" \
            "$P_SRV nbio=2 debug_level=5 force_version=tls13 psk=010203 psk_identity=0a0b0c tls13_kex_modes=psk" \
            "$P_CLI nbio=2 debug_level=5 force_version=tls13 psk=010203 psk_identity=0a0b0c tls13_kex_modes=psk" \
            0 \
            -s "Protocol is TLSv1.3"

requires_config_enabled MBEDTLS_SSL_PROTO_TLS1_3_EXPERIMENTAL
requires_config_enabled MBEDTLS_SSL_SRV_C
requires_config_enabled MBEDTLS_SSL_CLI_C
run_test    "TLS 1.3, default suite, ECDHE-ECDSA, SRV auth" \
            "$P_SRV crt_file=data_files/server5.crt key_file=data_files/server5.key \
                    nbio=2 debug_level=5 force_version=tls13 tls13_kex_modes=ephemeral" \
            "$P_CLI nbio=2 debug_level=5 force_version=tls13 server_name=localhost tls13_kex_modes=ephemeral" \
            0 \
            -s "Certificate verification was skipped"               \
            -c "subject name      : C=NL, O=PolarSSL, CN=localhost" \
            -c "Protocol is TLSv1.3"                                \
	    -c "Verifying peer X.509 certificate... ok"

requires_config_enabled MBEDTLS_SSL_PROTO_TLS1_3_EXPERIMENTAL
requires_config_enabled MBEDTLS_SSL_SRV_C
requires_config_enabled MBEDTLS_SSL_CLI_C
run_test    "TLS 1.3, TLS1-3-AES-128-CCM-SHA256, PSK" \
            "$P_SRV nbio=2 debug_level=5 force_version=tls13 psk=010203 psk_identity=0a0b0c tls13_kex_modes=psk" \
            "$P_CLI nbio=2 debug_level=5 force_version=tls13 force_ciphersuite=TLS1-3-AES-128-CCM-SHA256 psk=010203 psk_identity=0a0b0c tls13_kex_modes=psk" \
            0 \
            -s "Protocol is TLSv1.3" \
            -s "Ciphersuite is TLS1-3-AES-128-CCM-SHA256"

requires_config_enabled MBEDTLS_SSL_PROTO_TLS1_3_EXPERIMENTAL
requires_config_enabled MBEDTLS_SSL_SRV_C
requires_config_enabled MBEDTLS_SSL_CLI_C
run_test    "TLS 1.3, TLS1-3-AES-128-GCM-SHA256, PSK" \
            "$P_SRV nbio=2 debug_level=5 force_version=tls13 psk=010203 psk_identity=0a0b0c tls13_kex_modes=psk" \
            "$P_CLI nbio=2 debug_level=5 force_version=tls13 force_ciphersuite=TLS1-3-AES-128-GCM-SHA256 psk=010203 psk_identity=0a0b0c tls13_kex_modes=psk" \
            0 \
            -s "Protocol is TLSv1.3" \
            -s "Ciphersuite is TLS1-3-AES-128-GCM-SHA256"

requires_config_enabled MBEDTLS_SSL_PROTO_TLS1_3_EXPERIMENTAL
requires_config_enabled MBEDTLS_SSL_SRV_C
requires_config_enabled MBEDTLS_SSL_CLI_C
run_test    "TLS 1.3, TLS1-3-AES-128-CCM-8-SHA256, PSK" \
            "$P_SRV nbio=2 debug_level=5 force_version=tls13 psk=010203 psk_identity=0a0b0c tls13_kex_modes=psk" \
            "$P_CLI nbio=2 debug_level=5 force_version=tls13 force_ciphersuite=TLS1-3-AES-128-CCM-8-SHA256 psk=010203 psk_identity=0a0b0c tls13_kex_modes=psk" \
            0 \
            -s "Protocol is TLSv1.3" \
            -s "Ciphersuite is TLS1-3-AES-128-CCM-8-SHA256"

requires_config_enabled MBEDTLS_SSL_PROTO_TLS1_3_EXPERIMENTAL
requires_config_enabled MBEDTLS_SSL_SRV_C
requires_config_enabled MBEDTLS_SSL_CLI_C
run_test    "TLS 1.3, TLS1-3-AES-256-GCM-SHA384, PSK" \
            "$P_SRV nbio=2 debug_level=5 force_version=tls13 psk=010203 psk_identity=0a0b0c tls13_kex_modes=psk" \
            "$P_CLI nbio=2 debug_level=5 force_version=tls13 force_ciphersuite=TLS1-3-AES-256-GCM-SHA384 psk=010203 psk_identity=0a0b0c tls13_kex_modes=psk" \
            0 \
            -s "Protocol is TLSv1.3" \
            -s "Ciphersuite is TLS1-3-AES-256-GCM-SHA384"

requires_config_enabled MBEDTLS_SSL_PROTO_TLS1_3_EXPERIMENTAL
requires_config_enabled MBEDTLS_SSL_SRV_C
requires_config_enabled MBEDTLS_SSL_CLI_C
run_test    "TLS 1.3, TLS1-3-AES-128-CCM-SHA256, PSK-ECDHE" \
            "$P_SRV nbio=2 debug_level=5 force_version=tls13 psk=010203 psk_identity=0a0b0c tls13_kex_modes=psk_ephemeral" \
            "$P_CLI nbio=2 debug_level=5 force_version=tls13 force_ciphersuite=TLS1-3-AES-128-CCM-SHA256 psk=010203 psk_identity=0a0b0c tls13_kex_modes=psk_ephemeral" \
            0 \
            -s "Protocol is TLSv1.3" \
            -s "Ciphersuite is TLS1-3-AES-128-CCM-SHA256"

requires_config_enabled MBEDTLS_SSL_PROTO_TLS1_3_EXPERIMENTAL
requires_config_enabled MBEDTLS_SSL_SRV_C
requires_config_enabled MBEDTLS_SSL_CLI_C
run_test    "TLS 1.3, TLS1-3-AES-128-GCM-SHA256, PSK-ECDHE" \
            "$P_SRV crt_file=data_files/server5.crt key_file=data_files/server5.key \
                    nbio=2 debug_level=5 force_version=tls13 psk=010203 psk_identity=0a0b0c tls13_kex_modes=psk_ephemeral" \
            "$P_CLI nbio=2 debug_level=5 force_version=tls13 force_ciphersuite=TLS1-3-AES-128-GCM-SHA256 psk=010203 psk_identity=0a0b0c tls13_kex_modes=psk_ephemeral" \
            0 \
            -s "Protocol is TLSv1.3" \
            -s "Ciphersuite is TLS1-3-AES-128-GCM-SHA256"

requires_config_enabled MBEDTLS_SSL_PROTO_TLS1_3_EXPERIMENTAL
requires_config_enabled MBEDTLS_SSL_SRV_C
requires_config_enabled MBEDTLS_SSL_CLI_C
run_test    "TLS 1.3, TLS1-3-AES-128-CCM-8-SHA256, PSK-ECDHE" \
            "$P_SRV nbio=2 debug_level=5 force_version=tls13 psk=010203 psk_identity=0a0b0c tls13_kex_modes=psk_ephemeral" \
            "$P_CLI nbio=2 debug_level=5 force_version=tls13 force_ciphersuite=TLS1-3-AES-128-CCM-8-SHA256 psk=010203 psk_identity=0a0b0c tls13_kex_modes=psk_ephemeral" \
            0 \
            -s "Protocol is TLSv1.3" \
            -s "Ciphersuite is TLS1-3-AES-128-CCM-8-SHA256"

requires_config_enabled MBEDTLS_SSL_PROTO_TLS1_3_EXPERIMENTAL
requires_config_enabled MBEDTLS_SSL_SRV_C
requires_config_enabled MBEDTLS_SSL_CLI_C
run_test    "TLS 1.3, TLS1-3-AES-256-GCM-SHA384, PSK-ECDHE" \
            "$P_SRV nbio=2 debug_level=5 force_version=tls13 psk=010203 psk_identity=0a0b0c tls13_kex_modes=psk_ephemeral" \
            "$P_CLI nbio=2 debug_level=5 force_version=tls13 force_ciphersuite=TLS1-3-AES-256-GCM-SHA384 psk=010203 psk_identity=0a0b0c tls13_kex_modes=psk_ephemeral" \
            0 \
            -s "Protocol is TLSv1.3" \
            -s "Ciphersuite is TLS1-3-AES-256-GCM-SHA384"

requires_config_enabled MBEDTLS_SSL_PROTO_TLS1_3_EXPERIMENTAL
requires_config_enabled MBEDTLS_SSL_SRV_C
requires_config_enabled MBEDTLS_SSL_CLI_C
run_test    "TLS 1.3, TLS1-3-AES-128-CCM-SHA256, ECDHE-ECDSA, SRV auth" \
            "$P_SRV crt_file=data_files/server5.crt key_file=data_files/server5.key \
                    nbio=2 debug_level=5 force_version=tls13 tls13_kex_modes=ephemeral" \
            "$P_CLI nbio=2 debug_level=5 force_version=tls13 server_name=localhost force_ciphersuite=TLS1-3-AES-128-CCM-SHA256 tls13_kex_modes=ephemeral" \
            0 \
	    -s "Certificate verification was skipped"               \
	    -c "subject name      : C=NL, O=PolarSSL, CN=localhost" \
            -c "Protocol is TLSv1.3"                                \
            -c "Ciphersuite is TLS1-3-AES-128-CCM-SHA256"           \
	    -c "Verifying peer X.509 certificate... ok"

requires_config_enabled MBEDTLS_SSL_PROTO_TLS1_3_EXPERIMENTAL
requires_config_enabled MBEDTLS_SSL_SRV_C
requires_config_enabled MBEDTLS_SSL_CLI_C
run_test    "TLS 1.3, TLS1-3-AES-128-GCM-SHA256, ECDHE-ECDSA, SRV auth" \
            "$P_SRV crt_file=data_files/server5.crt key_file=data_files/server5.key \
                    nbio=2 debug_level=5 force_version=tls13 tls13_kex_modes=ephemeral" \
            "$P_CLI nbio=2 debug_level=5 force_version=tls13 server_name=localhost force_ciphersuite=TLS1-3-AES-128-GCM-SHA256 tls13_kex_modes=ephemeral" \
            0                                                       \
	    -s "Certificate verification was skipped"               \
	    -c "subject name      : C=NL, O=PolarSSL, CN=localhost" \
            -c "Protocol is TLSv1.3"                                \
            -c "Ciphersuite is TLS1-3-AES-128-GCM-SHA256"           \
	    -c "Verifying peer X.509 certificate... ok"

requires_config_enabled MBEDTLS_SSL_PROTO_TLS1_3_EXPERIMENTAL
requires_config_enabled MBEDTLS_SSL_SRV_C
requires_config_enabled MBEDTLS_SSL_CLI_C
run_test    "TLS 1.3, TLS1-3-AES-128-CCM-8-SHA256, ECDHE-ECDSA, SRV auth" \
            "$P_SRV crt_file=data_files/server5.crt key_file=data_files/server5.key \
                    nbio=2 debug_level=5 force_version=tls13 tls13_kex_modes=ephemeral" \
            "$P_CLI nbio=2 debug_level=5 force_version=tls13 server_name=localhost force_ciphersuite=TLS1-3-AES-128-CCM-8-SHA256 tls13_kex_modes=ephemeral" \
            0 \
	    -s "Certificate verification was skipped"               \
	    -c "subject name      : C=NL, O=PolarSSL, CN=localhost" \
            -c "Protocol is TLSv1.3"                                \
            -c "Ciphersuite is TLS1-3-AES-128-CCM-8-SHA256"         \
	    -c "Verifying peer X.509 certificate... ok"

requires_config_enabled MBEDTLS_SSL_PROTO_TLS1_3_EXPERIMENTAL
requires_config_enabled MBEDTLS_SSL_SRV_C
requires_config_enabled MBEDTLS_SSL_CLI_C
run_test    "TLS 1.3, TLS1-3-AES-256-GCM-SHA384, ECDHE-ECDSA, SRV auth" \
            "$P_SRV crt_file=data_files/server5.crt key_file=data_files/server5.key \
                    nbio=2 debug_level=5 force_version=tls13 tls13_kex_modes=ephemeral" \
            "$P_CLI nbio=2 debug_level=5 force_version=tls13 server_name=localhost force_ciphersuite=TLS1-3-AES-256-GCM-SHA384 tls13_kex_modes=ephemeral" \
            0 \
	    -s "Certificate verification was skipped"               \
	    -c "subject name      : C=NL, O=PolarSSL, CN=localhost" \
            -c "Protocol is TLSv1.3"                                \
            -c "Ciphersuite is TLS1-3-AES-256-GCM-SHA384"           \
	    -c "Verifying peer X.509 certificate... ok"

requires_config_enabled MBEDTLS_SSL_PROTO_TLS1_3_EXPERIMENTAL
requires_config_enabled MBEDTLS_SSL_SRV_C
requires_config_enabled MBEDTLS_SSL_CLI_C
run_test    "TLS 1.3, TLS1-3-AES-128-CCM-SHA256, ECDHE-ECDSA, CLI+SRV auth" \
            "$P_SRV crt_file=data_files/server5.crt key_file=data_files/server5.key \
                    nbio=2 debug_level=5 force_version=tls13 auth_mode=required tls13_kex_modes=ephemeral" \
            "$P_CLI crt_file=data_files/cli2.crt key_file=data_files/cli2.key \
                    nbio=2 debug_level=5 force_version=tls13 server_name=localhost force_ciphersuite=TLS1-3-AES-128-CCM-SHA256 tls13_kex_modes=ephemeral" \
            0 \
	    -s "Verifying peer X.509 certificate... ok"                          \
	    -s "subject name      : C=NL, O=PolarSSL, CN=PolarSSL Test Client 2" \
	    -c "subject name      : C=NL, O=PolarSSL, CN=localhost"              \
            -c "Protocol is TLSv1.3"                                             \
            -c "Ciphersuite is TLS1-3-AES-128-CCM-SHA256"                        \
	    -c "Verifying peer X.509 certificate... ok"

requires_config_enabled MBEDTLS_SSL_PROTO_TLS1_3_EXPERIMENTAL
requires_config_enabled MBEDTLS_SSL_SRV_C
requires_config_enabled MBEDTLS_SSL_CLI_C
run_test    "TLS 1.3, TLS1-3-AES-128-GCM-SHA256, ECDHE-ECDSA, CLI+SRV auth" \
            "$P_SRV crt_file=data_files/server5.crt key_file=data_files/server5.key \
                    nbio=2 debug_level=5 force_version=tls13 auth_mode=required tls13_kex_modes=ephemeral" \
            "$P_CLI crt_file=data_files/cli2.crt key_file=data_files/cli2.key \
                    nbio=2 debug_level=5 force_version=tls13 server_name=localhost force_ciphersuite=TLS1-3-AES-128-GCM-SHA256 tls13_kex_modes=ephemeral" \
            0 \
	    -s "Verifying peer X.509 certificate... ok"                          \
	    -s "subject name      : C=NL, O=PolarSSL, CN=PolarSSL Test Client 2" \
	    -c "subject name      : C=NL, O=PolarSSL, CN=localhost"              \
            -c "Protocol is TLSv1.3"                                             \
            -c "Ciphersuite is TLS1-3-AES-128-GCM-SHA256"                        \
	    -c "Verifying peer X.509 certificate... ok"

requires_config_enabled MBEDTLS_SSL_PROTO_TLS1_3_EXPERIMENTAL
requires_config_enabled MBEDTLS_SSL_SRV_C
requires_config_enabled MBEDTLS_SSL_CLI_C
run_test    "TLS 1.3, TLS1-3-AES-128-CCM-8-SHA256, ECDHE-ECDSA, CLI+SRV auth" \
            "$P_SRV crt_file=data_files/server5.crt key_file=data_files/server5.key \
                    nbio=2 debug_level=5 force_version=tls13 auth_mode=required tls13_kex_modes=ephemeral" \
            "$P_CLI crt_file=data_files/cli2.crt key_file=data_files/cli2.key \
                    nbio=2 debug_level=5 force_version=tls13 server_name=localhost force_ciphersuite=TLS1-3-AES-128-CCM-8-SHA256 tls13_kex_modes=ephemeral" \
            0 \
	    -s "Verifying peer X.509 certificate... ok"                          \
	    -s "subject name      : C=NL, O=PolarSSL, CN=PolarSSL Test Client 2" \
	    -c "subject name      : C=NL, O=PolarSSL, CN=localhost"              \
            -c "Protocol is TLSv1.3"                                             \
            -c "Ciphersuite is TLS1-3-AES-128-CCM-8-SHA256"                      \
	    -c "Verifying peer X.509 certificate... ok"

requires_config_enabled MBEDTLS_SSL_PROTO_TLS1_3_EXPERIMENTAL
requires_config_enabled MBEDTLS_SSL_SRV_C
requires_config_enabled MBEDTLS_SSL_CLI_C
run_test    "TLS1-3-AES-256-GCM-SHA384 with ECDHE-ECDSA (mutual auth)" \
            "$P_SRV nbio=2 debug_level=5 force_version=tls13 auth_mode=required tls13_kex_modes=ephemeral" \
            "$P_CLI nbio=2 debug_level=5 force_version=tls13 server_name=localhost force_ciphersuite=TLS1-3-AES-256-GCM-SHA384 tls13_kex_modes=ephemeral" \
            0 \
	    -s "Verifying peer X.509 certificate... ok"                          \
	    -s "subject name      : C=NL, O=PolarSSL, CN=PolarSSL Test Client 2" \
	    -c "subject name      : C=NL, O=PolarSSL, CN=localhost"              \
            -c "Protocol is TLSv1.3"                                             \
            -c "Ciphersuite is TLS1-3-AES-256-GCM-SHA384"                        \
	    -c "Verifying peer X.509 certificate... ok"

# Server asks client for authentication with certificate request message,
# client responds with empty certificate
requires_config_enabled MBEDTLS_SSL_PROTO_TLS1_3_EXPERIMENTAL
requires_config_enabled MBEDTLS_DEBUG_C
requires_config_enabled MBEDTLS_SSL_SRV_C
requires_config_enabled MBEDTLS_SSL_CLI_C
run_test    "TLS 1.3, TLS1-3-AES-128-GCM-SHA256, ECDHE-ECDSA, empty client certificate, accepted" \
            "$P_SRV crt_file=data_files/server5.crt key_file=data_files/server5.key \
                    nbio=2 debug_level=5 force_version=tls13 auth_mode=optional tls13_kex_modes=ephemeral" \
            "$P_CLI nbio=2 debug_level=5 force_version=tls13 server_name=localhost force_ciphersuite=TLS1-3-AES-128-GCM-SHA256 tls13_kex_modes=ephemeral auth_mode=none" \
            0 \
	    -s "client has no certificate"                          \
	    -c "subject name      : C=NL, O=PolarSSL, CN=localhost" \
            -c "Protocol is TLSv1.3"                                \
            -c "Ciphersuite is TLS1-3-AES-128-GCM-SHA256"           \
	    -c "Verifying peer X.509 certificate... ok"             \
	    -c "write empty client certificate"

# - Server does NOT accept the lack of client authentication
requires_config_enabled MBEDTLS_SSL_PROTO_TLS1_3_EXPERIMENTAL
requires_config_enabled MBEDTLS_DEBUG_C
requires_config_enabled MBEDTLS_SSL_SRV_C
requires_config_enabled MBEDTLS_SSL_CLI_C
run_test    "TLS 1.3, TLS1-3-AES-128-CCM-SHA256, ECDHE-ECDSA, empty client certificate, rejected" \
            "$P_SRV crt_file=data_files/server5.crt key_file=data_files/server5.key \
                    nbio=2 debug_level=5 force_version=tls13 auth_mode=required tls13_kex_modes=ephemeral" \
            "$P_CLI debug_level=5 force_version=tls13 server_name=localhost force_ciphersuite=TLS1-3-AES-128-CCM-SHA256 tls13_kex_modes=ephemeral auth_mode=none" \
            1 \
	    -s "empty certificate message received"                 \
	    -s "client has no certificate"                          \
	    -c "write empty client certificate"

requires_config_enabled MBEDTLS_SSL_PROTO_TLS1_3_EXPERIMENTAL
requires_config_enabled MBEDTLS_SSL_SRV_C
requires_config_enabled MBEDTLS_SSL_CLI_C
run_test    "TLS 1.3, TLS1-3-AES-256-GCM-SHA384, ECDHE-ECDSA, SRV auth" \
            "$P_SRV crt_file=data_files/server5.crt key_file=data_files/server5.key \
                    nbio=2 debug_level=5 force_version=tls13 tls13_kex_modes=ephemeral" \
            "$P_CLI nbio=2 debug_level=5 force_version=tls13 server_name=localhost force_ciphersuite=TLS1-3-AES-256-GCM-SHA384 tls13_kex_modes=ephemeral" \
            0 \
	    -s "Verifying peer X.509 certificate... failed"            \
	    -s "Certificate verification was skipped"                  \
            -c "Protocol is TLSv1.3"                                   \
            -c "Ciphersuite is TLS1-3-AES-256-GCM-SHA384"              \
	    -c "Verifying peer X.509 certificate... ok"                \
	    -c "subject name      : C=NL, O=PolarSSL, CN=localhost"

requires_config_enabled MBEDTLS_SSL_PROTO_TLS1_3_EXPERIMENTAL
requires_config_enabled MBEDTLS_DEBUG_C
requires_config_enabled MBEDTLS_SSL_SRV_C
requires_config_enabled MBEDTLS_SSL_CLI_C
run_test    "TLS 1.3, TLS1-3-AES-128-CCM-SHA256, ECDHE-ECDSA, CLI+SRV auth, with ticket" \
            "$P_SRV crt_file=data_files/server5.crt key_file=data_files/server5.key \
                    nbio=2 debug_level=5 force_version=tls13 auth_mode=required tls13_kex_modes=all tickets=1" \
            "$P_CLI crt_file=data_files/cli2.crt key_file=data_files/cli2.key \
                    nbio=2 debug_level=5 force_version=tls13 server_name=localhost force_ciphersuite=TLS1-3-AES-128-CCM-SHA256 tls13_kex_modes=all reconnect=1 tickets=1" \
            0 \
	    -s "Verifying peer X.509 certificate... ok"                          \
	    -s "subject name      : C=NL, O=PolarSSL, CN=PolarSSL Test Client 2" \
	    -c "subject name      : C=NL, O=PolarSSL, CN=localhost"              \
            -c "Protocol is TLSv1.3"                                             \
            -c "Ciphersuite is TLS1-3-AES-128-CCM-SHA256"                        \
	    -c "Verifying peer X.509 certificate... ok"                          \
	    -c "got ticket"                                                      \
	    -c "client hello, adding psk_key_exchange_modes extension"           \
	    -c "client hello, adding pre_shared_key extension"                   \
	    -c "found pre_shared_key extension"                                  \
	    -s "<= write new session ticket"

requires_config_enabled MBEDTLS_SSL_PROTO_TLS1_3_EXPERIMENTAL
requires_config_enabled MBEDTLS_DEBUG_C
requires_config_enabled MBEDTLS_SSL_SRV_C
requires_config_enabled MBEDTLS_SSL_CLI_C
run_test    "TLS 1.3, TLS1-3-AES-128-GCM-SHA256, ECDHE-ECDSA, CLI+SRV auth, with ticket" \
            "$P_SRV crt_file=data_files/server5.crt key_file=data_files/server5.key \
                    nbio=2 debug_level=5 force_version=tls13 auth_mode=required tls13_kex_modes=all tickets=1" \
            "$P_CLI crt_file=data_files/cli2.crt key_file=data_files/cli2.key \
                    nbio=2 debug_level=5 force_version=tls13 server_name=localhost force_ciphersuite=TLS1-3-AES-128-GCM-SHA256 tls13_kex_modes=all reconnect=1 tickets=1" \
            0 \
	    -s "Verifying peer X.509 certificate... ok"                          \
	    -s "subject name      : C=NL, O=PolarSSL, CN=PolarSSL Test Client 2" \
	    -c "subject name      : C=NL, O=PolarSSL, CN=localhost"              \
            -c "Protocol is TLSv1.3"                                             \
            -c "Ciphersuite is TLS1-3-AES-128-GCM-SHA256"                        \
	    -c "Verifying peer X.509 certificate... ok"                          \
	    -c "got ticket"                                                      \
	    -c "client hello, adding psk_key_exchange_modes extension"           \
	    -c "client hello, adding pre_shared_key extension"                   \
	    -c "found pre_shared_key extension"                                  \
	    -s "<= write new session ticket"

requires_config_enabled MBEDTLS_SSL_PROTO_TLS1_3_EXPERIMENTAL
requires_config_enabled MBEDTLS_DEBUG_C
requires_config_enabled MBEDTLS_SSL_SRV_C
requires_config_enabled MBEDTLS_SSL_CLI_C
run_test    "TLS 1.3, TLS1-3-AES-128-CCM-8-SHA256, ECDHE-ECDSA, CLI+SRV auth, with ticket" \
            "$P_SRV crt_file=data_files/server5.crt key_file=data_files/server5.key \
                    nbio=2 debug_level=5 force_version=tls13 auth_mode=required tls13_kex_modes=all tickets=1" \
            "$P_CLI crt_file=data_files/cli2.crt key_file=data_files/cli2.key \
                    nbio=2 debug_level=5 force_version=tls13 server_name=localhost force_ciphersuite=TLS1-3-AES-128-CCM-8-SHA256 tls13_kex_modes=all reconnect=1 tickets=1" \
            0 \
	    -s "Verifying peer X.509 certificate... ok"                          \
	    -s "subject name      : C=NL, O=PolarSSL, CN=PolarSSL Test Client 2" \
	    -c "subject name      : C=NL, O=PolarSSL, CN=localhost"              \
            -c "Protocol is TLSv1.3"                                             \
            -c "Ciphersuite is TLS1-3-AES-128-CCM-8-SHA256"                      \
	    -c "Verifying peer X.509 certificate... ok"                          \
	    -c "got ticket"                                                      \
	    -c "client hello, adding psk_key_exchange_modes extension"           \
	    -c "client hello, adding pre_shared_key extension"                   \
	    -c "found pre_shared_key extension"                                  \
	    -s "<= write new session ticket"

requires_config_enabled MBEDTLS_SSL_PROTO_TLS1_3_EXPERIMENTAL
requires_config_enabled MBEDTLS_DEBUG_C
requires_config_enabled MBEDTLS_SSL_SRV_C
requires_config_enabled MBEDTLS_SSL_CLI_C
run_test    "TLS 1.3, TLS1-3-AES-256-GCM-SHA384, ECDHE-ECDSA, CLI+SRV auth, with ticket" \
            "$P_SRV crt_file=data_files/server5.crt key_file=data_files/server5.key \
                    nbio=2 debug_level=5 force_version=tls13 auth_mode=required tls13_kex_modes=all tickets=1" \
            "$P_CLI crt_file=data_files/cli2.crt key_file=data_files/cli2.key \
                    nbio=2 debug_level=5 force_version=tls13 server_name=localhost force_ciphersuite=TLS1-3-AES-256-GCM-SHA384 tls13_kex_modes=all reconnect=1 tickets=1" \
            0 \
	    -s "Verifying peer X.509 certificate... ok"                          \
	    -s "subject name      : C=NL, O=PolarSSL, CN=PolarSSL Test Client 2" \
	    -c "subject name      : C=NL, O=PolarSSL, CN=localhost"              \
            -c "Protocol is TLSv1.3"                                             \
            -c "Ciphersuite is TLS1-3-AES-256-GCM-SHA384"                        \
	    -c "Verifying peer X.509 certificate... ok"                          \
	    -c "got ticket"                                                      \
	    -c "client hello, adding psk_key_exchange_modes extension"           \
	    -c "client hello, adding pre_shared_key extension"                   \
	    -c "found pre_shared_key extension"                                  \
	    -s "<= write new session ticket"

requires_config_enabled MBEDTLS_SSL_PROTO_TLS1_3_EXPERIMENTAL
requires_config_enabled MBEDTLS_DEBUG_C
requires_config_enabled MBEDTLS_SSL_SRV_C
requires_config_enabled MBEDTLS_SSL_CLI_C
run_test    "TLS 1.3, TLS1-3-AES-256-GCM-SHA384 with ECDHE-ECDSA (server auth only) with ticket" \
            "$P_SRV crt_file=data_files/server5.crt key_file=data_files/server5.key \
                    nbio=2 debug_level=5 force_version=tls13 tls13_kex_modes=all tickets=1" \
            "$P_CLI nbio=2 debug_level=5 force_version=tls13 server_name=localhost force_ciphersuite=TLS1-3-AES-256-GCM-SHA384 tls13_kex_modes=all reconnect=1 tickets=1" \
            0 \
	    -s "Verifying peer X.509 certificate... failed"             \
	    -s "Certificate verification was skipped"                   \
            -c "Protocol is TLSv1.3"                                    \
            -c "Ciphersuite is TLS1-3-AES-256-GCM-SHA384"               \
	    -c "Verifying peer X.509 certificate... ok"                 \
	    -c "subject name      : C=NL, O=PolarSSL, CN=localhost"     \
	    -c "got ticket"                                             \
	    -c "client hello, adding psk_key_exchange_modes extension"  \
	    -c "client hello, adding pre_shared_key extension"          \
	    -c "found pre_shared_key extension"                         \
	    -s "<= write new session ticket"

requires_config_enabled MBEDTLS_SSL_PROTO_TLS1_3_EXPERIMENTAL
requires_config_enabled MBEDTLS_DEBUG_C
requires_config_enabled MBEDTLS_SSL_SRV_C
requires_config_enabled MBEDTLS_SSL_CLI_C
requires_config_enabled MBEDTLS_ZERO_RTT
run_test    "TLS 1.3, TLS1-3-AES-256-GCM-SHA384, ext PSK, early data" \
            "$P_SRV nbio=2 debug_level=5 force_version=tls13 early_data=-1 tls13_kex_modes=psk psk=010203 psk_identity=0a0b0c" \
            "$P_CLI nbio=2 debug_level=5 force_version=tls13 force_ciphersuite=TLS1-3-AES-256-GCM-SHA384 tls13_kex_modes=psk early_data=1 psk=010203 psk_identity=0a0b0c" \
            0 \
	    -s "found early_data extension"                 \
	    -s "Derive Early Secret with 'ext binder'"      \
	    -c "client hello, adding early_data extension"  \
            -c "Protocol is TLSv1.3"                        \
            -c "Ciphersuite is TLS1-3-AES-256-GCM-SHA384"   \
	    -c "Derive Early Secret with 'ext binder'"      \
	    -c "<= write EndOfEarlyData"                    \
	    -s "<= parse early data"                        \
	    -s "<= parse end_of_early_data"

requires_config_enabled MBEDTLS_SSL_PROTO_TLS1_3_EXPERIMENTAL
requires_config_enabled MBEDTLS_DEBUG_C
requires_config_enabled MBEDTLS_SSL_SRV_C
requires_config_enabled MBEDTLS_SSL_CLI_C
requires_config_enabled MBEDTLS_ZERO_RTT
run_test    "TLS 1.3, TLS1-3-AES-128-CCM-SHA256, ext PSK, early data" \
            "$P_SRV nbio=2 debug_level=5 force_version=tls13 early_data=-1 tls13_kex_modes=psk psk=010203 psk_identity=0a0b0c" \
            "$P_CLI nbio=2 debug_level=5 force_version=tls13 force_ciphersuite=TLS1-3-AES-128-CCM-SHA256 tls13_kex_modes=psk early_data=1 psk=010203 psk_identity=0a0b0c" \
            0 \
	    -s "found early_data extension"                 \
	    -s "Derive Early Secret with 'ext binder'"      \
	    -c "client hello, adding early_data extension"  \
            -c "Protocol is TLSv1.3"                        \
            -c "Ciphersuite is TLS1-3-AES-128-CCM-SHA256"   \
	    -c "Derive Early Secret with 'ext binder'"      \
	    -c "<= write EndOfEarlyData"                    \
	    -s "<= parse early data"                        \
	    -s "<= parse end_of_early_data"

requires_config_enabled MBEDTLS_SSL_PROTO_TLS1_3_EXPERIMENTAL
requires_config_enabled MBEDTLS_DEBUG_C
requires_config_enabled MBEDTLS_SSL_SRV_C
requires_config_enabled MBEDTLS_SSL_CLI_C
requires_config_enabled MBEDTLS_ZERO_RTT
run_test    "TLS 1.3, TLS1-3-AES-128-GCM-SHA256, ext PSK, early data" \
            "$P_SRV nbio=2 debug_level=5 force_version=tls13 early_data=-1 tls13_kex_modes=psk psk=010203 psk_identity=0a0b0c" \
            "$P_CLI nbio=2 debug_level=5 force_version=tls13 force_ciphersuite=TLS1-3-AES-128-GCM-SHA256 tls13_kex_modes=psk early_data=1 psk=010203 psk_identity=0a0b0c" \
            0 \
	    -s "found early_data extension"                 \
	    -s "Derive Early Secret with 'ext binder'"      \
	    -c "client hello, adding early_data extension"  \
            -c "Protocol is TLSv1.3"                        \
            -c "Ciphersuite is TLS1-3-AES-128-GCM-SHA256"   \
	    -c "Derive Early Secret with 'ext binder'"      \
	    -c "<= write EndOfEarlyData"                    \
	    -s "<= parse early data"                        \
	    -s "<= parse end_of_early_data"

requires_config_enabled MBEDTLS_SSL_PROTO_TLS1_3_EXPERIMENTAL
requires_config_enabled MBEDTLS_DEBUG_C
requires_config_enabled MBEDTLS_SSL_SRV_C
requires_config_enabled MBEDTLS_SSL_CLI_C
requires_config_enabled MBEDTLS_ZERO_RTT
run_test    "TLS 1.3, TLS1-3-AES-128-CCM-8-SHA256, ext PSK, early data" \
            "$P_SRV nbio=2 debug_level=5 force_version=tls13 early_data=-1 tls13_kex_modes=psk psk=010203 psk_identity=0a0b0c" \
            "$P_CLI nbio=2 debug_level=5 force_version=tls13 force_ciphersuite=TLS1-3-AES-128-CCM-8-SHA256 tls13_kex_modes=psk early_data=1 psk=010203 psk_identity=0a0b0c" \
            0 \
	    -s "found early_data extension"                 \
	    -s "Derive Early Secret with 'ext binder'"      \
	    -c "client hello, adding early_data extension"  \
            -c "Protocol is TLSv1.3"                        \
            -c "Ciphersuite is TLS1-3-AES-128-CCM-8-SHA256" \
	    -c "Derive Early Secret with 'ext binder'"      \
	    -c "<= write EndOfEarlyData"                    \
	    -s "<= parse early data"                        \
	    -s "<= parse end_of_early_data"

requires_config_enabled MBEDTLS_SSL_PROTO_TLS1_3_EXPERIMENTAL
requires_config_enabled MBEDTLS_DEBUG_C
requires_config_enabled MBEDTLS_SSL_SRV_C
requires_config_enabled MBEDTLS_SSL_CLI_C
requires_config_enabled MBEDTLS_ZERO_RTT
run_test    "TLS 1.3, TLS1-3-AES-256-GCM-SHA384, ECDHE-ECDSA, client tries early data without PSK, and falls back to 1-RTT" \
            "$P_SRV crt_file=data_files/server5.crt key_file=data_files/server5.key \
                    nbio=2 debug_level=4 force_version=tls13" \
            "$P_CLI nbio=2 debug_level=4 force_version=tls13 force_ciphersuite=TLS1-3-AES-256-GCM-SHA384 early_data=1" \
            0 \
      -s "Protocol is TLSv1.3"                                        \
      -c "<= skip write early_data extension"                         \
      -c "Protocol is TLSv1.3"                                        \
      -c "Ciphersuite is TLS1-3-AES-256-GCM-SHA384"                   \
      -c "early data status = 0"

requires_config_enabled MBEDTLS_SSL_PROTO_TLS1_3_EXPERIMENTAL
requires_config_enabled MBEDTLS_DEBUG_C
requires_config_enabled MBEDTLS_SSL_SRV_C
requires_config_enabled MBEDTLS_SSL_CLI_C
run_test    "TLS 1.3, TLS1-3-AES-128-CCM-8-SHA256, ECDHE-ECDSA, CLI+SRV auth, HRR enforcing cookie" \
            "$P_SRV crt_file=data_files/server5.crt key_file=data_files/server5.key \
                    nbio=2 debug_level=5 force_version=tls13 auth_mode=required tls13_kex_modes=ephemeral tickets=0 cookies=2" \
            "$P_CLI crt_file=data_files/cli2.crt key_file=data_files/cli2.key \
                    nbio=2 debug_level=5 force_version=tls13 server_name=localhost force_ciphersuite=TLS1-3-AES-128-CCM-8-SHA256 tls13_kex_modes=ephemeral" \
            0 \
	    -s "Cookie extension missing. Need to send a HRR."                   \
            -s "Skip key_share extension in HRR"                                 \
	    -s "write hello retry request"                                       \
	    -c "received HelloRetryRequest message"                              \
	    -s "Verifying peer X.509 certificate... ok"                          \
	    -s "subject name      : C=NL, O=PolarSSL, CN=PolarSSL Test Client 2" \
	    -c "subject name      : C=NL, O=PolarSSL, CN=localhost"              \
            -c "Protocol is TLSv1.3"                                             \
            -c "Ciphersuite is TLS1-3-AES-128-CCM-8-SHA256"                      \
	    -c "Verifying peer X.509 certificate... ok"


# configure client to initially sent incorrect group, which will be corrected with HRR from the server
requires_config_enabled MBEDTLS_SSL_PROTO_TLS1_3_EXPERIMENTAL
requires_config_enabled MBEDTLS_DEBUG_C
requires_config_enabled MBEDTLS_SSL_SRV_C
requires_config_enabled MBEDTLS_SSL_CLI_C
run_test    "TLS 1.3, TLS1-3-AES-128-CCM-SHA256 with ECDHE-ECDSA, SRV auth, HRR enforcing group" \
            "$P_SRV crt_file=data_files/server5.crt key_file=data_files/server5.key \
                    nbio=2 debug_level=5 force_version=tls13 tls13_kex_modes=ephemeral named_groups=secp256r1 cookies=1 tickets=0" \
            "$P_CLI nbio=2 debug_level=5 force_version=tls13 server_name=localhost force_ciphersuite=TLS1-3-AES-128-CCM-SHA256 tls13_kex_modes=ephemeral named_groups=secp384r1,secp256r1" \
            0 \
            -s "no matching key share"                    \
            -s "write hello retry request"                \
            -s "NamedGroup in HRR: secp256r1"             \
            -s "ECDH curve: secp256r1"                    \
            -c "received HelloRetryRequest message"       \
            -c "Protocol is TLSv1.3"                      \
            -c "Ciphersuite is TLS1-3-AES-128-CCM-SHA256" \
            -c "Verifying peer X.509 certificate... ok"

# test early data status - not sent
requires_config_enabled MBEDTLS_SSL_PROTO_TLS1_3_EXPERIMENTAL
requires_config_enabled MBEDTLS_DEBUG_C
requires_config_enabled MBEDTLS_SSL_SRV_C
requires_config_enabled MBEDTLS_SSL_CLI_C
requires_config_enabled MBEDTLS_ZERO_RTT
run_test    "TLS 1.3, TLS1-3-AES-256-GCM-SHA384, ext PSK, early data status - not sent" \
            "$P_SRV nbio=2 debug_level=5 force_version=tls13 psk=010203 psk_identity=0a0b0c" \
            "$P_CLI nbio=2 debug_level=5 force_version=tls13 force_ciphersuite=TLS1-3-AES-256-GCM-SHA384 psk=010203 psk_identity=0a0b0c" \
            0 \
	    -c "early data status = 0"  \

# test early data status - accepted
requires_config_enabled MBEDTLS_SSL_PROTO_TLS1_3_EXPERIMENTAL
requires_config_enabled MBEDTLS_DEBUG_C
requires_config_enabled MBEDTLS_SSL_SRV_C
requires_config_enabled MBEDTLS_SSL_CLI_C
requires_config_enabled MBEDTLS_ZERO_RTT
run_test    "TLS 1.3, TLS1-3-AES-256-GCM-SHA384, ext PSK, early data status - accepted" \
            "$P_SRV nbio=2 debug_level=5 force_version=tls13 early_data=-1 tls13_kex_modes=psk psk=010203 psk_identity=0a0b0c" \
            "$P_CLI nbio=2 debug_level=5 force_version=tls13 force_ciphersuite=TLS1-3-AES-256-GCM-SHA384 tls13_kex_modes=psk early_data=1 psk=010203 psk_identity=0a0b0c" \
            0 \
	    -c "early data status = 2"  \

requires_config_enabled MBEDTLS_SSL_PROTO_TLS1_3_EXPERIMENTAL
requires_config_enabled MBEDTLS_DEBUG_C
requires_config_enabled MBEDTLS_SSL_SRV_C
requires_config_enabled MBEDTLS_SSL_CLI_C
run_test    "TLS 1.3, TLS1-3-AES-128-CCM-8-SHA256, ClientHello message misses mandatory extensions" \
            "$P_SRV nbio=2 debug_level=5 force_version=tls13 tls13_kex_modes=psk" \
            "$P_CLI nbio=2 debug_level=5 force_version=tls13 server_name=localhost force_ciphersuite=TLS1-3-AES-128-CCM-8-SHA256 tls13_kex_modes=psk" \
            1 \
	    -s "ClientHello message misses mandatory extensions."  \
	    -s "send alert message"                                \
	    -C "received HelloRetryRequest message"                \
            -c "got an alert message, type: \\[2:109]"

# Test OpenSSL server using RSA certificate
requires_config_enabled MBEDTLS_SSL_PROTO_TLS1_3_EXPERIMENTAL
requires_config_enabled MBEDTLS_SSL_TLS1_3_COMPATIBILITY_MODE
requires_config_enabled MBEDTLS_SSL_CLI_C
requires_config_enabled MBEDTLS_X509_RSASSA_PSS_SUPPORT
requires_openssl
run_test    "TLS 1.3, TLS1-3-AES-128-GCM-SHA256, RSA-certificate, OpenSSL server" \
            "$O_SRV_RSA" \
            "$P_CLI nbio=2 debug_level=5 force_version=tls13 server_name=localhost force_ciphersuite=TLS1-3-AES-128-GCM-SHA256" \
            0 \
            -c "Certificate Verify: using RSA"

# Test OpenSSL server with resumption
requires_config_enabled MBEDTLS_SSL_PROTO_TLS1_3_EXPERIMENTAL
requires_config_enabled MBEDTLS_SSL_TLS1_3_COMPATIBILITY_MODE
requires_config_enabled MBEDTLS_DEBUG_C
requires_config_enabled MBEDTLS_SSL_CLI_C
requires_openssl_with_tls1_3
run_test    "TLS 1.3, TLS1-3-AES-128-GCM-SHA256, resumption, OpenSSL server" \
            "$O_SRV" \
            "$P_CLI  debug_level=5 force_version=tls13 server_name=localhost force_ciphersuite=TLS1-3-AES-128-GCM-SHA256 reconnect=1 tickets=1" \
            0 \
            -c "Verifying peer X.509 certificate... ok"                      \
            -c "got ticket"                                                  \
            -c "client hello, adding psk_key_exchange_modes extension"       \
            -c "client hello, adding pre_shared_key extension"               \
            -c "found pre_shared_key extension"                              \
            -c "skip parse certificate$"

# Test OpenSSL server with resumption and reject early data
requires_config_enabled MBEDTLS_SSL_PROTO_TLS1_3_EXPERIMENTAL
requires_config_enabled MBEDTLS_SSL_TLS1_3_COMPATIBILITY_MODE
requires_config_enabled MBEDTLS_DEBUG_C
requires_config_enabled MBEDTLS_SSL_CLI_C
requires_openssl_with_tls1_3
run_test    "TLS 1.3, TLS1-3-AES-128-GCM-SHA256, reject early data, OpenSSL server"    \
            "$O_SRV"                                                                   \
            "$P_CLI  debug_level=5 force_version=tls13 server_name=localhost          \
                     force_ciphersuite=TLS1-3-AES-128-GCM-SHA256 reconnect=1 tickets=1 \
                     early_data=1"                                                     \
            0                                                                          \
            -c "=> write early data"                                                   \
            -c "=> mbedtls_ssl_tls13_generate_early_data_keys"                        \
            -c "skip EndOfEarlyData, server rejected"                                  \
            -c "early data status, reconnect = 1"

requires_config_enabled MBEDTLS_SSL_PROTO_TLS1_3_EXPERIMENTAL
requires_config_enabled MBEDTLS_DEBUG_C
requires_config_enabled MBEDTLS_SSL_SRV_C
requires_config_enabled MBEDTLS_SSL_CLI_C
requires_config_enabled MBEDTLS_SSL_ALPN
run_test    "TLS 1.3, ALPN" \
            "$P_SRV nbio=2 debug_level=5 force_version=tls13 psk=010203 psk_identity=0a0b0c tls13_kex_modes=psk alpn=abc,1234" \
            "$P_CLI nbio=2 debug_level=5 force_version=tls13 psk=010203 psk_identity=0a0b0c tls13_kex_modes=psk alpn=1234" \
            0 \
            -s "Protocol is TLSv1.3" \
            -s "found alpn extension" \
            -c "found alpn extension" \
            -c "Application Layer Protocol is 1234" \
            -s "Application Layer Protocol is 1234"

requires_config_enabled MBEDTLS_SSL_PROTO_TLS1_3_EXPERIMENTAL
requires_config_enabled MBEDTLS_SSL_SRV_C
requires_config_enabled MBEDTLS_SSL_CLI_C
run_test    "TLS 1.3, TLS1-3-AES-128-CCM-SHA256, ECDHE-ECDSA, mismatched sig_algs" \
            "$P_SRV nbio=2 debug_level=4 force_version=tls13 tls13_kex_modes=ephemeral sig_algs=ecdsa_secp384r1_sha384" \
            "$P_CLI nbio=2 debug_level=4 force_version=tls13 server_name=localhost force_ciphersuite=TLS1-3-AES-128-CCM-SHA256 tls13_kex_modes=ephemeral sig_algs=ecdsa_secp256r1_sha256" \
            1 \
            -s "found signature_algorithms extension" \
            -c "got an alert message, type: \\[2:40]"

#
# TLS 1.2 specific tests
#

# Basic test

# Checks that:
# - things work with all ciphersuites active (used with config-full in all.sh)
# - the expected parameters are selected
#   ("signature_algorithm ext: 6" means SHA-512 (highest common hash))
requires_config_disabled MBEDTLS_SSL_PROTO_TLS1_3_EXPERIMENTAL
run_test    "Default" \
            "$P_SRV debug_level=3" \
            "$P_CLI" \
            0 \
            -s "Protocol is TLSv1.2" \
            -s "Ciphersuite is TLS-ECDHE-RSA-WITH-CHACHA20-POLY1305-SHA256" \
            -s "client hello v3, signature_algorithm ext: 6" \
            -s "ECDHE curve: x25519" \
            -S "error" \
            -C "error"

requires_config_disabled MBEDTLS_SSL_PROTO_TLS1_3_EXPERIMENTAL
run_test    "Default, DTLS" \
            "$P_SRV dtls=1" \
            "$P_CLI dtls=1" \
            0 \
            -s "Protocol is DTLSv1.2" \
            -s "Ciphersuite is TLS-ECDHE-RSA-WITH-CHACHA20-POLY1305-SHA256"

requires_config_disabled MBEDTLS_SSL_PROTO_TLS1_3_EXPERIMENTAL
run_test    "TLS client auth: required" \
            "$P_SRV auth_mode=required" \
            "$P_CLI" \
            0 \
            -s "Verifying peer X.509 certificate... ok"

requires_config_enabled MBEDTLS_X509_CRT_PARSE_C
requires_config_enabled MBEDTLS_ECDSA_C
requires_config_enabled MBEDTLS_SHA256_C
requires_config_disabled MBEDTLS_SSL_PROTO_TLS1_3_EXPERIMENTAL
run_test    "TLS: password protected client key" \
            "$P_SRV auth_mode=required" \
            "$P_CLI crt_file=data_files/server5.crt key_file=data_files/server5.key.enc key_pwd=PolarSSLTest" \
            0

requires_config_enabled MBEDTLS_X509_CRT_PARSE_C
requires_config_enabled MBEDTLS_ECDSA_C
requires_config_enabled MBEDTLS_SHA256_C
requires_config_disabled MBEDTLS_SSL_PROTO_TLS1_3_EXPERIMENTAL
run_test    "TLS: password protected server key" \
            "$P_SRV crt_file=data_files/server5.crt key_file=data_files/server5.key.enc key_pwd=PolarSSLTest" \
            "$P_CLI" \
            0

requires_config_enabled MBEDTLS_X509_CRT_PARSE_C
requires_config_enabled MBEDTLS_ECDSA_C
requires_config_enabled MBEDTLS_RSA_C
requires_config_enabled MBEDTLS_SHA256_C
requires_config_disabled MBEDTLS_SSL_PROTO_TLS1_3_EXPERIMENTAL
run_test    "TLS: password protected server key, two certificates" \
            "$P_SRV \
              key_file=data_files/server5.key.enc key_pwd=PolarSSLTest crt_file=data_files/server5.crt \
              key_file2=data_files/server2.key.enc key_pwd2=PolarSSLTest crt_file2=data_files/server2.crt" \
            "$P_CLI" \
            0

requires_config_enabled MBEDTLS_X509_TRUSTED_CERTIFICATE_CALLBACK
requires_config_disabled MBEDTLS_SSL_PROTO_TLS1_3_EXPERIMENTAL
run_test    "CA callback on client" \
            "$P_SRV debug_level=3" \
            "$P_CLI ca_callback=1 debug_level=3 " \
            0 \
            -c "use CA callback for X.509 CRT verification" \
            -S "error" \
            -C "error"

requires_config_enabled MBEDTLS_X509_TRUSTED_CERTIFICATE_CALLBACK
requires_config_enabled MBEDTLS_X509_CRT_PARSE_C
requires_config_enabled MBEDTLS_ECDSA_C
requires_config_enabled MBEDTLS_SHA256_C
requires_config_disabled MBEDTLS_SSL_PROTO_TLS1_3_EXPERIMENTAL
run_test    "CA callback on server" \
            "$P_SRV auth_mode=required" \
            "$P_CLI ca_callback=1 debug_level=3 crt_file=data_files/server5.crt \
             key_file=data_files/server5.key" \
            0 \
            -c "use CA callback for X.509 CRT verification" \
            -s "Verifying peer X.509 certificate... ok" \
            -S "error" \
            -C "error"

# Test using an opaque private key for client authentication
requires_config_enabled MBEDTLS_USE_PSA_CRYPTO
requires_config_enabled MBEDTLS_X509_CRT_PARSE_C
requires_config_enabled MBEDTLS_ECDSA_C
requires_config_enabled MBEDTLS_SHA256_C
requires_config_disabled MBEDTLS_SSL_PROTO_TLS1_3_EXPERIMENTAL
run_test    "Opaque key for client authentication" \
            "$P_SRV auth_mode=required crt_file=data_files/server5.crt \
             key_file=data_files/server5.key" \
            "$P_CLI key_opaque=1 crt_file=data_files/server5.crt \
             key_file=data_files/server5.key" \
            0 \
            -c "key type: Opaque" \
            -c "Ciphersuite is TLS-ECDHE-ECDSA" \
            -s "Verifying peer X.509 certificate... ok" \
            -s "Ciphersuite is TLS-ECDHE-ECDSA" \
            -S "error" \
            -C "error"

# Test using an opaque private key for server authentication
requires_config_enabled MBEDTLS_USE_PSA_CRYPTO
requires_config_enabled MBEDTLS_X509_CRT_PARSE_C
requires_config_enabled MBEDTLS_ECDSA_C
requires_config_enabled MBEDTLS_SHA256_C
run_test    "Opaque key for server authentication" \
            "$P_SRV auth_mode=required key_opaque=1 crt_file=data_files/server5.crt \
             key_file=data_files/server5.key" \
            "$P_CLI crt_file=data_files/server5.crt \
             key_file=data_files/server5.key" \
            0 \
            -c "Verifying peer X.509 certificate... ok" \
            -c "Ciphersuite is TLS-ECDHE-ECDSA" \
            -s "key types: Opaque - invalid PK" \
            -s "Ciphersuite is TLS-ECDHE-ECDSA" \
            -S "error" \
            -C "error"

# Test using an opaque private key for client/server authentication
requires_config_enabled MBEDTLS_USE_PSA_CRYPTO
requires_config_enabled MBEDTLS_X509_CRT_PARSE_C
requires_config_enabled MBEDTLS_ECDSA_C
requires_config_enabled MBEDTLS_SHA256_C
run_test    "Opaque key for client/server authentication" \
            "$P_SRV auth_mode=required key_opaque=1 crt_file=data_files/server5.crt \
             key_file=data_files/server5.key" \
            "$P_CLI key_opaque=1 crt_file=data_files/server5.crt \
             key_file=data_files/server5.key" \
            0 \
            -c "key type: Opaque" \
            -c "Verifying peer X.509 certificate... ok" \
            -c "Ciphersuite is TLS-ECDHE-ECDSA" \
            -s "key types: Opaque - invalid PK" \
            -s "Verifying peer X.509 certificate... ok" \
            -s "Ciphersuite is TLS-ECDHE-ECDSA" \
            -S "error" \
            -C "error"

# Test ciphersuites which we expect to be fully supported by PSA Crypto
# and check that we don't fall back to Mbed TLS' internal crypto primitives.
requires_config_disabled MBEDTLS_SSL_PROTO_TLS1_3_EXPERIMENTAL
run_test_psa TLS-ECDHE-ECDSA-WITH-AES-128-CCM
requires_config_disabled MBEDTLS_SSL_PROTO_TLS1_3_EXPERIMENTAL
run_test_psa TLS-ECDHE-ECDSA-WITH-AES-128-CCM-8
requires_config_disabled MBEDTLS_SSL_PROTO_TLS1_3_EXPERIMENTAL
run_test_psa TLS-ECDHE-ECDSA-WITH-AES-256-CCM
requires_config_disabled MBEDTLS_SSL_PROTO_TLS1_3_EXPERIMENTAL
run_test_psa TLS-ECDHE-ECDSA-WITH-AES-256-CCM-8
requires_config_disabled MBEDTLS_SSL_PROTO_TLS1_3_EXPERIMENTAL
run_test_psa TLS-ECDHE-ECDSA-WITH-AES-128-GCM-SHA256
requires_config_disabled MBEDTLS_SSL_PROTO_TLS1_3_EXPERIMENTAL
run_test_psa TLS-ECDHE-ECDSA-WITH-AES-256-GCM-SHA384
requires_config_disabled MBEDTLS_SSL_PROTO_TLS1_3_EXPERIMENTAL
run_test_psa TLS-ECDHE-ECDSA-WITH-AES-128-CBC-SHA
requires_config_disabled MBEDTLS_SSL_PROTO_TLS1_3_EXPERIMENTAL
run_test_psa TLS-ECDHE-ECDSA-WITH-AES-128-CBC-SHA256
requires_config_disabled MBEDTLS_SSL_PROTO_TLS1_3_EXPERIMENTAL
run_test_psa TLS-ECDHE-ECDSA-WITH-AES-256-CBC-SHA384

requires_config_enabled MBEDTLS_ECP_DP_SECP521R1_ENABLED
requires_config_disabled MBEDTLS_SSL_PROTO_TLS1_3_EXPERIMENTAL
run_test_psa_force_curve "secp521r1"
requires_config_enabled MBEDTLS_ECP_DP_BP512R1_ENABLED
requires_config_disabled MBEDTLS_SSL_PROTO_TLS1_3_EXPERIMENTAL
run_test_psa_force_curve "brainpoolP512r1"
requires_config_enabled MBEDTLS_ECP_DP_SECP384R1_ENABLED
requires_config_disabled MBEDTLS_SSL_PROTO_TLS1_3_EXPERIMENTAL
run_test_psa_force_curve "secp384r1"
requires_config_enabled MBEDTLS_ECP_DP_BP384R1_ENABLED
requires_config_disabled MBEDTLS_SSL_PROTO_TLS1_3_EXPERIMENTAL
run_test_psa_force_curve "brainpoolP384r1"
requires_config_enabled MBEDTLS_ECP_DP_SECP256R1_ENABLED
requires_config_disabled MBEDTLS_SSL_PROTO_TLS1_3_EXPERIMENTAL
run_test_psa_force_curve "secp256r1"
requires_config_enabled MBEDTLS_ECP_DP_SECP256K1_ENABLED
requires_config_disabled MBEDTLS_SSL_PROTO_TLS1_3_EXPERIMENTAL
run_test_psa_force_curve "secp256k1"
requires_config_enabled MBEDTLS_ECP_DP_BP256R1_ENABLED
requires_config_disabled MBEDTLS_SSL_PROTO_TLS1_3_EXPERIMENTAL
run_test_psa_force_curve "brainpoolP256r1"
requires_config_enabled MBEDTLS_ECP_DP_SECP224R1_ENABLED
requires_config_disabled MBEDTLS_SSL_PROTO_TLS1_3_EXPERIMENTAL
run_test_psa_force_curve "secp224r1"
## SECP224K1 is buggy via the PSA API
## (https://github.com/ARMmbed/mbedtls/issues/3541),
## so it is disabled in PSA even when it's enabled in Mbed TLS.
## The proper dependency would be on PSA_WANT_ECC_SECP_K1_224 but
## dependencies on PSA symbols in ssl-opt.sh are not implemented yet.
#requires_config_enabled MBEDTLS_ECP_DP_SECP224K1_ENABLED
#run_test_psa_force_curve "secp224k1"
requires_config_enabled MBEDTLS_ECP_DP_SECP192R1_ENABLED
requires_config_disabled MBEDTLS_SSL_PROTO_TLS1_3_EXPERIMENTAL
run_test_psa_force_curve "secp192r1"
requires_config_enabled MBEDTLS_ECP_DP_SECP192K1_ENABLED
requires_config_disabled MBEDTLS_SSL_PROTO_TLS1_3_EXPERIMENTAL
run_test_psa_force_curve "secp192k1"

# Test current time in ServerHello
requires_config_enabled MBEDTLS_HAVE_TIME
requires_config_disabled MBEDTLS_SSL_PROTO_TLS1_3_EXPERIMENTAL
run_test    "ServerHello contains gmt_unix_time" \
            "$P_SRV debug_level=3" \
            "$P_CLI debug_level=3" \
            0 \
            -f "check_server_hello_time" \
            -F "check_server_hello_time"

# Test for uniqueness of IVs in AEAD ciphersuites
requires_config_disabled MBEDTLS_SSL_PROTO_TLS1_3_EXPERIMENTAL
run_test    "Unique IV in GCM" \
            "$P_SRV exchanges=20 debug_level=4" \
            "$P_CLI exchanges=20 debug_level=4 force_ciphersuite=TLS-ECDHE-ECDSA-WITH-AES-256-GCM-SHA384" \
            0 \
            -u "IV used" \
            -U "IV used"

# Tests for certificate verification callback
requires_config_disabled MBEDTLS_SSL_PROTO_TLS1_3_EXPERIMENTAL
run_test    "Configuration-specific CRT verification callback" \
            "$P_SRV debug_level=3" \
            "$P_CLI context_crt_cb=0 debug_level=3" \
            0 \
            -S "error" \
            -c "Verify requested for " \
            -c "Use configuration-specific verification callback" \
            -C "Use context-specific verification callback" \
            -C "error"

requires_config_disabled MBEDTLS_SSL_PROTO_TLS1_3_EXPERIMENTAL
run_test    "Context-specific CRT verification callback" \
            "$P_SRV debug_level=3" \
            "$P_CLI context_crt_cb=1 debug_level=3" \
            0 \
            -S "error" \
            -c "Verify requested for " \
            -c "Use context-specific verification callback" \
            -C "Use configuration-specific verification callback" \
            -C "error"

requires_config_disabled MBEDTLS_SSL_PROTO_TLS1_3_EXPERIMENTAL
run_test    "SHA-1 forbidden by default in server certificate" \
            "$P_SRV key_file=data_files/server2.key crt_file=data_files/server2.crt" \
            "$P_CLI debug_level=2 allow_sha1=0" \
            1 \
            -c "The certificate is signed with an unacceptable hash"

requires_config_disabled MBEDTLS_SSL_PROTO_TLS1_3_EXPERIMENTAL
run_test    "SHA-1 explicitly allowed in server certificate" \
            "$P_SRV key_file=data_files/server2.key crt_file=data_files/server2.crt" \
            "$P_CLI allow_sha1=1" \
            0

requires_config_disabled MBEDTLS_SSL_PROTO_TLS1_3_EXPERIMENTAL
run_test    "SHA-256 allowed by default in server certificate" \
            "$P_SRV key_file=data_files/server2.key crt_file=data_files/server2-sha256.crt" \
            "$P_CLI allow_sha1=0" \
            0

requires_config_disabled MBEDTLS_SSL_PROTO_TLS1_3_EXPERIMENTAL
run_test    "SHA-1 forbidden by default in client certificate" \
            "$P_SRV auth_mode=required allow_sha1=0" \
            "$P_CLI key_file=data_files/cli-rsa.key crt_file=data_files/cli-rsa-sha1.crt" \
            1 \
            -s "The certificate is signed with an unacceptable hash"

requires_config_disabled MBEDTLS_SSL_PROTO_TLS1_3_EXPERIMENTAL
run_test    "SHA-1 explicitly allowed in client certificate" \
            "$P_SRV auth_mode=required allow_sha1=1" \
            "$P_CLI key_file=data_files/cli-rsa.key crt_file=data_files/cli-rsa-sha1.crt" \
            0

requires_config_disabled MBEDTLS_SSL_PROTO_TLS1_3_EXPERIMENTAL
run_test    "SHA-256 allowed by default in client certificate" \
            "$P_SRV auth_mode=required allow_sha1=0" \
            "$P_CLI key_file=data_files/cli-rsa.key crt_file=data_files/cli-rsa-sha256.crt" \
            0

# Tests for datagram packing
requires_config_disabled MBEDTLS_SSL_PROTO_TLS1_3_EXPERIMENTAL
run_test    "DTLS: multiple records in same datagram, client and server" \
            "$P_SRV dtls=1 dgram_packing=1 debug_level=2" \
            "$P_CLI dtls=1 dgram_packing=1 debug_level=2" \
            0 \
            -c "next record in same datagram" \
            -s "next record in same datagram"

requires_config_disabled MBEDTLS_SSL_PROTO_TLS1_3_EXPERIMENTAL
run_test    "DTLS: multiple records in same datagram, client only" \
            "$P_SRV dtls=1 dgram_packing=0 debug_level=2" \
            "$P_CLI dtls=1 dgram_packing=1 debug_level=2" \
            0 \
            -s "next record in same datagram" \
            -C "next record in same datagram"

requires_config_disabled MBEDTLS_SSL_PROTO_TLS1_3_EXPERIMENTAL
run_test    "DTLS: multiple records in same datagram, server only" \
            "$P_SRV dtls=1 dgram_packing=1 debug_level=2" \
            "$P_CLI dtls=1 dgram_packing=0 debug_level=2" \
            0 \
            -S "next record in same datagram" \
            -c "next record in same datagram"

requires_config_disabled MBEDTLS_SSL_PROTO_TLS1_3_EXPERIMENTAL
run_test    "DTLS: multiple records in same datagram, neither client nor server" \
            "$P_SRV dtls=1 dgram_packing=0 debug_level=2" \
            "$P_CLI dtls=1 dgram_packing=0 debug_level=2" \
            0 \
            -S "next record in same datagram" \
            -C "next record in same datagram"

# Tests for Context serialization

requires_config_enabled MBEDTLS_SSL_CONTEXT_SERIALIZATION
requires_config_disabled MBEDTLS_SSL_PROTO_TLS1_3_EXPERIMENTAL
run_test    "Context serialization, client serializes, CCM" \
            "$P_SRV dtls=1 serialize=0 exchanges=2" \
            "$P_CLI dtls=1 serialize=1 exchanges=2 force_ciphersuite=TLS-ECDHE-ECDSA-WITH-AES-128-CCM-8" \
            0 \
            -c "Deserializing connection..." \
            -S "Deserializing connection..."

requires_config_enabled MBEDTLS_SSL_CONTEXT_SERIALIZATION
requires_config_disabled MBEDTLS_SSL_PROTO_TLS1_3_EXPERIMENTAL
run_test    "Context serialization, client serializes, ChaChaPoly" \
            "$P_SRV dtls=1 serialize=0 exchanges=2" \
            "$P_CLI dtls=1 serialize=1 exchanges=2 force_ciphersuite=TLS-ECDHE-ECDSA-WITH-CHACHA20-POLY1305-SHA256" \
            0 \
            -c "Deserializing connection..." \
            -S "Deserializing connection..."

requires_config_enabled MBEDTLS_SSL_CONTEXT_SERIALIZATION
requires_config_disabled MBEDTLS_SSL_PROTO_TLS1_3_EXPERIMENTAL
run_test    "Context serialization, client serializes, GCM" \
            "$P_SRV dtls=1 serialize=0 exchanges=2" \
            "$P_CLI dtls=1 serialize=1 exchanges=2 force_ciphersuite=TLS-ECDHE-ECDSA-WITH-AES-128-GCM-SHA256" \
            0 \
            -c "Deserializing connection..." \
            -S "Deserializing connection..."

requires_config_enabled MBEDTLS_SSL_CONTEXT_SERIALIZATION
requires_config_enabled MBEDTLS_SSL_DTLS_CONNECTION_ID
requires_config_disabled MBEDTLS_SSL_PROTO_TLS1_3_EXPERIMENTAL
run_test    "Context serialization, client serializes, with CID" \
            "$P_SRV dtls=1 serialize=0 exchanges=2 cid=1 cid_val=dead" \
            "$P_CLI dtls=1 serialize=1 exchanges=2 cid=1 cid_val=beef" \
            0 \
            -c "Deserializing connection..." \
            -S "Deserializing connection..."

requires_config_enabled MBEDTLS_SSL_CONTEXT_SERIALIZATION
requires_config_disabled MBEDTLS_SSL_PROTO_TLS1_3_EXPERIMENTAL
run_test    "Context serialization, server serializes, CCM" \
            "$P_SRV dtls=1 serialize=1 exchanges=2" \
            "$P_CLI dtls=1 serialize=0 exchanges=2 force_ciphersuite=TLS-ECDHE-ECDSA-WITH-AES-128-CCM-8" \
            0 \
            -C "Deserializing connection..." \
            -s "Deserializing connection..."

requires_config_enabled MBEDTLS_SSL_CONTEXT_SERIALIZATION
requires_config_disabled MBEDTLS_SSL_PROTO_TLS1_3_EXPERIMENTAL
run_test    "Context serialization, server serializes, ChaChaPoly" \
            "$P_SRV dtls=1 serialize=1 exchanges=2" \
            "$P_CLI dtls=1 serialize=0 exchanges=2 force_ciphersuite=TLS-ECDHE-ECDSA-WITH-CHACHA20-POLY1305-SHA256" \
            0 \
            -C "Deserializing connection..." \
            -s "Deserializing connection..."

requires_config_enabled MBEDTLS_SSL_CONTEXT_SERIALIZATION
requires_config_disabled MBEDTLS_SSL_PROTO_TLS1_3_EXPERIMENTAL
run_test    "Context serialization, server serializes, GCM" \
            "$P_SRV dtls=1 serialize=1 exchanges=2" \
            "$P_CLI dtls=1 serialize=0 exchanges=2 force_ciphersuite=TLS-ECDHE-ECDSA-WITH-AES-128-GCM-SHA256" \
            0 \
            -C "Deserializing connection..." \
            -s "Deserializing connection..."

requires_config_enabled MBEDTLS_SSL_CONTEXT_SERIALIZATION
requires_config_enabled MBEDTLS_SSL_DTLS_CONNECTION_ID
requires_config_disabled MBEDTLS_SSL_PROTO_TLS1_3_EXPERIMENTAL
run_test    "Context serialization, server serializes, with CID" \
            "$P_SRV dtls=1 serialize=1 exchanges=2 cid=1 cid_val=dead" \
            "$P_CLI dtls=1 serialize=0 exchanges=2 cid=1 cid_val=beef" \
            0 \
            -C "Deserializing connection..." \
            -s "Deserializing connection..."

requires_config_enabled MBEDTLS_SSL_CONTEXT_SERIALIZATION
requires_config_disabled MBEDTLS_SSL_PROTO_TLS1_3_EXPERIMENTAL
run_test    "Context serialization, both serialize, CCM" \
            "$P_SRV dtls=1 serialize=1 exchanges=2" \
            "$P_CLI dtls=1 serialize=1 exchanges=2 force_ciphersuite=TLS-ECDHE-ECDSA-WITH-AES-128-CCM-8" \
            0 \
            -c "Deserializing connection..." \
            -s "Deserializing connection..."

requires_config_enabled MBEDTLS_SSL_CONTEXT_SERIALIZATION
requires_config_disabled MBEDTLS_SSL_PROTO_TLS1_3_EXPERIMENTAL
run_test    "Context serialization, both serialize, ChaChaPoly" \
            "$P_SRV dtls=1 serialize=1 exchanges=2" \
            "$P_CLI dtls=1 serialize=1 exchanges=2 force_ciphersuite=TLS-ECDHE-ECDSA-WITH-CHACHA20-POLY1305-SHA256" \
            0 \
            -c "Deserializing connection..." \
            -s "Deserializing connection..."

requires_config_enabled MBEDTLS_SSL_CONTEXT_SERIALIZATION
requires_config_disabled MBEDTLS_SSL_PROTO_TLS1_3_EXPERIMENTAL
run_test    "Context serialization, both serialize, GCM" \
            "$P_SRV dtls=1 serialize=1 exchanges=2" \
            "$P_CLI dtls=1 serialize=1 exchanges=2 force_ciphersuite=TLS-ECDHE-ECDSA-WITH-AES-128-GCM-SHA256" \
            0 \
            -c "Deserializing connection..." \
            -s "Deserializing connection..."

requires_config_enabled MBEDTLS_SSL_CONTEXT_SERIALIZATION
requires_config_enabled MBEDTLS_SSL_DTLS_CONNECTION_ID
requires_config_disabled MBEDTLS_SSL_PROTO_TLS1_3_EXPERIMENTAL
run_test    "Context serialization, both serialize, with CID" \
            "$P_SRV dtls=1 serialize=1 exchanges=2 cid=1 cid_val=dead" \
            "$P_CLI dtls=1 serialize=1 exchanges=2 cid=1 cid_val=beef" \
            0 \
            -c "Deserializing connection..." \
            -s "Deserializing connection..."

requires_config_enabled MBEDTLS_SSL_CONTEXT_SERIALIZATION
requires_config_disabled MBEDTLS_SSL_PROTO_TLS1_3_EXPERIMENTAL
run_test    "Context serialization, re-init, client serializes, CCM" \
            "$P_SRV dtls=1 serialize=0 exchanges=2" \
            "$P_CLI dtls=1 serialize=2 exchanges=2 force_ciphersuite=TLS-ECDHE-ECDSA-WITH-AES-128-CCM-8" \
            0 \
            -c "Deserializing connection..." \
            -S "Deserializing connection..."

requires_config_enabled MBEDTLS_SSL_CONTEXT_SERIALIZATION
requires_config_disabled MBEDTLS_SSL_PROTO_TLS1_3_EXPERIMENTAL
run_test    "Context serialization, re-init, client serializes, ChaChaPoly" \
            "$P_SRV dtls=1 serialize=0 exchanges=2" \
            "$P_CLI dtls=1 serialize=2 exchanges=2 force_ciphersuite=TLS-ECDHE-ECDSA-WITH-CHACHA20-POLY1305-SHA256" \
            0 \
            -c "Deserializing connection..." \
            -S "Deserializing connection..."

requires_config_enabled MBEDTLS_SSL_CONTEXT_SERIALIZATION
requires_config_disabled MBEDTLS_SSL_PROTO_TLS1_3_EXPERIMENTAL
run_test    "Context serialization, re-init, client serializes, GCM" \
            "$P_SRV dtls=1 serialize=0 exchanges=2" \
            "$P_CLI dtls=1 serialize=2 exchanges=2 force_ciphersuite=TLS-ECDHE-ECDSA-WITH-AES-128-GCM-SHA256" \
            0 \
            -c "Deserializing connection..." \
            -S "Deserializing connection..."

requires_config_enabled MBEDTLS_SSL_CONTEXT_SERIALIZATION
requires_config_enabled MBEDTLS_SSL_DTLS_CONNECTION_ID
requires_config_disabled MBEDTLS_SSL_PROTO_TLS1_3_EXPERIMENTAL
run_test    "Context serialization, re-init, client serializes, with CID" \
            "$P_SRV dtls=1 serialize=0 exchanges=2 cid=1 cid_val=dead" \
            "$P_CLI dtls=1 serialize=2 exchanges=2 cid=1 cid_val=beef" \
            0 \
            -c "Deserializing connection..." \
            -S "Deserializing connection..."

requires_config_enabled MBEDTLS_SSL_CONTEXT_SERIALIZATION
requires_config_disabled MBEDTLS_SSL_PROTO_TLS1_3_EXPERIMENTAL
run_test    "Context serialization, re-init, server serializes, CCM" \
            "$P_SRV dtls=1 serialize=2 exchanges=2" \
            "$P_CLI dtls=1 serialize=0 exchanges=2 force_ciphersuite=TLS-ECDHE-ECDSA-WITH-AES-128-CCM-8" \
            0 \
            -C "Deserializing connection..." \
            -s "Deserializing connection..."

requires_config_enabled MBEDTLS_SSL_CONTEXT_SERIALIZATION
requires_config_disabled MBEDTLS_SSL_PROTO_TLS1_3_EXPERIMENTAL
run_test    "Context serialization, re-init, server serializes, ChaChaPoly" \
            "$P_SRV dtls=1 serialize=2 exchanges=2" \
            "$P_CLI dtls=1 serialize=0 exchanges=2 force_ciphersuite=TLS-ECDHE-ECDSA-WITH-CHACHA20-POLY1305-SHA256" \
            0 \
            -C "Deserializing connection..." \
            -s "Deserializing connection..."

requires_config_enabled MBEDTLS_SSL_CONTEXT_SERIALIZATION
requires_config_disabled MBEDTLS_SSL_PROTO_TLS1_3_EXPERIMENTAL
run_test    "Context serialization, re-init, server serializes, GCM" \
            "$P_SRV dtls=1 serialize=2 exchanges=2" \
            "$P_CLI dtls=1 serialize=0 exchanges=2 force_ciphersuite=TLS-ECDHE-ECDSA-WITH-CHACHA20-POLY1305-SHA256" \
            0 \
            -C "Deserializing connection..." \
            -s "Deserializing connection..."

requires_config_enabled MBEDTLS_SSL_CONTEXT_SERIALIZATION
requires_config_enabled MBEDTLS_SSL_DTLS_CONNECTION_ID
requires_config_disabled MBEDTLS_SSL_PROTO_TLS1_3_EXPERIMENTAL
run_test    "Context serialization, re-init, server serializes, with CID" \
            "$P_SRV dtls=1 serialize=2 exchanges=2 cid=1 cid_val=dead" \
            "$P_CLI dtls=1 serialize=0 exchanges=2 cid=1 cid_val=beef" \
            0 \
            -C "Deserializing connection..." \
            -s "Deserializing connection..."

requires_config_enabled MBEDTLS_SSL_CONTEXT_SERIALIZATION
requires_config_disabled MBEDTLS_SSL_PROTO_TLS1_3_EXPERIMENTAL
run_test    "Context serialization, re-init, both serialize, CCM" \
            "$P_SRV dtls=1 serialize=2 exchanges=2" \
            "$P_CLI dtls=1 serialize=2 exchanges=2 force_ciphersuite=TLS-ECDHE-ECDSA-WITH-AES-128-CCM-8" \
            0 \
            -c "Deserializing connection..." \
            -s "Deserializing connection..."

requires_config_enabled MBEDTLS_SSL_CONTEXT_SERIALIZATION
requires_config_disabled MBEDTLS_SSL_PROTO_TLS1_3_EXPERIMENTAL
run_test    "Context serialization, re-init, both serialize, ChaChaPoly" \
            "$P_SRV dtls=1 serialize=2 exchanges=2" \
            "$P_CLI dtls=1 serialize=2 exchanges=2 force_ciphersuite=TLS-ECDHE-ECDSA-WITH-CHACHA20-POLY1305-SHA256" \
            0 \
            -c "Deserializing connection..." \
            -s "Deserializing connection..."

requires_config_enabled MBEDTLS_SSL_CONTEXT_SERIALIZATION
requires_config_disabled MBEDTLS_SSL_PROTO_TLS1_3_EXPERIMENTAL
run_test    "Context serialization, re-init, both serialize, GCM" \
            "$P_SRV dtls=1 serialize=2 exchanges=2" \
            "$P_CLI dtls=1 serialize=2 exchanges=2 force_ciphersuite=TLS-ECDHE-ECDSA-WITH-CHACHA20-POLY1305-SHA256" \
            0 \
            -c "Deserializing connection..." \
            -s "Deserializing connection..."

requires_config_enabled MBEDTLS_SSL_CONTEXT_SERIALIZATION
requires_config_enabled MBEDTLS_SSL_DTLS_CONNECTION_ID
requires_config_disabled MBEDTLS_SSL_PROTO_TLS1_3_EXPERIMENTAL
run_test    "Context serialization, re-init, both serialize, with CID" \
            "$P_SRV dtls=1 serialize=2 exchanges=2 cid=1 cid_val=dead" \
            "$P_CLI dtls=1 serialize=2 exchanges=2 cid=1 cid_val=beef" \
            0 \
            -c "Deserializing connection..." \
            -s "Deserializing connection..."

requires_config_enabled MBEDTLS_SSL_CONTEXT_SERIALIZATION
requires_config_disabled MBEDTLS_SSL_PROTO_TLS1_3_EXPERIMENTAL
run_test    "Saving the serialized context to a file" \
            "$P_SRV dtls=1 serialize=1 context_file=context_srv.txt" \
            "$P_CLI dtls=1 serialize=1 context_file=context_cli.txt" \
            0 \
            -s "Save serialized context to a file... ok" \
            -c "Save serialized context to a file... ok"
rm -f context_srv.txt
rm -f context_cli.txt

# Tests for DTLS Connection ID extension

# So far, the CID API isn't implemented, so we can't
# grep for output witnessing its use. This needs to be
# changed once the CID extension is implemented.

requires_config_enabled MBEDTLS_SSL_DTLS_CONNECTION_ID
requires_config_disabled MBEDTLS_SSL_PROTO_TLS1_3_EXPERIMENTAL
run_test    "Connection ID: Cli enabled, Srv disabled" \
            "$P_SRV debug_level=3 dtls=1 cid=0" \
            "$P_CLI debug_level=3 dtls=1 cid=1 cid_val=deadbeef" \
            0 \
            -s "Disable use of CID extension." \
            -s "found CID extension"           \
            -s "Client sent CID extension, but CID disabled" \
            -c "Enable use of CID extension."  \
            -c "client hello, adding CID extension" \
            -S "server hello, adding CID extension" \
            -C "found CID extension" \
            -S "Copy CIDs into SSL transform" \
            -C "Copy CIDs into SSL transform" \
            -c "Use of Connection ID was rejected by the server"

requires_config_enabled MBEDTLS_SSL_DTLS_CONNECTION_ID
requires_config_disabled MBEDTLS_SSL_PROTO_TLS1_3_EXPERIMENTAL
run_test    "Connection ID: Cli disabled, Srv enabled" \
            "$P_SRV debug_level=3 dtls=1 cid=1 cid_val=deadbeef" \
            "$P_CLI debug_level=3 dtls=1 cid=0" \
            0 \
            -c "Disable use of CID extension." \
            -C "client hello, adding CID extension"           \
            -S "found CID extension"           \
            -s "Enable use of CID extension." \
            -S "server hello, adding CID extension" \
            -C "found CID extension" \
            -S "Copy CIDs into SSL transform" \
            -C "Copy CIDs into SSL transform"  \
            -s "Use of Connection ID was not offered by client"

requires_config_enabled MBEDTLS_SSL_DTLS_CONNECTION_ID
requires_config_disabled MBEDTLS_SSL_PROTO_TLS1_3_EXPERIMENTAL
run_test    "Connection ID: Cli+Srv enabled, Cli+Srv CID nonempty" \
            "$P_SRV debug_level=3 dtls=1 cid=1 cid_val=dead" \
            "$P_CLI debug_level=3 dtls=1 cid=1 cid_val=beef" \
            0 \
            -c "Enable use of CID extension." \
            -s "Enable use of CID extension." \
            -c "client hello, adding CID extension" \
            -s "found CID extension"           \
            -s "Use of CID extension negotiated" \
            -s "server hello, adding CID extension" \
            -c "found CID extension" \
            -c "Use of CID extension negotiated" \
            -s "Copy CIDs into SSL transform" \
            -c "Copy CIDs into SSL transform" \
            -c "Peer CID (length 2 Bytes): de ad" \
            -s "Peer CID (length 2 Bytes): be ef" \
            -s "Use of Connection ID has been negotiated" \
            -c "Use of Connection ID has been negotiated"

requires_config_enabled MBEDTLS_SSL_DTLS_CONNECTION_ID
requires_config_disabled MBEDTLS_SSL_PROTO_TLS1_3_EXPERIMENTAL
run_test    "Connection ID, 3D: Cli+Srv enabled, Cli+Srv CID nonempty" \
            -p "$P_PXY drop=5 delay=5 duplicate=5 bad_cid=1" \
            "$P_SRV debug_level=3 dtls=1 cid=1 dgram_packing=0 cid_val=dead" \
            "$P_CLI debug_level=3 dtls=1 cid=1 dgram_packing=0 cid_val=beef" \
            0 \
            -c "Enable use of CID extension." \
            -s "Enable use of CID extension." \
            -c "client hello, adding CID extension" \
            -s "found CID extension"           \
            -s "Use of CID extension negotiated" \
            -s "server hello, adding CID extension" \
            -c "found CID extension" \
            -c "Use of CID extension negotiated" \
            -s "Copy CIDs into SSL transform" \
            -c "Copy CIDs into SSL transform" \
            -c "Peer CID (length 2 Bytes): de ad" \
            -s "Peer CID (length 2 Bytes): be ef" \
            -s "Use of Connection ID has been negotiated" \
            -c "Use of Connection ID has been negotiated" \
            -c "ignoring unexpected CID" \
            -s "ignoring unexpected CID"

requires_config_enabled MBEDTLS_SSL_DTLS_CONNECTION_ID
requires_config_disabled MBEDTLS_SSL_PROTO_TLS1_3_EXPERIMENTAL
run_test    "Connection ID, MTU: Cli+Srv enabled, Cli+Srv CID nonempty" \
            -p "$P_PXY mtu=800" \
            "$P_SRV debug_level=3 mtu=800 dtls=1 cid=1 cid_val=dead" \
            "$P_CLI debug_level=3 mtu=800 dtls=1 cid=1 cid_val=beef" \
            0 \
            -c "Enable use of CID extension." \
            -s "Enable use of CID extension." \
            -c "client hello, adding CID extension" \
            -s "found CID extension"           \
            -s "Use of CID extension negotiated" \
            -s "server hello, adding CID extension" \
            -c "found CID extension" \
            -c "Use of CID extension negotiated" \
            -s "Copy CIDs into SSL transform" \
            -c "Copy CIDs into SSL transform" \
            -c "Peer CID (length 2 Bytes): de ad" \
            -s "Peer CID (length 2 Bytes): be ef" \
            -s "Use of Connection ID has been negotiated" \
            -c "Use of Connection ID has been negotiated"

requires_config_enabled MBEDTLS_SSL_DTLS_CONNECTION_ID
requires_config_disabled MBEDTLS_SSL_PROTO_TLS1_3_EXPERIMENTAL
run_test    "Connection ID, 3D+MTU: Cli+Srv enabled, Cli+Srv CID nonempty" \
            -p "$P_PXY mtu=800 drop=5 delay=5 duplicate=5 bad_cid=1" \
            "$P_SRV debug_level=3 mtu=800 dtls=1 cid=1 cid_val=dead" \
            "$P_CLI debug_level=3 mtu=800 dtls=1 cid=1 cid_val=beef" \
            0 \
            -c "Enable use of CID extension." \
            -s "Enable use of CID extension." \
            -c "client hello, adding CID extension" \
            -s "found CID extension"           \
            -s "Use of CID extension negotiated" \
            -s "server hello, adding CID extension" \
            -c "found CID extension" \
            -c "Use of CID extension negotiated" \
            -s "Copy CIDs into SSL transform" \
            -c "Copy CIDs into SSL transform" \
            -c "Peer CID (length 2 Bytes): de ad" \
            -s "Peer CID (length 2 Bytes): be ef" \
            -s "Use of Connection ID has been negotiated" \
            -c "Use of Connection ID has been negotiated" \
            -c "ignoring unexpected CID" \
            -s "ignoring unexpected CID"

requires_config_enabled MBEDTLS_SSL_DTLS_CONNECTION_ID
requires_config_disabled MBEDTLS_SSL_PROTO_TLS1_3_EXPERIMENTAL
run_test    "Connection ID: Cli+Srv enabled, Cli CID empty" \
            "$P_SRV debug_level=3 dtls=1 cid=1 cid_val=deadbeef" \
            "$P_CLI debug_level=3 dtls=1 cid=1" \
            0 \
            -c "Enable use of CID extension." \
            -s "Enable use of CID extension." \
            -c "client hello, adding CID extension" \
            -s "found CID extension"           \
            -s "Use of CID extension negotiated" \
            -s "server hello, adding CID extension" \
            -c "found CID extension" \
            -c "Use of CID extension negotiated" \
            -s "Copy CIDs into SSL transform" \
            -c "Copy CIDs into SSL transform" \
            -c "Peer CID (length 4 Bytes): de ad be ef" \
            -s "Peer CID (length 0 Bytes):" \
            -s "Use of Connection ID has been negotiated" \
            -c "Use of Connection ID has been negotiated"

requires_config_enabled MBEDTLS_SSL_DTLS_CONNECTION_ID
requires_config_disabled MBEDTLS_SSL_PROTO_TLS1_3_EXPERIMENTAL
run_test    "Connection ID: Cli+Srv enabled, Srv CID empty" \
            "$P_SRV debug_level=3 dtls=1 cid=1" \
            "$P_CLI debug_level=3 dtls=1 cid=1 cid_val=deadbeef" \
            0 \
            -c "Enable use of CID extension." \
            -s "Enable use of CID extension." \
            -c "client hello, adding CID extension" \
            -s "found CID extension"           \
            -s "Use of CID extension negotiated" \
            -s "server hello, adding CID extension" \
            -c "found CID extension" \
            -c "Use of CID extension negotiated" \
            -s "Copy CIDs into SSL transform" \
            -c "Copy CIDs into SSL transform" \
            -s "Peer CID (length 4 Bytes): de ad be ef" \
            -c "Peer CID (length 0 Bytes):" \
            -s "Use of Connection ID has been negotiated" \
            -c "Use of Connection ID has been negotiated"

requires_config_enabled MBEDTLS_SSL_DTLS_CONNECTION_ID
requires_config_disabled MBEDTLS_SSL_PROTO_TLS1_3_EXPERIMENTAL
run_test    "Connection ID: Cli+Srv enabled, Cli+Srv CID empty" \
            "$P_SRV debug_level=3 dtls=1 cid=1" \
            "$P_CLI debug_level=3 dtls=1 cid=1" \
            0 \
            -c "Enable use of CID extension." \
            -s "Enable use of CID extension." \
            -c "client hello, adding CID extension" \
            -s "found CID extension"           \
            -s "Use of CID extension negotiated" \
            -s "server hello, adding CID extension" \
            -c "found CID extension" \
            -c "Use of CID extension negotiated" \
            -s "Copy CIDs into SSL transform" \
            -c "Copy CIDs into SSL transform" \
            -S "Use of Connection ID has been negotiated" \
            -C "Use of Connection ID has been negotiated"

requires_config_enabled MBEDTLS_SSL_DTLS_CONNECTION_ID
requires_config_disabled MBEDTLS_SSL_PROTO_TLS1_3_EXPERIMENTAL
run_test    "Connection ID: Cli+Srv enabled, Cli+Srv CID nonempty, AES-128-CCM-8" \
            "$P_SRV debug_level=3 dtls=1 cid=1 cid_val=dead" \
            "$P_CLI debug_level=3 dtls=1 cid=1 cid_val=beef force_ciphersuite=TLS-ECDHE-ECDSA-WITH-AES-128-CCM-8" \
            0 \
            -c "Enable use of CID extension." \
            -s "Enable use of CID extension." \
            -c "client hello, adding CID extension" \
            -s "found CID extension"           \
            -s "Use of CID extension negotiated" \
            -s "server hello, adding CID extension" \
            -c "found CID extension" \
            -c "Use of CID extension negotiated" \
            -s "Copy CIDs into SSL transform" \
            -c "Copy CIDs into SSL transform" \
            -c "Peer CID (length 2 Bytes): de ad" \
            -s "Peer CID (length 2 Bytes): be ef" \
            -s "Use of Connection ID has been negotiated" \
            -c "Use of Connection ID has been negotiated"

requires_config_enabled MBEDTLS_SSL_DTLS_CONNECTION_ID
requires_config_disabled MBEDTLS_SSL_PROTO_TLS1_3_EXPERIMENTAL
run_test    "Connection ID: Cli+Srv enabled, Cli CID empty, AES-128-CCM-8" \
            "$P_SRV debug_level=3 dtls=1 cid=1 cid_val=deadbeef" \
            "$P_CLI debug_level=3 dtls=1 cid=1 force_ciphersuite=TLS-ECDHE-ECDSA-WITH-AES-128-CCM-8" \
            0 \
            -c "Enable use of CID extension." \
            -s "Enable use of CID extension." \
            -c "client hello, adding CID extension" \
            -s "found CID extension"           \
            -s "Use of CID extension negotiated" \
            -s "server hello, adding CID extension" \
            -c "found CID extension" \
            -c "Use of CID extension negotiated" \
            -s "Copy CIDs into SSL transform" \
            -c "Copy CIDs into SSL transform" \
            -c "Peer CID (length 4 Bytes): de ad be ef" \
            -s "Peer CID (length 0 Bytes):" \
            -s "Use of Connection ID has been negotiated" \
            -c "Use of Connection ID has been negotiated"

requires_config_enabled MBEDTLS_SSL_DTLS_CONNECTION_ID
requires_config_disabled MBEDTLS_SSL_PROTO_TLS1_3_EXPERIMENTAL
run_test    "Connection ID: Cli+Srv enabled, Srv CID empty, AES-128-CCM-8" \
            "$P_SRV debug_level=3 dtls=1 cid=1" \
            "$P_CLI debug_level=3 dtls=1 cid=1 cid_val=deadbeef force_ciphersuite=TLS-ECDHE-ECDSA-WITH-AES-128-CCM-8" \
            0 \
            -c "Enable use of CID extension." \
            -s "Enable use of CID extension." \
            -c "client hello, adding CID extension" \
            -s "found CID extension"           \
            -s "Use of CID extension negotiated" \
            -s "server hello, adding CID extension" \
            -c "found CID extension" \
            -c "Use of CID extension negotiated" \
            -s "Copy CIDs into SSL transform" \
            -c "Copy CIDs into SSL transform" \
            -s "Peer CID (length 4 Bytes): de ad be ef" \
            -c "Peer CID (length 0 Bytes):" \
            -s "Use of Connection ID has been negotiated" \
            -c "Use of Connection ID has been negotiated"

requires_config_enabled MBEDTLS_SSL_DTLS_CONNECTION_ID
requires_config_disabled MBEDTLS_SSL_PROTO_TLS1_3_EXPERIMENTAL
run_test    "Connection ID: Cli+Srv enabled, Cli+Srv CID empty, AES-128-CCM-8" \
            "$P_SRV debug_level=3 dtls=1 cid=1" \
            "$P_CLI debug_level=3 dtls=1 cid=1 force_ciphersuite=TLS-ECDHE-ECDSA-WITH-AES-128-CCM-8" \
            0 \
            -c "Enable use of CID extension." \
            -s "Enable use of CID extension." \
            -c "client hello, adding CID extension" \
            -s "found CID extension"           \
            -s "Use of CID extension negotiated" \
            -s "server hello, adding CID extension" \
            -c "found CID extension" \
            -c "Use of CID extension negotiated" \
            -s "Copy CIDs into SSL transform" \
            -c "Copy CIDs into SSL transform" \
            -S "Use of Connection ID has been negotiated" \
            -C "Use of Connection ID has been negotiated"

requires_config_enabled MBEDTLS_SSL_DTLS_CONNECTION_ID
requires_config_disabled MBEDTLS_SSL_PROTO_TLS1_3_EXPERIMENTAL
run_test    "Connection ID: Cli+Srv enabled, Cli+Srv CID nonempty, AES-128-CBC" \
            "$P_SRV debug_level=3 dtls=1 cid=1 cid_val=dead" \
            "$P_CLI debug_level=3 dtls=1 cid=1 cid_val=beef force_ciphersuite=TLS-ECDHE-ECDSA-WITH-AES-128-CBC-SHA256" \
            0 \
            -c "Enable use of CID extension." \
            -s "Enable use of CID extension." \
            -c "client hello, adding CID extension" \
            -s "found CID extension"           \
            -s "Use of CID extension negotiated" \
            -s "server hello, adding CID extension" \
            -c "found CID extension" \
            -c "Use of CID extension negotiated" \
            -s "Copy CIDs into SSL transform" \
            -c "Copy CIDs into SSL transform" \
            -c "Peer CID (length 2 Bytes): de ad" \
            -s "Peer CID (length 2 Bytes): be ef" \
            -s "Use of Connection ID has been negotiated" \
            -c "Use of Connection ID has been negotiated"

requires_config_enabled MBEDTLS_SSL_DTLS_CONNECTION_ID
requires_config_disabled MBEDTLS_SSL_PROTO_TLS1_3_EXPERIMENTAL
run_test    "Connection ID: Cli+Srv enabled, Cli CID empty, AES-128-CBC" \
            "$P_SRV debug_level=3 dtls=1 cid=1 cid_val=deadbeef" \
            "$P_CLI debug_level=3 dtls=1 cid=1 force_ciphersuite=TLS-ECDHE-ECDSA-WITH-AES-128-CBC-SHA256" \
            0 \
            -c "Enable use of CID extension." \
            -s "Enable use of CID extension." \
            -c "client hello, adding CID extension" \
            -s "found CID extension"           \
            -s "Use of CID extension negotiated" \
            -s "server hello, adding CID extension" \
            -c "found CID extension" \
            -c "Use of CID extension negotiated" \
            -s "Copy CIDs into SSL transform" \
            -c "Copy CIDs into SSL transform" \
            -c "Peer CID (length 4 Bytes): de ad be ef" \
            -s "Peer CID (length 0 Bytes):" \
            -s "Use of Connection ID has been negotiated" \
            -c "Use of Connection ID has been negotiated"

requires_config_enabled MBEDTLS_SSL_DTLS_CONNECTION_ID
requires_config_disabled MBEDTLS_SSL_PROTO_TLS1_3_EXPERIMENTAL
run_test    "Connection ID: Cli+Srv enabled, Srv CID empty, AES-128-CBC" \
            "$P_SRV debug_level=3 dtls=1 cid=1" \
            "$P_CLI debug_level=3 dtls=1 cid=1 cid_val=deadbeef force_ciphersuite=TLS-ECDHE-ECDSA-WITH-AES-128-CBC-SHA256" \
            0 \
            -c "Enable use of CID extension." \
            -s "Enable use of CID extension." \
            -c "client hello, adding CID extension" \
            -s "found CID extension"           \
            -s "Use of CID extension negotiated" \
            -s "server hello, adding CID extension" \
            -c "found CID extension" \
            -c "Use of CID extension negotiated" \
            -s "Copy CIDs into SSL transform" \
            -c "Copy CIDs into SSL transform" \
            -s "Peer CID (length 4 Bytes): de ad be ef" \
            -c "Peer CID (length 0 Bytes):" \
            -s "Use of Connection ID has been negotiated" \
            -c "Use of Connection ID has been negotiated"

requires_config_enabled MBEDTLS_SSL_DTLS_CONNECTION_ID
requires_config_disabled MBEDTLS_SSL_PROTO_TLS1_3_EXPERIMENTAL
run_test    "Connection ID: Cli+Srv enabled, Cli+Srv CID empty, AES-128-CBC" \
            "$P_SRV debug_level=3 dtls=1 cid=1" \
            "$P_CLI debug_level=3 dtls=1 cid=1 force_ciphersuite=TLS-ECDHE-ECDSA-WITH-AES-128-CBC-SHA256" \
            0 \
            -c "Enable use of CID extension." \
            -s "Enable use of CID extension." \
            -c "client hello, adding CID extension" \
            -s "found CID extension"           \
            -s "Use of CID extension negotiated" \
            -s "server hello, adding CID extension" \
            -c "found CID extension" \
            -c "Use of CID extension negotiated" \
            -s "Copy CIDs into SSL transform" \
            -c "Copy CIDs into SSL transform" \
            -S "Use of Connection ID has been negotiated" \
            -C "Use of Connection ID has been negotiated"

requires_config_enabled MBEDTLS_SSL_DTLS_CONNECTION_ID
requires_config_enabled MBEDTLS_SSL_RENEGOTIATION
requires_config_disabled MBEDTLS_SSL_PROTO_TLS1_3_EXPERIMENTAL
run_test    "Connection ID: Cli+Srv enabled, renegotiate without change of CID" \
            "$P_SRV debug_level=3 dtls=1 cid=1 cid_val=dead renegotiation=1" \
            "$P_CLI debug_level=3 dtls=1 cid=1 cid_val=beef renegotiation=1 renegotiate=1" \
            0 \
            -c "(initial handshake) Peer CID (length 2 Bytes): de ad" \
            -s "(initial handshake) Peer CID (length 2 Bytes): be ef" \
            -s "(initial handshake) Use of Connection ID has been negotiated" \
            -c "(initial handshake) Use of Connection ID has been negotiated" \
            -c "(after renegotiation) Peer CID (length 2 Bytes): de ad" \
            -s "(after renegotiation) Peer CID (length 2 Bytes): be ef" \
            -s "(after renegotiation) Use of Connection ID has been negotiated" \
            -c "(after renegotiation) Use of Connection ID has been negotiated"

requires_config_enabled MBEDTLS_SSL_DTLS_CONNECTION_ID
requires_config_enabled MBEDTLS_SSL_RENEGOTIATION
requires_config_disabled MBEDTLS_SSL_PROTO_TLS1_3_EXPERIMENTAL
run_test    "Connection ID: Cli+Srv enabled, renegotiate with different CID" \
            "$P_SRV debug_level=3 dtls=1 cid=1 cid_val=dead cid_val_renego=beef renegotiation=1" \
            "$P_CLI debug_level=3 dtls=1 cid=1 cid_val=beef cid_val_renego=dead renegotiation=1 renegotiate=1" \
            0 \
            -c "(initial handshake) Peer CID (length 2 Bytes): de ad" \
            -s "(initial handshake) Peer CID (length 2 Bytes): be ef" \
            -s "(initial handshake) Use of Connection ID has been negotiated" \
            -c "(initial handshake) Use of Connection ID has been negotiated" \
            -c "(after renegotiation) Peer CID (length 2 Bytes): be ef" \
            -s "(after renegotiation) Peer CID (length 2 Bytes): de ad" \
            -s "(after renegotiation) Use of Connection ID has been negotiated" \
            -c "(after renegotiation) Use of Connection ID has been negotiated"

requires_config_enabled MBEDTLS_SSL_DTLS_CONNECTION_ID
requires_config_enabled MBEDTLS_SSL_RENEGOTIATION
requires_config_disabled MBEDTLS_SSL_PROTO_TLS1_3_EXPERIMENTAL
run_test    "Connection ID, no packing: Cli+Srv enabled, renegotiate with different CID" \
            "$P_SRV debug_level=3 dtls=1 cid=1 dgram_packing=0 cid_val=dead cid_val_renego=beef renegotiation=1" \
            "$P_CLI debug_level=3 dtls=1 cid=1 dgram_packing=0 cid_val=beef cid_val_renego=dead renegotiation=1 renegotiate=1" \
            0 \
            -c "(initial handshake) Peer CID (length 2 Bytes): de ad" \
            -s "(initial handshake) Peer CID (length 2 Bytes): be ef" \
            -s "(initial handshake) Use of Connection ID has been negotiated" \
            -c "(initial handshake) Use of Connection ID has been negotiated" \
            -c "(after renegotiation) Peer CID (length 2 Bytes): be ef" \
            -s "(after renegotiation) Peer CID (length 2 Bytes): de ad" \
            -s "(after renegotiation) Use of Connection ID has been negotiated" \
            -c "(after renegotiation) Use of Connection ID has been negotiated"

requires_config_enabled MBEDTLS_SSL_DTLS_CONNECTION_ID
requires_config_enabled MBEDTLS_SSL_RENEGOTIATION
requires_config_disabled MBEDTLS_SSL_PROTO_TLS1_3_EXPERIMENTAL
run_test    "Connection ID, 3D+MTU: Cli+Srv enabled, renegotiate with different CID" \
            -p "$P_PXY mtu=800 drop=5 delay=5 duplicate=5 bad_cid=1" \
            "$P_SRV debug_level=3 mtu=800 dtls=1 cid=1 cid_val=dead cid_val_renego=beef renegotiation=1" \
            "$P_CLI debug_level=3 mtu=800 dtls=1 cid=1 cid_val=beef cid_val_renego=dead renegotiation=1 renegotiate=1" \
            0 \
            -c "(initial handshake) Peer CID (length 2 Bytes): de ad" \
            -s "(initial handshake) Peer CID (length 2 Bytes): be ef" \
            -s "(initial handshake) Use of Connection ID has been negotiated" \
            -c "(initial handshake) Use of Connection ID has been negotiated" \
            -c "(after renegotiation) Peer CID (length 2 Bytes): be ef" \
            -s "(after renegotiation) Peer CID (length 2 Bytes): de ad" \
            -s "(after renegotiation) Use of Connection ID has been negotiated" \
            -c "(after renegotiation) Use of Connection ID has been negotiated" \
            -c "ignoring unexpected CID" \
            -s "ignoring unexpected CID"

requires_config_enabled MBEDTLS_SSL_DTLS_CONNECTION_ID
requires_config_enabled MBEDTLS_SSL_RENEGOTIATION
requires_config_disabled MBEDTLS_SSL_PROTO_TLS1_3_EXPERIMENTAL
run_test    "Connection ID: Cli+Srv enabled, renegotiate without CID" \
            "$P_SRV debug_level=3 dtls=1 cid=1 cid_val=dead cid_renego=0 renegotiation=1" \
            "$P_CLI debug_level=3 dtls=1 cid=1 cid_val=beef cid_renego=0 renegotiation=1 renegotiate=1" \
            0 \
            -c "(initial handshake) Peer CID (length 2 Bytes): de ad" \
            -s "(initial handshake) Peer CID (length 2 Bytes): be ef" \
            -s "(initial handshake) Use of Connection ID has been negotiated" \
            -c "(initial handshake) Use of Connection ID has been negotiated" \
            -C "(after renegotiation) Peer CID (length 2 Bytes): de ad" \
            -S "(after renegotiation) Peer CID (length 2 Bytes): be ef" \
            -C "(after renegotiation) Use of Connection ID has been negotiated" \
            -S "(after renegotiation) Use of Connection ID has been negotiated"

requires_config_enabled MBEDTLS_SSL_DTLS_CONNECTION_ID
requires_config_enabled MBEDTLS_SSL_RENEGOTIATION
requires_config_disabled MBEDTLS_SSL_PROTO_TLS1_3_EXPERIMENTAL
run_test    "Connection ID, no packing: Cli+Srv enabled, renegotiate without CID" \
            "$P_SRV debug_level=3 dtls=1 dgram_packing=0 cid=1 cid_val=dead cid_renego=0 renegotiation=1" \
            "$P_CLI debug_level=3 dtls=1 dgram_packing=0 cid=1 cid_val=beef cid_renego=0 renegotiation=1 renegotiate=1" \
            0 \
            -c "(initial handshake) Peer CID (length 2 Bytes): de ad" \
            -s "(initial handshake) Peer CID (length 2 Bytes): be ef" \
            -s "(initial handshake) Use of Connection ID has been negotiated" \
            -c "(initial handshake) Use of Connection ID has been negotiated" \
            -C "(after renegotiation) Peer CID (length 2 Bytes): de ad" \
            -S "(after renegotiation) Peer CID (length 2 Bytes): be ef" \
            -C "(after renegotiation) Use of Connection ID has been negotiated" \
            -S "(after renegotiation) Use of Connection ID has been negotiated"

requires_config_enabled MBEDTLS_SSL_DTLS_CONNECTION_ID
requires_config_enabled MBEDTLS_SSL_RENEGOTIATION
requires_config_disabled MBEDTLS_SSL_PROTO_TLS1_3_EXPERIMENTAL
run_test    "Connection ID, 3D+MTU: Cli+Srv enabled, renegotiate without CID" \
            -p "$P_PXY drop=5 delay=5 duplicate=5 bad_cid=1" \
            "$P_SRV debug_level=3 mtu=800 dtls=1 cid=1 cid_val=dead cid_renego=0 renegotiation=1" \
            "$P_CLI debug_level=3 mtu=800 dtls=1 cid=1 cid_val=beef cid_renego=0 renegotiation=1 renegotiate=1" \
            0 \
            -c "(initial handshake) Peer CID (length 2 Bytes): de ad" \
            -s "(initial handshake) Peer CID (length 2 Bytes): be ef" \
            -s "(initial handshake) Use of Connection ID has been negotiated" \
            -c "(initial handshake) Use of Connection ID has been negotiated" \
            -C "(after renegotiation) Peer CID (length 2 Bytes): de ad" \
            -S "(after renegotiation) Peer CID (length 2 Bytes): be ef" \
            -C "(after renegotiation) Use of Connection ID has been negotiated" \
            -S "(after renegotiation) Use of Connection ID has been negotiated" \
            -c "ignoring unexpected CID" \
            -s "ignoring unexpected CID"

requires_config_enabled MBEDTLS_SSL_DTLS_CONNECTION_ID
requires_config_enabled MBEDTLS_SSL_RENEGOTIATION
requires_config_disabled MBEDTLS_SSL_PROTO_TLS1_3_EXPERIMENTAL
run_test    "Connection ID: Cli+Srv enabled, CID on renegotiation" \
            "$P_SRV debug_level=3 dtls=1 cid=0 cid_renego=1 cid_val_renego=dead renegotiation=1" \
            "$P_CLI debug_level=3 dtls=1 cid=0 cid_renego=1 cid_val_renego=beef renegotiation=1 renegotiate=1" \
            0 \
            -S "(initial handshake) Use of Connection ID has been negotiated" \
            -C "(initial handshake) Use of Connection ID has been negotiated" \
            -c "(after renegotiation) Peer CID (length 2 Bytes): de ad" \
            -s "(after renegotiation) Peer CID (length 2 Bytes): be ef" \
            -c "(after renegotiation) Use of Connection ID has been negotiated" \
            -s "(after renegotiation) Use of Connection ID has been negotiated"

requires_config_enabled MBEDTLS_SSL_DTLS_CONNECTION_ID
requires_config_enabled MBEDTLS_SSL_RENEGOTIATION
requires_config_disabled MBEDTLS_SSL_PROTO_TLS1_3_EXPERIMENTAL
run_test    "Connection ID, no packing: Cli+Srv enabled, CID on renegotiation" \
            "$P_SRV debug_level=3 dtls=1 dgram_packing=0 cid=0 cid_renego=1 cid_val_renego=dead renegotiation=1" \
            "$P_CLI debug_level=3 dtls=1 dgram_packing=0 cid=0 cid_renego=1 cid_val_renego=beef renegotiation=1 renegotiate=1" \
            0 \
            -S "(initial handshake) Use of Connection ID has been negotiated" \
            -C "(initial handshake) Use of Connection ID has been negotiated" \
            -c "(after renegotiation) Peer CID (length 2 Bytes): de ad" \
            -s "(after renegotiation) Peer CID (length 2 Bytes): be ef" \
            -c "(after renegotiation) Use of Connection ID has been negotiated" \
            -s "(after renegotiation) Use of Connection ID has been negotiated"

requires_config_enabled MBEDTLS_SSL_DTLS_CONNECTION_ID
requires_config_enabled MBEDTLS_SSL_RENEGOTIATION
requires_config_disabled MBEDTLS_SSL_PROTO_TLS1_3_EXPERIMENTAL
run_test    "Connection ID, 3D+MTU: Cli+Srv enabled, CID on renegotiation" \
            -p "$P_PXY mtu=800 drop=5 delay=5 duplicate=5 bad_cid=1" \
            "$P_SRV debug_level=3 mtu=800 dtls=1 dgram_packing=1 cid=0 cid_renego=1 cid_val_renego=dead renegotiation=1" \
            "$P_CLI debug_level=3 mtu=800 dtls=1 dgram_packing=1 cid=0 cid_renego=1 cid_val_renego=beef renegotiation=1 renegotiate=1" \
            0 \
            -S "(initial handshake) Use of Connection ID has been negotiated" \
            -C "(initial handshake) Use of Connection ID has been negotiated" \
            -c "(after renegotiation) Peer CID (length 2 Bytes): de ad" \
            -s "(after renegotiation) Peer CID (length 2 Bytes): be ef" \
            -c "(after renegotiation) Use of Connection ID has been negotiated" \
            -s "(after renegotiation) Use of Connection ID has been negotiated" \
            -c "ignoring unexpected CID" \
            -s "ignoring unexpected CID"

requires_config_enabled MBEDTLS_SSL_DTLS_CONNECTION_ID
requires_config_enabled MBEDTLS_SSL_RENEGOTIATION
requires_config_disabled MBEDTLS_SSL_PROTO_TLS1_3_EXPERIMENTAL
run_test    "Connection ID: Cli+Srv enabled, Cli disables on renegotiation" \
            "$P_SRV debug_level=3 dtls=1 cid=1 cid_val=dead renegotiation=1" \
            "$P_CLI debug_level=3 dtls=1 cid=1 cid_val=beef cid_renego=0 renegotiation=1 renegotiate=1" \
            0 \
            -c "(initial handshake) Peer CID (length 2 Bytes): de ad" \
            -s "(initial handshake) Peer CID (length 2 Bytes): be ef" \
            -s "(initial handshake) Use of Connection ID has been negotiated" \
            -c "(initial handshake) Use of Connection ID has been negotiated" \
            -C "(after renegotiation) Peer CID (length 2 Bytes): de ad" \
            -S "(after renegotiation) Peer CID (length 2 Bytes): be ef" \
            -C "(after renegotiation) Use of Connection ID has been negotiated" \
            -S "(after renegotiation) Use of Connection ID has been negotiated" \
            -s "(after renegotiation) Use of Connection ID was not offered by client"

requires_config_enabled MBEDTLS_SSL_DTLS_CONNECTION_ID
requires_config_enabled MBEDTLS_SSL_RENEGOTIATION
requires_config_disabled MBEDTLS_SSL_PROTO_TLS1_3_EXPERIMENTAL
run_test    "Connection ID, 3D: Cli+Srv enabled, Cli disables on renegotiation" \
            -p "$P_PXY drop=5 delay=5 duplicate=5 bad_cid=1" \
            "$P_SRV debug_level=3 dtls=1 cid=1 cid_val=dead renegotiation=1" \
            "$P_CLI debug_level=3 dtls=1 cid=1 cid_val=beef cid_renego=0 renegotiation=1 renegotiate=1" \
            0 \
            -c "(initial handshake) Peer CID (length 2 Bytes): de ad" \
            -s "(initial handshake) Peer CID (length 2 Bytes): be ef" \
            -s "(initial handshake) Use of Connection ID has been negotiated" \
            -c "(initial handshake) Use of Connection ID has been negotiated" \
            -C "(after renegotiation) Peer CID (length 2 Bytes): de ad" \
            -S "(after renegotiation) Peer CID (length 2 Bytes): be ef" \
            -C "(after renegotiation) Use of Connection ID has been negotiated" \
            -S "(after renegotiation) Use of Connection ID has been negotiated" \
            -s "(after renegotiation) Use of Connection ID was not offered by client" \
            -c "ignoring unexpected CID" \
            -s "ignoring unexpected CID"

requires_config_enabled MBEDTLS_SSL_DTLS_CONNECTION_ID
requires_config_enabled MBEDTLS_SSL_RENEGOTIATION
requires_config_disabled MBEDTLS_SSL_PROTO_TLS1_3_EXPERIMENTAL
run_test    "Connection ID: Cli+Srv enabled, Srv disables on renegotiation" \
            "$P_SRV debug_level=3 dtls=1 cid=1 cid_val=dead cid_renego=0 renegotiation=1" \
            "$P_CLI debug_level=3 dtls=1 cid=1 cid_val=beef renegotiation=1 renegotiate=1" \
            0 \
            -c "(initial handshake) Peer CID (length 2 Bytes): de ad" \
            -s "(initial handshake) Peer CID (length 2 Bytes): be ef" \
            -s "(initial handshake) Use of Connection ID has been negotiated" \
            -c "(initial handshake) Use of Connection ID has been negotiated" \
            -C "(after renegotiation) Peer CID (length 2 Bytes): de ad" \
            -S "(after renegotiation) Peer CID (length 2 Bytes): be ef" \
            -C "(after renegotiation) Use of Connection ID has been negotiated" \
            -S "(after renegotiation) Use of Connection ID has been negotiated" \
            -c "(after renegotiation) Use of Connection ID was rejected by the server"

requires_config_enabled MBEDTLS_SSL_DTLS_CONNECTION_ID
requires_config_enabled MBEDTLS_SSL_RENEGOTIATION
requires_config_disabled MBEDTLS_SSL_PROTO_TLS1_3_EXPERIMENTAL
run_test    "Connection ID, 3D: Cli+Srv enabled, Srv disables on renegotiation" \
            -p "$P_PXY drop=5 delay=5 duplicate=5 bad_cid=1" \
            "$P_SRV debug_level=3 dtls=1 cid=1 cid_val=dead cid_renego=0 renegotiation=1" \
            "$P_CLI debug_level=3 dtls=1 cid=1 cid_val=beef renegotiation=1 renegotiate=1" \
            0 \
            -c "(initial handshake) Peer CID (length 2 Bytes): de ad" \
            -s "(initial handshake) Peer CID (length 2 Bytes): be ef" \
            -s "(initial handshake) Use of Connection ID has been negotiated" \
            -c "(initial handshake) Use of Connection ID has been negotiated" \
            -C "(after renegotiation) Peer CID (length 2 Bytes): de ad" \
            -S "(after renegotiation) Peer CID (length 2 Bytes): be ef" \
            -C "(after renegotiation) Use of Connection ID has been negotiated" \
            -S "(after renegotiation) Use of Connection ID has been negotiated" \
            -c "(after renegotiation) Use of Connection ID was rejected by the server" \
            -c "ignoring unexpected CID" \
            -s "ignoring unexpected CID"

# This and the test below it require MAX_CONTENT_LEN to be at least MFL+1, because the
# tests check that the buffer contents are reallocated when the message is
# larger than the buffer.
requires_config_enabled MBEDTLS_SSL_DTLS_CONNECTION_ID
requires_config_enabled MBEDTLS_SSL_VARIABLE_BUFFER_LENGTH
requires_config_disabled MBEDTLS_SSL_PROTO_TLS1_3_EXPERIMENTAL
requires_max_content_len 513
run_test    "Connection ID: Cli+Srv enabled, variable buffer lengths, MFL=512" \
            "$P_SRV dtls=1 cid=1 cid_val=dead debug_level=2" \
            "$P_CLI force_ciphersuite="TLS-ECDHE-ECDSA-WITH-AES-128-CCM-8" max_frag_len=512 dtls=1 cid=1 cid_val=beef" \
            0 \
            -c "(initial handshake) Peer CID (length 2 Bytes): de ad" \
            -s "(initial handshake) Peer CID (length 2 Bytes): be ef" \
            -s "(initial handshake) Use of Connection ID has been negotiated" \
            -c "(initial handshake) Use of Connection ID has been negotiated" \
            -s "Reallocating in_buf" \
            -s "Reallocating out_buf"

requires_config_enabled MBEDTLS_SSL_DTLS_CONNECTION_ID
requires_config_enabled MBEDTLS_SSL_VARIABLE_BUFFER_LENGTH
requires_config_disabled MBEDTLS_SSL_PROTO_TLS1_3_EXPERIMENTAL
requires_max_content_len 1025
run_test    "Connection ID: Cli+Srv enabled, variable buffer lengths, MFL=1024" \
            "$P_SRV dtls=1 cid=1 cid_val=dead debug_level=2" \
            "$P_CLI force_ciphersuite="TLS-ECDHE-ECDSA-WITH-AES-128-CCM-8" max_frag_len=1024 dtls=1 cid=1 cid_val=beef" \
            0 \
            -c "(initial handshake) Peer CID (length 2 Bytes): de ad" \
            -s "(initial handshake) Peer CID (length 2 Bytes): be ef" \
            -s "(initial handshake) Use of Connection ID has been negotiated" \
            -c "(initial handshake) Use of Connection ID has been negotiated" \
            -s "Reallocating in_buf" \
            -s "Reallocating out_buf"

# Tests for Encrypt-then-MAC extension

requires_config_disabled MBEDTLS_SSL_PROTO_TLS1_3_EXPERIMENTAL
run_test    "Encrypt then MAC: default" \
            "$P_SRV debug_level=3 \
             force_ciphersuite=TLS-RSA-WITH-AES-128-CBC-SHA" \
            "$P_CLI debug_level=3" \
            0 \
            -c "client hello, adding encrypt_then_mac extension" \
            -s "found encrypt then mac extension" \
            -s "server hello, adding encrypt then mac extension" \
            -c "found encrypt_then_mac extension" \
            -c "using encrypt then mac" \
            -s "using encrypt then mac"

requires_config_disabled MBEDTLS_SSL_PROTO_TLS1_3_EXPERIMENTAL
run_test    "Encrypt then MAC: client enabled, server disabled" \
            "$P_SRV debug_level=3 etm=0 \
             force_ciphersuite=TLS-RSA-WITH-AES-128-CBC-SHA" \
            "$P_CLI debug_level=3 etm=1" \
            0 \
            -c "client hello, adding encrypt_then_mac extension" \
            -s "found encrypt then mac extension" \
            -S "server hello, adding encrypt then mac extension" \
            -C "found encrypt_then_mac extension" \
            -C "using encrypt then mac" \
            -S "using encrypt then mac"

requires_config_disabled MBEDTLS_SSL_PROTO_TLS1_3_EXPERIMENTAL
run_test    "Encrypt then MAC: client enabled, aead cipher" \
            "$P_SRV debug_level=3 etm=1 \
             force_ciphersuite=TLS-RSA-WITH-AES-128-GCM-SHA256" \
            "$P_CLI debug_level=3 etm=1" \
            0 \
            -c "client hello, adding encrypt_then_mac extension" \
            -s "found encrypt then mac extension" \
            -S "server hello, adding encrypt then mac extension" \
            -C "found encrypt_then_mac extension" \
            -C "using encrypt then mac" \
            -S "using encrypt then mac"

requires_config_disabled MBEDTLS_SSL_PROTO_TLS1_3_EXPERIMENTAL
run_test    "Encrypt then MAC: client disabled, server enabled" \
            "$P_SRV debug_level=3 etm=1 \
             force_ciphersuite=TLS-RSA-WITH-AES-128-CBC-SHA" \
            "$P_CLI debug_level=3 etm=0" \
            0 \
            -C "client hello, adding encrypt_then_mac extension" \
            -S "found encrypt then mac extension" \
            -S "server hello, adding encrypt then mac extension" \
            -C "found encrypt_then_mac extension" \
            -C "using encrypt then mac" \
            -S "using encrypt then mac"

# Tests for Extended Master Secret extension

requires_config_disabled MBEDTLS_SSL_PROTO_TLS1_3_EXPERIMENTAL
run_test    "Extended Master Secret: default" \
            "$P_SRV debug_level=3" \
            "$P_CLI debug_level=3" \
            0 \
            -c "client hello, adding extended_master_secret extension" \
            -s "found extended master secret extension" \
            -s "server hello, adding extended master secret extension" \
            -c "found extended_master_secret extension" \
            -c "session hash for extended master secret" \
            -s "session hash for extended master secret"

requires_config_disabled MBEDTLS_SSL_PROTO_TLS1_3_EXPERIMENTAL
run_test    "Extended Master Secret: client enabled, server disabled" \
            "$P_SRV debug_level=3 extended_ms=0" \
            "$P_CLI debug_level=3 extended_ms=1" \
            0 \
            -c "client hello, adding extended_master_secret extension" \
            -s "found extended master secret extension" \
            -S "server hello, adding extended master secret extension" \
            -C "found extended_master_secret extension" \
            -C "session hash for extended master secret" \
            -S "session hash for extended master secret"

requires_config_disabled MBEDTLS_SSL_PROTO_TLS1_3_EXPERIMENTAL
run_test    "Extended Master Secret: client disabled, server enabled" \
            "$P_SRV debug_level=3 extended_ms=1" \
            "$P_CLI debug_level=3 extended_ms=0" \
            0 \
            -C "client hello, adding extended_master_secret extension" \
            -S "found extended master secret extension" \
            -S "server hello, adding extended master secret extension" \
            -C "found extended_master_secret extension" \
            -C "session hash for extended master secret" \
            -S "session hash for extended master secret"

# Test sending and receiving empty application data records

requires_config_disabled MBEDTLS_SSL_PROTO_TLS1_3_EXPERIMENTAL
run_test    "Encrypt then MAC: empty application data record" \
            "$P_SRV auth_mode=none debug_level=4 etm=1" \
            "$P_CLI auth_mode=none etm=1 request_size=0 force_ciphersuite=TLS-ECDHE-RSA-WITH-AES-256-CBC-SHA" \
            0 \
            -S "0000:  0f 0f 0f 0f 0f 0f 0f 0f 0f 0f 0f 0f 0f 0f 0f 0f" \
            -s "dumping 'input payload after decrypt' (0 bytes)" \
            -c "0 bytes written in 1 fragments"

requires_config_disabled MBEDTLS_SSL_PROTO_TLS1_3_EXPERIMENTAL
run_test    "Encrypt then MAC: disabled, empty application data record" \
            "$P_SRV auth_mode=none debug_level=4 etm=0" \
            "$P_CLI auth_mode=none etm=0 request_size=0" \
            0 \
            -s "dumping 'input payload after decrypt' (0 bytes)" \
            -c "0 bytes written in 1 fragments"

requires_config_disabled MBEDTLS_SSL_PROTO_TLS1_3_EXPERIMENTAL
run_test    "Encrypt then MAC, DTLS: empty application data record" \
            "$P_SRV auth_mode=none debug_level=4 etm=1 dtls=1" \
            "$P_CLI auth_mode=none etm=1 request_size=0 force_ciphersuite=TLS-ECDHE-RSA-WITH-AES-256-CBC-SHA dtls=1" \
            0 \
            -S "0000:  0f 0f 0f 0f 0f 0f 0f 0f 0f 0f 0f 0f 0f 0f 0f 0f" \
            -s "dumping 'input payload after decrypt' (0 bytes)" \
            -c "0 bytes written in 1 fragments"

requires_config_disabled MBEDTLS_SSL_PROTO_TLS1_3_EXPERIMENTAL
run_test    "Encrypt then MAC, DTLS: disabled, empty application data record" \
            "$P_SRV auth_mode=none debug_level=4 etm=0 dtls=1" \
            "$P_CLI auth_mode=none etm=0 request_size=0 dtls=1" \
            0 \
            -s "dumping 'input payload after decrypt' (0 bytes)" \
            -c "0 bytes written in 1 fragments"

# Tests for CBC 1/n-1 record splitting

requires_config_disabled MBEDTLS_SSL_PROTO_TLS1_3_EXPERIMENTAL
run_test    "CBC Record splitting: TLS 1.2, no splitting" \
            "$P_SRV" \
            "$P_CLI force_ciphersuite=TLS-RSA-WITH-AES-128-CBC-SHA \
             request_size=123 force_version=tls12" \
            0 \
            -s "Read from client: 123 bytes read" \
            -S "Read from client: 1 bytes read" \
            -S "122 bytes read"

# Tests for Session Tickets

requires_config_disabled MBEDTLS_SSL_PROTO_TLS1_3_EXPERIMENTAL
run_test    "Session resume using tickets: basic" \
            "$P_SRV debug_level=3 tickets=1" \
            "$P_CLI debug_level=3 tickets=1 reconnect=1" \
            0 \
            -c "client hello, adding session ticket extension" \
            -s "found session ticket extension" \
            -s "server hello, adding session ticket extension" \
            -c "found session_ticket extension" \
            -c "parse new session ticket" \
            -S "session successfully restored from cache" \
            -s "session successfully restored from ticket" \
            -s "a session has been resumed" \
            -c "a session has been resumed"

requires_config_disabled MBEDTLS_SSL_PROTO_TLS1_3_EXPERIMENTAL
run_test    "Session resume using tickets: cache disabled" \
            "$P_SRV debug_level=3 tickets=1 cache_max=0" \
            "$P_CLI debug_level=3 tickets=1 reconnect=1" \
            0 \
            -c "client hello, adding session ticket extension" \
            -s "found session ticket extension" \
            -s "server hello, adding session ticket extension" \
            -c "found session_ticket extension" \
            -c "parse new session ticket" \
            -S "session successfully restored from cache" \
            -s "session successfully restored from ticket" \
            -s "a session has been resumed" \
            -c "a session has been resumed"

requires_config_disabled MBEDTLS_SSL_PROTO_TLS1_3_EXPERIMENTAL
run_test    "Session resume using tickets: timeout" \
            "$P_SRV debug_level=3 tickets=1 cache_max=0 ticket_timeout=1" \
            "$P_CLI debug_level=3 tickets=1 reconnect=1 reco_delay=2" \
            0 \
            -c "client hello, adding session ticket extension" \
            -s "found session ticket extension" \
            -s "server hello, adding session ticket extension" \
            -c "found session_ticket extension" \
            -c "parse new session ticket" \
            -S "session successfully restored from cache" \
            -S "session successfully restored from ticket" \
            -S "a session has been resumed" \
            -C "a session has been resumed"

requires_config_disabled MBEDTLS_SSL_PROTO_TLS1_3_EXPERIMENTAL
run_test    "Session resume using tickets: session copy" \
            "$P_SRV debug_level=3 tickets=1 cache_max=0" \
            "$P_CLI debug_level=3 tickets=1 reconnect=1 reco_mode=0" \
            0 \
            -c "client hello, adding session ticket extension" \
            -s "found session ticket extension" \
            -s "server hello, adding session ticket extension" \
            -c "found session_ticket extension" \
            -c "parse new session ticket" \
            -S "session successfully restored from cache" \
            -s "session successfully restored from ticket" \
            -s "a session has been resumed" \
            -c "a session has been resumed"

requires_config_disabled MBEDTLS_SSL_PROTO_TLS1_3_EXPERIMENTAL
run_test    "Session resume using tickets: openssl server" \
            "$O_SRV" \
            "$P_CLI debug_level=3 tickets=1 reconnect=1" \
            0 \
            -c "client hello, adding session ticket extension" \
            -c "found session_ticket extension" \
            -c "parse new session ticket" \
            -c "a session has been resumed"

requires_config_disabled MBEDTLS_SSL_PROTO_TLS1_3_EXPERIMENTAL
run_test    "Session resume using tickets: openssl client" \
            "$P_SRV debug_level=3 tickets=1" \
            "( $O_CLI -sess_out $SESSION; \
               $O_CLI -sess_in $SESSION; \
               rm -f $SESSION )" \
            0 \
            -s "found session ticket extension" \
            -s "server hello, adding session ticket extension" \
            -S "session successfully restored from cache" \
            -s "session successfully restored from ticket" \
            -s "a session has been resumed"

# Tests for Session Tickets with DTLS

requires_config_disabled MBEDTLS_SSL_PROTO_TLS1_3_EXPERIMENTAL
run_test    "Session resume using tickets, DTLS: basic" \
            "$P_SRV debug_level=3 dtls=1 tickets=1" \
            "$P_CLI debug_level=3 dtls=1 tickets=1 reconnect=1 skip_close_notify=1" \
            0 \
            -c "client hello, adding session ticket extension" \
            -s "found session ticket extension" \
            -s "server hello, adding session ticket extension" \
            -c "found session_ticket extension" \
            -c "parse new session ticket" \
            -S "session successfully restored from cache" \
            -s "session successfully restored from ticket" \
            -s "a session has been resumed" \
            -c "a session has been resumed"

requires_config_disabled MBEDTLS_SSL_PROTO_TLS1_3_EXPERIMENTAL
run_test    "Session resume using tickets, DTLS: cache disabled" \
            "$P_SRV debug_level=3 dtls=1 tickets=1 cache_max=0" \
            "$P_CLI debug_level=3 dtls=1 tickets=1 reconnect=1 skip_close_notify=1" \
            0 \
            -c "client hello, adding session ticket extension" \
            -s "found session ticket extension" \
            -s "server hello, adding session ticket extension" \
            -c "found session_ticket extension" \
            -c "parse new session ticket" \
            -S "session successfully restored from cache" \
            -s "session successfully restored from ticket" \
            -s "a session has been resumed" \
            -c "a session has been resumed"

requires_config_disabled MBEDTLS_SSL_PROTO_TLS1_3_EXPERIMENTAL
run_test    "Session resume using tickets, DTLS: timeout" \
            "$P_SRV debug_level=3 dtls=1 tickets=1 cache_max=0 ticket_timeout=1" \
            "$P_CLI debug_level=3 dtls=1 tickets=1 reconnect=1 skip_close_notify=1 reco_delay=2" \
            0 \
            -c "client hello, adding session ticket extension" \
            -s "found session ticket extension" \
            -s "server hello, adding session ticket extension" \
            -c "found session_ticket extension" \
            -c "parse new session ticket" \
            -S "session successfully restored from cache" \
            -S "session successfully restored from ticket" \
            -S "a session has been resumed" \
            -C "a session has been resumed"

requires_config_disabled MBEDTLS_SSL_PROTO_TLS1_3_EXPERIMENTAL
run_test    "Session resume using tickets, DTLS: session copy" \
            "$P_SRV debug_level=3 dtls=1 tickets=1 cache_max=0" \
            "$P_CLI debug_level=3 dtls=1 tickets=1 reconnect=1 skip_close_notify=1 reco_mode=0" \
            0 \
            -c "client hello, adding session ticket extension" \
            -s "found session ticket extension" \
            -s "server hello, adding session ticket extension" \
            -c "found session_ticket extension" \
            -c "parse new session ticket" \
            -S "session successfully restored from cache" \
            -s "session successfully restored from ticket" \
            -s "a session has been resumed" \
            -c "a session has been resumed"

requires_config_disabled MBEDTLS_SSL_PROTO_TLS1_3_EXPERIMENTAL
run_test    "Session resume using tickets, DTLS: openssl server" \
            "$O_SRV -dtls" \
            "$P_CLI dtls=1 debug_level=3 tickets=1 reconnect=1" \
            0 \
            -c "client hello, adding session ticket extension" \
            -c "found session_ticket extension" \
            -c "parse new session ticket" \
            -c "a session has been resumed"

# For reasons that aren't fully understood, this test randomly fails with high
# probability with OpenSSL 1.0.2g on the CI, see #5012.
requires_openssl_next
run_test    "Session resume using tickets, DTLS: openssl client" \
            "$P_SRV dtls=1 debug_level=3 tickets=1" \
            "( $O_NEXT_CLI -dtls -sess_out $SESSION; \
               $O_NEXT_CLI -dtls -sess_in $SESSION; \
               rm -f $SESSION )" \
            0 \
            -s "found session ticket extension" \
            -s "server hello, adding session ticket extension" \
            -S "session successfully restored from cache" \
            -s "session successfully restored from ticket" \
            -s "a session has been resumed"

# Tests for Session Resume based on session-ID and cache

requires_config_disabled MBEDTLS_SSL_PROTO_TLS1_3_EXPERIMENTAL
run_test    "Session resume using cache: tickets enabled on client" \
            "$P_SRV debug_level=3 tickets=0" \
            "$P_CLI debug_level=3 tickets=1 reconnect=1" \
            0 \
            -c "client hello, adding session ticket extension" \
            -s "found session ticket extension" \
            -S "server hello, adding session ticket extension" \
            -C "found session_ticket extension" \
            -C "parse new session ticket" \
            -s "session successfully restored from cache" \
            -S "session successfully restored from ticket" \
            -s "a session has been resumed" \
            -c "a session has been resumed"

requires_config_disabled MBEDTLS_SSL_PROTO_TLS1_3_EXPERIMENTAL
run_test    "Session resume using cache: tickets enabled on server" \
            "$P_SRV debug_level=3 tickets=1" \
            "$P_CLI debug_level=3 tickets=0 reconnect=1" \
            0 \
            -C "client hello, adding session ticket extension" \
            -S "found session ticket extension" \
            -S "server hello, adding session ticket extension" \
            -C "found session_ticket extension" \
            -C "parse new session ticket" \
            -s "session successfully restored from cache" \
            -S "session successfully restored from ticket" \
            -s "a session has been resumed" \
            -c "a session has been resumed"

requires_config_disabled MBEDTLS_SSL_PROTO_TLS1_3_EXPERIMENTAL
run_test    "Session resume using cache: cache_max=0" \
            "$P_SRV debug_level=3 tickets=0 cache_max=0" \
            "$P_CLI debug_level=3 tickets=0 reconnect=1" \
            0 \
            -S "session successfully restored from cache" \
            -S "session successfully restored from ticket" \
            -S "a session has been resumed" \
            -C "a session has been resumed"

requires_config_disabled MBEDTLS_SSL_PROTO_TLS1_3_EXPERIMENTAL
run_test    "Session resume using cache: cache_max=1" \
            "$P_SRV debug_level=3 tickets=0 cache_max=1" \
            "$P_CLI debug_level=3 tickets=0 reconnect=1" \
            0 \
            -s "session successfully restored from cache" \
            -S "session successfully restored from ticket" \
            -s "a session has been resumed" \
            -c "a session has been resumed"

requires_config_disabled MBEDTLS_SSL_PROTO_TLS1_3_EXPERIMENTAL
run_test    "Session resume using cache: timeout > delay" \
            "$P_SRV debug_level=3 tickets=0" \
            "$P_CLI debug_level=3 tickets=0 reconnect=1 reco_delay=0" \
            0 \
            -s "session successfully restored from cache" \
            -S "session successfully restored from ticket" \
            -s "a session has been resumed" \
            -c "a session has been resumed"

requires_config_disabled MBEDTLS_SSL_PROTO_TLS1_3_EXPERIMENTAL
run_test    "Session resume using cache: timeout < delay" \
            "$P_SRV debug_level=3 tickets=0 cache_timeout=1" \
            "$P_CLI debug_level=3 tickets=0 reconnect=1 reco_delay=2" \
            0 \
            -S "session successfully restored from cache" \
            -S "session successfully restored from ticket" \
            -S "a session has been resumed" \
            -C "a session has been resumed"

requires_config_disabled MBEDTLS_SSL_PROTO_TLS1_3_EXPERIMENTAL
run_test    "Session resume using cache: no timeout" \
            "$P_SRV debug_level=3 tickets=0 cache_timeout=0" \
            "$P_CLI debug_level=3 tickets=0 reconnect=1 reco_delay=2" \
            0 \
            -s "session successfully restored from cache" \
            -S "session successfully restored from ticket" \
            -s "a session has been resumed" \
            -c "a session has been resumed"

requires_config_disabled MBEDTLS_SSL_PROTO_TLS1_3_EXPERIMENTAL
run_test    "Session resume using cache: session copy" \
            "$P_SRV debug_level=3 tickets=0" \
            "$P_CLI debug_level=3 tickets=0 reconnect=1 reco_mode=0" \
            0 \
            -s "session successfully restored from cache" \
            -S "session successfully restored from ticket" \
            -s "a session has been resumed" \
            -c "a session has been resumed"

requires_config_disabled MBEDTLS_SSL_PROTO_TLS1_3_EXPERIMENTAL
run_test    "Session resume using cache: openssl client" \
            "$P_SRV debug_level=3 tickets=0" \
            "( $O_CLI -sess_out $SESSION; \
               $O_CLI -sess_in $SESSION; \
               rm -f $SESSION )" \
            0 \
            -s "found session ticket extension" \
            -S "server hello, adding session ticket extension" \
            -s "session successfully restored from cache" \
            -S "session successfully restored from ticket" \
            -s "a session has been resumed"

requires_config_disabled MBEDTLS_SSL_PROTO_TLS1_3_EXPERIMENTAL
run_test    "Session resume using cache: openssl server" \
            "$O_SRV" \
            "$P_CLI debug_level=3 tickets=0 reconnect=1" \
            0 \
            -C "found session_ticket extension" \
            -C "parse new session ticket" \
            -c "a session has been resumed"

# Tests for Session Resume based on session-ID and cache, DTLS

requires_config_disabled MBEDTLS_SSL_PROTO_TLS1_3_EXPERIMENTAL
run_test    "Session resume using cache, DTLS: tickets enabled on client" \
            "$P_SRV dtls=1 debug_level=3 tickets=0" \
            "$P_CLI dtls=1 debug_level=3 tickets=1 reconnect=1 skip_close_notify=1" \
            0 \
            -c "client hello, adding session ticket extension" \
            -s "found session ticket extension" \
            -S "server hello, adding session ticket extension" \
            -C "found session_ticket extension" \
            -C "parse new session ticket" \
            -s "session successfully restored from cache" \
            -S "session successfully restored from ticket" \
            -s "a session has been resumed" \
            -c "a session has been resumed"

requires_config_disabled MBEDTLS_SSL_PROTO_TLS1_3_EXPERIMENTAL
run_test    "Session resume using cache, DTLS: tickets enabled on server" \
            "$P_SRV dtls=1 debug_level=3 tickets=1" \
            "$P_CLI dtls=1 debug_level=3 tickets=0 reconnect=1 skip_close_notify=1" \
            0 \
            -C "client hello, adding session ticket extension" \
            -S "found session ticket extension" \
            -S "server hello, adding session ticket extension" \
            -C "found session_ticket extension" \
            -C "parse new session ticket" \
            -s "session successfully restored from cache" \
            -S "session successfully restored from ticket" \
            -s "a session has been resumed" \
            -c "a session has been resumed"

requires_config_disabled MBEDTLS_SSL_PROTO_TLS1_3_EXPERIMENTAL
run_test    "Session resume using cache, DTLS: cache_max=0" \
            "$P_SRV dtls=1 debug_level=3 tickets=0 cache_max=0" \
            "$P_CLI dtls=1 debug_level=3 tickets=0 reconnect=1 skip_close_notify=1" \
            0 \
            -S "session successfully restored from cache" \
            -S "session successfully restored from ticket" \
            -S "a session has been resumed" \
            -C "a session has been resumed"

requires_config_disabled MBEDTLS_SSL_PROTO_TLS1_3_EXPERIMENTAL
run_test    "Session resume using cache, DTLS: cache_max=1" \
            "$P_SRV dtls=1 debug_level=3 tickets=0 cache_max=1" \
            "$P_CLI dtls=1 debug_level=3 tickets=0 reconnect=1 skip_close_notify=1" \
            0 \
            -s "session successfully restored from cache" \
            -S "session successfully restored from ticket" \
            -s "a session has been resumed" \
            -c "a session has been resumed"

requires_config_disabled MBEDTLS_SSL_PROTO_TLS1_3_EXPERIMENTAL
run_test    "Session resume using cache, DTLS: timeout > delay" \
            "$P_SRV dtls=1 debug_level=3 tickets=0" \
            "$P_CLI dtls=1 debug_level=3 tickets=0 reconnect=1 skip_close_notify=1 reco_delay=0" \
            0 \
            -s "session successfully restored from cache" \
            -S "session successfully restored from ticket" \
            -s "a session has been resumed" \
            -c "a session has been resumed"

requires_config_disabled MBEDTLS_SSL_PROTO_TLS1_3_EXPERIMENTAL
run_test    "Session resume using cache, DTLS: timeout < delay" \
            "$P_SRV dtls=1 debug_level=3 tickets=0 cache_timeout=1" \
            "$P_CLI dtls=1 debug_level=3 tickets=0 reconnect=1 skip_close_notify=1 reco_delay=2" \
            0 \
            -S "session successfully restored from cache" \
            -S "session successfully restored from ticket" \
            -S "a session has been resumed" \
            -C "a session has been resumed"

requires_config_disabled MBEDTLS_SSL_PROTO_TLS1_3_EXPERIMENTAL
run_test    "Session resume using cache, DTLS: no timeout" \
            "$P_SRV dtls=1 debug_level=3 tickets=0 cache_timeout=0" \
            "$P_CLI dtls=1 debug_level=3 tickets=0 reconnect=1 skip_close_notify=1 reco_delay=2" \
            0 \
            -s "session successfully restored from cache" \
            -S "session successfully restored from ticket" \
            -s "a session has been resumed" \
            -c "a session has been resumed"

requires_config_disabled MBEDTLS_SSL_PROTO_TLS1_3_EXPERIMENTAL
run_test    "Session resume using cache, DTLS: session copy" \
            "$P_SRV dtls=1 debug_level=3 tickets=0" \
            "$P_CLI dtls=1 debug_level=3 tickets=0 reconnect=1 skip_close_notify=1 reco_mode=0" \
            0 \
            -s "session successfully restored from cache" \
            -S "session successfully restored from ticket" \
            -s "a session has been resumed" \
            -c "a session has been resumed"

# For reasons that aren't fully understood, this test randomly fails with high
# probability with OpenSSL 1.0.2g on the CI, see #5012.
requires_openssl_next
run_test    "Session resume using cache, DTLS: openssl client" \
            "$P_SRV dtls=1 debug_level=3 tickets=0" \
            "( $O_NEXT_CLI -dtls -sess_out $SESSION; \
               $O_NEXT_CLI -dtls -sess_in $SESSION; \
               rm -f $SESSION )" \
            0 \
            -s "found session ticket extension" \
            -S "server hello, adding session ticket extension" \
            -s "session successfully restored from cache" \
            -S "session successfully restored from ticket" \
            -s "a session has been resumed"

requires_config_disabled MBEDTLS_SSL_PROTO_TLS1_3_EXPERIMENTAL
run_test    "Session resume using cache, DTLS: openssl server" \
            "$O_SRV -dtls" \
            "$P_CLI dtls=1 debug_level=3 tickets=0 reconnect=1" \
            0 \
            -C "found session_ticket extension" \
            -C "parse new session ticket" \
            -c "a session has been resumed"

# Tests for Max Fragment Length extension

requires_config_enabled MBEDTLS_SSL_MAX_FRAGMENT_LENGTH
requires_config_disabled MBEDTLS_SSL_PROTO_TLS1_3_EXPERIMENTAL
run_test    "Max fragment length: enabled, default" \
            "$P_SRV debug_level=3" \
            "$P_CLI debug_level=3" \
            0 \
            -c "Maximum incoming record payload length is $MAX_CONTENT_LEN" \
            -c "Maximum outgoing record payload length is $MAX_CONTENT_LEN" \
            -s "Maximum incoming record payload length is $MAX_CONTENT_LEN" \
            -s "Maximum outgoing record payload length is $MAX_CONTENT_LEN" \
            -C "client hello, adding max_fragment_length extension" \
            -S "found max fragment length extension" \
            -S "server hello, max_fragment_length extension" \
            -C "found max_fragment_length extension"

requires_config_enabled MBEDTLS_SSL_MAX_FRAGMENT_LENGTH
requires_config_disabled MBEDTLS_SSL_PROTO_TLS1_3_EXPERIMENTAL
run_test    "Max fragment length: enabled, default, larger message" \
            "$P_SRV debug_level=3" \
            "$P_CLI debug_level=3 request_size=$(( $MAX_CONTENT_LEN + 1))" \
            0 \
            -c "Maximum incoming record payload length is $MAX_CONTENT_LEN" \
            -c "Maximum outgoing record payload length is $MAX_CONTENT_LEN" \
            -s "Maximum incoming record payload length is $MAX_CONTENT_LEN" \
            -s "Maximum outgoing record payload length is $MAX_CONTENT_LEN" \
            -C "client hello, adding max_fragment_length extension" \
            -S "found max fragment length extension" \
            -S "server hello, max_fragment_length extension" \
            -C "found max_fragment_length extension" \
            -c "$(( $MAX_CONTENT_LEN + 1)) bytes written in 2 fragments" \
            -s "$MAX_CONTENT_LEN bytes read" \
            -s "1 bytes read"

requires_config_enabled MBEDTLS_SSL_MAX_FRAGMENT_LENGTH
requires_config_disabled MBEDTLS_SSL_PROTO_TLS1_3_EXPERIMENTAL
run_test    "Max fragment length, DTLS: enabled, default, larger message" \
            "$P_SRV debug_level=3 dtls=1" \
            "$P_CLI debug_level=3 dtls=1 request_size=$(( $MAX_CONTENT_LEN + 1))" \
            1 \
            -c "Maximum incoming record payload length is $MAX_CONTENT_LEN" \
            -c "Maximum outgoing record payload length is $MAX_CONTENT_LEN" \
            -s "Maximum incoming record payload length is $MAX_CONTENT_LEN" \
            -s "Maximum outgoing record payload length is $MAX_CONTENT_LEN" \
            -C "client hello, adding max_fragment_length extension" \
            -S "found max fragment length extension" \
            -S "server hello, max_fragment_length extension" \
            -C "found max_fragment_length extension" \
            -c "fragment larger than.*maximum "

# Run some tests with MBEDTLS_SSL_MAX_FRAGMENT_LENGTH disabled
# (session fragment length will be 16384 regardless of mbedtls
# content length configuration.)

requires_config_disabled MBEDTLS_SSL_MAX_FRAGMENT_LENGTH
requires_config_disabled MBEDTLS_SSL_PROTO_TLS1_3_EXPERIMENTAL
run_test    "Max fragment length: disabled, larger message" \
            "$P_SRV debug_level=3" \
            "$P_CLI debug_level=3 request_size=$(( $MAX_CONTENT_LEN + 1))" \
            0 \
            -C "Maximum incoming record payload length is 16384" \
            -C "Maximum outgoing record payload length is 16384" \
            -S "Maximum incoming record payload length is 16384" \
            -S "Maximum outgoing record payload length is 16384" \
            -c "$(( $MAX_CONTENT_LEN + 1)) bytes written in 2 fragments" \
            -s "$MAX_CONTENT_LEN bytes read" \
            -s "1 bytes read"

requires_config_disabled MBEDTLS_SSL_MAX_FRAGMENT_LENGTH
requires_config_disabled MBEDTLS_SSL_PROTO_TLS1_3_EXPERIMENTAL
run_test    "Max fragment length, DTLS: disabled, larger message" \
            "$P_SRV debug_level=3 dtls=1" \
            "$P_CLI debug_level=3 dtls=1 request_size=$(( $MAX_CONTENT_LEN + 1))" \
            1 \
            -C "Maximum incoming record payload length is 16384" \
            -C "Maximum outgoing record payload length is 16384" \
            -S "Maximum incoming record payload length is 16384" \
            -S "Maximum outgoing record payload length is 16384" \
            -c "fragment larger than.*maximum "

requires_max_content_len 4096
requires_config_enabled MBEDTLS_SSL_MAX_FRAGMENT_LENGTH
requires_config_disabled MBEDTLS_SSL_PROTO_TLS1_3_EXPERIMENTAL
run_test    "Max fragment length: used by client" \
            "$P_SRV debug_level=3" \
            "$P_CLI debug_level=3 max_frag_len=4096" \
            0 \
            -c "Maximum incoming record payload length is 4096" \
            -c "Maximum outgoing record payload length is 4096" \
            -s "Maximum incoming record payload length is 4096" \
            -s "Maximum outgoing record payload length is 4096" \
            -c "client hello, adding max_fragment_length extension" \
            -s "found max fragment length extension" \
            -s "server hello, max_fragment_length extension" \
            -c "found max_fragment_length extension"

requires_max_content_len 1024
requires_config_enabled MBEDTLS_SSL_MAX_FRAGMENT_LENGTH
requires_config_disabled MBEDTLS_SSL_PROTO_TLS1_3_EXPERIMENTAL
run_test    "Max fragment length: client 512, server 1024" \
            "$P_SRV debug_level=3 max_frag_len=1024" \
            "$P_CLI debug_level=3 max_frag_len=512" \
            0 \
            -c "Maximum incoming record payload length is 512" \
            -c "Maximum outgoing record payload length is 512" \
            -s "Maximum incoming record payload length is 512" \
            -s "Maximum outgoing record payload length is 512" \
            -c "client hello, adding max_fragment_length extension" \
            -s "found max fragment length extension" \
            -s "server hello, max_fragment_length extension" \
            -c "found max_fragment_length extension"

requires_max_content_len 2048
requires_config_enabled MBEDTLS_SSL_MAX_FRAGMENT_LENGTH
requires_config_disabled MBEDTLS_SSL_PROTO_TLS1_3_EXPERIMENTAL
run_test    "Max fragment length: client 512, server 2048" \
            "$P_SRV debug_level=3 max_frag_len=2048" \
            "$P_CLI debug_level=3 max_frag_len=512" \
            0 \
            -c "Maximum incoming record payload length is 512" \
            -c "Maximum outgoing record payload length is 512" \
            -s "Maximum incoming record payload length is 512" \
            -s "Maximum outgoing record payload length is 512" \
            -c "client hello, adding max_fragment_length extension" \
            -s "found max fragment length extension" \
            -s "server hello, max_fragment_length extension" \
            -c "found max_fragment_length extension"

requires_max_content_len 4096
requires_config_enabled MBEDTLS_SSL_MAX_FRAGMENT_LENGTH
requires_config_disabled MBEDTLS_SSL_PROTO_TLS1_3_EXPERIMENTAL
run_test    "Max fragment length: client 512, server 4096" \
            "$P_SRV debug_level=3 max_frag_len=4096" \
            "$P_CLI debug_level=3 max_frag_len=512" \
            0 \
            -c "Maximum incoming record payload length is 512" \
            -c "Maximum outgoing record payload length is 512" \
            -s "Maximum incoming record payload length is 512" \
            -s "Maximum outgoing record payload length is 512" \
            -c "client hello, adding max_fragment_length extension" \
            -s "found max fragment length extension" \
            -s "server hello, max_fragment_length extension" \
            -c "found max_fragment_length extension"

requires_max_content_len 1024
requires_config_enabled MBEDTLS_SSL_MAX_FRAGMENT_LENGTH
requires_config_disabled MBEDTLS_SSL_PROTO_TLS1_3_EXPERIMENTAL
run_test    "Max fragment length: client 1024, server 512" \
            "$P_SRV debug_level=3 max_frag_len=512" \
            "$P_CLI debug_level=3 max_frag_len=1024" \
            0 \
            -c "Maximum incoming record payload length is 1024" \
            -c "Maximum outgoing record payload length is 1024" \
            -s "Maximum incoming record payload length is 1024" \
            -s "Maximum outgoing record payload length is 512" \
            -c "client hello, adding max_fragment_length extension" \
            -s "found max fragment length extension" \
            -s "server hello, max_fragment_length extension" \
            -c "found max_fragment_length extension"

requires_max_content_len 2048
requires_config_enabled MBEDTLS_SSL_MAX_FRAGMENT_LENGTH
requires_config_disabled MBEDTLS_SSL_PROTO_TLS1_3_EXPERIMENTAL
run_test    "Max fragment length: client 1024, server 2048" \
            "$P_SRV debug_level=3 max_frag_len=2048" \
            "$P_CLI debug_level=3 max_frag_len=1024" \
            0 \
            -c "Maximum incoming record payload length is 1024" \
            -c "Maximum outgoing record payload length is 1024" \
            -s "Maximum incoming record payload length is 1024" \
            -s "Maximum outgoing record payload length is 1024" \
            -c "client hello, adding max_fragment_length extension" \
            -s "found max fragment length extension" \
            -s "server hello, max_fragment_length extension" \
            -c "found max_fragment_length extension"

requires_max_content_len 4096
requires_config_enabled MBEDTLS_SSL_MAX_FRAGMENT_LENGTH
requires_config_disabled MBEDTLS_SSL_PROTO_TLS1_3_EXPERIMENTAL
run_test    "Max fragment length: client 1024, server 4096" \
            "$P_SRV debug_level=3 max_frag_len=4096" \
            "$P_CLI debug_level=3 max_frag_len=1024" \
            0 \
            -c "Maximum incoming record payload length is 1024" \
            -c "Maximum outgoing record payload length is 1024" \
            -s "Maximum incoming record payload length is 1024" \
            -s "Maximum outgoing record payload length is 1024" \
            -c "client hello, adding max_fragment_length extension" \
            -s "found max fragment length extension" \
            -s "server hello, max_fragment_length extension" \
            -c "found max_fragment_length extension"

requires_max_content_len 2048
requires_config_enabled MBEDTLS_SSL_MAX_FRAGMENT_LENGTH
requires_config_disabled MBEDTLS_SSL_PROTO_TLS1_3_EXPERIMENTAL
run_test    "Max fragment length: client 2048, server 512" \
            "$P_SRV debug_level=3 max_frag_len=512" \
            "$P_CLI debug_level=3 max_frag_len=2048" \
            0 \
            -c "Maximum incoming record payload length is 2048" \
            -c "Maximum outgoing record payload length is 2048" \
            -s "Maximum incoming record payload length is 2048" \
            -s "Maximum outgoing record payload length is 512" \
            -c "client hello, adding max_fragment_length extension" \
            -s "found max fragment length extension" \
            -s "server hello, max_fragment_length extension" \
            -c "found max_fragment_length extension"

requires_max_content_len 2048
requires_config_enabled MBEDTLS_SSL_MAX_FRAGMENT_LENGTH
requires_config_disabled MBEDTLS_SSL_PROTO_TLS1_3_EXPERIMENTAL
run_test    "Max fragment length: client 2048, server 1024" \
            "$P_SRV debug_level=3 max_frag_len=1024" \
            "$P_CLI debug_level=3 max_frag_len=2048" \
            0 \
            -c "Maximum incoming record payload length is 2048" \
            -c "Maximum outgoing record payload length is 2048" \
            -s "Maximum incoming record payload length is 2048" \
            -s "Maximum outgoing record payload length is 1024" \
            -c "client hello, adding max_fragment_length extension" \
            -s "found max fragment length extension" \
            -s "server hello, max_fragment_length extension" \
            -c "found max_fragment_length extension"

requires_max_content_len 4096
requires_config_enabled MBEDTLS_SSL_MAX_FRAGMENT_LENGTH
requires_config_disabled MBEDTLS_SSL_PROTO_TLS1_3_EXPERIMENTAL
run_test    "Max fragment length: client 2048, server 4096" \
            "$P_SRV debug_level=3 max_frag_len=4096" \
            "$P_CLI debug_level=3 max_frag_len=2048" \
            0 \
            -c "Maximum incoming record payload length is 2048" \
            -c "Maximum outgoing record payload length is 2048" \
            -s "Maximum incoming record payload length is 2048" \
            -s "Maximum outgoing record payload length is 2048" \
            -c "client hello, adding max_fragment_length extension" \
            -s "found max fragment length extension" \
            -s "server hello, max_fragment_length extension" \
            -c "found max_fragment_length extension"

requires_max_content_len 4096
requires_config_enabled MBEDTLS_SSL_MAX_FRAGMENT_LENGTH
requires_config_disabled MBEDTLS_SSL_PROTO_TLS1_3_EXPERIMENTAL
run_test    "Max fragment length: client 4096, server 512" \
            "$P_SRV debug_level=3 max_frag_len=512" \
            "$P_CLI debug_level=3 max_frag_len=4096" \
            0 \
            -c "Maximum incoming record payload length is 4096" \
            -c "Maximum outgoing record payload length is 4096" \
            -s "Maximum incoming record payload length is 4096" \
            -s "Maximum outgoing record payload length is 512" \
            -c "client hello, adding max_fragment_length extension" \
            -s "found max fragment length extension" \
            -s "server hello, max_fragment_length extension" \
            -c "found max_fragment_length extension"

requires_max_content_len 4096
requires_config_enabled MBEDTLS_SSL_MAX_FRAGMENT_LENGTH
requires_config_disabled MBEDTLS_SSL_PROTO_TLS1_3_EXPERIMENTAL
run_test    "Max fragment length: client 4096, server 1024" \
            "$P_SRV debug_level=3 max_frag_len=1024" \
            "$P_CLI debug_level=3 max_frag_len=4096" \
            0 \
            -c "Maximum incoming record payload length is 4096" \
            -c "Maximum outgoing record payload length is 4096" \
            -s "Maximum incoming record payload length is 4096" \
            -s "Maximum outgoing record payload length is 1024" \
            -c "client hello, adding max_fragment_length extension" \
            -s "found max fragment length extension" \
            -s "server hello, max_fragment_length extension" \
            -c "found max_fragment_length extension"

requires_max_content_len 4096
requires_config_enabled MBEDTLS_SSL_MAX_FRAGMENT_LENGTH
requires_config_disabled MBEDTLS_SSL_PROTO_TLS1_3_EXPERIMENTAL
run_test    "Max fragment length: client 4096, server 2048" \
            "$P_SRV debug_level=3 max_frag_len=2048" \
            "$P_CLI debug_level=3 max_frag_len=4096" \
            0 \
            -c "Maximum incoming record payload length is 4096" \
            -c "Maximum outgoing record payload length is 4096" \
            -s "Maximum incoming record payload length is 4096" \
            -s "Maximum outgoing record payload length is 2048" \
            -c "client hello, adding max_fragment_length extension" \
            -s "found max fragment length extension" \
            -s "server hello, max_fragment_length extension" \
            -c "found max_fragment_length extension"

requires_max_content_len 4096
requires_config_enabled MBEDTLS_SSL_MAX_FRAGMENT_LENGTH
requires_config_disabled MBEDTLS_SSL_PROTO_TLS1_3_EXPERIMENTAL
run_test    "Max fragment length: used by server" \
            "$P_SRV debug_level=3 max_frag_len=4096" \
            "$P_CLI debug_level=3" \
            0 \
            -c "Maximum incoming record payload length is $MAX_CONTENT_LEN" \
            -c "Maximum outgoing record payload length is $MAX_CONTENT_LEN" \
            -s "Maximum incoming record payload length is $MAX_CONTENT_LEN" \
            -s "Maximum outgoing record payload length is 4096" \
            -C "client hello, adding max_fragment_length extension" \
            -S "found max fragment length extension" \
            -S "server hello, max_fragment_length extension" \
            -C "found max_fragment_length extension"

requires_max_content_len 4096
requires_config_enabled MBEDTLS_SSL_MAX_FRAGMENT_LENGTH
requires_gnutls
requires_config_disabled MBEDTLS_SSL_PROTO_TLS1_3_EXPERIMENTAL
run_test    "Max fragment length: gnutls server" \
            "$G_SRV" \
            "$P_CLI debug_level=3 max_frag_len=4096" \
            0 \
            -c "Maximum incoming record payload length is 4096" \
            -c "Maximum outgoing record payload length is 4096" \
            -c "client hello, adding max_fragment_length extension" \
            -c "found max_fragment_length extension"

requires_max_content_len 2048
requires_config_enabled MBEDTLS_SSL_MAX_FRAGMENT_LENGTH
requires_config_disabled MBEDTLS_SSL_PROTO_TLS1_3_EXPERIMENTAL
run_test    "Max fragment length: client, message just fits" \
            "$P_SRV debug_level=3" \
            "$P_CLI debug_level=3 max_frag_len=2048 request_size=2048" \
            0 \
            -c "Maximum incoming record payload length is 2048" \
            -c "Maximum outgoing record payload length is 2048" \
            -s "Maximum incoming record payload length is 2048" \
            -s "Maximum outgoing record payload length is 2048" \
            -c "client hello, adding max_fragment_length extension" \
            -s "found max fragment length extension" \
            -s "server hello, max_fragment_length extension" \
            -c "found max_fragment_length extension" \
            -c "2048 bytes written in 1 fragments" \
            -s "2048 bytes read"

requires_max_content_len 2048
requires_config_enabled MBEDTLS_SSL_MAX_FRAGMENT_LENGTH
requires_config_disabled MBEDTLS_SSL_PROTO_TLS1_3_EXPERIMENTAL
run_test    "Max fragment length: client, larger message" \
            "$P_SRV debug_level=3" \
            "$P_CLI debug_level=3 max_frag_len=2048 request_size=2345" \
            0 \
            -c "Maximum incoming record payload length is 2048" \
            -c "Maximum outgoing record payload length is 2048" \
            -s "Maximum incoming record payload length is 2048" \
            -s "Maximum outgoing record payload length is 2048" \
            -c "client hello, adding max_fragment_length extension" \
            -s "found max fragment length extension" \
            -s "server hello, max_fragment_length extension" \
            -c "found max_fragment_length extension" \
            -c "2345 bytes written in 2 fragments" \
            -s "2048 bytes read" \
            -s "297 bytes read"

requires_max_content_len 2048
requires_config_enabled MBEDTLS_SSL_MAX_FRAGMENT_LENGTH
requires_config_disabled MBEDTLS_SSL_PROTO_TLS1_3_EXPERIMENTAL
run_test    "Max fragment length: DTLS client, larger message" \
            "$P_SRV debug_level=3 dtls=1" \
            "$P_CLI debug_level=3 dtls=1 max_frag_len=2048 request_size=2345" \
            1 \
            -c "Maximum incoming record payload length is 2048" \
            -c "Maximum outgoing record payload length is 2048" \
            -s "Maximum incoming record payload length is 2048" \
            -s "Maximum outgoing record payload length is 2048" \
            -c "client hello, adding max_fragment_length extension" \
            -s "found max fragment length extension" \
            -s "server hello, max_fragment_length extension" \
            -c "found max_fragment_length extension" \
            -c "fragment larger than.*maximum"

# Tests for renegotiation

# Renegotiation SCSV always added, regardless of SSL_RENEGOTIATION
requires_config_disabled MBEDTLS_SSL_PROTO_TLS1_3_EXPERIMENTAL
run_test    "Renegotiation: none, for reference" \
            "$P_SRV debug_level=3 exchanges=2 auth_mode=optional" \
            "$P_CLI debug_level=3 exchanges=2" \
            0 \
            -C "client hello, adding renegotiation extension" \
            -s "received TLS_EMPTY_RENEGOTIATION_INFO" \
            -S "found renegotiation extension" \
            -s "server hello, secure renegotiation extension" \
            -c "found renegotiation extension" \
            -C "=> renegotiate" \
            -S "=> renegotiate" \
            -S "write hello request"

requires_config_enabled MBEDTLS_SSL_RENEGOTIATION
requires_config_disabled MBEDTLS_SSL_PROTO_TLS1_3_EXPERIMENTAL
run_test    "Renegotiation: client-initiated" \
            "$P_SRV debug_level=3 exchanges=2 renegotiation=1 auth_mode=optional" \
            "$P_CLI debug_level=3 exchanges=2 renegotiation=1 renegotiate=1" \
            0 \
            -c "client hello, adding renegotiation extension" \
            -s "received TLS_EMPTY_RENEGOTIATION_INFO" \
            -s "found renegotiation extension" \
            -s "server hello, secure renegotiation extension" \
            -c "found renegotiation extension" \
            -c "=> renegotiate" \
            -s "=> renegotiate" \
            -S "write hello request"

requires_config_enabled MBEDTLS_SSL_RENEGOTIATION
requires_config_disabled MBEDTLS_SSL_PROTO_TLS1_3_EXPERIMENTAL
run_test    "Renegotiation: server-initiated" \
            "$P_SRV debug_level=3 exchanges=2 renegotiation=1 auth_mode=optional renegotiate=1" \
            "$P_CLI debug_level=3 exchanges=2 renegotiation=1" \
            0 \
            -c "client hello, adding renegotiation extension" \
            -s "received TLS_EMPTY_RENEGOTIATION_INFO" \
            -s "found renegotiation extension" \
            -s "server hello, secure renegotiation extension" \
            -c "found renegotiation extension" \
            -c "=> renegotiate" \
            -s "=> renegotiate" \
            -s "write hello request"

# Checks that no Signature Algorithm with SHA-1 gets negotiated. Negotiating SHA-1 would mean that
# the server did not parse the Signature Algorithm extension. This test is valid only if an MD
# algorithm stronger than SHA-1 is enabled in mbedtls_config.h
requires_config_enabled MBEDTLS_SSL_RENEGOTIATION
requires_config_disabled MBEDTLS_SSL_PROTO_TLS1_3_EXPERIMENTAL
run_test    "Renegotiation: Signature Algorithms parsing, client-initiated" \
            "$P_SRV debug_level=3 exchanges=2 renegotiation=1 auth_mode=optional" \
            "$P_CLI debug_level=3 exchanges=2 renegotiation=1 renegotiate=1" \
            0 \
            -c "client hello, adding renegotiation extension" \
            -s "received TLS_EMPTY_RENEGOTIATION_INFO" \
            -s "found renegotiation extension" \
            -s "server hello, secure renegotiation extension" \
            -c "found renegotiation extension" \
            -c "=> renegotiate" \
            -s "=> renegotiate" \
            -S "write hello request" \
            -S "client hello v3, signature_algorithm ext: 2" # Is SHA-1 negotiated?

# Checks that no Signature Algorithm with SHA-1 gets negotiated. Negotiating SHA-1 would mean that
# the server did not parse the Signature Algorithm extension. This test is valid only if an MD
# algorithm stronger than SHA-1 is enabled in mbedtls_config.h
requires_config_enabled MBEDTLS_SSL_RENEGOTIATION
requires_config_disabled MBEDTLS_SSL_PROTO_TLS1_3_EXPERIMENTAL
run_test    "Renegotiation: Signature Algorithms parsing, server-initiated" \
            "$P_SRV debug_level=3 exchanges=2 renegotiation=1 auth_mode=optional renegotiate=1" \
            "$P_CLI debug_level=3 exchanges=2 renegotiation=1" \
            0 \
            -c "client hello, adding renegotiation extension" \
            -s "received TLS_EMPTY_RENEGOTIATION_INFO" \
            -s "found renegotiation extension" \
            -s "server hello, secure renegotiation extension" \
            -c "found renegotiation extension" \
            -c "=> renegotiate" \
            -s "=> renegotiate" \
            -s "write hello request" \
            -S "client hello v3, signature_algorithm ext: 2" # Is SHA-1 negotiated?

requires_config_enabled MBEDTLS_SSL_RENEGOTIATION
requires_config_disabled MBEDTLS_SSL_PROTO_TLS1_3_EXPERIMENTAL
run_test    "Renegotiation: double" \
            "$P_SRV debug_level=3 exchanges=2 renegotiation=1 auth_mode=optional renegotiate=1" \
            "$P_CLI debug_level=3 exchanges=2 renegotiation=1 renegotiate=1" \
            0 \
            -c "client hello, adding renegotiation extension" \
            -s "received TLS_EMPTY_RENEGOTIATION_INFO" \
            -s "found renegotiation extension" \
            -s "server hello, secure renegotiation extension" \
            -c "found renegotiation extension" \
            -c "=> renegotiate" \
            -s "=> renegotiate" \
            -s "write hello request"

requires_config_enabled MBEDTLS_SSL_RENEGOTIATION
requires_config_enabled MBEDTLS_SSL_MAX_FRAGMENT_LENGTH
requires_config_disabled MBEDTLS_SSL_PROTO_TLS1_3_EXPERIMENTAL
requires_max_content_len 2048
run_test    "Renegotiation with max fragment length: client 2048, server 512" \
            "$P_SRV debug_level=3 exchanges=2 renegotiation=1 auth_mode=optional renegotiate=1 max_frag_len=512" \
            "$P_CLI debug_level=3 exchanges=2 renegotiation=1 renegotiate=1 max_frag_len=2048 force_ciphersuite=TLS-ECDHE-ECDSA-WITH-AES-128-CCM-8" \
            0 \
            -c "Maximum incoming record payload length is 2048" \
            -c "Maximum outgoing record payload length is 2048" \
            -s "Maximum incoming record payload length is 2048" \
            -s "Maximum outgoing record payload length is 512" \
            -c "client hello, adding max_fragment_length extension" \
            -s "found max fragment length extension" \
            -s "server hello, max_fragment_length extension" \
            -c "found max_fragment_length extension" \
            -c "client hello, adding renegotiation extension" \
            -s "received TLS_EMPTY_RENEGOTIATION_INFO" \
            -s "found renegotiation extension" \
            -s "server hello, secure renegotiation extension" \
            -c "found renegotiation extension" \
            -c "=> renegotiate" \
            -s "=> renegotiate" \
            -s "write hello request"

requires_config_enabled MBEDTLS_SSL_RENEGOTIATION
requires_config_disabled MBEDTLS_SSL_PROTO_TLS1_3_EXPERIMENTAL
run_test    "Renegotiation: client-initiated, server-rejected" \
            "$P_SRV debug_level=3 exchanges=2 renegotiation=0 auth_mode=optional" \
            "$P_CLI debug_level=3 exchanges=2 renegotiation=1 renegotiate=1" \
            1 \
            -c "client hello, adding renegotiation extension" \
            -s "received TLS_EMPTY_RENEGOTIATION_INFO" \
            -S "found renegotiation extension" \
            -s "server hello, secure renegotiation extension" \
            -c "found renegotiation extension" \
            -c "=> renegotiate" \
            -S "=> renegotiate" \
            -S "write hello request" \
            -c "SSL - Unexpected message at ServerHello in renegotiation" \
            -c "failed"

requires_config_enabled MBEDTLS_SSL_RENEGOTIATION
requires_config_disabled MBEDTLS_SSL_PROTO_TLS1_3_EXPERIMENTAL
run_test    "Renegotiation: server-initiated, client-rejected, default" \
            "$P_SRV debug_level=3 exchanges=2 renegotiation=1 renegotiate=1 auth_mode=optional" \
            "$P_CLI debug_level=3 exchanges=2 renegotiation=0" \
            0 \
            -C "client hello, adding renegotiation extension" \
            -s "received TLS_EMPTY_RENEGOTIATION_INFO" \
            -S "found renegotiation extension" \
            -s "server hello, secure renegotiation extension" \
            -c "found renegotiation extension" \
            -C "=> renegotiate" \
            -S "=> renegotiate" \
            -s "write hello request" \
            -S "SSL - An unexpected message was received from our peer" \
            -S "failed"

requires_config_enabled MBEDTLS_SSL_RENEGOTIATION
requires_config_disabled MBEDTLS_SSL_PROTO_TLS1_3_EXPERIMENTAL
run_test    "Renegotiation: server-initiated, client-rejected, not enforced" \
            "$P_SRV debug_level=3 exchanges=2 renegotiation=1 renegotiate=1 \
             renego_delay=-1 auth_mode=optional" \
            "$P_CLI debug_level=3 exchanges=2 renegotiation=0" \
            0 \
            -C "client hello, adding renegotiation extension" \
            -s "received TLS_EMPTY_RENEGOTIATION_INFO" \
            -S "found renegotiation extension" \
            -s "server hello, secure renegotiation extension" \
            -c "found renegotiation extension" \
            -C "=> renegotiate" \
            -S "=> renegotiate" \
            -s "write hello request" \
            -S "SSL - An unexpected message was received from our peer" \
            -S "failed"

# delay 2 for 1 alert record + 1 application data record
requires_config_enabled MBEDTLS_SSL_RENEGOTIATION
requires_config_disabled MBEDTLS_SSL_PROTO_TLS1_3_EXPERIMENTAL
run_test    "Renegotiation: server-initiated, client-rejected, delay 2" \
            "$P_SRV debug_level=3 exchanges=2 renegotiation=1 renegotiate=1 \
             renego_delay=2 auth_mode=optional" \
            "$P_CLI debug_level=3 exchanges=2 renegotiation=0" \
            0 \
            -C "client hello, adding renegotiation extension" \
            -s "received TLS_EMPTY_RENEGOTIATION_INFO" \
            -S "found renegotiation extension" \
            -s "server hello, secure renegotiation extension" \
            -c "found renegotiation extension" \
            -C "=> renegotiate" \
            -S "=> renegotiate" \
            -s "write hello request" \
            -S "SSL - An unexpected message was received from our peer" \
            -S "failed"

requires_config_enabled MBEDTLS_SSL_RENEGOTIATION
requires_config_disabled MBEDTLS_SSL_PROTO_TLS1_3_EXPERIMENTAL
run_test    "Renegotiation: server-initiated, client-rejected, delay 0" \
            "$P_SRV debug_level=3 exchanges=2 renegotiation=1 renegotiate=1 \
             renego_delay=0 auth_mode=optional" \
            "$P_CLI debug_level=3 exchanges=2 renegotiation=0" \
            0 \
            -C "client hello, adding renegotiation extension" \
            -s "received TLS_EMPTY_RENEGOTIATION_INFO" \
            -S "found renegotiation extension" \
            -s "server hello, secure renegotiation extension" \
            -c "found renegotiation extension" \
            -C "=> renegotiate" \
            -S "=> renegotiate" \
            -s "write hello request" \
            -s "SSL - An unexpected message was received from our peer"

requires_config_enabled MBEDTLS_SSL_RENEGOTIATION
requires_config_disabled MBEDTLS_SSL_PROTO_TLS1_3_EXPERIMENTAL
run_test    "Renegotiation: server-initiated, client-accepted, delay 0" \
            "$P_SRV debug_level=3 exchanges=2 renegotiation=1 renegotiate=1 \
             renego_delay=0 auth_mode=optional" \
            "$P_CLI debug_level=3 exchanges=2 renegotiation=1" \
            0 \
            -c "client hello, adding renegotiation extension" \
            -s "received TLS_EMPTY_RENEGOTIATION_INFO" \
            -s "found renegotiation extension" \
            -s "server hello, secure renegotiation extension" \
            -c "found renegotiation extension" \
            -c "=> renegotiate" \
            -s "=> renegotiate" \
            -s "write hello request" \
            -S "SSL - An unexpected message was received from our peer" \
            -S "failed"

requires_config_enabled MBEDTLS_SSL_RENEGOTIATION
requires_config_disabled MBEDTLS_SSL_PROTO_TLS1_3_EXPERIMENTAL
run_test    "Renegotiation: periodic, just below period" \
            "$P_SRV debug_level=3 exchanges=9 renegotiation=1 renego_period=3 auth_mode=optional" \
            "$P_CLI debug_level=3 exchanges=2 renegotiation=1" \
            0 \
            -C "client hello, adding renegotiation extension" \
            -s "received TLS_EMPTY_RENEGOTIATION_INFO" \
            -S "found renegotiation extension" \
            -s "server hello, secure renegotiation extension" \
            -c "found renegotiation extension" \
            -S "record counter limit reached: renegotiate" \
            -C "=> renegotiate" \
            -S "=> renegotiate" \
            -S "write hello request" \
            -S "SSL - An unexpected message was received from our peer" \
            -S "failed"

# one extra exchange to be able to complete renego
requires_config_enabled MBEDTLS_SSL_RENEGOTIATION
requires_config_disabled MBEDTLS_SSL_PROTO_TLS1_3_EXPERIMENTAL
run_test    "Renegotiation: periodic, just above period" \
            "$P_SRV debug_level=3 exchanges=9 renegotiation=1 renego_period=3 auth_mode=optional" \
            "$P_CLI debug_level=3 exchanges=4 renegotiation=1" \
            0 \
            -c "client hello, adding renegotiation extension" \
            -s "received TLS_EMPTY_RENEGOTIATION_INFO" \
            -s "found renegotiation extension" \
            -s "server hello, secure renegotiation extension" \
            -c "found renegotiation extension" \
            -s "record counter limit reached: renegotiate" \
            -c "=> renegotiate" \
            -s "=> renegotiate" \
            -s "write hello request" \
            -S "SSL - An unexpected message was received from our peer" \
            -S "failed"

requires_config_enabled MBEDTLS_SSL_RENEGOTIATION
requires_config_disabled MBEDTLS_SSL_PROTO_TLS1_3_EXPERIMENTAL
run_test    "Renegotiation: periodic, two times period" \
            "$P_SRV debug_level=3 exchanges=9 renegotiation=1 renego_period=3 auth_mode=optional" \
            "$P_CLI debug_level=3 exchanges=7 renegotiation=1" \
            0 \
            -c "client hello, adding renegotiation extension" \
            -s "received TLS_EMPTY_RENEGOTIATION_INFO" \
            -s "found renegotiation extension" \
            -s "server hello, secure renegotiation extension" \
            -c "found renegotiation extension" \
            -s "record counter limit reached: renegotiate" \
            -c "=> renegotiate" \
            -s "=> renegotiate" \
            -s "write hello request" \
            -S "SSL - An unexpected message was received from our peer" \
            -S "failed"

requires_config_enabled MBEDTLS_SSL_RENEGOTIATION
requires_config_disabled MBEDTLS_SSL_PROTO_TLS1_3_EXPERIMENTAL
run_test    "Renegotiation: periodic, above period, disabled" \
            "$P_SRV debug_level=3 exchanges=9 renegotiation=0 renego_period=3 auth_mode=optional" \
            "$P_CLI debug_level=3 exchanges=4 renegotiation=1" \
            0 \
            -C "client hello, adding renegotiation extension" \
            -s "received TLS_EMPTY_RENEGOTIATION_INFO" \
            -S "found renegotiation extension" \
            -s "server hello, secure renegotiation extension" \
            -c "found renegotiation extension" \
            -S "record counter limit reached: renegotiate" \
            -C "=> renegotiate" \
            -S "=> renegotiate" \
            -S "write hello request" \
            -S "SSL - An unexpected message was received from our peer" \
            -S "failed"

requires_config_enabled MBEDTLS_SSL_RENEGOTIATION
requires_config_disabled MBEDTLS_SSL_PROTO_TLS1_3_EXPERIMENTAL
run_test    "Renegotiation: nbio, client-initiated" \
            "$P_SRV debug_level=3 nbio=2 exchanges=2 renegotiation=1 auth_mode=optional" \
            "$P_CLI debug_level=3 nbio=2 exchanges=2 renegotiation=1 renegotiate=1" \
            0 \
            -c "client hello, adding renegotiation extension" \
            -s "received TLS_EMPTY_RENEGOTIATION_INFO" \
            -s "found renegotiation extension" \
            -s "server hello, secure renegotiation extension" \
            -c "found renegotiation extension" \
            -c "=> renegotiate" \
            -s "=> renegotiate" \
            -S "write hello request"

requires_config_enabled MBEDTLS_SSL_RENEGOTIATION
requires_config_disabled MBEDTLS_SSL_PROTO_TLS1_3_EXPERIMENTAL
run_test    "Renegotiation: nbio, server-initiated" \
            "$P_SRV debug_level=3 nbio=2 exchanges=2 renegotiation=1 renegotiate=1 auth_mode=optional" \
            "$P_CLI debug_level=3 nbio=2 exchanges=2 renegotiation=1" \
            0 \
            -c "client hello, adding renegotiation extension" \
            -s "received TLS_EMPTY_RENEGOTIATION_INFO" \
            -s "found renegotiation extension" \
            -s "server hello, secure renegotiation extension" \
            -c "found renegotiation extension" \
            -c "=> renegotiate" \
            -s "=> renegotiate" \
            -s "write hello request"

requires_config_enabled MBEDTLS_SSL_RENEGOTIATION
requires_config_disabled MBEDTLS_SSL_PROTO_TLS1_3_EXPERIMENTAL
run_test    "Renegotiation: openssl server, client-initiated" \
            "$O_SRV -www" \
            "$P_CLI debug_level=3 exchanges=1 renegotiation=1 renegotiate=1" \
            0 \
            -c "client hello, adding renegotiation extension" \
            -c "found renegotiation extension" \
            -c "=> renegotiate" \
            -C "ssl_hanshake() returned" \
            -C "error" \
            -c "HTTP/1.0 200 [Oo][Kk]"

requires_gnutls
requires_config_enabled MBEDTLS_SSL_RENEGOTIATION
requires_config_disabled MBEDTLS_SSL_PROTO_TLS1_3_EXPERIMENTAL
run_test    "Renegotiation: gnutls server strict, client-initiated" \
            "$G_SRV --priority=NORMAL:%SAFE_RENEGOTIATION" \
            "$P_CLI debug_level=3 exchanges=1 renegotiation=1 renegotiate=1" \
            0 \
            -c "client hello, adding renegotiation extension" \
            -c "found renegotiation extension" \
            -c "=> renegotiate" \
            -C "ssl_hanshake() returned" \
            -C "error" \
            -c "HTTP/1.0 200 [Oo][Kk]"

requires_gnutls
requires_config_enabled MBEDTLS_SSL_RENEGOTIATION
requires_config_disabled MBEDTLS_SSL_PROTO_TLS1_3_EXPERIMENTAL
run_test    "Renegotiation: gnutls server unsafe, client-initiated default" \
            "$G_SRV --priority=NORMAL:%DISABLE_SAFE_RENEGOTIATION" \
            "$P_CLI debug_level=3 exchanges=1 renegotiation=1 renegotiate=1" \
            1 \
            -c "client hello, adding renegotiation extension" \
            -C "found renegotiation extension" \
            -c "=> renegotiate" \
            -c "mbedtls_ssl_handshake() returned" \
            -c "error" \
            -C "HTTP/1.0 200 [Oo][Kk]"

requires_gnutls
requires_config_enabled MBEDTLS_SSL_RENEGOTIATION
requires_config_disabled MBEDTLS_SSL_PROTO_TLS1_3_EXPERIMENTAL
run_test    "Renegotiation: gnutls server unsafe, client-inititated no legacy" \
            "$G_SRV --priority=NORMAL:%DISABLE_SAFE_RENEGOTIATION" \
            "$P_CLI debug_level=3 exchanges=1 renegotiation=1 renegotiate=1 \
             allow_legacy=0" \
            1 \
            -c "client hello, adding renegotiation extension" \
            -C "found renegotiation extension" \
            -c "=> renegotiate" \
            -c "mbedtls_ssl_handshake() returned" \
            -c "error" \
            -C "HTTP/1.0 200 [Oo][Kk]"

requires_gnutls
requires_config_enabled MBEDTLS_SSL_RENEGOTIATION
requires_config_disabled MBEDTLS_SSL_PROTO_TLS1_3_EXPERIMENTAL
run_test    "Renegotiation: gnutls server unsafe, client-inititated legacy" \
            "$G_SRV --priority=NORMAL:%DISABLE_SAFE_RENEGOTIATION" \
            "$P_CLI debug_level=3 exchanges=1 renegotiation=1 renegotiate=1 \
             allow_legacy=1" \
            0 \
            -c "client hello, adding renegotiation extension" \
            -C "found renegotiation extension" \
            -c "=> renegotiate" \
            -C "ssl_hanshake() returned" \
            -C "error" \
            -c "HTTP/1.0 200 [Oo][Kk]"

requires_config_enabled MBEDTLS_SSL_RENEGOTIATION
requires_config_disabled MBEDTLS_SSL_PROTO_TLS1_3_EXPERIMENTAL
run_test    "Renegotiation: DTLS, client-initiated" \
            "$P_SRV debug_level=3 dtls=1 exchanges=2 renegotiation=1" \
            "$P_CLI debug_level=3 dtls=1 exchanges=2 renegotiation=1 renegotiate=1" \
            0 \
            -c "client hello, adding renegotiation extension" \
            -s "received TLS_EMPTY_RENEGOTIATION_INFO" \
            -s "found renegotiation extension" \
            -s "server hello, secure renegotiation extension" \
            -c "found renegotiation extension" \
            -c "=> renegotiate" \
            -s "=> renegotiate" \
            -S "write hello request"

requires_config_enabled MBEDTLS_SSL_RENEGOTIATION
requires_config_disabled MBEDTLS_SSL_PROTO_TLS1_3_EXPERIMENTAL
run_test    "Renegotiation: DTLS, server-initiated" \
            "$P_SRV debug_level=3 dtls=1 exchanges=2 renegotiation=1 renegotiate=1" \
            "$P_CLI debug_level=3 dtls=1 exchanges=2 renegotiation=1 \
             read_timeout=1000 max_resend=2" \
            0 \
            -c "client hello, adding renegotiation extension" \
            -s "received TLS_EMPTY_RENEGOTIATION_INFO" \
            -s "found renegotiation extension" \
            -s "server hello, secure renegotiation extension" \
            -c "found renegotiation extension" \
            -c "=> renegotiate" \
            -s "=> renegotiate" \
            -s "write hello request"

requires_config_enabled MBEDTLS_SSL_RENEGOTIATION
requires_config_disabled MBEDTLS_SSL_PROTO_TLS1_3_EXPERIMENTAL
run_test    "Renegotiation: DTLS, renego_period overflow" \
            "$P_SRV debug_level=3 dtls=1 exchanges=4 renegotiation=1 renego_period=18446462598732840962 auth_mode=optional" \
            "$P_CLI debug_level=3 dtls=1 exchanges=4 renegotiation=1" \
            0 \
            -c "client hello, adding renegotiation extension" \
            -s "received TLS_EMPTY_RENEGOTIATION_INFO" \
            -s "found renegotiation extension" \
            -s "server hello, secure renegotiation extension" \
            -s "record counter limit reached: renegotiate" \
            -c "=> renegotiate" \
            -s "=> renegotiate" \
            -s "write hello request"

requires_gnutls
requires_config_enabled MBEDTLS_SSL_RENEGOTIATION
requires_config_disabled MBEDTLS_SSL_PROTO_TLS1_3_EXPERIMENTAL
run_test    "Renegotiation: DTLS, gnutls server, client-initiated" \
            "$G_SRV -u --mtu 4096" \
            "$P_CLI debug_level=3 dtls=1 exchanges=1 renegotiation=1 renegotiate=1" \
            0 \
            -c "client hello, adding renegotiation extension" \
            -c "found renegotiation extension" \
            -c "=> renegotiate" \
            -C "mbedtls_ssl_handshake returned" \
            -C "error" \
            -s "Extra-header:"

# Test for the "secure renegotation" extension only (no actual renegotiation)

requires_gnutls
requires_config_disabled MBEDTLS_SSL_PROTO_TLS1_3_EXPERIMENTAL
run_test    "Renego ext: gnutls server strict, client default" \
            "$G_SRV --priority=NORMAL:%SAFE_RENEGOTIATION" \
            "$P_CLI debug_level=3" \
            0 \
            -c "found renegotiation extension" \
            -C "error" \
            -c "HTTP/1.0 200 [Oo][Kk]"

requires_gnutls
requires_config_disabled MBEDTLS_SSL_PROTO_TLS1_3_EXPERIMENTAL
run_test    "Renego ext: gnutls server unsafe, client default" \
            "$G_SRV --priority=NORMAL:%DISABLE_SAFE_RENEGOTIATION" \
            "$P_CLI debug_level=3" \
            0 \
            -C "found renegotiation extension" \
            -C "error" \
            -c "HTTP/1.0 200 [Oo][Kk]"

requires_gnutls
requires_config_disabled MBEDTLS_SSL_PROTO_TLS1_3_EXPERIMENTAL
run_test    "Renego ext: gnutls server unsafe, client break legacy" \
            "$G_SRV --priority=NORMAL:%DISABLE_SAFE_RENEGOTIATION" \
            "$P_CLI debug_level=3 allow_legacy=-1" \
            1 \
            -C "found renegotiation extension" \
            -c "error" \
            -C "HTTP/1.0 200 [Oo][Kk]"

requires_gnutls
requires_config_disabled MBEDTLS_SSL_PROTO_TLS1_3_EXPERIMENTAL
run_test    "Renego ext: gnutls client strict, server default" \
            "$P_SRV debug_level=3" \
            "$G_CLI --priority=NORMAL:%SAFE_RENEGOTIATION localhost" \
            0 \
            -s "received TLS_EMPTY_RENEGOTIATION_INFO\|found renegotiation extension" \
            -s "server hello, secure renegotiation extension"

requires_gnutls
requires_config_disabled MBEDTLS_SSL_PROTO_TLS1_3_EXPERIMENTAL
run_test    "Renego ext: gnutls client unsafe, server default" \
            "$P_SRV debug_level=3" \
            "$G_CLI --priority=NORMAL:%DISABLE_SAFE_RENEGOTIATION localhost" \
            0 \
            -S "received TLS_EMPTY_RENEGOTIATION_INFO\|found renegotiation extension" \
            -S "server hello, secure renegotiation extension"

requires_gnutls
requires_config_disabled MBEDTLS_SSL_PROTO_TLS1_3_EXPERIMENTAL
run_test    "Renego ext: gnutls client unsafe, server break legacy" \
            "$P_SRV debug_level=3 allow_legacy=-1" \
            "$G_CLI --priority=NORMAL:%DISABLE_SAFE_RENEGOTIATION localhost" \
            1 \
            -S "received TLS_EMPTY_RENEGOTIATION_INFO\|found renegotiation extension" \
            -S "server hello, secure renegotiation extension"

# Tests for silently dropping trailing extra bytes in .der certificates

requires_gnutls
requires_config_disabled MBEDTLS_SSL_PROTO_TLS1_3_EXPERIMENTAL
run_test    "DER format: no trailing bytes" \
            "$P_SRV crt_file=data_files/server5-der0.crt \
             key_file=data_files/server5.key" \
            "$G_CLI localhost" \
            0 \
            -c "Handshake was completed" \

requires_gnutls
requires_config_disabled MBEDTLS_SSL_PROTO_TLS1_3_EXPERIMENTAL
run_test    "DER format: with a trailing zero byte" \
            "$P_SRV crt_file=data_files/server5-der1a.crt \
             key_file=data_files/server5.key" \
            "$G_CLI localhost" \
            0 \
            -c "Handshake was completed" \

requires_gnutls
requires_config_disabled MBEDTLS_SSL_PROTO_TLS1_3_EXPERIMENTAL
run_test    "DER format: with a trailing random byte" \
            "$P_SRV crt_file=data_files/server5-der1b.crt \
             key_file=data_files/server5.key" \
            "$G_CLI localhost" \
            0 \
            -c "Handshake was completed" \

requires_gnutls
requires_config_disabled MBEDTLS_SSL_PROTO_TLS1_3_EXPERIMENTAL
run_test    "DER format: with 2 trailing random bytes" \
            "$P_SRV crt_file=data_files/server5-der2.crt \
             key_file=data_files/server5.key" \
            "$G_CLI localhost" \
            0 \
            -c "Handshake was completed" \

requires_gnutls
requires_config_disabled MBEDTLS_SSL_PROTO_TLS1_3_EXPERIMENTAL
run_test    "DER format: with 4 trailing random bytes" \
            "$P_SRV crt_file=data_files/server5-der4.crt \
             key_file=data_files/server5.key" \
            "$G_CLI localhost" \
            0 \
            -c "Handshake was completed" \

requires_gnutls
requires_config_disabled MBEDTLS_SSL_PROTO_TLS1_3_EXPERIMENTAL
run_test    "DER format: with 8 trailing random bytes" \
            "$P_SRV crt_file=data_files/server5-der8.crt \
             key_file=data_files/server5.key" \
            "$G_CLI localhost" \
            0 \
            -c "Handshake was completed" \

requires_gnutls
requires_config_disabled MBEDTLS_SSL_PROTO_TLS1_3_EXPERIMENTAL
run_test    "DER format: with 9 trailing random bytes" \
            "$P_SRV crt_file=data_files/server5-der9.crt \
             key_file=data_files/server5.key" \
            "$G_CLI localhost" \
            0 \
            -c "Handshake was completed" \

# Tests for auth_mode, there are duplicated tests using ca callback for authentication
# When updating these tests, modify the matching authentication tests accordingly

requires_config_disabled MBEDTLS_SSL_PROTO_TLS1_3_EXPERIMENTAL
run_test    "Authentication: server badcert, client required" \
            "$P_SRV crt_file=data_files/server5-badsign.crt \
             key_file=data_files/server5.key" \
            "$P_CLI debug_level=1 auth_mode=required" \
            1 \
            -c "x509_verify_cert() returned" \
            -c "! The certificate is not correctly signed by the trusted CA" \
            -c "! mbedtls_ssl_handshake returned" \
            -c "X509 - Certificate verification failed"

requires_config_disabled MBEDTLS_SSL_PROTO_TLS1_3_EXPERIMENTAL
run_test    "Authentication: server badcert, client optional" \
            "$P_SRV crt_file=data_files/server5-badsign.crt \
             key_file=data_files/server5.key" \
            "$P_CLI debug_level=1 auth_mode=optional" \
            0 \
            -c "x509_verify_cert() returned" \
            -c "! The certificate is not correctly signed by the trusted CA" \
            -C "! mbedtls_ssl_handshake returned" \
            -C "X509 - Certificate verification failed"

requires_config_disabled MBEDTLS_SSL_PROTO_TLS1_3_EXPERIMENTAL
run_test    "Authentication: server goodcert, client optional, no trusted CA" \
            "$P_SRV" \
            "$P_CLI debug_level=3 auth_mode=optional ca_file=none ca_path=none" \
            0 \
            -c "x509_verify_cert() returned" \
            -c "! The certificate is not correctly signed by the trusted CA" \
            -c "! Certificate verification flags"\
            -C "! mbedtls_ssl_handshake returned" \
            -C "X509 - Certificate verification failed" \
            -C "SSL - No CA Chain is set, but required to operate"

requires_config_disabled MBEDTLS_SSL_PROTO_TLS1_3_EXPERIMENTAL
run_test    "Authentication: server goodcert, client required, no trusted CA" \
            "$P_SRV" \
            "$P_CLI debug_level=3 auth_mode=required ca_file=none ca_path=none" \
            1 \
            -c "x509_verify_cert() returned" \
            -c "! The certificate is not correctly signed by the trusted CA" \
            -c "! Certificate verification flags"\
            -c "! mbedtls_ssl_handshake returned" \
            -c "SSL - No CA Chain is set, but required to operate"

# The purpose of the next two tests is to test the client's behaviour when receiving a server
# certificate with an unsupported elliptic curve. This should usually not happen because
# the client informs the server about the supported curves - it does, though, in the
# corner case of a static ECDH suite, because the server doesn't check the curve on that
# occasion (to be fixed). If that bug's fixed, the test needs to be altered to use a
# different means to have the server ignoring the client's supported curve list.

requires_config_enabled MBEDTLS_ECP_C
requires_config_disabled MBEDTLS_SSL_PROTO_TLS1_3_EXPERIMENTAL
run_test    "Authentication: server ECDH p256v1, client required, p256v1 unsupported" \
            "$P_SRV debug_level=1 key_file=data_files/server5.key \
             crt_file=data_files/server5.ku-ka.crt" \
            "$P_CLI debug_level=3 auth_mode=required curves=secp521r1" \
            1 \
            -c "bad certificate (EC key curve)"\
            -c "! Certificate verification flags"\
            -C "bad server certificate (ECDH curve)" # Expect failure at earlier verification stage

requires_config_enabled MBEDTLS_ECP_C
requires_config_disabled MBEDTLS_SSL_PROTO_TLS1_3_EXPERIMENTAL
run_test    "Authentication: server ECDH p256v1, client optional, p256v1 unsupported" \
            "$P_SRV debug_level=1 key_file=data_files/server5.key \
             crt_file=data_files/server5.ku-ka.crt" \
            "$P_CLI debug_level=3 auth_mode=optional curves=secp521r1" \
            1 \
            -c "bad certificate (EC key curve)"\
            -c "! Certificate verification flags"\
            -c "bad server certificate (ECDH curve)" # Expect failure only at ECDH params check

requires_config_disabled MBEDTLS_SSL_PROTO_TLS1_3_EXPERIMENTAL
run_test    "Authentication: server badcert, client none" \
            "$P_SRV crt_file=data_files/server5-badsign.crt \
             key_file=data_files/server5.key" \
            "$P_CLI debug_level=1 auth_mode=none" \
            0 \
            -C "x509_verify_cert() returned" \
            -C "! The certificate is not correctly signed by the trusted CA" \
            -C "! mbedtls_ssl_handshake returned" \
            -C "X509 - Certificate verification failed"

requires_config_disabled MBEDTLS_SSL_PROTO_TLS1_3_EXPERIMENTAL
run_test    "Authentication: client SHA256, server required" \
            "$P_SRV auth_mode=required" \
            "$P_CLI debug_level=3 crt_file=data_files/server6.crt \
             key_file=data_files/server6.key \
             force_ciphersuite=TLS-ECDHE-ECDSA-WITH-AES-256-GCM-SHA384" \
            0 \
            -c "Supported Signature Algorithm found: 4," \
            -c "Supported Signature Algorithm found: 5,"

requires_config_disabled MBEDTLS_SSL_PROTO_TLS1_3_EXPERIMENTAL
run_test    "Authentication: client SHA384, server required" \
            "$P_SRV auth_mode=required" \
            "$P_CLI debug_level=3 crt_file=data_files/server6.crt \
             key_file=data_files/server6.key \
             force_ciphersuite=TLS-ECDHE-ECDSA-WITH-AES-128-GCM-SHA256" \
            0 \
            -c "Supported Signature Algorithm found: 4," \
            -c "Supported Signature Algorithm found: 5,"

requires_config_disabled MBEDTLS_SSL_PROTO_TLS1_3_EXPERIMENTAL
run_test    "Authentication: client has no cert, server required (TLS)" \
            "$P_SRV debug_level=3 auth_mode=required" \
            "$P_CLI debug_level=3 crt_file=none \
             key_file=data_files/server5.key" \
            1 \
            -S "skip write certificate request" \
            -C "skip parse certificate request" \
            -c "got a certificate request" \
            -c "= write certificate$" \
            -C "skip write certificate$" \
            -S "x509_verify_cert() returned" \
            -s "client has no certificate" \
            -s "! mbedtls_ssl_handshake returned" \
            -c "! mbedtls_ssl_handshake returned" \
            -s "No client certification received from the client, but required by the authentication mode"

requires_config_disabled MBEDTLS_SSL_PROTO_TLS1_3_EXPERIMENTAL
run_test    "Authentication: client badcert, server required" \
            "$P_SRV debug_level=3 auth_mode=required" \
            "$P_CLI debug_level=3 crt_file=data_files/server5-badsign.crt \
             key_file=data_files/server5.key" \
            1 \
            -S "skip write certificate request" \
            -C "skip parse certificate request" \
            -c "got a certificate request" \
            -C "skip write certificate" \
            -C "skip write certificate verify" \
            -S "skip parse certificate verify" \
            -s "x509_verify_cert() returned" \
            -s "! The certificate is not correctly signed by the trusted CA" \
            -s "! mbedtls_ssl_handshake returned" \
            -s "send alert level=2 message=48" \
            -c "! mbedtls_ssl_handshake returned" \
            -s "X509 - Certificate verification failed"
# We don't check that the client receives the alert because it might
# detect that its write end of the connection is closed and abort
# before reading the alert message.

requires_config_disabled MBEDTLS_SSL_PROTO_TLS1_3_EXPERIMENTAL
run_test    "Authentication: client cert not trusted, server required" \
            "$P_SRV debug_level=3 auth_mode=required" \
            "$P_CLI debug_level=3 crt_file=data_files/server5-selfsigned.crt \
             key_file=data_files/server5.key" \
            1 \
            -S "skip write certificate request" \
            -C "skip parse certificate request" \
            -c "got a certificate request" \
            -C "skip write certificate" \
            -C "skip write certificate verify" \
            -S "skip parse certificate verify" \
            -s "x509_verify_cert() returned" \
            -s "! The certificate is not correctly signed by the trusted CA" \
            -s "! mbedtls_ssl_handshake returned" \
            -c "! mbedtls_ssl_handshake returned" \
            -s "X509 - Certificate verification failed"

requires_config_disabled MBEDTLS_SSL_PROTO_TLS1_3_EXPERIMENTAL
run_test    "Authentication: client badcert, server optional" \
            "$P_SRV debug_level=3 auth_mode=optional" \
            "$P_CLI debug_level=3 crt_file=data_files/server5-badsign.crt \
             key_file=data_files/server5.key" \
            0 \
            -S "skip write certificate request" \
            -C "skip parse certificate request" \
            -c "got a certificate request" \
            -C "skip write certificate" \
            -C "skip write certificate verify" \
            -S "skip parse certificate verify" \
            -s "x509_verify_cert() returned" \
            -s "! The certificate is not correctly signed by the trusted CA" \
            -S "! mbedtls_ssl_handshake returned" \
            -C "! mbedtls_ssl_handshake returned" \
            -S "X509 - Certificate verification failed"

requires_config_disabled MBEDTLS_SSL_PROTO_TLS1_3_EXPERIMENTAL
run_test    "Authentication: client badcert, server none" \
            "$P_SRV debug_level=3 auth_mode=none" \
            "$P_CLI debug_level=3 crt_file=data_files/server5-badsign.crt \
             key_file=data_files/server5.key" \
            0 \
            -s "skip write certificate request" \
            -C "skip parse certificate request" \
            -c "got no certificate request" \
            -c "skip write certificate" \
            -c "skip write certificate verify" \
            -s "skip parse certificate verify" \
            -S "x509_verify_cert() returned" \
            -S "! The certificate is not correctly signed by the trusted CA" \
            -S "! mbedtls_ssl_handshake returned" \
            -C "! mbedtls_ssl_handshake returned" \
            -S "X509 - Certificate verification failed"

requires_config_disabled MBEDTLS_SSL_PROTO_TLS1_3_EXPERIMENTAL
run_test    "Authentication: client no cert, server optional" \
            "$P_SRV debug_level=3 auth_mode=optional" \
            "$P_CLI debug_level=3 crt_file=none key_file=none" \
            0 \
            -S "skip write certificate request" \
            -C "skip parse certificate request" \
            -c "got a certificate request" \
            -C "skip write certificate$" \
            -C "got no certificate to send" \
            -c "skip write certificate verify" \
            -s "skip parse certificate verify" \
            -s "! Certificate was missing" \
            -S "! mbedtls_ssl_handshake returned" \
            -C "! mbedtls_ssl_handshake returned" \
            -S "X509 - Certificate verification failed"

requires_config_disabled MBEDTLS_SSL_PROTO_TLS1_3_EXPERIMENTAL
run_test    "Authentication: openssl client no cert, server optional" \
            "$P_SRV debug_level=3 auth_mode=optional" \
            "$O_CLI" \
            0 \
            -S "skip write certificate request" \
            -s "skip parse certificate verify" \
            -s "! Certificate was missing" \
            -S "! mbedtls_ssl_handshake returned" \
            -S "X509 - Certificate verification failed"

requires_config_disabled MBEDTLS_SSL_PROTO_TLS1_3_EXPERIMENTAL
run_test    "Authentication: client no cert, openssl server optional" \
            "$O_SRV -verify 10" \
            "$P_CLI debug_level=3 crt_file=none key_file=none" \
            0 \
            -C "skip parse certificate request" \
            -c "got a certificate request" \
            -C "skip write certificate$" \
            -c "skip write certificate verify" \
            -C "! mbedtls_ssl_handshake returned"

requires_config_disabled MBEDTLS_SSL_PROTO_TLS1_3_EXPERIMENTAL
run_test    "Authentication: client no cert, openssl server required" \
            "$O_SRV -Verify 10" \
            "$P_CLI debug_level=3 crt_file=none key_file=none" \
            1 \
            -C "skip parse certificate request" \
            -c "got a certificate request" \
            -C "skip write certificate$" \
            -c "skip write certificate verify" \
            -c "! mbedtls_ssl_handshake returned"

# This script assumes that MBEDTLS_X509_MAX_INTERMEDIATE_CA has its default
# value, defined here as MAX_IM_CA. Some test cases will be skipped if the
# library is configured with a different value.

MAX_IM_CA='8'

# The tests for the max_int tests can pass with any number higher than MAX_IM_CA
# because only a chain of MAX_IM_CA length is tested. Equally, the max_int+1
# tests can pass with any number less than MAX_IM_CA. However, stricter preconditions
# are in place so that the semantics are consistent with the test description.
requires_config_value_equals "MBEDTLS_X509_MAX_INTERMEDIATE_CA" $MAX_IM_CA
requires_full_size_output_buffer
requires_config_disabled MBEDTLS_SSL_PROTO_TLS1_3_EXPERIMENTAL
run_test    "Authentication: server max_int chain, client default" \
            "$P_SRV crt_file=data_files/dir-maxpath/c09.pem \
                    key_file=data_files/dir-maxpath/09.key" \
            "$P_CLI server_name=CA09 ca_file=data_files/dir-maxpath/00.crt" \
            0 \
            -C "X509 - A fatal error occurred"

requires_config_value_equals "MBEDTLS_X509_MAX_INTERMEDIATE_CA" $MAX_IM_CA
requires_full_size_output_buffer
requires_config_disabled MBEDTLS_SSL_PROTO_TLS1_3_EXPERIMENTAL
run_test    "Authentication: server max_int+1 chain, client default" \
            "$P_SRV crt_file=data_files/dir-maxpath/c10.pem \
                    key_file=data_files/dir-maxpath/10.key" \
            "$P_CLI server_name=CA10 ca_file=data_files/dir-maxpath/00.crt" \
            1 \
            -c "X509 - A fatal error occurred"

requires_config_value_equals "MBEDTLS_X509_MAX_INTERMEDIATE_CA" $MAX_IM_CA
requires_full_size_output_buffer
requires_config_disabled MBEDTLS_SSL_PROTO_TLS1_3_EXPERIMENTAL
run_test    "Authentication: server max_int+1 chain, client optional" \
            "$P_SRV crt_file=data_files/dir-maxpath/c10.pem \
                    key_file=data_files/dir-maxpath/10.key" \
            "$P_CLI server_name=CA10 ca_file=data_files/dir-maxpath/00.crt \
                    auth_mode=optional" \
            1 \
            -c "X509 - A fatal error occurred"

requires_config_value_equals "MBEDTLS_X509_MAX_INTERMEDIATE_CA" $MAX_IM_CA
requires_full_size_output_buffer
requires_config_disabled MBEDTLS_SSL_PROTO_TLS1_3_EXPERIMENTAL
run_test    "Authentication: server max_int+1 chain, client none" \
            "$P_SRV crt_file=data_files/dir-maxpath/c10.pem \
                    key_file=data_files/dir-maxpath/10.key" \
            "$P_CLI server_name=CA10 ca_file=data_files/dir-maxpath/00.crt \
                    auth_mode=none" \
            0 \
            -C "X509 - A fatal error occurred"

requires_config_value_equals "MBEDTLS_X509_MAX_INTERMEDIATE_CA" $MAX_IM_CA
requires_full_size_output_buffer
requires_config_disabled MBEDTLS_SSL_PROTO_TLS1_3_EXPERIMENTAL
run_test    "Authentication: client max_int+1 chain, server default" \
            "$P_SRV ca_file=data_files/dir-maxpath/00.crt" \
            "$P_CLI crt_file=data_files/dir-maxpath/c10.pem \
                    key_file=data_files/dir-maxpath/10.key" \
            0 \
            -S "X509 - A fatal error occurred"

requires_config_value_equals "MBEDTLS_X509_MAX_INTERMEDIATE_CA" $MAX_IM_CA
requires_full_size_output_buffer
requires_config_disabled MBEDTLS_SSL_PROTO_TLS1_3_EXPERIMENTAL
run_test    "Authentication: client max_int+1 chain, server optional" \
            "$P_SRV ca_file=data_files/dir-maxpath/00.crt auth_mode=optional" \
            "$P_CLI crt_file=data_files/dir-maxpath/c10.pem \
                    key_file=data_files/dir-maxpath/10.key" \
            1 \
            -s "X509 - A fatal error occurred"

requires_config_value_equals "MBEDTLS_X509_MAX_INTERMEDIATE_CA" $MAX_IM_CA
requires_full_size_output_buffer
requires_config_disabled MBEDTLS_SSL_PROTO_TLS1_3_EXPERIMENTAL
run_test    "Authentication: client max_int+1 chain, server required" \
            "$P_SRV ca_file=data_files/dir-maxpath/00.crt auth_mode=required" \
            "$P_CLI crt_file=data_files/dir-maxpath/c10.pem \
                    key_file=data_files/dir-maxpath/10.key" \
            1 \
            -s "X509 - A fatal error occurred"

requires_config_value_equals "MBEDTLS_X509_MAX_INTERMEDIATE_CA" $MAX_IM_CA
requires_full_size_output_buffer
requires_config_disabled MBEDTLS_SSL_PROTO_TLS1_3_EXPERIMENTAL
run_test    "Authentication: client max_int chain, server required" \
            "$P_SRV ca_file=data_files/dir-maxpath/00.crt auth_mode=required" \
            "$P_CLI crt_file=data_files/dir-maxpath/c09.pem \
                    key_file=data_files/dir-maxpath/09.key" \
            0 \
            -S "X509 - A fatal error occurred"

# Tests for CA list in CertificateRequest messages

requires_config_disabled MBEDTLS_SSL_PROTO_TLS1_3_EXPERIMENTAL
run_test    "Authentication: send CA list in CertificateRequest  (default)" \
            "$P_SRV debug_level=3 auth_mode=required" \
            "$P_CLI crt_file=data_files/server6.crt \
             key_file=data_files/server6.key" \
            0 \
            -s "requested DN"

requires_config_disabled MBEDTLS_SSL_PROTO_TLS1_3_EXPERIMENTAL
run_test    "Authentication: do not send CA list in CertificateRequest" \
            "$P_SRV debug_level=3 auth_mode=required cert_req_ca_list=0" \
            "$P_CLI crt_file=data_files/server6.crt \
             key_file=data_files/server6.key" \
            0 \
            -S "requested DN"

requires_config_disabled MBEDTLS_SSL_PROTO_TLS1_3_EXPERIMENTAL
run_test    "Authentication: send CA list in CertificateRequest, client self signed" \
            "$P_SRV debug_level=3 auth_mode=required cert_req_ca_list=0" \
            "$P_CLI debug_level=3 crt_file=data_files/server5-selfsigned.crt \
             key_file=data_files/server5.key" \
            1 \
            -S "requested DN" \
            -s "x509_verify_cert() returned" \
            -s "! The certificate is not correctly signed by the trusted CA" \
            -s "! mbedtls_ssl_handshake returned" \
            -c "! mbedtls_ssl_handshake returned" \
            -s "X509 - Certificate verification failed"

# Tests for auth_mode, using CA callback, these are duplicated from the authentication tests
# When updating these tests, modify the matching authentication tests accordingly

requires_config_enabled MBEDTLS_X509_TRUSTED_CERTIFICATE_CALLBACK
requires_config_disabled MBEDTLS_SSL_PROTO_TLS1_3_EXPERIMENTAL
run_test    "Authentication, CA callback: server badcert, client required" \
            "$P_SRV crt_file=data_files/server5-badsign.crt \
             key_file=data_files/server5.key" \
            "$P_CLI ca_callback=1 debug_level=3 auth_mode=required" \
            1 \
            -c "use CA callback for X.509 CRT verification" \
            -c "x509_verify_cert() returned" \
            -c "! The certificate is not correctly signed by the trusted CA" \
            -c "! mbedtls_ssl_handshake returned" \
            -c "X509 - Certificate verification failed"

requires_config_enabled MBEDTLS_X509_TRUSTED_CERTIFICATE_CALLBACK
requires_config_disabled MBEDTLS_SSL_PROTO_TLS1_3_EXPERIMENTAL
run_test    "Authentication, CA callback: server badcert, client optional" \
            "$P_SRV crt_file=data_files/server5-badsign.crt \
             key_file=data_files/server5.key" \
            "$P_CLI ca_callback=1 debug_level=3 auth_mode=optional" \
            0 \
            -c "use CA callback for X.509 CRT verification" \
            -c "x509_verify_cert() returned" \
            -c "! The certificate is not correctly signed by the trusted CA" \
            -C "! mbedtls_ssl_handshake returned" \
            -C "X509 - Certificate verification failed"

# The purpose of the next two tests is to test the client's behaviour when receiving a server
# certificate with an unsupported elliptic curve. This should usually not happen because
# the client informs the server about the supported curves - it does, though, in the
# corner case of a static ECDH suite, because the server doesn't check the curve on that
# occasion (to be fixed). If that bug's fixed, the test needs to be altered to use a
# different means to have the server ignoring the client's supported curve list.

requires_config_enabled MBEDTLS_ECP_C
requires_config_enabled MBEDTLS_X509_TRUSTED_CERTIFICATE_CALLBACK
requires_config_disabled MBEDTLS_SSL_PROTO_TLS1_3_EXPERIMENTAL
run_test    "Authentication, CA callback: server ECDH p256v1, client required, p256v1 unsupported" \
            "$P_SRV debug_level=1 key_file=data_files/server5.key \
             crt_file=data_files/server5.ku-ka.crt" \
            "$P_CLI ca_callback=1 debug_level=3 auth_mode=required curves=secp521r1" \
            1 \
            -c "use CA callback for X.509 CRT verification" \
            -c "bad certificate (EC key curve)" \
            -c "! Certificate verification flags" \
            -C "bad server certificate (ECDH curve)" # Expect failure at earlier verification stage

requires_config_enabled MBEDTLS_ECP_C
requires_config_enabled MBEDTLS_X509_TRUSTED_CERTIFICATE_CALLBACK
requires_config_disabled MBEDTLS_SSL_PROTO_TLS1_3_EXPERIMENTAL
run_test    "Authentication, CA callback: server ECDH p256v1, client optional, p256v1 unsupported" \
            "$P_SRV debug_level=1 key_file=data_files/server5.key \
             crt_file=data_files/server5.ku-ka.crt" \
            "$P_CLI ca_callback=1 debug_level=3 auth_mode=optional curves=secp521r1" \
            1 \
            -c "use CA callback for X.509 CRT verification" \
            -c "bad certificate (EC key curve)"\
            -c "! Certificate verification flags"\
            -c "bad server certificate (ECDH curve)" # Expect failure only at ECDH params check

requires_config_enabled MBEDTLS_X509_TRUSTED_CERTIFICATE_CALLBACK
requires_config_disabled MBEDTLS_SSL_PROTO_TLS1_3_EXPERIMENTAL
run_test    "Authentication, CA callback: client SHA256, server required" \
            "$P_SRV ca_callback=1 debug_level=3 auth_mode=required" \
            "$P_CLI debug_level=3 crt_file=data_files/server6.crt \
             key_file=data_files/server6.key \
             force_ciphersuite=TLS-ECDHE-ECDSA-WITH-AES-256-GCM-SHA384" \
            0 \
            -s "use CA callback for X.509 CRT verification" \
            -c "Supported Signature Algorithm found: 4," \
            -c "Supported Signature Algorithm found: 5,"

requires_config_enabled MBEDTLS_X509_TRUSTED_CERTIFICATE_CALLBACK
requires_config_disabled MBEDTLS_SSL_PROTO_TLS1_3_EXPERIMENTAL
run_test    "Authentication, CA callback: client SHA384, server required" \
            "$P_SRV ca_callback=1 debug_level=3 auth_mode=required" \
            "$P_CLI debug_level=3 crt_file=data_files/server6.crt \
             key_file=data_files/server6.key \
             force_ciphersuite=TLS-ECDHE-ECDSA-WITH-AES-128-GCM-SHA256" \
            0 \
            -s "use CA callback for X.509 CRT verification" \
            -c "Supported Signature Algorithm found: 4," \
            -c "Supported Signature Algorithm found: 5,"

requires_config_enabled MBEDTLS_X509_TRUSTED_CERTIFICATE_CALLBACK
requires_config_disabled MBEDTLS_SSL_PROTO_TLS1_3_EXPERIMENTAL
run_test    "Authentication, CA callback: client badcert, server required" \
            "$P_SRV ca_callback=1 debug_level=3 auth_mode=required" \
            "$P_CLI debug_level=3 crt_file=data_files/server5-badsign.crt \
             key_file=data_files/server5.key" \
            1 \
            -s "use CA callback for X.509 CRT verification" \
            -S "skip write certificate request" \
            -C "skip parse certificate request" \
            -c "got a certificate request" \
            -C "skip write certificate" \
            -C "skip write certificate verify" \
            -S "skip parse certificate verify" \
            -s "x509_verify_cert() returned" \
            -s "! The certificate is not correctly signed by the trusted CA" \
            -s "! mbedtls_ssl_handshake returned" \
            -s "send alert level=2 message=48" \
            -c "! mbedtls_ssl_handshake returned" \
            -s "X509 - Certificate verification failed"
# We don't check that the client receives the alert because it might
# detect that its write end of the connection is closed and abort
# before reading the alert message.

requires_config_enabled MBEDTLS_X509_TRUSTED_CERTIFICATE_CALLBACK
requires_config_disabled MBEDTLS_SSL_PROTO_TLS1_3_EXPERIMENTAL
run_test    "Authentication, CA callback: client cert not trusted, server required" \
            "$P_SRV ca_callback=1 debug_level=3 auth_mode=required" \
            "$P_CLI debug_level=3 crt_file=data_files/server5-selfsigned.crt \
             key_file=data_files/server5.key" \
            1 \
            -s "use CA callback for X.509 CRT verification" \
            -S "skip write certificate request" \
            -C "skip parse certificate request" \
            -c "got a certificate request" \
            -C "skip write certificate" \
            -C "skip write certificate verify" \
            -S "skip parse certificate verify" \
            -s "x509_verify_cert() returned" \
            -s "! The certificate is not correctly signed by the trusted CA" \
            -s "! mbedtls_ssl_handshake returned" \
            -c "! mbedtls_ssl_handshake returned" \
            -s "X509 - Certificate verification failed"

requires_config_enabled MBEDTLS_X509_TRUSTED_CERTIFICATE_CALLBACK
requires_config_disabled MBEDTLS_SSL_PROTO_TLS1_3_EXPERIMENTAL
run_test    "Authentication, CA callback: client badcert, server optional" \
            "$P_SRV ca_callback=1 debug_level=3 auth_mode=optional" \
            "$P_CLI debug_level=3 crt_file=data_files/server5-badsign.crt \
             key_file=data_files/server5.key" \
            0 \
            -s "use CA callback for X.509 CRT verification" \
            -S "skip write certificate request" \
            -C "skip parse certificate request" \
            -c "got a certificate request" \
            -C "skip write certificate" \
            -C "skip write certificate verify" \
            -S "skip parse certificate verify" \
            -s "x509_verify_cert() returned" \
            -s "! The certificate is not correctly signed by the trusted CA" \
            -S "! mbedtls_ssl_handshake returned" \
            -C "! mbedtls_ssl_handshake returned" \
            -S "X509 - Certificate verification failed"

requires_config_value_equals "MBEDTLS_X509_MAX_INTERMEDIATE_CA" $MAX_IM_CA
requires_full_size_output_buffer
requires_config_enabled MBEDTLS_X509_TRUSTED_CERTIFICATE_CALLBACK
requires_config_disabled MBEDTLS_SSL_PROTO_TLS1_3_EXPERIMENTAL
run_test    "Authentication, CA callback: server max_int chain, client default" \
            "$P_SRV crt_file=data_files/dir-maxpath/c09.pem \
                    key_file=data_files/dir-maxpath/09.key" \
            "$P_CLI ca_callback=1 debug_level=3 server_name=CA09 ca_file=data_files/dir-maxpath/00.crt" \
            0 \
            -c "use CA callback for X.509 CRT verification" \
            -C "X509 - A fatal error occurred"

requires_config_value_equals "MBEDTLS_X509_MAX_INTERMEDIATE_CA" $MAX_IM_CA
requires_full_size_output_buffer
requires_config_enabled MBEDTLS_X509_TRUSTED_CERTIFICATE_CALLBACK
requires_config_disabled MBEDTLS_SSL_PROTO_TLS1_3_EXPERIMENTAL
run_test    "Authentication, CA callback: server max_int+1 chain, client default" \
            "$P_SRV crt_file=data_files/dir-maxpath/c10.pem \
                    key_file=data_files/dir-maxpath/10.key" \
            "$P_CLI debug_level=3 ca_callback=1 server_name=CA10 ca_file=data_files/dir-maxpath/00.crt" \
            1 \
            -c "use CA callback for X.509 CRT verification" \
            -c "X509 - A fatal error occurred"

requires_config_value_equals "MBEDTLS_X509_MAX_INTERMEDIATE_CA" $MAX_IM_CA
requires_full_size_output_buffer
requires_config_enabled MBEDTLS_X509_TRUSTED_CERTIFICATE_CALLBACK
requires_config_disabled MBEDTLS_SSL_PROTO_TLS1_3_EXPERIMENTAL
run_test    "Authentication, CA callback: server max_int+1 chain, client optional" \
            "$P_SRV crt_file=data_files/dir-maxpath/c10.pem \
                    key_file=data_files/dir-maxpath/10.key" \
            "$P_CLI ca_callback=1 server_name=CA10 ca_file=data_files/dir-maxpath/00.crt \
                    debug_level=3 auth_mode=optional" \
            1 \
            -c "use CA callback for X.509 CRT verification" \
            -c "X509 - A fatal error occurred"

requires_config_value_equals "MBEDTLS_X509_MAX_INTERMEDIATE_CA" $MAX_IM_CA
requires_full_size_output_buffer
requires_config_enabled MBEDTLS_X509_TRUSTED_CERTIFICATE_CALLBACK
requires_config_disabled MBEDTLS_SSL_PROTO_TLS1_3_EXPERIMENTAL
run_test    "Authentication, CA callback: client max_int+1 chain, server optional" \
            "$P_SRV ca_callback=1 debug_level=3 ca_file=data_files/dir-maxpath/00.crt auth_mode=optional" \
            "$P_CLI crt_file=data_files/dir-maxpath/c10.pem \
                    key_file=data_files/dir-maxpath/10.key" \
            1 \
            -s "use CA callback for X.509 CRT verification" \
            -s "X509 - A fatal error occurred"

requires_config_value_equals "MBEDTLS_X509_MAX_INTERMEDIATE_CA" $MAX_IM_CA
requires_full_size_output_buffer
requires_config_enabled MBEDTLS_X509_TRUSTED_CERTIFICATE_CALLBACK
requires_config_disabled MBEDTLS_SSL_PROTO_TLS1_3_EXPERIMENTAL
run_test    "Authentication, CA callback: client max_int+1 chain, server required" \
            "$P_SRV ca_callback=1 debug_level=3 ca_file=data_files/dir-maxpath/00.crt auth_mode=required" \
            "$P_CLI crt_file=data_files/dir-maxpath/c10.pem \
                    key_file=data_files/dir-maxpath/10.key" \
            1 \
            -s "use CA callback for X.509 CRT verification" \
            -s "X509 - A fatal error occurred"

requires_config_value_equals "MBEDTLS_X509_MAX_INTERMEDIATE_CA" $MAX_IM_CA
requires_full_size_output_buffer
requires_config_enabled MBEDTLS_X509_TRUSTED_CERTIFICATE_CALLBACK
requires_config_disabled MBEDTLS_SSL_PROTO_TLS1_3_EXPERIMENTAL
run_test    "Authentication, CA callback: client max_int chain, server required" \
            "$P_SRV ca_callback=1 debug_level=3 ca_file=data_files/dir-maxpath/00.crt auth_mode=required" \
            "$P_CLI crt_file=data_files/dir-maxpath/c09.pem \
                    key_file=data_files/dir-maxpath/09.key" \
            0 \
            -s "use CA callback for X.509 CRT verification" \
            -S "X509 - A fatal error occurred"

# Tests for certificate selection based on SHA verson

requires_config_disabled MBEDTLS_X509_REMOVE_INFO
requires_config_disabled MBEDTLS_SSL_PROTO_TLS1_3_EXPERIMENTAL
run_test    "Certificate hash: client TLS 1.2 -> SHA-2" \
            "$P_SRV crt_file=data_files/server5.crt \
                    key_file=data_files/server5.key \
                    crt_file2=data_files/server5-sha1.crt \
                    key_file2=data_files/server5.key" \
            "$P_CLI force_version=tls12" \
            0 \
            -c "signed using.*ECDSA with SHA256" \
            -C "signed using.*ECDSA with SHA1"

requires_config_disabled MBEDTLS_X509_REMOVE_INFO
requires_config_disabled MBEDTLS_SSL_PROTO_TLS1_3_EXPERIMENTAL
run_test    "SNI: no SNI callback" \
            "$P_SRV debug_level=3 \
             crt_file=data_files/server5.crt key_file=data_files/server5.key" \
            "$P_CLI server_name=localhost" \
            0 \
            -S "parse ServerName extension" \
            -c "issuer name *: C=NL, O=PolarSSL, CN=Polarssl Test EC CA" \
            -c "subject name *: C=NL, O=PolarSSL, CN=localhost"

requires_config_disabled MBEDTLS_SSL_PROTO_TLS1_3_EXPERIMENTAL
requires_config_disabled MBEDTLS_X509_REMOVE_INFO
run_test    "SNI: matching cert 1" \
            "$P_SRV debug_level=3 \
             crt_file=data_files/server5.crt key_file=data_files/server5.key \
             sni=localhost,data_files/server2.crt,data_files/server2.key,-,-,-,polarssl.example,data_files/server1-nospace.crt,data_files/server1.key,-,-,-" \
            "$P_CLI server_name=localhost" \
            0 \
            -s "parse ServerName extension" \
            -c "issuer name *: C=NL, O=PolarSSL, CN=PolarSSL Test CA" \
            -c "subject name *: C=NL, O=PolarSSL, CN=localhost"

requires_config_disabled MBEDTLS_SSL_PROTO_TLS1_3_EXPERIMENTAL
requires_config_disabled MBEDTLS_X509_REMOVE_INFO
run_test    "SNI: matching cert 2" \
            "$P_SRV debug_level=3 \
             crt_file=data_files/server5.crt key_file=data_files/server5.key \
             sni=localhost,data_files/server2.crt,data_files/server2.key,-,-,-,polarssl.example,data_files/server1-nospace.crt,data_files/server1.key,-,-,-" \
            "$P_CLI server_name=polarssl.example" \
            0 \
            -s "parse ServerName extension" \
            -c "issuer name *: C=NL, O=PolarSSL, CN=PolarSSL Test CA" \
            -c "subject name *: C=NL, O=PolarSSL, CN=polarssl.example"

requires_config_disabled MBEDTLS_SSL_PROTO_TLS1_3_EXPERIMENTAL
requires_config_disabled MBEDTLS_X509_REMOVE_INFO
run_test    "SNI: no matching cert" \
            "$P_SRV debug_level=3 \
             crt_file=data_files/server5.crt key_file=data_files/server5.key \
             sni=localhost,data_files/server2.crt,data_files/server2.key,-,-,-,polarssl.example,data_files/server1-nospace.crt,data_files/server1.key,-,-,-" \
            "$P_CLI server_name=nonesuch.example" \
            1 \
            -s "parse ServerName extension" \
            -s "ssl_sni_wrapper() returned" \
            -s "mbedtls_ssl_handshake returned" \
            -c "mbedtls_ssl_handshake returned" \
            -c "SSL - A fatal alert message was received from our peer"

requires_config_disabled MBEDTLS_SSL_PROTO_TLS1_3_EXPERIMENTAL
run_test    "SNI: client auth no override: optional" \
            "$P_SRV debug_level=3 auth_mode=optional \
             crt_file=data_files/server5.crt key_file=data_files/server5.key \
             sni=localhost,data_files/server2.crt,data_files/server2.key,-,-,-" \
            "$P_CLI debug_level=3 server_name=localhost" \
            0 \
            -S "skip write certificate request" \
            -C "skip parse certificate request" \
            -c "got a certificate request" \
            -C "skip write certificate" \
            -C "skip write certificate verify" \
            -S "skip parse certificate verify"

requires_config_disabled MBEDTLS_SSL_PROTO_TLS1_3_EXPERIMENTAL
run_test    "SNI: client auth override: none -> optional" \
            "$P_SRV debug_level=3 auth_mode=none \
             crt_file=data_files/server5.crt key_file=data_files/server5.key \
             sni=localhost,data_files/server2.crt,data_files/server2.key,-,-,optional" \
            "$P_CLI debug_level=3 server_name=localhost" \
            0 \
            -S "skip write certificate request" \
            -C "skip parse certificate request" \
            -c "got a certificate request" \
            -C "skip write certificate" \
            -C "skip write certificate verify" \
            -S "skip parse certificate verify"

requires_config_disabled MBEDTLS_SSL_PROTO_TLS1_3_EXPERIMENTAL
run_test    "SNI: client auth override: optional -> none" \
            "$P_SRV debug_level=3 auth_mode=optional \
             crt_file=data_files/server5.crt key_file=data_files/server5.key \
             sni=localhost,data_files/server2.crt,data_files/server2.key,-,-,none" \
            "$P_CLI debug_level=3 server_name=localhost" \
            0 \
            -s "skip write certificate request" \
            -C "skip parse certificate request" \
            -c "got no certificate request" \
            -c "skip write certificate" \
            -c "skip write certificate verify" \
            -s "skip parse certificate verify"

requires_config_disabled MBEDTLS_SSL_PROTO_TLS1_3_EXPERIMENTAL
run_test    "SNI: CA no override" \
            "$P_SRV debug_level=3 auth_mode=optional \
             crt_file=data_files/server5.crt key_file=data_files/server5.key \
             ca_file=data_files/test-ca.crt \
             sni=localhost,data_files/server2.crt,data_files/server2.key,-,-,required" \
            "$P_CLI debug_level=3 server_name=localhost \
             crt_file=data_files/server6.crt key_file=data_files/server6.key" \
            1 \
            -S "skip write certificate request" \
            -C "skip parse certificate request" \
            -c "got a certificate request" \
            -C "skip write certificate" \
            -C "skip write certificate verify" \
            -S "skip parse certificate verify" \
            -s "x509_verify_cert() returned" \
            -s "! The certificate is not correctly signed by the trusted CA" \
            -S "The certificate has been revoked (is on a CRL)"

requires_config_disabled MBEDTLS_SSL_PROTO_TLS1_3_EXPERIMENTAL
run_test    "SNI: CA override" \
            "$P_SRV debug_level=3 auth_mode=optional \
             crt_file=data_files/server5.crt key_file=data_files/server5.key \
             ca_file=data_files/test-ca.crt \
             sni=localhost,data_files/server2.crt,data_files/server2.key,data_files/test-ca2.crt,-,required" \
            "$P_CLI debug_level=3 server_name=localhost \
             crt_file=data_files/server6.crt key_file=data_files/server6.key" \
            0 \
            -S "skip write certificate request" \
            -C "skip parse certificate request" \
            -c "got a certificate request" \
            -C "skip write certificate" \
            -C "skip write certificate verify" \
            -S "skip parse certificate verify" \
            -S "x509_verify_cert() returned" \
            -S "! The certificate is not correctly signed by the trusted CA" \
            -S "The certificate has been revoked (is on a CRL)"

requires_config_disabled MBEDTLS_SSL_PROTO_TLS1_3_EXPERIMENTAL
run_test    "SNI: CA override with CRL" \
            "$P_SRV debug_level=3 auth_mode=optional \
             crt_file=data_files/server5.crt key_file=data_files/server5.key \
             ca_file=data_files/test-ca.crt \
             sni=localhost,data_files/server2.crt,data_files/server2.key,data_files/test-ca2.crt,data_files/crl-ec-sha256.pem,required" \
            "$P_CLI debug_level=3 server_name=localhost \
             crt_file=data_files/server6.crt key_file=data_files/server6.key" \
            1 \
            -S "skip write certificate request" \
            -C "skip parse certificate request" \
            -c "got a certificate request" \
            -C "skip write certificate" \
            -C "skip write certificate verify" \
            -S "skip parse certificate verify" \
            -s "x509_verify_cert() returned" \
            -S "! The certificate is not correctly signed by the trusted CA" \
            -s "The certificate has been revoked (is on a CRL)"

# Tests for SNI and DTLS

requires_config_disabled MBEDTLS_SSL_PROTO_TLS1_3_EXPERIMENTAL
requires_config_disabled MBEDTLS_X509_REMOVE_INFO
run_test    "SNI: DTLS, no SNI callback" \
            "$P_SRV debug_level=3 dtls=1 \
             crt_file=data_files/server5.crt key_file=data_files/server5.key" \
            "$P_CLI server_name=localhost dtls=1" \
            0 \
            -S "parse ServerName extension" \
            -c "issuer name *: C=NL, O=PolarSSL, CN=Polarssl Test EC CA" \
            -c "subject name *: C=NL, O=PolarSSL, CN=localhost"

requires_config_disabled MBEDTLS_SSL_PROTO_TLS1_3_EXPERIMENTAL
requires_config_disabled MBEDTLS_X509_REMOVE_INFO
run_test    "SNI: DTLS, matching cert 1" \
            "$P_SRV debug_level=3 dtls=1 \
             crt_file=data_files/server5.crt key_file=data_files/server5.key \
             sni=localhost,data_files/server2.crt,data_files/server2.key,-,-,-,polarssl.example,data_files/server1-nospace.crt,data_files/server1.key,-,-,-" \
            "$P_CLI server_name=localhost dtls=1" \
            0 \
            -s "parse ServerName extension" \
            -c "issuer name *: C=NL, O=PolarSSL, CN=PolarSSL Test CA" \
            -c "subject name *: C=NL, O=PolarSSL, CN=localhost"

requires_config_disabled MBEDTLS_SSL_PROTO_TLS1_3_EXPERIMENTAL
requires_config_disabled MBEDTLS_X509_REMOVE_INFO
run_test    "SNI: DTLS, matching cert 2" \
            "$P_SRV debug_level=3 dtls=1 \
             crt_file=data_files/server5.crt key_file=data_files/server5.key \
             sni=localhost,data_files/server2.crt,data_files/server2.key,-,-,-,polarssl.example,data_files/server1-nospace.crt,data_files/server1.key,-,-,-" \
            "$P_CLI server_name=polarssl.example dtls=1" \
            0 \
            -s "parse ServerName extension" \
            -c "issuer name *: C=NL, O=PolarSSL, CN=PolarSSL Test CA" \
            -c "subject name *: C=NL, O=PolarSSL, CN=polarssl.example"

requires_config_disabled MBEDTLS_SSL_PROTO_TLS1_3_EXPERIMENTAL
run_test    "SNI: DTLS, no matching cert" \
            "$P_SRV debug_level=3 dtls=1 \
             crt_file=data_files/server5.crt key_file=data_files/server5.key \
             sni=localhost,data_files/server2.crt,data_files/server2.key,-,-,-,polarssl.example,data_files/server1-nospace.crt,data_files/server1.key,-,-,-" \
            "$P_CLI server_name=nonesuch.example dtls=1" \
            1 \
            -s "parse ServerName extension" \
            -s "ssl_sni_wrapper() returned" \
            -s "mbedtls_ssl_handshake returned" \
            -c "mbedtls_ssl_handshake returned" \
            -c "SSL - A fatal alert message was received from our peer"

requires_config_disabled MBEDTLS_SSL_PROTO_TLS1_3_EXPERIMENTAL
run_test    "SNI: DTLS, client auth no override: optional" \
            "$P_SRV debug_level=3 auth_mode=optional dtls=1 \
             crt_file=data_files/server5.crt key_file=data_files/server5.key \
             sni=localhost,data_files/server2.crt,data_files/server2.key,-,-,-" \
            "$P_CLI debug_level=3 server_name=localhost dtls=1" \
            0 \
            -S "skip write certificate request" \
            -C "skip parse certificate request" \
            -c "got a certificate request" \
            -C "skip write certificate" \
            -C "skip write certificate verify" \
            -S "skip parse certificate verify"

requires_config_disabled MBEDTLS_SSL_PROTO_TLS1_3_EXPERIMENTAL
run_test    "SNI: DTLS, client auth override: none -> optional" \
            "$P_SRV debug_level=3 auth_mode=none dtls=1 \
             crt_file=data_files/server5.crt key_file=data_files/server5.key \
             sni=localhost,data_files/server2.crt,data_files/server2.key,-,-,optional" \
            "$P_CLI debug_level=3 server_name=localhost dtls=1" \
            0 \
            -S "skip write certificate request" \
            -C "skip parse certificate request" \
            -c "got a certificate request" \
            -C "skip write certificate" \
            -C "skip write certificate verify" \
            -S "skip parse certificate verify"

requires_config_disabled MBEDTLS_SSL_PROTO_TLS1_3_EXPERIMENTAL
run_test    "SNI: DTLS, client auth override: optional -> none" \
            "$P_SRV debug_level=3 auth_mode=optional dtls=1 \
             crt_file=data_files/server5.crt key_file=data_files/server5.key \
             sni=localhost,data_files/server2.crt,data_files/server2.key,-,-,none" \
            "$P_CLI debug_level=3 server_name=localhost dtls=1" \
            0 \
            -s "skip write certificate request" \
            -C "skip parse certificate request" \
            -c "got no certificate request" \
            -c "skip write certificate" \
            -c "skip write certificate verify" \
            -s "skip parse certificate verify"

requires_config_disabled MBEDTLS_SSL_PROTO_TLS1_3_EXPERIMENTAL
run_test    "SNI: DTLS, CA no override" \
            "$P_SRV debug_level=3 auth_mode=optional dtls=1 \
             crt_file=data_files/server5.crt key_file=data_files/server5.key \
             ca_file=data_files/test-ca.crt \
             sni=localhost,data_files/server2.crt,data_files/server2.key,-,-,required" \
            "$P_CLI debug_level=3 server_name=localhost dtls=1 \
             crt_file=data_files/server6.crt key_file=data_files/server6.key" \
            1 \
            -S "skip write certificate request" \
            -C "skip parse certificate request" \
            -c "got a certificate request" \
            -C "skip write certificate" \
            -C "skip write certificate verify" \
            -S "skip parse certificate verify" \
            -s "x509_verify_cert() returned" \
            -s "! The certificate is not correctly signed by the trusted CA" \
            -S "The certificate has been revoked (is on a CRL)"

requires_config_disabled MBEDTLS_SSL_PROTO_TLS1_3_EXPERIMENTAL
run_test    "SNI: DTLS, CA override" \
            "$P_SRV debug_level=3 auth_mode=optional dtls=1 \
             crt_file=data_files/server5.crt key_file=data_files/server5.key \
             ca_file=data_files/test-ca.crt \
             sni=localhost,data_files/server2.crt,data_files/server2.key,data_files/test-ca2.crt,-,required" \
            "$P_CLI debug_level=3 server_name=localhost dtls=1 \
             crt_file=data_files/server6.crt key_file=data_files/server6.key" \
            0 \
            -S "skip write certificate request" \
            -C "skip parse certificate request" \
            -c "got a certificate request" \
            -C "skip write certificate" \
            -C "skip write certificate verify" \
            -S "skip parse certificate verify" \
            -S "x509_verify_cert() returned" \
            -S "! The certificate is not correctly signed by the trusted CA" \
            -S "The certificate has been revoked (is on a CRL)"

requires_config_disabled MBEDTLS_SSL_PROTO_TLS1_3_EXPERIMENTAL
run_test    "SNI: DTLS, CA override with CRL" \
            "$P_SRV debug_level=3 auth_mode=optional \
             crt_file=data_files/server5.crt key_file=data_files/server5.key dtls=1 \
             ca_file=data_files/test-ca.crt \
             sni=localhost,data_files/server2.crt,data_files/server2.key,data_files/test-ca2.crt,data_files/crl-ec-sha256.pem,required" \
            "$P_CLI debug_level=3 server_name=localhost dtls=1 \
             crt_file=data_files/server6.crt key_file=data_files/server6.key" \
            1 \
            -S "skip write certificate request" \
            -C "skip parse certificate request" \
            -c "got a certificate request" \
            -C "skip write certificate" \
            -C "skip write certificate verify" \
            -S "skip parse certificate verify" \
            -s "x509_verify_cert() returned" \
            -S "! The certificate is not correctly signed by the trusted CA" \
            -s "The certificate has been revoked (is on a CRL)"

# Tests for non-blocking I/O: exercise a variety of handshake flows

requires_config_disabled MBEDTLS_SSL_PROTO_TLS1_3_EXPERIMENTAL
run_test    "Non-blocking I/O: basic handshake" \
            "$P_SRV nbio=2 tickets=0 auth_mode=none" \
            "$P_CLI nbio=2 tickets=0" \
            0 \
            -S "mbedtls_ssl_handshake returned" \
            -C "mbedtls_ssl_handshake returned" \
            -c "Read from server: .* bytes read"

requires_config_disabled MBEDTLS_SSL_PROTO_TLS1_3_EXPERIMENTAL
run_test    "Non-blocking I/O: client auth" \
            "$P_SRV nbio=2 tickets=0 auth_mode=required" \
            "$P_CLI nbio=2 tickets=0" \
            0 \
            -S "mbedtls_ssl_handshake returned" \
            -C "mbedtls_ssl_handshake returned" \
            -c "Read from server: .* bytes read"

requires_config_disabled MBEDTLS_SSL_PROTO_TLS1_3_EXPERIMENTAL
run_test    "Non-blocking I/O: ticket" \
            "$P_SRV nbio=2 tickets=1 auth_mode=none" \
            "$P_CLI nbio=2 tickets=1" \
            0 \
            -S "mbedtls_ssl_handshake returned" \
            -C "mbedtls_ssl_handshake returned" \
            -c "Read from server: .* bytes read"

requires_config_disabled MBEDTLS_SSL_PROTO_TLS1_3_EXPERIMENTAL
run_test    "Non-blocking I/O: ticket + client auth" \
            "$P_SRV nbio=2 tickets=1 auth_mode=required" \
            "$P_CLI nbio=2 tickets=1" \
            0 \
            -S "mbedtls_ssl_handshake returned" \
            -C "mbedtls_ssl_handshake returned" \
            -c "Read from server: .* bytes read"

requires_config_disabled MBEDTLS_SSL_PROTO_TLS1_3_EXPERIMENTAL
run_test    "Non-blocking I/O: ticket + client auth + resume" \
            "$P_SRV nbio=2 tickets=1 auth_mode=required" \
            "$P_CLI nbio=2 tickets=1 reconnect=1" \
            0 \
            -S "mbedtls_ssl_handshake returned" \
            -C "mbedtls_ssl_handshake returned" \
            -c "Read from server: .* bytes read"

requires_config_disabled MBEDTLS_SSL_PROTO_TLS1_3_EXPERIMENTAL
run_test    "Non-blocking I/O: ticket + resume" \
            "$P_SRV nbio=2 tickets=1 auth_mode=none" \
            "$P_CLI nbio=2 tickets=1 reconnect=1" \
            0 \
            -S "mbedtls_ssl_handshake returned" \
            -C "mbedtls_ssl_handshake returned" \
            -c "Read from server: .* bytes read"

requires_config_disabled MBEDTLS_SSL_PROTO_TLS1_3_EXPERIMENTAL
run_test    "Non-blocking I/O: session-id resume" \
            "$P_SRV nbio=2 tickets=0 auth_mode=none" \
            "$P_CLI nbio=2 tickets=0 reconnect=1" \
            0 \
            -S "mbedtls_ssl_handshake returned" \
            -C "mbedtls_ssl_handshake returned" \
            -c "Read from server: .* bytes read"

# Tests for event-driven I/O: exercise a variety of handshake flows

requires_config_disabled MBEDTLS_SSL_PROTO_TLS1_3_EXPERIMENTAL
run_test    "Event-driven I/O: basic handshake" \
            "$P_SRV event=1 tickets=0 auth_mode=none" \
            "$P_CLI event=1 tickets=0" \
            0 \
            -S "mbedtls_ssl_handshake returned" \
            -C "mbedtls_ssl_handshake returned" \
            -c "Read from server: .* bytes read"

requires_config_disabled MBEDTLS_SSL_PROTO_TLS1_3_EXPERIMENTAL
run_test    "Event-driven I/O: client auth" \
            "$P_SRV event=1 tickets=0 auth_mode=required" \
            "$P_CLI event=1 tickets=0" \
            0 \
            -S "mbedtls_ssl_handshake returned" \
            -C "mbedtls_ssl_handshake returned" \
            -c "Read from server: .* bytes read"

requires_config_disabled MBEDTLS_SSL_PROTO_TLS1_3_EXPERIMENTAL
run_test    "Event-driven I/O: ticket" \
            "$P_SRV event=1 tickets=1 auth_mode=none" \
            "$P_CLI event=1 tickets=1" \
            0 \
            -S "mbedtls_ssl_handshake returned" \
            -C "mbedtls_ssl_handshake returned" \
            -c "Read from server: .* bytes read"

requires_config_disabled MBEDTLS_SSL_PROTO_TLS1_3_EXPERIMENTAL
run_test    "Event-driven I/O: ticket + client auth" \
            "$P_SRV event=1 tickets=1 auth_mode=required" \
            "$P_CLI event=1 tickets=1" \
            0 \
            -S "mbedtls_ssl_handshake returned" \
            -C "mbedtls_ssl_handshake returned" \
            -c "Read from server: .* bytes read"

requires_config_disabled MBEDTLS_SSL_PROTO_TLS1_3_EXPERIMENTAL
run_test    "Event-driven I/O: ticket + client auth + resume" \
            "$P_SRV event=1 tickets=1 auth_mode=required" \
            "$P_CLI event=1 tickets=1 reconnect=1" \
            0 \
            -S "mbedtls_ssl_handshake returned" \
            -C "mbedtls_ssl_handshake returned" \
            -c "Read from server: .* bytes read"

requires_config_disabled MBEDTLS_SSL_PROTO_TLS1_3_EXPERIMENTAL
run_test    "Event-driven I/O: ticket + resume" \
            "$P_SRV event=1 tickets=1 auth_mode=none" \
            "$P_CLI event=1 tickets=1 reconnect=1" \
            0 \
            -S "mbedtls_ssl_handshake returned" \
            -C "mbedtls_ssl_handshake returned" \
            -c "Read from server: .* bytes read"

requires_config_disabled MBEDTLS_SSL_PROTO_TLS1_3_EXPERIMENTAL
run_test    "Event-driven I/O: session-id resume" \
            "$P_SRV event=1 tickets=0 auth_mode=none" \
            "$P_CLI event=1 tickets=0 reconnect=1" \
            0 \
            -S "mbedtls_ssl_handshake returned" \
            -C "mbedtls_ssl_handshake returned" \
            -c "Read from server: .* bytes read"

requires_config_disabled MBEDTLS_SSL_PROTO_TLS1_3_EXPERIMENTAL
run_test    "Event-driven I/O, DTLS: basic handshake" \
            "$P_SRV dtls=1 event=1 tickets=0 auth_mode=none" \
            "$P_CLI dtls=1 event=1 tickets=0" \
            0 \
            -c "Read from server: .* bytes read"

requires_config_disabled MBEDTLS_SSL_PROTO_TLS1_3_EXPERIMENTAL
run_test    "Event-driven I/O, DTLS: client auth" \
            "$P_SRV dtls=1 event=1 tickets=0 auth_mode=required" \
            "$P_CLI dtls=1 event=1 tickets=0" \
            0 \
            -c "Read from server: .* bytes read"

requires_config_disabled MBEDTLS_SSL_PROTO_TLS1_3_EXPERIMENTAL
run_test    "Event-driven I/O, DTLS: ticket" \
            "$P_SRV dtls=1 event=1 tickets=1 auth_mode=none" \
            "$P_CLI dtls=1 event=1 tickets=1" \
            0 \
            -c "Read from server: .* bytes read"

requires_config_disabled MBEDTLS_SSL_PROTO_TLS1_3_EXPERIMENTAL
run_test    "Event-driven I/O, DTLS: ticket + client auth" \
            "$P_SRV dtls=1 event=1 tickets=1 auth_mode=required" \
            "$P_CLI dtls=1 event=1 tickets=1" \
            0 \
            -c "Read from server: .* bytes read"

requires_config_disabled MBEDTLS_SSL_PROTO_TLS1_3_EXPERIMENTAL
run_test    "Event-driven I/O, DTLS: ticket + client auth + resume" \
            "$P_SRV dtls=1 event=1 tickets=1 auth_mode=required" \
            "$P_CLI dtls=1 event=1 tickets=1 reconnect=1 skip_close_notify=1" \
            0 \
            -c "Read from server: .* bytes read"

requires_config_disabled MBEDTLS_SSL_PROTO_TLS1_3_EXPERIMENTAL
run_test    "Event-driven I/O, DTLS: ticket + resume" \
            "$P_SRV dtls=1 event=1 tickets=1 auth_mode=none" \
            "$P_CLI dtls=1 event=1 tickets=1 reconnect=1 skip_close_notify=1" \
            0 \
            -c "Read from server: .* bytes read"

requires_config_disabled MBEDTLS_SSL_PROTO_TLS1_3_EXPERIMENTAL
run_test    "Event-driven I/O, DTLS: session-id resume" \
            "$P_SRV dtls=1 event=1 tickets=0 auth_mode=none" \
            "$P_CLI dtls=1 event=1 tickets=0 reconnect=1 skip_close_notify=1" \
            0 \
            -c "Read from server: .* bytes read"

# This test demonstrates the need for the mbedtls_ssl_check_pending function.
# During session resumption, the client will send its ApplicationData record
# within the same datagram as the Finished messages. In this situation, the
# server MUST NOT idle on the underlying transport after handshake completion,
# because the ApplicationData request has already been queued internally.
requires_config_disabled MBEDTLS_SSL_PROTO_TLS1_3_EXPERIMENTAL
run_test    "Event-driven I/O, DTLS: session-id resume, UDP packing" \
            -p "$P_PXY pack=50" \
            "$P_SRV dtls=1 event=1 tickets=0 auth_mode=required" \
            "$P_CLI dtls=1 event=1 tickets=0 reconnect=1 skip_close_notify=1" \
            0 \
            -c "Read from server: .* bytes read"

# Tests for version negotiation

requires_config_disabled MBEDTLS_SSL_PROTO_TLS1_3_EXPERIMENTAL
run_test    "Version check: all -> 1.2" \
            "$P_SRV" \
            "$P_CLI" \
            0 \
            -S "mbedtls_ssl_handshake returned" \
            -C "mbedtls_ssl_handshake returned" \
            -s "Protocol is TLSv1.2" \
            -c "Protocol is TLSv1.2"

requires_config_disabled MBEDTLS_SSL_PROTO_TLS1_3_EXPERIMENTAL
run_test    "Not supported version check: cli TLS 1.0" \
            "$P_SRV" \
            "$G_CLI localhost --priority=NORMAL:-VERS-ALL:+VERS-TLS1.0" \
            1 \
            -s "Handshake protocol not within min/max boundaries" \
            -c "Error in protocol version" \
            -S "Protocol is TLSv1.0" \
            -C "Handshake was completed"

requires_config_disabled MBEDTLS_SSL_PROTO_TLS1_3_EXPERIMENTAL
run_test    "Not supported version check: cli TLS 1.1" \
            "$P_SRV" \
            "$G_CLI localhost --priority=NORMAL:-VERS-ALL:+VERS-TLS1.1" \
            1 \
            -s "Handshake protocol not within min/max boundaries" \
            -c "Error in protocol version" \
            -S "Protocol is TLSv1.1" \
            -C "Handshake was completed"

requires_config_disabled MBEDTLS_SSL_PROTO_TLS1_3_EXPERIMENTAL
run_test    "Not supported version check: srv max TLS 1.0" \
            "$G_SRV --priority=NORMAL:-VERS-TLS-ALL:+VERS-TLS1.0" \
            "$P_CLI" \
            1 \
            -s "Error in protocol version" \
            -c "Handshake protocol not within min/max boundaries" \
            -S "Version: TLS1.0" \
            -C "Protocol is TLSv1.0"

requires_config_disabled MBEDTLS_SSL_PROTO_TLS1_3_EXPERIMENTAL
run_test    "Not supported version check: srv max TLS 1.1" \
            "$G_SRV --priority=NORMAL:-VERS-TLS-ALL:+VERS-TLS1.1" \
            "$P_CLI" \
            1 \
            -s "Error in protocol version" \
            -c "Handshake protocol not within min/max boundaries" \
            -S "Version: TLS1.1" \
            -C "Protocol is TLSv1.1"

# Tests for ALPN extension

requires_config_disabled MBEDTLS_SSL_PROTO_TLS1_3_EXPERIMENTAL
run_test    "ALPN: none" \
            "$P_SRV debug_level=3" \
            "$P_CLI debug_level=3" \
            0 \
            -C "client hello, adding alpn extension" \
            -S "found alpn extension" \
            -C "got an alert message, type: \\[2:120]" \
            -S "server hello, adding alpn extension" \
            -C "found alpn extension " \
            -C "Application Layer Protocol is" \
            -S "Application Layer Protocol is"

requires_config_disabled MBEDTLS_SSL_PROTO_TLS1_3_EXPERIMENTAL
run_test    "ALPN: client only" \
            "$P_SRV debug_level=3" \
            "$P_CLI debug_level=3 alpn=abc,1234" \
            0 \
            -c "client hello, adding alpn extension" \
            -s "found alpn extension" \
            -C "got an alert message, type: \\[2:120]" \
            -S "server hello, adding alpn extension" \
            -C "found alpn extension " \
            -c "Application Layer Protocol is (none)" \
            -S "Application Layer Protocol is"

requires_config_disabled MBEDTLS_SSL_PROTO_TLS1_3_EXPERIMENTAL
run_test    "ALPN: server only" \
            "$P_SRV debug_level=3 alpn=abc,1234" \
            "$P_CLI debug_level=3" \
            0 \
            -C "client hello, adding alpn extension" \
            -S "found alpn extension" \
            -C "got an alert message, type: \\[2:120]" \
            -S "server hello, adding alpn extension" \
            -C "found alpn extension " \
            -C "Application Layer Protocol is" \
            -s "Application Layer Protocol is (none)"

requires_config_disabled MBEDTLS_SSL_PROTO_TLS1_3_EXPERIMENTAL
run_test    "ALPN: both, common cli1-srv1" \
            "$P_SRV debug_level=3 alpn=abc,1234" \
            "$P_CLI debug_level=3 alpn=abc,1234" \
            0 \
            -c "client hello, adding alpn extension" \
            -s "found alpn extension" \
            -C "got an alert message, type: \\[2:120]" \
            -s "server hello, adding alpn extension" \
            -c "found alpn extension" \
            -c "Application Layer Protocol is abc" \
            -s "Application Layer Protocol is abc"

requires_config_disabled MBEDTLS_SSL_PROTO_TLS1_3_EXPERIMENTAL
run_test    "ALPN: both, common cli2-srv1" \
            "$P_SRV debug_level=3 alpn=abc,1234" \
            "$P_CLI debug_level=3 alpn=1234,abc" \
            0 \
            -c "client hello, adding alpn extension" \
            -s "found alpn extension" \
            -C "got an alert message, type: \\[2:120]" \
            -s "server hello, adding alpn extension" \
            -c "found alpn extension" \
            -c "Application Layer Protocol is abc" \
            -s "Application Layer Protocol is abc"

requires_config_disabled MBEDTLS_SSL_PROTO_TLS1_3_EXPERIMENTAL
run_test    "ALPN: both, common cli1-srv2" \
            "$P_SRV debug_level=3 alpn=abc,1234" \
            "$P_CLI debug_level=3 alpn=1234,abcde" \
            0 \
            -c "client hello, adding alpn extension" \
            -s "found alpn extension" \
            -C "got an alert message, type: \\[2:120]" \
            -s "server hello, adding alpn extension" \
            -c "found alpn extension" \
            -c "Application Layer Protocol is 1234" \
            -s "Application Layer Protocol is 1234"

requires_config_disabled MBEDTLS_SSL_PROTO_TLS1_3_EXPERIMENTAL
run_test    "ALPN: both, no common" \
            "$P_SRV debug_level=3 alpn=abc,123" \
            "$P_CLI debug_level=3 alpn=1234,abcde" \
            1 \
            -c "client hello, adding alpn extension" \
            -s "found alpn extension" \
            -c "got an alert message, type: \\[2:120]" \
            -S "server hello, adding alpn extension" \
            -C "found alpn extension" \
            -C "Application Layer Protocol is 1234" \
            -S "Application Layer Protocol is 1234"


# Tests for keyUsage in leaf certificates, part 1:
# server-side certificate/suite selection

requires_config_disabled MBEDTLS_SSL_PROTO_TLS1_3_EXPERIMENTAL
run_test    "keyUsage srv: RSA, digitalSignature -> (EC)DHE-RSA" \
            "$P_SRV key_file=data_files/server2.key \
             crt_file=data_files/server2.ku-ds.crt" \
            "$P_CLI" \
            0 \
            -c "Ciphersuite is TLS-[EC]*DHE-RSA-WITH-"


requires_config_disabled MBEDTLS_SSL_PROTO_TLS1_3_EXPERIMENTAL
run_test    "keyUsage srv: RSA, keyEncipherment -> RSA" \
            "$P_SRV key_file=data_files/server2.key \
             crt_file=data_files/server2.ku-ke.crt" \
            "$P_CLI" \
            0 \
            -c "Ciphersuite is TLS-RSA-WITH-"

requires_config_disabled MBEDTLS_SSL_PROTO_TLS1_3_EXPERIMENTAL
run_test    "keyUsage srv: RSA, keyAgreement -> fail" \
            "$P_SRV key_file=data_files/server2.key \
             crt_file=data_files/server2.ku-ka.crt" \
            "$P_CLI" \
            1 \
            -C "Ciphersuite is "

requires_config_disabled MBEDTLS_SSL_PROTO_TLS1_3_EXPERIMENTAL
run_test    "keyUsage srv: ECDSA, digitalSignature -> ECDHE-ECDSA" \
            "$P_SRV key_file=data_files/server5.key \
             crt_file=data_files/server5.ku-ds.crt" \
            "$P_CLI" \
            0 \
            -c "Ciphersuite is TLS-ECDHE-ECDSA-WITH-"


requires_config_disabled MBEDTLS_SSL_PROTO_TLS1_3_EXPERIMENTAL
run_test    "keyUsage srv: ECDSA, keyAgreement -> ECDH-" \
            "$P_SRV key_file=data_files/server5.key \
             crt_file=data_files/server5.ku-ka.crt" \
            "$P_CLI" \
            0 \
            -c "Ciphersuite is TLS-ECDH-"

requires_config_disabled MBEDTLS_SSL_PROTO_TLS1_3_EXPERIMENTAL
run_test    "keyUsage srv: ECDSA, keyEncipherment -> fail" \
            "$P_SRV key_file=data_files/server5.key \
             crt_file=data_files/server5.ku-ke.crt" \
            "$P_CLI" \
            1 \
            -C "Ciphersuite is "

# Tests for keyUsage in leaf certificates, part 2:
# client-side checking of server cert

requires_config_disabled MBEDTLS_SSL_PROTO_TLS1_3_EXPERIMENTAL
run_test    "keyUsage cli: DigitalSignature+KeyEncipherment, RSA: OK" \
            "$O_SRV -key data_files/server2.key \
             -cert data_files/server2.ku-ds_ke.crt" \
            "$P_CLI debug_level=1 \
             force_ciphersuite=TLS-RSA-WITH-AES-128-CBC-SHA" \
            0 \
            -C "bad certificate (usage extensions)" \
            -C "Processing of the Certificate handshake message failed" \
            -c "Ciphersuite is TLS-"

requires_config_disabled MBEDTLS_SSL_PROTO_TLS1_3_EXPERIMENTAL
run_test    "keyUsage cli: DigitalSignature+KeyEncipherment, DHE-RSA: OK" \
            "$O_SRV -key data_files/server2.key \
             -cert data_files/server2.ku-ds_ke.crt" \
            "$P_CLI debug_level=1 \
             force_ciphersuite=TLS-DHE-RSA-WITH-AES-128-CBC-SHA" \
            0 \
            -C "bad certificate (usage extensions)" \
            -C "Processing of the Certificate handshake message failed" \
            -c "Ciphersuite is TLS-"

requires_config_disabled MBEDTLS_SSL_PROTO_TLS1_3_EXPERIMENTAL
run_test    "keyUsage cli: KeyEncipherment, RSA: OK" \
            "$O_SRV -key data_files/server2.key \
             -cert data_files/server2.ku-ke.crt" \
            "$P_CLI debug_level=1 \
             force_ciphersuite=TLS-RSA-WITH-AES-128-CBC-SHA" \
            0 \
            -C "bad certificate (usage extensions)" \
            -C "Processing of the Certificate handshake message failed" \
            -c "Ciphersuite is TLS-"

requires_config_disabled MBEDTLS_SSL_PROTO_TLS1_3_EXPERIMENTAL
run_test    "keyUsage cli: KeyEncipherment, DHE-RSA: fail" \
            "$O_SRV -key data_files/server2.key \
             -cert data_files/server2.ku-ke.crt" \
            "$P_CLI debug_level=1 \
             force_ciphersuite=TLS-DHE-RSA-WITH-AES-128-CBC-SHA" \
            1 \
            -c "bad certificate (usage extensions)" \
            -c "Processing of the Certificate handshake message failed" \
            -C "Ciphersuite is TLS-"

requires_config_disabled MBEDTLS_SSL_PROTO_TLS1_3_EXPERIMENTAL
run_test    "keyUsage cli: KeyEncipherment, DHE-RSA: fail, soft" \
            "$O_SRV -key data_files/server2.key \
             -cert data_files/server2.ku-ke.crt" \
            "$P_CLI debug_level=1 auth_mode=optional \
             force_ciphersuite=TLS-DHE-RSA-WITH-AES-128-CBC-SHA" \
            0 \
            -c "bad certificate (usage extensions)" \
            -C "Processing of the Certificate handshake message failed" \
            -c "Ciphersuite is TLS-" \
            -c "! Usage does not match the keyUsage extension"

requires_config_disabled MBEDTLS_SSL_PROTO_TLS1_3_EXPERIMENTAL
run_test    "keyUsage cli: DigitalSignature, DHE-RSA: OK" \
            "$O_SRV -key data_files/server2.key \
             -cert data_files/server2.ku-ds.crt" \
            "$P_CLI debug_level=1 \
             force_ciphersuite=TLS-DHE-RSA-WITH-AES-128-CBC-SHA" \
            0 \
            -C "bad certificate (usage extensions)" \
            -C "Processing of the Certificate handshake message failed" \
            -c "Ciphersuite is TLS-"

requires_config_disabled MBEDTLS_SSL_PROTO_TLS1_3_EXPERIMENTAL
run_test    "keyUsage cli: DigitalSignature, RSA: fail" \
            "$O_SRV -key data_files/server2.key \
             -cert data_files/server2.ku-ds.crt" \
            "$P_CLI debug_level=1 \
             force_ciphersuite=TLS-RSA-WITH-AES-128-CBC-SHA" \
            1 \
            -c "bad certificate (usage extensions)" \
            -c "Processing of the Certificate handshake message failed" \
            -C "Ciphersuite is TLS-"

requires_config_disabled MBEDTLS_SSL_PROTO_TLS1_3_EXPERIMENTAL
run_test    "keyUsage cli: DigitalSignature, RSA: fail, soft" \
            "$O_SRV -key data_files/server2.key \
             -cert data_files/server2.ku-ds.crt" \
            "$P_CLI debug_level=1 auth_mode=optional \
             force_ciphersuite=TLS-RSA-WITH-AES-128-CBC-SHA" \
            0 \
            -c "bad certificate (usage extensions)" \
            -C "Processing of the Certificate handshake message failed" \
            -c "Ciphersuite is TLS-" \
            -c "! Usage does not match the keyUsage extension"

# Tests for keyUsage in leaf certificates, part 3:
# server-side checking of client cert

requires_config_disabled MBEDTLS_SSL_PROTO_TLS1_3_EXPERIMENTAL
run_test    "keyUsage cli-auth: RSA, DigitalSignature: OK" \
            "$P_SRV debug_level=1 auth_mode=optional" \
            "$O_CLI -key data_files/server2.key \
             -cert data_files/server2.ku-ds.crt" \
            0 \
            -S "bad certificate (usage extensions)" \
            -S "Processing of the Certificate handshake message failed"

requires_config_disabled MBEDTLS_SSL_PROTO_TLS1_3_EXPERIMENTAL
run_test    "keyUsage cli-auth: RSA, KeyEncipherment: fail (soft)" \
            "$P_SRV debug_level=1 auth_mode=optional" \
            "$O_CLI -key data_files/server2.key \
             -cert data_files/server2.ku-ke.crt" \
            0 \
            -s "bad certificate (usage extensions)" \
            -S "Processing of the Certificate handshake message failed"

requires_config_disabled MBEDTLS_SSL_PROTO_TLS1_3_EXPERIMENTAL
run_test    "keyUsage cli-auth: RSA, KeyEncipherment: fail (hard)" \
            "$P_SRV debug_level=1 auth_mode=required" \
            "$O_CLI -key data_files/server2.key \
             -cert data_files/server2.ku-ke.crt" \
            1 \
            -s "bad certificate (usage extensions)" \
            -s "Processing of the Certificate handshake message failed"

requires_config_disabled MBEDTLS_SSL_PROTO_TLS1_3_EXPERIMENTAL
run_test    "keyUsage cli-auth: ECDSA, DigitalSignature: OK" \
            "$P_SRV debug_level=1 auth_mode=optional" \
            "$O_CLI -key data_files/server5.key \
             -cert data_files/server5.ku-ds.crt" \
            0 \
            -S "bad certificate (usage extensions)" \
            -S "Processing of the Certificate handshake message failed"

requires_config_disabled MBEDTLS_SSL_PROTO_TLS1_3_EXPERIMENTAL
run_test    "keyUsage cli-auth: ECDSA, KeyAgreement: fail (soft)" \
            "$P_SRV debug_level=1 auth_mode=optional" \
            "$O_CLI -key data_files/server5.key \
             -cert data_files/server5.ku-ka.crt" \
            0 \
            -s "bad certificate (usage extensions)" \
            -S "Processing of the Certificate handshake message failed"

# Tests for extendedKeyUsage, part 1: server-side certificate/suite selection

requires_config_disabled MBEDTLS_SSL_PROTO_TLS1_3_EXPERIMENTAL
run_test    "extKeyUsage srv: serverAuth -> OK" \
            "$P_SRV key_file=data_files/server5.key \
             crt_file=data_files/server5.eku-srv.crt" \
            "$P_CLI" \
            0

requires_config_disabled MBEDTLS_SSL_PROTO_TLS1_3_EXPERIMENTAL
run_test    "extKeyUsage srv: serverAuth,clientAuth -> OK" \
            "$P_SRV key_file=data_files/server5.key \
             crt_file=data_files/server5.eku-srv.crt" \
            "$P_CLI" \
            0

requires_config_disabled MBEDTLS_SSL_PROTO_TLS1_3_EXPERIMENTAL
run_test    "extKeyUsage srv: codeSign,anyEKU -> OK" \
            "$P_SRV key_file=data_files/server5.key \
             crt_file=data_files/server5.eku-cs_any.crt" \
            "$P_CLI" \
            0

requires_config_disabled MBEDTLS_SSL_PROTO_TLS1_3_EXPERIMENTAL
run_test    "extKeyUsage srv: codeSign -> fail" \
            "$P_SRV key_file=data_files/server5.key \
             crt_file=data_files/server5.eku-cli.crt" \
            "$P_CLI" \
            1

# Tests for extendedKeyUsage, part 2: client-side checking of server cert

requires_config_disabled MBEDTLS_SSL_PROTO_TLS1_3_EXPERIMENTAL
run_test    "extKeyUsage cli: serverAuth -> OK" \
            "$O_SRV -key data_files/server5.key \
             -cert data_files/server5.eku-srv.crt" \
            "$P_CLI debug_level=1" \
            0 \
            -C "bad certificate (usage extensions)" \
            -C "Processing of the Certificate handshake message failed" \
            -c "Ciphersuite is TLS-"

requires_config_disabled MBEDTLS_SSL_PROTO_TLS1_3_EXPERIMENTAL
run_test    "extKeyUsage cli: serverAuth,clientAuth -> OK" \
            "$O_SRV -key data_files/server5.key \
             -cert data_files/server5.eku-srv_cli.crt" \
            "$P_CLI debug_level=1" \
            0 \
            -C "bad certificate (usage extensions)" \
            -C "Processing of the Certificate handshake message failed" \
            -c "Ciphersuite is TLS-"

requires_config_disabled MBEDTLS_SSL_PROTO_TLS1_3_EXPERIMENTAL
run_test    "extKeyUsage cli: codeSign,anyEKU -> OK" \
            "$O_SRV -key data_files/server5.key \
             -cert data_files/server5.eku-cs_any.crt" \
            "$P_CLI debug_level=1" \
            0 \
            -C "bad certificate (usage extensions)" \
            -C "Processing of the Certificate handshake message failed" \
            -c "Ciphersuite is TLS-"

requires_config_disabled MBEDTLS_SSL_PROTO_TLS1_3_EXPERIMENTAL
run_test    "extKeyUsage cli: codeSign -> fail" \
            "$O_SRV -key data_files/server5.key \
             -cert data_files/server5.eku-cs.crt" \
            "$P_CLI debug_level=1" \
            1 \
            -c "bad certificate (usage extensions)" \
            -c "Processing of the Certificate handshake message failed" \
            -C "Ciphersuite is TLS-"

# Tests for extendedKeyUsage, part 3: server-side checking of client cert

requires_config_disabled MBEDTLS_SSL_PROTO_TLS1_3_EXPERIMENTAL
run_test    "extKeyUsage cli-auth: clientAuth -> OK" \
            "$P_SRV debug_level=1 auth_mode=optional" \
            "$O_CLI -key data_files/server5.key \
             -cert data_files/server5.eku-cli.crt" \
            0 \
            -S "bad certificate (usage extensions)" \
            -S "Processing of the Certificate handshake message failed"

requires_config_disabled MBEDTLS_SSL_PROTO_TLS1_3_EXPERIMENTAL
run_test    "extKeyUsage cli-auth: serverAuth,clientAuth -> OK" \
            "$P_SRV debug_level=1 auth_mode=optional" \
            "$O_CLI -key data_files/server5.key \
             -cert data_files/server5.eku-srv_cli.crt" \
            0 \
            -S "bad certificate (usage extensions)" \
            -S "Processing of the Certificate handshake message failed"

requires_config_disabled MBEDTLS_SSL_PROTO_TLS1_3_EXPERIMENTAL
run_test    "extKeyUsage cli-auth: codeSign,anyEKU -> OK" \
            "$P_SRV debug_level=1 auth_mode=optional" \
            "$O_CLI -key data_files/server5.key \
             -cert data_files/server5.eku-cs_any.crt" \
            0 \
            -S "bad certificate (usage extensions)" \
            -S "Processing of the Certificate handshake message failed"

requires_config_disabled MBEDTLS_SSL_PROTO_TLS1_3_EXPERIMENTAL
run_test    "extKeyUsage cli-auth: codeSign -> fail (soft)" \
            "$P_SRV debug_level=1 auth_mode=optional" \
            "$O_CLI -key data_files/server5.key \
             -cert data_files/server5.eku-cs.crt" \
            0 \
            -s "bad certificate (usage extensions)" \
            -S "Processing of the Certificate handshake message failed"

requires_config_disabled MBEDTLS_SSL_PROTO_TLS1_3_EXPERIMENTAL
run_test    "extKeyUsage cli-auth: codeSign -> fail (hard)" \
            "$P_SRV debug_level=1 auth_mode=required" \
            "$O_CLI -key data_files/server5.key \
             -cert data_files/server5.eku-cs.crt" \
            1 \
            -s "bad certificate (usage extensions)" \
            -s "Processing of the Certificate handshake message failed"

# Tests for DHM parameters loading

requires_config_disabled MBEDTLS_SSL_PROTO_TLS1_3_EXPERIMENTAL
run_test    "DHM parameters: reference" \
            "$P_SRV" \
            "$P_CLI force_ciphersuite=TLS-DHE-RSA-WITH-AES-128-CBC-SHA \
                    debug_level=3" \
            0 \
            -c "value of 'DHM: P ' (2048 bits)" \
            -c "value of 'DHM: G ' (2 bits)"

requires_config_disabled MBEDTLS_SSL_PROTO_TLS1_3_EXPERIMENTAL
run_test    "DHM parameters: other parameters" \
            "$P_SRV dhm_file=data_files/dhparams.pem" \
            "$P_CLI force_ciphersuite=TLS-DHE-RSA-WITH-AES-128-CBC-SHA \
                    debug_level=3" \
            0 \
            -c "value of 'DHM: P ' (1024 bits)" \
            -c "value of 'DHM: G ' (2 bits)"

# Tests for DHM client-side size checking

requires_config_disabled MBEDTLS_SSL_PROTO_TLS1_3_EXPERIMENTAL
run_test    "DHM size: server default, client default, OK" \
            "$P_SRV" \
            "$P_CLI force_ciphersuite=TLS-DHE-RSA-WITH-AES-128-CBC-SHA \
                    debug_level=1" \
            0 \
            -C "DHM prime too short:"

requires_config_disabled MBEDTLS_SSL_PROTO_TLS1_3_EXPERIMENTAL
run_test    "DHM size: server default, client 2048, OK" \
            "$P_SRV" \
            "$P_CLI force_ciphersuite=TLS-DHE-RSA-WITH-AES-128-CBC-SHA \
                    debug_level=1 dhmlen=2048" \
            0 \
            -C "DHM prime too short:"

requires_config_disabled MBEDTLS_SSL_PROTO_TLS1_3_EXPERIMENTAL
run_test    "DHM size: server 1024, client default, OK" \
            "$P_SRV dhm_file=data_files/dhparams.pem" \
            "$P_CLI force_ciphersuite=TLS-DHE-RSA-WITH-AES-128-CBC-SHA \
                    debug_level=1" \
            0 \
            -C "DHM prime too short:"

requires_config_disabled MBEDTLS_SSL_PROTO_TLS1_3_EXPERIMENTAL
run_test    "DHM size: server 999, client 999, OK" \
            "$P_SRV dhm_file=data_files/dh.999.pem" \
            "$P_CLI force_ciphersuite=TLS-DHE-RSA-WITH-AES-128-CBC-SHA \
                    debug_level=1 dhmlen=999" \
            0 \
            -C "DHM prime too short:"

requires_config_disabled MBEDTLS_SSL_PROTO_TLS1_3_EXPERIMENTAL
run_test    "DHM size: server 1000, client 1000, OK" \
            "$P_SRV dhm_file=data_files/dh.1000.pem" \
            "$P_CLI force_ciphersuite=TLS-DHE-RSA-WITH-AES-128-CBC-SHA \
                    debug_level=1 dhmlen=1000" \
            0 \
            -C "DHM prime too short:"

requires_config_disabled MBEDTLS_SSL_PROTO_TLS1_3_EXPERIMENTAL
run_test    "DHM size: server 1000, client default, rejected" \
            "$P_SRV dhm_file=data_files/dh.1000.pem" \
            "$P_CLI force_ciphersuite=TLS-DHE-RSA-WITH-AES-128-CBC-SHA \
                    debug_level=1" \
            1 \
            -c "DHM prime too short:"

requires_config_disabled MBEDTLS_SSL_PROTO_TLS1_3_EXPERIMENTAL
run_test    "DHM size: server 1000, client 1001, rejected" \
            "$P_SRV dhm_file=data_files/dh.1000.pem" \
            "$P_CLI force_ciphersuite=TLS-DHE-RSA-WITH-AES-128-CBC-SHA \
                    debug_level=1 dhmlen=1001" \
            1 \
            -c "DHM prime too short:"

requires_config_disabled MBEDTLS_SSL_PROTO_TLS1_3_EXPERIMENTAL
run_test    "DHM size: server 999, client 1000, rejected" \
            "$P_SRV dhm_file=data_files/dh.999.pem" \
            "$P_CLI force_ciphersuite=TLS-DHE-RSA-WITH-AES-128-CBC-SHA \
                    debug_level=1 dhmlen=1000" \
            1 \
            -c "DHM prime too short:"

requires_config_disabled MBEDTLS_SSL_PROTO_TLS1_3_EXPERIMENTAL
run_test    "DHM size: server 998, client 999, rejected" \
            "$P_SRV dhm_file=data_files/dh.998.pem" \
            "$P_CLI force_ciphersuite=TLS-DHE-RSA-WITH-AES-128-CBC-SHA \
                    debug_level=1 dhmlen=999" \
            1 \
            -c "DHM prime too short:"

requires_config_disabled MBEDTLS_SSL_PROTO_TLS1_3_EXPERIMENTAL
run_test    "DHM size: server default, client 2049, rejected" \
            "$P_SRV" \
            "$P_CLI force_ciphersuite=TLS-DHE-RSA-WITH-AES-128-CBC-SHA \
                    debug_level=1 dhmlen=2049" \
            1 \
            -c "DHM prime too short:"

# Tests for PSK callback

requires_config_disabled MBEDTLS_SSL_PROTO_TLS1_3_EXPERIMENTAL
run_test    "PSK callback: psk, no callback" \
            "$P_SRV psk=abc123 psk_identity=foo" \
            "$P_CLI force_ciphersuite=TLS-PSK-WITH-AES-128-CBC-SHA \
            psk_identity=foo psk=abc123" \
            0 \
            -S "SSL - The handshake negotiation failed" \
            -S "SSL - Unknown identity received" \
            -S "SSL - Verification of the message MAC failed"

requires_config_enabled MBEDTLS_USE_PSA_CRYPTO
requires_config_disabled MBEDTLS_SSL_PROTO_TLS1_3_EXPERIMENTAL
run_test    "PSK callback: opaque psk on client, no callback" \
            "$P_SRV extended_ms=0 debug_level=1 psk=abc123 psk_identity=foo" \
            "$P_CLI extended_ms=0 debug_level=1 min_version=tls12 force_ciphersuite=TLS-PSK-WITH-AES-128-CBC-SHA \
            psk_identity=foo psk=abc123 psk_opaque=1" \
            0 \
            -c "skip PMS generation for opaque PSK"\
            -S "skip PMS generation for opaque PSK"\
            -C "session hash for extended master secret"\
            -S "session hash for extended master secret"\
            -S "SSL - The handshake negotiation failed" \
            -S "SSL - Unknown identity received" \
            -S "SSL - Verification of the message MAC failed"

requires_config_enabled MBEDTLS_USE_PSA_CRYPTO
requires_config_disabled MBEDTLS_SSL_PROTO_TLS1_3_EXPERIMENTAL
run_test    "PSK callback: opaque psk on client, no callback, SHA-384" \
            "$P_SRV extended_ms=0 debug_level=1 psk=abc123 psk_identity=foo" \
            "$P_CLI extended_ms=0 debug_level=1 min_version=tls12 force_ciphersuite=TLS-PSK-WITH-AES-256-CBC-SHA384 \
            psk_identity=foo psk=abc123 psk_opaque=1" \
            0 \
            -c "skip PMS generation for opaque PSK"\
            -S "skip PMS generation for opaque PSK"\
            -C "session hash for extended master secret"\
            -S "session hash for extended master secret"\
            -S "SSL - The handshake negotiation failed" \
            -S "SSL - Unknown identity received" \
            -S "SSL - Verification of the message MAC failed"

requires_config_enabled MBEDTLS_USE_PSA_CRYPTO
requires_config_disabled MBEDTLS_SSL_PROTO_TLS1_3_EXPERIMENTAL
run_test    "PSK callback: opaque psk on client, no callback, EMS" \
            "$P_SRV extended_ms=1 debug_level=3 psk=abc123 psk_identity=foo" \
            "$P_CLI extended_ms=1 debug_level=3 min_version=tls12 force_ciphersuite=TLS-PSK-WITH-AES-128-CBC-SHA \
            psk_identity=foo psk=abc123 psk_opaque=1" \
            0 \
            -c "skip PMS generation for opaque PSK"\
            -S "skip PMS generation for opaque PSK"\
            -c "session hash for extended master secret"\
            -s "session hash for extended master secret"\
            -S "SSL - The handshake negotiation failed" \
            -S "SSL - Unknown identity received" \
            -S "SSL - Verification of the message MAC failed"

requires_config_enabled MBEDTLS_USE_PSA_CRYPTO
requires_config_disabled MBEDTLS_SSL_PROTO_TLS1_3_EXPERIMENTAL
run_test    "PSK callback: opaque psk on client, no callback, SHA-384, EMS" \
            "$P_SRV extended_ms=1 debug_level=3 psk=abc123 psk_identity=foo" \
            "$P_CLI extended_ms=1 debug_level=3 min_version=tls12 force_ciphersuite=TLS-PSK-WITH-AES-256-CBC-SHA384 \
            psk_identity=foo psk=abc123 psk_opaque=1" \
            0 \
            -c "skip PMS generation for opaque PSK"\
            -S "skip PMS generation for opaque PSK"\
            -c "session hash for extended master secret"\
            -s "session hash for extended master secret"\
            -S "SSL - The handshake negotiation failed" \
            -S "SSL - Unknown identity received" \
            -S "SSL - Verification of the message MAC failed"

requires_config_enabled MBEDTLS_USE_PSA_CRYPTO
requires_config_disabled MBEDTLS_SSL_PROTO_TLS1_3_EXPERIMENTAL
run_test    "PSK callback: raw psk on client, static opaque on server, no callback" \
            "$P_SRV extended_ms=0 debug_level=1 psk=abc123 psk_identity=foo psk_opaque=1 min_version=tls12 force_ciphersuite=TLS-PSK-WITH-AES-128-CBC-SHA" \
            "$P_CLI extended_ms=0 debug_level=1 min_version=tls12 force_ciphersuite=TLS-PSK-WITH-AES-128-CBC-SHA \
            psk_identity=foo psk=abc123" \
            0 \
            -C "skip PMS generation for opaque PSK"\
            -s "skip PMS generation for opaque PSK"\
            -C "session hash for extended master secret"\
            -S "session hash for extended master secret"\
            -S "SSL - The handshake negotiation failed" \
            -S "SSL - Unknown identity received" \
            -S "SSL - Verification of the message MAC failed"

requires_config_enabled MBEDTLS_USE_PSA_CRYPTO
requires_config_disabled MBEDTLS_SSL_PROTO_TLS1_3_EXPERIMENTAL
run_test    "PSK callback: raw psk on client, static opaque on server, no callback, SHA-384" \
            "$P_SRV extended_ms=0 debug_level=1 psk=abc123 psk_identity=foo psk_opaque=1 min_version=tls12 force_ciphersuite=TLS-PSK-WITH-AES-256-CBC-SHA384" \
            "$P_CLI extended_ms=0 debug_level=1 min_version=tls12 force_ciphersuite=TLS-PSK-WITH-AES-256-CBC-SHA384 \
            psk_identity=foo psk=abc123" \
            0 \
            -C "skip PMS generation for opaque PSK"\
            -s "skip PMS generation for opaque PSK"\
            -C "session hash for extended master secret"\
            -S "session hash for extended master secret"\
            -S "SSL - The handshake negotiation failed" \
            -S "SSL - Unknown identity received" \
            -S "SSL - Verification of the message MAC failed"

requires_config_enabled MBEDTLS_USE_PSA_CRYPTO
requires_config_disabled MBEDTLS_SSL_PROTO_TLS1_3_EXPERIMENTAL
run_test    "PSK callback: raw psk on client, static opaque on server, no callback, EMS" \
            "$P_SRV debug_level=3 psk=abc123 psk_identity=foo psk_opaque=1 min_version=tls12 \
            force_ciphersuite=TLS-PSK-WITH-AES-128-CBC-SHA extended_ms=1" \
            "$P_CLI debug_level=3 min_version=tls12 force_ciphersuite=TLS-PSK-WITH-AES-128-CBC-SHA \
            psk_identity=foo psk=abc123 extended_ms=1" \
            0 \
            -c "session hash for extended master secret"\
            -s "session hash for extended master secret"\
            -C "skip PMS generation for opaque PSK"\
            -s "skip PMS generation for opaque PSK"\
            -S "SSL - The handshake negotiation failed" \
            -S "SSL - Unknown identity received" \
            -S "SSL - Verification of the message MAC failed"

requires_config_enabled MBEDTLS_USE_PSA_CRYPTO
requires_config_disabled MBEDTLS_SSL_PROTO_TLS1_3_EXPERIMENTAL
run_test    "PSK callback: raw psk on client, static opaque on server, no callback, EMS, SHA384" \
            "$P_SRV debug_level=3 psk=abc123 psk_identity=foo psk_opaque=1 min_version=tls12 \
            force_ciphersuite=TLS-PSK-WITH-AES-256-CBC-SHA384 extended_ms=1" \
            "$P_CLI debug_level=3 min_version=tls12 force_ciphersuite=TLS-PSK-WITH-AES-256-CBC-SHA384 \
            psk_identity=foo psk=abc123 extended_ms=1" \
            0 \
            -c "session hash for extended master secret"\
            -s "session hash for extended master secret"\
            -C "skip PMS generation for opaque PSK"\
            -s "skip PMS generation for opaque PSK"\
            -S "SSL - The handshake negotiation failed" \
            -S "SSL - Unknown identity received" \
            -S "SSL - Verification of the message MAC failed"

requires_config_enabled MBEDTLS_USE_PSA_CRYPTO
requires_config_disabled MBEDTLS_SSL_PROTO_TLS1_3_EXPERIMENTAL
run_test    "PSK callback: raw psk on client, no static PSK on server, opaque PSK from callback" \
            "$P_SRV extended_ms=0 debug_level=3 psk_list=abc,dead,def,beef psk_list_opaque=1 min_version=tls12 force_ciphersuite=TLS-PSK-WITH-AES-128-CBC-SHA" \
            "$P_CLI extended_ms=0 debug_level=3 min_version=tls12 force_ciphersuite=TLS-PSK-WITH-AES-128-CBC-SHA \
            psk_identity=def psk=beef" \
            0 \
            -C "skip PMS generation for opaque PSK"\
            -s "skip PMS generation for opaque PSK"\
            -C "session hash for extended master secret"\
            -S "session hash for extended master secret"\
            -S "SSL - The handshake negotiation failed" \
            -S "SSL - Unknown identity received" \
            -S "SSL - Verification of the message MAC failed"

requires_config_enabled MBEDTLS_USE_PSA_CRYPTO
requires_config_disabled MBEDTLS_SSL_PROTO_TLS1_3_EXPERIMENTAL
run_test    "PSK callback: raw psk on client, no static PSK on server, opaque PSK from callback, SHA-384" \
            "$P_SRV extended_ms=0 debug_level=3 psk_list=abc,dead,def,beef psk_list_opaque=1 min_version=tls12 force_ciphersuite=TLS-PSK-WITH-AES-256-CBC-SHA384" \
            "$P_CLI extended_ms=0 debug_level=3 min_version=tls12 force_ciphersuite=TLS-PSK-WITH-AES-256-CBC-SHA384 \
            psk_identity=def psk=beef" \
            0 \
            -C "skip PMS generation for opaque PSK"\
            -s "skip PMS generation for opaque PSK"\
            -C "session hash for extended master secret"\
            -S "session hash for extended master secret"\
            -S "SSL - The handshake negotiation failed" \
            -S "SSL - Unknown identity received" \
            -S "SSL - Verification of the message MAC failed"

requires_config_enabled MBEDTLS_USE_PSA_CRYPTO
requires_config_disabled MBEDTLS_SSL_PROTO_TLS1_3_EXPERIMENTAL
run_test    "PSK callback: raw psk on client, no static PSK on server, opaque PSK from callback, EMS" \
            "$P_SRV debug_level=3 psk_list=abc,dead,def,beef psk_list_opaque=1 min_version=tls12 \
            force_ciphersuite=TLS-PSK-WITH-AES-128-CBC-SHA extended_ms=1" \
            "$P_CLI debug_level=3 min_version=tls12 force_ciphersuite=TLS-PSK-WITH-AES-128-CBC-SHA \
            psk_identity=abc psk=dead extended_ms=1" \
            0 \
            -c "session hash for extended master secret"\
            -s "session hash for extended master secret"\
            -C "skip PMS generation for opaque PSK"\
            -s "skip PMS generation for opaque PSK"\
            -S "SSL - The handshake negotiation failed" \
            -S "SSL - Unknown identity received" \
            -S "SSL - Verification of the message MAC failed"

requires_config_enabled MBEDTLS_USE_PSA_CRYPTO
requires_config_disabled MBEDTLS_SSL_PROTO_TLS1_3_EXPERIMENTAL
run_test    "PSK callback: raw psk on client, no static PSK on server, opaque PSK from callback, EMS, SHA384" \
            "$P_SRV debug_level=3 psk_list=abc,dead,def,beef psk_list_opaque=1 min_version=tls12 \
            force_ciphersuite=TLS-PSK-WITH-AES-256-CBC-SHA384 extended_ms=1" \
            "$P_CLI debug_level=3 min_version=tls12 force_ciphersuite=TLS-PSK-WITH-AES-256-CBC-SHA384 \
            psk_identity=abc psk=dead extended_ms=1" \
            0 \
            -c "session hash for extended master secret"\
            -s "session hash for extended master secret"\
            -C "skip PMS generation for opaque PSK"\
            -s "skip PMS generation for opaque PSK"\
            -S "SSL - The handshake negotiation failed" \
            -S "SSL - Unknown identity received" \
            -S "SSL - Verification of the message MAC failed"

requires_config_enabled MBEDTLS_USE_PSA_CRYPTO
requires_config_disabled MBEDTLS_SSL_PROTO_TLS1_3_EXPERIMENTAL
run_test    "PSK callback: raw psk on client, mismatching static raw PSK on server, opaque PSK from callback" \
            "$P_SRV extended_ms=0 psk_identity=foo psk=abc123 debug_level=3 psk_list=abc,dead,def,beef psk_list_opaque=1 min_version=tls12 force_ciphersuite=TLS-PSK-WITH-AES-128-CBC-SHA" \
            "$P_CLI extended_ms=0 debug_level=3 min_version=tls12 force_ciphersuite=TLS-PSK-WITH-AES-128-CBC-SHA \
            psk_identity=def psk=beef" \
            0 \
            -C "skip PMS generation for opaque PSK"\
            -s "skip PMS generation for opaque PSK"\
            -C "session hash for extended master secret"\
            -S "session hash for extended master secret"\
            -S "SSL - The handshake negotiation failed" \
            -S "SSL - Unknown identity received" \
            -S "SSL - Verification of the message MAC failed"

requires_config_enabled MBEDTLS_USE_PSA_CRYPTO
requires_config_disabled MBEDTLS_SSL_PROTO_TLS1_3_EXPERIMENTAL
run_test    "PSK callback: raw psk on client, mismatching static opaque PSK on server, opaque PSK from callback" \
            "$P_SRV extended_ms=0 psk_opaque=1 psk_identity=foo psk=abc123 debug_level=3 psk_list=abc,dead,def,beef psk_list_opaque=1 min_version=tls12 force_ciphersuite=TLS-PSK-WITH-AES-128-CBC-SHA" \
            "$P_CLI extended_ms=0 debug_level=3 min_version=tls12 force_ciphersuite=TLS-PSK-WITH-AES-128-CBC-SHA \
            psk_identity=def psk=beef" \
            0 \
            -C "skip PMS generation for opaque PSK"\
            -s "skip PMS generation for opaque PSK"\
            -C "session hash for extended master secret"\
            -S "session hash for extended master secret"\
            -S "SSL - The handshake negotiation failed" \
            -S "SSL - Unknown identity received" \
            -S "SSL - Verification of the message MAC failed"

requires_config_enabled MBEDTLS_USE_PSA_CRYPTO
requires_config_disabled MBEDTLS_SSL_PROTO_TLS1_3_EXPERIMENTAL
run_test    "PSK callback: raw psk on client, mismatching static opaque PSK on server, raw PSK from callback" \
            "$P_SRV extended_ms=0 psk_opaque=1 psk_identity=foo psk=abc123 debug_level=3 psk_list=abc,dead,def,beef min_version=tls12 force_ciphersuite=TLS-PSK-WITH-AES-128-CBC-SHA" \
            "$P_CLI extended_ms=0 debug_level=3 min_version=tls12 force_ciphersuite=TLS-PSK-WITH-AES-128-CBC-SHA \
            psk_identity=def psk=beef" \
            0 \
            -C "skip PMS generation for opaque PSK"\
            -C "session hash for extended master secret"\
            -S "session hash for extended master secret"\
            -S "SSL - The handshake negotiation failed" \
            -S "SSL - Unknown identity received" \
            -S "SSL - Verification of the message MAC failed"

requires_config_enabled MBEDTLS_USE_PSA_CRYPTO
requires_config_disabled MBEDTLS_SSL_PROTO_TLS1_3_EXPERIMENTAL
run_test    "PSK callback: raw psk on client, id-matching but wrong raw PSK on server, opaque PSK from callback" \
            "$P_SRV extended_ms=0 psk_opaque=1 psk_identity=def psk=abc123 debug_level=3 psk_list=abc,dead,def,beef min_version=tls12 force_ciphersuite=TLS-PSK-WITH-AES-128-CBC-SHA" \
            "$P_CLI extended_ms=0 debug_level=3 min_version=tls12 force_ciphersuite=TLS-PSK-WITH-AES-128-CBC-SHA \
            psk_identity=def psk=beef" \
            0 \
            -C "skip PMS generation for opaque PSK"\
            -C "session hash for extended master secret"\
            -S "session hash for extended master secret"\
            -S "SSL - The handshake negotiation failed" \
            -S "SSL - Unknown identity received" \
            -S "SSL - Verification of the message MAC failed"

requires_config_enabled MBEDTLS_USE_PSA_CRYPTO
requires_config_disabled MBEDTLS_SSL_PROTO_TLS1_3_EXPERIMENTAL
run_test    "PSK callback: raw psk on client, matching opaque PSK on server, wrong opaque PSK from callback" \
            "$P_SRV extended_ms=0 psk_opaque=1 psk_identity=def psk=beef debug_level=3 psk_list=abc,dead,def,abc123 min_version=tls12 force_ciphersuite=TLS-PSK-WITH-AES-128-CBC-SHA" \
            "$P_CLI extended_ms=0 debug_level=3 min_version=tls12 force_ciphersuite=TLS-PSK-WITH-AES-128-CBC-SHA \
            psk_identity=def psk=beef" \
            1 \
            -s "SSL - Verification of the message MAC failed"

requires_config_disabled MBEDTLS_SSL_PROTO_TLS1_3_EXPERIMENTAL
run_test    "PSK callback: no psk, no callback" \
            "$P_SRV" \
            "$P_CLI force_ciphersuite=TLS-PSK-WITH-AES-128-CBC-SHA \
            psk_identity=foo psk=abc123" \
            1 \
            -s "SSL - The handshake negotiation failed" \
            -S "SSL - Unknown identity received" \
            -S "SSL - Verification of the message MAC failed"

requires_config_disabled MBEDTLS_SSL_PROTO_TLS1_3_EXPERIMENTAL
run_test    "PSK callback: callback overrides other settings" \
            "$P_SRV psk=abc123 psk_identity=foo psk_list=abc,dead,def,beef" \
            "$P_CLI force_ciphersuite=TLS-PSK-WITH-AES-128-CBC-SHA \
            psk_identity=foo psk=abc123" \
            1 \
            -S "SSL - The handshake negotiation failed" \
            -s "SSL - Unknown identity received" \
            -S "SSL - Verification of the message MAC failed"

requires_config_disabled MBEDTLS_SSL_PROTO_TLS1_3_EXPERIMENTAL
run_test    "PSK callback: first id matches" \
            "$P_SRV psk_list=abc,dead,def,beef" \
            "$P_CLI force_ciphersuite=TLS-PSK-WITH-AES-128-CBC-SHA \
            psk_identity=abc psk=dead" \
            0 \
            -S "SSL - The handshake negotiation failed" \
            -S "SSL - Unknown identity received" \
            -S "SSL - Verification of the message MAC failed"

requires_config_disabled MBEDTLS_SSL_PROTO_TLS1_3_EXPERIMENTAL
run_test    "PSK callback: second id matches" \
            "$P_SRV psk_list=abc,dead,def,beef" \
            "$P_CLI force_ciphersuite=TLS-PSK-WITH-AES-128-CBC-SHA \
            psk_identity=def psk=beef" \
            0 \
            -S "SSL - The handshake negotiation failed" \
            -S "SSL - Unknown identity received" \
            -S "SSL - Verification of the message MAC failed"

requires_config_disabled MBEDTLS_SSL_PROTO_TLS1_3_EXPERIMENTAL
run_test    "PSK callback: no match" \
            "$P_SRV psk_list=abc,dead,def,beef" \
            "$P_CLI force_ciphersuite=TLS-PSK-WITH-AES-128-CBC-SHA \
            psk_identity=ghi psk=beef" \
            1 \
            -S "SSL - The handshake negotiation failed" \
            -s "SSL - Unknown identity received" \
            -S "SSL - Verification of the message MAC failed"

requires_config_disabled MBEDTLS_SSL_PROTO_TLS1_3_EXPERIMENTAL
run_test    "PSK callback: wrong key" \
            "$P_SRV psk_list=abc,dead,def,beef" \
            "$P_CLI force_ciphersuite=TLS-PSK-WITH-AES-128-CBC-SHA \
            psk_identity=abc psk=beef" \
            1 \
            -S "SSL - The handshake negotiation failed" \
            -S "SSL - Unknown identity received" \
            -s "SSL - Verification of the message MAC failed"

# Tests for EC J-PAKE

requires_config_enabled MBEDTLS_KEY_EXCHANGE_ECJPAKE_ENABLED
requires_config_disabled MBEDTLS_SSL_PROTO_TLS1_3_EXPERIMENTAL
run_test    "ECJPAKE: client not configured" \
            "$P_SRV debug_level=3" \
            "$P_CLI debug_level=3" \
            0 \
            -C "add ciphersuite: 0xc0ff" \
            -C "adding ecjpake_kkpp extension" \
            -S "found ecjpake kkpp extension" \
            -S "skip ecjpake kkpp extension" \
            -S "ciphersuite mismatch: ecjpake not configured" \
            -S "server hello, ecjpake kkpp extension" \
            -C "found ecjpake_kkpp extension" \
            -S "SSL - The handshake negotiation failed"

requires_config_enabled MBEDTLS_KEY_EXCHANGE_ECJPAKE_ENABLED
requires_config_disabled MBEDTLS_SSL_PROTO_TLS1_3_EXPERIMENTAL
run_test    "ECJPAKE: server not configured" \
            "$P_SRV debug_level=3" \
            "$P_CLI debug_level=3 ecjpake_pw=bla \
             force_ciphersuite=TLS-ECJPAKE-WITH-AES-128-CCM-8" \
            1 \
            -c "add ciphersuite: 0xc0ff" \
            -c "adding ecjpake_kkpp extension" \
            -s "found ecjpake kkpp extension" \
            -s "skip ecjpake kkpp extension" \
            -s "ciphersuite mismatch: ecjpake not configured" \
            -S "server hello, ecjpake kkpp extension" \
            -C "found ecjpake_kkpp extension" \
            -s "SSL - The handshake negotiation failed"

requires_config_enabled MBEDTLS_KEY_EXCHANGE_ECJPAKE_ENABLED
requires_config_disabled MBEDTLS_SSL_PROTO_TLS1_3_EXPERIMENTAL
run_test    "ECJPAKE: working, TLS" \
            "$P_SRV debug_level=3 ecjpake_pw=bla" \
            "$P_CLI debug_level=3 ecjpake_pw=bla \
             force_ciphersuite=TLS-ECJPAKE-WITH-AES-128-CCM-8" \
            0 \
            -c "add ciphersuite: 0xc0ff" \
            -c "adding ecjpake_kkpp extension" \
            -C "re-using cached ecjpake parameters" \
            -s "found ecjpake kkpp extension" \
            -S "skip ecjpake kkpp extension" \
            -S "ciphersuite mismatch: ecjpake not configured" \
            -s "server hello, ecjpake kkpp extension" \
            -c "found ecjpake_kkpp extension" \
            -S "SSL - The handshake negotiation failed" \
            -S "SSL - Verification of the message MAC failed"

server_needs_more_time 1
requires_config_enabled MBEDTLS_KEY_EXCHANGE_ECJPAKE_ENABLED
requires_config_disabled MBEDTLS_SSL_PROTO_TLS1_3_EXPERIMENTAL
run_test    "ECJPAKE: password mismatch, TLS" \
            "$P_SRV debug_level=3 ecjpake_pw=bla" \
            "$P_CLI debug_level=3 ecjpake_pw=bad \
             force_ciphersuite=TLS-ECJPAKE-WITH-AES-128-CCM-8" \
            1 \
            -C "re-using cached ecjpake parameters" \
            -s "SSL - Verification of the message MAC failed"

requires_config_disabled MBEDTLS_SSL_PROTO_TLS1_3_EXPERIMENTAL
requires_config_enabled MBEDTLS_KEY_EXCHANGE_ECJPAKE_ENABLED
run_test    "ECJPAKE: working, DTLS" \
            "$P_SRV debug_level=3 dtls=1 ecjpake_pw=bla" \
            "$P_CLI debug_level=3 dtls=1 ecjpake_pw=bla \
             force_ciphersuite=TLS-ECJPAKE-WITH-AES-128-CCM-8" \
            0 \
            -c "re-using cached ecjpake parameters" \
            -S "SSL - Verification of the message MAC failed"

requires_config_disabled MBEDTLS_SSL_PROTO_TLS1_3_EXPERIMENTAL
requires_config_enabled MBEDTLS_KEY_EXCHANGE_ECJPAKE_ENABLED
run_test    "ECJPAKE: working, DTLS, no cookie" \
            "$P_SRV debug_level=3 dtls=1 ecjpake_pw=bla cookies=0" \
            "$P_CLI debug_level=3 dtls=1 ecjpake_pw=bla \
             force_ciphersuite=TLS-ECJPAKE-WITH-AES-128-CCM-8" \
            0 \
            -C "re-using cached ecjpake parameters" \
            -S "SSL - Verification of the message MAC failed"

server_needs_more_time 1
requires_config_disabled MBEDTLS_SSL_PROTO_TLS1_3_EXPERIMENTAL
requires_config_enabled MBEDTLS_KEY_EXCHANGE_ECJPAKE_ENABLED
run_test    "ECJPAKE: password mismatch, DTLS" \
            "$P_SRV debug_level=3 dtls=1 ecjpake_pw=bla" \
            "$P_CLI debug_level=3 dtls=1 ecjpake_pw=bad \
             force_ciphersuite=TLS-ECJPAKE-WITH-AES-128-CCM-8" \
            1 \
            -c "re-using cached ecjpake parameters" \
            -s "SSL - Verification of the message MAC failed"

# for tests with configs/config-thread.h
requires_config_disabled MBEDTLS_SSL_PROTO_TLS1_3_EXPERIMENTAL
requires_config_enabled MBEDTLS_KEY_EXCHANGE_ECJPAKE_ENABLED
run_test    "ECJPAKE: working, DTLS, nolog" \
            "$P_SRV dtls=1 ecjpake_pw=bla" \
            "$P_CLI dtls=1 ecjpake_pw=bla \
             force_ciphersuite=TLS-ECJPAKE-WITH-AES-128-CCM-8" \
            0

# Test for ClientHello without extensions

requires_gnutls
requires_config_disabled MBEDTLS_SSL_PROTO_TLS1_3_EXPERIMENTAL
run_test    "ClientHello without extensions" \
            "$P_SRV debug_level=3" \
            "$G_CLI --priority=NORMAL:%NO_EXTENSIONS:%DISABLE_SAFE_RENEGOTIATION localhost" \
            0 \
            -s "dumping 'client hello extensions' (0 bytes)"

# Tests for mbedtls_ssl_get_bytes_avail()

requires_config_disabled MBEDTLS_SSL_PROTO_TLS1_3_EXPERIMENTAL
run_test    "mbedtls_ssl_get_bytes_avail: no extra data" \
            "$P_SRV" \
            "$P_CLI request_size=100" \
            0 \
            -s "Read from client: 100 bytes read$"

requires_config_disabled MBEDTLS_SSL_PROTO_TLS1_3_EXPERIMENTAL
run_test    "mbedtls_ssl_get_bytes_avail: extra data" \
            "$P_SRV" \
            "$P_CLI request_size=500" \
            0 \
            -s "Read from client: 500 bytes read (.*+.*)"

# Tests for small client packets

requires_config_disabled MBEDTLS_SSL_PROTO_TLS1_3_EXPERIMENTAL
run_test    "Small client packet TLS 1.2 BlockCipher" \
            "$P_SRV" \
            "$P_CLI request_size=1 force_version=tls12 \
             force_ciphersuite=TLS-RSA-WITH-AES-256-CBC-SHA" \
            0 \
            -s "Read from client: 1 bytes read"

requires_config_disabled MBEDTLS_SSL_PROTO_TLS1_3_EXPERIMENTAL
run_test    "Small client packet TLS 1.2 BlockCipher, without EtM" \
            "$P_SRV" \
            "$P_CLI request_size=1 force_version=tls12 \
             force_ciphersuite=TLS-RSA-WITH-AES-256-CBC-SHA etm=0" \
            0 \
            -s "Read from client: 1 bytes read"

requires_config_disabled MBEDTLS_SSL_PROTO_TLS1_3_EXPERIMENTAL
run_test    "Small client packet TLS 1.2 BlockCipher larger MAC" \
            "$P_SRV" \
            "$P_CLI request_size=1 force_version=tls12 \
             force_ciphersuite=TLS-ECDHE-RSA-WITH-AES-256-CBC-SHA384" \
            0 \
            -s "Read from client: 1 bytes read"

requires_config_disabled MBEDTLS_SSL_PROTO_TLS1_3_EXPERIMENTAL
run_test    "Small client packet TLS 1.2 AEAD" \
            "$P_SRV" \
            "$P_CLI request_size=1 force_version=tls12 \
             force_ciphersuite=TLS-RSA-WITH-AES-256-CCM" \
            0 \
            -s "Read from client: 1 bytes read"

requires_config_disabled MBEDTLS_SSL_PROTO_TLS1_3_EXPERIMENTAL
run_test    "Small client packet TLS 1.2 AEAD shorter tag" \
            "$P_SRV" \
            "$P_CLI request_size=1 force_version=tls12 \
             force_ciphersuite=TLS-RSA-WITH-AES-256-CCM-8" \
            0 \
            -s "Read from client: 1 bytes read"

# Tests for small client packets in DTLS

requires_config_enabled MBEDTLS_SSL_PROTO_DTLS
run_test    "Small client packet DTLS 1.2" \
            "$P_SRV dtls=1 force_version=dtls12" \
            "$P_CLI dtls=1 request_size=1 \
             force_ciphersuite=TLS-RSA-WITH-AES-256-CBC-SHA" \
            0 \
            -s "Read from client: 1 bytes read"

requires_config_enabled MBEDTLS_SSL_PROTO_DTLS
requires_config_disabled MBEDTLS_SSL_PROTO_TLS1_3_EXPERIMENTAL
run_test    "Small client packet DTLS 1.2, without EtM" \
            "$P_SRV dtls=1 force_version=dtls12 etm=0" \
            "$P_CLI dtls=1 request_size=1 \
             force_ciphersuite=TLS-RSA-WITH-AES-256-CBC-SHA" \
            0 \
            -s "Read from client: 1 bytes read"

# Tests for small server packets

requires_config_disabled MBEDTLS_SSL_PROTO_TLS1_3_EXPERIMENTAL
run_test    "Small server packet TLS 1.2 BlockCipher" \
            "$P_SRV response_size=1" \
            "$P_CLI force_version=tls12 \
             force_ciphersuite=TLS-RSA-WITH-AES-256-CBC-SHA" \
            0 \
            -c "Read from server: 1 bytes read"

requires_config_disabled MBEDTLS_SSL_PROTO_TLS1_3_EXPERIMENTAL
run_test    "Small server packet TLS 1.2 BlockCipher, without EtM" \
            "$P_SRV response_size=1" \
            "$P_CLI force_version=tls12 \
             force_ciphersuite=TLS-RSA-WITH-AES-256-CBC-SHA etm=0" \
            0 \
            -c "Read from server: 1 bytes read"

requires_config_disabled MBEDTLS_SSL_PROTO_TLS1_3_EXPERIMENTAL
run_test    "Small server packet TLS 1.2 BlockCipher larger MAC" \
            "$P_SRV response_size=1" \
            "$P_CLI force_version=tls12 \
             force_ciphersuite=TLS-ECDHE-RSA-WITH-AES-256-CBC-SHA384" \
            0 \
            -c "Read from server: 1 bytes read"

requires_config_disabled MBEDTLS_SSL_PROTO_TLS1_3_EXPERIMENTAL
run_test    "Small server packet TLS 1.2 AEAD" \
            "$P_SRV response_size=1" \
            "$P_CLI force_version=tls12 \
             force_ciphersuite=TLS-RSA-WITH-AES-256-CCM" \
            0 \
            -c "Read from server: 1 bytes read"

requires_config_disabled MBEDTLS_SSL_PROTO_TLS1_3_EXPERIMENTAL
run_test    "Small server packet TLS 1.2 AEAD shorter tag" \
            "$P_SRV response_size=1" \
            "$P_CLI force_version=tls12 \
             force_ciphersuite=TLS-RSA-WITH-AES-256-CCM-8" \
            0 \
            -c "Read from server: 1 bytes read"

# Tests for small server packets in DTLS

requires_config_enabled MBEDTLS_SSL_PROTO_DTLS
requires_config_disabled MBEDTLS_SSL_PROTO_TLS1_3_EXPERIMENTAL
run_test    "Small server packet DTLS 1.2" \
            "$P_SRV dtls=1 response_size=1 force_version=dtls12" \
            "$P_CLI dtls=1 \
             force_ciphersuite=TLS-RSA-WITH-AES-256-CBC-SHA" \
            0 \
            -c "Read from server: 1 bytes read"

requires_config_enabled MBEDTLS_SSL_PROTO_DTLS
requires_config_disabled MBEDTLS_SSL_PROTO_TLS1_3_EXPERIMENTAL
run_test    "Small server packet DTLS 1.2, without EtM" \
            "$P_SRV dtls=1 response_size=1 force_version=dtls12 etm=0" \
            "$P_CLI dtls=1 \
             force_ciphersuite=TLS-RSA-WITH-AES-256-CBC-SHA" \
            0 \
            -c "Read from server: 1 bytes read"

# Test for large client packets

# How many fragments do we expect to write $1 bytes?
fragments_for_write() {
    echo "$(( ( $1 + $MAX_OUT_LEN - 1 ) / $MAX_OUT_LEN ))"
}

requires_config_disabled MBEDTLS_SSL_PROTO_TLS1_3_EXPERIMENTAL
run_test    "Large client packet TLS 1.2 BlockCipher" \
            "$P_SRV" \
            "$P_CLI request_size=16384 force_version=tls12 \
             force_ciphersuite=TLS-RSA-WITH-AES-256-CBC-SHA" \
            0 \
            -c "16384 bytes written in $(fragments_for_write 16384) fragments" \
            -s "Read from client: $MAX_CONTENT_LEN bytes read"

requires_config_disabled MBEDTLS_SSL_PROTO_TLS1_3_EXPERIMENTAL
run_test    "Large client packet TLS 1.2 BlockCipher, without EtM" \
            "$P_SRV" \
            "$P_CLI request_size=16384 force_version=tls12 etm=0 \
             force_ciphersuite=TLS-RSA-WITH-AES-256-CBC-SHA" \
            0 \
            -s "Read from client: $MAX_CONTENT_LEN bytes read"

requires_config_disabled MBEDTLS_SSL_PROTO_TLS1_3_EXPERIMENTAL
run_test    "Large client packet TLS 1.2 BlockCipher larger MAC" \
            "$P_SRV" \
            "$P_CLI request_size=16384 force_version=tls12 \
             force_ciphersuite=TLS-ECDHE-RSA-WITH-AES-256-CBC-SHA384" \
            0 \
            -c "16384 bytes written in $(fragments_for_write 16384) fragments" \
            -s "Read from client: $MAX_CONTENT_LEN bytes read"

requires_config_disabled MBEDTLS_SSL_PROTO_TLS1_3_EXPERIMENTAL
run_test    "Large client packet TLS 1.2 AEAD" \
            "$P_SRV" \
            "$P_CLI request_size=16384 force_version=tls12 \
             force_ciphersuite=TLS-RSA-WITH-AES-256-CCM" \
            0 \
            -c "16384 bytes written in $(fragments_for_write 16384) fragments" \
            -s "Read from client: $MAX_CONTENT_LEN bytes read"

requires_config_disabled MBEDTLS_SSL_PROTO_TLS1_3_EXPERIMENTAL
run_test    "Large client packet TLS 1.2 AEAD shorter tag" \
            "$P_SRV" \
            "$P_CLI request_size=16384 force_version=tls12 \
             force_ciphersuite=TLS-RSA-WITH-AES-256-CCM-8" \
            0 \
            -c "16384 bytes written in $(fragments_for_write 16384) fragments" \
            -s "Read from client: $MAX_CONTENT_LEN bytes read"

requires_config_disabled MBEDTLS_SSL_PROTO_TLS1_3_EXPERIMENTAL
# The tests below fail when the server's OUT_CONTENT_LEN is less than 16384.
run_test    "Large server packet TLS 1.2 BlockCipher" \
            "$P_SRV response_size=16384" \
            "$P_CLI force_version=tls12 \
             force_ciphersuite=TLS-RSA-WITH-AES-256-CBC-SHA" \
            0 \
            -c "Read from server: 16384 bytes read"

requires_config_disabled MBEDTLS_SSL_PROTO_TLS1_3_EXPERIMENTAL
run_test    "Large server packet TLS 1.2 BlockCipher, without EtM" \
            "$P_SRV response_size=16384" \
            "$P_CLI force_version=tls12 etm=0 \
             force_ciphersuite=TLS-RSA-WITH-AES-256-CBC-SHA" \
            0 \
            -s "16384 bytes written in 1 fragments" \
            -c "Read from server: 16384 bytes read"

requires_config_disabled MBEDTLS_SSL_PROTO_TLS1_3_EXPERIMENTAL
run_test    "Large server packet TLS 1.2 BlockCipher larger MAC" \
            "$P_SRV response_size=16384" \
            "$P_CLI force_version=tls12 \
             force_ciphersuite=TLS-ECDHE-RSA-WITH-AES-256-CBC-SHA384" \
            0 \
            -c "Read from server: 16384 bytes read"

requires_config_disabled MBEDTLS_SSL_PROTO_TLS1_3_EXPERIMENTAL
run_test    "Large server packet TLS 1.2 BlockCipher, without EtM, truncated MAC" \
            "$P_SRV response_size=16384 trunc_hmac=1" \
            "$P_CLI force_version=tls12 \
             force_ciphersuite=TLS-RSA-WITH-AES-256-CBC-SHA trunc_hmac=1 etm=0" \
            0 \
            -s "16384 bytes written in 1 fragments" \
            -c "Read from server: 16384 bytes read"

requires_config_disabled MBEDTLS_SSL_PROTO_TLS1_3_EXPERIMENTAL
run_test    "Large server packet TLS 1.2 AEAD" \
            "$P_SRV response_size=16384" \
            "$P_CLI force_version=tls12 \
             force_ciphersuite=TLS-RSA-WITH-AES-256-CCM" \
            0 \
            -c "Read from server: 16384 bytes read"

requires_config_disabled MBEDTLS_SSL_PROTO_TLS1_3_EXPERIMENTAL
run_test    "Large server packet TLS 1.2 AEAD shorter tag" \
            "$P_SRV response_size=16384" \
            "$P_CLI force_version=tls12 \
             force_ciphersuite=TLS-RSA-WITH-AES-256-CCM-8" \
            0 \
            -c "Read from server: 16384 bytes read"

# Tests for restartable ECC

# Force the use of a curve that supports restartable ECC (secp256r1).

requires_config_enabled MBEDTLS_ECP_RESTARTABLE
requires_config_disabled MBEDTLS_SSL_PROTO_TLS1_3_EXPERIMENTAL
requires_config_enabled MBEDTLS_ECP_DP_SECP256R1_ENABLED
run_test    "EC restart: TLS, default" \
            "$P_SRV curves=secp256r1 auth_mode=required" \
            "$P_CLI force_ciphersuite=TLS-ECDHE-ECDSA-WITH-AES-128-GCM-SHA256 \
             key_file=data_files/server5.key crt_file=data_files/server5.crt  \
             debug_level=1" \
            0 \
            -C "x509_verify_cert.*4b00" \
            -C "mbedtls_pk_verify.*4b00" \
            -C "mbedtls_ecdh_make_public.*4b00" \
            -C "mbedtls_pk_sign.*4b00"

requires_config_enabled MBEDTLS_ECP_RESTARTABLE
requires_config_disabled MBEDTLS_SSL_PROTO_TLS1_3_EXPERIMENTAL
requires_config_enabled MBEDTLS_ECP_DP_SECP256R1_ENABLED
run_test    "EC restart: TLS, max_ops=0" \
            "$P_SRV curves=secp256r1 auth_mode=required" \
            "$P_CLI force_ciphersuite=TLS-ECDHE-ECDSA-WITH-AES-128-GCM-SHA256 \
             key_file=data_files/server5.key crt_file=data_files/server5.crt  \
             debug_level=1 ec_max_ops=0" \
            0 \
            -C "x509_verify_cert.*4b00" \
            -C "mbedtls_pk_verify.*4b00" \
            -C "mbedtls_ecdh_make_public.*4b00" \
            -C "mbedtls_pk_sign.*4b00"

requires_config_enabled MBEDTLS_ECP_RESTARTABLE
requires_config_disabled MBEDTLS_SSL_PROTO_TLS1_3_EXPERIMENTAL
requires_config_enabled MBEDTLS_ECP_DP_SECP256R1_ENABLED
run_test    "EC restart: TLS, max_ops=65535" \
            "$P_SRV curves=secp256r1 auth_mode=required" \
            "$P_CLI force_ciphersuite=TLS-ECDHE-ECDSA-WITH-AES-128-GCM-SHA256 \
             key_file=data_files/server5.key crt_file=data_files/server5.crt  \
             debug_level=1 ec_max_ops=65535" \
            0 \
            -C "x509_verify_cert.*4b00" \
            -C "mbedtls_pk_verify.*4b00" \
            -C "mbedtls_ecdh_make_public.*4b00" \
            -C "mbedtls_pk_sign.*4b00"

requires_config_enabled MBEDTLS_ECP_RESTARTABLE
requires_config_disabled MBEDTLS_SSL_PROTO_TLS1_3_EXPERIMENTAL
requires_config_enabled MBEDTLS_ECP_DP_SECP256R1_ENABLED
run_test    "EC restart: TLS, max_ops=1000" \
            "$P_SRV curves=secp256r1 auth_mode=required" \
            "$P_CLI force_ciphersuite=TLS-ECDHE-ECDSA-WITH-AES-128-GCM-SHA256 \
             key_file=data_files/server5.key crt_file=data_files/server5.crt  \
             debug_level=1 ec_max_ops=1000" \
            0 \
            -c "x509_verify_cert.*4b00" \
            -c "mbedtls_pk_verify.*4b00" \
            -c "mbedtls_ecdh_make_public.*4b00" \
            -c "mbedtls_pk_sign.*4b00"

requires_config_enabled MBEDTLS_ECP_RESTARTABLE
requires_config_disabled MBEDTLS_SSL_PROTO_TLS1_3_EXPERIMENTAL
requires_config_enabled MBEDTLS_ECP_DP_SECP256R1_ENABLED
run_test    "EC restart: TLS, max_ops=1000, badsign" \
            "$P_SRV curves=secp256r1 auth_mode=required \
             crt_file=data_files/server5-badsign.crt \
             key_file=data_files/server5.key" \
            "$P_CLI force_ciphersuite=TLS-ECDHE-ECDSA-WITH-AES-128-GCM-SHA256 \
             key_file=data_files/server5.key crt_file=data_files/server5.crt  \
             debug_level=1 ec_max_ops=1000" \
            1 \
            -c "x509_verify_cert.*4b00" \
            -C "mbedtls_pk_verify.*4b00" \
            -C "mbedtls_ecdh_make_public.*4b00" \
            -C "mbedtls_pk_sign.*4b00" \
            -c "! The certificate is not correctly signed by the trusted CA" \
            -c "! mbedtls_ssl_handshake returned" \
            -c "X509 - Certificate verification failed"

requires_config_enabled MBEDTLS_ECP_RESTARTABLE
requires_config_disabled MBEDTLS_SSL_PROTO_TLS1_3_EXPERIMENTAL
requires_config_enabled MBEDTLS_ECP_DP_SECP256R1_ENABLED
run_test    "EC restart: TLS, max_ops=1000, auth_mode=optional badsign" \
            "$P_SRV curves=secp256r1 auth_mode=required \
             crt_file=data_files/server5-badsign.crt \
             key_file=data_files/server5.key" \
            "$P_CLI force_ciphersuite=TLS-ECDHE-ECDSA-WITH-AES-128-GCM-SHA256 \
             key_file=data_files/server5.key crt_file=data_files/server5.crt  \
             debug_level=1 ec_max_ops=1000 auth_mode=optional" \
            0 \
            -c "x509_verify_cert.*4b00" \
            -c "mbedtls_pk_verify.*4b00" \
            -c "mbedtls_ecdh_make_public.*4b00" \
            -c "mbedtls_pk_sign.*4b00" \
            -c "! The certificate is not correctly signed by the trusted CA" \
            -C "! mbedtls_ssl_handshake returned" \
            -C "X509 - Certificate verification failed"

requires_config_enabled MBEDTLS_ECP_RESTARTABLE
requires_config_disabled MBEDTLS_SSL_PROTO_TLS1_3_EXPERIMENTAL
requires_config_enabled MBEDTLS_ECP_DP_SECP256R1_ENABLED
run_test    "EC restart: TLS, max_ops=1000, auth_mode=none badsign" \
            "$P_SRV curves=secp256r1 auth_mode=required \
             crt_file=data_files/server5-badsign.crt \
             key_file=data_files/server5.key" \
            "$P_CLI force_ciphersuite=TLS-ECDHE-ECDSA-WITH-AES-128-GCM-SHA256 \
             key_file=data_files/server5.key crt_file=data_files/server5.crt  \
             debug_level=1 ec_max_ops=1000 auth_mode=none" \
            0 \
            -C "x509_verify_cert.*4b00" \
            -c "mbedtls_pk_verify.*4b00" \
            -c "mbedtls_ecdh_make_public.*4b00" \
            -c "mbedtls_pk_sign.*4b00" \
            -C "! The certificate is not correctly signed by the trusted CA" \
            -C "! mbedtls_ssl_handshake returned" \
            -C "X509 - Certificate verification failed"

requires_config_enabled MBEDTLS_ECP_RESTARTABLE
requires_config_disabled MBEDTLS_SSL_PROTO_TLS1_3_EXPERIMENTAL
requires_config_enabled MBEDTLS_ECP_DP_SECP256R1_ENABLED
run_test    "EC restart: DTLS, max_ops=1000" \
            "$P_SRV curves=secp256r1 auth_mode=required dtls=1" \
            "$P_CLI force_ciphersuite=TLS-ECDHE-ECDSA-WITH-AES-128-GCM-SHA256 \
             key_file=data_files/server5.key crt_file=data_files/server5.crt  \
             dtls=1 debug_level=1 ec_max_ops=1000" \
            0 \
            -c "x509_verify_cert.*4b00" \
            -c "mbedtls_pk_verify.*4b00" \
            -c "mbedtls_ecdh_make_public.*4b00" \
            -c "mbedtls_pk_sign.*4b00"

requires_config_enabled MBEDTLS_ECP_RESTARTABLE
requires_config_disabled MBEDTLS_SSL_PROTO_TLS1_3_EXPERIMENTAL
requires_config_enabled MBEDTLS_ECP_DP_SECP256R1_ENABLED
run_test    "EC restart: TLS, max_ops=1000 no client auth" \
            "$P_SRV curves=secp256r1" \
            "$P_CLI force_ciphersuite=TLS-ECDHE-ECDSA-WITH-AES-128-GCM-SHA256 \
             debug_level=1 ec_max_ops=1000" \
            0 \
            -c "x509_verify_cert.*4b00" \
            -c "mbedtls_pk_verify.*4b00" \
            -c "mbedtls_ecdh_make_public.*4b00" \
            -C "mbedtls_pk_sign.*4b00"

requires_config_enabled MBEDTLS_ECP_RESTARTABLE
requires_config_disabled MBEDTLS_SSL_PROTO_TLS1_3_EXPERIMENTAL
requires_config_enabled MBEDTLS_ECP_DP_SECP256R1_ENABLED
run_test    "EC restart: TLS, max_ops=1000, ECDHE-PSK" \
            "$P_SRV curves=secp256r1 psk=abc123" \
            "$P_CLI force_ciphersuite=TLS-ECDHE-PSK-WITH-AES-128-CBC-SHA256 \
             psk=abc123 debug_level=1 ec_max_ops=1000" \
            0 \
            -C "x509_verify_cert.*4b00" \
            -C "mbedtls_pk_verify.*4b00" \
            -C "mbedtls_ecdh_make_public.*4b00" \
            -C "mbedtls_pk_sign.*4b00"

# Tests of asynchronous private key support in SSL

requires_config_enabled MBEDTLS_SSL_ASYNC_PRIVATE
requires_config_disabled MBEDTLS_SSL_PROTO_TLS1_3_EXPERIMENTAL
run_test    "SSL async private: sign, delay=0" \
            "$P_SRV \
             async_operations=s async_private_delay1=0 async_private_delay2=0" \
            "$P_CLI" \
            0 \
            -s "Async sign callback: using key slot " \
            -s "Async resume (slot [0-9]): sign done, status=0"

requires_config_enabled MBEDTLS_SSL_ASYNC_PRIVATE
requires_config_disabled MBEDTLS_SSL_PROTO_TLS1_3_EXPERIMENTAL
run_test    "SSL async private: sign, delay=1" \
            "$P_SRV \
             async_operations=s async_private_delay1=1 async_private_delay2=1" \
            "$P_CLI" \
            0 \
            -s "Async sign callback: using key slot " \
            -s "Async resume (slot [0-9]): call 0 more times." \
            -s "Async resume (slot [0-9]): sign done, status=0"

requires_config_enabled MBEDTLS_SSL_ASYNC_PRIVATE
requires_config_disabled MBEDTLS_SSL_PROTO_TLS1_3_EXPERIMENTAL
run_test    "SSL async private: sign, delay=2" \
            "$P_SRV \
             async_operations=s async_private_delay1=2 async_private_delay2=2" \
            "$P_CLI" \
            0 \
            -s "Async sign callback: using key slot " \
            -U "Async sign callback: using key slot " \
            -s "Async resume (slot [0-9]): call 1 more times." \
            -s "Async resume (slot [0-9]): call 0 more times." \
            -s "Async resume (slot [0-9]): sign done, status=0"

requires_config_enabled MBEDTLS_SSL_ASYNC_PRIVATE
requires_config_disabled MBEDTLS_X509_REMOVE_INFO
requires_config_disabled MBEDTLS_SSL_PROTO_TLS1_3_EXPERIMENTAL
run_test    "SSL async private: sign, SNI" \
            "$P_SRV debug_level=3 \
             async_operations=s async_private_delay1=0 async_private_delay2=0 \
             crt_file=data_files/server5.crt key_file=data_files/server5.key \
             sni=localhost,data_files/server2.crt,data_files/server2.key,-,-,-,polarssl.example,data_files/server1-nospace.crt,data_files/server1.key,-,-,-" \
            "$P_CLI server_name=polarssl.example" \
            0 \
            -s "Async sign callback: using key slot " \
            -s "Async resume (slot [0-9]): sign done, status=0" \
            -s "parse ServerName extension" \
            -c "issuer name *: C=NL, O=PolarSSL, CN=PolarSSL Test CA" \
            -c "subject name *: C=NL, O=PolarSSL, CN=polarssl.example"

requires_config_enabled MBEDTLS_SSL_ASYNC_PRIVATE
requires_config_disabled MBEDTLS_SSL_PROTO_TLS1_3_EXPERIMENTAL
run_test    "SSL async private: decrypt, delay=0" \
            "$P_SRV \
             async_operations=d async_private_delay1=0 async_private_delay2=0" \
            "$P_CLI force_ciphersuite=TLS-RSA-WITH-AES-128-CBC-SHA" \
            0 \
            -s "Async decrypt callback: using key slot " \
            -s "Async resume (slot [0-9]): decrypt done, status=0"

requires_config_enabled MBEDTLS_SSL_ASYNC_PRIVATE
requires_config_disabled MBEDTLS_SSL_PROTO_TLS1_3_EXPERIMENTAL
run_test    "SSL async private: decrypt, delay=1" \
            "$P_SRV \
             async_operations=d async_private_delay1=1 async_private_delay2=1" \
            "$P_CLI force_ciphersuite=TLS-RSA-WITH-AES-128-CBC-SHA" \
            0 \
            -s "Async decrypt callback: using key slot " \
            -s "Async resume (slot [0-9]): call 0 more times." \
            -s "Async resume (slot [0-9]): decrypt done, status=0"

requires_config_enabled MBEDTLS_SSL_ASYNC_PRIVATE
requires_config_disabled MBEDTLS_SSL_PROTO_TLS1_3_EXPERIMENTAL
run_test    "SSL async private: decrypt RSA-PSK, delay=0" \
            "$P_SRV psk=abc123 \
             async_operations=d async_private_delay1=0 async_private_delay2=0" \
            "$P_CLI psk=abc123 \
             force_ciphersuite=TLS-RSA-PSK-WITH-AES-128-CBC-SHA256" \
            0 \
            -s "Async decrypt callback: using key slot " \
            -s "Async resume (slot [0-9]): decrypt done, status=0"

requires_config_enabled MBEDTLS_SSL_ASYNC_PRIVATE
requires_config_disabled MBEDTLS_SSL_PROTO_TLS1_3_EXPERIMENTAL
run_test    "SSL async private: decrypt RSA-PSK, delay=1" \
            "$P_SRV psk=abc123 \
             async_operations=d async_private_delay1=1 async_private_delay2=1" \
            "$P_CLI psk=abc123 \
             force_ciphersuite=TLS-RSA-PSK-WITH-AES-128-CBC-SHA256" \
            0 \
            -s "Async decrypt callback: using key slot " \
            -s "Async resume (slot [0-9]): call 0 more times." \
            -s "Async resume (slot [0-9]): decrypt done, status=0"

requires_config_enabled MBEDTLS_SSL_ASYNC_PRIVATE
requires_config_disabled MBEDTLS_SSL_PROTO_TLS1_3_EXPERIMENTAL
run_test    "SSL async private: sign callback not present" \
            "$P_SRV \
             async_operations=d async_private_delay1=1 async_private_delay2=1" \
            "$P_CLI; [ \$? -eq 1 ] &&
             $P_CLI force_ciphersuite=TLS-RSA-WITH-AES-128-CBC-SHA" \
            0 \
            -S "Async sign callback" \
            -s "! mbedtls_ssl_handshake returned" \
            -s "The own private key or pre-shared key is not set, but needed" \
            -s "Async resume (slot [0-9]): decrypt done, status=0" \
            -s "Successful connection"

requires_config_enabled MBEDTLS_SSL_ASYNC_PRIVATE
requires_config_disabled MBEDTLS_SSL_PROTO_TLS1_3_EXPERIMENTAL
run_test    "SSL async private: decrypt callback not present" \
            "$P_SRV debug_level=1 \
             async_operations=s async_private_delay1=1 async_private_delay2=1" \
            "$P_CLI force_ciphersuite=TLS-RSA-WITH-AES-128-CBC-SHA;
             [ \$? -eq 1 ] && $P_CLI" \
            0 \
            -S "Async decrypt callback" \
            -s "! mbedtls_ssl_handshake returned" \
            -s "got no RSA private key" \
            -s "Async resume (slot [0-9]): sign done, status=0" \
            -s "Successful connection"

# key1: ECDSA, key2: RSA; use key1 from slot 0
requires_config_enabled MBEDTLS_SSL_ASYNC_PRIVATE
requires_config_disabled MBEDTLS_SSL_PROTO_TLS1_3_EXPERIMENTAL
run_test    "SSL async private: slot 0 used with key1" \
            "$P_SRV \
             async_operations=s async_private_delay1=1 \
             key_file=data_files/server5.key crt_file=data_files/server5.crt \
             key_file2=data_files/server2.key crt_file2=data_files/server2.crt" \
            "$P_CLI force_ciphersuite=TLS-ECDHE-ECDSA-WITH-AES-128-CBC-SHA256" \
            0 \
            -s "Async sign callback: using key slot 0," \
            -s "Async resume (slot 0): call 0 more times." \
            -s "Async resume (slot 0): sign done, status=0"

# key1: ECDSA, key2: RSA; use key2 from slot 0
requires_config_enabled MBEDTLS_SSL_ASYNC_PRIVATE
requires_config_disabled MBEDTLS_SSL_PROTO_TLS1_3_EXPERIMENTAL
run_test    "SSL async private: slot 0 used with key2" \
            "$P_SRV \
             async_operations=s async_private_delay2=1 \
             key_file=data_files/server5.key crt_file=data_files/server5.crt \
             key_file2=data_files/server2.key crt_file2=data_files/server2.crt" \
            "$P_CLI force_ciphersuite=TLS-ECDHE-RSA-WITH-AES-128-CBC-SHA256" \
            0 \
            -s "Async sign callback: using key slot 0," \
            -s "Async resume (slot 0): call 0 more times." \
            -s "Async resume (slot 0): sign done, status=0"

# key1: ECDSA, key2: RSA; use key2 from slot 1
requires_config_enabled MBEDTLS_SSL_ASYNC_PRIVATE
requires_config_disabled MBEDTLS_SSL_PROTO_TLS1_3_EXPERIMENTAL
run_test    "SSL async private: slot 1 used with key2" \
            "$P_SRV \
             async_operations=s async_private_delay1=1 async_private_delay2=1 \
             key_file=data_files/server5.key crt_file=data_files/server5.crt \
             key_file2=data_files/server2.key crt_file2=data_files/server2.crt" \
            "$P_CLI force_ciphersuite=TLS-ECDHE-RSA-WITH-AES-128-CBC-SHA256" \
            0 \
            -s "Async sign callback: using key slot 1," \
            -s "Async resume (slot 1): call 0 more times." \
            -s "Async resume (slot 1): sign done, status=0"

# key1: ECDSA, key2: RSA; use key2 directly
requires_config_enabled MBEDTLS_SSL_ASYNC_PRIVATE
requires_config_disabled MBEDTLS_SSL_PROTO_TLS1_3_EXPERIMENTAL
run_test    "SSL async private: fall back to transparent key" \
            "$P_SRV \
             async_operations=s async_private_delay1=1 \
             key_file=data_files/server5.key crt_file=data_files/server5.crt \
             key_file2=data_files/server2.key crt_file2=data_files/server2.crt " \
            "$P_CLI force_ciphersuite=TLS-ECDHE-RSA-WITH-AES-128-CBC-SHA256" \
            0 \
            -s "Async sign callback: no key matches this certificate."

requires_config_enabled MBEDTLS_SSL_ASYNC_PRIVATE
requires_config_disabled MBEDTLS_SSL_PROTO_TLS1_3_EXPERIMENTAL
run_test    "SSL async private: sign, error in start" \
            "$P_SRV \
             async_operations=s async_private_delay1=1 async_private_delay2=1 \
             async_private_error=1" \
            "$P_CLI" \
            1 \
            -s "Async sign callback: injected error" \
            -S "Async resume" \
            -S "Async cancel" \
            -s "! mbedtls_ssl_handshake returned"

requires_config_enabled MBEDTLS_SSL_ASYNC_PRIVATE
requires_config_disabled MBEDTLS_SSL_PROTO_TLS1_3_EXPERIMENTAL
run_test    "SSL async private: sign, cancel after start" \
            "$P_SRV \
             async_operations=s async_private_delay1=1 async_private_delay2=1 \
             async_private_error=2" \
            "$P_CLI" \
            1 \
            -s "Async sign callback: using key slot " \
            -S "Async resume" \
            -s "Async cancel"

requires_config_enabled MBEDTLS_SSL_ASYNC_PRIVATE
requires_config_disabled MBEDTLS_SSL_PROTO_TLS1_3_EXPERIMENTAL
run_test    "SSL async private: sign, error in resume" \
            "$P_SRV \
             async_operations=s async_private_delay1=1 async_private_delay2=1 \
             async_private_error=3" \
            "$P_CLI" \
            1 \
            -s "Async sign callback: using key slot " \
            -s "Async resume callback: sign done but injected error" \
            -S "Async cancel" \
            -s "! mbedtls_ssl_handshake returned"

requires_config_enabled MBEDTLS_SSL_ASYNC_PRIVATE
requires_config_disabled MBEDTLS_SSL_PROTO_TLS1_3_EXPERIMENTAL
run_test    "SSL async private: decrypt, error in start" \
            "$P_SRV \
             async_operations=d async_private_delay1=1 async_private_delay2=1 \
             async_private_error=1" \
            "$P_CLI force_ciphersuite=TLS-RSA-WITH-AES-128-CBC-SHA" \
            1 \
            -s "Async decrypt callback: injected error" \
            -S "Async resume" \
            -S "Async cancel" \
            -s "! mbedtls_ssl_handshake returned"

requires_config_enabled MBEDTLS_SSL_ASYNC_PRIVATE
requires_config_disabled MBEDTLS_SSL_PROTO_TLS1_3_EXPERIMENTAL
run_test    "SSL async private: decrypt, cancel after start" \
            "$P_SRV \
             async_operations=d async_private_delay1=1 async_private_delay2=1 \
             async_private_error=2" \
            "$P_CLI force_ciphersuite=TLS-RSA-WITH-AES-128-CBC-SHA" \
            1 \
            -s "Async decrypt callback: using key slot " \
            -S "Async resume" \
            -s "Async cancel"

requires_config_enabled MBEDTLS_SSL_ASYNC_PRIVATE
requires_config_disabled MBEDTLS_SSL_PROTO_TLS1_3_EXPERIMENTAL
run_test    "SSL async private: decrypt, error in resume" \
            "$P_SRV \
             async_operations=d async_private_delay1=1 async_private_delay2=1 \
             async_private_error=3" \
            "$P_CLI force_ciphersuite=TLS-RSA-WITH-AES-128-CBC-SHA" \
            1 \
            -s "Async decrypt callback: using key slot " \
            -s "Async resume callback: decrypt done but injected error" \
            -S "Async cancel" \
            -s "! mbedtls_ssl_handshake returned"

requires_config_enabled MBEDTLS_SSL_ASYNC_PRIVATE
requires_config_disabled MBEDTLS_SSL_PROTO_TLS1_3_EXPERIMENTAL
run_test    "SSL async private: cancel after start then operate correctly" \
            "$P_SRV \
             async_operations=s async_private_delay1=1 async_private_delay2=1 \
             async_private_error=-2" \
            "$P_CLI; [ \$? -eq 1 ] && $P_CLI" \
            0 \
            -s "Async cancel" \
            -s "! mbedtls_ssl_handshake returned" \
            -s "Async resume" \
            -s "Successful connection"

requires_config_enabled MBEDTLS_SSL_ASYNC_PRIVATE
requires_config_disabled MBEDTLS_SSL_PROTO_TLS1_3_EXPERIMENTAL
run_test    "SSL async private: error in resume then operate correctly" \
            "$P_SRV \
             async_operations=s async_private_delay1=1 async_private_delay2=1 \
             async_private_error=-3" \
            "$P_CLI; [ \$? -eq 1 ] && $P_CLI" \
            0 \
            -s "! mbedtls_ssl_handshake returned" \
            -s "Async resume" \
            -s "Successful connection"

# key1: ECDSA, key2: RSA; use key1 through async, then key2 directly
requires_config_enabled MBEDTLS_SSL_ASYNC_PRIVATE
requires_config_disabled MBEDTLS_SSL_PROTO_TLS1_3_EXPERIMENTAL
run_test    "SSL async private: cancel after start then fall back to transparent key" \
            "$P_SRV \
             async_operations=s async_private_delay1=1 async_private_error=-2 \
             key_file=data_files/server5.key crt_file=data_files/server5.crt \
             key_file2=data_files/server2.key crt_file2=data_files/server2.crt" \
            "$P_CLI force_ciphersuite=TLS-ECDHE-ECDSA-WITH-AES-128-CBC-SHA256;
             [ \$? -eq 1 ] &&
             $P_CLI force_ciphersuite=TLS-ECDHE-RSA-WITH-AES-128-CBC-SHA256" \
            0 \
            -s "Async sign callback: using key slot 0" \
            -S "Async resume" \
            -s "Async cancel" \
            -s "! mbedtls_ssl_handshake returned" \
            -s "Async sign callback: no key matches this certificate." \
            -s "Successful connection"

# key1: ECDSA, key2: RSA; use key1 through async, then key2 directly
requires_config_enabled MBEDTLS_SSL_ASYNC_PRIVATE
requires_config_disabled MBEDTLS_SSL_PROTO_TLS1_3_EXPERIMENTAL
run_test    "SSL async private: sign, error in resume then fall back to transparent key" \
            "$P_SRV \
             async_operations=s async_private_delay1=1 async_private_error=-3 \
             key_file=data_files/server5.key crt_file=data_files/server5.crt \
             key_file2=data_files/server2.key crt_file2=data_files/server2.crt" \
            "$P_CLI force_ciphersuite=TLS-ECDHE-ECDSA-WITH-AES-128-CBC-SHA256;
             [ \$? -eq 1 ] &&
             $P_CLI force_ciphersuite=TLS-ECDHE-RSA-WITH-AES-128-CBC-SHA256" \
            0 \
            -s "Async resume" \
            -s "! mbedtls_ssl_handshake returned" \
            -s "Async sign callback: no key matches this certificate." \
            -s "Successful connection"

requires_config_enabled MBEDTLS_SSL_ASYNC_PRIVATE
requires_config_enabled MBEDTLS_SSL_RENEGOTIATION
requires_config_disabled MBEDTLS_SSL_PROTO_TLS1_3_EXPERIMENTAL
run_test    "SSL async private: renegotiation: client-initiated, sign" \
            "$P_SRV \
             async_operations=s async_private_delay1=1 async_private_delay2=1 \
             exchanges=2 renegotiation=1" \
            "$P_CLI exchanges=2 renegotiation=1 renegotiate=1" \
            0 \
            -s "Async sign callback: using key slot " \
            -s "Async resume (slot [0-9]): sign done, status=0"

requires_config_enabled MBEDTLS_SSL_ASYNC_PRIVATE
requires_config_enabled MBEDTLS_SSL_RENEGOTIATION
requires_config_disabled MBEDTLS_SSL_PROTO_TLS1_3_EXPERIMENTAL
run_test    "SSL async private: renegotiation: server-initiated, sign" \
            "$P_SRV \
             async_operations=s async_private_delay1=1 async_private_delay2=1 \
             exchanges=2 renegotiation=1 renegotiate=1" \
            "$P_CLI exchanges=2 renegotiation=1" \
            0 \
            -s "Async sign callback: using key slot " \
            -s "Async resume (slot [0-9]): sign done, status=0"

requires_config_enabled MBEDTLS_SSL_ASYNC_PRIVATE
requires_config_enabled MBEDTLS_SSL_RENEGOTIATION
requires_config_disabled MBEDTLS_SSL_PROTO_TLS1_3_EXPERIMENTAL
run_test    "SSL async private: renegotiation: client-initiated, decrypt" \
            "$P_SRV \
             async_operations=d async_private_delay1=1 async_private_delay2=1 \
             exchanges=2 renegotiation=1" \
            "$P_CLI exchanges=2 renegotiation=1 renegotiate=1 \
             force_ciphersuite=TLS-RSA-WITH-AES-128-CBC-SHA" \
            0 \
            -s "Async decrypt callback: using key slot " \
            -s "Async resume (slot [0-9]): decrypt done, status=0"

requires_config_enabled MBEDTLS_SSL_ASYNC_PRIVATE
requires_config_enabled MBEDTLS_SSL_RENEGOTIATION
requires_config_disabled MBEDTLS_SSL_PROTO_TLS1_3_EXPERIMENTAL
run_test    "SSL async private: renegotiation: server-initiated, decrypt" \
            "$P_SRV \
             async_operations=d async_private_delay1=1 async_private_delay2=1 \
             exchanges=2 renegotiation=1 renegotiate=1" \
            "$P_CLI exchanges=2 renegotiation=1 \
             force_ciphersuite=TLS-RSA-WITH-AES-128-CBC-SHA" \
            0 \
            -s "Async decrypt callback: using key slot " \
            -s "Async resume (slot [0-9]): decrypt done, status=0"

# Tests for ECC extensions (rfc 4492)

requires_config_enabled MBEDTLS_AES_C
requires_config_enabled MBEDTLS_CIPHER_MODE_CBC
requires_config_enabled MBEDTLS_SHA256_C
requires_config_enabled MBEDTLS_KEY_EXCHANGE_RSA_ENABLED
requires_config_disabled MBEDTLS_SSL_PROTO_TLS1_3_EXPERIMENTAL
run_test    "Force a non ECC ciphersuite in the client side" \
            "$P_SRV debug_level=3" \
            "$P_CLI debug_level=3 force_ciphersuite=TLS-RSA-WITH-AES-128-CBC-SHA256" \
            0 \
            -C "client hello, adding supported_elliptic_curves extension" \
            -C "client hello, adding supported_point_formats extension" \
            -S "found supported elliptic curves extension" \
            -S "found supported point formats extension"

requires_config_enabled MBEDTLS_AES_C
requires_config_enabled MBEDTLS_CIPHER_MODE_CBC
requires_config_enabled MBEDTLS_SHA256_C
requires_config_enabled MBEDTLS_KEY_EXCHANGE_RSA_ENABLED
requires_config_disabled MBEDTLS_SSL_PROTO_TLS1_3_EXPERIMENTAL
run_test    "Force a non ECC ciphersuite in the server side" \
            "$P_SRV debug_level=3 force_ciphersuite=TLS-RSA-WITH-AES-128-CBC-SHA256" \
            "$P_CLI debug_level=3" \
            0 \
            -C "found supported_point_formats extension" \
            -S "server hello, supported_point_formats extension"

requires_config_enabled MBEDTLS_AES_C
requires_config_enabled MBEDTLS_CIPHER_MODE_CBC
requires_config_enabled MBEDTLS_SHA256_C
requires_config_enabled MBEDTLS_KEY_EXCHANGE_ECDHE_ECDSA_ENABLED
requires_config_disabled MBEDTLS_SSL_PROTO_TLS1_3_EXPERIMENTAL
run_test    "Force an ECC ciphersuite in the client side" \
            "$P_SRV debug_level=3" \
            "$P_CLI debug_level=3 force_ciphersuite=TLS-ECDHE-ECDSA-WITH-AES-128-CBC-SHA256" \
            0 \
            -c "client hello, adding supported_elliptic_curves extension" \
            -c "client hello, adding supported_point_formats extension" \
            -s "found supported elliptic curves extension" \
            -s "found supported point formats extension"

requires_config_enabled MBEDTLS_AES_C
requires_config_enabled MBEDTLS_CIPHER_MODE_CBC
requires_config_enabled MBEDTLS_SHA256_C
requires_config_enabled MBEDTLS_KEY_EXCHANGE_ECDHE_ECDSA_ENABLED
requires_config_disabled MBEDTLS_SSL_PROTO_TLS1_3_EXPERIMENTAL
run_test    "Force an ECC ciphersuite in the server side" \
            "$P_SRV debug_level=3 force_ciphersuite=TLS-ECDHE-ECDSA-WITH-AES-128-CBC-SHA256" \
            "$P_CLI debug_level=3" \
            0 \
            -c "found supported_point_formats extension" \
            -s "server hello, supported_point_formats extension"

# Tests for DTLS HelloVerifyRequest

requires_config_disabled MBEDTLS_SSL_PROTO_TLS1_3_EXPERIMENTAL
run_test    "DTLS cookie: enabled" \
            "$P_SRV dtls=1 debug_level=2" \
            "$P_CLI dtls=1 debug_level=2" \
            0 \
            -s "cookie verification failed" \
            -s "cookie verification passed" \
            -S "cookie verification skipped" \
            -c "received hello verify request" \
            -s "hello verification requested" \
            -S "SSL - The requested feature is not available"

requires_config_disabled MBEDTLS_SSL_PROTO_TLS1_3_EXPERIMENTAL
run_test    "DTLS cookie: disabled" \
            "$P_SRV dtls=1 debug_level=2 cookies=0" \
            "$P_CLI dtls=1 debug_level=2" \
            0 \
            -S "cookie verification failed" \
            -S "cookie verification passed" \
            -s "cookie verification skipped" \
            -C "received hello verify request" \
            -S "hello verification requested" \
            -S "SSL - The requested feature is not available"

requires_config_disabled MBEDTLS_SSL_PROTO_TLS1_3_EXPERIMENTAL
run_test    "DTLS cookie: default (failing)" \
            "$P_SRV dtls=1 debug_level=2 cookies=-1" \
            "$P_CLI dtls=1 debug_level=2 hs_timeout=100-400" \
            1 \
            -s "cookie verification failed" \
            -S "cookie verification passed" \
            -S "cookie verification skipped" \
            -C "received hello verify request" \
            -S "hello verification requested" \
            -s "SSL - The requested feature is not available"

requires_ipv6
requires_config_disabled MBEDTLS_SSL_PROTO_TLS1_3_EXPERIMENTAL
run_test    "DTLS cookie: enabled, IPv6" \
            "$P_SRV dtls=1 debug_level=2 server_addr=::1" \
            "$P_CLI dtls=1 debug_level=2 server_addr=::1" \
            0 \
            -s "cookie verification failed" \
            -s "cookie verification passed" \
            -S "cookie verification skipped" \
            -c "received hello verify request" \
            -s "hello verification requested" \
            -S "SSL - The requested feature is not available"

requires_config_disabled MBEDTLS_SSL_PROTO_TLS1_3_EXPERIMENTAL
run_test    "DTLS cookie: enabled, nbio" \
            "$P_SRV dtls=1 nbio=2 debug_level=2" \
            "$P_CLI dtls=1 nbio=2 debug_level=2" \
            0 \
            -s "cookie verification failed" \
            -s "cookie verification passed" \
            -S "cookie verification skipped" \
            -c "received hello verify request" \
            -s "hello verification requested" \
            -S "SSL - The requested feature is not available"

# Tests for client reconnecting from the same port with DTLS

not_with_valgrind # spurious resend
requires_config_disabled MBEDTLS_SSL_PROTO_TLS1_3_EXPERIMENTAL
run_test    "DTLS client reconnect from same port: reference" \
            "$P_SRV dtls=1 exchanges=2 read_timeout=20000 hs_timeout=10000-20000" \
            "$P_CLI dtls=1 exchanges=2 debug_level=2 hs_timeout=10000-20000" \
            0 \
            -C "resend" \
            -S "The operation timed out" \
            -S "Client initiated reconnection from same port"

not_with_valgrind # spurious resend
requires_config_disabled MBEDTLS_SSL_PROTO_TLS1_3_EXPERIMENTAL
run_test    "DTLS client reconnect from same port: reconnect" \
            "$P_SRV dtls=1 exchanges=2 read_timeout=20000 hs_timeout=10000-20000" \
            "$P_CLI dtls=1 exchanges=2 debug_level=2 hs_timeout=10000-20000 reconnect_hard=1" \
            0 \
            -C "resend" \
            -S "The operation timed out" \
            -s "Client initiated reconnection from same port"

not_with_valgrind # server/client too slow to respond in time (next test has higher timeouts)
requires_config_disabled MBEDTLS_SSL_PROTO_TLS1_3_EXPERIMENTAL
run_test    "DTLS client reconnect from same port: reconnect, nbio, no valgrind" \
            "$P_SRV dtls=1 exchanges=2 read_timeout=1000 nbio=2" \
            "$P_CLI dtls=1 exchanges=2 debug_level=2 hs_timeout=500-1000 reconnect_hard=1" \
            0 \
            -S "The operation timed out" \
            -s "Client initiated reconnection from same port"

only_with_valgrind # Only with valgrind, do previous test but with higher read_timeout and hs_timeout
requires_config_disabled MBEDTLS_SSL_PROTO_TLS1_3_EXPERIMENTAL
run_test    "DTLS client reconnect from same port: reconnect, nbio, valgrind" \
            "$P_SRV dtls=1 exchanges=2 read_timeout=2000 nbio=2 hs_timeout=1500-6000" \
            "$P_CLI dtls=1 exchanges=2 debug_level=2 hs_timeout=1500-3000 reconnect_hard=1" \
            0 \
            -S "The operation timed out" \
            -s "Client initiated reconnection from same port"

requires_config_disabled MBEDTLS_SSL_PROTO_TLS1_3_EXPERIMENTAL
run_test    "DTLS client reconnect from same port: no cookies" \
            "$P_SRV dtls=1 exchanges=2 read_timeout=1000 cookies=0" \
            "$P_CLI dtls=1 exchanges=2 debug_level=2 hs_timeout=500-8000 reconnect_hard=1" \
            0 \
            -s "The operation timed out" \
            -S "Client initiated reconnection from same port"

requires_config_disabled MBEDTLS_SSL_PROTO_TLS1_3_EXPERIMENTAL
run_test    "DTLS client reconnect from same port: attacker-injected" \
            -p "$P_PXY inject_clihlo=1" \
            "$P_SRV dtls=1 exchanges=2 debug_level=1" \
            "$P_CLI dtls=1 exchanges=2" \
            0 \
            -s "possible client reconnect from the same port" \
            -S "Client initiated reconnection from same port"

# Tests for various cases of client authentication with DTLS
# (focused on handshake flows and message parsing)

requires_config_disabled MBEDTLS_SSL_PROTO_TLS1_3_EXPERIMENTAL
run_test    "DTLS client auth: required" \
            "$P_SRV dtls=1 auth_mode=required" \
            "$P_CLI dtls=1" \
            0 \
            -s "Verifying peer X.509 certificate... ok"

requires_config_disabled MBEDTLS_SSL_PROTO_TLS1_3_EXPERIMENTAL
run_test    "DTLS client auth: optional, client has no cert" \
            "$P_SRV dtls=1 auth_mode=optional" \
            "$P_CLI dtls=1 crt_file=none key_file=none" \
            0 \
            -s "! Certificate was missing"

requires_config_disabled MBEDTLS_SSL_PROTO_TLS1_3_EXPERIMENTAL
run_test    "DTLS client auth: none, client has no cert" \
            "$P_SRV dtls=1 auth_mode=none" \
            "$P_CLI dtls=1 crt_file=none key_file=none debug_level=2" \
            0 \
            -c "skip write certificate$" \
            -s "! Certificate verification was skipped"

requires_config_disabled MBEDTLS_SSL_PROTO_TLS1_3_EXPERIMENTAL
run_test    "DTLS wrong PSK: badmac alert" \
            "$P_SRV dtls=1 psk=abc123 force_ciphersuite=TLS-PSK-WITH-AES-128-GCM-SHA256" \
            "$P_CLI dtls=1 psk=abc124" \
            1 \
            -s "SSL - Verification of the message MAC failed" \
            -c "SSL - A fatal alert message was received from our peer"

# Tests for receiving fragmented handshake messages with DTLS

requires_gnutls
requires_config_disabled MBEDTLS_SSL_PROTO_TLS1_3_EXPERIMENTAL
run_test    "DTLS reassembly: no fragmentation (gnutls server)" \
            "$G_SRV -u --mtu 2048 -a" \
            "$P_CLI dtls=1 debug_level=2" \
            0 \
            -C "found fragmented DTLS handshake message" \
            -C "error"

requires_gnutls
requires_config_disabled MBEDTLS_SSL_PROTO_TLS1_3_EXPERIMENTAL
run_test    "DTLS reassembly: some fragmentation (gnutls server)" \
            "$G_SRV -u --mtu 512" \
            "$P_CLI dtls=1 debug_level=2" \
            0 \
            -c "found fragmented DTLS handshake message" \
            -C "error"

requires_gnutls
requires_config_disabled MBEDTLS_SSL_PROTO_TLS1_3_EXPERIMENTAL
run_test    "DTLS reassembly: more fragmentation (gnutls server)" \
            "$G_SRV -u --mtu 128" \
            "$P_CLI dtls=1 debug_level=2" \
            0 \
            -c "found fragmented DTLS handshake message" \
            -C "error"

requires_gnutls
requires_config_disabled MBEDTLS_SSL_PROTO_TLS1_3_EXPERIMENTAL
run_test    "DTLS reassembly: more fragmentation, nbio (gnutls server)" \
            "$G_SRV -u --mtu 128" \
            "$P_CLI dtls=1 nbio=2 debug_level=2" \
            0 \
            -c "found fragmented DTLS handshake message" \
            -C "error"

requires_gnutls
requires_config_enabled MBEDTLS_SSL_RENEGOTIATION
requires_config_disabled MBEDTLS_SSL_PROTO_TLS1_3_EXPERIMENTAL
run_test    "DTLS reassembly: fragmentation, renego (gnutls server)" \
            "$G_SRV -u --mtu 256" \
            "$P_CLI debug_level=3 dtls=1 renegotiation=1 renegotiate=1" \
            0 \
            -c "found fragmented DTLS handshake message" \
            -c "client hello, adding renegotiation extension" \
            -c "found renegotiation extension" \
            -c "=> renegotiate" \
            -C "mbedtls_ssl_handshake returned" \
            -C "error" \
            -s "Extra-header:"

requires_gnutls
requires_config_enabled MBEDTLS_SSL_RENEGOTIATION
requires_config_disabled MBEDTLS_SSL_PROTO_TLS1_3_EXPERIMENTAL
run_test    "DTLS reassembly: fragmentation, nbio, renego (gnutls server)" \
            "$G_SRV -u --mtu 256" \
            "$P_CLI debug_level=3 nbio=2 dtls=1 renegotiation=1 renegotiate=1" \
            0 \
            -c "found fragmented DTLS handshake message" \
            -c "client hello, adding renegotiation extension" \
            -c "found renegotiation extension" \
            -c "=> renegotiate" \
            -C "mbedtls_ssl_handshake returned" \
            -C "error" \
            -s "Extra-header:"

requires_config_disabled MBEDTLS_SSL_PROTO_TLS1_3_EXPERIMENTAL
run_test    "DTLS reassembly: no fragmentation (openssl server)" \
            "$O_SRV -dtls -mtu 2048" \
            "$P_CLI dtls=1 debug_level=2" \
            0 \
            -C "found fragmented DTLS handshake message" \
            -C "error"

requires_config_disabled MBEDTLS_SSL_PROTO_TLS1_3_EXPERIMENTAL
run_test    "DTLS reassembly: some fragmentation (openssl server)" \
            "$O_SRV -dtls -mtu 768" \
            "$P_CLI dtls=1 debug_level=2" \
            0 \
            -c "found fragmented DTLS handshake message" \
            -C "error"

requires_config_disabled MBEDTLS_SSL_PROTO_TLS1_3_EXPERIMENTAL
run_test    "DTLS reassembly: more fragmentation (openssl server)" \
            "$O_SRV -dtls -mtu 256" \
            "$P_CLI dtls=1 debug_level=2" \
            0 \
            -c "found fragmented DTLS handshake message" \
            -C "error"

requires_config_disabled MBEDTLS_SSL_PROTO_TLS1_3_EXPERIMENTAL
run_test    "DTLS reassembly: fragmentation, nbio (openssl server)" \
            "$O_SRV -dtls -mtu 256" \
            "$P_CLI dtls=1 nbio=2 debug_level=2" \
            0 \
            -c "found fragmented DTLS handshake message" \
            -C "error"

# Tests for sending fragmented handshake messages with DTLS
#
# Use client auth when we need the client to send large messages,
# and use large cert chains on both sides too (the long chains we have all use
# both RSA and ECDSA, but ideally we should have long chains with either).
# Sizes reached (UDP payload):
# - 2037B for server certificate
# - 1542B for client certificate
# - 1013B for newsessionticket
# - all others below 512B
# All those tests assume MAX_CONTENT_LEN is at least 2048

requires_config_enabled MBEDTLS_SSL_PROTO_DTLS
requires_config_enabled MBEDTLS_RSA_C
requires_config_enabled MBEDTLS_ECDSA_C
requires_config_enabled MBEDTLS_SSL_MAX_FRAGMENT_LENGTH
requires_config_disabled MBEDTLS_SSL_PROTO_TLS1_3_EXPERIMENTAL
requires_max_content_len 4096
run_test    "DTLS fragmenting: none (for reference)" \
            "$P_SRV dtls=1 debug_level=2 auth_mode=required \
             crt_file=data_files/server7_int-ca.crt \
             key_file=data_files/server7.key \
             hs_timeout=2500-60000 \
             max_frag_len=4096" \
            "$P_CLI dtls=1 debug_level=2 \
             crt_file=data_files/server8_int-ca2.crt \
             key_file=data_files/server8.key \
             hs_timeout=2500-60000 \
             max_frag_len=4096" \
            0 \
            -S "found fragmented DTLS handshake message" \
            -C "found fragmented DTLS handshake message" \
            -C "error"

requires_config_enabled MBEDTLS_SSL_PROTO_DTLS
requires_config_enabled MBEDTLS_RSA_C
requires_config_enabled MBEDTLS_ECDSA_C
requires_config_enabled MBEDTLS_SSL_MAX_FRAGMENT_LENGTH
requires_config_disabled MBEDTLS_SSL_PROTO_TLS1_3_EXPERIMENTAL
requires_max_content_len 2048
run_test    "DTLS fragmenting: server only (max_frag_len)" \
            "$P_SRV dtls=1 debug_level=2 auth_mode=required \
             crt_file=data_files/server7_int-ca.crt \
             key_file=data_files/server7.key \
             hs_timeout=2500-60000 \
             max_frag_len=1024" \
            "$P_CLI dtls=1 debug_level=2 \
             crt_file=data_files/server8_int-ca2.crt \
             key_file=data_files/server8.key \
             hs_timeout=2500-60000 \
             max_frag_len=2048" \
            0 \
            -S "found fragmented DTLS handshake message" \
            -c "found fragmented DTLS handshake message" \
            -C "error"

# With the MFL extension, the server has no way of forcing
# the client to not exceed a certain MTU; hence, the following
# test can't be replicated with an MTU proxy such as the one
# `client-initiated, server only (max_frag_len)` below.
requires_config_enabled MBEDTLS_SSL_PROTO_DTLS
requires_config_enabled MBEDTLS_RSA_C
requires_config_enabled MBEDTLS_ECDSA_C
requires_config_enabled MBEDTLS_SSL_MAX_FRAGMENT_LENGTH
requires_config_disabled MBEDTLS_SSL_PROTO_TLS1_3_EXPERIMENTAL
requires_max_content_len 4096
run_test    "DTLS fragmenting: server only (more) (max_frag_len)" \
            "$P_SRV dtls=1 debug_level=2 auth_mode=required \
             crt_file=data_files/server7_int-ca.crt \
             key_file=data_files/server7.key \
             hs_timeout=2500-60000 \
             max_frag_len=512" \
            "$P_CLI dtls=1 debug_level=2 \
             crt_file=data_files/server8_int-ca2.crt \
             key_file=data_files/server8.key \
             hs_timeout=2500-60000 \
             max_frag_len=4096" \
            0 \
            -S "found fragmented DTLS handshake message" \
            -c "found fragmented DTLS handshake message" \
            -C "error"

requires_config_enabled MBEDTLS_SSL_PROTO_DTLS
requires_config_enabled MBEDTLS_RSA_C
requires_config_enabled MBEDTLS_ECDSA_C
requires_config_enabled MBEDTLS_SSL_MAX_FRAGMENT_LENGTH
requires_config_disabled MBEDTLS_SSL_PROTO_TLS1_3_EXPERIMENTAL
requires_max_content_len 2048
run_test    "DTLS fragmenting: client-initiated, server only (max_frag_len)" \
            "$P_SRV dtls=1 debug_level=2 auth_mode=none \
             crt_file=data_files/server7_int-ca.crt \
             key_file=data_files/server7.key \
             hs_timeout=2500-60000 \
             max_frag_len=2048" \
            "$P_CLI dtls=1 debug_level=2 \
             crt_file=data_files/server8_int-ca2.crt \
             key_file=data_files/server8.key \
             hs_timeout=2500-60000 \
             max_frag_len=1024" \
             0 \
            -S "found fragmented DTLS handshake message" \
            -c "found fragmented DTLS handshake message" \
            -C "error"

# While not required by the standard defining the MFL extension
# (according to which it only applies to records, not to datagrams),
# Mbed TLS will never send datagrams larger than MFL + { Max record expansion },
# as otherwise there wouldn't be any means to communicate MTU restrictions
# to the peer.
# The next test checks that no datagrams significantly larger than the
# negotiated MFL are sent.
requires_config_enabled MBEDTLS_SSL_PROTO_DTLS
requires_config_enabled MBEDTLS_RSA_C
requires_config_enabled MBEDTLS_ECDSA_C
requires_config_enabled MBEDTLS_SSL_MAX_FRAGMENT_LENGTH
requires_config_disabled MBEDTLS_SSL_PROTO_TLS1_3_EXPERIMENTAL
requires_max_content_len 2048
run_test    "DTLS fragmenting: client-initiated, server only (max_frag_len), proxy MTU" \
            -p "$P_PXY mtu=1110" \
            "$P_SRV dtls=1 debug_level=2 auth_mode=none \
             crt_file=data_files/server7_int-ca.crt \
             key_file=data_files/server7.key \
             hs_timeout=2500-60000 \
             max_frag_len=2048" \
            "$P_CLI dtls=1 debug_level=2 \
             crt_file=data_files/server8_int-ca2.crt \
             key_file=data_files/server8.key \
             hs_timeout=2500-60000 \
             max_frag_len=1024" \
            0 \
            -S "found fragmented DTLS handshake message" \
            -c "found fragmented DTLS handshake message" \
            -C "error"

requires_config_enabled MBEDTLS_SSL_PROTO_DTLS
requires_config_enabled MBEDTLS_RSA_C
requires_config_enabled MBEDTLS_ECDSA_C
requires_config_enabled MBEDTLS_SSL_MAX_FRAGMENT_LENGTH
requires_config_disabled MBEDTLS_SSL_PROTO_TLS1_3_EXPERIMENTAL
requires_max_content_len 2048
run_test    "DTLS fragmenting: client-initiated, both (max_frag_len)" \
            "$P_SRV dtls=1 debug_level=2 auth_mode=required \
             crt_file=data_files/server7_int-ca.crt \
             key_file=data_files/server7.key \
             hs_timeout=2500-60000 \
             max_frag_len=2048" \
            "$P_CLI dtls=1 debug_level=2 \
             crt_file=data_files/server8_int-ca2.crt \
             key_file=data_files/server8.key \
             hs_timeout=2500-60000 \
             max_frag_len=1024" \
            0 \
            -s "found fragmented DTLS handshake message" \
            -c "found fragmented DTLS handshake message" \
            -C "error"

# While not required by the standard defining the MFL extension
# (according to which it only applies to records, not to datagrams),
# Mbed TLS will never send datagrams larger than MFL + { Max record expansion },
# as otherwise there wouldn't be any means to communicate MTU restrictions
# to the peer.
# The next test checks that no datagrams significantly larger than the
# negotiated MFL are sent.
requires_config_enabled MBEDTLS_SSL_PROTO_DTLS
requires_config_enabled MBEDTLS_RSA_C
requires_config_enabled MBEDTLS_ECDSA_C
requires_config_enabled MBEDTLS_SSL_MAX_FRAGMENT_LENGTH
requires_config_disabled MBEDTLS_SSL_PROTO_TLS1_3_EXPERIMENTAL
requires_max_content_len 2048
run_test    "DTLS fragmenting: client-initiated, both (max_frag_len), proxy MTU" \
            -p "$P_PXY mtu=1110" \
            "$P_SRV dtls=1 debug_level=2 auth_mode=required \
             crt_file=data_files/server7_int-ca.crt \
             key_file=data_files/server7.key \
             hs_timeout=2500-60000 \
             max_frag_len=2048" \
            "$P_CLI dtls=1 debug_level=2 \
             crt_file=data_files/server8_int-ca2.crt \
             key_file=data_files/server8.key \
             hs_timeout=2500-60000 \
             max_frag_len=1024" \
            0 \
            -s "found fragmented DTLS handshake message" \
            -c "found fragmented DTLS handshake message" \
            -C "error"

requires_config_enabled MBEDTLS_SSL_PROTO_DTLS
requires_config_enabled MBEDTLS_RSA_C
requires_config_enabled MBEDTLS_ECDSA_C
requires_config_disabled MBEDTLS_SSL_PROTO_TLS1_3_EXPERIMENTAL
requires_max_content_len 4096
run_test    "DTLS fragmenting: none (for reference) (MTU)" \
            "$P_SRV dtls=1 debug_level=2 auth_mode=required \
             crt_file=data_files/server7_int-ca.crt \
             key_file=data_files/server7.key \
             hs_timeout=2500-60000 \
             mtu=4096" \
            "$P_CLI dtls=1 debug_level=2 \
             crt_file=data_files/server8_int-ca2.crt \
             key_file=data_files/server8.key \
             hs_timeout=2500-60000 \
             mtu=4096" \
            0 \
            -S "found fragmented DTLS handshake message" \
            -C "found fragmented DTLS handshake message" \
            -C "error"

requires_config_enabled MBEDTLS_SSL_PROTO_DTLS
requires_config_enabled MBEDTLS_RSA_C
requires_config_enabled MBEDTLS_ECDSA_C
requires_config_disabled MBEDTLS_SSL_PROTO_TLS1_3_EXPERIMENTAL
requires_max_content_len 4096
run_test    "DTLS fragmenting: client (MTU)" \
            "$P_SRV dtls=1 debug_level=2 auth_mode=required \
             crt_file=data_files/server7_int-ca.crt \
             key_file=data_files/server7.key \
             hs_timeout=3500-60000 \
             mtu=4096" \
            "$P_CLI dtls=1 debug_level=2 \
             crt_file=data_files/server8_int-ca2.crt \
             key_file=data_files/server8.key \
             hs_timeout=3500-60000 \
             mtu=1024" \
            0 \
            -s "found fragmented DTLS handshake message" \
            -C "found fragmented DTLS handshake message" \
            -C "error"

requires_config_enabled MBEDTLS_SSL_PROTO_DTLS
requires_config_enabled MBEDTLS_RSA_C
requires_config_enabled MBEDTLS_ECDSA_C
requires_config_disabled MBEDTLS_SSL_PROTO_TLS1_3_EXPERIMENTAL
requires_max_content_len 2048
run_test    "DTLS fragmenting: server (MTU)" \
            "$P_SRV dtls=1 debug_level=2 auth_mode=required \
             crt_file=data_files/server7_int-ca.crt \
             key_file=data_files/server7.key \
             hs_timeout=2500-60000 \
             mtu=512" \
            "$P_CLI dtls=1 debug_level=2 \
             crt_file=data_files/server8_int-ca2.crt \
             key_file=data_files/server8.key \
             hs_timeout=2500-60000 \
             mtu=2048" \
            0 \
            -S "found fragmented DTLS handshake message" \
            -c "found fragmented DTLS handshake message" \
            -C "error"

requires_config_enabled MBEDTLS_SSL_PROTO_DTLS
requires_config_enabled MBEDTLS_RSA_C
requires_config_enabled MBEDTLS_ECDSA_C
requires_config_disabled MBEDTLS_SSL_PROTO_TLS1_3_EXPERIMENTAL
requires_max_content_len 2048
run_test    "DTLS fragmenting: both (MTU=1024)" \
            -p "$P_PXY mtu=1024" \
            "$P_SRV dtls=1 debug_level=2 auth_mode=required \
             crt_file=data_files/server7_int-ca.crt \
             key_file=data_files/server7.key \
             hs_timeout=2500-60000 \
             mtu=1024" \
            "$P_CLI dtls=1 debug_level=2 \
             crt_file=data_files/server8_int-ca2.crt \
             key_file=data_files/server8.key \
             hs_timeout=2500-60000 \
             mtu=1024" \
            0 \
            -s "found fragmented DTLS handshake message" \
            -c "found fragmented DTLS handshake message" \
            -C "error"

# Forcing ciphersuite for this test to fit the MTU of 512 with full config.
requires_config_enabled MBEDTLS_SSL_PROTO_DTLS
requires_config_enabled MBEDTLS_RSA_C
requires_config_enabled MBEDTLS_ECDSA_C
requires_config_enabled MBEDTLS_SHA256_C
requires_config_enabled MBEDTLS_KEY_EXCHANGE_ECDHE_ECDSA_ENABLED
requires_config_enabled MBEDTLS_AES_C
requires_config_enabled MBEDTLS_GCM_C
requires_config_disabled MBEDTLS_SSL_PROTO_TLS1_3_EXPERIMENTAL
requires_max_content_len 2048
run_test    "DTLS fragmenting: both (MTU=512)" \
            -p "$P_PXY mtu=512" \
            "$P_SRV dtls=1 debug_level=2 auth_mode=required \
             crt_file=data_files/server7_int-ca.crt \
             key_file=data_files/server7.key \
             hs_timeout=2500-60000 \
             mtu=512" \
            "$P_CLI dtls=1 debug_level=2 \
             crt_file=data_files/server8_int-ca2.crt \
             key_file=data_files/server8.key \
             force_ciphersuite=TLS-ECDHE-ECDSA-WITH-AES-128-GCM-SHA256 \
             hs_timeout=2500-60000 \
             mtu=512" \
            0 \
            -s "found fragmented DTLS handshake message" \
            -c "found fragmented DTLS handshake message" \
            -C "error"

# Test for automatic MTU reduction on repeated resend.
# Forcing ciphersuite for this test to fit the MTU of 508 with full config.
# The ratio of max/min timeout should ideally equal 4 to accept two
# retransmissions, but in some cases (like both the server and client using
# fragmentation and auto-reduction) an extra retransmission might occur,
# hence the ratio of 8.
not_with_valgrind
requires_config_enabled MBEDTLS_SSL_PROTO_DTLS
requires_config_enabled MBEDTLS_RSA_C
requires_config_enabled MBEDTLS_ECDSA_C
requires_config_enabled MBEDTLS_KEY_EXCHANGE_ECDHE_ECDSA_ENABLED
requires_config_enabled MBEDTLS_AES_C
requires_config_enabled MBEDTLS_GCM_C
requires_config_disabled MBEDTLS_SSL_PROTO_TLS1_3_EXPERIMENTAL
requires_max_content_len 2048
run_test    "DTLS fragmenting: proxy MTU: auto-reduction (not valgrind)" \
            -p "$P_PXY mtu=508" \
            "$P_SRV dtls=1 debug_level=2 auth_mode=required \
             crt_file=data_files/server7_int-ca.crt \
             key_file=data_files/server7.key \
             hs_timeout=400-3200" \
            "$P_CLI dtls=1 debug_level=2 \
             crt_file=data_files/server8_int-ca2.crt \
             key_file=data_files/server8.key \
             force_ciphersuite=TLS-ECDHE-ECDSA-WITH-AES-128-GCM-SHA256 \
             hs_timeout=400-3200" \
            0 \
            -s "found fragmented DTLS handshake message" \
            -c "found fragmented DTLS handshake message" \
            -C "error"

# Forcing ciphersuite for this test to fit the MTU of 508 with full config.
only_with_valgrind
requires_config_enabled MBEDTLS_SSL_PROTO_DTLS
requires_config_enabled MBEDTLS_RSA_C
requires_config_enabled MBEDTLS_ECDSA_C
requires_config_enabled MBEDTLS_KEY_EXCHANGE_ECDHE_ECDSA_ENABLED
requires_config_enabled MBEDTLS_AES_C
requires_config_enabled MBEDTLS_GCM_C
requires_config_disabled MBEDTLS_SSL_PROTO_TLS1_3_EXPERIMENTAL
requires_max_content_len 2048
run_test    "DTLS fragmenting: proxy MTU: auto-reduction (with valgrind)" \
            -p "$P_PXY mtu=508" \
            "$P_SRV dtls=1 debug_level=2 auth_mode=required \
             crt_file=data_files/server7_int-ca.crt \
             key_file=data_files/server7.key \
             hs_timeout=250-10000" \
            "$P_CLI dtls=1 debug_level=2 \
             crt_file=data_files/server8_int-ca2.crt \
             key_file=data_files/server8.key \
             force_ciphersuite=TLS-ECDHE-ECDSA-WITH-AES-128-GCM-SHA256 \
             hs_timeout=250-10000" \
            0 \
            -s "found fragmented DTLS handshake message" \
            -c "found fragmented DTLS handshake message" \
            -C "error"

# the proxy shouldn't drop or mess up anything, so we shouldn't need to resend
# OTOH the client might resend if the server is to slow to reset after sending
# a HelloVerifyRequest, so only check for no retransmission server-side
not_with_valgrind # spurious autoreduction due to timeout
requires_config_enabled MBEDTLS_SSL_PROTO_DTLS
requires_config_enabled MBEDTLS_RSA_C
requires_config_enabled MBEDTLS_ECDSA_C
requires_config_disabled MBEDTLS_SSL_PROTO_TLS1_3_EXPERIMENTAL
requires_max_content_len 2048
run_test    "DTLS fragmenting: proxy MTU, simple handshake (MTU=1024)" \
            -p "$P_PXY mtu=1024" \
            "$P_SRV dtls=1 debug_level=2 auth_mode=required \
             crt_file=data_files/server7_int-ca.crt \
             key_file=data_files/server7.key \
             hs_timeout=10000-60000 \
             mtu=1024" \
            "$P_CLI dtls=1 debug_level=2 \
             crt_file=data_files/server8_int-ca2.crt \
             key_file=data_files/server8.key \
             hs_timeout=10000-60000 \
             mtu=1024" \
            0 \
            -S "autoreduction" \
            -s "found fragmented DTLS handshake message" \
            -c "found fragmented DTLS handshake message" \
            -C "error"

# Forcing ciphersuite for this test to fit the MTU of 512 with full config.
# the proxy shouldn't drop or mess up anything, so we shouldn't need to resend
# OTOH the client might resend if the server is to slow to reset after sending
# a HelloVerifyRequest, so only check for no retransmission server-side
not_with_valgrind # spurious autoreduction due to timeout
requires_config_enabled MBEDTLS_SSL_PROTO_DTLS
requires_config_enabled MBEDTLS_RSA_C
requires_config_enabled MBEDTLS_ECDSA_C
requires_config_enabled MBEDTLS_KEY_EXCHANGE_ECDHE_ECDSA_ENABLED
requires_config_enabled MBEDTLS_AES_C
requires_config_enabled MBEDTLS_GCM_C
requires_config_disabled MBEDTLS_SSL_PROTO_TLS1_3_EXPERIMENTAL
requires_max_content_len 2048
run_test    "DTLS fragmenting: proxy MTU, simple handshake (MTU=512)" \
            -p "$P_PXY mtu=512" \
            "$P_SRV dtls=1 debug_level=2 auth_mode=required \
             crt_file=data_files/server7_int-ca.crt \
             key_file=data_files/server7.key \
             hs_timeout=10000-60000 \
             mtu=512" \
            "$P_CLI dtls=1 debug_level=2 \
             crt_file=data_files/server8_int-ca2.crt \
             key_file=data_files/server8.key \
             force_ciphersuite=TLS-ECDHE-ECDSA-WITH-AES-128-GCM-SHA256 \
             hs_timeout=10000-60000 \
             mtu=512" \
            0 \
            -S "autoreduction" \
            -s "found fragmented DTLS handshake message" \
            -c "found fragmented DTLS handshake message" \
            -C "error"

not_with_valgrind # spurious autoreduction due to timeout
requires_config_enabled MBEDTLS_SSL_PROTO_DTLS
requires_config_enabled MBEDTLS_RSA_C
requires_config_enabled MBEDTLS_ECDSA_C
requires_config_disabled MBEDTLS_SSL_PROTO_TLS1_3_EXPERIMENTAL
requires_max_content_len 2048
run_test    "DTLS fragmenting: proxy MTU, simple handshake, nbio (MTU=1024)" \
            -p "$P_PXY mtu=1024" \
            "$P_SRV dtls=1 debug_level=2 auth_mode=required \
             crt_file=data_files/server7_int-ca.crt \
             key_file=data_files/server7.key \
             hs_timeout=10000-60000 \
             mtu=1024 nbio=2" \
            "$P_CLI dtls=1 debug_level=2 \
             crt_file=data_files/server8_int-ca2.crt \
             key_file=data_files/server8.key \
             hs_timeout=10000-60000 \
             mtu=1024 nbio=2" \
            0 \
            -S "autoreduction" \
            -s "found fragmented DTLS handshake message" \
            -c "found fragmented DTLS handshake message" \
            -C "error"

# Forcing ciphersuite for this test to fit the MTU of 512 with full config.
not_with_valgrind # spurious autoreduction due to timeout
requires_config_enabled MBEDTLS_SSL_PROTO_DTLS
requires_config_enabled MBEDTLS_RSA_C
requires_config_enabled MBEDTLS_ECDSA_C
requires_config_enabled MBEDTLS_KEY_EXCHANGE_ECDHE_ECDSA_ENABLED
requires_config_enabled MBEDTLS_AES_C
requires_config_enabled MBEDTLS_GCM_C
requires_config_disabled MBEDTLS_SSL_PROTO_TLS1_3_EXPERIMENTAL
requires_max_content_len 2048
run_test    "DTLS fragmenting: proxy MTU, simple handshake, nbio (MTU=512)" \
            -p "$P_PXY mtu=512" \
            "$P_SRV dtls=1 debug_level=2 auth_mode=required \
             crt_file=data_files/server7_int-ca.crt \
             key_file=data_files/server7.key \
             hs_timeout=10000-60000 \
             mtu=512 nbio=2" \
            "$P_CLI dtls=1 debug_level=2 \
             crt_file=data_files/server8_int-ca2.crt \
             key_file=data_files/server8.key \
             force_ciphersuite=TLS-ECDHE-ECDSA-WITH-AES-128-GCM-SHA256 \
             hs_timeout=10000-60000 \
             mtu=512 nbio=2" \
            0 \
            -S "autoreduction" \
            -s "found fragmented DTLS handshake message" \
            -c "found fragmented DTLS handshake message" \
            -C "error"

# Forcing ciphersuite for this test to fit the MTU of 1450 with full config.
# This ensures things still work after session_reset().
# It also exercises the "resumed handshake" flow.
# Since we don't support reading fragmented ClientHello yet,
# up the MTU to 1450 (larger than ClientHello with session ticket,
# but still smaller than client's Certificate to ensure fragmentation).
# An autoreduction on the client-side might happen if the server is
# slow to reset, therefore omitting '-C "autoreduction"' below.
# reco_delay avoids races where the client reconnects before the server has
# resumed listening, which would result in a spurious autoreduction.
not_with_valgrind # spurious autoreduction due to timeout
requires_config_enabled MBEDTLS_SSL_PROTO_DTLS
requires_config_enabled MBEDTLS_RSA_C
requires_config_enabled MBEDTLS_ECDSA_C
requires_config_enabled MBEDTLS_KEY_EXCHANGE_ECDHE_ECDSA_ENABLED
requires_config_enabled MBEDTLS_AES_C
requires_config_enabled MBEDTLS_GCM_C
requires_config_disabled MBEDTLS_SSL_PROTO_TLS1_3_EXPERIMENTAL
requires_max_content_len 2048
run_test    "DTLS fragmenting: proxy MTU, resumed handshake" \
            -p "$P_PXY mtu=1450" \
            "$P_SRV dtls=1 debug_level=2 auth_mode=required \
             crt_file=data_files/server7_int-ca.crt \
             key_file=data_files/server7.key \
             hs_timeout=10000-60000 \
             mtu=1450" \
            "$P_CLI dtls=1 debug_level=2 \
             crt_file=data_files/server8_int-ca2.crt \
             key_file=data_files/server8.key \
             hs_timeout=10000-60000 \
             force_ciphersuite=TLS-ECDHE-ECDSA-WITH-AES-128-GCM-SHA256 \
             mtu=1450 reconnect=1 skip_close_notify=1 reco_delay=1" \
            0 \
            -S "autoreduction" \
            -s "found fragmented DTLS handshake message" \
            -c "found fragmented DTLS handshake message" \
            -C "error"

# An autoreduction on the client-side might happen if the server is
# slow to reset, therefore omitting '-C "autoreduction"' below.
not_with_valgrind # spurious autoreduction due to timeout
requires_config_enabled MBEDTLS_SSL_PROTO_DTLS
requires_config_enabled MBEDTLS_RSA_C
requires_config_enabled MBEDTLS_ECDSA_C
requires_config_enabled MBEDTLS_SHA256_C
requires_config_enabled MBEDTLS_KEY_EXCHANGE_ECDHE_ECDSA_ENABLED
requires_config_enabled MBEDTLS_SSL_RENEGOTIATION
requires_config_enabled MBEDTLS_CHACHAPOLY_C
requires_config_disabled MBEDTLS_SSL_PROTO_TLS1_3_EXPERIMENTAL
requires_max_content_len 2048
run_test    "DTLS fragmenting: proxy MTU, ChachaPoly renego" \
            -p "$P_PXY mtu=512" \
            "$P_SRV dtls=1 debug_level=2 auth_mode=required \
             crt_file=data_files/server7_int-ca.crt \
             key_file=data_files/server7.key \
             exchanges=2 renegotiation=1 \
             hs_timeout=10000-60000 \
             mtu=512" \
            "$P_CLI dtls=1 debug_level=2 \
             crt_file=data_files/server8_int-ca2.crt \
             key_file=data_files/server8.key \
             exchanges=2 renegotiation=1 renegotiate=1 \
             force_ciphersuite=TLS-ECDHE-ECDSA-WITH-AES-128-GCM-SHA256 \
             hs_timeout=10000-60000 \
             mtu=512" \
            0 \
            -S "autoreduction" \
            -s "found fragmented DTLS handshake message" \
            -c "found fragmented DTLS handshake message" \
            -C "error"

# An autoreduction on the client-side might happen if the server is
# slow to reset, therefore omitting '-C "autoreduction"' below.
not_with_valgrind # spurious autoreduction due to timeout
requires_config_enabled MBEDTLS_SSL_PROTO_DTLS
requires_config_enabled MBEDTLS_RSA_C
requires_config_enabled MBEDTLS_ECDSA_C
requires_config_enabled MBEDTLS_SHA256_C
requires_config_enabled MBEDTLS_KEY_EXCHANGE_ECDHE_ECDSA_ENABLED
requires_config_enabled MBEDTLS_SSL_RENEGOTIATION
requires_config_enabled MBEDTLS_AES_C
requires_config_enabled MBEDTLS_GCM_C
requires_config_disabled MBEDTLS_SSL_PROTO_TLS1_3_EXPERIMENTAL
requires_max_content_len 2048
run_test    "DTLS fragmenting: proxy MTU, AES-GCM renego" \
            -p "$P_PXY mtu=512" \
            "$P_SRV dtls=1 debug_level=2 auth_mode=required \
             crt_file=data_files/server7_int-ca.crt \
             key_file=data_files/server7.key \
             exchanges=2 renegotiation=1 \
             hs_timeout=10000-60000 \
             mtu=512" \
            "$P_CLI dtls=1 debug_level=2 \
             crt_file=data_files/server8_int-ca2.crt \
             key_file=data_files/server8.key \
             exchanges=2 renegotiation=1 renegotiate=1 \
             force_ciphersuite=TLS-ECDHE-ECDSA-WITH-AES-128-GCM-SHA256 \
             hs_timeout=10000-60000 \
             mtu=512" \
            0 \
            -S "autoreduction" \
            -s "found fragmented DTLS handshake message" \
            -c "found fragmented DTLS handshake message" \
            -C "error"

# An autoreduction on the client-side might happen if the server is
# slow to reset, therefore omitting '-C "autoreduction"' below.
not_with_valgrind # spurious autoreduction due to timeout
requires_config_enabled MBEDTLS_SSL_PROTO_DTLS
requires_config_enabled MBEDTLS_RSA_C
requires_config_enabled MBEDTLS_ECDSA_C
requires_config_enabled MBEDTLS_SHA256_C
requires_config_enabled MBEDTLS_KEY_EXCHANGE_ECDHE_ECDSA_ENABLED
requires_config_enabled MBEDTLS_SSL_RENEGOTIATION
requires_config_enabled MBEDTLS_AES_C
requires_config_enabled MBEDTLS_CCM_C
requires_config_disabled MBEDTLS_SSL_PROTO_TLS1_3_EXPERIMENTAL
requires_max_content_len 2048
run_test    "DTLS fragmenting: proxy MTU, AES-CCM renego" \
            -p "$P_PXY mtu=1024" \
            "$P_SRV dtls=1 debug_level=2 auth_mode=required \
             crt_file=data_files/server7_int-ca.crt \
             key_file=data_files/server7.key \
             exchanges=2 renegotiation=1 \
             force_ciphersuite=TLS-ECDHE-ECDSA-WITH-AES-128-CCM-8 \
             hs_timeout=10000-60000 \
             mtu=1024" \
            "$P_CLI dtls=1 debug_level=2 \
             crt_file=data_files/server8_int-ca2.crt \
             key_file=data_files/server8.key \
             exchanges=2 renegotiation=1 renegotiate=1 \
             hs_timeout=10000-60000 \
             mtu=1024" \
            0 \
            -S "autoreduction" \
            -s "found fragmented DTLS handshake message" \
            -c "found fragmented DTLS handshake message" \
            -C "error"

# An autoreduction on the client-side might happen if the server is
# slow to reset, therefore omitting '-C "autoreduction"' below.
not_with_valgrind # spurious autoreduction due to timeout
requires_config_enabled MBEDTLS_SSL_PROTO_DTLS
requires_config_enabled MBEDTLS_RSA_C
requires_config_enabled MBEDTLS_ECDSA_C
requires_config_enabled MBEDTLS_SHA256_C
requires_config_enabled MBEDTLS_KEY_EXCHANGE_ECDHE_ECDSA_ENABLED
requires_config_enabled MBEDTLS_SSL_RENEGOTIATION
requires_config_enabled MBEDTLS_AES_C
requires_config_enabled MBEDTLS_CIPHER_MODE_CBC
requires_config_enabled MBEDTLS_SSL_ENCRYPT_THEN_MAC
requires_config_disabled MBEDTLS_SSL_PROTO_TLS1_3_EXPERIMENTAL
requires_max_content_len 2048
run_test    "DTLS fragmenting: proxy MTU, AES-CBC EtM renego" \
            -p "$P_PXY mtu=1024" \
            "$P_SRV dtls=1 debug_level=2 auth_mode=required \
             crt_file=data_files/server7_int-ca.crt \
             key_file=data_files/server7.key \
             exchanges=2 renegotiation=1 \
             force_ciphersuite=TLS-ECDHE-ECDSA-WITH-AES-128-CBC-SHA256 \
             hs_timeout=10000-60000 \
             mtu=1024" \
            "$P_CLI dtls=1 debug_level=2 \
             crt_file=data_files/server8_int-ca2.crt \
             key_file=data_files/server8.key \
             exchanges=2 renegotiation=1 renegotiate=1 \
             hs_timeout=10000-60000 \
             mtu=1024" \
            0 \
            -S "autoreduction" \
            -s "found fragmented DTLS handshake message" \
            -c "found fragmented DTLS handshake message" \
            -C "error"

# An autoreduction on the client-side might happen if the server is
# slow to reset, therefore omitting '-C "autoreduction"' below.
not_with_valgrind # spurious autoreduction due to timeout
requires_config_enabled MBEDTLS_SSL_PROTO_DTLS
requires_config_enabled MBEDTLS_RSA_C
requires_config_enabled MBEDTLS_ECDSA_C
requires_config_enabled MBEDTLS_SHA256_C
requires_config_enabled MBEDTLS_KEY_EXCHANGE_ECDHE_ECDSA_ENABLED
requires_config_enabled MBEDTLS_SSL_RENEGOTIATION
requires_config_enabled MBEDTLS_AES_C
requires_config_enabled MBEDTLS_CIPHER_MODE_CBC
requires_config_disabled MBEDTLS_SSL_PROTO_TLS1_3_EXPERIMENTAL
requires_max_content_len 2048
run_test    "DTLS fragmenting: proxy MTU, AES-CBC non-EtM renego" \
            -p "$P_PXY mtu=1024" \
            "$P_SRV dtls=1 debug_level=2 auth_mode=required \
             crt_file=data_files/server7_int-ca.crt \
             key_file=data_files/server7.key \
             exchanges=2 renegotiation=1 \
             force_ciphersuite=TLS-ECDHE-ECDSA-WITH-AES-128-CBC-SHA256 etm=0 \
             hs_timeout=10000-60000 \
             mtu=1024" \
            "$P_CLI dtls=1 debug_level=2 \
             crt_file=data_files/server8_int-ca2.crt \
             key_file=data_files/server8.key \
             exchanges=2 renegotiation=1 renegotiate=1 \
             hs_timeout=10000-60000 \
             mtu=1024" \
            0 \
            -S "autoreduction" \
            -s "found fragmented DTLS handshake message" \
            -c "found fragmented DTLS handshake message" \
            -C "error"

# Forcing ciphersuite for this test to fit the MTU of 512 with full config.
requires_config_enabled MBEDTLS_SSL_PROTO_DTLS
requires_config_enabled MBEDTLS_RSA_C
requires_config_enabled MBEDTLS_ECDSA_C
requires_config_enabled MBEDTLS_KEY_EXCHANGE_ECDHE_ECDSA_ENABLED
requires_config_enabled MBEDTLS_AES_C
requires_config_enabled MBEDTLS_GCM_C
client_needs_more_time 2
requires_config_disabled MBEDTLS_SSL_PROTO_TLS1_3_EXPERIMENTAL
requires_max_content_len 2048
run_test    "DTLS fragmenting: proxy MTU + 3d" \
            -p "$P_PXY mtu=512 drop=8 delay=8 duplicate=8" \
            "$P_SRV dgram_packing=0 dtls=1 debug_level=2 auth_mode=required \
             crt_file=data_files/server7_int-ca.crt \
             key_file=data_files/server7.key \
             hs_timeout=250-10000 mtu=512" \
            "$P_CLI dgram_packing=0 dtls=1 debug_level=2 \
             crt_file=data_files/server8_int-ca2.crt \
             key_file=data_files/server8.key \
             force_ciphersuite=TLS-ECDHE-ECDSA-WITH-AES-128-GCM-SHA256 \
             hs_timeout=250-10000 mtu=512" \
            0 \
            -s "found fragmented DTLS handshake message" \
            -c "found fragmented DTLS handshake message" \
            -C "error"

# Forcing ciphersuite for this test to fit the MTU of 512 with full config.
requires_config_enabled MBEDTLS_SSL_PROTO_DTLS
requires_config_enabled MBEDTLS_RSA_C
requires_config_enabled MBEDTLS_ECDSA_C
requires_config_enabled MBEDTLS_KEY_EXCHANGE_ECDHE_ECDSA_ENABLED
requires_config_enabled MBEDTLS_AES_C
requires_config_enabled MBEDTLS_GCM_C
client_needs_more_time 2
requires_config_disabled MBEDTLS_SSL_PROTO_TLS1_3_EXPERIMENTAL
requires_max_content_len 2048
run_test    "DTLS fragmenting: proxy MTU + 3d, nbio" \
            -p "$P_PXY mtu=512 drop=8 delay=8 duplicate=8" \
            "$P_SRV dtls=1 debug_level=2 auth_mode=required \
             crt_file=data_files/server7_int-ca.crt \
             key_file=data_files/server7.key \
             hs_timeout=250-10000 mtu=512 nbio=2" \
            "$P_CLI dtls=1 debug_level=2 \
             crt_file=data_files/server8_int-ca2.crt \
             key_file=data_files/server8.key \
             force_ciphersuite=TLS-ECDHE-ECDSA-WITH-AES-128-GCM-SHA256 \
             hs_timeout=250-10000 mtu=512 nbio=2" \
            0 \
            -s "found fragmented DTLS handshake message" \
            -c "found fragmented DTLS handshake message" \
            -C "error"

# interop tests for DTLS fragmentating with reliable connection
#
# here and below we just want to test that the we fragment in a way that
# pleases other implementations, so we don't need the peer to fragment
requires_config_enabled MBEDTLS_SSL_PROTO_DTLS
requires_config_enabled MBEDTLS_RSA_C
requires_config_enabled MBEDTLS_ECDSA_C
requires_config_enabled MBEDTLS_SSL_PROTO_TLS1_2
requires_gnutls
requires_config_disabled MBEDTLS_SSL_PROTO_TLS1_3_EXPERIMENTAL
requires_max_content_len 2048
run_test    "DTLS fragmenting: gnutls server, DTLS 1.2" \
            "$G_SRV -u" \
            "$P_CLI dtls=1 debug_level=2 \
             crt_file=data_files/server8_int-ca2.crt \
             key_file=data_files/server8.key \
             mtu=512 force_version=dtls12" \
            0 \
            -c "fragmenting handshake message" \
            -C "error"

# We use --insecure for the GnuTLS client because it expects
# the hostname / IP it connects to to be the name used in the
# certificate obtained from the server. Here, however, it
# connects to 127.0.0.1 while our test certificates use 'localhost'
# as the server name in the certificate. This will make the
# certifiate validation fail, but passing --insecure makes
# GnuTLS continue the connection nonetheless.
requires_config_enabled MBEDTLS_SSL_PROTO_DTLS
requires_config_enabled MBEDTLS_RSA_C
requires_config_enabled MBEDTLS_ECDSA_C
requires_config_enabled MBEDTLS_SSL_PROTO_TLS1_2
requires_gnutls
requires_not_i686
requires_config_disabled MBEDTLS_SSL_PROTO_TLS1_3_EXPERIMENTAL
requires_max_content_len 2048
run_test    "DTLS fragmenting: gnutls client, DTLS 1.2" \
            "$P_SRV dtls=1 debug_level=2 \
             crt_file=data_files/server7_int-ca.crt \
             key_file=data_files/server7.key \
             mtu=512 force_version=dtls12" \
            "$G_CLI -u --insecure 127.0.0.1" \
            0 \
            -s "fragmenting handshake message"

requires_config_enabled MBEDTLS_SSL_PROTO_DTLS
requires_config_enabled MBEDTLS_RSA_C
requires_config_enabled MBEDTLS_ECDSA_C
requires_config_enabled MBEDTLS_SSL_PROTO_TLS1_2
requires_config_disabled MBEDTLS_SSL_PROTO_TLS1_3_EXPERIMENTAL
requires_max_content_len 2048
run_test    "DTLS fragmenting: openssl server, DTLS 1.2" \
            "$O_SRV -dtls1_2 -verify 10" \
            "$P_CLI dtls=1 debug_level=2 \
             crt_file=data_files/server8_int-ca2.crt \
             key_file=data_files/server8.key \
             mtu=512 force_version=dtls12" \
            0 \
            -c "fragmenting handshake message" \
            -C "error"

requires_config_enabled MBEDTLS_SSL_PROTO_DTLS
requires_config_enabled MBEDTLS_RSA_C
requires_config_enabled MBEDTLS_ECDSA_C
requires_config_enabled MBEDTLS_SSL_PROTO_TLS1_2
requires_config_disabled MBEDTLS_SSL_PROTO_TLS1_3_EXPERIMENTAL
requires_max_content_len 2048
run_test    "DTLS fragmenting: openssl client, DTLS 1.2" \
            "$P_SRV dtls=1 debug_level=2 \
             crt_file=data_files/server7_int-ca.crt \
             key_file=data_files/server7.key \
             mtu=512 force_version=dtls12" \
            "$O_CLI -dtls1_2" \
            0 \
            -s "fragmenting handshake message"

# interop tests for DTLS fragmentating with unreliable connection
#
# again we just want to test that the we fragment in a way that
# pleases other implementations, so we don't need the peer to fragment
requires_gnutls_next
requires_config_enabled MBEDTLS_SSL_PROTO_DTLS
requires_config_enabled MBEDTLS_RSA_C
requires_config_enabled MBEDTLS_ECDSA_C
requires_config_enabled MBEDTLS_SSL_PROTO_TLS1_2
client_needs_more_time 4
requires_config_disabled MBEDTLS_SSL_PROTO_TLS1_3_EXPERIMENTAL
requires_max_content_len 2048
run_test    "DTLS fragmenting: 3d, gnutls server, DTLS 1.2" \
            -p "$P_PXY drop=8 delay=8 duplicate=8" \
            "$G_NEXT_SRV -u" \
            "$P_CLI dgram_packing=0 dtls=1 debug_level=2 \
             crt_file=data_files/server8_int-ca2.crt \
             key_file=data_files/server8.key \
             hs_timeout=250-60000 mtu=512 force_version=dtls12" \
            0 \
            -c "fragmenting handshake message" \
            -C "error"

requires_gnutls_next
requires_config_enabled MBEDTLS_SSL_PROTO_DTLS
requires_config_enabled MBEDTLS_RSA_C
requires_config_enabled MBEDTLS_ECDSA_C
requires_config_enabled MBEDTLS_SSL_PROTO_TLS1_2
client_needs_more_time 4
requires_config_disabled MBEDTLS_SSL_PROTO_TLS1_3_EXPERIMENTAL
requires_max_content_len 2048
run_test    "DTLS fragmenting: 3d, gnutls client, DTLS 1.2" \
            -p "$P_PXY drop=8 delay=8 duplicate=8" \
            "$P_SRV dtls=1 debug_level=2 \
             crt_file=data_files/server7_int-ca.crt \
             key_file=data_files/server7.key \
             hs_timeout=250-60000 mtu=512 force_version=dtls12" \
           "$G_NEXT_CLI -u --insecure 127.0.0.1" \
            0 \
            -s "fragmenting handshake message"

## Interop test with OpenSSL might trigger a bug in recent versions (including
## all versions installed on the CI machines), reported here:
## Bug report: https://github.com/openssl/openssl/issues/6902
## They should be re-enabled once a fixed version of OpenSSL is available
## (this should happen in some 1.1.1_ release according to the ticket).
skip_next_test
requires_config_enabled MBEDTLS_SSL_PROTO_DTLS
requires_config_enabled MBEDTLS_RSA_C
requires_config_enabled MBEDTLS_ECDSA_C
requires_config_enabled MBEDTLS_SSL_PROTO_TLS1_2
client_needs_more_time 4
requires_config_disabled MBEDTLS_SSL_PROTO_TLS1_3_EXPERIMENTAL
requires_max_content_len 2048
run_test    "DTLS fragmenting: 3d, openssl server, DTLS 1.2" \
            -p "$P_PXY drop=8 delay=8 duplicate=8" \
            "$O_SRV -dtls1_2 -verify 10" \
            "$P_CLI dtls=1 debug_level=2 \
             crt_file=data_files/server8_int-ca2.crt \
             key_file=data_files/server8.key \
             hs_timeout=250-60000 mtu=512 force_version=dtls12" \
            0 \
            -c "fragmenting handshake message" \
            -C "error"

skip_next_test
requires_config_enabled MBEDTLS_SSL_PROTO_DTLS
requires_config_enabled MBEDTLS_RSA_C
requires_config_enabled MBEDTLS_ECDSA_C
requires_config_enabled MBEDTLS_SSL_PROTO_TLS1_2
client_needs_more_time 4
requires_config_disabled MBEDTLS_SSL_PROTO_TLS1_3_EXPERIMENTAL
requires_max_content_len 2048
run_test    "DTLS fragmenting: 3d, openssl client, DTLS 1.2" \
            -p "$P_PXY drop=8 delay=8 duplicate=8" \
            "$P_SRV dtls=1 debug_level=2 \
             crt_file=data_files/server7_int-ca.crt \
             key_file=data_files/server7.key \
             hs_timeout=250-60000 mtu=512 force_version=dtls12" \
            "$O_CLI -dtls1_2" \
            0 \
            -s "fragmenting handshake message"

# Tests for DTLS-SRTP (RFC 5764)
requires_config_enabled MBEDTLS_SSL_DTLS_SRTP
run_test  "DTLS-SRTP all profiles supported" \
          "$P_SRV dtls=1 use_srtp=1 debug_level=3" \
          "$P_CLI dtls=1 use_srtp=1 debug_level=3" \
          0 \
          -s "found use_srtp extension" \
          -s "found srtp profile" \
          -s "selected srtp profile" \
          -s "server hello, adding use_srtp extension" \
          -s "DTLS-SRTP key material is"\
          -c "client hello, adding use_srtp extension" \
          -c "found use_srtp extension" \
          -c "found srtp profile" \
          -c "selected srtp profile" \
          -c "DTLS-SRTP key material is"\
          -g "find_in_both '^ *Keying material: [0-9A-F]*$'"\
          -C "error"


requires_config_enabled MBEDTLS_SSL_DTLS_SRTP
run_test  "DTLS-SRTP server supports all profiles. Client supports one profile." \
          "$P_SRV dtls=1 use_srtp=1 debug_level=3" \
          "$P_CLI dtls=1 use_srtp=1 srtp_force_profile=5 debug_level=3" \
          0 \
          -s "found use_srtp extension" \
          -s "found srtp profile: MBEDTLS_TLS_SRTP_NULL_HMAC_SHA1_80" \
          -s "selected srtp profile: MBEDTLS_TLS_SRTP_NULL_HMAC_SHA1_80" \
          -s "server hello, adding use_srtp extension" \
          -s "DTLS-SRTP key material is"\
          -c "client hello, adding use_srtp extension" \
          -c "found use_srtp extension" \
          -c "found srtp profile: MBEDTLS_TLS_SRTP_NULL_HMAC_SHA1_80" \
          -c "selected srtp profile" \
          -c "DTLS-SRTP key material is"\
          -g "find_in_both '^ *Keying material: [0-9A-F]*$'"\
          -C "error"

requires_config_enabled MBEDTLS_SSL_DTLS_SRTP
run_test  "DTLS-SRTP server supports one profile. Client supports all profiles." \
          "$P_SRV dtls=1 use_srtp=1 srtp_force_profile=6 debug_level=3" \
          "$P_CLI dtls=1 use_srtp=1 debug_level=3" \
          0 \
          -s "found use_srtp extension" \
          -s "found srtp profile" \
          -s "selected srtp profile: MBEDTLS_TLS_SRTP_NULL_HMAC_SHA1_32" \
          -s "server hello, adding use_srtp extension" \
          -s "DTLS-SRTP key material is"\
          -c "client hello, adding use_srtp extension" \
          -c "found use_srtp extension" \
          -c "found srtp profile: MBEDTLS_TLS_SRTP_NULL_HMAC_SHA1_32" \
          -c "selected srtp profile" \
          -c "DTLS-SRTP key material is"\
          -g "find_in_both '^ *Keying material: [0-9A-F]*$'"\
          -C "error"

requires_config_enabled MBEDTLS_SSL_DTLS_SRTP
run_test  "DTLS-SRTP server and Client support only one matching profile." \
          "$P_SRV dtls=1 use_srtp=1 srtp_force_profile=2 debug_level=3" \
          "$P_CLI dtls=1 use_srtp=1 srtp_force_profile=2 debug_level=3" \
          0 \
          -s "found use_srtp extension" \
          -s "found srtp profile: MBEDTLS_TLS_SRTP_AES128_CM_HMAC_SHA1_32" \
          -s "selected srtp profile: MBEDTLS_TLS_SRTP_AES128_CM_HMAC_SHA1_32" \
          -s "server hello, adding use_srtp extension" \
          -s "DTLS-SRTP key material is"\
          -c "client hello, adding use_srtp extension" \
          -c "found use_srtp extension" \
          -c "found srtp profile: MBEDTLS_TLS_SRTP_AES128_CM_HMAC_SHA1_32" \
          -c "selected srtp profile" \
          -c "DTLS-SRTP key material is"\
          -g "find_in_both '^ *Keying material: [0-9A-F]*$'"\
          -C "error"

requires_config_enabled MBEDTLS_SSL_DTLS_SRTP
run_test  "DTLS-SRTP server and Client support only one different profile." \
          "$P_SRV dtls=1 use_srtp=1 srtp_force_profile=2 debug_level=3" \
          "$P_CLI dtls=1 use_srtp=1 srtp_force_profile=6 debug_level=3" \
          0 \
          -s "found use_srtp extension" \
          -s "found srtp profile: MBEDTLS_TLS_SRTP_NULL_HMAC_SHA1_32" \
          -S "selected srtp profile" \
          -S "server hello, adding use_srtp extension" \
          -S "DTLS-SRTP key material is"\
          -c "client hello, adding use_srtp extension" \
          -C "found use_srtp extension" \
          -C "found srtp profile" \
          -C "selected srtp profile" \
          -C "DTLS-SRTP key material is"\
          -C "error"

requires_config_enabled MBEDTLS_SSL_DTLS_SRTP
run_test  "DTLS-SRTP server doesn't support use_srtp extension." \
          "$P_SRV dtls=1 debug_level=3" \
          "$P_CLI dtls=1 use_srtp=1 debug_level=3" \
          0 \
          -s "found use_srtp extension" \
          -S "server hello, adding use_srtp extension" \
          -S "DTLS-SRTP key material is"\
          -c "client hello, adding use_srtp extension" \
          -C "found use_srtp extension" \
          -C "found srtp profile" \
          -C "selected srtp profile" \
          -C "DTLS-SRTP key material is"\
          -C "error"

requires_config_enabled MBEDTLS_SSL_DTLS_SRTP
run_test  "DTLS-SRTP all profiles supported. mki used" \
          "$P_SRV dtls=1 use_srtp=1 support_mki=1 debug_level=3" \
          "$P_CLI dtls=1 use_srtp=1 mki=542310ab34290481 debug_level=3" \
          0 \
          -s "found use_srtp extension" \
          -s "found srtp profile" \
          -s "selected srtp profile" \
          -s "server hello, adding use_srtp extension" \
          -s "dumping 'using mki' (8 bytes)" \
          -s "DTLS-SRTP key material is"\
          -c "client hello, adding use_srtp extension" \
          -c "found use_srtp extension" \
          -c "found srtp profile" \
          -c "selected srtp profile" \
          -c "dumping 'sending mki' (8 bytes)" \
          -c "dumping 'received mki' (8 bytes)" \
          -c "DTLS-SRTP key material is"\
          -g "find_in_both '^ *Keying material: [0-9A-F]*$'"\
          -g "find_in_both '^ *DTLS-SRTP mki value: [0-9A-F]*$'"\
          -C "error"

requires_config_enabled MBEDTLS_SSL_DTLS_SRTP
run_test  "DTLS-SRTP all profiles supported. server doesn't support mki." \
          "$P_SRV dtls=1 use_srtp=1 debug_level=3" \
          "$P_CLI dtls=1 use_srtp=1 mki=542310ab34290481 debug_level=3" \
          0 \
          -s "found use_srtp extension" \
          -s "found srtp profile" \
          -s "selected srtp profile" \
          -s "server hello, adding use_srtp extension" \
          -s "DTLS-SRTP key material is"\
          -s "DTLS-SRTP no mki value negotiated"\
          -S "dumping 'using mki' (8 bytes)" \
          -c "client hello, adding use_srtp extension" \
          -c "found use_srtp extension" \
          -c "found srtp profile" \
          -c "selected srtp profile" \
          -c "DTLS-SRTP key material is"\
          -c "DTLS-SRTP no mki value negotiated"\
          -g "find_in_both '^ *Keying material: [0-9A-F]*$'"\
          -c "dumping 'sending mki' (8 bytes)" \
          -C "dumping 'received mki' (8 bytes)" \
          -C "error"

requires_config_enabled MBEDTLS_SSL_DTLS_SRTP
run_test  "DTLS-SRTP all profiles supported. openssl client." \
          "$P_SRV dtls=1 use_srtp=1 debug_level=3" \
          "$O_CLI -dtls -use_srtp SRTP_AES128_CM_SHA1_80:SRTP_AES128_CM_SHA1_32 -keymatexport 'EXTRACTOR-dtls_srtp' -keymatexportlen 60" \
          0 \
          -s "found use_srtp extension" \
          -s "found srtp profile" \
          -s "selected srtp profile" \
          -s "server hello, adding use_srtp extension" \
          -s "DTLS-SRTP key material is"\
          -g "find_in_both '^ *Keying material: [0-9A-F]*$'"\
          -c "SRTP Extension negotiated, profile=SRTP_AES128_CM_SHA1_80"

requires_config_enabled MBEDTLS_SSL_DTLS_SRTP
run_test  "DTLS-SRTP server supports all profiles. Client supports all profiles, in different order. openssl client." \
          "$P_SRV dtls=1 use_srtp=1 debug_level=3" \
          "$O_CLI -dtls -use_srtp SRTP_AES128_CM_SHA1_32:SRTP_AES128_CM_SHA1_80 -keymatexport 'EXTRACTOR-dtls_srtp' -keymatexportlen 60" \
          0 \
          -s "found use_srtp extension" \
          -s "found srtp profile" \
          -s "selected srtp profile" \
          -s "server hello, adding use_srtp extension" \
          -s "DTLS-SRTP key material is"\
          -g "find_in_both '^ *Keying material: [0-9A-F]*$'"\
          -c "SRTP Extension negotiated, profile=SRTP_AES128_CM_SHA1_32"

requires_config_enabled MBEDTLS_SSL_DTLS_SRTP
run_test  "DTLS-SRTP server supports all profiles. Client supports one profile. openssl client." \
          "$P_SRV dtls=1 use_srtp=1 debug_level=3" \
          "$O_CLI -dtls -use_srtp SRTP_AES128_CM_SHA1_32 -keymatexport 'EXTRACTOR-dtls_srtp' -keymatexportlen 60" \
          0 \
          -s "found use_srtp extension" \
          -s "found srtp profile" \
          -s "selected srtp profile" \
          -s "server hello, adding use_srtp extension" \
          -s "DTLS-SRTP key material is"\
          -g "find_in_both '^ *Keying material: [0-9A-F]*$'"\
          -c "SRTP Extension negotiated, profile=SRTP_AES128_CM_SHA1_32"

requires_config_enabled MBEDTLS_SSL_DTLS_SRTP
run_test  "DTLS-SRTP server supports one profile. Client supports all profiles. openssl client." \
          "$P_SRV dtls=1 use_srtp=1 srtp_force_profile=2 debug_level=3" \
          "$O_CLI -dtls -use_srtp SRTP_AES128_CM_SHA1_80:SRTP_AES128_CM_SHA1_32 -keymatexport 'EXTRACTOR-dtls_srtp' -keymatexportlen 60" \
          0 \
          -s "found use_srtp extension" \
          -s "found srtp profile" \
          -s "selected srtp profile" \
          -s "server hello, adding use_srtp extension" \
          -s "DTLS-SRTP key material is"\
          -g "find_in_both '^ *Keying material: [0-9A-F]*$'"\
          -c "SRTP Extension negotiated, profile=SRTP_AES128_CM_SHA1_32"

requires_config_enabled MBEDTLS_SSL_DTLS_SRTP
run_test  "DTLS-SRTP server and Client support only one matching profile. openssl client." \
          "$P_SRV dtls=1 use_srtp=1 srtp_force_profile=2 debug_level=3" \
          "$O_CLI -dtls -use_srtp SRTP_AES128_CM_SHA1_32 -keymatexport 'EXTRACTOR-dtls_srtp' -keymatexportlen 60" \
          0 \
          -s "found use_srtp extension" \
          -s "found srtp profile" \
          -s "selected srtp profile" \
          -s "server hello, adding use_srtp extension" \
          -s "DTLS-SRTP key material is"\
          -g "find_in_both '^ *Keying material: [0-9A-F]*$'"\
          -c "SRTP Extension negotiated, profile=SRTP_AES128_CM_SHA1_32"

requires_config_enabled MBEDTLS_SSL_DTLS_SRTP
run_test  "DTLS-SRTP server and Client support only one different profile. openssl client." \
          "$P_SRV dtls=1 use_srtp=1 srtp_force_profile=1 debug_level=3" \
          "$O_CLI -dtls -use_srtp SRTP_AES128_CM_SHA1_32 -keymatexport 'EXTRACTOR-dtls_srtp' -keymatexportlen 60" \
          0 \
          -s "found use_srtp extension" \
          -s "found srtp profile" \
          -S "selected srtp profile" \
          -S "server hello, adding use_srtp extension" \
          -S "DTLS-SRTP key material is"\
          -C "SRTP Extension negotiated, profile"

requires_config_enabled MBEDTLS_SSL_DTLS_SRTP
run_test  "DTLS-SRTP server doesn't support use_srtp extension. openssl client" \
          "$P_SRV dtls=1 debug_level=3" \
          "$O_CLI -dtls -use_srtp SRTP_AES128_CM_SHA1_80:SRTP_AES128_CM_SHA1_32 -keymatexport 'EXTRACTOR-dtls_srtp' -keymatexportlen 60" \
          0 \
          -s "found use_srtp extension" \
          -S "server hello, adding use_srtp extension" \
          -S "DTLS-SRTP key material is"\
          -C "SRTP Extension negotiated, profile"

requires_config_enabled MBEDTLS_SSL_DTLS_SRTP
run_test  "DTLS-SRTP all profiles supported. openssl server" \
          "$O_SRV -dtls -verify 0 -use_srtp SRTP_AES128_CM_SHA1_80:SRTP_AES128_CM_SHA1_32 -keymatexport 'EXTRACTOR-dtls_srtp' -keymatexportlen 60" \
          "$P_CLI dtls=1 use_srtp=1 debug_level=3" \
          0 \
          -c "client hello, adding use_srtp extension" \
          -c "found use_srtp extension" \
          -c "found srtp profile" \
          -c "selected srtp profile: MBEDTLS_TLS_SRTP_AES128_CM_HMAC_SHA1_80" \
          -c "DTLS-SRTP key material is"\
          -C "error"

requires_config_enabled MBEDTLS_SSL_DTLS_SRTP
run_test  "DTLS-SRTP server supports all profiles. Client supports all profiles, in different order. openssl server." \
          "$O_SRV -dtls -verify 0 -use_srtp SRTP_AES128_CM_SHA1_32:SRTP_AES128_CM_SHA1_80 -keymatexport 'EXTRACTOR-dtls_srtp' -keymatexportlen 60" \
          "$P_CLI dtls=1 use_srtp=1 debug_level=3" \
          0 \
          -c "client hello, adding use_srtp extension" \
          -c "found use_srtp extension" \
          -c "found srtp profile" \
          -c "selected srtp profile" \
          -c "DTLS-SRTP key material is"\
          -C "error"

requires_config_enabled MBEDTLS_SSL_DTLS_SRTP
run_test  "DTLS-SRTP server supports all profiles. Client supports one profile. openssl server." \
          "$O_SRV -dtls -verify 0 -use_srtp SRTP_AES128_CM_SHA1_80:SRTP_AES128_CM_SHA1_32 -keymatexport 'EXTRACTOR-dtls_srtp' -keymatexportlen 60" \
          "$P_CLI dtls=1 use_srtp=1 srtp_force_profile=2 debug_level=3" \
          0 \
          -c "client hello, adding use_srtp extension" \
          -c "found use_srtp extension" \
          -c "found srtp profile: MBEDTLS_TLS_SRTP_AES128_CM_HMAC_SHA1_32" \
          -c "selected srtp profile" \
          -c "DTLS-SRTP key material is"\
          -C "error"

requires_config_enabled MBEDTLS_SSL_DTLS_SRTP
run_test  "DTLS-SRTP server supports one profile. Client supports all profiles. openssl server." \
          "$O_SRV -dtls -verify 0 -use_srtp SRTP_AES128_CM_SHA1_32 -keymatexport 'EXTRACTOR-dtls_srtp' -keymatexportlen 60" \
          "$P_CLI dtls=1 use_srtp=1 debug_level=3" \
          0 \
          -c "client hello, adding use_srtp extension" \
          -c "found use_srtp extension" \
          -c "found srtp profile: MBEDTLS_TLS_SRTP_AES128_CM_HMAC_SHA1_32" \
          -c "selected srtp profile" \
          -c "DTLS-SRTP key material is"\
          -C "error"

requires_config_enabled MBEDTLS_SSL_DTLS_SRTP
run_test  "DTLS-SRTP server and Client support only one matching profile. openssl server." \
          "$O_SRV -dtls -verify 0 -use_srtp SRTP_AES128_CM_SHA1_32 -keymatexport 'EXTRACTOR-dtls_srtp' -keymatexportlen 60" \
          "$P_CLI dtls=1 use_srtp=1 srtp_force_profile=2 debug_level=3" \
          0 \
          -c "client hello, adding use_srtp extension" \
          -c "found use_srtp extension" \
          -c "found srtp profile: MBEDTLS_TLS_SRTP_AES128_CM_HMAC_SHA1_32" \
          -c "selected srtp profile" \
          -c "DTLS-SRTP key material is"\
          -C "error"

requires_config_enabled MBEDTLS_SSL_DTLS_SRTP
run_test  "DTLS-SRTP server and Client support only one different profile. openssl server." \
          "$O_SRV -dtls -verify 0 -use_srtp SRTP_AES128_CM_SHA1_32 -keymatexport 'EXTRACTOR-dtls_srtp' -keymatexportlen 60" \
          "$P_CLI dtls=1 use_srtp=1 srtp_force_profile=6 debug_level=3" \
          0 \
          -c "client hello, adding use_srtp extension" \
          -C "found use_srtp extension" \
          -C "found srtp profile" \
          -C "selected srtp profile" \
          -C "DTLS-SRTP key material is"\
          -C "error"

requires_config_enabled MBEDTLS_SSL_DTLS_SRTP
run_test  "DTLS-SRTP server doesn't support use_srtp extension. openssl server" \
          "$O_SRV -dtls" \
          "$P_CLI dtls=1 use_srtp=1 debug_level=3" \
          0 \
          -c "client hello, adding use_srtp extension" \
          -C "found use_srtp extension" \
          -C "found srtp profile" \
          -C "selected srtp profile" \
          -C "DTLS-SRTP key material is"\
          -C "error"

requires_config_enabled MBEDTLS_SSL_DTLS_SRTP
run_test  "DTLS-SRTP all profiles supported. server doesn't support mki. openssl server." \
          "$O_SRV -dtls -verify 0 -use_srtp SRTP_AES128_CM_SHA1_80:SRTP_AES128_CM_SHA1_32 -keymatexport 'EXTRACTOR-dtls_srtp' -keymatexportlen 60" \
          "$P_CLI dtls=1 use_srtp=1 mki=542310ab34290481 debug_level=3" \
          0 \
          -c "client hello, adding use_srtp extension" \
          -c "found use_srtp extension" \
          -c "found srtp profile" \
          -c "selected srtp profile" \
          -c "DTLS-SRTP key material is"\
          -c "DTLS-SRTP no mki value negotiated"\
          -c "dumping 'sending mki' (8 bytes)" \
          -C "dumping 'received mki' (8 bytes)" \
          -C "error"

requires_config_enabled MBEDTLS_SSL_DTLS_SRTP
requires_gnutls
run_test  "DTLS-SRTP all profiles supported. gnutls client." \
          "$P_SRV dtls=1 use_srtp=1 debug_level=3" \
          "$G_CLI -u --srtp-profiles=SRTP_AES128_CM_HMAC_SHA1_80:SRTP_AES128_CM_HMAC_SHA1_32:SRTP_NULL_HMAC_SHA1_80:SRTP_NULL_SHA1_32 --insecure 127.0.0.1" \
          0 \
          -s "found use_srtp extension" \
          -s "found srtp profile" \
          -s "selected srtp profile" \
          -s "server hello, adding use_srtp extension" \
          -s "DTLS-SRTP key material is"\
          -c "SRTP profile: SRTP_AES128_CM_HMAC_SHA1_80"

requires_config_enabled MBEDTLS_SSL_DTLS_SRTP
requires_gnutls
run_test  "DTLS-SRTP server supports all profiles. Client supports all profiles, in different order. gnutls client." \
          "$P_SRV dtls=1 use_srtp=1 debug_level=3" \
          "$G_CLI -u --srtp-profiles=SRTP_NULL_HMAC_SHA1_80:SRTP_AES128_CM_HMAC_SHA1_80:SRTP_NULL_SHA1_32:SRTP_AES128_CM_HMAC_SHA1_32 --insecure 127.0.0.1" \
          0 \
          -s "found use_srtp extension" \
          -s "found srtp profile" \
          -s "selected srtp profile" \
          -s "server hello, adding use_srtp extension" \
          -s "DTLS-SRTP key material is"\
          -c "SRTP profile: SRTP_NULL_HMAC_SHA1_80"

requires_config_enabled MBEDTLS_SSL_DTLS_SRTP
requires_gnutls
run_test  "DTLS-SRTP server supports all profiles. Client supports one profile. gnutls client." \
          "$P_SRV dtls=1 use_srtp=1 debug_level=3" \
          "$G_CLI -u --srtp-profiles=SRTP_AES128_CM_HMAC_SHA1_32 --insecure 127.0.0.1" \
          0 \
          -s "found use_srtp extension" \
          -s "found srtp profile: MBEDTLS_TLS_SRTP_AES128_CM_HMAC_SHA1_32" \
          -s "selected srtp profile: MBEDTLS_TLS_SRTP_AES128_CM_HMAC_SHA1_32" \
          -s "server hello, adding use_srtp extension" \
          -s "DTLS-SRTP key material is"\
          -c "SRTP profile: SRTP_AES128_CM_HMAC_SHA1_32"

requires_config_enabled MBEDTLS_SSL_DTLS_SRTP
requires_gnutls
run_test  "DTLS-SRTP server supports one profile. Client supports all profiles. gnutls client." \
          "$P_SRV dtls=1 use_srtp=1 srtp_force_profile=6 debug_level=3" \
          "$G_CLI -u --srtp-profiles=SRTP_AES128_CM_HMAC_SHA1_80:SRTP_AES128_CM_HMAC_SHA1_32:SRTP_NULL_HMAC_SHA1_80:SRTP_NULL_SHA1_32 --insecure 127.0.0.1" \
          0 \
          -s "found use_srtp extension" \
          -s "found srtp profile" \
          -s "selected srtp profile: MBEDTLS_TLS_SRTP_NULL_HMAC_SHA1_32" \
          -s "server hello, adding use_srtp extension" \
          -s "DTLS-SRTP key material is"\
          -c "SRTP profile: SRTP_NULL_SHA1_32"

requires_config_enabled MBEDTLS_SSL_DTLS_SRTP
requires_gnutls
run_test  "DTLS-SRTP server and Client support only one matching profile. gnutls client." \
          "$P_SRV dtls=1 use_srtp=1 srtp_force_profile=2 debug_level=3" \
          "$G_CLI -u --srtp-profiles=SRTP_AES128_CM_HMAC_SHA1_32 --insecure 127.0.0.1" \
          0 \
          -s "found use_srtp extension" \
          -s "found srtp profile" \
          -s "selected srtp profile" \
          -s "server hello, adding use_srtp extension" \
          -s "DTLS-SRTP key material is"\
          -c "SRTP profile: SRTP_AES128_CM_HMAC_SHA1_32"

requires_config_enabled MBEDTLS_SSL_DTLS_SRTP
requires_gnutls
run_test  "DTLS-SRTP server and Client support only one different profile. gnutls client." \
          "$P_SRV dtls=1 use_srtp=1 srtp_force_profile=1 debug_level=3" \
          "$G_CLI -u --srtp-profiles=SRTP_AES128_CM_HMAC_SHA1_32 --insecure 127.0.0.1" \
          0 \
          -s "found use_srtp extension" \
          -s "found srtp profile" \
          -S "selected srtp profile" \
          -S "server hello, adding use_srtp extension" \
          -S "DTLS-SRTP key material is"\
          -C "SRTP profile:"

requires_config_enabled MBEDTLS_SSL_DTLS_SRTP
requires_gnutls
run_test  "DTLS-SRTP server doesn't support use_srtp extension. gnutls client" \
          "$P_SRV dtls=1 debug_level=3" \
          "$G_CLI -u --srtp-profiles=SRTP_AES128_CM_HMAC_SHA1_80:SRTP_AES128_CM_HMAC_SHA1_32:SRTP_NULL_HMAC_SHA1_80:SRTP_NULL_SHA1_32 --insecure 127.0.0.1" \
          0 \
          -s "found use_srtp extension" \
          -S "server hello, adding use_srtp extension" \
          -S "DTLS-SRTP key material is"\
          -C "SRTP profile:"

requires_config_enabled MBEDTLS_SSL_DTLS_SRTP
requires_gnutls
run_test  "DTLS-SRTP all profiles supported. gnutls server" \
          "$G_SRV -u --srtp-profiles=SRTP_AES128_CM_HMAC_SHA1_80:SRTP_AES128_CM_HMAC_SHA1_32:SRTP_NULL_HMAC_SHA1_80:SRTP_NULL_SHA1_32" \
          "$P_CLI dtls=1 use_srtp=1 debug_level=3" \
          0 \
          -c "client hello, adding use_srtp extension" \
          -c "found use_srtp extension" \
          -c "found srtp profile" \
          -c "selected srtp profile: MBEDTLS_TLS_SRTP_AES128_CM_HMAC_SHA1_80" \
          -c "DTLS-SRTP key material is"\
          -C "error"

requires_config_enabled MBEDTLS_SSL_DTLS_SRTP
requires_gnutls
run_test  "DTLS-SRTP server supports all profiles. Client supports all profiles, in different order. gnutls server." \
          "$G_SRV -u --srtp-profiles=SRTP_NULL_SHA1_32:SRTP_AES128_CM_HMAC_SHA1_32:SRTP_AES128_CM_HMAC_SHA1_80:SRTP_NULL_HMAC_SHA1_80:SRTP_NULL_SHA1_32" \
          "$P_CLI dtls=1 use_srtp=1 debug_level=3" \
          0 \
          -c "client hello, adding use_srtp extension" \
          -c "found use_srtp extension" \
          -c "found srtp profile" \
          -c "selected srtp profile: MBEDTLS_TLS_SRTP_AES128_CM_HMAC_SHA1_80" \
          -c "DTLS-SRTP key material is"\
          -C "error"

requires_config_enabled MBEDTLS_SSL_DTLS_SRTP
requires_gnutls
run_test  "DTLS-SRTP server supports all profiles. Client supports one profile. gnutls server." \
          "$G_SRV -u --srtp-profiles=SRTP_NULL_SHA1_32:SRTP_AES128_CM_HMAC_SHA1_32:SRTP_AES128_CM_HMAC_SHA1_80:SRTP_NULL_HMAC_SHA1_80:SRTP_NULL_SHA1_32" \
          "$P_CLI dtls=1 use_srtp=1 srtp_force_profile=2 debug_level=3" \
          0 \
          -c "client hello, adding use_srtp extension" \
          -c "found use_srtp extension" \
          -c "found srtp profile: MBEDTLS_TLS_SRTP_AES128_CM_HMAC_SHA1_32" \
          -c "selected srtp profile" \
          -c "DTLS-SRTP key material is"\
          -C "error"

requires_config_enabled MBEDTLS_SSL_DTLS_SRTP
requires_gnutls
run_test  "DTLS-SRTP server supports one profile. Client supports all profiles. gnutls server." \
          "$G_SRV -u --srtp-profiles=SRTP_NULL_HMAC_SHA1_80" \
          "$P_CLI dtls=1 use_srtp=1 debug_level=3" \
          0 \
          -c "client hello, adding use_srtp extension" \
          -c "found use_srtp extension" \
          -c "found srtp profile: MBEDTLS_TLS_SRTP_NULL_HMAC_SHA1_80" \
          -c "selected srtp profile" \
          -c "DTLS-SRTP key material is"\
          -C "error"

requires_config_enabled MBEDTLS_SSL_DTLS_SRTP
requires_gnutls
run_test  "DTLS-SRTP server and Client support only one matching profile. gnutls server." \
          "$G_SRV -u --srtp-profiles=SRTP_AES128_CM_HMAC_SHA1_32" \
          "$P_CLI dtls=1 use_srtp=1 srtp_force_profile=2 debug_level=3" \
          0 \
          -c "client hello, adding use_srtp extension" \
          -c "found use_srtp extension" \
          -c "found srtp profile: MBEDTLS_TLS_SRTP_AES128_CM_HMAC_SHA1_32" \
          -c "selected srtp profile" \
          -c "DTLS-SRTP key material is"\
          -C "error"

requires_config_enabled MBEDTLS_SSL_DTLS_SRTP
requires_gnutls
run_test  "DTLS-SRTP server and Client support only one different profile. gnutls server." \
          "$G_SRV -u --srtp-profiles=SRTP_AES128_CM_HMAC_SHA1_32" \
          "$P_CLI dtls=1 use_srtp=1 srtp_force_profile=6 debug_level=3" \
          0 \
          -c "client hello, adding use_srtp extension" \
          -C "found use_srtp extension" \
          -C "found srtp profile" \
          -C "selected srtp profile" \
          -C "DTLS-SRTP key material is"\
          -C "error"

requires_config_enabled MBEDTLS_SSL_DTLS_SRTP
requires_gnutls
run_test  "DTLS-SRTP server doesn't support use_srtp extension. gnutls server" \
          "$G_SRV -u" \
          "$P_CLI dtls=1 use_srtp=1 debug_level=3" \
          0 \
          -c "client hello, adding use_srtp extension" \
          -C "found use_srtp extension" \
          -C "found srtp profile" \
          -C "selected srtp profile" \
          -C "DTLS-SRTP key material is"\
          -C "error"

requires_config_enabled MBEDTLS_SSL_DTLS_SRTP
requires_gnutls
run_test  "DTLS-SRTP all profiles supported. mki used. gnutls server." \
          "$G_SRV -u --srtp-profiles=SRTP_AES128_CM_HMAC_SHA1_80:SRTP_AES128_CM_HMAC_SHA1_32:SRTP_NULL_HMAC_SHA1_80:SRTP_NULL_SHA1_32" \
          "$P_CLI dtls=1 use_srtp=1 mki=542310ab34290481 debug_level=3" \
          0 \
          -c "client hello, adding use_srtp extension" \
          -c "found use_srtp extension" \
          -c "found srtp profile" \
          -c "selected srtp profile" \
          -c "DTLS-SRTP key material is"\
          -c "DTLS-SRTP mki value:"\
          -c "dumping 'sending mki' (8 bytes)" \
          -c "dumping 'received mki' (8 bytes)" \
          -C "error"

# Tests for specific things with "unreliable" UDP connection

not_with_valgrind # spurious resend due to timeout
requires_config_disabled MBEDTLS_SSL_PROTO_TLS1_3_EXPERIMENTAL
run_test    "DTLS proxy: reference" \
            -p "$P_PXY" \
            "$P_SRV dtls=1 debug_level=2 hs_timeout=10000-20000" \
            "$P_CLI dtls=1 debug_level=2 hs_timeout=10000-20000" \
            0 \
            -C "replayed record" \
            -S "replayed record" \
            -C "Buffer record from epoch" \
            -S "Buffer record from epoch" \
            -C "ssl_buffer_message" \
            -S "ssl_buffer_message" \
            -C "discarding invalid record" \
            -S "discarding invalid record" \
            -S "resend" \
            -s "Extra-header:" \
            -c "HTTP/1.0 200 OK"

not_with_valgrind # spurious resend due to timeout
requires_config_disabled MBEDTLS_SSL_PROTO_TLS1_3_EXPERIMENTAL
run_test    "DTLS proxy: duplicate every packet" \
            -p "$P_PXY duplicate=1" \
            "$P_SRV dtls=1 dgram_packing=0 debug_level=2 hs_timeout=10000-20000" \
            "$P_CLI dtls=1 dgram_packing=0 debug_level=2 hs_timeout=10000-20000" \
            0 \
            -c "replayed record" \
            -s "replayed record" \
            -c "record from another epoch" \
            -s "record from another epoch" \
            -S "resend" \
            -s "Extra-header:" \
            -c "HTTP/1.0 200 OK"

requires_config_disabled MBEDTLS_SSL_PROTO_TLS1_3_EXPERIMENTAL
run_test    "DTLS proxy: duplicate every packet, server anti-replay off" \
            -p "$P_PXY duplicate=1" \
            "$P_SRV dtls=1 dgram_packing=0 debug_level=2 anti_replay=0" \
            "$P_CLI dtls=1 dgram_packing=0 debug_level=2" \
            0 \
            -c "replayed record" \
            -S "replayed record" \
            -c "record from another epoch" \
            -s "record from another epoch" \
            -c "resend" \
            -s "resend" \
            -s "Extra-header:" \
            -c "HTTP/1.0 200 OK"

requires_config_disabled MBEDTLS_SSL_PROTO_TLS1_3_EXPERIMENTAL
run_test    "DTLS proxy: multiple records in same datagram" \
            -p "$P_PXY pack=50" \
            "$P_SRV dtls=1 dgram_packing=0 debug_level=2" \
            "$P_CLI dtls=1 dgram_packing=0 debug_level=2" \
            0 \
            -c "next record in same datagram" \
            -s "next record in same datagram"

requires_config_disabled MBEDTLS_SSL_PROTO_TLS1_3_EXPERIMENTAL
run_test    "DTLS proxy: multiple records in same datagram, duplicate every packet" \
            -p "$P_PXY pack=50 duplicate=1" \
            "$P_SRV dtls=1 dgram_packing=0 debug_level=2" \
            "$P_CLI dtls=1 dgram_packing=0 debug_level=2" \
            0 \
            -c "next record in same datagram" \
            -s "next record in same datagram"

requires_config_disabled MBEDTLS_SSL_PROTO_TLS1_3_EXPERIMENTAL
run_test    "DTLS proxy: inject invalid AD record, default badmac_limit" \
            -p "$P_PXY bad_ad=1" \
            "$P_SRV dtls=1 dgram_packing=0 debug_level=1" \
            "$P_CLI dtls=1 dgram_packing=0 debug_level=1 read_timeout=100" \
            0 \
            -c "discarding invalid record (mac)" \
            -s "discarding invalid record (mac)" \
            -s "Extra-header:" \
            -c "HTTP/1.0 200 OK" \
            -S "too many records with bad MAC" \
            -S "Verification of the message MAC failed"

requires_config_disabled MBEDTLS_SSL_PROTO_TLS1_3_EXPERIMENTAL
run_test    "DTLS proxy: inject invalid AD record, badmac_limit 1" \
            -p "$P_PXY bad_ad=1" \
            "$P_SRV dtls=1 dgram_packing=0 debug_level=1 badmac_limit=1" \
            "$P_CLI dtls=1 dgram_packing=0 debug_level=1 read_timeout=100" \
            1 \
            -C "discarding invalid record (mac)" \
            -S "discarding invalid record (mac)" \
            -S "Extra-header:" \
            -C "HTTP/1.0 200 OK" \
            -s "too many records with bad MAC" \
            -s "Verification of the message MAC failed"

requires_config_disabled MBEDTLS_SSL_PROTO_TLS1_3_EXPERIMENTAL
run_test    "DTLS proxy: inject invalid AD record, badmac_limit 2" \
            -p "$P_PXY bad_ad=1" \
            "$P_SRV dtls=1 dgram_packing=0 debug_level=1 badmac_limit=2" \
            "$P_CLI dtls=1 dgram_packing=0 debug_level=1 read_timeout=100" \
            0 \
            -c "discarding invalid record (mac)" \
            -s "discarding invalid record (mac)" \
            -s "Extra-header:" \
            -c "HTTP/1.0 200 OK" \
            -S "too many records with bad MAC" \
            -S "Verification of the message MAC failed"

requires_config_disabled MBEDTLS_SSL_PROTO_TLS1_3_EXPERIMENTAL
run_test    "DTLS proxy: inject invalid AD record, badmac_limit 2, exchanges 2"\
            -p "$P_PXY bad_ad=1" \
            "$P_SRV dtls=1 dgram_packing=0 debug_level=1 badmac_limit=2 exchanges=2" \
            "$P_CLI dtls=1 dgram_packing=0 debug_level=1 read_timeout=100 exchanges=2" \
            1 \
            -c "discarding invalid record (mac)" \
            -s "discarding invalid record (mac)" \
            -s "Extra-header:" \
            -c "HTTP/1.0 200 OK" \
            -s "too many records with bad MAC" \
            -s "Verification of the message MAC failed"

requires_config_disabled MBEDTLS_SSL_PROTO_TLS1_3_EXPERIMENTAL
run_test    "DTLS proxy: delay ChangeCipherSpec" \
            -p "$P_PXY delay_ccs=1" \
            "$P_SRV dtls=1 debug_level=1 dgram_packing=0" \
            "$P_CLI dtls=1 debug_level=1 dgram_packing=0" \
            0 \
            -c "record from another epoch" \
            -s "record from another epoch" \
            -s "Extra-header:" \
            -c "HTTP/1.0 200 OK"

# Tests for reordering support with DTLS

requires_config_disabled MBEDTLS_SSL_PROTO_TLS1_3_EXPERIMENTAL
run_test    "DTLS reordering: Buffer out-of-order handshake message on client" \
            -p "$P_PXY delay_srv=ServerHello" \
            "$P_SRV dgram_packing=0 cookies=0 dtls=1 debug_level=2 \
            hs_timeout=2500-60000" \
            "$P_CLI dgram_packing=0 dtls=1 debug_level=2 \
            hs_timeout=2500-60000" \
            0 \
            -c "Buffering HS message" \
            -c "Next handshake message has been buffered - load"\
            -S "Buffering HS message" \
            -S "Next handshake message has been buffered - load"\
            -C "Injecting buffered CCS message" \
            -C "Remember CCS message" \
            -S "Injecting buffered CCS message" \
            -S "Remember CCS message"

requires_config_disabled MBEDTLS_SSL_PROTO_TLS1_3_EXPERIMENTAL
run_test    "DTLS reordering: Buffer out-of-order handshake message fragment on client" \
            -p "$P_PXY delay_srv=ServerHello" \
            "$P_SRV mtu=512 dgram_packing=0 cookies=0 dtls=1 debug_level=2 \
            hs_timeout=2500-60000" \
            "$P_CLI dgram_packing=0 dtls=1 debug_level=2 \
            hs_timeout=2500-60000" \
            0 \
            -c "Buffering HS message" \
            -c "found fragmented DTLS handshake message"\
            -c "Next handshake message 1 not or only partially bufffered" \
            -c "Next handshake message has been buffered - load"\
            -S "Buffering HS message" \
            -S "Next handshake message has been buffered - load"\
            -C "Injecting buffered CCS message" \
            -C "Remember CCS message" \
            -S "Injecting buffered CCS message" \
            -S "Remember CCS message"

# The client buffers the ServerKeyExchange before receiving the fragmented
# Certificate message; at the time of writing, together these are aroudn 1200b
# in size, so that the bound below ensures that the certificate can be reassembled
# while keeping the ServerKeyExchange.
requires_config_value_at_least "MBEDTLS_SSL_DTLS_MAX_BUFFERING" 1300
requires_config_disabled MBEDTLS_SSL_PROTO_TLS1_3_EXPERIMENTAL
run_test    "DTLS reordering: Buffer out-of-order hs msg before reassembling next" \
            -p "$P_PXY delay_srv=Certificate delay_srv=Certificate" \
            "$P_SRV mtu=512 dgram_packing=0 cookies=0 dtls=1 debug_level=2 \
            hs_timeout=2500-60000" \
            "$P_CLI dgram_packing=0 dtls=1 debug_level=2 \
            hs_timeout=2500-60000" \
            0 \
            -c "Buffering HS message" \
            -c "Next handshake message has been buffered - load"\
            -C "attempt to make space by freeing buffered messages" \
            -S "Buffering HS message" \
            -S "Next handshake message has been buffered - load"\
            -C "Injecting buffered CCS message" \
            -C "Remember CCS message" \
            -S "Injecting buffered CCS message" \
            -S "Remember CCS message"

# The size constraints ensure that the delayed certificate message can't
# be reassembled while keeping the ServerKeyExchange message, but it can
# when dropping it first.
requires_config_value_at_least "MBEDTLS_SSL_DTLS_MAX_BUFFERING" 900
requires_config_value_at_most "MBEDTLS_SSL_DTLS_MAX_BUFFERING" 1299
requires_config_disabled MBEDTLS_SSL_PROTO_TLS1_3_EXPERIMENTAL
run_test    "DTLS reordering: Buffer out-of-order hs msg before reassembling next, free buffered msg" \
            -p "$P_PXY delay_srv=Certificate delay_srv=Certificate" \
            "$P_SRV mtu=512 dgram_packing=0 cookies=0 dtls=1 debug_level=2 \
            hs_timeout=2500-60000" \
            "$P_CLI dgram_packing=0 dtls=1 debug_level=2 \
            hs_timeout=2500-60000" \
            0 \
            -c "Buffering HS message" \
            -c "attempt to make space by freeing buffered future messages" \
            -c "Enough space available after freeing buffered HS messages" \
            -S "Buffering HS message" \
            -S "Next handshake message has been buffered - load"\
            -C "Injecting buffered CCS message" \
            -C "Remember CCS message" \
            -S "Injecting buffered CCS message" \
            -S "Remember CCS message"

requires_config_disabled MBEDTLS_SSL_PROTO_TLS1_3_EXPERIMENTAL
run_test    "DTLS reordering: Buffer out-of-order handshake message on server" \
            -p "$P_PXY delay_cli=Certificate" \
            "$P_SRV dgram_packing=0 auth_mode=required cookies=0 dtls=1 debug_level=2 \
            hs_timeout=2500-60000" \
            "$P_CLI dgram_packing=0 dtls=1 debug_level=2 \
            hs_timeout=2500-60000" \
            0 \
            -C "Buffering HS message" \
            -C "Next handshake message has been buffered - load"\
            -s "Buffering HS message" \
            -s "Next handshake message has been buffered - load" \
            -C "Injecting buffered CCS message" \
            -C "Remember CCS message" \
            -S "Injecting buffered CCS message" \
            -S "Remember CCS message"

requires_config_disabled MBEDTLS_SSL_PROTO_TLS1_3_EXPERIMENTAL
run_test    "DTLS reordering: Buffer out-of-order CCS message on client"\
            -p "$P_PXY delay_srv=NewSessionTicket" \
            "$P_SRV dgram_packing=0 cookies=0 dtls=1 debug_level=2 \
            hs_timeout=2500-60000" \
            "$P_CLI dgram_packing=0 dtls=1 debug_level=2 \
            hs_timeout=2500-60000" \
            0 \
            -C "Buffering HS message" \
            -C "Next handshake message has been buffered - load"\
            -S "Buffering HS message" \
            -S "Next handshake message has been buffered - load" \
            -c "Injecting buffered CCS message" \
            -c "Remember CCS message" \
            -S "Injecting buffered CCS message" \
            -S "Remember CCS message"

requires_config_disabled MBEDTLS_SSL_PROTO_TLS1_3_EXPERIMENTAL
run_test    "DTLS reordering: Buffer out-of-order CCS message on server"\
            -p "$P_PXY delay_cli=ClientKeyExchange" \
            "$P_SRV dgram_packing=0 cookies=0 dtls=1 debug_level=2 \
            hs_timeout=2500-60000" \
            "$P_CLI dgram_packing=0 dtls=1 debug_level=2 \
            hs_timeout=2500-60000" \
            0 \
            -C "Buffering HS message" \
            -C "Next handshake message has been buffered - load"\
            -S "Buffering HS message" \
            -S "Next handshake message has been buffered - load" \
            -C "Injecting buffered CCS message" \
            -C "Remember CCS message" \
            -s "Injecting buffered CCS message" \
            -s "Remember CCS message"

requires_config_disabled MBEDTLS_SSL_PROTO_TLS1_3_EXPERIMENTAL
run_test    "DTLS reordering: Buffer encrypted Finished message" \
            -p "$P_PXY delay_ccs=1" \
            "$P_SRV dgram_packing=0 cookies=0 dtls=1 debug_level=2 \
            hs_timeout=2500-60000" \
            "$P_CLI dgram_packing=0 dtls=1 debug_level=2 \
            hs_timeout=2500-60000" \
            0 \
            -s "Buffer record from epoch 1" \
            -s "Found buffered record from current epoch - load" \
            -c "Buffer record from epoch 1" \
            -c "Found buffered record from current epoch - load"

# In this test, both the fragmented NewSessionTicket and the ChangeCipherSpec
# from the server are delayed, so that the encrypted Finished message
# is received and buffered. When the fragmented NewSessionTicket comes
# in afterwards, the encrypted Finished message must be freed in order
# to make space for the NewSessionTicket to be reassembled.
# This works only in very particular circumstances:
# - MBEDTLS_SSL_DTLS_MAX_BUFFERING must be large enough to allow buffering
#   of the NewSessionTicket, but small enough to also allow buffering of
#   the encrypted Finished message.
# - The MTU setting on the server must be so small that the NewSessionTicket
#   needs to be fragmented.
# - All messages sent by the server must be small enough to be either sent
#   without fragmentation or be reassembled within the bounds of
#   MBEDTLS_SSL_DTLS_MAX_BUFFERING. Achieve this by testing with a PSK-based
#   handshake, omitting CRTs.
requires_config_value_at_least "MBEDTLS_SSL_DTLS_MAX_BUFFERING" 190
requires_config_value_at_most "MBEDTLS_SSL_DTLS_MAX_BUFFERING" 230
requires_config_disabled MBEDTLS_SSL_PROTO_TLS1_3_EXPERIMENTAL
run_test    "DTLS reordering: Buffer encrypted Finished message, drop for fragmented NewSessionTicket" \
            -p "$P_PXY delay_srv=NewSessionTicket delay_srv=NewSessionTicket delay_ccs=1" \
            "$P_SRV mtu=140 response_size=90 dgram_packing=0 psk=abc123 psk_identity=foo cookies=0 dtls=1 debug_level=2" \
            "$P_CLI dgram_packing=0 dtls=1 debug_level=2 force_ciphersuite=TLS-PSK-WITH-AES-128-CCM-8 psk=abc123 psk_identity=foo" \
            0 \
            -s "Buffer record from epoch 1" \
            -s "Found buffered record from current epoch - load" \
            -c "Buffer record from epoch 1" \
            -C "Found buffered record from current epoch - load" \
            -c "Enough space available after freeing future epoch record"

# Tests for "randomly unreliable connection": try a variety of flows and peers

client_needs_more_time 2
requires_config_disabled MBEDTLS_SSL_PROTO_TLS1_3_EXPERIMENTAL
run_test    "DTLS proxy: 3d (drop, delay, duplicate), \"short\" PSK handshake" \
            -p "$P_PXY drop=5 delay=5 duplicate=5" \
            "$P_SRV dtls=1 dgram_packing=0 hs_timeout=500-10000 tickets=0 auth_mode=none \
             psk=abc123" \
            "$P_CLI dtls=1 dgram_packing=0 hs_timeout=500-10000 tickets=0 psk=abc123 \
             force_ciphersuite=TLS-PSK-WITH-AES-128-CCM-8" \
            0 \
            -s "Extra-header:" \
            -c "HTTP/1.0 200 OK"

client_needs_more_time 2
requires_config_disabled MBEDTLS_SSL_PROTO_TLS1_3_EXPERIMENTAL
run_test    "DTLS proxy: 3d, \"short\" RSA handshake" \
            -p "$P_PXY drop=5 delay=5 duplicate=5" \
            "$P_SRV dtls=1 dgram_packing=0 hs_timeout=500-10000 tickets=0 auth_mode=none" \
            "$P_CLI dtls=1 dgram_packing=0 hs_timeout=500-10000 tickets=0 \
             force_ciphersuite=TLS-RSA-WITH-AES-128-CBC-SHA" \
            0 \
            -s "Extra-header:" \
            -c "HTTP/1.0 200 OK"

client_needs_more_time 2
requires_config_disabled MBEDTLS_SSL_PROTO_TLS1_3_EXPERIMENTAL
run_test    "DTLS proxy: 3d, \"short\" (no ticket, no cli_auth) FS handshake" \
            -p "$P_PXY drop=5 delay=5 duplicate=5" \
            "$P_SRV dtls=1 dgram_packing=0 hs_timeout=500-10000 tickets=0 auth_mode=none" \
            "$P_CLI dtls=1 dgram_packing=0 hs_timeout=500-10000 tickets=0" \
            0 \
            -s "Extra-header:" \
            -c "HTTP/1.0 200 OK"

client_needs_more_time 2
requires_config_disabled MBEDTLS_SSL_PROTO_TLS1_3_EXPERIMENTAL
run_test    "DTLS proxy: 3d, FS, client auth" \
            -p "$P_PXY drop=5 delay=5 duplicate=5" \
            "$P_SRV dtls=1 dgram_packing=0 hs_timeout=500-10000 tickets=0 auth_mode=required" \
            "$P_CLI dtls=1 dgram_packing=0 hs_timeout=500-10000 tickets=0" \
            0 \
            -s "Extra-header:" \
            -c "HTTP/1.0 200 OK"

client_needs_more_time 2
requires_config_disabled MBEDTLS_SSL_PROTO_TLS1_3_EXPERIMENTAL
run_test    "DTLS proxy: 3d, FS, ticket" \
            -p "$P_PXY drop=5 delay=5 duplicate=5" \
            "$P_SRV dtls=1 dgram_packing=0 hs_timeout=500-10000 tickets=1 auth_mode=none" \
            "$P_CLI dtls=1 dgram_packing=0 hs_timeout=500-10000 tickets=1" \
            0 \
            -s "Extra-header:" \
            -c "HTTP/1.0 200 OK"

client_needs_more_time 2
requires_config_disabled MBEDTLS_SSL_PROTO_TLS1_3_EXPERIMENTAL
run_test    "DTLS proxy: 3d, max handshake (FS, ticket + client auth)" \
            -p "$P_PXY drop=5 delay=5 duplicate=5" \
            "$P_SRV dtls=1 dgram_packing=0 hs_timeout=500-10000 tickets=1 auth_mode=required" \
            "$P_CLI dtls=1 dgram_packing=0 hs_timeout=500-10000 tickets=1" \
            0 \
            -s "Extra-header:" \
            -c "HTTP/1.0 200 OK"

client_needs_more_time 2
requires_config_disabled MBEDTLS_SSL_PROTO_TLS1_3_EXPERIMENTAL
run_test    "DTLS proxy: 3d, max handshake, nbio" \
            -p "$P_PXY drop=5 delay=5 duplicate=5" \
            "$P_SRV dtls=1 dgram_packing=0 hs_timeout=500-10000 nbio=2 tickets=1 \
             auth_mode=required" \
            "$P_CLI dtls=1 dgram_packing=0 hs_timeout=500-10000 nbio=2 tickets=1" \
            0 \
            -s "Extra-header:" \
            -c "HTTP/1.0 200 OK"

client_needs_more_time 4
requires_config_disabled MBEDTLS_SSL_PROTO_TLS1_3_EXPERIMENTAL
run_test    "DTLS proxy: 3d, min handshake, resumption" \
            -p "$P_PXY drop=5 delay=5 duplicate=5" \
            "$P_SRV dtls=1 dgram_packing=0 hs_timeout=500-10000 tickets=0 auth_mode=none \
             psk=abc123 debug_level=3" \
            "$P_CLI dtls=1 dgram_packing=0 hs_timeout=500-10000 tickets=0 psk=abc123 \
             debug_level=3 reconnect=1 skip_close_notify=1 read_timeout=1000 max_resend=10 \
             force_ciphersuite=TLS-PSK-WITH-AES-128-CCM-8" \
            0 \
            -s "a session has been resumed" \
            -c "a session has been resumed" \
            -s "Extra-header:" \
            -c "HTTP/1.0 200 OK"

client_needs_more_time 4
requires_config_disabled MBEDTLS_SSL_PROTO_TLS1_3_EXPERIMENTAL
run_test    "DTLS proxy: 3d, min handshake, resumption, nbio" \
            -p "$P_PXY drop=5 delay=5 duplicate=5" \
            "$P_SRV dtls=1 dgram_packing=0 hs_timeout=500-10000 tickets=0 auth_mode=none \
             psk=abc123 debug_level=3 nbio=2" \
            "$P_CLI dtls=1 dgram_packing=0 hs_timeout=500-10000 tickets=0 psk=abc123 \
             debug_level=3 reconnect=1 skip_close_notify=1 read_timeout=1000 max_resend=10 \
             force_ciphersuite=TLS-PSK-WITH-AES-128-CCM-8 nbio=2" \
            0 \
            -s "a session has been resumed" \
            -c "a session has been resumed" \
            -s "Extra-header:" \
            -c "HTTP/1.0 200 OK"

client_needs_more_time 4
requires_config_enabled MBEDTLS_SSL_RENEGOTIATION
requires_config_disabled MBEDTLS_SSL_PROTO_TLS1_3_EXPERIMENTAL
run_test    "DTLS proxy: 3d, min handshake, client-initiated renego" \
            -p "$P_PXY drop=5 delay=5 duplicate=5" \
            "$P_SRV dtls=1 dgram_packing=0 hs_timeout=500-10000 tickets=0 auth_mode=none \
             psk=abc123 renegotiation=1 debug_level=2" \
            "$P_CLI dtls=1 dgram_packing=0 hs_timeout=500-10000 tickets=0 psk=abc123 \
             renegotiate=1 debug_level=2 \
             force_ciphersuite=TLS-PSK-WITH-AES-128-CCM-8" \
            0 \
            -c "=> renegotiate" \
            -s "=> renegotiate" \
            -s "Extra-header:" \
            -c "HTTP/1.0 200 OK"

client_needs_more_time 4
requires_config_enabled MBEDTLS_SSL_RENEGOTIATION
requires_config_disabled MBEDTLS_SSL_PROTO_TLS1_3_EXPERIMENTAL
run_test    "DTLS proxy: 3d, min handshake, client-initiated renego, nbio" \
            -p "$P_PXY drop=5 delay=5 duplicate=5" \
            "$P_SRV dtls=1 dgram_packing=0 hs_timeout=500-10000 tickets=0 auth_mode=none \
             psk=abc123 renegotiation=1 debug_level=2" \
            "$P_CLI dtls=1 dgram_packing=0 hs_timeout=500-10000 tickets=0 psk=abc123 \
             renegotiate=1 debug_level=2 \
             force_ciphersuite=TLS-PSK-WITH-AES-128-CCM-8" \
            0 \
            -c "=> renegotiate" \
            -s "=> renegotiate" \
            -s "Extra-header:" \
            -c "HTTP/1.0 200 OK"

client_needs_more_time 4
requires_config_enabled MBEDTLS_SSL_RENEGOTIATION
requires_config_disabled MBEDTLS_SSL_PROTO_TLS1_3_EXPERIMENTAL
run_test    "DTLS proxy: 3d, min handshake, server-initiated renego" \
            -p "$P_PXY drop=5 delay=5 duplicate=5" \
            "$P_SRV dtls=1 dgram_packing=0 hs_timeout=500-10000 tickets=0 auth_mode=none \
             psk=abc123 renegotiate=1 renegotiation=1 exchanges=4 \
             debug_level=2" \
            "$P_CLI dtls=1 dgram_packing=0 hs_timeout=500-10000 tickets=0 psk=abc123 \
             renegotiation=1 exchanges=4 debug_level=2 \
             force_ciphersuite=TLS-PSK-WITH-AES-128-CCM-8" \
            0 \
            -c "=> renegotiate" \
            -s "=> renegotiate" \
            -s "Extra-header:" \
            -c "HTTP/1.0 200 OK"

client_needs_more_time 4
requires_config_enabled MBEDTLS_SSL_RENEGOTIATION
requires_config_disabled MBEDTLS_SSL_PROTO_TLS1_3_EXPERIMENTAL
run_test    "DTLS proxy: 3d, min handshake, server-initiated renego, nbio" \
            -p "$P_PXY drop=5 delay=5 duplicate=5" \
            "$P_SRV dtls=1 dgram_packing=0 hs_timeout=500-10000 tickets=0 auth_mode=none \
             psk=abc123 renegotiate=1 renegotiation=1 exchanges=4 \
             debug_level=2 nbio=2" \
            "$P_CLI dtls=1 dgram_packing=0 hs_timeout=500-10000 tickets=0 psk=abc123 \
             renegotiation=1 exchanges=4 debug_level=2 nbio=2 \
             force_ciphersuite=TLS-PSK-WITH-AES-128-CCM-8" \
            0 \
            -c "=> renegotiate" \
            -s "=> renegotiate" \
            -s "Extra-header:" \
            -c "HTTP/1.0 200 OK"

## Interop tests with OpenSSL might trigger a bug in recent versions (including
## all versions installed on the CI machines), reported here:
## Bug report: https://github.com/openssl/openssl/issues/6902
## They should be re-enabled once a fixed version of OpenSSL is available
## (this should happen in some 1.1.1_ release according to the ticket).
skip_next_test
client_needs_more_time 6
not_with_valgrind # risk of non-mbedtls peer timing out
requires_config_disabled MBEDTLS_SSL_PROTO_TLS1_3_EXPERIMENTAL
run_test    "DTLS proxy: 3d, openssl server" \
            -p "$P_PXY drop=5 delay=5 duplicate=5 protect_hvr=1" \
            "$O_SRV -dtls1 -mtu 2048" \
            "$P_CLI dgram_packing=0 dtls=1 hs_timeout=500-60000 tickets=0" \
            0 \
            -c "HTTP/1.0 200 OK"

skip_next_test # see above
client_needs_more_time 8
not_with_valgrind # risk of non-mbedtls peer timing out
requires_config_disabled MBEDTLS_SSL_PROTO_TLS1_3_EXPERIMENTAL
run_test    "DTLS proxy: 3d, openssl server, fragmentation" \
            -p "$P_PXY drop=5 delay=5 duplicate=5 protect_hvr=1" \
            "$O_SRV -dtls1 -mtu 768" \
            "$P_CLI dgram_packing=0 dtls=1 hs_timeout=500-60000 tickets=0" \
            0 \
            -c "HTTP/1.0 200 OK"

skip_next_test # see above
client_needs_more_time 8
not_with_valgrind # risk of non-mbedtls peer timing out
requires_config_disabled MBEDTLS_SSL_PROTO_TLS1_3_EXPERIMENTAL
run_test    "DTLS proxy: 3d, openssl server, fragmentation, nbio" \
            -p "$P_PXY drop=5 delay=5 duplicate=5 protect_hvr=1" \
            "$O_SRV -dtls1 -mtu 768" \
            "$P_CLI dgram_packing=0 dtls=1 hs_timeout=500-60000 nbio=2 tickets=0" \
            0 \
            -c "HTTP/1.0 200 OK"

requires_gnutls
client_needs_more_time 6
not_with_valgrind # risk of non-mbedtls peer timing out
requires_config_disabled MBEDTLS_SSL_PROTO_TLS1_3_EXPERIMENTAL
run_test    "DTLS proxy: 3d, gnutls server" \
            -p "$P_PXY drop=5 delay=5 duplicate=5" \
            "$G_SRV -u --mtu 2048 -a" \
            "$P_CLI dgram_packing=0 dtls=1 hs_timeout=500-60000" \
            0 \
            -s "Extra-header:" \
            -c "Extra-header:"

requires_gnutls_next
client_needs_more_time 8
not_with_valgrind # risk of non-mbedtls peer timing out
requires_config_disabled MBEDTLS_SSL_PROTO_TLS1_3_EXPERIMENTAL
run_test    "DTLS proxy: 3d, gnutls server, fragmentation" \
            -p "$P_PXY drop=5 delay=5 duplicate=5" \
            "$G_NEXT_SRV -u --mtu 512" \
            "$P_CLI dgram_packing=0 dtls=1 hs_timeout=500-60000" \
            0 \
            -s "Extra-header:" \
            -c "Extra-header:"

requires_gnutls_next
client_needs_more_time 8
not_with_valgrind # risk of non-mbedtls peer timing out
requires_config_disabled MBEDTLS_SSL_PROTO_TLS1_3_EXPERIMENTAL
run_test    "DTLS proxy: 3d, gnutls server, fragmentation, nbio" \
            -p "$P_PXY drop=5 delay=5 duplicate=5" \
            "$G_NEXT_SRV -u --mtu 512" \
            "$P_CLI dgram_packing=0 dtls=1 hs_timeout=500-60000 nbio=2" \
            0 \
            -s "Extra-header:" \
            -c "Extra-header:"

requires_config_disabled MBEDTLS_SSL_PROTO_TLS1_3_EXPERIMENTAL
run_test    "export keys functionality" \
            "$P_SRV eap_tls=1 debug_level=3" \
            "$P_CLI eap_tls=1 debug_level=3" \
            0 \
            -c "EAP-TLS key material is:"\
            -s "EAP-TLS key material is:"\
            -c "EAP-TLS IV is:" \
            -s "EAP-TLS IV is:"

# openssl feature tests: check if tls1.3 exists.
requires_openssl_tls1_3
run_test    "TLS 1.3: Test openssl tls1_3 feature" \
            "$O_NEXT_SRV -tls1_3 -msg" \
            "$O_NEXT_CLI -tls1_3 -msg" \
            0 \
            -c "TLS 1.3" \
            -s "TLS 1.3"

# gnutls feature tests: check if TLS 1.3 is supported as well as the NO_TICKETS and DISABLE_TLS13_COMPAT_MODE options.
requires_gnutls_tls1_3
requires_gnutls_next_no_ticket
requires_gnutls_next_disable_tls13_compat
run_test    "TLS 1.3: Test gnutls tls1_3 feature" \
            "$G_NEXT_SRV --priority=NORMAL:-VERS-ALL:+VERS-TLS1.3:+CIPHER-ALL:%NO_TICKETS:%DISABLE_TLS13_COMPAT_MODE --disable-client-cert " \
            "$G_NEXT_CLI localhost --priority=NORMAL:-VERS-ALL:+VERS-TLS1.3:%NO_TICKETS:%DISABLE_TLS13_COMPAT_MODE -V" \
            0 \
            -s "Version: TLS1.3" \
            -c "Version: TLS1.3"

<<<<<<< HEAD
=======
# TLS1.3 test cases
# TODO: remove or rewrite this test case if #4832 is resolved.
requires_config_enabled MBEDTLS_SSL_PROTO_TLS1_2
requires_config_enabled MBEDTLS_SSL_PROTO_TLS1_3_EXPERIMENTAL
skip_handshake_stage_check
run_test    "TLS 1.3: Not supported version check: tls12 and tls13" \
            "$P_SRV debug_level=1 min_version=tls12 max_version=tls13" \
            "$P_CLI debug_level=1 min_version=tls12 max_version=tls13" \
            1 \
            -s "SSL - The requested feature is not available" \
            -c "SSL - The requested feature is not available" \
            -s "Hybrid TLS 1.2 + TLS 1.3 configurations are not yet supported" \
            -c "Hybrid TLS 1.2 + TLS 1.3 configurations are not yet supported"

requires_config_enabled MBEDTLS_SSL_PROTO_TLS1_2
requires_config_enabled MBEDTLS_SSL_PROTO_TLS1_3_EXPERIMENTAL
run_test    "TLS 1.3: handshake dispatch test: tls13 only" \
            "$P_SRV debug_level=2 min_version=tls13 max_version=tls13" \
            "$P_CLI debug_level=2 min_version=tls13 max_version=tls13" \
            1 \
            -s "tls13 server state: MBEDTLS_SSL_HELLO_REQUEST"     \
            -c "tls13 client state: MBEDTLS_SSL_HELLO_REQUEST"

>>>>>>> bc8b22ec
requires_openssl_tls1_3
requires_config_enabled MBEDTLS_SSL_PROTO_TLS1_3_EXPERIMENTAL
requires_config_enabled MBEDTLS_SSL_TLS1_3_COMPATIBILITY_MODE
requires_config_enabled MBEDTLS_DEBUG_C
requires_config_enabled MBEDTLS_SSL_CLI_C
requires_config_disabled MBEDTLS_USE_PSA_CRYPTO
run_test    "TLS 1.3: minimal feature sets - openssl" \
            "$O_NEXT_SRV -msg -tls1_3 -num_tickets 0 -no_resume_ephemeral -no_cache" \
            "$P_CLI debug_level=3 min_version=tls13 max_version=tls13" \
            0 \
<<<<<<< HEAD
            -c "tls13 client state: 0"     \
            -c "tls13 client state: 2"     \
            -c "tls13 client state: 26"    \
            -c "tls13 client state: 5"     \
            -c "tls13 client state: 3"     \
            -c "tls13 client state: 9"     \
            -c "tls13 client state: 13"    \
            -c "tls13 client state: 7"     \
            -c "tls13 client state: 25"    \
            -c "tls13 client state: 11"    \
            -c "tls13 client state: 14"    \
            -c "tls13 client state: 15"    \
=======
            -c "tls13 client state: MBEDTLS_SSL_HELLO_REQUEST(0)"               \
            -c "tls13 client state: MBEDTLS_SSL_SERVER_HELLO(2)"                \
            -c "tls13 client state: MBEDTLS_SSL_ENCRYPTED_EXTENSIONS(19)"       \
            -c "tls13 client state: MBEDTLS_SSL_CERTIFICATE_REQUEST(5)"         \
            -c "tls13 client state: MBEDTLS_SSL_SERVER_CERTIFICATE(3)"          \
            -c "tls13 client state: MBEDTLS_SSL_CERTIFICATE_VERIFY(9)"          \
            -c "tls13 client state: MBEDTLS_SSL_SERVER_FINISHED(13)"            \
            -c "tls13 client state: MBEDTLS_SSL_CLIENT_FINISHED(11)"            \
            -c "tls13 client state: MBEDTLS_SSL_FLUSH_BUFFERS(14)"              \
            -c "tls13 client state: MBEDTLS_SSL_HANDSHAKE_WRAPUP(15)"           \
>>>>>>> bc8b22ec
            -c "<= ssl_tls13_process_server_hello" \
            -c "server hello, chosen ciphersuite: ( 1301 ) - TLS1-3-AES-128-GCM-SHA256" \
            -c "ECDH curve: x25519"         \
            -c "=> ssl_tls13_process_server_hello" \
            -c "<= parse encrypted extensions"      \
            -c "Certificate verification flags clear" \
            -c "=> parse certificate verify"          \
            -c "<= parse certificate verify"          \
            -c "mbedtls_ssl_tls13_process_certificate_verify() returned 0" \
            -c "<= parse finished message" \
            -c "HTTP/1.0 200 ok"

requires_gnutls_tls1_3
requires_gnutls_next_no_ticket
requires_config_enabled MBEDTLS_SSL_PROTO_TLS1_3_EXPERIMENTAL
requires_config_enabled MBEDTLS_SSL_TLS1_3_COMPATIBILITY_MODE
requires_config_enabled MBEDTLS_DEBUG_C
requires_config_enabled MBEDTLS_SSL_CLI_C
requires_config_disabled MBEDTLS_USE_PSA_CRYPTO
run_test    "TLS 1.3: minimal feature sets - gnutls" \
            "$G_NEXT_SRV --debug=4 --priority=NORMAL:-VERS-ALL:+VERS-TLS1.3:+CIPHER-ALL:%NO_TICKETS --disable-client-cert" \
            "$P_CLI debug_level=3 min_version=tls13 max_version=tls13" \
            0 \
            -s "SERVER HELLO was queued"    \
<<<<<<< HEAD
            -c "tls13 client state: 0"     \
            -c "tls13 client state: 2"     \
            -c "tls13 client state: 26"    \
            -c "tls13 client state: 5"     \
            -c "tls13 client state: 3"     \
            -c "tls13 client state: 9"     \
            -c "tls13 client state: 13"    \
            -c "tls13 client state: 7"     \
            -c "tls13 client state: 25"    \
            -c "tls13 client state: 11"    \
            -c "tls13 client state: 14"    \
            -c "tls13 client state: 15"    \
=======
            -c "tls13 client state: MBEDTLS_SSL_HELLO_REQUEST(0)"               \
            -c "tls13 client state: MBEDTLS_SSL_SERVER_HELLO(2)"                \
            -c "tls13 client state: MBEDTLS_SSL_ENCRYPTED_EXTENSIONS(19)"       \
            -c "tls13 client state: MBEDTLS_SSL_CERTIFICATE_REQUEST(5)"         \
            -c "tls13 client state: MBEDTLS_SSL_SERVER_CERTIFICATE(3)"          \
            -c "tls13 client state: MBEDTLS_SSL_CERTIFICATE_VERIFY(9)"          \
            -c "tls13 client state: MBEDTLS_SSL_SERVER_FINISHED(13)"            \
            -c "tls13 client state: MBEDTLS_SSL_CLIENT_FINISHED(11)"            \
            -c "tls13 client state: MBEDTLS_SSL_FLUSH_BUFFERS(14)"              \
            -c "tls13 client state: MBEDTLS_SSL_HANDSHAKE_WRAPUP(15)"           \
>>>>>>> bc8b22ec
            -c "<= ssl_tls13_process_server_hello" \
            -c "server hello, chosen ciphersuite: ( 1301 ) - TLS1-3-AES-128-GCM-SHA256" \
            -c "ECDH curve: x25519"         \
            -c "=> ssl_tls13_process_server_hello" \
            -c "<= parse encrypted extensions"      \
            -c "Certificate verification flags clear" \
            -c "=> parse certificate verify"          \
            -c "<= parse certificate verify"          \
            -c "mbedtls_ssl_tls13_process_certificate_verify() returned 0" \
            -c "<= parse finished message" \
            -c "HTTP/1.0 200 OK"

requires_config_enabled MBEDTLS_SSL_PROTO_TLS1_3_EXPERIMENTAL
requires_config_enabled MBEDTLS_DEBUG_C
requires_config_enabled MBEDTLS_SSL_CLI_C
skip_handshake_stage_check
requires_gnutls_tls1_3
run_test    "TLS 1.3: Not supported version check:gnutls: srv max TLS 1.0" \
            "$G_NEXT_SRV --priority=NORMAL:-VERS-TLS-ALL:+VERS-TLS1.0 -d 4" \
            "$P_CLI min_version=tls13 max_version=tls13 debug_level=4" \
            1 \
            -s "Client's version: 3.3" \
            -S "Version: TLS1.0" \
            -C "Protocol is TLSv1.0"

requires_config_enabled MBEDTLS_SSL_PROTO_TLS1_3_EXPERIMENTAL
requires_config_enabled MBEDTLS_DEBUG_C
requires_config_enabled MBEDTLS_SSL_CLI_C
skip_handshake_stage_check
requires_gnutls_tls1_3
run_test    "TLS 1.3: Not supported version check:gnutls: srv max TLS 1.1" \
            "$G_NEXT_SRV --priority=NORMAL:-VERS-TLS-ALL:+VERS-TLS1.1 -d 4" \
            "$P_CLI min_version=tls13 max_version=tls13 debug_level=4" \
            1 \
            -s "Client's version: 3.3" \
            -S "Version: TLS1.1" \
            -C "Protocol is TLSv1.1"

requires_config_enabled MBEDTLS_SSL_PROTO_TLS1_3_EXPERIMENTAL
requires_config_enabled MBEDTLS_DEBUG_C
requires_config_enabled MBEDTLS_SSL_CLI_C
skip_handshake_stage_check
requires_gnutls_tls1_3
run_test    "TLS 1.3: Not supported version check:gnutls: srv max TLS 1.2" \
            "$G_NEXT_SRV --priority=NORMAL:-VERS-TLS-ALL:+VERS-TLS1.2 -d 4" \
            "$P_CLI min_version=tls13 max_version=tls13 debug_level=4" \
            1 \
            -s "Client's version: 3.3" \
            -S "Version: TLS1.2" \
            -C "Protocol is TLSv1.2"

requires_config_enabled MBEDTLS_SSL_PROTO_TLS1_3_EXPERIMENTAL
requires_config_enabled MBEDTLS_DEBUG_C
requires_config_enabled MBEDTLS_SSL_CLI_C
skip_handshake_stage_check
requires_openssl_next
run_test    "TLS 1.3: Not supported version check:openssl: srv max TLS 1.0" \
            "$O_NEXT_SRV -msg -tls1" \
            "$P_CLI min_version=tls13 max_version=tls13 debug_level=4" \
            1 \
            -s "fatal protocol_version" \
            -S "Version: TLS1.0" \
            -C "Protocol  : TLSv1.0"

requires_config_enabled MBEDTLS_SSL_PROTO_TLS1_3_EXPERIMENTAL
requires_config_enabled MBEDTLS_DEBUG_C
requires_config_enabled MBEDTLS_SSL_CLI_C
skip_handshake_stage_check
requires_openssl_next
run_test    "TLS 1.3: Not supported version check:openssl: srv max TLS 1.1" \
            "$O_NEXT_SRV -msg -tls1_1" \
            "$P_CLI min_version=tls13 max_version=tls13 debug_level=4" \
            1 \
            -s "fatal protocol_version" \
            -S "Version: TLS1.1" \
            -C "Protocol  : TLSv1.1"

requires_config_enabled MBEDTLS_SSL_PROTO_TLS1_3_EXPERIMENTAL
requires_config_enabled MBEDTLS_DEBUG_C
requires_config_enabled MBEDTLS_SSL_CLI_C
skip_handshake_stage_check
requires_openssl_next
run_test    "TLS 1.3: Not supported version check:openssl: srv max TLS 1.2" \
            "$O_NEXT_SRV -msg -tls1_2" \
            "$P_CLI min_version=tls13 max_version=tls13 debug_level=4" \
            1 \
            -s "fatal protocol_version" \
            -S "Version: TLS1.2" \
            -C "Protocol  : TLSv1.2"

for i in $(ls opt-testcases/*.sh)
do
    . $i
done

requires_openssl_tls1_3
requires_config_enabled MBEDTLS_SSL_PROTO_TLS1_3_EXPERIMENTAL
requires_config_disabled MBEDTLS_SSL_TLS1_3_COMPATIBILITY_MODE
requires_config_enabled MBEDTLS_DEBUG_C
requires_config_enabled MBEDTLS_SSL_CLI_C
requires_config_disabled MBEDTLS_USE_PSA_CRYPTO
run_test    "TLS 1.3 m->O both peers do not support middlebox compatibility" \
            "$O_NEXT_SRV -msg -tls1_3 -no_middlebox -num_tickets 0 -no_resume_ephemeral -no_cache" \
            "$P_CLI debug_level=3 min_version=tls13 max_version=tls13" \
            0 \
            -c "HTTP/1.0 200 ok"

requires_openssl_tls1_3
requires_config_enabled MBEDTLS_SSL_PROTO_TLS1_3_EXPERIMENTAL
requires_config_disabled MBEDTLS_SSL_TLS1_3_COMPATIBILITY_MODE
requires_config_enabled MBEDTLS_DEBUG_C
requires_config_enabled MBEDTLS_SSL_CLI_C
requires_config_disabled MBEDTLS_USE_PSA_CRYPTO
run_test    "TLS 1.3 m->O server with middlebox compat support, not client" \
            "$O_NEXT_SRV -msg -tls1_3 -num_tickets 0 -no_resume_ephemeral -no_cache" \
            "$P_CLI debug_level=3 min_version=tls13 max_version=tls13" \
            1

requires_gnutls_tls1_3
requires_gnutls_next_no_ticket
requires_gnutls_next_disable_tls13_compat
requires_config_enabled MBEDTLS_SSL_PROTO_TLS1_3_EXPERIMENTAL
requires_config_disabled MBEDTLS_SSL_TLS1_3_COMPATIBILITY_MODE
requires_config_enabled MBEDTLS_DEBUG_C
requires_config_enabled MBEDTLS_SSL_CLI_C
requires_config_disabled MBEDTLS_USE_PSA_CRYPTO
run_test    "TLS 1.3 m->G both peers do not support middlebox compatibility" \
            "$G_NEXT_SRV --priority=NORMAL:-VERS-ALL:+VERS-TLS1.3:+CIPHER-ALL:%NO_TICKETS:%DISABLE_TLS13_COMPAT_MODE --disable-client-cert" \
            "$P_CLI debug_level=3 min_version=tls13 max_version=tls13" \
            0 \
            -c "HTTP/1.0 200 OK"

requires_gnutls_tls1_3
requires_gnutls_next_no_ticket
requires_config_enabled MBEDTLS_SSL_PROTO_TLS1_3_EXPERIMENTAL
requires_config_disabled MBEDTLS_SSL_TLS1_3_COMPATIBILITY_MODE
requires_config_enabled MBEDTLS_DEBUG_C
requires_config_enabled MBEDTLS_SSL_CLI_C
requires_config_disabled MBEDTLS_USE_PSA_CRYPTO
run_test    "TLS 1.3 m->G server with middlebox compat support, not client" \
            "$G_NEXT_SRV --priority=NORMAL:-VERS-ALL:+VERS-TLS1.3:+CIPHER-ALL:%NO_TICKETS --disable-client-cert" \
            "$P_CLI debug_level=3 min_version=tls13 max_version=tls13" \
            1

# Test heap memory usage after handshake
requires_config_enabled MBEDTLS_MEMORY_DEBUG
requires_config_enabled MBEDTLS_MEMORY_BUFFER_ALLOC_C
requires_config_enabled MBEDTLS_SSL_MAX_FRAGMENT_LENGTH
requires_config_disabled MBEDTLS_SSL_PROTO_TLS1_3_EXPERIMENTAL
requires_max_content_len 16384
run_tests_memory_after_hanshake
# Final report

echo "------------------------------------------------------------------------"

if [ $FAILS = 0 ]; then
    printf "PASSED"
else
    printf "FAILED"
fi
PASSES=$(( $TESTS - $FAILS ))
echo " ($PASSES / $TESTS tests ($SKIPS skipped))"

exit $FAILS<|MERGE_RESOLUTION|>--- conflicted
+++ resolved
@@ -10145,32 +10145,6 @@
             -s "Version: TLS1.3" \
             -c "Version: TLS1.3"
 
-<<<<<<< HEAD
-=======
-# TLS1.3 test cases
-# TODO: remove or rewrite this test case if #4832 is resolved.
-requires_config_enabled MBEDTLS_SSL_PROTO_TLS1_2
-requires_config_enabled MBEDTLS_SSL_PROTO_TLS1_3_EXPERIMENTAL
-skip_handshake_stage_check
-run_test    "TLS 1.3: Not supported version check: tls12 and tls13" \
-            "$P_SRV debug_level=1 min_version=tls12 max_version=tls13" \
-            "$P_CLI debug_level=1 min_version=tls12 max_version=tls13" \
-            1 \
-            -s "SSL - The requested feature is not available" \
-            -c "SSL - The requested feature is not available" \
-            -s "Hybrid TLS 1.2 + TLS 1.3 configurations are not yet supported" \
-            -c "Hybrid TLS 1.2 + TLS 1.3 configurations are not yet supported"
-
-requires_config_enabled MBEDTLS_SSL_PROTO_TLS1_2
-requires_config_enabled MBEDTLS_SSL_PROTO_TLS1_3_EXPERIMENTAL
-run_test    "TLS 1.3: handshake dispatch test: tls13 only" \
-            "$P_SRV debug_level=2 min_version=tls13 max_version=tls13" \
-            "$P_CLI debug_level=2 min_version=tls13 max_version=tls13" \
-            1 \
-            -s "tls13 server state: MBEDTLS_SSL_HELLO_REQUEST"     \
-            -c "tls13 client state: MBEDTLS_SSL_HELLO_REQUEST"
-
->>>>>>> bc8b22ec
 requires_openssl_tls1_3
 requires_config_enabled MBEDTLS_SSL_PROTO_TLS1_3_EXPERIMENTAL
 requires_config_enabled MBEDTLS_SSL_TLS1_3_COMPATIBILITY_MODE
@@ -10181,31 +10155,18 @@
             "$O_NEXT_SRV -msg -tls1_3 -num_tickets 0 -no_resume_ephemeral -no_cache" \
             "$P_CLI debug_level=3 min_version=tls13 max_version=tls13" \
             0 \
-<<<<<<< HEAD
-            -c "tls13 client state: 0"     \
-            -c "tls13 client state: 2"     \
-            -c "tls13 client state: 26"    \
-            -c "tls13 client state: 5"     \
-            -c "tls13 client state: 3"     \
-            -c "tls13 client state: 9"     \
-            -c "tls13 client state: 13"    \
-            -c "tls13 client state: 7"     \
-            -c "tls13 client state: 25"    \
-            -c "tls13 client state: 11"    \
-            -c "tls13 client state: 14"    \
-            -c "tls13 client state: 15"    \
-=======
             -c "tls13 client state: MBEDTLS_SSL_HELLO_REQUEST(0)"               \
             -c "tls13 client state: MBEDTLS_SSL_SERVER_HELLO(2)"                \
-            -c "tls13 client state: MBEDTLS_SSL_ENCRYPTED_EXTENSIONS(19)"       \
+            -c "tls13 client state: MBEDTLS_SSL_ENCRYPTED_EXTENSIONS(26)"       \
             -c "tls13 client state: MBEDTLS_SSL_CERTIFICATE_REQUEST(5)"         \
             -c "tls13 client state: MBEDTLS_SSL_SERVER_CERTIFICATE(3)"          \
             -c "tls13 client state: MBEDTLS_SSL_CERTIFICATE_VERIFY(9)"          \
             -c "tls13 client state: MBEDTLS_SSL_SERVER_FINISHED(13)"            \
+            -c "tls13 client state: MBEDTLS_SSL_CLIENT_CERTIFICATE(7)"          \
+            -c "tls13 client state: MBEDTLS_SSL_CLIENT_CERTIFICATE_VERIFY(25)"  \
             -c "tls13 client state: MBEDTLS_SSL_CLIENT_FINISHED(11)"            \
             -c "tls13 client state: MBEDTLS_SSL_FLUSH_BUFFERS(14)"              \
             -c "tls13 client state: MBEDTLS_SSL_HANDSHAKE_WRAPUP(15)"           \
->>>>>>> bc8b22ec
             -c "<= ssl_tls13_process_server_hello" \
             -c "server hello, chosen ciphersuite: ( 1301 ) - TLS1-3-AES-128-GCM-SHA256" \
             -c "ECDH curve: x25519"         \
@@ -10230,31 +10191,18 @@
             "$P_CLI debug_level=3 min_version=tls13 max_version=tls13" \
             0 \
             -s "SERVER HELLO was queued"    \
-<<<<<<< HEAD
-            -c "tls13 client state: 0"     \
-            -c "tls13 client state: 2"     \
-            -c "tls13 client state: 26"    \
-            -c "tls13 client state: 5"     \
-            -c "tls13 client state: 3"     \
-            -c "tls13 client state: 9"     \
-            -c "tls13 client state: 13"    \
-            -c "tls13 client state: 7"     \
-            -c "tls13 client state: 25"    \
-            -c "tls13 client state: 11"    \
-            -c "tls13 client state: 14"    \
-            -c "tls13 client state: 15"    \
-=======
             -c "tls13 client state: MBEDTLS_SSL_HELLO_REQUEST(0)"               \
             -c "tls13 client state: MBEDTLS_SSL_SERVER_HELLO(2)"                \
-            -c "tls13 client state: MBEDTLS_SSL_ENCRYPTED_EXTENSIONS(19)"       \
+            -c "tls13 client state: MBEDTLS_SSL_ENCRYPTED_EXTENSIONS(26)"       \
             -c "tls13 client state: MBEDTLS_SSL_CERTIFICATE_REQUEST(5)"         \
             -c "tls13 client state: MBEDTLS_SSL_SERVER_CERTIFICATE(3)"          \
             -c "tls13 client state: MBEDTLS_SSL_CERTIFICATE_VERIFY(9)"          \
             -c "tls13 client state: MBEDTLS_SSL_SERVER_FINISHED(13)"            \
+            -c "tls13 client state: MBEDTLS_SSL_CLIENT_CERTIFICATE(7)"          \
+            -c "tls13 client state: MBEDTLS_SSL_CLIENT_CERTIFICATE_VERIFY(25)"  \
             -c "tls13 client state: MBEDTLS_SSL_CLIENT_FINISHED(11)"            \
             -c "tls13 client state: MBEDTLS_SSL_FLUSH_BUFFERS(14)"              \
             -c "tls13 client state: MBEDTLS_SSL_HANDSHAKE_WRAPUP(15)"           \
->>>>>>> bc8b22ec
             -c "<= ssl_tls13_process_server_hello" \
             -c "server hello, chosen ciphersuite: ( 1301 ) - TLS1-3-AES-128-GCM-SHA256" \
             -c "ECDH curve: x25519"         \

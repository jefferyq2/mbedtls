--- conflicted
+++ resolved
@@ -5357,9 +5357,7 @@
 # detect that its write end of the connection is closed and abort
 # before reading the alert message.
 
-<<<<<<< HEAD
-requires_config_disabled MBEDTLS_SSL_PROTO_TLS1_3
-=======
+requires_config_disabled MBEDTLS_SSL_PROTO_TLS1_3
 run_test    "Authentication: client cert self-signed and trusted, server required" \
             "$P_SRV debug_level=3 auth_mode=required ca_file=data_files/server5-selfsigned.crt" \
             "$P_CLI debug_level=3 crt_file=data_files/server5-selfsigned.crt \
@@ -5375,7 +5373,7 @@
             -S "! The certificate is not correctly signed" \
             -S "X509 - Certificate verification failed"
 
->>>>>>> f51b79c2
+requires_config_disabled MBEDTLS_SSL_PROTO_TLS1_3
 run_test    "Authentication: client cert not trusted, server required" \
             "$P_SRV debug_level=3 auth_mode=required" \
             "$P_CLI debug_level=3 crt_file=data_files/server5-selfsigned.crt \

--- conflicted
+++ resolved
@@ -165,7 +165,7 @@
         tls12|dtls12)
             echo 3
             ;;
-        tls1_3)
+        tls13)
             echo 4
             ;;
         *)
@@ -225,7 +225,7 @@
     # supports from the s_server help. (The s_client help isn't
     # accurate as of 1.0.2g: it supports DTLS 1.2 but doesn't list it.
     # But the s_server help seems to be accurate.)
-    if ! $OPENSSL_CMD s_server -help 2>&1 | grep -q "^ *-$MODE "; then
+    if ! $OPENSSL_CMD s_server -help 2>&1 | grep -q "^ *-$O_MODE "; then
         M_CIPHERS=""
         O_CIPHERS=""
     fi
@@ -643,17 +643,16 @@
     case "$MODE" in
         "tls12")
             G_PRIO_MODE="+VERS-TLS1.2"
-            ;;
-<<<<<<< HEAD
-        "tls1_3")
+            O_MODE="tls1_2"
+            ;;
+        "tls13")
             G_PRIO_MODE="+VERS-TLS1.3"
-            ;;
-        "dtls1_2")
-=======
+            O_MODE="tls1_3"
+            ;;
         "dtls12")
->>>>>>> 8b5c3824
             G_PRIO_MODE="+VERS-DTLS1.2"
             G_MODE="-u"
+            O_MODE="dtls1_2"
             ;;
         *)
             echo "error: invalid mode: $MODE" >&2
@@ -669,12 +668,12 @@
 
     if [ `minor_ver "$MODE"` -ge 4 ]
     then
-        O_SERVER_ARGS="-accept $PORT -ciphersuites TLS_AES_128_GCM_SHA256:TLS_AES_256_GCM_SHA384:TLS_CHACHA20_POLY1305_SHA256:TLS_AES_128_CCM_SHA256:TLS_AES_128_CCM_8_SHA256 --$MODE"
+        O_SERVER_ARGS="-accept $PORT -ciphersuites TLS_AES_128_GCM_SHA256:TLS_AES_256_GCM_SHA384:TLS_CHACHA20_POLY1305_SHA256:TLS_AES_128_CCM_SHA256:TLS_AES_128_CCM_8_SHA256 --$O_MODE"
         M_SERVER_ARGS="server_port=$PORT server_addr=0.0.0.0 force_version=$MODE"
         G_SERVER_PRIO="NORMAL:${G_PRIO_CCM}${G_PRIO_MODE}"
     else
         M_SERVER_ARGS="server_port=$PORT server_addr=0.0.0.0 force_version=$MODE"
-        O_SERVER_ARGS="-accept $PORT -cipher NULL,ALL -$MODE"
+        O_SERVER_ARGS="-accept $PORT -cipher NULL,ALL -$O_MODE"
         G_SERVER_PRIO="NORMAL:${G_PRIO_CCM}+NULL:+MD5:+PSK:+DHE-PSK:+ECDHE-PSK:+SHA256:+SHA384:+RSA-PSK:-VERS-TLS-ALL:$G_PRIO_MODE"
     fi
 
@@ -701,7 +700,7 @@
     fi
 
     M_CLIENT_ARGS="server_port=$PORT server_addr=127.0.0.1 force_version=$MODE"
-    O_CLIENT_ARGS="-connect localhost:$PORT -$MODE"
+    O_CLIENT_ARGS="-connect localhost:$PORT -$O_MODE"
     G_CLIENT_ARGS="-p $PORT --debug 3 $G_MODE"
     G_CLIENT_PRIO="NONE:$G_PRIO_MODE:+COMP-NULL:+CURVE-ALL:+SIGN-ALL"
 

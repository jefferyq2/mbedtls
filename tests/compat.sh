#!/bin/sh

# compat.sh
#
# Copyright The Mbed TLS Contributors
# SPDX-License-Identifier: Apache-2.0
#
# Licensed under the Apache License, Version 2.0 (the "License"); you may
# not use this file except in compliance with the License.
# You may obtain a copy of the License at
#
# http://www.apache.org/licenses/LICENSE-2.0
#
# Unless required by applicable law or agreed to in writing, software
# distributed under the License is distributed on an "AS IS" BASIS, WITHOUT
# WARRANTIES OR CONDITIONS OF ANY KIND, either express or implied.
# See the License for the specific language governing permissions and
# limitations under the License.
#
# Purpose
#
# Test interoperbility with OpenSSL, GnuTLS as well as itself.
#
# Check each common ciphersuite, with each version, both ways (client/server),
# with and without client authentication.

set -u

# Limit the size of each log to 10 GiB, in case of failures with this script
# where it may output seemingly unlimited length error logs.
ulimit -f 20971520

# initialise counters
TESTS=0
FAILED=0
SKIPPED=0
SRVMEM=0

# default commands, can be overridden by the environment
: ${M_SRV:=../programs/ssl/ssl_server2}
: ${M_CLI:=../programs/ssl/ssl_client2}
: ${OPENSSL_CMD:=openssl} # OPENSSL would conflict with the build system
: ${GNUTLS_CLI:=gnutls-cli}
: ${GNUTLS_SERV:=gnutls-serv}

# do we have a recent enough GnuTLS?
if ( which $GNUTLS_CLI && which $GNUTLS_SERV ) >/dev/null 2>&1; then
    G_VER="$( $GNUTLS_CLI --version | head -n1 )"
    if echo "$G_VER" | grep '@VERSION@' > /dev/null; then # git version
        PEER_GNUTLS=" GnuTLS"
    else
        eval $( echo $G_VER | sed 's/.* \([0-9]*\)\.\([0-9]\)*\.\([0-9]*\)$/MAJOR="\1" MINOR="\2" PATCH="\3"/' )
        if [ $MAJOR -lt 3 -o \
            \( $MAJOR -eq 3 -a $MINOR -lt 2 \) -o \
            \( $MAJOR -eq 3 -a $MINOR -eq 2 -a $PATCH -lt 15 \) ]
        then
            PEER_GNUTLS=""
        else
            PEER_GNUTLS=" GnuTLS"
            if [ $MINOR -lt 4 ]; then
                GNUTLS_MINOR_LT_FOUR='x'
            fi
        fi
    fi
else
    PEER_GNUTLS=""
fi

# default values for options
MODES="tls12 dtls12"
VERIFIES="NO YES"
TYPES="ECDSA RSA PSK"
FILTER=""
# exclude:
# - NULL: excluded from our default config
#   avoid plain DES but keep 3DES-EDE-CBC (mbedTLS), DES-CBC3 (OpenSSL)
# - ARIA: not in default mbedtls_config.h + requires OpenSSL >= 1.1.1
# - ChachaPoly: requires OpenSSL >= 1.1.0
# - 3DES: not in default config
EXCLUDE='NULL\|DES\|ARIA\|CHACHA20-POLY1305'
VERBOSE=""
MEMCHECK=0
PEERS="OpenSSL$PEER_GNUTLS mbedTLS"

# hidden option: skip DTLS with OpenSSL
# (travis CI has a version that doesn't work for us)
: ${OSSL_NO_DTLS:=0}

print_usage() {
    echo "Usage: $0"
    printf "  -h|--help\tPrint this help.\n"
    printf "  -f|--filter\tOnly matching ciphersuites are tested (Default: '%s')\n" "$FILTER"
    printf "  -e|--exclude\tMatching ciphersuites are excluded (Default: '%s')\n" "$EXCLUDE"
    printf "  -m|--modes\tWhich modes to perform (Default: '%s')\n" "$MODES"
    printf "  -t|--types\tWhich key exchange type to perform (Default: '%s')\n" "$TYPES"
    printf "  -V|--verify\tWhich verification modes to perform (Default: '%s')\n" "$VERIFIES"
    printf "  -p|--peers\tWhich peers to use (Default: '%s')\n" "$PEERS"
    printf "            \tAlso available: GnuTLS (needs v3.2.15 or higher)\n"
    printf "  -M|--memcheck\tCheck memory leaks and errors.\n"
    printf "  -v|--verbose\tSet verbose output.\n"
}

get_options() {
    while [ $# -gt 0 ]; do
        case "$1" in
            -f|--filter)
                shift; FILTER=$1
                ;;
            -e|--exclude)
                shift; EXCLUDE=$1
                ;;
            -m|--modes)
                shift; MODES=$1
                ;;
            -t|--types)
                shift; TYPES=$1
                ;;
            -V|--verify)
                shift; VERIFIES=$1
                ;;
            -p|--peers)
                shift; PEERS=$1
                ;;
            -v|--verbose)
                VERBOSE=1
                ;;
            -M|--memcheck)
                MEMCHECK=1
                ;;
            -h|--help)
                print_usage
                exit 0
                ;;
            *)
                echo "Unknown argument: '$1'"
                print_usage
                exit 1
                ;;
        esac
        shift
    done

    # sanitize some options (modes checked later)
    VERIFIES="$( echo $VERIFIES | tr [a-z] [A-Z] )"
    TYPES="$( echo $TYPES | tr [a-z] [A-Z] )"
}

log() {
  if [ "X" != "X$VERBOSE" ]; then
    echo ""
    echo "$@"
  fi
}

# is_dtls <mode>
is_dtls()
{
    test "$1" = "dtls12"
}

# minor_ver <mode>
minor_ver()
{
    case "$1" in
        tls12|dtls12)
            echo 3
            ;;
        tls13)
            echo 4
            ;;
        *)
            echo "error: invalid mode: $MODE" >&2
            # exiting is no good here, typically called in a subshell
            echo -1
    esac
}

filter()
{
  LIST="$1"
  NEW_LIST=""

  EXCLMODE="$EXCLUDE"

  if [ `minor_ver "$MODE"` -ge 4 ]
  then
      EXCLMODE="$EXCLUDE"'\|RC4\|ARCFOUR'
  fi

  for i in $LIST;
  do
    NEW_LIST="$NEW_LIST $( echo "$i" | grep "$FILTER" | grep -v "$EXCLMODE" )"
  done

  # normalize whitespace
  echo "$NEW_LIST" | sed -e 's/[[:space:]][[:space:]]*/ /g' -e 's/^ //' -e 's/ $//'
}

# OpenSSL 1.0.1h with -Verify wants a ClientCertificate message even for
# PSK ciphersuites with DTLS, which is incorrect, so disable them for now
check_openssl_server_bug()
{
    if test "X$VERIFY" = "XYES" && is_dtls "$MODE" && \
        echo "$1" | grep "^TLS-PSK" >/dev/null;
    then
        SKIP_NEXT="YES"
    fi
}

filter_ciphersuites()
{
    if [ "X" != "X$FILTER" -o "X" != "X$EXCLUDE" ];
    then
        # Ciphersuite for mbed TLS
        M_CIPHERS=$( filter "$M_CIPHERS" )

        # Ciphersuite for OpenSSL
        O_CIPHERS=$( filter "$O_CIPHERS" )

        # Ciphersuite for GnuTLS
        G_CIPHERS=$( filter "$G_CIPHERS" )
    fi

<<<<<<< HEAD
    # OpenSSL <1.0.2 doesn't support DTLS 1.2. Check what OpenSSL
    # supports from the s_server help. (The s_client help isn't
    # accurate as of 1.0.2g: it supports DTLS 1.2 but doesn't list it.
    # But the s_server help seems to be accurate.)
    if ! $OPENSSL_CMD s_server -help 2>&1 | grep -q "^ *-$O_MODE "; then
        M_CIPHERS=""
        O_CIPHERS=""
    fi

=======
>>>>>>> 63d97ad0
    # For GnuTLS client -> mbed TLS server,
    # we need to force IPv4 by connecting to 127.0.0.1 but then auth fails
    if [ "X$VERIFY" = "XYES" ] && is_dtls "$MODE"; then
        G_CIPHERS=""
    fi
}

reset_ciphersuites()
{
    M_CIPHERS=""
    O_CIPHERS=""
    G_CIPHERS=""
}

check_translation()
{
    if [ $1 -ne 0 ]; then
        echo "translate_ciphers.py failed with exit code $1" >&2
        echo "$2" >&2
        exit 1
    fi
}

# Ciphersuites that can be used with all peers.
# Since we currently have three possible peers, each ciphersuite should appear
# three times: in each peer's list (with the name that this peer uses).
add_common_ciphersuites()
{
    CIPHERS=""
    case $TYPE in

        "ECDSA")
            if [ `minor_ver "$MODE"` -gt 0 ]
            then
                CIPHERS="$CIPHERS                           \
                    TLS-ECDHE-ECDSA-WITH-NULL-SHA           \
                    TLS-ECDHE-ECDSA-WITH-3DES-EDE-CBC-SHA   \
                    TLS-ECDHE-ECDSA-WITH-AES-128-CBC-SHA    \
                    TLS-ECDHE-ECDSA-WITH-AES-256-CBC-SHA    \
                    "
            fi
            if [ `minor_ver "$MODE"` -ge 3 ]
            then
                CIPHERS="$CIPHERS                                   \
                    TLS-ECDHE-ECDSA-WITH-AES-128-CBC-SHA256         \
                    TLS-ECDHE-ECDSA-WITH-AES-256-CBC-SHA384         \
                    TLS-ECDHE-ECDSA-WITH-AES-128-GCM-SHA256         \
                    TLS-ECDHE-ECDSA-WITH-AES-256-GCM-SHA384         \
                    "
            fi
            ;;

        "RSA")
            CIPHERS="$CIPHERS                           \
                TLS-DHE-RSA-WITH-AES-128-CBC-SHA        \
                TLS-DHE-RSA-WITH-AES-256-CBC-SHA        \
                TLS-DHE-RSA-WITH-CAMELLIA-128-CBC-SHA   \
                TLS-DHE-RSA-WITH-CAMELLIA-256-CBC-SHA   \
                TLS-DHE-RSA-WITH-3DES-EDE-CBC-SHA       \
                TLS-RSA-WITH-AES-256-CBC-SHA            \
                TLS-RSA-WITH-CAMELLIA-256-CBC-SHA       \
                TLS-RSA-WITH-AES-128-CBC-SHA            \
                TLS-RSA-WITH-CAMELLIA-128-CBC-SHA       \
                TLS-RSA-WITH-3DES-EDE-CBC-SHA           \
                TLS-RSA-WITH-NULL-MD5                   \
                TLS-RSA-WITH-NULL-SHA                   \
                "
            if [ `minor_ver "$MODE"` -gt 0 ]
            then
                CIPHERS="$CIPHERS                           \
                    TLS-ECDHE-RSA-WITH-AES-128-CBC-SHA      \
                    TLS-ECDHE-RSA-WITH-AES-256-CBC-SHA      \
                    TLS-ECDHE-RSA-WITH-3DES-EDE-CBC-SHA     \
                    TLS-ECDHE-RSA-WITH-NULL-SHA             \
                    "
            fi
            if [ `minor_ver "$MODE"` -ge 3 ]
            then
                CIPHERS="$CIPHERS                           \
                    TLS-RSA-WITH-AES-128-CBC-SHA256         \
                    TLS-DHE-RSA-WITH-AES-128-CBC-SHA256     \
                    TLS-RSA-WITH-AES-256-CBC-SHA256         \
                    TLS-DHE-RSA-WITH-AES-256-CBC-SHA256     \
                    TLS-ECDHE-RSA-WITH-AES-128-CBC-SHA256   \
                    TLS-ECDHE-RSA-WITH-AES-256-CBC-SHA384   \
                    TLS-RSA-WITH-AES-128-GCM-SHA256         \
                    TLS-RSA-WITH-AES-256-GCM-SHA384         \
                    TLS-DHE-RSA-WITH-AES-128-GCM-SHA256     \
                    TLS-DHE-RSA-WITH-AES-256-GCM-SHA384     \
                    TLS-ECDHE-RSA-WITH-AES-128-GCM-SHA256   \
                    TLS-ECDHE-RSA-WITH-AES-256-GCM-SHA384   \
                    TLS-RSA-WITH-NULL-SHA256                \
                    "
            fi
            ;;

        "PSK")
            CIPHERS="$CIPHERS                           \
                TLS-PSK-WITH-3DES-EDE-CBC-SHA           \
                TLS-PSK-WITH-AES-128-CBC-SHA            \
                TLS-PSK-WITH-AES-256-CBC-SHA            \
                "
            ;;
    esac

    M_CIPHERS="$M_CIPHERS $CIPHERS"

    T=$(./scripts/translate_ciphers.py g $CIPHERS)
    check_translation $? "$T"
    G_CIPHERS="$G_CIPHERS $T"

    T=$(./scripts/translate_ciphers.py o $CIPHERS)
    check_translation $? "$T"
    O_CIPHERS="$O_CIPHERS $T"
}

# Ciphersuites usable only with Mbed TLS and OpenSSL
# A list of ciphersuites in the Mbed TLS convention is compiled and
# appended to the list of Mbed TLS ciphersuites $M_CIPHERS. The same list
# is translated to the OpenSSL naming convention and appended to the list of
# OpenSSL ciphersuites $O_CIPHERS.
#
# NOTE: for some reason RSA-PSK doesn't work with OpenSSL,
# so RSA-PSK ciphersuites need to go in other sections, see
# https://github.com/ARMmbed/mbedtls/issues/1419
#
# ChachaPoly suites are here rather than in "common", as they were added in
# GnuTLS in 3.5.0 and the CI only has 3.4.x so far.
add_openssl_ciphersuites()
{
    CIPHERS=""
    case $TYPE in

        "ECDSA")
            if [ `minor_ver "$MODE"` -gt 0 ]
            then
                CIPHERS="$CIPHERS                           \
                    TLS-ECDH-ECDSA-WITH-NULL-SHA       \
                    TLS-ECDH-ECDSA-WITH-3DES-EDE-CBC-SHA    \
                    TLS-ECDH-ECDSA-WITH-AES-128-CBC-SHA     \
                    TLS-ECDH-ECDSA-WITH-AES-256-CBC-SHA     \
                    "
            fi
            if [ `minor_ver "$MODE"` -ge 3 ]
            then
                CIPHERS="$CIPHERS                           \
                    TLS-ECDH-ECDSA-WITH-AES-128-CBC-SHA256     \
                    TLS-ECDH-ECDSA-WITH-AES-256-CBC-SHA384          \
                    TLS-ECDH-ECDSA-WITH-AES-128-GCM-SHA256          \
                    TLS-ECDH-ECDSA-WITH-AES-256-GCM-SHA384          \
                    TLS-ECDHE-ECDSA-WITH-ARIA-256-GCM-SHA384        \
                    TLS-ECDHE-ECDSA-WITH-ARIA-128-GCM-SHA256        \
                    TLS-ECDHE-ECDSA-WITH-CHACHA20-POLY1305-SHA256   \
                    "
            fi
            ;;

        "RSA")
            CIPHERS="$CIPHERS                           \
                TLS-RSA-WITH-DES-CBC-SHA           \
                TLS-DHE-RSA-WITH-DES-CBC-SHA            \
                "
            if [ `minor_ver "$MODE"` -ge 3 ]
            then
                CIPHERS="$CIPHERS                           \
                    TLS-ECDHE-RSA-WITH-ARIA-256-GCM-SHA384     \
                    TLS-DHE-RSA-WITH-ARIA-256-GCM-SHA384            \
                    TLS-RSA-WITH-ARIA-256-GCM-SHA384                \
                    TLS-ECDHE-RSA-WITH-ARIA-128-GCM-SHA256          \
                    TLS-DHE-RSA-WITH-ARIA-128-GCM-SHA256            \
                    TLS-RSA-WITH-ARIA-128-GCM-SHA256                \
                    TLS-DHE-RSA-WITH-CHACHA20-POLY1305-SHA256       \
                    TLS-ECDHE-RSA-WITH-CHACHA20-POLY1305-SHA256     \
                    "
            fi
            ;;

        "PSK")
            if [ `minor_ver "$MODE"` -ge 3 ]
            then
                CIPHERS="$CIPHERS                           \
                    TLS-DHE-PSK-WITH-ARIA-256-GCM-SHA384       \
                    TLS-DHE-PSK-WITH-ARIA-128-GCM-SHA256            \
                    TLS-PSK-WITH-ARIA-256-GCM-SHA384                \
                    TLS-PSK-WITH-ARIA-128-GCM-SHA256                \
                    TLS-PSK-WITH-CHACHA20-POLY1305-SHA256           \
                    TLS-ECDHE-PSK-WITH-CHACHA20-POLY1305-SHA256     \
                    TLS-DHE-PSK-WITH-CHACHA20-POLY1305-SHA256       \
                    "
            fi
            ;;
    esac

    M_CIPHERS="$M_CIPHERS $CIPHERS"

    T=$(./scripts/translate_ciphers.py o $CIPHERS)
    check_translation $? "$T"
    O_CIPHERS="$O_CIPHERS $T"
}

# Ciphersuites usable only with Mbed TLS and GnuTLS
# A list of ciphersuites in the Mbed TLS convention is compiled and
# appended to the list of Mbed TLS ciphersuites $M_CIPHERS. The same list
# is translated to the GnuTLS naming convention and appended to the list of
# GnuTLS ciphersuites $G_CIPHERS.
add_gnutls_ciphersuites()
{
    CIPHERS=""
    case $TYPE in

        "ECDSA")
            if [ `minor_ver "$MODE"` -ge 3 ]
            then
                CIPHERS="$CIPHERS                           \
                    TLS-ECDHE-ECDSA-WITH-CAMELLIA-128-CBC-SHA256   \
                    TLS-ECDHE-ECDSA-WITH-CAMELLIA-256-CBC-SHA384        \
                    TLS-ECDHE-ECDSA-WITH-CAMELLIA-128-GCM-SHA256        \
                    TLS-ECDHE-ECDSA-WITH-CAMELLIA-256-GCM-SHA384        \
                    TLS-ECDHE-ECDSA-WITH-AES-128-CCM                    \
                    TLS-ECDHE-ECDSA-WITH-AES-256-CCM                    \
                    TLS-ECDHE-ECDSA-WITH-AES-128-CCM-8                  \
                    TLS-ECDHE-ECDSA-WITH-AES-256-CCM-8                  \
                   "
            fi
            ;;

        "RSA")
            if [ `minor_ver "$MODE"` -ge 3 ]
            then
                CIPHERS="$CIPHERS                               \
                    TLS-ECDHE-RSA-WITH-CAMELLIA-128-CBC-SHA256  \
                    TLS-ECDHE-RSA-WITH-CAMELLIA-256-CBC-SHA384  \
                    TLS-RSA-WITH-CAMELLIA-128-CBC-SHA256        \
                    TLS-RSA-WITH-CAMELLIA-256-CBC-SHA256        \
                    TLS-DHE-RSA-WITH-CAMELLIA-128-CBC-SHA256    \
                    TLS-DHE-RSA-WITH-CAMELLIA-256-CBC-SHA256    \
                    TLS-ECDHE-RSA-WITH-CAMELLIA-128-GCM-SHA256  \
                    TLS-ECDHE-RSA-WITH-CAMELLIA-256-GCM-SHA384  \
                    TLS-DHE-RSA-WITH-CAMELLIA-128-GCM-SHA256    \
                    TLS-DHE-RSA-WITH-CAMELLIA-256-GCM-SHA384    \
                    TLS-RSA-WITH-CAMELLIA-128-GCM-SHA256        \
                    TLS-RSA-WITH-CAMELLIA-256-GCM-SHA384        \
                    TLS-RSA-WITH-AES-128-CCM                    \
                    TLS-RSA-WITH-AES-256-CCM                    \
                    TLS-DHE-RSA-WITH-AES-128-CCM                \
                    TLS-DHE-RSA-WITH-AES-256-CCM                \
                    TLS-RSA-WITH-AES-128-CCM-8                  \
                    TLS-RSA-WITH-AES-256-CCM-8                  \
                    TLS-DHE-RSA-WITH-AES-128-CCM-8              \
                    TLS-DHE-RSA-WITH-AES-256-CCM-8              \
                    "
            fi
            ;;

        "PSK")
            CIPHERS="$CIPHERS                                 \
                TLS-DHE-PSK-WITH-3DES-EDE-CBC-SHA             \
                TLS-DHE-PSK-WITH-AES-128-CBC-SHA              \
                TLS-DHE-PSK-WITH-AES-256-CBC-SHA              \
                "
            if [ `minor_ver "$MODE"` -gt 0 ]
            then
                CIPHERS="$CIPHERS                               \
                    TLS-ECDHE-PSK-WITH-AES-256-CBC-SHA          \
                    TLS-ECDHE-PSK-WITH-AES-128-CBC-SHA          \
                    TLS-ECDHE-PSK-WITH-3DES-EDE-CBC-SHA         \
                    TLS-RSA-PSK-WITH-3DES-EDE-CBC-SHA           \
                    TLS-RSA-PSK-WITH-AES-256-CBC-SHA            \
                    TLS-RSA-PSK-WITH-AES-128-CBC-SHA            \
                    "
            fi
            if [ `minor_ver "$MODE"` -ge 3 ]
            then
                CIPHERS="$CIPHERS                               \
                    TLS-ECDHE-PSK-WITH-AES-256-CBC-SHA384       \
                    TLS-ECDHE-PSK-WITH-CAMELLIA-256-CBC-SHA384  \
                    TLS-ECDHE-PSK-WITH-AES-128-CBC-SHA256       \
                    TLS-ECDHE-PSK-WITH-CAMELLIA-128-CBC-SHA256  \
                    TLS-ECDHE-PSK-WITH-NULL-SHA384              \
                    TLS-ECDHE-PSK-WITH-NULL-SHA256              \
                    TLS-PSK-WITH-AES-128-CBC-SHA256             \
                    TLS-PSK-WITH-AES-256-CBC-SHA384             \
                    TLS-DHE-PSK-WITH-AES-128-CBC-SHA256         \
                    TLS-DHE-PSK-WITH-AES-256-CBC-SHA384         \
                    TLS-PSK-WITH-NULL-SHA256                    \
                    TLS-PSK-WITH-NULL-SHA384                    \
                    TLS-DHE-PSK-WITH-NULL-SHA256                \
                    TLS-DHE-PSK-WITH-NULL-SHA384                \
                    TLS-RSA-PSK-WITH-AES-256-CBC-SHA384         \
                    TLS-RSA-PSK-WITH-AES-128-CBC-SHA256         \
                    TLS-RSA-PSK-WITH-NULL-SHA256                \
                    TLS-RSA-PSK-WITH-NULL-SHA384                \
                    TLS-DHE-PSK-WITH-CAMELLIA-128-CBC-SHA256    \
                    TLS-DHE-PSK-WITH-CAMELLIA-256-CBC-SHA384    \
                    TLS-PSK-WITH-CAMELLIA-128-CBC-SHA256        \
                    TLS-PSK-WITH-CAMELLIA-256-CBC-SHA384        \
                    TLS-RSA-PSK-WITH-CAMELLIA-256-CBC-SHA384    \
                    TLS-RSA-PSK-WITH-CAMELLIA-128-CBC-SHA256    \
                    TLS-PSK-WITH-AES-128-GCM-SHA256             \
                    TLS-PSK-WITH-AES-256-GCM-SHA384             \
                    TLS-DHE-PSK-WITH-AES-128-GCM-SHA256         \
                    TLS-DHE-PSK-WITH-AES-256-GCM-SHA384         \
                    TLS-PSK-WITH-AES-128-CCM                    \
                    TLS-PSK-WITH-AES-256-CCM                    \
                    TLS-DHE-PSK-WITH-AES-128-CCM                \
                    TLS-DHE-PSK-WITH-AES-256-CCM                \
                    TLS-PSK-WITH-AES-128-CCM-8                  \
                    TLS-PSK-WITH-AES-256-CCM-8                  \
                    TLS-DHE-PSK-WITH-AES-128-CCM-8              \
                    TLS-DHE-PSK-WITH-AES-256-CCM-8              \
                    TLS-RSA-PSK-WITH-CAMELLIA-128-GCM-SHA256    \
                    TLS-RSA-PSK-WITH-CAMELLIA-256-GCM-SHA384    \
                    TLS-PSK-WITH-CAMELLIA-128-GCM-SHA256        \
                    TLS-PSK-WITH-CAMELLIA-256-GCM-SHA384        \
                    TLS-DHE-PSK-WITH-CAMELLIA-128-GCM-SHA256    \
                    TLS-DHE-PSK-WITH-CAMELLIA-256-GCM-SHA384    \
                    TLS-RSA-PSK-WITH-AES-256-GCM-SHA384         \
                    TLS-RSA-PSK-WITH-AES-128-GCM-SHA256         \
                    "
            fi
            ;;
    esac

    M_CIPHERS="$M_CIPHERS $CIPHERS"

    T=$(./scripts/translate_ciphers.py g $CIPHERS)
    check_translation $? "$T"
    G_CIPHERS="$G_CIPHERS $T"
}

# Ciphersuites usable only with Mbed TLS (not currently supported by another
# peer usable in this script). This provide only very rudimentaty testing, as
# this is not interop testing, but it's better than nothing.
add_mbedtls_ciphersuites()
{
    case $TYPE in

        "ECDSA")
            if [ `minor_ver "$MODE"` -gt 0 ]
            then
                M_CIPHERS="$M_CIPHERS                               \
                    TLS-ECDH-ECDSA-WITH-CAMELLIA-128-CBC-SHA256     \
                    TLS-ECDH-ECDSA-WITH-CAMELLIA-256-CBC-SHA384     \
                    "
            fi
            if [ `minor_ver "$MODE"` -ge 3 ]
            then
                M_CIPHERS="$M_CIPHERS                               \
                    TLS-ECDH-ECDSA-WITH-CAMELLIA-128-GCM-SHA256     \
                    TLS-ECDH-ECDSA-WITH-CAMELLIA-256-GCM-SHA384     \
                    TLS-ECDHE-ECDSA-WITH-ARIA-256-CBC-SHA384        \
                    TLS-ECDHE-ECDSA-WITH-ARIA-128-CBC-SHA256        \
                    TLS-ECDH-ECDSA-WITH-ARIA-256-GCM-SHA384         \
                    TLS-ECDH-ECDSA-WITH-ARIA-128-GCM-SHA256         \
                    TLS-ECDH-ECDSA-WITH-ARIA-256-CBC-SHA384         \
                    TLS-ECDH-ECDSA-WITH-ARIA-128-CBC-SHA256         \
                    "
            fi
            ;;

        "RSA")
            if [ `minor_ver "$MODE"` -ge 3 ]
            then
                M_CIPHERS="$M_CIPHERS                               \
                    TLS-ECDHE-RSA-WITH-ARIA-256-CBC-SHA384          \
                    TLS-DHE-RSA-WITH-ARIA-256-CBC-SHA384            \
                    TLS-ECDHE-RSA-WITH-ARIA-128-CBC-SHA256          \
                    TLS-DHE-RSA-WITH-ARIA-128-CBC-SHA256            \
                    TLS-RSA-WITH-ARIA-256-CBC-SHA384                \
                    TLS-RSA-WITH-ARIA-128-CBC-SHA256                \
                    "
            fi
            ;;

        "PSK")
            # *PSK-NULL-SHA suites supported by GnuTLS 3.3.5 but not 3.2.15
            M_CIPHERS="$M_CIPHERS                        \
                TLS-PSK-WITH-NULL-SHA                    \
                TLS-DHE-PSK-WITH-NULL-SHA                \
                "
            if [ `minor_ver "$MODE"` -gt 0 ]
            then
                M_CIPHERS="$M_CIPHERS                    \
                    TLS-ECDHE-PSK-WITH-NULL-SHA          \
                    TLS-RSA-PSK-WITH-NULL-SHA            \
                    "
            fi
            if [ `minor_ver "$MODE"` -ge 3 ]
            then
                M_CIPHERS="$M_CIPHERS                               \
                    TLS-RSA-PSK-WITH-ARIA-256-CBC-SHA384            \
                    TLS-RSA-PSK-WITH-ARIA-128-CBC-SHA256            \
                    TLS-PSK-WITH-ARIA-256-CBC-SHA384                \
                    TLS-PSK-WITH-ARIA-128-CBC-SHA256                \
                    TLS-RSA-PSK-WITH-ARIA-256-GCM-SHA384            \
                    TLS-RSA-PSK-WITH-ARIA-128-GCM-SHA256            \
                    TLS-ECDHE-PSK-WITH-ARIA-256-CBC-SHA384          \
                    TLS-ECDHE-PSK-WITH-ARIA-128-CBC-SHA256          \
                    TLS-DHE-PSK-WITH-ARIA-256-CBC-SHA384            \
                    TLS-DHE-PSK-WITH-ARIA-128-CBC-SHA256            \
                    TLS-RSA-PSK-WITH-CHACHA20-POLY1305-SHA256       \
                    "
            fi
            ;;
    esac
}

setup_arguments()
{
    O_MODE=""
    G_MODE=""
    case "$MODE" in
        "tls12")
            O_MODE="tls1_2"
            G_PRIO_MODE="+VERS-TLS1.2"
            O_MODE="tls1_2"
            ;;
        "tls13")
            G_PRIO_MODE="+VERS-TLS1.3"
            O_MODE="tls1_3"
            ;;
        "dtls12")
            O_MODE="dtls1_2"
            G_PRIO_MODE="+VERS-DTLS1.2"
            G_MODE="-u"
            O_MODE="dtls1_2"
            ;;
        *)
            echo "error: invalid mode: $MODE" >&2
            exit 1;
    esac

    # GnuTLS < 3.4 will choke if we try to allow CCM-8
    if [ -z "${GNUTLS_MINOR_LT_FOUR-}" ]; then
        G_PRIO_CCM="+AES-256-CCM-8:+AES-128-CCM-8:"
    else
        G_PRIO_CCM=""
    fi

<<<<<<< HEAD
    if [ `minor_ver "$MODE"` -ge 4 ]
    then
        O_SERVER_ARGS="-accept $PORT -ciphersuites TLS_AES_128_GCM_SHA256:TLS_AES_256_GCM_SHA384:TLS_CHACHA20_POLY1305_SHA256:TLS_AES_128_CCM_SHA256:TLS_AES_128_CCM_8_SHA256 --$O_MODE"
        M_SERVER_ARGS="server_port=$PORT server_addr=0.0.0.0 force_version=$MODE"
        G_SERVER_PRIO="NORMAL:${G_PRIO_CCM}${G_PRIO_MODE}"
    else
        M_SERVER_ARGS="server_port=$PORT server_addr=0.0.0.0 force_version=$MODE"
        O_SERVER_ARGS="-accept $PORT -cipher NULL,ALL -$O_MODE"
        G_SERVER_PRIO="NORMAL:${G_PRIO_CCM}+NULL:+MD5:+PSK:+DHE-PSK:+ECDHE-PSK:+SHA256:+SHA384:+RSA-PSK:-VERS-TLS-ALL:$G_PRIO_MODE"
    fi

=======
    M_SERVER_ARGS="server_port=$PORT server_addr=0.0.0.0 force_version=$MODE"
    O_SERVER_ARGS="-accept $PORT -cipher NULL,ALL -$O_MODE"
>>>>>>> 63d97ad0
    G_SERVER_ARGS="-p $PORT --http $G_MODE"

    # The default prime for `openssl s_server` depends on the version:
    # * OpenSSL <= 1.0.2a: 512-bit
    # * OpenSSL 1.0.2b to 1.1.1b: 1024-bit
    # * OpenSSL >= 1.1.1c: 2048-bit
    # Mbed TLS wants >=1024, so force that for older versions. Don't force
    # it for newer versions, which reject a 1024-bit prime. Indifferently
    # force it or not for intermediate versions.
    case $($OPENSSL_CMD version) in
        "OpenSSL 1.0"*)
            O_SERVER_ARGS="$O_SERVER_ARGS -dhparam data_files/dhparams.pem"
            ;;
    esac

    # with OpenSSL 1.0.1h, -www, -WWW and -HTTP break DTLS handshakes
    if is_dtls "$MODE"; then
        O_SERVER_ARGS="$O_SERVER_ARGS"
    else
        O_SERVER_ARGS="$O_SERVER_ARGS -www"
    fi

    M_CLIENT_ARGS="server_port=$PORT server_addr=127.0.0.1 force_version=$MODE"
    O_CLIENT_ARGS="-connect localhost:$PORT -$O_MODE"
    G_CLIENT_ARGS="-p $PORT --debug 3 $G_MODE"
    G_CLIENT_PRIO="NONE:$G_PRIO_MODE:+COMP-NULL:+CURVE-ALL:+SIGN-ALL"

    if [ "X$VERIFY" = "XYES" ];
    then
        M_SERVER_ARGS="$M_SERVER_ARGS ca_file=data_files/test-ca_cat12.crt auth_mode=required"
        O_SERVER_ARGS="$O_SERVER_ARGS -CAfile data_files/test-ca_cat12.crt -Verify 10"
        G_SERVER_ARGS="$G_SERVER_ARGS --x509cafile data_files/test-ca_cat12.crt --require-client-cert"

        M_CLIENT_ARGS="$M_CLIENT_ARGS ca_file=data_files/test-ca_cat12.crt auth_mode=required"
        O_CLIENT_ARGS="$O_CLIENT_ARGS -CAfile data_files/test-ca_cat12.crt -verify 10"
        G_CLIENT_ARGS="$G_CLIENT_ARGS --x509cafile data_files/test-ca_cat12.crt"
    else
        # don't request a client cert at all
        M_SERVER_ARGS="$M_SERVER_ARGS ca_file=none auth_mode=none"
        G_SERVER_ARGS="$G_SERVER_ARGS --disable-client-cert"

        M_CLIENT_ARGS="$M_CLIENT_ARGS ca_file=none auth_mode=none"
        O_CLIENT_ARGS="$O_CLIENT_ARGS"
        G_CLIENT_ARGS="$G_CLIENT_ARGS --insecure"
    fi

    case $TYPE in
        "ECDSA")
            M_SERVER_ARGS="$M_SERVER_ARGS crt_file=data_files/server5.crt key_file=data_files/server5.key"
            O_SERVER_ARGS="$O_SERVER_ARGS -cert data_files/server5.crt -key data_files/server5.key"
            G_SERVER_ARGS="$G_SERVER_ARGS --x509certfile data_files/server5.crt --x509keyfile data_files/server5.key"

            if [ "X$VERIFY" = "XYES" ]; then
                M_CLIENT_ARGS="$M_CLIENT_ARGS crt_file=data_files/server6.crt key_file=data_files/server6.key"
                O_CLIENT_ARGS="$O_CLIENT_ARGS -cert data_files/server6.crt -key data_files/server6.key"
                G_CLIENT_ARGS="$G_CLIENT_ARGS --x509certfile data_files/server6.crt --x509keyfile data_files/server6.key"
            else
                M_CLIENT_ARGS="$M_CLIENT_ARGS crt_file=none key_file=none"
            fi
            ;;

        "RSA")
            M_SERVER_ARGS="$M_SERVER_ARGS crt_file=data_files/server2-sha256.crt key_file=data_files/server2.key"
            O_SERVER_ARGS="$O_SERVER_ARGS -cert data_files/server2-sha256.crt -key data_files/server2.key"
            G_SERVER_ARGS="$G_SERVER_ARGS --x509certfile data_files/server2-sha256.crt --x509keyfile data_files/server2.key"

            if [ "X$VERIFY" = "XYES" ]; then
                M_CLIENT_ARGS="$M_CLIENT_ARGS crt_file=data_files/cert_sha256.crt key_file=data_files/server1.key"
                O_CLIENT_ARGS="$O_CLIENT_ARGS -cert data_files/cert_sha256.crt -key data_files/server1.key"
                G_CLIENT_ARGS="$G_CLIENT_ARGS --x509certfile data_files/cert_sha256.crt --x509keyfile data_files/server1.key"
            else
                M_CLIENT_ARGS="$M_CLIENT_ARGS crt_file=none key_file=none"
            fi
            ;;

        "PSK")
            # give RSA-PSK-capable server a RSA cert
            # (should be a separate type, but harder to close with openssl)
            M_SERVER_ARGS="$M_SERVER_ARGS psk=6162636465666768696a6b6c6d6e6f70 ca_file=none crt_file=data_files/server2-sha256.crt key_file=data_files/server2.key"
            O_SERVER_ARGS="$O_SERVER_ARGS -psk 6162636465666768696a6b6c6d6e6f70 -nocert"
            G_SERVER_ARGS="$G_SERVER_ARGS --x509certfile data_files/server2-sha256.crt --x509keyfile data_files/server2.key --pskpasswd data_files/passwd.psk"

            M_CLIENT_ARGS="$M_CLIENT_ARGS psk=6162636465666768696a6b6c6d6e6f70 crt_file=none key_file=none"
            O_CLIENT_ARGS="$O_CLIENT_ARGS -psk 6162636465666768696a6b6c6d6e6f70"
            G_CLIENT_ARGS="$G_CLIENT_ARGS --pskusername Client_identity --pskkey=6162636465666768696a6b6c6d6e6f70"
            ;;
    esac
}

# is_mbedtls <cmd_line>
is_mbedtls() {
    echo "$1" | grep 'ssl_server2\|ssl_client2' > /dev/null
}

# has_mem_err <log_file_name>
has_mem_err() {
    if ( grep -F 'All heap blocks were freed -- no leaks are possible' "$1" &&
         grep -F 'ERROR SUMMARY: 0 errors from 0 contexts' "$1" ) > /dev/null
    then
        return 1 # false: does not have errors
    else
        return 0 # true: has errors
    fi
}

# Wait for process $2 to be listening on port $1
if type lsof >/dev/null 2>/dev/null; then
    wait_server_start() {
        START_TIME=$(date +%s)
        if is_dtls "$MODE"; then
            proto=UDP
        else
            proto=TCP
        fi
        while ! lsof -a -n -b -i "$proto:$1" -p "$2" >/dev/null 2>/dev/null; do
              if [ $(( $(date +%s) - $START_TIME )) -gt $DOG_DELAY ]; then
                  echo "SERVERSTART TIMEOUT"
                  echo "SERVERSTART TIMEOUT" >> $SRV_OUT
                  break
              fi
              # Linux and *BSD support decimal arguments to sleep. On other
              # OSes this may be a tight loop.
              sleep 0.1 2>/dev/null || true
        done
    }
else
    echo "Warning: lsof not available, wait_server_start = sleep"
    wait_server_start() {
        sleep 2
    }
fi


# start_server <name>
# also saves name and command
start_server() {
    case $1 in
        [Oo]pen*)
            SERVER_CMD="$OPENSSL_CMD s_server $O_SERVER_ARGS"
            ;;
        [Gg]nu*)
            SERVER_CMD="$GNUTLS_SERV $G_SERVER_ARGS --priority $G_SERVER_PRIO"
            ;;
        mbed*)
            SERVER_CMD="$M_SRV $M_SERVER_ARGS"
            if [ "$MEMCHECK" -gt 0 ]; then
                SERVER_CMD="valgrind --leak-check=full $SERVER_CMD"
            fi
            ;;
        *)
            echo "error: invalid server name: $1" >&2
            exit 1
            ;;
    esac
    SERVER_NAME=$1

    log "$SERVER_CMD"
    echo "$SERVER_CMD" > $SRV_OUT
    # for servers without -www or equivalent
    while :; do echo bla; sleep 1; done | $SERVER_CMD >> $SRV_OUT 2>&1 &
    PROCESS_ID=$!

    wait_server_start "$PORT" "$PROCESS_ID"
}

# terminate the running server
stop_server() {
    kill $PROCESS_ID 2>/dev/null
    wait $PROCESS_ID 2>/dev/null

    if [ "$MEMCHECK" -gt 0 ]; then
        if is_mbedtls "$SERVER_CMD" && has_mem_err $SRV_OUT; then
            echo "  ! Server had memory errors"
            SRVMEM=$(( $SRVMEM + 1 ))
            return
        fi
    fi

    rm -f $SRV_OUT
}

# kill the running server (used when killed by signal)
cleanup() {
    rm -f $SRV_OUT $CLI_OUT
    kill $PROCESS_ID >/dev/null 2>&1
    kill $WATCHDOG_PID >/dev/null 2>&1
    exit 1
}

# wait for client to terminate and set EXIT
# must be called right after starting the client
wait_client_done() {
    CLI_PID=$!

    ( sleep "$DOG_DELAY"; echo "TIMEOUT" >> $CLI_OUT; kill $CLI_PID ) &
    WATCHDOG_PID=$!

    wait $CLI_PID
    EXIT=$?

    kill $WATCHDOG_PID
    wait $WATCHDOG_PID

    echo "EXIT: $EXIT" >> $CLI_OUT
}

# run_client <name> <cipher>
run_client() {
    # announce what we're going to do
    TESTS=$(( $TESTS + 1 ))
    VERIF=$(echo $VERIFY | tr '[:upper:]' '[:lower:]')
    TITLE="`echo $1 | head -c1`->`echo $SERVER_NAME | head -c1`"
    TITLE="$TITLE $MODE,$VERIF $2"
    printf "%s " "$TITLE"
    LEN=$(( 72 - `echo "$TITLE" | wc -c` ))
    for i in `seq 1 $LEN`; do printf '.'; done; printf ' '

    # should we skip?
    if [ "X$SKIP_NEXT" = "XYES" ]; then
        SKIP_NEXT="NO"
        echo "SKIP"
        SKIPPED=$(( $SKIPPED + 1 ))
        return
    fi

    # run the command and interpret result
    case $1 in
        [Oo]pen*)
            if [ `minor_ver "$MODE"` -ge 4 ]
            then
                CLIENT_CMD="$OPENSSL_CMD s_client $O_CLIENT_ARGS -ciphersuites $2"
            else
                CLIENT_CMD="$OPENSSL_CMD s_client $O_CLIENT_ARGS -cipher $2"
            fi
            log "$CLIENT_CMD"
            echo "$CLIENT_CMD" > $CLI_OUT
            printf 'GET HTTP/1.0\r\n\r\n' | $CLIENT_CMD >> $CLI_OUT 2>&1 &
            wait_client_done

            if [ $EXIT -eq 0 ]; then
                RESULT=0
            else
                # If the cipher isn't supported...
                if grep 'Cipher is (NONE)' $CLI_OUT >/dev/null; then
                    RESULT=1
                else
                    RESULT=2
                fi
            fi
            ;;

        [Gg]nu*)
            # need to force IPv4 with UDP, but keep localhost for auth
            if is_dtls "$MODE"; then
                G_HOST="127.0.0.1"
            else
                G_HOST="localhost"
            fi

            if [ `minor_ver "$MODE"` -ge 4 ]
            then
                G_CLIENT_PRIO="NONE:${2}:+GROUP-SECP256R1:+GROUP-SECP384R1:+CTYPE-ALL:+ECDHE-ECDSA:+CIPHER-ALL:+MAC-ALL:-SHA1:-AES-128-CBC:+SIGN-ECDSA-SECP256R1-SHA256:+SIGN-ECDSA-SECP384R1-SHA384:+ECDHE-ECDSA:${G_PRIO_MODE}"
                CLIENT_CMD="$GNUTLS_CLI $G_CLIENT_ARGS --priority $G_CLIENT_PRIO $G_HOST"
            else
                CLIENT_CMD="$GNUTLS_CLI $G_CLIENT_ARGS --priority $G_PRIO_MODE:$2 $G_HOST"
            fi

            log "$CLIENT_CMD"
            echo "$CLIENT_CMD" > $CLI_OUT
            printf 'GET HTTP/1.0\r\n\r\n' | $CLIENT_CMD >> $CLI_OUT 2>&1 &
            wait_client_done

            if [ $EXIT -eq 0 ]; then
                RESULT=0
            else
                RESULT=2
                # interpret early failure, with a handshake_failure alert
                # before the server hello, as "no ciphersuite in common"
                if grep -F 'Received alert [40]: Handshake failed' $CLI_OUT; then
                    if grep -i 'SERVER HELLO .* was received' $CLI_OUT; then :
                    else
                        RESULT=1
                    fi
                fi >/dev/null
            fi
            ;;

        mbed*)
            CLIENT_CMD="$M_CLI $M_CLIENT_ARGS force_ciphersuite=$2"
            if [ "$MEMCHECK" -gt 0 ]; then
                CLIENT_CMD="valgrind --leak-check=full $CLIENT_CMD"
            fi
            log "$CLIENT_CMD"
            echo "$CLIENT_CMD" > $CLI_OUT
            $CLIENT_CMD >> $CLI_OUT 2>&1 &
            wait_client_done

            case $EXIT in
                # Success
                "0")    RESULT=0    ;;

                # Ciphersuite not supported
                "2")    RESULT=1    ;;

                # Error
                *)      RESULT=2    ;;
            esac

            if [ "$MEMCHECK" -gt 0 ]; then
                if is_mbedtls "$CLIENT_CMD" && has_mem_err $CLI_OUT; then
                    RESULT=2
                fi
            fi

            ;;

        *)
            echo "error: invalid client name: $1" >&2
            exit 1
            ;;
    esac

    echo "EXIT: $EXIT" >> $CLI_OUT

    # report and count result
    case $RESULT in
        "0")
            echo PASS
            ;;
        "1")
            echo SKIP
            SKIPPED=$(( $SKIPPED + 1 ))
            ;;
        "2")
            echo FAIL
            cp $SRV_OUT c-srv-${TESTS}.log
            cp $CLI_OUT c-cli-${TESTS}.log
            echo "  ! outputs saved to c-srv-${TESTS}.log, c-cli-${TESTS}.log"

            if [ "${LOG_FAILURE_ON_STDOUT:-0}" != 0 ]; then
                echo "  ! server output:"
                cat c-srv-${TESTS}.log
                echo "  ! ==================================================="
                echo "  ! client output:"
                cat c-cli-${TESTS}.log
            fi

            FAILED=$(( $FAILED + 1 ))
            ;;
    esac

    rm -f $CLI_OUT
}

#
# MAIN
#

if cd $( dirname $0 ); then :; else
    echo "cd $( dirname $0 ) failed" >&2
    exit 1
fi

get_options "$@"

# sanity checks, avoid an avalanche of errors
if [ ! -x "$M_SRV" ]; then
    echo "Command '$M_SRV' is not an executable file" >&2
    exit 1
fi
if [ ! -x "$M_CLI" ]; then
    echo "Command '$M_CLI' is not an executable file" >&2
    exit 1
fi

if echo "$PEERS" | grep -i openssl > /dev/null; then
    if which "$OPENSSL_CMD" >/dev/null 2>&1; then :; else
        echo "Command '$OPENSSL_CMD' not found" >&2
        exit 1
    fi
fi

if echo "$PEERS" | grep -i gnutls > /dev/null; then
    for CMD in "$GNUTLS_CLI" "$GNUTLS_SERV"; do
        if which "$CMD" >/dev/null 2>&1; then :; else
            echo "Command '$CMD' not found" >&2
            exit 1
        fi
    done
fi

for PEER in $PEERS; do
    case "$PEER" in
        mbed*|[Oo]pen*|[Gg]nu*)
            ;;
        *)
            echo "Unknown peers: $PEER" >&2
            exit 1
    esac
done

# Pick a "unique" port in the range 10000-19999.
PORT="0000$$"
PORT="1$(echo $PORT | tail -c 5)"

# Also pick a unique name for intermediate files
SRV_OUT="srv_out.$$"
CLI_OUT="cli_out.$$"

# client timeout delay: be more patient with valgrind
if [ "$MEMCHECK" -gt 0 ]; then
    DOG_DELAY=30
else
    DOG_DELAY=10
fi

SKIP_NEXT="NO"

trap cleanup INT TERM HUP

for VERIFY in $VERIFIES; do
    for MODE in $MODES; do
        for TYPE in $TYPES; do
            for PEER in $PEERS; do

            setup_arguments

            case "$PEER" in

                [Oo]pen*)

                    if test "$OSSL_NO_DTLS" -gt 0 && is_dtls "$MODE"; then
                        continue;
                    fi

                    # OpenSSL <1.0.2 doesn't support DTLS 1.2. Check if OpenSSL
                    # supports $O_MODE from the s_server help. (The s_client
                    # help isn't accurate as of 1.0.2g: it supports DTLS 1.2
                    # but doesn't list it. But the s_server help seems to be
                    # accurate.)
                    if ! $OPENSSL_CMD s_server -help 2>&1 | grep -q "^ *-$O_MODE "; then
                        continue;
                    fi

                    reset_ciphersuites
                    if [ `minor_ver "$MODE"` -ge 4 ]
                    then
                        M_CIPHERS="$M_CIPHERS               \
                            TLS1-3-AES-128-GCM-SHA256          \
                            TLS1-3-AES-256-GCM-SHA384          \
                            TLS1-3-AES-128-CCM-SHA256          \
                            TLS1-3-AES-128-CCM-8-SHA256        \
                            TLS1-3-CHACHA20-POLY1305-SHA256    \
                            "
                        O_CIPHERS="$O_CIPHERS               \
                            TLS_AES_128_GCM_SHA256          \
                            TLS_AES_256_GCM_SHA384          \
                            TLS_AES_128_CCM_SHA256          \
                            TLS_AES_128_CCM_8_SHA256        \
                            TLS_CHACHA20_POLY1305_SHA256    \
                            "
                    else
                            add_common_ciphersuites
                            add_openssl_ciphersuites
                    fi
                    filter_ciphersuites

                    if [ "X" != "X$M_CIPHERS" ]; then
                        start_server "OpenSSL"
                        for i in $M_CIPHERS; do
                            check_openssl_server_bug $i
                            run_client mbedTLS $i
                        done
                        stop_server
                    fi

                    if [ "X" != "X$O_CIPHERS" ]; then
                        start_server "mbedTLS"
                        for i in $O_CIPHERS; do
                            run_client OpenSSL $i
                        done
                        stop_server
                    fi

                    ;;

                [Gg]nu*)

                    reset_ciphersuites
                    if [ `minor_ver "$MODE"` -ge 4 ]
                    then
                        M_CIPHERS="$M_CIPHERS                  \
                            TLS1-3-AES-128-GCM-SHA256          \
                            TLS1-3-AES-256-GCM-SHA384          \
                            TLS1-3-AES-128-CCM-SHA256          \
                            TLS1-3-AES-128-CCM-8-SHA256        \
                            TLS1-3-CHACHA20-POLY1305-SHA256    \
                            "
                        G_CIPHERS="$G_CIPHERS                \
                            +AES-128-GCM:+SHA256             \
                            +AES-256-GCM:+SHA384             \
                            +AES-128-CCM:+SHA256             \
                            +AES-128-CCM-8:+SHA256           \
                            +CHACHA20-POLY1305:+SHA256       \
                            "
                    else
                            add_common_ciphersuites
                            add_gnutls_ciphersuites
                    fi
                    filter_ciphersuites


                    if [ "X" != "X$M_CIPHERS" ]; then
                        start_server "GnuTLS"
                        for i in $M_CIPHERS; do
                            run_client mbedTLS $i
                        done
                        stop_server
                    fi

                    if [ "X" != "X$G_CIPHERS" ]; then
                        start_server "mbedTLS"
                        for i in $G_CIPHERS; do
                            run_client GnuTLS $i
                        done
                        stop_server
                    fi
                    ;;

                mbed*)

                    reset_ciphersuites
                    if [ `minor_ver "$MODE"` -ge 4 ]
                    then
                        M_CIPHERS="$M_CIPHERS               \
                            TLS1-3-AES-128-GCM-SHA256       \
                            TLS1-3-AES-256-GCM-SHA384       \
                            TLS1-3-AES-128-CCM-SHA256       \
                            TLS1-3-AES-128-CCM-8-SHA256     \
                            TLS1-3-CHACHA20-POLY1305-SHA256 \
                            "
                        O_CIPHERS="$O_CIPHERS               \
                            TLS_AES_128_GCM_SHA256          \
                            TLS_AES_256_GCM_SHA384          \
                            TLS_AES_128_CCM_SHA256          \
                            TLS_AES_128_CCM_8_SHA256        \
                            TLS_CHACHA20_POLY1305_SHA256    \
                            "
                    else
                            add_common_ciphersuites
                            add_openssl_ciphersuites
                            add_gnutls_ciphersuites
                            add_mbedtls_ciphersuites
                    fi
                    filter_ciphersuites

                    if [ "X" != "X$M_CIPHERS" ]; then
                        start_server "mbedTLS"
                        for i in $M_CIPHERS; do
                            run_client mbedTLS $i
                        done
                        stop_server
                    fi

                    ;;

                *)
                    echo "Unknown peer: $PEER" >&2
                    exit 1
                    ;;

                esac

            done
        done
    done
done

echo "------------------------------------------------------------------------"

if [ $FAILED -ne 0 -o $SRVMEM -ne 0 ];
then
    printf "FAILED"
else
    printf "PASSED"
fi

if [ "$MEMCHECK" -gt 0 ]; then
    MEMREPORT=", $SRVMEM server memory errors"
else
    MEMREPORT=""
fi

PASSED=$(( $TESTS - $FAILED ))
echo " ($PASSED / $TESTS tests ($SKIPPED skipped$MEMREPORT))"

FAILED=$(( $FAILED + $SRVMEM ))
exit $FAILED<|MERGE_RESOLUTION|>--- conflicted
+++ resolved
@@ -221,18 +221,6 @@
         G_CIPHERS=$( filter "$G_CIPHERS" )
     fi
 
-<<<<<<< HEAD
-    # OpenSSL <1.0.2 doesn't support DTLS 1.2. Check what OpenSSL
-    # supports from the s_server help. (The s_client help isn't
-    # accurate as of 1.0.2g: it supports DTLS 1.2 but doesn't list it.
-    # But the s_server help seems to be accurate.)
-    if ! $OPENSSL_CMD s_server -help 2>&1 | grep -q "^ *-$O_MODE "; then
-        M_CIPHERS=""
-        O_CIPHERS=""
-    fi
-
-=======
->>>>>>> 63d97ad0
     # For GnuTLS client -> mbed TLS server,
     # we need to force IPv4 by connecting to 127.0.0.1 but then auth fails
     if [ "X$VERIFY" = "XYES" ] && is_dtls "$MODE"; then
@@ -672,7 +660,6 @@
         G_PRIO_CCM=""
     fi
 
-<<<<<<< HEAD
     if [ `minor_ver "$MODE"` -ge 4 ]
     then
         O_SERVER_ARGS="-accept $PORT -ciphersuites TLS_AES_128_GCM_SHA256:TLS_AES_256_GCM_SHA384:TLS_CHACHA20_POLY1305_SHA256:TLS_AES_128_CCM_SHA256:TLS_AES_128_CCM_8_SHA256 --$O_MODE"
@@ -684,10 +671,6 @@
         G_SERVER_PRIO="NORMAL:${G_PRIO_CCM}+NULL:+MD5:+PSK:+DHE-PSK:+ECDHE-PSK:+SHA256:+SHA384:+RSA-PSK:-VERS-TLS-ALL:$G_PRIO_MODE"
     fi
 
-=======
-    M_SERVER_ARGS="server_port=$PORT server_addr=0.0.0.0 force_version=$MODE"
-    O_SERVER_ARGS="-accept $PORT -cipher NULL,ALL -$O_MODE"
->>>>>>> 63d97ad0
     G_SERVER_ARGS="-p $PORT --http $G_MODE"
 
     # The default prime for `openssl s_server` depends on the version:

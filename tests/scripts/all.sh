#! /usr/bin/env bash

# all.sh
#
# Copyright The Mbed TLS Contributors
# SPDX-License-Identifier: Apache-2.0
#
# Licensed under the Apache License, Version 2.0 (the "License"); you may
# not use this file except in compliance with the License.
# You may obtain a copy of the License at
#
# http://www.apache.org/licenses/LICENSE-2.0
#
# Unless required by applicable law or agreed to in writing, software
# distributed under the License is distributed on an "AS IS" BASIS, WITHOUT
# WARRANTIES OR CONDITIONS OF ANY KIND, either express or implied.
# See the License for the specific language governing permissions and
# limitations under the License.



################################################################
#### Documentation
################################################################

# Purpose
# -------
#
# To run all tests possible or available on the platform.
#
# Notes for users
# ---------------
#
# Warning: the test is destructive. It includes various build modes and
# configurations, and can and will arbitrarily change the current CMake
# configuration. The following files must be committed into git:
#    * include/mbedtls/mbedtls_config.h
#    * Makefile, library/Makefile, programs/Makefile, tests/Makefile,
#      programs/fuzz/Makefile
# After running this script, the CMake cache will be lost and CMake
# will no longer be initialised.
#
# The script assumes the presence of a number of tools:
#   * Basic Unix tools (Windows users note: a Unix-style find must be before
#     the Windows find in the PATH)
#   * Perl
#   * GNU Make
#   * CMake
#   * GCC and Clang (recent enough for using ASan with gcc and MemSan with clang, or valgrind)
#   * G++
#   * arm-gcc and mingw-gcc
#   * ArmCC 5 and ArmCC 6, unless invoked with --no-armcc
#   * OpenSSL and GnuTLS command line tools, recent enough for the
#     interoperability tests. If they don't support old features which we want
#     to test, then a legacy version of these tools must be present as well
#     (search for LEGACY below).
# See the invocation of check_tools below for details.
#
# This script must be invoked from the toplevel directory of a git
# working copy of Mbed TLS.
#
# The behavior on an error depends on whether --keep-going (alias -k)
# is in effect.
#  * Without --keep-going: the script stops on the first error without
#    cleaning up. This lets you work in the configuration of the failing
#    component.
#  * With --keep-going: the script runs all requested components and
#    reports failures at the end. In particular the script always cleans
#    up on exit.
#
# Note that the output is not saved. You may want to run
#   script -c tests/scripts/all.sh
# or
#   tests/scripts/all.sh >all.log 2>&1
#
# Notes for maintainers
# ---------------------
#
# The bulk of the code is organized into functions that follow one of the
# following naming conventions:
#  * pre_XXX: things to do before running the tests, in order.
#  * component_XXX: independent components. They can be run in any order.
#      * component_check_XXX: quick tests that aren't worth parallelizing.
#      * component_build_XXX: build things but don't run them.
#      * component_test_XXX: build and test.
#  * support_XXX: if support_XXX exists and returns false then
#    component_XXX is not run by default.
#  * post_XXX: things to do after running the tests.
#  * other: miscellaneous support functions.
#
# Each component must start by invoking `msg` with a short informative message.
#
# Warning: due to the way bash detects errors, the failure of a command
# inside 'if' or '!' is not detected. Use the 'not' function instead of '!'.
#
# Each component is executed in a separate shell process. The component
# fails if any command in it returns a non-zero status.
#
# The framework performs some cleanup tasks after each component. This
# means that components can assume that the working directory is in a
# cleaned-up state, and don't need to perform the cleanup themselves.
# * Run `make clean`.
# * Restore `include/mbedtls/mbedtls_config.h` from a backup made before running
#   the component.
# * Check out `Makefile`, `library/Makefile`, `programs/Makefile`,
#   `tests/Makefile` and `programs/fuzz/Makefile` from git.
#   This cleans up after an in-tree use of CMake.
#
# The tests are roughly in order from fastest to slowest. This doesn't
# have to be exact, but in general you should add slower tests towards
# the end and fast checks near the beginning.



################################################################
#### Initialization and command line parsing
################################################################

# Abort on errors (even on the left-hand side of a pipe).
# Treat uninitialised variables as errors.
set -e -o pipefail -u

pre_check_environment () {
    if [ -d library -a -d include -a -d tests ]; then :; else
        echo "Must be run from mbed TLS root" >&2
        exit 1
    fi
}

pre_initialize_variables () {
    CONFIG_H='include/mbedtls/mbedtls_config.h'
    CRYPTO_CONFIG_H='include/psa/crypto_config.h'

    # Files that are clobbered by some jobs will be backed up. Use a different
    # suffix from auxiliary scripts so that all.sh and auxiliary scripts can
    # independently decide when to remove the backup file.
    backup_suffix='.all.bak'
    # Files clobbered by config.py
    files_to_back_up="$CONFIG_H $CRYPTO_CONFIG_H"
    # Files clobbered by in-tree cmake
    files_to_back_up="$files_to_back_up Makefile library/Makefile programs/Makefile tests/Makefile programs/fuzz/Makefile"

    append_outcome=0
    MEMORY=0
    FORCE=0
    QUIET=0
    KEEP_GOING=0

    # Seed value used with the --release-test option.
    #
    # See also RELEASE_SEED in basic-build-test.sh. Debugging is easier if
    # both values are kept in sync. If you change the value here because it
    # breaks some tests, you'll definitely want to change it in
    # basic-build-test.sh as well.
    RELEASE_SEED=1

    : ${MBEDTLS_TEST_OUTCOME_FILE=}
    : ${MBEDTLS_TEST_PLATFORM="$(uname -s | tr -c \\n0-9A-Za-z _)-$(uname -m | tr -c \\n0-9A-Za-z _)"}
    export MBEDTLS_TEST_OUTCOME_FILE
    export MBEDTLS_TEST_PLATFORM

    # Default commands, can be overridden by the environment
    : ${OPENSSL:="openssl"}
    : ${OPENSSL_LEGACY:="$OPENSSL"}
    : ${OPENSSL_NEXT:="$OPENSSL"}
    : ${GNUTLS_CLI:="gnutls-cli"}
    : ${GNUTLS_SERV:="gnutls-serv"}
    : ${GNUTLS_LEGACY_CLI:="$GNUTLS_CLI"}
    : ${GNUTLS_LEGACY_SERV:="$GNUTLS_SERV"}
    : ${OUT_OF_SOURCE_DIR:=./mbedtls_out_of_source_build}
    : ${ARMC5_BIN_DIR:=/usr/bin}
    : ${ARMC6_BIN_DIR:=/usr/bin}
    : ${ARM_NONE_EABI_GCC_PREFIX:=arm-none-eabi-}
    : ${ARM_LINUX_GNUEABI_GCC_PREFIX:=arm-linux-gnueabi-}

    # if MAKEFLAGS is not set add the -j option to speed up invocations of make
    if [ -z "${MAKEFLAGS+set}" ]; then
        export MAKEFLAGS="-j$(all_sh_nproc)"
    fi

    # Include more verbose output for failing tests run by CMake or make
    export CTEST_OUTPUT_ON_FAILURE=1

    # CFLAGS and LDFLAGS for Asan builds that don't use CMake
    ASAN_CFLAGS='-Werror -Wall -Wextra -fsanitize=address,undefined -fno-sanitize-recover=all'

    # Gather the list of available components. These are the functions
    # defined in this script whose name starts with "component_".
    # Parse the script with sed. This way we get the functions in the order
    # they are defined.
    ALL_COMPONENTS=$(sed -n 's/^ *component_\([0-9A-Z_a-z]*\) *().*/\1/p' <"$0")

    # Exclude components that are not supported on this platform.
    SUPPORTED_COMPONENTS=
    for component in $ALL_COMPONENTS; do
        case $(type "support_$component" 2>&1) in
            *' function'*)
                if ! support_$component; then continue; fi;;
        esac
        SUPPORTED_COMPONENTS="$SUPPORTED_COMPONENTS $component"
    done
}

# Test whether the component $1 is included in the command line patterns.
is_component_included()
{
    # Temporarily disable wildcard expansion so that $COMMAND_LINE_COMPONENTS
    # only does word splitting.
    set -f
    for pattern in $COMMAND_LINE_COMPONENTS; do
        set +f
        case ${1#component_} in $pattern) return 0;; esac
    done
    set +f
    return 1
}

usage()
{
    cat <<EOF
Usage: $0 [OPTION]... [COMPONENT]...
Run mbedtls release validation tests.
By default, run all tests. With one or more COMPONENT, run only those.
COMPONENT can be the name of a component or a shell wildcard pattern.

Examples:
  $0 "check_*"
    Run all sanity checks.
  $0 --no-armcc --except test_memsan
    Run everything except builds that require armcc and MemSan.

Special options:
  -h|--help             Print this help and exit.
  --list-all-components List all available test components and exit.
  --list-components     List components supported on this platform and exit.

General options:
  -q|--quiet            Only output component names, and errors if any.
  -f|--force            Force the tests to overwrite any modified files.
  -k|--keep-going       Run all tests and report errors at the end.
  -m|--memory           Additional optional memory tests.
     --append-outcome   Append to the outcome file (if used).
     --arm-none-eabi-gcc-prefix=<string>
                        Prefix for a cross-compiler for arm-none-eabi
                        (default: "${ARM_NONE_EABI_GCC_PREFIX}")
     --arm-linux-gnueabi-gcc-prefix=<string>
                        Prefix for a cross-compiler for arm-linux-gnueabi
                        (default: "${ARM_LINUX_GNUEABI_GCC_PREFIX}")
     --armcc            Run ARM Compiler builds (on by default).
     --restore          First clean up the build tree, restoring backed up
                        files. Do not run any components unless they are
                        explicitly specified.
     --error-test       Error test mode: run a failing function in addition
                        to any specified component. May be repeated.
     --except           Exclude the COMPONENTs listed on the command line,
                        instead of running only those.
     --no-append-outcome    Write a new outcome file and analyze it (default).
     --no-armcc         Skip ARM Compiler builds.
     --no-force         Refuse to overwrite modified files (default).
     --no-keep-going    Stop at the first error (default).
     --no-memory        No additional memory tests (default).
     --no-quiet         Print full ouput from components.
     --out-of-source-dir=<path>  Directory used for CMake out-of-source build tests.
     --outcome-file=<path>  File where test outcomes are written (not done if
                            empty; default: \$MBEDTLS_TEST_OUTCOME_FILE).
     --random-seed      Use a random seed value for randomized tests (default).
  -r|--release-test     Run this script in release mode. This fixes the seed value to ${RELEASE_SEED}.
  -s|--seed             Integer seed value to use for this test run.

Tool path options:
     --armc5-bin-dir=<ARMC5_bin_dir_path>       ARM Compiler 5 bin directory.
     --armc6-bin-dir=<ARMC6_bin_dir_path>       ARM Compiler 6 bin directory.
     --gnutls-cli=<GnuTLS_cli_path>             GnuTLS client executable to use for most tests.
     --gnutls-serv=<GnuTLS_serv_path>           GnuTLS server executable to use for most tests.
     --gnutls-legacy-cli=<GnuTLS_cli_path>      GnuTLS client executable to use for legacy tests.
     --gnutls-legacy-serv=<GnuTLS_serv_path>    GnuTLS server executable to use for legacy tests.
     --openssl=<OpenSSL_path>                   OpenSSL executable to use for most tests.
     --openssl-legacy=<OpenSSL_path>            OpenSSL executable to use for legacy tests..
     --openssl-next=<OpenSSL_path>              OpenSSL executable to use for recent things like ARIA
EOF
}

# Cleanup before/after running a component.
# Remove built files as well as the cmake cache/config.
# Does not remove generated source files.
cleanup()
{
    command make clean

    # Remove CMake artefacts
    find . -name .git -prune -o \
           -iname CMakeFiles -exec rm -rf {} \+ -o \
           \( -iname cmake_install.cmake -o \
              -iname CTestTestfile.cmake -o \
              -iname CMakeCache.txt -o \
              -path './cmake/*.cmake' \) -exec rm -f {} \+
    # Recover files overwritten by in-tree CMake builds
    rm -f include/Makefile include/mbedtls/Makefile programs/*/Makefile

    # Remove any artifacts from the component_test_cmake_as_subdirectory test.
    rm -rf programs/test/cmake_subproject/build
    rm -f programs/test/cmake_subproject/Makefile
    rm -f programs/test/cmake_subproject/cmake_subproject

    # Remove any artifacts from the component_test_cmake_as_package test.
    rm -rf programs/test/cmake_package/build
    rm -f programs/test/cmake_package/Makefile
    rm -f programs/test/cmake_package/cmake_package

    # Remove any artifacts from the component_test_cmake_as_installed_package test.
    rm -rf programs/test/cmake_package_install/build
    rm -f programs/test/cmake_package_install/Makefile
    rm -f programs/test/cmake_package_install/cmake_package_install

    # Restore files that may have been clobbered by the job
    for x in $files_to_back_up; do
        cp -p "$x$backup_suffix" "$x"
    done
}

# Final cleanup when this script exits (except when exiting on a failure
# in non-keep-going mode).
final_cleanup () {
    cleanup

    for x in $files_to_back_up; do
        rm -f "$x$backup_suffix"
    done
}

# Executed on exit. May be redefined depending on command line options.
final_report () {
    :
}

fatal_signal () {
    final_cleanup
    final_report $1
    trap - $1
    kill -$1 $$
}

trap 'fatal_signal HUP' HUP
trap 'fatal_signal INT' INT
trap 'fatal_signal TERM' TERM

# Number of processors on this machine. Used as the default setting
# for parallel make.
all_sh_nproc ()
{
    {
        nproc || # Linux
        sysctl -n hw.ncpuonline || # NetBSD, OpenBSD
        sysctl -n hw.ncpu || # FreeBSD
        echo 1
    } 2>/dev/null
}

msg()
{
    if [ -n "${current_component:-}" ]; then
        current_section="${current_component#component_}: $1"
    else
        current_section="$1"
    fi

    if [ $QUIET -eq 1 ]; then
        return
    fi

    echo ""
    echo "******************************************************************"
    echo "* $current_section "
    printf "* "; date
    echo "******************************************************************"
}

armc6_build_test()
{
    FLAGS="$1"

    msg "build: ARM Compiler 6 ($FLAGS)"
    ARM_TOOL_VARIANT="ult" CC="$ARMC6_CC" AR="$ARMC6_AR" CFLAGS="$FLAGS" \
                    WARNING_CFLAGS='-xc -std=c99' make lib

    msg "size: ARM Compiler 6 ($FLAGS)"
    "$ARMC6_FROMELF" -z library/*.o

    make clean
}

err_msg()
{
    echo "$1" >&2
}

check_tools()
{
    for TOOL in "$@"; do
        if ! `type "$TOOL" >/dev/null 2>&1`; then
            err_msg "$TOOL not found!"
            exit 1
        fi
    done
}

pre_parse_command_line () {
    COMMAND_LINE_COMPONENTS=
    all_except=0
    error_test=0
    restore_first=0
    no_armcc=

    # Note that legacy options are ignored instead of being omitted from this
    # list of options, so invocations that worked with previous version of
    # all.sh will still run and work properly.
    while [ $# -gt 0 ]; do
        case "$1" in
            --append-outcome) append_outcome=1;;
            --arm-none-eabi-gcc-prefix) shift; ARM_NONE_EABI_GCC_PREFIX="$1";;
            --arm-linux-gnueabi-gcc-prefix) shift; ARM_LINUX_GNUEABI_GCC_PREFIX="$1";;
            --armcc) no_armcc=;;
            --armc5-bin-dir) shift; ARMC5_BIN_DIR="$1";;
            --armc6-bin-dir) shift; ARMC6_BIN_DIR="$1";;
            --error-test) error_test=$((error_test + 1));;
            --except) all_except=1;;
            --force|-f) FORCE=1;;
            --gnutls-cli) shift; GNUTLS_CLI="$1";;
            --gnutls-legacy-cli) shift; GNUTLS_LEGACY_CLI="$1";;
            --gnutls-legacy-serv) shift; GNUTLS_LEGACY_SERV="$1";;
            --gnutls-serv) shift; GNUTLS_SERV="$1";;
            --help|-h) usage; exit;;
            --keep-going|-k) KEEP_GOING=1;;
            --list-all-components) printf '%s\n' $ALL_COMPONENTS; exit;;
            --list-components) printf '%s\n' $SUPPORTED_COMPONENTS; exit;;
            --memory|-m) MEMORY=1;;
            --no-append-outcome) append_outcome=0;;
            --no-armcc) no_armcc=1;;
            --no-force) FORCE=0;;
            --no-keep-going) KEEP_GOING=0;;
            --no-memory) MEMORY=0;;
            --no-quiet) QUIET=0;;
            --openssl) shift; OPENSSL="$1";;
            --openssl-legacy) shift; OPENSSL_LEGACY="$1";;
            --openssl-next) shift; OPENSSL_NEXT="$1";;
            --outcome-file) shift; MBEDTLS_TEST_OUTCOME_FILE="$1";;
            --out-of-source-dir) shift; OUT_OF_SOURCE_DIR="$1";;
            --quiet|-q) QUIET=1;;
            --random-seed) unset SEED;;
            --release-test|-r) SEED=$RELEASE_SEED;;
            --restore) restore_first=1;;
            --seed|-s) shift; SEED="$1";;
            -*)
                echo >&2 "Unknown option: $1"
                echo >&2 "Run $0 --help for usage."
                exit 120
                ;;
            *) COMMAND_LINE_COMPONENTS="$COMMAND_LINE_COMPONENTS $1";;
        esac
        shift
    done

    # With no list of components, run everything.
    if [ -z "$COMMAND_LINE_COMPONENTS" ] && [ $restore_first -eq 0 ]; then
        all_except=1
    fi

    # --no-armcc is a legacy option. The modern way is --except '*_armcc*'.
    # Ignore it if components are listed explicitly on the command line.
    if [ -n "$no_armcc" ] && [ $all_except -eq 1 ]; then
        COMMAND_LINE_COMPONENTS="$COMMAND_LINE_COMPONENTS *_armcc*"
    fi

    # Error out if an explicitly requested component doesn't exist.
    if [ $all_except -eq 0 ]; then
        unsupported=0
        # Temporarily disable wildcard expansion so that $COMMAND_LINE_COMPONENTS
        # only does word splitting.
        set -f
        for component in $COMMAND_LINE_COMPONENTS; do
            set +f
            # If the requested name includes a wildcard character, don't
            # check it. Accept wildcard patterns that don't match anything.
            case $component in
                *[*?\[]*) continue;;
            esac
            case " $SUPPORTED_COMPONENTS " in
                *" $component "*) :;;
                *)
                    echo >&2 "Component $component was explicitly requested, but is not known or not supported."
                    unsupported=$((unsupported + 1));;
            esac
        done
        set +f
        if [ $unsupported -ne 0 ]; then
            exit 2
        fi
    fi

    # Build the list of components to run.
    RUN_COMPONENTS=
    for component in $SUPPORTED_COMPONENTS; do
        if is_component_included "$component"; [ $? -eq $all_except ]; then
            RUN_COMPONENTS="$RUN_COMPONENTS $component"
        fi
    done

    unset all_except
    unset no_armcc
}

pre_check_git () {
    if [ $FORCE -eq 1 ]; then
        rm -rf "$OUT_OF_SOURCE_DIR"
        git checkout-index -f -q $CONFIG_H
        cleanup
    else

        if [ -d "$OUT_OF_SOURCE_DIR" ]; then
            echo "Warning - there is an existing directory at '$OUT_OF_SOURCE_DIR'" >&2
            echo "You can either delete this directory manually, or force the test by rerunning"
            echo "the script as: $0 --force --out-of-source-dir $OUT_OF_SOURCE_DIR"
            exit 1
        fi

        if ! git diff --quiet include/mbedtls/mbedtls_config.h; then
            err_msg "Warning - the configuration file 'include/mbedtls/mbedtls_config.h' has been edited. "
            echo "You can either delete or preserve your work, or force the test by rerunning the"
            echo "script as: $0 --force"
            exit 1
        fi
    fi
}

pre_restore_files () {
    # If the makefiles have been generated by a framework such as cmake,
    # restore them from git. If the makefiles look like modifications from
    # the ones checked into git, take care not to modify them. Whatever
    # this function leaves behind is what the script will restore before
    # each component.
    case "$(head -n1 Makefile)" in
        *[Gg]enerated*)
            git update-index --no-skip-worktree Makefile library/Makefile programs/Makefile tests/Makefile programs/fuzz/Makefile
            git checkout -- Makefile library/Makefile programs/Makefile tests/Makefile programs/fuzz/Makefile
            ;;
    esac
}

pre_back_up () {
    for x in $files_to_back_up; do
        cp -p "$x" "$x$backup_suffix"
    done
}

pre_setup_keep_going () {
    failure_count=0 # Number of failed components
    last_failure_status=0 # Last failure status in this component

    # See err_trap
    previous_failure_status=0
    previous_failed_command=
    previous_failure_funcall_depth=0
    unset report_failed_command

    start_red=
    end_color=
    if [ -t 1 ]; then
        case "${TERM:-}" in
            *color*|cygwin|linux|rxvt*|screen|[Eex]term*)
                start_red=$(printf '\033[31m')
                end_color=$(printf '\033[0m')
                ;;
        esac
    fi

    # Keep a summary of failures in a file. We'll print it out at the end.
    failure_summary_file=$PWD/all-sh-failures-$$.log
    : >"$failure_summary_file"

    # Whether it makes sense to keep a component going after the specified
    # command fails (test command) or not (configure or build).
    # This function normally receives the failing simple command
    # ($BASH_COMMAND) as an argument, but if $report_failed_command is set,
    # this is passed instead.
    # This doesn't have to be 100% accurate: all failures are recorded anyway.
    # False positives result in running things that can't be expected to
    # work. False negatives result in things not running after something else
    # failed even though they might have given useful feedback.
    can_keep_going_after_failure () {
        case "$1" in
            "msg "*) false;;
            "cd "*) false;;
            *make*[\ /]tests*) false;; # make tests, make CFLAGS=-I../tests, ...
            *test*) true;; # make test, tests/stuff, env V=v tests/stuff, ...
            *make*check*) true;;
            "grep "*) true;;
            "[ "*) true;;
            "! "*) true;;
            *) false;;
        esac
    }

    # This function runs if there is any error in a component.
    # It must either exit with a nonzero status, or set
    # last_failure_status to a nonzero value.
    err_trap () {
        # Save $? (status of the failing command). This must be the very
        # first thing, before $? is overridden.
        last_failure_status=$?
        failed_command=${report_failed_command-$BASH_COMMAND}

        if [[ $last_failure_status -eq $previous_failure_status &&
              "$failed_command" == "$previous_failed_command" &&
              ${#FUNCNAME[@]} == $((previous_failure_funcall_depth - 1)) ]]
        then
            # The same command failed twice in a row, but this time one level
            # less deep in the function call stack. This happens when the last
            # command of a function returns a nonzero status, and the function
            # returns that same status. Ignore the second failure.
            previous_failure_funcall_depth=${#FUNCNAME[@]}
            return
        fi
        previous_failure_status=$last_failure_status
        previous_failed_command=$failed_command
        previous_failure_funcall_depth=${#FUNCNAME[@]}

        text="$current_section: $failed_command -> $last_failure_status"
        echo "${start_red}^^^^$text^^^^${end_color}" >&2
        echo "$text" >>"$failure_summary_file"

        # If the command is fatal (configure or build command), stop this
        # component. Otherwise (test command) keep the component running
        # (run more tests from the same build).
        if ! can_keep_going_after_failure "$failed_command"; then
            exit $last_failure_status
        fi
    }

    final_report () {
        if [ $failure_count -gt 0 ]; then
            echo
            echo "!!!!!!!!!!!!!!!!!!!!!!!!!!!!!!!!!!!!!!!!!!!!!!!!!!!!!!!!!!!!!!!!!!"
            echo "${start_red}FAILED: $failure_count components${end_color}"
            cat "$failure_summary_file"
            echo "!!!!!!!!!!!!!!!!!!!!!!!!!!!!!!!!!!!!!!!!!!!!!!!!!!!!!!!!!!!!!!!!!!"
        elif [ -z "${1-}" ]; then
            echo "SUCCESS :)"
        fi
        if [ -n "${1-}" ]; then
            echo "Killed by SIG$1."
        fi
        rm -f "$failure_summary_file"
        if [ $failure_count -gt 0 ]; then
            exit 1
        fi
    }
}

# record_status() and if_build_succeeded() are kept temporarily for backward
# compatibility. Don't use them in new components.
record_status () {
    "$@"
}
if_build_succeeded () {
    "$@"
}

# '! true' does not trigger the ERR trap. Arrange to trigger it, with
# a reasonably informative error message (not just "$@").
not () {
    if "$@"; then
        report_failed_command="! $*"
        false
        unset report_failed_command
    fi
}

pre_prepare_outcome_file () {
    case "$MBEDTLS_TEST_OUTCOME_FILE" in
      [!/]*) MBEDTLS_TEST_OUTCOME_FILE="$PWD/$MBEDTLS_TEST_OUTCOME_FILE";;
    esac
    if [ -n "$MBEDTLS_TEST_OUTCOME_FILE" ] && [ "$append_outcome" -eq 0 ]; then
        rm -f "$MBEDTLS_TEST_OUTCOME_FILE"
    fi
}

pre_print_configuration () {
    if [ $QUIET -eq 1 ]; then
        return
    fi

    msg "info: $0 configuration"
    echo "MEMORY: $MEMORY"
    echo "FORCE: $FORCE"
    echo "MBEDTLS_TEST_OUTCOME_FILE: ${MBEDTLS_TEST_OUTCOME_FILE:-(none)}"
    echo "SEED: ${SEED-"UNSET"}"
    echo
    echo "OPENSSL: $OPENSSL"
    echo "OPENSSL_LEGACY: $OPENSSL_LEGACY"
    echo "OPENSSL_NEXT: $OPENSSL_NEXT"
    echo "GNUTLS_CLI: $GNUTLS_CLI"
    echo "GNUTLS_SERV: $GNUTLS_SERV"
    echo "GNUTLS_LEGACY_CLI: $GNUTLS_LEGACY_CLI"
    echo "GNUTLS_LEGACY_SERV: $GNUTLS_LEGACY_SERV"
    echo "ARMC5_BIN_DIR: $ARMC5_BIN_DIR"
    echo "ARMC6_BIN_DIR: $ARMC6_BIN_DIR"
}

# Make sure the tools we need are available.
pre_check_tools () {
    # Build the list of variables to pass to output_env.sh.
    set env

    case " $RUN_COMPONENTS " in
        # Require OpenSSL and GnuTLS if running any tests (as opposed to
        # only doing builds). Not all tests run OpenSSL and GnuTLS, but this
        # is a good enough approximation in practice.
        *" test_"*)
            # To avoid setting OpenSSL and GnuTLS for each call to compat.sh
            # and ssl-opt.sh, we just export the variables they require.
            export OPENSSL_CMD="$OPENSSL"
            export GNUTLS_CLI="$GNUTLS_CLI"
            export GNUTLS_SERV="$GNUTLS_SERV"
            # Avoid passing --seed flag in every call to ssl-opt.sh
            if [ -n "${SEED-}" ]; then
                export SEED
            fi
            set "$@" OPENSSL="$OPENSSL" OPENSSL_LEGACY="$OPENSSL_LEGACY"
            set "$@" GNUTLS_CLI="$GNUTLS_CLI" GNUTLS_SERV="$GNUTLS_SERV"
            set "$@" GNUTLS_LEGACY_CLI="$GNUTLS_LEGACY_CLI"
            set "$@" GNUTLS_LEGACY_SERV="$GNUTLS_LEGACY_SERV"
            check_tools "$OPENSSL" "$OPENSSL_LEGACY" "$OPENSSL_NEXT" \
                        "$GNUTLS_CLI" "$GNUTLS_SERV" \
                        "$GNUTLS_LEGACY_CLI" "$GNUTLS_LEGACY_SERV"
            ;;
    esac

    case " $RUN_COMPONENTS " in
        *_doxygen[_\ ]*) check_tools "doxygen" "dot";;
    esac

    case " $RUN_COMPONENTS " in
        *_arm_none_eabi_gcc[_\ ]*) check_tools "${ARM_NONE_EABI_GCC_PREFIX}gcc";;
    esac

    case " $RUN_COMPONENTS " in
        *_mingw[_\ ]*) check_tools "i686-w64-mingw32-gcc";;
    esac

    case " $RUN_COMPONENTS " in
        *" test_zeroize "*) check_tools "gdb";;
    esac

    case " $RUN_COMPONENTS " in
        *_armcc*)
            ARMC5_CC="$ARMC5_BIN_DIR/armcc"
            ARMC5_AR="$ARMC5_BIN_DIR/armar"
            ARMC5_FROMELF="$ARMC5_BIN_DIR/fromelf"
            ARMC6_CC="$ARMC6_BIN_DIR/armclang"
            ARMC6_AR="$ARMC6_BIN_DIR/armar"
            ARMC6_FROMELF="$ARMC6_BIN_DIR/fromelf"
            check_tools "$ARMC5_CC" "$ARMC5_AR" "$ARMC5_FROMELF" \
                        "$ARMC6_CC" "$ARMC6_AR" "$ARMC6_FROMELF";;
    esac

    # past this point, no call to check_tool, only printing output
    if [ $QUIET -eq 1 ]; then
        return
    fi

    msg "info: output_env.sh"
    case $RUN_COMPONENTS in
        *_armcc*)
            set "$@" ARMC5_CC="$ARMC5_CC" ARMC6_CC="$ARMC6_CC" RUN_ARMCC=1;;
        *) set "$@" RUN_ARMCC=0;;
    esac
    "$@" scripts/output_env.sh
}

pre_generate_files() {
    # since make doesn't have proper dependencies, remove any possibly outdate
    # file that might be around before generating fresh ones
    make neat
    if [ $QUIET -eq 1 ]; then
        make generated_files >/dev/null
    else
        make generated_files
    fi
}



################################################################
#### Basic checks
################################################################

#
# Test Suites to be executed
#
# The test ordering tries to optimize for the following criteria:
# 1. Catch possible problems early, by running first tests that run quickly
#    and/or are more likely to fail than others (eg I use Clang most of the
#    time, so start with a GCC build).
# 2. Minimize total running time, by avoiding useless rebuilds
#
# Indicative running times are given for reference.

component_check_recursion () {
    msg "Check: recursion.pl" # < 1s
    tests/scripts/recursion.pl library/*.c
}

component_check_generated_files () {
    msg "Check: check-generated-files, files generated with make" # 2s
    make generated_files
    tests/scripts/check-generated-files.sh

    msg "Check: check-generated-files -u, files present" # 2s
    tests/scripts/check-generated-files.sh -u
    # Check that the generated files are considered up to date.
    tests/scripts/check-generated-files.sh

    msg "Check: check-generated-files -u, files absent" # 2s
    command make neat
    tests/scripts/check-generated-files.sh -u
    # Check that the generated files are considered up to date.
    tests/scripts/check-generated-files.sh

    # This component ends with the generated files present in the source tree.
    # This is necessary for subsequent components!
}

component_check_doxy_blocks () {
    msg "Check: doxygen markup outside doxygen blocks" # < 1s
    tests/scripts/check-doxy-blocks.pl
}

component_check_files () {
    msg "Check: file sanity checks (permissions, encodings)" # < 1s
    tests/scripts/check_files.py
}

component_check_changelog () {
    msg "Check: changelog entries" # < 1s
    rm -f ChangeLog.new
    scripts/assemble_changelog.py -o ChangeLog.new
    if [ -e ChangeLog.new ]; then
        # Show the diff for information. It isn't an error if the diff is
        # non-empty.
        diff -u ChangeLog ChangeLog.new || true
        rm ChangeLog.new
    fi
}

component_check_names () {
    msg "Check: declared and exported names (builds the library)" # < 3s
    tests/scripts/check_names.py -v
}

component_check_test_cases () {
    msg "Check: test case descriptions" # < 1s
    if [ $QUIET -eq 1 ]; then
        opt='--quiet'
    else
        opt=''
    fi
    tests/scripts/check_test_cases.py $opt
    unset opt
}

component_check_doxygen_warnings () {
    msg "Check: doxygen warnings (builds the documentation)" # ~ 3s
    tests/scripts/doxygen.sh
}



################################################################
#### Build and test many configurations and targets
################################################################

component_test_default_out_of_box () {
    msg "build: make, default config (out-of-box)" # ~1min
    make
    # Disable fancy stuff
    SAVE_MBEDTLS_TEST_OUTCOME_FILE="$MBEDTLS_TEST_OUTCOME_FILE"
    unset MBEDTLS_TEST_OUTCOME_FILE

    msg "test: main suites make, default config (out-of-box)" # ~10s
    make test

    msg "selftest: make, default config (out-of-box)" # ~10s
    programs/test/selftest

    export MBEDTLS_TEST_OUTCOME_FILE="$SAVE_MBEDTLS_TEST_OUTCOME_FILE"
    unset SAVE_MBEDTLS_TEST_OUTCOME_FILE
}

component_test_default_cmake_gcc_asan () {
    msg "build: cmake, gcc, ASan" # ~ 1 min 50s
    CC=gcc cmake -D CMAKE_BUILD_TYPE:String=Asan .
    make

    msg "test: main suites (inc. selftests) (ASan build)" # ~ 50s
    make test

    msg "test: selftest (ASan build)" # ~ 10s
    programs/test/selftest

    msg "test: ssl-opt.sh (ASan build)" # ~ 1 min
    tests/ssl-opt.sh

    msg "test: compat.sh (ASan build)" # ~ 6 min
    tests/compat.sh

    msg "test: context-info.sh (ASan build)" # ~ 15 sec
    tests/context-info.sh
}

component_test_full_cmake_gcc_asan () {
    msg "build: full config, cmake, gcc, ASan"
    scripts/config.py full
    CC=gcc cmake -D CMAKE_BUILD_TYPE:String=Asan .
    make

    msg "test: main suites (inc. selftests) (full config, ASan build)"
    make test

    msg "test: selftest (ASan build)" # ~ 10s
    programs/test/selftest

    msg "test: ssl-opt.sh (full config, ASan build)"
    tests/ssl-opt.sh

    msg "test: compat.sh (full config, ASan build)"
    tests/compat.sh

    msg "test: context-info.sh (full config, ASan build)" # ~ 15 sec
    tests/context-info.sh
}

component_test_psa_crypto_key_id_encodes_owner () {
    msg "build: full config - USE_PSA_CRYPTO + PSA_CRYPTO_KEY_ID_ENCODES_OWNER, cmake, gcc, ASan"
    scripts/config.py full
    scripts/config.py unset MBEDTLS_USE_PSA_CRYPTO
    scripts/config.py set MBEDTLS_PSA_CRYPTO_KEY_ID_ENCODES_OWNER
    CC=gcc cmake -D CMAKE_BUILD_TYPE:String=Asan .
    make

    msg "test: full config - USE_PSA_CRYPTO + PSA_CRYPTO_KEY_ID_ENCODES_OWNER, cmake, gcc, ASan"
    make test
}

# check_renamed_symbols HEADER LIB
# Check that if HEADER contains '#define MACRO ...' then MACRO is not a symbol
# name is LIB.
check_renamed_symbols () {
    ! nm "$2" | sed 's/.* //' |
      grep -x -F "$(sed -n 's/^ *# *define  *\([A-Z_a-z][0-9A-Z_a-z]*\)..*/\1/p' "$1")"
}

component_build_psa_crypto_spm () {
    msg "build: full config - USE_PSA_CRYPTO + PSA_CRYPTO_KEY_ID_ENCODES_OWNER + PSA_CRYPTO_SPM, make, gcc"
    scripts/config.py full
    scripts/config.py unset MBEDTLS_USE_PSA_CRYPTO
    scripts/config.py unset MBEDTLS_PSA_CRYPTO_BUILTIN_KEYS
    scripts/config.py set MBEDTLS_PSA_CRYPTO_KEY_ID_ENCODES_OWNER
    scripts/config.py set MBEDTLS_PSA_CRYPTO_SPM
    # We can only compile, not link, since our test and sample programs
    # aren't equipped for the modified names used when MBEDTLS_PSA_CRYPTO_SPM
    # is active.
    make CC=gcc CFLAGS='-Werror -Wall -Wextra -I../tests/include/spe' lib

    # Check that if a symbol is renamed by crypto_spe.h, the non-renamed
    # version is not present.
    echo "Checking for renamed symbols in the library"
    check_renamed_symbols tests/include/spe/crypto_spe.h library/libmbedcrypto.a
}

component_test_psa_crypto_client () {
    msg "build: default config - PSA_CRYPTO_C + PSA_CRYPTO_CLIENT, make"
    scripts/config.py unset MBEDTLS_PSA_CRYPTO_C
    scripts/config.py unset MBEDTLS_PSA_CRYPTO_STORAGE_C
    scripts/config.py set MBEDTLS_PSA_CRYPTO_CLIENT
    make

    msg "test: default config - PSA_CRYPTO_C + PSA_CRYPTO_CLIENT, make"
    make test
}

component_test_psa_crypto_rsa_no_genprime() {
    msg "build: default config minus MBEDTLS_GENPRIME"
    scripts/config.py unset MBEDTLS_GENPRIME
    make

    msg "test: default config minus MBEDTLS_GENPRIME"
    make test
}

component_test_ref_configs () {
    msg "test/build: ref-configs (ASan build)" # ~ 6 min 20s
    # test-ref-configs works by overwriting mbedtls_config.h; this makes cmake
    # want to re-generate generated files that depend on it, quite correctly.
    # However this doesn't work as the generation script expects a specific
    # format for mbedtls_config.h, which the other files don't follow. Also,
    # cmake can't know this, but re-generation is actually not necessary as
    # the generated files only depend on the list of available options, not
    # whether they're on or off. So, disable cmake's (over-sensitive here)
    # dependency resolution for generated files and just rely on them being
    # present (thanks to pre_generate_files) by turning GEN_FILES off.
    CC=gcc cmake -D GEN_FILES=Off -D CMAKE_BUILD_TYPE:String=Asan .
    tests/scripts/test-ref-configs.pl
}

component_test_no_renegotiation () {
    msg "build: Default + !MBEDTLS_SSL_RENEGOTIATION (ASan build)" # ~ 6 min
    scripts/config.py unset MBEDTLS_SSL_RENEGOTIATION
    CC=gcc cmake -D CMAKE_BUILD_TYPE:String=Asan .
    make

    msg "test: !MBEDTLS_SSL_RENEGOTIATION - main suites (inc. selftests) (ASan build)" # ~ 50s
    make test

    msg "test: !MBEDTLS_SSL_RENEGOTIATION - ssl-opt.sh (ASan build)" # ~ 6 min
    tests/ssl-opt.sh
}

component_test_no_pem_no_fs () {
    msg "build: Default + !MBEDTLS_PEM_PARSE_C + !MBEDTLS_FS_IO (ASan build)"
    scripts/config.py unset MBEDTLS_PEM_PARSE_C
    scripts/config.py unset MBEDTLS_FS_IO
    scripts/config.py unset MBEDTLS_PSA_ITS_FILE_C # requires a filesystem
    scripts/config.py unset MBEDTLS_PSA_CRYPTO_STORAGE_C # requires PSA ITS
    CC=gcc cmake -D CMAKE_BUILD_TYPE:String=Asan .
    make

    msg "test: !MBEDTLS_PEM_PARSE_C !MBEDTLS_FS_IO - main suites (inc. selftests) (ASan build)" # ~ 50s
    make test

    msg "test: !MBEDTLS_PEM_PARSE_C !MBEDTLS_FS_IO - ssl-opt.sh (ASan build)" # ~ 6 min
    tests/ssl-opt.sh
}

component_test_rsa_no_crt () {
    msg "build: Default + RSA_NO_CRT (ASan build)" # ~ 6 min
    scripts/config.py set MBEDTLS_RSA_NO_CRT
    CC=gcc cmake -D CMAKE_BUILD_TYPE:String=Asan .
    make

    msg "test: RSA_NO_CRT - main suites (inc. selftests) (ASan build)" # ~ 50s
    make test

    msg "test: RSA_NO_CRT - RSA-related part of ssl-opt.sh (ASan build)" # ~ 5s
    tests/ssl-opt.sh -f RSA

    msg "test: RSA_NO_CRT - RSA-related part of compat.sh (ASan build)" # ~ 3 min
    tests/compat.sh -t RSA

    msg "test: RSA_NO_CRT - RSA-related part of context-info.sh (ASan build)" # ~ 15 sec
    tests/context-info.sh
}

component_test_no_ctr_drbg_classic () {
    msg "build: Full minus CTR_DRBG, classic crypto in TLS"
    scripts/config.py full
    scripts/config.py unset MBEDTLS_CTR_DRBG_C
    scripts/config.py unset MBEDTLS_USE_PSA_CRYPTO

    CC=gcc cmake -D CMAKE_BUILD_TYPE:String=Asan .
    make

    msg "test: Full minus CTR_DRBG, classic crypto - main suites"
    make test

    # In this configuration, the TLS test programs use HMAC_DRBG.
    # The SSL tests are slow, so run a small subset, just enough to get
    # confidence that the SSL code copes with HMAC_DRBG.
    msg "test: Full minus CTR_DRBG, classic crypto - ssl-opt.sh (subset)"
    tests/ssl-opt.sh -f 'Default\|SSL async private.*delay=\|tickets enabled on server'

    msg "test: Full minus CTR_DRBG, classic crypto - compat.sh (subset)"
    tests/compat.sh -m tls12 -t 'ECDSA PSK' -V NO -p OpenSSL
}

component_test_no_ctr_drbg_use_psa () {
    msg "build: Full minus CTR_DRBG, PSA crypto in TLS"
    scripts/config.py full
    scripts/config.py unset MBEDTLS_CTR_DRBG_C
    scripts/config.py set MBEDTLS_USE_PSA_CRYPTO

    CC=gcc cmake -D CMAKE_BUILD_TYPE:String=Asan .
    make

    msg "test: Full minus CTR_DRBG, USE_PSA_CRYPTO - main suites"
    make test

    # In this configuration, the TLS test programs use HMAC_DRBG.
    # The SSL tests are slow, so run a small subset, just enough to get
    # confidence that the SSL code copes with HMAC_DRBG.
    msg "test: Full minus CTR_DRBG, USE_PSA_CRYPTO - ssl-opt.sh (subset)"
    tests/ssl-opt.sh -f 'Default\|SSL async private.*delay=\|tickets enabled on server'

    msg "test: Full minus CTR_DRBG, USE_PSA_CRYPTO - compat.sh (subset)"
    tests/compat.sh -m tls12 -t 'ECDSA PSK' -V NO -p OpenSSL
}

component_test_no_hmac_drbg_classic () {
    msg "build: Full minus HMAC_DRBG, classic crypto in TLS"
    scripts/config.py full
    scripts/config.py unset MBEDTLS_HMAC_DRBG_C
    scripts/config.py unset MBEDTLS_ECDSA_DETERMINISTIC # requires HMAC_DRBG
    scripts/config.py unset MBEDTLS_USE_PSA_CRYPTO

    CC=gcc cmake -D CMAKE_BUILD_TYPE:String=Asan .
    make

    msg "test: Full minus HMAC_DRBG, classic crypto - main suites"
    make test

    # Normally our ECDSA implementation uses deterministic ECDSA. But since
    # HMAC_DRBG is disabled in this configuration, randomized ECDSA is used
    # instead.
    # Test SSL with non-deterministic ECDSA. Only test features that
    # might be affected by how ECDSA signature is performed.
    msg "test: Full minus HMAC_DRBG, classic crypto - ssl-opt.sh (subset)"
    tests/ssl-opt.sh -f 'Default\|SSL async private: sign'

    # To save time, only test one protocol version, since this part of
    # the protocol is identical in (D)TLS up to 1.2.
    msg "test: Full minus HMAC_DRBG, classic crypto - compat.sh (ECDSA)"
    tests/compat.sh -m tls12 -t 'ECDSA'
}

component_test_no_hmac_drbg_use_psa () {
    msg "build: Full minus HMAC_DRBG, PSA crypto in TLS"
    scripts/config.py full
    scripts/config.py unset MBEDTLS_HMAC_DRBG_C
    scripts/config.py unset MBEDTLS_ECDSA_DETERMINISTIC # requires HMAC_DRBG
    scripts/config.py set MBEDTLS_USE_PSA_CRYPTO

    CC=gcc cmake -D CMAKE_BUILD_TYPE:String=Asan .
    make

    msg "test: Full minus HMAC_DRBG, USE_PSA_CRYPTO - main suites"
    make test

    # Normally our ECDSA implementation uses deterministic ECDSA. But since
    # HMAC_DRBG is disabled in this configuration, randomized ECDSA is used
    # instead.
    # Test SSL with non-deterministic ECDSA. Only test features that
    # might be affected by how ECDSA signature is performed.
    msg "test: Full minus HMAC_DRBG, USE_PSA_CRYPTO - ssl-opt.sh (subset)"
    tests/ssl-opt.sh -f 'Default\|SSL async private: sign'

    # To save time, only test one protocol version, since this part of
    # the protocol is identical in (D)TLS up to 1.2.
    msg "test: Full minus HMAC_DRBG, USE_PSA_CRYPTO - compat.sh (ECDSA)"
    tests/compat.sh -m tls12 -t 'ECDSA'
}

component_test_psa_external_rng_no_drbg_classic () {
    msg "build: PSA_CRYPTO_EXTERNAL_RNG minus *_DRBG, classic crypto in TLS"
    scripts/config.py full
    scripts/config.py unset MBEDTLS_USE_PSA_CRYPTO
    scripts/config.py set MBEDTLS_PSA_CRYPTO_EXTERNAL_RNG
    scripts/config.py unset MBEDTLS_ENTROPY_C
    scripts/config.py unset MBEDTLS_ENTROPY_NV_SEED
    scripts/config.py unset MBEDTLS_PLATFORM_NV_SEED_ALT
    scripts/config.py unset MBEDTLS_CTR_DRBG_C
    scripts/config.py unset MBEDTLS_HMAC_DRBG_C
    scripts/config.py unset MBEDTLS_ECDSA_DETERMINISTIC # requires HMAC_DRBG
    # When MBEDTLS_USE_PSA_CRYPTO is disabled and there is no DRBG,
    # the SSL test programs don't have an RNG and can't work. Explicitly
    # make them use the PSA RNG with -DMBEDTLS_TEST_USE_PSA_CRYPTO_RNG.
    make CFLAGS="$ASAN_CFLAGS -O2 -DMBEDTLS_TEST_USE_PSA_CRYPTO_RNG" LDFLAGS="$ASAN_CFLAGS"

    msg "test: PSA_CRYPTO_EXTERNAL_RNG minus *_DRBG, classic crypto - main suites"
    make test

    msg "test: PSA_CRYPTO_EXTERNAL_RNG minus *_DRBG, classic crypto - ssl-opt.sh (subset)"
    tests/ssl-opt.sh -f 'Default'
}

component_test_psa_external_rng_no_drbg_use_psa () {
    msg "build: PSA_CRYPTO_EXTERNAL_RNG minus *_DRBG, PSA crypto in TLS"
    scripts/config.py full
    scripts/config.py set MBEDTLS_PSA_CRYPTO_EXTERNAL_RNG
    scripts/config.py unset MBEDTLS_ENTROPY_C
    scripts/config.py unset MBEDTLS_ENTROPY_NV_SEED
    scripts/config.py unset MBEDTLS_PLATFORM_NV_SEED_ALT
    scripts/config.py unset MBEDTLS_CTR_DRBG_C
    scripts/config.py unset MBEDTLS_HMAC_DRBG_C
    scripts/config.py unset MBEDTLS_ECDSA_DETERMINISTIC # requires HMAC_DRBG
    make CFLAGS="$ASAN_CFLAGS -O2" LDFLAGS="$ASAN_CFLAGS"

    msg "test: PSA_CRYPTO_EXTERNAL_RNG minus *_DRBG, PSA crypto - main suites"
    make test

    msg "test: PSA_CRYPTO_EXTERNAL_RNG minus *_DRBG, PSA crypto - ssl-opt.sh (subset)"
    tests/ssl-opt.sh -f 'Default\|opaque'
}

component_test_psa_external_rng_use_psa_crypto () {
    msg "build: full + PSA_CRYPTO_EXTERNAL_RNG + USE_PSA_CRYPTO minus CTR_DRBG"
    scripts/config.py full
    scripts/config.py set MBEDTLS_PSA_CRYPTO_EXTERNAL_RNG
    scripts/config.py set MBEDTLS_USE_PSA_CRYPTO
    scripts/config.py unset MBEDTLS_CTR_DRBG_C
    make CFLAGS="$ASAN_CFLAGS -O2" LDFLAGS="$ASAN_CFLAGS"

    msg "test: full + PSA_CRYPTO_EXTERNAL_RNG + USE_PSA_CRYPTO minus CTR_DRBG"
    make test

    msg "test: full + PSA_CRYPTO_EXTERNAL_RNG + USE_PSA_CRYPTO minus CTR_DRBG"
    tests/ssl-opt.sh -f 'Default\|opaque'
}

component_test_everest () {
    msg "build: Everest ECDH context (ASan build)" # ~ 6 min
    scripts/config.py set MBEDTLS_ECDH_VARIANT_EVEREST_ENABLED
    CC=clang cmake -D CMAKE_BUILD_TYPE:String=Asan .
    make

    msg "test: Everest ECDH context - main suites (inc. selftests) (ASan build)" # ~ 50s
    make test

    msg "test: Everest ECDH context - ECDH-related part of ssl-opt.sh (ASan build)" # ~ 5s
    tests/ssl-opt.sh -f ECDH

    msg "test: Everest ECDH context - compat.sh with some ECDH ciphersuites (ASan build)" # ~ 3 min
    # Exclude some symmetric ciphers that are redundant here to gain time.
    tests/compat.sh -f ECDH -V NO -e 'ARIA\|CAMELLIA\|CHACHA\|DES'
}

component_test_everest_curve25519_only () {
    msg "build: Everest ECDH context, only Curve25519" # ~ 6 min
    scripts/config.py set MBEDTLS_ECDH_VARIANT_EVEREST_ENABLED
    scripts/config.py unset MBEDTLS_ECDSA_C
    scripts/config.py unset MBEDTLS_KEY_EXCHANGE_ECDH_ECDSA_ENABLED
    scripts/config.py unset MBEDTLS_KEY_EXCHANGE_ECDHE_ECDSA_ENABLED
    scripts/config.py unset MBEDTLS_ECJPAKE_C
    # Disable all curves
    for c in $(sed -n 's/#define \(MBEDTLS_ECP_DP_[0-9A-Z_a-z]*_ENABLED\).*/\1/p' <"$CONFIG_H"); do
        scripts/config.py unset "$c"
    done
    scripts/config.py set MBEDTLS_ECP_DP_CURVE25519_ENABLED

    make CFLAGS="$ASAN_CFLAGS -O2" LDFLAGS="$ASAN_CFLAGS"

    msg "test: Everest ECDH context, only Curve25519" # ~ 50s
    make test
}

component_test_small_ssl_out_content_len () {
    msg "build: small SSL_OUT_CONTENT_LEN (ASan build)"
    scripts/config.py set MBEDTLS_SSL_IN_CONTENT_LEN 16384
    scripts/config.py set MBEDTLS_SSL_OUT_CONTENT_LEN 4096
    CC=gcc cmake -D CMAKE_BUILD_TYPE:String=Asan .
    make

    msg "test: small SSL_OUT_CONTENT_LEN - ssl-opt.sh MFL and large packet tests"
    tests/ssl-opt.sh -f "Max fragment\|Large packet"
}

component_test_small_ssl_in_content_len () {
    msg "build: small SSL_IN_CONTENT_LEN (ASan build)"
    scripts/config.py set MBEDTLS_SSL_IN_CONTENT_LEN 4096
    scripts/config.py set MBEDTLS_SSL_OUT_CONTENT_LEN 16384
    CC=gcc cmake -D CMAKE_BUILD_TYPE:String=Asan .
    make

    msg "test: small SSL_IN_CONTENT_LEN - ssl-opt.sh MFL tests"
    tests/ssl-opt.sh -f "Max fragment"
}

component_test_small_ssl_dtls_max_buffering () {
    msg "build: small MBEDTLS_SSL_DTLS_MAX_BUFFERING #0"
    scripts/config.py set MBEDTLS_SSL_DTLS_MAX_BUFFERING 1000
    CC=gcc cmake -D CMAKE_BUILD_TYPE:String=Asan .
    make

    msg "test: small MBEDTLS_SSL_DTLS_MAX_BUFFERING #0 - ssl-opt.sh specific reordering test"
    tests/ssl-opt.sh -f "DTLS reordering: Buffer out-of-order hs msg before reassembling next, free buffered msg"
}

component_test_small_mbedtls_ssl_dtls_max_buffering () {
    msg "build: small MBEDTLS_SSL_DTLS_MAX_BUFFERING #1"
    scripts/config.py set MBEDTLS_SSL_DTLS_MAX_BUFFERING 190
    CC=gcc cmake -D CMAKE_BUILD_TYPE:String=Asan .
    make

    msg "test: small MBEDTLS_SSL_DTLS_MAX_BUFFERING #1 - ssl-opt.sh specific reordering test"
    tests/ssl-opt.sh -f "DTLS reordering: Buffer encrypted Finished message, drop for fragmented NewSessionTicket"
}

component_test_psa_collect_statuses () {
  msg "build+test: psa_collect_statuses" # ~30s
  scripts/config.py full
  tests/scripts/psa_collect_statuses.py
  # Check that psa_crypto_init() succeeded at least once
  grep -q '^0:psa_crypto_init:' tests/statuses.log
  rm -f tests/statuses.log
}

component_test_full_cmake_clang () {
    msg "build: cmake, full config, clang" # ~ 50s
    scripts/config.py full
    CC=clang cmake -D CMAKE_BUILD_TYPE:String=Release -D ENABLE_TESTING=On .
    make

    msg "test: main suites (full config, clang)" # ~ 5s
    make test

    msg "test: psa_constant_names (full config, clang)" # ~ 1s
    tests/scripts/test_psa_constant_names.py

    msg "test: ssl-opt.sh default, ECJPAKE, SSL async (full config)" # ~ 1s
    tests/ssl-opt.sh -f 'Default\|ECJPAKE\|SSL async private'

    msg "test: compat.sh DES, 3DES & NULL (full config)" # ~ 2 min
    env OPENSSL_CMD="$OPENSSL_LEGACY" GNUTLS_CLI="$GNUTLS_LEGACY_CLI" GNUTLS_SERV="$GNUTLS_LEGACY_SERV" tests/compat.sh -e '^$' -f 'NULL\|DES'

    msg "test: compat.sh ARIA + ChachaPoly"
    env OPENSSL_CMD="$OPENSSL_NEXT" tests/compat.sh -e '^$' -f 'ARIA\|CHACHA'
}

component_test_memsan_constant_flow () {
    # This tests both (1) accesses to undefined memory, and (2) branches or
    # memory access depending on secret values. To distinguish between those:
    # - unset MBEDTLS_TEST_CONSTANT_FLOW_MEMSAN - does the failure persist?
    # - or alternatively, change the build type to MemSanDbg, which enables
    # origin tracking and nicer stack traces (which are useful for debugging
    # anyway), and check if the origin was TEST_CF_SECRET() or something else.
    msg "build: cmake MSan (clang), full config with constant flow testing"
    scripts/config.py full
    scripts/config.py set MBEDTLS_TEST_CONSTANT_FLOW_MEMSAN
    scripts/config.py unset MBEDTLS_AESNI_C # memsan doesn't grok asm
    CC=clang cmake -D CMAKE_BUILD_TYPE:String=MemSan .
    make

    msg "test: main suites (Msan + constant flow)"
    make test
}

component_test_valgrind_constant_flow () {
    # This tests both (1) everything that valgrind's memcheck usually checks
    # (heap buffer overflows, use of uninitialized memory, use-after-free,
    # etc.) and (2) branches or memory access depending on secret values,
    # which will be reported as uninitialized memory. To distinguish between
    # secret and actually uninitialized:
    # - unset MBEDTLS_TEST_CONSTANT_FLOW_VALGRIND - does the failure persist?
    # - or alternatively, build with debug info and manually run the offending
    # test suite with valgrind --track-origins=yes, then check if the origin
    # was TEST_CF_SECRET() or something else.
    msg "build: cmake release GCC, full config with constant flow testing"
    scripts/config.py full
    scripts/config.py set MBEDTLS_TEST_CONSTANT_FLOW_VALGRIND
    cmake -D CMAKE_BUILD_TYPE:String=Release .
    make

    # this only shows a summary of the results (how many of each type)
    # details are left in Testing/<date>/DynamicAnalysis.xml
    msg "test: main suites (valgrind + constant flow)"
    make memcheck
}

component_test_default_no_deprecated () {
    # Test that removing the deprecated features from the default
    # configuration leaves something consistent.
    msg "build: make, default + MBEDTLS_DEPRECATED_REMOVED" # ~ 30s
    scripts/config.py set MBEDTLS_DEPRECATED_REMOVED
    make CC=gcc CFLAGS='-O -Werror -Wall -Wextra'

    msg "test: make, default + MBEDTLS_DEPRECATED_REMOVED" # ~ 5s
    make test
}

component_test_full_no_deprecated () {
    msg "build: make, full_no_deprecated config" # ~ 30s
    scripts/config.py full_no_deprecated
    make CC=gcc CFLAGS='-O -Werror -Wall -Wextra'

    msg "test: make, full_no_deprecated config" # ~ 5s
    make test
}

component_test_full_no_deprecated_deprecated_warning () {
    # Test that there is nothing deprecated in "full_no_deprecated".
    # A deprecated feature would trigger a warning (made fatal) from
    # MBEDTLS_DEPRECATED_WARNING.
    msg "build: make, full_no_deprecated config, MBEDTLS_DEPRECATED_WARNING" # ~ 30s
    scripts/config.py full_no_deprecated
    scripts/config.py unset MBEDTLS_DEPRECATED_REMOVED
    scripts/config.py set MBEDTLS_DEPRECATED_WARNING
    make CC=gcc CFLAGS='-O -Werror -Wall -Wextra'

    msg "test: make, full_no_deprecated config, MBEDTLS_DEPRECATED_WARNING" # ~ 5s
    make test
}

component_test_full_deprecated_warning () {
    # Test that when MBEDTLS_DEPRECATED_WARNING is enabled, the build passes
    # with only certain whitelisted types of warnings.
    msg "build: make, full config + MBEDTLS_DEPRECATED_WARNING, expect warnings" # ~ 30s
    scripts/config.py full
    scripts/config.py set MBEDTLS_DEPRECATED_WARNING
    # Expect warnings from '#warning' directives in check_config.h.
    make CC=gcc CFLAGS='-O -Werror -Wall -Wextra -Wno-error=cpp' lib programs

    msg "build: make tests, full config + MBEDTLS_DEPRECATED_WARNING, expect warnings" # ~ 30s
    # Set MBEDTLS_TEST_DEPRECATED to enable tests for deprecated features.
    # By default those are disabled when MBEDTLS_DEPRECATED_WARNING is set.
    # Expect warnings from '#warning' directives in check_config.h and
    # from the use of deprecated functions in test suites.
    make CC=gcc CFLAGS='-O -Werror -Wall -Wextra -Wno-error=deprecated-declarations -Wno-error=cpp -DMBEDTLS_TEST_DEPRECATED' tests

    msg "test: full config + MBEDTLS_TEST_DEPRECATED" # ~ 30s
    make test
}

# Check that the specified libraries exist and are empty.
are_empty_libraries () {
  nm "$@" >/dev/null 2>/dev/null
  ! nm "$@" 2>/dev/null | grep -v ':$' | grep .
}

component_build_crypto_default () {
  msg "build: make, crypto only"
  scripts/config.py crypto
  make CFLAGS='-O1 -Werror'
  are_empty_libraries library/libmbedx509.* library/libmbedtls.*
}

component_build_crypto_full () {
  msg "build: make, crypto only, full config"
  scripts/config.py crypto_full
  make CFLAGS='-O1 -Werror'
  are_empty_libraries library/libmbedx509.* library/libmbedtls.*
}

component_build_crypto_baremetal () {
  msg "build: make, crypto only, baremetal config"
  scripts/config.py crypto_baremetal
  make CFLAGS='-O1 -Werror'
  are_empty_libraries library/libmbedx509.* library/libmbedtls.*
}

component_test_depends_curves () {
    msg "test/build: curves.pl (gcc)" # ~ 4 min
    tests/scripts/curves.pl
}

component_test_depends_curves_psa () {
    msg "test/build: curves.pl with MBEDTLS_USE_PSA_CRYPTO defined (gcc)"
    scripts/config.py set MBEDTLS_USE_PSA_CRYPTO
    tests/scripts/curves.pl
}

component_test_depends_hashes () {
    msg "test/build: depends-hashes.pl (gcc)" # ~ 2 min
    tests/scripts/depends-hashes.pl
}

component_test_depends_hashes_psa () {
    msg "test/build: depends-hashes.pl with MBEDTLS_USE_PSA_CRYPTO defined (gcc)"
    scripts/config.py set MBEDTLS_USE_PSA_CRYPTO
    tests/scripts/depends-hashes.pl
}

component_test_depends_pkalgs () {
    msg "test/build: depends-pkalgs.pl (gcc)" # ~ 2 min
    tests/scripts/depends-pkalgs.pl
}

component_test_depends_pkalgs_psa () {
    msg "test/build: depends-pkalgs.pl with MBEDTLS_USE_PSA_CRYPTO defined (gcc)"
    scripts/config.py set MBEDTLS_USE_PSA_CRYPTO
    tests/scripts/depends-pkalgs.pl
}

component_build_key_exchanges () {
    msg "test/build: key-exchanges (gcc)" # ~ 1 min
    tests/scripts/key-exchanges.pl
}

component_test_make_cxx () {
    msg "build: Unix make, full, gcc + g++"
    scripts/config.py full
    make TEST_CPP=1 lib programs

    msg "test: cpp_dummy_build"
    programs/test/cpp_dummy_build
}

component_build_module_alt () {
    msg "build: MBEDTLS_XXX_ALT" # ~30s
    scripts/config.py full
    # Disable options that are incompatible with some ALT implementations.
    # aesni.c and padlock.c reference mbedtls_aes_context fields directly.
    scripts/config.py unset MBEDTLS_AESNI_C
    scripts/config.py unset MBEDTLS_PADLOCK_C
    # You can only have one threading implementation: alt or pthread, not both.
    scripts/config.py unset MBEDTLS_THREADING_PTHREAD
    # The SpecifiedECDomain parsing code accesses mbedtls_ecp_group fields
    # directly and assumes the implementation works with partial groups.
    scripts/config.py unset MBEDTLS_PK_PARSE_EC_EXTENDED
    # Enable all MBEDTLS_XXX_ALT for whole modules. Do not enable
    # MBEDTLS_XXX_YYY_ALT which are for single functions.
    scripts/config.py set-all 'MBEDTLS_([A-Z0-9]*|NIST_KW)_ALT'
    scripts/config.py unset MBEDTLS_DHM_ALT #incompatible with MBEDTLS_DEBUG_C
    # We can only compile, not link, since we don't have any implementations
    # suitable for testing with the dummy alt headers.
    make CC=gcc CFLAGS='-Werror -Wall -Wextra -I../tests/include/alt-dummy' lib
}

component_build_dhm_alt () {
    msg "build: MBEDTLS_DHM_ALT" # ~30s
    scripts/config.py full
    scripts/config.py set MBEDTLS_DHM_ALT
    # debug.c currently references mbedtls_dhm_context fields directly.
    scripts/config.py unset MBEDTLS_DEBUG_C
    # We can only compile, not link, since we don't have any implementations
    # suitable for testing with the dummy alt headers.
    make CC=gcc CFLAGS='-Werror -Wall -Wextra -I../tests/include/alt-dummy' lib
}

component_test_no_use_psa_crypto_full_cmake_asan() {
    # full minus MBEDTLS_USE_PSA_CRYPTO: run the same set of tests as basic-build-test.sh
    msg "build: cmake, full config minus MBEDTLS_USE_PSA_CRYPTO, ASan"
    scripts/config.py full
    scripts/config.py set MBEDTLS_ECP_RESTARTABLE  # not using PSA, so enable restartable ECC
    scripts/config.py unset MBEDTLS_PSA_CRYPTO_C
    scripts/config.py unset MBEDTLS_USE_PSA_CRYPTO
    scripts/config.py unset MBEDTLS_PSA_ITS_FILE_C
    scripts/config.py unset MBEDTLS_PSA_CRYPTO_SE_C
    scripts/config.py unset MBEDTLS_PSA_CRYPTO_STORAGE_C
    CC=gcc cmake -D CMAKE_BUILD_TYPE:String=Asan .
    make

    msg "test: main suites (full minus MBEDTLS_USE_PSA_CRYPTO)"
    make test

    msg "test: ssl-opt.sh (full minus MBEDTLS_USE_PSA_CRYPTO)"
    tests/ssl-opt.sh

    msg "test: compat.sh default (full minus MBEDTLS_USE_PSA_CRYPTO)"
    tests/compat.sh

    msg "test: compat.sh DES & NULL (full minus MBEDTLS_USE_PSA_CRYPTO)"
    env OPENSSL_CMD="$OPENSSL_LEGACY" GNUTLS_CLI="$GNUTLS_LEGACY_CLI" GNUTLS_SERV="$GNUTLS_LEGACY_SERV" tests/compat.sh -e '3DES\|DES-CBC3' -f 'NULL\|DES'

    msg "test: compat.sh ARIA + ChachaPoly (full minus MBEDTLS_USE_PSA_CRYPTO)"
    env OPENSSL_CMD="$OPENSSL_NEXT" tests/compat.sh -e '^$' -f 'ARIA\|CHACHA'
}

component_test_psa_crypto_config_accel_ecdsa () {
    msg "test: MBEDTLS_PSA_CRYPTO_CONFIG with accelerated ECDSA"

    # Disable ALG_STREAM_CIPHER and ALG_ECB_NO_PADDING to avoid having
    # partial support for cipher operations in the driver test library.
    scripts/config.py -f include/psa/crypto_config.h unset PSA_WANT_ALG_STREAM_CIPHER
    scripts/config.py -f include/psa/crypto_config.h unset PSA_WANT_ALG_ECB_NO_PADDING

    # SHA384 needed for some ECDSA signature tests.
    scripts/config.py -f tests/include/test/drivers/config_test_driver.h set MBEDTLS_SHA384_C
    scripts/config.py -f tests/include/test/drivers/config_test_driver.h set MBEDTLS_SHA512_C

    loc_accel_list="ALG_ECDSA ALG_DETERMINISTIC_ECDSA KEY_TYPE_ECC_KEY_PAIR KEY_TYPE_ECC_PUBLIC_KEY"
    loc_accel_flags=$( echo "$loc_accel_list" | sed 's/[^ ]* */-DLIBTESTDRIVER1_MBEDTLS_PSA_ACCEL_&/g' )
    make -C tests libtestdriver1.a CFLAGS="$ASAN_CFLAGS $loc_accel_flags" LDFLAGS="$ASAN_CFLAGS"

    # Restore test driver base configuration
    scripts/config.py -f tests/include/test/drivers/config_test_driver.h unset MBEDTLS_SHA384_C
    scripts/config.py -f tests/include/test/drivers/config_test_driver.h unset MBEDTLS_SHA512_C

    scripts/config.py set MBEDTLS_PSA_CRYPTO_DRIVERS
    scripts/config.py set MBEDTLS_PSA_CRYPTO_CONFIG
    scripts/config.py unset MBEDTLS_USE_PSA_CRYPTO
    scripts/config.py unset MBEDTLS_ECDSA_C
    scripts/config.py unset MBEDTLS_KEY_EXCHANGE_ECDHE_ECDSA_ENABLED
    scripts/config.py unset MBEDTLS_KEY_EXCHANGE_ECDH_ECDSA_ENABLED

    loc_accel_flags="$loc_accel_flags $( echo "$loc_accel_list" | sed 's/[^ ]* */-DMBEDTLS_PSA_ACCEL_&/g' )"
    make CFLAGS="$ASAN_CFLAGS -O -Werror -I../tests/include -I../tests -DPSA_CRYPTO_DRIVER_TEST -DMBEDTLS_TEST_LIBTESTDRIVER1 $loc_accel_flags" LDFLAGS="-ltestdriver1 $ASAN_CFLAGS"

    unset loc_accel_flags
    unset loc_accel_list

    if_build_succeeded not grep mbedtls_ecdsa_ library/ecdsa.o

    msg "test: MBEDTLS_PSA_CRYPTO_CONFIG with accelerated ECDSA"
    make test
}

component_test_psa_crypto_config_accel_rsa_signature () {
    msg "test: MBEDTLS_PSA_CRYPTO_CONFIG with accelerated RSA signature"

    # Disable ALG_STREAM_CIPHER and ALG_ECB_NO_PADDING to avoid having
    # partial support for cipher operations in the driver test library.
    scripts/config.py -f include/psa/crypto_config.h unset PSA_WANT_ALG_STREAM_CIPHER
    scripts/config.py -f include/psa/crypto_config.h unset PSA_WANT_ALG_ECB_NO_PADDING

    # It seems it is not possible to remove only the support for RSA signature
    # in the library. Thus we have to remove all RSA support (signature and
    # encryption/decryption). AS there is no driver support for asymmetric
    # encryption/decryption so far remove RSA encryption/decryption from the
    # application algorithm list.
    scripts/config.py -f include/psa/crypto_config.h unset PSA_WANT_ALG_RSA_OAEP
    scripts/config.py -f include/psa/crypto_config.h unset PSA_WANT_ALG_RSA_PKCS1V15_CRYPT

    # Make sure both the library and the test library support the SHA hash
    # algorithms and only those ones (SHA256 is included by default). That way:
    # - the test library can compute the RSA signatures even in the case of a
    #   composite RSA signature algorithm based on a SHA hash (no other hash
    #   used in the unit tests).
    # - the dependency of RSA signature tests on PSA_WANT_ALG_SHA_xyz is
    #   fulfilled as the hash SHA algorithm is supported by the library, and
    #   thus the tests are run, not skipped.
    # - when testing a signature key with an algorithm wildcard built from
    #   PSA_ALG_ANY_HASH as algorithm to test with the key, the chosen hash
    #   algorithm based on the hashes supported by the library is also
    #   supported by the test library.
    scripts/config.py -f include/psa/crypto_config.h unset PSA_WANT_ALG_MD5
    scripts/config.py -f include/psa/crypto_config.h unset PSA_WANT_ALG_RIPEMD160_C

    scripts/config.py -f tests/include/test/drivers/config_test_driver.h set MBEDTLS_SHA1_C
    scripts/config.py -f tests/include/test/drivers/config_test_driver.h set MBEDTLS_SHA512_C
    # We need PEM parsing in the test library as well to support the import
    # of PEM encoded RSA keys.
    scripts/config.py -f tests/include/test/drivers/config_test_driver.h set MBEDTLS_PEM_PARSE_C
    scripts/config.py -f tests/include/test/drivers/config_test_driver.h set MBEDTLS_BASE64_C

    loc_accel_list="ALG_RSA_PKCS1V15_SIGN ALG_RSA_PSS KEY_TYPE_RSA_KEY_PAIR KEY_TYPE_RSA_PUBLIC_KEY"
    loc_accel_flags=$( echo "$loc_accel_list" | sed 's/[^ ]* */-DLIBTESTDRIVER1_MBEDTLS_PSA_ACCEL_&/g' )
    make -C tests libtestdriver1.a CFLAGS="$ASAN_CFLAGS $loc_accel_flags" LDFLAGS="$ASAN_CFLAGS"

    # Restore test driver base configuration
    scripts/config.py -f tests/include/test/drivers/config_test_driver.h unset MBEDTLS_SHA1_C
    scripts/config.py -f tests/include/test/drivers/config_test_driver.h unset MBEDTLS_SHA512_C
    scripts/config.py -f tests/include/test/drivers/config_test_driver.h unset MBEDTLS_PEM_PARSE_C
    scripts/config.py -f tests/include/test/drivers/config_test_driver.h unset MBEDTLS_BASE64_C


    # Mbed TLS library build
    scripts/config.py set MBEDTLS_PSA_CRYPTO_DRIVERS
    scripts/config.py set MBEDTLS_PSA_CRYPTO_CONFIG

    # Remove RSA support and its dependencies
    scripts/config.py unset MBEDTLS_PKCS1_V15
    scripts/config.py unset MBEDTLS_PKCS1_V21
    scripts/config.py unset MBEDTLS_KEY_EXCHANGE_DHE_RSA_ENABLED
    scripts/config.py unset MBEDTLS_KEY_EXCHANGE_ECDH_RSA_ENABLED
    scripts/config.py unset MBEDTLS_KEY_EXCHANGE_ECDHE_RSA_ENABLED
    scripts/config.py unset MBEDTLS_KEY_EXCHANGE_RSA_PSK_ENABLED
    scripts/config.py unset MBEDTLS_KEY_EXCHANGE_RSA_ENABLED
    scripts/config.py unset MBEDTLS_RSA_C
    scripts/config.py unset MBEDTLS_X509_RSASSA_PSS_SUPPORT

    scripts/config.py unset MBEDTLS_MD5_C
    scripts/config.py unset MBEDTLS_RIPEMD160_C
    scripts/config.py unset MBEDTLS_SSL_PROTO_TLS1
    scripts/config.py unset MBEDTLS_SSL_PROTO_TLS1_1
    scripts/config.py unset MBEDTLS_SSL_CBC_RECORD_SPLITTING

    loc_accel_flags="$loc_accel_flags $( echo "$loc_accel_list" | sed 's/[^ ]* */-DMBEDTLS_PSA_ACCEL_&/g' )"
    make CFLAGS="$ASAN_CFLAGS -Werror -I../tests/include -I../tests -DPSA_CRYPTO_DRIVER_TEST -DMBEDTLS_TEST_LIBTESTDRIVER1 $loc_accel_flags" LDFLAGS="-ltestdriver1 $ASAN_CFLAGS"

    unset loc_accel_flags
    unset loc_accel_list

    if_build_succeeded not grep mbedtls_rsa_rsassa_pkcs1_v15_sign library/rsa.o
    if_build_succeeded not grep mbedtls_rsa_rsassa_pss_sign_ext library/rsa.o

    msg "test: MBEDTLS_PSA_CRYPTO_CONFIG with accelerated RSA signature"
    make test
}

component_test_psa_crypto_config_accel_hash () {
    msg "test: MBEDTLS_PSA_CRYPTO_CONFIG with accelerated hash"

    # Disable ALG_STREAM_CIPHER and ALG_ECB_NO_PADDING to avoid having
    # partial support for cipher operations in the driver test library.
    scripts/config.py -f include/psa/crypto_config.h unset PSA_WANT_ALG_STREAM_CIPHER
    scripts/config.py -f include/psa/crypto_config.h unset PSA_WANT_ALG_ECB_NO_PADDING

    loc_accel_list="ALG_MD5 ALG_RIPEMD160 ALG_SHA_1 ALG_SHA_224 ALG_SHA_256 ALG_SHA_384 ALG_SHA_512"
    loc_accel_flags=$( echo "$loc_accel_list" | sed 's/[^ ]* */-DLIBTESTDRIVER1_MBEDTLS_PSA_ACCEL_&/g' )
    make -C tests libtestdriver1.a CFLAGS="$ASAN_CFLAGS $loc_accel_flags" LDFLAGS="$ASAN_CFLAGS"

    scripts/config.py set MBEDTLS_PSA_CRYPTO_DRIVERS
    scripts/config.py set MBEDTLS_PSA_CRYPTO_CONFIG
    scripts/config.py unset MBEDTLS_MD5_C
    scripts/config.py unset MBEDTLS_RIPEMD160_C
    scripts/config.py unset MBEDTLS_SHA1_C
    # Don't unset MBEDTLS_SHA256_C as it is needed by PSA crypto core.
    scripts/config.py unset MBEDTLS_SHA384_C
    scripts/config.py unset MBEDTLS_SHA512_C
    # Unset MBEDTLS_SSL_PROTO_SSL3, MBEDTLS_SSL_PROTO_TLS1 and MBEDTLS_SSL_PROTO_TLS1_1 as they depend on MBEDTLS_SHA1_C
    scripts/config.py unset MBEDTLS_SSL_PROTO_SSL3
    scripts/config.py unset MBEDTLS_SSL_PROTO_TLS1
    scripts/config.py unset MBEDTLS_SSL_PROTO_TLS1_1
    # Unset MBEDTLS_SSL_CBC_RECORD_SPLITTING as it depends on MBEDTLS_SSL_PROTO_TLS1 in the default configuration.
    scripts/config.py unset MBEDTLS_SSL_CBC_RECORD_SPLITTING
    loc_accel_flags="$loc_accel_flags $( echo "$loc_accel_list" | sed 's/[^ ]* */-DMBEDTLS_PSA_ACCEL_&/g' )"
    make CFLAGS="$ASAN_CFLAGS -Werror -I../tests/include -I../tests -DPSA_CRYPTO_DRIVER_TEST -DMBEDTLS_TEST_LIBTESTDRIVER1 $loc_accel_flags" LDFLAGS="-ltestdriver1 $ASAN_CFLAGS"

    unset loc_accel_flags
    unset loc_accel_list

    if_build_succeeded not grep mbedtls_sha512_init library/sha512.o
    if_build_succeeded not grep mbedtls_sha1_init library/sha1.o

    msg "test: MBEDTLS_PSA_CRYPTO_CONFIG with accelerated hash"
    make test
}

component_test_psa_crypto_config_accel_cipher () {
    msg "test: MBEDTLS_PSA_CRYPTO_CONFIG with accelerated cipher"

    loc_accel_list="ALG_CBC_NO_PADDING ALG_CBC_PKCS7 ALG_CTR ALG_CFB ALG_OFB ALG_XTS KEY_TYPE_DES"
    loc_accel_flags=$( echo "$loc_accel_list" | sed 's/[^ ]* */-DLIBTESTDRIVER1_MBEDTLS_PSA_ACCEL_&/g' )
    make -C tests libtestdriver1.a CFLAGS="$ASAN_CFLAGS $loc_accel_flags" LDFLAGS="$ASAN_CFLAGS"

    scripts/config.py set MBEDTLS_PSA_CRYPTO_DRIVERS
    scripts/config.py set MBEDTLS_PSA_CRYPTO_CONFIG

    # There is no intended accelerator support for ALG STREAM_CIPHER and
    # ALG_ECB_NO_PADDING. Therefore, asking for them in the build implies the
    # inclusion of the Mbed TLS cipher operations. As we want to test here with
    # cipher operations solely supported by accelerators, disabled those
    # PSA configuration options.
    scripts/config.py -f include/psa/crypto_config.h unset PSA_WANT_ALG_STREAM_CIPHER
    scripts/config.py -f include/psa/crypto_config.h unset PSA_WANT_ALG_ECB_NO_PADDING
    scripts/config.py -f include/psa/crypto_config.h unset PSA_WANT_ALG_CMAC

    scripts/config.py unset MBEDTLS_CIPHER_MODE_CBC
    scripts/config.py unset MBEDTLS_CIPHER_PADDING_PKCS7
    scripts/config.py unset MBEDTLS_CIPHER_MODE_CTR
    scripts/config.py unset MBEDTLS_CIPHER_MODE_CFB
    scripts/config.py unset MBEDTLS_CIPHER_MODE_OFB
    scripts/config.py unset MBEDTLS_CIPHER_MODE_XTS
    scripts/config.py unset MBEDTLS_DES_C

    loc_accel_flags="$loc_accel_flags $( echo "$loc_accel_list" | sed 's/[^ ]* */-DMBEDTLS_PSA_ACCEL_&/g' )"
    make CFLAGS="$ASAN_CFLAGS -Werror -I../tests/include -I../tests -DPSA_CRYPTO_DRIVER_TEST -DMBEDTLS_TEST_LIBTESTDRIVER1 $loc_accel_flags" LDFLAGS="-ltestdriver1 $ASAN_CFLAGS"

    unset loc_accel_flags
    unset loc_accel_list

    if_build_succeeded not grep mbedtls_des* library/des.o

    msg "test: MBEDTLS_PSA_CRYPTO_CONFIG with accelerated hash"
    make test
}

component_test_psa_crypto_config_no_driver() {
    # full plus MBEDTLS_PSA_CRYPTO_CONFIG
    msg "build: full + MBEDTLS_PSA_CRYPTO_CONFIG minus MBEDTLS_PSA_CRYPTO_DRIVERS"
    scripts/config.py full
    scripts/config.py set MBEDTLS_PSA_CRYPTO_CONFIG
    scripts/config.py unset MBEDTLS_PSA_CRYPTO_DRIVERS
    scripts/config.py unset MBEDTLS_USE_PSA_CRYPTO
    make CC=gcc CFLAGS="$ASAN_CFLAGS -O2" LDFLAGS="$ASAN_CFLAGS"

    msg "test: full + MBEDTLS_PSA_CRYPTO_CONFIG minus MBEDTLS_PSA_CRYPTO_DRIVERS"
    make test
}

component_test_psa_crypto_config_chachapoly_disabled() {
    # full minus MBEDTLS_CHACHAPOLY_C without PSA_WANT_ALG_GCM and PSA_WANT_ALG_CHACHA20_POLY1305
    msg "build: full minus MBEDTLS_CHACHAPOLY_C without PSA_WANT_ALG_GCM and PSA_WANT_ALG_CHACHA20_POLY1305"
    scripts/config.py full
    scripts/config.py unset MBEDTLS_CHACHAPOLY_C
    scripts/config.py -f include/psa/crypto_config.h unset PSA_WANT_ALG_GCM
    scripts/config.py -f include/psa/crypto_config.h unset PSA_WANT_ALG_CHACHA20_POLY1305
    make CC=gcc CFLAGS="$ASAN_CFLAGS -O2" LDFLAGS="$ASAN_CFLAGS"

    msg "test: full minus MBEDTLS_CHACHAPOLY_C without PSA_WANT_ALG_GCM and PSA_WANT_ALG_CHACHA20_POLY1305"
    make test
}

# This should be renamed to test and updated once the accelerator ECDSA code is in place and ready to test.
component_build_psa_accel_alg_ecdsa() {
    # full plus MBEDTLS_PSA_CRYPTO_CONFIG with PSA_WANT_ALG_ECDSA
    # without MBEDTLS_ECDSA_C
    # PSA_WANT_ALG_ECDSA and PSA_WANT_ALG_DETERMINISTIC_ECDSA are already
    # set in include/psa/crypto_config.h
    msg "build: full + MBEDTLS_PSA_CRYPTO_CONFIG + PSA_WANT_ALG_ECDSA without MBEDTLS_ECDSA_C"
    scripts/config.py full
    scripts/config.py set MBEDTLS_PSA_CRYPTO_CONFIG
    scripts/config.py set MBEDTLS_PSA_CRYPTO_DRIVERS
    scripts/config.py unset MBEDTLS_USE_PSA_CRYPTO
    scripts/config.py unset MBEDTLS_ECDSA_C
    scripts/config.py unset MBEDTLS_KEY_EXCHANGE_ECDH_ECDSA_ENABLED
    scripts/config.py unset MBEDTLS_KEY_EXCHANGE_ECDHE_ECDSA_ENABLED
    # Need to define the correct symbol and include the test driver header path in order to build with the test driver
    make CC=gcc CFLAGS="$ASAN_CFLAGS -DPSA_CRYPTO_DRIVER_TEST -DMBEDTLS_PSA_ACCEL_ALG_ECDSA -DMBEDTLS_PSA_ACCEL_ALG_DETERMINISTIC_ECDSA -I../tests/include -O2" LDFLAGS="$ASAN_CFLAGS"
}

# This should be renamed to test and updated once the accelerator ECDH code is in place and ready to test.
component_build_psa_accel_alg_ecdh() {
    # full plus MBEDTLS_PSA_CRYPTO_CONFIG with PSA_WANT_ALG_ECDH
    # without MBEDTLS_ECDH_C
    msg "build: full + MBEDTLS_PSA_CRYPTO_CONFIG + PSA_WANT_ALG_ECDH without MBEDTLS_ECDH_C"
    scripts/config.py full
    scripts/config.py set MBEDTLS_PSA_CRYPTO_CONFIG
    scripts/config.py set MBEDTLS_PSA_CRYPTO_DRIVERS
    scripts/config.py unset MBEDTLS_USE_PSA_CRYPTO
    scripts/config.py unset MBEDTLS_ECDH_C
    scripts/config.py unset MBEDTLS_KEY_EXCHANGE_ECDH_RSA_ENABLED
    scripts/config.py unset MBEDTLS_KEY_EXCHANGE_ECDH_ECDSA_ENABLED
    scripts/config.py unset MBEDTLS_KEY_EXCHANGE_ECDHE_ECDSA_ENABLED
    scripts/config.py unset MBEDTLS_KEY_EXCHANGE_ECDHE_RSA_ENABLED
    scripts/config.py unset MBEDTLS_KEY_EXCHANGE_ECDHE_PSK_ENABLED
    # Need to define the correct symbol and include the test driver header path in order to build with the test driver
    make CC=gcc CFLAGS="$ASAN_CFLAGS -DPSA_CRYPTO_DRIVER_TEST -DMBEDTLS_PSA_ACCEL_ALG_ECDH -I../tests/include -O2" LDFLAGS="$ASAN_CFLAGS"
}

# This should be renamed to test and updated once the accelerator ECC key pair code is in place and ready to test.
component_build_psa_accel_key_type_ecc_key_pair() {
    # full plus MBEDTLS_PSA_CRYPTO_CONFIG with PSA_WANT_KEY_TYPE_ECC_KEY_PAIR
    msg "build: full + MBEDTLS_PSA_CRYPTO_CONFIG + PSA_WANT_KEY_TYPE_ECC_KEY_PAIR"
    scripts/config.py full
    scripts/config.py set MBEDTLS_PSA_CRYPTO_CONFIG
    scripts/config.py set MBEDTLS_PSA_CRYPTO_DRIVERS
    scripts/config.py unset MBEDTLS_USE_PSA_CRYPTO
    scripts/config.py -f include/psa/crypto_config.h set PSA_WANT_KEY_TYPE_ECC_KEY_PAIR 1
    scripts/config.py -f include/psa/crypto_config.h set PSA_WANT_KEY_TYPE_ECC_PUBLIC_KEY 1
    # Need to define the correct symbol and include the test driver header path in order to build with the test driver
    make CC=gcc CFLAGS="$ASAN_CFLAGS -DPSA_CRYPTO_DRIVER_TEST -DMBEDTLS_PSA_ACCEL_KEY_TYPE_ECC_KEY_PAIR -I../tests/include -O2" LDFLAGS="$ASAN_CFLAGS"
}

# This should be renamed to test and updated once the accelerator ECC public key code is in place and ready to test.
component_build_psa_accel_key_type_ecc_public_key() {
    # full plus MBEDTLS_PSA_CRYPTO_CONFIG with PSA_WANT_KEY_TYPE_ECC_PUBLIC_KEY
    msg "build: full + MBEDTLS_PSA_CRYPTO_CONFIG + PSA_WANT_KEY_TYPE_ECC_PUBLIC_KEY"
    scripts/config.py full
    scripts/config.py set MBEDTLS_PSA_CRYPTO_CONFIG
    scripts/config.py set MBEDTLS_PSA_CRYPTO_DRIVERS
    scripts/config.py unset MBEDTLS_USE_PSA_CRYPTO
    scripts/config.py -f include/psa/crypto_config.h set PSA_WANT_KEY_TYPE_ECC_PUBLIC_KEY 1
    scripts/config.py -f include/psa/crypto_config.h unset PSA_WANT_KEY_TYPE_ECC_KEY_PAIR
    # Need to define the correct symbol and include the test driver header path in order to build with the test driver
    make CC=gcc CFLAGS="$ASAN_CFLAGS -DPSA_CRYPTO_DRIVER_TEST -DMBEDTLS_PSA_ACCEL_KEY_TYPE_ECC_PUBLIC_KEY -I../tests/include -O2" LDFLAGS="$ASAN_CFLAGS"
}

# This should be renamed to test and updated once the accelerator HMAC code is in place and ready to test.
component_build_psa_accel_alg_hmac() {
    # full plus MBEDTLS_PSA_CRYPTO_CONFIG with PSA_WANT_ALG_HMAC
    msg "build: full + MBEDTLS_PSA_CRYPTO_CONFIG + PSA_WANT_ALG_HMAC"
    scripts/config.py full
    scripts/config.py set MBEDTLS_PSA_CRYPTO_CONFIG
    scripts/config.py set MBEDTLS_PSA_CRYPTO_DRIVERS
    scripts/config.py unset MBEDTLS_USE_PSA_CRYPTO
    # Need to define the correct symbol and include the test driver header path in order to build with the test driver
    make CC=gcc CFLAGS="$ASAN_CFLAGS -DPSA_CRYPTO_DRIVER_TEST -DMBEDTLS_PSA_ACCEL_ALG_HMAC -I../tests/include -O2" LDFLAGS="$ASAN_CFLAGS"
}

# This should be renamed to test and updated once the accelerator HKDF code is in place and ready to test.
component_build_psa_accel_alg_hkdf() {
    # full plus MBEDTLS_PSA_CRYPTO_CONFIG with PSA_WANT_ALG_HKDF
    # without MBEDTLS_HKDF_C
    msg "build: full + MBEDTLS_PSA_CRYPTO_CONFIG + PSA_WANT_ALG_HKDF without MBEDTLS_HKDF_C"
    scripts/config.py full
    scripts/config.py set MBEDTLS_PSA_CRYPTO_CONFIG
    scripts/config.py set MBEDTLS_PSA_CRYPTO_DRIVERS
    scripts/config.py unset MBEDTLS_USE_PSA_CRYPTO
    scripts/config.py unset MBEDTLS_HKDF_C
    # Make sure to unset TLS1_3_EXPERIMENTAL since it requires HKDF_C and will not build properly without it.
    scripts/config.py unset MBEDTLS_SSL_PROTO_TLS1_3_EXPERIMENTAL
    # Need to define the correct symbol and include the test driver header path in order to build with the test driver
    make CC=gcc CFLAGS="$ASAN_CFLAGS -DPSA_CRYPTO_DRIVER_TEST -DMBEDTLS_PSA_ACCEL_ALG_HKDF -I../tests/include -O2" LDFLAGS="$ASAN_CFLAGS"
}

# This should be renamed to test and updated once the accelerator MD5 code is in place and ready to test.
component_build_psa_accel_alg_md5() {
    # full plus MBEDTLS_PSA_CRYPTO_CONFIG with PSA_WANT_ALG_MD5 without other hashes
    msg "build: full + MBEDTLS_PSA_CRYPTO_CONFIG + PSA_WANT_ALG_MD5 - other hashes"
    scripts/config.py full
    scripts/config.py set MBEDTLS_PSA_CRYPTO_CONFIG
    scripts/config.py set MBEDTLS_PSA_CRYPTO_DRIVERS
    scripts/config.py unset MBEDTLS_USE_PSA_CRYPTO
    scripts/config.py -f include/psa/crypto_config.h unset PSA_WANT_ALG_RIPEMD160
    scripts/config.py -f include/psa/crypto_config.h unset PSA_WANT_ALG_SHA_1
    scripts/config.py -f include/psa/crypto_config.h unset PSA_WANT_ALG_SHA_224
    scripts/config.py -f include/psa/crypto_config.h unset PSA_WANT_ALG_SHA_256
    scripts/config.py -f include/psa/crypto_config.h unset PSA_WANT_ALG_SHA_384
    scripts/config.py -f include/psa/crypto_config.h unset PSA_WANT_ALG_SHA_512
    # Need to define the correct symbol and include the test driver header path in order to build with the test driver
    make CC=gcc CFLAGS="$ASAN_CFLAGS -DPSA_CRYPTO_DRIVER_TEST -DMBEDTLS_PSA_ACCEL_ALG_MD5 -I../tests/include -O2" LDFLAGS="$ASAN_CFLAGS"
}

# This should be renamed to test and updated once the accelerator RIPEMD160 code is in place and ready to test.
component_build_psa_accel_alg_ripemd160() {
    # full plus MBEDTLS_PSA_CRYPTO_CONFIG with PSA_WANT_ALG_RIPEMD160 without other hashes
    msg "build: full + MBEDTLS_PSA_CRYPTO_CONFIG + PSA_WANT_ALG_RIPEMD160 - other hashes"
    scripts/config.py full
    scripts/config.py set MBEDTLS_PSA_CRYPTO_CONFIG
    scripts/config.py set MBEDTLS_PSA_CRYPTO_DRIVERS
    scripts/config.py unset MBEDTLS_USE_PSA_CRYPTO
    scripts/config.py -f include/psa/crypto_config.h unset PSA_WANT_ALG_MD5
    scripts/config.py -f include/psa/crypto_config.h unset PSA_WANT_ALG_SHA_1
    scripts/config.py -f include/psa/crypto_config.h unset PSA_WANT_ALG_SHA_224
    scripts/config.py -f include/psa/crypto_config.h unset PSA_WANT_ALG_SHA_256
    scripts/config.py -f include/psa/crypto_config.h unset PSA_WANT_ALG_SHA_384
    scripts/config.py -f include/psa/crypto_config.h unset PSA_WANT_ALG_SHA_512
    # Need to define the correct symbol and include the test driver header path in order to build with the test driver
    make CC=gcc CFLAGS="$ASAN_CFLAGS -DPSA_CRYPTO_DRIVER_TEST -DMBEDTLS_PSA_ACCEL_ALG_RIPEMD160 -I../tests/include -O2" LDFLAGS="$ASAN_CFLAGS"
}

# This should be renamed to test and updated once the accelerator SHA1 code is in place and ready to test.
component_build_psa_accel_alg_sha1() {
    # full plus MBEDTLS_PSA_CRYPTO_CONFIG with PSA_WANT_ALG_SHA_1 without other hashes
    msg "build: full + MBEDTLS_PSA_CRYPTO_CONFIG + PSA_WANT_ALG_SHA_1 - other hashes"
    scripts/config.py full
    scripts/config.py set MBEDTLS_PSA_CRYPTO_CONFIG
    scripts/config.py set MBEDTLS_PSA_CRYPTO_DRIVERS
    scripts/config.py unset MBEDTLS_USE_PSA_CRYPTO
    scripts/config.py -f include/psa/crypto_config.h unset PSA_WANT_ALG_MD5
    scripts/config.py -f include/psa/crypto_config.h unset PSA_WANT_ALG_RIPEMD160
    scripts/config.py -f include/psa/crypto_config.h unset PSA_WANT_ALG_SHA_224
    scripts/config.py -f include/psa/crypto_config.h unset PSA_WANT_ALG_SHA_256
    scripts/config.py -f include/psa/crypto_config.h unset PSA_WANT_ALG_SHA_384
    scripts/config.py -f include/psa/crypto_config.h unset PSA_WANT_ALG_SHA_512
    # Need to define the correct symbol and include the test driver header path in order to build with the test driver
    make CC=gcc CFLAGS="$ASAN_CFLAGS -DPSA_CRYPTO_DRIVER_TEST -DMBEDTLS_PSA_ACCEL_ALG_SHA_1 -I../tests/include -O2" LDFLAGS="$ASAN_CFLAGS"
}

# This should be renamed to test and updated once the accelerator SHA224 code is in place and ready to test.
component_build_psa_accel_alg_sha224() {
    # full plus MBEDTLS_PSA_CRYPTO_CONFIG with PSA_WANT_ALG_SHA_224 without other hashes
    msg "build: full + MBEDTLS_PSA_CRYPTO_CONFIG + PSA_WANT_ALG_SHA_224 - other hashes"
    scripts/config.py full
    scripts/config.py set MBEDTLS_PSA_CRYPTO_CONFIG
    scripts/config.py set MBEDTLS_PSA_CRYPTO_DRIVERS
    scripts/config.py unset MBEDTLS_USE_PSA_CRYPTO
    scripts/config.py -f include/psa/crypto_config.h unset PSA_WANT_ALG_MD5
    scripts/config.py -f include/psa/crypto_config.h unset PSA_WANT_ALG_RIPEMD160
    scripts/config.py -f include/psa/crypto_config.h unset PSA_WANT_ALG_SHA_1
    scripts/config.py -f include/psa/crypto_config.h unset PSA_WANT_ALG_SHA_384
    scripts/config.py -f include/psa/crypto_config.h unset PSA_WANT_ALG_SHA_512
    # Need to define the correct symbol and include the test driver header path in order to build with the test driver
    make CC=gcc CFLAGS="$ASAN_CFLAGS -DPSA_CRYPTO_DRIVER_TEST -DMBEDTLS_PSA_ACCEL_ALG_SHA_224 -I../tests/include -O2" LDFLAGS="$ASAN_CFLAGS"
}

# This should be renamed to test and updated once the accelerator SHA256 code is in place and ready to test.
component_build_psa_accel_alg_sha256() {
    # full plus MBEDTLS_PSA_CRYPTO_CONFIG with PSA_WANT_ALG_SHA_256 without other hashes
    msg "build: full + MBEDTLS_PSA_CRYPTO_CONFIG + PSA_WANT_ALG_SHA_256 - other hashes"
    scripts/config.py full
    scripts/config.py set MBEDTLS_PSA_CRYPTO_CONFIG
    scripts/config.py set MBEDTLS_PSA_CRYPTO_DRIVERS
    scripts/config.py unset MBEDTLS_USE_PSA_CRYPTO
    scripts/config.py -f include/psa/crypto_config.h unset PSA_WANT_ALG_MD5
    scripts/config.py -f include/psa/crypto_config.h unset PSA_WANT_ALG_RIPEMD160
    scripts/config.py -f include/psa/crypto_config.h unset PSA_WANT_ALG_SHA_1
    scripts/config.py -f include/psa/crypto_config.h unset PSA_WANT_ALG_SHA_224
    scripts/config.py -f include/psa/crypto_config.h unset PSA_WANT_ALG_SHA_384
    scripts/config.py -f include/psa/crypto_config.h unset PSA_WANT_ALG_SHA_512
    # Need to define the correct symbol and include the test driver header path in order to build with the test driver
    make CC=gcc CFLAGS="$ASAN_CFLAGS -DPSA_CRYPTO_DRIVER_TEST -DMBEDTLS_PSA_ACCEL_ALG_SHA_256 -I../tests/include -O2" LDFLAGS="$ASAN_CFLAGS"
}

# This should be renamed to test and updated once the accelerator SHA384 code is in place and ready to test.
component_build_psa_accel_alg_sha384() {
    # full plus MBEDTLS_PSA_CRYPTO_CONFIG with PSA_WANT_ALG_SHA_384 without other hashes
    msg "build: full + MBEDTLS_PSA_CRYPTO_CONFIG + PSA_WANT_ALG_SHA_384 - other hashes"
    scripts/config.py full
    scripts/config.py set MBEDTLS_PSA_CRYPTO_CONFIG
    scripts/config.py set MBEDTLS_PSA_CRYPTO_DRIVERS
    scripts/config.py unset MBEDTLS_USE_PSA_CRYPTO
    scripts/config.py -f include/psa/crypto_config.h unset PSA_WANT_ALG_MD5
    scripts/config.py -f include/psa/crypto_config.h unset PSA_WANT_ALG_RIPEMD160
    scripts/config.py -f include/psa/crypto_config.h unset PSA_WANT_ALG_SHA_1
    scripts/config.py -f include/psa/crypto_config.h unset PSA_WANT_ALG_SHA_224
    scripts/config.py -f include/psa/crypto_config.h unset PSA_WANT_ALG_SHA_256
    # Need to define the correct symbol and include the test driver header path in order to build with the test driver
    make CC=gcc CFLAGS="$ASAN_CFLAGS -DPSA_CRYPTO_DRIVER_TEST -DMBEDTLS_PSA_ACCEL_ALG_SHA_384 -I../tests/include -O2" LDFLAGS="$ASAN_CFLAGS"
}

# This should be renamed to test and updated once the accelerator SHA512 code is in place and ready to test.
component_build_psa_accel_alg_sha512() {
    # full plus MBEDTLS_PSA_CRYPTO_CONFIG with PSA_WANT_ALG_SHA_512 without other hashes
    msg "build: full + MBEDTLS_PSA_CRYPTO_CONFIG + PSA_WANT_ALG_SHA_512 - other hashes"
    scripts/config.py full
    scripts/config.py set MBEDTLS_PSA_CRYPTO_CONFIG
    scripts/config.py set MBEDTLS_PSA_CRYPTO_DRIVERS
    scripts/config.py unset MBEDTLS_USE_PSA_CRYPTO
    scripts/config.py -f include/psa/crypto_config.h unset PSA_WANT_ALG_MD5
    scripts/config.py -f include/psa/crypto_config.h unset PSA_WANT_ALG_RIPEMD160
    scripts/config.py -f include/psa/crypto_config.h unset PSA_WANT_ALG_SHA_1
    scripts/config.py -f include/psa/crypto_config.h unset PSA_WANT_ALG_SHA_224
    scripts/config.py -f include/psa/crypto_config.h unset PSA_WANT_ALG_SHA_256
    scripts/config.py -f include/psa/crypto_config.h unset PSA_WANT_ALG_SHA_384
    # Need to define the correct symbol and include the test driver header path in order to build with the test driver
    make CC=gcc CFLAGS="$ASAN_CFLAGS -DPSA_CRYPTO_DRIVER_TEST -DMBEDTLS_PSA_ACCEL_ALG_SHA_512 -I../tests/include -O2" LDFLAGS="$ASAN_CFLAGS"
}

# This should be renamed to test and updated once the accelerator RSA code is in place and ready to test.
component_build_psa_accel_alg_rsa_pkcs1v15_crypt() {
    # full plus MBEDTLS_PSA_CRYPTO_CONFIG with PSA_WANT_ALG_RSA_PKCS1V15_CRYPT
    msg "build: full + MBEDTLS_PSA_CRYPTO_CONFIG + PSA_WANT_ALG_RSA_PKCS1V15_CRYPT + PSA_WANT_KEY_TYPE_RSA_PUBLIC_KEY"
    scripts/config.py full
    scripts/config.py set MBEDTLS_PSA_CRYPTO_CONFIG
    scripts/config.py set MBEDTLS_PSA_CRYPTO_DRIVERS
    scripts/config.py unset MBEDTLS_USE_PSA_CRYPTO
    scripts/config.py -f include/psa/crypto_config.h set PSA_WANT_ALG_RSA_PKCS1V15_CRYPT 1
    scripts/config.py -f include/psa/crypto_config.h unset PSA_WANT_ALG_RSA_PKCS1V15_SIGN
    scripts/config.py -f include/psa/crypto_config.h unset PSA_WANT_ALG_RSA_OAEP
    scripts/config.py -f include/psa/crypto_config.h unset PSA_WANT_ALG_RSA_PSS
    # Need to define the correct symbol and include the test driver header path in order to build with the test driver
    make CC=gcc CFLAGS="$ASAN_CFLAGS -DPSA_CRYPTO_DRIVER_TEST -DMBEDTLS_PSA_ACCEL_ALG_RSA_PKCS1V15_CRYPT -I../tests/include -O2" LDFLAGS="$ASAN_CFLAGS"
}

# This should be renamed to test and updated once the accelerator RSA code is in place and ready to test.
component_build_psa_accel_alg_rsa_pkcs1v15_sign() {
    # full plus MBEDTLS_PSA_CRYPTO_CONFIG with PSA_WANT_ALG_RSA_PKCS1V15_SIGN and PSA_WANT_KEY_TYPE_RSA_PUBLIC_KEY
    msg "build: full + MBEDTLS_PSA_CRYPTO_CONFIG + PSA_WANT_ALG_RSA_PKCS1V15_SIGN + PSA_WANT_KEY_TYPE_RSA_PUBLIC_KEY"
    scripts/config.py full
    scripts/config.py set MBEDTLS_PSA_CRYPTO_CONFIG
    scripts/config.py set MBEDTLS_PSA_CRYPTO_DRIVERS
    scripts/config.py unset MBEDTLS_USE_PSA_CRYPTO
    scripts/config.py -f include/psa/crypto_config.h set PSA_WANT_ALG_RSA_PKCS1V15_SIGN 1
    scripts/config.py -f include/psa/crypto_config.h unset PSA_WANT_ALG_RSA_PKCS1V15_CRYPT
    scripts/config.py -f include/psa/crypto_config.h unset PSA_WANT_ALG_RSA_OAEP
    scripts/config.py -f include/psa/crypto_config.h unset PSA_WANT_ALG_RSA_PSS
    # Need to define the correct symbol and include the test driver header path in order to build with the test driver
    make CC=gcc CFLAGS="$ASAN_CFLAGS -DPSA_CRYPTO_DRIVER_TEST -DMBEDTLS_PSA_ACCEL_ALG_RSA_PKCS1V15_SIGN -I../tests/include -O2" LDFLAGS="$ASAN_CFLAGS"
}

# This should be renamed to test and updated once the accelerator RSA code is in place and ready to test.
component_build_psa_accel_alg_rsa_oaep() {
    # full plus MBEDTLS_PSA_CRYPTO_CONFIG with PSA_WANT_ALG_RSA_OAEP and PSA_WANT_KEY_TYPE_RSA_PUBLIC_KEY
    msg "build: full + MBEDTLS_PSA_CRYPTO_CONFIG + PSA_WANT_ALG_RSA_OAEP + PSA_WANT_KEY_TYPE_RSA_PUBLIC_KEY"
    scripts/config.py full
    scripts/config.py set MBEDTLS_PSA_CRYPTO_CONFIG
    scripts/config.py set MBEDTLS_PSA_CRYPTO_DRIVERS
    scripts/config.py unset MBEDTLS_USE_PSA_CRYPTO
    scripts/config.py -f include/psa/crypto_config.h set PSA_WANT_ALG_RSA_OAEP 1
    scripts/config.py -f include/psa/crypto_config.h unset PSA_WANT_ALG_RSA_PKCS1V15_CRYPT
    scripts/config.py -f include/psa/crypto_config.h unset PSA_WANT_ALG_RSA_PKCS1V15_SIGN
    scripts/config.py -f include/psa/crypto_config.h unset PSA_WANT_ALG_RSA_PSS
    # Need to define the correct symbol and include the test driver header path in order to build with the test driver
    make CC=gcc CFLAGS="$ASAN_CFLAGS -DPSA_CRYPTO_DRIVER_TEST -DMBEDTLS_PSA_ACCEL_ALG_RSA_OAEP -I../tests/include -O2" LDFLAGS="$ASAN_CFLAGS"
}

# This should be renamed to test and updated once the accelerator RSA code is in place and ready to test.
component_build_psa_accel_alg_rsa_pss() {
    # full plus MBEDTLS_PSA_CRYPTO_CONFIG with PSA_WANT_ALG_RSA_PSS and PSA_WANT_KEY_TYPE_RSA_PUBLIC_KEY
    msg "build: full + MBEDTLS_PSA_CRYPTO_CONFIG + PSA_WANT_ALG_RSA_PSS + PSA_WANT_KEY_TYPE_RSA_PUBLIC_KEY"
    scripts/config.py full
    scripts/config.py set MBEDTLS_PSA_CRYPTO_CONFIG
    scripts/config.py set MBEDTLS_PSA_CRYPTO_DRIVERS
    scripts/config.py unset MBEDTLS_USE_PSA_CRYPTO
    scripts/config.py -f include/psa/crypto_config.h set PSA_WANT_ALG_RSA_PSS 1
    scripts/config.py -f include/psa/crypto_config.h unset PSA_WANT_ALG_RSA_PKCS1V15_CRYPT
    scripts/config.py -f include/psa/crypto_config.h unset PSA_WANT_ALG_RSA_PKCS1V15_SIGN
    scripts/config.py -f include/psa/crypto_config.h unset PSA_WANT_ALG_RSA_OAEP
    # Need to define the correct symbol and include the test driver header path in order to build with the test driver
    make CC=gcc CFLAGS="$ASAN_CFLAGS -DPSA_CRYPTO_DRIVER_TEST -DMBEDTLS_PSA_ACCEL_ALG_RSA_PSS -I../tests/include -O2" LDFLAGS="$ASAN_CFLAGS"
}

# This should be renamed to test and updated once the accelerator RSA code is in place and ready to test.
component_build_psa_accel_key_type_rsa_key_pair() {
    # full plus MBEDTLS_PSA_CRYPTO_CONFIG with PSA_WANT_KEY_TYPE_RSA_KEY_PAIR and PSA_WANT_ALG_RSA_PSS
    msg "build: full + MBEDTLS_PSA_CRYPTO_CONFIG + PSA_WANT_KEY_TYPE_RSA_KEY_PAIR + PSA_WANT_ALG_RSA_PSS"
    scripts/config.py full
    scripts/config.py set MBEDTLS_PSA_CRYPTO_CONFIG
    scripts/config.py set MBEDTLS_PSA_CRYPTO_DRIVERS
    scripts/config.py unset MBEDTLS_USE_PSA_CRYPTO
    scripts/config.py -f include/psa/crypto_config.h set PSA_WANT_ALG_RSA_PSS 1
    scripts/config.py -f include/psa/crypto_config.h set PSA_WANT_KEY_TYPE_RSA_KEY_PAIR 1
    # Need to define the correct symbol and include the test driver header path in order to build with the test driver
    make CC=gcc CFLAGS="$ASAN_CFLAGS -DPSA_CRYPTO_DRIVER_TEST -DMBEDTLS_PSA_ACCEL_KEY_TYPE_RSA_KEY_PAIR -I../tests/include -O2" LDFLAGS="$ASAN_CFLAGS"
}

# This should be renamed to test and updated once the accelerator RSA code is in place and ready to test.
component_build_psa_accel_key_type_rsa_public_key() {
    # full plus MBEDTLS_PSA_CRYPTO_CONFIG with PSA_WANT_KEY_TYPE_RSA_PUBLIC_KEY and PSA_WANT_ALG_RSA_PSS
    msg "build: full + MBEDTLS_PSA_CRYPTO_CONFIG + PSA_WANT_KEY_TYPE_RSA_PUBLIC_KEY + PSA_WANT_ALG_RSA_PSS"
    scripts/config.py full
    scripts/config.py set MBEDTLS_PSA_CRYPTO_CONFIG
    scripts/config.py set MBEDTLS_PSA_CRYPTO_DRIVERS
    scripts/config.py unset MBEDTLS_USE_PSA_CRYPTO
    scripts/config.py -f include/psa/crypto_config.h set PSA_WANT_ALG_RSA_PSS 1
    scripts/config.py -f include/psa/crypto_config.h set PSA_WANT_KEY_TYPE_RSA_PUBLIC_KEY 1
    # Need to define the correct symbol and include the test driver header path in order to build with the test driver
    make CC=gcc CFLAGS="$ASAN_CFLAGS -DPSA_CRYPTO_DRIVER_TEST -DMBEDTLS_PSA_ACCEL_KEY_TYPE_RSA_PUBLIC_KEY -I../tests/include -O2" LDFLAGS="$ASAN_CFLAGS"
}

component_test_no_platform () {
    # Full configuration build, without platform support, file IO and net sockets.
    # This should catch missing mbedtls_printf definitions, and by disabling file
    # IO, it should catch missing '#include <stdio.h>'
    msg "build: full config except platform/fsio/net, make, gcc, C99" # ~ 30s
    scripts/config.py full
    scripts/config.py unset MBEDTLS_PLATFORM_C
    scripts/config.py unset MBEDTLS_NET_C
    scripts/config.py unset MBEDTLS_PLATFORM_MEMORY
    scripts/config.py unset MBEDTLS_PLATFORM_PRINTF_ALT
    scripts/config.py unset MBEDTLS_PLATFORM_FPRINTF_ALT
    scripts/config.py unset MBEDTLS_PLATFORM_SNPRINTF_ALT
    scripts/config.py unset MBEDTLS_PLATFORM_TIME_ALT
    scripts/config.py unset MBEDTLS_PLATFORM_EXIT_ALT
    scripts/config.py unset MBEDTLS_PLATFORM_NV_SEED_ALT
    scripts/config.py unset MBEDTLS_ENTROPY_NV_SEED
    scripts/config.py unset MBEDTLS_FS_IO
    scripts/config.py unset MBEDTLS_PSA_CRYPTO_SE_C
    scripts/config.py unset MBEDTLS_PSA_CRYPTO_STORAGE_C
    scripts/config.py unset MBEDTLS_PSA_ITS_FILE_C
    # Note, _DEFAULT_SOURCE needs to be defined for platforms using glibc version >2.19,
    # to re-enable platform integration features otherwise disabled in C99 builds
    make CC=gcc CFLAGS='-Werror -Wall -Wextra -std=c99 -pedantic -Os -D_DEFAULT_SOURCE' lib programs
    make CC=gcc CFLAGS='-Werror -Wall -Wextra -Os' test
}

component_build_no_std_function () {
    # catch compile bugs in _uninit functions
    msg "build: full config with NO_STD_FUNCTION, make, gcc" # ~ 30s
    scripts/config.py full
    scripts/config.py set MBEDTLS_PLATFORM_NO_STD_FUNCTIONS
    scripts/config.py unset MBEDTLS_ENTROPY_NV_SEED
    scripts/config.py unset MBEDTLS_PLATFORM_NV_SEED_ALT
    CC=gcc cmake -D CMAKE_BUILD_TYPE:String=Check .
    make
}

component_build_no_ssl_srv () {
    msg "build: full config except ssl_srv.c, make, gcc" # ~ 30s
    scripts/config.py full
    scripts/config.py unset MBEDTLS_SSL_SRV_C
    make CC=gcc CFLAGS='-Werror -Wall -Wextra -O1'
}

component_build_no_ssl_cli () {
    msg "build: full config except ssl_cli.c, make, gcc" # ~ 30s
    scripts/config.py full
    scripts/config.py unset MBEDTLS_SSL_CLI_C
    make CC=gcc CFLAGS='-Werror -Wall -Wextra -O1'
}

component_build_no_sockets () {
    # Note, C99 compliance can also be tested with the sockets support disabled,
    # as that requires a POSIX platform (which isn't the same as C99).
    msg "build: full config except net_sockets.c, make, gcc -std=c99 -pedantic" # ~ 30s
    scripts/config.py full
    scripts/config.py unset MBEDTLS_NET_C # getaddrinfo() undeclared, etc.
    scripts/config.py set MBEDTLS_NO_PLATFORM_ENTROPY # uses syscall() on GNU/Linux
    make CC=gcc CFLAGS='-Werror -Wall -Wextra -O1 -std=c99 -pedantic' lib
}

component_test_memory_buffer_allocator_backtrace () {
    msg "build: default config with memory buffer allocator and backtrace enabled"
    scripts/config.py set MBEDTLS_MEMORY_BUFFER_ALLOC_C
    scripts/config.py set MBEDTLS_PLATFORM_MEMORY
    scripts/config.py set MBEDTLS_MEMORY_BACKTRACE
    scripts/config.py set MBEDTLS_MEMORY_DEBUG
    CC=gcc cmake -DCMAKE_BUILD_TYPE:String=Release .
    make

    msg "test: MBEDTLS_MEMORY_BUFFER_ALLOC_C and MBEDTLS_MEMORY_BACKTRACE"
    make test
}

component_test_memory_buffer_allocator () {
    msg "build: default config with memory buffer allocator"
    scripts/config.py set MBEDTLS_MEMORY_BUFFER_ALLOC_C
    scripts/config.py set MBEDTLS_PLATFORM_MEMORY
    CC=gcc cmake -DCMAKE_BUILD_TYPE:String=Release .
    make

    msg "test: MBEDTLS_MEMORY_BUFFER_ALLOC_C"
    make test

    msg "test: ssl-opt.sh, MBEDTLS_MEMORY_BUFFER_ALLOC_C"
    # MBEDTLS_MEMORY_BUFFER_ALLOC is slow. Skip tests that tend to time out.
    tests/ssl-opt.sh -e '^DTLS proxy'
}

component_test_no_max_fragment_length () {
    # Run max fragment length tests with MFL disabled
    msg "build: default config except MFL extension (ASan build)" # ~ 30s
    scripts/config.py unset MBEDTLS_SSL_MAX_FRAGMENT_LENGTH
    CC=gcc cmake -D CMAKE_BUILD_TYPE:String=Asan .
    make

    msg "test: ssl-opt.sh, MFL-related tests"
    tests/ssl-opt.sh -f "Max fragment length"
}

component_test_asan_remove_peer_certificate () {
    msg "build: default config with MBEDTLS_SSL_KEEP_PEER_CERTIFICATE disabled (ASan build)"
    scripts/config.py unset MBEDTLS_SSL_KEEP_PEER_CERTIFICATE
    CC=gcc cmake -D CMAKE_BUILD_TYPE:String=Asan .
    make

    msg "test: !MBEDTLS_SSL_KEEP_PEER_CERTIFICATE"
    make test

    msg "test: ssl-opt.sh, !MBEDTLS_SSL_KEEP_PEER_CERTIFICATE"
    tests/ssl-opt.sh

    msg "test: compat.sh, !MBEDTLS_SSL_KEEP_PEER_CERTIFICATE"
    tests/compat.sh

    msg "test: context-info.sh, !MBEDTLS_SSL_KEEP_PEER_CERTIFICATE"
    tests/context-info.sh
}

component_test_no_max_fragment_length_small_ssl_out_content_len () {
    msg "build: no MFL extension, small SSL_OUT_CONTENT_LEN (ASan build)"
    scripts/config.py unset MBEDTLS_SSL_MAX_FRAGMENT_LENGTH
    scripts/config.py set MBEDTLS_SSL_IN_CONTENT_LEN 16384
    scripts/config.py set MBEDTLS_SSL_OUT_CONTENT_LEN 4096
    CC=gcc cmake -D CMAKE_BUILD_TYPE:String=Asan .
    make

    msg "test: MFL tests (disabled MFL extension case) & large packet tests"
    tests/ssl-opt.sh -f "Max fragment length\|Large buffer"

    msg "test: context-info.sh (disabled MFL extension case)"
    tests/context-info.sh
}

component_test_variable_ssl_in_out_buffer_len () {
    msg "build: MBEDTLS_SSL_VARIABLE_BUFFER_LENGTH enabled (ASan build)"
    scripts/config.py set MBEDTLS_SSL_VARIABLE_BUFFER_LENGTH
    CC=gcc cmake -D CMAKE_BUILD_TYPE:String=Asan .
    make

    msg "test: MBEDTLS_SSL_VARIABLE_BUFFER_LENGTH enabled"
    make test

    msg "test: ssl-opt.sh, MBEDTLS_SSL_VARIABLE_BUFFER_LENGTH enabled"
    tests/ssl-opt.sh

    msg "test: compat.sh, MBEDTLS_SSL_VARIABLE_BUFFER_LENGTH enabled"
    tests/compat.sh
}

component_test_variable_ssl_in_out_buffer_len_CID () {
    msg "build: MBEDTLS_SSL_VARIABLE_BUFFER_LENGTH and MBEDTLS_SSL_DTLS_CONNECTION_ID enabled (ASan build)"
    scripts/config.py set MBEDTLS_SSL_VARIABLE_BUFFER_LENGTH
    scripts/config.py set MBEDTLS_SSL_DTLS_CONNECTION_ID

    CC=gcc cmake -D CMAKE_BUILD_TYPE:String=Asan .
    make

    msg "test: MBEDTLS_SSL_VARIABLE_BUFFER_LENGTH and MBEDTLS_SSL_DTLS_CONNECTION_ID"
    make test

    msg "test: ssl-opt.sh, MBEDTLS_SSL_VARIABLE_BUFFER_LENGTH and MBEDTLS_SSL_DTLS_CONNECTION_ID enabled"
    tests/ssl-opt.sh

    msg "test: compat.sh, MBEDTLS_SSL_VARIABLE_BUFFER_LENGTH and MBEDTLS_SSL_DTLS_CONNECTION_ID enabled"
    tests/compat.sh
}

component_test_CID_no_debug() {
    msg "build: Connection ID enabled, debug disabled"
    scripts/config.py unset MBEDTLS_DEBUG_C
    scripts/config.py set MBEDTLS_SSL_DTLS_CONNECTION_ID

    CC=gcc cmake .
    make

    msg "test: Connection ID enabled, debug disabled"
    make test
}

component_test_ssl_alloc_buffer_and_mfl () {
    msg "build: default config with memory buffer allocator and MFL extension"
    scripts/config.py set MBEDTLS_MEMORY_BUFFER_ALLOC_C
    scripts/config.py set MBEDTLS_PLATFORM_MEMORY
    scripts/config.py set MBEDTLS_MEMORY_DEBUG
    scripts/config.py set MBEDTLS_SSL_MAX_FRAGMENT_LENGTH
    scripts/config.py set MBEDTLS_SSL_VARIABLE_BUFFER_LENGTH
    CC=gcc cmake -DCMAKE_BUILD_TYPE:String=Release .
    make

    msg "test: MBEDTLS_SSL_VARIABLE_BUFFER_LENGTH, MBEDTLS_MEMORY_BUFFER_ALLOC_C, MBEDTLS_MEMORY_DEBUG and MBEDTLS_SSL_MAX_FRAGMENT_LENGTH"
    make test

    msg "test: MBEDTLS_SSL_VARIABLE_BUFFER_LENGTH, MBEDTLS_MEMORY_BUFFER_ALLOC_C, MBEDTLS_MEMORY_DEBUG and MBEDTLS_SSL_MAX_FRAGMENT_LENGTH"
    tests/ssl-opt.sh -f "Handshake memory usage"
}

component_test_when_no_ciphersuites_have_mac () {
    msg "build: when no ciphersuites have MAC"
    scripts/config.py unset MBEDTLS_CIPHER_NULL_CIPHER
    scripts/config.py unset MBEDTLS_CIPHER_MODE_CBC
    scripts/config.py unset MBEDTLS_CMAC_C
    make

    msg "test: !MBEDTLS_SSL_SOME_MODES_USE_MAC"
    make test

    msg "test ssl-opt.sh: !MBEDTLS_SSL_SOME_MODES_USE_MAC"
    tests/ssl-opt.sh -f 'Default\|EtM' -e 'without EtM'
}

component_test_no_date_time () {
    msg "build: default config without MBEDTLS_HAVE_TIME_DATE"
    scripts/config.py unset MBEDTLS_HAVE_TIME_DATE
    CC=gcc cmake -D CMAKE_BUILD_TYPE:String=Check .
    make

    msg "test: !MBEDTLS_HAVE_TIME_DATE - main suites"
    make test
}

component_test_platform_calloc_macro () {
    msg "build: MBEDTLS_PLATFORM_{CALLOC/FREE}_MACRO enabled (ASan build)"
    scripts/config.py set MBEDTLS_PLATFORM_MEMORY
    scripts/config.py set MBEDTLS_PLATFORM_CALLOC_MACRO calloc
    scripts/config.py set MBEDTLS_PLATFORM_FREE_MACRO   free
    CC=gcc cmake -D CMAKE_BUILD_TYPE:String=Asan .
    make

    msg "test: MBEDTLS_PLATFORM_{CALLOC/FREE}_MACRO enabled (ASan build)"
    make test
}

component_test_malloc_0_null () {
    msg "build: malloc(0) returns NULL (ASan+UBSan build)"
    scripts/config.py full
    make CC=gcc CFLAGS="'-DMBEDTLS_CONFIG_FILE=\"$PWD/tests/configs/config-wrapper-malloc-0-null.h\"' $ASAN_CFLAGS -O" LDFLAGS="$ASAN_CFLAGS"

    msg "test: malloc(0) returns NULL (ASan+UBSan build)"
    make test

    msg "selftest: malloc(0) returns NULL (ASan+UBSan build)"
    # Just the calloc selftest. "make test" ran the others as part of the
    # test suites.
    programs/test/selftest calloc

    msg "test ssl-opt.sh: malloc(0) returns NULL (ASan+UBSan build)"
    # Run a subset of the tests. The choice is a balance between coverage
    # and time (including time indirectly wasted due to flaky tests).
    # The current choice is to skip tests whose description includes
    # "proxy", which is an approximation of skipping tests that use the
    # UDP proxy, which tend to be slower and flakier.
    tests/ssl-opt.sh -e 'proxy'
}

component_test_tls13 () {
    msg "build: TLS 1.3 (ASanDbg) "
    scripts/config.py   set MBEDTLS_SSL_PROTO_TLS1_3_EXPERIMENTAL
    scripts/config.py   set MBEDTLS_SSL_USE_MPS
    scripts/config.py   set MBEDTLS_RSA_C
    scripts/config.py   set MBEDTLS_X509_RSASSA_PSS_SUPPORT
    scripts/config.pl   set MBEDTLS_SSL_CID_TLS1_3_PADDING_GRANULARITY 1
    cmake CC=gcc CMAKE_BUILD_TYPE=ASanDbg .
    make

    msg "test: TLS 1.3 compat.sh"
    if_build_succeeded tests/compat.sh -m tls13 -t ECDSA

    msg "test: TLS 1.3 ssl-opt.sh"
    if_build_succeeded tests/ssl-opt.sh -f "TLS 1.3"
}

component_test_tls13_no_mps () {
    msg "build: TLS 1.3 without MPS (ASanDbg) "
    scripts/config.py   set MBEDTLS_SSL_PROTO_TLS1_3_EXPERIMENTAL
    scripts/config.py unset MBEDTLS_SSL_USE_MPS
    scripts/config.py   set MBEDTLS_RSA_C
    scripts/config.py   set MBEDTLS_X509_RSASSA_PSS_SUPPORT
    scripts/config.pl   set MBEDTLS_SSL_CID_TLS1_3_PADDING_GRANULARITY 1
    cmake CC=gcc CMAKE_BUILD_TYPE=ASanDbg .
    make

    msg "test: TLS 1.3 without MPS compat.sh"
    if_build_succeeded tests/compat.sh -m tls13 -t ECDSA

    msg "test: TLS 1.3 without MPS ssl-opt.sh"
    if_build_succeeded tests/ssl-opt.sh -f "TLS 1.3"
}

component_test_tls13_with_padding () {
    msg "build: TLS 1.3 (ASanDbg) "
    scripts/config.py   set MBEDTLS_SSL_PROTO_TLS1_3_EXPERIMENTAL
    scripts/config.py   set MBEDTLS_SSL_USE_MPS
    scripts/config.py   set MBEDTLS_RSA_C
    scripts/config.py   set MBEDTLS_X509_RSASSA_PSS_SUPPORT
    scripts/config.pl   set MBEDTLS_SSL_CID_TLS1_3_PADDING_GRANULARITY 16
    cmake CC=gcc CMAKE_BUILD_TYPE=ASanDbg .
    make

    msg "test: TLS 1.3 compat.sh"
    if_build_succeeded tests/compat.sh -m tls13 -t ECDSA

    msg "test: TLS 1.3 ssl-opt.sh"
    if_build_succeeded tests/ssl-opt.sh -f "TLS 1.3"
}

component_test_tls13_no_mps_with_padding () {
    msg "build: TLS 1.3 without MPS (ASanDbg) "
    scripts/config.py   set MBEDTLS_SSL_PROTO_TLS1_3_EXPERIMENTAL
    scripts/config.py unset MBEDTLS_SSL_USE_MPS
    scripts/config.py   set MBEDTLS_RSA_C
    scripts/config.py   set MBEDTLS_X509_RSASSA_PSS_SUPPORT
    scripts/config.pl   set MBEDTLS_SSL_CID_TLS1_3_PADDING_GRANULARITY 1
    cmake CC=gcc CMAKE_BUILD_TYPE=ASanDbg .
    make

    msg "test: TLS 1.3 without MPS compat.sh"
    if_build_succeeded tests/compat.sh -m tls13 -t ECDSA

    msg "test: TLS 1.3 without MPS ssl-opt.sh"
    if_build_succeeded tests/ssl-opt.sh -f "TLS 1.3"
}

component_test_tls13_client_only () {
    msg "build: TLS 1.3 client-only (ASanDbg) "
    scripts/config.py   set MBEDTLS_SSL_PROTO_TLS1_3_EXPERIMENTAL
    scripts/config.py   set MBEDTLS_SSL_USE_MPS
    scripts/config.py unset MBEDTLS_SSL_SRV_C
    scripts/config.py   set MBEDTLS_SSL_CLI_C
    scripts/config.py   set MBEDTLS_RSA_C
    scripts/config.py   set MBEDTLS_X509_RSASSA_PSS_SUPPORT
    cmake CC=gcc CMAKE_BUILD_TYPE=ASanDbg .
    make

    msg "test: TLS 1.3 client-only, ssl-opt.sh"
    if_build_succeeded tests/ssl-opt.sh -f "TLS 1.3"
}

component_test_tls13_client_only_no_mps () {
    msg "build: TLS 1.3 client-only (ASanDbg) "
    scripts/config.py   set MBEDTLS_SSL_PROTO_TLS1_3_EXPERIMENTAL
    scripts/config.py unset MBEDTLS_SSL_USE_MPS
    scripts/config.py unset MBEDTLS_SSL_SRV_C
    scripts/config.py   set MBEDTLS_SSL_CLI_C
    scripts/config.py   set MBEDTLS_RSA_C
    scripts/config.py   set MBEDTLS_X509_RSASSA_PSS_SUPPORT
    cmake CC=gcc CMAKE_BUILD_TYPE=ASanDbg .
    make

    msg "test: TLS 1.3 client-only, ssl-opt.sh"
    if_build_succeeded tests/ssl-opt.sh -f "TLS 1.3"
}

component_test_tls13_server_only () {
    msg "build: TLS 1.3 server-only (ASanDbg) "
    scripts/config.py   set MBEDTLS_SSL_PROTO_TLS1_3_EXPERIMENTAL
    scripts/config.py   set MBEDTLS_SSL_USE_MPS
    scripts/config.py   set MBEDTLS_SSL_SRV_C
    scripts/config.py unset MBEDTLS_SSL_CLI_C
    scripts/config.py   set MBEDTLS_RSA_C
    scripts/config.py   set MBEDTLS_X509_RSASSA_PSS_SUPPORT
    cmake CC=gcc CMAKE_BUILD_TYPE=ASanDbg .
    make

    msg "test: TLS 1.3 server-only, ssl-opt.sh"
    if_build_succeeded tests/ssl-opt.sh -f "TLS 1.3"
}

component_test_tls13_server_only_no_mps () {
    msg "build: TLS 1.3 server-only (ASanDbg) "
    scripts/config.py   set MBEDTLS_SSL_PROTO_TLS1_3_EXPERIMENTAL
    scripts/config.py unset MBEDTLS_SSL_USE_MPS
    scripts/config.py   set MBEDTLS_SSL_SRV_C
    scripts/config.py unset MBEDTLS_SSL_CLI_C
    scripts/config.py   set MBEDTLS_RSA_C
    scripts/config.py   set MBEDTLS_X509_RSASSA_PSS_SUPPORT
    cmake CC=gcc CMAKE_BUILD_TYPE=ASanDbg .
    make

    msg "test: TLS 1.3 server-only, ssl-opt.sh"
    if_build_succeeded tests/ssl-opt.sh -f "TLS 1.3"
}

component_test_aes_fewer_tables () {
    msg "build: default config with AES_FEWER_TABLES enabled"
    scripts/config.py set MBEDTLS_AES_FEWER_TABLES
    make CC=gcc CFLAGS='-Werror -Wall -Wextra'

    msg "test: AES_FEWER_TABLES"
    make test
}

component_test_aes_rom_tables () {
    msg "build: default config with AES_ROM_TABLES enabled"
    scripts/config.py set MBEDTLS_AES_ROM_TABLES
    make CC=gcc CFLAGS='-Werror -Wall -Wextra'

    msg "test: AES_ROM_TABLES"
    make test
}

component_test_aes_fewer_tables_and_rom_tables () {
    msg "build: default config with AES_ROM_TABLES and AES_FEWER_TABLES enabled"
    scripts/config.py set MBEDTLS_AES_FEWER_TABLES
    scripts/config.py set MBEDTLS_AES_ROM_TABLES
    make CC=gcc CFLAGS='-Werror -Wall -Wextra'

    msg "test: AES_FEWER_TABLES + AES_ROM_TABLES"
    make test
}

component_test_ctr_drbg_aes_256_sha_256 () {
    msg "build: full + MBEDTLS_ENTROPY_FORCE_SHA256 (ASan build)"
    scripts/config.py full
    scripts/config.py unset MBEDTLS_MEMORY_BUFFER_ALLOC_C
    scripts/config.py set MBEDTLS_ENTROPY_FORCE_SHA256
    CC=gcc cmake -D CMAKE_BUILD_TYPE:String=Asan .
    make

    msg "test: full + MBEDTLS_ENTROPY_FORCE_SHA256 (ASan build)"
    make test
}

component_test_ctr_drbg_aes_128_sha_512 () {
    msg "build: full + MBEDTLS_CTR_DRBG_USE_128_BIT_KEY (ASan build)"
    scripts/config.py full
    scripts/config.py unset MBEDTLS_MEMORY_BUFFER_ALLOC_C
    scripts/config.py set MBEDTLS_CTR_DRBG_USE_128_BIT_KEY
    CC=gcc cmake -D CMAKE_BUILD_TYPE:String=Asan .
    make

    msg "test: full + MBEDTLS_CTR_DRBG_USE_128_BIT_KEY (ASan build)"
    make test
}

component_test_ctr_drbg_aes_128_sha_256 () {
    msg "build: full + MBEDTLS_CTR_DRBG_USE_128_BIT_KEY + MBEDTLS_ENTROPY_FORCE_SHA256 (ASan build)"
    scripts/config.py full
    scripts/config.py unset MBEDTLS_MEMORY_BUFFER_ALLOC_C
    scripts/config.py set MBEDTLS_CTR_DRBG_USE_128_BIT_KEY
    scripts/config.py set MBEDTLS_ENTROPY_FORCE_SHA256
    CC=gcc cmake -D CMAKE_BUILD_TYPE:String=Asan .
    make

    msg "test: full + MBEDTLS_CTR_DRBG_USE_128_BIT_KEY + MBEDTLS_ENTROPY_FORCE_SHA256 (ASan build)"
    make test
}

component_test_se_default () {
    msg "build: default config + MBEDTLS_PSA_CRYPTO_SE_C"
    scripts/config.py set MBEDTLS_PSA_CRYPTO_SE_C
    make CC=clang CFLAGS="$ASAN_CFLAGS -Os" LDFLAGS="$ASAN_CFLAGS"

    msg "test: default config + MBEDTLS_PSA_CRYPTO_SE_C"
    make test
}

component_test_psa_crypto_drivers () {
    msg "build: MBEDTLS_PSA_CRYPTO_DRIVERS w/ driver hooks"
    scripts/config.py full
    scripts/config.py set MBEDTLS_PSA_CRYPTO_DRIVERS
    scripts/config.py set MBEDTLS_PSA_CRYPTO_BUILTIN_KEYS
    loc_cflags="$ASAN_CFLAGS -DPSA_CRYPTO_DRIVER_TEST_ALL"
    loc_cflags="${loc_cflags} '-DMBEDTLS_USER_CONFIG_FILE=\"../tests/configs/user-config-for-test.h\"'"
    loc_cflags="${loc_cflags} -I../tests/include -O2"

    make CC=gcc CFLAGS="${loc_cflags}" LDFLAGS="$ASAN_CFLAGS"
    unset loc_cflags

    msg "test: full + MBEDTLS_PSA_CRYPTO_DRIVERS"
    make test
}

component_test_make_shared () {
    msg "build/test: make shared" # ~ 40s
    make SHARED=1 all check
    ldd programs/util/strerror | grep libmbedcrypto
    programs/test/dlopen_demo.sh
}

component_test_cmake_shared () {
    msg "build/test: cmake shared" # ~ 2min
    cmake -DUSE_SHARED_MBEDTLS_LIBRARY=On .
    make
    ldd programs/util/strerror | grep libmbedcrypto
    make test
    programs/test/dlopen_demo.sh
}

test_build_opt () {
    info=$1 cc=$2; shift 2
    for opt in "$@"; do
          msg "build/test: $cc $opt, $info" # ~ 30s
          make CC="$cc" CFLAGS="$opt -std=c99 -pedantic -Wall -Wextra -Werror"
          # We're confident enough in compilers to not run _all_ the tests,
          # but at least run the unit tests. In particular, runs with
          # optimizations use inline assembly whereas runs with -O0
          # skip inline assembly.
          make test # ~30s
          make clean
    done
}

component_test_clang_opt () {
    scripts/config.py full
    test_build_opt 'full config' clang -O0 -Os -O2
}

component_test_gcc_opt () {
    scripts/config.py full
    test_build_opt 'full config' gcc -O0 -Os -O2
}

component_build_mbedtls_config_file () {
    msg "build: make with MBEDTLS_CONFIG_FILE" # ~40s
    # Use the full config so as to catch a maximum of places where
    # the check of MBEDTLS_CONFIG_FILE might be missing.
    scripts/config.py full
    sed 's!"check_config.h"!"mbedtls/check_config.h"!' <"$CONFIG_H" >full_config.h
    echo '#error "MBEDTLS_CONFIG_FILE is not working"' >"$CONFIG_H"
    make CFLAGS="-I '$PWD' -DMBEDTLS_CONFIG_FILE='\"full_config.h\"'"
    rm -f full_config.h
}

component_test_m32_o0 () {
    # Build without optimization, so as to use portable C code (in a 32-bit
    # build) and not the i386-specific inline assembly.
    msg "build: i386, make, gcc -O0 (ASan build)" # ~ 30s
    scripts/config.py full
    make CC=gcc CFLAGS="$ASAN_CFLAGS -m32 -O0" LDFLAGS="-m32 $ASAN_CFLAGS"

    msg "test: i386, make, gcc -O0 (ASan build)"
    make test
}
support_test_m32_o0 () {
    case $(uname -m) in
        *64*) true;;
        *) false;;
    esac
}

component_test_m32_o2 () {
    # Build with optimization, to use the i386 specific inline assembly
    # and go faster for tests.
    msg "build: i386, make, gcc -O2 (ASan build)" # ~ 30s
    scripts/config.py full
    make CC=gcc CFLAGS="$ASAN_CFLAGS -m32 -O2" LDFLAGS="-m32 $ASAN_CFLAGS"

    msg "test: i386, make, gcc -O2 (ASan build)"
    make test

    msg "test ssl-opt.sh, i386, make, gcc-O2"
    tests/ssl-opt.sh
}
support_test_m32_o2 () {
    support_test_m32_o0 "$@"
}

component_test_m32_everest () {
    msg "build: i386, Everest ECDH context (ASan build)" # ~ 6 min
    scripts/config.py set MBEDTLS_ECDH_VARIANT_EVEREST_ENABLED
    make CC=gcc CFLAGS="$ASAN_CFLAGS -m32 -O2" LDFLAGS="-m32 $ASAN_CFLAGS"

    msg "test: i386, Everest ECDH context - main suites (inc. selftests) (ASan build)" # ~ 50s
    make test

    msg "test: i386, Everest ECDH context - ECDH-related part of ssl-opt.sh (ASan build)" # ~ 5s
    tests/ssl-opt.sh -f ECDH

    msg "test: i386, Everest ECDH context - compat.sh with some ECDH ciphersuites (ASan build)" # ~ 3 min
    # Exclude some symmetric ciphers that are redundant here to gain time.
    tests/compat.sh -f ECDH -V NO -e 'ARIA\|CAMELLIA\|CHACHA\|DES'
}
support_test_m32_everest () {
    support_test_m32_o0 "$@"
}

component_test_mx32 () {
    msg "build: 64-bit ILP32, make, gcc" # ~ 30s
    scripts/config.py full
    make CC=gcc CFLAGS='-Werror -Wall -Wextra -mx32' LDFLAGS='-mx32'

    msg "test: 64-bit ILP32, make, gcc"
    make test
}
support_test_mx32 () {
    case $(uname -m) in
        amd64|x86_64) true;;
        *) false;;
    esac
}

component_test_min_mpi_window_size () {
    msg "build: Default + MBEDTLS_MPI_WINDOW_SIZE=1 (ASan build)" # ~ 10s
    scripts/config.py set MBEDTLS_MPI_WINDOW_SIZE 1
    CC=gcc cmake -D CMAKE_BUILD_TYPE:String=Asan .
    make

    msg "test: MBEDTLS_MPI_WINDOW_SIZE=1 - main suites (inc. selftests) (ASan build)" # ~ 10s
    make test
}

component_test_have_int32 () {
    msg "build: gcc, force 32-bit bignum limbs"
    scripts/config.py unset MBEDTLS_HAVE_ASM
    scripts/config.py unset MBEDTLS_AESNI_C
    scripts/config.py unset MBEDTLS_PADLOCK_C
    make CC=gcc CFLAGS='-Werror -Wall -Wextra -DMBEDTLS_HAVE_INT32'

    msg "test: gcc, force 32-bit bignum limbs"
    make test
}

component_test_have_int64 () {
    msg "build: gcc, force 64-bit bignum limbs"
    scripts/config.py unset MBEDTLS_HAVE_ASM
    scripts/config.py unset MBEDTLS_AESNI_C
    scripts/config.py unset MBEDTLS_PADLOCK_C
    make CC=gcc CFLAGS='-Werror -Wall -Wextra -DMBEDTLS_HAVE_INT64'

    msg "test: gcc, force 64-bit bignum limbs"
    make test
}

component_test_no_udbl_division () {
    msg "build: MBEDTLS_NO_UDBL_DIVISION native" # ~ 10s
    scripts/config.py full
    scripts/config.py set MBEDTLS_NO_UDBL_DIVISION
    make CFLAGS='-Werror -O1'

    msg "test: MBEDTLS_NO_UDBL_DIVISION native" # ~ 10s
    make test
}

component_test_no_64bit_multiplication () {
    msg "build: MBEDTLS_NO_64BIT_MULTIPLICATION native" # ~ 10s
    scripts/config.py full
    scripts/config.py set MBEDTLS_NO_64BIT_MULTIPLICATION
    make CFLAGS='-Werror -O1'

    msg "test: MBEDTLS_NO_64BIT_MULTIPLICATION native" # ~ 10s
    make test
}

component_test_no_strings () {
    msg "build: no strings" # ~10s
    scripts/config.py full
    # Disable options that activate a large amount of string constants.
    scripts/config.py unset MBEDTLS_DEBUG_C
    scripts/config.py unset MBEDTLS_ERROR_C
    scripts/config.py set MBEDTLS_ERROR_STRERROR_DUMMY
    scripts/config.py unset MBEDTLS_VERSION_FEATURES
    make CFLAGS='-Werror -Os'

    msg "test: no strings" # ~ 10s
    make test
}

component_test_no_x509_info () {
    msg "build: full + MBEDTLS_X509_REMOVE_INFO" # ~ 10s
    scripts/config.pl full
    scripts/config.pl unset MBEDTLS_MEMORY_BACKTRACE # too slow for tests
    scripts/config.pl set MBEDTLS_X509_REMOVE_INFO
    make CFLAGS='-Werror -O2'

    msg "test: full + MBEDTLS_X509_REMOVE_INFO" # ~ 10s
    make test

    msg "test: ssl-opt.sh, full + MBEDTLS_X509_REMOVE_INFO" # ~ 1 min
    tests/ssl-opt.sh
}

component_build_arm_none_eabi_gcc () {
    msg "build: ${ARM_NONE_EABI_GCC_PREFIX}gcc -O1" # ~ 10s
    scripts/config.py baremetal
    make CC="${ARM_NONE_EABI_GCC_PREFIX}gcc" AR="${ARM_NONE_EABI_GCC_PREFIX}ar" LD="${ARM_NONE_EABI_GCC_PREFIX}ld" CFLAGS='-std=c99 -Werror -Wall -Wextra -O1' lib

    msg "size: ${ARM_NONE_EABI_GCC_PREFIX}gcc -O1"
    ${ARM_NONE_EABI_GCC_PREFIX}size library/*.o
}

component_build_arm_linux_gnueabi_gcc_arm5vte () {
    msg "build: ${ARM_LINUX_GNUEABI_GCC_PREFIX}gcc -march=arm5vte" # ~ 10s
    scripts/config.py baremetal
    # Build for a target platform that's close to what Debian uses
    # for its "armel" distribution (https://wiki.debian.org/ArmEabiPort).
    # See https://github.com/ARMmbed/mbedtls/pull/2169 and comments.
    # Build everything including programs, see for example
    # https://github.com/ARMmbed/mbedtls/pull/3449#issuecomment-675313720
    make CC="${ARM_LINUX_GNUEABI_GCC_PREFIX}gcc" AR="${ARM_LINUX_GNUEABI_GCC_PREFIX}ar" CFLAGS='-Werror -Wall -Wextra -march=armv5te -O1' LDFLAGS='-march=armv5te'

    msg "size: ${ARM_LINUX_GNUEABI_GCC_PREFIX}gcc -march=armv5te -O1"
    ${ARM_LINUX_GNUEABI_GCC_PREFIX}size library/*.o
}
support_build_arm_linux_gnueabi_gcc_arm5vte () {
    type ${ARM_LINUX_GNUEABI_GCC_PREFIX}gcc >/dev/null 2>&1
}

component_build_arm_none_eabi_gcc_arm5vte () {
    msg "build: ${ARM_NONE_EABI_GCC_PREFIX}gcc -march=arm5vte" # ~ 10s
    scripts/config.py baremetal
    # This is an imperfect substitute for
    # component_build_arm_linux_gnueabi_gcc_arm5vte
    # in case the gcc-arm-linux-gnueabi toolchain is not available
    make CC="${ARM_NONE_EABI_GCC_PREFIX}gcc" AR="${ARM_NONE_EABI_GCC_PREFIX}ar" CFLAGS='-std=c99 -Werror -Wall -Wextra -march=armv5te -O1' LDFLAGS='-march=armv5te' SHELL='sh -x' lib

    msg "size: ${ARM_NONE_EABI_GCC_PREFIX}gcc -march=armv5te -O1"
    ${ARM_NONE_EABI_GCC_PREFIX}size library/*.o
}

component_build_arm_none_eabi_gcc_m0plus () {
    msg "build: ${ARM_NONE_EABI_GCC_PREFIX}gcc -mthumb -mcpu=cortex-m0plus" # ~ 10s
    scripts/config.py baremetal
    make CC="${ARM_NONE_EABI_GCC_PREFIX}gcc" AR="${ARM_NONE_EABI_GCC_PREFIX}ar" LD="${ARM_NONE_EABI_GCC_PREFIX}ld" CFLAGS='-std=c99 -Werror -Wall -Wextra -mthumb -mcpu=cortex-m0plus -Os' lib

    msg "size: ${ARM_NONE_EABI_GCC_PREFIX}gcc -mthumb -mcpu=cortex-m0plus -Os"
    ${ARM_NONE_EABI_GCC_PREFIX}size library/*.o
}

component_build_arm_none_eabi_gcc_no_udbl_division () {
    msg "build: ${ARM_NONE_EABI_GCC_PREFIX}gcc -DMBEDTLS_NO_UDBL_DIVISION, make" # ~ 10s
    scripts/config.py baremetal
    scripts/config.py set MBEDTLS_NO_UDBL_DIVISION
    make CC="${ARM_NONE_EABI_GCC_PREFIX}gcc" AR="${ARM_NONE_EABI_GCC_PREFIX}ar" LD="${ARM_NONE_EABI_GCC_PREFIX}ld" CFLAGS='-std=c99 -Werror -Wall -Wextra' lib
    echo "Checking that software 64-bit division is not required"
    not grep __aeabi_uldiv library/*.o
}

component_build_arm_none_eabi_gcc_no_64bit_multiplication () {
    msg "build: ${ARM_NONE_EABI_GCC_PREFIX}gcc MBEDTLS_NO_64BIT_MULTIPLICATION, make" # ~ 10s
    scripts/config.py baremetal
    scripts/config.py set MBEDTLS_NO_64BIT_MULTIPLICATION
    make CC="${ARM_NONE_EABI_GCC_PREFIX}gcc" AR="${ARM_NONE_EABI_GCC_PREFIX}ar" LD="${ARM_NONE_EABI_GCC_PREFIX}ld" CFLAGS='-std=c99 -Werror -O1 -march=armv6-m -mthumb' lib
    echo "Checking that software 64-bit multiplication is not required"
    not grep __aeabi_lmul library/*.o
}

component_build_armcc () {
    msg "build: ARM Compiler 5"
    scripts/config.py baremetal
    make CC="$ARMC5_CC" AR="$ARMC5_AR" WARNING_CFLAGS='--strict --c99' lib

    msg "size: ARM Compiler 5"
    "$ARMC5_FROMELF" -z library/*.o

    make clean

    # ARM Compiler 6 - Target ARMv7-A
    armc6_build_test "--target=arm-arm-none-eabi -march=armv7-a"

    # ARM Compiler 6 - Target ARMv7-M
    armc6_build_test "--target=arm-arm-none-eabi -march=armv7-m"

    # ARM Compiler 6 - Target ARMv8-A - AArch32
    armc6_build_test "--target=arm-arm-none-eabi -march=armv8.2-a"

    # ARM Compiler 6 - Target ARMv8-M
    armc6_build_test "--target=arm-arm-none-eabi -march=armv8-m.main"

    # ARM Compiler 6 - Target ARMv8-A - AArch64
    armc6_build_test "--target=aarch64-arm-none-eabi -march=armv8.2-a"
}

<<<<<<< HEAD
=======
component_test_tls13_experimental () {
    msg "build: default config with MBEDTLS_SSL_PROTO_TLS1_3_EXPERIMENTAL enabled, without padding"
    scripts/config.py set MBEDTLS_SSL_PROTO_TLS1_3_EXPERIMENTAL
    scripts/config.py set MBEDTLS_SSL_TLS1_3_COMPATIBILITY_MODE
    scripts/config.py set MBEDTLS_SSL_CID_TLS1_3_PADDING_GRANULARITY 1
    CC=gcc cmake -D CMAKE_BUILD_TYPE:String=Asan .
    make
    msg "test: default config with MBEDTLS_SSL_PROTO_TLS1_3_EXPERIMENTAL enabled, without padding"
    make test
    msg "ssl-opt.sh (TLS 1.3 experimental)"
    if_build_succeeded tests/ssl-opt.sh
}

component_test_tls13_experimental_no_compatibility_mode () {
    msg "build: default config with MBEDTLS_SSL_PROTO_TLS1_3_EXPERIMENTAL enabled, without padding"
    scripts/config.py set   MBEDTLS_SSL_PROTO_TLS1_3_EXPERIMENTAL
    scripts/config.py unset MBEDTLS_SSL_TLS1_3_COMPATIBILITY_MODE
    scripts/config.py set   MBEDTLS_SSL_CID_TLS1_3_PADDING_GRANULARITY 1
    CC=gcc cmake -D CMAKE_BUILD_TYPE:String=Asan .
    make
    msg "test: default config with MBEDTLS_SSL_PROTO_TLS1_3_EXPERIMENTAL enabled, without padding"
    make test
    msg "ssl-opt.sh (TLS 1.3 experimental)"
    if_build_succeeded tests/ssl-opt.sh
}

component_test_tls13_experimental_with_padding () {
    msg "build: default config with MBEDTLS_SSL_PROTO_TLS1_3_EXPERIMENTAL enabled, with padding"
    scripts/config.py set MBEDTLS_SSL_PROTO_TLS1_3_EXPERIMENTAL
    scripts/config.py set MBEDTLS_SSL_TLS1_3_COMPATIBILITY_MODE
    scripts/config.py set MBEDTLS_SSL_CID_TLS1_3_PADDING_GRANULARITY 16
    CC=gcc cmake -D CMAKE_BUILD_TYPE:String=Asan .
    make
    msg "test: default config with MBEDTLS_SSL_PROTO_TLS1_3_EXPERIMENTAL enabled, with padding"
    make test
    msg "ssl-opt.sh (TLS 1.3 experimental)"
    if_build_succeeded tests/ssl-opt.sh
}

component_test_tls13_experimental_with_ecp_restartable () {
    msg "build: default config with MBEDTLS_SSL_PROTO_TLS1_3_EXPERIMENTAL enabled, with ecp_restartable"
    scripts/config.py set MBEDTLS_SSL_PROTO_TLS1_3_EXPERIMENTAL
    scripts/config.py set MBEDTLS_SSL_TLS1_3_COMPATIBILITY_MODE
    scripts/config.py set MBEDTLS_ECP_RESTARTABLE
    CC=gcc cmake -D CMAKE_BUILD_TYPE:String=Asan .
    make
    msg "test: default config with MBEDTLS_SSL_PROTO_TLS1_3_EXPERIMENTAL enabled, with ecp_restartable"
    make test
    msg "ssl-opt.sh (TLS 1.3 experimental)"
    if_build_succeeded tests/ssl-opt.sh
}

component_test_tls13_experimental_with_everest () {
    msg "build: default config with MBEDTLS_SSL_PROTO_TLS1_3_EXPERIMENTAL enabled, with Everest"
    scripts/config.py set MBEDTLS_SSL_PROTO_TLS1_3_EXPERIMENTAL
    scripts/config.py set MBEDTLS_SSL_TLS1_3_COMPATIBILITY_MODE
    scripts/config.py set MBEDTLS_ECDH_VARIANT_EVEREST_ENABLED
    scripts/config.py unset MBEDTLS_ECP_RESTARTABLE
    CC=gcc cmake -D CMAKE_BUILD_TYPE:String=Asan .
    make
    msg "test: default config with MBEDTLS_SSL_PROTO_TLS1_3_EXPERIMENTAL enabled, with Everest"
    make test
    msg "ssl-opt.sh (TLS 1.3 experimental)"
    if_build_succeeded tests/ssl-opt.sh
}

>>>>>>> 9eab5a6f
component_build_mingw () {
    msg "build: Windows cross build - mingw64, make (Link Library)" # ~ 30s
    make CC=i686-w64-mingw32-gcc AR=i686-w64-mingw32-ar LD=i686-w64-minggw32-ld CFLAGS='-Werror -Wall -Wextra' WINDOWS_BUILD=1 lib programs

    # note Make tests only builds the tests, but doesn't run them
    make CC=i686-w64-mingw32-gcc AR=i686-w64-mingw32-ar LD=i686-w64-minggw32-ld CFLAGS='-Werror' WINDOWS_BUILD=1 tests
    make WINDOWS_BUILD=1 clean

    msg "build: Windows cross build - mingw64, make (DLL)" # ~ 30s
    make CC=i686-w64-mingw32-gcc AR=i686-w64-mingw32-ar LD=i686-w64-minggw32-ld CFLAGS='-Werror -Wall -Wextra' WINDOWS_BUILD=1 SHARED=1 lib programs
    make CC=i686-w64-mingw32-gcc AR=i686-w64-mingw32-ar LD=i686-w64-minggw32-ld CFLAGS='-Werror -Wall -Wextra' WINDOWS_BUILD=1 SHARED=1 tests
    make WINDOWS_BUILD=1 clean
}
support_build_mingw() {
    case $(i686-w64-mingw32-gcc -dumpversion) in
        [0-5]*) false;;
        *) true;;
    esac
}

component_test_memsan () {
    msg "build: MSan (clang)" # ~ 1 min 20s
    scripts/config.py unset MBEDTLS_AESNI_C # memsan doesn't grok asm
    CC=clang cmake -D CMAKE_BUILD_TYPE:String=MemSan .
    make

    msg "test: main suites (MSan)" # ~ 10s
    make test

    msg "test: ssl-opt.sh (MSan)" # ~ 1 min
    tests/ssl-opt.sh

    # Optional part(s)

    if [ "$MEMORY" -gt 0 ]; then
        msg "test: compat.sh (MSan)" # ~ 6 min 20s
        tests/compat.sh
    fi
}

component_test_valgrind () {
    msg "build: Release (clang)"
    CC=clang cmake -D CMAKE_BUILD_TYPE:String=Release .
    make

    msg "test: main suites valgrind (Release)"
    make memcheck

    # Optional parts (slow; currently broken on OS X because programs don't
    # seem to receive signals under valgrind on OS X).
    if [ "$MEMORY" -gt 0 ]; then
        msg "test: ssl-opt.sh --memcheck (Release)"
        tests/ssl-opt.sh --memcheck
    fi

    if [ "$MEMORY" -gt 1 ]; then
        msg "test: compat.sh --memcheck (Release)"
        tests/compat.sh --memcheck
    fi

    if [ "$MEMORY" -gt 0 ]; then
        msg "test: context-info.sh --memcheck (Release)"
        tests/context-info.sh --memcheck
    fi
}

component_test_cmake_out_of_source () {
    msg "build: cmake 'out-of-source' build"
    MBEDTLS_ROOT_DIR="$PWD"
    mkdir "$OUT_OF_SOURCE_DIR"
    cd "$OUT_OF_SOURCE_DIR"
    cmake -D CMAKE_BUILD_TYPE:String=Check "$MBEDTLS_ROOT_DIR"
    make

    msg "test: cmake 'out-of-source' build"
    make test
    # Test an SSL option that requires an auxiliary script in test/scripts/.
    # Also ensure that there are no error messages such as
    # "No such file or directory", which would indicate that some required
    # file is missing (ssl-opt.sh tolerates the absence of some files so
    # may exit with status 0 but emit errors).
    ./tests/ssl-opt.sh -f 'Fallback SCSV: beginning of list' 2>ssl-opt.err
    cat ssl-opt.err >&2
    # If ssl-opt.err is non-empty, record an error and keep going.
    [ ! -s ssl-opt.err ]
    rm ssl-opt.err
    cd "$MBEDTLS_ROOT_DIR"
    rm -rf "$OUT_OF_SOURCE_DIR"
}

component_test_cmake_as_subdirectory () {
    msg "build: cmake 'as-subdirectory' build"
    MBEDTLS_ROOT_DIR="$PWD"

    cd programs/test/cmake_subproject
    cmake .
    make
    ./cmake_subproject

    cd "$MBEDTLS_ROOT_DIR"
    unset MBEDTLS_ROOT_DIR
}

component_test_cmake_as_package () {
    msg "build: cmake 'as-package' build"
    MBEDTLS_ROOT_DIR="$PWD"

    cd programs/test/cmake_package
    cmake .
    make
    ./cmake_package

    cd "$MBEDTLS_ROOT_DIR"
    unset MBEDTLS_ROOT_DIR
}

component_test_cmake_as_package_install () {
    msg "build: cmake 'as-installed-package' build"
    MBEDTLS_ROOT_DIR="$PWD"

    cd programs/test/cmake_package_install
    cmake .
    make
    ./cmake_package_install

    cd "$MBEDTLS_ROOT_DIR"
    unset MBEDTLS_ROOT_DIR
}

component_test_zeroize () {
    # Test that the function mbedtls_platform_zeroize() is not optimized away by
    # different combinations of compilers and optimization flags by using an
    # auxiliary GDB script. Unfortunately, GDB does not return error values to the
    # system in all cases that the script fails, so we must manually search the
    # output to check whether the pass string is present and no failure strings
    # were printed.

    # Don't try to disable ASLR. We don't care about ASLR here. We do care
    # about a spurious message if Gdb tries and fails, so suppress that.
    gdb_disable_aslr=
    if [ -z "$(gdb -batch -nw -ex 'set disable-randomization off' 2>&1)" ]; then
        gdb_disable_aslr='set disable-randomization off'
    fi

    for optimization_flag in -O2 -O3 -Ofast -Os; do
        for compiler in clang gcc; do
            msg "test: $compiler $optimization_flag, mbedtls_platform_zeroize()"
            make programs CC="$compiler" DEBUG=1 CFLAGS="$optimization_flag"
            gdb -ex "$gdb_disable_aslr" -x tests/scripts/test_zeroize.gdb -nw -batch -nx 2>&1 | tee test_zeroize.log
            grep "The buffer was correctly zeroized" test_zeroize.log
            not grep -i "error" test_zeroize.log
            rm -f test_zeroize.log
            make clean
        done
    done

    unset gdb_disable_aslr
}

component_test_psa_compliance () {
    msg "build: make, default config (out-of-box), libmbedcrypto.a only"
    make -C library libmbedcrypto.a

    msg "unit test: test_psa_compliance.py"
    ./tests/scripts/test_psa_compliance.py
}

support_test_psa_compliance () {
    # psa-compliance-tests only supports CMake >= 3.10.0
    ver="$(cmake --version)"
    ver="${ver#cmake version }"
    ver_major="${ver%%.*}"

    ver="${ver#*.}"
    ver_minor="${ver%%.*}"

    [ "$ver_major" -eq 3 ] && [ "$ver_minor" -ge 10 ]
}

component_check_python_files () {
    msg "Lint: Python scripts"
    tests/scripts/check-python-files.sh
}

component_check_test_helpers () {
    msg "unit test: generate_test_code.py"
    # unittest writes out mundane stuff like number or tests run on stderr.
    # Our convention is to reserve stderr for actual errors, and write
    # harmless info on stdout so it can be suppress with --quiet.
    ./tests/scripts/test_generate_test_code.py 2>&1

    msg "unit test: translate_ciphers.py"
    python3 -m unittest tests/scripts/translate_ciphers.py 2>&1
}

################################################################
#### Termination
################################################################

post_report () {
    msg "Done, cleaning up"
    final_cleanup

    final_report
}



################################################################
#### Run all the things
################################################################

# Function invoked by --error-test to test error reporting.
pseudo_component_error_test () {
    msg "Testing error reporting $error_test_i"
    if [ $KEEP_GOING -ne 0 ]; then
        echo "Expect three failing commands."
    fi
    # If the component doesn't run in a subshell, changing error_test_i to an
    # invalid integer will cause an error in the loop that runs this function.
    error_test_i=this_should_not_be_used_since_the_component_runs_in_a_subshell
    # Expected error: 'grep non_existent /dev/null -> 1'
    grep non_existent /dev/null
    # Expected error: '! grep -q . tests/scripts/all.sh -> 1'
    not grep -q . "$0"
    # Expected error: 'make unknown_target -> 2'
    make unknown_target
    false "this should not be executed"
}

# Run one component and clean up afterwards.
run_component () {
    current_component="$1"
    export MBEDTLS_TEST_CONFIGURATION="$current_component"

    # Unconditionally create a seedfile that's sufficiently long.
    # Do this before each component, because a previous component may
    # have messed it up or shortened it.
    local dd_cmd
    dd_cmd=(dd if=/dev/urandom of=./tests/seedfile bs=64 count=1)
    case $OSTYPE in
        linux*|freebsd*|openbsd*|darwin*) dd_cmd+=(status=none)
    esac
    "${dd_cmd[@]}"

    # Run the component in a subshell, with error trapping and output
    # redirection set up based on the relevant options.
    if [ $KEEP_GOING -eq 1 ]; then
        # We want to keep running if the subshell fails, so 'set -e' must
        # be off when the subshell runs.
        set +e
    fi
    (
        if [ $QUIET -eq 1 ]; then
            # msg() will be silenced, so just print the component name here.
            echo "${current_component#component_}"
            exec >/dev/null
        fi
        if [ $KEEP_GOING -eq 1 ]; then
            # Keep "set -e" off, and run an ERR trap instead to record failures.
            set -E
            trap err_trap ERR
        fi
        # The next line is what runs the component
        "$@"
        if [ $KEEP_GOING -eq 1 ]; then
            trap - ERR
            exit $last_failure_status
        fi
    )
    component_status=$?
    if [ $KEEP_GOING -eq 1 ]; then
        set -e
        if [ $component_status -ne 0 ]; then
            failure_count=$((failure_count + 1))
        fi
    fi

    # Restore the build tree to a clean state.
    cleanup
    unset current_component
}

# Preliminary setup
pre_check_environment
pre_initialize_variables
pre_parse_command_line "$@"

pre_check_git
pre_restore_files
pre_back_up

build_status=0
if [ $KEEP_GOING -eq 1 ]; then
    pre_setup_keep_going
fi
pre_prepare_outcome_file
pre_print_configuration
pre_check_tools
cleanup
pre_generate_files

# Run the requested tests.
for ((error_test_i=1; error_test_i <= error_test; error_test_i++)); do
    run_component pseudo_component_error_test
done
unset error_test_i
for component in $RUN_COMPONENTS; do
    run_component "component_$component"
done

# We're done.
post_report<|MERGE_RESOLUTION|>--- conflicted
+++ resolved
@@ -2346,6 +2346,7 @@
 component_test_tls13 () {
     msg "build: TLS 1.3 (ASanDbg) "
     scripts/config.py   set MBEDTLS_SSL_PROTO_TLS1_3_EXPERIMENTAL
+    scripts/config.py   set MBEDTLS_SSL_TLS1_3_COMPATIBILITY_MODE
     scripts/config.py   set MBEDTLS_SSL_USE_MPS
     scripts/config.py   set MBEDTLS_RSA_C
     scripts/config.py   set MBEDTLS_X509_RSASSA_PSS_SUPPORT
@@ -2363,6 +2364,7 @@
 component_test_tls13_no_mps () {
     msg "build: TLS 1.3 without MPS (ASanDbg) "
     scripts/config.py   set MBEDTLS_SSL_PROTO_TLS1_3_EXPERIMENTAL
+    scripts/config.py   set MBEDTLS_SSL_TLS1_3_COMPATIBILITY_MODE
     scripts/config.py unset MBEDTLS_SSL_USE_MPS
     scripts/config.py   set MBEDTLS_RSA_C
     scripts/config.py   set MBEDTLS_X509_RSASSA_PSS_SUPPORT
@@ -2377,9 +2379,40 @@
     if_build_succeeded tests/ssl-opt.sh -f "TLS 1.3"
 }
 
+component_test_tls13_no_compatibility_mode () {
+    msg "build: TLS 1.3 (ASanDbg) without TLS 1.2 compatibility mode"
+    scripts/config.py   set MBEDTLS_SSL_PROTO_TLS1_3_EXPERIMENTAL
+    scripts/config.py unset MBEDTLS_SSL_TLS1_3_COMPATIBILITY_MODE
+    scripts/config.py   set MBEDTLS_SSL_USE_MPS
+    scripts/config.py   set MBEDTLS_RSA_C
+    scripts/config.py   set MBEDTLS_X509_RSASSA_PSS_SUPPORT
+    scripts/config.pl   set MBEDTLS_SSL_CID_TLS1_3_PADDING_GRANULARITY 1
+    cmake CC=gcc CMAKE_BUILD_TYPE=ASanDbg .
+    make
+
+    msg "test: TLS 1.3 ssl-opt.sh"
+    if_build_succeeded tests/ssl-opt.sh -f "TLS 1.3"
+}
+
+component_test_tls13_no_mps_no_compatibility_mode () {
+    msg "build: TLS 1.3 without MPS (ASanDbg) and without TLS 1.2 compatibility mode"
+    scripts/config.py   set MBEDTLS_SSL_PROTO_TLS1_3_EXPERIMENTAL
+    scripts/config.py unset MBEDTLS_SSL_TLS1_3_COMPATIBILITY_MODE
+    scripts/config.py unset MBEDTLS_SSL_USE_MPS
+    scripts/config.py   set MBEDTLS_RSA_C
+    scripts/config.py   set MBEDTLS_X509_RSASSA_PSS_SUPPORT
+    scripts/config.pl   set MBEDTLS_SSL_CID_TLS1_3_PADDING_GRANULARITY 1
+    cmake CC=gcc CMAKE_BUILD_TYPE=ASanDbg .
+    make
+
+    msg "test: TLS 1.3 without MPS ssl-opt.sh"
+    if_build_succeeded tests/ssl-opt.sh -f "TLS 1.3"
+}
+
 component_test_tls13_with_padding () {
     msg "build: TLS 1.3 (ASanDbg) "
     scripts/config.py   set MBEDTLS_SSL_PROTO_TLS1_3_EXPERIMENTAL
+    scripts/config.py   set MBEDTLS_SSL_TLS1_3_COMPATIBILITY_MODE
     scripts/config.py   set MBEDTLS_SSL_USE_MPS
     scripts/config.py   set MBEDTLS_RSA_C
     scripts/config.py   set MBEDTLS_X509_RSASSA_PSS_SUPPORT
@@ -2397,6 +2430,7 @@
 component_test_tls13_no_mps_with_padding () {
     msg "build: TLS 1.3 without MPS (ASanDbg) "
     scripts/config.py   set MBEDTLS_SSL_PROTO_TLS1_3_EXPERIMENTAL
+    scripts/config.py   set MBEDTLS_SSL_TLS1_3_COMPATIBILITY_MODE
     scripts/config.py unset MBEDTLS_SSL_USE_MPS
     scripts/config.py   set MBEDTLS_RSA_C
     scripts/config.py   set MBEDTLS_X509_RSASSA_PSS_SUPPORT
@@ -2414,6 +2448,7 @@
 component_test_tls13_client_only () {
     msg "build: TLS 1.3 client-only (ASanDbg) "
     scripts/config.py   set MBEDTLS_SSL_PROTO_TLS1_3_EXPERIMENTAL
+    scripts/config.py   set MBEDTLS_SSL_TLS1_3_COMPATIBILITY_MODE
     scripts/config.py   set MBEDTLS_SSL_USE_MPS
     scripts/config.py unset MBEDTLS_SSL_SRV_C
     scripts/config.py   set MBEDTLS_SSL_CLI_C
@@ -2429,6 +2464,7 @@
 component_test_tls13_client_only_no_mps () {
     msg "build: TLS 1.3 client-only (ASanDbg) "
     scripts/config.py   set MBEDTLS_SSL_PROTO_TLS1_3_EXPERIMENTAL
+    scripts/config.py   set MBEDTLS_SSL_TLS1_3_COMPATIBILITY_MODE
     scripts/config.py unset MBEDTLS_SSL_USE_MPS
     scripts/config.py unset MBEDTLS_SSL_SRV_C
     scripts/config.py   set MBEDTLS_SSL_CLI_C
@@ -2444,6 +2480,7 @@
 component_test_tls13_server_only () {
     msg "build: TLS 1.3 server-only (ASanDbg) "
     scripts/config.py   set MBEDTLS_SSL_PROTO_TLS1_3_EXPERIMENTAL
+    scripts/config.py   set MBEDTLS_SSL_TLS1_3_COMPATIBILITY_MODE
     scripts/config.py   set MBEDTLS_SSL_USE_MPS
     scripts/config.py   set MBEDTLS_SSL_SRV_C
     scripts/config.py unset MBEDTLS_SSL_CLI_C
@@ -2459,6 +2496,7 @@
 component_test_tls13_server_only_no_mps () {
     msg "build: TLS 1.3 server-only (ASanDbg) "
     scripts/config.py   set MBEDTLS_SSL_PROTO_TLS1_3_EXPERIMENTAL
+    scripts/config.py   set MBEDTLS_SSL_TLS1_3_COMPATIBILITY_MODE
     scripts/config.py unset MBEDTLS_SSL_USE_MPS
     scripts/config.py   set MBEDTLS_SSL_SRV_C
     scripts/config.py unset MBEDTLS_SSL_CLI_C
@@ -2851,75 +2889,6 @@
     armc6_build_test "--target=aarch64-arm-none-eabi -march=armv8.2-a"
 }
 
-<<<<<<< HEAD
-=======
-component_test_tls13_experimental () {
-    msg "build: default config with MBEDTLS_SSL_PROTO_TLS1_3_EXPERIMENTAL enabled, without padding"
-    scripts/config.py set MBEDTLS_SSL_PROTO_TLS1_3_EXPERIMENTAL
-    scripts/config.py set MBEDTLS_SSL_TLS1_3_COMPATIBILITY_MODE
-    scripts/config.py set MBEDTLS_SSL_CID_TLS1_3_PADDING_GRANULARITY 1
-    CC=gcc cmake -D CMAKE_BUILD_TYPE:String=Asan .
-    make
-    msg "test: default config with MBEDTLS_SSL_PROTO_TLS1_3_EXPERIMENTAL enabled, without padding"
-    make test
-    msg "ssl-opt.sh (TLS 1.3 experimental)"
-    if_build_succeeded tests/ssl-opt.sh
-}
-
-component_test_tls13_experimental_no_compatibility_mode () {
-    msg "build: default config with MBEDTLS_SSL_PROTO_TLS1_3_EXPERIMENTAL enabled, without padding"
-    scripts/config.py set   MBEDTLS_SSL_PROTO_TLS1_3_EXPERIMENTAL
-    scripts/config.py unset MBEDTLS_SSL_TLS1_3_COMPATIBILITY_MODE
-    scripts/config.py set   MBEDTLS_SSL_CID_TLS1_3_PADDING_GRANULARITY 1
-    CC=gcc cmake -D CMAKE_BUILD_TYPE:String=Asan .
-    make
-    msg "test: default config with MBEDTLS_SSL_PROTO_TLS1_3_EXPERIMENTAL enabled, without padding"
-    make test
-    msg "ssl-opt.sh (TLS 1.3 experimental)"
-    if_build_succeeded tests/ssl-opt.sh
-}
-
-component_test_tls13_experimental_with_padding () {
-    msg "build: default config with MBEDTLS_SSL_PROTO_TLS1_3_EXPERIMENTAL enabled, with padding"
-    scripts/config.py set MBEDTLS_SSL_PROTO_TLS1_3_EXPERIMENTAL
-    scripts/config.py set MBEDTLS_SSL_TLS1_3_COMPATIBILITY_MODE
-    scripts/config.py set MBEDTLS_SSL_CID_TLS1_3_PADDING_GRANULARITY 16
-    CC=gcc cmake -D CMAKE_BUILD_TYPE:String=Asan .
-    make
-    msg "test: default config with MBEDTLS_SSL_PROTO_TLS1_3_EXPERIMENTAL enabled, with padding"
-    make test
-    msg "ssl-opt.sh (TLS 1.3 experimental)"
-    if_build_succeeded tests/ssl-opt.sh
-}
-
-component_test_tls13_experimental_with_ecp_restartable () {
-    msg "build: default config with MBEDTLS_SSL_PROTO_TLS1_3_EXPERIMENTAL enabled, with ecp_restartable"
-    scripts/config.py set MBEDTLS_SSL_PROTO_TLS1_3_EXPERIMENTAL
-    scripts/config.py set MBEDTLS_SSL_TLS1_3_COMPATIBILITY_MODE
-    scripts/config.py set MBEDTLS_ECP_RESTARTABLE
-    CC=gcc cmake -D CMAKE_BUILD_TYPE:String=Asan .
-    make
-    msg "test: default config with MBEDTLS_SSL_PROTO_TLS1_3_EXPERIMENTAL enabled, with ecp_restartable"
-    make test
-    msg "ssl-opt.sh (TLS 1.3 experimental)"
-    if_build_succeeded tests/ssl-opt.sh
-}
-
-component_test_tls13_experimental_with_everest () {
-    msg "build: default config with MBEDTLS_SSL_PROTO_TLS1_3_EXPERIMENTAL enabled, with Everest"
-    scripts/config.py set MBEDTLS_SSL_PROTO_TLS1_3_EXPERIMENTAL
-    scripts/config.py set MBEDTLS_SSL_TLS1_3_COMPATIBILITY_MODE
-    scripts/config.py set MBEDTLS_ECDH_VARIANT_EVEREST_ENABLED
-    scripts/config.py unset MBEDTLS_ECP_RESTARTABLE
-    CC=gcc cmake -D CMAKE_BUILD_TYPE:String=Asan .
-    make
-    msg "test: default config with MBEDTLS_SSL_PROTO_TLS1_3_EXPERIMENTAL enabled, with Everest"
-    make test
-    msg "ssl-opt.sh (TLS 1.3 experimental)"
-    if_build_succeeded tests/ssl-opt.sh
-}
-
->>>>>>> 9eab5a6f
 component_build_mingw () {
     msg "build: Windows cross build - mingw64, make (Link Library)" # ~ 30s
     make CC=i686-w64-mingw32-gcc AR=i686-w64-mingw32-ar LD=i686-w64-minggw32-ld CFLAGS='-Werror -Wall -Wextra' WINDOWS_BUILD=1 lib programs

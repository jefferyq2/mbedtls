#! /usr/bin/env sh

# all.sh
#
# Copyright The Mbed TLS Contributors
# SPDX-License-Identifier: Apache-2.0
#
# Licensed under the Apache License, Version 2.0 (the "License"); you may
# not use this file except in compliance with the License.
# You may obtain a copy of the License at
#
# http://www.apache.org/licenses/LICENSE-2.0
#
# Unless required by applicable law or agreed to in writing, software
# distributed under the License is distributed on an "AS IS" BASIS, WITHOUT
# WARRANTIES OR CONDITIONS OF ANY KIND, either express or implied.
# See the License for the specific language governing permissions and
# limitations under the License.



################################################################
#### Documentation
################################################################

# Purpose
# -------
#
# To run all tests possible or available on the platform.
#
# Notes for users
# ---------------
#
# Warning: the test is destructive. It includes various build modes and
# configurations, and can and will arbitrarily change the current CMake
# configuration. The following files must be committed into git:
#    * include/mbedtls/mbedtls_config.h
#    * Makefile, library/Makefile, programs/Makefile, tests/Makefile,
#      programs/fuzz/Makefile
# After running this script, the CMake cache will be lost and CMake
# will no longer be initialised.
#
# The script assumes the presence of a number of tools:
#   * Basic Unix tools (Windows users note: a Unix-style find must be before
#     the Windows find in the PATH)
#   * Perl
#   * GNU Make
#   * CMake
#   * GCC and Clang (recent enough for using ASan with gcc and MemSan with clang, or valgrind)
#   * G++
#   * arm-gcc and mingw-gcc
#   * ArmCC 5 and ArmCC 6, unless invoked with --no-armcc
#   * OpenSSL and GnuTLS command line tools, recent enough for the
#     interoperability tests. If they don't support old features which we want
#     to test, then a legacy version of these tools must be present as well
#     (search for LEGACY below).
# See the invocation of check_tools below for details.
#
# This script must be invoked from the toplevel directory of a git
# working copy of Mbed TLS.
#
# Note that the output is not saved. You may want to run
#   script -c tests/scripts/all.sh
# or
#   tests/scripts/all.sh >all.log 2>&1
#
# Notes for maintainers
# ---------------------
#
# The bulk of the code is organized into functions that follow one of the
# following naming conventions:
#  * pre_XXX: things to do before running the tests, in order.
#  * component_XXX: independent components. They can be run in any order.
#      * component_check_XXX: quick tests that aren't worth parallelizing.
#      * component_build_XXX: build things but don't run them.
#      * component_test_XXX: build and test.
#  * support_XXX: if support_XXX exists and returns false then
#    component_XXX is not run by default.
#  * post_XXX: things to do after running the tests.
#  * other: miscellaneous support functions.
#
# Each component must start by invoking `msg` with a short informative message.
#
# The framework performs some cleanup tasks after each component. This
# means that components can assume that the working directory is in a
# cleaned-up state, and don't need to perform the cleanup themselves.
# * Run `make clean`.
# * Restore `include/mbedtls/mbedtls_config.h` from a backup made before running
#   the component.
# * Check out `Makefile`, `library/Makefile`, `programs/Makefile`,
#   `tests/Makefile` and `programs/fuzz/Makefile` from git.
#   This cleans up after an in-tree use of CMake.
#
# Any command that is expected to fail must be protected so that the
# script keeps running in --keep-going mode despite `set -e`. In keep-going
# mode, if a protected command fails, this is logged as a failure and the
# script will exit with a failure status once it has run all components.
# Commands can be protected in any of the following ways:
# * `make` is a function which runs the `make` command with protection.
#   Note that you must write `make VAR=value`, not `VAR=value make`,
#   because the `VAR=value make` syntax doesn't work with functions.
# * Put `report_status` before the command to protect it.
# * Put `if_build_successful` before a command. This protects it, and
#   additionally skips it if a prior invocation of `make` in the same
#   component failed.
#
# The tests are roughly in order from fastest to slowest. This doesn't
# have to be exact, but in general you should add slower tests towards
# the end and fast checks near the beginning.



################################################################
#### Initialization and command line parsing
################################################################

# Abort on errors (and uninitialised variables)
set -eu

pre_check_environment () {
    if [ -d library -a -d include -a -d tests ]; then :; else
        echo "Must be run from mbed TLS root" >&2
        exit 1
    fi
}

pre_initialize_variables () {
    CONFIG_H='include/mbedtls/mbedtls_config.h'
    CONFIG_BAK="$CONFIG_H.bak"
    CRYPTO_CONFIG_H='include/psa/crypto_config.h'
    CRYPTO_CONFIG_BAK="$CRYPTO_CONFIG_H.bak"

    append_outcome=0
    MEMORY=0
    FORCE=0
    QUIET=0
    KEEP_GOING=0

    # Seed value used with the --release-test option.
    #
    # See also RELEASE_SEED in basic-build-test.sh. Debugging is easier if
    # both values are kept in sync. If you change the value here because it
    # breaks some tests, you'll definitely want to change it in
    # basic-build-test.sh as well.
    RELEASE_SEED=1

    : ${MBEDTLS_TEST_OUTCOME_FILE=}
    : ${MBEDTLS_TEST_PLATFORM="$(uname -s | tr -c \\n0-9A-Za-z _)-$(uname -m | tr -c \\n0-9A-Za-z _)"}
    export MBEDTLS_TEST_OUTCOME_FILE
    export MBEDTLS_TEST_PLATFORM

    # Default commands, can be overridden by the environment
    : ${OPENSSL:="openssl"}
    : ${OPENSSL_LEGACY:="$OPENSSL"}
    : ${OPENSSL_NEXT:="$OPENSSL"}
    : ${GNUTLS_CLI:="gnutls-cli"}
    : ${GNUTLS_SERV:="gnutls-serv"}
    : ${GNUTLS_LEGACY_CLI:="$GNUTLS_CLI"}
    : ${GNUTLS_LEGACY_SERV:="$GNUTLS_SERV"}
    : ${OUT_OF_SOURCE_DIR:=./mbedtls_out_of_source_build}
    : ${ARMC5_BIN_DIR:=/usr/bin}
    : ${ARMC6_BIN_DIR:=/usr/bin}
    : ${ARM_NONE_EABI_GCC_PREFIX:=arm-none-eabi-}

    # if MAKEFLAGS is not set add the -j option to speed up invocations of make
    if [ -z "${MAKEFLAGS+set}" ]; then
        export MAKEFLAGS="-j"
    fi

    # Include more verbose output for failing tests run by CMake
    export CTEST_OUTPUT_ON_FAILURE=1

    # CFLAGS and LDFLAGS for Asan builds that don't use CMake
    ASAN_CFLAGS='-Werror -Wall -Wextra -fsanitize=address,undefined -fno-sanitize-recover=all'

    # Gather the list of available components. These are the functions
    # defined in this script whose name starts with "component_".
    # Parse the script with sed, because in sh there is no way to list
    # defined functions.
    ALL_COMPONENTS=$(sed -n 's/^ *component_\([0-9A-Z_a-z]*\) *().*/\1/p' <"$0")

    # Exclude components that are not supported on this platform.
    SUPPORTED_COMPONENTS=
    for component in $ALL_COMPONENTS; do
        case $(type "support_$component" 2>&1) in
            *' function'*)
                if ! support_$component; then continue; fi;;
        esac
        SUPPORTED_COMPONENTS="$SUPPORTED_COMPONENTS $component"
    done
}

# Test whether the component $1 is included in the command line patterns.
is_component_included()
{
    set -f
    for pattern in $COMMAND_LINE_COMPONENTS; do
        set +f
        case ${1#component_} in $pattern) return 0;; esac
    done
    set +f
    return 1
}

usage()
{
    cat <<EOF
Usage: $0 [OPTION]... [COMPONENT]...
Run mbedtls release validation tests.
By default, run all tests. With one or more COMPONENT, run only those.
COMPONENT can be the name of a component or a shell wildcard pattern.

Examples:
  $0 "check_*"
    Run all sanity checks.
  $0 --no-armcc --except test_memsan
    Run everything except builds that require armcc and MemSan.

Special options:
  -h|--help             Print this help and exit.
  --list-all-components List all available test components and exit.
  --list-components     List components supported on this platform and exit.

General options:
  -q|--quiet            Only output component names, and errors if any.
  -f|--force            Force the tests to overwrite any modified files.
  -k|--keep-going       Run all tests and report errors at the end.
  -m|--memory           Additional optional memory tests.
     --append-outcome   Append to the outcome file (if used).
     --arm-none-eabi-gcc-prefix=<string>
                        Prefix for a cross-compiler for arm-none-eabi
                        (default: "${ARM_NONE_EABI_GCC_PREFIX}")
     --armcc            Run ARM Compiler builds (on by default).
     --except           Exclude the COMPONENTs listed on the command line,
                        instead of running only those.
     --no-append-outcome    Write a new outcome file and analyze it (default).
     --no-armcc         Skip ARM Compiler builds.
     --no-force         Refuse to overwrite modified files (default).
     --no-keep-going    Stop at the first error (default).
     --no-memory        No additional memory tests (default).
     --no-quiet         Print full ouput from components.
     --out-of-source-dir=<path>  Directory used for CMake out-of-source build tests.
     --outcome-file=<path>  File where test outcomes are written (not done if
                            empty; default: \$MBEDTLS_TEST_OUTCOME_FILE).
     --random-seed      Use a random seed value for randomized tests (default).
  -r|--release-test     Run this script in release mode. This fixes the seed value to ${RELEASE_SEED}.
  -s|--seed             Integer seed value to use for this test run.

Tool path options:
     --armc5-bin-dir=<ARMC5_bin_dir_path>       ARM Compiler 5 bin directory.
     --armc6-bin-dir=<ARMC6_bin_dir_path>       ARM Compiler 6 bin directory.
     --gnutls-cli=<GnuTLS_cli_path>             GnuTLS client executable to use for most tests.
     --gnutls-serv=<GnuTLS_serv_path>           GnuTLS server executable to use for most tests.
     --gnutls-legacy-cli=<GnuTLS_cli_path>      GnuTLS client executable to use for legacy tests.
     --gnutls-legacy-serv=<GnuTLS_serv_path>    GnuTLS server executable to use for legacy tests.
     --openssl=<OpenSSL_path>                   OpenSSL executable to use for most tests.
     --openssl-legacy=<OpenSSL_path>            OpenSSL executable to use for legacy tests..
     --openssl-next=<OpenSSL_path>              OpenSSL executable to use for recent things like ARIA
EOF
}

# remove built files as well as the cmake cache/config
cleanup()
{
    if [ -n "${MBEDTLS_ROOT_DIR+set}" ]; then
        cd "$MBEDTLS_ROOT_DIR"
    fi

    command make clean

    # Remove CMake artefacts
    find . -name .git -prune -o \
           -iname CMakeFiles -exec rm -rf {} \+ -o \
           \( -iname cmake_install.cmake -o \
              -iname CTestTestfile.cmake -o \
              -iname CMakeCache.txt \) -exec rm -f {} \+
    # Recover files overwritten by in-tree CMake builds
    rm -f include/Makefile include/mbedtls/Makefile programs/*/Makefile
    git update-index --no-skip-worktree Makefile library/Makefile programs/Makefile tests/Makefile programs/fuzz/Makefile
    git checkout -- Makefile library/Makefile programs/Makefile tests/Makefile programs/fuzz/Makefile

    # Remove any artifacts from the component_test_cmake_as_subdirectory test.
    rm -rf programs/test/cmake_subproject/build
    rm -f programs/test/cmake_subproject/Makefile
    rm -f programs/test/cmake_subproject/cmake_subproject

    # Remove any artifacts from the component_test_cmake_as_package test.
    rm -rf programs/test/cmake_package/build
    rm -f programs/test/cmake_package/Makefile
    rm -f programs/test/cmake_package/cmake_package

    # Remove any artifacts from the component_test_cmake_as_installed_package test.
    rm -rf programs/test/cmake_package_install/build
    rm -f programs/test/cmake_package_install/Makefile
    rm -f programs/test/cmake_package_install/cmake_package_install

    if [ -f "$CONFIG_BAK" ]; then
        mv "$CONFIG_BAK" "$CONFIG_H"
    fi

    if [ -f "$CRYPTO_CONFIG_BAK" ]; then
        mv "$CRYPTO_CONFIG_BAK" "$CRYPTO_CONFIG_H"
    fi
}

# Executed on exit. May be redefined depending on command line options.
final_report () {
    :
}

fatal_signal () {
    cleanup
    final_report $1
    trap - $1
    kill -$1 $$
}

trap 'fatal_signal HUP' HUP
trap 'fatal_signal INT' INT
trap 'fatal_signal TERM' TERM

msg()
{
    if [ -n "${current_component:-}" ]; then
        current_section="${current_component#component_}: $1"
    else
        current_section="$1"
    fi

    if [ $QUIET -eq 1 ]; then
        return
    fi

    echo ""
    echo "******************************************************************"
    echo "* $current_section "
    printf "* "; date
    echo "******************************************************************"
}

armc6_build_test()
{
    FLAGS="$1"

    msg "build: ARM Compiler 6 ($FLAGS)"
    ARM_TOOL_VARIANT="ult" CC="$ARMC6_CC" AR="$ARMC6_AR" CFLAGS="$FLAGS" \
                    WARNING_CFLAGS='-xc -std=c99' make lib

    msg "size: ARM Compiler 6 ($FLAGS)"
    "$ARMC6_FROMELF" -z library/*.o

    make clean
}

err_msg()
{
    echo "$1" >&2
}

check_tools()
{
    for TOOL in "$@"; do
        if ! `type "$TOOL" >/dev/null 2>&1`; then
            err_msg "$TOOL not found!"
            exit 1
        fi
    done
}

check_headers_in_cpp () {
    ls include/mbedtls | grep "\.h$" >headers.txt
    <programs/test/cpp_dummy_build.cpp sed -n 's/"$//; s!^#include "mbedtls/!!p' |
    sort |
    diff headers.txt -
    rm headers.txt
}

pre_parse_command_line () {
    COMMAND_LINE_COMPONENTS=
    all_except=0
    no_armcc=

    # Note that legacy options are ignored instead of being omitted from this
    # list of options, so invocations that worked with previous version of
    # all.sh will still run and work properly.
    while [ $# -gt 0 ]; do
        case "$1" in
            --append-outcome) append_outcome=1;;
            --arm-none-eabi-gcc-prefix) shift; ARM_NONE_EABI_GCC_PREFIX="$1";;
            --armcc) no_armcc=;;
            --armc5-bin-dir) shift; ARMC5_BIN_DIR="$1";;
            --armc6-bin-dir) shift; ARMC6_BIN_DIR="$1";;
            --except) all_except=1;;
            --force|-f) FORCE=1;;
            --gnutls-cli) shift; GNUTLS_CLI="$1";;
            --gnutls-legacy-cli) shift; GNUTLS_LEGACY_CLI="$1";;
            --gnutls-legacy-serv) shift; GNUTLS_LEGACY_SERV="$1";;
            --gnutls-serv) shift; GNUTLS_SERV="$1";;
            --help|-h) usage; exit;;
            --keep-going|-k) KEEP_GOING=1;;
            --list-all-components) printf '%s\n' $ALL_COMPONENTS; exit;;
            --list-components) printf '%s\n' $SUPPORTED_COMPONENTS; exit;;
            --memory|-m) MEMORY=1;;
            --no-append-outcome) append_outcome=0;;
            --no-armcc) no_armcc=1;;
            --no-force) FORCE=0;;
            --no-keep-going) KEEP_GOING=0;;
            --no-memory) MEMORY=0;;
            --no-quiet) QUIET=0;;
            --openssl) shift; OPENSSL="$1";;
            --openssl-legacy) shift; OPENSSL_LEGACY="$1";;
            --openssl-next) shift; OPENSSL_NEXT="$1";;
            --outcome-file) shift; MBEDTLS_TEST_OUTCOME_FILE="$1";;
            --out-of-source-dir) shift; OUT_OF_SOURCE_DIR="$1";;
            --quiet|-q) QUIET=1;;
            --random-seed) unset SEED;;
            --release-test|-r) SEED=$RELEASE_SEED;;
            --seed|-s) shift; SEED="$1";;
            -*)
                echo >&2 "Unknown option: $1"
                echo >&2 "Run $0 --help for usage."
                exit 120
                ;;
            *) COMMAND_LINE_COMPONENTS="$COMMAND_LINE_COMPONENTS $1";;
        esac
        shift
    done

    # With no list of components, run everything.
    if [ -z "$COMMAND_LINE_COMPONENTS" ]; then
        all_except=1
    fi

    # --no-armcc is a legacy option. The modern way is --except '*_armcc*'.
    # Ignore it if components are listed explicitly on the command line.
    if [ -n "$no_armcc" ] && [ $all_except -eq 1 ]; then
        COMMAND_LINE_COMPONENTS="$COMMAND_LINE_COMPONENTS *_armcc*"
    fi

    # Build the list of components to run.
    RUN_COMPONENTS=
    for component in $SUPPORTED_COMPONENTS; do
        if is_component_included "$component"; [ $? -eq $all_except ]; then
            RUN_COMPONENTS="$RUN_COMPONENTS $component"
        fi
    done

    unset all_except
    unset no_armcc
}

pre_check_git () {
    if [ $FORCE -eq 1 ]; then
        rm -rf "$OUT_OF_SOURCE_DIR"
        git checkout-index -f -q $CONFIG_H
        cleanup
    else

        if [ -d "$OUT_OF_SOURCE_DIR" ]; then
            echo "Warning - there is an existing directory at '$OUT_OF_SOURCE_DIR'" >&2
            echo "You can either delete this directory manually, or force the test by rerunning"
            echo "the script as: $0 --force --out-of-source-dir $OUT_OF_SOURCE_DIR"
            exit 1
        fi

        if ! git diff --quiet include/mbedtls/mbedtls_config.h; then
            err_msg "Warning - the configuration file 'include/mbedtls/mbedtls_config.h' has been edited. "
            echo "You can either delete or preserve your work, or force the test by rerunning the"
            echo "script as: $0 --force"
            exit 1
        fi
    fi
}

pre_setup_keep_going () {
    failure_summary=
    failure_count=0
    start_red=
    end_color=
    if [ -t 1 ]; then
        case "${TERM:-}" in
            *color*|cygwin|linux|rxvt*|screen|[Eex]term*)
                start_red=$(printf '\033[31m')
                end_color=$(printf '\033[0m')
                ;;
        esac
    fi
    record_status () {
        if "$@"; then
            last_status=0
        else
            last_status=$?
            text="$current_section: $* -> $last_status"
            failure_summary="$failure_summary
$text"
            failure_count=$((failure_count + 1))
            echo "${start_red}^^^^$text^^^^${end_color}" >&2
        fi
    }
    make () {
        case "$*" in
            *test|*check)
                if [ $build_status -eq 0 ]; then
                    record_status command make "$@"
                else
                    echo "(skipped because the build failed)"
                fi
                ;;
            *)
                record_status command make "$@"
                build_status=$last_status
                ;;
        esac
    }
    final_report () {
        if [ $failure_count -gt 0 ]; then
            echo
            echo "!!!!!!!!!!!!!!!!!!!!!!!!!!!!!!!!!!!!!!!!!!!!!!!!!!!!!!!!!!!!!!!!!!"
            echo "${start_red}FAILED: $failure_count${end_color}$failure_summary"
            echo "!!!!!!!!!!!!!!!!!!!!!!!!!!!!!!!!!!!!!!!!!!!!!!!!!!!!!!!!!!!!!!!!!!"
            exit 1
        elif [ -z "${1-}" ]; then
            echo "SUCCESS :)"
        fi
        if [ -n "${1-}" ]; then
            echo "Killed by SIG$1."
        fi
    }
}

if_build_succeeded () {
    if [ $build_status -eq 0 ]; then
        record_status "$@"
    fi
}

# to be used instead of ! for commands run with
# record_status or if_build_succeeded
not() {
    ! "$@"
}

pre_setup_quiet_redirect () {
    if [ $QUIET -ne 1 ]; then
        redirect_out () {
            "$@"
        }
        redirect_err () {
            "$@"
        }
    else
        redirect_out () {
            "$@" >/dev/null
        }
        redirect_err () {
            "$@" 2>/dev/null
        }
    fi
}

pre_prepare_outcome_file () {
    case "$MBEDTLS_TEST_OUTCOME_FILE" in
      [!/]*) MBEDTLS_TEST_OUTCOME_FILE="$PWD/$MBEDTLS_TEST_OUTCOME_FILE";;
    esac
    if [ -n "$MBEDTLS_TEST_OUTCOME_FILE" ] && [ "$append_outcome" -eq 0 ]; then
        rm -f "$MBEDTLS_TEST_OUTCOME_FILE"
    fi
}

pre_print_configuration () {
    if [ $QUIET -eq 1 ]; then
        return
    fi

    msg "info: $0 configuration"
    echo "MEMORY: $MEMORY"
    echo "FORCE: $FORCE"
    echo "MBEDTLS_TEST_OUTCOME_FILE: ${MBEDTLS_TEST_OUTCOME_FILE:-(none)}"
    echo "SEED: ${SEED-"UNSET"}"
    echo
    echo "OPENSSL: $OPENSSL"
    echo "OPENSSL_LEGACY: $OPENSSL_LEGACY"
    echo "OPENSSL_NEXT: $OPENSSL_NEXT"
    echo "GNUTLS_CLI: $GNUTLS_CLI"
    echo "GNUTLS_SERV: $GNUTLS_SERV"
    echo "GNUTLS_LEGACY_CLI: $GNUTLS_LEGACY_CLI"
    echo "GNUTLS_LEGACY_SERV: $GNUTLS_LEGACY_SERV"
    echo "ARMC5_BIN_DIR: $ARMC5_BIN_DIR"
    echo "ARMC6_BIN_DIR: $ARMC6_BIN_DIR"
}

# Make sure the tools we need are available.
pre_check_tools () {
    # Build the list of variables to pass to output_env.sh.
    set env

    case " $RUN_COMPONENTS " in
        # Require OpenSSL and GnuTLS if running any tests (as opposed to
        # only doing builds). Not all tests run OpenSSL and GnuTLS, but this
        # is a good enough approximation in practice.
        *" test_"*)
            # To avoid setting OpenSSL and GnuTLS for each call to compat.sh
            # and ssl-opt.sh, we just export the variables they require.
            export OPENSSL_CMD="$OPENSSL"
            export GNUTLS_CLI="$GNUTLS_CLI"
            export GNUTLS_SERV="$GNUTLS_SERV"
            # Avoid passing --seed flag in every call to ssl-opt.sh
            if [ -n "${SEED-}" ]; then
                export SEED
            fi
            set "$@" OPENSSL="$OPENSSL" OPENSSL_LEGACY="$OPENSSL_LEGACY"
            set "$@" GNUTLS_CLI="$GNUTLS_CLI" GNUTLS_SERV="$GNUTLS_SERV"
            set "$@" GNUTLS_LEGACY_CLI="$GNUTLS_LEGACY_CLI"
            set "$@" GNUTLS_LEGACY_SERV="$GNUTLS_LEGACY_SERV"
            check_tools "$OPENSSL" "$OPENSSL_LEGACY" "$OPENSSL_NEXT" \
                        "$GNUTLS_CLI" "$GNUTLS_SERV" \
                        "$GNUTLS_LEGACY_CLI" "$GNUTLS_LEGACY_SERV"
            ;;
    esac

    case " $RUN_COMPONENTS " in
        *_doxygen[_\ ]*) check_tools "doxygen" "dot";;
    esac

    case " $RUN_COMPONENTS " in
        *_arm_none_eabi_gcc[_\ ]*) check_tools "${ARM_NONE_EABI_GCC_PREFIX}gcc";;
    esac

    case " $RUN_COMPONENTS " in
        *_mingw[_\ ]*) check_tools "i686-w64-mingw32-gcc";;
    esac

    case " $RUN_COMPONENTS " in
        *" test_zeroize "*) check_tools "gdb";;
    esac

    case " $RUN_COMPONENTS " in
        *_armcc*)
            ARMC5_CC="$ARMC5_BIN_DIR/armcc"
            ARMC5_AR="$ARMC5_BIN_DIR/armar"
            ARMC5_FROMELF="$ARMC5_BIN_DIR/fromelf"
            ARMC6_CC="$ARMC6_BIN_DIR/armclang"
            ARMC6_AR="$ARMC6_BIN_DIR/armar"
            ARMC6_FROMELF="$ARMC6_BIN_DIR/fromelf"
            check_tools "$ARMC5_CC" "$ARMC5_AR" "$ARMC5_FROMELF" \
                        "$ARMC6_CC" "$ARMC6_AR" "$ARMC6_FROMELF";;
    esac

    # past this point, no call to check_tool, only printing output
    if [ $QUIET -eq 1 ]; then
        return
    fi

    msg "info: output_env.sh"
    case $RUN_COMPONENTS in
        *_armcc*)
            set "$@" ARMC5_CC="$ARMC5_CC" ARMC6_CC="$ARMC6_CC" RUN_ARMCC=1;;
        *) set "$@" RUN_ARMCC=0;;
    esac
    "$@" scripts/output_env.sh
}

pre_generate_files() {
    # since make doesn't have proper dependencies, remove any possibly outdate
    # file that might be around before generating fresh ones
    make neat
    make generated_files
}



################################################################
#### Basic checks
################################################################

#
# Test Suites to be executed
#
# The test ordering tries to optimize for the following criteria:
# 1. Catch possible problems early, by running first tests that run quickly
#    and/or are more likely to fail than others (eg I use Clang most of the
#    time, so start with a GCC build).
# 2. Minimize total running time, by avoiding useless rebuilds
#
# Indicative running times are given for reference.

component_check_recursion () {
    msg "Check: recursion.pl" # < 1s
    record_status tests/scripts/recursion.pl library/*.c
}

component_check_generated_files () {
    msg "Check: check-generated-files, files generated with make" # 2s
    make generated_files
    record_status tests/scripts/check-generated-files.sh

    msg "Check: check-generated-files -u, files present" # 2s
    record_status tests/scripts/check-generated-files.sh -u
    # Check that the generated files are considered up to date.
    record_status tests/scripts/check-generated-files.sh

    msg "Check: check-generated-files -u, files absent" # 2s
    command make neat
    record_status tests/scripts/check-generated-files.sh -u
    # Check that the generated files are considered up to date.
    record_status tests/scripts/check-generated-files.sh

    # This component ends with the generated files present in the source tree.
    # This is necessary for subsequent components!
}

component_check_doxy_blocks () {
    msg "Check: doxygen markup outside doxygen blocks" # < 1s
    record_status tests/scripts/check-doxy-blocks.pl
}

component_check_files () {
    msg "Check: file sanity checks (permissions, encodings)" # < 1s
    record_status tests/scripts/check_files.py
}

component_check_changelog () {
    msg "Check: changelog entries" # < 1s
    rm -f ChangeLog.new
    record_status scripts/assemble_changelog.py -o ChangeLog.new
    if [ -e ChangeLog.new ]; then
        # Show the diff for information. It isn't an error if the diff is
        # non-empty.
        diff -u ChangeLog ChangeLog.new || true
        rm ChangeLog.new
    fi
}

component_check_names () {
    msg "Check: declared and exported names (builds the library)" # < 3s
    record_status tests/scripts/check-names.sh -v
}

component_check_test_cases () {
    msg "Check: test case descriptions" # < 1s
    if [ $QUIET -eq 1 ]; then
        opt='--quiet'
    else
        opt=''
    fi
    record_status tests/scripts/check_test_cases.py $opt
    unset opt
}

component_check_doxygen_warnings () {
    msg "Check: doxygen warnings (builds the documentation)" # ~ 3s
    record_status tests/scripts/doxygen.sh
}



################################################################
#### Build and test many configurations and targets
################################################################

component_test_default_out_of_box () {
    msg "build: make, default config (out-of-box)" # ~1min
    make
    # Disable fancy stuff
    SAVE_MBEDTLS_TEST_OUTCOME_FILE="$MBEDTLS_TEST_OUTCOME_FILE"
    unset MBEDTLS_TEST_OUTCOME_FILE

    msg "test: main suites make, default config (out-of-box)" # ~10s
    make test

    msg "selftest: make, default config (out-of-box)" # ~10s
    if_build_succeeded programs/test/selftest

    export MBEDTLS_TEST_OUTCOME_FILE="$SAVE_MBEDTLS_TEST_OUTCOME_FILE"
    unset SAVE_MBEDTLS_TEST_OUTCOME_FILE
}

component_test_default_cmake_gcc_asan () {
    msg "build: cmake, gcc, ASan" # ~ 1 min 50s
    CC=gcc cmake -D CMAKE_BUILD_TYPE:String=Asan .
    make

    msg "test: main suites (inc. selftests) (ASan build)" # ~ 50s
    make test

    msg "test: selftest (ASan build)" # ~ 10s
    if_build_succeeded programs/test/selftest

    msg "test: ssl-opt.sh (ASan build)" # ~ 1 min
    if_build_succeeded tests/ssl-opt.sh

    msg "test: compat.sh (ASan build)" # ~ 6 min
    if_build_succeeded tests/compat.sh

    msg "test: context-info.sh (ASan build)" # ~ 15 sec
    if_build_succeeded tests/context-info.sh
}

component_test_full_cmake_gcc_asan () {
    msg "build: full config, cmake, gcc, ASan"
    scripts/config.py full
    CC=gcc cmake -D CMAKE_BUILD_TYPE:String=Asan .
    make

    msg "test: main suites (inc. selftests) (full config, ASan build)"
    make test

    msg "test: selftest (ASan build)" # ~ 10s
    if_build_succeeded programs/test/selftest

    msg "test: ssl-opt.sh (full config, ASan build)"
    if_build_succeeded tests/ssl-opt.sh

    msg "test: compat.sh (full config, ASan build)"
    if_build_succeeded tests/compat.sh

    msg "test: context-info.sh (full config, ASan build)" # ~ 15 sec
    if_build_succeeded tests/context-info.sh
}

component_test_psa_crypto_key_id_encodes_owner () {
    msg "build: full config - USE_PSA_CRYPTO + PSA_CRYPTO_KEY_ID_ENCODES_OWNER, cmake, gcc, ASan"
    scripts/config.py full
    scripts/config.py unset MBEDTLS_USE_PSA_CRYPTO
    scripts/config.py set MBEDTLS_PSA_CRYPTO_KEY_ID_ENCODES_OWNER
    CC=gcc cmake -D CMAKE_BUILD_TYPE:String=Asan .
    make

    msg "test: full config - USE_PSA_CRYPTO + PSA_CRYPTO_KEY_ID_ENCODES_OWNER, cmake, gcc, ASan"
    make test
}

# check_renamed_symbols HEADER LIB
# Check that if HEADER contains '#define MACRO ...' then MACRO is not a symbol
# name is LIB.
check_renamed_symbols () {
    ! nm "$2" | sed 's/.* //' |
      grep -x -F "$(sed -n 's/^ *# *define  *\([A-Z_a-z][0-9A-Z_a-z]*\)..*/\1/p' "$1")"
}

component_build_psa_crypto_spm () {
    msg "build: full config - USE_PSA_CRYPTO + PSA_CRYPTO_KEY_ID_ENCODES_OWNER + PSA_CRYPTO_SPM, make, gcc"
    scripts/config.py full
    scripts/config.py unset MBEDTLS_USE_PSA_CRYPTO
    scripts/config.py unset MBEDTLS_PSA_CRYPTO_BUILTIN_KEYS
    scripts/config.py set MBEDTLS_PSA_CRYPTO_KEY_ID_ENCODES_OWNER
    scripts/config.py set MBEDTLS_PSA_CRYPTO_SPM
    # We can only compile, not link, since our test and sample programs
    # aren't equipped for the modified names used when MBEDTLS_PSA_CRYPTO_SPM
    # is active.
    make CC=gcc CFLAGS='-Werror -Wall -Wextra -I../tests/include/spe' lib

    # Check that if a symbol is renamed by crypto_spe.h, the non-renamed
    # version is not present.
    echo "Checking for renamed symbols in the library"
    if_build_succeeded check_renamed_symbols tests/include/spe/crypto_spe.h library/libmbedcrypto.a
}

component_test_psa_crypto_client () {
    msg "build: default config - PSA_CRYPTO_C + PSA_CRYPTO_CLIENT, make"
    scripts/config.py unset MBEDTLS_PSA_CRYPTO_C
    scripts/config.py unset MBEDTLS_PSA_CRYPTO_STORAGE_C
    scripts/config.py set MBEDTLS_PSA_CRYPTO_CLIENT
    make

    msg "test: default config - PSA_CRYPTO_C + PSA_CRYPTO_CLIENT, make"
    make test
}

component_test_psa_crypto_rsa_no_genprime() {
    msg "build: default config minus MBEDTLS_GENPRIME"
    scripts/config.py unset MBEDTLS_GENPRIME
    make

    msg "test: default config minus MBEDTLS_GENPRIME"
    make test
}

component_test_ref_configs () {
    msg "test/build: ref-configs (ASan build)" # ~ 6 min 20s
    CC=gcc cmake -D CMAKE_BUILD_TYPE:String=Asan .
    record_status tests/scripts/test-ref-configs.pl
}

component_test_no_renegotiation () {
    msg "build: Default + !MBEDTLS_SSL_RENEGOTIATION (ASan build)" # ~ 6 min
    scripts/config.py unset MBEDTLS_SSL_RENEGOTIATION
    CC=gcc cmake -D CMAKE_BUILD_TYPE:String=Asan .
    make

    msg "test: !MBEDTLS_SSL_RENEGOTIATION - main suites (inc. selftests) (ASan build)" # ~ 50s
    make test

    msg "test: !MBEDTLS_SSL_RENEGOTIATION - ssl-opt.sh (ASan build)" # ~ 6 min
    if_build_succeeded tests/ssl-opt.sh
}

component_test_no_pem_no_fs () {
    msg "build: Default + !MBEDTLS_PEM_PARSE_C + !MBEDTLS_FS_IO (ASan build)"
    scripts/config.py unset MBEDTLS_PEM_PARSE_C
    scripts/config.py unset MBEDTLS_FS_IO
    scripts/config.py unset MBEDTLS_PSA_ITS_FILE_C # requires a filesystem
    scripts/config.py unset MBEDTLS_PSA_CRYPTO_STORAGE_C # requires PSA ITS
    CC=gcc cmake -D CMAKE_BUILD_TYPE:String=Asan .
    make

    msg "test: !MBEDTLS_PEM_PARSE_C !MBEDTLS_FS_IO - main suites (inc. selftests) (ASan build)" # ~ 50s
    make test

    msg "test: !MBEDTLS_PEM_PARSE_C !MBEDTLS_FS_IO - ssl-opt.sh (ASan build)" # ~ 6 min
    if_build_succeeded tests/ssl-opt.sh
}

component_test_rsa_no_crt () {
    msg "build: Default + RSA_NO_CRT (ASan build)" # ~ 6 min
    scripts/config.py set MBEDTLS_RSA_NO_CRT
    CC=gcc cmake -D CMAKE_BUILD_TYPE:String=Asan .
    make

    msg "test: RSA_NO_CRT - main suites (inc. selftests) (ASan build)" # ~ 50s
    make test

    msg "test: RSA_NO_CRT - RSA-related part of ssl-opt.sh (ASan build)" # ~ 5s
    if_build_succeeded tests/ssl-opt.sh -f RSA

    msg "test: RSA_NO_CRT - RSA-related part of compat.sh (ASan build)" # ~ 3 min
    if_build_succeeded tests/compat.sh -t RSA

    msg "test: RSA_NO_CRT - RSA-related part of context-info.sh (ASan build)" # ~ 15 sec
    if_build_succeeded tests/context-info.sh
}

component_test_no_ctr_drbg_classic () {
    msg "build: Full minus CTR_DRBG, classic crypto in TLS"
    scripts/config.py full
    scripts/config.py unset MBEDTLS_CTR_DRBG_C
    scripts/config.py unset MBEDTLS_USE_PSA_CRYPTO

    CC=gcc cmake -D CMAKE_BUILD_TYPE:String=Asan .
    make

    msg "test: Full minus CTR_DRBG, classic crypto - main suites"
    make test

    # In this configuration, the TLS test programs use HMAC_DRBG.
    # The SSL tests are slow, so run a small subset, just enough to get
    # confidence that the SSL code copes with HMAC_DRBG.
    msg "test: Full minus CTR_DRBG, classic crypto - ssl-opt.sh (subset)"
    if_build_succeeded tests/ssl-opt.sh -f 'Default\|SSL async private.*delay=\|tickets enabled on server'

    msg "test: Full minus CTR_DRBG, classic crypto - compat.sh (subset)"
    if_build_succeeded tests/compat.sh -m tls1_2 -t 'ECDSA PSK' -V NO -p OpenSSL
}

component_test_no_ctr_drbg_use_psa () {
    msg "build: Full minus CTR_DRBG, PSA crypto in TLS"
    scripts/config.py full
    scripts/config.py unset MBEDTLS_CTR_DRBG_C
    scripts/config.py set MBEDTLS_USE_PSA_CRYPTO

    CC=gcc cmake -D CMAKE_BUILD_TYPE:String=Asan .
    make

    msg "test: Full minus CTR_DRBG, USE_PSA_CRYPTO - main suites"
    make test

    # In this configuration, the TLS test programs use HMAC_DRBG.
    # The SSL tests are slow, so run a small subset, just enough to get
    # confidence that the SSL code copes with HMAC_DRBG.
    msg "test: Full minus CTR_DRBG, USE_PSA_CRYPTO - ssl-opt.sh (subset)"
    if_build_succeeded tests/ssl-opt.sh -f 'Default\|SSL async private.*delay=\|tickets enabled on server'

    msg "test: Full minus CTR_DRBG, USE_PSA_CRYPTO - compat.sh (subset)"
    if_build_succeeded tests/compat.sh -m tls1_2 -t 'ECDSA PSK' -V NO -p OpenSSL
}

component_test_no_hmac_drbg_classic () {
    msg "build: Full minus HMAC_DRBG, classic crypto in TLS"
    scripts/config.py full
    scripts/config.py unset MBEDTLS_HMAC_DRBG_C
    scripts/config.py unset MBEDTLS_ECDSA_DETERMINISTIC # requires HMAC_DRBG
    scripts/config.py unset MBEDTLS_USE_PSA_CRYPTO

    CC=gcc cmake -D CMAKE_BUILD_TYPE:String=Asan .
    make

    msg "test: Full minus HMAC_DRBG, classic crypto - main suites"
    make test

    # Normally our ECDSA implementation uses deterministic ECDSA. But since
    # HMAC_DRBG is disabled in this configuration, randomized ECDSA is used
    # instead.
    # Test SSL with non-deterministic ECDSA. Only test features that
    # might be affected by how ECDSA signature is performed.
    msg "test: Full minus HMAC_DRBG, classic crypto - ssl-opt.sh (subset)"
    if_build_succeeded tests/ssl-opt.sh -f 'Default\|SSL async private: sign'

    # To save time, only test one protocol version, since this part of
    # the protocol is identical in (D)TLS up to 1.2.
    msg "test: Full minus HMAC_DRBG, classic crypto - compat.sh (ECDSA)"
    if_build_succeeded tests/compat.sh -m tls1_2 -t 'ECDSA'
}

component_test_no_hmac_drbg_use_psa () {
    msg "build: Full minus HMAC_DRBG, PSA crypto in TLS"
    scripts/config.py full
    scripts/config.py unset MBEDTLS_HMAC_DRBG_C
    scripts/config.py unset MBEDTLS_ECDSA_DETERMINISTIC # requires HMAC_DRBG
    scripts/config.py set MBEDTLS_USE_PSA_CRYPTO

    CC=gcc cmake -D CMAKE_BUILD_TYPE:String=Asan .
    make

    msg "test: Full minus HMAC_DRBG, USE_PSA_CRYPTO - main suites"
    make test

    # Normally our ECDSA implementation uses deterministic ECDSA. But since
    # HMAC_DRBG is disabled in this configuration, randomized ECDSA is used
    # instead.
    # Test SSL with non-deterministic ECDSA. Only test features that
    # might be affected by how ECDSA signature is performed.
    msg "test: Full minus HMAC_DRBG, USE_PSA_CRYPTO - ssl-opt.sh (subset)"
    if_build_succeeded tests/ssl-opt.sh -f 'Default\|SSL async private: sign'

    # To save time, only test one protocol version, since this part of
    # the protocol is identical in (D)TLS up to 1.2.
    msg "test: Full minus HMAC_DRBG, USE_PSA_CRYPTO - compat.sh (ECDSA)"
    if_build_succeeded tests/compat.sh -m tls1_2 -t 'ECDSA'
}

component_test_psa_external_rng_no_drbg_classic () {
    msg "build: PSA_CRYPTO_EXTERNAL_RNG minus *_DRBG, classic crypto in TLS"
    scripts/config.py full
    scripts/config.py unset MBEDTLS_USE_PSA_CRYPTO
    scripts/config.py set MBEDTLS_PSA_CRYPTO_EXTERNAL_RNG
    scripts/config.py unset MBEDTLS_ENTROPY_C
    scripts/config.py unset MBEDTLS_ENTROPY_NV_SEED
    scripts/config.py unset MBEDTLS_PLATFORM_NV_SEED_ALT
    scripts/config.py unset MBEDTLS_CTR_DRBG_C
    scripts/config.py unset MBEDTLS_HMAC_DRBG_C
    scripts/config.py unset MBEDTLS_ECDSA_DETERMINISTIC # requires HMAC_DRBG
    # When MBEDTLS_USE_PSA_CRYPTO is disabled and there is no DRBG,
    # the SSL test programs don't have an RNG and can't work. Explicitly
    # make them use the PSA RNG with -DMBEDTLS_TEST_USE_PSA_CRYPTO_RNG.
    make CFLAGS="$ASAN_CFLAGS -O2 -DMBEDTLS_TEST_USE_PSA_CRYPTO_RNG" LDFLAGS="$ASAN_CFLAGS"

    msg "test: PSA_CRYPTO_EXTERNAL_RNG minus *_DRBG, classic crypto - main suites"
    make test

    msg "test: PSA_CRYPTO_EXTERNAL_RNG minus *_DRBG, classic crypto - ssl-opt.sh (subset)"
    if_build_succeeded tests/ssl-opt.sh -f 'Default'
}

component_test_psa_external_rng_no_drbg_use_psa () {
    msg "build: PSA_CRYPTO_EXTERNAL_RNG minus *_DRBG, PSA crypto in TLS"
    scripts/config.py full
    scripts/config.py set MBEDTLS_PSA_CRYPTO_EXTERNAL_RNG
    scripts/config.py unset MBEDTLS_ENTROPY_C
    scripts/config.py unset MBEDTLS_ENTROPY_NV_SEED
    scripts/config.py unset MBEDTLS_PLATFORM_NV_SEED_ALT
    scripts/config.py unset MBEDTLS_CTR_DRBG_C
    scripts/config.py unset MBEDTLS_HMAC_DRBG_C
    scripts/config.py unset MBEDTLS_ECDSA_DETERMINISTIC # requires HMAC_DRBG
    make CFLAGS="$ASAN_CFLAGS -O2" LDFLAGS="$ASAN_CFLAGS"

    msg "test: PSA_CRYPTO_EXTERNAL_RNG minus *_DRBG, PSA crypto - main suites"
    make test

    msg "test: PSA_CRYPTO_EXTERNAL_RNG minus *_DRBG, PSA crypto - ssl-opt.sh (subset)"
    if_build_succeeded tests/ssl-opt.sh -f 'Default\|opaque'
}

component_test_psa_external_rng_use_psa_crypto () {
    msg "build: full + PSA_CRYPTO_EXTERNAL_RNG + USE_PSA_CRYPTO minus CTR_DRBG"
    scripts/config.py full
    scripts/config.py set MBEDTLS_PSA_CRYPTO_EXTERNAL_RNG
    scripts/config.py set MBEDTLS_USE_PSA_CRYPTO
    scripts/config.py unset MBEDTLS_CTR_DRBG_C
    make CFLAGS="$ASAN_CFLAGS -O2" LDFLAGS="$ASAN_CFLAGS"

    msg "test: full + PSA_CRYPTO_EXTERNAL_RNG + USE_PSA_CRYPTO minus CTR_DRBG"
    make test

    msg "test: full + PSA_CRYPTO_EXTERNAL_RNG + USE_PSA_CRYPTO minus CTR_DRBG"
    if_build_succeeded tests/ssl-opt.sh -f 'Default\|opaque'
}

component_test_everest () {
    msg "build: Everest ECDH context (ASan build)" # ~ 6 min
    scripts/config.py set MBEDTLS_ECDH_VARIANT_EVEREST_ENABLED
    CC=clang cmake -D CMAKE_BUILD_TYPE:String=Asan .
    make

    msg "test: Everest ECDH context - main suites (inc. selftests) (ASan build)" # ~ 50s
    make test

    msg "test: Everest ECDH context - ECDH-related part of ssl-opt.sh (ASan build)" # ~ 5s
    if_build_succeeded tests/ssl-opt.sh -f ECDH

    msg "test: Everest ECDH context - compat.sh with some ECDH ciphersuites (ASan build)" # ~ 3 min
    # Exclude some symmetric ciphers that are redundant here to gain time.
    if_build_succeeded tests/compat.sh -f ECDH -V NO -e 'ARIA\|CAMELLIA\|CHACHA\|DES'
}

component_test_everest_curve25519_only () {
    msg "build: Everest ECDH context, only Curve25519" # ~ 6 min
    scripts/config.py set MBEDTLS_ECDH_VARIANT_EVEREST_ENABLED
    scripts/config.py unset MBEDTLS_ECDSA_C
    scripts/config.py unset MBEDTLS_KEY_EXCHANGE_ECDH_ECDSA_ENABLED
    scripts/config.py unset MBEDTLS_KEY_EXCHANGE_ECDHE_ECDSA_ENABLED
    scripts/config.py unset MBEDTLS_ECJPAKE_C
    # Disable all curves
    for c in $(sed -n 's/#define \(MBEDTLS_ECP_DP_[0-9A-Z_a-z]*_ENABLED\).*/\1/p' <"$CONFIG_H"); do
        scripts/config.py unset "$c"
    done
    scripts/config.py set MBEDTLS_ECP_DP_CURVE25519_ENABLED

    make CFLAGS="$ASAN_CFLAGS -O2" LDFLAGS="$ASAN_CFLAGS"

    msg "test: Everest ECDH context, only Curve25519" # ~ 50s
    make test
}

component_test_small_ssl_out_content_len () {
    msg "build: small SSL_OUT_CONTENT_LEN (ASan build)"
    scripts/config.py set MBEDTLS_SSL_IN_CONTENT_LEN 16384
    scripts/config.py set MBEDTLS_SSL_OUT_CONTENT_LEN 4096
    CC=gcc cmake -D CMAKE_BUILD_TYPE:String=Asan .
    make

    msg "test: small SSL_OUT_CONTENT_LEN - ssl-opt.sh MFL and large packet tests"
    if_build_succeeded tests/ssl-opt.sh -f "Max fragment\|Large packet"
}

component_test_small_ssl_in_content_len () {
    msg "build: small SSL_IN_CONTENT_LEN (ASan build)"
    scripts/config.py set MBEDTLS_SSL_IN_CONTENT_LEN 4096
    scripts/config.py set MBEDTLS_SSL_OUT_CONTENT_LEN 16384
    CC=gcc cmake -D CMAKE_BUILD_TYPE:String=Asan .
    make

    msg "test: small SSL_IN_CONTENT_LEN - ssl-opt.sh MFL tests"
    if_build_succeeded tests/ssl-opt.sh -f "Max fragment"
}

component_test_small_ssl_dtls_max_buffering () {
    msg "build: small MBEDTLS_SSL_DTLS_MAX_BUFFERING #0"
    scripts/config.py set MBEDTLS_SSL_DTLS_MAX_BUFFERING 1000
    CC=gcc cmake -D CMAKE_BUILD_TYPE:String=Asan .
    make

    msg "test: small MBEDTLS_SSL_DTLS_MAX_BUFFERING #0 - ssl-opt.sh specific reordering test"
    if_build_succeeded tests/ssl-opt.sh -f "DTLS reordering: Buffer out-of-order hs msg before reassembling next, free buffered msg"
}

component_test_small_mbedtls_ssl_dtls_max_buffering () {
    msg "build: small MBEDTLS_SSL_DTLS_MAX_BUFFERING #1"
    scripts/config.py set MBEDTLS_SSL_DTLS_MAX_BUFFERING 190
    CC=gcc cmake -D CMAKE_BUILD_TYPE:String=Asan .
    make

    msg "test: small MBEDTLS_SSL_DTLS_MAX_BUFFERING #1 - ssl-opt.sh specific reordering test"
    if_build_succeeded tests/ssl-opt.sh -f "DTLS reordering: Buffer encrypted Finished message, drop for fragmented NewSessionTicket"
}

component_test_psa_collect_statuses () {
  msg "build+test: psa_collect_statuses" # ~30s
  scripts/config.py full
  record_status tests/scripts/psa_collect_statuses.py
  # Check that psa_crypto_init() succeeded at least once
  record_status grep -q '^0:psa_crypto_init:' tests/statuses.log
  rm -f tests/statuses.log
}

component_test_full_cmake_clang () {
    msg "build: cmake, full config, clang" # ~ 50s
    scripts/config.py full
    CC=clang cmake -D CMAKE_BUILD_TYPE:String=Check -D ENABLE_TESTING=On .
    make

    msg "test: main suites (full config, clang)" # ~ 5s
    make test

    msg "test: psa_constant_names (full config, clang)" # ~ 1s
    record_status tests/scripts/test_psa_constant_names.py

    msg "test: ssl-opt.sh default, ECJPAKE, SSL async (full config)" # ~ 1s
    if_build_succeeded tests/ssl-opt.sh -f 'Default\|ECJPAKE\|SSL async private'

    msg "test: compat.sh DES, 3DES & NULL (full config)" # ~ 2 min
    if_build_succeeded env OPENSSL_CMD="$OPENSSL_LEGACY" GNUTLS_CLI="$GNUTLS_LEGACY_CLI" GNUTLS_SERV="$GNUTLS_LEGACY_SERV" tests/compat.sh -e '^$' -f 'NULL\|DES'

    msg "test: compat.sh ARIA + ChachaPoly"
    if_build_succeeded env OPENSSL_CMD="$OPENSSL_NEXT" tests/compat.sh -e '^$' -f 'ARIA\|CHACHA'
}

component_test_memsan_constant_flow () {
    # This tests both (1) accesses to undefined memory, and (2) branches or
    # memory access depending on secret values. To distinguish between those:
    # - unset MBEDTLS_TEST_CONSTANT_FLOW_MEMSAN - does the failure persist?
    # - or alternatively, change the build type to MemSanDbg, which enables
    # origin tracking and nicer stack traces (which are useful for debugging
    # anyway), and check if the origin was TEST_CF_SECRET() or something else.
    msg "build: cmake MSan (clang), full config with constant flow testing"
    scripts/config.py full
    scripts/config.py set MBEDTLS_TEST_CONSTANT_FLOW_MEMSAN
    scripts/config.py unset MBEDTLS_AESNI_C # memsan doesn't grok asm
    CC=clang cmake -D CMAKE_BUILD_TYPE:String=MemSan .
    make

    msg "test: main suites (Msan + constant flow)"
    make test
}

component_test_valgrind_constant_flow () {
    # This tests both (1) everything that valgrind's memcheck usually checks
    # (heap buffer overflows, use of uninitialized memory, use-after-free,
    # etc.) and (2) branches or memory access depending on secret values,
    # which will be reported as uninitialized memory. To distinguish between
    # secret and actually uninitialized:
    # - unset MBEDTLS_TEST_CONSTANT_FLOW_VALGRIND - does the failure persist?
    # - or alternatively, build with debug info and manually run the offending
    # test suite with valgrind --track-origins=yes, then check if the origin
    # was TEST_CF_SECRET() or something else.
    msg "build: cmake release GCC, full config with constant flow testing"
    scripts/config.py full
    scripts/config.py set MBEDTLS_TEST_CONSTANT_FLOW_VALGRIND
    cmake -D CMAKE_BUILD_TYPE:String=Release .
    make

    # this only shows a summary of the results (how many of each type)
    # details are left in Testing/<date>/DynamicAnalysis.xml
    msg "test: main suites (valgrind + constant flow)"
    make memcheck
}

component_test_default_no_deprecated () {
    # Test that removing the deprecated features from the default
    # configuration leaves something consistent.
    msg "build: make, default + MBEDTLS_DEPRECATED_REMOVED" # ~ 30s
    scripts/config.py set MBEDTLS_DEPRECATED_REMOVED
    make CC=gcc CFLAGS='-O -Werror -Wall -Wextra'

    msg "test: make, default + MBEDTLS_DEPRECATED_REMOVED" # ~ 5s
    make test
}

component_test_full_no_deprecated () {
    msg "build: make, full_no_deprecated config" # ~ 30s
    scripts/config.py full_no_deprecated
    make CC=gcc CFLAGS='-O -Werror -Wall -Wextra'

    msg "test: make, full_no_deprecated config" # ~ 5s
    make test
}

component_test_full_no_deprecated_deprecated_warning () {
    # Test that there is nothing deprecated in "full_no_deprecated".
    # A deprecated feature would trigger a warning (made fatal) from
    # MBEDTLS_DEPRECATED_WARNING.
    msg "build: make, full_no_deprecated config, MBEDTLS_DEPRECATED_WARNING" # ~ 30s
    scripts/config.py full_no_deprecated
    scripts/config.py unset MBEDTLS_DEPRECATED_REMOVED
    scripts/config.py set MBEDTLS_DEPRECATED_WARNING
    make CC=gcc CFLAGS='-O -Werror -Wall -Wextra'

    msg "test: make, full_no_deprecated config, MBEDTLS_DEPRECATED_WARNING" # ~ 5s
    make test
}

component_test_full_deprecated_warning () {
    # Test that when MBEDTLS_DEPRECATED_WARNING is enabled, the build passes
    # with only certain whitelisted types of warnings.
    msg "build: make, full config + MBEDTLS_DEPRECATED_WARNING, expect warnings" # ~ 30s
    scripts/config.py full
    scripts/config.py set MBEDTLS_DEPRECATED_WARNING
    # Expect warnings from '#warning' directives in check_config.h.
    make CC=gcc CFLAGS='-O -Werror -Wall -Wextra -Wno-error=cpp' lib programs

    msg "build: make tests, full config + MBEDTLS_DEPRECATED_WARNING, expect warnings" # ~ 30s
    # Set MBEDTLS_TEST_DEPRECATED to enable tests for deprecated features.
    # By default those are disabled when MBEDTLS_DEPRECATED_WARNING is set.
    # Expect warnings from '#warning' directives in check_config.h and
    # from the use of deprecated functions in test suites.
    make CC=gcc CFLAGS='-O -Werror -Wall -Wextra -Wno-error=deprecated-declarations -Wno-error=cpp -DMBEDTLS_TEST_DEPRECATED' tests

    msg "test: full config + MBEDTLS_TEST_DEPRECATED" # ~ 30s
    make test
}

# Check that the specified libraries exist and are empty.
are_empty_libraries () {
  nm "$@" >/dev/null 2>/dev/null
  ! nm "$@" 2>/dev/null | grep -v ':$' | grep .
}

component_build_crypto_default () {
  msg "build: make, crypto only"
  scripts/config.py crypto
  make CFLAGS='-O1 -Werror'
  if_build_succeeded are_empty_libraries library/libmbedx509.* library/libmbedtls.*
}

component_build_crypto_full () {
  msg "build: make, crypto only, full config"
  scripts/config.py crypto_full
  make CFLAGS='-O1 -Werror'
  if_build_succeeded are_empty_libraries library/libmbedx509.* library/libmbedtls.*
}

component_build_crypto_baremetal () {
  msg "build: make, crypto only, baremetal config"
  scripts/config.py crypto_baremetal
  make CFLAGS='-O1 -Werror'
  if_build_succeeded are_empty_libraries library/libmbedx509.* library/libmbedtls.*
}

component_test_depends_curves () {
    msg "test/build: curves.pl (gcc)" # ~ 4 min
    record_status tests/scripts/curves.pl
}

component_test_depends_curves_psa () {
    msg "test/build: curves.pl with MBEDTLS_USE_PSA_CRYPTO defined (gcc)"
    scripts/config.py set MBEDTLS_USE_PSA_CRYPTO
    record_status tests/scripts/curves.pl
}

component_test_depends_hashes () {
    msg "test/build: depends-hashes.pl (gcc)" # ~ 2 min
    record_status tests/scripts/depends-hashes.pl
}

component_test_depends_hashes_psa () {
    msg "test/build: depends-hashes.pl with MBEDTLS_USE_PSA_CRYPTO defined (gcc)"
    scripts/config.py set MBEDTLS_USE_PSA_CRYPTO
    record_status tests/scripts/depends-hashes.pl
}

component_test_depends_pkalgs () {
    msg "test/build: depends-pkalgs.pl (gcc)" # ~ 2 min
    record_status tests/scripts/depends-pkalgs.pl
}

component_test_depends_pkalgs_psa () {
    msg "test/build: depends-pkalgs.pl with MBEDTLS_USE_PSA_CRYPTO defined (gcc)"
    scripts/config.py set MBEDTLS_USE_PSA_CRYPTO
    record_status tests/scripts/depends-pkalgs.pl
}

component_build_key_exchanges () {
    msg "test/build: key-exchanges (gcc)" # ~ 1 min
    record_status tests/scripts/key-exchanges.pl
}

component_build_default_make_gcc_and_cxx () {
    msg "build: Unix make, -Os (gcc)" # ~ 30s
    make CC=gcc CFLAGS='-Werror -Wall -Wextra -Os'

    msg "test: verify header list in cpp_dummy_build.cpp"
    record_status check_headers_in_cpp

    msg "build: Unix make, incremental g++"
    make TEST_CPP=1
}

component_build_module_alt () {
    msg "build: MBEDTLS_XXX_ALT" # ~30s
    scripts/config.py full
    # Disable options that are incompatible with some ALT implementations.
    # aesni.c and padlock.c reference mbedtls_aes_context fields directly.
    scripts/config.py unset MBEDTLS_AESNI_C
    scripts/config.py unset MBEDTLS_PADLOCK_C
    # You can only have one threading implementation: alt or pthread, not both.
    scripts/config.py unset MBEDTLS_THREADING_PTHREAD
    # The SpecifiedECDomain parsing code accesses mbedtls_ecp_group fields
    # directly and assumes the implementation works with partial groups.
    scripts/config.py unset MBEDTLS_PK_PARSE_EC_EXTENDED
    # Enable all MBEDTLS_XXX_ALT for whole modules. Do not enable
    # MBEDTLS_XXX_YYY_ALT which are for single functions.
    scripts/config.py set-all 'MBEDTLS_([A-Z0-9]*|NIST_KW)_ALT'
    scripts/config.py unset MBEDTLS_DHM_ALT #incompatible with MBEDTLS_DEBUG_C
    # We can only compile, not link, since we don't have any implementations
    # suitable for testing with the dummy alt headers.
    make CC=gcc CFLAGS='-Werror -Wall -Wextra -I../tests/include/alt-dummy' lib
}

component_build_dhm_alt () {
    msg "build: MBEDTLS_DHM_ALT" # ~30s
    scripts/config.py full
    scripts/config.py set MBEDTLS_DHM_ALT
    # debug.c currently references mbedtls_dhm_context fields directly.
    scripts/config.py unset MBEDTLS_DEBUG_C
    # We can only compile, not link, since we don't have any implementations
    # suitable for testing with the dummy alt headers.
    make CC=gcc CFLAGS='-Werror -Wall -Wextra -I../tests/include/alt-dummy' lib
}

component_test_no_use_psa_crypto_full_cmake_asan() {
    # full minus MBEDTLS_USE_PSA_CRYPTO: run the same set of tests as basic-build-test.sh
    msg "build: cmake, full config minus MBEDTLS_USE_PSA_CRYPTO, ASan"
    scripts/config.py full
    scripts/config.py set MBEDTLS_ECP_RESTARTABLE  # not using PSA, so enable restartable ECC
    scripts/config.py unset MBEDTLS_PSA_CRYPTO_C
    scripts/config.py unset MBEDTLS_USE_PSA_CRYPTO
    scripts/config.py unset MBEDTLS_PSA_ITS_FILE_C
    scripts/config.py unset MBEDTLS_PSA_CRYPTO_SE_C
    scripts/config.py unset MBEDTLS_PSA_CRYPTO_STORAGE_C
    CC=gcc cmake -D CMAKE_BUILD_TYPE:String=Asan .
    make

    msg "test: main suites (full minus MBEDTLS_USE_PSA_CRYPTO)"
    make test

    msg "test: ssl-opt.sh (full minus MBEDTLS_USE_PSA_CRYPTO)"
    if_build_succeeded tests/ssl-opt.sh

    msg "test: compat.sh default (full minus MBEDTLS_USE_PSA_CRYPTO)"
    if_build_succeeded tests/compat.sh

    msg "test: compat.sh DES & NULL (full minus MBEDTLS_USE_PSA_CRYPTO)"
    if_build_succeeded env OPENSSL_CMD="$OPENSSL_LEGACY" GNUTLS_CLI="$GNUTLS_LEGACY_CLI" GNUTLS_SERV="$GNUTLS_LEGACY_SERV" tests/compat.sh -e '3DES\|DES-CBC3' -f 'NULL\|DES'

    msg "test: compat.sh ARIA + ChachaPoly (full minus MBEDTLS_USE_PSA_CRYPTO)"
    if_build_succeeded env OPENSSL_CMD="$OPENSSL_NEXT" tests/compat.sh -e '^$' -f 'ARIA\|CHACHA'
}

component_test_psa_crypto_config_basic() {
    # Test the library excluding all Mbed TLS cryptographic support for which
    # we have an accelerator support. Acceleration is faked with the
    # transparent test driver.
    msg "test: full + MBEDTLS_PSA_CRYPTO_CONFIG + as much acceleration as supported"
    scripts/config.py full
    scripts/config.py set MBEDTLS_PSA_CRYPTO_CONFIG
    scripts/config.py set MBEDTLS_PSA_CRYPTO_DRIVERS
    scripts/config.py unset MBEDTLS_USE_PSA_CRYPTO

    # There is no intended accelerator support for ALG STREAM_CIPHER and
    # ALG_ECB_NO_PADDING. Therefore, asking for them in the build implies the
    # inclusion of the Mbed TLS cipher operations. As we want to test here with
    # cipher operations solely supported by accelerators, disabled those
    # PSA configuration options.
    scripts/config.py -f include/psa/crypto_config.h unset PSA_WANT_ALG_STREAM_CIPHER
    scripts/config.py -f include/psa/crypto_config.h unset PSA_WANT_ALG_ECB_NO_PADDING

    # Don't test DES encryption as:
    # 1) It is not an issue if we don't test all cipher types here.
    # 2) That way we don't have to modify in psa_crypto.c the compilation
    #    guards MBEDTLS_PSA_BUILTIN_KEY_TYPE_DES for the code they guard to be
    #    available to the test driver. Modifications that we would need to
    #    revert when we move to compile the test driver separately.
    # We also disable MBEDTLS_DES_C as the dependencies on DES in PSA test
    # suites are still based on MBEDTLS_DES_C and not PSA_WANT_KEY_TYPE_DES.
    scripts/config.py -f include/psa/crypto_config.h unset PSA_WANT_KEY_TYPE_DES
    scripts/config.py unset MBEDTLS_DES_C

    # Need to define the correct symbol and include the test driver header path in order to build with the test driver
    loc_cflags="$ASAN_CFLAGS -DPSA_CRYPTO_DRIVER_TEST"
    loc_cflags="${loc_cflags} -DMBEDTLS_PSA_ACCEL_KEY_TYPE_AES"
    loc_cflags="${loc_cflags} -DMBEDTLS_PSA_ACCEL_KEY_TYPE_CAMELLIA"
    loc_cflags="${loc_cflags} -DMBEDTLS_PSA_ACCEL_KEY_TYPE_ECC_KEY_PAIR"
    loc_cflags="${loc_cflags} -DMBEDTLS_PSA_ACCEL_KEY_TYPE_RSA_KEY_PAIR"
    loc_cflags="${loc_cflags} -DMBEDTLS_PSA_ACCEL_ALG_CBC_NO_PADDING"
    loc_cflags="${loc_cflags} -DMBEDTLS_PSA_ACCEL_ALG_CBC_PKCS7"
    loc_cflags="${loc_cflags} -DMBEDTLS_PSA_ACCEL_ALG_CTR"
    loc_cflags="${loc_cflags} -DMBEDTLS_PSA_ACCEL_ALG_CFB"
    loc_cflags="${loc_cflags} -DMBEDTLS_PSA_ACCEL_ALG_ECDSA"
    loc_cflags="${loc_cflags} -DMBEDTLS_PSA_ACCEL_ALG_DETERMINISTIC_ECDSA"
    loc_cflags="${loc_cflags} -DMBEDTLS_PSA_ACCEL_ALG_MD5"
    loc_cflags="${loc_cflags} -DMBEDTLS_PSA_ACCEL_ALG_OFB"
    loc_cflags="${loc_cflags} -DMBEDTLS_PSA_ACCEL_ALG_RIPEMD160"
    loc_cflags="${loc_cflags} -DMBEDTLS_PSA_ACCEL_ALG_RSA_PKCS1V15_SIGN"
    loc_cflags="${loc_cflags} -DMBEDTLS_PSA_ACCEL_ALG_RSA_PSS"
    loc_cflags="${loc_cflags} -DMBEDTLS_PSA_ACCEL_ALG_SHA_1"
    loc_cflags="${loc_cflags} -DMBEDTLS_PSA_ACCEL_ALG_SHA_224"
    loc_cflags="${loc_cflags} -DMBEDTLS_PSA_ACCEL_ALG_SHA_256"
    loc_cflags="${loc_cflags} -DMBEDTLS_PSA_ACCEL_ALG_SHA_384"
    loc_cflags="${loc_cflags} -DMBEDTLS_PSA_ACCEL_ALG_SHA_512"
    loc_cflags="${loc_cflags} -DMBEDTLS_PSA_ACCEL_ALG_XTS"
    loc_cflags="${loc_cflags} -DMBEDTLS_PSA_ACCEL_ALG_CMAC"
    loc_cflags="${loc_cflags} -DMBEDTLS_PSA_ACCEL_ALG_HMAC"
    loc_cflags="${loc_cflags} -I../tests/include -O2"

    make CC=gcc CFLAGS="$loc_cflags" LDFLAGS="$ASAN_CFLAGS"
    unset loc_cflags

    msg "test: full + MBEDTLS_PSA_CRYPTO_CONFIG"
    make test
}

component_test_psa_crypto_config_no_driver() {
    # full plus MBEDTLS_PSA_CRYPTO_CONFIG
    msg "build: full + MBEDTLS_PSA_CRYPTO_CONFIG minus MBEDTLS_PSA_CRYPTO_DRIVERS"
    scripts/config.py full
    scripts/config.py set MBEDTLS_PSA_CRYPTO_CONFIG
    scripts/config.py unset MBEDTLS_PSA_CRYPTO_DRIVERS
    scripts/config.py unset MBEDTLS_USE_PSA_CRYPTO
    make CC=gcc CFLAGS="$ASAN_CFLAGS -O2" LDFLAGS="$ASAN_CFLAGS"

    msg "test: full + MBEDTLS_PSA_CRYPTO_CONFIG minus MBEDTLS_PSA_CRYPTO_DRIVERS"
    make test
}

# This should be renamed to test and updated once the accelerator ECDSA code is in place and ready to test.
component_build_psa_accel_alg_ecdsa() {
    # full plus MBEDTLS_PSA_CRYPTO_CONFIG with PSA_WANT_ALG_ECDSA
    # without MBEDTLS_ECDSA_C
    # PSA_WANT_ALG_ECDSA and PSA_WANT_ALG_DETERMINISTIC_ECDSA are already
    # set in include/psa/crypto_config.h
    msg "build: full + MBEDTLS_PSA_CRYPTO_CONFIG + PSA_WANT_ALG_ECDSA without MBEDTLS_ECDSA_C"
    scripts/config.py full
    scripts/config.py set MBEDTLS_PSA_CRYPTO_CONFIG
    scripts/config.py set MBEDTLS_PSA_CRYPTO_DRIVERS
    scripts/config.py unset MBEDTLS_USE_PSA_CRYPTO
    scripts/config.py unset MBEDTLS_ECDSA_C
    scripts/config.py unset MBEDTLS_KEY_EXCHANGE_ECDH_ECDSA_ENABLED
    scripts/config.py unset MBEDTLS_KEY_EXCHANGE_ECDHE_ECDSA_ENABLED
    # Need to define the correct symbol and include the test driver header path in order to build with the test driver
    make CC=gcc CFLAGS="$ASAN_CFLAGS -DPSA_CRYPTO_DRIVER_TEST -DMBEDTLS_PSA_ACCEL_ALG_ECDSA -DMBEDTLS_PSA_ACCEL_ALG_DETERMINISTIC_ECDSA -I../tests/include -O2" LDFLAGS="$ASAN_CFLAGS"
}

# This should be renamed to test and updated once the accelerator ECDH code is in place and ready to test.
component_build_psa_accel_alg_ecdh() {
    # full plus MBEDTLS_PSA_CRYPTO_CONFIG with PSA_WANT_ALG_ECDH
    # without MBEDTLS_ECDH_C
    msg "build: full + MBEDTLS_PSA_CRYPTO_CONFIG + PSA_WANT_ALG_ECDH without MBEDTLS_ECDH_C"
    scripts/config.py full
    scripts/config.py set MBEDTLS_PSA_CRYPTO_CONFIG
    scripts/config.py set MBEDTLS_PSA_CRYPTO_DRIVERS
    scripts/config.py unset MBEDTLS_USE_PSA_CRYPTO
    scripts/config.py unset MBEDTLS_ECDH_C
    scripts/config.py unset MBEDTLS_KEY_EXCHANGE_ECDH_RSA_ENABLED
    scripts/config.py unset MBEDTLS_KEY_EXCHANGE_ECDH_ECDSA_ENABLED
    scripts/config.py unset MBEDTLS_KEY_EXCHANGE_ECDHE_ECDSA_ENABLED
    scripts/config.py unset MBEDTLS_KEY_EXCHANGE_ECDHE_RSA_ENABLED
    scripts/config.py unset MBEDTLS_KEY_EXCHANGE_ECDHE_PSK_ENABLED
    # Need to define the correct symbol and include the test driver header path in order to build with the test driver
    make CC=gcc CFLAGS="$ASAN_CFLAGS -DPSA_CRYPTO_DRIVER_TEST -DMBEDTLS_PSA_ACCEL_ALG_ECDH -I../tests/include -O2" LDFLAGS="$ASAN_CFLAGS"
}

# This should be renamed to test and updated once the accelerator ECC key pair code is in place and ready to test.
component_build_psa_accel_key_type_ecc_key_pair() {
    # full plus MBEDTLS_PSA_CRYPTO_CONFIG with PSA_WANT_KEY_TYPE_ECC_KEY_PAIR
    msg "build: full + MBEDTLS_PSA_CRYPTO_CONFIG + PSA_WANT_KEY_TYPE_ECC_KEY_PAIR"
    scripts/config.py full
    scripts/config.py set MBEDTLS_PSA_CRYPTO_CONFIG
    scripts/config.py set MBEDTLS_PSA_CRYPTO_DRIVERS
    scripts/config.py unset MBEDTLS_USE_PSA_CRYPTO
    scripts/config.py -f include/psa/crypto_config.h set PSA_WANT_KEY_TYPE_ECC_KEY_PAIR 1
    scripts/config.py -f include/psa/crypto_config.h set PSA_WANT_KEY_TYPE_ECC_PUBLIC_KEY 1
    # Need to define the correct symbol and include the test driver header path in order to build with the test driver
    make CC=gcc CFLAGS="$ASAN_CFLAGS -DPSA_CRYPTO_DRIVER_TEST -DMBEDTLS_PSA_ACCEL_KEY_TYPE_ECC_KEY_PAIR -I../tests/include -O2" LDFLAGS="$ASAN_CFLAGS"
}

# This should be renamed to test and updated once the accelerator ECC public key code is in place and ready to test.
component_build_psa_accel_key_type_ecc_public_key() {
    # full plus MBEDTLS_PSA_CRYPTO_CONFIG with PSA_WANT_KEY_TYPE_ECC_PUBLIC_KEY
    msg "build: full + MBEDTLS_PSA_CRYPTO_CONFIG + PSA_WANT_KEY_TYPE_ECC_PUBLIC_KEY"
    scripts/config.py full
    scripts/config.py set MBEDTLS_PSA_CRYPTO_CONFIG
    scripts/config.py set MBEDTLS_PSA_CRYPTO_DRIVERS
    scripts/config.py unset MBEDTLS_USE_PSA_CRYPTO
    scripts/config.py -f include/psa/crypto_config.h set PSA_WANT_KEY_TYPE_ECC_PUBLIC_KEY 1
    scripts/config.py -f include/psa/crypto_config.h unset PSA_WANT_KEY_TYPE_ECC_KEY_PAIR
    # Need to define the correct symbol and include the test driver header path in order to build with the test driver
    make CC=gcc CFLAGS="$ASAN_CFLAGS -DPSA_CRYPTO_DRIVER_TEST -DMBEDTLS_PSA_ACCEL_KEY_TYPE_ECC_PUBLIC_KEY -I../tests/include -O2" LDFLAGS="$ASAN_CFLAGS"
}

# This should be renamed to test and updated once the accelerator HMAC code is in place and ready to test.
component_build_psa_accel_alg_hmac() {
    # full plus MBEDTLS_PSA_CRYPTO_CONFIG with PSA_WANT_ALG_HMAC
    msg "build: full + MBEDTLS_PSA_CRYPTO_CONFIG + PSA_WANT_ALG_HMAC"
    scripts/config.py full
    scripts/config.py set MBEDTLS_PSA_CRYPTO_CONFIG
    scripts/config.py set MBEDTLS_PSA_CRYPTO_DRIVERS
    scripts/config.py unset MBEDTLS_USE_PSA_CRYPTO
    # Need to define the correct symbol and include the test driver header path in order to build with the test driver
    make CC=gcc CFLAGS="$ASAN_CFLAGS -DPSA_CRYPTO_DRIVER_TEST -DMBEDTLS_PSA_ACCEL_ALG_HMAC -I../tests/include -O2" LDFLAGS="$ASAN_CFLAGS"
}

# This should be renamed to test and updated once the accelerator HKDF code is in place and ready to test.
component_build_psa_accel_alg_hkdf() {
    # full plus MBEDTLS_PSA_CRYPTO_CONFIG with PSA_WANT_ALG_HKDF
    # without MBEDTLS_HKDF_C
    msg "build: full + MBEDTLS_PSA_CRYPTO_CONFIG + PSA_WANT_ALG_HKDF without MBEDTLS_HKDF_C"
    scripts/config.py full
    scripts/config.py set MBEDTLS_PSA_CRYPTO_CONFIG
    scripts/config.py set MBEDTLS_PSA_CRYPTO_DRIVERS
    scripts/config.py unset MBEDTLS_USE_PSA_CRYPTO
    scripts/config.py unset MBEDTLS_HKDF_C
    # Make sure to unset TLS1_3_EXPERIMENTAL since it requires HKDF_C and will not build properly without it.
    scripts/config.py unset MBEDTLS_SSL_PROTO_TLS1_3_EXPERIMENTAL
    # Need to define the correct symbol and include the test driver header path in order to build with the test driver
    make CC=gcc CFLAGS="$ASAN_CFLAGS -DPSA_CRYPTO_DRIVER_TEST -DMBEDTLS_PSA_ACCEL_ALG_HKDF -I../tests/include -O2" LDFLAGS="$ASAN_CFLAGS"
}

# This should be renamed to test and updated once the accelerator MD5 code is in place and ready to test.
component_build_psa_accel_alg_md5() {
    # full plus MBEDTLS_PSA_CRYPTO_CONFIG with PSA_WANT_ALG_MD5 without other hashes
    msg "build: full + MBEDTLS_PSA_CRYPTO_CONFIG + PSA_WANT_ALG_MD5 - other hashes"
    scripts/config.py full
    scripts/config.py set MBEDTLS_PSA_CRYPTO_CONFIG
    scripts/config.py set MBEDTLS_PSA_CRYPTO_DRIVERS
    scripts/config.py unset MBEDTLS_USE_PSA_CRYPTO
    scripts/config.py -f include/psa/crypto_config.h unset PSA_WANT_ALG_RIPEMD160
    scripts/config.py -f include/psa/crypto_config.h unset PSA_WANT_ALG_SHA_1
    scripts/config.py -f include/psa/crypto_config.h unset PSA_WANT_ALG_SHA_224
    scripts/config.py -f include/psa/crypto_config.h unset PSA_WANT_ALG_SHA_256
    scripts/config.py -f include/psa/crypto_config.h unset PSA_WANT_ALG_SHA_384
    scripts/config.py -f include/psa/crypto_config.h unset PSA_WANT_ALG_SHA_512
    # Need to define the correct symbol and include the test driver header path in order to build with the test driver
    make CC=gcc CFLAGS="$ASAN_CFLAGS -DPSA_CRYPTO_DRIVER_TEST -DMBEDTLS_PSA_ACCEL_ALG_MD5 -I../tests/include -O2" LDFLAGS="$ASAN_CFLAGS"
}

# This should be renamed to test and updated once the accelerator RIPEMD160 code is in place and ready to test.
component_build_psa_accel_alg_ripemd160() {
    # full plus MBEDTLS_PSA_CRYPTO_CONFIG with PSA_WANT_ALG_RIPEMD160 without other hashes
    msg "build: full + MBEDTLS_PSA_CRYPTO_CONFIG + PSA_WANT_ALG_RIPEMD160 - other hashes"
    scripts/config.py full
    scripts/config.py set MBEDTLS_PSA_CRYPTO_CONFIG
    scripts/config.py set MBEDTLS_PSA_CRYPTO_DRIVERS
    scripts/config.py unset MBEDTLS_USE_PSA_CRYPTO
    scripts/config.py -f include/psa/crypto_config.h unset PSA_WANT_ALG_MD5
    scripts/config.py -f include/psa/crypto_config.h unset PSA_WANT_ALG_SHA_1
    scripts/config.py -f include/psa/crypto_config.h unset PSA_WANT_ALG_SHA_224
    scripts/config.py -f include/psa/crypto_config.h unset PSA_WANT_ALG_SHA_256
    scripts/config.py -f include/psa/crypto_config.h unset PSA_WANT_ALG_SHA_384
    scripts/config.py -f include/psa/crypto_config.h unset PSA_WANT_ALG_SHA_512
    # Need to define the correct symbol and include the test driver header path in order to build with the test driver
    make CC=gcc CFLAGS="$ASAN_CFLAGS -DPSA_CRYPTO_DRIVER_TEST -DMBEDTLS_PSA_ACCEL_ALG_RIPEMD160 -I../tests/include -O2" LDFLAGS="$ASAN_CFLAGS"
}

# This should be renamed to test and updated once the accelerator SHA1 code is in place and ready to test.
component_build_psa_accel_alg_sha1() {
    # full plus MBEDTLS_PSA_CRYPTO_CONFIG with PSA_WANT_ALG_SHA_1 without other hashes
    msg "build: full + MBEDTLS_PSA_CRYPTO_CONFIG + PSA_WANT_ALG_SHA_1 - other hashes"
    scripts/config.py full
    scripts/config.py set MBEDTLS_PSA_CRYPTO_CONFIG
    scripts/config.py set MBEDTLS_PSA_CRYPTO_DRIVERS
    scripts/config.py unset MBEDTLS_USE_PSA_CRYPTO
    scripts/config.py -f include/psa/crypto_config.h unset PSA_WANT_ALG_MD5
    scripts/config.py -f include/psa/crypto_config.h unset PSA_WANT_ALG_RIPEMD160
    scripts/config.py -f include/psa/crypto_config.h unset PSA_WANT_ALG_SHA_224
    scripts/config.py -f include/psa/crypto_config.h unset PSA_WANT_ALG_SHA_256
    scripts/config.py -f include/psa/crypto_config.h unset PSA_WANT_ALG_SHA_384
    scripts/config.py -f include/psa/crypto_config.h unset PSA_WANT_ALG_SHA_512
    # Need to define the correct symbol and include the test driver header path in order to build with the test driver
    make CC=gcc CFLAGS="$ASAN_CFLAGS -DPSA_CRYPTO_DRIVER_TEST -DMBEDTLS_PSA_ACCEL_ALG_SHA_1 -I../tests/include -O2" LDFLAGS="$ASAN_CFLAGS"
}

# This should be renamed to test and updated once the accelerator SHA224 code is in place and ready to test.
component_build_psa_accel_alg_sha224() {
    # full plus MBEDTLS_PSA_CRYPTO_CONFIG with PSA_WANT_ALG_SHA_224 without other hashes
    msg "build: full + MBEDTLS_PSA_CRYPTO_CONFIG + PSA_WANT_ALG_SHA_224 - other hashes"
    scripts/config.py full
    scripts/config.py set MBEDTLS_PSA_CRYPTO_CONFIG
    scripts/config.py set MBEDTLS_PSA_CRYPTO_DRIVERS
    scripts/config.py unset MBEDTLS_USE_PSA_CRYPTO
    scripts/config.py -f include/psa/crypto_config.h unset PSA_WANT_ALG_MD5
    scripts/config.py -f include/psa/crypto_config.h unset PSA_WANT_ALG_RIPEMD160
    scripts/config.py -f include/psa/crypto_config.h unset PSA_WANT_ALG_SHA_1
    scripts/config.py -f include/psa/crypto_config.h unset PSA_WANT_ALG_SHA_384
    scripts/config.py -f include/psa/crypto_config.h unset PSA_WANT_ALG_SHA_512
    # Need to define the correct symbol and include the test driver header path in order to build with the test driver
    make CC=gcc CFLAGS="$ASAN_CFLAGS -DPSA_CRYPTO_DRIVER_TEST -DMBEDTLS_PSA_ACCEL_ALG_SHA_224 -I../tests/include -O2" LDFLAGS="$ASAN_CFLAGS"
}

# This should be renamed to test and updated once the accelerator SHA256 code is in place and ready to test.
component_build_psa_accel_alg_sha256() {
    # full plus MBEDTLS_PSA_CRYPTO_CONFIG with PSA_WANT_ALG_SHA_256 without other hashes
    msg "build: full + MBEDTLS_PSA_CRYPTO_CONFIG + PSA_WANT_ALG_SHA_256 - other hashes"
    scripts/config.py full
    scripts/config.py set MBEDTLS_PSA_CRYPTO_CONFIG
    scripts/config.py set MBEDTLS_PSA_CRYPTO_DRIVERS
    scripts/config.py unset MBEDTLS_USE_PSA_CRYPTO
    scripts/config.py -f include/psa/crypto_config.h unset PSA_WANT_ALG_MD5
    scripts/config.py -f include/psa/crypto_config.h unset PSA_WANT_ALG_RIPEMD160
    scripts/config.py -f include/psa/crypto_config.h unset PSA_WANT_ALG_SHA_1
    scripts/config.py -f include/psa/crypto_config.h unset PSA_WANT_ALG_SHA_224
    scripts/config.py -f include/psa/crypto_config.h unset PSA_WANT_ALG_SHA_384
    scripts/config.py -f include/psa/crypto_config.h unset PSA_WANT_ALG_SHA_512
    # Need to define the correct symbol and include the test driver header path in order to build with the test driver
    make CC=gcc CFLAGS="$ASAN_CFLAGS -DPSA_CRYPTO_DRIVER_TEST -DMBEDTLS_PSA_ACCEL_ALG_SHA_256 -I../tests/include -O2" LDFLAGS="$ASAN_CFLAGS"
}

# This should be renamed to test and updated once the accelerator SHA384 code is in place and ready to test.
component_build_psa_accel_alg_sha384() {
    # full plus MBEDTLS_PSA_CRYPTO_CONFIG with PSA_WANT_ALG_SHA_384 without other hashes
    msg "build: full + MBEDTLS_PSA_CRYPTO_CONFIG + PSA_WANT_ALG_SHA_384 - other hashes"
    scripts/config.py full
    scripts/config.py set MBEDTLS_PSA_CRYPTO_CONFIG
    scripts/config.py set MBEDTLS_PSA_CRYPTO_DRIVERS
    scripts/config.py unset MBEDTLS_USE_PSA_CRYPTO
    scripts/config.py -f include/psa/crypto_config.h unset PSA_WANT_ALG_MD5
    scripts/config.py -f include/psa/crypto_config.h unset PSA_WANT_ALG_RIPEMD160
    scripts/config.py -f include/psa/crypto_config.h unset PSA_WANT_ALG_SHA_1
    scripts/config.py -f include/psa/crypto_config.h unset PSA_WANT_ALG_SHA_224
    scripts/config.py -f include/psa/crypto_config.h unset PSA_WANT_ALG_SHA_256
    # Need to define the correct symbol and include the test driver header path in order to build with the test driver
    make CC=gcc CFLAGS="$ASAN_CFLAGS -DPSA_CRYPTO_DRIVER_TEST -DMBEDTLS_PSA_ACCEL_ALG_SHA_384 -I../tests/include -O2" LDFLAGS="$ASAN_CFLAGS"
}

# This should be renamed to test and updated once the accelerator SHA512 code is in place and ready to test.
component_build_psa_accel_alg_sha512() {
    # full plus MBEDTLS_PSA_CRYPTO_CONFIG with PSA_WANT_ALG_SHA_512 without other hashes
    msg "build: full + MBEDTLS_PSA_CRYPTO_CONFIG + PSA_WANT_ALG_SHA_512 - other hashes"
    scripts/config.py full
    scripts/config.py set MBEDTLS_PSA_CRYPTO_CONFIG
    scripts/config.py set MBEDTLS_PSA_CRYPTO_DRIVERS
    scripts/config.py unset MBEDTLS_USE_PSA_CRYPTO
    scripts/config.py -f include/psa/crypto_config.h unset PSA_WANT_ALG_MD5
    scripts/config.py -f include/psa/crypto_config.h unset PSA_WANT_ALG_RIPEMD160
    scripts/config.py -f include/psa/crypto_config.h unset PSA_WANT_ALG_SHA_1
    scripts/config.py -f include/psa/crypto_config.h unset PSA_WANT_ALG_SHA_224
    scripts/config.py -f include/psa/crypto_config.h unset PSA_WANT_ALG_SHA_256
    scripts/config.py -f include/psa/crypto_config.h unset PSA_WANT_ALG_SHA_384
    # Need to define the correct symbol and include the test driver header path in order to build with the test driver
    make CC=gcc CFLAGS="$ASAN_CFLAGS -DPSA_CRYPTO_DRIVER_TEST -DMBEDTLS_PSA_ACCEL_ALG_SHA_512 -I../tests/include -O2" LDFLAGS="$ASAN_CFLAGS"
}

# This should be renamed to test and updated once the accelerator RSA code is in place and ready to test.
component_build_psa_accel_alg_rsa_pkcs1v15_crypt() {
    # full plus MBEDTLS_PSA_CRYPTO_CONFIG with PSA_WANT_ALG_RSA_PKCS1V15_CRYPT
    msg "build: full + MBEDTLS_PSA_CRYPTO_CONFIG + PSA_WANT_ALG_RSA_PKCS1V15_CRYPT + PSA_WANT_KEY_TYPE_RSA_PUBLIC_KEY"
    scripts/config.py full
    scripts/config.py set MBEDTLS_PSA_CRYPTO_CONFIG
    scripts/config.py set MBEDTLS_PSA_CRYPTO_DRIVERS
    scripts/config.py unset MBEDTLS_USE_PSA_CRYPTO
    scripts/config.py -f include/psa/crypto_config.h set PSA_WANT_ALG_RSA_PKCS1V15_CRYPT 1
    scripts/config.py -f include/psa/crypto_config.h unset PSA_WANT_ALG_RSA_PKCS1V15_SIGN
    scripts/config.py -f include/psa/crypto_config.h unset PSA_WANT_ALG_RSA_OAEP
    scripts/config.py -f include/psa/crypto_config.h unset PSA_WANT_ALG_RSA_PSS
    # Need to define the correct symbol and include the test driver header path in order to build with the test driver
    make CC=gcc CFLAGS="$ASAN_CFLAGS -DPSA_CRYPTO_DRIVER_TEST -DMBEDTLS_PSA_ACCEL_ALG_RSA_PKCS1V15_CRYPT -I../tests/include -O2" LDFLAGS="$ASAN_CFLAGS"
}

# This should be renamed to test and updated once the accelerator RSA code is in place and ready to test.
component_build_psa_accel_alg_rsa_pkcs1v15_sign() {
    # full plus MBEDTLS_PSA_CRYPTO_CONFIG with PSA_WANT_ALG_RSA_PKCS1V15_SIGN and PSA_WANT_KEY_TYPE_RSA_PUBLIC_KEY
    msg "build: full + MBEDTLS_PSA_CRYPTO_CONFIG + PSA_WANT_ALG_RSA_PKCS1V15_SIGN + PSA_WANT_KEY_TYPE_RSA_PUBLIC_KEY"
    scripts/config.py full
    scripts/config.py set MBEDTLS_PSA_CRYPTO_CONFIG
    scripts/config.py set MBEDTLS_PSA_CRYPTO_DRIVERS
    scripts/config.py unset MBEDTLS_USE_PSA_CRYPTO
    scripts/config.py -f include/psa/crypto_config.h set PSA_WANT_ALG_RSA_PKCS1V15_SIGN 1
    scripts/config.py -f include/psa/crypto_config.h unset PSA_WANT_ALG_RSA_PKCS1V15_CRYPT
    scripts/config.py -f include/psa/crypto_config.h unset PSA_WANT_ALG_RSA_OAEP
    scripts/config.py -f include/psa/crypto_config.h unset PSA_WANT_ALG_RSA_PSS
    # Need to define the correct symbol and include the test driver header path in order to build with the test driver
    make CC=gcc CFLAGS="$ASAN_CFLAGS -DPSA_CRYPTO_DRIVER_TEST -DMBEDTLS_PSA_ACCEL_ALG_RSA_PKCS1V15_SIGN -I../tests/include -O2" LDFLAGS="$ASAN_CFLAGS"
}

# This should be renamed to test and updated once the accelerator RSA code is in place and ready to test.
component_build_psa_accel_alg_rsa_oaep() {
    # full plus MBEDTLS_PSA_CRYPTO_CONFIG with PSA_WANT_ALG_RSA_OAEP and PSA_WANT_KEY_TYPE_RSA_PUBLIC_KEY
    msg "build: full + MBEDTLS_PSA_CRYPTO_CONFIG + PSA_WANT_ALG_RSA_OAEP + PSA_WANT_KEY_TYPE_RSA_PUBLIC_KEY"
    scripts/config.py full
    scripts/config.py set MBEDTLS_PSA_CRYPTO_CONFIG
    scripts/config.py set MBEDTLS_PSA_CRYPTO_DRIVERS
    scripts/config.py unset MBEDTLS_USE_PSA_CRYPTO
    scripts/config.py -f include/psa/crypto_config.h set PSA_WANT_ALG_RSA_OAEP 1
    scripts/config.py -f include/psa/crypto_config.h unset PSA_WANT_ALG_RSA_PKCS1V15_CRYPT
    scripts/config.py -f include/psa/crypto_config.h unset PSA_WANT_ALG_RSA_PKCS1V15_SIGN
    scripts/config.py -f include/psa/crypto_config.h unset PSA_WANT_ALG_RSA_PSS
    # Need to define the correct symbol and include the test driver header path in order to build with the test driver
    make CC=gcc CFLAGS="$ASAN_CFLAGS -DPSA_CRYPTO_DRIVER_TEST -DMBEDTLS_PSA_ACCEL_ALG_RSA_OAEP -I../tests/include -O2" LDFLAGS="$ASAN_CFLAGS"
}

# This should be renamed to test and updated once the accelerator RSA code is in place and ready to test.
component_build_psa_accel_alg_rsa_pss() {
    # full plus MBEDTLS_PSA_CRYPTO_CONFIG with PSA_WANT_ALG_RSA_PSS and PSA_WANT_KEY_TYPE_RSA_PUBLIC_KEY
    msg "build: full + MBEDTLS_PSA_CRYPTO_CONFIG + PSA_WANT_ALG_RSA_PSS + PSA_WANT_KEY_TYPE_RSA_PUBLIC_KEY"
    scripts/config.py full
    scripts/config.py set MBEDTLS_PSA_CRYPTO_CONFIG
    scripts/config.py set MBEDTLS_PSA_CRYPTO_DRIVERS
    scripts/config.py unset MBEDTLS_USE_PSA_CRYPTO
    scripts/config.py -f include/psa/crypto_config.h set PSA_WANT_ALG_RSA_PSS 1
    scripts/config.py -f include/psa/crypto_config.h unset PSA_WANT_ALG_RSA_PKCS1V15_CRYPT
    scripts/config.py -f include/psa/crypto_config.h unset PSA_WANT_ALG_RSA_PKCS1V15_SIGN
    scripts/config.py -f include/psa/crypto_config.h unset PSA_WANT_ALG_RSA_OAEP
    # Need to define the correct symbol and include the test driver header path in order to build with the test driver
    make CC=gcc CFLAGS="$ASAN_CFLAGS -DPSA_CRYPTO_DRIVER_TEST -DMBEDTLS_PSA_ACCEL_ALG_RSA_PSS -I../tests/include -O2" LDFLAGS="$ASAN_CFLAGS"
}

# This should be renamed to test and updated once the accelerator RSA code is in place and ready to test.
component_build_psa_accel_key_type_rsa_key_pair() {
    # full plus MBEDTLS_PSA_CRYPTO_CONFIG with PSA_WANT_KEY_TYPE_RSA_KEY_PAIR and PSA_WANT_ALG_RSA_PSS
    msg "build: full + MBEDTLS_PSA_CRYPTO_CONFIG + PSA_WANT_KEY_TYPE_RSA_KEY_PAIR + PSA_WANT_ALG_RSA_PSS"
    scripts/config.py full
    scripts/config.py set MBEDTLS_PSA_CRYPTO_CONFIG
    scripts/config.py set MBEDTLS_PSA_CRYPTO_DRIVERS
    scripts/config.py unset MBEDTLS_USE_PSA_CRYPTO
    scripts/config.py -f include/psa/crypto_config.h set PSA_WANT_ALG_RSA_PSS 1
    scripts/config.py -f include/psa/crypto_config.h set PSA_WANT_KEY_TYPE_RSA_KEY_PAIR 1
    # Need to define the correct symbol and include the test driver header path in order to build with the test driver
    make CC=gcc CFLAGS="$ASAN_CFLAGS -DPSA_CRYPTO_DRIVER_TEST -DMBEDTLS_PSA_ACCEL_KEY_TYPE_RSA_KEY_PAIR -I../tests/include -O2" LDFLAGS="$ASAN_CFLAGS"
}

# This should be renamed to test and updated once the accelerator RSA code is in place and ready to test.
component_build_psa_accel_key_type_rsa_public_key() {
    # full plus MBEDTLS_PSA_CRYPTO_CONFIG with PSA_WANT_KEY_TYPE_RSA_PUBLIC_KEY and PSA_WANT_ALG_RSA_PSS
    msg "build: full + MBEDTLS_PSA_CRYPTO_CONFIG + PSA_WANT_KEY_TYPE_RSA_PUBLIC_KEY + PSA_WANT_ALG_RSA_PSS"
    scripts/config.py full
    scripts/config.py set MBEDTLS_PSA_CRYPTO_CONFIG
    scripts/config.py set MBEDTLS_PSA_CRYPTO_DRIVERS
    scripts/config.py unset MBEDTLS_USE_PSA_CRYPTO
    scripts/config.py -f include/psa/crypto_config.h set PSA_WANT_ALG_RSA_PSS 1
    scripts/config.py -f include/psa/crypto_config.h set PSA_WANT_KEY_TYPE_RSA_PUBLIC_KEY 1
    # Need to define the correct symbol and include the test driver header path in order to build with the test driver
    make CC=gcc CFLAGS="$ASAN_CFLAGS -DPSA_CRYPTO_DRIVER_TEST -DMBEDTLS_PSA_ACCEL_KEY_TYPE_RSA_PUBLIC_KEY -I../tests/include -O2" LDFLAGS="$ASAN_CFLAGS"
}

component_test_no_platform () {
    # Full configuration build, without platform support, file IO and net sockets.
    # This should catch missing mbedtls_printf definitions, and by disabling file
    # IO, it should catch missing '#include <stdio.h>'
    msg "build: full config except platform/fsio/net, make, gcc, C99" # ~ 30s
    scripts/config.py full
    scripts/config.py unset MBEDTLS_PLATFORM_C
    scripts/config.py unset MBEDTLS_NET_C
    scripts/config.py unset MBEDTLS_PLATFORM_MEMORY
    scripts/config.py unset MBEDTLS_PLATFORM_PRINTF_ALT
    scripts/config.py unset MBEDTLS_PLATFORM_FPRINTF_ALT
    scripts/config.py unset MBEDTLS_PLATFORM_SNPRINTF_ALT
    scripts/config.py unset MBEDTLS_PLATFORM_TIME_ALT
    scripts/config.py unset MBEDTLS_PLATFORM_EXIT_ALT
    scripts/config.py unset MBEDTLS_PLATFORM_NV_SEED_ALT
    scripts/config.py unset MBEDTLS_ENTROPY_NV_SEED
    scripts/config.py unset MBEDTLS_FS_IO
    scripts/config.py unset MBEDTLS_PSA_CRYPTO_SE_C
    scripts/config.py unset MBEDTLS_PSA_CRYPTO_STORAGE_C
    scripts/config.py unset MBEDTLS_PSA_ITS_FILE_C
    # Note, _DEFAULT_SOURCE needs to be defined for platforms using glibc version >2.19,
    # to re-enable platform integration features otherwise disabled in C99 builds
    make CC=gcc CFLAGS='-Werror -Wall -Wextra -std=c99 -pedantic -Os -D_DEFAULT_SOURCE' lib programs
    make CC=gcc CFLAGS='-Werror -Wall -Wextra -Os' test
}

component_build_no_std_function () {
    # catch compile bugs in _uninit functions
    msg "build: full config with NO_STD_FUNCTION, make, gcc" # ~ 30s
    scripts/config.py full
    scripts/config.py set MBEDTLS_PLATFORM_NO_STD_FUNCTIONS
    scripts/config.py unset MBEDTLS_ENTROPY_NV_SEED
    scripts/config.py unset MBEDTLS_PLATFORM_NV_SEED_ALT
    make CC=gcc CFLAGS='-Werror -Wall -Wextra -Os'
}

component_build_no_ssl_srv () {
    msg "build: full config except ssl_srv.c, make, gcc" # ~ 30s
    scripts/config.py full
    scripts/config.py unset MBEDTLS_SSL_SRV_C
    make CC=gcc CFLAGS='-Werror -Wall -Wextra -O1'
}

component_build_no_ssl_cli () {
    msg "build: full config except ssl_cli.c, make, gcc" # ~ 30s
    scripts/config.py full
    scripts/config.py unset MBEDTLS_SSL_CLI_C
    make CC=gcc CFLAGS='-Werror -Wall -Wextra -O1'
}

component_build_no_sockets () {
    # Note, C99 compliance can also be tested with the sockets support disabled,
    # as that requires a POSIX platform (which isn't the same as C99).
    msg "build: full config except net_sockets.c, make, gcc -std=c99 -pedantic" # ~ 30s
    scripts/config.py full
    scripts/config.py unset MBEDTLS_NET_C # getaddrinfo() undeclared, etc.
    scripts/config.py set MBEDTLS_NO_PLATFORM_ENTROPY # uses syscall() on GNU/Linux
    make CC=gcc CFLAGS='-Werror -Wall -Wextra -O1 -std=c99 -pedantic' lib
}

component_test_memory_buffer_allocator_backtrace () {
    msg "build: default config with memory buffer allocator and backtrace enabled"
    scripts/config.py set MBEDTLS_MEMORY_BUFFER_ALLOC_C
    scripts/config.py set MBEDTLS_PLATFORM_MEMORY
    scripts/config.py set MBEDTLS_MEMORY_BACKTRACE
    scripts/config.py set MBEDTLS_MEMORY_DEBUG
    CC=gcc cmake .
    make

    msg "test: MBEDTLS_MEMORY_BUFFER_ALLOC_C and MBEDTLS_MEMORY_BACKTRACE"
    make test
}

component_test_memory_buffer_allocator () {
    msg "build: default config with memory buffer allocator"
    scripts/config.py set MBEDTLS_MEMORY_BUFFER_ALLOC_C
    scripts/config.py set MBEDTLS_PLATFORM_MEMORY
    CC=gcc cmake .
    make

    msg "test: MBEDTLS_MEMORY_BUFFER_ALLOC_C"
    make test

    msg "test: ssl-opt.sh, MBEDTLS_MEMORY_BUFFER_ALLOC_C"
    # MBEDTLS_MEMORY_BUFFER_ALLOC is slow. Skip tests that tend to time out.
    if_build_succeeded tests/ssl-opt.sh -e '^DTLS proxy'
}

component_test_no_max_fragment_length () {
    # Run max fragment length tests with MFL disabled
    msg "build: default config except MFL extension (ASan build)" # ~ 30s
    scripts/config.py unset MBEDTLS_SSL_MAX_FRAGMENT_LENGTH
    CC=gcc cmake -D CMAKE_BUILD_TYPE:String=Asan .
    make

    msg "test: ssl-opt.sh, MFL-related tests"
    if_build_succeeded tests/ssl-opt.sh -f "Max fragment length"
}

component_test_asan_remove_peer_certificate () {
    msg "build: default config with MBEDTLS_SSL_KEEP_PEER_CERTIFICATE disabled (ASan build)"
    scripts/config.py unset MBEDTLS_SSL_KEEP_PEER_CERTIFICATE
    CC=gcc cmake -D CMAKE_BUILD_TYPE:String=Asan .
    make

    msg "test: !MBEDTLS_SSL_KEEP_PEER_CERTIFICATE"
    make test

    msg "test: ssl-opt.sh, !MBEDTLS_SSL_KEEP_PEER_CERTIFICATE"
    if_build_succeeded tests/ssl-opt.sh

    msg "test: compat.sh, !MBEDTLS_SSL_KEEP_PEER_CERTIFICATE"
    if_build_succeeded tests/compat.sh

    msg "test: context-info.sh, !MBEDTLS_SSL_KEEP_PEER_CERTIFICATE"
    if_build_succeeded tests/context-info.sh
}

component_test_no_max_fragment_length_small_ssl_out_content_len () {
    msg "build: no MFL extension, small SSL_OUT_CONTENT_LEN (ASan build)"
    scripts/config.py unset MBEDTLS_SSL_MAX_FRAGMENT_LENGTH
    scripts/config.py set MBEDTLS_SSL_IN_CONTENT_LEN 16384
    scripts/config.py set MBEDTLS_SSL_OUT_CONTENT_LEN 4096
    CC=gcc cmake -D CMAKE_BUILD_TYPE:String=Asan .
    make

    msg "test: MFL tests (disabled MFL extension case) & large packet tests"
    if_build_succeeded tests/ssl-opt.sh -f "Max fragment length\|Large buffer"

    msg "test: context-info.sh (disabled MFL extension case)"
    if_build_succeeded tests/context-info.sh
}

component_test_variable_ssl_in_out_buffer_len () {
    msg "build: MBEDTLS_SSL_VARIABLE_BUFFER_LENGTH enabled (ASan build)"
    scripts/config.py set MBEDTLS_SSL_VARIABLE_BUFFER_LENGTH
    CC=gcc cmake -D CMAKE_BUILD_TYPE:String=Asan .
    make

    msg "test: MBEDTLS_SSL_VARIABLE_BUFFER_LENGTH enabled"
    make test

    msg "test: ssl-opt.sh, MBEDTLS_SSL_VARIABLE_BUFFER_LENGTH enabled"
    if_build_succeeded tests/ssl-opt.sh

    msg "test: compat.sh, MBEDTLS_SSL_VARIABLE_BUFFER_LENGTH enabled"
    if_build_succeeded tests/compat.sh
}

component_test_variable_ssl_in_out_buffer_len_CID () {
    msg "build: MBEDTLS_SSL_VARIABLE_BUFFER_LENGTH and MBEDTLS_SSL_DTLS_CONNECTION_ID enabled (ASan build)"
    scripts/config.py set MBEDTLS_SSL_VARIABLE_BUFFER_LENGTH
    scripts/config.py set MBEDTLS_SSL_DTLS_CONNECTION_ID

    CC=gcc cmake -D CMAKE_BUILD_TYPE:String=Asan .
    make

    msg "test: MBEDTLS_SSL_VARIABLE_BUFFER_LENGTH and MBEDTLS_SSL_DTLS_CONNECTION_ID"
    make test

    msg "test: ssl-opt.sh, MBEDTLS_SSL_VARIABLE_BUFFER_LENGTH and MBEDTLS_SSL_DTLS_CONNECTION_ID enabled"
    if_build_succeeded tests/ssl-opt.sh

    msg "test: compat.sh, MBEDTLS_SSL_VARIABLE_BUFFER_LENGTH and MBEDTLS_SSL_DTLS_CONNECTION_ID enabled"
    if_build_succeeded tests/compat.sh
}

component_test_ssl_alloc_buffer_and_mfl () {
    msg "build: default config with memory buffer allocator and MFL extension"
    scripts/config.py set MBEDTLS_MEMORY_BUFFER_ALLOC_C
    scripts/config.py set MBEDTLS_PLATFORM_MEMORY
    scripts/config.py set MBEDTLS_MEMORY_DEBUG
    scripts/config.py set MBEDTLS_SSL_MAX_FRAGMENT_LENGTH
    scripts/config.py set MBEDTLS_SSL_VARIABLE_BUFFER_LENGTH
    CC=gcc cmake .
    make

    msg "test: MBEDTLS_SSL_VARIABLE_BUFFER_LENGTH, MBEDTLS_MEMORY_BUFFER_ALLOC_C, MBEDTLS_MEMORY_DEBUG and MBEDTLS_SSL_MAX_FRAGMENT_LENGTH"
    make test

    msg "test: MBEDTLS_SSL_VARIABLE_BUFFER_LENGTH, MBEDTLS_MEMORY_BUFFER_ALLOC_C, MBEDTLS_MEMORY_DEBUG and MBEDTLS_SSL_MAX_FRAGMENT_LENGTH"
    if_build_succeeded tests/ssl-opt.sh -f "Handshake memory usage"
}

component_test_when_no_ciphersuites_have_mac () {
    msg "build: when no ciphersuites have MAC"
    scripts/config.py unset MBEDTLS_CIPHER_NULL_CIPHER
    scripts/config.py unset MBEDTLS_CIPHER_MODE_CBC
    scripts/config.py unset MBEDTLS_CMAC_C
    make

    msg "test: !MBEDTLS_SSL_SOME_MODES_USE_MAC"
    make test

    msg "test ssl-opt.sh: !MBEDTLS_SSL_SOME_MODES_USE_MAC"
    if_build_succeeded tests/ssl-opt.sh -f 'Default\|EtM' -e 'without EtM'
}

component_test_no_date_time () {
    msg "build: default config without MBEDTLS_HAVE_TIME_DATE"
    scripts/config.py unset MBEDTLS_HAVE_TIME_DATE
    CC=gcc cmake
    make

    msg "test: !MBEDTLS_HAVE_TIME_DATE - main suites"
    make test
}

component_test_platform_calloc_macro () {
    msg "build: MBEDTLS_PLATFORM_{CALLOC/FREE}_MACRO enabled (ASan build)"
    scripts/config.py set MBEDTLS_PLATFORM_MEMORY
    scripts/config.py set MBEDTLS_PLATFORM_CALLOC_MACRO calloc
    scripts/config.py set MBEDTLS_PLATFORM_FREE_MACRO   free
    CC=gcc cmake -D CMAKE_BUILD_TYPE:String=Asan .
    make

    msg "test: MBEDTLS_PLATFORM_{CALLOC/FREE}_MACRO enabled (ASan build)"
    make test
}

component_test_malloc_0_null () {
    msg "build: malloc(0) returns NULL (ASan+UBSan build)"
    scripts/config.py full
    make CC=gcc CFLAGS="'-DMBEDTLS_CONFIG_FILE=\"$PWD/tests/configs/config-wrapper-malloc-0-null.h\"' $ASAN_CFLAGS -O" LDFLAGS="$ASAN_CFLAGS"

    msg "test: malloc(0) returns NULL (ASan+UBSan build)"
    make test

    msg "selftest: malloc(0) returns NULL (ASan+UBSan build)"
    # Just the calloc selftest. "make test" ran the others as part of the
    # test suites.
    if_build_succeeded programs/test/selftest calloc

    msg "test ssl-opt.sh: malloc(0) returns NULL (ASan+UBSan build)"
    # Run a subset of the tests. The choice is a balance between coverage
    # and time (including time indirectly wasted due to flaky tests).
    # The current choice is to skip tests whose description includes
    # "proxy", which is an approximation of skipping tests that use the
    # UDP proxy, which tend to be slower and flakier.
    if_build_succeeded tests/ssl-opt.sh -e 'proxy'
}

component_test_tls13 () {
    msg "build: TLS 1.3 (ASanDbg) "
    scripts/config.py   set MBEDTLS_SSL_PROTO_TLS1_3_EXPERIMENTAL
    scripts/config.py   set MBEDTLS_SSL_USE_MPS
    scripts/config.py   set MBEDTLS_RSA_C
    scripts/config.py   set MBEDTLS_X509_RSASSA_PSS_SUPPORT
    cmake CC=gcc CMAKE_BUILD_TYPE=ASanDbg .
    make

    msg "test: TLS 1.3 compat.sh"
    if_build_succeeded tests/compat.sh -m tls1_3 -t ECDSA

    msg "test: TLS 1.3 ssl-opt.sh"
    if_build_succeeded tests/ssl-opt.sh -f "TLS 1.3"
}

component_test_tls13_no_mps () {
    msg "build: TLS 1.3 without MPS (ASanDbg) "
    scripts/config.py   set MBEDTLS_SSL_PROTO_TLS1_3_EXPERIMENTAL
    scripts/config.py unset MBEDTLS_SSL_USE_MPS
    scripts/config.py   set MBEDTLS_RSA_C
    scripts/config.py   set MBEDTLS_X509_RSASSA_PSS_SUPPORT
    cmake CC=gcc CMAKE_BUILD_TYPE=ASanDbg .
    make

    msg "test: TLS 1.3 without MPS compat.sh"
    if_build_succeeded tests/compat.sh -m tls1_3 -t ECDSA

    msg "test: TLS 1.3 without MPS ssl-opt.sh"
    if_build_succeeded tests/ssl-opt.sh -f "TLS 1.3"
}

component_test_tls13_client_only () {
    msg "build: TLS 1.3 client-only (ASanDbg) "
    scripts/config.py   set MBEDTLS_SSL_PROTO_TLS1_3_EXPERIMENTAL
    scripts/config.py   set MBEDTLS_SSL_USE_MPS
    scripts/config.py unset MBEDTLS_SSL_SRV_C
    scripts/config.py   set MBEDTLS_SSL_CLI_C
    scripts/config.py   set MBEDTLS_RSA_C
    scripts/config.py   set MBEDTLS_X509_RSASSA_PSS_SUPPORT
    cmake CC=gcc CMAKE_BUILD_TYPE=ASanDbg .
    make

    msg "test: TLS 1.3 client-only, ssl-opt.sh"
    if_build_succeeded tests/ssl-opt.sh -f "TLS 1.3"
}

component_test_tls13_client_only_no_mps () {
    msg "build: TLS 1.3 client-only (ASanDbg) "
    scripts/config.py   set MBEDTLS_SSL_PROTO_TLS1_3_EXPERIMENTAL
    scripts/config.py unset MBEDTLS_SSL_USE_MPS
    scripts/config.py unset MBEDTLS_SSL_SRV_C
    scripts/config.py   set MBEDTLS_SSL_CLI_C
    scripts/config.py   set MBEDTLS_RSA_C
    scripts/config.py   set MBEDTLS_X509_RSASSA_PSS_SUPPORT
    cmake CC=gcc CMAKE_BUILD_TYPE=ASanDbg .
    make

    msg "test: TLS 1.3 client-only, ssl-opt.sh"
    if_build_succeeded tests/ssl-opt.sh -f "TLS 1.3"
}

component_test_tls13_server_only () {
    msg "build: TLS 1.3 server-only (ASanDbg) "
    scripts/config.py   set MBEDTLS_SSL_PROTO_TLS1_3_EXPERIMENTAL
    scripts/config.py   set MBEDTLS_SSL_USE_MPS
    scripts/config.py   set MBEDTLS_SSL_SRV_C
    scripts/config.py unset MBEDTLS_SSL_CLI_C
    scripts/config.py   set MBEDTLS_RSA_C
    scripts/config.py   set MBEDTLS_X509_RSASSA_PSS_SUPPORT
    cmake CC=gcc CMAKE_BUILD_TYPE=ASanDbg .
    make

    msg "test: TLS 1.3 server-only, ssl-opt.sh"
    if_build_succeeded tests/ssl-opt.sh -f "TLS 1.3"
}

component_test_tls13_server_only_no_mps () {
    msg "build: TLS 1.3 server-only (ASanDbg) "
    scripts/config.py   set MBEDTLS_SSL_PROTO_TLS1_3_EXPERIMENTAL
    scripts/config.py unset MBEDTLS_SSL_USE_MPS
    scripts/config.py   set MBEDTLS_SSL_SRV_C
    scripts/config.py unset MBEDTLS_SSL_CLI_C
    scripts/config.py   set MBEDTLS_RSA_C
    scripts/config.py   set MBEDTLS_X509_RSASSA_PSS_SUPPORT
    cmake CC=gcc CMAKE_BUILD_TYPE=ASanDbg .
    make

    msg "test: TLS 1.3 server-only, ssl-opt.sh"
    if_build_succeeded tests/ssl-opt.sh -f "TLS 1.3"
}

component_test_aes_fewer_tables () {
    msg "build: default config with AES_FEWER_TABLES enabled"
    scripts/config.py set MBEDTLS_AES_FEWER_TABLES
    make CC=gcc CFLAGS='-Werror -Wall -Wextra'

    msg "test: AES_FEWER_TABLES"
    make test
}

component_test_aes_rom_tables () {
    msg "build: default config with AES_ROM_TABLES enabled"
    scripts/config.py set MBEDTLS_AES_ROM_TABLES
    make CC=gcc CFLAGS='-Werror -Wall -Wextra'

    msg "test: AES_ROM_TABLES"
    make test
}

component_test_aes_fewer_tables_and_rom_tables () {
    msg "build: default config with AES_ROM_TABLES and AES_FEWER_TABLES enabled"
    scripts/config.py set MBEDTLS_AES_FEWER_TABLES
    scripts/config.py set MBEDTLS_AES_ROM_TABLES
    make CC=gcc CFLAGS='-Werror -Wall -Wextra'

    msg "test: AES_FEWER_TABLES + AES_ROM_TABLES"
    make test
}

component_test_ctr_drbg_aes_256_sha_256 () {
    msg "build: full + MBEDTLS_ENTROPY_FORCE_SHA256 (ASan build)"
    scripts/config.py full
    scripts/config.py unset MBEDTLS_MEMORY_BUFFER_ALLOC_C
    scripts/config.py set MBEDTLS_ENTROPY_FORCE_SHA256
    CC=gcc cmake -D CMAKE_BUILD_TYPE:String=Asan .
    make

    msg "test: full + MBEDTLS_ENTROPY_FORCE_SHA256 (ASan build)"
    make test
}

component_test_ctr_drbg_aes_128_sha_512 () {
    msg "build: full + MBEDTLS_CTR_DRBG_USE_128_BIT_KEY (ASan build)"
    scripts/config.py full
    scripts/config.py unset MBEDTLS_MEMORY_BUFFER_ALLOC_C
    scripts/config.py set MBEDTLS_CTR_DRBG_USE_128_BIT_KEY
    CC=gcc cmake -D CMAKE_BUILD_TYPE:String=Asan .
    make

    msg "test: full + MBEDTLS_CTR_DRBG_USE_128_BIT_KEY (ASan build)"
    make test
}

component_test_ctr_drbg_aes_128_sha_256 () {
    msg "build: full + MBEDTLS_CTR_DRBG_USE_128_BIT_KEY + MBEDTLS_ENTROPY_FORCE_SHA256 (ASan build)"
    scripts/config.py full
    scripts/config.py unset MBEDTLS_MEMORY_BUFFER_ALLOC_C
    scripts/config.py set MBEDTLS_CTR_DRBG_USE_128_BIT_KEY
    scripts/config.py set MBEDTLS_ENTROPY_FORCE_SHA256
    CC=gcc cmake -D CMAKE_BUILD_TYPE:String=Asan .
    make

    msg "test: full + MBEDTLS_CTR_DRBG_USE_128_BIT_KEY + MBEDTLS_ENTROPY_FORCE_SHA256 (ASan build)"
    make test
}

component_test_se_default () {
    msg "build: default config + MBEDTLS_PSA_CRYPTO_SE_C"
    scripts/config.py set MBEDTLS_PSA_CRYPTO_SE_C
    make CC=clang CFLAGS="$ASAN_CFLAGS -Os" LDFLAGS="$ASAN_CFLAGS"

    msg "test: default config + MBEDTLS_PSA_CRYPTO_SE_C"
    make test
}

component_test_psa_crypto_drivers () {
    msg "build: MBEDTLS_PSA_CRYPTO_DRIVERS w/ driver hooks"
    scripts/config.py full
    scripts/config.py set MBEDTLS_PSA_CRYPTO_DRIVERS
    scripts/config.py set MBEDTLS_PSA_CRYPTO_BUILTIN_KEYS
    # Need to define the correct symbol and include the test driver header path in order to build with the test driver
    loc_cflags="$ASAN_CFLAGS -DPSA_CRYPTO_DRIVER_TEST"
    loc_cflags="${loc_cflags} -DMBEDTLS_PSA_ACCEL_KEY_TYPE_AES"
    loc_cflags="${loc_cflags} -DMBEDTLS_PSA_ACCEL_KEY_TYPE_CAMELLIA"
    loc_cflags="${loc_cflags} -DMBEDTLS_PSA_ACCEL_KEY_TYPE_ECC_KEY_PAIR"
    loc_cflags="${loc_cflags} -DMBEDTLS_PSA_ACCEL_KEY_TYPE_RSA_KEY_PAIR"
    loc_cflags="${loc_cflags} -DMBEDTLS_PSA_ACCEL_ALG_CBC_NO_PADDING"
    loc_cflags="${loc_cflags} -DMBEDTLS_PSA_ACCEL_ALG_CBC_PKCS7"
    loc_cflags="${loc_cflags} -DMBEDTLS_PSA_ACCEL_ALG_CTR"
    loc_cflags="${loc_cflags} -DMBEDTLS_PSA_ACCEL_ALG_CFB"
    loc_cflags="${loc_cflags} -DMBEDTLS_PSA_ACCEL_ALG_ECDSA"
    loc_cflags="${loc_cflags} -DMBEDTLS_PSA_ACCEL_ALG_DETERMINISTIC_ECDSA"
    loc_cflags="${loc_cflags} -DMBEDTLS_PSA_ACCEL_ALG_MD5"
    loc_cflags="${loc_cflags} -DMBEDTLS_PSA_ACCEL_ALG_OFB"
    loc_cflags="${loc_cflags} -DMBEDTLS_PSA_ACCEL_ALG_RIPEMD160"
    loc_cflags="${loc_cflags} -DMBEDTLS_PSA_ACCEL_ALG_RSA_PKCS1V15_SIGN"
    loc_cflags="${loc_cflags} -DMBEDTLS_PSA_ACCEL_ALG_RSA_PSS"
    loc_cflags="${loc_cflags} -DMBEDTLS_PSA_ACCEL_ALG_SHA_1"
    loc_cflags="${loc_cflags} -DMBEDTLS_PSA_ACCEL_ALG_SHA_224"
    loc_cflags="${loc_cflags} -DMBEDTLS_PSA_ACCEL_ALG_SHA_256"
    loc_cflags="${loc_cflags} -DMBEDTLS_PSA_ACCEL_ALG_SHA_384"
    loc_cflags="${loc_cflags} -DMBEDTLS_PSA_ACCEL_ALG_SHA_512"
    loc_cflags="${loc_cflags} -DMBEDTLS_PSA_ACCEL_ALG_XTS"
    loc_cflags="${loc_cflags} -DMBEDTLS_PSA_ACCEL_ALG_CMAC"
    loc_cflags="${loc_cflags} -DMBEDTLS_PSA_ACCEL_ALG_HMAC"
    loc_cflags="${loc_cflags} -I../tests/include -O2"

    make CC=gcc CFLAGS="${loc_cflags}" LDFLAGS="$ASAN_CFLAGS"
    unset loc_cflags

    msg "test: full + MBEDTLS_PSA_CRYPTO_DRIVERS"
    make test
}

component_test_make_shared () {
    msg "build/test: make shared" # ~ 40s
    make SHARED=1 all check
    ldd programs/util/strerror | grep libmbedcrypto
}

component_test_cmake_shared () {
    msg "build/test: cmake shared" # ~ 2min
    cmake -DUSE_SHARED_MBEDTLS_LIBRARY=On .
    make
    ldd programs/util/strerror | grep libmbedcrypto
    make test
}

test_build_opt () {
    info=$1 cc=$2; shift 2
    for opt in "$@"; do
          msg "build/test: $cc $opt, $info" # ~ 30s
          make CC="$cc" CFLAGS="$opt -std=c99 -pedantic -Wall -Wextra -Werror"
          # We're confident enough in compilers to not run _all_ the tests,
          # but at least run the unit tests. In particular, runs with
          # optimizations use inline assembly whereas runs with -O0
          # skip inline assembly.
          make test # ~30s
          make clean
    done
}

component_test_clang_opt () {
    scripts/config.py full
    test_build_opt 'full config' clang -O0 -Os -O2
}

component_test_gcc_opt () {
    scripts/config.py full
    test_build_opt 'full config' gcc -O0 -Os -O2
}

component_build_mbedtls_config_file () {
    msg "build: make with MBEDTLS_CONFIG_FILE" # ~40s
    # Use the full config so as to catch a maximum of places where
    # the check of MBEDTLS_CONFIG_FILE might be missing.
    scripts/config.py full
    sed 's!"check_config.h"!"mbedtls/check_config.h"!' <"$CONFIG_H" >full_config.h
    echo '#error "MBEDTLS_CONFIG_FILE is not working"' >"$CONFIG_H"
    make CFLAGS="-I '$PWD' -DMBEDTLS_CONFIG_FILE='\"full_config.h\"'"
    rm -f full_config.h
}

component_test_m32_o0 () {
    # Build once with -O0, to compile out the i386 specific inline assembly
    msg "build: i386, make, gcc -O0 (ASan build)" # ~ 30s
    scripts/config.py full
    make CC=gcc CFLAGS="$ASAN_CFLAGS -m32 -O0" LDFLAGS="-m32 $ASAN_CFLAGS"

    msg "test: i386, make, gcc -O0 (ASan build)"
    make test
}
support_test_m32_o0 () {
    case $(uname -m) in
        *64*) true;;
        *) false;;
    esac
}

component_test_m32_o1 () {
    # Build again with -O1, to compile in the i386 specific inline assembly
    msg "build: i386, make, gcc -O1 (ASan build)" # ~ 30s
    scripts/config.py full
    make CC=gcc CFLAGS="$ASAN_CFLAGS -m32 -O1" LDFLAGS="-m32 $ASAN_CFLAGS"

    msg "test: i386, make, gcc -O1 (ASan build)"
    make test

    msg "test ssl-opt.sh, i386, make, gcc-O1"
    if_build_succeeded tests/ssl-opt.sh
}
support_test_m32_o1 () {
    support_test_m32_o0 "$@"
}

component_test_m32_everest () {
    msg "build: i386, Everest ECDH context (ASan build)" # ~ 6 min
    scripts/config.py set MBEDTLS_ECDH_VARIANT_EVEREST_ENABLED
    make CC=gcc CFLAGS="$ASAN_CFLAGS -m32 -O2" LDFLAGS="-m32 $ASAN_CFLAGS"

    msg "test: i386, Everest ECDH context - main suites (inc. selftests) (ASan build)" # ~ 50s
    make test

    msg "test: i386, Everest ECDH context - ECDH-related part of ssl-opt.sh (ASan build)" # ~ 5s
    if_build_succeeded tests/ssl-opt.sh -f ECDH

    msg "test: i386, Everest ECDH context - compat.sh with some ECDH ciphersuites (ASan build)" # ~ 3 min
    # Exclude some symmetric ciphers that are redundant here to gain time.
    if_build_succeeded tests/compat.sh -f ECDH -V NO -e 'ARIA\|CAMELLIA\|CHACHA\|DES'
}
support_test_m32_everest () {
    support_test_m32_o0 "$@"
}

component_test_mx32 () {
    msg "build: 64-bit ILP32, make, gcc" # ~ 30s
    scripts/config.py full
    make CC=gcc CFLAGS='-Werror -Wall -Wextra -mx32' LDFLAGS='-mx32'

    msg "test: 64-bit ILP32, make, gcc"
    make test
}
support_test_mx32 () {
    case $(uname -m) in
        amd64|x86_64) true;;
        *) false;;
    esac
}

component_test_min_mpi_window_size () {
    msg "build: Default + MBEDTLS_MPI_WINDOW_SIZE=1 (ASan build)" # ~ 10s
    scripts/config.py set MBEDTLS_MPI_WINDOW_SIZE 1
    CC=gcc cmake -D CMAKE_BUILD_TYPE:String=Asan .
    make

    msg "test: MBEDTLS_MPI_WINDOW_SIZE=1 - main suites (inc. selftests) (ASan build)" # ~ 10s
    make test
}

component_test_have_int32 () {
    msg "build: gcc, force 32-bit bignum limbs"
    scripts/config.py unset MBEDTLS_HAVE_ASM
    scripts/config.py unset MBEDTLS_AESNI_C
    scripts/config.py unset MBEDTLS_PADLOCK_C
    make CC=gcc CFLAGS='-Werror -Wall -Wextra -DMBEDTLS_HAVE_INT32'

    msg "test: gcc, force 32-bit bignum limbs"
    make test
}

component_test_have_int64 () {
    msg "build: gcc, force 64-bit bignum limbs"
    scripts/config.py unset MBEDTLS_HAVE_ASM
    scripts/config.py unset MBEDTLS_AESNI_C
    scripts/config.py unset MBEDTLS_PADLOCK_C
    make CC=gcc CFLAGS='-Werror -Wall -Wextra -DMBEDTLS_HAVE_INT64'

    msg "test: gcc, force 64-bit bignum limbs"
    make test
}

component_test_no_udbl_division () {
    msg "build: MBEDTLS_NO_UDBL_DIVISION native" # ~ 10s
    scripts/config.py full
    scripts/config.py set MBEDTLS_NO_UDBL_DIVISION
    make CFLAGS='-Werror -O1'

    msg "test: MBEDTLS_NO_UDBL_DIVISION native" # ~ 10s
    make test
}

component_test_no_64bit_multiplication () {
    msg "build: MBEDTLS_NO_64BIT_MULTIPLICATION native" # ~ 10s
    scripts/config.py full
    scripts/config.py set MBEDTLS_NO_64BIT_MULTIPLICATION
    make CFLAGS='-Werror -O1'

    msg "test: MBEDTLS_NO_64BIT_MULTIPLICATION native" # ~ 10s
    make test
}

component_test_no_strings () {
    msg "build: no strings" # ~10s
    scripts/config.py full
    # Disable options that activate a large amount of string constants.
    scripts/config.py unset MBEDTLS_DEBUG_C
    scripts/config.py unset MBEDTLS_ERROR_C
    scripts/config.py set MBEDTLS_ERROR_STRERROR_DUMMY
    scripts/config.py unset MBEDTLS_VERSION_FEATURES
    make CFLAGS='-Werror -Os'

    msg "test: no strings" # ~ 10s
    make test
}

component_test_no_x509_info () {
    msg "build: full + MBEDTLS_X509_REMOVE_INFO" # ~ 10s
    scripts/config.pl full
    scripts/config.pl unset MBEDTLS_MEMORY_BACKTRACE # too slow for tests
    scripts/config.pl set MBEDTLS_X509_REMOVE_INFO
    make CFLAGS='-Werror -O1'

    msg "test: full + MBEDTLS_X509_REMOVE_INFO" # ~ 10s
    make test

    msg "test: ssl-opt.sh, full + MBEDTLS_X509_REMOVE_INFO" # ~ 1 min
    if_build_succeeded tests/ssl-opt.sh
}

component_build_arm_none_eabi_gcc () {
    msg "build: ${ARM_NONE_EABI_GCC_PREFIX}gcc -O1" # ~ 10s
    scripts/config.py baremetal
    make CC="${ARM_NONE_EABI_GCC_PREFIX}gcc" AR="${ARM_NONE_EABI_GCC_PREFIX}ar" LD="${ARM_NONE_EABI_GCC_PREFIX}ld" CFLAGS='-std=c99 -Werror -Wall -Wextra -O1' lib

    msg "size: ${ARM_NONE_EABI_GCC_PREFIX}gcc -O1"
    ${ARM_NONE_EABI_GCC_PREFIX}size library/*.o
}

component_build_arm_none_eabi_gcc_arm5vte () {
    msg "build: ${ARM_NONE_EABI_GCC_PREFIX}gcc -march=arm5vte" # ~ 10s
    scripts/config.py baremetal
    # Build for a target platform that's close to what Debian uses
    # for its "armel" distribution (https://wiki.debian.org/ArmEabiPort).
    # See https://github.com/ARMmbed/mbedtls/pull/2169 and comments.
    # It would be better to build with arm-linux-gnueabi-gcc but
    # we don't have that on our CI at this time.
    make CC="${ARM_NONE_EABI_GCC_PREFIX}gcc" AR="${ARM_NONE_EABI_GCC_PREFIX}ar" CFLAGS='-std=c99 -Werror -Wall -Wextra -march=armv5te -O1' LDFLAGS='-march=armv5te' SHELL='sh -x' lib

    msg "size: ${ARM_NONE_EABI_GCC_PREFIX}gcc -march=armv5te -O1"
    ${ARM_NONE_EABI_GCC_PREFIX}size library/*.o
}

component_build_arm_none_eabi_gcc_m0plus () {
    msg "build: ${ARM_NONE_EABI_GCC_PREFIX}gcc -mthumb -mcpu=cortex-m0plus" # ~ 10s
    scripts/config.py baremetal
    make CC="${ARM_NONE_EABI_GCC_PREFIX}gcc" AR="${ARM_NONE_EABI_GCC_PREFIX}ar" LD="${ARM_NONE_EABI_GCC_PREFIX}ld" CFLAGS='-std=c99 -Werror -Wall -Wextra -mthumb -mcpu=cortex-m0plus -Os' lib

    msg "size: ${ARM_NONE_EABI_GCC_PREFIX}gcc -mthumb -mcpu=cortex-m0plus -Os"
    ${ARM_NONE_EABI_GCC_PREFIX}size library/*.o
}

component_build_arm_none_eabi_gcc_no_udbl_division () {
    msg "build: ${ARM_NONE_EABI_GCC_PREFIX}gcc -DMBEDTLS_NO_UDBL_DIVISION, make" # ~ 10s
    scripts/config.py baremetal
    scripts/config.py set MBEDTLS_NO_UDBL_DIVISION
    make CC="${ARM_NONE_EABI_GCC_PREFIX}gcc" AR="${ARM_NONE_EABI_GCC_PREFIX}ar" LD="${ARM_NONE_EABI_GCC_PREFIX}ld" CFLAGS='-std=c99 -Werror -Wall -Wextra' lib
    echo "Checking that software 64-bit division is not required"
    if_build_succeeded not grep __aeabi_uldiv library/*.o
}

component_build_arm_none_eabi_gcc_no_64bit_multiplication () {
    msg "build: ${ARM_NONE_EABI_GCC_PREFIX}gcc MBEDTLS_NO_64BIT_MULTIPLICATION, make" # ~ 10s
    scripts/config.py baremetal
    scripts/config.py set MBEDTLS_NO_64BIT_MULTIPLICATION
    make CC="${ARM_NONE_EABI_GCC_PREFIX}gcc" AR="${ARM_NONE_EABI_GCC_PREFIX}ar" LD="${ARM_NONE_EABI_GCC_PREFIX}ld" CFLAGS='-std=c99 -Werror -O1 -march=armv6-m -mthumb' lib
    echo "Checking that software 64-bit multiplication is not required"
    if_build_succeeded not grep __aeabi_lmul library/*.o
}

component_build_armcc () {
    msg "build: ARM Compiler 5"
    scripts/config.py baremetal
    make CC="$ARMC5_CC" AR="$ARMC5_AR" WARNING_CFLAGS='--strict --c99' lib

    msg "size: ARM Compiler 5"
    "$ARMC5_FROMELF" -z library/*.o

    make clean

    # ARM Compiler 6 - Target ARMv7-A
    armc6_build_test "--target=arm-arm-none-eabi -march=armv7-a"

    # ARM Compiler 6 - Target ARMv7-M
    armc6_build_test "--target=arm-arm-none-eabi -march=armv7-m"

    # ARM Compiler 6 - Target ARMv8-A - AArch32
    armc6_build_test "--target=arm-arm-none-eabi -march=armv8.2-a"

    # ARM Compiler 6 - Target ARMv8-M
    armc6_build_test "--target=arm-arm-none-eabi -march=armv8-m.main"

    # ARM Compiler 6 - Target ARMv8-A - AArch64
    armc6_build_test "--target=aarch64-arm-none-eabi -march=armv8.2-a"
}

<<<<<<< HEAD
=======
component_test_tls13_experimental () {
    msg "build: default config with MBEDTLS_SSL_PROTO_TLS1_3_EXPERIMENTAL enabled, without padding"
    scripts/config.pl set MBEDTLS_SSL_PROTO_TLS1_3_EXPERIMENTAL
    scripts/config.pl set MBEDTLS_SSL_CID_TLS1_3_PADDING_GRANULARITY 1
    CC=gcc cmake -D CMAKE_BUILD_TYPE:String=Asan .
    make
    msg "test: default config with MBEDTLS_SSL_PROTO_TLS1_3_EXPERIMENTAL enabled, without padding"
    make test
}

component_test_tls13_experimental_with_padding () {
    msg "build: default config with MBEDTLS_SSL_PROTO_TLS1_3_EXPERIMENTAL enabled, with padding"
    scripts/config.pl set MBEDTLS_SSL_PROTO_TLS1_3_EXPERIMENTAL
    scripts/config.pl set MBEDTLS_SSL_CID_TLS1_3_PADDING_GRANULARITY 16
    CC=gcc cmake -D CMAKE_BUILD_TYPE:String=Asan .
    make
    msg "test: default config with MBEDTLS_SSL_PROTO_TLS1_3_EXPERIMENTAL enabled, with padding"
    make test
}

>>>>>>> d7e4b2ce
component_build_mingw () {
    msg "build: Windows cross build - mingw64, make (Link Library)" # ~ 30s
    make CC=i686-w64-mingw32-gcc AR=i686-w64-mingw32-ar LD=i686-w64-minggw32-ld CFLAGS='-Werror -Wall -Wextra' WINDOWS_BUILD=1 lib programs

    # note Make tests only builds the tests, but doesn't run them
    make CC=i686-w64-mingw32-gcc AR=i686-w64-mingw32-ar LD=i686-w64-minggw32-ld CFLAGS='-Werror' WINDOWS_BUILD=1 tests
    make WINDOWS_BUILD=1 clean

    msg "build: Windows cross build - mingw64, make (DLL)" # ~ 30s
    make CC=i686-w64-mingw32-gcc AR=i686-w64-mingw32-ar LD=i686-w64-minggw32-ld CFLAGS='-Werror -Wall -Wextra' WINDOWS_BUILD=1 SHARED=1 lib programs
    make CC=i686-w64-mingw32-gcc AR=i686-w64-mingw32-ar LD=i686-w64-minggw32-ld CFLAGS='-Werror -Wall -Wextra' WINDOWS_BUILD=1 SHARED=1 tests
    make WINDOWS_BUILD=1 clean
}
support_build_mingw() {
    case $(i686-w64-mingw32-gcc -dumpversion) in
        [0-5]*) false;;
        *) true;;
    esac
}

component_test_memsan () {
    msg "build: MSan (clang)" # ~ 1 min 20s
    scripts/config.py unset MBEDTLS_AESNI_C # memsan doesn't grok asm
    CC=clang cmake -D CMAKE_BUILD_TYPE:String=MemSan .
    make

    msg "test: main suites (MSan)" # ~ 10s
    make test

    msg "test: ssl-opt.sh (MSan)" # ~ 1 min
    if_build_succeeded tests/ssl-opt.sh

    # Optional part(s)

    if [ "$MEMORY" -gt 0 ]; then
        msg "test: compat.sh (MSan)" # ~ 6 min 20s
        if_build_succeeded tests/compat.sh
    fi
}

component_test_valgrind () {
    msg "build: Release (clang)"
    CC=clang cmake -D CMAKE_BUILD_TYPE:String=Release .
    make

    msg "test: main suites valgrind (Release)"
    make memcheck

    # Optional parts (slow; currently broken on OS X because programs don't
    # seem to receive signals under valgrind on OS X).
    if [ "$MEMORY" -gt 0 ]; then
        msg "test: ssl-opt.sh --memcheck (Release)"
        if_build_succeeded tests/ssl-opt.sh --memcheck
    fi

    if [ "$MEMORY" -gt 1 ]; then
        msg "test: compat.sh --memcheck (Release)"
        if_build_succeeded tests/compat.sh --memcheck
    fi

    if [ "$MEMORY" -gt 0 ]; then
        msg "test: context-info.sh --memcheck (Release)"
        if_build_succeeded tests/context-info.sh --memcheck
    fi
}

component_test_cmake_out_of_source () {
    msg "build: cmake 'out-of-source' build"
    MBEDTLS_ROOT_DIR="$PWD"
    mkdir "$OUT_OF_SOURCE_DIR"
    cd "$OUT_OF_SOURCE_DIR"
    cmake "$MBEDTLS_ROOT_DIR"
    make

    msg "test: cmake 'out-of-source' build"
    make test
    # Test an SSL option that requires an auxiliary script in test/scripts/.
    # Also ensure that there are no error messages such as
    # "No such file or directory", which would indicate that some required
    # file is missing (ssl-opt.sh tolerates the absence of some files so
    # may exit with status 0 but emit errors).
    if_build_succeeded ./tests/ssl-opt.sh -f 'Fallback SCSV: beginning of list' 2>ssl-opt.err
    if [ -s ssl-opt.err ]; then
        cat ssl-opt.err >&2
        record_status [ ! -s ssl-opt.err ]
        rm ssl-opt.err
    fi
    cd "$MBEDTLS_ROOT_DIR"
    rm -rf "$OUT_OF_SOURCE_DIR"
    unset MBEDTLS_ROOT_DIR
}

component_test_cmake_as_subdirectory () {
    msg "build: cmake 'as-subdirectory' build"
    MBEDTLS_ROOT_DIR="$PWD"

    cd programs/test/cmake_subproject
    cmake .
    make
    if_build_succeeded ./cmake_subproject

    cd "$MBEDTLS_ROOT_DIR"
    unset MBEDTLS_ROOT_DIR
}

component_test_cmake_as_package () {
    msg "build: cmake 'as-package' build"
    MBEDTLS_ROOT_DIR="$PWD"

    cd programs/test/cmake_package
    cmake .
    make
    if_build_succeeded ./cmake_package

    cd "$MBEDTLS_ROOT_DIR"
    unset MBEDTLS_ROOT_DIR
}

component_test_cmake_as_package_install () {
    msg "build: cmake 'as-installed-package' build"
    MBEDTLS_ROOT_DIR="$PWD"

    cd programs/test/cmake_package_install
    cmake .
    make
    if_build_succeeded ./cmake_package_install

    cd "$MBEDTLS_ROOT_DIR"
    unset MBEDTLS_ROOT_DIR
}

component_test_zeroize () {
    # Test that the function mbedtls_platform_zeroize() is not optimized away by
    # different combinations of compilers and optimization flags by using an
    # auxiliary GDB script. Unfortunately, GDB does not return error values to the
    # system in all cases that the script fails, so we must manually search the
    # output to check whether the pass string is present and no failure strings
    # were printed.

    # Don't try to disable ASLR. We don't care about ASLR here. We do care
    # about a spurious message if Gdb tries and fails, so suppress that.
    gdb_disable_aslr=
    if [ -z "$(gdb -batch -nw -ex 'set disable-randomization off' 2>&1)" ]; then
        gdb_disable_aslr='set disable-randomization off'
    fi

    for optimization_flag in -O2 -O3 -Ofast -Os; do
        for compiler in clang gcc; do
            msg "test: $compiler $optimization_flag, mbedtls_platform_zeroize()"
            make programs CC="$compiler" DEBUG=1 CFLAGS="$optimization_flag"
            if_build_succeeded gdb -ex "$gdb_disable_aslr" -x tests/scripts/test_zeroize.gdb -nw -batch -nx 2>&1 | tee test_zeroize.log
            if_build_succeeded grep "The buffer was correctly zeroized" test_zeroize.log
            if_build_succeeded not grep -i "error" test_zeroize.log
            rm -f test_zeroize.log
            make clean
        done
    done

    unset gdb_disable_aslr
}

component_check_python_files () {
    msg "Lint: Python scripts"
    record_status tests/scripts/check-python-files.sh
}

component_check_generate_test_code () {
    msg "uint test: generate_test_code.py"
    # unittest writes out mundane stuff like number or tests run on stderr.
    # Our convention is to reserve stderr for actual errors, and write
    # harmless info on stdout so it can be suppress with --quiet.
    record_status ./tests/scripts/test_generate_test_code.py 2>&1
}

################################################################
#### Termination
################################################################

post_report () {
    msg "Done, cleaning up"
    cleanup

    final_report
}



################################################################
#### Run all the things
################################################################

# Run one component and clean up afterwards.
run_component () {
    # Back up the configuration in case the component modifies it.
    # The cleanup function will restore it.
    cp -p "$CONFIG_H" "$CONFIG_BAK"
    cp -p "$CRYPTO_CONFIG_H" "$CRYPTO_CONFIG_BAK"
    current_component="$1"
    export MBEDTLS_TEST_CONFIGURATION="$current_component"

    # Unconditionally create a seedfile that's sufficiently long.
    # Do this before each component, because a previous component may
    # have messed it up or shortened it.
    redirect_err dd if=/dev/urandom of=./tests/seedfile bs=64 count=1

    # Run the component code.
    if [ $QUIET -eq 1 ]; then
        # msg() is silenced, so just print the component name here
        echo "${current_component#component_}"
    fi
    redirect_out "$@"

    # Restore the build tree to a clean state.
    cleanup
    unset current_component
}

# Preliminary setup
pre_check_environment
pre_initialize_variables
pre_parse_command_line "$@"

pre_check_git

build_status=0
if [ $KEEP_GOING -eq 1 ]; then
    pre_setup_keep_going
else
    record_status () {
        "$@"
    }
fi
pre_setup_quiet_redirect
pre_prepare_outcome_file
pre_print_configuration
pre_check_tools
cleanup
pre_generate_files

# Run the requested tests.
for component in $RUN_COMPONENTS; do
    run_component "component_$component"
done

# We're done.
post_report<|MERGE_RESOLUTION|>--- conflicted
+++ resolved
@@ -2528,8 +2528,6 @@
     armc6_build_test "--target=aarch64-arm-none-eabi -march=armv8.2-a"
 }
 
-<<<<<<< HEAD
-=======
 component_test_tls13_experimental () {
     msg "build: default config with MBEDTLS_SSL_PROTO_TLS1_3_EXPERIMENTAL enabled, without padding"
     scripts/config.pl set MBEDTLS_SSL_PROTO_TLS1_3_EXPERIMENTAL
@@ -2550,7 +2548,6 @@
     make test
 }
 
->>>>>>> d7e4b2ce
 component_build_mingw () {
     msg "build: Windows cross build - mingw64, make (Link Library)" # ~ 30s
     make CC=i686-w64-mingw32-gcc AR=i686-w64-mingw32-ar LD=i686-w64-minggw32-ld CFLAGS='-Werror -Wall -Wextra' WINDOWS_BUILD=1 lib programs

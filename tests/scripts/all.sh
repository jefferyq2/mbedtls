#! /usr/bin/env bash

# all.sh
#
# Copyright The Mbed TLS Contributors
# SPDX-License-Identifier: Apache-2.0
#
# Licensed under the Apache License, Version 2.0 (the "License"); you may
# not use this file except in compliance with the License.
# You may obtain a copy of the License at
#
# http://www.apache.org/licenses/LICENSE-2.0
#
# Unless required by applicable law or agreed to in writing, software
# distributed under the License is distributed on an "AS IS" BASIS, WITHOUT
# WARRANTIES OR CONDITIONS OF ANY KIND, either express or implied.
# See the License for the specific language governing permissions and
# limitations under the License.



################################################################
#### Documentation
################################################################

# Purpose
# -------
#
# To run all tests possible or available on the platform.
#
# Notes for users
# ---------------
#
# Warning: the test is destructive. It includes various build modes and
# configurations, and can and will arbitrarily change the current CMake
# configuration. The following files must be committed into git:
#    * include/mbedtls/mbedtls_config.h
#    * Makefile, library/Makefile, programs/Makefile, tests/Makefile,
#      programs/fuzz/Makefile
# After running this script, the CMake cache will be lost and CMake
# will no longer be initialised.
#
# The script assumes the presence of a number of tools:
#   * Basic Unix tools (Windows users note: a Unix-style find must be before
#     the Windows find in the PATH)
#   * Perl
#   * GNU Make
#   * CMake
#   * GCC and Clang (recent enough for using ASan with gcc and MemSan with clang, or valgrind)
#   * G++
#   * arm-gcc and mingw-gcc
#   * ArmCC 5 and ArmCC 6, unless invoked with --no-armcc
#   * OpenSSL and GnuTLS command line tools, recent enough for the
#     interoperability tests. If they don't support old features which we want
#     to test, then a legacy version of these tools must be present as well
#     (search for LEGACY below).
# See the invocation of check_tools below for details.
#
# This script must be invoked from the toplevel directory of a git
# working copy of Mbed TLS.
#
# The behavior on an error depends on whether --keep-going (alias -k)
# is in effect.
#  * Without --keep-going: the script stops on the first error without
#    cleaning up. This lets you work in the configuration of the failing
#    component.
#  * With --keep-going: the script runs all requested components and
#    reports failures at the end. In particular the script always cleans
#    up on exit.
#
# Note that the output is not saved. You may want to run
#   script -c tests/scripts/all.sh
# or
#   tests/scripts/all.sh >all.log 2>&1
#
# Notes for maintainers
# ---------------------
#
# The bulk of the code is organized into functions that follow one of the
# following naming conventions:
#  * pre_XXX: things to do before running the tests, in order.
#  * component_XXX: independent components. They can be run in any order.
#      * component_check_XXX: quick tests that aren't worth parallelizing.
#      * component_build_XXX: build things but don't run them.
#      * component_test_XXX: build and test.
#  * support_XXX: if support_XXX exists and returns false then
#    component_XXX is not run by default.
#  * post_XXX: things to do after running the tests.
#  * other: miscellaneous support functions.
#
# Each component must start by invoking `msg` with a short informative message.
#
# Warning: due to the way bash detects errors, the failure of a command
# inside 'if' or '!' is not detected. Use the 'not' function instead of '!'.
#
# Each component is executed in a separate shell process. The component
# fails if any command in it returns a non-zero status.
#
# The framework performs some cleanup tasks after each component. This
# means that components can assume that the working directory is in a
# cleaned-up state, and don't need to perform the cleanup themselves.
# * Run `make clean`.
# * Restore `include/mbedtls/mbedtls_config.h` from a backup made before running
#   the component.
# * Check out `Makefile`, `library/Makefile`, `programs/Makefile`,
#   `tests/Makefile` and `programs/fuzz/Makefile` from git.
#   This cleans up after an in-tree use of CMake.
#
# The tests are roughly in order from fastest to slowest. This doesn't
# have to be exact, but in general you should add slower tests towards
# the end and fast checks near the beginning.



################################################################
#### Initialization and command line parsing
################################################################

# Abort on errors (even on the left-hand side of a pipe).
# Treat uninitialised variables as errors.
set -e -o pipefail -u

pre_check_environment () {
    if [ -d library -a -d include -a -d tests ]; then :; else
        echo "Must be run from mbed TLS root" >&2
        exit 1
    fi
}

pre_initialize_variables () {
    CONFIG_H='include/mbedtls/mbedtls_config.h'
    CRYPTO_CONFIG_H='include/psa/crypto_config.h'

    # Files that are clobbered by some jobs will be backed up. Use a different
    # suffix from auxiliary scripts so that all.sh and auxiliary scripts can
    # independently decide when to remove the backup file.
    backup_suffix='.all.bak'
    # Files clobbered by config.py
    files_to_back_up="$CONFIG_H $CRYPTO_CONFIG_H"
    # Files clobbered by in-tree cmake
    files_to_back_up="$files_to_back_up Makefile library/Makefile programs/Makefile tests/Makefile programs/fuzz/Makefile"

    append_outcome=0
    MEMORY=0
    FORCE=0
    QUIET=0
    KEEP_GOING=0

    # Seed value used with the --release-test option.
    #
    # See also RELEASE_SEED in basic-build-test.sh. Debugging is easier if
    # both values are kept in sync. If you change the value here because it
    # breaks some tests, you'll definitely want to change it in
    # basic-build-test.sh as well.
    RELEASE_SEED=1

    : ${MBEDTLS_TEST_OUTCOME_FILE=}
    : ${MBEDTLS_TEST_PLATFORM="$(uname -s | tr -c \\n0-9A-Za-z _)-$(uname -m | tr -c \\n0-9A-Za-z _)"}
    export MBEDTLS_TEST_OUTCOME_FILE
    export MBEDTLS_TEST_PLATFORM

    # Default commands, can be overridden by the environment
    : ${OPENSSL:="openssl"}
    : ${OPENSSL_LEGACY:="$OPENSSL"}
    : ${OPENSSL_NEXT:="$OPENSSL"}
    : ${GNUTLS_CLI:="gnutls-cli"}
    : ${GNUTLS_SERV:="gnutls-serv"}
    : ${GNUTLS_LEGACY_CLI:="$GNUTLS_CLI"}
    : ${GNUTLS_LEGACY_SERV:="$GNUTLS_SERV"}
    : ${OUT_OF_SOURCE_DIR:=./mbedtls_out_of_source_build}
    : ${ARMC5_BIN_DIR:=/usr/bin}
    : ${ARMC6_BIN_DIR:=/usr/bin}
    : ${ARM_NONE_EABI_GCC_PREFIX:=arm-none-eabi-}
    : ${ARM_LINUX_GNUEABI_GCC_PREFIX:=arm-linux-gnueabi-}

    # if MAKEFLAGS is not set add the -j option to speed up invocations of make
    if [ -z "${MAKEFLAGS+set}" ]; then
        export MAKEFLAGS="-j"
    fi

    # Include more verbose output for failing tests run by CMake
    export CTEST_OUTPUT_ON_FAILURE=1

    # CFLAGS and LDFLAGS for Asan builds that don't use CMake
    ASAN_CFLAGS='-Werror -Wall -Wextra -fsanitize=address,undefined -fno-sanitize-recover=all'

    # Gather the list of available components. These are the functions
    # defined in this script whose name starts with "component_".
    # Parse the script with sed. This way we get the functions in the order
    # they are defined.
    ALL_COMPONENTS=$(sed -n 's/^ *component_\([0-9A-Z_a-z]*\) *().*/\1/p' <"$0")

    # Exclude components that are not supported on this platform.
    SUPPORTED_COMPONENTS=
    for component in $ALL_COMPONENTS; do
        case $(type "support_$component" 2>&1) in
            *' function'*)
                if ! support_$component; then continue; fi;;
        esac
        SUPPORTED_COMPONENTS="$SUPPORTED_COMPONENTS $component"
    done
}

# Test whether the component $1 is included in the command line patterns.
is_component_included()
{
    # Temporarily disable wildcard expansion so that $COMMAND_LINE_COMPONENTS
    # only does word splitting.
    set -f
    for pattern in $COMMAND_LINE_COMPONENTS; do
        set +f
        case ${1#component_} in $pattern) return 0;; esac
    done
    set +f
    return 1
}

usage()
{
    cat <<EOF
Usage: $0 [OPTION]... [COMPONENT]...
Run mbedtls release validation tests.
By default, run all tests. With one or more COMPONENT, run only those.
COMPONENT can be the name of a component or a shell wildcard pattern.

Examples:
  $0 "check_*"
    Run all sanity checks.
  $0 --no-armcc --except test_memsan
    Run everything except builds that require armcc and MemSan.

Special options:
  -h|--help             Print this help and exit.
  --list-all-components List all available test components and exit.
  --list-components     List components supported on this platform and exit.

General options:
  -q|--quiet            Only output component names, and errors if any.
  -f|--force            Force the tests to overwrite any modified files.
  -k|--keep-going       Run all tests and report errors at the end.
  -m|--memory           Additional optional memory tests.
     --append-outcome   Append to the outcome file (if used).
     --arm-none-eabi-gcc-prefix=<string>
                        Prefix for a cross-compiler for arm-none-eabi
                        (default: "${ARM_NONE_EABI_GCC_PREFIX}")
     --arm-linux-gnueabi-gcc-prefix=<string>
                        Prefix for a cross-compiler for arm-linux-gnueabi
                        (default: "${ARM_LINUX_GNUEABI_GCC_PREFIX}")
     --armcc            Run ARM Compiler builds (on by default).
     --restore          First clean up the build tree, restoring backed up
                        files. Do not run any components unless they are
                        explicitly specified.
     --error-test       Error test mode: run a failing function in addition
                        to any specified component. May be repeated.
     --except           Exclude the COMPONENTs listed on the command line,
                        instead of running only those.
     --no-append-outcome    Write a new outcome file and analyze it (default).
     --no-armcc         Skip ARM Compiler builds.
     --no-force         Refuse to overwrite modified files (default).
     --no-keep-going    Stop at the first error (default).
     --no-memory        No additional memory tests (default).
     --no-quiet         Print full ouput from components.
     --out-of-source-dir=<path>  Directory used for CMake out-of-source build tests.
     --outcome-file=<path>  File where test outcomes are written (not done if
                            empty; default: \$MBEDTLS_TEST_OUTCOME_FILE).
     --random-seed      Use a random seed value for randomized tests (default).
  -r|--release-test     Run this script in release mode. This fixes the seed value to ${RELEASE_SEED}.
  -s|--seed             Integer seed value to use for this test run.

Tool path options:
     --armc5-bin-dir=<ARMC5_bin_dir_path>       ARM Compiler 5 bin directory.
     --armc6-bin-dir=<ARMC6_bin_dir_path>       ARM Compiler 6 bin directory.
     --gnutls-cli=<GnuTLS_cli_path>             GnuTLS client executable to use for most tests.
     --gnutls-serv=<GnuTLS_serv_path>           GnuTLS server executable to use for most tests.
     --gnutls-legacy-cli=<GnuTLS_cli_path>      GnuTLS client executable to use for legacy tests.
     --gnutls-legacy-serv=<GnuTLS_serv_path>    GnuTLS server executable to use for legacy tests.
     --openssl=<OpenSSL_path>                   OpenSSL executable to use for most tests.
     --openssl-legacy=<OpenSSL_path>            OpenSSL executable to use for legacy tests..
     --openssl-next=<OpenSSL_path>              OpenSSL executable to use for recent things like ARIA
EOF
}

# Cleanup before/after running a component.
# Remove built files as well as the cmake cache/config.
# Does not remove generated source files.
cleanup()
{
    command make clean

    # Remove CMake artefacts
    find . -name .git -prune -o \
           -iname CMakeFiles -exec rm -rf {} \+ -o \
           \( -iname cmake_install.cmake -o \
              -iname CTestTestfile.cmake -o \
              -iname CMakeCache.txt \) -exec rm -f {} \+
    # Recover files overwritten by in-tree CMake builds
    rm -f include/Makefile include/mbedtls/Makefile programs/*/Makefile

    # Remove any artifacts from the component_test_cmake_as_subdirectory test.
    rm -rf programs/test/cmake_subproject/build
    rm -f programs/test/cmake_subproject/Makefile
    rm -f programs/test/cmake_subproject/cmake_subproject

    # Remove any artifacts from the component_test_cmake_as_package test.
    rm -rf programs/test/cmake_package/build
    rm -f programs/test/cmake_package/Makefile
    rm -f programs/test/cmake_package/cmake_package

    # Remove any artifacts from the component_test_cmake_as_installed_package test.
    rm -rf programs/test/cmake_package_install/build
    rm -f programs/test/cmake_package_install/Makefile
    rm -f programs/test/cmake_package_install/cmake_package_install

    # Restore files that may have been clobbered by the job
    for x in $files_to_back_up; do
        cp -p "$x$backup_suffix" "$x"
    done
}

# Final cleanup when this script exits (except when exiting on a failure
# in non-keep-going mode).
final_cleanup () {
    cleanup

    for x in $files_to_back_up; do
        rm -f "$x$backup_suffix"
    done
}

# Executed on exit. May be redefined depending on command line options.
final_report () {
    :
}

fatal_signal () {
    final_cleanup
    final_report $1
    trap - $1
    kill -$1 $$
}

trap 'fatal_signal HUP' HUP
trap 'fatal_signal INT' INT
trap 'fatal_signal TERM' TERM

msg()
{
    if [ -n "${current_component:-}" ]; then
        current_section="${current_component#component_}: $1"
    else
        current_section="$1"
    fi

    if [ $QUIET -eq 1 ]; then
        return
    fi

    echo ""
    echo "******************************************************************"
    echo "* $current_section "
    printf "* "; date
    echo "******************************************************************"
}

armc6_build_test()
{
    FLAGS="$1"

    msg "build: ARM Compiler 6 ($FLAGS)"
    ARM_TOOL_VARIANT="ult" CC="$ARMC6_CC" AR="$ARMC6_AR" CFLAGS="$FLAGS" \
                    WARNING_CFLAGS='-xc -std=c99' make lib

    msg "size: ARM Compiler 6 ($FLAGS)"
    "$ARMC6_FROMELF" -z library/*.o

    make clean
}

err_msg()
{
    echo "$1" >&2
}

check_tools()
{
    for TOOL in "$@"; do
        if ! `type "$TOOL" >/dev/null 2>&1`; then
            err_msg "$TOOL not found!"
            exit 1
        fi
    done
}

pre_parse_command_line () {
    COMMAND_LINE_COMPONENTS=
    all_except=0
    error_test=0
    restore_first=0
    no_armcc=

    # Note that legacy options are ignored instead of being omitted from this
    # list of options, so invocations that worked with previous version of
    # all.sh will still run and work properly.
    while [ $# -gt 0 ]; do
        case "$1" in
            --append-outcome) append_outcome=1;;
            --arm-none-eabi-gcc-prefix) shift; ARM_NONE_EABI_GCC_PREFIX="$1";;
            --arm-linux-gnueabi-gcc-prefix) shift; ARM_LINUX_GNUEABI_GCC_PREFIX="$1";;
            --armcc) no_armcc=;;
            --armc5-bin-dir) shift; ARMC5_BIN_DIR="$1";;
            --armc6-bin-dir) shift; ARMC6_BIN_DIR="$1";;
            --error-test) error_test=$((error_test + 1));;
            --except) all_except=1;;
            --force|-f) FORCE=1;;
            --gnutls-cli) shift; GNUTLS_CLI="$1";;
            --gnutls-legacy-cli) shift; GNUTLS_LEGACY_CLI="$1";;
            --gnutls-legacy-serv) shift; GNUTLS_LEGACY_SERV="$1";;
            --gnutls-serv) shift; GNUTLS_SERV="$1";;
            --help|-h) usage; exit;;
            --keep-going|-k) KEEP_GOING=1;;
            --list-all-components) printf '%s\n' $ALL_COMPONENTS; exit;;
            --list-components) printf '%s\n' $SUPPORTED_COMPONENTS; exit;;
            --memory|-m) MEMORY=1;;
            --no-append-outcome) append_outcome=0;;
            --no-armcc) no_armcc=1;;
            --no-force) FORCE=0;;
            --no-keep-going) KEEP_GOING=0;;
            --no-memory) MEMORY=0;;
            --no-quiet) QUIET=0;;
            --openssl) shift; OPENSSL="$1";;
            --openssl-legacy) shift; OPENSSL_LEGACY="$1";;
            --openssl-next) shift; OPENSSL_NEXT="$1";;
            --outcome-file) shift; MBEDTLS_TEST_OUTCOME_FILE="$1";;
            --out-of-source-dir) shift; OUT_OF_SOURCE_DIR="$1";;
            --quiet|-q) QUIET=1;;
            --random-seed) unset SEED;;
            --release-test|-r) SEED=$RELEASE_SEED;;
            --restore) restore_first=1;;
            --seed|-s) shift; SEED="$1";;
            -*)
                echo >&2 "Unknown option: $1"
                echo >&2 "Run $0 --help for usage."
                exit 120
                ;;
            *) COMMAND_LINE_COMPONENTS="$COMMAND_LINE_COMPONENTS $1";;
        esac
        shift
    done

    # With no list of components, run everything.
    if [ -z "$COMMAND_LINE_COMPONENTS" ] && [ $restore_first -eq 0 ]; then
        all_except=1
    fi

    # --no-armcc is a legacy option. The modern way is --except '*_armcc*'.
    # Ignore it if components are listed explicitly on the command line.
    if [ -n "$no_armcc" ] && [ $all_except -eq 1 ]; then
        COMMAND_LINE_COMPONENTS="$COMMAND_LINE_COMPONENTS *_armcc*"
    fi

    # Error out if an explicitly requested component doesn't exist.
    if [ $all_except -eq 0 ]; then
        unsupported=0
        # Temporarily disable wildcard expansion so that $COMMAND_LINE_COMPONENTS
        # only does word splitting.
        set -f
        for component in $COMMAND_LINE_COMPONENTS; do
            set +f
            # If the requested name includes a wildcard character, don't
            # check it. Accept wildcard patterns that don't match anything.
            case $component in
                *[*?\[]*) continue;;
            esac
            case " $SUPPORTED_COMPONENTS " in
                *" $component "*) :;;
                *)
                    echo >&2 "Component $component was explicitly requested, but is not known or not supported."
                    unsupported=$((unsupported + 1));;
            esac
        done
        set +f
        if [ $unsupported -ne 0 ]; then
            exit 2
        fi
    fi

    # Build the list of components to run.
    RUN_COMPONENTS=
    for component in $SUPPORTED_COMPONENTS; do
        if is_component_included "$component"; [ $? -eq $all_except ]; then
            RUN_COMPONENTS="$RUN_COMPONENTS $component"
        fi
    done

    unset all_except
    unset no_armcc
}

pre_check_git () {
    if [ $FORCE -eq 1 ]; then
        rm -rf "$OUT_OF_SOURCE_DIR"
        git checkout-index -f -q $CONFIG_H
        cleanup
    else

        if [ -d "$OUT_OF_SOURCE_DIR" ]; then
            echo "Warning - there is an existing directory at '$OUT_OF_SOURCE_DIR'" >&2
            echo "You can either delete this directory manually, or force the test by rerunning"
            echo "the script as: $0 --force --out-of-source-dir $OUT_OF_SOURCE_DIR"
            exit 1
        fi

        if ! git diff --quiet include/mbedtls/mbedtls_config.h; then
            err_msg "Warning - the configuration file 'include/mbedtls/mbedtls_config.h' has been edited. "
            echo "You can either delete or preserve your work, or force the test by rerunning the"
            echo "script as: $0 --force"
            exit 1
        fi
    fi
}

pre_restore_files () {
    # If the makefiles have been generated by a framework such as cmake,
    # restore them from git. If the makefiles look like modifications from
    # the ones checked into git, take care not to modify them. Whatever
    # this function leaves behind is what the script will restore before
    # each component.
    case "$(head -n1 Makefile)" in
        *[Gg]enerated*)
            git update-index --no-skip-worktree Makefile library/Makefile programs/Makefile tests/Makefile programs/fuzz/Makefile
            git checkout -- Makefile library/Makefile programs/Makefile tests/Makefile programs/fuzz/Makefile
            ;;
    esac
}

pre_back_up () {
    for x in $files_to_back_up; do
        cp -p "$x" "$x$backup_suffix"
    done
}

pre_setup_keep_going () {
    failure_count=0 # Number of failed components
    last_failure_status=0 # Last failure status in this component

    # See err_trap
    previous_failure_status=0
    previous_failed_command=
    previous_failure_funcall_depth=0
    unset report_failed_command

    start_red=
    end_color=
    if [ -t 1 ]; then
        case "${TERM:-}" in
            *color*|cygwin|linux|rxvt*|screen|[Eex]term*)
                start_red=$(printf '\033[31m')
                end_color=$(printf '\033[0m')
                ;;
        esac
    fi

    # Keep a summary of failures in a file. We'll print it out at the end.
    failure_summary_file=$PWD/all-sh-failures-$$.log
    : >"$failure_summary_file"

    # Whether it makes sense to keep a component going after the specified
    # command fails (test command) or not (configure or build).
    # This function normally receives the failing simple command
    # ($BASH_COMMAND) as an argument, but if $report_failed_command is set,
    # this is passed instead.
    # This doesn't have to be 100% accurate: all failures are recorded anyway.
    # False positives result in running things that can't be expected to
    # work. False negatives result in things not running after something else
    # failed even though they might have given useful feedback.
    can_keep_going_after_failure () {
        case "$1" in
            "msg "*) false;;
            "cd "*) false;;
            *make*[\ /]tests*) false;; # make tests, make CFLAGS=-I../tests, ...
            *test*) true;; # make test, tests/stuff, env V=v tests/stuff, ...
            *make*check*) true;;
            "grep "*) true;;
            "[ "*) true;;
            "! "*) true;;
            *) false;;
        esac
    }

    # This function runs if there is any error in a component.
    # It must either exit with a nonzero status, or set
    # last_failure_status to a nonzero value.
    err_trap () {
        # Save $? (status of the failing command). This must be the very
        # first thing, before $? is overridden.
        last_failure_status=$?
        failed_command=${report_failed_command-$BASH_COMMAND}

        if [[ $last_failure_status -eq $previous_failure_status &&
              "$failed_command" == "$previous_failed_command" &&
              ${#FUNCNAME[@]} == $((previous_failure_funcall_depth - 1)) ]]
        then
            # The same command failed twice in a row, but this time one level
            # less deep in the function call stack. This happens when the last
            # command of a function returns a nonzero status, and the function
            # returns that same status. Ignore the second failure.
            previous_failure_funcall_depth=${#FUNCNAME[@]}
            return
        fi
        previous_failure_status=$last_failure_status
        previous_failed_command=$failed_command
        previous_failure_funcall_depth=${#FUNCNAME[@]}

        text="$current_section: $failed_command -> $last_failure_status"
        echo "${start_red}^^^^$text^^^^${end_color}" >&2
        echo "$text" >>"$failure_summary_file"

        # If the command is fatal (configure or build command), stop this
        # component. Otherwise (test command) keep the component running
        # (run more tests from the same build).
        if ! can_keep_going_after_failure "$failed_command"; then
            exit $last_failure_status
        fi
    }

    final_report () {
        if [ $failure_count -gt 0 ]; then
            echo
            echo "!!!!!!!!!!!!!!!!!!!!!!!!!!!!!!!!!!!!!!!!!!!!!!!!!!!!!!!!!!!!!!!!!!"
            echo "${start_red}FAILED: $failure_count components${end_color}"
            cat "$failure_summary_file"
            echo "!!!!!!!!!!!!!!!!!!!!!!!!!!!!!!!!!!!!!!!!!!!!!!!!!!!!!!!!!!!!!!!!!!"
        elif [ -z "${1-}" ]; then
            echo "SUCCESS :)"
        fi
        if [ -n "${1-}" ]; then
            echo "Killed by SIG$1."
        fi
        rm -f "$failure_summary_file"
        if [ $failure_count -gt 0 ]; then
            exit 1
        fi
    }
}

# record_status() and if_build_succeeded() are kept temporarily for backward
# compatibility. Don't use them in new components.
record_status () {
    "$@"
}
if_build_succeeded () {
    "$@"
}

# '! true' does not trigger the ERR trap. Arrange to trigger it, with
# a reasonably informative error message (not just "$@").
not () {
    if "$@"; then
        report_failed_command="! $*"
        false
        unset report_failed_command
    fi
}

pre_prepare_outcome_file () {
    case "$MBEDTLS_TEST_OUTCOME_FILE" in
      [!/]*) MBEDTLS_TEST_OUTCOME_FILE="$PWD/$MBEDTLS_TEST_OUTCOME_FILE";;
    esac
    if [ -n "$MBEDTLS_TEST_OUTCOME_FILE" ] && [ "$append_outcome" -eq 0 ]; then
        rm -f "$MBEDTLS_TEST_OUTCOME_FILE"
    fi
}

pre_print_configuration () {
    if [ $QUIET -eq 1 ]; then
        return
    fi

    msg "info: $0 configuration"
    echo "MEMORY: $MEMORY"
    echo "FORCE: $FORCE"
    echo "MBEDTLS_TEST_OUTCOME_FILE: ${MBEDTLS_TEST_OUTCOME_FILE:-(none)}"
    echo "SEED: ${SEED-"UNSET"}"
    echo
    echo "OPENSSL: $OPENSSL"
    echo "OPENSSL_LEGACY: $OPENSSL_LEGACY"
    echo "OPENSSL_NEXT: $OPENSSL_NEXT"
    echo "GNUTLS_CLI: $GNUTLS_CLI"
    echo "GNUTLS_SERV: $GNUTLS_SERV"
    echo "GNUTLS_LEGACY_CLI: $GNUTLS_LEGACY_CLI"
    echo "GNUTLS_LEGACY_SERV: $GNUTLS_LEGACY_SERV"
    echo "ARMC5_BIN_DIR: $ARMC5_BIN_DIR"
    echo "ARMC6_BIN_DIR: $ARMC6_BIN_DIR"
}

# Make sure the tools we need are available.
pre_check_tools () {
    # Build the list of variables to pass to output_env.sh.
    set env

    case " $RUN_COMPONENTS " in
        # Require OpenSSL and GnuTLS if running any tests (as opposed to
        # only doing builds). Not all tests run OpenSSL and GnuTLS, but this
        # is a good enough approximation in practice.
        *" test_"*)
            # To avoid setting OpenSSL and GnuTLS for each call to compat.sh
            # and ssl-opt.sh, we just export the variables they require.
            export OPENSSL_CMD="$OPENSSL"
            export GNUTLS_CLI="$GNUTLS_CLI"
            export GNUTLS_SERV="$GNUTLS_SERV"
            # Avoid passing --seed flag in every call to ssl-opt.sh
            if [ -n "${SEED-}" ]; then
                export SEED
            fi
            set "$@" OPENSSL="$OPENSSL" OPENSSL_LEGACY="$OPENSSL_LEGACY"
            set "$@" GNUTLS_CLI="$GNUTLS_CLI" GNUTLS_SERV="$GNUTLS_SERV"
            set "$@" GNUTLS_LEGACY_CLI="$GNUTLS_LEGACY_CLI"
            set "$@" GNUTLS_LEGACY_SERV="$GNUTLS_LEGACY_SERV"
            check_tools "$OPENSSL" "$OPENSSL_LEGACY" "$OPENSSL_NEXT" \
                        "$GNUTLS_CLI" "$GNUTLS_SERV" \
                        "$GNUTLS_LEGACY_CLI" "$GNUTLS_LEGACY_SERV"
            ;;
    esac

    case " $RUN_COMPONENTS " in
        *_doxygen[_\ ]*) check_tools "doxygen" "dot";;
    esac

    case " $RUN_COMPONENTS " in
        *_arm_none_eabi_gcc[_\ ]*) check_tools "${ARM_NONE_EABI_GCC_PREFIX}gcc";;
    esac

    case " $RUN_COMPONENTS " in
        *_mingw[_\ ]*) check_tools "i686-w64-mingw32-gcc";;
    esac

    case " $RUN_COMPONENTS " in
        *" test_zeroize "*) check_tools "gdb";;
    esac

    case " $RUN_COMPONENTS " in
        *_armcc*)
            ARMC5_CC="$ARMC5_BIN_DIR/armcc"
            ARMC5_AR="$ARMC5_BIN_DIR/armar"
            ARMC5_FROMELF="$ARMC5_BIN_DIR/fromelf"
            ARMC6_CC="$ARMC6_BIN_DIR/armclang"
            ARMC6_AR="$ARMC6_BIN_DIR/armar"
            ARMC6_FROMELF="$ARMC6_BIN_DIR/fromelf"
            check_tools "$ARMC5_CC" "$ARMC5_AR" "$ARMC5_FROMELF" \
                        "$ARMC6_CC" "$ARMC6_AR" "$ARMC6_FROMELF";;
    esac

    # past this point, no call to check_tool, only printing output
    if [ $QUIET -eq 1 ]; then
        return
    fi

    msg "info: output_env.sh"
    case $RUN_COMPONENTS in
        *_armcc*)
            set "$@" ARMC5_CC="$ARMC5_CC" ARMC6_CC="$ARMC6_CC" RUN_ARMCC=1;;
        *) set "$@" RUN_ARMCC=0;;
    esac
    "$@" scripts/output_env.sh
}

pre_generate_files() {
    # since make doesn't have proper dependencies, remove any possibly outdate
    # file that might be around before generating fresh ones
    make neat
    if [ $QUIET -eq 1 ]; then
        make generated_files >/dev/null
    else
        make generated_files
    fi
}



################################################################
#### Basic checks
################################################################

#
# Test Suites to be executed
#
# The test ordering tries to optimize for the following criteria:
# 1. Catch possible problems early, by running first tests that run quickly
#    and/or are more likely to fail than others (eg I use Clang most of the
#    time, so start with a GCC build).
# 2. Minimize total running time, by avoiding useless rebuilds
#
# Indicative running times are given for reference.

component_check_recursion () {
    msg "Check: recursion.pl" # < 1s
    tests/scripts/recursion.pl library/*.c
}

component_check_generated_files () {
    msg "Check: check-generated-files, files generated with make" # 2s
    make generated_files
    tests/scripts/check-generated-files.sh

    msg "Check: check-generated-files -u, files present" # 2s
    tests/scripts/check-generated-files.sh -u
    # Check that the generated files are considered up to date.
    tests/scripts/check-generated-files.sh

    msg "Check: check-generated-files -u, files absent" # 2s
    command make neat
    tests/scripts/check-generated-files.sh -u
    # Check that the generated files are considered up to date.
    tests/scripts/check-generated-files.sh

    # This component ends with the generated files present in the source tree.
    # This is necessary for subsequent components!
}

component_check_doxy_blocks () {
    msg "Check: doxygen markup outside doxygen blocks" # < 1s
    tests/scripts/check-doxy-blocks.pl
}

component_check_files () {
    msg "Check: file sanity checks (permissions, encodings)" # < 1s
    tests/scripts/check_files.py
}

component_check_changelog () {
    msg "Check: changelog entries" # < 1s
    rm -f ChangeLog.new
    scripts/assemble_changelog.py -o ChangeLog.new
    if [ -e ChangeLog.new ]; then
        # Show the diff for information. It isn't an error if the diff is
        # non-empty.
        diff -u ChangeLog ChangeLog.new || true
        rm ChangeLog.new
    fi
}

component_check_names () {
    msg "Check: declared and exported names (builds the library)" # < 3s
    tests/scripts/check_names.py -v
}

component_check_test_cases () {
    msg "Check: test case descriptions" # < 1s
    if [ $QUIET -eq 1 ]; then
        opt='--quiet'
    else
        opt=''
    fi
    tests/scripts/check_test_cases.py $opt
    unset opt
}

component_check_doxygen_warnings () {
    msg "Check: doxygen warnings (builds the documentation)" # ~ 3s
    tests/scripts/doxygen.sh
}



################################################################
#### Build and test many configurations and targets
################################################################

component_test_default_out_of_box () {
    msg "build: make, default config (out-of-box)" # ~1min
    make
    # Disable fancy stuff
    SAVE_MBEDTLS_TEST_OUTCOME_FILE="$MBEDTLS_TEST_OUTCOME_FILE"
    unset MBEDTLS_TEST_OUTCOME_FILE

    msg "test: main suites make, default config (out-of-box)" # ~10s
    make test

    msg "selftest: make, default config (out-of-box)" # ~10s
    programs/test/selftest

    export MBEDTLS_TEST_OUTCOME_FILE="$SAVE_MBEDTLS_TEST_OUTCOME_FILE"
    unset SAVE_MBEDTLS_TEST_OUTCOME_FILE
}

component_test_default_cmake_gcc_asan () {
    msg "build: cmake, gcc, ASan" # ~ 1 min 50s
    CC=gcc cmake -D CMAKE_BUILD_TYPE:String=Asan .
    make

    msg "test: main suites (inc. selftests) (ASan build)" # ~ 50s
    make test

    msg "test: selftest (ASan build)" # ~ 10s
    programs/test/selftest

    msg "test: ssl-opt.sh (ASan build)" # ~ 1 min
    tests/ssl-opt.sh

    msg "test: compat.sh (ASan build)" # ~ 6 min
    tests/compat.sh

    msg "test: context-info.sh (ASan build)" # ~ 15 sec
    tests/context-info.sh
}

component_test_full_cmake_gcc_asan () {
    msg "build: full config, cmake, gcc, ASan"
    scripts/config.py full
    CC=gcc cmake -D CMAKE_BUILD_TYPE:String=Asan .
    make

    msg "test: main suites (inc. selftests) (full config, ASan build)"
    make test

    msg "test: selftest (ASan build)" # ~ 10s
    programs/test/selftest

    msg "test: ssl-opt.sh (full config, ASan build)"
    tests/ssl-opt.sh

    msg "test: compat.sh (full config, ASan build)"
    tests/compat.sh

    msg "test: context-info.sh (full config, ASan build)" # ~ 15 sec
    tests/context-info.sh
}

component_test_psa_crypto_key_id_encodes_owner () {
    msg "build: full config - USE_PSA_CRYPTO + PSA_CRYPTO_KEY_ID_ENCODES_OWNER, cmake, gcc, ASan"
    scripts/config.py full
    scripts/config.py unset MBEDTLS_USE_PSA_CRYPTO
    scripts/config.py set MBEDTLS_PSA_CRYPTO_KEY_ID_ENCODES_OWNER
    CC=gcc cmake -D CMAKE_BUILD_TYPE:String=Asan .
    make

    msg "test: full config - USE_PSA_CRYPTO + PSA_CRYPTO_KEY_ID_ENCODES_OWNER, cmake, gcc, ASan"
    make test
}

# check_renamed_symbols HEADER LIB
# Check that if HEADER contains '#define MACRO ...' then MACRO is not a symbol
# name is LIB.
check_renamed_symbols () {
    ! nm "$2" | sed 's/.* //' |
      grep -x -F "$(sed -n 's/^ *# *define  *\([A-Z_a-z][0-9A-Z_a-z]*\)..*/\1/p' "$1")"
}

component_build_psa_crypto_spm () {
    msg "build: full config - USE_PSA_CRYPTO + PSA_CRYPTO_KEY_ID_ENCODES_OWNER + PSA_CRYPTO_SPM, make, gcc"
    scripts/config.py full
    scripts/config.py unset MBEDTLS_USE_PSA_CRYPTO
    scripts/config.py unset MBEDTLS_PSA_CRYPTO_BUILTIN_KEYS
    scripts/config.py set MBEDTLS_PSA_CRYPTO_KEY_ID_ENCODES_OWNER
    scripts/config.py set MBEDTLS_PSA_CRYPTO_SPM
    # We can only compile, not link, since our test and sample programs
    # aren't equipped for the modified names used when MBEDTLS_PSA_CRYPTO_SPM
    # is active.
    make CC=gcc CFLAGS='-Werror -Wall -Wextra -I../tests/include/spe' lib

    # Check that if a symbol is renamed by crypto_spe.h, the non-renamed
    # version is not present.
    echo "Checking for renamed symbols in the library"
    check_renamed_symbols tests/include/spe/crypto_spe.h library/libmbedcrypto.a
}

component_test_psa_crypto_client () {
    msg "build: default config - PSA_CRYPTO_C + PSA_CRYPTO_CLIENT, make"
    scripts/config.py unset MBEDTLS_PSA_CRYPTO_C
    scripts/config.py unset MBEDTLS_PSA_CRYPTO_STORAGE_C
    scripts/config.py set MBEDTLS_PSA_CRYPTO_CLIENT
    make

    msg "test: default config - PSA_CRYPTO_C + PSA_CRYPTO_CLIENT, make"
    make test
}

component_test_psa_crypto_rsa_no_genprime() {
    msg "build: default config minus MBEDTLS_GENPRIME"
    scripts/config.py unset MBEDTLS_GENPRIME
    make

    msg "test: default config minus MBEDTLS_GENPRIME"
    make test
}

component_test_ref_configs () {
    msg "test/build: ref-configs (ASan build)" # ~ 6 min 20s
    CC=gcc cmake -D CMAKE_BUILD_TYPE:String=Asan .
    tests/scripts/test-ref-configs.pl
}

component_test_no_renegotiation () {
    msg "build: Default + !MBEDTLS_SSL_RENEGOTIATION (ASan build)" # ~ 6 min
    scripts/config.py unset MBEDTLS_SSL_RENEGOTIATION
    CC=gcc cmake -D CMAKE_BUILD_TYPE:String=Asan .
    make

    msg "test: !MBEDTLS_SSL_RENEGOTIATION - main suites (inc. selftests) (ASan build)" # ~ 50s
    make test

    msg "test: !MBEDTLS_SSL_RENEGOTIATION - ssl-opt.sh (ASan build)" # ~ 6 min
    tests/ssl-opt.sh
}

component_test_no_pem_no_fs () {
    msg "build: Default + !MBEDTLS_PEM_PARSE_C + !MBEDTLS_FS_IO (ASan build)"
    scripts/config.py unset MBEDTLS_PEM_PARSE_C
    scripts/config.py unset MBEDTLS_FS_IO
    scripts/config.py unset MBEDTLS_PSA_ITS_FILE_C # requires a filesystem
    scripts/config.py unset MBEDTLS_PSA_CRYPTO_STORAGE_C # requires PSA ITS
    CC=gcc cmake -D CMAKE_BUILD_TYPE:String=Asan .
    make

    msg "test: !MBEDTLS_PEM_PARSE_C !MBEDTLS_FS_IO - main suites (inc. selftests) (ASan build)" # ~ 50s
    make test

    msg "test: !MBEDTLS_PEM_PARSE_C !MBEDTLS_FS_IO - ssl-opt.sh (ASan build)" # ~ 6 min
    tests/ssl-opt.sh
}

component_test_rsa_no_crt () {
    msg "build: Default + RSA_NO_CRT (ASan build)" # ~ 6 min
    scripts/config.py set MBEDTLS_RSA_NO_CRT
    CC=gcc cmake -D CMAKE_BUILD_TYPE:String=Asan .
    make

    msg "test: RSA_NO_CRT - main suites (inc. selftests) (ASan build)" # ~ 50s
    make test

    msg "test: RSA_NO_CRT - RSA-related part of ssl-opt.sh (ASan build)" # ~ 5s
    tests/ssl-opt.sh -f RSA

    msg "test: RSA_NO_CRT - RSA-related part of compat.sh (ASan build)" # ~ 3 min
    tests/compat.sh -t RSA

    msg "test: RSA_NO_CRT - RSA-related part of context-info.sh (ASan build)" # ~ 15 sec
    tests/context-info.sh
}

component_test_no_ctr_drbg_classic () {
    msg "build: Full minus CTR_DRBG, classic crypto in TLS"
    scripts/config.py full
    scripts/config.py unset MBEDTLS_CTR_DRBG_C
    scripts/config.py unset MBEDTLS_USE_PSA_CRYPTO

    CC=gcc cmake -D CMAKE_BUILD_TYPE:String=Asan .
    make

    msg "test: Full minus CTR_DRBG, classic crypto - main suites"
    make test

    # In this configuration, the TLS test programs use HMAC_DRBG.
    # The SSL tests are slow, so run a small subset, just enough to get
    # confidence that the SSL code copes with HMAC_DRBG.
    msg "test: Full minus CTR_DRBG, classic crypto - ssl-opt.sh (subset)"
    tests/ssl-opt.sh -f 'Default\|SSL async private.*delay=\|tickets enabled on server'

    msg "test: Full minus CTR_DRBG, classic crypto - compat.sh (subset)"
    tests/compat.sh -m tls1_2 -t 'ECDSA PSK' -V NO -p OpenSSL
}

component_test_no_ctr_drbg_use_psa () {
    msg "build: Full minus CTR_DRBG, PSA crypto in TLS"
    scripts/config.py full
    scripts/config.py unset MBEDTLS_CTR_DRBG_C
    scripts/config.py set MBEDTLS_USE_PSA_CRYPTO

    CC=gcc cmake -D CMAKE_BUILD_TYPE:String=Asan .
    make

    msg "test: Full minus CTR_DRBG, USE_PSA_CRYPTO - main suites"
    make test

    # In this configuration, the TLS test programs use HMAC_DRBG.
    # The SSL tests are slow, so run a small subset, just enough to get
    # confidence that the SSL code copes with HMAC_DRBG.
    msg "test: Full minus CTR_DRBG, USE_PSA_CRYPTO - ssl-opt.sh (subset)"
    tests/ssl-opt.sh -f 'Default\|SSL async private.*delay=\|tickets enabled on server'

    msg "test: Full minus CTR_DRBG, USE_PSA_CRYPTO - compat.sh (subset)"
    tests/compat.sh -m tls1_2 -t 'ECDSA PSK' -V NO -p OpenSSL
}

component_test_no_hmac_drbg_classic () {
    msg "build: Full minus HMAC_DRBG, classic crypto in TLS"
    scripts/config.py full
    scripts/config.py unset MBEDTLS_HMAC_DRBG_C
    scripts/config.py unset MBEDTLS_ECDSA_DETERMINISTIC # requires HMAC_DRBG
    scripts/config.py unset MBEDTLS_USE_PSA_CRYPTO

    CC=gcc cmake -D CMAKE_BUILD_TYPE:String=Asan .
    make

    msg "test: Full minus HMAC_DRBG, classic crypto - main suites"
    make test

    # Normally our ECDSA implementation uses deterministic ECDSA. But since
    # HMAC_DRBG is disabled in this configuration, randomized ECDSA is used
    # instead.
    # Test SSL with non-deterministic ECDSA. Only test features that
    # might be affected by how ECDSA signature is performed.
    msg "test: Full minus HMAC_DRBG, classic crypto - ssl-opt.sh (subset)"
    tests/ssl-opt.sh -f 'Default\|SSL async private: sign'

    # To save time, only test one protocol version, since this part of
    # the protocol is identical in (D)TLS up to 1.2.
    msg "test: Full minus HMAC_DRBG, classic crypto - compat.sh (ECDSA)"
    tests/compat.sh -m tls1_2 -t 'ECDSA'
}

component_test_no_hmac_drbg_use_psa () {
    msg "build: Full minus HMAC_DRBG, PSA crypto in TLS"
    scripts/config.py full
    scripts/config.py unset MBEDTLS_HMAC_DRBG_C
    scripts/config.py unset MBEDTLS_ECDSA_DETERMINISTIC # requires HMAC_DRBG
    scripts/config.py set MBEDTLS_USE_PSA_CRYPTO

    CC=gcc cmake -D CMAKE_BUILD_TYPE:String=Asan .
    make

    msg "test: Full minus HMAC_DRBG, USE_PSA_CRYPTO - main suites"
    make test

    # Normally our ECDSA implementation uses deterministic ECDSA. But since
    # HMAC_DRBG is disabled in this configuration, randomized ECDSA is used
    # instead.
    # Test SSL with non-deterministic ECDSA. Only test features that
    # might be affected by how ECDSA signature is performed.
    msg "test: Full minus HMAC_DRBG, USE_PSA_CRYPTO - ssl-opt.sh (subset)"
    tests/ssl-opt.sh -f 'Default\|SSL async private: sign'

    # To save time, only test one protocol version, since this part of
    # the protocol is identical in (D)TLS up to 1.2.
    msg "test: Full minus HMAC_DRBG, USE_PSA_CRYPTO - compat.sh (ECDSA)"
    tests/compat.sh -m tls1_2 -t 'ECDSA'
}

component_test_psa_external_rng_no_drbg_classic () {
    msg "build: PSA_CRYPTO_EXTERNAL_RNG minus *_DRBG, classic crypto in TLS"
    scripts/config.py full
    scripts/config.py unset MBEDTLS_USE_PSA_CRYPTO
    scripts/config.py set MBEDTLS_PSA_CRYPTO_EXTERNAL_RNG
    scripts/config.py unset MBEDTLS_ENTROPY_C
    scripts/config.py unset MBEDTLS_ENTROPY_NV_SEED
    scripts/config.py unset MBEDTLS_PLATFORM_NV_SEED_ALT
    scripts/config.py unset MBEDTLS_CTR_DRBG_C
    scripts/config.py unset MBEDTLS_HMAC_DRBG_C
    scripts/config.py unset MBEDTLS_ECDSA_DETERMINISTIC # requires HMAC_DRBG
    # When MBEDTLS_USE_PSA_CRYPTO is disabled and there is no DRBG,
    # the SSL test programs don't have an RNG and can't work. Explicitly
    # make them use the PSA RNG with -DMBEDTLS_TEST_USE_PSA_CRYPTO_RNG.
    make CFLAGS="$ASAN_CFLAGS -O2 -DMBEDTLS_TEST_USE_PSA_CRYPTO_RNG" LDFLAGS="$ASAN_CFLAGS"

    msg "test: PSA_CRYPTO_EXTERNAL_RNG minus *_DRBG, classic crypto - main suites"
    make test

    msg "test: PSA_CRYPTO_EXTERNAL_RNG minus *_DRBG, classic crypto - ssl-opt.sh (subset)"
    tests/ssl-opt.sh -f 'Default'
}

component_test_psa_external_rng_no_drbg_use_psa () {
    msg "build: PSA_CRYPTO_EXTERNAL_RNG minus *_DRBG, PSA crypto in TLS"
    scripts/config.py full
    scripts/config.py set MBEDTLS_PSA_CRYPTO_EXTERNAL_RNG
    scripts/config.py unset MBEDTLS_ENTROPY_C
    scripts/config.py unset MBEDTLS_ENTROPY_NV_SEED
    scripts/config.py unset MBEDTLS_PLATFORM_NV_SEED_ALT
    scripts/config.py unset MBEDTLS_CTR_DRBG_C
    scripts/config.py unset MBEDTLS_HMAC_DRBG_C
    scripts/config.py unset MBEDTLS_ECDSA_DETERMINISTIC # requires HMAC_DRBG
    make CFLAGS="$ASAN_CFLAGS -O2" LDFLAGS="$ASAN_CFLAGS"

    msg "test: PSA_CRYPTO_EXTERNAL_RNG minus *_DRBG, PSA crypto - main suites"
    make test

    msg "test: PSA_CRYPTO_EXTERNAL_RNG minus *_DRBG, PSA crypto - ssl-opt.sh (subset)"
    tests/ssl-opt.sh -f 'Default\|opaque'
}

component_test_psa_external_rng_use_psa_crypto () {
    msg "build: full + PSA_CRYPTO_EXTERNAL_RNG + USE_PSA_CRYPTO minus CTR_DRBG"
    scripts/config.py full
    scripts/config.py set MBEDTLS_PSA_CRYPTO_EXTERNAL_RNG
    scripts/config.py set MBEDTLS_USE_PSA_CRYPTO
    scripts/config.py unset MBEDTLS_CTR_DRBG_C
    make CFLAGS="$ASAN_CFLAGS -O2" LDFLAGS="$ASAN_CFLAGS"

    msg "test: full + PSA_CRYPTO_EXTERNAL_RNG + USE_PSA_CRYPTO minus CTR_DRBG"
    make test

    msg "test: full + PSA_CRYPTO_EXTERNAL_RNG + USE_PSA_CRYPTO minus CTR_DRBG"
    tests/ssl-opt.sh -f 'Default\|opaque'
}

component_test_everest () {
    msg "build: Everest ECDH context (ASan build)" # ~ 6 min
    scripts/config.py set MBEDTLS_ECDH_VARIANT_EVEREST_ENABLED
    CC=clang cmake -D CMAKE_BUILD_TYPE:String=Asan .
    make

    msg "test: Everest ECDH context - main suites (inc. selftests) (ASan build)" # ~ 50s
    make test

    msg "test: Everest ECDH context - ECDH-related part of ssl-opt.sh (ASan build)" # ~ 5s
    tests/ssl-opt.sh -f ECDH

    msg "test: Everest ECDH context - compat.sh with some ECDH ciphersuites (ASan build)" # ~ 3 min
    # Exclude some symmetric ciphers that are redundant here to gain time.
    tests/compat.sh -f ECDH -V NO -e 'ARIA\|CAMELLIA\|CHACHA\|DES'
}

component_test_everest_curve25519_only () {
    msg "build: Everest ECDH context, only Curve25519" # ~ 6 min
    scripts/config.py set MBEDTLS_ECDH_VARIANT_EVEREST_ENABLED
    scripts/config.py unset MBEDTLS_ECDSA_C
    scripts/config.py unset MBEDTLS_KEY_EXCHANGE_ECDH_ECDSA_ENABLED
    scripts/config.py unset MBEDTLS_KEY_EXCHANGE_ECDHE_ECDSA_ENABLED
    scripts/config.py unset MBEDTLS_ECJPAKE_C
    # Disable all curves
    for c in $(sed -n 's/#define \(MBEDTLS_ECP_DP_[0-9A-Z_a-z]*_ENABLED\).*/\1/p' <"$CONFIG_H"); do
        scripts/config.py unset "$c"
    done
    scripts/config.py set MBEDTLS_ECP_DP_CURVE25519_ENABLED

    make CFLAGS="$ASAN_CFLAGS -O2" LDFLAGS="$ASAN_CFLAGS"

    msg "test: Everest ECDH context, only Curve25519" # ~ 50s
    make test
}

component_test_small_ssl_out_content_len () {
    msg "build: small SSL_OUT_CONTENT_LEN (ASan build)"
    scripts/config.py set MBEDTLS_SSL_IN_CONTENT_LEN 16384
    scripts/config.py set MBEDTLS_SSL_OUT_CONTENT_LEN 4096
    CC=gcc cmake -D CMAKE_BUILD_TYPE:String=Asan .
    make

    msg "test: small SSL_OUT_CONTENT_LEN - ssl-opt.sh MFL and large packet tests"
    tests/ssl-opt.sh -f "Max fragment\|Large packet"
}

component_test_small_ssl_in_content_len () {
    msg "build: small SSL_IN_CONTENT_LEN (ASan build)"
    scripts/config.py set MBEDTLS_SSL_IN_CONTENT_LEN 4096
    scripts/config.py set MBEDTLS_SSL_OUT_CONTENT_LEN 16384
    CC=gcc cmake -D CMAKE_BUILD_TYPE:String=Asan .
    make

    msg "test: small SSL_IN_CONTENT_LEN - ssl-opt.sh MFL tests"
    tests/ssl-opt.sh -f "Max fragment"
}

component_test_small_ssl_dtls_max_buffering () {
    msg "build: small MBEDTLS_SSL_DTLS_MAX_BUFFERING #0"
    scripts/config.py set MBEDTLS_SSL_DTLS_MAX_BUFFERING 1000
    CC=gcc cmake -D CMAKE_BUILD_TYPE:String=Asan .
    make

    msg "test: small MBEDTLS_SSL_DTLS_MAX_BUFFERING #0 - ssl-opt.sh specific reordering test"
    tests/ssl-opt.sh -f "DTLS reordering: Buffer out-of-order hs msg before reassembling next, free buffered msg"
}

component_test_small_mbedtls_ssl_dtls_max_buffering () {
    msg "build: small MBEDTLS_SSL_DTLS_MAX_BUFFERING #1"
    scripts/config.py set MBEDTLS_SSL_DTLS_MAX_BUFFERING 190
    CC=gcc cmake -D CMAKE_BUILD_TYPE:String=Asan .
    make

    msg "test: small MBEDTLS_SSL_DTLS_MAX_BUFFERING #1 - ssl-opt.sh specific reordering test"
    tests/ssl-opt.sh -f "DTLS reordering: Buffer encrypted Finished message, drop for fragmented NewSessionTicket"
}

component_test_psa_collect_statuses () {
  msg "build+test: psa_collect_statuses" # ~30s
  scripts/config.py full
  tests/scripts/psa_collect_statuses.py
  # Check that psa_crypto_init() succeeded at least once
  grep -q '^0:psa_crypto_init:' tests/statuses.log
  rm -f tests/statuses.log
}

component_test_full_cmake_clang () {
    msg "build: cmake, full config, clang" # ~ 50s
    scripts/config.py full
    CC=clang cmake -D CMAKE_BUILD_TYPE:String=Check -D ENABLE_TESTING=On .
    make

    msg "test: main suites (full config, clang)" # ~ 5s
    make test

    msg "test: psa_constant_names (full config, clang)" # ~ 1s
    tests/scripts/test_psa_constant_names.py

    msg "test: ssl-opt.sh default, ECJPAKE, SSL async (full config)" # ~ 1s
    tests/ssl-opt.sh -f 'Default\|ECJPAKE\|SSL async private'

    msg "test: compat.sh DES, 3DES & NULL (full config)" # ~ 2 min
    env OPENSSL_CMD="$OPENSSL_LEGACY" GNUTLS_CLI="$GNUTLS_LEGACY_CLI" GNUTLS_SERV="$GNUTLS_LEGACY_SERV" tests/compat.sh -e '^$' -f 'NULL\|DES'

    msg "test: compat.sh ARIA + ChachaPoly"
    env OPENSSL_CMD="$OPENSSL_NEXT" tests/compat.sh -e '^$' -f 'ARIA\|CHACHA'
}

component_test_memsan_constant_flow () {
    # This tests both (1) accesses to undefined memory, and (2) branches or
    # memory access depending on secret values. To distinguish between those:
    # - unset MBEDTLS_TEST_CONSTANT_FLOW_MEMSAN - does the failure persist?
    # - or alternatively, change the build type to MemSanDbg, which enables
    # origin tracking and nicer stack traces (which are useful for debugging
    # anyway), and check if the origin was TEST_CF_SECRET() or something else.
    msg "build: cmake MSan (clang), full config with constant flow testing"
    scripts/config.py full
    scripts/config.py set MBEDTLS_TEST_CONSTANT_FLOW_MEMSAN
    scripts/config.py unset MBEDTLS_AESNI_C # memsan doesn't grok asm
    CC=clang cmake -D CMAKE_BUILD_TYPE:String=MemSan .
    make

    msg "test: main suites (Msan + constant flow)"
    make test
}

component_test_valgrind_constant_flow () {
    # This tests both (1) everything that valgrind's memcheck usually checks
    # (heap buffer overflows, use of uninitialized memory, use-after-free,
    # etc.) and (2) branches or memory access depending on secret values,
    # which will be reported as uninitialized memory. To distinguish between
    # secret and actually uninitialized:
    # - unset MBEDTLS_TEST_CONSTANT_FLOW_VALGRIND - does the failure persist?
    # - or alternatively, build with debug info and manually run the offending
    # test suite with valgrind --track-origins=yes, then check if the origin
    # was TEST_CF_SECRET() or something else.
    msg "build: cmake release GCC, full config with constant flow testing"
    scripts/config.py full
    scripts/config.py set MBEDTLS_TEST_CONSTANT_FLOW_VALGRIND
    cmake -D CMAKE_BUILD_TYPE:String=Release .
    make

    # this only shows a summary of the results (how many of each type)
    # details are left in Testing/<date>/DynamicAnalysis.xml
    msg "test: main suites (valgrind + constant flow)"
    make memcheck
}

component_test_default_no_deprecated () {
    # Test that removing the deprecated features from the default
    # configuration leaves something consistent.
    msg "build: make, default + MBEDTLS_DEPRECATED_REMOVED" # ~ 30s
    scripts/config.py set MBEDTLS_DEPRECATED_REMOVED
    make CC=gcc CFLAGS='-O -Werror -Wall -Wextra'

    msg "test: make, default + MBEDTLS_DEPRECATED_REMOVED" # ~ 5s
    make test
}

component_test_full_no_deprecated () {
    msg "build: make, full_no_deprecated config" # ~ 30s
    scripts/config.py full_no_deprecated
    make CC=gcc CFLAGS='-O -Werror -Wall -Wextra'

    msg "test: make, full_no_deprecated config" # ~ 5s
    make test
}

component_test_full_no_deprecated_deprecated_warning () {
    # Test that there is nothing deprecated in "full_no_deprecated".
    # A deprecated feature would trigger a warning (made fatal) from
    # MBEDTLS_DEPRECATED_WARNING.
    msg "build: make, full_no_deprecated config, MBEDTLS_DEPRECATED_WARNING" # ~ 30s
    scripts/config.py full_no_deprecated
    scripts/config.py unset MBEDTLS_DEPRECATED_REMOVED
    scripts/config.py set MBEDTLS_DEPRECATED_WARNING
    make CC=gcc CFLAGS='-O -Werror -Wall -Wextra'

    msg "test: make, full_no_deprecated config, MBEDTLS_DEPRECATED_WARNING" # ~ 5s
    make test
}

component_test_full_deprecated_warning () {
    # Test that when MBEDTLS_DEPRECATED_WARNING is enabled, the build passes
    # with only certain whitelisted types of warnings.
    msg "build: make, full config + MBEDTLS_DEPRECATED_WARNING, expect warnings" # ~ 30s
    scripts/config.py full
    scripts/config.py set MBEDTLS_DEPRECATED_WARNING
    # Expect warnings from '#warning' directives in check_config.h.
    make CC=gcc CFLAGS='-O -Werror -Wall -Wextra -Wno-error=cpp' lib programs

    msg "build: make tests, full config + MBEDTLS_DEPRECATED_WARNING, expect warnings" # ~ 30s
    # Set MBEDTLS_TEST_DEPRECATED to enable tests for deprecated features.
    # By default those are disabled when MBEDTLS_DEPRECATED_WARNING is set.
    # Expect warnings from '#warning' directives in check_config.h and
    # from the use of deprecated functions in test suites.
    make CC=gcc CFLAGS='-O -Werror -Wall -Wextra -Wno-error=deprecated-declarations -Wno-error=cpp -DMBEDTLS_TEST_DEPRECATED' tests

    msg "test: full config + MBEDTLS_TEST_DEPRECATED" # ~ 30s
    make test
}

# Check that the specified libraries exist and are empty.
are_empty_libraries () {
  nm "$@" >/dev/null 2>/dev/null
  ! nm "$@" 2>/dev/null | grep -v ':$' | grep .
}

component_build_crypto_default () {
  msg "build: make, crypto only"
  scripts/config.py crypto
  make CFLAGS='-O1 -Werror'
  are_empty_libraries library/libmbedx509.* library/libmbedtls.*
}

component_build_crypto_full () {
  msg "build: make, crypto only, full config"
  scripts/config.py crypto_full
  make CFLAGS='-O1 -Werror'
  are_empty_libraries library/libmbedx509.* library/libmbedtls.*
}

component_build_crypto_baremetal () {
  msg "build: make, crypto only, baremetal config"
  scripts/config.py crypto_baremetal
  make CFLAGS='-O1 -Werror'
  are_empty_libraries library/libmbedx509.* library/libmbedtls.*
}

component_test_depends_curves () {
    msg "test/build: curves.pl (gcc)" # ~ 4 min
    tests/scripts/curves.pl
}

component_test_depends_curves_psa () {
    msg "test/build: curves.pl with MBEDTLS_USE_PSA_CRYPTO defined (gcc)"
    scripts/config.py set MBEDTLS_USE_PSA_CRYPTO
    tests/scripts/curves.pl
}

component_test_depends_hashes () {
    msg "test/build: depends-hashes.pl (gcc)" # ~ 2 min
    tests/scripts/depends-hashes.pl
}

component_test_depends_hashes_psa () {
    msg "test/build: depends-hashes.pl with MBEDTLS_USE_PSA_CRYPTO defined (gcc)"
    scripts/config.py set MBEDTLS_USE_PSA_CRYPTO
    tests/scripts/depends-hashes.pl
}

component_test_depends_pkalgs () {
    msg "test/build: depends-pkalgs.pl (gcc)" # ~ 2 min
    tests/scripts/depends-pkalgs.pl
}

component_test_depends_pkalgs_psa () {
    msg "test/build: depends-pkalgs.pl with MBEDTLS_USE_PSA_CRYPTO defined (gcc)"
    scripts/config.py set MBEDTLS_USE_PSA_CRYPTO
    tests/scripts/depends-pkalgs.pl
}

component_build_key_exchanges () {
    msg "test/build: key-exchanges (gcc)" # ~ 1 min
    tests/scripts/key-exchanges.pl
}

component_test_make_cxx () {
    msg "build: Unix make, full, gcc + g++"
    scripts/config.py full
    make TEST_CPP=1 lib programs

    msg "test: cpp_dummy_build"
    programs/test/cpp_dummy_build
}

component_build_module_alt () {
    msg "build: MBEDTLS_XXX_ALT" # ~30s
    scripts/config.py full
    # Disable options that are incompatible with some ALT implementations.
    # aesni.c and padlock.c reference mbedtls_aes_context fields directly.
    scripts/config.py unset MBEDTLS_AESNI_C
    scripts/config.py unset MBEDTLS_PADLOCK_C
    # You can only have one threading implementation: alt or pthread, not both.
    scripts/config.py unset MBEDTLS_THREADING_PTHREAD
    # The SpecifiedECDomain parsing code accesses mbedtls_ecp_group fields
    # directly and assumes the implementation works with partial groups.
    scripts/config.py unset MBEDTLS_PK_PARSE_EC_EXTENDED
    # Enable all MBEDTLS_XXX_ALT for whole modules. Do not enable
    # MBEDTLS_XXX_YYY_ALT which are for single functions.
    scripts/config.py set-all 'MBEDTLS_([A-Z0-9]*|NIST_KW)_ALT'
    scripts/config.py unset MBEDTLS_DHM_ALT #incompatible with MBEDTLS_DEBUG_C
    # We can only compile, not link, since we don't have any implementations
    # suitable for testing with the dummy alt headers.
    make CC=gcc CFLAGS='-Werror -Wall -Wextra -I../tests/include/alt-dummy' lib
}

component_build_dhm_alt () {
    msg "build: MBEDTLS_DHM_ALT" # ~30s
    scripts/config.py full
    scripts/config.py set MBEDTLS_DHM_ALT
    # debug.c currently references mbedtls_dhm_context fields directly.
    scripts/config.py unset MBEDTLS_DEBUG_C
    # We can only compile, not link, since we don't have any implementations
    # suitable for testing with the dummy alt headers.
    make CC=gcc CFLAGS='-Werror -Wall -Wextra -I../tests/include/alt-dummy' lib
}

component_test_no_use_psa_crypto_full_cmake_asan() {
    # full minus MBEDTLS_USE_PSA_CRYPTO: run the same set of tests as basic-build-test.sh
    msg "build: cmake, full config minus MBEDTLS_USE_PSA_CRYPTO, ASan"
    scripts/config.py full
    scripts/config.py set MBEDTLS_ECP_RESTARTABLE  # not using PSA, so enable restartable ECC
    scripts/config.py unset MBEDTLS_PSA_CRYPTO_C
    scripts/config.py unset MBEDTLS_USE_PSA_CRYPTO
    scripts/config.py unset MBEDTLS_PSA_ITS_FILE_C
    scripts/config.py unset MBEDTLS_PSA_CRYPTO_SE_C
    scripts/config.py unset MBEDTLS_PSA_CRYPTO_STORAGE_C
    CC=gcc cmake -D CMAKE_BUILD_TYPE:String=Asan .
    make

    msg "test: main suites (full minus MBEDTLS_USE_PSA_CRYPTO)"
    make test

    msg "test: ssl-opt.sh (full minus MBEDTLS_USE_PSA_CRYPTO)"
    tests/ssl-opt.sh

    msg "test: compat.sh default (full minus MBEDTLS_USE_PSA_CRYPTO)"
    tests/compat.sh

    msg "test: compat.sh DES & NULL (full minus MBEDTLS_USE_PSA_CRYPTO)"
    env OPENSSL_CMD="$OPENSSL_LEGACY" GNUTLS_CLI="$GNUTLS_LEGACY_CLI" GNUTLS_SERV="$GNUTLS_LEGACY_SERV" tests/compat.sh -e '3DES\|DES-CBC3' -f 'NULL\|DES'

    msg "test: compat.sh ARIA + ChachaPoly (full minus MBEDTLS_USE_PSA_CRYPTO)"
    env OPENSSL_CMD="$OPENSSL_NEXT" tests/compat.sh -e '^$' -f 'ARIA\|CHACHA'
}

component_test_psa_crypto_config_basic() {
    # Test the library excluding all Mbed TLS cryptographic support for which
    # we have an accelerator support. Acceleration is faked with the
    # transparent test driver.
    msg "test: full + MBEDTLS_PSA_CRYPTO_CONFIG + as much acceleration as supported"
    scripts/config.py full
    scripts/config.py set MBEDTLS_PSA_CRYPTO_CONFIG
    scripts/config.py set MBEDTLS_PSA_CRYPTO_DRIVERS
    scripts/config.py unset MBEDTLS_USE_PSA_CRYPTO

    # There is no intended accelerator support for ALG STREAM_CIPHER and
    # ALG_ECB_NO_PADDING. Therefore, asking for them in the build implies the
    # inclusion of the Mbed TLS cipher operations. As we want to test here with
    # cipher operations solely supported by accelerators, disabled those
    # PSA configuration options.
    scripts/config.py -f include/psa/crypto_config.h unset PSA_WANT_ALG_STREAM_CIPHER
    scripts/config.py -f include/psa/crypto_config.h unset PSA_WANT_ALG_ECB_NO_PADDING

    # Don't test DES encryption as:
    # 1) It is not an issue if we don't test all cipher types here.
    # 2) That way we don't have to modify in psa_crypto.c the compilation
    #    guards MBEDTLS_PSA_BUILTIN_KEY_TYPE_DES for the code they guard to be
    #    available to the test driver. Modifications that we would need to
    #    revert when we move to compile the test driver separately.
    # We also disable MBEDTLS_DES_C as the dependencies on DES in PSA test
    # suites are still based on MBEDTLS_DES_C and not PSA_WANT_KEY_TYPE_DES.
    scripts/config.py -f include/psa/crypto_config.h unset PSA_WANT_KEY_TYPE_DES
    scripts/config.py unset MBEDTLS_DES_C

    # Need to define the correct symbol and include the test driver header path in order to build with the test driver
    loc_cflags="$ASAN_CFLAGS -DPSA_CRYPTO_DRIVER_TEST"
    loc_cflags="${loc_cflags} -DMBEDTLS_PSA_ACCEL_KEY_TYPE_AES"
    loc_cflags="${loc_cflags} -DMBEDTLS_PSA_ACCEL_KEY_TYPE_CAMELLIA"
    loc_cflags="${loc_cflags} -DMBEDTLS_PSA_ACCEL_KEY_TYPE_ECC_KEY_PAIR"
    loc_cflags="${loc_cflags} -DMBEDTLS_PSA_ACCEL_KEY_TYPE_RSA_KEY_PAIR"
    loc_cflags="${loc_cflags} -DMBEDTLS_PSA_ACCEL_ALG_CBC_NO_PADDING"
    loc_cflags="${loc_cflags} -DMBEDTLS_PSA_ACCEL_ALG_CBC_PKCS7"
    loc_cflags="${loc_cflags} -DMBEDTLS_PSA_ACCEL_ALG_CTR"
    loc_cflags="${loc_cflags} -DMBEDTLS_PSA_ACCEL_ALG_CFB"
    loc_cflags="${loc_cflags} -DMBEDTLS_PSA_ACCEL_ALG_ECDSA"
    loc_cflags="${loc_cflags} -DMBEDTLS_PSA_ACCEL_ALG_DETERMINISTIC_ECDSA"
    loc_cflags="${loc_cflags} -DMBEDTLS_PSA_ACCEL_ALG_MD5"
    loc_cflags="${loc_cflags} -DMBEDTLS_PSA_ACCEL_ALG_OFB"
    loc_cflags="${loc_cflags} -DMBEDTLS_PSA_ACCEL_ALG_RIPEMD160"
    loc_cflags="${loc_cflags} -DMBEDTLS_PSA_ACCEL_ALG_RSA_PKCS1V15_SIGN"
    loc_cflags="${loc_cflags} -DMBEDTLS_PSA_ACCEL_ALG_RSA_PSS"
    loc_cflags="${loc_cflags} -DMBEDTLS_PSA_ACCEL_ALG_SHA_1"
    loc_cflags="${loc_cflags} -DMBEDTLS_PSA_ACCEL_ALG_SHA_224"
    loc_cflags="${loc_cflags} -DMBEDTLS_PSA_ACCEL_ALG_SHA_256"
    loc_cflags="${loc_cflags} -DMBEDTLS_PSA_ACCEL_ALG_SHA_384"
    loc_cflags="${loc_cflags} -DMBEDTLS_PSA_ACCEL_ALG_SHA_512"
    loc_cflags="${loc_cflags} -DMBEDTLS_PSA_ACCEL_ALG_XTS"
    loc_cflags="${loc_cflags} -DMBEDTLS_PSA_ACCEL_ALG_CMAC"
    loc_cflags="${loc_cflags} -DMBEDTLS_PSA_ACCEL_ALG_HMAC"
    loc_cflags="${loc_cflags} -I../tests/include -O2"

    make CC=gcc CFLAGS="$loc_cflags" LDFLAGS="$ASAN_CFLAGS"
    unset loc_cflags

    msg "test: full + MBEDTLS_PSA_CRYPTO_CONFIG"
    make test
}

component_test_psa_crypto_config_no_driver() {
    # full plus MBEDTLS_PSA_CRYPTO_CONFIG
    msg "build: full + MBEDTLS_PSA_CRYPTO_CONFIG minus MBEDTLS_PSA_CRYPTO_DRIVERS"
    scripts/config.py full
    scripts/config.py set MBEDTLS_PSA_CRYPTO_CONFIG
    scripts/config.py unset MBEDTLS_PSA_CRYPTO_DRIVERS
    scripts/config.py unset MBEDTLS_USE_PSA_CRYPTO
    make CC=gcc CFLAGS="$ASAN_CFLAGS -O2" LDFLAGS="$ASAN_CFLAGS"

    msg "test: full + MBEDTLS_PSA_CRYPTO_CONFIG minus MBEDTLS_PSA_CRYPTO_DRIVERS"
    make test
}

# This should be renamed to test and updated once the accelerator ECDSA code is in place and ready to test.
component_build_psa_accel_alg_ecdsa() {
    # full plus MBEDTLS_PSA_CRYPTO_CONFIG with PSA_WANT_ALG_ECDSA
    # without MBEDTLS_ECDSA_C
    # PSA_WANT_ALG_ECDSA and PSA_WANT_ALG_DETERMINISTIC_ECDSA are already
    # set in include/psa/crypto_config.h
    msg "build: full + MBEDTLS_PSA_CRYPTO_CONFIG + PSA_WANT_ALG_ECDSA without MBEDTLS_ECDSA_C"
    scripts/config.py full
    scripts/config.py set MBEDTLS_PSA_CRYPTO_CONFIG
    scripts/config.py set MBEDTLS_PSA_CRYPTO_DRIVERS
    scripts/config.py unset MBEDTLS_USE_PSA_CRYPTO
    scripts/config.py unset MBEDTLS_ECDSA_C
    scripts/config.py unset MBEDTLS_KEY_EXCHANGE_ECDH_ECDSA_ENABLED
    scripts/config.py unset MBEDTLS_KEY_EXCHANGE_ECDHE_ECDSA_ENABLED
    # Need to define the correct symbol and include the test driver header path in order to build with the test driver
    make CC=gcc CFLAGS="$ASAN_CFLAGS -DPSA_CRYPTO_DRIVER_TEST -DMBEDTLS_PSA_ACCEL_ALG_ECDSA -DMBEDTLS_PSA_ACCEL_ALG_DETERMINISTIC_ECDSA -I../tests/include -O2" LDFLAGS="$ASAN_CFLAGS"
}

# This should be renamed to test and updated once the accelerator ECDH code is in place and ready to test.
component_build_psa_accel_alg_ecdh() {
    # full plus MBEDTLS_PSA_CRYPTO_CONFIG with PSA_WANT_ALG_ECDH
    # without MBEDTLS_ECDH_C
    msg "build: full + MBEDTLS_PSA_CRYPTO_CONFIG + PSA_WANT_ALG_ECDH without MBEDTLS_ECDH_C"
    scripts/config.py full
    scripts/config.py set MBEDTLS_PSA_CRYPTO_CONFIG
    scripts/config.py set MBEDTLS_PSA_CRYPTO_DRIVERS
    scripts/config.py unset MBEDTLS_USE_PSA_CRYPTO
    scripts/config.py unset MBEDTLS_ECDH_C
    scripts/config.py unset MBEDTLS_KEY_EXCHANGE_ECDH_RSA_ENABLED
    scripts/config.py unset MBEDTLS_KEY_EXCHANGE_ECDH_ECDSA_ENABLED
    scripts/config.py unset MBEDTLS_KEY_EXCHANGE_ECDHE_ECDSA_ENABLED
    scripts/config.py unset MBEDTLS_KEY_EXCHANGE_ECDHE_RSA_ENABLED
    scripts/config.py unset MBEDTLS_KEY_EXCHANGE_ECDHE_PSK_ENABLED
    # Need to define the correct symbol and include the test driver header path in order to build with the test driver
    make CC=gcc CFLAGS="$ASAN_CFLAGS -DPSA_CRYPTO_DRIVER_TEST -DMBEDTLS_PSA_ACCEL_ALG_ECDH -I../tests/include -O2" LDFLAGS="$ASAN_CFLAGS"
}

# This should be renamed to test and updated once the accelerator ECC key pair code is in place and ready to test.
component_build_psa_accel_key_type_ecc_key_pair() {
    # full plus MBEDTLS_PSA_CRYPTO_CONFIG with PSA_WANT_KEY_TYPE_ECC_KEY_PAIR
    msg "build: full + MBEDTLS_PSA_CRYPTO_CONFIG + PSA_WANT_KEY_TYPE_ECC_KEY_PAIR"
    scripts/config.py full
    scripts/config.py set MBEDTLS_PSA_CRYPTO_CONFIG
    scripts/config.py set MBEDTLS_PSA_CRYPTO_DRIVERS
    scripts/config.py unset MBEDTLS_USE_PSA_CRYPTO
    scripts/config.py -f include/psa/crypto_config.h set PSA_WANT_KEY_TYPE_ECC_KEY_PAIR 1
    scripts/config.py -f include/psa/crypto_config.h set PSA_WANT_KEY_TYPE_ECC_PUBLIC_KEY 1
    # Need to define the correct symbol and include the test driver header path in order to build with the test driver
    make CC=gcc CFLAGS="$ASAN_CFLAGS -DPSA_CRYPTO_DRIVER_TEST -DMBEDTLS_PSA_ACCEL_KEY_TYPE_ECC_KEY_PAIR -I../tests/include -O2" LDFLAGS="$ASAN_CFLAGS"
}

# This should be renamed to test and updated once the accelerator ECC public key code is in place and ready to test.
component_build_psa_accel_key_type_ecc_public_key() {
    # full plus MBEDTLS_PSA_CRYPTO_CONFIG with PSA_WANT_KEY_TYPE_ECC_PUBLIC_KEY
    msg "build: full + MBEDTLS_PSA_CRYPTO_CONFIG + PSA_WANT_KEY_TYPE_ECC_PUBLIC_KEY"
    scripts/config.py full
    scripts/config.py set MBEDTLS_PSA_CRYPTO_CONFIG
    scripts/config.py set MBEDTLS_PSA_CRYPTO_DRIVERS
    scripts/config.py unset MBEDTLS_USE_PSA_CRYPTO
    scripts/config.py -f include/psa/crypto_config.h set PSA_WANT_KEY_TYPE_ECC_PUBLIC_KEY 1
    scripts/config.py -f include/psa/crypto_config.h unset PSA_WANT_KEY_TYPE_ECC_KEY_PAIR
    # Need to define the correct symbol and include the test driver header path in order to build with the test driver
    make CC=gcc CFLAGS="$ASAN_CFLAGS -DPSA_CRYPTO_DRIVER_TEST -DMBEDTLS_PSA_ACCEL_KEY_TYPE_ECC_PUBLIC_KEY -I../tests/include -O2" LDFLAGS="$ASAN_CFLAGS"
}

# This should be renamed to test and updated once the accelerator HMAC code is in place and ready to test.
component_build_psa_accel_alg_hmac() {
    # full plus MBEDTLS_PSA_CRYPTO_CONFIG with PSA_WANT_ALG_HMAC
    msg "build: full + MBEDTLS_PSA_CRYPTO_CONFIG + PSA_WANT_ALG_HMAC"
    scripts/config.py full
    scripts/config.py set MBEDTLS_PSA_CRYPTO_CONFIG
    scripts/config.py set MBEDTLS_PSA_CRYPTO_DRIVERS
    scripts/config.py unset MBEDTLS_USE_PSA_CRYPTO
    # Need to define the correct symbol and include the test driver header path in order to build with the test driver
    make CC=gcc CFLAGS="$ASAN_CFLAGS -DPSA_CRYPTO_DRIVER_TEST -DMBEDTLS_PSA_ACCEL_ALG_HMAC -I../tests/include -O2" LDFLAGS="$ASAN_CFLAGS"
}

# This should be renamed to test and updated once the accelerator HKDF code is in place and ready to test.
component_build_psa_accel_alg_hkdf() {
    # full plus MBEDTLS_PSA_CRYPTO_CONFIG with PSA_WANT_ALG_HKDF
    # without MBEDTLS_HKDF_C
    msg "build: full + MBEDTLS_PSA_CRYPTO_CONFIG + PSA_WANT_ALG_HKDF without MBEDTLS_HKDF_C"
    scripts/config.py full
    scripts/config.py set MBEDTLS_PSA_CRYPTO_CONFIG
    scripts/config.py set MBEDTLS_PSA_CRYPTO_DRIVERS
    scripts/config.py unset MBEDTLS_USE_PSA_CRYPTO
    scripts/config.py unset MBEDTLS_HKDF_C
    # Make sure to unset TLS1_3_EXPERIMENTAL since it requires HKDF_C and will not build properly without it.
    scripts/config.py unset MBEDTLS_SSL_PROTO_TLS1_3_EXPERIMENTAL
    # Need to define the correct symbol and include the test driver header path in order to build with the test driver
    make CC=gcc CFLAGS="$ASAN_CFLAGS -DPSA_CRYPTO_DRIVER_TEST -DMBEDTLS_PSA_ACCEL_ALG_HKDF -I../tests/include -O2" LDFLAGS="$ASAN_CFLAGS"
}

# This should be renamed to test and updated once the accelerator MD5 code is in place and ready to test.
component_build_psa_accel_alg_md5() {
    # full plus MBEDTLS_PSA_CRYPTO_CONFIG with PSA_WANT_ALG_MD5 without other hashes
    msg "build: full + MBEDTLS_PSA_CRYPTO_CONFIG + PSA_WANT_ALG_MD5 - other hashes"
    scripts/config.py full
    scripts/config.py set MBEDTLS_PSA_CRYPTO_CONFIG
    scripts/config.py set MBEDTLS_PSA_CRYPTO_DRIVERS
    scripts/config.py unset MBEDTLS_USE_PSA_CRYPTO
    scripts/config.py -f include/psa/crypto_config.h unset PSA_WANT_ALG_RIPEMD160
    scripts/config.py -f include/psa/crypto_config.h unset PSA_WANT_ALG_SHA_1
    scripts/config.py -f include/psa/crypto_config.h unset PSA_WANT_ALG_SHA_224
    scripts/config.py -f include/psa/crypto_config.h unset PSA_WANT_ALG_SHA_256
    scripts/config.py -f include/psa/crypto_config.h unset PSA_WANT_ALG_SHA_384
    scripts/config.py -f include/psa/crypto_config.h unset PSA_WANT_ALG_SHA_512
    # Need to define the correct symbol and include the test driver header path in order to build with the test driver
    make CC=gcc CFLAGS="$ASAN_CFLAGS -DPSA_CRYPTO_DRIVER_TEST -DMBEDTLS_PSA_ACCEL_ALG_MD5 -I../tests/include -O2" LDFLAGS="$ASAN_CFLAGS"
}

# This should be renamed to test and updated once the accelerator RIPEMD160 code is in place and ready to test.
component_build_psa_accel_alg_ripemd160() {
    # full plus MBEDTLS_PSA_CRYPTO_CONFIG with PSA_WANT_ALG_RIPEMD160 without other hashes
    msg "build: full + MBEDTLS_PSA_CRYPTO_CONFIG + PSA_WANT_ALG_RIPEMD160 - other hashes"
    scripts/config.py full
    scripts/config.py set MBEDTLS_PSA_CRYPTO_CONFIG
    scripts/config.py set MBEDTLS_PSA_CRYPTO_DRIVERS
    scripts/config.py unset MBEDTLS_USE_PSA_CRYPTO
    scripts/config.py -f include/psa/crypto_config.h unset PSA_WANT_ALG_MD5
    scripts/config.py -f include/psa/crypto_config.h unset PSA_WANT_ALG_SHA_1
    scripts/config.py -f include/psa/crypto_config.h unset PSA_WANT_ALG_SHA_224
    scripts/config.py -f include/psa/crypto_config.h unset PSA_WANT_ALG_SHA_256
    scripts/config.py -f include/psa/crypto_config.h unset PSA_WANT_ALG_SHA_384
    scripts/config.py -f include/psa/crypto_config.h unset PSA_WANT_ALG_SHA_512
    # Need to define the correct symbol and include the test driver header path in order to build with the test driver
    make CC=gcc CFLAGS="$ASAN_CFLAGS -DPSA_CRYPTO_DRIVER_TEST -DMBEDTLS_PSA_ACCEL_ALG_RIPEMD160 -I../tests/include -O2" LDFLAGS="$ASAN_CFLAGS"
}

# This should be renamed to test and updated once the accelerator SHA1 code is in place and ready to test.
component_build_psa_accel_alg_sha1() {
    # full plus MBEDTLS_PSA_CRYPTO_CONFIG with PSA_WANT_ALG_SHA_1 without other hashes
    msg "build: full + MBEDTLS_PSA_CRYPTO_CONFIG + PSA_WANT_ALG_SHA_1 - other hashes"
    scripts/config.py full
    scripts/config.py set MBEDTLS_PSA_CRYPTO_CONFIG
    scripts/config.py set MBEDTLS_PSA_CRYPTO_DRIVERS
    scripts/config.py unset MBEDTLS_USE_PSA_CRYPTO
    scripts/config.py -f include/psa/crypto_config.h unset PSA_WANT_ALG_MD5
    scripts/config.py -f include/psa/crypto_config.h unset PSA_WANT_ALG_RIPEMD160
    scripts/config.py -f include/psa/crypto_config.h unset PSA_WANT_ALG_SHA_224
    scripts/config.py -f include/psa/crypto_config.h unset PSA_WANT_ALG_SHA_256
    scripts/config.py -f include/psa/crypto_config.h unset PSA_WANT_ALG_SHA_384
    scripts/config.py -f include/psa/crypto_config.h unset PSA_WANT_ALG_SHA_512
    # Need to define the correct symbol and include the test driver header path in order to build with the test driver
    make CC=gcc CFLAGS="$ASAN_CFLAGS -DPSA_CRYPTO_DRIVER_TEST -DMBEDTLS_PSA_ACCEL_ALG_SHA_1 -I../tests/include -O2" LDFLAGS="$ASAN_CFLAGS"
}

# This should be renamed to test and updated once the accelerator SHA224 code is in place and ready to test.
component_build_psa_accel_alg_sha224() {
    # full plus MBEDTLS_PSA_CRYPTO_CONFIG with PSA_WANT_ALG_SHA_224 without other hashes
    msg "build: full + MBEDTLS_PSA_CRYPTO_CONFIG + PSA_WANT_ALG_SHA_224 - other hashes"
    scripts/config.py full
    scripts/config.py set MBEDTLS_PSA_CRYPTO_CONFIG
    scripts/config.py set MBEDTLS_PSA_CRYPTO_DRIVERS
    scripts/config.py unset MBEDTLS_USE_PSA_CRYPTO
    scripts/config.py -f include/psa/crypto_config.h unset PSA_WANT_ALG_MD5
    scripts/config.py -f include/psa/crypto_config.h unset PSA_WANT_ALG_RIPEMD160
    scripts/config.py -f include/psa/crypto_config.h unset PSA_WANT_ALG_SHA_1
    scripts/config.py -f include/psa/crypto_config.h unset PSA_WANT_ALG_SHA_384
    scripts/config.py -f include/psa/crypto_config.h unset PSA_WANT_ALG_SHA_512
    # Need to define the correct symbol and include the test driver header path in order to build with the test driver
    make CC=gcc CFLAGS="$ASAN_CFLAGS -DPSA_CRYPTO_DRIVER_TEST -DMBEDTLS_PSA_ACCEL_ALG_SHA_224 -I../tests/include -O2" LDFLAGS="$ASAN_CFLAGS"
}

# This should be renamed to test and updated once the accelerator SHA256 code is in place and ready to test.
component_build_psa_accel_alg_sha256() {
    # full plus MBEDTLS_PSA_CRYPTO_CONFIG with PSA_WANT_ALG_SHA_256 without other hashes
    msg "build: full + MBEDTLS_PSA_CRYPTO_CONFIG + PSA_WANT_ALG_SHA_256 - other hashes"
    scripts/config.py full
    scripts/config.py set MBEDTLS_PSA_CRYPTO_CONFIG
    scripts/config.py set MBEDTLS_PSA_CRYPTO_DRIVERS
    scripts/config.py unset MBEDTLS_USE_PSA_CRYPTO
    scripts/config.py -f include/psa/crypto_config.h unset PSA_WANT_ALG_MD5
    scripts/config.py -f include/psa/crypto_config.h unset PSA_WANT_ALG_RIPEMD160
    scripts/config.py -f include/psa/crypto_config.h unset PSA_WANT_ALG_SHA_1
    scripts/config.py -f include/psa/crypto_config.h unset PSA_WANT_ALG_SHA_224
    scripts/config.py -f include/psa/crypto_config.h unset PSA_WANT_ALG_SHA_384
    scripts/config.py -f include/psa/crypto_config.h unset PSA_WANT_ALG_SHA_512
    # Need to define the correct symbol and include the test driver header path in order to build with the test driver
    make CC=gcc CFLAGS="$ASAN_CFLAGS -DPSA_CRYPTO_DRIVER_TEST -DMBEDTLS_PSA_ACCEL_ALG_SHA_256 -I../tests/include -O2" LDFLAGS="$ASAN_CFLAGS"
}

# This should be renamed to test and updated once the accelerator SHA384 code is in place and ready to test.
component_build_psa_accel_alg_sha384() {
    # full plus MBEDTLS_PSA_CRYPTO_CONFIG with PSA_WANT_ALG_SHA_384 without other hashes
    msg "build: full + MBEDTLS_PSA_CRYPTO_CONFIG + PSA_WANT_ALG_SHA_384 - other hashes"
    scripts/config.py full
    scripts/config.py set MBEDTLS_PSA_CRYPTO_CONFIG
    scripts/config.py set MBEDTLS_PSA_CRYPTO_DRIVERS
    scripts/config.py unset MBEDTLS_USE_PSA_CRYPTO
    scripts/config.py -f include/psa/crypto_config.h unset PSA_WANT_ALG_MD5
    scripts/config.py -f include/psa/crypto_config.h unset PSA_WANT_ALG_RIPEMD160
    scripts/config.py -f include/psa/crypto_config.h unset PSA_WANT_ALG_SHA_1
    scripts/config.py -f include/psa/crypto_config.h unset PSA_WANT_ALG_SHA_224
    scripts/config.py -f include/psa/crypto_config.h unset PSA_WANT_ALG_SHA_256
    # Need to define the correct symbol and include the test driver header path in order to build with the test driver
    make CC=gcc CFLAGS="$ASAN_CFLAGS -DPSA_CRYPTO_DRIVER_TEST -DMBEDTLS_PSA_ACCEL_ALG_SHA_384 -I../tests/include -O2" LDFLAGS="$ASAN_CFLAGS"
}

# This should be renamed to test and updated once the accelerator SHA512 code is in place and ready to test.
component_build_psa_accel_alg_sha512() {
    # full plus MBEDTLS_PSA_CRYPTO_CONFIG with PSA_WANT_ALG_SHA_512 without other hashes
    msg "build: full + MBEDTLS_PSA_CRYPTO_CONFIG + PSA_WANT_ALG_SHA_512 - other hashes"
    scripts/config.py full
    scripts/config.py set MBEDTLS_PSA_CRYPTO_CONFIG
    scripts/config.py set MBEDTLS_PSA_CRYPTO_DRIVERS
    scripts/config.py unset MBEDTLS_USE_PSA_CRYPTO
    scripts/config.py -f include/psa/crypto_config.h unset PSA_WANT_ALG_MD5
    scripts/config.py -f include/psa/crypto_config.h unset PSA_WANT_ALG_RIPEMD160
    scripts/config.py -f include/psa/crypto_config.h unset PSA_WANT_ALG_SHA_1
    scripts/config.py -f include/psa/crypto_config.h unset PSA_WANT_ALG_SHA_224
    scripts/config.py -f include/psa/crypto_config.h unset PSA_WANT_ALG_SHA_256
    scripts/config.py -f include/psa/crypto_config.h unset PSA_WANT_ALG_SHA_384
    # Need to define the correct symbol and include the test driver header path in order to build with the test driver
    make CC=gcc CFLAGS="$ASAN_CFLAGS -DPSA_CRYPTO_DRIVER_TEST -DMBEDTLS_PSA_ACCEL_ALG_SHA_512 -I../tests/include -O2" LDFLAGS="$ASAN_CFLAGS"
}

# This should be renamed to test and updated once the accelerator RSA code is in place and ready to test.
component_build_psa_accel_alg_rsa_pkcs1v15_crypt() {
    # full plus MBEDTLS_PSA_CRYPTO_CONFIG with PSA_WANT_ALG_RSA_PKCS1V15_CRYPT
    msg "build: full + MBEDTLS_PSA_CRYPTO_CONFIG + PSA_WANT_ALG_RSA_PKCS1V15_CRYPT + PSA_WANT_KEY_TYPE_RSA_PUBLIC_KEY"
    scripts/config.py full
    scripts/config.py set MBEDTLS_PSA_CRYPTO_CONFIG
    scripts/config.py set MBEDTLS_PSA_CRYPTO_DRIVERS
    scripts/config.py unset MBEDTLS_USE_PSA_CRYPTO
    scripts/config.py -f include/psa/crypto_config.h set PSA_WANT_ALG_RSA_PKCS1V15_CRYPT 1
    scripts/config.py -f include/psa/crypto_config.h unset PSA_WANT_ALG_RSA_PKCS1V15_SIGN
    scripts/config.py -f include/psa/crypto_config.h unset PSA_WANT_ALG_RSA_OAEP
    scripts/config.py -f include/psa/crypto_config.h unset PSA_WANT_ALG_RSA_PSS
    # Need to define the correct symbol and include the test driver header path in order to build with the test driver
    make CC=gcc CFLAGS="$ASAN_CFLAGS -DPSA_CRYPTO_DRIVER_TEST -DMBEDTLS_PSA_ACCEL_ALG_RSA_PKCS1V15_CRYPT -I../tests/include -O2" LDFLAGS="$ASAN_CFLAGS"
}

# This should be renamed to test and updated once the accelerator RSA code is in place and ready to test.
component_build_psa_accel_alg_rsa_pkcs1v15_sign() {
    # full plus MBEDTLS_PSA_CRYPTO_CONFIG with PSA_WANT_ALG_RSA_PKCS1V15_SIGN and PSA_WANT_KEY_TYPE_RSA_PUBLIC_KEY
    msg "build: full + MBEDTLS_PSA_CRYPTO_CONFIG + PSA_WANT_ALG_RSA_PKCS1V15_SIGN + PSA_WANT_KEY_TYPE_RSA_PUBLIC_KEY"
    scripts/config.py full
    scripts/config.py set MBEDTLS_PSA_CRYPTO_CONFIG
    scripts/config.py set MBEDTLS_PSA_CRYPTO_DRIVERS
    scripts/config.py unset MBEDTLS_USE_PSA_CRYPTO
    scripts/config.py -f include/psa/crypto_config.h set PSA_WANT_ALG_RSA_PKCS1V15_SIGN 1
    scripts/config.py -f include/psa/crypto_config.h unset PSA_WANT_ALG_RSA_PKCS1V15_CRYPT
    scripts/config.py -f include/psa/crypto_config.h unset PSA_WANT_ALG_RSA_OAEP
    scripts/config.py -f include/psa/crypto_config.h unset PSA_WANT_ALG_RSA_PSS
    # Need to define the correct symbol and include the test driver header path in order to build with the test driver
    make CC=gcc CFLAGS="$ASAN_CFLAGS -DPSA_CRYPTO_DRIVER_TEST -DMBEDTLS_PSA_ACCEL_ALG_RSA_PKCS1V15_SIGN -I../tests/include -O2" LDFLAGS="$ASAN_CFLAGS"
}

# This should be renamed to test and updated once the accelerator RSA code is in place and ready to test.
component_build_psa_accel_alg_rsa_oaep() {
    # full plus MBEDTLS_PSA_CRYPTO_CONFIG with PSA_WANT_ALG_RSA_OAEP and PSA_WANT_KEY_TYPE_RSA_PUBLIC_KEY
    msg "build: full + MBEDTLS_PSA_CRYPTO_CONFIG + PSA_WANT_ALG_RSA_OAEP + PSA_WANT_KEY_TYPE_RSA_PUBLIC_KEY"
    scripts/config.py full
    scripts/config.py set MBEDTLS_PSA_CRYPTO_CONFIG
    scripts/config.py set MBEDTLS_PSA_CRYPTO_DRIVERS
    scripts/config.py unset MBEDTLS_USE_PSA_CRYPTO
    scripts/config.py -f include/psa/crypto_config.h set PSA_WANT_ALG_RSA_OAEP 1
    scripts/config.py -f include/psa/crypto_config.h unset PSA_WANT_ALG_RSA_PKCS1V15_CRYPT
    scripts/config.py -f include/psa/crypto_config.h unset PSA_WANT_ALG_RSA_PKCS1V15_SIGN
    scripts/config.py -f include/psa/crypto_config.h unset PSA_WANT_ALG_RSA_PSS
    # Need to define the correct symbol and include the test driver header path in order to build with the test driver
    make CC=gcc CFLAGS="$ASAN_CFLAGS -DPSA_CRYPTO_DRIVER_TEST -DMBEDTLS_PSA_ACCEL_ALG_RSA_OAEP -I../tests/include -O2" LDFLAGS="$ASAN_CFLAGS"
}

# This should be renamed to test and updated once the accelerator RSA code is in place and ready to test.
component_build_psa_accel_alg_rsa_pss() {
    # full plus MBEDTLS_PSA_CRYPTO_CONFIG with PSA_WANT_ALG_RSA_PSS and PSA_WANT_KEY_TYPE_RSA_PUBLIC_KEY
    msg "build: full + MBEDTLS_PSA_CRYPTO_CONFIG + PSA_WANT_ALG_RSA_PSS + PSA_WANT_KEY_TYPE_RSA_PUBLIC_KEY"
    scripts/config.py full
    scripts/config.py set MBEDTLS_PSA_CRYPTO_CONFIG
    scripts/config.py set MBEDTLS_PSA_CRYPTO_DRIVERS
    scripts/config.py unset MBEDTLS_USE_PSA_CRYPTO
    scripts/config.py -f include/psa/crypto_config.h set PSA_WANT_ALG_RSA_PSS 1
    scripts/config.py -f include/psa/crypto_config.h unset PSA_WANT_ALG_RSA_PKCS1V15_CRYPT
    scripts/config.py -f include/psa/crypto_config.h unset PSA_WANT_ALG_RSA_PKCS1V15_SIGN
    scripts/config.py -f include/psa/crypto_config.h unset PSA_WANT_ALG_RSA_OAEP
    # Need to define the correct symbol and include the test driver header path in order to build with the test driver
    make CC=gcc CFLAGS="$ASAN_CFLAGS -DPSA_CRYPTO_DRIVER_TEST -DMBEDTLS_PSA_ACCEL_ALG_RSA_PSS -I../tests/include -O2" LDFLAGS="$ASAN_CFLAGS"
}

# This should be renamed to test and updated once the accelerator RSA code is in place and ready to test.
component_build_psa_accel_key_type_rsa_key_pair() {
    # full plus MBEDTLS_PSA_CRYPTO_CONFIG with PSA_WANT_KEY_TYPE_RSA_KEY_PAIR and PSA_WANT_ALG_RSA_PSS
    msg "build: full + MBEDTLS_PSA_CRYPTO_CONFIG + PSA_WANT_KEY_TYPE_RSA_KEY_PAIR + PSA_WANT_ALG_RSA_PSS"
    scripts/config.py full
    scripts/config.py set MBEDTLS_PSA_CRYPTO_CONFIG
    scripts/config.py set MBEDTLS_PSA_CRYPTO_DRIVERS
    scripts/config.py unset MBEDTLS_USE_PSA_CRYPTO
    scripts/config.py -f include/psa/crypto_config.h set PSA_WANT_ALG_RSA_PSS 1
    scripts/config.py -f include/psa/crypto_config.h set PSA_WANT_KEY_TYPE_RSA_KEY_PAIR 1
    # Need to define the correct symbol and include the test driver header path in order to build with the test driver
    make CC=gcc CFLAGS="$ASAN_CFLAGS -DPSA_CRYPTO_DRIVER_TEST -DMBEDTLS_PSA_ACCEL_KEY_TYPE_RSA_KEY_PAIR -I../tests/include -O2" LDFLAGS="$ASAN_CFLAGS"
}

# This should be renamed to test and updated once the accelerator RSA code is in place and ready to test.
component_build_psa_accel_key_type_rsa_public_key() {
    # full plus MBEDTLS_PSA_CRYPTO_CONFIG with PSA_WANT_KEY_TYPE_RSA_PUBLIC_KEY and PSA_WANT_ALG_RSA_PSS
    msg "build: full + MBEDTLS_PSA_CRYPTO_CONFIG + PSA_WANT_KEY_TYPE_RSA_PUBLIC_KEY + PSA_WANT_ALG_RSA_PSS"
    scripts/config.py full
    scripts/config.py set MBEDTLS_PSA_CRYPTO_CONFIG
    scripts/config.py set MBEDTLS_PSA_CRYPTO_DRIVERS
    scripts/config.py unset MBEDTLS_USE_PSA_CRYPTO
    scripts/config.py -f include/psa/crypto_config.h set PSA_WANT_ALG_RSA_PSS 1
    scripts/config.py -f include/psa/crypto_config.h set PSA_WANT_KEY_TYPE_RSA_PUBLIC_KEY 1
    # Need to define the correct symbol and include the test driver header path in order to build with the test driver
    make CC=gcc CFLAGS="$ASAN_CFLAGS -DPSA_CRYPTO_DRIVER_TEST -DMBEDTLS_PSA_ACCEL_KEY_TYPE_RSA_PUBLIC_KEY -I../tests/include -O2" LDFLAGS="$ASAN_CFLAGS"
}

component_test_no_platform () {
    # Full configuration build, without platform support, file IO and net sockets.
    # This should catch missing mbedtls_printf definitions, and by disabling file
    # IO, it should catch missing '#include <stdio.h>'
    msg "build: full config except platform/fsio/net, make, gcc, C99" # ~ 30s
    scripts/config.py full
    scripts/config.py unset MBEDTLS_PLATFORM_C
    scripts/config.py unset MBEDTLS_NET_C
    scripts/config.py unset MBEDTLS_PLATFORM_MEMORY
    scripts/config.py unset MBEDTLS_PLATFORM_PRINTF_ALT
    scripts/config.py unset MBEDTLS_PLATFORM_FPRINTF_ALT
    scripts/config.py unset MBEDTLS_PLATFORM_SNPRINTF_ALT
    scripts/config.py unset MBEDTLS_PLATFORM_TIME_ALT
    scripts/config.py unset MBEDTLS_PLATFORM_EXIT_ALT
    scripts/config.py unset MBEDTLS_PLATFORM_NV_SEED_ALT
    scripts/config.py unset MBEDTLS_ENTROPY_NV_SEED
    scripts/config.py unset MBEDTLS_FS_IO
    scripts/config.py unset MBEDTLS_PSA_CRYPTO_SE_C
    scripts/config.py unset MBEDTLS_PSA_CRYPTO_STORAGE_C
    scripts/config.py unset MBEDTLS_PSA_ITS_FILE_C
    # Note, _DEFAULT_SOURCE needs to be defined for platforms using glibc version >2.19,
    # to re-enable platform integration features otherwise disabled in C99 builds
    make CC=gcc CFLAGS='-Werror -Wall -Wextra -std=c99 -pedantic -Os -D_DEFAULT_SOURCE' lib programs
    make CC=gcc CFLAGS='-Werror -Wall -Wextra -Os' test
}

component_build_no_std_function () {
    # catch compile bugs in _uninit functions
    msg "build: full config with NO_STD_FUNCTION, make, gcc" # ~ 30s
    scripts/config.py full
    scripts/config.py set MBEDTLS_PLATFORM_NO_STD_FUNCTIONS
    scripts/config.py unset MBEDTLS_ENTROPY_NV_SEED
    scripts/config.py unset MBEDTLS_PLATFORM_NV_SEED_ALT
    make CC=gcc CFLAGS='-Werror -Wall -Wextra -Os'
}

component_build_no_ssl_srv () {
    msg "build: full config except ssl_srv.c, make, gcc" # ~ 30s
    scripts/config.py full
    scripts/config.py unset MBEDTLS_SSL_SRV_C
    make CC=gcc CFLAGS='-Werror -Wall -Wextra -O1'
}

component_build_no_ssl_cli () {
    msg "build: full config except ssl_cli.c, make, gcc" # ~ 30s
    scripts/config.py full
    scripts/config.py unset MBEDTLS_SSL_CLI_C
    make CC=gcc CFLAGS='-Werror -Wall -Wextra -O1'
}

component_build_no_sockets () {
    # Note, C99 compliance can also be tested with the sockets support disabled,
    # as that requires a POSIX platform (which isn't the same as C99).
    msg "build: full config except net_sockets.c, make, gcc -std=c99 -pedantic" # ~ 30s
    scripts/config.py full
    scripts/config.py unset MBEDTLS_NET_C # getaddrinfo() undeclared, etc.
    scripts/config.py set MBEDTLS_NO_PLATFORM_ENTROPY # uses syscall() on GNU/Linux
    make CC=gcc CFLAGS='-Werror -Wall -Wextra -O1 -std=c99 -pedantic' lib
}

component_test_memory_buffer_allocator_backtrace () {
    msg "build: default config with memory buffer allocator and backtrace enabled"
    scripts/config.py set MBEDTLS_MEMORY_BUFFER_ALLOC_C
    scripts/config.py set MBEDTLS_PLATFORM_MEMORY
    scripts/config.py set MBEDTLS_MEMORY_BACKTRACE
    scripts/config.py set MBEDTLS_MEMORY_DEBUG
    CC=gcc cmake .
    make

    msg "test: MBEDTLS_MEMORY_BUFFER_ALLOC_C and MBEDTLS_MEMORY_BACKTRACE"
    make test
}

component_test_memory_buffer_allocator () {
    msg "build: default config with memory buffer allocator"
    scripts/config.py set MBEDTLS_MEMORY_BUFFER_ALLOC_C
    scripts/config.py set MBEDTLS_PLATFORM_MEMORY
    CC=gcc cmake .
    make

    msg "test: MBEDTLS_MEMORY_BUFFER_ALLOC_C"
    make test

    msg "test: ssl-opt.sh, MBEDTLS_MEMORY_BUFFER_ALLOC_C"
    # MBEDTLS_MEMORY_BUFFER_ALLOC is slow. Skip tests that tend to time out.
    tests/ssl-opt.sh -e '^DTLS proxy'
}

component_test_no_max_fragment_length () {
    # Run max fragment length tests with MFL disabled
    msg "build: default config except MFL extension (ASan build)" # ~ 30s
    scripts/config.py unset MBEDTLS_SSL_MAX_FRAGMENT_LENGTH
    CC=gcc cmake -D CMAKE_BUILD_TYPE:String=Asan .
    make

    msg "test: ssl-opt.sh, MFL-related tests"
    tests/ssl-opt.sh -f "Max fragment length"
}

component_test_asan_remove_peer_certificate () {
    msg "build: default config with MBEDTLS_SSL_KEEP_PEER_CERTIFICATE disabled (ASan build)"
    scripts/config.py unset MBEDTLS_SSL_KEEP_PEER_CERTIFICATE
    CC=gcc cmake -D CMAKE_BUILD_TYPE:String=Asan .
    make

    msg "test: !MBEDTLS_SSL_KEEP_PEER_CERTIFICATE"
    make test

    msg "test: ssl-opt.sh, !MBEDTLS_SSL_KEEP_PEER_CERTIFICATE"
    tests/ssl-opt.sh

    msg "test: compat.sh, !MBEDTLS_SSL_KEEP_PEER_CERTIFICATE"
    tests/compat.sh

    msg "test: context-info.sh, !MBEDTLS_SSL_KEEP_PEER_CERTIFICATE"
    tests/context-info.sh
}

component_test_no_max_fragment_length_small_ssl_out_content_len () {
    msg "build: no MFL extension, small SSL_OUT_CONTENT_LEN (ASan build)"
    scripts/config.py unset MBEDTLS_SSL_MAX_FRAGMENT_LENGTH
    scripts/config.py set MBEDTLS_SSL_IN_CONTENT_LEN 16384
    scripts/config.py set MBEDTLS_SSL_OUT_CONTENT_LEN 4096
    CC=gcc cmake -D CMAKE_BUILD_TYPE:String=Asan .
    make

    msg "test: MFL tests (disabled MFL extension case) & large packet tests"
    tests/ssl-opt.sh -f "Max fragment length\|Large buffer"

    msg "test: context-info.sh (disabled MFL extension case)"
    tests/context-info.sh
}

component_test_variable_ssl_in_out_buffer_len () {
    msg "build: MBEDTLS_SSL_VARIABLE_BUFFER_LENGTH enabled (ASan build)"
    scripts/config.py set MBEDTLS_SSL_VARIABLE_BUFFER_LENGTH
    CC=gcc cmake -D CMAKE_BUILD_TYPE:String=Asan .
    make

    msg "test: MBEDTLS_SSL_VARIABLE_BUFFER_LENGTH enabled"
    make test

    msg "test: ssl-opt.sh, MBEDTLS_SSL_VARIABLE_BUFFER_LENGTH enabled"
    tests/ssl-opt.sh

    msg "test: compat.sh, MBEDTLS_SSL_VARIABLE_BUFFER_LENGTH enabled"
    tests/compat.sh
}

component_test_variable_ssl_in_out_buffer_len_CID () {
    msg "build: MBEDTLS_SSL_VARIABLE_BUFFER_LENGTH and MBEDTLS_SSL_DTLS_CONNECTION_ID enabled (ASan build)"
    scripts/config.py set MBEDTLS_SSL_VARIABLE_BUFFER_LENGTH
    scripts/config.py set MBEDTLS_SSL_DTLS_CONNECTION_ID

    CC=gcc cmake -D CMAKE_BUILD_TYPE:String=Asan .
    make

    msg "test: MBEDTLS_SSL_VARIABLE_BUFFER_LENGTH and MBEDTLS_SSL_DTLS_CONNECTION_ID"
    make test

    msg "test: ssl-opt.sh, MBEDTLS_SSL_VARIABLE_BUFFER_LENGTH and MBEDTLS_SSL_DTLS_CONNECTION_ID enabled"
    tests/ssl-opt.sh

    msg "test: compat.sh, MBEDTLS_SSL_VARIABLE_BUFFER_LENGTH and MBEDTLS_SSL_DTLS_CONNECTION_ID enabled"
    tests/compat.sh
}

component_test_ssl_alloc_buffer_and_mfl () {
    msg "build: default config with memory buffer allocator and MFL extension"
    scripts/config.py set MBEDTLS_MEMORY_BUFFER_ALLOC_C
    scripts/config.py set MBEDTLS_PLATFORM_MEMORY
    scripts/config.py set MBEDTLS_MEMORY_DEBUG
    scripts/config.py set MBEDTLS_SSL_MAX_FRAGMENT_LENGTH
    scripts/config.py set MBEDTLS_SSL_VARIABLE_BUFFER_LENGTH
    CC=gcc cmake .
    make

    msg "test: MBEDTLS_SSL_VARIABLE_BUFFER_LENGTH, MBEDTLS_MEMORY_BUFFER_ALLOC_C, MBEDTLS_MEMORY_DEBUG and MBEDTLS_SSL_MAX_FRAGMENT_LENGTH"
    make test

    msg "test: MBEDTLS_SSL_VARIABLE_BUFFER_LENGTH, MBEDTLS_MEMORY_BUFFER_ALLOC_C, MBEDTLS_MEMORY_DEBUG and MBEDTLS_SSL_MAX_FRAGMENT_LENGTH"
    tests/ssl-opt.sh -f "Handshake memory usage"
}

component_test_when_no_ciphersuites_have_mac () {
    msg "build: when no ciphersuites have MAC"
    scripts/config.py unset MBEDTLS_CIPHER_NULL_CIPHER
    scripts/config.py unset MBEDTLS_CIPHER_MODE_CBC
    scripts/config.py unset MBEDTLS_CMAC_C
    make

    msg "test: !MBEDTLS_SSL_SOME_MODES_USE_MAC"
    make test

    msg "test ssl-opt.sh: !MBEDTLS_SSL_SOME_MODES_USE_MAC"
    tests/ssl-opt.sh -f 'Default\|EtM' -e 'without EtM'
}

component_test_no_date_time () {
    msg "build: default config without MBEDTLS_HAVE_TIME_DATE"
    scripts/config.py unset MBEDTLS_HAVE_TIME_DATE
    CC=gcc cmake
    make

    msg "test: !MBEDTLS_HAVE_TIME_DATE - main suites"
    make test
}

component_test_platform_calloc_macro () {
    msg "build: MBEDTLS_PLATFORM_{CALLOC/FREE}_MACRO enabled (ASan build)"
    scripts/config.py set MBEDTLS_PLATFORM_MEMORY
    scripts/config.py set MBEDTLS_PLATFORM_CALLOC_MACRO calloc
    scripts/config.py set MBEDTLS_PLATFORM_FREE_MACRO   free
    CC=gcc cmake -D CMAKE_BUILD_TYPE:String=Asan .
    make

    msg "test: MBEDTLS_PLATFORM_{CALLOC/FREE}_MACRO enabled (ASan build)"
    make test
}

component_test_malloc_0_null () {
    msg "build: malloc(0) returns NULL (ASan+UBSan build)"
    scripts/config.py full
    make CC=gcc CFLAGS="'-DMBEDTLS_CONFIG_FILE=\"$PWD/tests/configs/config-wrapper-malloc-0-null.h\"' $ASAN_CFLAGS -O" LDFLAGS="$ASAN_CFLAGS"

    msg "test: malloc(0) returns NULL (ASan+UBSan build)"
    make test

    msg "selftest: malloc(0) returns NULL (ASan+UBSan build)"
    # Just the calloc selftest. "make test" ran the others as part of the
    # test suites.
    programs/test/selftest calloc

    msg "test ssl-opt.sh: malloc(0) returns NULL (ASan+UBSan build)"
    # Run a subset of the tests. The choice is a balance between coverage
    # and time (including time indirectly wasted due to flaky tests).
    # The current choice is to skip tests whose description includes
    # "proxy", which is an approximation of skipping tests that use the
    # UDP proxy, which tend to be slower and flakier.
    tests/ssl-opt.sh -e 'proxy'
}

component_test_tls13 () {
    msg "build: TLS 1.3 (ASanDbg) "
    scripts/config.py   set MBEDTLS_SSL_PROTO_TLS1_3_EXPERIMENTAL
    scripts/config.py   set MBEDTLS_SSL_USE_MPS
    scripts/config.py   set MBEDTLS_RSA_C
    scripts/config.py   set MBEDTLS_X509_RSASSA_PSS_SUPPORT
    scripts/config.pl   set MBEDTLS_SSL_CID_TLS1_3_PADDING_GRANULARITY 1
    cmake CC=gcc CMAKE_BUILD_TYPE=ASanDbg .
    make

    msg "test: TLS 1.3 compat.sh"
    if_build_succeeded tests/compat.sh -m tls1_3 -t ECDSA

    msg "test: TLS 1.3 ssl-opt.sh"
    if_build_succeeded tests/ssl-opt.sh -f "TLS 1.3"
}

component_test_tls13_no_mps () {
    msg "build: TLS 1.3 without MPS (ASanDbg) "
    scripts/config.py   set MBEDTLS_SSL_PROTO_TLS1_3_EXPERIMENTAL
    scripts/config.py unset MBEDTLS_SSL_USE_MPS
    scripts/config.py   set MBEDTLS_RSA_C
    scripts/config.py   set MBEDTLS_X509_RSASSA_PSS_SUPPORT
    scripts/config.pl   set MBEDTLS_SSL_CID_TLS1_3_PADDING_GRANULARITY 1
    cmake CC=gcc CMAKE_BUILD_TYPE=ASanDbg .
    make

    msg "test: TLS 1.3 without MPS compat.sh"
    if_build_succeeded tests/compat.sh -m tls1_3 -t ECDSA

    msg "test: TLS 1.3 without MPS ssl-opt.sh"
    if_build_succeeded tests/ssl-opt.sh -f "TLS 1.3"
}

component_test_tls13_with_padding () {
    msg "build: TLS 1.3 (ASanDbg) "
    scripts/config.py   set MBEDTLS_SSL_PROTO_TLS1_3_EXPERIMENTAL
    scripts/config.py   set MBEDTLS_SSL_USE_MPS
    scripts/config.py   set MBEDTLS_RSA_C
    scripts/config.py   set MBEDTLS_X509_RSASSA_PSS_SUPPORT
    scripts/config.pl   set MBEDTLS_SSL_CID_TLS1_3_PADDING_GRANULARITY 16
    cmake CC=gcc CMAKE_BUILD_TYPE=ASanDbg .
    make

    msg "test: TLS 1.3 compat.sh"
    if_build_succeeded tests/compat.sh -m tls1_3 -t ECDSA

    msg "test: TLS 1.3 ssl-opt.sh"
    if_build_succeeded tests/ssl-opt.sh -f "TLS 1.3"
}

component_test_tls13_no_mps_with_padding () {
    msg "build: TLS 1.3 without MPS (ASanDbg) "
    scripts/config.py   set MBEDTLS_SSL_PROTO_TLS1_3_EXPERIMENTAL
    scripts/config.py unset MBEDTLS_SSL_USE_MPS
    scripts/config.py   set MBEDTLS_RSA_C
    scripts/config.py   set MBEDTLS_X509_RSASSA_PSS_SUPPORT
    scripts/config.pl   set MBEDTLS_SSL_CID_TLS1_3_PADDING_GRANULARITY 1
    cmake CC=gcc CMAKE_BUILD_TYPE=ASanDbg .
    make

    msg "test: TLS 1.3 without MPS compat.sh"
    if_build_succeeded tests/compat.sh -m tls1_3 -t ECDSA

    msg "test: TLS 1.3 without MPS ssl-opt.sh"
    if_build_succeeded tests/ssl-opt.sh -f "TLS 1.3"
}

component_test_tls13_client_only () {
    msg "build: TLS 1.3 client-only (ASanDbg) "
    scripts/config.py   set MBEDTLS_SSL_PROTO_TLS1_3_EXPERIMENTAL
    scripts/config.py   set MBEDTLS_SSL_USE_MPS
    scripts/config.py unset MBEDTLS_SSL_SRV_C
    scripts/config.py   set MBEDTLS_SSL_CLI_C
    scripts/config.py   set MBEDTLS_RSA_C
    scripts/config.py   set MBEDTLS_X509_RSASSA_PSS_SUPPORT
    cmake CC=gcc CMAKE_BUILD_TYPE=ASanDbg .
    make

    msg "test: TLS 1.3 client-only, ssl-opt.sh"
    if_build_succeeded tests/ssl-opt.sh -f "TLS 1.3"
}

component_test_tls13_client_only_no_mps () {
    msg "build: TLS 1.3 client-only (ASanDbg) "
    scripts/config.py   set MBEDTLS_SSL_PROTO_TLS1_3_EXPERIMENTAL
    scripts/config.py unset MBEDTLS_SSL_USE_MPS
    scripts/config.py unset MBEDTLS_SSL_SRV_C
    scripts/config.py   set MBEDTLS_SSL_CLI_C
    scripts/config.py   set MBEDTLS_RSA_C
    scripts/config.py   set MBEDTLS_X509_RSASSA_PSS_SUPPORT
    cmake CC=gcc CMAKE_BUILD_TYPE=ASanDbg .
    make

    msg "test: TLS 1.3 client-only, ssl-opt.sh"
    if_build_succeeded tests/ssl-opt.sh -f "TLS 1.3"
}

component_test_tls13_server_only () {
    msg "build: TLS 1.3 server-only (ASanDbg) "
    scripts/config.py   set MBEDTLS_SSL_PROTO_TLS1_3_EXPERIMENTAL
    scripts/config.py   set MBEDTLS_SSL_USE_MPS
    scripts/config.py   set MBEDTLS_SSL_SRV_C
    scripts/config.py unset MBEDTLS_SSL_CLI_C
    scripts/config.py   set MBEDTLS_RSA_C
    scripts/config.py   set MBEDTLS_X509_RSASSA_PSS_SUPPORT
    cmake CC=gcc CMAKE_BUILD_TYPE=ASanDbg .
    make

    msg "test: TLS 1.3 server-only, ssl-opt.sh"
    if_build_succeeded tests/ssl-opt.sh -f "TLS 1.3"
}

component_test_tls13_server_only_no_mps () {
    msg "build: TLS 1.3 server-only (ASanDbg) "
    scripts/config.py   set MBEDTLS_SSL_PROTO_TLS1_3_EXPERIMENTAL
    scripts/config.py unset MBEDTLS_SSL_USE_MPS
    scripts/config.py   set MBEDTLS_SSL_SRV_C
    scripts/config.py unset MBEDTLS_SSL_CLI_C
    scripts/config.py   set MBEDTLS_RSA_C
    scripts/config.py   set MBEDTLS_X509_RSASSA_PSS_SUPPORT
    cmake CC=gcc CMAKE_BUILD_TYPE=ASanDbg .
    make

    msg "test: TLS 1.3 server-only, ssl-opt.sh"
    if_build_succeeded tests/ssl-opt.sh -f "TLS 1.3"
}

component_test_aes_fewer_tables () {
    msg "build: default config with AES_FEWER_TABLES enabled"
    scripts/config.py set MBEDTLS_AES_FEWER_TABLES
    make CC=gcc CFLAGS='-Werror -Wall -Wextra'

    msg "test: AES_FEWER_TABLES"
    make test
}

component_test_aes_rom_tables () {
    msg "build: default config with AES_ROM_TABLES enabled"
    scripts/config.py set MBEDTLS_AES_ROM_TABLES
    make CC=gcc CFLAGS='-Werror -Wall -Wextra'

    msg "test: AES_ROM_TABLES"
    make test
}

component_test_aes_fewer_tables_and_rom_tables () {
    msg "build: default config with AES_ROM_TABLES and AES_FEWER_TABLES enabled"
    scripts/config.py set MBEDTLS_AES_FEWER_TABLES
    scripts/config.py set MBEDTLS_AES_ROM_TABLES
    make CC=gcc CFLAGS='-Werror -Wall -Wextra'

    msg "test: AES_FEWER_TABLES + AES_ROM_TABLES"
    make test
}

component_test_ctr_drbg_aes_256_sha_256 () {
    msg "build: full + MBEDTLS_ENTROPY_FORCE_SHA256 (ASan build)"
    scripts/config.py full
    scripts/config.py unset MBEDTLS_MEMORY_BUFFER_ALLOC_C
    scripts/config.py set MBEDTLS_ENTROPY_FORCE_SHA256
    CC=gcc cmake -D CMAKE_BUILD_TYPE:String=Asan .
    make

    msg "test: full + MBEDTLS_ENTROPY_FORCE_SHA256 (ASan build)"
    make test
}

component_test_ctr_drbg_aes_128_sha_512 () {
    msg "build: full + MBEDTLS_CTR_DRBG_USE_128_BIT_KEY (ASan build)"
    scripts/config.py full
    scripts/config.py unset MBEDTLS_MEMORY_BUFFER_ALLOC_C
    scripts/config.py set MBEDTLS_CTR_DRBG_USE_128_BIT_KEY
    CC=gcc cmake -D CMAKE_BUILD_TYPE:String=Asan .
    make

    msg "test: full + MBEDTLS_CTR_DRBG_USE_128_BIT_KEY (ASan build)"
    make test
}

component_test_ctr_drbg_aes_128_sha_256 () {
    msg "build: full + MBEDTLS_CTR_DRBG_USE_128_BIT_KEY + MBEDTLS_ENTROPY_FORCE_SHA256 (ASan build)"
    scripts/config.py full
    scripts/config.py unset MBEDTLS_MEMORY_BUFFER_ALLOC_C
    scripts/config.py set MBEDTLS_CTR_DRBG_USE_128_BIT_KEY
    scripts/config.py set MBEDTLS_ENTROPY_FORCE_SHA256
    CC=gcc cmake -D CMAKE_BUILD_TYPE:String=Asan .
    make

    msg "test: full + MBEDTLS_CTR_DRBG_USE_128_BIT_KEY + MBEDTLS_ENTROPY_FORCE_SHA256 (ASan build)"
    make test
}

component_test_se_default () {
    msg "build: default config + MBEDTLS_PSA_CRYPTO_SE_C"
    scripts/config.py set MBEDTLS_PSA_CRYPTO_SE_C
    make CC=clang CFLAGS="$ASAN_CFLAGS -Os" LDFLAGS="$ASAN_CFLAGS"

    msg "test: default config + MBEDTLS_PSA_CRYPTO_SE_C"
    make test
}

component_test_psa_crypto_drivers () {
    msg "build: MBEDTLS_PSA_CRYPTO_DRIVERS w/ driver hooks"
    scripts/config.py full
    scripts/config.py set MBEDTLS_PSA_CRYPTO_DRIVERS
    scripts/config.py set MBEDTLS_PSA_CRYPTO_BUILTIN_KEYS
    # Need to define the correct symbol and include the test driver header path in order to build with the test driver
    loc_cflags="$ASAN_CFLAGS -DPSA_CRYPTO_DRIVER_TEST"
    loc_cflags="${loc_cflags} -DMBEDTLS_PSA_ACCEL_KEY_TYPE_AES"
    loc_cflags="${loc_cflags} -DMBEDTLS_PSA_ACCEL_KEY_TYPE_CAMELLIA"
    loc_cflags="${loc_cflags} -DMBEDTLS_PSA_ACCEL_KEY_TYPE_ECC_KEY_PAIR"
    loc_cflags="${loc_cflags} -DMBEDTLS_PSA_ACCEL_KEY_TYPE_RSA_KEY_PAIR"
    loc_cflags="${loc_cflags} -DMBEDTLS_PSA_ACCEL_ALG_CBC_NO_PADDING"
    loc_cflags="${loc_cflags} -DMBEDTLS_PSA_ACCEL_ALG_CBC_PKCS7"
    loc_cflags="${loc_cflags} -DMBEDTLS_PSA_ACCEL_ALG_CTR"
    loc_cflags="${loc_cflags} -DMBEDTLS_PSA_ACCEL_ALG_CFB"
    loc_cflags="${loc_cflags} -DMBEDTLS_PSA_ACCEL_ALG_ECDSA"
    loc_cflags="${loc_cflags} -DMBEDTLS_PSA_ACCEL_ALG_DETERMINISTIC_ECDSA"
    loc_cflags="${loc_cflags} -DMBEDTLS_PSA_ACCEL_ALG_MD5"
    loc_cflags="${loc_cflags} -DMBEDTLS_PSA_ACCEL_ALG_OFB"
    loc_cflags="${loc_cflags} -DMBEDTLS_PSA_ACCEL_ALG_RIPEMD160"
    loc_cflags="${loc_cflags} -DMBEDTLS_PSA_ACCEL_ALG_RSA_PKCS1V15_SIGN"
    loc_cflags="${loc_cflags} -DMBEDTLS_PSA_ACCEL_ALG_RSA_PSS"
    loc_cflags="${loc_cflags} -DMBEDTLS_PSA_ACCEL_ALG_SHA_1"
    loc_cflags="${loc_cflags} -DMBEDTLS_PSA_ACCEL_ALG_SHA_224"
    loc_cflags="${loc_cflags} -DMBEDTLS_PSA_ACCEL_ALG_SHA_256"
    loc_cflags="${loc_cflags} -DMBEDTLS_PSA_ACCEL_ALG_SHA_384"
    loc_cflags="${loc_cflags} -DMBEDTLS_PSA_ACCEL_ALG_SHA_512"
    loc_cflags="${loc_cflags} -DMBEDTLS_PSA_ACCEL_ALG_XTS"
    loc_cflags="${loc_cflags} -DMBEDTLS_PSA_ACCEL_ALG_CMAC"
    loc_cflags="${loc_cflags} -DMBEDTLS_PSA_ACCEL_ALG_HMAC"
    loc_cflags="${loc_cflags} -I../tests/include -O2"

    make CC=gcc CFLAGS="${loc_cflags}" LDFLAGS="$ASAN_CFLAGS"
    unset loc_cflags

    msg "test: full + MBEDTLS_PSA_CRYPTO_DRIVERS"
    make test
}

component_test_make_shared () {
    msg "build/test: make shared" # ~ 40s
    make SHARED=1 all check
    ldd programs/util/strerror | grep libmbedcrypto
}

component_test_cmake_shared () {
    msg "build/test: cmake shared" # ~ 2min
    cmake -DUSE_SHARED_MBEDTLS_LIBRARY=On .
    make
    ldd programs/util/strerror | grep libmbedcrypto
    make test
}

test_build_opt () {
    info=$1 cc=$2; shift 2
    for opt in "$@"; do
          msg "build/test: $cc $opt, $info" # ~ 30s
          make CC="$cc" CFLAGS="$opt -std=c99 -pedantic -Wall -Wextra -Werror"
          # We're confident enough in compilers to not run _all_ the tests,
          # but at least run the unit tests. In particular, runs with
          # optimizations use inline assembly whereas runs with -O0
          # skip inline assembly.
          make test # ~30s
          make clean
    done
}

component_test_clang_opt () {
    scripts/config.py full
    test_build_opt 'full config' clang -O0 -Os -O2
}

component_test_gcc_opt () {
    scripts/config.py full
    test_build_opt 'full config' gcc -O0 -Os -O2
}

component_build_mbedtls_config_file () {
    msg "build: make with MBEDTLS_CONFIG_FILE" # ~40s
    # Use the full config so as to catch a maximum of places where
    # the check of MBEDTLS_CONFIG_FILE might be missing.
    scripts/config.py full
    sed 's!"check_config.h"!"mbedtls/check_config.h"!' <"$CONFIG_H" >full_config.h
    echo '#error "MBEDTLS_CONFIG_FILE is not working"' >"$CONFIG_H"
    make CFLAGS="-I '$PWD' -DMBEDTLS_CONFIG_FILE='\"full_config.h\"'"
    rm -f full_config.h
}

component_test_m32_o0 () {
    # Build once with -O0, to compile out the i386 specific inline assembly
    msg "build: i386, make, gcc -O0 (ASan build)" # ~ 30s
    scripts/config.py full
    make CC=gcc CFLAGS="$ASAN_CFLAGS -m32 -O0" LDFLAGS="-m32 $ASAN_CFLAGS"

    msg "test: i386, make, gcc -O0 (ASan build)"
    make test
}
support_test_m32_o0 () {
    case $(uname -m) in
        *64*) true;;
        *) false;;
    esac
}

component_test_m32_o1 () {
    # Build again with -O1, to compile in the i386 specific inline assembly
    msg "build: i386, make, gcc -O1 (ASan build)" # ~ 30s
    scripts/config.py full
    make CC=gcc CFLAGS="$ASAN_CFLAGS -m32 -O1" LDFLAGS="-m32 $ASAN_CFLAGS"

    msg "test: i386, make, gcc -O1 (ASan build)"
    make test

    msg "test ssl-opt.sh, i386, make, gcc-O1"
    tests/ssl-opt.sh
}
support_test_m32_o1 () {
    support_test_m32_o0 "$@"
}

component_test_m32_everest () {
    msg "build: i386, Everest ECDH context (ASan build)" # ~ 6 min
    scripts/config.py set MBEDTLS_ECDH_VARIANT_EVEREST_ENABLED
    make CC=gcc CFLAGS="$ASAN_CFLAGS -m32 -O2" LDFLAGS="-m32 $ASAN_CFLAGS"

    msg "test: i386, Everest ECDH context - main suites (inc. selftests) (ASan build)" # ~ 50s
    make test

    msg "test: i386, Everest ECDH context - ECDH-related part of ssl-opt.sh (ASan build)" # ~ 5s
    tests/ssl-opt.sh -f ECDH

    msg "test: i386, Everest ECDH context - compat.sh with some ECDH ciphersuites (ASan build)" # ~ 3 min
    # Exclude some symmetric ciphers that are redundant here to gain time.
    tests/compat.sh -f ECDH -V NO -e 'ARIA\|CAMELLIA\|CHACHA\|DES'
}
support_test_m32_everest () {
    support_test_m32_o0 "$@"
}

component_test_mx32 () {
    msg "build: 64-bit ILP32, make, gcc" # ~ 30s
    scripts/config.py full
    make CC=gcc CFLAGS='-Werror -Wall -Wextra -mx32' LDFLAGS='-mx32'

    msg "test: 64-bit ILP32, make, gcc"
    make test
}
support_test_mx32 () {
    case $(uname -m) in
        amd64|x86_64) true;;
        *) false;;
    esac
}

component_test_min_mpi_window_size () {
    msg "build: Default + MBEDTLS_MPI_WINDOW_SIZE=1 (ASan build)" # ~ 10s
    scripts/config.py set MBEDTLS_MPI_WINDOW_SIZE 1
    CC=gcc cmake -D CMAKE_BUILD_TYPE:String=Asan .
    make

    msg "test: MBEDTLS_MPI_WINDOW_SIZE=1 - main suites (inc. selftests) (ASan build)" # ~ 10s
    make test
}

component_test_have_int32 () {
    msg "build: gcc, force 32-bit bignum limbs"
    scripts/config.py unset MBEDTLS_HAVE_ASM
    scripts/config.py unset MBEDTLS_AESNI_C
    scripts/config.py unset MBEDTLS_PADLOCK_C
    make CC=gcc CFLAGS='-Werror -Wall -Wextra -DMBEDTLS_HAVE_INT32'

    msg "test: gcc, force 32-bit bignum limbs"
    make test
}

component_test_have_int64 () {
    msg "build: gcc, force 64-bit bignum limbs"
    scripts/config.py unset MBEDTLS_HAVE_ASM
    scripts/config.py unset MBEDTLS_AESNI_C
    scripts/config.py unset MBEDTLS_PADLOCK_C
    make CC=gcc CFLAGS='-Werror -Wall -Wextra -DMBEDTLS_HAVE_INT64'

    msg "test: gcc, force 64-bit bignum limbs"
    make test
}

component_test_no_udbl_division () {
    msg "build: MBEDTLS_NO_UDBL_DIVISION native" # ~ 10s
    scripts/config.py full
    scripts/config.py set MBEDTLS_NO_UDBL_DIVISION
    make CFLAGS='-Werror -O1'

    msg "test: MBEDTLS_NO_UDBL_DIVISION native" # ~ 10s
    make test
}

component_test_no_64bit_multiplication () {
    msg "build: MBEDTLS_NO_64BIT_MULTIPLICATION native" # ~ 10s
    scripts/config.py full
    scripts/config.py set MBEDTLS_NO_64BIT_MULTIPLICATION
    make CFLAGS='-Werror -O1'

    msg "test: MBEDTLS_NO_64BIT_MULTIPLICATION native" # ~ 10s
    make test
}

component_test_no_strings () {
    msg "build: no strings" # ~10s
    scripts/config.py full
    # Disable options that activate a large amount of string constants.
    scripts/config.py unset MBEDTLS_DEBUG_C
    scripts/config.py unset MBEDTLS_ERROR_C
    scripts/config.py set MBEDTLS_ERROR_STRERROR_DUMMY
    scripts/config.py unset MBEDTLS_VERSION_FEATURES
    make CFLAGS='-Werror -Os'

    msg "test: no strings" # ~ 10s
    make test
}

component_test_no_x509_info () {
    msg "build: full + MBEDTLS_X509_REMOVE_INFO" # ~ 10s
    scripts/config.pl full
    scripts/config.pl unset MBEDTLS_MEMORY_BACKTRACE # too slow for tests
    scripts/config.pl set MBEDTLS_X509_REMOVE_INFO
    make CFLAGS='-Werror -O1'

    msg "test: full + MBEDTLS_X509_REMOVE_INFO" # ~ 10s
    make test

    msg "test: ssl-opt.sh, full + MBEDTLS_X509_REMOVE_INFO" # ~ 1 min
    tests/ssl-opt.sh
}

component_build_arm_none_eabi_gcc () {
    msg "build: ${ARM_NONE_EABI_GCC_PREFIX}gcc -O1" # ~ 10s
    scripts/config.py baremetal
    make CC="${ARM_NONE_EABI_GCC_PREFIX}gcc" AR="${ARM_NONE_EABI_GCC_PREFIX}ar" LD="${ARM_NONE_EABI_GCC_PREFIX}ld" CFLAGS='-std=c99 -Werror -Wall -Wextra -O1' lib

    msg "size: ${ARM_NONE_EABI_GCC_PREFIX}gcc -O1"
    ${ARM_NONE_EABI_GCC_PREFIX}size library/*.o
}

component_build_arm_linux_gnueabi_gcc_arm5vte () {
    msg "build: ${ARM_LINUX_GNUEABI_GCC_PREFIX}gcc -march=arm5vte" # ~ 10s
    scripts/config.py baremetal
    # Build for a target platform that's close to what Debian uses
    # for its "armel" distribution (https://wiki.debian.org/ArmEabiPort).
    # See https://github.com/ARMmbed/mbedtls/pull/2169 and comments.
    # Build everything including programs, see for example
    # https://github.com/ARMmbed/mbedtls/pull/3449#issuecomment-675313720
    make CC="${ARM_LINUX_GNUEABI_GCC_PREFIX}gcc" AR="${ARM_LINUX_GNUEABI_GCC_PREFIX}ar" CFLAGS='-Werror -Wall -Wextra -march=armv5te -O1' LDFLAGS='-march=armv5te'

    msg "size: ${ARM_LINUX_GNUEABI_GCC_PREFIX}gcc -march=armv5te -O1"
    ${ARM_LINUX_GNUEABI_GCC_PREFIX}size library/*.o
}
support_build_arm_linux_gnueabi_gcc_arm5vte () {
    type ${ARM_LINUX_GNUEABI_GCC_PREFIX}gcc >/dev/null 2>&1
}

component_build_arm_none_eabi_gcc_arm5vte () {
    msg "build: ${ARM_NONE_EABI_GCC_PREFIX}gcc -march=arm5vte" # ~ 10s
    scripts/config.py baremetal
    # This is an imperfect substitute for
    # component_build_arm_linux_gnueabi_gcc_arm5vte
    # in case the gcc-arm-linux-gnueabi toolchain is not available
    make CC="${ARM_NONE_EABI_GCC_PREFIX}gcc" AR="${ARM_NONE_EABI_GCC_PREFIX}ar" CFLAGS='-std=c99 -Werror -Wall -Wextra -march=armv5te -O1' LDFLAGS='-march=armv5te' SHELL='sh -x' lib

    msg "size: ${ARM_NONE_EABI_GCC_PREFIX}gcc -march=armv5te -O1"
    ${ARM_NONE_EABI_GCC_PREFIX}size library/*.o
}

component_build_arm_none_eabi_gcc_m0plus () {
    msg "build: ${ARM_NONE_EABI_GCC_PREFIX}gcc -mthumb -mcpu=cortex-m0plus" # ~ 10s
    scripts/config.py baremetal
    make CC="${ARM_NONE_EABI_GCC_PREFIX}gcc" AR="${ARM_NONE_EABI_GCC_PREFIX}ar" LD="${ARM_NONE_EABI_GCC_PREFIX}ld" CFLAGS='-std=c99 -Werror -Wall -Wextra -mthumb -mcpu=cortex-m0plus -Os' lib

    msg "size: ${ARM_NONE_EABI_GCC_PREFIX}gcc -mthumb -mcpu=cortex-m0plus -Os"
    ${ARM_NONE_EABI_GCC_PREFIX}size library/*.o
}

component_build_arm_none_eabi_gcc_no_udbl_division () {
    msg "build: ${ARM_NONE_EABI_GCC_PREFIX}gcc -DMBEDTLS_NO_UDBL_DIVISION, make" # ~ 10s
    scripts/config.py baremetal
    scripts/config.py set MBEDTLS_NO_UDBL_DIVISION
    make CC="${ARM_NONE_EABI_GCC_PREFIX}gcc" AR="${ARM_NONE_EABI_GCC_PREFIX}ar" LD="${ARM_NONE_EABI_GCC_PREFIX}ld" CFLAGS='-std=c99 -Werror -Wall -Wextra' lib
    echo "Checking that software 64-bit division is not required"
    not grep __aeabi_uldiv library/*.o
}

component_build_arm_none_eabi_gcc_no_64bit_multiplication () {
    msg "build: ${ARM_NONE_EABI_GCC_PREFIX}gcc MBEDTLS_NO_64BIT_MULTIPLICATION, make" # ~ 10s
    scripts/config.py baremetal
    scripts/config.py set MBEDTLS_NO_64BIT_MULTIPLICATION
    make CC="${ARM_NONE_EABI_GCC_PREFIX}gcc" AR="${ARM_NONE_EABI_GCC_PREFIX}ar" LD="${ARM_NONE_EABI_GCC_PREFIX}ld" CFLAGS='-std=c99 -Werror -O1 -march=armv6-m -mthumb' lib
    echo "Checking that software 64-bit multiplication is not required"
    not grep __aeabi_lmul library/*.o
}

component_build_armcc () {
    msg "build: ARM Compiler 5"
    scripts/config.py baremetal
    make CC="$ARMC5_CC" AR="$ARMC5_AR" WARNING_CFLAGS='--strict --c99' lib

    msg "size: ARM Compiler 5"
    "$ARMC5_FROMELF" -z library/*.o

    make clean

    # ARM Compiler 6 - Target ARMv7-A
    armc6_build_test "--target=arm-arm-none-eabi -march=armv7-a"

    # ARM Compiler 6 - Target ARMv7-M
    armc6_build_test "--target=arm-arm-none-eabi -march=armv7-m"

    # ARM Compiler 6 - Target ARMv8-A - AArch32
    armc6_build_test "--target=arm-arm-none-eabi -march=armv8.2-a"

    # ARM Compiler 6 - Target ARMv8-M
    armc6_build_test "--target=arm-arm-none-eabi -march=armv8-m.main"

    # ARM Compiler 6 - Target ARMv8-A - AArch64
    armc6_build_test "--target=aarch64-arm-none-eabi -march=armv8.2-a"
}

<<<<<<< HEAD
=======
component_test_tls13_experimental () {
    msg "build: default config with MBEDTLS_SSL_PROTO_TLS1_3_EXPERIMENTAL enabled, without padding"
    scripts/config.pl set MBEDTLS_SSL_PROTO_TLS1_3_EXPERIMENTAL
    scripts/config.pl set MBEDTLS_SSL_CID_TLS1_3_PADDING_GRANULARITY 1
    CC=gcc cmake -D CMAKE_BUILD_TYPE:String=Asan .
    make
    msg "test: default config with MBEDTLS_SSL_PROTO_TLS1_3_EXPERIMENTAL enabled, without padding"
    make test
    msg "ssl-opt.sh (TLS 1.3 experimental)"
    if_build_succeeded tests/ssl-opt.sh
}

component_test_tls13_experimental_with_padding () {
    msg "build: default config with MBEDTLS_SSL_PROTO_TLS1_3_EXPERIMENTAL enabled, with padding"
    scripts/config.pl set MBEDTLS_SSL_PROTO_TLS1_3_EXPERIMENTAL
    scripts/config.pl set MBEDTLS_SSL_CID_TLS1_3_PADDING_GRANULARITY 16
    CC=gcc cmake -D CMAKE_BUILD_TYPE:String=Asan .
    make
    msg "test: default config with MBEDTLS_SSL_PROTO_TLS1_3_EXPERIMENTAL enabled, with padding"
    make test
    msg "ssl-opt.sh (TLS 1.3 experimental)"
    if_build_succeeded tests/ssl-opt.sh
}

component_test_tls13_experimental_with_ecp_restartable () {
    msg "build: default config with MBEDTLS_SSL_PROTO_TLS1_3_EXPERIMENTAL enabled, with ecp_restartable"
    scripts/config.py set MBEDTLS_SSL_PROTO_TLS1_3_EXPERIMENTAL
    scripts/config.py set MBEDTLS_ECP_RESTARTABLE
    CC=gcc cmake -D CMAKE_BUILD_TYPE:String=Asan .
    make
    msg "test: default config with MBEDTLS_SSL_PROTO_TLS1_3_EXPERIMENTAL enabled, with ecp_restartable"
    make test
    msg "ssl-opt.sh (TLS 1.3 experimental)"
    if_build_succeeded tests/ssl-opt.sh
}

component_test_tls13_experimental_with_everest () {
    msg "build: default config with MBEDTLS_SSL_PROTO_TLS1_3_EXPERIMENTAL enabled, with Everest"
    scripts/config.py set MBEDTLS_SSL_PROTO_TLS1_3_EXPERIMENTAL
    scripts/config.py set MBEDTLS_ECDH_VARIANT_EVEREST_ENABLED
    scripts/config.py unset MBEDTLS_ECP_RESTARTABLE
    CC=gcc cmake -D CMAKE_BUILD_TYPE:String=Asan .
    make
    msg "test: default config with MBEDTLS_SSL_PROTO_TLS1_3_EXPERIMENTAL enabled, with Everest"
    make test
    msg "ssl-opt.sh (TLS 1.3 experimental)"
    if_build_succeeded tests/ssl-opt.sh
}

>>>>>>> 05420b12
component_build_mingw () {
    msg "build: Windows cross build - mingw64, make (Link Library)" # ~ 30s
    make CC=i686-w64-mingw32-gcc AR=i686-w64-mingw32-ar LD=i686-w64-minggw32-ld CFLAGS='-Werror -Wall -Wextra' WINDOWS_BUILD=1 lib programs

    # note Make tests only builds the tests, but doesn't run them
    make CC=i686-w64-mingw32-gcc AR=i686-w64-mingw32-ar LD=i686-w64-minggw32-ld CFLAGS='-Werror' WINDOWS_BUILD=1 tests
    make WINDOWS_BUILD=1 clean

    msg "build: Windows cross build - mingw64, make (DLL)" # ~ 30s
    make CC=i686-w64-mingw32-gcc AR=i686-w64-mingw32-ar LD=i686-w64-minggw32-ld CFLAGS='-Werror -Wall -Wextra' WINDOWS_BUILD=1 SHARED=1 lib programs
    make CC=i686-w64-mingw32-gcc AR=i686-w64-mingw32-ar LD=i686-w64-minggw32-ld CFLAGS='-Werror -Wall -Wextra' WINDOWS_BUILD=1 SHARED=1 tests
    make WINDOWS_BUILD=1 clean
}
support_build_mingw() {
    case $(i686-w64-mingw32-gcc -dumpversion) in
        [0-5]*) false;;
        *) true;;
    esac
}

component_test_memsan () {
    msg "build: MSan (clang)" # ~ 1 min 20s
    scripts/config.py unset MBEDTLS_AESNI_C # memsan doesn't grok asm
    CC=clang cmake -D CMAKE_BUILD_TYPE:String=MemSan .
    make

    msg "test: main suites (MSan)" # ~ 10s
    make test

    msg "test: ssl-opt.sh (MSan)" # ~ 1 min
    tests/ssl-opt.sh

    # Optional part(s)

    if [ "$MEMORY" -gt 0 ]; then
        msg "test: compat.sh (MSan)" # ~ 6 min 20s
        tests/compat.sh
    fi
}

component_test_valgrind () {
    msg "build: Release (clang)"
    CC=clang cmake -D CMAKE_BUILD_TYPE:String=Release .
    make

    msg "test: main suites valgrind (Release)"
    make memcheck

    # Optional parts (slow; currently broken on OS X because programs don't
    # seem to receive signals under valgrind on OS X).
    if [ "$MEMORY" -gt 0 ]; then
        msg "test: ssl-opt.sh --memcheck (Release)"
        tests/ssl-opt.sh --memcheck
    fi

    if [ "$MEMORY" -gt 1 ]; then
        msg "test: compat.sh --memcheck (Release)"
        tests/compat.sh --memcheck
    fi

    if [ "$MEMORY" -gt 0 ]; then
        msg "test: context-info.sh --memcheck (Release)"
        tests/context-info.sh --memcheck
    fi
}

component_test_cmake_out_of_source () {
    msg "build: cmake 'out-of-source' build"
    MBEDTLS_ROOT_DIR="$PWD"
    mkdir "$OUT_OF_SOURCE_DIR"
    cd "$OUT_OF_SOURCE_DIR"
    cmake "$MBEDTLS_ROOT_DIR"
    make

    msg "test: cmake 'out-of-source' build"
    make test
    # Test an SSL option that requires an auxiliary script in test/scripts/.
    # Also ensure that there are no error messages such as
    # "No such file or directory", which would indicate that some required
    # file is missing (ssl-opt.sh tolerates the absence of some files so
    # may exit with status 0 but emit errors).
    ./tests/ssl-opt.sh -f 'Fallback SCSV: beginning of list' 2>ssl-opt.err
    cat ssl-opt.err >&2
    # If ssl-opt.err is non-empty, record an error and keep going.
    [ ! -s ssl-opt.err ]
    rm ssl-opt.err
    cd "$MBEDTLS_ROOT_DIR"
    rm -rf "$OUT_OF_SOURCE_DIR"
}

component_test_cmake_as_subdirectory () {
    msg "build: cmake 'as-subdirectory' build"
    MBEDTLS_ROOT_DIR="$PWD"

    cd programs/test/cmake_subproject
    cmake .
    make
    ./cmake_subproject

    cd "$MBEDTLS_ROOT_DIR"
    unset MBEDTLS_ROOT_DIR
}

component_test_cmake_as_package () {
    msg "build: cmake 'as-package' build"
    MBEDTLS_ROOT_DIR="$PWD"

    cd programs/test/cmake_package
    cmake .
    make
    ./cmake_package

    cd "$MBEDTLS_ROOT_DIR"
    unset MBEDTLS_ROOT_DIR
}

component_test_cmake_as_package_install () {
    msg "build: cmake 'as-installed-package' build"
    MBEDTLS_ROOT_DIR="$PWD"

    cd programs/test/cmake_package_install
    cmake .
    make
    ./cmake_package_install

    cd "$MBEDTLS_ROOT_DIR"
    unset MBEDTLS_ROOT_DIR
}

component_test_zeroize () {
    # Test that the function mbedtls_platform_zeroize() is not optimized away by
    # different combinations of compilers and optimization flags by using an
    # auxiliary GDB script. Unfortunately, GDB does not return error values to the
    # system in all cases that the script fails, so we must manually search the
    # output to check whether the pass string is present and no failure strings
    # were printed.

    # Don't try to disable ASLR. We don't care about ASLR here. We do care
    # about a spurious message if Gdb tries and fails, so suppress that.
    gdb_disable_aslr=
    if [ -z "$(gdb -batch -nw -ex 'set disable-randomization off' 2>&1)" ]; then
        gdb_disable_aslr='set disable-randomization off'
    fi

    for optimization_flag in -O2 -O3 -Ofast -Os; do
        for compiler in clang gcc; do
            msg "test: $compiler $optimization_flag, mbedtls_platform_zeroize()"
            make programs CC="$compiler" DEBUG=1 CFLAGS="$optimization_flag"
            gdb -ex "$gdb_disable_aslr" -x tests/scripts/test_zeroize.gdb -nw -batch -nx 2>&1 | tee test_zeroize.log
            grep "The buffer was correctly zeroized" test_zeroize.log
            not grep -i "error" test_zeroize.log
            rm -f test_zeroize.log
            make clean
        done
    done

    unset gdb_disable_aslr
}

component_check_python_files () {
    msg "Lint: Python scripts"
    tests/scripts/check-python-files.sh
}

component_check_test_helpers () {
    msg "unit test: generate_test_code.py"
    # unittest writes out mundane stuff like number or tests run on stderr.
    # Our convention is to reserve stderr for actual errors, and write
    # harmless info on stdout so it can be suppress with --quiet.
    ./tests/scripts/test_generate_test_code.py 2>&1

    msg "unit test: translate_ciphers.py"
    python3 -m unittest tests/scripts/translate_ciphers.py 2>&1
}

################################################################
#### Termination
################################################################

post_report () {
    msg "Done, cleaning up"
    final_cleanup

    final_report
}



################################################################
#### Run all the things
################################################################

# Function invoked by --error-test to test error reporting.
pseudo_component_error_test () {
    msg "Testing error reporting $error_test_i"
    if [ $KEEP_GOING -ne 0 ]; then
        echo "Expect three failing commands."
    fi
    # If the component doesn't run in a subshell, changing error_test_i to an
    # invalid integer will cause an error in the loop that runs this function.
    error_test_i=this_should_not_be_used_since_the_component_runs_in_a_subshell
    # Expected error: 'grep non_existent /dev/null -> 1'
    grep non_existent /dev/null
    # Expected error: '! grep -q . tests/scripts/all.sh -> 1'
    not grep -q . "$0"
    # Expected error: 'make unknown_target -> 2'
    make unknown_target
    false "this should not be executed"
}

# Run one component and clean up afterwards.
run_component () {
    current_component="$1"
    export MBEDTLS_TEST_CONFIGURATION="$current_component"

    # Unconditionally create a seedfile that's sufficiently long.
    # Do this before each component, because a previous component may
    # have messed it up or shortened it.
    local dd_cmd
    dd_cmd=(dd if=/dev/urandom of=./tests/seedfile bs=64 count=1)
    case $OSTYPE in
        linux*|freebsd*|openbsd*|darwin*) dd_cmd+=(status=none)
    esac
    "${dd_cmd[@]}"

    # Run the component in a subshell, with error trapping and output
    # redirection set up based on the relevant options.
    if [ $KEEP_GOING -eq 1 ]; then
        # We want to keep running if the subshell fails, so 'set -e' must
        # be off when the subshell runs.
        set +e
    fi
    (
        if [ $QUIET -eq 1 ]; then
            # msg() will be silenced, so just print the component name here.
            echo "${current_component#component_}"
            exec >/dev/null
        fi
        if [ $KEEP_GOING -eq 1 ]; then
            # Keep "set -e" off, and run an ERR trap instead to record failures.
            set -E
            trap err_trap ERR
        fi
        # The next line is what runs the component
        "$@"
        if [ $KEEP_GOING -eq 1 ]; then
            trap - ERR
            exit $last_failure_status
        fi
    )
    component_status=$?
    if [ $KEEP_GOING -eq 1 ]; then
        set -e
        if [ $component_status -ne 0 ]; then
            failure_count=$((failure_count + 1))
        fi
    fi

    # Restore the build tree to a clean state.
    cleanup
    unset current_component
}

# Preliminary setup
pre_check_environment
pre_initialize_variables
pre_parse_command_line "$@"

pre_check_git
pre_restore_files
pre_back_up

build_status=0
if [ $KEEP_GOING -eq 1 ]; then
    pre_setup_keep_going
fi
pre_prepare_outcome_file
pre_print_configuration
pre_check_tools
cleanup
pre_generate_files

# Run the requested tests.
for ((error_test_i=1; error_test_i <= error_test; error_test_i++)); do
    run_component pseudo_component_error_test
done
unset error_test_i
for component in $RUN_COMPONENTS; do
    run_component "component_$component"
done

# We're done.
post_report<|MERGE_RESOLUTION|>--- conflicted
+++ resolved
@@ -2685,58 +2685,6 @@
     armc6_build_test "--target=aarch64-arm-none-eabi -march=armv8.2-a"
 }
 
-<<<<<<< HEAD
-=======
-component_test_tls13_experimental () {
-    msg "build: default config with MBEDTLS_SSL_PROTO_TLS1_3_EXPERIMENTAL enabled, without padding"
-    scripts/config.pl set MBEDTLS_SSL_PROTO_TLS1_3_EXPERIMENTAL
-    scripts/config.pl set MBEDTLS_SSL_CID_TLS1_3_PADDING_GRANULARITY 1
-    CC=gcc cmake -D CMAKE_BUILD_TYPE:String=Asan .
-    make
-    msg "test: default config with MBEDTLS_SSL_PROTO_TLS1_3_EXPERIMENTAL enabled, without padding"
-    make test
-    msg "ssl-opt.sh (TLS 1.3 experimental)"
-    if_build_succeeded tests/ssl-opt.sh
-}
-
-component_test_tls13_experimental_with_padding () {
-    msg "build: default config with MBEDTLS_SSL_PROTO_TLS1_3_EXPERIMENTAL enabled, with padding"
-    scripts/config.pl set MBEDTLS_SSL_PROTO_TLS1_3_EXPERIMENTAL
-    scripts/config.pl set MBEDTLS_SSL_CID_TLS1_3_PADDING_GRANULARITY 16
-    CC=gcc cmake -D CMAKE_BUILD_TYPE:String=Asan .
-    make
-    msg "test: default config with MBEDTLS_SSL_PROTO_TLS1_3_EXPERIMENTAL enabled, with padding"
-    make test
-    msg "ssl-opt.sh (TLS 1.3 experimental)"
-    if_build_succeeded tests/ssl-opt.sh
-}
-
-component_test_tls13_experimental_with_ecp_restartable () {
-    msg "build: default config with MBEDTLS_SSL_PROTO_TLS1_3_EXPERIMENTAL enabled, with ecp_restartable"
-    scripts/config.py set MBEDTLS_SSL_PROTO_TLS1_3_EXPERIMENTAL
-    scripts/config.py set MBEDTLS_ECP_RESTARTABLE
-    CC=gcc cmake -D CMAKE_BUILD_TYPE:String=Asan .
-    make
-    msg "test: default config with MBEDTLS_SSL_PROTO_TLS1_3_EXPERIMENTAL enabled, with ecp_restartable"
-    make test
-    msg "ssl-opt.sh (TLS 1.3 experimental)"
-    if_build_succeeded tests/ssl-opt.sh
-}
-
-component_test_tls13_experimental_with_everest () {
-    msg "build: default config with MBEDTLS_SSL_PROTO_TLS1_3_EXPERIMENTAL enabled, with Everest"
-    scripts/config.py set MBEDTLS_SSL_PROTO_TLS1_3_EXPERIMENTAL
-    scripts/config.py set MBEDTLS_ECDH_VARIANT_EVEREST_ENABLED
-    scripts/config.py unset MBEDTLS_ECP_RESTARTABLE
-    CC=gcc cmake -D CMAKE_BUILD_TYPE:String=Asan .
-    make
-    msg "test: default config with MBEDTLS_SSL_PROTO_TLS1_3_EXPERIMENTAL enabled, with Everest"
-    make test
-    msg "ssl-opt.sh (TLS 1.3 experimental)"
-    if_build_succeeded tests/ssl-opt.sh
-}
-
->>>>>>> 05420b12
 component_build_mingw () {
     msg "build: Windows cross build - mingw64, make (Link Library)" # ~ 30s
     make CC=i686-w64-mingw32-gcc AR=i686-w64-mingw32-ar LD=i686-w64-minggw32-ld CFLAGS='-Werror -Wall -Wextra' WINDOWS_BUILD=1 lib programs
